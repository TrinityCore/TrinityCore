# This file is part of the TrinityCore Project. See AUTHORS file for Copyright information
#
# This file is free software; as a special exception the author gives
# unlimited permission to copy and/or distribute it, with or without
# modifications, as long as this notice is preserved.
#
# This program is distributed in the hope that it will be useful, but
# WITHOUT ANY WARRANTY, to the extent permitted by law; without even the
# implied warranty of MERCHANTABILITY or FITNESS FOR A PARTICULAR PURPOSE.

<<<<<<< HEAD
cmake_minimum_required(VERSION 3.11)
=======
# We require CMake >= 3.2
cmake_minimum_required(VERSION 3.8)
>>>>>>> 28d470c5

# add this options before PROJECT keyword
set(CMAKE_DISABLE_SOURCE_CHANGES ON)
set(CMAKE_DISABLE_IN_SOURCE_BUILD ON)

# Set projectname (must be done AFTER setting configurationtypes)
project(TrinityCore)

# CMake policies (can not be handled elsewhere)
cmake_policy(SET CMP0005 NEW)
<<<<<<< HEAD
if(CMAKE_VERSION VERSION_LESS "3.16.0")
=======
if (CMAKE_VERSION VERSION_LESS "3.16.0")
>>>>>>> 28d470c5
  cmake_policy(SET CMP0043 OLD) # Disable 'Ignore COMPILE_DEFINITIONS_<Config> properties'
else()
  cmake_policy(SET CMP0043 NEW) # Cotire isn't used so set to NEW
endif()
<<<<<<< HEAD
cmake_policy(SET CMP0054 NEW) # Only interpret if() arguments as variables or keywords when unquoted - prevents intepreting if(SOME_STRING_VARIABLE MATCHES "MSVC") as if(SOME_STRING_VARIABLE MATCHES "1")
=======
cmake_policy(SET CMP0054 NEW) # Only interpret if() arguments as variables or keywords when unquoted - prevents intepreting if (SOME_STRING_VARIABLE MATCHES "MSVC") as if (SOME_STRING_VARIABLE MATCHES "1")
>>>>>>> 28d470c5

if(POLICY CMP0074)
  cmake_policy(SET CMP0074 NEW) # find_package() uses <PackageName>_ROOT variables
endif()

# Set RPATH-handing (CMake parameters)
set(CMAKE_SKIP_BUILD_RPATH 0)
set(CMAKE_BUILD_WITH_INSTALL_RPATH 0)
set(CMAKE_INSTALL_RPATH "${CMAKE_INSTALL_PREFIX}/lib")
set(CMAKE_INSTALL_RPATH_USE_LINK_PATH 1)

# set macro-directory
list(APPEND CMAKE_MODULE_PATH
  "${CMAKE_SOURCE_DIR}/cmake/macros")

<<<<<<< HEAD
if(CMAKE_VERSION VERSION_LESS "3.16.0")
  list(APPEND CMAKE_MODULE_PATH
    "${CMAKE_SOURCE_DIR}/dep/cotire/CMake")
=======
if (CMAKE_VERSION VERSION_LESS "3.16.0")
  list(APPEND CMAKE_MODULE_PATH
          "${CMAKE_SOURCE_DIR}/dep/cotire/CMake")
>>>>>>> 28d470c5
endif()

# build in Release-mode by default if not explicitly set
if(CMAKE_GENERATOR STREQUAL "Ninja Multi-Config")
  set(CMAKE_DEFAULT_BUILD_TYPE "RelWithDebInfo" CACHE INTERNAL "")
endif()
if(NOT CMAKE_BUILD_TYPE)
  set(CMAKE_BUILD_TYPE "RelWithDebInfo")
endif()

include(CheckCXXSourceRuns)
include(CheckIncludeFiles)
include(ConfigureScripts)

# set default buildoptions and print them
include(cmake/options.cmake)

# turn off PCH totally if enabled (hidden setting, mainly for devs)
if(NOPCH)
  set(USE_COREPCH 0)
  set(USE_SCRIPTPCH 0)
endif()

include(ConfigureBaseTargets)
include(CheckPlatform)

include(GroupSources)
include(AutoCollect)

find_package(PCHSupport)
find_package(MySQL)

if(NOT WITHOUT_GIT)
  find_package(Git)
endif()

# Find revision ID and hash of the sourcetree
include(cmake/genrev.cmake)

# print out the results before continuing
include(cmake/showoptions.cmake)

# add dependencies
add_subdirectory(dep)

# add core sources
add_subdirectory(src)

include(CTest)
if(BUILD_TESTING)
  list(APPEND CMAKE_MODULE_PATH
    "${Catch2_SOURCE_DIR}/contrib")
  include(Catch)

  add_subdirectory(tests)

  # Catch cmakefile messes with our settings we explicitly leave up to the user
  # restore user preference
  if (NOT WITH_SOURCE_TREE STREQUAL "hierarchical-folders")
    set_property(GLOBAL PROPERTY USE_FOLDERS OFF)
  endif()
endif()<|MERGE_RESOLUTION|>--- conflicted
+++ resolved
@@ -8,12 +8,8 @@
 # WITHOUT ANY WARRANTY, to the extent permitted by law; without even the
 # implied warranty of MERCHANTABILITY or FITNESS FOR A PARTICULAR PURPOSE.
 
-<<<<<<< HEAD
-cmake_minimum_required(VERSION 3.11)
-=======
 # We require CMake >= 3.2
 cmake_minimum_required(VERSION 3.8)
->>>>>>> 28d470c5
 
 # add this options before PROJECT keyword
 set(CMAKE_DISABLE_SOURCE_CHANGES ON)
@@ -24,20 +20,12 @@
 
 # CMake policies (can not be handled elsewhere)
 cmake_policy(SET CMP0005 NEW)
-<<<<<<< HEAD
-if(CMAKE_VERSION VERSION_LESS "3.16.0")
-=======
 if (CMAKE_VERSION VERSION_LESS "3.16.0")
->>>>>>> 28d470c5
   cmake_policy(SET CMP0043 OLD) # Disable 'Ignore COMPILE_DEFINITIONS_<Config> properties'
 else()
   cmake_policy(SET CMP0043 NEW) # Cotire isn't used so set to NEW
 endif()
-<<<<<<< HEAD
-cmake_policy(SET CMP0054 NEW) # Only interpret if() arguments as variables or keywords when unquoted - prevents intepreting if(SOME_STRING_VARIABLE MATCHES "MSVC") as if(SOME_STRING_VARIABLE MATCHES "1")
-=======
 cmake_policy(SET CMP0054 NEW) # Only interpret if() arguments as variables or keywords when unquoted - prevents intepreting if (SOME_STRING_VARIABLE MATCHES "MSVC") as if (SOME_STRING_VARIABLE MATCHES "1")
->>>>>>> 28d470c5
 
 if(POLICY CMP0074)
   cmake_policy(SET CMP0074 NEW) # find_package() uses <PackageName>_ROOT variables
@@ -53,15 +41,9 @@
 list(APPEND CMAKE_MODULE_PATH
   "${CMAKE_SOURCE_DIR}/cmake/macros")
 
-<<<<<<< HEAD
-if(CMAKE_VERSION VERSION_LESS "3.16.0")
-  list(APPEND CMAKE_MODULE_PATH
-    "${CMAKE_SOURCE_DIR}/dep/cotire/CMake")
-=======
 if (CMAKE_VERSION VERSION_LESS "3.16.0")
   list(APPEND CMAKE_MODULE_PATH
           "${CMAKE_SOURCE_DIR}/dep/cotire/CMake")
->>>>>>> 28d470c5
 endif()
 
 # build in Release-mode by default if not explicitly set
@@ -80,7 +62,7 @@
 include(cmake/options.cmake)
 
 # turn off PCH totally if enabled (hidden setting, mainly for devs)
-if(NOPCH)
+if( NOPCH )
   set(USE_COREPCH 0)
   set(USE_SCRIPTPCH 0)
 endif()
@@ -108,19 +90,4 @@
 add_subdirectory(dep)
 
 # add core sources
-add_subdirectory(src)
-
-include(CTest)
-if(BUILD_TESTING)
-  list(APPEND CMAKE_MODULE_PATH
-    "${Catch2_SOURCE_DIR}/contrib")
-  include(Catch)
-
-  add_subdirectory(tests)
-
-  # Catch cmakefile messes with our settings we explicitly leave up to the user
-  # restore user preference
-  if (NOT WITH_SOURCE_TREE STREQUAL "hierarchical-folders")
-    set_property(GLOBAL PROPERTY USE_FOLDERS OFF)
-  endif()
-endif()+add_subdirectory(src)