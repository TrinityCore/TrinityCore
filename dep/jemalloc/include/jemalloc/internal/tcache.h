/******************************************************************************/
#ifdef JEMALLOC_H_TYPES

typedef struct tcache_bin_info_s tcache_bin_info_t;
typedef struct tcache_bin_s tcache_bin_t;
typedef struct tcache_s tcache_t;

/*
 * tcache pointers close to NULL are used to encode state information that is
 * used for two purposes: preventing thread caching on a per thread basis and
 * cleaning up during thread shutdown.
 */
#define	TCACHE_STATE_DISABLED		((tcache_t *)(uintptr_t)1)
#define	TCACHE_STATE_REINCARNATED	((tcache_t *)(uintptr_t)2)
#define	TCACHE_STATE_PURGATORY		((tcache_t *)(uintptr_t)3)
#define	TCACHE_STATE_MAX		TCACHE_STATE_PURGATORY

/*
 * Absolute maximum number of cache slots for each small bin in the thread
 * cache.  This is an additional constraint beyond that imposed as: twice the
 * number of regions per run for this size class.
 *
 * This constant must be an even number.
 */
#define	TCACHE_NSLOTS_SMALL_MAX		200

/* Number of cache slots for large size classes. */
#define	TCACHE_NSLOTS_LARGE		20

/* (1U << opt_lg_tcache_max) is used to compute tcache_maxclass. */
#define	LG_TCACHE_MAXCLASS_DEFAULT	15

/*
 * TCACHE_GC_SWEEP is the approximate number of allocation events between
 * full GC sweeps.  Integer rounding may cause the actual number to be
 * slightly higher, since GC is performed incrementally.
 */
#define	TCACHE_GC_SWEEP			8192

/* Number of tcache allocation/deallocation events between incremental GCs. */
#define	TCACHE_GC_INCR							\
    ((TCACHE_GC_SWEEP / NBINS) + ((TCACHE_GC_SWEEP / NBINS == 0) ? 0 : 1))

#endif /* JEMALLOC_H_TYPES */
/******************************************************************************/
#ifdef JEMALLOC_H_STRUCTS

typedef enum {
<<<<<<< HEAD
        tcache_enabled_false   = 0, /* Enable cast to/from bool. */
        tcache_enabled_true    = 1,
        tcache_enabled_default = 2
=======
	tcache_enabled_false   = 0, /* Enable cast to/from bool. */
	tcache_enabled_true    = 1,
	tcache_enabled_default = 2
>>>>>>> acf6c79d
} tcache_enabled_t;

/*
 * Read-only information associated with each element of tcache_t's tbins array
 * is stored separately, mainly to reduce memory usage.
 */
struct tcache_bin_info_s {
<<<<<<< HEAD
        unsigned	ncached_max;	/* Upper limit on ncached. */
=======
	unsigned	ncached_max;	/* Upper limit on ncached. */
>>>>>>> acf6c79d
};

struct tcache_bin_s {
	tcache_bin_stats_t tstats;
<<<<<<< HEAD
        int		low_water;	/* Min # cached since last GC. */
        unsigned	lg_fill_div;	/* Fill (ncached_max >> lg_fill_div). */
	unsigned	ncached;	/* # of cached objects. */
        void		**avail;	/* Stack of available objects. */
=======
	int		low_water;	/* Min # cached since last GC. */
	unsigned	lg_fill_div;	/* Fill (ncached_max >> lg_fill_div). */
	unsigned	ncached;	/* # of cached objects. */
	void		**avail;	/* Stack of available objects. */
>>>>>>> acf6c79d
};

struct tcache_s {
	ql_elm(tcache_t) link;		/* Used for aggregating stats. */
	uint64_t	prof_accumbytes;/* Cleared after arena_prof_accum() */
	arena_t		*arena;		/* This thread's arena. */
	unsigned	ev_cnt;		/* Event count since incremental GC. */
	unsigned	next_gc_bin;	/* Next bin to GC. */
	tcache_bin_t	tbins[1];	/* Dynamically sized. */
<<<<<<< HEAD
        /*
         * The pointer stacks associated with tbins follow as a contiguous
         * array.  During tcache initialization, the avail pointer in each
         * element of tbins is initialized to point to the proper offset within
         * this array.
         */
=======
	/*
	 * The pointer stacks associated with tbins follow as a contiguous
	 * array.  During tcache initialization, the avail pointer in each
	 * element of tbins is initialized to point to the proper offset within
	 * this array.
	 */
>>>>>>> acf6c79d
};

#endif /* JEMALLOC_H_STRUCTS */
/******************************************************************************/
#ifdef JEMALLOC_H_EXTERNS

extern bool	opt_tcache;
extern ssize_t	opt_lg_tcache_max;

extern tcache_bin_info_t	*tcache_bin_info;

/*
 * Number of tcache bins.  There are NBINS small-object bins, plus 0 or more
 * large-object bins.
 */
extern size_t			nhbins;

/* Maximum cached size class. */
extern size_t			tcache_maxclass;

size_t	tcache_salloc(const void *ptr);
void	tcache_event_hard(tcache_t *tcache);
void	*tcache_alloc_small_hard(tcache_t *tcache, tcache_bin_t *tbin,
    size_t binind);
void	tcache_bin_flush_small(tcache_bin_t *tbin, size_t binind, unsigned rem,
    tcache_t *tcache);
void	tcache_bin_flush_large(tcache_bin_t *tbin, size_t binind, unsigned rem,
    tcache_t *tcache);
void	tcache_arena_associate(tcache_t *tcache, arena_t *arena);
void	tcache_arena_dissociate(tcache_t *tcache);
tcache_t *tcache_create(arena_t *arena);
void	tcache_destroy(tcache_t *tcache);
void	tcache_thread_cleanup(void *arg);
void	tcache_stats_merge(tcache_t *tcache, arena_t *arena);
bool	tcache_boot0(void);
bool	tcache_boot1(void);

#endif /* JEMALLOC_H_EXTERNS */
/******************************************************************************/
#ifdef JEMALLOC_H_INLINES

#ifndef JEMALLOC_ENABLE_INLINE
malloc_tsd_protos(JEMALLOC_ATTR(unused), tcache, tcache_t *)
malloc_tsd_protos(JEMALLOC_ATTR(unused), tcache_enabled, tcache_enabled_t)

void	tcache_event(tcache_t *tcache);
void	tcache_flush(void);
bool	tcache_enabled_get(void);
tcache_t *tcache_get(bool create);
void	tcache_enabled_set(bool enabled);
void	*tcache_alloc_easy(tcache_bin_t *tbin);
void	*tcache_alloc_small(tcache_t *tcache, size_t size, bool zero);
void	*tcache_alloc_large(tcache_t *tcache, size_t size, bool zero);
void	tcache_dalloc_small(tcache_t *tcache, void *ptr, size_t binind);
void	tcache_dalloc_large(tcache_t *tcache, void *ptr, size_t size);
#endif

#if (defined(JEMALLOC_ENABLE_INLINE) || defined(JEMALLOC_TCACHE_C_))
/* Map of thread-specific caches. */
malloc_tsd_externs(tcache, tcache_t *)
<<<<<<< HEAD
malloc_tsd_funcs(JEMALLOC_INLINE, tcache, tcache_t *, NULL,
    tcache_thread_cleanup)
/* Per thread flag that allows thread caches to be disabled. */
malloc_tsd_externs(tcache_enabled, tcache_enabled_t)
malloc_tsd_funcs(JEMALLOC_INLINE, tcache_enabled, tcache_enabled_t,
=======
malloc_tsd_funcs(JEMALLOC_ALWAYS_INLINE, tcache, tcache_t *, NULL,
    tcache_thread_cleanup)
/* Per thread flag that allows thread caches to be disabled. */
malloc_tsd_externs(tcache_enabled, tcache_enabled_t)
malloc_tsd_funcs(JEMALLOC_ALWAYS_INLINE, tcache_enabled, tcache_enabled_t,
>>>>>>> acf6c79d
    tcache_enabled_default, malloc_tsd_no_cleanup)

JEMALLOC_INLINE void
tcache_flush(void)
{
<<<<<<< HEAD
        tcache_t *tcache;

        cassert(config_tcache);

        tcache = *tcache_tsd_get();
        if ((uintptr_t)tcache <= (uintptr_t)TCACHE_STATE_MAX)
                return;
        tcache_destroy(tcache);
        tcache = NULL;
        tcache_tsd_set(&tcache);
=======
	tcache_t *tcache;

	cassert(config_tcache);

	tcache = *tcache_tsd_get();
	if ((uintptr_t)tcache <= (uintptr_t)TCACHE_STATE_MAX)
		return;
	tcache_destroy(tcache);
	tcache = NULL;
	tcache_tsd_set(&tcache);
>>>>>>> acf6c79d
}

JEMALLOC_INLINE bool
tcache_enabled_get(void)
{
<<<<<<< HEAD
        tcache_enabled_t tcache_enabled;

        cassert(config_tcache);

        tcache_enabled = *tcache_enabled_tsd_get();
        if (tcache_enabled == tcache_enabled_default) {
                tcache_enabled = (tcache_enabled_t)opt_tcache;
                tcache_enabled_tsd_set(&tcache_enabled);
        }

        return ((bool)tcache_enabled);
=======
	tcache_enabled_t tcache_enabled;

	cassert(config_tcache);

	tcache_enabled = *tcache_enabled_tsd_get();
	if (tcache_enabled == tcache_enabled_default) {
		tcache_enabled = (tcache_enabled_t)opt_tcache;
		tcache_enabled_tsd_set(&tcache_enabled);
	}

	return ((bool)tcache_enabled);
>>>>>>> acf6c79d
}

JEMALLOC_INLINE void
tcache_enabled_set(bool enabled)
<<<<<<< HEAD
{
        tcache_enabled_t tcache_enabled;
        tcache_t *tcache;

        cassert(config_tcache);

        tcache_enabled = (tcache_enabled_t)enabled;
        tcache_enabled_tsd_set(&tcache_enabled);
        tcache = *tcache_tsd_get();
        if (enabled) {
                if (tcache == TCACHE_STATE_DISABLED) {
                        tcache = NULL;
                        tcache_tsd_set(&tcache);
                }
        } else /* disabled */ {
                if (tcache > TCACHE_STATE_MAX) {
                        tcache_destroy(tcache);
                        tcache = NULL;
                }
                if (tcache == NULL) {
                        tcache = TCACHE_STATE_DISABLED;
                        tcache_tsd_set(&tcache);
                }
        }
}

JEMALLOC_INLINE tcache_t *
tcache_get(bool create)
=======
>>>>>>> acf6c79d
{
	tcache_enabled_t tcache_enabled;
	tcache_t *tcache;

<<<<<<< HEAD
        if (config_tcache == false)
                return (NULL);
        if (config_lazy_lock && isthreaded == false)
		return (NULL);

        tcache = *tcache_tsd_get();
        if ((uintptr_t)tcache <= (uintptr_t)TCACHE_STATE_MAX) {
                if (tcache == TCACHE_STATE_DISABLED)
                        return (NULL);
		if (tcache == NULL) {
                        if (create == false) {
				/*
                                 * Creating a tcache here would cause
                                 * allocation as a side effect of free().
                                 * Ordinarily that would be okay since
                                 * tcache_create() failure is a soft failure
                                 * that doesn't propagate.  However, if TLS
                                 * data are freed via free() as in glibc,
                                 * subtle corruption could result from setting
                                 * a TLS variable after its backing memory is
                                 * freed.
				 */
                                return (NULL);
			}
                        if (tcache_enabled_get() == false) {
                                tcache_enabled_set(false); /* Memoize. */
                                return (NULL);
                        }
                        return (tcache_create(choose_arena(NULL)));
                }
                if (tcache == TCACHE_STATE_PURGATORY) {
                        /*
                         * Make a note that an allocator function was called
                         * after tcache_thread_cleanup() was called.
                         */
                        tcache = TCACHE_STATE_REINCARNATED;
                        tcache_tsd_set(&tcache);
			return (NULL);
		}
                if (tcache == TCACHE_STATE_REINCARNATED)
                        return (NULL);
                not_reached();
=======
	cassert(config_tcache);

	tcache_enabled = (tcache_enabled_t)enabled;
	tcache_enabled_tsd_set(&tcache_enabled);
	tcache = *tcache_tsd_get();
	if (enabled) {
		if (tcache == TCACHE_STATE_DISABLED) {
			tcache = NULL;
			tcache_tsd_set(&tcache);
		}
	} else /* disabled */ {
		if (tcache > TCACHE_STATE_MAX) {
			tcache_destroy(tcache);
			tcache = NULL;
		}
		if (tcache == NULL) {
			tcache = TCACHE_STATE_DISABLED;
			tcache_tsd_set(&tcache);
		}
	}
}

JEMALLOC_ALWAYS_INLINE tcache_t *
tcache_get(bool create)
{
	tcache_t *tcache;

	if (config_tcache == false)
		return (NULL);
	if (config_lazy_lock && isthreaded == false)
		return (NULL);

	tcache = *tcache_tsd_get();
	if ((uintptr_t)tcache <= (uintptr_t)TCACHE_STATE_MAX) {
		if (tcache == TCACHE_STATE_DISABLED)
			return (NULL);
		if (tcache == NULL) {
			if (create == false) {
				/*
				 * Creating a tcache here would cause
				 * allocation as a side effect of free().
				 * Ordinarily that would be okay since
				 * tcache_create() failure is a soft failure
				 * that doesn't propagate.  However, if TLS
				 * data are freed via free() as in glibc,
				 * subtle corruption could result from setting
				 * a TLS variable after its backing memory is
				 * freed.
				 */
				return (NULL);
			}
			if (tcache_enabled_get() == false) {
				tcache_enabled_set(false); /* Memoize. */
				return (NULL);
			}
			return (tcache_create(choose_arena(NULL)));
		}
		if (tcache == TCACHE_STATE_PURGATORY) {
			/*
			 * Make a note that an allocator function was called
			 * after tcache_thread_cleanup() was called.
			 */
			tcache = TCACHE_STATE_REINCARNATED;
			tcache_tsd_set(&tcache);
			return (NULL);
		}
		if (tcache == TCACHE_STATE_REINCARNATED)
			return (NULL);
		not_reached();
>>>>>>> acf6c79d
	}

	return (tcache);
}

JEMALLOC_ALWAYS_INLINE void
tcache_event(tcache_t *tcache)
{

<<<<<<< HEAD
        if (TCACHE_GC_INCR == 0)
		return;

	tcache->ev_cnt++;
        assert(tcache->ev_cnt <= TCACHE_GC_INCR);
        if (tcache->ev_cnt == TCACHE_GC_INCR)
                tcache_event_hard(tcache);
=======
	if (TCACHE_GC_INCR == 0)
		return;

	tcache->ev_cnt++;
	assert(tcache->ev_cnt <= TCACHE_GC_INCR);
	if (tcache->ev_cnt == TCACHE_GC_INCR)
		tcache_event_hard(tcache);
>>>>>>> acf6c79d
}

JEMALLOC_ALWAYS_INLINE void *
tcache_alloc_easy(tcache_bin_t *tbin)
{
	void *ret;

<<<<<<< HEAD
        if (tbin->ncached == 0) {
                tbin->low_water = -1;
		return (NULL);
        }
	tbin->ncached--;
        if ((int)tbin->ncached < tbin->low_water)
		tbin->low_water = tbin->ncached;
        ret = tbin->avail[tbin->ncached];
=======
	if (tbin->ncached == 0) {
		tbin->low_water = -1;
		return (NULL);
	}
	tbin->ncached--;
	if ((int)tbin->ncached < tbin->low_water)
		tbin->low_water = tbin->ncached;
	ret = tbin->avail[tbin->ncached];
>>>>>>> acf6c79d
	return (ret);
}

JEMALLOC_ALWAYS_INLINE void *
tcache_alloc_small(tcache_t *tcache, size_t size, bool zero)
{
	void *ret;
	size_t binind;
	tcache_bin_t *tbin;

<<<<<<< HEAD
        binind = SMALL_SIZE2BIN(size);
        assert(binind < NBINS);
=======
	binind = SMALL_SIZE2BIN(size);
	assert(binind < NBINS);
>>>>>>> acf6c79d
	tbin = &tcache->tbins[binind];
	ret = tcache_alloc_easy(tbin);
	if (ret == NULL) {
		ret = tcache_alloc_small_hard(tcache, tbin, binind);
		if (ret == NULL)
			return (NULL);
	}
<<<<<<< HEAD
        assert(tcache_salloc(ret) == arena_bin_info[binind].reg_size);

	if (zero == false) {
                if (config_fill) {
                        if (opt_junk) {
                                arena_alloc_junk_small(ret,
                                    &arena_bin_info[binind], false);
                        } else if (opt_zero)
                                memset(ret, 0, size);
                }
        } else {
                if (config_fill && opt_junk) {
                        arena_alloc_junk_small(ret, &arena_bin_info[binind],
                            true);
                }
                VALGRIND_MAKE_MEM_UNDEFINED(ret, size);
		memset(ret, 0, size);
        }

        if (config_stats)
                tbin->tstats.nrequests++;
        if (config_prof)
                tcache->prof_accumbytes += arena_bin_info[binind].reg_size;
=======
	assert(tcache_salloc(ret) == arena_bin_info[binind].reg_size);

	if (zero == false) {
		if (config_fill) {
			if (opt_junk) {
				arena_alloc_junk_small(ret,
				    &arena_bin_info[binind], false);
			} else if (opt_zero)
				memset(ret, 0, size);
		}
	} else {
		if (config_fill && opt_junk) {
			arena_alloc_junk_small(ret, &arena_bin_info[binind],
			    true);
		}
		VALGRIND_MAKE_MEM_UNDEFINED(ret, size);
		memset(ret, 0, size);
	}
	VALGRIND_MAKE_MEM_UNDEFINED(ret, size);

	if (config_stats)
		tbin->tstats.nrequests++;
	if (config_prof)
		tcache->prof_accumbytes += arena_bin_info[binind].reg_size;
>>>>>>> acf6c79d
	tcache_event(tcache);
	return (ret);
}

JEMALLOC_ALWAYS_INLINE void *
tcache_alloc_large(tcache_t *tcache, size_t size, bool zero)
{
	void *ret;
	size_t binind;
	tcache_bin_t *tbin;

	size = PAGE_CEILING(size);
	assert(size <= tcache_maxclass);
<<<<<<< HEAD
        binind = NBINS + (size >> LG_PAGE) - 1;
=======
	binind = NBINS + (size >> LG_PAGE) - 1;
>>>>>>> acf6c79d
	assert(binind < nhbins);
	tbin = &tcache->tbins[binind];
	ret = tcache_alloc_easy(tbin);
	if (ret == NULL) {
		/*
		 * Only allocate one large object at a time, because it's quite
		 * expensive to create one and not use it.
		 */
		ret = arena_malloc_large(tcache->arena, size, zero);
		if (ret == NULL)
			return (NULL);
	} else {
<<<<<<< HEAD
                if (config_prof && prof_promote && size == PAGE) {
                        arena_chunk_t *chunk =
                            (arena_chunk_t *)CHUNK_ADDR2BASE(ret);
                        size_t pageind = (((uintptr_t)ret - (uintptr_t)chunk) >>
                            LG_PAGE);
                        arena_mapbits_large_binind_set(chunk, pageind,
                            BININD_INVALID);
                }
		if (zero == false) {
                        if (config_fill) {
                                if (opt_junk)
                                        memset(ret, 0xa5, size);
                                else if (opt_zero)
                                        memset(ret, 0, size);
                        }
                } else {
                        VALGRIND_MAKE_MEM_UNDEFINED(ret, size);
			memset(ret, 0, size);
                }

                if (config_stats)
                        tbin->tstats.nrequests++;
                if (config_prof)
                        tcache->prof_accumbytes += size;
=======
		if (config_prof && prof_promote && size == PAGE) {
			arena_chunk_t *chunk =
			    (arena_chunk_t *)CHUNK_ADDR2BASE(ret);
			size_t pageind = (((uintptr_t)ret - (uintptr_t)chunk) >>
			    LG_PAGE);
			arena_mapbits_large_binind_set(chunk, pageind,
			    BININD_INVALID);
		}
		if (zero == false) {
			if (config_fill) {
				if (opt_junk)
					memset(ret, 0xa5, size);
				else if (opt_zero)
					memset(ret, 0, size);
			}
		} else {
			VALGRIND_MAKE_MEM_UNDEFINED(ret, size);
			memset(ret, 0, size);
		}
		VALGRIND_MAKE_MEM_UNDEFINED(ret, size);

		if (config_stats)
			tbin->tstats.nrequests++;
		if (config_prof)
			tcache->prof_accumbytes += size;
>>>>>>> acf6c79d
	}

	tcache_event(tcache);
	return (ret);
}

<<<<<<< HEAD
JEMALLOC_INLINE void
tcache_dalloc_small(tcache_t *tcache, void *ptr, size_t binind)
{
	tcache_bin_t *tbin;
        tcache_bin_info_t *tbin_info;

        assert(tcache_salloc(ptr) <= SMALL_MAXCLASS);

        if (config_fill && opt_junk)
                arena_dalloc_junk_small(ptr, &arena_bin_info[binind]);

	tbin = &tcache->tbins[binind];
        tbin_info = &tcache_bin_info[binind];
        if (tbin->ncached == tbin_info->ncached_max) {
                tcache_bin_flush_small(tbin, binind, (tbin_info->ncached_max >>
                    1), tcache);
	}
        assert(tbin->ncached < tbin_info->ncached_max);
        tbin->avail[tbin->ncached] = ptr;
=======
JEMALLOC_ALWAYS_INLINE void
tcache_dalloc_small(tcache_t *tcache, void *ptr, size_t binind)
{
	tcache_bin_t *tbin;
	tcache_bin_info_t *tbin_info;

	assert(tcache_salloc(ptr) <= SMALL_MAXCLASS);

	if (config_fill && opt_junk)
		arena_dalloc_junk_small(ptr, &arena_bin_info[binind]);

	tbin = &tcache->tbins[binind];
	tbin_info = &tcache_bin_info[binind];
	if (tbin->ncached == tbin_info->ncached_max) {
		tcache_bin_flush_small(tbin, binind, (tbin_info->ncached_max >>
		    1), tcache);
	}
	assert(tbin->ncached < tbin_info->ncached_max);
	tbin->avail[tbin->ncached] = ptr;
>>>>>>> acf6c79d
	tbin->ncached++;

	tcache_event(tcache);
}

JEMALLOC_ALWAYS_INLINE void
tcache_dalloc_large(tcache_t *tcache, void *ptr, size_t size)
{
<<<<<<< HEAD
        size_t binind;
	tcache_bin_t *tbin;
        tcache_bin_info_t *tbin_info;

	assert((size & PAGE_MASK) == 0);
        assert(tcache_salloc(ptr) > SMALL_MAXCLASS);
        assert(tcache_salloc(ptr) <= tcache_maxclass);

        binind = NBINS + (size >> LG_PAGE) - 1;

        if (config_fill && opt_junk)
		memset(ptr, 0x5a, size);

	tbin = &tcache->tbins[binind];
        tbin_info = &tcache_bin_info[binind];
        if (tbin->ncached == tbin_info->ncached_max) {
                tcache_bin_flush_large(tbin, binind, (tbin_info->ncached_max >>
                    1), tcache);
	}
        assert(tbin->ncached < tbin_info->ncached_max);
        tbin->avail[tbin->ncached] = ptr;
=======
	size_t binind;
	tcache_bin_t *tbin;
	tcache_bin_info_t *tbin_info;

	assert((size & PAGE_MASK) == 0);
	assert(tcache_salloc(ptr) > SMALL_MAXCLASS);
	assert(tcache_salloc(ptr) <= tcache_maxclass);

	binind = NBINS + (size >> LG_PAGE) - 1;

	if (config_fill && opt_junk)
		memset(ptr, 0x5a, size);

	tbin = &tcache->tbins[binind];
	tbin_info = &tcache_bin_info[binind];
	if (tbin->ncached == tbin_info->ncached_max) {
		tcache_bin_flush_large(tbin, binind, (tbin_info->ncached_max >>
		    1), tcache);
	}
	assert(tbin->ncached < tbin_info->ncached_max);
	tbin->avail[tbin->ncached] = ptr;
>>>>>>> acf6c79d
	tbin->ncached++;

	tcache_event(tcache);
}
#endif

#endif /* JEMALLOC_H_INLINES */
/******************************************************************************/<|MERGE_RESOLUTION|>--- conflicted
+++ resolved
@@ -46,15 +46,9 @@
 #ifdef JEMALLOC_H_STRUCTS
 
 typedef enum {
-<<<<<<< HEAD
-        tcache_enabled_false   = 0, /* Enable cast to/from bool. */
-        tcache_enabled_true    = 1,
-        tcache_enabled_default = 2
-=======
 	tcache_enabled_false   = 0, /* Enable cast to/from bool. */
 	tcache_enabled_true    = 1,
 	tcache_enabled_default = 2
->>>>>>> acf6c79d
 } tcache_enabled_t;
 
 /*
@@ -62,26 +56,15 @@
  * is stored separately, mainly to reduce memory usage.
  */
 struct tcache_bin_info_s {
-<<<<<<< HEAD
-        unsigned	ncached_max;	/* Upper limit on ncached. */
-=======
 	unsigned	ncached_max;	/* Upper limit on ncached. */
->>>>>>> acf6c79d
 };
 
 struct tcache_bin_s {
 	tcache_bin_stats_t tstats;
-<<<<<<< HEAD
-        int		low_water;	/* Min # cached since last GC. */
-        unsigned	lg_fill_div;	/* Fill (ncached_max >> lg_fill_div). */
-	unsigned	ncached;	/* # of cached objects. */
-        void		**avail;	/* Stack of available objects. */
-=======
 	int		low_water;	/* Min # cached since last GC. */
 	unsigned	lg_fill_div;	/* Fill (ncached_max >> lg_fill_div). */
 	unsigned	ncached;	/* # of cached objects. */
 	void		**avail;	/* Stack of available objects. */
->>>>>>> acf6c79d
 };
 
 struct tcache_s {
@@ -91,21 +74,12 @@
 	unsigned	ev_cnt;		/* Event count since incremental GC. */
 	unsigned	next_gc_bin;	/* Next bin to GC. */
 	tcache_bin_t	tbins[1];	/* Dynamically sized. */
-<<<<<<< HEAD
-        /*
-         * The pointer stacks associated with tbins follow as a contiguous
-         * array.  During tcache initialization, the avail pointer in each
-         * element of tbins is initialized to point to the proper offset within
-         * this array.
-         */
-=======
 	/*
 	 * The pointer stacks associated with tbins follow as a contiguous
 	 * array.  During tcache initialization, the avail pointer in each
 	 * element of tbins is initialized to point to the proper offset within
 	 * this array.
 	 */
->>>>>>> acf6c79d
 };
 
 #endif /* JEMALLOC_H_STRUCTS */
@@ -166,36 +140,16 @@
 #if (defined(JEMALLOC_ENABLE_INLINE) || defined(JEMALLOC_TCACHE_C_))
 /* Map of thread-specific caches. */
 malloc_tsd_externs(tcache, tcache_t *)
-<<<<<<< HEAD
-malloc_tsd_funcs(JEMALLOC_INLINE, tcache, tcache_t *, NULL,
-    tcache_thread_cleanup)
-/* Per thread flag that allows thread caches to be disabled. */
-malloc_tsd_externs(tcache_enabled, tcache_enabled_t)
-malloc_tsd_funcs(JEMALLOC_INLINE, tcache_enabled, tcache_enabled_t,
-=======
 malloc_tsd_funcs(JEMALLOC_ALWAYS_INLINE, tcache, tcache_t *, NULL,
     tcache_thread_cleanup)
 /* Per thread flag that allows thread caches to be disabled. */
 malloc_tsd_externs(tcache_enabled, tcache_enabled_t)
 malloc_tsd_funcs(JEMALLOC_ALWAYS_INLINE, tcache_enabled, tcache_enabled_t,
->>>>>>> acf6c79d
     tcache_enabled_default, malloc_tsd_no_cleanup)
 
 JEMALLOC_INLINE void
 tcache_flush(void)
 {
-<<<<<<< HEAD
-        tcache_t *tcache;
-
-        cassert(config_tcache);
-
-        tcache = *tcache_tsd_get();
-        if ((uintptr_t)tcache <= (uintptr_t)TCACHE_STATE_MAX)
-                return;
-        tcache_destroy(tcache);
-        tcache = NULL;
-        tcache_tsd_set(&tcache);
-=======
 	tcache_t *tcache;
 
 	cassert(config_tcache);
@@ -206,25 +160,11 @@
 	tcache_destroy(tcache);
 	tcache = NULL;
 	tcache_tsd_set(&tcache);
->>>>>>> acf6c79d
 }
 
 JEMALLOC_INLINE bool
 tcache_enabled_get(void)
 {
-<<<<<<< HEAD
-        tcache_enabled_t tcache_enabled;
-
-        cassert(config_tcache);
-
-        tcache_enabled = *tcache_enabled_tsd_get();
-        if (tcache_enabled == tcache_enabled_default) {
-                tcache_enabled = (tcache_enabled_t)opt_tcache;
-                tcache_enabled_tsd_set(&tcache_enabled);
-        }
-
-        return ((bool)tcache_enabled);
-=======
 	tcache_enabled_t tcache_enabled;
 
 	cassert(config_tcache);
@@ -236,90 +176,14 @@
 	}
 
 	return ((bool)tcache_enabled);
->>>>>>> acf6c79d
 }
 
 JEMALLOC_INLINE void
 tcache_enabled_set(bool enabled)
-<<<<<<< HEAD
-{
-        tcache_enabled_t tcache_enabled;
-        tcache_t *tcache;
-
-        cassert(config_tcache);
-
-        tcache_enabled = (tcache_enabled_t)enabled;
-        tcache_enabled_tsd_set(&tcache_enabled);
-        tcache = *tcache_tsd_get();
-        if (enabled) {
-                if (tcache == TCACHE_STATE_DISABLED) {
-                        tcache = NULL;
-                        tcache_tsd_set(&tcache);
-                }
-        } else /* disabled */ {
-                if (tcache > TCACHE_STATE_MAX) {
-                        tcache_destroy(tcache);
-                        tcache = NULL;
-                }
-                if (tcache == NULL) {
-                        tcache = TCACHE_STATE_DISABLED;
-                        tcache_tsd_set(&tcache);
-                }
-        }
-}
-
-JEMALLOC_INLINE tcache_t *
-tcache_get(bool create)
-=======
->>>>>>> acf6c79d
 {
 	tcache_enabled_t tcache_enabled;
 	tcache_t *tcache;
 
-<<<<<<< HEAD
-        if (config_tcache == false)
-                return (NULL);
-        if (config_lazy_lock && isthreaded == false)
-		return (NULL);
-
-        tcache = *tcache_tsd_get();
-        if ((uintptr_t)tcache <= (uintptr_t)TCACHE_STATE_MAX) {
-                if (tcache == TCACHE_STATE_DISABLED)
-                        return (NULL);
-		if (tcache == NULL) {
-                        if (create == false) {
-				/*
-                                 * Creating a tcache here would cause
-                                 * allocation as a side effect of free().
-                                 * Ordinarily that would be okay since
-                                 * tcache_create() failure is a soft failure
-                                 * that doesn't propagate.  However, if TLS
-                                 * data are freed via free() as in glibc,
-                                 * subtle corruption could result from setting
-                                 * a TLS variable after its backing memory is
-                                 * freed.
-				 */
-                                return (NULL);
-			}
-                        if (tcache_enabled_get() == false) {
-                                tcache_enabled_set(false); /* Memoize. */
-                                return (NULL);
-                        }
-                        return (tcache_create(choose_arena(NULL)));
-                }
-                if (tcache == TCACHE_STATE_PURGATORY) {
-                        /*
-                         * Make a note that an allocator function was called
-                         * after tcache_thread_cleanup() was called.
-                         */
-                        tcache = TCACHE_STATE_REINCARNATED;
-                        tcache_tsd_set(&tcache);
-			return (NULL);
-		}
-                if (tcache == TCACHE_STATE_REINCARNATED)
-                        return (NULL);
-                not_reached();
-=======
 	cassert(config_tcache);
 
 	tcache_enabled = (tcache_enabled_t)enabled;
@@ -389,7 +253,6 @@
 		if (tcache == TCACHE_STATE_REINCARNATED)
 			return (NULL);
 		not_reached();
->>>>>>> acf6c79d
 	}
 
 	return (tcache);
@@ -399,15 +262,6 @@
 tcache_event(tcache_t *tcache)
 {
 
-<<<<<<< HEAD
-        if (TCACHE_GC_INCR == 0)
-		return;
-
-	tcache->ev_cnt++;
-        assert(tcache->ev_cnt <= TCACHE_GC_INCR);
-        if (tcache->ev_cnt == TCACHE_GC_INCR)
-                tcache_event_hard(tcache);
-=======
 	if (TCACHE_GC_INCR == 0)
 		return;
 
@@ -415,7 +269,6 @@
 	assert(tcache->ev_cnt <= TCACHE_GC_INCR);
 	if (tcache->ev_cnt == TCACHE_GC_INCR)
 		tcache_event_hard(tcache);
->>>>>>> acf6c79d
 }
 
 JEMALLOC_ALWAYS_INLINE void *
@@ -423,16 +276,6 @@
 {
 	void *ret;
 
-<<<<<<< HEAD
-        if (tbin->ncached == 0) {
-                tbin->low_water = -1;
-		return (NULL);
-        }
-	tbin->ncached--;
-        if ((int)tbin->ncached < tbin->low_water)
-		tbin->low_water = tbin->ncached;
-        ret = tbin->avail[tbin->ncached];
-=======
 	if (tbin->ncached == 0) {
 		tbin->low_water = -1;
 		return (NULL);
@@ -441,7 +284,6 @@
 	if ((int)tbin->ncached < tbin->low_water)
 		tbin->low_water = tbin->ncached;
 	ret = tbin->avail[tbin->ncached];
->>>>>>> acf6c79d
 	return (ret);
 }
 
@@ -452,13 +294,8 @@
 	size_t binind;
 	tcache_bin_t *tbin;
 
-<<<<<<< HEAD
-        binind = SMALL_SIZE2BIN(size);
-        assert(binind < NBINS);
-=======
 	binind = SMALL_SIZE2BIN(size);
 	assert(binind < NBINS);
->>>>>>> acf6c79d
 	tbin = &tcache->tbins[binind];
 	ret = tcache_alloc_easy(tbin);
 	if (ret == NULL) {
@@ -466,31 +303,6 @@
 		if (ret == NULL)
 			return (NULL);
 	}
-<<<<<<< HEAD
-        assert(tcache_salloc(ret) == arena_bin_info[binind].reg_size);
-
-	if (zero == false) {
-                if (config_fill) {
-                        if (opt_junk) {
-                                arena_alloc_junk_small(ret,
-                                    &arena_bin_info[binind], false);
-                        } else if (opt_zero)
-                                memset(ret, 0, size);
-                }
-        } else {
-                if (config_fill && opt_junk) {
-                        arena_alloc_junk_small(ret, &arena_bin_info[binind],
-                            true);
-                }
-                VALGRIND_MAKE_MEM_UNDEFINED(ret, size);
-		memset(ret, 0, size);
-        }
-
-        if (config_stats)
-                tbin->tstats.nrequests++;
-        if (config_prof)
-                tcache->prof_accumbytes += arena_bin_info[binind].reg_size;
-=======
 	assert(tcache_salloc(ret) == arena_bin_info[binind].reg_size);
 
 	if (zero == false) {
@@ -515,7 +327,6 @@
 		tbin->tstats.nrequests++;
 	if (config_prof)
 		tcache->prof_accumbytes += arena_bin_info[binind].reg_size;
->>>>>>> acf6c79d
 	tcache_event(tcache);
 	return (ret);
 }
@@ -529,11 +340,7 @@
 
 	size = PAGE_CEILING(size);
 	assert(size <= tcache_maxclass);
-<<<<<<< HEAD
-        binind = NBINS + (size >> LG_PAGE) - 1;
-=======
 	binind = NBINS + (size >> LG_PAGE) - 1;
->>>>>>> acf6c79d
 	assert(binind < nhbins);
 	tbin = &tcache->tbins[binind];
 	ret = tcache_alloc_easy(tbin);
@@ -546,32 +353,6 @@
 		if (ret == NULL)
 			return (NULL);
 	} else {
-<<<<<<< HEAD
-                if (config_prof && prof_promote && size == PAGE) {
-                        arena_chunk_t *chunk =
-                            (arena_chunk_t *)CHUNK_ADDR2BASE(ret);
-                        size_t pageind = (((uintptr_t)ret - (uintptr_t)chunk) >>
-                            LG_PAGE);
-                        arena_mapbits_large_binind_set(chunk, pageind,
-                            BININD_INVALID);
-                }
-		if (zero == false) {
-                        if (config_fill) {
-                                if (opt_junk)
-                                        memset(ret, 0xa5, size);
-                                else if (opt_zero)
-                                        memset(ret, 0, size);
-                        }
-                } else {
-                        VALGRIND_MAKE_MEM_UNDEFINED(ret, size);
-			memset(ret, 0, size);
-                }
-
-                if (config_stats)
-                        tbin->tstats.nrequests++;
-                if (config_prof)
-                        tcache->prof_accumbytes += size;
-=======
 		if (config_prof && prof_promote && size == PAGE) {
 			arena_chunk_t *chunk =
 			    (arena_chunk_t *)CHUNK_ADDR2BASE(ret);
@@ -597,34 +378,12 @@
 			tbin->tstats.nrequests++;
 		if (config_prof)
 			tcache->prof_accumbytes += size;
->>>>>>> acf6c79d
 	}
 
 	tcache_event(tcache);
 	return (ret);
 }
 
-<<<<<<< HEAD
-JEMALLOC_INLINE void
-tcache_dalloc_small(tcache_t *tcache, void *ptr, size_t binind)
-{
-	tcache_bin_t *tbin;
-        tcache_bin_info_t *tbin_info;
-
-        assert(tcache_salloc(ptr) <= SMALL_MAXCLASS);
-
-        if (config_fill && opt_junk)
-                arena_dalloc_junk_small(ptr, &arena_bin_info[binind]);
-
-	tbin = &tcache->tbins[binind];
-        tbin_info = &tcache_bin_info[binind];
-        if (tbin->ncached == tbin_info->ncached_max) {
-                tcache_bin_flush_small(tbin, binind, (tbin_info->ncached_max >>
-                    1), tcache);
-	}
-        assert(tbin->ncached < tbin_info->ncached_max);
-        tbin->avail[tbin->ncached] = ptr;
-=======
 JEMALLOC_ALWAYS_INLINE void
 tcache_dalloc_small(tcache_t *tcache, void *ptr, size_t binind)
 {
@@ -644,7 +403,6 @@
 	}
 	assert(tbin->ncached < tbin_info->ncached_max);
 	tbin->avail[tbin->ncached] = ptr;
->>>>>>> acf6c79d
 	tbin->ncached++;
 
 	tcache_event(tcache);
@@ -653,29 +411,6 @@
 JEMALLOC_ALWAYS_INLINE void
 tcache_dalloc_large(tcache_t *tcache, void *ptr, size_t size)
 {
-<<<<<<< HEAD
-        size_t binind;
-	tcache_bin_t *tbin;
-        tcache_bin_info_t *tbin_info;
-
-	assert((size & PAGE_MASK) == 0);
-        assert(tcache_salloc(ptr) > SMALL_MAXCLASS);
-        assert(tcache_salloc(ptr) <= tcache_maxclass);
-
-        binind = NBINS + (size >> LG_PAGE) - 1;
-
-        if (config_fill && opt_junk)
-		memset(ptr, 0x5a, size);
-
-	tbin = &tcache->tbins[binind];
-        tbin_info = &tcache_bin_info[binind];
-        if (tbin->ncached == tbin_info->ncached_max) {
-                tcache_bin_flush_large(tbin, binind, (tbin_info->ncached_max >>
-                    1), tcache);
-	}
-        assert(tbin->ncached < tbin_info->ncached_max);
-        tbin->avail[tbin->ncached] = ptr;
-=======
 	size_t binind;
 	tcache_bin_t *tbin;
 	tcache_bin_info_t *tbin_info;
@@ -697,7 +432,6 @@
 	}
 	assert(tbin->ncached < tbin_info->ncached_max);
 	tbin->avail[tbin->ncached] = ptr;
->>>>>>> acf6c79d
 	tbin->ncached++;
 
 	tcache_event(tcache);
