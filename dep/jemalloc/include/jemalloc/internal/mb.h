/******************************************************************************/
#ifdef JEMALLOC_H_TYPES

#endif /* JEMALLOC_H_TYPES */
/******************************************************************************/
#ifdef JEMALLOC_H_STRUCTS

#endif /* JEMALLOC_H_STRUCTS */
/******************************************************************************/
#ifdef JEMALLOC_H_EXTERNS

#endif /* JEMALLOC_H_EXTERNS */
/******************************************************************************/
#ifdef JEMALLOC_H_INLINES

#ifndef JEMALLOC_ENABLE_INLINE
void	mb_write(void);
#endif

#if (defined(JEMALLOC_ENABLE_INLINE) || defined(JEMALLOC_MB_C_))
#ifdef __i386__
/*
 * According to the Intel Architecture Software Developer's Manual, current
 * processors execute instructions in order from the perspective of other
 * processors in a multiprocessor system, but 1) Intel reserves the right to
 * change that, and 2) the compiler's optimizer could re-order instructions if
 * there weren't some form of barrier.  Therefore, even if running on an
 * architecture that does not need memory barriers (everything through at least
 * i686), an "optimizer barrier" is necessary.
 */
JEMALLOC_INLINE void
mb_write(void)
{

#  if 0
	/* This is a true memory barrier. */
	asm volatile ("pusha;"
	    "xor  %%eax,%%eax;"
	    "cpuid;"
	    "popa;"
	    : /* Outputs. */
	    : /* Inputs. */
	    : "memory" /* Clobbers. */
	    );
#else
	/*
	 * This is hopefully enough to keep the compiler from reordering
	 * instructions around this one.
	 */
	asm volatile ("nop;"
	    : /* Outputs. */
	    : /* Inputs. */
	    : "memory" /* Clobbers. */
	    );
#endif
}
#elif (defined(__amd64__) || defined(__x86_64__))
JEMALLOC_INLINE void
mb_write(void)
{

	asm volatile ("sfence"
	    : /* Outputs. */
	    : /* Inputs. */
	    : "memory" /* Clobbers. */
	    );
}
#elif defined(__powerpc__)
JEMALLOC_INLINE void
mb_write(void)
{

	asm volatile ("eieio"
	    : /* Outputs. */
	    : /* Inputs. */
	    : "memory" /* Clobbers. */
	    );
}
#elif defined(__sparc64__)
JEMALLOC_INLINE void
mb_write(void)
{

	asm volatile ("membar #StoreStore"
	    : /* Outputs. */
	    : /* Inputs. */
	    : "memory" /* Clobbers. */
	    );
}
#elif defined(__tile__)
JEMALLOC_INLINE void
mb_write(void)
{

<<<<<<< HEAD
        __sync_synchronize();
=======
	__sync_synchronize();
>>>>>>> acf6c79d
}
#else
/*
 * This is much slower than a simple memory barrier, but the semantics of mutex
 * unlock make this work.
 */
JEMALLOC_INLINE void
mb_write(void)
{
	malloc_mutex_t mtx;

	malloc_mutex_init(&mtx);
	malloc_mutex_lock(&mtx);
	malloc_mutex_unlock(&mtx);
}
#endif
#endif

#endif /* JEMALLOC_H_INLINES */
/******************************************************************************/<|MERGE_RESOLUTION|>--- conflicted
+++ resolved
@@ -92,11 +92,7 @@
 mb_write(void)
 {
 
-<<<<<<< HEAD
-        __sync_synchronize();
-=======
 	__sync_synchronize();
->>>>>>> acf6c79d
 }
 #else
 /*
