--- conflicted
+++ resolved
@@ -278,23 +278,16 @@
 #  ifdef __arm__
 #    define LG_QUANTUM		3
 #  endif
-<<<<<<< HEAD
-=======
 #  ifdef __hppa__
 #    define LG_QUANTUM		4
 #  endif
->>>>>>> acf6c79d
 #  ifdef __mips__
 #    define LG_QUANTUM		3
 #  endif
 #  ifdef __powerpc__
 #    define LG_QUANTUM		4
 #  endif
-<<<<<<< HEAD
-#  ifdef __s390x__
-=======
 #  ifdef __s390__
->>>>>>> acf6c79d
 #    define LG_QUANTUM		4
 #  endif
 #  ifdef __SH4__
@@ -320,22 +313,14 @@
 
 /* Return the smallest long multiple that is >= a. */
 #define	LONG_CEILING(a)							\
-<<<<<<< HEAD
-        (((a) + LONG_MASK) & ~LONG_MASK)
-=======
 	(((a) + LONG_MASK) & ~LONG_MASK)
->>>>>>> acf6c79d
 
 #define	SIZEOF_PTR		(1U << LG_SIZEOF_PTR)
 #define	PTR_MASK		(SIZEOF_PTR - 1)
 
 /* Return the smallest (void *) multiple that is >= a. */
 #define	PTR_CEILING(a)							\
-<<<<<<< HEAD
-        (((a) + PTR_MASK) & ~PTR_MASK)
-=======
 	(((a) + PTR_MASK) & ~PTR_MASK)
->>>>>>> acf6c79d
 
 /*
  * Maximum size of L1 cache line.  This is used to avoid cache line aliasing.
@@ -366,17 +351,6 @@
 
 /* Return the nearest aligned address at or below a. */
 #define	ALIGNMENT_ADDR2BASE(a, alignment)				\
-<<<<<<< HEAD
-        ((void *)((uintptr_t)(a) & (-(alignment))))
-
-/* Return the offset between a and the nearest aligned address at or below a. */
-#define	ALIGNMENT_ADDR2OFFSET(a, alignment)				\
-        ((size_t)((uintptr_t)(a) & (alignment - 1)))
-
-/* Return the smallest alignment multiple that is >= s. */
-#define	ALIGNMENT_CEILING(s, alignment)					\
-        (((s) + (alignment - 1)) & (-(alignment)))
-=======
 	((void *)((uintptr_t)(a) & (-(alignment))))
 
 /* Return the offset between a and the nearest aligned address at or below a. */
@@ -386,7 +360,6 @@
 /* Return the smallest alignment multiple that is >= s. */
 #define	ALIGNMENT_CEILING(s, alignment)					\
 	(((s) + (alignment - 1)) & (-(alignment)))
->>>>>>> acf6c79d
 
 /* Declare a variable length array */
 #if __STDC_VERSION__ < 199901L
@@ -394,12 +367,6 @@
 #    include <malloc.h>
 #    define alloca _alloca
 #  else
-<<<<<<< HEAD
-#    include <alloca.h>
-#  endif
-#  define VARIABLE_ARRAY(type, name, count) \
-        type *name = alloca(sizeof(type) * count)
-=======
 #    ifdef JEMALLOC_HAS_ALLOCA_H
 #      include <alloca.h>
 #    else
@@ -408,7 +375,6 @@
 #  endif
 #  define VARIABLE_ARRAY(type, name, count) \
 	type *name = alloca(sizeof(type) * count)
->>>>>>> acf6c79d
 #else
 #  define VARIABLE_ARRAY(type, name, count) type name[count]
 #endif
@@ -428,62 +394,6 @@
  * usable space.
  */
 #define	JEMALLOC_VALGRIND_MALLOC(cond, ptr, usize, zero) do {		\
-<<<<<<< HEAD
-        if (config_valgrind && opt_valgrind && cond)			\
-                VALGRIND_MALLOCLIKE_BLOCK(ptr, usize, p2rz(ptr), zero);	\
-} while (0)
-#define	JEMALLOC_VALGRIND_REALLOC(ptr, usize, old_ptr, old_usize,	\
-    old_rzsize, zero)  do {						\
-        if (config_valgrind && opt_valgrind) {				\
-                size_t rzsize = p2rz(ptr);				\
-                                                                        \
-                if (ptr == old_ptr) {					\
-                        VALGRIND_RESIZEINPLACE_BLOCK(ptr, old_usize,	\
-                            usize, rzsize);				\
-                        if (zero && old_usize < usize) {		\
-                                VALGRIND_MAKE_MEM_DEFINED(		\
-                                    (void *)((uintptr_t)ptr +		\
-                                    old_usize), usize - old_usize);	\
-                        }						\
-                } else {						\
-                        if (old_ptr != NULL) {				\
-                                VALGRIND_FREELIKE_BLOCK(old_ptr,	\
-                                    old_rzsize);			\
-                        }						\
-                        if (ptr != NULL) {				\
-                                size_t copy_size = (old_usize < usize)	\
-                                    ?  old_usize : usize;		\
-                                size_t tail_size = usize - copy_size;	\
-                                VALGRIND_MALLOCLIKE_BLOCK(ptr, usize,	\
-                                    rzsize, false);			\
-                                if (copy_size > 0) {			\
-                                        VALGRIND_MAKE_MEM_DEFINED(ptr,	\
-                                            copy_size);			\
-                                }					\
-                                if (zero && tail_size > 0) {		\
-                                        VALGRIND_MAKE_MEM_DEFINED(	\
-                                            (void *)((uintptr_t)ptr +	\
-                                            copy_size), tail_size);	\
-                                }					\
-                        }						\
-                }							\
-        }								\
-} while (0)
-#define	JEMALLOC_VALGRIND_FREE(ptr, rzsize) do {			\
-        if (config_valgrind && opt_valgrind)				\
-                VALGRIND_FREELIKE_BLOCK(ptr, rzsize);			\
-} while (0)
-#else
-#define	VALGRIND_MALLOCLIKE_BLOCK(addr, sizeB, rzB, is_zeroed)
-#define	VALGRIND_RESIZEINPLACE_BLOCK(addr, oldSizeB, newSizeB, rzB)
-#define	VALGRIND_FREELIKE_BLOCK(addr, rzB)
-#define	VALGRIND_MAKE_MEM_UNDEFINED(_qzz_addr, _qzz_len)
-#define	VALGRIND_MAKE_MEM_DEFINED(_qzz_addr, _qzz_len)
-#define	JEMALLOC_VALGRIND_MALLOC(cond, ptr, usize, zero)
-#define	JEMALLOC_VALGRIND_REALLOC(ptr, usize, old_ptr, old_usize,	\
-    old_rzsize, zero)
-#define	JEMALLOC_VALGRIND_FREE(ptr, rzsize)
-=======
 	if (config_valgrind && opt_valgrind && cond)			\
 		VALGRIND_MALLOCLIKE_BLOCK(ptr, usize, p2rz(ptr), zero);	\
 } while (0)
@@ -542,7 +452,6 @@
 #define	JEMALLOC_VALGRIND_REALLOC(ptr, usize, old_ptr, old_usize,	\
     old_rzsize, zero) do {} while (0)
 #define	JEMALLOC_VALGRIND_FREE(ptr, rzsize) do {} while (0)
->>>>>>> acf6c79d
 #endif
 
 #include "jemalloc/internal/util.h"
@@ -594,13 +503,8 @@
 #include "jemalloc/internal/prof.h"
 
 typedef struct {
-<<<<<<< HEAD
-        uint64_t	allocated;
-        uint64_t	deallocated;
-=======
 	uint64_t	allocated;
 	uint64_t	deallocated;
->>>>>>> acf6c79d
 } thread_allocated_t;
 /*
  * The JEMALLOC_CONCAT() wrapper is necessary to pass {0, 0} via a cpp macro
@@ -625,12 +529,8 @@
 /* Number of CPUs. */
 extern unsigned		ncpus;
 
-<<<<<<< HEAD
-extern malloc_mutex_t	arenas_lock; /* Protects arenas initialization. */
-=======
 /* Protects arenas initialization (arenas, arenas_total). */
 extern malloc_mutex_t	arenas_lock;
->>>>>>> acf6c79d
 /*
  * Arenas that are used to service external requests.  Not all elements of the
  * arenas array are necessarily used; arenas are created lazily as needed.
@@ -640,12 +540,8 @@
  * takes some action to create them and allocate from them.
  */
 extern arena_t		**arenas;
-<<<<<<< HEAD
-extern unsigned		narenas;
-=======
 extern unsigned		narenas_total;
 extern unsigned		narenas_auto; /* Read-only after initialization. */
->>>>>>> acf6c79d
 
 arena_t	*arenas_extend(unsigned ind);
 void	arenas_cleanup(void *arg);
@@ -700,10 +596,7 @@
 
 size_t	s2u(size_t size);
 size_t	sa2u(size_t size, size_t alignment);
-<<<<<<< HEAD
-=======
 unsigned	narenas_total_get(void);
->>>>>>> acf6c79d
 arena_t	*choose_arena(arena_t *arena);
 #endif
 
@@ -713,12 +606,8 @@
  * for allocations.
  */
 malloc_tsd_externs(arenas, arena_t *)
-<<<<<<< HEAD
-malloc_tsd_funcs(JEMALLOC_INLINE, arenas, arena_t *, NULL, arenas_cleanup)
-=======
 malloc_tsd_funcs(JEMALLOC_ALWAYS_INLINE, arenas, arena_t *, NULL,
     arenas_cleanup)
->>>>>>> acf6c79d
 
 /*
  * Compute usable size that would result from allocating an object with the
@@ -728,39 +617,23 @@
 s2u(size_t size)
 {
 
-<<<<<<< HEAD
-        if (size <= SMALL_MAXCLASS)
-                return (arena_bin_info[SMALL_SIZE2BIN(size)].reg_size);
-	if (size <= arena_maxclass)
-                return (PAGE_CEILING(size));
-        return (CHUNK_CEILING(size));
-=======
 	if (size <= SMALL_MAXCLASS)
 		return (arena_bin_info[SMALL_SIZE2BIN(size)].reg_size);
 	if (size <= arena_maxclass)
 		return (PAGE_CEILING(size));
 	return (CHUNK_CEILING(size));
->>>>>>> acf6c79d
 }
 
 /*
  * Compute usable size that would result from allocating an object with the
  * specified size and alignment.
  */
-<<<<<<< HEAD
-JEMALLOC_INLINE size_t
-=======
 JEMALLOC_ALWAYS_INLINE size_t
->>>>>>> acf6c79d
 sa2u(size_t size, size_t alignment)
 {
 	size_t usize;
 
-<<<<<<< HEAD
-        assert(alignment != 0 && ((alignment - 1) & alignment) == 0);
-=======
 	assert(alignment != 0 && ((alignment - 1) & alignment) == 0);
->>>>>>> acf6c79d
 
 	/*
 	 * Round size up to the nearest multiple of alignment.
@@ -776,11 +649,7 @@
 	 *    144 | 10100000 |  32
 	 *    192 | 11000000 |  64
 	 */
-<<<<<<< HEAD
-        usize = ALIGNMENT_CEILING(size, alignment);
-=======
 	usize = ALIGNMENT_CEILING(size, alignment);
->>>>>>> acf6c79d
 	/*
 	 * (usize < size) protects against the combination of maximal
 	 * alignment and size greater than maximal alignment.
@@ -790,15 +659,9 @@
 		return (0);
 	}
 
-<<<<<<< HEAD
-        if (usize <= arena_maxclass && alignment <= PAGE) {
-                if (usize <= SMALL_MAXCLASS)
-                        return (arena_bin_info[SMALL_SIZE2BIN(usize)].reg_size);
-=======
 	if (usize <= arena_maxclass && alignment <= PAGE) {
 		if (usize <= SMALL_MAXCLASS)
 			return (arena_bin_info[SMALL_SIZE2BIN(usize)].reg_size);
->>>>>>> acf6c79d
 		return (PAGE_CEILING(usize));
 	} else {
 		size_t run_size;
@@ -811,11 +674,7 @@
 		usize = PAGE_CEILING(size);
 		/*
 		 * (usize < size) protects against very large sizes within
-<<<<<<< HEAD
-                 * PAGE of SIZE_T_MAX.
-=======
 		 * PAGE of SIZE_T_MAX.
->>>>>>> acf6c79d
 		 *
 		 * (usize + alignment < usize) protects against the
 		 * combination of maximal alignment and usize large enough
@@ -833,25 +692,16 @@
 		/*
 		 * Calculate the size of the over-size run that arena_palloc()
 		 * would need to allocate in order to guarantee the alignment.
-<<<<<<< HEAD
-                 * If the run wouldn't fit within a chunk, round up to a huge
-                 * allocation size.
-		 */
-                run_size = usize + alignment - PAGE;
-=======
 		 * If the run wouldn't fit within a chunk, round up to a huge
 		 * allocation size.
 		 */
 		run_size = usize + alignment - PAGE;
->>>>>>> acf6c79d
 		if (run_size <= arena_maxclass)
 			return (PAGE_CEILING(usize));
 		return (CHUNK_CEILING(usize));
 	}
 }
 
-<<<<<<< HEAD
-=======
 JEMALLOC_INLINE unsigned
 narenas_total_get(void)
 {
@@ -864,24 +714,16 @@
 	return (narenas);
 }
 
->>>>>>> acf6c79d
 /* Choose an arena based on a per-thread value. */
 JEMALLOC_INLINE arena_t *
 choose_arena(arena_t *arena)
 {
 	arena_t *ret;
 
-<<<<<<< HEAD
-        if (arena != NULL)
-                return (arena);
-
-        if ((ret = *arenas_tsd_get()) == NULL) {
-=======
 	if (arena != NULL)
 		return (arena);
 
 	if ((ret = *arenas_tsd_get()) == NULL) {
->>>>>>> acf6c79d
 		ret = choose_arena_hard();
 		assert(ret != NULL);
 	}
@@ -911,20 +753,13 @@
 void	*imalloc(size_t size);
 void	*icallocx(size_t size, bool try_tcache, arena_t *arena);
 void	*icalloc(size_t size);
-<<<<<<< HEAD
-=======
 void	*ipallocx(size_t usize, size_t alignment, bool zero, bool try_tcache,
     arena_t *arena);
->>>>>>> acf6c79d
 void	*ipalloc(size_t usize, size_t alignment, bool zero);
 size_t	isalloc(const void *ptr, bool demote);
 size_t	ivsalloc(const void *ptr, bool demote);
 size_t	u2rz(size_t usize);
 size_t	p2rz(const void *ptr);
-<<<<<<< HEAD
-void	idalloc(void *ptr);
-void	iqalloc(void *ptr);
-=======
 void	idallocx(void *ptr, bool try_tcache);
 void	idalloc(void *ptr);
 void	iqallocx(void *ptr, bool try_tcache);
@@ -932,7 +767,6 @@
 void	*irallocx(void *ptr, size_t size, size_t extra, size_t alignment,
     bool zero, bool no_move, bool try_tcache_alloc, bool try_tcache_dalloc,
     arena_t *arena);
->>>>>>> acf6c79d
 void	*iralloc(void *ptr, size_t size, size_t extra, size_t alignment,
     bool zero, bool no_move);
 malloc_tsd_protos(JEMALLOC_ATTR(unused), thread_allocated, thread_allocated_t)
@@ -946,11 +780,7 @@
 	assert(size != 0);
 
 	if (size <= arena_maxclass)
-<<<<<<< HEAD
-                return (arena_malloc(NULL, size, false, true));
-=======
 		return (arena_malloc(arena, size, false, try_tcache));
->>>>>>> acf6c79d
 	else
 		return (huge_malloc(size, false));
 }
@@ -967,41 +797,11 @@
 {
 
 	if (size <= arena_maxclass)
-<<<<<<< HEAD
-                return (arena_malloc(NULL, size, true, true));
-=======
 		return (arena_malloc(arena, size, true, try_tcache));
->>>>>>> acf6c79d
 	else
 		return (huge_malloc(size, true));
 }
 
-<<<<<<< HEAD
-JEMALLOC_INLINE void *
-ipalloc(size_t usize, size_t alignment, bool zero)
-{
-	void *ret;
-
-        assert(usize != 0);
-        assert(usize == sa2u(usize, alignment));
-
-        if (usize <= arena_maxclass && alignment <= PAGE)
-                ret = arena_malloc(NULL, usize, zero, true);
-        else {
-                if (usize <= arena_maxclass) {
-                        ret = arena_palloc(choose_arena(NULL), usize, alignment,
-                            zero);
-                } else if (alignment <= chunksize)
-                        ret = huge_malloc(usize, zero);
-                else
-                        ret = huge_palloc(usize, alignment, zero);
-        }
-
-        assert(ALIGNMENT_ADDR2BASE(ret, alignment) == ret);
-	return (ret);
-}
-
-=======
 JEMALLOC_ALWAYS_INLINE void *
 icalloc(size_t size)
 {
@@ -1041,32 +841,18 @@
 	return (ipallocx(usize, alignment, zero, true, NULL));
 }
 
->>>>>>> acf6c79d
 /*
  * Typical usage:
  *   void *ptr = [...]
  *   size_t sz = isalloc(ptr, config_prof);
  */
-<<<<<<< HEAD
-JEMALLOC_INLINE size_t
-=======
 JEMALLOC_ALWAYS_INLINE size_t
->>>>>>> acf6c79d
 isalloc(const void *ptr, bool demote)
 {
 	size_t ret;
 	arena_chunk_t *chunk;
 
 	assert(ptr != NULL);
-<<<<<<< HEAD
-        /* Demotion only makes sense if config_prof is true. */
-        assert(config_prof || demote == false);
-
-	chunk = (arena_chunk_t *)CHUNK_ADDR2BASE(ptr);
-        if (chunk != ptr)
-                ret = arena_salloc(ptr, demote);
-        else
-=======
 	/* Demotion only makes sense if config_prof is true. */
 	assert(config_prof || demote == false);
 
@@ -1074,17 +860,12 @@
 	if (chunk != ptr)
 		ret = arena_salloc(ptr, demote);
 	else
->>>>>>> acf6c79d
 		ret = huge_salloc(ptr);
 
 	return (ret);
 }
 
-<<<<<<< HEAD
-JEMALLOC_INLINE size_t
-=======
 JEMALLOC_ALWAYS_INLINE size_t
->>>>>>> acf6c79d
 ivsalloc(const void *ptr, bool demote)
 {
 
@@ -1092,33 +873,7 @@
 	if (rtree_get(chunks_rtree, (uintptr_t)CHUNK_ADDR2BASE(ptr)) == NULL)
 		return (0);
 
-<<<<<<< HEAD
-        return (isalloc(ptr, demote));
-}
-
-JEMALLOC_INLINE size_t
-u2rz(size_t usize)
-{
-        size_t ret;
-
-        if (usize <= SMALL_MAXCLASS) {
-                size_t binind = SMALL_SIZE2BIN(usize);
-                ret = arena_bin_info[binind].redzone_size;
-        } else
-                ret = 0;
-
-        return (ret);
-}
-
-JEMALLOC_INLINE size_t
-p2rz(const void *ptr)
-{
-        size_t usize = isalloc(ptr, false);
-
-        return (u2rz(usize));
-=======
 	return (isalloc(ptr, demote));
->>>>>>> acf6c79d
 }
 
 JEMALLOC_INLINE size_t
@@ -1152,30 +907,11 @@
 
 	chunk = (arena_chunk_t *)CHUNK_ADDR2BASE(ptr);
 	if (chunk != ptr)
-<<<<<<< HEAD
-                arena_dalloc(chunk->arena, chunk, ptr, true);
-=======
 		arena_dalloc(chunk->arena, chunk, ptr, try_tcache);
->>>>>>> acf6c79d
 	else
 		huge_dalloc(ptr, true);
 }
 
-<<<<<<< HEAD
-JEMALLOC_INLINE void
-iqalloc(void *ptr)
-{
-
-        if (config_fill && opt_quarantine)
-                quarantine(ptr);
-        else
-                idalloc(ptr);
-}
-
-JEMALLOC_INLINE void *
-iralloc(void *ptr, size_t size, size_t extra, size_t alignment, bool zero,
-    bool no_move)
-=======
 JEMALLOC_ALWAYS_INLINE void
 idalloc(void *ptr)
 {
@@ -1203,7 +939,6 @@
 JEMALLOC_ALWAYS_INLINE void *
 irallocx(void *ptr, size_t size, size_t extra, size_t alignment, bool zero,
     bool no_move, bool try_tcache_alloc, bool try_tcache_dalloc, arena_t *arena)
->>>>>>> acf6c79d
 {
 	void *ret;
 	size_t oldsize;
@@ -1211,16 +946,6 @@
 	assert(ptr != NULL);
 	assert(size != 0);
 
-<<<<<<< HEAD
-        oldsize = isalloc(ptr, config_prof);
-
-	if (alignment != 0 && ((uintptr_t)ptr & ((uintptr_t)alignment-1))
-	    != 0) {
-                size_t usize, copysize;
-
-		/*
-                 * Existing object alignment is inadequate; allocate new space
-=======
 	oldsize = isalloc(ptr, config_prof);
 
 	if (alignment != 0 && ((uintptr_t)ptr & ((uintptr_t)alignment-1))
@@ -1229,38 +954,23 @@
 
 		/*
 		 * Existing object alignment is inadequate; allocate new space
->>>>>>> acf6c79d
 		 * and copy.
 		 */
 		if (no_move)
 			return (NULL);
-<<<<<<< HEAD
-                usize = sa2u(size + extra, alignment);
-                if (usize == 0)
-                        return (NULL);
-                ret = ipalloc(usize, alignment, zero);
-=======
 		usize = sa2u(size + extra, alignment);
 		if (usize == 0)
 			return (NULL);
 		ret = ipallocx(usize, alignment, zero, try_tcache_alloc, arena);
->>>>>>> acf6c79d
 		if (ret == NULL) {
 			if (extra == 0)
 				return (NULL);
 			/* Try again, without extra this time. */
-<<<<<<< HEAD
-                        usize = sa2u(size, alignment);
-                        if (usize == 0)
-                                return (NULL);
-                        ret = ipalloc(usize, alignment, zero);
-=======
 			usize = sa2u(size, alignment);
 			if (usize == 0)
 				return (NULL);
 			ret = ipallocx(usize, alignment, zero, try_tcache_alloc,
 			    arena);
->>>>>>> acf6c79d
 			if (ret == NULL)
 				return (NULL);
 		}
@@ -1271,11 +981,7 @@
 		 */
 		copysize = (size < oldsize) ? size : oldsize;
 		memcpy(ret, ptr, copysize);
-<<<<<<< HEAD
-                iqalloc(ptr);
-=======
 		iqallocx(ptr, try_tcache_dalloc);
->>>>>>> acf6c79d
 		return (ret);
 	}
 
@@ -1289,14 +995,9 @@
 		}
 	} else {
 		if (size + extra <= arena_maxclass) {
-<<<<<<< HEAD
-			return (arena_ralloc(ptr, oldsize, size, extra,
-                            alignment, zero, true));
-=======
 			return (arena_ralloc(arena, ptr, oldsize, size, extra,
 			    alignment, zero, try_tcache_alloc,
 			    try_tcache_dalloc));
->>>>>>> acf6c79d
 		} else {
 			return (huge_ralloc(ptr, oldsize, size, extra,
 			    alignment, zero, try_tcache_dalloc));
@@ -1304,10 +1005,6 @@
 	}
 }
 
-<<<<<<< HEAD
-malloc_tsd_externs(thread_allocated, thread_allocated_t)
-malloc_tsd_funcs(JEMALLOC_INLINE, thread_allocated, thread_allocated_t,
-=======
 JEMALLOC_ALWAYS_INLINE void *
 iralloc(void *ptr, size_t size, size_t extra, size_t alignment, bool zero,
     bool no_move)
@@ -1319,7 +1016,6 @@
 
 malloc_tsd_externs(thread_allocated, thread_allocated_t)
 malloc_tsd_funcs(JEMALLOC_ALWAYS_INLINE, thread_allocated, thread_allocated_t,
->>>>>>> acf6c79d
     THREAD_ALLOCATED_INITIALIZER, malloc_tsd_no_cleanup)
 #endif
 
