/******************************************************************************/
#ifdef JEMALLOC_H_TYPES

/*
 * RUN_MAX_OVRHD indicates maximum desired run header overhead.  Runs are sized
 * as small as possible such that this setting is still honored, without
 * violating other constraints.  The goal is to make runs as small as possible
 * without exceeding a per run external fragmentation threshold.
 *
 * We use binary fixed point math for overhead computations, where the binary
 * point is implicitly RUN_BFP bits to the left.
 *
 * Note that it is possible to set RUN_MAX_OVRHD low enough that it cannot be
 * honored for some/all object sizes, since when heap profiling is enabled
 * there is one pointer of header overhead per object (plus a constant).  This
 * constraint is relaxed (ignored) for runs that are so small that the
 * per-region overhead is greater than:
 *
 *   (RUN_MAX_OVRHD / (reg_interval << (3+RUN_BFP))
 */
#define	RUN_BFP			12
/*                                    \/   Implicit binary fixed point. */
#define	RUN_MAX_OVRHD		0x0000003dU
#define	RUN_MAX_OVRHD_RELAX	0x00001800U

/* Maximum number of regions in one run. */
#define	LG_RUN_MAXREGS		11
#define	RUN_MAXREGS		(1U << LG_RUN_MAXREGS)

/*
 * Minimum redzone size.  Redzones may be larger than this if necessary to
 * preserve region alignment.
 */
#define	REDZONE_MINSIZE		16

/*
 * The minimum ratio of active:dirty pages per arena is computed as:
 *
 *   (nactive >> opt_lg_dirty_mult) >= ndirty
 *
 * So, supposing that opt_lg_dirty_mult is 3, there can be no less than 8 times
 * as many active pages as dirty pages.
 */
#define	LG_DIRTY_MULT_DEFAULT	3

typedef struct arena_chunk_map_s arena_chunk_map_t;
typedef struct arena_chunk_s arena_chunk_t;
typedef struct arena_run_s arena_run_t;
typedef struct arena_bin_info_s arena_bin_info_t;
typedef struct arena_bin_s arena_bin_t;
typedef struct arena_s arena_t;

#endif /* JEMALLOC_H_TYPES */
/******************************************************************************/
#ifdef JEMALLOC_H_STRUCTS

/* Each element of the chunk map corresponds to one page within the chunk. */
struct arena_chunk_map_s {
#ifndef JEMALLOC_PROF
<<<<<<< HEAD
   /*
    * Overlay prof_ctx in order to allow it to be referenced by dead code.
    * Such antics aren't warranted for per arena data structures, but
    * chunk map overhead accounts for a percentage of memory, rather than
    * being just a fixed cost.
    */
  union {
=======
	/*
	 * Overlay prof_ctx in order to allow it to be referenced by dead code.
	 * Such antics aren't warranted for per arena data structures, but
	 * chunk map overhead accounts for a percentage of memory, rather than
	 * being just a fixed cost.
	 */
	union {
>>>>>>> acf6c79d
#endif
	union {
		/*
		 * Linkage for run trees.  There are two disjoint uses:
		 *
		 * 1) arena_t's runs_avail tree.
		 * 2) arena_run_t conceptually uses this linkage for in-use
		 *    non-full runs, rather than directly embedding linkage.
		 */
		rb_node(arena_chunk_map_t)	rb_link;
		/*
		 * List of runs currently in purgatory.  arena_chunk_purge()
		 * temporarily allocates runs that contain dirty pages while
		 * purging, so that other threads cannot use the runs while the
		 * purging thread is operating without the arena lock held.
		 */
		ql_elm(arena_chunk_map_t)	ql_link;
	}				u;

	/* Profile counters, used for large object runs. */
	prof_ctx_t			*prof_ctx;
#ifndef JEMALLOC_PROF
<<<<<<< HEAD
        }; /* union { ... }; */
=======
	}; /* union { ... }; */
>>>>>>> acf6c79d
#endif

	/*
	 * Run address (or size) and various flags are stored together.  The bit
	 * layout looks like (assuming 32-bit system):
	 *
<<<<<<< HEAD
         *   ???????? ???????? ????nnnn nnnndula
=======
	 *   ???????? ???????? ????nnnn nnnndula
>>>>>>> acf6c79d
	 *
	 * ? : Unallocated: Run address for first/last pages, unset for internal
	 *                  pages.
	 *     Small: Run page offset.
	 *     Large: Run size for first page, unset for trailing pages.
<<<<<<< HEAD
         * n : binind for small size class, BININD_INVALID for large size class.
	 * d : dirty?
         * u : unzeroed?
=======
	 * n : binind for small size class, BININD_INVALID for large size class.
	 * d : dirty?
	 * u : unzeroed?
>>>>>>> acf6c79d
	 * l : large?
	 * a : allocated?
	 *
	 * Following are example bit patterns for the three types of runs.
	 *
	 * p : run page offset
	 * s : run size
<<<<<<< HEAD
         * n : binind for size class; large objects set these to BININD_INVALID
         *     except for promoted allocations (see prof_promote)
=======
	 * n : binind for size class; large objects set these to BININD_INVALID
	 *     except for promoted allocations (see prof_promote)
>>>>>>> acf6c79d
	 * x : don't care
	 * - : 0
	 * + : 1
	 * [DULA] : bit set
	 * [dula] : bit unset
	 *
	 *   Unallocated (clean):
<<<<<<< HEAD
         *     ssssssss ssssssss ssss++++ ++++du-a
         *     xxxxxxxx xxxxxxxx xxxxxxxx xxxx-Uxx
         *     ssssssss ssssssss ssss++++ ++++dU-a
	 *
	 *   Unallocated (dirty):
         *     ssssssss ssssssss ssss++++ ++++D--a
         *     xxxxxxxx xxxxxxxx xxxxxxxx xxxxxxxx
         *     ssssssss ssssssss ssss++++ ++++D--a
	 *
	 *   Small:
         *     pppppppp pppppppp ppppnnnn nnnnd--A
         *     pppppppp pppppppp ppppnnnn nnnn---A
         *     pppppppp pppppppp ppppnnnn nnnnd--A
	 *
	 *   Large:
         *     ssssssss ssssssss ssss++++ ++++D-LA
         *     xxxxxxxx xxxxxxxx xxxxxxxx xxxxxxxx
         *     -------- -------- ----++++ ++++D-LA
	 *
         *   Large (sampled, size <= PAGE):
         *     ssssssss ssssssss ssssnnnn nnnnD-LA
	 *
         *   Large (not sampled, size == PAGE):
         *     ssssssss ssssssss ssss++++ ++++D-LA
=======
	 *     ssssssss ssssssss ssss++++ ++++du-a
	 *     xxxxxxxx xxxxxxxx xxxxxxxx xxxx-Uxx
	 *     ssssssss ssssssss ssss++++ ++++dU-a
	 *
	 *   Unallocated (dirty):
	 *     ssssssss ssssssss ssss++++ ++++D--a
	 *     xxxxxxxx xxxxxxxx xxxxxxxx xxxxxxxx
	 *     ssssssss ssssssss ssss++++ ++++D--a
	 *
	 *   Small:
	 *     pppppppp pppppppp ppppnnnn nnnnd--A
	 *     pppppppp pppppppp ppppnnnn nnnn---A
	 *     pppppppp pppppppp ppppnnnn nnnnd--A
	 *
	 *   Large:
	 *     ssssssss ssssssss ssss++++ ++++D-LA
	 *     xxxxxxxx xxxxxxxx xxxxxxxx xxxxxxxx
	 *     -------- -------- ----++++ ++++D-LA
	 *
	 *   Large (sampled, size <= PAGE):
	 *     ssssssss ssssssss ssssnnnn nnnnD-LA
	 *
	 *   Large (not sampled, size == PAGE):
	 *     ssssssss ssssssss ssss++++ ++++D-LA
>>>>>>> acf6c79d
	 */
	size_t				bits;
#define	CHUNK_MAP_BININD_SHIFT	4
#define	BININD_INVALID		((size_t)0xffU)
/*     CHUNK_MAP_BININD_MASK == (BININD_INVALID << CHUNK_MAP_BININD_SHIFT) */
#define	CHUNK_MAP_BININD_MASK	((size_t)0xff0U)
#define	CHUNK_MAP_BININD_INVALID CHUNK_MAP_BININD_MASK
#define	CHUNK_MAP_FLAGS_MASK	((size_t)0xcU)
#define	CHUNK_MAP_DIRTY		((size_t)0x8U)
#define	CHUNK_MAP_UNZEROED	((size_t)0x4U)
#define	CHUNK_MAP_LARGE		((size_t)0x2U)
#define	CHUNK_MAP_ALLOCATED	((size_t)0x1U)
#define	CHUNK_MAP_KEY		CHUNK_MAP_ALLOCATED
};
typedef rb_tree(arena_chunk_map_t) arena_avail_tree_t;
typedef rb_tree(arena_chunk_map_t) arena_run_tree_t;

/* Arena chunk header. */
struct arena_chunk_s {
	/* Arena that owns the chunk. */
	arena_t			*arena;

	/* Linkage for tree of arena chunks that contain dirty runs. */
	rb_node(arena_chunk_t)	dirty_link;

	/* Number of dirty pages. */
	size_t			ndirty;

	/* Number of available runs. */
	size_t			nruns_avail;

	/*
	 * Number of available run adjacencies.  Clean and dirty available runs
	 * are not coalesced, which causes virtual memory fragmentation.  The
	 * ratio of (nruns_avail-nruns_adjac):nruns_adjac is used for tracking
	 * this fragmentation.
	 * */
	size_t			nruns_adjac;

	/*
	 * Map of pages within chunk that keeps track of free/large/small.  The
	 * first map_bias entries are omitted, since the chunk header does not
	 * need to be tracked in the map.  This omission saves a header page
	 * for common chunk sizes (e.g. 4 MiB).
	 */
	arena_chunk_map_t	map[1]; /* Dynamically sized. */
};
typedef rb_tree(arena_chunk_t) arena_chunk_tree_t;

struct arena_run_s {
	/* Bin this run is associated with. */
	arena_bin_t	*bin;

<<<<<<< HEAD
        /* Index of next region that has never been allocated, or nregs. */
        uint32_t	nextind;
=======
	/* Index of next region that has never been allocated, or nregs. */
	uint32_t	nextind;
>>>>>>> acf6c79d

	/* Number of free regions in run. */
	unsigned	nfree;
};

/*
 * Read-only information associated with each element of arena_t's bins array
 * is stored separately, partly to reduce memory usage (only one copy, rather
 * than one per arena), but mainly to avoid false cacheline sharing.
 *
 * Each run has the following layout:
 *
 *               /--------------------\
 *               | arena_run_t header |
 *               | ...                |
 * bitmap_offset | bitmap             |
 *               | ...                |
 *   ctx0_offset | ctx map            |
 *               | ...                |
 *               |--------------------|
 *               | redzone            |
 *   reg0_offset | region 0           |
 *               | redzone            |
 *               |--------------------| \
 *               | redzone            | |
 *               | region 1           |  > reg_interval
 *               | redzone            | /
 *               |--------------------|
 *               | ...                |
 *               | ...                |
 *               | ...                |
 *               |--------------------|
 *               | redzone            |
 *               | region nregs-1     |
 *               | redzone            |
 *               |--------------------|
 *               | alignment pad?     |
 *               \--------------------/
 *
 * reg_interval has at least the same minimum alignment as reg_size; this
 * preserves the alignment constraint that sa2u() depends on.  Alignment pad is
 * either 0 or redzone_size; it is present only if needed to align reg0_offset.
 */
struct arena_bin_info_s {
<<<<<<< HEAD
        /* Size of regions in a run for this bin's size class. */
        size_t		reg_size;

        /* Redzone size. */
        size_t		redzone_size;

        /* Interval between regions (reg_size + (redzone_size << 1)). */
        size_t		reg_interval;

        /* Total size of a run for this bin's size class. */
        size_t		run_size;

        /* Total number of regions in a run for this bin's size class. */
        uint32_t	nregs;

        /*
         * Offset of first bitmap_t element in a run header for this bin's size
         * class.
         */
        uint32_t	bitmap_offset;

        /*
         * Metadata used to manipulate bitmaps for runs associated with this
         * bin.
         */
        bitmap_info_t	bitmap_info;

        /*
         * Offset of first (prof_ctx_t *) in a run header for this bin's size
         * class, or 0 if (config_prof == false || opt_prof == false).
         */
        uint32_t	ctx0_offset;

        /* Offset of first region in a run for this bin's size class. */
        uint32_t	reg0_offset;
=======
	/* Size of regions in a run for this bin's size class. */
	size_t		reg_size;

	/* Redzone size. */
	size_t		redzone_size;

	/* Interval between regions (reg_size + (redzone_size << 1)). */
	size_t		reg_interval;

	/* Total size of a run for this bin's size class. */
	size_t		run_size;

	/* Total number of regions in a run for this bin's size class. */
	uint32_t	nregs;

	/*
	 * Offset of first bitmap_t element in a run header for this bin's size
	 * class.
	 */
	uint32_t	bitmap_offset;

	/*
	 * Metadata used to manipulate bitmaps for runs associated with this
	 * bin.
	 */
	bitmap_info_t	bitmap_info;

	/*
	 * Offset of first (prof_ctx_t *) in a run header for this bin's size
	 * class, or 0 if (config_prof == false || opt_prof == false).
	 */
	uint32_t	ctx0_offset;

	/* Offset of first region in a run for this bin's size class. */
	uint32_t	reg0_offset;
>>>>>>> acf6c79d
};

struct arena_bin_s {
	/*
	 * All operations on runcur, runs, and stats require that lock be
	 * locked.  Run allocation/deallocation are protected by the arena lock,
	 * which may be acquired while holding one or more bin locks, but not
	 * vise versa.
	 */
	malloc_mutex_t	lock;

	/*
	 * Current run being used to service allocations of this bin's size
	 * class.
	 */
	arena_run_t	*runcur;

	/*
	 * Tree of non-full runs.  This tree is used when looking for an
	 * existing run when runcur is no longer usable.  We choose the
	 * non-full run that is lowest in memory; this policy tends to keep
	 * objects packed well, and it can also help reduce the number of
	 * almost-empty chunks.
	 */
	arena_run_tree_t runs;

	/* Bin statistics. */
	malloc_bin_stats_t stats;
};

struct arena_s {
	/* This arena's index within the arenas array. */
	unsigned		ind;

	/*
<<<<<<< HEAD
         * Number of threads currently assigned to this arena.  This field is
         * protected by arenas_lock.
         */
        unsigned		nthreads;

        /*
         * There are three classes of arena operations from a locking
         * perspective:
         * 1) Thread asssignment (modifies nthreads) is protected by
         *    arenas_lock.
         * 2) Bin-related operations are protected by bin locks.
         * 3) Chunk- and run-related operations are protected by this mutex.
=======
	 * Number of threads currently assigned to this arena.  This field is
	 * protected by arenas_lock.
	 */
	unsigned		nthreads;

	/*
	 * There are three classes of arena operations from a locking
	 * perspective:
	 * 1) Thread asssignment (modifies nthreads) is protected by
	 *    arenas_lock.
	 * 2) Bin-related operations are protected by bin locks.
	 * 3) Chunk- and run-related operations are protected by this mutex.
>>>>>>> acf6c79d
	 */
	malloc_mutex_t		lock;

	arena_stats_t		stats;
	/*
	 * List of tcaches for extant threads associated with this arena.
	 * Stats from these are merged incrementally, and at exit.
	 */
	ql_head(tcache_t)	tcache_ql;

	uint64_t		prof_accumbytes;

	dss_prec_t		dss_prec;

	/* Tree of dirty-page-containing chunks this arena manages. */
	arena_chunk_tree_t	chunks_dirty;

	/*
	 * In order to avoid rapid chunk allocation/deallocation when an arena
	 * oscillates right on the cusp of needing a new chunk, cache the most
	 * recently freed chunk.  The spare is left in the arena's chunk trees
	 * until it is deleted.
	 *
	 * There is one spare chunk per arena, rather than one spare total, in
	 * order to avoid interactions between multiple threads that could make
	 * a single spare inadequate.
	 */
	arena_chunk_t		*spare;

	/* Number of pages in active runs. */
	size_t			nactive;

	/*
	 * Current count of pages within unused runs that are potentially
	 * dirty, and for which madvise(... MADV_DONTNEED) has not been called.
	 * By tracking this, we can institute a limit on how much dirty unused
	 * memory is mapped for each arena.
	 */
	size_t			ndirty;

	/*
	 * Approximate number of pages being purged.  It is possible for
	 * multiple threads to purge dirty pages concurrently, and they use
	 * npurgatory to indicate the total number of pages all threads are
	 * attempting to purge.
	 */
	size_t			npurgatory;

	/*
	 * Size/address-ordered trees of this arena's available runs.  The trees
	 * are used for first-best-fit run allocation.
	 */
	arena_avail_tree_t	runs_avail;

<<<<<<< HEAD
        /* bins is used to store trees of free regions. */
        arena_bin_t		bins[NBINS];
=======
	/* bins is used to store trees of free regions. */
	arena_bin_t		bins[NBINS];
>>>>>>> acf6c79d
};

#endif /* JEMALLOC_H_STRUCTS */
/******************************************************************************/
#ifdef JEMALLOC_H_EXTERNS

extern ssize_t	opt_lg_dirty_mult;
/*
 * small_size2bin is a compact lookup table that rounds request sizes up to
 * size classes.  In order to reduce cache footprint, the table is compressed,
 * and all accesses are via the SMALL_SIZE2BIN macro.
 */
extern uint8_t const	small_size2bin[];
#define	SMALL_SIZE2BIN(s)	(small_size2bin[(s-1) >> LG_TINY_MIN])

extern arena_bin_info_t	arena_bin_info[NBINS];

/* Number of large size classes. */
#define			nlclasses (chunk_npages - map_bias)

void	arena_purge_all(arena_t *arena);
<<<<<<< HEAD
void	arena_prof_accum(arena_t *arena, uint64_t accumbytes);
=======
>>>>>>> acf6c79d
void	arena_tcache_fill_small(arena_t *arena, tcache_bin_t *tbin,
    size_t binind, uint64_t prof_accumbytes);
void	arena_alloc_junk_small(void *ptr, arena_bin_info_t *bin_info,
    bool zero);
void	arena_dalloc_junk_small(void *ptr, arena_bin_info_t *bin_info);
void	*arena_malloc_small(arena_t *arena, size_t size, bool zero);
void	*arena_malloc_large(arena_t *arena, size_t size, bool zero);
void	*arena_palloc(arena_t *arena, size_t size, size_t alignment, bool zero);
void	arena_prof_promoted(const void *ptr, size_t size);
void	arena_dalloc_bin_locked(arena_t *arena, arena_chunk_t *chunk, void *ptr,
    arena_chunk_map_t *mapelm);
void	arena_dalloc_bin(arena_t *arena, arena_chunk_t *chunk, void *ptr,
    size_t pageind, arena_chunk_map_t *mapelm);
void	arena_dalloc_small(arena_t *arena, arena_chunk_t *chunk, void *ptr,
    size_t pageind);
void	arena_dalloc_large_locked(arena_t *arena, arena_chunk_t *chunk,
    void *ptr);
void	arena_dalloc_large(arena_t *arena, arena_chunk_t *chunk, void *ptr);
<<<<<<< HEAD
void	arena_stats_merge(arena_t *arena, size_t *nactive, size_t *ndirty,
    arena_stats_t *astats, malloc_bin_stats_t *bstats,
    malloc_large_stats_t *lstats);
void	*arena_ralloc_no_move(void *ptr, size_t oldsize, size_t size,
    size_t extra, bool zero);
void	*arena_ralloc(void *ptr, size_t oldsize, size_t size, size_t extra,
    size_t alignment, bool zero, bool try_tcache);
=======
void	*arena_ralloc_no_move(void *ptr, size_t oldsize, size_t size,
    size_t extra, bool zero);
void	*arena_ralloc(arena_t *arena, void *ptr, size_t oldsize, size_t size,
    size_t extra, size_t alignment, bool zero, bool try_tcache_alloc,
    bool try_tcache_dalloc);
dss_prec_t	arena_dss_prec_get(arena_t *arena);
void	arena_dss_prec_set(arena_t *arena, dss_prec_t dss_prec);
void	arena_stats_merge(arena_t *arena, const char **dss, size_t *nactive,
    size_t *ndirty, arena_stats_t *astats, malloc_bin_stats_t *bstats,
    malloc_large_stats_t *lstats);
>>>>>>> acf6c79d
bool	arena_new(arena_t *arena, unsigned ind);
void	arena_boot(void);
void	arena_prefork(arena_t *arena);
void	arena_postfork_parent(arena_t *arena);
void	arena_postfork_child(arena_t *arena);

#endif /* JEMALLOC_H_EXTERNS */
/******************************************************************************/
#ifdef JEMALLOC_H_INLINES

#ifndef JEMALLOC_ENABLE_INLINE
arena_chunk_map_t	*arena_mapp_get(arena_chunk_t *chunk, size_t pageind);
size_t	*arena_mapbitsp_get(arena_chunk_t *chunk, size_t pageind);
size_t	arena_mapbits_get(arena_chunk_t *chunk, size_t pageind);
size_t	arena_mapbits_unallocated_size_get(arena_chunk_t *chunk,
    size_t pageind);
size_t	arena_mapbits_large_size_get(arena_chunk_t *chunk, size_t pageind);
size_t	arena_mapbits_small_runind_get(arena_chunk_t *chunk, size_t pageind);
size_t	arena_mapbits_binind_get(arena_chunk_t *chunk, size_t pageind);
size_t	arena_mapbits_dirty_get(arena_chunk_t *chunk, size_t pageind);
size_t	arena_mapbits_unzeroed_get(arena_chunk_t *chunk, size_t pageind);
size_t	arena_mapbits_large_get(arena_chunk_t *chunk, size_t pageind);
size_t	arena_mapbits_allocated_get(arena_chunk_t *chunk, size_t pageind);
void	arena_mapbits_unallocated_set(arena_chunk_t *chunk, size_t pageind,
    size_t size, size_t flags);
void	arena_mapbits_unallocated_size_set(arena_chunk_t *chunk, size_t pageind,
    size_t size);
void	arena_mapbits_large_set(arena_chunk_t *chunk, size_t pageind,
    size_t size, size_t flags);
void	arena_mapbits_large_binind_set(arena_chunk_t *chunk, size_t pageind,
    size_t binind);
void	arena_mapbits_small_set(arena_chunk_t *chunk, size_t pageind,
    size_t runind, size_t binind, size_t flags);
void	arena_mapbits_unzeroed_set(arena_chunk_t *chunk, size_t pageind,
    size_t unzeroed);
<<<<<<< HEAD
=======
bool	arena_prof_accum_impl(arena_t *arena, uint64_t accumbytes);
bool	arena_prof_accum_locked(arena_t *arena, uint64_t accumbytes);
bool	arena_prof_accum(arena_t *arena, uint64_t accumbytes);
>>>>>>> acf6c79d
size_t	arena_ptr_small_binind_get(const void *ptr, size_t mapbits);
size_t	arena_bin_index(arena_t *arena, arena_bin_t *bin);
unsigned	arena_run_regind(arena_run_t *run, arena_bin_info_t *bin_info,
    const void *ptr);
prof_ctx_t	*arena_prof_ctx_get(const void *ptr);
void	arena_prof_ctx_set(const void *ptr, prof_ctx_t *ctx);
void	*arena_malloc(arena_t *arena, size_t size, bool zero, bool try_tcache);
size_t	arena_salloc(const void *ptr, bool demote);
void	arena_dalloc(arena_t *arena, arena_chunk_t *chunk, void *ptr,
    bool try_tcache);
#endif

#if (defined(JEMALLOC_ENABLE_INLINE) || defined(JEMALLOC_ARENA_C_))
#  ifdef JEMALLOC_ARENA_INLINE_A
<<<<<<< HEAD
JEMALLOC_INLINE arena_chunk_map_t *
arena_mapp_get(arena_chunk_t *chunk, size_t pageind)
{

        assert(pageind >= map_bias);
        assert(pageind < chunk_npages);

        return (&chunk->map[pageind-map_bias]);
}

JEMALLOC_INLINE size_t *
arena_mapbitsp_get(arena_chunk_t *chunk, size_t pageind)
{

        return (&arena_mapp_get(chunk, pageind)->bits);
}

JEMALLOC_INLINE size_t
arena_mapbits_get(arena_chunk_t *chunk, size_t pageind)
{

        return (*arena_mapbitsp_get(chunk, pageind));
}

JEMALLOC_INLINE size_t
arena_mapbits_unallocated_size_get(arena_chunk_t *chunk, size_t pageind)
{
        size_t mapbits;

        mapbits = arena_mapbits_get(chunk, pageind);
        assert((mapbits & (CHUNK_MAP_LARGE|CHUNK_MAP_ALLOCATED)) == 0);
        return (mapbits & ~PAGE_MASK);
}

JEMALLOC_INLINE size_t
arena_mapbits_large_size_get(arena_chunk_t *chunk, size_t pageind)
{
        size_t mapbits;

        mapbits = arena_mapbits_get(chunk, pageind);
        assert((mapbits & (CHUNK_MAP_LARGE|CHUNK_MAP_ALLOCATED)) ==
            (CHUNK_MAP_LARGE|CHUNK_MAP_ALLOCATED));
        return (mapbits & ~PAGE_MASK);
}

JEMALLOC_INLINE size_t
arena_mapbits_small_runind_get(arena_chunk_t *chunk, size_t pageind)
{
        size_t mapbits;

        mapbits = arena_mapbits_get(chunk, pageind);
        assert((mapbits & (CHUNK_MAP_LARGE|CHUNK_MAP_ALLOCATED)) ==
            CHUNK_MAP_ALLOCATED);
        return (mapbits >> LG_PAGE);
}

JEMALLOC_INLINE size_t
arena_mapbits_binind_get(arena_chunk_t *chunk, size_t pageind)
{
        size_t mapbits;
        size_t binind;

        mapbits = arena_mapbits_get(chunk, pageind);
        binind = (mapbits & CHUNK_MAP_BININD_MASK) >> CHUNK_MAP_BININD_SHIFT;
        assert(binind < NBINS || binind == BININD_INVALID);
        return (binind);
}

JEMALLOC_INLINE size_t
arena_mapbits_dirty_get(arena_chunk_t *chunk, size_t pageind)
{
        size_t mapbits;

        mapbits = arena_mapbits_get(chunk, pageind);
        return (mapbits & CHUNK_MAP_DIRTY);
}

JEMALLOC_INLINE size_t
arena_mapbits_unzeroed_get(arena_chunk_t *chunk, size_t pageind)
{
        size_t mapbits;

        mapbits = arena_mapbits_get(chunk, pageind);
        return (mapbits & CHUNK_MAP_UNZEROED);
}

JEMALLOC_INLINE size_t
arena_mapbits_large_get(arena_chunk_t *chunk, size_t pageind)
{
        size_t mapbits;

        mapbits = arena_mapbits_get(chunk, pageind);
        return (mapbits & CHUNK_MAP_LARGE);
}

JEMALLOC_INLINE size_t
arena_mapbits_allocated_get(arena_chunk_t *chunk, size_t pageind)
{
        size_t mapbits;

        mapbits = arena_mapbits_get(chunk, pageind);
        return (mapbits & CHUNK_MAP_ALLOCATED);
}

JEMALLOC_INLINE void
arena_mapbits_unallocated_set(arena_chunk_t *chunk, size_t pageind, size_t size,
    size_t flags)
{
        size_t *mapbitsp;

        mapbitsp = arena_mapbitsp_get(chunk, pageind);
        assert((size & PAGE_MASK) == 0);
        assert((flags & ~CHUNK_MAP_FLAGS_MASK) == 0);
        assert((flags & (CHUNK_MAP_DIRTY|CHUNK_MAP_UNZEROED)) == flags);
        *mapbitsp = size | CHUNK_MAP_BININD_INVALID | flags;
}

JEMALLOC_INLINE void
arena_mapbits_unallocated_size_set(arena_chunk_t *chunk, size_t pageind,
    size_t size)
{
        size_t *mapbitsp;

        mapbitsp = arena_mapbitsp_get(chunk, pageind);
        assert((size & PAGE_MASK) == 0);
        assert((*mapbitsp & (CHUNK_MAP_LARGE|CHUNK_MAP_ALLOCATED)) == 0);
        *mapbitsp = size | (*mapbitsp & PAGE_MASK);
}

JEMALLOC_INLINE void
arena_mapbits_large_set(arena_chunk_t *chunk, size_t pageind, size_t size,
    size_t flags)
{
        size_t *mapbitsp;
        size_t unzeroed;

        mapbitsp = arena_mapbitsp_get(chunk, pageind);
        assert((size & PAGE_MASK) == 0);
        assert((flags & CHUNK_MAP_DIRTY) == flags);
        unzeroed = *mapbitsp & CHUNK_MAP_UNZEROED; /* Preserve unzeroed. */
        *mapbitsp = size | CHUNK_MAP_BININD_INVALID | flags | unzeroed |
            CHUNK_MAP_LARGE | CHUNK_MAP_ALLOCATED;
}

JEMALLOC_INLINE void
arena_mapbits_large_binind_set(arena_chunk_t *chunk, size_t pageind,
    size_t binind)
{
        size_t *mapbitsp;

        assert(binind <= BININD_INVALID);
        mapbitsp = arena_mapbitsp_get(chunk, pageind);
        assert(arena_mapbits_large_size_get(chunk, pageind) == PAGE);
        *mapbitsp = (*mapbitsp & ~CHUNK_MAP_BININD_MASK) | (binind <<
            CHUNK_MAP_BININD_SHIFT);
}

JEMALLOC_INLINE void
arena_mapbits_small_set(arena_chunk_t *chunk, size_t pageind, size_t runind,
    size_t binind, size_t flags)
{
        size_t *mapbitsp;
        size_t unzeroed;

        assert(binind < BININD_INVALID);
        mapbitsp = arena_mapbitsp_get(chunk, pageind);
        assert(pageind - runind >= map_bias);
        assert((flags & CHUNK_MAP_DIRTY) == flags);
        unzeroed = *mapbitsp & CHUNK_MAP_UNZEROED; /* Preserve unzeroed. */
        *mapbitsp = (runind << LG_PAGE) | (binind << CHUNK_MAP_BININD_SHIFT) |
            flags | unzeroed | CHUNK_MAP_ALLOCATED;
}

JEMALLOC_INLINE void
arena_mapbits_unzeroed_set(arena_chunk_t *chunk, size_t pageind,
    size_t unzeroed)
{
        size_t *mapbitsp;

        mapbitsp = arena_mapbitsp_get(chunk, pageind);
        *mapbitsp = (*mapbitsp & ~CHUNK_MAP_UNZEROED) | unzeroed;
}

JEMALLOC_INLINE size_t
arena_ptr_small_binind_get(const void *ptr, size_t mapbits)
{
        size_t binind;

        binind = (mapbits & CHUNK_MAP_BININD_MASK) >> CHUNK_MAP_BININD_SHIFT;

        if (config_debug) {
                arena_chunk_t *chunk;
                arena_t *arena;
                size_t pageind;
                size_t actual_mapbits;
                arena_run_t *run;
                arena_bin_t *bin;
                size_t actual_binind;
                arena_bin_info_t *bin_info;

                assert(binind != BININD_INVALID);
                assert(binind < NBINS);
                chunk = (arena_chunk_t *)CHUNK_ADDR2BASE(ptr);
                arena = chunk->arena;
                pageind = ((uintptr_t)ptr - (uintptr_t)chunk) >> LG_PAGE;
                actual_mapbits = arena_mapbits_get(chunk, pageind);
                assert(mapbits == actual_mapbits);
                assert(arena_mapbits_large_get(chunk, pageind) == 0);
                assert(arena_mapbits_allocated_get(chunk, pageind) != 0);
                run = (arena_run_t *)((uintptr_t)chunk + (uintptr_t)((pageind -
                    (actual_mapbits >> LG_PAGE)) << LG_PAGE));
                bin = run->bin;
                actual_binind = bin - arena->bins;
                assert(binind == actual_binind);
                bin_info = &arena_bin_info[actual_binind];
                assert(((uintptr_t)ptr - ((uintptr_t)run +
                    (uintptr_t)bin_info->reg0_offset)) % bin_info->reg_interval
                    == 0);
        }

        return (binind);
=======
JEMALLOC_ALWAYS_INLINE arena_chunk_map_t *
arena_mapp_get(arena_chunk_t *chunk, size_t pageind)
{

	assert(pageind >= map_bias);
	assert(pageind < chunk_npages);

	return (&chunk->map[pageind-map_bias]);
}

JEMALLOC_ALWAYS_INLINE size_t *
arena_mapbitsp_get(arena_chunk_t *chunk, size_t pageind)
{

	return (&arena_mapp_get(chunk, pageind)->bits);
}

JEMALLOC_ALWAYS_INLINE size_t
arena_mapbits_get(arena_chunk_t *chunk, size_t pageind)
{

	return (*arena_mapbitsp_get(chunk, pageind));
}

JEMALLOC_ALWAYS_INLINE size_t
arena_mapbits_unallocated_size_get(arena_chunk_t *chunk, size_t pageind)
{
	size_t mapbits;

	mapbits = arena_mapbits_get(chunk, pageind);
	assert((mapbits & (CHUNK_MAP_LARGE|CHUNK_MAP_ALLOCATED)) == 0);
	return (mapbits & ~PAGE_MASK);
}

JEMALLOC_ALWAYS_INLINE size_t
arena_mapbits_large_size_get(arena_chunk_t *chunk, size_t pageind)
{
	size_t mapbits;

	mapbits = arena_mapbits_get(chunk, pageind);
	assert((mapbits & (CHUNK_MAP_LARGE|CHUNK_MAP_ALLOCATED)) ==
	    (CHUNK_MAP_LARGE|CHUNK_MAP_ALLOCATED));
	return (mapbits & ~PAGE_MASK);
}

JEMALLOC_ALWAYS_INLINE size_t
arena_mapbits_small_runind_get(arena_chunk_t *chunk, size_t pageind)
{
	size_t mapbits;

	mapbits = arena_mapbits_get(chunk, pageind);
	assert((mapbits & (CHUNK_MAP_LARGE|CHUNK_MAP_ALLOCATED)) ==
	    CHUNK_MAP_ALLOCATED);
	return (mapbits >> LG_PAGE);
}

JEMALLOC_ALWAYS_INLINE size_t
arena_mapbits_binind_get(arena_chunk_t *chunk, size_t pageind)
{
	size_t mapbits;
	size_t binind;

	mapbits = arena_mapbits_get(chunk, pageind);
	binind = (mapbits & CHUNK_MAP_BININD_MASK) >> CHUNK_MAP_BININD_SHIFT;
	assert(binind < NBINS || binind == BININD_INVALID);
	return (binind);
}

JEMALLOC_ALWAYS_INLINE size_t
arena_mapbits_dirty_get(arena_chunk_t *chunk, size_t pageind)
{
	size_t mapbits;

	mapbits = arena_mapbits_get(chunk, pageind);
	return (mapbits & CHUNK_MAP_DIRTY);
}

JEMALLOC_ALWAYS_INLINE size_t
arena_mapbits_unzeroed_get(arena_chunk_t *chunk, size_t pageind)
{
	size_t mapbits;

	mapbits = arena_mapbits_get(chunk, pageind);
	return (mapbits & CHUNK_MAP_UNZEROED);
}

JEMALLOC_ALWAYS_INLINE size_t
arena_mapbits_large_get(arena_chunk_t *chunk, size_t pageind)
{
	size_t mapbits;

	mapbits = arena_mapbits_get(chunk, pageind);
	return (mapbits & CHUNK_MAP_LARGE);
}

JEMALLOC_ALWAYS_INLINE size_t
arena_mapbits_allocated_get(arena_chunk_t *chunk, size_t pageind)
{
	size_t mapbits;

	mapbits = arena_mapbits_get(chunk, pageind);
	return (mapbits & CHUNK_MAP_ALLOCATED);
}

JEMALLOC_ALWAYS_INLINE void
arena_mapbits_unallocated_set(arena_chunk_t *chunk, size_t pageind, size_t size,
    size_t flags)
{
	size_t *mapbitsp;

	mapbitsp = arena_mapbitsp_get(chunk, pageind);
	assert((size & PAGE_MASK) == 0);
	assert((flags & ~CHUNK_MAP_FLAGS_MASK) == 0);
	assert((flags & (CHUNK_MAP_DIRTY|CHUNK_MAP_UNZEROED)) == flags);
	*mapbitsp = size | CHUNK_MAP_BININD_INVALID | flags;
}

JEMALLOC_ALWAYS_INLINE void
arena_mapbits_unallocated_size_set(arena_chunk_t *chunk, size_t pageind,
    size_t size)
{
	size_t *mapbitsp;

	mapbitsp = arena_mapbitsp_get(chunk, pageind);
	assert((size & PAGE_MASK) == 0);
	assert((*mapbitsp & (CHUNK_MAP_LARGE|CHUNK_MAP_ALLOCATED)) == 0);
	*mapbitsp = size | (*mapbitsp & PAGE_MASK);
}

JEMALLOC_ALWAYS_INLINE void
arena_mapbits_large_set(arena_chunk_t *chunk, size_t pageind, size_t size,
    size_t flags)
{
	size_t *mapbitsp;
	size_t unzeroed;

	mapbitsp = arena_mapbitsp_get(chunk, pageind);
	assert((size & PAGE_MASK) == 0);
	assert((flags & CHUNK_MAP_DIRTY) == flags);
	unzeroed = *mapbitsp & CHUNK_MAP_UNZEROED; /* Preserve unzeroed. */
	*mapbitsp = size | CHUNK_MAP_BININD_INVALID | flags | unzeroed |
	    CHUNK_MAP_LARGE | CHUNK_MAP_ALLOCATED;
}

JEMALLOC_ALWAYS_INLINE void
arena_mapbits_large_binind_set(arena_chunk_t *chunk, size_t pageind,
    size_t binind)
{
	size_t *mapbitsp;

	assert(binind <= BININD_INVALID);
	mapbitsp = arena_mapbitsp_get(chunk, pageind);
	assert(arena_mapbits_large_size_get(chunk, pageind) == PAGE);
	*mapbitsp = (*mapbitsp & ~CHUNK_MAP_BININD_MASK) | (binind <<
	    CHUNK_MAP_BININD_SHIFT);
}

JEMALLOC_ALWAYS_INLINE void
arena_mapbits_small_set(arena_chunk_t *chunk, size_t pageind, size_t runind,
    size_t binind, size_t flags)
{
	size_t *mapbitsp;
	size_t unzeroed;

	assert(binind < BININD_INVALID);
	mapbitsp = arena_mapbitsp_get(chunk, pageind);
	assert(pageind - runind >= map_bias);
	assert((flags & CHUNK_MAP_DIRTY) == flags);
	unzeroed = *mapbitsp & CHUNK_MAP_UNZEROED; /* Preserve unzeroed. */
	*mapbitsp = (runind << LG_PAGE) | (binind << CHUNK_MAP_BININD_SHIFT) |
	    flags | unzeroed | CHUNK_MAP_ALLOCATED;
}

JEMALLOC_ALWAYS_INLINE void
arena_mapbits_unzeroed_set(arena_chunk_t *chunk, size_t pageind,
    size_t unzeroed)
{
	size_t *mapbitsp;

	mapbitsp = arena_mapbitsp_get(chunk, pageind);
	*mapbitsp = (*mapbitsp & ~CHUNK_MAP_UNZEROED) | unzeroed;
}

JEMALLOC_INLINE bool
arena_prof_accum_impl(arena_t *arena, uint64_t accumbytes)
{

	cassert(config_prof);
	assert(prof_interval != 0);

	arena->prof_accumbytes += accumbytes;
	if (arena->prof_accumbytes >= prof_interval) {
		arena->prof_accumbytes -= prof_interval;
		return (true);
	}
	return (false);
}

JEMALLOC_INLINE bool
arena_prof_accum_locked(arena_t *arena, uint64_t accumbytes)
{

	cassert(config_prof);

	if (prof_interval == 0)
		return (false);
	return (arena_prof_accum_impl(arena, accumbytes));
}

JEMALLOC_INLINE bool
arena_prof_accum(arena_t *arena, uint64_t accumbytes)
{

	cassert(config_prof);

	if (prof_interval == 0)
		return (false);

	{
		bool ret;

		malloc_mutex_lock(&arena->lock);
		ret = arena_prof_accum_impl(arena, accumbytes);
		malloc_mutex_unlock(&arena->lock);
		return (ret);
	}
}

JEMALLOC_ALWAYS_INLINE size_t
arena_ptr_small_binind_get(const void *ptr, size_t mapbits)
{
	size_t binind;

	binind = (mapbits & CHUNK_MAP_BININD_MASK) >> CHUNK_MAP_BININD_SHIFT;

	if (config_debug) {
		arena_chunk_t *chunk;
		arena_t *arena;
		size_t pageind;
		size_t actual_mapbits;
		arena_run_t *run;
		arena_bin_t *bin;
		size_t actual_binind;
		arena_bin_info_t *bin_info;

		assert(binind != BININD_INVALID);
		assert(binind < NBINS);
		chunk = (arena_chunk_t *)CHUNK_ADDR2BASE(ptr);
		arena = chunk->arena;
		pageind = ((uintptr_t)ptr - (uintptr_t)chunk) >> LG_PAGE;
		actual_mapbits = arena_mapbits_get(chunk, pageind);
		assert(mapbits == actual_mapbits);
		assert(arena_mapbits_large_get(chunk, pageind) == 0);
		assert(arena_mapbits_allocated_get(chunk, pageind) != 0);
		run = (arena_run_t *)((uintptr_t)chunk + (uintptr_t)((pageind -
		    (actual_mapbits >> LG_PAGE)) << LG_PAGE));
		bin = run->bin;
		actual_binind = bin - arena->bins;
		assert(binind == actual_binind);
		bin_info = &arena_bin_info[actual_binind];
		assert(((uintptr_t)ptr - ((uintptr_t)run +
		    (uintptr_t)bin_info->reg0_offset)) % bin_info->reg_interval
		    == 0);
	}

	return (binind);
>>>>>>> acf6c79d
}
#  endif /* JEMALLOC_ARENA_INLINE_A */

#  ifdef JEMALLOC_ARENA_INLINE_B
JEMALLOC_INLINE size_t
arena_bin_index(arena_t *arena, arena_bin_t *bin)
{
<<<<<<< HEAD
        size_t binind = bin - arena->bins;
        assert(binind < NBINS);
        return (binind);
=======
	size_t binind = bin - arena->bins;
	assert(binind < NBINS);
	return (binind);
>>>>>>> acf6c79d
}

JEMALLOC_INLINE unsigned
arena_run_regind(arena_run_t *run, arena_bin_info_t *bin_info, const void *ptr)
{
	unsigned shift, diff, regind;
<<<<<<< HEAD
        size_t interval;

        /*
         * Freeing a pointer lower than region zero can cause assertion
         * failure.
         */
        assert((uintptr_t)ptr >= (uintptr_t)run +
            (uintptr_t)bin_info->reg0_offset);
=======
	size_t interval;

	/*
	 * Freeing a pointer lower than region zero can cause assertion
	 * failure.
	 */
	assert((uintptr_t)ptr >= (uintptr_t)run +
	    (uintptr_t)bin_info->reg0_offset);
>>>>>>> acf6c79d

	/*
	 * Avoid doing division with a variable divisor if possible.  Using
	 * actual division here can reduce allocator throughput by over 20%!
	 */
<<<<<<< HEAD
        diff = (unsigned)((uintptr_t)ptr - (uintptr_t)run -
            bin_info->reg0_offset);

	/* Rescale (factor powers of 2 out of the numerator and denominator). */
        interval = bin_info->reg_interval;
        shift = ffs(interval) - 1;
	diff >>= shift;
        interval >>= shift;

        if (interval == 1) {
=======
	diff = (unsigned)((uintptr_t)ptr - (uintptr_t)run -
	    bin_info->reg0_offset);

	/* Rescale (factor powers of 2 out of the numerator and denominator). */
	interval = bin_info->reg_interval;
	shift = ffs(interval) - 1;
	diff >>= shift;
	interval >>= shift;

	if (interval == 1) {
>>>>>>> acf6c79d
		/* The divisor was a power of 2. */
		regind = diff;
	} else {
		/*
		 * To divide by a number D that is not a power of two we
		 * multiply by (2^21 / D) and then right shift by 21 positions.
		 *
		 *   X / D
		 *
		 * becomes
		 *
<<<<<<< HEAD
                 *   (X * interval_invs[D - 3]) >> SIZE_INV_SHIFT
=======
		 *   (X * interval_invs[D - 3]) >> SIZE_INV_SHIFT
>>>>>>> acf6c79d
		 *
		 * We can omit the first three elements, because we never
		 * divide by 0, and 1 and 2 are both powers of two, which are
		 * handled above.
		 */
#define	SIZE_INV_SHIFT	((sizeof(unsigned) << 3) - LG_RUN_MAXREGS)
#define	SIZE_INV(s)	(((1U << SIZE_INV_SHIFT) / (s)) + 1)
<<<<<<< HEAD
                static const unsigned interval_invs[] = {
=======
		static const unsigned interval_invs[] = {
>>>>>>> acf6c79d
		    SIZE_INV(3),
		    SIZE_INV(4), SIZE_INV(5), SIZE_INV(6), SIZE_INV(7),
		    SIZE_INV(8), SIZE_INV(9), SIZE_INV(10), SIZE_INV(11),
		    SIZE_INV(12), SIZE_INV(13), SIZE_INV(14), SIZE_INV(15),
		    SIZE_INV(16), SIZE_INV(17), SIZE_INV(18), SIZE_INV(19),
		    SIZE_INV(20), SIZE_INV(21), SIZE_INV(22), SIZE_INV(23),
		    SIZE_INV(24), SIZE_INV(25), SIZE_INV(26), SIZE_INV(27),
		    SIZE_INV(28), SIZE_INV(29), SIZE_INV(30), SIZE_INV(31)
		};

<<<<<<< HEAD
                if (interval <= ((sizeof(interval_invs) / sizeof(unsigned)) +
                    2)) {
                        regind = (diff * interval_invs[interval - 3]) >>
                            SIZE_INV_SHIFT;
                } else
                        regind = diff / interval;
#undef SIZE_INV
#undef SIZE_INV_SHIFT
	}
        assert(diff == regind * interval);
        assert(regind < bin_info->nregs);
=======
		if (interval <= ((sizeof(interval_invs) / sizeof(unsigned)) +
		    2)) {
			regind = (diff * interval_invs[interval - 3]) >>
			    SIZE_INV_SHIFT;
		} else
			regind = diff / interval;
#undef SIZE_INV
#undef SIZE_INV_SHIFT
	}
	assert(diff == regind * interval);
	assert(regind < bin_info->nregs);
>>>>>>> acf6c79d

	return (regind);
}

JEMALLOC_INLINE prof_ctx_t *
arena_prof_ctx_get(const void *ptr)
{
	prof_ctx_t *ret;
	arena_chunk_t *chunk;
	size_t pageind, mapbits;

<<<<<<< HEAD
        cassert(config_prof);
=======
	cassert(config_prof);
>>>>>>> acf6c79d
	assert(ptr != NULL);
	assert(CHUNK_ADDR2BASE(ptr) != ptr);

	chunk = (arena_chunk_t *)CHUNK_ADDR2BASE(ptr);
<<<<<<< HEAD
        pageind = ((uintptr_t)ptr - (uintptr_t)chunk) >> LG_PAGE;
        mapbits = arena_mapbits_get(chunk, pageind);
=======
	pageind = ((uintptr_t)ptr - (uintptr_t)chunk) >> LG_PAGE;
	mapbits = arena_mapbits_get(chunk, pageind);
>>>>>>> acf6c79d
	assert((mapbits & CHUNK_MAP_ALLOCATED) != 0);
	if ((mapbits & CHUNK_MAP_LARGE) == 0) {
		if (prof_promote)
			ret = (prof_ctx_t *)(uintptr_t)1U;
		else {
			arena_run_t *run = (arena_run_t *)((uintptr_t)chunk +
<<<<<<< HEAD
                            (uintptr_t)((pageind - (mapbits >> LG_PAGE)) <<
                            LG_PAGE));
                        size_t binind = arena_ptr_small_binind_get(ptr,
                            mapbits);
                        arena_bin_info_t *bin_info = &arena_bin_info[binind];
			unsigned regind;

                        regind = arena_run_regind(run, bin_info, ptr);
			ret = *(prof_ctx_t **)((uintptr_t)run +
                            bin_info->ctx0_offset + (regind *
			    sizeof(prof_ctx_t *)));
		}
	} else
                ret = arena_mapp_get(chunk, pageind)->prof_ctx;
=======
			    (uintptr_t)((pageind - (mapbits >> LG_PAGE)) <<
			    LG_PAGE));
			size_t binind = arena_ptr_small_binind_get(ptr,
			    mapbits);
			arena_bin_info_t *bin_info = &arena_bin_info[binind];
			unsigned regind;

			regind = arena_run_regind(run, bin_info, ptr);
			ret = *(prof_ctx_t **)((uintptr_t)run +
			    bin_info->ctx0_offset + (regind *
			    sizeof(prof_ctx_t *)));
		}
	} else
		ret = arena_mapp_get(chunk, pageind)->prof_ctx;
>>>>>>> acf6c79d

	return (ret);
}

JEMALLOC_INLINE void
arena_prof_ctx_set(const void *ptr, prof_ctx_t *ctx)
{
	arena_chunk_t *chunk;
	size_t pageind, mapbits;

<<<<<<< HEAD
        cassert(config_prof);
=======
	cassert(config_prof);
>>>>>>> acf6c79d
	assert(ptr != NULL);
	assert(CHUNK_ADDR2BASE(ptr) != ptr);

	chunk = (arena_chunk_t *)CHUNK_ADDR2BASE(ptr);
<<<<<<< HEAD
        pageind = ((uintptr_t)ptr - (uintptr_t)chunk) >> LG_PAGE;
        mapbits = arena_mapbits_get(chunk, pageind);
=======
	pageind = ((uintptr_t)ptr - (uintptr_t)chunk) >> LG_PAGE;
	mapbits = arena_mapbits_get(chunk, pageind);
>>>>>>> acf6c79d
	assert((mapbits & CHUNK_MAP_ALLOCATED) != 0);
	if ((mapbits & CHUNK_MAP_LARGE) == 0) {
		if (prof_promote == false) {
			arena_run_t *run = (arena_run_t *)((uintptr_t)chunk +
<<<<<<< HEAD
                            (uintptr_t)((pageind - (mapbits >> LG_PAGE)) <<
                            LG_PAGE));
                        size_t binind;
                        arena_bin_info_t *bin_info;
			unsigned regind;

                        binind = arena_ptr_small_binind_get(ptr, mapbits);
                        bin_info = &arena_bin_info[binind];
                        regind = arena_run_regind(run, bin_info, ptr);

                        *((prof_ctx_t **)((uintptr_t)run + bin_info->ctx0_offset
=======
			    (uintptr_t)((pageind - (mapbits >> LG_PAGE)) <<
			    LG_PAGE));
			size_t binind;
			arena_bin_info_t *bin_info;
			unsigned regind;

			binind = arena_ptr_small_binind_get(ptr, mapbits);
			bin_info = &arena_bin_info[binind];
			regind = arena_run_regind(run, bin_info, ptr);

			*((prof_ctx_t **)((uintptr_t)run + bin_info->ctx0_offset
>>>>>>> acf6c79d
			    + (regind * sizeof(prof_ctx_t *)))) = ctx;
		} else
			assert((uintptr_t)ctx == (uintptr_t)1U);
	} else
<<<<<<< HEAD
                arena_mapp_get(chunk, pageind)->prof_ctx = ctx;
}

JEMALLOC_INLINE void *
arena_malloc(arena_t *arena, size_t size, bool zero, bool try_tcache)
{
        tcache_t *tcache;

        assert(size != 0);
        assert(size <= arena_maxclass);

        if (size <= SMALL_MAXCLASS) {
                if (try_tcache && (tcache = tcache_get(true)) != NULL)
                        return (tcache_alloc_small(tcache, size, zero));
                else {
                        return (arena_malloc_small(choose_arena(arena), size,
                            zero));
                }
        } else {
                /*
                 * Initialize tcache after checking size in order to avoid
                 * infinite recursion during tcache initialization.
                 */
                if (try_tcache && size <= tcache_maxclass && (tcache =
                    tcache_get(true)) != NULL)
                        return (tcache_alloc_large(tcache, size, zero));
                else {
                        return (arena_malloc_large(choose_arena(arena), size,
                            zero));
                }
        }
}

/* Return the size of the allocation pointed to by ptr. */
JEMALLOC_INLINE size_t
arena_salloc(const void *ptr, bool demote)
{
        size_t ret;
        arena_chunk_t *chunk;
        size_t pageind, binind;

        assert(ptr != NULL);
        assert(CHUNK_ADDR2BASE(ptr) != ptr);

        chunk = (arena_chunk_t *)CHUNK_ADDR2BASE(ptr);
        pageind = ((uintptr_t)ptr - (uintptr_t)chunk) >> LG_PAGE;
        assert(arena_mapbits_allocated_get(chunk, pageind) != 0);
        binind = arena_mapbits_binind_get(chunk, pageind);
        if (binind == BININD_INVALID || (config_prof && demote == false &&
            prof_promote && arena_mapbits_large_get(chunk, pageind) != 0)) {
                /*
                 * Large allocation.  In the common case (demote == true), and
                 * as this is an inline function, most callers will only end up
                 * looking at binind to determine that ptr is a small
                 * allocation.
                 */
                assert(((uintptr_t)ptr & PAGE_MASK) == 0);
                ret = arena_mapbits_large_size_get(chunk, pageind);
                assert(ret != 0);
                assert(pageind + (ret>>LG_PAGE) <= chunk_npages);
                assert(ret == PAGE || arena_mapbits_large_size_get(chunk,
                    pageind+(ret>>LG_PAGE)-1) == 0);
                assert(binind == arena_mapbits_binind_get(chunk,
                    pageind+(ret>>LG_PAGE)-1));
                assert(arena_mapbits_dirty_get(chunk, pageind) ==
                    arena_mapbits_dirty_get(chunk, pageind+(ret>>LG_PAGE)-1));
        } else {
                /*
                 * Small allocation (possibly promoted to a large object due to
                 * prof_promote).
                 */
                assert(arena_mapbits_large_get(chunk, pageind) != 0 ||
                    arena_ptr_small_binind_get(ptr, arena_mapbits_get(chunk,
                    pageind)) == binind);
                ret = arena_bin_info[binind].reg_size;
        }

        return (ret);
}

JEMALLOC_INLINE void
arena_dalloc(arena_t *arena, arena_chunk_t *chunk, void *ptr, bool try_tcache)
{
        size_t pageind, mapbits;
        tcache_t *tcache;
=======
		arena_mapp_get(chunk, pageind)->prof_ctx = ctx;
}

JEMALLOC_ALWAYS_INLINE void *
arena_malloc(arena_t *arena, size_t size, bool zero, bool try_tcache)
{
	tcache_t *tcache;

	assert(size != 0);
	assert(size <= arena_maxclass);

	if (size <= SMALL_MAXCLASS) {
		if (try_tcache && (tcache = tcache_get(true)) != NULL)
			return (tcache_alloc_small(tcache, size, zero));
		else {
			return (arena_malloc_small(choose_arena(arena), size,
			    zero));
		}
	} else {
		/*
		 * Initialize tcache after checking size in order to avoid
		 * infinite recursion during tcache initialization.
		 */
		if (try_tcache && size <= tcache_maxclass && (tcache =
		    tcache_get(true)) != NULL)
			return (tcache_alloc_large(tcache, size, zero));
		else {
			return (arena_malloc_large(choose_arena(arena), size,
			    zero));
		}
	}
}

/* Return the size of the allocation pointed to by ptr. */
JEMALLOC_ALWAYS_INLINE size_t
arena_salloc(const void *ptr, bool demote)
{
	size_t ret;
	arena_chunk_t *chunk;
	size_t pageind, binind;

	assert(ptr != NULL);
	assert(CHUNK_ADDR2BASE(ptr) != ptr);

	chunk = (arena_chunk_t *)CHUNK_ADDR2BASE(ptr);
	pageind = ((uintptr_t)ptr - (uintptr_t)chunk) >> LG_PAGE;
	assert(arena_mapbits_allocated_get(chunk, pageind) != 0);
	binind = arena_mapbits_binind_get(chunk, pageind);
	if (binind == BININD_INVALID || (config_prof && demote == false &&
	    prof_promote && arena_mapbits_large_get(chunk, pageind) != 0)) {
		/*
		 * Large allocation.  In the common case (demote == true), and
		 * as this is an inline function, most callers will only end up
		 * looking at binind to determine that ptr is a small
		 * allocation.
		 */
		assert(((uintptr_t)ptr & PAGE_MASK) == 0);
		ret = arena_mapbits_large_size_get(chunk, pageind);
		assert(ret != 0);
		assert(pageind + (ret>>LG_PAGE) <= chunk_npages);
		assert(ret == PAGE || arena_mapbits_large_size_get(chunk,
		    pageind+(ret>>LG_PAGE)-1) == 0);
		assert(binind == arena_mapbits_binind_get(chunk,
		    pageind+(ret>>LG_PAGE)-1));
		assert(arena_mapbits_dirty_get(chunk, pageind) ==
		    arena_mapbits_dirty_get(chunk, pageind+(ret>>LG_PAGE)-1));
	} else {
		/*
		 * Small allocation (possibly promoted to a large object due to
		 * prof_promote).
		 */
		assert(arena_mapbits_large_get(chunk, pageind) != 0 ||
		    arena_ptr_small_binind_get(ptr, arena_mapbits_get(chunk,
		    pageind)) == binind);
		ret = arena_bin_info[binind].reg_size;
	}

	return (ret);
}

JEMALLOC_ALWAYS_INLINE void
arena_dalloc(arena_t *arena, arena_chunk_t *chunk, void *ptr, bool try_tcache)
{
	size_t pageind, mapbits;
	tcache_t *tcache;
>>>>>>> acf6c79d

	assert(arena != NULL);
	assert(chunk->arena == arena);
	assert(ptr != NULL);
	assert(CHUNK_ADDR2BASE(ptr) != ptr);

<<<<<<< HEAD
        pageind = ((uintptr_t)ptr - (uintptr_t)chunk) >> LG_PAGE;
        mapbits = arena_mapbits_get(chunk, pageind);
        assert(arena_mapbits_allocated_get(chunk, pageind) != 0);
        if ((mapbits & CHUNK_MAP_LARGE) == 0) {
		/* Small allocation. */
                if (try_tcache && (tcache = tcache_get(false)) != NULL) {
                        size_t binind;

                        binind = arena_ptr_small_binind_get(ptr, mapbits);
                        tcache_dalloc_small(tcache, ptr, binind);
                } else
                        arena_dalloc_small(arena, chunk, ptr, pageind);
	} else {
                size_t size = arena_mapbits_large_size_get(chunk, pageind);

		assert(((uintptr_t)ptr & PAGE_MASK) == 0);

                if (try_tcache && size <= tcache_maxclass && (tcache =
                    tcache_get(false)) != NULL) {
                        tcache_dalloc_large(tcache, ptr, size);
                } else
=======
	pageind = ((uintptr_t)ptr - (uintptr_t)chunk) >> LG_PAGE;
	mapbits = arena_mapbits_get(chunk, pageind);
	assert(arena_mapbits_allocated_get(chunk, pageind) != 0);
	if ((mapbits & CHUNK_MAP_LARGE) == 0) {
		/* Small allocation. */
		if (try_tcache && (tcache = tcache_get(false)) != NULL) {
			size_t binind;

			binind = arena_ptr_small_binind_get(ptr, mapbits);
			tcache_dalloc_small(tcache, ptr, binind);
		} else
			arena_dalloc_small(arena, chunk, ptr, pageind);
	} else {
		size_t size = arena_mapbits_large_size_get(chunk, pageind);

		assert(((uintptr_t)ptr & PAGE_MASK) == 0);

		if (try_tcache && size <= tcache_maxclass && (tcache =
		    tcache_get(false)) != NULL) {
			tcache_dalloc_large(tcache, ptr, size);
		} else
>>>>>>> acf6c79d
			arena_dalloc_large(arena, chunk, ptr);
	}
}
#  endif /* JEMALLOC_ARENA_INLINE_B */
#endif

#endif /* JEMALLOC_H_INLINES */
/******************************************************************************/<|MERGE_RESOLUTION|>--- conflicted
+++ resolved
@@ -57,15 +57,6 @@
 /* Each element of the chunk map corresponds to one page within the chunk. */
 struct arena_chunk_map_s {
 #ifndef JEMALLOC_PROF
-<<<<<<< HEAD
-   /*
-    * Overlay prof_ctx in order to allow it to be referenced by dead code.
-    * Such antics aren't warranted for per arena data structures, but
-    * chunk map overhead accounts for a percentage of memory, rather than
-    * being just a fixed cost.
-    */
-  union {
-=======
 	/*
 	 * Overlay prof_ctx in order to allow it to be referenced by dead code.
 	 * Such antics aren't warranted for per arena data structures, but
@@ -73,7 +64,6 @@
 	 * being just a fixed cost.
 	 */
 	union {
->>>>>>> acf6c79d
 #endif
 	union {
 		/*
@@ -96,36 +86,22 @@
 	/* Profile counters, used for large object runs. */
 	prof_ctx_t			*prof_ctx;
 #ifndef JEMALLOC_PROF
-<<<<<<< HEAD
-        }; /* union { ... }; */
-=======
 	}; /* union { ... }; */
->>>>>>> acf6c79d
 #endif
 
 	/*
 	 * Run address (or size) and various flags are stored together.  The bit
 	 * layout looks like (assuming 32-bit system):
 	 *
-<<<<<<< HEAD
-         *   ???????? ???????? ????nnnn nnnndula
-=======
 	 *   ???????? ???????? ????nnnn nnnndula
->>>>>>> acf6c79d
 	 *
 	 * ? : Unallocated: Run address for first/last pages, unset for internal
 	 *                  pages.
 	 *     Small: Run page offset.
 	 *     Large: Run size for first page, unset for trailing pages.
-<<<<<<< HEAD
-         * n : binind for small size class, BININD_INVALID for large size class.
-	 * d : dirty?
-         * u : unzeroed?
-=======
 	 * n : binind for small size class, BININD_INVALID for large size class.
 	 * d : dirty?
 	 * u : unzeroed?
->>>>>>> acf6c79d
 	 * l : large?
 	 * a : allocated?
 	 *
@@ -133,13 +109,8 @@
 	 *
 	 * p : run page offset
 	 * s : run size
-<<<<<<< HEAD
-         * n : binind for size class; large objects set these to BININD_INVALID
-         *     except for promoted allocations (see prof_promote)
-=======
 	 * n : binind for size class; large objects set these to BININD_INVALID
 	 *     except for promoted allocations (see prof_promote)
->>>>>>> acf6c79d
 	 * x : don't care
 	 * - : 0
 	 * + : 1
@@ -147,32 +118,6 @@
 	 * [dula] : bit unset
 	 *
 	 *   Unallocated (clean):
-<<<<<<< HEAD
-         *     ssssssss ssssssss ssss++++ ++++du-a
-         *     xxxxxxxx xxxxxxxx xxxxxxxx xxxx-Uxx
-         *     ssssssss ssssssss ssss++++ ++++dU-a
-	 *
-	 *   Unallocated (dirty):
-         *     ssssssss ssssssss ssss++++ ++++D--a
-         *     xxxxxxxx xxxxxxxx xxxxxxxx xxxxxxxx
-         *     ssssssss ssssssss ssss++++ ++++D--a
-	 *
-	 *   Small:
-         *     pppppppp pppppppp ppppnnnn nnnnd--A
-         *     pppppppp pppppppp ppppnnnn nnnn---A
-         *     pppppppp pppppppp ppppnnnn nnnnd--A
-	 *
-	 *   Large:
-         *     ssssssss ssssssss ssss++++ ++++D-LA
-         *     xxxxxxxx xxxxxxxx xxxxxxxx xxxxxxxx
-         *     -------- -------- ----++++ ++++D-LA
-	 *
-         *   Large (sampled, size <= PAGE):
-         *     ssssssss ssssssss ssssnnnn nnnnD-LA
-	 *
-         *   Large (not sampled, size == PAGE):
-         *     ssssssss ssssssss ssss++++ ++++D-LA
-=======
 	 *     ssssssss ssssssss ssss++++ ++++du-a
 	 *     xxxxxxxx xxxxxxxx xxxxxxxx xxxx-Uxx
 	 *     ssssssss ssssssss ssss++++ ++++dU-a
@@ -197,7 +142,6 @@
 	 *
 	 *   Large (not sampled, size == PAGE):
 	 *     ssssssss ssssssss ssss++++ ++++D-LA
->>>>>>> acf6c79d
 	 */
 	size_t				bits;
 #define	CHUNK_MAP_BININD_SHIFT	4
@@ -251,13 +195,8 @@
 	/* Bin this run is associated with. */
 	arena_bin_t	*bin;
 
-<<<<<<< HEAD
-        /* Index of next region that has never been allocated, or nregs. */
-        uint32_t	nextind;
-=======
 	/* Index of next region that has never been allocated, or nregs. */
 	uint32_t	nextind;
->>>>>>> acf6c79d
 
 	/* Number of free regions in run. */
 	unsigned	nfree;
@@ -302,43 +241,6 @@
  * either 0 or redzone_size; it is present only if needed to align reg0_offset.
  */
 struct arena_bin_info_s {
-<<<<<<< HEAD
-        /* Size of regions in a run for this bin's size class. */
-        size_t		reg_size;
-
-        /* Redzone size. */
-        size_t		redzone_size;
-
-        /* Interval between regions (reg_size + (redzone_size << 1)). */
-        size_t		reg_interval;
-
-        /* Total size of a run for this bin's size class. */
-        size_t		run_size;
-
-        /* Total number of regions in a run for this bin's size class. */
-        uint32_t	nregs;
-
-        /*
-         * Offset of first bitmap_t element in a run header for this bin's size
-         * class.
-         */
-        uint32_t	bitmap_offset;
-
-        /*
-         * Metadata used to manipulate bitmaps for runs associated with this
-         * bin.
-         */
-        bitmap_info_t	bitmap_info;
-
-        /*
-         * Offset of first (prof_ctx_t *) in a run header for this bin's size
-         * class, or 0 if (config_prof == false || opt_prof == false).
-         */
-        uint32_t	ctx0_offset;
-
-        /* Offset of first region in a run for this bin's size class. */
-        uint32_t	reg0_offset;
-=======
 	/* Size of regions in a run for this bin's size class. */
 	size_t		reg_size;
 
@@ -374,7 +276,6 @@
 
 	/* Offset of first region in a run for this bin's size class. */
 	uint32_t	reg0_offset;
->>>>>>> acf6c79d
 };
 
 struct arena_bin_s {
@@ -410,20 +311,6 @@
 	unsigned		ind;
 
 	/*
-<<<<<<< HEAD
-         * Number of threads currently assigned to this arena.  This field is
-         * protected by arenas_lock.
-         */
-        unsigned		nthreads;
-
-        /*
-         * There are three classes of arena operations from a locking
-         * perspective:
-         * 1) Thread asssignment (modifies nthreads) is protected by
-         *    arenas_lock.
-         * 2) Bin-related operations are protected by bin locks.
-         * 3) Chunk- and run-related operations are protected by this mutex.
-=======
 	 * Number of threads currently assigned to this arena.  This field is
 	 * protected by arenas_lock.
 	 */
@@ -436,7 +323,6 @@
 	 *    arenas_lock.
 	 * 2) Bin-related operations are protected by bin locks.
 	 * 3) Chunk- and run-related operations are protected by this mutex.
->>>>>>> acf6c79d
 	 */
 	malloc_mutex_t		lock;
 
@@ -491,13 +377,8 @@
 	 */
 	arena_avail_tree_t	runs_avail;
 
-<<<<<<< HEAD
-        /* bins is used to store trees of free regions. */
-        arena_bin_t		bins[NBINS];
-=======
 	/* bins is used to store trees of free regions. */
 	arena_bin_t		bins[NBINS];
->>>>>>> acf6c79d
 };
 
 #endif /* JEMALLOC_H_STRUCTS */
@@ -519,10 +400,6 @@
 #define			nlclasses (chunk_npages - map_bias)
 
 void	arena_purge_all(arena_t *arena);
-<<<<<<< HEAD
-void	arena_prof_accum(arena_t *arena, uint64_t accumbytes);
-=======
->>>>>>> acf6c79d
 void	arena_tcache_fill_small(arena_t *arena, tcache_bin_t *tbin,
     size_t binind, uint64_t prof_accumbytes);
 void	arena_alloc_junk_small(void *ptr, arena_bin_info_t *bin_info,
@@ -541,15 +418,6 @@
 void	arena_dalloc_large_locked(arena_t *arena, arena_chunk_t *chunk,
     void *ptr);
 void	arena_dalloc_large(arena_t *arena, arena_chunk_t *chunk, void *ptr);
-<<<<<<< HEAD
-void	arena_stats_merge(arena_t *arena, size_t *nactive, size_t *ndirty,
-    arena_stats_t *astats, malloc_bin_stats_t *bstats,
-    malloc_large_stats_t *lstats);
-void	*arena_ralloc_no_move(void *ptr, size_t oldsize, size_t size,
-    size_t extra, bool zero);
-void	*arena_ralloc(void *ptr, size_t oldsize, size_t size, size_t extra,
-    size_t alignment, bool zero, bool try_tcache);
-=======
 void	*arena_ralloc_no_move(void *ptr, size_t oldsize, size_t size,
     size_t extra, bool zero);
 void	*arena_ralloc(arena_t *arena, void *ptr, size_t oldsize, size_t size,
@@ -560,7 +428,6 @@
 void	arena_stats_merge(arena_t *arena, const char **dss, size_t *nactive,
     size_t *ndirty, arena_stats_t *astats, malloc_bin_stats_t *bstats,
     malloc_large_stats_t *lstats);
->>>>>>> acf6c79d
 bool	arena_new(arena_t *arena, unsigned ind);
 void	arena_boot(void);
 void	arena_prefork(arena_t *arena);
@@ -596,12 +463,9 @@
     size_t runind, size_t binind, size_t flags);
 void	arena_mapbits_unzeroed_set(arena_chunk_t *chunk, size_t pageind,
     size_t unzeroed);
-<<<<<<< HEAD
-=======
 bool	arena_prof_accum_impl(arena_t *arena, uint64_t accumbytes);
 bool	arena_prof_accum_locked(arena_t *arena, uint64_t accumbytes);
 bool	arena_prof_accum(arena_t *arena, uint64_t accumbytes);
->>>>>>> acf6c79d
 size_t	arena_ptr_small_binind_get(const void *ptr, size_t mapbits);
 size_t	arena_bin_index(arena_t *arena, arena_bin_t *bin);
 unsigned	arena_run_regind(arena_run_t *run, arena_bin_info_t *bin_info,
@@ -616,229 +480,6 @@
 
 #if (defined(JEMALLOC_ENABLE_INLINE) || defined(JEMALLOC_ARENA_C_))
 #  ifdef JEMALLOC_ARENA_INLINE_A
-<<<<<<< HEAD
-JEMALLOC_INLINE arena_chunk_map_t *
-arena_mapp_get(arena_chunk_t *chunk, size_t pageind)
-{
-
-        assert(pageind >= map_bias);
-        assert(pageind < chunk_npages);
-
-        return (&chunk->map[pageind-map_bias]);
-}
-
-JEMALLOC_INLINE size_t *
-arena_mapbitsp_get(arena_chunk_t *chunk, size_t pageind)
-{
-
-        return (&arena_mapp_get(chunk, pageind)->bits);
-}
-
-JEMALLOC_INLINE size_t
-arena_mapbits_get(arena_chunk_t *chunk, size_t pageind)
-{
-
-        return (*arena_mapbitsp_get(chunk, pageind));
-}
-
-JEMALLOC_INLINE size_t
-arena_mapbits_unallocated_size_get(arena_chunk_t *chunk, size_t pageind)
-{
-        size_t mapbits;
-
-        mapbits = arena_mapbits_get(chunk, pageind);
-        assert((mapbits & (CHUNK_MAP_LARGE|CHUNK_MAP_ALLOCATED)) == 0);
-        return (mapbits & ~PAGE_MASK);
-}
-
-JEMALLOC_INLINE size_t
-arena_mapbits_large_size_get(arena_chunk_t *chunk, size_t pageind)
-{
-        size_t mapbits;
-
-        mapbits = arena_mapbits_get(chunk, pageind);
-        assert((mapbits & (CHUNK_MAP_LARGE|CHUNK_MAP_ALLOCATED)) ==
-            (CHUNK_MAP_LARGE|CHUNK_MAP_ALLOCATED));
-        return (mapbits & ~PAGE_MASK);
-}
-
-JEMALLOC_INLINE size_t
-arena_mapbits_small_runind_get(arena_chunk_t *chunk, size_t pageind)
-{
-        size_t mapbits;
-
-        mapbits = arena_mapbits_get(chunk, pageind);
-        assert((mapbits & (CHUNK_MAP_LARGE|CHUNK_MAP_ALLOCATED)) ==
-            CHUNK_MAP_ALLOCATED);
-        return (mapbits >> LG_PAGE);
-}
-
-JEMALLOC_INLINE size_t
-arena_mapbits_binind_get(arena_chunk_t *chunk, size_t pageind)
-{
-        size_t mapbits;
-        size_t binind;
-
-        mapbits = arena_mapbits_get(chunk, pageind);
-        binind = (mapbits & CHUNK_MAP_BININD_MASK) >> CHUNK_MAP_BININD_SHIFT;
-        assert(binind < NBINS || binind == BININD_INVALID);
-        return (binind);
-}
-
-JEMALLOC_INLINE size_t
-arena_mapbits_dirty_get(arena_chunk_t *chunk, size_t pageind)
-{
-        size_t mapbits;
-
-        mapbits = arena_mapbits_get(chunk, pageind);
-        return (mapbits & CHUNK_MAP_DIRTY);
-}
-
-JEMALLOC_INLINE size_t
-arena_mapbits_unzeroed_get(arena_chunk_t *chunk, size_t pageind)
-{
-        size_t mapbits;
-
-        mapbits = arena_mapbits_get(chunk, pageind);
-        return (mapbits & CHUNK_MAP_UNZEROED);
-}
-
-JEMALLOC_INLINE size_t
-arena_mapbits_large_get(arena_chunk_t *chunk, size_t pageind)
-{
-        size_t mapbits;
-
-        mapbits = arena_mapbits_get(chunk, pageind);
-        return (mapbits & CHUNK_MAP_LARGE);
-}
-
-JEMALLOC_INLINE size_t
-arena_mapbits_allocated_get(arena_chunk_t *chunk, size_t pageind)
-{
-        size_t mapbits;
-
-        mapbits = arena_mapbits_get(chunk, pageind);
-        return (mapbits & CHUNK_MAP_ALLOCATED);
-}
-
-JEMALLOC_INLINE void
-arena_mapbits_unallocated_set(arena_chunk_t *chunk, size_t pageind, size_t size,
-    size_t flags)
-{
-        size_t *mapbitsp;
-
-        mapbitsp = arena_mapbitsp_get(chunk, pageind);
-        assert((size & PAGE_MASK) == 0);
-        assert((flags & ~CHUNK_MAP_FLAGS_MASK) == 0);
-        assert((flags & (CHUNK_MAP_DIRTY|CHUNK_MAP_UNZEROED)) == flags);
-        *mapbitsp = size | CHUNK_MAP_BININD_INVALID | flags;
-}
-
-JEMALLOC_INLINE void
-arena_mapbits_unallocated_size_set(arena_chunk_t *chunk, size_t pageind,
-    size_t size)
-{
-        size_t *mapbitsp;
-
-        mapbitsp = arena_mapbitsp_get(chunk, pageind);
-        assert((size & PAGE_MASK) == 0);
-        assert((*mapbitsp & (CHUNK_MAP_LARGE|CHUNK_MAP_ALLOCATED)) == 0);
-        *mapbitsp = size | (*mapbitsp & PAGE_MASK);
-}
-
-JEMALLOC_INLINE void
-arena_mapbits_large_set(arena_chunk_t *chunk, size_t pageind, size_t size,
-    size_t flags)
-{
-        size_t *mapbitsp;
-        size_t unzeroed;
-
-        mapbitsp = arena_mapbitsp_get(chunk, pageind);
-        assert((size & PAGE_MASK) == 0);
-        assert((flags & CHUNK_MAP_DIRTY) == flags);
-        unzeroed = *mapbitsp & CHUNK_MAP_UNZEROED; /* Preserve unzeroed. */
-        *mapbitsp = size | CHUNK_MAP_BININD_INVALID | flags | unzeroed |
-            CHUNK_MAP_LARGE | CHUNK_MAP_ALLOCATED;
-}
-
-JEMALLOC_INLINE void
-arena_mapbits_large_binind_set(arena_chunk_t *chunk, size_t pageind,
-    size_t binind)
-{
-        size_t *mapbitsp;
-
-        assert(binind <= BININD_INVALID);
-        mapbitsp = arena_mapbitsp_get(chunk, pageind);
-        assert(arena_mapbits_large_size_get(chunk, pageind) == PAGE);
-        *mapbitsp = (*mapbitsp & ~CHUNK_MAP_BININD_MASK) | (binind <<
-            CHUNK_MAP_BININD_SHIFT);
-}
-
-JEMALLOC_INLINE void
-arena_mapbits_small_set(arena_chunk_t *chunk, size_t pageind, size_t runind,
-    size_t binind, size_t flags)
-{
-        size_t *mapbitsp;
-        size_t unzeroed;
-
-        assert(binind < BININD_INVALID);
-        mapbitsp = arena_mapbitsp_get(chunk, pageind);
-        assert(pageind - runind >= map_bias);
-        assert((flags & CHUNK_MAP_DIRTY) == flags);
-        unzeroed = *mapbitsp & CHUNK_MAP_UNZEROED; /* Preserve unzeroed. */
-        *mapbitsp = (runind << LG_PAGE) | (binind << CHUNK_MAP_BININD_SHIFT) |
-            flags | unzeroed | CHUNK_MAP_ALLOCATED;
-}
-
-JEMALLOC_INLINE void
-arena_mapbits_unzeroed_set(arena_chunk_t *chunk, size_t pageind,
-    size_t unzeroed)
-{
-        size_t *mapbitsp;
-
-        mapbitsp = arena_mapbitsp_get(chunk, pageind);
-        *mapbitsp = (*mapbitsp & ~CHUNK_MAP_UNZEROED) | unzeroed;
-}
-
-JEMALLOC_INLINE size_t
-arena_ptr_small_binind_get(const void *ptr, size_t mapbits)
-{
-        size_t binind;
-
-        binind = (mapbits & CHUNK_MAP_BININD_MASK) >> CHUNK_MAP_BININD_SHIFT;
-
-        if (config_debug) {
-                arena_chunk_t *chunk;
-                arena_t *arena;
-                size_t pageind;
-                size_t actual_mapbits;
-                arena_run_t *run;
-                arena_bin_t *bin;
-                size_t actual_binind;
-                arena_bin_info_t *bin_info;
-
-                assert(binind != BININD_INVALID);
-                assert(binind < NBINS);
-                chunk = (arena_chunk_t *)CHUNK_ADDR2BASE(ptr);
-                arena = chunk->arena;
-                pageind = ((uintptr_t)ptr - (uintptr_t)chunk) >> LG_PAGE;
-                actual_mapbits = arena_mapbits_get(chunk, pageind);
-                assert(mapbits == actual_mapbits);
-                assert(arena_mapbits_large_get(chunk, pageind) == 0);
-                assert(arena_mapbits_allocated_get(chunk, pageind) != 0);
-                run = (arena_run_t *)((uintptr_t)chunk + (uintptr_t)((pageind -
-                    (actual_mapbits >> LG_PAGE)) << LG_PAGE));
-                bin = run->bin;
-                actual_binind = bin - arena->bins;
-                assert(binind == actual_binind);
-                bin_info = &arena_bin_info[actual_binind];
-                assert(((uintptr_t)ptr - ((uintptr_t)run +
-                    (uintptr_t)bin_info->reg0_offset)) % bin_info->reg_interval
-                    == 0);
-        }
-
-        return (binind);
-=======
 JEMALLOC_ALWAYS_INLINE arena_chunk_map_t *
 arena_mapp_get(arena_chunk_t *chunk, size_t pageind)
 {
@@ -1105,7 +746,6 @@
 	}
 
 	return (binind);
->>>>>>> acf6c79d
 }
 #  endif /* JEMALLOC_ARENA_INLINE_A */
 
@@ -1113,31 +753,15 @@
 JEMALLOC_INLINE size_t
 arena_bin_index(arena_t *arena, arena_bin_t *bin)
 {
-<<<<<<< HEAD
-        size_t binind = bin - arena->bins;
-        assert(binind < NBINS);
-        return (binind);
-=======
 	size_t binind = bin - arena->bins;
 	assert(binind < NBINS);
 	return (binind);
->>>>>>> acf6c79d
 }
 
 JEMALLOC_INLINE unsigned
 arena_run_regind(arena_run_t *run, arena_bin_info_t *bin_info, const void *ptr)
 {
 	unsigned shift, diff, regind;
-<<<<<<< HEAD
-        size_t interval;
-
-        /*
-         * Freeing a pointer lower than region zero can cause assertion
-         * failure.
-         */
-        assert((uintptr_t)ptr >= (uintptr_t)run +
-            (uintptr_t)bin_info->reg0_offset);
-=======
 	size_t interval;
 
 	/*
@@ -1146,24 +770,11 @@
 	 */
 	assert((uintptr_t)ptr >= (uintptr_t)run +
 	    (uintptr_t)bin_info->reg0_offset);
->>>>>>> acf6c79d
 
 	/*
 	 * Avoid doing division with a variable divisor if possible.  Using
 	 * actual division here can reduce allocator throughput by over 20%!
 	 */
-<<<<<<< HEAD
-        diff = (unsigned)((uintptr_t)ptr - (uintptr_t)run -
-            bin_info->reg0_offset);
-
-	/* Rescale (factor powers of 2 out of the numerator and denominator). */
-        interval = bin_info->reg_interval;
-        shift = ffs(interval) - 1;
-	diff >>= shift;
-        interval >>= shift;
-
-        if (interval == 1) {
-=======
 	diff = (unsigned)((uintptr_t)ptr - (uintptr_t)run -
 	    bin_info->reg0_offset);
 
@@ -1174,7 +785,6 @@
 	interval >>= shift;
 
 	if (interval == 1) {
->>>>>>> acf6c79d
 		/* The divisor was a power of 2. */
 		regind = diff;
 	} else {
@@ -1186,11 +796,7 @@
 		 *
 		 * becomes
 		 *
-<<<<<<< HEAD
-                 *   (X * interval_invs[D - 3]) >> SIZE_INV_SHIFT
-=======
 		 *   (X * interval_invs[D - 3]) >> SIZE_INV_SHIFT
->>>>>>> acf6c79d
 		 *
 		 * We can omit the first three elements, because we never
 		 * divide by 0, and 1 and 2 are both powers of two, which are
@@ -1198,11 +804,7 @@
 		 */
 #define	SIZE_INV_SHIFT	((sizeof(unsigned) << 3) - LG_RUN_MAXREGS)
 #define	SIZE_INV(s)	(((1U << SIZE_INV_SHIFT) / (s)) + 1)
-<<<<<<< HEAD
-                static const unsigned interval_invs[] = {
-=======
 		static const unsigned interval_invs[] = {
->>>>>>> acf6c79d
 		    SIZE_INV(3),
 		    SIZE_INV(4), SIZE_INV(5), SIZE_INV(6), SIZE_INV(7),
 		    SIZE_INV(8), SIZE_INV(9), SIZE_INV(10), SIZE_INV(11),
@@ -1213,19 +815,6 @@
 		    SIZE_INV(28), SIZE_INV(29), SIZE_INV(30), SIZE_INV(31)
 		};
 
-<<<<<<< HEAD
-                if (interval <= ((sizeof(interval_invs) / sizeof(unsigned)) +
-                    2)) {
-                        regind = (diff * interval_invs[interval - 3]) >>
-                            SIZE_INV_SHIFT;
-                } else
-                        regind = diff / interval;
-#undef SIZE_INV
-#undef SIZE_INV_SHIFT
-	}
-        assert(diff == regind * interval);
-        assert(regind < bin_info->nregs);
-=======
 		if (interval <= ((sizeof(interval_invs) / sizeof(unsigned)) +
 		    2)) {
 			regind = (diff * interval_invs[interval - 3]) >>
@@ -1237,7 +826,6 @@
 	}
 	assert(diff == regind * interval);
 	assert(regind < bin_info->nregs);
->>>>>>> acf6c79d
 
 	return (regind);
 }
@@ -1249,44 +837,19 @@
 	arena_chunk_t *chunk;
 	size_t pageind, mapbits;
 
-<<<<<<< HEAD
-        cassert(config_prof);
-=======
 	cassert(config_prof);
->>>>>>> acf6c79d
 	assert(ptr != NULL);
 	assert(CHUNK_ADDR2BASE(ptr) != ptr);
 
 	chunk = (arena_chunk_t *)CHUNK_ADDR2BASE(ptr);
-<<<<<<< HEAD
-        pageind = ((uintptr_t)ptr - (uintptr_t)chunk) >> LG_PAGE;
-        mapbits = arena_mapbits_get(chunk, pageind);
-=======
 	pageind = ((uintptr_t)ptr - (uintptr_t)chunk) >> LG_PAGE;
 	mapbits = arena_mapbits_get(chunk, pageind);
->>>>>>> acf6c79d
 	assert((mapbits & CHUNK_MAP_ALLOCATED) != 0);
 	if ((mapbits & CHUNK_MAP_LARGE) == 0) {
 		if (prof_promote)
 			ret = (prof_ctx_t *)(uintptr_t)1U;
 		else {
 			arena_run_t *run = (arena_run_t *)((uintptr_t)chunk +
-<<<<<<< HEAD
-                            (uintptr_t)((pageind - (mapbits >> LG_PAGE)) <<
-                            LG_PAGE));
-                        size_t binind = arena_ptr_small_binind_get(ptr,
-                            mapbits);
-                        arena_bin_info_t *bin_info = &arena_bin_info[binind];
-			unsigned regind;
-
-                        regind = arena_run_regind(run, bin_info, ptr);
-			ret = *(prof_ctx_t **)((uintptr_t)run +
-                            bin_info->ctx0_offset + (regind *
-			    sizeof(prof_ctx_t *)));
-		}
-	} else
-                ret = arena_mapp_get(chunk, pageind)->prof_ctx;
-=======
 			    (uintptr_t)((pageind - (mapbits >> LG_PAGE)) <<
 			    LG_PAGE));
 			size_t binind = arena_ptr_small_binind_get(ptr,
@@ -1301,7 +864,6 @@
 		}
 	} else
 		ret = arena_mapp_get(chunk, pageind)->prof_ctx;
->>>>>>> acf6c79d
 
 	return (ret);
 }
@@ -1312,39 +874,17 @@
 	arena_chunk_t *chunk;
 	size_t pageind, mapbits;
 
-<<<<<<< HEAD
-        cassert(config_prof);
-=======
 	cassert(config_prof);
->>>>>>> acf6c79d
 	assert(ptr != NULL);
 	assert(CHUNK_ADDR2BASE(ptr) != ptr);
 
 	chunk = (arena_chunk_t *)CHUNK_ADDR2BASE(ptr);
-<<<<<<< HEAD
-        pageind = ((uintptr_t)ptr - (uintptr_t)chunk) >> LG_PAGE;
-        mapbits = arena_mapbits_get(chunk, pageind);
-=======
 	pageind = ((uintptr_t)ptr - (uintptr_t)chunk) >> LG_PAGE;
 	mapbits = arena_mapbits_get(chunk, pageind);
->>>>>>> acf6c79d
 	assert((mapbits & CHUNK_MAP_ALLOCATED) != 0);
 	if ((mapbits & CHUNK_MAP_LARGE) == 0) {
 		if (prof_promote == false) {
 			arena_run_t *run = (arena_run_t *)((uintptr_t)chunk +
-<<<<<<< HEAD
-                            (uintptr_t)((pageind - (mapbits >> LG_PAGE)) <<
-                            LG_PAGE));
-                        size_t binind;
-                        arena_bin_info_t *bin_info;
-			unsigned regind;
-
-                        binind = arena_ptr_small_binind_get(ptr, mapbits);
-                        bin_info = &arena_bin_info[binind];
-                        regind = arena_run_regind(run, bin_info, ptr);
-
-                        *((prof_ctx_t **)((uintptr_t)run + bin_info->ctx0_offset
-=======
 			    (uintptr_t)((pageind - (mapbits >> LG_PAGE)) <<
 			    LG_PAGE));
 			size_t binind;
@@ -1356,98 +896,10 @@
 			regind = arena_run_regind(run, bin_info, ptr);
 
 			*((prof_ctx_t **)((uintptr_t)run + bin_info->ctx0_offset
->>>>>>> acf6c79d
 			    + (regind * sizeof(prof_ctx_t *)))) = ctx;
 		} else
 			assert((uintptr_t)ctx == (uintptr_t)1U);
 	} else
-<<<<<<< HEAD
-                arena_mapp_get(chunk, pageind)->prof_ctx = ctx;
-}
-
-JEMALLOC_INLINE void *
-arena_malloc(arena_t *arena, size_t size, bool zero, bool try_tcache)
-{
-        tcache_t *tcache;
-
-        assert(size != 0);
-        assert(size <= arena_maxclass);
-
-        if (size <= SMALL_MAXCLASS) {
-                if (try_tcache && (tcache = tcache_get(true)) != NULL)
-                        return (tcache_alloc_small(tcache, size, zero));
-                else {
-                        return (arena_malloc_small(choose_arena(arena), size,
-                            zero));
-                }
-        } else {
-                /*
-                 * Initialize tcache after checking size in order to avoid
-                 * infinite recursion during tcache initialization.
-                 */
-                if (try_tcache && size <= tcache_maxclass && (tcache =
-                    tcache_get(true)) != NULL)
-                        return (tcache_alloc_large(tcache, size, zero));
-                else {
-                        return (arena_malloc_large(choose_arena(arena), size,
-                            zero));
-                }
-        }
-}
-
-/* Return the size of the allocation pointed to by ptr. */
-JEMALLOC_INLINE size_t
-arena_salloc(const void *ptr, bool demote)
-{
-        size_t ret;
-        arena_chunk_t *chunk;
-        size_t pageind, binind;
-
-        assert(ptr != NULL);
-        assert(CHUNK_ADDR2BASE(ptr) != ptr);
-
-        chunk = (arena_chunk_t *)CHUNK_ADDR2BASE(ptr);
-        pageind = ((uintptr_t)ptr - (uintptr_t)chunk) >> LG_PAGE;
-        assert(arena_mapbits_allocated_get(chunk, pageind) != 0);
-        binind = arena_mapbits_binind_get(chunk, pageind);
-        if (binind == BININD_INVALID || (config_prof && demote == false &&
-            prof_promote && arena_mapbits_large_get(chunk, pageind) != 0)) {
-                /*
-                 * Large allocation.  In the common case (demote == true), and
-                 * as this is an inline function, most callers will only end up
-                 * looking at binind to determine that ptr is a small
-                 * allocation.
-                 */
-                assert(((uintptr_t)ptr & PAGE_MASK) == 0);
-                ret = arena_mapbits_large_size_get(chunk, pageind);
-                assert(ret != 0);
-                assert(pageind + (ret>>LG_PAGE) <= chunk_npages);
-                assert(ret == PAGE || arena_mapbits_large_size_get(chunk,
-                    pageind+(ret>>LG_PAGE)-1) == 0);
-                assert(binind == arena_mapbits_binind_get(chunk,
-                    pageind+(ret>>LG_PAGE)-1));
-                assert(arena_mapbits_dirty_get(chunk, pageind) ==
-                    arena_mapbits_dirty_get(chunk, pageind+(ret>>LG_PAGE)-1));
-        } else {
-                /*
-                 * Small allocation (possibly promoted to a large object due to
-                 * prof_promote).
-                 */
-                assert(arena_mapbits_large_get(chunk, pageind) != 0 ||
-                    arena_ptr_small_binind_get(ptr, arena_mapbits_get(chunk,
-                    pageind)) == binind);
-                ret = arena_bin_info[binind].reg_size;
-        }
-
-        return (ret);
-}
-
-JEMALLOC_INLINE void
-arena_dalloc(arena_t *arena, arena_chunk_t *chunk, void *ptr, bool try_tcache)
-{
-        size_t pageind, mapbits;
-        tcache_t *tcache;
-=======
 		arena_mapp_get(chunk, pageind)->prof_ctx = ctx;
 }
 
@@ -1533,36 +985,12 @@
 {
 	size_t pageind, mapbits;
 	tcache_t *tcache;
->>>>>>> acf6c79d
 
 	assert(arena != NULL);
 	assert(chunk->arena == arena);
 	assert(ptr != NULL);
 	assert(CHUNK_ADDR2BASE(ptr) != ptr);
 
-<<<<<<< HEAD
-        pageind = ((uintptr_t)ptr - (uintptr_t)chunk) >> LG_PAGE;
-        mapbits = arena_mapbits_get(chunk, pageind);
-        assert(arena_mapbits_allocated_get(chunk, pageind) != 0);
-        if ((mapbits & CHUNK_MAP_LARGE) == 0) {
-		/* Small allocation. */
-                if (try_tcache && (tcache = tcache_get(false)) != NULL) {
-                        size_t binind;
-
-                        binind = arena_ptr_small_binind_get(ptr, mapbits);
-                        tcache_dalloc_small(tcache, ptr, binind);
-                } else
-                        arena_dalloc_small(arena, chunk, ptr, pageind);
-	} else {
-                size_t size = arena_mapbits_large_size_get(chunk, pageind);
-
-		assert(((uintptr_t)ptr & PAGE_MASK) == 0);
-
-                if (try_tcache && size <= tcache_maxclass && (tcache =
-                    tcache_get(false)) != NULL) {
-                        tcache_dalloc_large(tcache, ptr, size);
-                } else
-=======
 	pageind = ((uintptr_t)ptr - (uintptr_t)chunk) >> LG_PAGE;
 	mapbits = arena_mapbits_get(chunk, pageind);
 	assert(arena_mapbits_allocated_get(chunk, pageind) != 0);
@@ -1584,7 +1012,6 @@
 		    tcache_get(false)) != NULL) {
 			tcache_dalloc_large(tcache, ptr, size);
 		} else
->>>>>>> acf6c79d
 			arena_dalloc_large(arena, chunk, ptr);
 	}
 }
