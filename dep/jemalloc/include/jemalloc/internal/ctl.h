/******************************************************************************/
#ifdef JEMALLOC_H_TYPES

typedef struct ctl_node_s ctl_node_t;
typedef struct ctl_named_node_s ctl_named_node_t;
typedef struct ctl_indexed_node_s ctl_indexed_node_t;
typedef struct ctl_arena_stats_s ctl_arena_stats_t;
typedef struct ctl_stats_s ctl_stats_t;

#endif /* JEMALLOC_H_TYPES */
/******************************************************************************/
#ifdef JEMALLOC_H_STRUCTS

struct ctl_node_s {
	bool			named;
};

struct ctl_named_node_s {
<<<<<<< HEAD
        struct ctl_node_s	node;
        const char		*name;
        /* If (nchildren == 0), this is a terminal node. */
        unsigned		nchildren;
        const			ctl_node_t *children;
        int			(*ctl)(const size_t *, size_t, void *, size_t *,
            void *, size_t);
};

struct ctl_indexed_node_s {
        struct ctl_node_s	node;
        const ctl_named_node_t	*(*index)(const size_t *, size_t, size_t);
=======
	struct ctl_node_s	node;
	const char		*name;
	/* If (nchildren == 0), this is a terminal node. */
	unsigned		nchildren;
	const			ctl_node_t *children;
	int			(*ctl)(const size_t *, size_t, void *, size_t *,
	    void *, size_t);
};

struct ctl_indexed_node_s {
	struct ctl_node_s	node;
	const ctl_named_node_t	*(*index)(const size_t *, size_t, size_t);
>>>>>>> acf6c79d
};

struct ctl_arena_stats_s {
	bool			initialized;
<<<<<<< HEAD
        unsigned		nthreads;
=======
	unsigned		nthreads;
	const char		*dss;
>>>>>>> acf6c79d
	size_t			pactive;
	size_t			pdirty;
	arena_stats_t		astats;

	/* Aggregate stats for small size classes, based on bin stats. */
	size_t			allocated_small;
	uint64_t		nmalloc_small;
	uint64_t		ndalloc_small;
	uint64_t		nrequests_small;

<<<<<<< HEAD
        malloc_bin_stats_t	bstats[NBINS];
=======
	malloc_bin_stats_t	bstats[NBINS];
>>>>>>> acf6c79d
	malloc_large_stats_t	*lstats;	/* nlclasses elements. */
};

struct ctl_stats_s {
	size_t			allocated;
	size_t			active;
	size_t			mapped;
	struct {
		size_t		current;	/* stats_chunks.curchunks */
		uint64_t	total;		/* stats_chunks.nchunks */
		size_t		high;		/* stats_chunks.highchunks */
	} chunks;
	struct {
		size_t		allocated;	/* huge_allocated */
		uint64_t	nmalloc;	/* huge_nmalloc */
		uint64_t	ndalloc;	/* huge_ndalloc */
	} huge;
<<<<<<< HEAD
=======
	unsigned		narenas;
>>>>>>> acf6c79d
	ctl_arena_stats_t	*arenas;	/* (narenas + 1) elements. */
};

#endif /* JEMALLOC_H_STRUCTS */
/******************************************************************************/
#ifdef JEMALLOC_H_EXTERNS

int	ctl_byname(const char *name, void *oldp, size_t *oldlenp, void *newp,
    size_t newlen);
int	ctl_nametomib(const char *name, size_t *mibp, size_t *miblenp);

int	ctl_bymib(const size_t *mib, size_t miblen, void *oldp, size_t *oldlenp,
    void *newp, size_t newlen);
bool	ctl_boot(void);
void	ctl_prefork(void);
void	ctl_postfork_parent(void);
void	ctl_postfork_child(void);

#define	xmallctl(name, oldp, oldlenp, newp, newlen) do {		\
<<<<<<< HEAD
        if (je_mallctl(name, oldp, oldlenp, newp, newlen)		\
	    != 0) {							\
                malloc_printf(						\
                    "<jemalloc>: Failure in xmallctl(\"%s\", ...)\n",	\
                    name);						\
=======
	if (je_mallctl(name, oldp, oldlenp, newp, newlen)		\
	    != 0) {							\
		malloc_printf(						\
		    "<jemalloc>: Failure in xmallctl(\"%s\", ...)\n",	\
		    name);						\
>>>>>>> acf6c79d
		abort();						\
	}								\
} while (0)

#define	xmallctlnametomib(name, mibp, miblenp) do {			\
<<<<<<< HEAD
        if (je_mallctlnametomib(name, mibp, miblenp) != 0) {		\
                malloc_printf("<jemalloc>: Failure in "			\
                    "xmallctlnametomib(\"%s\", ...)\n", name);		\
=======
	if (je_mallctlnametomib(name, mibp, miblenp) != 0) {		\
		malloc_printf("<jemalloc>: Failure in "			\
		    "xmallctlnametomib(\"%s\", ...)\n", name);		\
>>>>>>> acf6c79d
		abort();						\
	}								\
} while (0)

#define	xmallctlbymib(mib, miblen, oldp, oldlenp, newp, newlen) do {	\
<<<<<<< HEAD
        if (je_mallctlbymib(mib, miblen, oldp, oldlenp, newp,		\
=======
	if (je_mallctlbymib(mib, miblen, oldp, oldlenp, newp,		\
>>>>>>> acf6c79d
	    newlen) != 0) {						\
		malloc_write(						\
		    "<jemalloc>: Failure in xmallctlbymib()\n");	\
		abort();						\
	}								\
} while (0)

#endif /* JEMALLOC_H_EXTERNS */
/******************************************************************************/
#ifdef JEMALLOC_H_INLINES

#endif /* JEMALLOC_H_INLINES */
/******************************************************************************/
<|MERGE_RESOLUTION|>--- conflicted
+++ resolved
@@ -16,20 +16,6 @@
 };
 
 struct ctl_named_node_s {
-<<<<<<< HEAD
-        struct ctl_node_s	node;
-        const char		*name;
-        /* If (nchildren == 0), this is a terminal node. */
-        unsigned		nchildren;
-        const			ctl_node_t *children;
-        int			(*ctl)(const size_t *, size_t, void *, size_t *,
-            void *, size_t);
-};
-
-struct ctl_indexed_node_s {
-        struct ctl_node_s	node;
-        const ctl_named_node_t	*(*index)(const size_t *, size_t, size_t);
-=======
 	struct ctl_node_s	node;
 	const char		*name;
 	/* If (nchildren == 0), this is a terminal node. */
@@ -42,17 +28,12 @@
 struct ctl_indexed_node_s {
 	struct ctl_node_s	node;
 	const ctl_named_node_t	*(*index)(const size_t *, size_t, size_t);
->>>>>>> acf6c79d
 };
 
 struct ctl_arena_stats_s {
 	bool			initialized;
-<<<<<<< HEAD
-        unsigned		nthreads;
-=======
 	unsigned		nthreads;
 	const char		*dss;
->>>>>>> acf6c79d
 	size_t			pactive;
 	size_t			pdirty;
 	arena_stats_t		astats;
@@ -63,11 +44,7 @@
 	uint64_t		ndalloc_small;
 	uint64_t		nrequests_small;
 
-<<<<<<< HEAD
-        malloc_bin_stats_t	bstats[NBINS];
-=======
 	malloc_bin_stats_t	bstats[NBINS];
->>>>>>> acf6c79d
 	malloc_large_stats_t	*lstats;	/* nlclasses elements. */
 };
 
@@ -85,10 +62,7 @@
 		uint64_t	nmalloc;	/* huge_nmalloc */
 		uint64_t	ndalloc;	/* huge_ndalloc */
 	} huge;
-<<<<<<< HEAD
-=======
 	unsigned		narenas;
->>>>>>> acf6c79d
 	ctl_arena_stats_t	*arenas;	/* (narenas + 1) elements. */
 };
 
@@ -108,43 +82,25 @@
 void	ctl_postfork_child(void);
 
 #define	xmallctl(name, oldp, oldlenp, newp, newlen) do {		\
-<<<<<<< HEAD
-        if (je_mallctl(name, oldp, oldlenp, newp, newlen)		\
-	    != 0) {							\
-                malloc_printf(						\
-                    "<jemalloc>: Failure in xmallctl(\"%s\", ...)\n",	\
-                    name);						\
-=======
 	if (je_mallctl(name, oldp, oldlenp, newp, newlen)		\
 	    != 0) {							\
 		malloc_printf(						\
 		    "<jemalloc>: Failure in xmallctl(\"%s\", ...)\n",	\
 		    name);						\
->>>>>>> acf6c79d
 		abort();						\
 	}								\
 } while (0)
 
 #define	xmallctlnametomib(name, mibp, miblenp) do {			\
-<<<<<<< HEAD
-        if (je_mallctlnametomib(name, mibp, miblenp) != 0) {		\
-                malloc_printf("<jemalloc>: Failure in "			\
-                    "xmallctlnametomib(\"%s\", ...)\n", name);		\
-=======
 	if (je_mallctlnametomib(name, mibp, miblenp) != 0) {		\
 		malloc_printf("<jemalloc>: Failure in "			\
 		    "xmallctlnametomib(\"%s\", ...)\n", name);		\
->>>>>>> acf6c79d
 		abort();						\
 	}								\
 } while (0)
 
 #define	xmallctlbymib(mib, miblen, oldp, oldlenp, newp, newlen) do {	\
-<<<<<<< HEAD
-        if (je_mallctlbymib(mib, miblen, oldp, oldlenp, newp,		\
-=======
 	if (je_mallctlbymib(mib, miblen, oldp, oldlenp, newp,		\
->>>>>>> acf6c79d
 	    newlen) != 0) {						\
 		malloc_write(						\
 		    "<jemalloc>: Failure in xmallctlbymib()\n");	\
