--- conflicted
+++ resolved
@@ -48,13 +48,8 @@
     size_t *oldlenp, void *newp, size_t newlen);
 
 #define	INDEX_PROTO(n)							\
-<<<<<<< HEAD
-const ctl_named_node_t	*n##_index(const size_t *mib, size_t miblen,	\
-    size_t i);
-=======
 static const ctl_named_node_t	*n##_index(const size_t *mib,		\
     size_t miblen, size_t i);
->>>>>>> acf6c79d
 
 static bool	ctl_arena_init(ctl_arena_stats_t *astats);
 static void	ctl_arena_clear(ctl_arena_stats_t *astats);
@@ -94,10 +89,7 @@
 CTL_PROTO(config_valgrind)
 CTL_PROTO(config_xmalloc)
 CTL_PROTO(opt_abort)
-<<<<<<< HEAD
-=======
 CTL_PROTO(opt_dss)
->>>>>>> acf6c79d
 CTL_PROTO(opt_lg_chunk)
 CTL_PROTO(opt_narenas)
 CTL_PROTO(opt_lg_dirty_mult)
@@ -120,13 +112,10 @@
 CTL_PROTO(opt_prof_final)
 CTL_PROTO(opt_prof_leak)
 CTL_PROTO(opt_prof_accum)
-<<<<<<< HEAD
-=======
 CTL_PROTO(arena_i_purge)
 static void	arena_purge(unsigned arena_ind);
 CTL_PROTO(arena_i_dss)
 INDEX_PROTO(arena_i)
->>>>>>> acf6c79d
 CTL_PROTO(arenas_bin_i_size)
 CTL_PROTO(arenas_bin_i_nregs)
 CTL_PROTO(arenas_bin_i_run_size)
@@ -142,10 +131,7 @@
 CTL_PROTO(arenas_nhbins)
 CTL_PROTO(arenas_nlruns)
 CTL_PROTO(arenas_purge)
-<<<<<<< HEAD
-=======
 CTL_PROTO(arenas_extend)
->>>>>>> acf6c79d
 CTL_PROTO(prof_active)
 CTL_PROTO(prof_dump)
 CTL_PROTO(prof_interval)
@@ -179,10 +165,7 @@
 CTL_PROTO(stats_arenas_i_lruns_j_curruns)
 INDEX_PROTO(stats_arenas_i_lruns_j)
 CTL_PROTO(stats_arenas_i_nthreads)
-<<<<<<< HEAD
-=======
 CTL_PROTO(stats_arenas_i_dss)
->>>>>>> acf6c79d
 CTL_PROTO(stats_arenas_i_pactive)
 CTL_PROTO(stats_arenas_i_pdirty)
 CTL_PROTO(stats_arenas_i_mapped)
@@ -248,10 +231,7 @@
 
 static const ctl_named_node_t opt_node[] = {
 	{NAME("abort"),			CTL(opt_abort)},
-<<<<<<< HEAD
-=======
 	{NAME("dss"),			CTL(opt_dss)},
->>>>>>> acf6c79d
 	{NAME("lg_chunk"),		CTL(opt_lg_chunk)},
 	{NAME("narenas"),		CTL(opt_narenas)},
 	{NAME("lg_dirty_mult"),		CTL(opt_lg_dirty_mult)},
@@ -276,8 +256,6 @@
 	{NAME("prof_accum"),		CTL(opt_prof_accum)}
 };
 
-<<<<<<< HEAD
-=======
 static const ctl_named_node_t arena_i_node[] = {
 	{NAME("purge"),			CTL(arena_i_purge)},
 	{NAME("dss"),			CTL(arena_i_dss)}
@@ -290,7 +268,6 @@
 	{INDEX(arena_i)}
 };
 
->>>>>>> acf6c79d
 static const ctl_named_node_t arenas_bin_i_node[] = {
 	{NAME("size"),			CTL(arenas_bin_i_size)},
 	{NAME("nregs"),			CTL(arenas_bin_i_nregs)},
@@ -326,12 +303,8 @@
 	{NAME("bin"),			CHILD(indexed, arenas_bin)},
 	{NAME("nlruns"),		CTL(arenas_nlruns)},
 	{NAME("lrun"),			CHILD(indexed, arenas_lrun)},
-<<<<<<< HEAD
-	{NAME("purge"),			CTL(arenas_purge)}
-=======
 	{NAME("purge"),			CTL(arenas_purge)},
 	{NAME("extend"),		CTL(arenas_extend)}
->>>>>>> acf6c79d
 };
 
 static const ctl_named_node_t	prof_node[] = {
@@ -401,10 +374,7 @@
 
 static const ctl_named_node_t stats_arenas_i_node[] = {
 	{NAME("nthreads"),		CTL(stats_arenas_i_nthreads)},
-<<<<<<< HEAD
-=======
 	{NAME("dss"),			CTL(stats_arenas_i_dss)},
->>>>>>> acf6c79d
 	{NAME("pactive"),		CTL(stats_arenas_i_pactive)},
 	{NAME("pdirty"),		CTL(stats_arenas_i_pdirty)},
 	{NAME("mapped"),		CTL(stats_arenas_i_mapped)},
@@ -440,10 +410,7 @@
 	{NAME("thread"),	CHILD(named, thread)},
 	{NAME("config"),	CHILD(named, config)},
 	{NAME("opt"),		CHILD(named, opt)},
-<<<<<<< HEAD
-=======
 	{NAME("arena"),		CHILD(indexed, arena)},
->>>>>>> acf6c79d
 	{NAME("arenas"),	CHILD(named, arenas)},
 	{NAME("prof"),		CHILD(named, prof)},
 	{NAME("stats"),		CHILD(named, stats)}
@@ -574,8 +541,6 @@
 		sstats->pactive += arena->nactive;
 		sstats->pdirty += arena->ndirty;
 	}
-<<<<<<< HEAD
-=======
 }
 
 static bool
@@ -637,18 +602,13 @@
 	malloc_mutex_unlock(&arenas_lock);
 
 	return (false);
->>>>>>> acf6c79d
 }
 
 static void
 ctl_refresh(void)
 {
 	unsigned i;
-<<<<<<< HEAD
-	VARIABLE_ARRAY(arena_t *, tarenas, narenas);
-=======
 	VARIABLE_ARRAY(arena_t *, tarenas, ctl_stats.narenas);
->>>>>>> acf6c79d
 
 	if (config_stats) {
 		malloc_mutex_lock(&chunks_mtx);
@@ -668,21 +628,12 @@
 	 * Clear sum stats, since they will be merged into by
 	 * ctl_arena_refresh().
 	 */
-<<<<<<< HEAD
-	ctl_stats.arenas[narenas].nthreads = 0;
-	ctl_arena_clear(&ctl_stats.arenas[narenas]);
-
-	malloc_mutex_lock(&arenas_lock);
-	memcpy(tarenas, arenas, sizeof(arena_t *) * narenas);
-	for (i = 0; i < narenas; i++) {
-=======
 	ctl_stats.arenas[ctl_stats.narenas].nthreads = 0;
 	ctl_arena_clear(&ctl_stats.arenas[ctl_stats.narenas]);
 
 	malloc_mutex_lock(&arenas_lock);
 	memcpy(tarenas, arenas, sizeof(arena_t *) * ctl_stats.narenas);
 	for (i = 0; i < ctl_stats.narenas; i++) {
->>>>>>> acf6c79d
 		if (arenas[i] != NULL)
 			ctl_stats.arenas[i].nthreads = arenas[i]->nthreads;
 		else
@@ -698,13 +649,6 @@
 	}
 
 	if (config_stats) {
-<<<<<<< HEAD
-		ctl_stats.allocated = ctl_stats.arenas[narenas].allocated_small
-		    + ctl_stats.arenas[narenas].astats.allocated_large
-		    + ctl_stats.huge.allocated;
-		ctl_stats.active = (ctl_stats.arenas[narenas].pactive <<
-		    LG_PAGE) + ctl_stats.huge.allocated;
-=======
 		ctl_stats.allocated =
 		    ctl_stats.arenas[ctl_stats.narenas].allocated_small
 		    + ctl_stats.arenas[ctl_stats.narenas].astats.allocated_large
@@ -712,7 +656,6 @@
 		ctl_stats.active =
 		    (ctl_stats.arenas[ctl_stats.narenas].pactive << LG_PAGE)
 		    + ctl_stats.huge.allocated;
->>>>>>> acf6c79d
 		ctl_stats.mapped = (ctl_stats.chunks.current << opt_lg_chunk);
 	}
 
@@ -748,22 +691,14 @@
 		 */
 		if (config_stats) {
 			unsigned i;
-<<<<<<< HEAD
-			for (i = 0; i <= narenas; i++) {
-=======
 			for (i = 0; i <= ctl_stats.narenas; i++) {
->>>>>>> acf6c79d
 				if (ctl_arena_init(&ctl_stats.arenas[i])) {
 					ret = true;
 					goto label_return;
 				}
 			}
 		}
-<<<<<<< HEAD
-		ctl_stats.arenas[narenas].initialized = true;
-=======
 		ctl_stats.arenas[ctl_stats.narenas].initialized = true;
->>>>>>> acf6c79d
 
 		ctl_epoch = 0;
 		ctl_refresh();
@@ -1060,11 +995,7 @@
 	if (l)								\
 		malloc_mutex_lock(&ctl_mtx);				\
 	READONLY();							\
-<<<<<<< HEAD
-	oldval = v;							\
-=======
 	oldval = (v);							\
->>>>>>> acf6c79d
 	READ(oldval, t);						\
 									\
 	ret = 0;							\
@@ -1086,11 +1017,7 @@
 		return (ENOENT);					\
 	malloc_mutex_lock(&ctl_mtx);					\
 	READONLY();							\
-<<<<<<< HEAD
-	oldval = v;							\
-=======
 	oldval = (v);							\
->>>>>>> acf6c79d
 	READ(oldval, t);						\
 									\
 	ret = 0;							\
@@ -1150,11 +1077,7 @@
 	t oldval;							\
 									\
 	READONLY();							\
-<<<<<<< HEAD
-	oldval = v;							\
-=======
 	oldval = (v);							\
->>>>>>> acf6c79d
 	READ(oldval, t);						\
 									\
 	ret = 0;							\
@@ -1219,10 +1142,9 @@
 		tcache_enabled_set(*(bool *)newp);
 	}
 	READ(oldval, bool);
-<<<<<<< HEAD
-
-label_return:
+
 	ret = 0;
+label_return:
 	return (ret);
 }
 
@@ -1242,30 +1164,6 @@
 
 	ret = 0;
 label_return:
-=======
-
-	ret = 0;
-label_return:
-	return (ret);
-}
-
-static int
-thread_tcache_flush_ctl(const size_t *mib, size_t miblen, void *oldp,
-    size_t *oldlenp, void *newp, size_t newlen)
-{
-	int ret;
-
-	if (config_tcache == false)
-		return (ENOENT);
-
-	READONLY();
-	WRITEONLY();
-
-	tcache_flush();
-
-	ret = 0;
-label_return:
->>>>>>> acf6c79d
 	return (ret);
 }
 
@@ -1276,10 +1174,7 @@
 	int ret;
 	unsigned newind, oldind;
 
-<<<<<<< HEAD
-=======
 	malloc_mutex_lock(&ctl_mtx);
->>>>>>> acf6c79d
 	newind = oldind = choose_arena(NULL)->ind;
 	WRITE(newind, unsigned);
 	READ(oldind, unsigned);
@@ -1319,10 +1214,7 @@
 
 	ret = 0;
 label_return:
-<<<<<<< HEAD
-=======
 	malloc_mutex_unlock(&ctl_mtx);
->>>>>>> acf6c79d
 	return (ret);
 }
 
@@ -1356,10 +1248,7 @@
 /******************************************************************************/
 
 CTL_RO_NL_GEN(opt_abort, opt_abort, bool)
-<<<<<<< HEAD
-=======
 CTL_RO_NL_GEN(opt_dss, opt_dss, const char *)
->>>>>>> acf6c79d
 CTL_RO_NL_GEN(opt_lg_chunk, opt_lg_chunk, size_t)
 CTL_RO_NL_GEN(opt_narenas, opt_narenas, size_t)
 CTL_RO_NL_GEN(opt_lg_dirty_mult, opt_lg_dirty_mult, ssize_t)
@@ -1385,12 +1274,6 @@
 
 /******************************************************************************/
 
-<<<<<<< HEAD
-CTL_RO_NL_GEN(arenas_bin_i_size, arena_bin_info[mib[2]].reg_size, size_t)
-CTL_RO_NL_GEN(arenas_bin_i_nregs, arena_bin_info[mib[2]].nregs, uint32_t)
-CTL_RO_NL_GEN(arenas_bin_i_run_size, arena_bin_info[mib[2]].run_size, size_t)
-const ctl_named_node_t *
-=======
 /* ctl_mutex must be held during execution of this function. */
 static void
 arena_purge(unsigned arena_ind)
@@ -1506,7 +1389,6 @@
 CTL_RO_NL_GEN(arenas_bin_i_nregs, arena_bin_info[mib[2]].nregs, uint32_t)
 CTL_RO_NL_GEN(arenas_bin_i_run_size, arena_bin_info[mib[2]].run_size, size_t)
 static const ctl_named_node_t *
->>>>>>> acf6c79d
 arenas_bin_i_index(const size_t *mib, size_t miblen, size_t i)
 {
 
@@ -1516,11 +1398,7 @@
 }
 
 CTL_RO_NL_GEN(arenas_lrun_i_size, ((mib[2]+1) << LG_PAGE), size_t)
-<<<<<<< HEAD
-const ctl_named_node_t *
-=======
 static const ctl_named_node_t *
->>>>>>> acf6c79d
 arenas_lrun_i_index(const size_t *mib, size_t miblen, size_t i)
 {
 
@@ -1597,18 +1475,12 @@
 	WRITE(arena_ind, unsigned);
 	if (newp != NULL && arena_ind >= ctl_stats.narenas)
 		ret = EFAULT;
-<<<<<<< HEAD
-		goto label_return;
-	} else {
-		VARIABLE_ARRAY(arena_t *, tarenas, narenas);
-=======
 	else {
 		if (arena_ind == UINT_MAX)
 			arena_ind = ctl_stats.narenas;
 		arena_purge(arena_ind);
 		ret = 0;
 	}
->>>>>>> acf6c79d
 
 label_return:
 	malloc_mutex_unlock(&ctl_mtx);
@@ -1633,10 +1505,7 @@
 
 	ret = 0;
 label_return:
-<<<<<<< HEAD
-=======
 	malloc_mutex_unlock(&ctl_mtx);
->>>>>>> acf6c79d
 	return (ret);
 }
 
@@ -1741,11 +1610,7 @@
 CTL_RO_CGEN(config_stats, stats_arenas_i_bins_j_curruns,
     ctl_stats.arenas[mib[2]].bstats[mib[4]].curruns, size_t)
 
-<<<<<<< HEAD
-const ctl_named_node_t *
-=======
 static const ctl_named_node_t *
->>>>>>> acf6c79d
 stats_arenas_i_bins_j_index(const size_t *mib, size_t miblen, size_t j)
 {
 
@@ -1763,11 +1628,7 @@
 CTL_RO_CGEN(config_stats, stats_arenas_i_lruns_j_curruns,
     ctl_stats.arenas[mib[2]].lstats[mib[4]].curruns, size_t)
 
-<<<<<<< HEAD
-const ctl_named_node_t *
-=======
 static const ctl_named_node_t *
->>>>>>> acf6c79d
 stats_arenas_i_lruns_j_index(const size_t *mib, size_t miblen, size_t j)
 {
 
@@ -1777,10 +1638,7 @@
 }
 
 CTL_RO_GEN(stats_arenas_i_nthreads, ctl_stats.arenas[mib[2]].nthreads, unsigned)
-<<<<<<< HEAD
-=======
 CTL_RO_GEN(stats_arenas_i_dss, ctl_stats.arenas[mib[2]].dss, const char *)
->>>>>>> acf6c79d
 CTL_RO_GEN(stats_arenas_i_pactive, ctl_stats.arenas[mib[2]].pactive, size_t)
 CTL_RO_GEN(stats_arenas_i_pdirty, ctl_stats.arenas[mib[2]].pdirty, size_t)
 CTL_RO_CGEN(config_stats, stats_arenas_i_mapped,
@@ -1792,11 +1650,7 @@
 CTL_RO_CGEN(config_stats, stats_arenas_i_purged,
     ctl_stats.arenas[mib[2]].astats.purged, uint64_t)
 
-<<<<<<< HEAD
-const ctl_named_node_t *
-=======
 static const ctl_named_node_t *
->>>>>>> acf6c79d
 stats_arenas_i_index(const size_t *mib, size_t miblen, size_t i)
 {
 	const ctl_named_node_t * ret;
