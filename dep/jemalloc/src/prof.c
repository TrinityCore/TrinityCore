--- conflicted
+++ resolved
@@ -438,11 +438,7 @@
 
 	cassert(config_prof);
 
-<<<<<<< HEAD
-	prof_tdata = prof_tdata_get();
-=======
 	prof_tdata = prof_tdata_get(false);
->>>>>>> acf6c79d
 	if ((uintptr_t)prof_tdata <= (uintptr_t)PROF_TDATA_STATE_MAX)
 		return (NULL);
 
@@ -688,11 +684,7 @@
 	 * avoid a race between the main body of prof_ctx_merge() and entry
 	 * into this function.
 	 */
-<<<<<<< HEAD
-	prof_tdata = *prof_tdata_tsd_get();
-=======
 	prof_tdata = prof_tdata_get(false);
->>>>>>> acf6c79d
 	assert((uintptr_t)prof_tdata > (uintptr_t)PROF_TDATA_STATE_MAX);
 	prof_enter(prof_tdata);
 	malloc_mutex_lock(ctx->lock);
@@ -852,11 +844,7 @@
 
 	cassert(config_prof);
 
-<<<<<<< HEAD
-	prof_tdata = prof_tdata_get();
-=======
 	prof_tdata = prof_tdata_get(false);
->>>>>>> acf6c79d
 	if ((uintptr_t)prof_tdata <= (uintptr_t)PROF_TDATA_STATE_MAX)
 		return (true);
 	prof_enter(prof_tdata);
@@ -978,15 +966,7 @@
 
 	if (prof_booted == false)
 		return;
-<<<<<<< HEAD
-	/*
-	 * Don't call prof_tdata_get() here, because it could cause recursive
-	 * allocation.
-	 */
-	prof_tdata = *prof_tdata_tsd_get();
-=======
 	prof_tdata = prof_tdata_get(false);
->>>>>>> acf6c79d
 	if ((uintptr_t)prof_tdata <= (uintptr_t)PROF_TDATA_STATE_MAX)
 		return;
 	if (prof_tdata->enq) {
@@ -1036,15 +1016,7 @@
 
 	if (prof_booted == false)
 		return;
-<<<<<<< HEAD
-	/*
-	 * Don't call prof_tdata_get() here, because it could cause recursive
-	 * allocation.
-	 */
-	prof_tdata = *prof_tdata_tsd_get();
-=======
 	prof_tdata = prof_tdata_get(false);
->>>>>>> acf6c79d
 	if ((uintptr_t)prof_tdata <= (uintptr_t)PROF_TDATA_STATE_MAX)
 		return;
 	if (prof_tdata->enq) {
@@ -1067,27 +1039,6 @@
 	prof_bt_t *bt = (prof_bt_t *)key;
 
 	cassert(config_prof);
-<<<<<<< HEAD
-	assert(minbits <= 32 || (SIZEOF_PTR == 8 && minbits <= 64));
-	assert(hash1 != NULL);
-	assert(hash2 != NULL);
-
-	h = hash(bt->vec, bt->len * sizeof(void *),
-	    UINT64_C(0x94122f335b332aea));
-	if (minbits <= 32) {
-		/*
-		 * Avoid doing multiple hashes, since a single hash provides
-		 * enough bits.
-		 */
-		ret1 = h & ZU(0xffffffffU);
-		ret2 = h >> 32;
-	} else {
-		ret1 = h;
-		ret2 = hash(bt->vec, bt->len * sizeof(void *),
-		    UINT64_C(0x8432a476666bbc13));
-	}
-=======
->>>>>>> acf6c79d
 
 	hash(bt->vec, bt->len * sizeof(void *), 0x94122f33U, r_hash);
 }
@@ -1287,8 +1238,6 @@
 	return (false);
 }
 
-<<<<<<< HEAD
-=======
 void
 prof_prefork(void)
 {
@@ -1331,5 +1280,4 @@
 	}
 }
 
->>>>>>> acf6c79d
 /******************************************************************************/