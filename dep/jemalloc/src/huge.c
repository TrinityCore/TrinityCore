--- conflicted
+++ resolved
@@ -48,12 +48,8 @@
 	 * it is possible to make correct junk/zero fill decisions below.
 	 */
 	is_zeroed = zero;
-<<<<<<< HEAD
-	ret = chunk_alloc(csize, alignment, false, &is_zeroed);
-=======
 	ret = chunk_alloc(csize, alignment, false, &is_zeroed,
 	    chunk_dss_prec_get());
->>>>>>> acf6c79d
 	if (ret == NULL) {
 		base_node_dealloc(node);
 		return (NULL);
@@ -185,11 +181,7 @@
 #endif
 	{
 		memcpy(ret, ptr, copysize);
-<<<<<<< HEAD
-		iqalloc(ptr);
-=======
 		iqallocx(ptr, try_tcache_dalloc);
->>>>>>> acf6c79d
 	}
 	return (ret);
 }
