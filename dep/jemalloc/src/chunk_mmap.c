--- conflicted
+++ resolved
@@ -113,24 +113,6 @@
 #endif
 }
 
-<<<<<<< HEAD
-void
-pages_purge(void *addr, size_t length)
-{
-
-#ifdef _WIN32
-	VirtualAlloc(addr, length, MEM_RESET, PAGE_READWRITE);
-#else
-#  ifdef JEMALLOC_PURGE_MADVISE_DONTNEED
-#    define JEMALLOC_MADV_PURGE MADV_DONTNEED
-#  elif defined(JEMALLOC_PURGE_MADVISE_FREE)
-#    define JEMALLOC_MADV_PURGE MADV_FREE
-#  else
-#    error "No method defined for purging unused dirty pages."
-#  endif
-	madvise(addr, length, JEMALLOC_MADV_PURGE);
-#endif
-=======
 bool
 pages_purge(void *addr, size_t length)
 {
@@ -155,7 +137,6 @@
 #  undef JEMALLOC_MADV_ZEROS
 #endif
 	return (unzeroed);
->>>>>>> acf6c79d
 }
 
 static void *
@@ -163,7 +144,6 @@
 {
 	void *ret, *pages;
 	size_t alloc_size, leadsize;
-<<<<<<< HEAD
 
 	alloc_size = size + alignment - PAGE;
 	/* Beware size_t wrap-around. */
@@ -178,22 +158,6 @@
 		ret = pages_trim(pages, alloc_size, leadsize, size);
 	} while (ret == NULL);
 
-=======
-
-	alloc_size = size + alignment - PAGE;
-	/* Beware size_t wrap-around. */
-	if (alloc_size < size)
-		return (NULL);
-	do {
-		pages = pages_map(NULL, alloc_size);
-		if (pages == NULL)
-			return (NULL);
-		leadsize = ALIGNMENT_CEILING((uintptr_t)pages, alignment) -
-		    (uintptr_t)pages;
-		ret = pages_trim(pages, alloc_size, leadsize, size);
-	} while (ret == NULL);
-
->>>>>>> acf6c79d
 	assert(ret != NULL);
 	*zero = true;
 	return (ret);
