#define	JEMALLOC_BASE_C_
#include "jemalloc/internal/jemalloc_internal.h"

/******************************************************************************/
/* Data. */

static malloc_mutex_t	base_mtx;

/*
 * Current pages that are being used for internal memory allocations.  These
 * pages are carved up in cacheline-size quanta, so that there is no chance of
 * false cache line sharing.
 */
static void		*base_pages;
static void		*base_next_addr;
static void		*base_past_addr; /* Addr immediately past base_pages. */
static extent_node_t	*base_nodes;

/******************************************************************************/
/* Function prototypes for non-inline static functions. */

static bool	base_pages_alloc(size_t minsize);

/******************************************************************************/

static bool
base_pages_alloc(size_t minsize)
{
	size_t csize;
	bool zero;

	assert(minsize != 0);
	csize = CHUNK_CEILING(minsize);
	zero = false;
<<<<<<< HEAD
	base_pages = chunk_alloc(csize, chunksize, true, &zero);
=======
	base_pages = chunk_alloc(csize, chunksize, true, &zero,
	    chunk_dss_prec_get());
>>>>>>> acf6c79d
	if (base_pages == NULL)
		return (true);
	base_next_addr = base_pages;
	base_past_addr = (void *)((uintptr_t)base_pages + csize);

	return (false);
}

void *
base_alloc(size_t size)
{
	void *ret;
	size_t csize;

	/* Round size up to nearest multiple of the cacheline size. */
	csize = CACHELINE_CEILING(size);

	malloc_mutex_lock(&base_mtx);
	/* Make sure there's enough space for the allocation. */
	if ((uintptr_t)base_next_addr + csize > (uintptr_t)base_past_addr) {
		if (base_pages_alloc(csize)) {
			malloc_mutex_unlock(&base_mtx);
			return (NULL);
		}
	}
	/* Allocate. */
	ret = base_next_addr;
	base_next_addr = (void *)((uintptr_t)base_next_addr + csize);
	malloc_mutex_unlock(&base_mtx);
	VALGRIND_MAKE_MEM_UNDEFINED(ret, csize);

	return (ret);
}

void *
base_calloc(size_t number, size_t size)
{
	void *ret = base_alloc(number * size);

	if (ret != NULL)
		memset(ret, 0, number * size);

	return (ret);
}

void *
base_calloc(size_t number, size_t size)
{
	void *ret = base_alloc(number * size);

	if (ret != NULL)
		memset(ret, 0, number * size);

	return (ret);
}

extent_node_t *
base_node_alloc(void)
{
	extent_node_t *ret;

	malloc_mutex_lock(&base_mtx);
	if (base_nodes != NULL) {
		ret = base_nodes;
		base_nodes = *(extent_node_t **)ret;
		malloc_mutex_unlock(&base_mtx);
		VALGRIND_MAKE_MEM_UNDEFINED(ret, sizeof(extent_node_t));
	} else {
		malloc_mutex_unlock(&base_mtx);
		ret = (extent_node_t *)base_alloc(sizeof(extent_node_t));
	}

	return (ret);
}

void
base_node_dealloc(extent_node_t *node)
{

	VALGRIND_MAKE_MEM_UNDEFINED(node, sizeof(extent_node_t));
	malloc_mutex_lock(&base_mtx);
	*(extent_node_t **)node = base_nodes;
	base_nodes = node;
	malloc_mutex_unlock(&base_mtx);
}

bool
base_boot(void)
{

	base_nodes = NULL;
	if (malloc_mutex_init(&base_mtx))
		return (true);

	return (false);
}

void
base_prefork(void)
{

	malloc_mutex_prefork(&base_mtx);
}

void
base_postfork_parent(void)
{

	malloc_mutex_postfork_parent(&base_mtx);
}

void
base_postfork_child(void)
{

	malloc_mutex_postfork_child(&base_mtx);
}<|MERGE_RESOLUTION|>--- conflicted
+++ resolved
@@ -32,12 +32,8 @@
 	assert(minsize != 0);
 	csize = CHUNK_CEILING(minsize);
 	zero = false;
-<<<<<<< HEAD
-	base_pages = chunk_alloc(csize, chunksize, true, &zero);
-=======
 	base_pages = chunk_alloc(csize, chunksize, true, &zero,
 	    chunk_dss_prec_get());
->>>>>>> acf6c79d
 	if (base_pages == NULL)
 		return (true);
 	base_next_addr = base_pages;
@@ -68,17 +64,6 @@
 	base_next_addr = (void *)((uintptr_t)base_next_addr + csize);
 	malloc_mutex_unlock(&base_mtx);
 	VALGRIND_MAKE_MEM_UNDEFINED(ret, csize);
-
-	return (ret);
-}
-
-void *
-base_calloc(size_t number, size_t size)
-{
-	void *ret = base_alloc(number * size);
-
-	if (ret != NULL)
-		memset(ret, 0, number * size);
 
 	return (ret);
 }
