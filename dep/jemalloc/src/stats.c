--- conflicted
+++ resolved
@@ -206,10 +206,7 @@
     unsigned i, bool bins, bool large)
 {
 	unsigned nthreads;
-<<<<<<< HEAD
-=======
 	const char *dss;
->>>>>>> acf6c79d
 	size_t page, pactive, pdirty, mapped;
 	uint64_t npurge, nmadvise, purged;
 	size_t small_allocated;
@@ -222,12 +219,9 @@
 	CTL_I_GET("stats.arenas.0.nthreads", &nthreads, unsigned);
 	malloc_cprintf(write_cb, cbopaque,
 	    "assigned threads: %u\n", nthreads);
-<<<<<<< HEAD
-=======
 	CTL_I_GET("stats.arenas.0.dss", &dss, const char *);
 	malloc_cprintf(write_cb, cbopaque, "dss allocation precedence: %s\n",
 	    dss);
->>>>>>> acf6c79d
 	CTL_I_GET("stats.arenas.0.pactive", &pactive, size_t);
 	CTL_I_GET("stats.arenas.0.pdirty", &pdirty, size_t);
 	CTL_I_GET("stats.arenas.0.npurge", &npurge, uint64_t);
@@ -411,11 +405,7 @@
 		malloc_cprintf(write_cb, cbopaque, "CPUs: %u\n", ncpus);
 
 		CTL_GET("arenas.narenas", &uv, unsigned);
-<<<<<<< HEAD
-		malloc_cprintf(write_cb, cbopaque, "Max arenas: %u\n", uv);
-=======
 		malloc_cprintf(write_cb, cbopaque, "Arenas: %u\n", uv);
->>>>>>> acf6c79d
 
 		malloc_cprintf(write_cb, cbopaque, "Pointer size: %zu\n",
 		    sizeof(void *));
@@ -487,12 +477,8 @@
 		CTL_GET("stats.chunks.current", &chunks_current, size_t);
 		malloc_cprintf(write_cb, cbopaque, "chunks: nchunks   "
 		    "highchunks    curchunks\n");
-<<<<<<< HEAD
-		malloc_cprintf(write_cb, cbopaque, "  %13"PRIu64"%13zu%13zu\n",
-=======
 		malloc_cprintf(write_cb, cbopaque,
 		    "  %13"PRIu64" %12zu %12zu\n",
->>>>>>> acf6c79d
 		    chunks_total, chunks_high, chunks_current);
 
 		/* Print huge stats. */
