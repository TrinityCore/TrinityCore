--- conflicted
+++ resolved
@@ -26,11 +26,6 @@
   add_library(bzip2 STATIC
     ${sources})
 
-<<<<<<< HEAD
-  set_target_properties(bzip2 PROPERTIES LINKER_LANGUAGE CXX)
-
-=======
->>>>>>> 28d470c5
   target_include_directories(bzip2
     PUBLIC
       ${CMAKE_CURRENT_SOURCE_DIR})
