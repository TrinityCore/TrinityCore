--- conflicted
+++ resolved
@@ -119,6 +119,8 @@
 
 };
 
+
+
 /// Provides information about raycast hit
 /// filled by dtNavMeshQuery::raycast
 /// @ingroup detour
@@ -314,40 +316,33 @@
 
 	/// Finds the polygon nearest to the specified center point.
 	///  @param[in]		center		The center of the search box. [(x, y, z)]
-	///  @param[in]		halfExtents		The search distance along each axis. [(x, y, z)]
+	///  @param[in]		extents		The search distance along each axis. [(x, y, z)]
 	///  @param[in]		filter		The polygon filter to apply to the query.
 	///  @param[out]	nearestRef	The reference id of the nearest polygon.
 	///  @param[out]	nearestPt	The nearest point on the polygon. [opt] [(x, y, z)]
 	/// @returns The status flags for the query.
-	dtStatus findNearestPoly(const float* center, const float* halfExtents,
+	dtStatus findNearestPoly(const float* center, const float* extents,
 							 const dtQueryFilter* filter,
 							 dtPolyRef* nearestRef, float* nearestPt) const;
 	
 	/// Finds polygons that overlap the search box.
 	///  @param[in]		center		The center of the search box. [(x, y, z)]
-	///  @param[in]		halfExtents		The search distance along each axis. [(x, y, z)]
+	///  @param[in]		extents		The search distance along each axis. [(x, y, z)]
 	///  @param[in]		filter		The polygon filter to apply to the query.
 	///  @param[out]	polys		The reference ids of the polygons that overlap the query box.
 	///  @param[out]	polyCount	The number of polygons in the search result.
 	///  @param[in]		maxPolys	The maximum number of polygons the search result can hold.
 	/// @returns The status flags for the query.
-	dtStatus queryPolygons(const float* center, const float* halfExtents,
+	dtStatus queryPolygons(const float* center, const float* extents,
 						   const dtQueryFilter* filter,
 						   dtPolyRef* polys, int* polyCount, const int maxPolys) const;
 
 	/// Finds polygons that overlap the search box.
 	///  @param[in]		center		The center of the search box. [(x, y, z)]
-<<<<<<< HEAD
-	///  @param[in]		halfExtents		The search distance along each axis. [(x, y, z)]
-	///  @param[in]		filter		The polygon filter to apply to the query.
-	///  @param[in]		query		The query. Polygons found will be batched together and passed to this query.
-	dtStatus queryPolygons(const float* center, const float* halfExtents,
-=======
 	///  @param[in]		extents		The search distance along each axis. [(x, y, z)]
 	///  @param[in]		filter		The polygon filter to apply to the query.
 	///  @param[in]		query		The query. Polygons found will be batched together and passed to this query.
 	dtStatus queryPolygons(const float* center, const float* extents,
->>>>>>> 28d470c5
 						   const dtQueryFilter* filter, dtPolyQuery* query) const;
 
 	/// Finds the non-overlapping navigation polygons in the local neighbourhood around the center position.
