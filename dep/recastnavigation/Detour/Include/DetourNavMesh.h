--- conflicted
+++ resolved
@@ -142,11 +142,6 @@
 	DT_RAYCAST_USE_COSTS = 0x01,		///< Raycast should calculate movement cost along the ray and fill RaycastHit::cost
 };
 
-enum dtDetailTriEdgeFlags
-{
-	DT_DETAIL_EDGE_BOUNDARY = 0x01,		///< Detail triangle edge is part of the poly boundary
-};
-
 
 /// Limit raycasting during any angle pahfinding
 /// The limit is given as a multiple of the character radius
@@ -304,8 +299,7 @@
 	/// The detail mesh's unique vertices. [(x, y, z) * dtMeshHeader::detailVertCount]
 	float* detailVerts;	
 
-	/// The detail mesh's triangles. [(vertA, vertB, vertC, triFlags) * dtMeshHeader::detailTriCount].
-	/// See dtDetailTriEdgeFlags and dtGetDetailTriEdgeFlags.
+	/// The detail mesh's triangles. [(vertA, vertB, vertC) * dtMeshHeader::detailTriCount]
 	unsigned char* detailTris;	
 
 	/// The tile bounding volume nodes. [Size: dtMeshHeader::bvNodeCount]
@@ -322,15 +316,6 @@
 	dtMeshTile(const dtMeshTile&);
 	dtMeshTile& operator=(const dtMeshTile&);
 };
-
-/// Get flags for edge in detail triangle.
-/// @param	triFlags[in]		The flags for the triangle (last component of detail vertices above).
-/// @param	edgeIndex[in]		The index of the first vertex of the edge. For instance, if 0,
-///								returns flags for edge AB.
-inline int dtGetDetailTriEdgeFlags(unsigned char triFlags, int edgeIndex)
-{
-	return (triFlags >> (edgeIndex * 2)) & 0x3;
-}
 
 /// Configuration parameters used to define multi-tile navigation meshes.
 /// The values are used to allocate space during the initialization of a navigation mesh.
@@ -662,9 +647,7 @@
 							dtPolyRef* polys, const int maxPolys) const;
 	/// Find nearest polygon within a tile.
 	dtPolyRef findNearestPolyInTile(const dtMeshTile* tile, const float* center,
-									const float* halfExtents, float* nearestPt) const;
-	/// Returns whether position is over the poly and the height at the position if so.
-	bool getPolyHeight(const dtMeshTile* tile, const dtPoly* poly, const float* pos, float* height) const;
+									const float* extents, float* nearestPt) const;
 	/// Returns closest point on polygon.
 	void closestPointOnPoly(dtPolyRef ref, const float* pos, float* closest, bool* posOverPoly) const;
 	
@@ -684,11 +667,6 @@
 	unsigned int m_tileBits;			///< Number of tile bits in the tile ID.
 	unsigned int m_polyBits;			///< Number of poly bits in the tile ID.
 #endif
-<<<<<<< HEAD
-
-	friend class dtNavMeshQuery;
-=======
->>>>>>> 28d470c5
 };
 
 /// Allocates a navigation mesh object using the Detour allocator.
