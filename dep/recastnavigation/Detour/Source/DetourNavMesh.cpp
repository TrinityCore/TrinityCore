--- conflicted
+++ resolved
@@ -470,12 +470,12 @@
 		if (targetPoly->firstLink == DT_NULL_LINK)
 			continue;
 		
-		const float halfExtents[3] = { targetCon->rad, target->header->walkableClimb, targetCon->rad };
+		const float ext[3] = { targetCon->rad, target->header->walkableClimb, targetCon->rad };
 		
 		// Find polygon to connect to.
 		const float* p = &targetCon->pos[3];
 		float nearestPt[3];
-		dtPolyRef ref = findNearestPolyInTile(tile, p, halfExtents, nearestPt);
+		dtPolyRef ref = findNearestPolyInTile(tile, p, ext, nearestPt);
 		if (!ref)
 			continue;
 		// findNearestPoly may return too optimistic results, further check to make sure. 
@@ -570,12 +570,12 @@
 		dtOffMeshConnection* con = &tile->offMeshCons[i];
 		dtPoly* poly = &tile->polys[con->poly];
 	
-		const float halfExtents[3] = { con->rad, tile->header->walkableClimb, con->rad };
+		const float ext[3] = { con->rad, tile->header->walkableClimb, con->rad };
 		
 		// Find polygon to connect to.
 		const float* p = &con->pos[0]; // First vertex
 		float nearestPt[3];
-		dtPolyRef ref = findNearestPolyInTile(tile, p, halfExtents, nearestPt);
+		dtPolyRef ref = findNearestPolyInTile(tile, p, ext, nearestPt);
 		if (!ref) continue;
 		// findNearestPoly may return too optimistic results, further check to make sure. 
 		if (dtSqr(nearestPt[0]-p[0])+dtSqr(nearestPt[2]-p[2]) > dtSqr(con->rad))
@@ -616,86 +616,37 @@
 	}
 }
 
-namespace
-{
-	template<bool onlyBoundary>
-	void closestPointOnDetailEdges(const dtMeshTile* tile, const dtPoly* poly, const float* pos, float* closest)
-	{
-		const unsigned int ip = (unsigned int)(poly - tile->polys);
-		const dtPolyDetail* pd = &tile->detailMeshes[ip];
-
-		float dmin = FLT_MAX;
-		float tmin = 0;
-		const float* pmin = 0;
-		const float* pmax = 0;
-
-		for (int i = 0; i < pd->triCount; i++)
-		{
-			const unsigned char* tris = &tile->detailTris[(pd->triBase + i) * 4];
-			const int ANY_BOUNDARY_EDGE =
-				(DT_DETAIL_EDGE_BOUNDARY << 0) |
-				(DT_DETAIL_EDGE_BOUNDARY << 2) |
-				(DT_DETAIL_EDGE_BOUNDARY << 4);
-			if (onlyBoundary && (tris[3] & ANY_BOUNDARY_EDGE) == 0)
-				continue;
-
-			const float* v[3];
-			for (int j = 0; j < 3; ++j)
-			{
-				if (tris[j] < poly->vertCount)
-					v[j] = &tile->verts[poly->verts[tris[j]] * 3];
-				else
-					v[j] = &tile->detailVerts[(pd->vertBase + (tris[j] - poly->vertCount)) * 3];
-			}
-
-			for (int k = 0, j = 2; k < 3; j = k++)
-			{
-				if ((dtGetDetailTriEdgeFlags(tris[3], j) & DT_DETAIL_EDGE_BOUNDARY) == 0 &&
-					(onlyBoundary || tris[j] < tris[k]))
-				{
-					// Only looking at boundary edges and this is internal, or
-					// this is an inner edge that we will see again or have already seen.
-					continue;
-				}
-
-				float t;
-				float d = dtDistancePtSegSqr2D(pos, v[j], v[k], t);
-				if (d < dmin)
-				{
-					dmin = d;
-					tmin = t;
-					pmin = v[j];
-					pmax = v[k];
-				}
-			}
-		}
-
-		dtVlerp(closest, pmin, pmax, tmin);
-	}
-}
-
-bool dtNavMesh::getPolyHeight(const dtMeshTile* tile, const dtPoly* poly, const float* pos, float* height) const
-{
-	// Off-mesh connections do not have detail polys and getting height
-	// over them does not make sense.
+void dtNavMesh::closestPointOnPoly(dtPolyRef ref, const float* pos, float* closest, bool* posOverPoly) const
+{
+	const dtMeshTile* tile = 0;
+	const dtPoly* poly = 0;
+	getTileAndPolyByRefUnsafe(ref, &tile, &poly);
+	
+	// Off-mesh connections don't have detail polygons.
 	if (poly->getType() == DT_POLYTYPE_OFFMESH_CONNECTION)
-		return false;
-
+	{
+		const float* v0 = &tile->verts[poly->verts[0]*3];
+		const float* v1 = &tile->verts[poly->verts[1]*3];
+		const float d0 = dtVdist(pos, v0);
+		const float d1 = dtVdist(pos, v1);
+		const float u = d0 / (d0+d1);
+		dtVlerp(closest, v0, v1, u);
+		if (posOverPoly)
+			*posOverPoly = false;
+		return;
+	}
+	
 	const unsigned int ip = (unsigned int)(poly - tile->polys);
 	const dtPolyDetail* pd = &tile->detailMeshes[ip];
 	
+	// Clamp point to be inside the polygon.
 	float verts[DT_VERTS_PER_POLYGON*3];	
+	float edged[DT_VERTS_PER_POLYGON];
+	float edget[DT_VERTS_PER_POLYGON];
 	const int nv = poly->vertCount;
 	for (int i = 0; i < nv; ++i)
 		dtVcopy(&verts[i*3], &tile->verts[poly->verts[i]*3]);
 	
-<<<<<<< HEAD
-	if (!dtPointInPolygon(pos, verts, nv))
-		return false;
-
-	if (!height)
-		return true;
-=======
 	dtVcopy(closest, pos);
 	if (!dtDistancePtPolyEdgesSqr(pos, verts, nv, edged, edget))
 	{
@@ -722,7 +673,6 @@
 		if (posOverPoly)
 			*posOverPoly = true;
 	}
->>>>>>> 28d470c5
 	
 	// Find height at the location.
 	for (int j = 0; j < pd->triCount; ++j)
@@ -739,60 +689,19 @@
 		float h;
 		if (dtClosestHeightPointTriangle(pos, v[0], v[1], v[2], h))
 		{
-			*height = h;
-			return true;
-		}
-	}
-
-	// If all triangle checks failed above (can happen with degenerate triangles
-	// or larger floating point values) the point is on an edge, so just select
-	// closest. This should almost never happen so the extra iteration here is
-	// ok.
-	float closest[3];
-	closestPointOnDetailEdges<false>(tile, poly, pos, closest);
-	*height = closest[1];
-	return true;
-}
-
-void dtNavMesh::closestPointOnPoly(dtPolyRef ref, const float* pos, float* closest, bool* posOverPoly) const
-{
-	const dtMeshTile* tile = 0;
-	const dtPoly* poly = 0;
-	getTileAndPolyByRefUnsafe(ref, &tile, &poly);
-
-	dtVcopy(closest, pos);
-	if (getPolyHeight(tile, poly, pos, &closest[1]))
-	{
-		if (posOverPoly)
-			*posOverPoly = true;
-		return;
-	}
-
-	if (posOverPoly)
-		*posOverPoly = false;
-
-	// Off-mesh connections don't have detail polygons.
-	if (poly->getType() == DT_POLYTYPE_OFFMESH_CONNECTION)
-	{
-		const float* v0 = &tile->verts[poly->verts[0]*3];
-		const float* v1 = &tile->verts[poly->verts[1]*3];
-		float t;
-		dtDistancePtSegSqr2D(pos, v0, v1, t);
-		dtVlerp(closest, v0, v1, t);
-		return;
-	}
-
-	// Outside poly that is not an offmesh connection.
-	closestPointOnDetailEdges<true>(tile, poly, pos, closest);
+			closest[1] = h;
+			break;
+		}
+	}
 }
 
 dtPolyRef dtNavMesh::findNearestPolyInTile(const dtMeshTile* tile,
-										   const float* center, const float* halfExtents,
+										   const float* center, const float* extents,
 										   float* nearestPt) const
 {
 	float bmin[3], bmax[3];
-	dtVsub(bmin, center, halfExtents);
-	dtVadd(bmax, center, halfExtents);
+	dtVsub(bmin, center, extents);
+	dtVadd(bmax, center, extents);
 	
 	// Get nearby polygons from proximity grid.
 	dtPolyRef polys[128];
@@ -946,7 +855,7 @@
 		
 	// Make sure the location is free.
 	if (getTileAt(header->x, header->y, header->layer))
-		return DT_FAILURE | DT_ALREADY_OCCUPIED;
+		return DT_FAILURE;
 		
 	// Allocate a tile.
 	dtMeshTile* tile = 0;
