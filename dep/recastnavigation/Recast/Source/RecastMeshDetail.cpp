--- conflicted
+++ resolved
@@ -557,20 +557,15 @@
 inline int prev(int i, int n) { return i-1 >= 0 ? i-1 : n-1; }
 inline int next(int i, int n) { return i+1 < n ? i+1 : 0; }
 
-<<<<<<< HEAD
-static void triangulateHull(const int /*nverts*/, const float* verts, const int nhull, const int* hull, const int nin, rcIntArray& tris)
-=======
 static void triangulateHull(const int /*nverts*/, const float* verts, const int nhull, const int* hull, rcIntArray& tris)
->>>>>>> 28d470c5
 {
 	int start = 0, left = 1, right = nhull-1;
 	
 	// Start from an ear with shortest perimeter.
 	// This tends to favor well formed triangles as starting point.
-	float dmin = FLT_MAX;
+	float dmin = 0;
 	for (int i = 0; i < nhull; i++)
 	{
-		if (hull[i] >= nin) continue; // Ears are triangles with original vertices as middle vertex while others are actually line segments on edges
 		int pi = prev(i, nhull);
 		int ni = next(i, nhull);
 		const float* pv = &verts[hull[pi]*3];
@@ -775,7 +770,7 @@
 	// If the polygon minimum extent is small (sliver or small triangle), do not try to add internal points.
 	if (minExtent < sampleDist*2)
 	{
-		triangulateHull(nverts, verts, nhull, hull, nin, tris);
+		triangulateHull(nverts, verts, nhull, hull, tris);
 		return true;
 	}
 	
@@ -783,7 +778,7 @@
 	// We're using the triangulateHull instead of delaunayHull as it tends to
 	// create a bit better triangulation for long thin triangles when there
 	// are no internal points.
-	triangulateHull(nverts, verts, nhull, hull, nin, tris);
+	triangulateHull(nverts, verts, nhull, hull, tris);
 	
 	if (tris.size() == 0)
 	{
@@ -1145,8 +1140,7 @@
 static unsigned char getEdgeFlags(const float* va, const float* vb,
 								  const float* vpoly, const int npoly)
 {
-	// The flag returned by this function matches dtDetailTriEdgeFlags in Detour.
-	// Figure out if edge (va,vb) is part of the polygon boundary.
+	// Return true if edge (va,vb) is part of the polygon.
 	static const float thrSqr = rcSqr(0.001f);
 	for (int i = 0, j = npoly-1; i < npoly; j=i++)
 	{
