# This file is part of the TrinityCore Project. See AUTHORS file for Copyright information
#
# This file is free software; as a special exception the author gives
# unlimited permission to copy and/or distribute it, with or without
# modifications, as long as this notice is preserved.
#
# This program is distributed in the hope that it will be useful, but
# WITHOUT ANY WARRANTY, to the extent permitted by law; without even the
# implied warranty of MERCHANTABILITY or FITNESS FOR A PARTICULAR PURPOSE.

add_subdirectory(threads)

if(SERVERS OR TOOLS)
  add_subdirectory(boost)
  add_subdirectory(zlib)
  add_subdirectory(g3dlite)
  add_subdirectory(recastnavigation)
  add_subdirectory(fmt)
  add_subdirectory(SFMT)
  add_subdirectory(utf8cpp)
  add_subdirectory(valgrind)
  add_subdirectory(openssl)
  add_subdirectory(jemalloc)
  add_subdirectory(argon2)
<<<<<<< HEAD
  add_subdirectory(cxxopts)
=======
  add_subdirectory(short_alloc)
>>>>>>> d028bb0e
endif()

if(SERVERS)
  add_subdirectory(mysql)
  add_subdirectory(readline)
  add_subdirectory(gsoap)
  add_subdirectory(efsw)
endif()

if(TOOLS)
  add_subdirectory(bzip2)
  add_subdirectory(libmpq)
endif()

if(BUILD_TESTING)
  include(FetchContent)
  FetchContent_Declare(Catch2
    GIT_REPOSITORY https://github.com/catchorg/Catch2.git
    GIT_TAG        v2.13.9
    GIT_SHALLOW    1)
  FetchContent_MakeAvailable(Catch2)
endif()<|MERGE_RESOLUTION|>--- conflicted
+++ resolved
@@ -22,11 +22,8 @@
   add_subdirectory(openssl)
   add_subdirectory(jemalloc)
   add_subdirectory(argon2)
-<<<<<<< HEAD
   add_subdirectory(cxxopts)
-=======
   add_subdirectory(short_alloc)
->>>>>>> d028bb0e
 endif()
 
 if(SERVERS)
