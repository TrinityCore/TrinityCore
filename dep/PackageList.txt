TrinityCore uses (parts of or in whole) the following opensource software :

Boost (external)
  http://www.boost.org
  Version: 1.55

Boost Process (Proposed for boost, but its not an official part of it yet. Used to start child processes.)
  http://www.highscore.de/boost/process0.5/
  Version: 0.5

bzip2 (a freely available, patent free, high-quality data compressor)
  http://www.bzip.org/
  Version: 1.0.6

<<<<<<< HEAD
cppformat (type safe format library)
  https://github.com/cppformat/cppformat
  Version: 3.0.1 7fa8f8fa48b0903deab5bb42e6760477173ac485
=======
cotire (CMake module to speed up builds)
  https://github.com/sakra/cotire
  Version: 1.7.10 516d78476f6dda336181fc5514f72774e1e0a8e2
>>>>>>> 5c05996a

efws (Entropia File System Watcher - crossplatform file system watcher)
  https://bitbucket.org/SpartanJ/efsw
  Version: 1.0.0 9a7cbec70b8a88b2e876a382f57c59f3796da0d9

fmt (a small, safe and fast formatting library)
  https://github.com/fmtlib/fmt
  Version: 4.0.0 f9c97de46b9914c86366ddcb3474a36e654cbd42

G3D (a commercial-grade C++ 3D engine available as Open Source (BSD License)
  http://g3d.sourceforge.net/
  Version: 9.0-Release r4036

jemalloc (a general-purpose scalable concurrent malloc-implementation)
  http://www.canonware.com/jemalloc/
  Version: 5.0.1

libMPQ (a library for reading MPQ files)
  https://github.com/mbroemme/libmpq/
  Version: d59b4cf1d107b5f6a0f67d6bc545c6c6ebef3d74

libreadline (command line editing library)
  https://cnswww.cns.cwru.edu/php/chet/readline/rltop.html
  Version: external

OpenSSL (general-purpose cryptography library)
  https://www.openssl.org/
  Version: external

SFMT (SIMD-oriented Fast Mersenne Twister)
  Based on http://agner.org/random/
  Version: 2010-Aug-03

utf8-cpp (UTF-8 with C++ in a Portable Way)
  http://utfcpp.sourceforge.net/
  Version: 2.3.4

zlib (A Massively Spiffy Yet Delicately Unobtrusive Compression Library)
  http://www.zlib.net/
  Version: 1.2.11

gSOAP (a portable development toolkit for C and C++ XML Web services and XML data bindings)
  http://gsoap2.sourceforge.net/
  Version: 2.8.49

recastnavigation (Recast is state of the art navigation mesh construction toolset for games)
  https://github.com/recastnavigation/recastnavigation
  Version: 2c85309280dbc9c82029e7ab16dfb01b9235c74e<|MERGE_RESOLUTION|>--- conflicted
+++ resolved
@@ -12,15 +12,13 @@
   http://www.bzip.org/
   Version: 1.0.6
 
-<<<<<<< HEAD
 cppformat (type safe format library)
   https://github.com/cppformat/cppformat
   Version: 3.0.1 7fa8f8fa48b0903deab5bb42e6760477173ac485
-=======
+
 cotire (CMake module to speed up builds)
   https://github.com/sakra/cotire
   Version: 1.7.10 516d78476f6dda336181fc5514f72774e1e0a8e2
->>>>>>> 5c05996a
 
 efws (Entropia File System Watcher - crossplatform file system watcher)
   https://bitbucket.org/SpartanJ/efsw
