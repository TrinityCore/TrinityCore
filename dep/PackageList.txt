--- conflicted
+++ resolved
@@ -1,4 +1,4 @@
-TrinityCore uses (parts of or in whole) the following opensource software:
+TrinityCore uses (parts of or in whole) the following opensource software :
 
 Boost (external)
   http://www.boost.org
@@ -18,19 +18,11 @@
 
 efws (Entropia File System Watcher - crossplatform file system watcher)
   https://bitbucket.org/SpartanJ/efsw
-<<<<<<< HEAD
-  Version: 1.0.0 e6afbec564e249771046c714b0c7f2154e4c7fef
-
-fmt (a small, safe and fast formatting library)
-  https://github.com/fmtlib/fmt
-  Version: 7.0.3 https://github.com/fmtlib/fmt/releases/tag/7.0.3
-=======
   Version: 1.0.0 9a7cbec70b8a88b2e876a382f57c59f3796da0d9
 
 fmt (a small, safe and fast formatting library)
   https://github.com/fmtlib/fmt
   Version: 4.0.0 f9c97de46b9914c86366ddcb3474a36e654cbd42
->>>>>>> 28d470c5
 
 G3D (a commercial-grade C++ 3D engine available as Open Source (BSD License)
   http://g3d.sourceforge.net/
@@ -38,15 +30,7 @@
 
 jemalloc (a general-purpose scalable concurrent malloc-implementation)
   http://www.canonware.com/jemalloc/
-<<<<<<< HEAD
-  Version: 5.2.1
-
-libMPQ (a library for reading MPQ files)
-  https://github.com/mbroemme/libmpq/
-  Version: d59b4cf1d107b5f6a0f67d6bc545c6c6ebef3d74
-=======
   Version: 3.6.0
->>>>>>> 28d470c5
 
 libreadline (command line editing library)
   https://cnswww.cns.cwru.edu/php/chet/readline/rltop.html
@@ -57,8 +41,8 @@
   Version: external
 
 SFMT (SIMD-oriented Fast Mersenne Twister)
-  https://github.com/MersenneTwister-Lab/SFMT
-  Version: 73bcba2e483640b8d50c1275514326dd4c1b0ca4
+  Based on http://agner.org/random/
+  Version: 2010-Aug-03
 
 utf8-cpp (UTF-8 with C++ in a Portable Way)
   http://utfcpp.sourceforge.net/
@@ -73,19 +57,6 @@
   Version: 2.8.49
 
 recastnavigation (Recast is state of the art navigation mesh construction toolset for games)
-<<<<<<< HEAD
-  https://github.com/recastnavigation/recastnavigation
-  Version: 54bb0943e5174a71eeeca11919920f685760a4f0
-  Custom changes: https://github.com/TrinityCore/recastnavigation/tree/3.3.5
-  
-argon2
-  https://github.com/P-H-C/phc-winner-argon2
-  Version: 62358ba
-
-catch2
-  https://github.com/catchorg/Catch2
-  Version: v2.13.0
-=======
   https://github.com/memononen/recastnavigation
   Version: 64385e9ed0822427bca5814d03a3f4c4d7a6db9f
 
@@ -99,5 +70,4 @@
 
 protobuf (Protocol Buffers - Google's data interchange format https://developers.google.com/protocol-buffers/)
   https://github.com/google/protobuf
-  Version: v2.6.1
->>>>>>> 28d470c5
+  Version: v2.6.1