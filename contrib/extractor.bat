--- conflicted
+++ resolved
@@ -31,28 +31,12 @@
 IF %M%==5 GOTO :EOF
 
 :MAPS
-<<<<<<< HEAD
 start /b /w mapextractor.exe
-=======
-start mapextractor.exe
-ECHO Wait until mapextractor.exe closes before continuing.
-pause
->>>>>>> f29d0740
 GOTO MENU
 
 :VMAPS
-<<<<<<< HEAD
 start /b /w vmap4extractor.exe
 start /b /w vmap4assembler.exe Buildings vmaps
-=======
-md vmaps
-start vmap4extractor.exe
-ECHO Wait until vmap4extractor.exe closes before continuing.
-pause
-start vmap4assembler.exe Buildings vmaps
-ECHO Wait until vmap4assembler.exe closes before continuing.
-pause
->>>>>>> f29d0740
 rmdir Buildings /s /q
 GOTO MENU
 
@@ -63,7 +47,6 @@
 GOTO MENU
 
 :ALL
-<<<<<<< HEAD
 ECHO This may take a few hours to complete. Please be patient.
 PAUSE
 start /b /w mapextractor.exe
@@ -71,23 +54,4 @@
 start /b /w vmap4assembler.exe
 rmdir Buildings /s /q
 start /b /w mmaps_generator.exe
-GOTO MENU
-=======
-start mapextractor.exe
-ECHO Wait until mapextractor.exe closes before continuing.
-pause
-md vmaps
-start vmap4extractor.exe
-ECHO Wait until vmap4extractor.exe closes before continuing.
-pause
-start vmap4assembler.exe Buildings vmaps
-ECHO Wait until vmap4assembler.exe closes before continuing.
-pause
-rmdir Buildings /s /q
-md mmaps
-start mmaps_generator.exe --threads %NUMBER_OF_PROCESSORS%
-ECHO Wait until mmaps_generator.exe closes before continuing (may take hours).
-pause
-GOTO MENU
-:EOF
->>>>>>> f29d0740
+GOTO MENU