--- conflicted
+++ resolved
@@ -1,9 +1,3 @@
-<<<<<<< HEAD
-# ![logo](https://community.trinitycore.org/public/style_images/1_trinitycore.png) TrinityCore (3.3.5)
-
-[![Average time to resolve an issue](https://isitmaintained.com/badge/resolution/TrinityCore/TrinityCore.svg)](https://isitmaintained.com/project/TrinityCore/TrinityCore "Average time to resolve an issue") [![Percentage of issues still open](https://isitmaintained.com/badge/open/TrinityCore/TrinityCore.svg)](https://isitmaintained.com/project/TrinityCore/TrinityCore "Percentage of issues still open")
-
-=======
 # ![logo](https://community.trinitycore.org/public/style_images/1_trinitycore.png) TrinityCore (master)
 
 [![Average time to resolve an issue](https://isitmaintained.com/badge/resolution/TrinityCore/TrinityCore.svg)](https://isitmaintained.com/project/TrinityCore/TrinityCore "Average time to resolve an issue") [![Percentage of issues still open](https://isitmaintained.com/badge/open/TrinityCore/TrinityCore.svg)](https://isitmaintained.com/project/TrinityCore/TrinityCore "Percentage of issues still open")
@@ -23,7 +17,6 @@
 
 
 
->>>>>>> 28d470c5
 ## Build Status
 
 master | 3.3.5
@@ -43,11 +36,7 @@
 
 It is completely open source; community involvement is highly encouraged.
 
-<<<<<<< HEAD
-If you wish to contribute ideas or code please visit our site linked below or
-=======
 If you wish to contribute ideas or code, please visit our site linked below or
->>>>>>> 28d470c5
 make pull requests to our [Github repository](https://github.com/TrinityCore/TrinityCore/pulls).
 
 For further information on the TrinityCore project, please visit our project
@@ -57,30 +46,18 @@
 
 
 Software requirements are available in the [wiki](https://www.trinitycore.info/display/tc/Requirements) for
-<<<<<<< HEAD
-Windows, Linux and OS X.
-=======
 Windows, Linux and macOS.
->>>>>>> 28d470c5
 
 
 ## Install
 
 Detailed installation guides are available in the [wiki](https://www.trinitycore.info/display/tc/Installation+Guide) for
-<<<<<<< HEAD
-Windows, Linux and OS X.
-=======
 Windows, Linux and macOS.
->>>>>>> 28d470c5
 
 
 ## Reporting issues
 
-<<<<<<< HEAD
-Issues can be reported via the [Github issue tracker](https://github.com/TrinityCore/TrinityCore/labels/Branch-3.3.5a).
-=======
 Issues can be reported via the [Github issue tracker](https://github.com/TrinityCore/TrinityCore/labels/Branch-master).
->>>>>>> 28d470c5
 
 Please take the time to review existing issues before submitting your own to
 prevent duplicates.
@@ -94,11 +71,7 @@
 
 C++ fixes are submitted as pull requests via Github. For more information on how to
 properly submit a pull request, read the [how-to: maintain a remote fork](https://community.trinitycore.org/topic/9002-howto-maintain-a-remote-fork-for-pull-requests-tortoisegit/).
-<<<<<<< HEAD
-For SQL only fixes open a ticket or if a bug report exists for the bug post on existing ticket.
-=======
 For SQL only fixes, open a ticket; if a bug report exists for the bug, post on an existing ticket.
->>>>>>> 28d470c5
 
 
 ## Copyright
@@ -117,9 +90,5 @@
 
 * [Website](https://www.trinitycore.org)
 * [Wiki](https://www.trinitycore.info)
-<<<<<<< HEAD
 * [Forums](https://community.trinitycore.org)
-=======
-* [Forums](https://community.trinitycore.org)
-* [Discord](https://discord.trinitycore.org/)
->>>>>>> 28d470c5
+* [Discord](https://discord.trinitycore.org/)