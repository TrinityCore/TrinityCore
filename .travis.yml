language: cpp
compiler:
  - gcc
  - clang

git:
  depth: 1

before_install:
  - echo "yes" | sudo add-apt-repository ppa:kalakris/cmake
  - echo "yes" | sudo add-apt-repository ppa:boost-latest/ppa
  - echo "yes" | sudo add-apt-repository ppa:ubuntu-toolchain-r/test
  - sudo apt-get -qq update
  - sudo apt-get -qq install build-essential libtool gcc-4.8 g++-4.8 make cmake openssl
  - sudo apt-get -qq install libssl-dev libmysqlclient15-dev libmysql++-dev libreadline6-dev zlib1g-dev libbz2-dev
<<<<<<< HEAD
  - sudo apt-get -qq install libboost1.55-dev libboost-thread1.55-dev libboost-system1.55-dev libboost-program-options1.55-dev
  - sudo apt-get -qq install libboost-filesystem1.55-dev
  - sudo update-alternatives --install /usr/bin/gcc gcc /usr/bin/gcc-4.8 90 --slave /usr/bin/g++ g++ /usr/bin/g++-4.8
=======
  - sudo apt-get -qq install libboost1.55-dev libboost-thread1.55-dev libboost-filesystem1.55-dev libboost-system1.55-dev libboost-program-options1.55-dev libboost-iostreams1.55-dev
>>>>>>> 78d2f934

install:
  - mysql -uroot -e 'create database test_mysql;'
  - mkdir bin
  - cd bin
  - cmake ../ -DWITH_WARNINGS=1 -DWITH_COREDEBUG=0 -DUSE_COREPCH=1 -DUSE_SCRIPTPCH=1 -DTOOLS=1 -DSCRIPTS=1 -DSERVERS=1 -DNOJEM=1 -DCMAKE_BUILD_TYPE=Release

script:
  - cd ..
  - mysql -uroot < sql/create/create_mysql.sql
  - mysql -utrinity -ptrinity auth < sql/base/auth_database.sql
  - mysql -utrinity -ptrinity characters < sql/base/characters_database.sql
  - mysql -utrinity -ptrinity world < sql/base/dev/world_database.sql
  - cat sql/updates/world/*.sql | mysql -utrinity -ptrinity world
  - mysql -uroot < sql/create/drop_mysql.sql
  - cd bin
  - make -j 10<|MERGE_RESOLUTION|>--- conflicted
+++ resolved
@@ -1,6 +1,5 @@
 language: cpp
 compiler:
-  - gcc
   - clang
 
 git:
@@ -13,13 +12,7 @@
   - sudo apt-get -qq update
   - sudo apt-get -qq install build-essential libtool gcc-4.8 g++-4.8 make cmake openssl
   - sudo apt-get -qq install libssl-dev libmysqlclient15-dev libmysql++-dev libreadline6-dev zlib1g-dev libbz2-dev
-<<<<<<< HEAD
-  - sudo apt-get -qq install libboost1.55-dev libboost-thread1.55-dev libboost-system1.55-dev libboost-program-options1.55-dev
-  - sudo apt-get -qq install libboost-filesystem1.55-dev
-  - sudo update-alternatives --install /usr/bin/gcc gcc /usr/bin/gcc-4.8 90 --slave /usr/bin/g++ g++ /usr/bin/g++-4.8
-=======
   - sudo apt-get -qq install libboost1.55-dev libboost-thread1.55-dev libboost-filesystem1.55-dev libboost-system1.55-dev libboost-program-options1.55-dev libboost-iostreams1.55-dev
->>>>>>> 78d2f934
 
 install:
   - mysql -uroot -e 'create database test_mysql;'
