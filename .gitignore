--- conflicted
+++ resolved
@@ -7,14 +7,10 @@
 .hg/
 *.kdev*
 *.bak
-<<<<<<< HEAD
 branch_*
 merge_*
 push_*
 update_*
 commit
 *.patch
-=======
-*.patch
-*.diff
->>>>>>> 2ee88d76
+*.diff