--- conflicted
+++ resolved
@@ -1,4 +1,3 @@
-<<<<<<< HEAD
 Convert DB from 2.4.3 to 3.0.x:
 
 1. BACKUP your old db!
@@ -6,14 +5,4 @@
 3. Run TBC-WLK_world_run_only_once.sql in "world" database.
 4. Run TBC-WLK_world.sql in "world" database.
 
-After that you need to manually apply all sqls starting from 1_world_scripts.sql (in sql/updates)
-=======
-Convert DB from 2.4.3 to 3.0.x:
-
-1. BACKUP your old db!
-2. Run TBC-WLK_characters.sql in "characters" database.
-3. Run TBC-WLK_world_run_only_once.sql in "world" database.
-4. Run TBC-WLK_world.sql in "world" database.
-
-After that you need to manually apply all sqls starting from 805_world_scripts.sql (in sql/updates)
->>>>>>> 8b2415da
+After that you need to manually apply all sqls starting from 805_world_scripts.sql (in sql/updates)