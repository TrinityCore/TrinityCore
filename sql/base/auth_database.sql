-- MySQL dump 10.13  Distrib 5.6.9-rc, for Win64 (x86_64)
--
<<<<<<< HEAD
-- Host: localhost    Database: auth_4x
=======
-- Host: localhost    Database: auth335
>>>>>>> 4fd51ab3
-- ------------------------------------------------------
-- Server version	5.6.9-rc

/*!40101 SET @OLD_CHARACTER_SET_CLIENT=@@CHARACTER_SET_CLIENT */;
/*!40101 SET @OLD_CHARACTER_SET_RESULTS=@@CHARACTER_SET_RESULTS */;
/*!40101 SET @OLD_COLLATION_CONNECTION=@@COLLATION_CONNECTION */;
/*!40101 SET NAMES utf8 */;
/*!40103 SET @OLD_TIME_ZONE=@@TIME_ZONE */;
/*!40103 SET TIME_ZONE='+00:00' */;
/*!40014 SET @OLD_UNIQUE_CHECKS=@@UNIQUE_CHECKS, UNIQUE_CHECKS=0 */;
/*!40014 SET @OLD_FOREIGN_KEY_CHECKS=@@FOREIGN_KEY_CHECKS, FOREIGN_KEY_CHECKS=0 */;
/*!40101 SET @OLD_SQL_MODE=@@SQL_MODE, SQL_MODE='NO_AUTO_VALUE_ON_ZERO' */;
/*!40111 SET @OLD_SQL_NOTES=@@SQL_NOTES, SQL_NOTES=0 */;

--
-- Table structure for table `account`
--

DROP TABLE IF EXISTS `account`;
/*!40101 SET @saved_cs_client     = @@character_set_client */;
/*!40101 SET character_set_client = utf8 */;
CREATE TABLE `account` (
  `id` int(10) unsigned NOT NULL AUTO_INCREMENT COMMENT 'Identifier',
  `username` varchar(32) NOT NULL DEFAULT '',
  `sha_pass_hash` varchar(40) NOT NULL DEFAULT '',
  `sessionkey` varchar(80) NOT NULL DEFAULT '',
  `v` varchar(64) NOT NULL DEFAULT '',
  `s` varchar(64) NOT NULL DEFAULT '',
  `token_key` varchar(100) NOT NULL DEFAULT '',
  `email` varchar(255) NOT NULL DEFAULT '',
  `reg_mail` varchar(255) NOT NULL DEFAULT '',
  `joindate` timestamp NOT NULL DEFAULT CURRENT_TIMESTAMP,
  `last_ip` varchar(15) NOT NULL DEFAULT '127.0.0.1',
  `last_attempt_ip` varchar(15) NOT NULL DEFAULT '127.0.0.1',
  `failed_logins` int(10) unsigned NOT NULL DEFAULT '0',
  `locked` tinyint(3) unsigned NOT NULL DEFAULT '0',
  `lock_country` varchar(2) NOT NULL DEFAULT '00',
  `last_login` timestamp NOT NULL DEFAULT '0000-00-00 00:00:00',
  `online` tinyint(3) unsigned NOT NULL DEFAULT '0',
  `expansion` tinyint(3) unsigned NOT NULL DEFAULT '3',
  `mutetime` bigint(20) NOT NULL DEFAULT '0',
  `mutereason` varchar(255) NOT NULL DEFAULT '',
  `muteby` varchar(50) NOT NULL DEFAULT '',
  `locale` tinyint(3) unsigned NOT NULL DEFAULT '0',
  `os` varchar(3) NOT NULL DEFAULT '',
  `recruiter` int(10) unsigned NOT NULL DEFAULT '0',
  `battlenet_account` int(10) unsigned DEFAULT NULL,
  `battlenet_index` tinyint(3) unsigned DEFAULT NULL,
  PRIMARY KEY (`id`),
  UNIQUE KEY `idx_username` (`username`),
  UNIQUE KEY `uk_bnet_acc` (`battlenet_account`, `battlenet_index`),
  CONSTRAINT `fk_bnet_acc` FOREIGN KEY (`battlenet_account`) REFERENCES `battlenet_accounts` (`id`) ON DELETE RESTRICT ON UPDATE RESTRICT
) ENGINE=InnoDB DEFAULT CHARSET=utf8 COMMENT='Account System';
/*!40101 SET character_set_client = @saved_cs_client */;

--
-- Dumping data for table `account`
--

LOCK TABLES `account` WRITE;
/*!40000 ALTER TABLE `account` DISABLE KEYS */;
/*!40000 ALTER TABLE `account` ENABLE KEYS */;
UNLOCK TABLES;

--
-- Table structure for table `account_access`
--

DROP TABLE IF EXISTS `account_access`;
/*!40101 SET @saved_cs_client     = @@character_set_client */;
/*!40101 SET character_set_client = utf8 */;
CREATE TABLE `account_access` (
  `id` int(10) unsigned NOT NULL,
  `gmlevel` tinyint(3) unsigned NOT NULL,
  `RealmID` int(11) NOT NULL DEFAULT '-1',
  PRIMARY KEY (`id`,`RealmID`)
) ENGINE=InnoDB DEFAULT CHARSET=utf8;
/*!40101 SET character_set_client = @saved_cs_client */;

--
-- Dumping data for table `account_access`
--

LOCK TABLES `account_access` WRITE;
/*!40000 ALTER TABLE `account_access` DISABLE KEYS */;
/*!40000 ALTER TABLE `account_access` ENABLE KEYS */;
UNLOCK TABLES;

--
-- Table structure for table `account_banned`
--

DROP TABLE IF EXISTS `account_banned`;
/*!40101 SET @saved_cs_client     = @@character_set_client */;
/*!40101 SET character_set_client = utf8 */;
CREATE TABLE `account_banned` (
  `id` int(10) unsigned NOT NULL DEFAULT '0' COMMENT 'Account id',
  `bandate` int(10) unsigned NOT NULL DEFAULT '0',
  `unbandate` int(10) unsigned NOT NULL DEFAULT '0',
  `bannedby` varchar(50) NOT NULL,
  `banreason` varchar(255) NOT NULL,
  `active` tinyint(3) unsigned NOT NULL DEFAULT '1',
  PRIMARY KEY (`id`,`bandate`)
) ENGINE=InnoDB DEFAULT CHARSET=utf8 COMMENT='Ban List';
/*!40101 SET character_set_client = @saved_cs_client */;

--
-- Dumping data for table `account_banned`
--

LOCK TABLES `account_banned` WRITE;
/*!40000 ALTER TABLE `account_banned` DISABLE KEYS */;
/*!40000 ALTER TABLE `account_banned` ENABLE KEYS */;
UNLOCK TABLES;

--
-- Table structure for table `account_muted`
--

DROP TABLE IF EXISTS `account_muted`;
/*!40101 SET @saved_cs_client     = @@character_set_client */;
/*!40101 SET character_set_client = utf8 */;
CREATE TABLE `account_muted` (
  `guid` int(10) unsigned NOT NULL DEFAULT '0' COMMENT 'Global Unique Identifier',
  `mutedate` int(10) unsigned NOT NULL DEFAULT '0',
  `mutetime` int(10) unsigned NOT NULL DEFAULT '0',
  `mutedby` varchar(50) NOT NULL,
  `mutereason` varchar(255) NOT NULL,
  PRIMARY KEY (`guid`,`mutedate`)
) ENGINE=InnoDB DEFAULT CHARSET=utf8 COMMENT='mute List';
/*!40101 SET character_set_client = @saved_cs_client */;

--
-- Dumping data for table `account_muted`
--

LOCK TABLES `account_muted` WRITE;
/*!40000 ALTER TABLE `account_muted` DISABLE KEYS */;
/*!40000 ALTER TABLE `account_muted` ENABLE KEYS */;
UNLOCK TABLES;

--
-- Table structure for table `autobroadcast`
--

DROP TABLE IF EXISTS `autobroadcast`;
/*!40101 SET @saved_cs_client     = @@character_set_client */;
/*!40101 SET character_set_client = utf8 */;
CREATE TABLE `autobroadcast` (
  `realmid` int(11) NOT NULL DEFAULT '-1',
  `id` tinyint(3) unsigned NOT NULL AUTO_INCREMENT,
  `weight` tinyint(3) unsigned DEFAULT '1',
  `text` longtext NOT NULL,
  PRIMARY KEY (`id`,`realmid`)
) ENGINE=InnoDB DEFAULT CHARSET=utf8;
/*!40101 SET character_set_client = @saved_cs_client */;

--
-- Dumping data for table `autobroadcast`
--

LOCK TABLES `autobroadcast` WRITE;
/*!40000 ALTER TABLE `autobroadcast` DISABLE KEYS */;
/*!40000 ALTER TABLE `autobroadcast` ENABLE KEYS */;
UNLOCK TABLES;

--
-- Table structure for table `battlenet_account_bans`
--

DROP TABLE IF EXISTS `battlenet_account_bans`;
/*!40101 SET @saved_cs_client     = @@character_set_client */;
/*!40101 SET character_set_client = utf8 */;
CREATE TABLE `battlenet_account_bans` (
  `id` int(10) unsigned NOT NULL DEFAULT '0' COMMENT 'Account id',
  `bandate` int(10) unsigned NOT NULL DEFAULT '0',
  `unbandate` int(10) unsigned NOT NULL DEFAULT '0',
  `bannedby` varchar(50) NOT NULL,
  `banreason` varchar(255) NOT NULL,
  `active` tinyint(3) unsigned NOT NULL DEFAULT '1',
  PRIMARY KEY (`id`,`bandate`)
) ENGINE=InnoDB DEFAULT CHARSET=utf8 COMMENT='Ban List';
/*!40101 SET character_set_client = @saved_cs_client */;

--
-- Dumping data for table `battlenet_account_bans`
--

LOCK TABLES `battlenet_account_bans` WRITE;
/*!40000 ALTER TABLE `battlenet_account_bans` DISABLE KEYS */;
/*!40000 ALTER TABLE `battlenet_account_bans` ENABLE KEYS */;
UNLOCK TABLES;

--
-- Table structure for table `battlenet_accounts`
--

DROP TABLE IF EXISTS `battlenet_accounts`;
/*!40101 SET @saved_cs_client     = @@character_set_client */;
/*!40101 SET character_set_client = utf8 */;
CREATE TABLE `battlenet_accounts` (
  `id` int(10) unsigned NOT NULL AUTO_INCREMENT COMMENT 'Identifier',
  `email` varchar(320) NOT NULL,
  `sha_pass_hash` varchar(64) NOT NULL DEFAULT '',
  `v` varchar(256) NOT NULL DEFAULT '',
  `s` varchar(64) NOT NULL DEFAULT '',
  `sessionKey` varchar(128) NOT NULL DEFAULT '',
  `joindate` timestamp NOT NULL DEFAULT CURRENT_TIMESTAMP,
  `last_ip` varchar(15) NOT NULL DEFAULT '127.0.0.1',
  `failed_logins` int(10) unsigned NOT NULL DEFAULT '0',
  `locked` tinyint(3) unsigned NOT NULL DEFAULT '0',
  `lock_country` varchar(2) NOT NULL DEFAULT '00',
  `last_login` timestamp NOT NULL DEFAULT '0000-00-00 00:00:00',
  `online` tinyint(3) unsigned NOT NULL DEFAULT '0',
  `locale` tinyint(3) unsigned NOT NULL DEFAULT '0',
  `os` varchar(3) NOT NULL DEFAULT '',
  PRIMARY KEY (`id`)
) ENGINE=InnoDB AUTO_INCREMENT=7 DEFAULT CHARSET=utf8 COMMENT='Account System';
/*!40101 SET character_set_client = @saved_cs_client */;

-- Table structure for table `battlenet_components`
--

DROP TABLE IF EXISTS `battlenet_components`;
/*!40101 SET @saved_cs_client     = @@character_set_client */;
/*!40101 SET character_set_client = utf8 */;
CREATE TABLE `battlenet_components` (
  `Program` varchar(4) NOT NULL,
  `Platform` varchar(4) NOT NULL,
  `Build` int(11) unsigned NOT NULL,
  PRIMARY KEY (`Program`,`Platform`,`Build`)
) ENGINE=InnoDB DEFAULT CHARSET=utf8;
/*!40101 SET character_set_client = @saved_cs_client */;

--
-- Dumping data for table `battlenet_components`
--

LOCK TABLES `battlenet_components` WRITE;
/*!40000 ALTER TABLE `battlenet_components` DISABLE KEYS */;
INSERT INTO `battlenet_components` VALUES
('Bnet','Cmp1',3),
('Bnet','Win',26487),
('Bnet','Wn64',26487),
('Tool','Win',2736),
('WoW','base',15595),
('WoW','enGB',15595),
('WoW','enUS',15595),
('WoW','Win',15595),
('WoW','Wn64',15595);
/*!40000 ALTER TABLE `battlenet_components` ENABLE KEYS */;
UNLOCK TABLES;

--
-- Table structure for table `battlenet_modules`
--

DROP TABLE IF EXISTS `battlenet_modules`;
/*!40101 SET @saved_cs_client     = @@character_set_client */;
/*!40101 SET character_set_client = utf8 */;
CREATE TABLE `battlenet_modules` (
  `Hash` varchar(64) NOT NULL,
  `Name` varchar(64) NOT NULL DEFAULT '',
  `Type` varchar(8) NOT NULL,
  `System` varchar(8) NOT NULL,
  `Data` text,
  PRIMARY KEY (`Name`,`System`),
  UNIQUE KEY `uk_name_type_system` (`Name`,`Type`,`System`)
) ENGINE=InnoDB DEFAULT CHARSET=utf8;
/*!40101 SET character_set_client = @saved_cs_client */;

--
-- Dumping data for table `battlenet_modules`
--

LOCK TABLES `battlenet_modules` WRITE;
/*!40000 ALTER TABLE `battlenet_modules` DISABLE KEYS */;
INSERT INTO `battlenet_modules` VALUES
('19c91b68752b7826df498bf73aca1103c86962a9a55a0a7033e5ad895f4d927c','Password','auth','Mc64',NULL),
('1af5418a448f8ad05451e3f7dbb2d9af9cb13458eea2368ebfc539476b954f1c','RiskFingerprint','auth','Mc64',NULL),
('207640724f4531d3b2a21532224d1486e8c4d2d805170381cbc3093264157960','SelectGameAccount','auth','Mac',NULL),
('2e6d53adab37a41542b38e01f62cd365eab8805ed0de73c307cc6d9d1dfe478c','Password','auth','Win',NULL),
('36b27cd911b33c61730a8b82c8b2495fd16e8024fc3b2dde08861c77a852941c','Thumbprint','auth','Win','E716F4F0A01EB9C032A6C1393356A4F766F067949D71023C0CFC0613718966EF814E65CC6EE70C432A7F8AFD8A062B52603A2697E851D231D72C0277614181D713369B1E8E4BEEAB72045A9AAD45F319DB918ECDDB83C8EF8B7510600D391D45E7FEC0BEEAE904A5F9FA620F1CCDAD699D84A4739CE669B5A551831E396214E13B4C88F573F5CDC784CD01530C086B674C03BEB66403A0F87ED17ABBB403DE54CF31BE828A20C566C22E4D4263AA77220B0644D99245345BCAC276EA06925EB984D664725C3CB757140AFE12E27CB996F17159B1057E9B58B78BBB5A139C9FF6215A0D250B75FC9DD435655DDEADCD6CFD84800792C146B3633188ECEB53D2038C185E0BD51A9E6C70FD38ADF530F8DF50FB62053C5E894897AB7DD65C7AC80665F18E7989BE6E30F15E939751123D6D8A44F033175301D15AAAD2AEA06FAC60BA4065846AE938F32B1CB15F16DC0E76792A7332346896048065D17C059899E1D2300E402BD0EA74265DA6A42B1C854E2470D7B21AE4A2DAE90E602A759B2CA0EE610B50D5389DB89335D5451FE76DD85B09FD5297D6F9EFB6C34CE885007F7DF20D6A524E0C3E772FA04B3DD2E014D3A337A790943DAD523CBB5453F4FDF8E74DFE361BD5F25AB31952B478148B570DF5762643F32B994FEC99A747E4A265A66EE84A53509EC285C84679606049314FC526C61B537AC8061C788F8B86F52208'),
('393ca8d75aff6f04f79532cf95a88b91e5743bc59121520ac31fc4508019fe60','Token','auth','Mac',NULL),
('3c2f63e5949aa6fd6cf330b109ca5b9adcd215beac846b7462ed3aa01d5ad6bb','Password','auth','Mac',NULL),
('52e2978db6468dfade7c61da89513f443c9225692b5085fbe956749870993703','SelectGameAccount','auth','Mc64',NULL),
('548b5ef9e0dd5c2f89f59c3e0979249b27505c51f0c77d2b27133726eaee0ad0','Thumbprint','auth','Mac','E716F4F0A01EB9C032A6C1393356A4F766F067949D71023C0CFC0613718966EF814E65CC6EE70C432A7F8AFD8A062B52603A2697E851D231D72C0277614181D713369B1E8E4BEEAB72045A9AAD45F319DB918ECDDB83C8EF8B7510600D391D45E7FEC0BEEAE904A5F9FA620F1CCDAD699D84A4739CE669B5A551831E396214E13B4C88F573F5CDC784CD01530C086B674C03BEB66403A0F87ED17ABBB403DE54CF31BE828A20C566C22E4D4263AA77220B0644D99245345BCAC276EA06925EB984D664725C3CB757140AFE12E27CB996F17159B1057E9B58B78BBB5A139C9FF6215A0D250B75FC9DD435655DDEADCD6CFD84800792C146B3633188ECEB53D2038C185E0BD51A9E6C70FD38ADF530F8DF50FB62053C5E894897AB7DD65C7AC80665F18E7989BE6E30F15E939751123D6D8A44F033175301D15AAAD2AEA06FAC60BA4065846AE938F32B1CB15F16DC0E76792A7332346896048065D17C059899E1D2300E402BD0EA74265DA6A42B1C854E2470D7B21AE4A2DAE90E602A759B2CA0EE610B50D5389DB89335D5451FE76DD85B09FD5297D6F9EFB6C34CE885007F7DF20D6A524E0C3E772FA04B3DD2E014D3A337A790943DAD523CBB5453F4FDF8E74DFE361BD5F25AB31952B478148B570DF5762643F32B994FEC99A747E4A265A66EE84A53509EC285C84679606049314FC526C61B537AC8061C788F8B86F52208'),
('5e298e530698af905e1247e51ef0b109b352ac310ce7802a1f63613db980ed17','RiskFingerprint','auth','Win',NULL),
('851c1d2ef926e9b9a345a460874e65517195129b9e3bdec7cc77710fa0b1fad6','Password','auth','Wn64',NULL),
('894d25d3219d97d085ea5a8b98e66df5bd9f460ec6f104455246a12b8921409d','SelectGameAccount','auth','Wn64',NULL),
('8c43bda10be33a32abbc09fb2279126c7f5953336391276cff588565332fcd40','RiskFingerprint','auth','Wn64',NULL),
('a1edab845d9e13e9c84531369be2f61b930a37c8e7a9c66d11ef8963380e178a','Token','auth','Mc64',NULL),
('a330f388b6687f8a42fe8fbb592a3df724b20b65fb0989342bb8261f2f452318','Token','auth','Wn64',NULL),
('abc6bb719a73ec1055296001910e26afa561f701ad9995b1ecd7f55f9d3ca37c','SelectGameAccount','auth','Win',NULL),
('b37136b39add83cfdbafa81857de3dd8f15b34e0135ec6cd9c3131d3a578d8c2','Thumbprint','auth','Mc64','E716F4F0A01EB9C032A6C1393356A4F766F067949D71023C0CFC0613718966EF814E65CC6EE70C432A7F8AFD8A062B52603A2697E851D231D72C0277614181D713369B1E8E4BEEAB72045A9AAD45F319DB918ECDDB83C8EF8B7510600D391D45E7FEC0BEEAE904A5F9FA620F1CCDAD699D84A4739CE669B5A551831E396214E13B4C88F573F5CDC784CD01530C086B674C03BEB66403A0F87ED17ABBB403DE54CF31BE828A20C566C22E4D4263AA77220B0644D99245345BCAC276EA06925EB984D664725C3CB757140AFE12E27CB996F17159B1057E9B58B78BBB5A139C9FF6215A0D250B75FC9DD435655DDEADCD6CFD84800792C146B3633188ECEB53D2038C185E0BD51A9E6C70FD38ADF530F8DF50FB62053C5E894897AB7DD65C7AC80665F18E7989BE6E30F15E939751123D6D8A44F033175301D15AAAD2AEA06FAC60BA4065846AE938F32B1CB15F16DC0E76792A7332346896048065D17C059899E1D2300E402BD0EA74265DA6A42B1C854E2470D7B21AE4A2DAE90E602A759B2CA0EE610B50D5389DB89335D5451FE76DD85B09FD5297D6F9EFB6C34CE885007F7DF20D6A524E0C3E772FA04B3DD2E014D3A337A790943DAD523CBB5453F4FDF8E74DFE361BD5F25AB31952B478148B570DF5762643F32B994FEC99A747E4A265A66EE84A53509EC285C84679606049314FC526C61B537AC8061C788F8B86F52208'),
('c0f38d05aa1b83065e839c9bd96c831e9f7e42477085138752657a6a9bb9c520','RiskFingerprint','auth','Mac',NULL),
('c3a1ac0694979e709c3b5486927e558af1e2be02ca96e5615c5a65aacc829226','Thumbprint','auth','Wn64','E716F4F0A01EB9C032A6C1393356A4F766F067949D71023C0CFC0613718966EF814E65CC6EE70C432A7F8AFD8A062B52603A2697E851D231D72C0277614181D713369B1E8E4BEEAB72045A9AAD45F319DB918ECDDB83C8EF8B7510600D391D45E7FEC0BEEAE904A5F9FA620F1CCDAD699D84A4739CE669B5A551831E396214E13B4C88F573F5CDC784CD01530C086B674C03BEB66403A0F87ED17ABBB403DE54CF31BE828A20C566C22E4D4263AA77220B0644D99245345BCAC276EA06925EB984D664725C3CB757140AFE12E27CB996F17159B1057E9B58B78BBB5A139C9FF6215A0D250B75FC9DD435655DDEADCD6CFD84800792C146B3633188ECEB53D2038C185E0BD51A9E6C70FD38ADF530F8DF50FB62053C5E894897AB7DD65C7AC80665F18E7989BE6E30F15E939751123D6D8A44F033175301D15AAAD2AEA06FAC60BA4065846AE938F32B1CB15F16DC0E76792A7332346896048065D17C059899E1D2300E402BD0EA74265DA6A42B1C854E2470D7B21AE4A2DAE90E602A759B2CA0EE610B50D5389DB89335D5451FE76DD85B09FD5297D6F9EFB6C34CE885007F7DF20D6A524E0C3E772FA04B3DD2E014D3A337A790943DAD523CBB5453F4FDF8E74DFE361BD5F25AB31952B478148B570DF5762643F32B994FEC99A747E4A265A66EE84A53509EC285C84679606049314FC526C61B537AC8061C788F8B86F52208'),
('fbe675a99fb5f4b7fb3eb5e5a22add91a4cabf83e3c5930c6659ad13c457ba18','Token','auth','Win',NULL),
('bfe4ceb47700aa872e815e007e27df955d4cd4bc1fe731039ee6498ce209f368','Resume','auth','Win',NULL),
('00ffd88a437afbb88d7d4b74be2e3b43601605ee229151aa9f4bebb29ef66280','Resume','auth','Mac',NULL),
('898166926805f897804bdbbf40662c9d768590a51a0b26c40dbcdf332ba11974','Resume','auth','Wn64',NULL),
('304627d437c38500c0b5ca0c6220eeade91390e52a2b005ff3f7754afa1f93cd','Resume','auth','Mc64',NULL),
('cc654428261322763f4cada5b7f4b3b67660e85639bea916986b3f366fe8adc2','ERRS','xml','enGB','AA6C50D3'),
('2753d31092f1978bdd78ebd4fae2d189364ad7108ceb22fbf1413be1f43bef04','PFTY','pfty','zhCN','DF6C50D3'),
('5813f318f7e40a07a7cdfeeec9827942e6fdc5ccee0d4171148443e429ad0ead','PFTY','pfty','ruRU','DF6C50D3'),
('83663d54444eadad40d43725e59bde8eda10276e76fc3c4e6f2ca56332ee8f03','PFTY','pfty','enSG','DF6C50D3'),
('870f53d10b4e1b09d6b622cd5671ba4ff1ad69512dfa2c676072c52e45c7f0f9','PFTY','pfty','esES','DF6C50D3'),
('305bbdab1953e65974a249e276867e13ad2c3cabca3668983cb5ed406251bb7b','PFTY','pfty','frFR','DF6C50D3'),
('83663d54444eadad40d43725e59bde8eda10276e76fc3c4e6f2ca56332ee8f03','PFTY','pfty','enGB','DF6C50D3'),
('a2ec4b41148214037a2e89a2e557af716d085241b81f5244494bdc77a891ca38','PFTY','pfty','csCZ','DF6C50D3'),
('a8c77051991b1a6c5dfe412e9f46d8f584349996fbde37c4f2a527c192163502','PFTY','pfty','plPL','DF6C50D3'),
('83663d54444eadad40d43725e59bde8eda10276e76fc3c4e6f2ca56332ee8f03','PFTY','pfty','enUS','DF6C50D3'),
('7466b2db3f03768aa2527535d4b3c6c9ef9e8fb07c6db88b1019f3d25a2942e8','PFTY','pfty','koKR','DF6C50D3'),
('a2ec4b41148214037a2e89a2e557af716d085241b81f5244494bdc77a891ca38','PFTY','pfty','jaJP','DF6C50D3'),
('3e381d4f83201f4e3c482eb74da12e5ff9dd924da2413d8fb33f5eea9a02c2c2','PFTY','pfty','zhTW','DF6C50D3'),
('83663d54444eadad40d43725e59bde8eda10276e76fc3c4e6f2ca56332ee8f03','PFTY','pfty','enTH','DF6C50D3'),
('b72e65b6b34d8f859e79b5f28952e26553a796d5e1d75c2b5930bc0daeaa728c','PFTY','pfty','itIT','DF6C50D3'),
('e8b82becbe0a0a1bbb5561df69320edbd770897a8deaab23caa6736255e0dc33','PFTY','pfty','esMX','DF6C50D3'),
('83663d54444eadad40d43725e59bde8eda10276e76fc3c4e6f2ca56332ee8f03','PFTY','pfty','enAU','DF6C50D3'),
('0a3f6f3f0535ea21dbe620085192afc796203047e270e0e1b76f15a739fe1797','PFTY','pfty','ptBR','DF6C50D3'),
('047329d08d433da2622e9fc2ee96c8dd8f35e7770699d07cf74855b9c8ea9125','PFTY','pfty','deDE','DF6C50D3');
/*!40000 ALTER TABLE `battlenet_modules` ENABLE KEYS */;
UNLOCK TABLES;

--
-- Table structure for table `ip2nation`
--

DROP TABLE IF EXISTS `ip2nation`;
/*!40101 SET @saved_cs_client     = @@character_set_client */;
/*!40101 SET character_set_client = utf8 */;
CREATE TABLE `ip2nation` (
  `ip` int(11) unsigned NOT NULL DEFAULT '0',
  `country` char(2) NOT NULL DEFAULT '',
  KEY `ip` (`ip`)
) ENGINE=InnoDB DEFAULT CHARSET=utf8;
/*!40101 SET character_set_client = @saved_cs_client */;

--
-- Dumping data for table `ip2nation`
--

LOCK TABLES `ip2nation` WRITE;
/*!40000 ALTER TABLE `ip2nation` DISABLE KEYS */;
/*!40000 ALTER TABLE `ip2nation` ENABLE KEYS */;
UNLOCK TABLES;

--
-- Table structure for table `ip2nationCountries`
--

DROP TABLE IF EXISTS `ip2nationCountries`;
/*!40101 SET @saved_cs_client     = @@character_set_client */;
/*!40101 SET character_set_client = utf8 */;
CREATE TABLE `ip2nationCountries` (
  `code` varchar(4) NOT NULL DEFAULT '',
  `iso_code_2` varchar(2) NOT NULL DEFAULT '',
  `iso_code_3` varchar(3) DEFAULT '',
  `iso_country` varchar(255) NOT NULL DEFAULT '',
  `country` varchar(255) NOT NULL DEFAULT '',
  `lat` float NOT NULL DEFAULT '0',
  `lon` float NOT NULL DEFAULT '0',
  PRIMARY KEY (`code`),
  KEY `code` (`code`)
) ENGINE=InnoDB DEFAULT CHARSET=utf8;
/*!40101 SET character_set_client = @saved_cs_client */;

--
-- Dumping data for table `ip2nationCountries`
--

LOCK TABLES `ip2nationCountries` WRITE;
/*!40000 ALTER TABLE `ip2nationCountries` DISABLE KEYS */;
/*!40000 ALTER TABLE `ip2nationCountries` ENABLE KEYS */;
UNLOCK TABLES;

--
-- Table structure for table `ip_banned`
--

DROP TABLE IF EXISTS `ip_banned`;
/*!40101 SET @saved_cs_client     = @@character_set_client */;
/*!40101 SET character_set_client = utf8 */;
CREATE TABLE `ip_banned` (
  `ip` varchar(15) NOT NULL DEFAULT '127.0.0.1',
  `bandate` int(10) unsigned NOT NULL,
  `unbandate` int(10) unsigned NOT NULL,
  `bannedby` varchar(50) NOT NULL DEFAULT '[Console]',
  `banreason` varchar(255) NOT NULL DEFAULT 'no reason',
  PRIMARY KEY (`ip`,`bandate`)
) ENGINE=InnoDB DEFAULT CHARSET=utf8 COMMENT='Banned IPs';
/*!40101 SET character_set_client = @saved_cs_client */;

--
-- Dumping data for table `ip_banned`
--

LOCK TABLES `ip_banned` WRITE;
/*!40000 ALTER TABLE `ip_banned` DISABLE KEYS */;
/*!40000 ALTER TABLE `ip_banned` ENABLE KEYS */;
UNLOCK TABLES;

--
-- Table structure for table `logs`
--

DROP TABLE IF EXISTS `logs`;
/*!40101 SET @saved_cs_client     = @@character_set_client */;
/*!40101 SET character_set_client = utf8 */;
CREATE TABLE `logs` (
  `time` int(10) unsigned NOT NULL,
  `realm` int(10) unsigned NOT NULL,
  `type` varchar(250) NOT NULL,
  `level` tinyint(3) unsigned NOT NULL DEFAULT '0',
  `string` text CHARACTER SET latin1
) ENGINE=InnoDB DEFAULT CHARSET=utf8;
/*!40101 SET character_set_client = @saved_cs_client */;

--
-- Dumping data for table `logs`
--

LOCK TABLES `logs` WRITE;
/*!40000 ALTER TABLE `logs` DISABLE KEYS */;
/*!40000 ALTER TABLE `logs` ENABLE KEYS */;
UNLOCK TABLES;

--
-- Table structure for table `logs_ip_actions`
--

DROP TABLE IF EXISTS `logs_ip_actions`;
/*!40101 SET @saved_cs_client     = @@character_set_client */;
/*!40101 SET character_set_client = utf8 */;
CREATE TABLE `logs_ip_actions` (
  `id` int(10) unsigned NOT NULL AUTO_INCREMENT COMMENT 'Unique Identifier',
  `account_id` int(10) unsigned NOT NULL COMMENT 'Account ID',
  `character_guid` int(10) unsigned NOT NULL COMMENT 'Character Guid',
  `type` tinyint(3) unsigned NOT NULL,
  `ip` varchar(15) NOT NULL DEFAULT '127.0.0.1',
  `systemnote` text COMMENT 'Notes inserted by system',
  `unixtime` int(10) unsigned NOT NULL COMMENT 'Unixtime',
  `time` timestamp NOT NULL DEFAULT CURRENT_TIMESTAMP COMMENT 'Timestamp',
  `comment` text COMMENT 'Allows users to add a comment',
  PRIMARY KEY (`id`)
) ENGINE=InnoDB DEFAULT CHARSET=utf8 COMMENT='Used to log ips of individual actions';
/*!40101 SET character_set_client = @saved_cs_client */;

--
-- Dumping data for table `logs_ip_actions`
--

LOCK TABLES `logs_ip_actions` WRITE;
/*!40000 ALTER TABLE `logs_ip_actions` DISABLE KEYS */;
/*!40000 ALTER TABLE `logs_ip_actions` ENABLE KEYS */;
UNLOCK TABLES;

--
-- Table structure for table `rbac_account_permissions`
--

DROP TABLE IF EXISTS `rbac_account_permissions`;
/*!40101 SET @saved_cs_client     = @@character_set_client */;
/*!40101 SET character_set_client = utf8 */;
CREATE TABLE `rbac_account_permissions` (
  `accountId` int(10) unsigned NOT NULL COMMENT 'Account id',
  `permissionId` int(10) unsigned NOT NULL COMMENT 'Permission id',
  `granted` tinyint(1) NOT NULL DEFAULT '1' COMMENT 'Granted = 1, Denied = 0',
  `realmId` int(11) NOT NULL DEFAULT '-1' COMMENT 'Realm Id, -1 means all',
  PRIMARY KEY (`accountId`,`permissionId`,`realmId`),
  KEY `fk__rbac_account_roles__rbac_permissions` (`permissionId`),
  CONSTRAINT `fk__rbac_account_permissions__account` FOREIGN KEY (`accountId`) REFERENCES `account` (`id`) ON DELETE CASCADE,
  CONSTRAINT `fk__rbac_account_roles__rbac_permissions` FOREIGN KEY (`permissionId`) REFERENCES `rbac_permissions` (`id`) ON DELETE CASCADE
) ENGINE=InnoDB DEFAULT CHARSET=utf8 COMMENT='Account-Permission relation';
/*!40101 SET character_set_client = @saved_cs_client */;

--
-- Dumping data for table `rbac_account_permissions`
--

LOCK TABLES `rbac_account_permissions` WRITE;
/*!40000 ALTER TABLE `rbac_account_permissions` DISABLE KEYS */;
/*!40000 ALTER TABLE `rbac_account_permissions` ENABLE KEYS */;
UNLOCK TABLES;

--
-- Table structure for table `rbac_default_permissions`
--

DROP TABLE IF EXISTS `rbac_default_permissions`;
/*!40101 SET @saved_cs_client     = @@character_set_client */;
/*!40101 SET character_set_client = utf8 */;
CREATE TABLE `rbac_default_permissions` (
  `secId` int(10) unsigned NOT NULL COMMENT 'Security Level id',
  `permissionId` int(10) unsigned NOT NULL COMMENT 'permission id',
  `realmId` int(11) NOT NULL DEFAULT '-1' COMMENT 'Realm Id, -1 means all',
  PRIMARY KEY (`secId`,`permissionId`,`realmId`),
  KEY `fk__rbac_default_permissions__rbac_permissions` (`permissionId`),
  CONSTRAINT `fk__rbac_default_permissions__rbac_permissions` FOREIGN KEY (`permissionId`) REFERENCES `rbac_permissions` (`id`)
) ENGINE=InnoDB DEFAULT CHARSET=utf8 COMMENT='Default permission to assign to different account security levels';
/*!40101 SET character_set_client = @saved_cs_client */;

--
-- Dumping data for table `rbac_default_permissions`
--

LOCK TABLES `rbac_default_permissions` WRITE;
/*!40000 ALTER TABLE `rbac_default_permissions` DISABLE KEYS */;
INSERT INTO `rbac_default_permissions` VALUES (3,192,-1),(2,193,-1),(1,194,-1),(0,195,-1);
/*!40000 ALTER TABLE `rbac_default_permissions` ENABLE KEYS */;
UNLOCK TABLES;

--
-- Table structure for table `rbac_linked_permissions`
--

DROP TABLE IF EXISTS `rbac_linked_permissions`;
/*!40101 SET @saved_cs_client     = @@character_set_client */;
/*!40101 SET character_set_client = utf8 */;
CREATE TABLE `rbac_linked_permissions` (
  `id` int(10) unsigned NOT NULL COMMENT 'Permission id',
  `linkedId` int(10) unsigned NOT NULL COMMENT 'Linked Permission id',
  PRIMARY KEY (`id`,`linkedId`),
  KEY `fk__rbac_linked_permissions__rbac_permissions1` (`id`),
  KEY `fk__rbac_linked_permissions__rbac_permissions2` (`linkedId`),
  CONSTRAINT `fk__rbac_linked_permissions__rbac_permissions1` FOREIGN KEY (`id`) REFERENCES `rbac_permissions` (`id`) ON DELETE CASCADE,
  CONSTRAINT `fk__rbac_linked_permissions__rbac_permissions2` FOREIGN KEY (`linkedId`) REFERENCES `rbac_permissions` (`id`) ON DELETE CASCADE
) ENGINE=InnoDB DEFAULT CHARSET=utf8 COMMENT='Permission - Linked Permission relation';
/*!40101 SET character_set_client = @saved_cs_client */;

--
-- Dumping data for table `rbac_linked_permissions`
--

LOCK TABLES `rbac_linked_permissions` WRITE;
/*!40000 ALTER TABLE `rbac_linked_permissions` DISABLE KEYS */;
INSERT INTO `rbac_linked_permissions` VALUES (192,21),(192,42),(192,43),(192,193),(192,196),(192,778),(192,779),(192,780),(192,781),(192,782),(192,783),(192,784),(192,785),(192,786),(192,787),(192,788),(192,789),(192,790),(192,791),(192,792),(192,793),(192,794),(193,48),(193,194),(193,197),(194,1),(194,2),(194,11),(194,13),(194,14),(194,15),(194,16),(194,17),(194,18),(194,19),(194,20),(194,22),(194,23),(194,25),(194,26),(194,27),(194,28),(194,29),(194,30),(194,31),(194,32),(194,33),(194,34),(194,35),(194,36),(194,37),(194,38),(194,39),(194,40),(194,41),(194,44),(194,46),(194,47),(194,195),(194,198),(195,3),(195,4),(195,5),(195,6),(195,24),(195,49),(195,199),(196,200),(196,201),(196,208),(196,212),(196,213),(196,226),(196,227),(196,230),(196,231),(196,233),(196,234),(196,235),(196,238),(196,239),(196,240),(196,241),(196,242),(196,243),(196,244),(196,245),(196,246),(196,247),(196,248),(196,249),(196,250),(196,251),(196,252),(196,253),(196,254),(196,255),(196,256),(196,257),(196,258),(196,259),(196,260),(196,261),(196,262),(196,264),(196,265),(196,266),(196,267),(196,268),(196,269),(196,270),(196,271),(196,272),(196,279),(196,280),(196,283),(196,287),(196,288),(196,289),(196,290),(196,291),(196,292),(196,293),(196,294),(196,295),(196,296),(196,297),(196,298),(196,299),(196,302),(196,303),(196,304),(196,305),(196,306),(196,307),(196,308),(196,309),(196,310),(196,313),(196,314),(196,319),(196,320),(196,321),(196,322),(196,323),(196,324),(196,325),(196,326),(196,327),(196,328),(196,329),(196,330),(196,331),(196,332),(196,333),(196,334),(196,335),(196,336),(196,337),(196,338),(196,339),(196,340),(196,341),(196,342),(196,343),(196,344),(196,345),(196,346),(196,347),(196,348),(196,349),(196,350),(196,351),(196,352),(196,353),(196,354),(196,355),(196,356),(196,357),(196,358),(196,359),(196,360),(196,361),(196,362),(196,363),(196,364),(196,365),(196,366),(196,373),(196,375),(196,400),(196,401),(196,402),(196,403),(196,404),(196,405),(196,406),(196,407),(196,417),(196,418),(196,419),(196,420),(196,421),(196,422),(196,423),(196,424),(196,425),(196,426),(196,427),(196,428),(196,429),(196,434),(196,435),(196,436),(196,437),(196,438),(196,439),(196,440),(196,441),(196,442),(196,443),(196,444),(196,445),(196,446),(196,447),(196,448),(196,449),(196,450),(196,451),(196,452),(196,453),(196,454),(196,455),(196,456),(196,457),(196,458),(196,459),(196,461),(196,463),(196,464),(196,465),(196,472),(196,473),(196,474),(196,475),(196,476),(196,477),(196,478),(196,488),(196,489),(196,491),(196,492),(196,493),(196,495),(196,497),(196,498),(196,499),(196,500),(196,502),(196,503),(196,505),(196,508),(196,511),(196,513),(196,514),(196,516),(196,519),(196,522),(196,523),(196,526),(196,527),(196,529),(196,530),(196,533),(196,535),(196,536),(196,537),(196,538),(196,539),(196,540),(196,541),(196,556),(196,581),(196,582),(196,592),(196,593),(196,596),(196,602),(196,603),(196,604),(196,605),(196,606),(196,607),(196,608),(196,609),(196,610),(196,611),(196,612),(196,613),(196,614),(196,615),(196,616),(196,617),(196,618),(196,619),(196,620),(196,621),(196,622),(196,623),(196,624),(196,625),(196,626),(196,627),(196,628),(196,629),(196,630),(196,631),(194,632),(196,633),(196,634),(196,635),(196,636),(196,637),(196,638),(196,639),(196,640),(196,641),(196,642),(196,643),(196,644),(196,645),(196,646),(196,647),(196,648),(196,649),(196,650),(196,651),(196,652),(196,653),(196,654),(196,655),(196,656),(196,657),(196,658),(196,659),(196,660),(196,661),(196,662),(196,663),(196,664),(196,665),(196,666),(196,667),(196,668),(196,669),(196,670),(196,671),(196,672),(196,673),(196,674),(196,675),(196,676),(196,677),(196,678),(196,679),(196,680),(196,681),(196,682),(196,683),(196,684),(196,685),(196,686),(196,687),(196,688),(196,689),(196,690),(196,691),(196,692),(196,693),(196,694),(196,695),(196,696),(196,697),(196,698),(196,699),(196,700),(196,701),(196,702),(196,703),(196,704),(196,705),(196,706),(196,707),(196,708),(196,709),(196,710),(196,711),(196,712),(196,713),(196,714),(196,715),(196,716),(196,717),(196,718),(196,719),(196,721),(196,722),(196,723),(196,724),(196,725),(196,726),(196,727),(196,728),(196,729),(196,730),(196,733),(196,734),(196,735),(196,736),(196,738),(196,739),(196,748),(196,753),(196,757),(196,773),(196,777),(197,232),(197,236),(197,237),(197,273),(197,274),(197,275),(197,276),(197,277),(197,284),(197,285),(197,286),(197,301),(197,311),(197,387),(197,388),(197,389),(197,390),(197,391),(197,392),(197,393),(197,394),(197,395),(197,396),(197,397),(197,398),(197,399),(197,479),(197,480),(197,481),(197,482),(197,485),(197,486),(197,487),(197,494),(197,506),(197,509),(197,510),(197,517),(197,518),(197,521),(197,542),(197,543),(197,550),(197,558),(197,568),(197,571),(197,572),(197,573),(197,574),(197,575),(197,576),(197,577),(197,578),(197,579),(197,580),(197,583),(197,584),(197,585),(197,586),(197,587),(197,588),(197,589),(197,590),(197,591),(197,594),(197,595),(197,601),(197,743),(197,750),(197,758),(197,761),(197,762),(197,763),(197,764),(197,765),(197,766),(197,767),(197,768),(197,769),(197,770),(197,771),(197,772),(197,774),(198,218),(198,300),(198,312),(198,315),(198,316),(198,317),(198,318),(198,367),(198,368),(198,369),(198,370),(198,371),(198,372),(198,374),(198,376),(198,377),(198,378),(198,379),(198,380),(198,381),(198,382),(198,383),(198,384),(198,385),(198,386),(198,408),(198,409),(198,410),(198,411),(198,412),(198,413),(198,414),(198,415),(198,416),(198,430),(198,431),(198,432),(198,433),(198,462),(198,466),(198,467),(198,468),(198,469),(198,470),(198,471),(198,483),(198,484),(198,490),(198,504),(198,512),(198,515),(198,520),(198,524),(198,528),(198,531),(198,532),(198,544),(198,545),(198,546),(198,547),(198,548),(198,549),(198,551),(198,552),(198,553),(198,554),(198,555),(198,557),(198,559),(198,560),(198,561),(198,562),(198,563),(198,564),(198,565),(198,566),(198,567),(198,569),(198,570),(198,597),(198,598),(198,599),(198,600),(198,737),(198,740),(198,741),(198,742),(198,744),(198,745),(198,746),(198,747),(198,749),(198,751),(198,752),(198,754),(198,755),(198,756),(198,759),(198,760),(199,207),(199,209),(199,210),(199,211),(199,217),(199,221),(199,222),(199,223),(199,225),(199,263),(199,496),(199,501),(199,507),(199,525),(199,534);
/*!40000 ALTER TABLE `rbac_linked_permissions` ENABLE KEYS */;
UNLOCK TABLES;

--
-- Table structure for table `rbac_permissions`
--

DROP TABLE IF EXISTS `rbac_permissions`;
/*!40101 SET @saved_cs_client     = @@character_set_client */;
/*!40101 SET character_set_client = utf8 */;
CREATE TABLE `rbac_permissions` (
  `id` int(10) unsigned NOT NULL DEFAULT '0' COMMENT 'Permission id',
  `name` varchar(100) NOT NULL COMMENT 'Permission name',
  PRIMARY KEY (`id`)
) ENGINE=InnoDB DEFAULT CHARSET=utf8 COMMENT='Permission List';
/*!40101 SET character_set_client = @saved_cs_client */;

--
-- Dumping data for table `rbac_permissions`
--

LOCK TABLES `rbac_permissions` WRITE;
/*!40000 ALTER TABLE `rbac_permissions` DISABLE KEYS */;
INSERT INTO `rbac_permissions` VALUES (1,'Instant logout'),(2,'Skip Queue'),(3,'Join Normal Battleground'),(4,'Join Random Battleground'),(5,'Join Arenas'),(6,'Join Dungeon Finder'),(11,'Log GM trades'),(13,'Skip Instance required bosses check'),(14,'Skip character creation team mask check'),(15,'Skip character creation class mask check'),(16,'Skip character creation race mask check'),(17,'Skip character creation reserved name check'),(18,'Skip character creation heroic min level check'),(19,'Skip needed requirements to use channel check'),(20,'Skip disable map check'),(21,'Skip reset talents when used more than allowed check'),(22,'Skip spam chat check'),(23,'Skip over-speed ping check'),(24,'Two side faction characters on the same account'),(25,'Allow say chat between factions'),(26,'Allow channel chat between factions'),(27,'Two side mail interaction'),(28,'See two side who list'),(29,'Add friends of other faction'),(30,'Save character without delay with .save command'),(31,'Use params with .unstuck command'),(32,'Can be assigned tickets with .assign ticket command'),(33,'Notify if a command was not found'),(34,'Check if should appear in list using .gm ingame command'),(35,'See all security levels with who command'),(36,'Filter whispers'),(37,'Use staff badge in chat'),(38,'Resurrect with full Health Points'),(39,'Restore saved gm setting states'),(40,'Allows to add a gm to friend list'),(41,'Use Config option START_GM_LEVEL to assign new character level'),(42,'Allows to use CMSG_WORLD_TELEPORT opcode'),(43,'Allows to use CMSG_WHOIS opcode'),(44,'Receive global GM messages/texts'),(45,'Join channels without announce'),(46,'Change channel settings without being channel moderator'),(47,'Enables lower security than target check'),(48,'Enable IP, Last Login and EMail output in pinfo'),(49,'Forces to enter the email for confirmation on password change'),(50,'Allow user to check his own email with .account'),(192,'Role: Sec Level Administrator'),(193,'Role: Sec Level Gamemaster'),(194,'Role: Sec Level Moderator'),(195,'Role: Sec Level Player'),(196,'Role: Administrator Commands'),(197,'Role: Gamemaster Commands'),(198,'Role: Moderator Commands'),(199,'Role: Player Commands'),(200,'Command: rbac'),(201,'Command: rbac account'),(202,'Command: rbac account list'),(203,'Command: rbac account grant'),(204,'Command: rbac account deny'),(205,'Command: rbac account revoke'),(206,'Command: rbac list'),(207,'Command: battlenetaccount'),(208,'Command: battlenetaccount create'),(209,'Command: battlenetaccount lock country'),(210,'Command: battlenetaccount lock ip'),(211,'Command: battlenetaccount password'),(212,'Command: battlenetaccount set'),(213,'Command: battlenetaccount set password'),(217,'Command: account'),(218,'Command: account addon'),(219,'Command: account create'),(220,'Command: account delete'),(221,'Command: account lock'),(222,'Command: account lock country'),(223,'Command: account lock ip'),(224,'Command: account onlinelist'),(225,'Command: account password'),(226,'Command: account set'),(227,'Command: account set addon'),(228,'Command: account set gmlevel'),(229,'Command: account set password'),(230,'Command: achievement'),(231,'Command: achievement add'),(232,'Command: arena'),(233,'Command: arena captain'),(234,'Command: arena create'),(235,'Command: arena disband'),(236,'Command: arena info'),(237,'Command: arena lookup'),(238,'Command: arena rename'),(239,'Command: ban'),(240,'Command: ban account'),(241,'Command: ban character'),(242,'Command: ban ip'),(243,'Command: ban playeraccount'),(244,'Command: baninfo'),(245,'Command: baninfo account'),(246,'Command: baninfo character'),(247,'Command: baninfo ip'),(248,'Command: banlist'),(249,'Command: banlist account'),(250,'Command: banlist character'),(251,'Command: banlist ip'),(252,'Command: unban'),(253,'Command: unban account'),(254,'Command: unban character'),(255,'Command: unban ip'),(256,'Command: unban playeraccount'),(257,'Command: bf'),(258,'Command: bf start'),(259,'Command: bf stop'),(260,'Command: bf switch'),(261,'Command: bf timer'),(262,'Command: bf enable'),(263,'Command: account email'),(264,'Command: account set sec'),(265,'Command: account set sec email'),(266,'Command: account set sec regmail'),(267,'Command: cast'),(268,'Command: cast back'),(269,'Command: cast dist'),(270,'Command: cast self'),(271,'Command: cast target'),(272,'Command: cast dest'),(273,'Command: character'),(274,'Command: character customize'),(275,'Command: character changefaction'),(276,'Command: character changerace'),(277,'Command: character deleted'),(279,'Command: character deleted list'),(280,'Command: character deleted restore'),(283,'Command: character level'),(284,'Command: character rename'),(285,'Command: character reputation'),(286,'Command: character titles'),(287,'Command: levelup'),(288,'Command: pdump'),(289,'Command: pdump load'),(290,'Command: pdump write'),(291,'Command: cheat'),(292,'Command: cheat casttime'),(293,'Command: cheat cooldown'),(294,'Command: cheat explore'),(295,'Command: cheat god'),(296,'Command: cheat power'),(297,'Command: cheat status'),(298,'Command: cheat taxi'),(299,'Command: cheat waterwalk'),(300,'Command: debug'),(301,'Command: debug anim'),(302,'Command: debug areatriggers'),(303,'Command: debug arena'),(304,'Command: debug bg'),(305,'Command: debug entervehicle'),(306,'Command: debug getitemstate'),(307,'Command: debug getitemvalue'),(308,'Command: debug getvalue'),(309,'Command: debug hostil'),(310,'Command: debug itemexpire'),(311,'Command: debug lootrecipient'),(312,'Command: debug los'),(313,'Command: debug mod32value'),(314,'Command: debug moveflags'),(315,'Command: debug play'),(316,'Command: debug play cinematics'),(317,'Command: debug play movie'),(318,'Command: debug play sound'),(319,'Command: debug send'),(320,'Command: debug send buyerror'),(321,'Command: debug send channelnotify'),(322,'Command: debug send chatmessage'),(323,'Command: debug send equiperror'),(324,'Command: debug send largepacket'),(325,'Command: debug send opcode'),(326,'Command: debug send qinvalidmsg'),(327,'Command: debug send qpartymsg'),(328,'Command: debug send sellerror'),(329,'Command: debug send setphaseshift'),(330,'Command: debug send spellfail'),(331,'Command: debug setaurastate'),(332,'Command: debug setbit'),(333,'Command: debug setitemvalue'),(334,'Command: debug setvalue'),(335,'Command: debug setvid'),(336,'Command: debug spawnvehicle'),(337,'Command: debug threat'),(338,'Command: debug update'),(339,'Command: debug uws'),(340,'Command: wpgps'),(341,'Command: deserter'),(342,'Command: deserter bg'),(343,'Command: deserter bg add'),(344,'Command: deserter bg remove'),(345,'Command: deserter instance'),(346,'Command: deserter instance add'),(347,'Command: deserter instance remove'),(348,'Command: disable'),(349,'Command: disable add'),(350,'Command: disable add achievement_criteria'),(351,'Command: disable add battleground'),(352,'Command: disable add map'),(353,'Command: disable add mmap'),(354,'Command: disable add outdoorpvp'),(355,'Command: disable add quest'),(356,'Command: disable add spell'),(357,'Command: disable add vmap'),(358,'Command: disable remove'),(359,'Command: disable remove achievement_criteria'),(360,'Command: disable remove battleground'),(361,'Command: disable remove map'),(362,'Command: disable remove mmap'),(363,'Command: disable remove outdoorpvp'),(364,'Command: disable remove quest'),(365,'Command: disable remove spell'),(366,'Command: disable remove vmap'),(367,'Command: event'),(368,'Command: event activelist'),(369,'Command: event start'),(370,'Command: event stop'),(371,'Command: gm'),(372,'Command: gm chat'),(373,'Command: gm fly'),(374,'Command: gm ingame'),(375,'Command: gm list'),(376,'Command: gm visible'),(377,'Command: go'),(378,'Command: go creature'),(379,'Command: go graveyard'),(380,'Command: go grid'),(381,'Command: go object'),(382,'Command: go taxinode'),(383,'Command: go ticket'),(384,'Command: go trigger'),(385,'Command: go xyz'),(386,'Command: go zonexy'),(387,'Command: gobject'),(388,'Command: gobject activate'),(389,'Command: gobject add'),(390,'Command: gobject add temp'),(391,'Command: gobject delete'),(392,'Command: gobject info'),(393,'Command: gobject move'),(394,'Command: gobject near'),(395,'Command: gobject set'),(396,'Command: gobject set phase'),(397,'Command: gobject set state'),(398,'Command: gobject target'),(399,'Command: gobject turn'),(400,'debug transport'),(401,'Command: guild'),(402,'Command: guild create'),(403,'Command: guild delete'),(404,'Command: guild invite'),(405,'Command: guild uninvite'),(406,'Command: guild rank'),(407,'Command: guild rename'),(408,'Command: honor'),(409,'Command: honor add'),(410,'Command: honor add kill'),(411,'Command: honor update'),(412,'Command: instance'),(413,'Command: instance listbinds'),(414,'Command: instance unbind'),(415,'Command: instance stats'),(416,'Command: instance savedata'),(417,'Command: learn'),(418,'Command: learn all'),(419,'Command: learn all my'),(420,'Command: learn all my class'),(421,'Command: learn all my pettalents'),(422,'Command: learn all my spells'),(423,'Command: learn all my talents'),(424,'Command: learn all gm'),(425,'Command: learn all crafts'),(426,'Command: learn all default'),(427,'Command: learn all lang'),(428,'Command: learn all recipes'),(429,'Command: unlearn'),(430,'Command: lfg'),(431,'Command: lfg player'),(432,'Command: lfg group'),(433,'Command: lfg queue'),(434,'Command: lfg clean'),(435,'Command: lfg options'),(436,'Command: list'),(437,'Command: list creature'),(438,'Command: list item'),(439,'Command: list object'),(440,'Command: list auras'),(441,'Command: list mail'),(442,'Command: lookup'),(443,'Command: lookup area'),(444,'Command: lookup creature'),(445,'Command: lookup event'),(446,'Command: lookup faction'),(447,'Command: lookup item'),(448,'Command: lookup itemset'),(449,'Command: lookup object'),(450,'Command: lookup quest'),(451,'Command: lookup player'),(452,'Command: lookup player ip'),(453,'Command: lookup player account'),(454,'Command: lookup player email'),(455,'Command: lookup skill'),(456,'Command: lookup spell'),(457,'Command: lookup spell id'),(458,'Command: lookup taxinode'),(459,'Command: lookup tele'),(460,'Command: lookup title'),(461,'Command: lookup map'),(462,'Command: announce'),(463,'Command: channel'),(464,'Command: channel set'),(465,'Command: channel set ownership'),(466,'Command: gmannounce'),(467,'Command: gmnameannounce'),(468,'Command: gmnotify'),(469,'Command: nameannounce'),(470,'Command: notify'),(471,'Command: whispers'),(472,'Command: group'),(473,'Command: group leader'),(474,'Command: group disband'),(475,'Command: group remove'),(476,'Command: group join'),(477,'Command: group list'),(478,'Command: group summon'),(479,'Command: pet'),(480,'Command: pet create'),(481,'Command: pet learn'),(482,'Command: pet unlearn'),(483,'Command: send'),(484,'Command: send items'),(485,'Command: send mail'),(486,'Command: send message'),(487,'Command: send money'),(488,'Command: additem'),(489,'Command: additemset'),(490,'Command: appear'),(491,'Command: aura'),(492,'Command: bank'),(493,'Command: bindsight'),(494,'Command: combatstop'),(495,'Command: cometome'),(496,'Command: commands'),(497,'Command: cooldown'),(498,'Command: damage'),(499,'Command: dev'),(500,'Command: die'),(501,'Command: dismount'),(502,'Command: distance'),(503,'Command: flusharenapoints'),(504,'Command: freeze'),(505,'Command: gps'),(506,'Command: guid'),(507,'Command: help'),(508,'Command: hidearea'),(509,'Command: itemmove'),(510,'Command: kick'),(511,'Command: linkgrave'),(512,'Command: listfreeze'),(513,'Command: maxskill'),(514,'Command: movegens'),(515,'Command: mute'),(516,'Command: neargrave'),(517,'Command: pinfo'),(518,'Command: playall'),(519,'Command: possess'),(520,'Command: recall'),(521,'Command: repairitems'),(522,'Command: respawn'),(523,'Command: revive'),(524,'Command: saveall'),(525,'Command: save'),(526,'Command: setskill'),(527,'Command: showarea'),(528,'Command: summon'),(529,'Command: unaura'),(530,'Command: unbindsight'),(531,'Command: unfreeze'),(532,'Command: unmute'),(533,'Command: unpossess'),(534,'Command: unstuck'),(535,'Command: wchange'),(536,'Command: mmap'),(537,'Command: mmap loadedtiles'),(538,'Command: mmap loc'),(539,'Command: mmap path'),(540,'Command: mmap stats'),(541,'Command: mmap testarea'),(542,'Command: morph'),(543,'Command: demorph'),(544,'Command: modify'),(545,'Command: modify arenapoints'),(546,'Command: modify bit'),(547,'Command: modify drunk'),(548,'Command: modify energy'),(549,'Command: modify faction'),(550,'Command: modify gender'),(551,'Command: modify honor'),(552,'Command: modify hp'),(553,'Command: modify mana'),(554,'Command: modify money'),(555,'Command: modify mount'),(556,'Command: modify phase'),(557,'Command: modify rage'),(558,'Command: modify reputation'),(559,'Command: modify runicpower'),(560,'Command: modify scale'),(561,'Command: modify speed'),(562,'Command: modify speed all'),(563,'Command: modify speed backwalk'),(564,'Command: modify speed fly'),(565,'Command: modify speed walk'),(566,'Command: modify speed swim'),(567,'Command: modify spell'),(568,'Command: modify standstate'),(569,'Command: modify talentpoints'),(570,'Command: npc'),(571,'Command: npc add'),(572,'Command: npc add formation'),(573,'Command: npc add item'),(574,'Command: npc add move'),(575,'Command: npc add temp'),(576,'Command: npc add delete'),(577,'Command: npc add delete item'),(578,'Command: npc add follow'),(579,'Command: npc add follow stop'),(580,'Command: npc set'),(581,'Command: npc set allowmove'),(582,'Command: npc set entry'),(583,'Command: npc set factionid'),(584,'Command: npc set flag'),(585,'Command: npc set level'),(586,'Command: npc set link'),(587,'Command: npc set model'),(588,'Command: npc set movetype'),(589,'Command: npc set phase'),(590,'Command: npc set spawndist'),(591,'Command: npc set spawntime'),(592,'Command: npc set data'),(593,'Command: npc info'),(594,'Command: npc near'),(595,'Command: npc move'),(596,'Command: npc playemote'),(597,'Command: npc say'),(598,'Command: npc textemote'),(599,'Command: npc whisper'),(600,'Command: npc yell'),(601,'Command: npc tame'),(602,'Command: quest'),(603,'Command: quest add'),(604,'Command: quest complete'),(605,'Command: quest remove'),(606,'Command: quest reward'),(607,'Command: reload'),(608,'Command: reload access_requirement'),(609,'Command: reload achievement_criteria_data'),(610,'Command: reload achievement_reward'),(611,'Command: reload all'),(612,'Command: reload all achievement'),(613,'Command: reload all area'),(614,'Command: broadcast_text'),(615,'Command: reload all gossips'),(616,'Command: reload all item'),(617,'Command: reload all locales'),(618,'Command: reload all loot'),(619,'Command: reload all npc'),(620,'Command: reload all quest'),(621,'Command: reload all scripts'),(622,'Command: reload all spell'),(623,'Command: reload areatrigger_involvedrelation'),(624,'Command: reload areatrigger_tavern'),(625,'Command: reload areatrigger_teleport'),(626,'Command: reload auctions'),(627,'Command: reload autobroadcast'),(628,'Command: reload command'),(629,'Command: reload conditions'),(630,'Command: reload config'),(631,'Command: reload battleground_template'),(632, 'Command: .mutehistory'),(633,'Command: reload creature_linked_respawn'),(634,'Command: reload creature_loot_template'),(635,'Command: reload creature_onkill_reputation'),(636,'Command: reload creature_questender'),(637,'Command: reload creature_queststarter'),(638,'Command: reload creature_summon_groups'),(639,'Command: reload creature_template'),(640,'Command: reload creature_text'),(641,'Command: reload disables'),(642,'Command: reload disenchant_loot_template'),(643,'Command: reload event_scripts'),(644,'Command: reload fishing_loot_template'),(645,'Command: reload game_graveyard_zone'),(646,'Command: reload game_tele'),(647,'Command: reload gameobject_questender'),(648,'Command: reload gameobject_loot_template'),(649,'Command: reload gameobject_queststarter'),(650,'Command: reload gm_tickets'),(651,'Command: reload gossip_menu'),(652,'Command: reload gossip_menu_option'),(653,'Command: reload item_enchantment_template'),(654,'Command: reload item_loot_template'),(655,'Command: reload item_set_names'),(656,'Command: reload lfg_dungeon_rewards'),(657,'Command: reload locales_achievement_reward'),(658,'Command: reload locales_creature'),(659,'Command: reload locales_creature_text'),(660,'Command: reload locales_gameobject'),(661,'Command: reload locales_gossip_menu_option'),(662,'Command: reload locales_item'),(663,'Command: reload locales_item_set_name'),(664,'Command: reload locales_npc_text'),(665,'Command: reload locales_page_text'),(666,'Command: reload locales_points_of_interest'),(667,'Command: reload locales_quest'),(668,'Command: reload mail_level_reward'),(669,'Command: reload mail_loot_template'),(670,'Command: reload milling_loot_template'),(671,'Command: reload npc_spellclick_spells'),(672,'Command: reload npc_trainer'),(673,'Command: reload npc_vendor'),(674,'Command: reload page_text'),(675,'Command: reload pickpocketing_loot_template'),(676,'Command: reload points_of_interest'),(677,'Command: reload prospecting_loot_template'),(678,'Command: reload quest_poi'),(679,'Command: reload quest_template'),(680,'Command: reload rbac'),(681,'Command: reload reference_loot_template'),(682,'Command: reload reserved_name'),(683,'Command: reload reputation_reward_rate'),(684,'Command: reload reputation_spillover_template'),(685,'Command: reload skill_discovery_template'),(686,'Command: reload skill_extra_item_template'),(687,'Command: reload skill_fishing_base_level'),(688,'Command: reload skinning_loot_template'),(689,'Command: reload smart_scripts'),(690,'Command: reload spell_required'),(691,'Command: reload spell_area'),(692,'Command: reload spell_bonus_data'),(693,'Command: reload spell_group'),(694,'Command: reload spell_learn_spell'),(695,'Command: reload spell_loot_template'),(696,'Command: reload spell_linked_spell'),(697,'Command: reload spell_pet_auras'),(698,'Command: reload spell_proc_event'),(699,'Command: reload spell_proc'),(700,'Command: reload spell_scripts'),(701,'Command: reload spell_target_position'),(702,'Command: reload spell_threats'),(703,'Command: reload spell_group_stack_rules'),(704,'Command: reload trinity_string'),(705,'Command: reload warden_action'),(706,'Command: reload waypoint_scripts'),(707,'Command: reload waypoint_data'),(708,'Command: reload vehicle_accessory'),(709,'Command: reload vehicle_template_accessory'),(710,'Command: reset'),(711,'Command: reset achievements'),(712,'Command: reset honor'),(713,'Command: reset level'),(714,'Command: reset spells'),(715,'Command: reset stats'),(716,'Command: reset talents'),(717,'Command: reset all'),(718,'Command: server'),(719,'Command: server corpses'),(720,'Command: server exit'),(721,'Command: server idlerestart'),(722,'Command: server idlerestart cancel'),(723,'Command: server idleshutdown'),(724,'Command: server idleshutdown cancel'),(725,'Command: server info'),(726,'Command: server plimit'),(727,'Command: server restart'),(728,'Command: server restart cancel'),(729,'Command: server set'),(730,'Command: server set closed'),(731,'Command: server set difftime'),(732,'Command: server set loglevel'),(733,'Command: server set motd'),(734,'Command: server shutdown'),(735,'Command: server shutdown cancel'),(736,'Command: server motd'),(737,'Command: tele'),(738,'Command: tele add'),(739,'Command: tele del'),(740,'Command: tele name'),(741,'Command: tele group'),(742,'Command: ticket'),(743,'Command: ticket assign'),(744,'Command: ticket close'),(745,'Command: ticket closedlist'),(746,'Command: ticket comment'),(747,'Command: ticket complete'),(748,'Command: ticket delete'),(749,'Command: ticket escalate'),(750,'Command: ticket escalatedlist'),(751,'Command: ticket list'),(752,'Command: ticket onlinelist'),(753,'Command: ticket reset'),(754,'Command: ticket response'),(755,'Command: ticket response append'),(756,'Command: ticket response appendln'),(757,'Command: ticket togglesystem'),(758,'Command: ticket unassign'),(759,'Command: ticket viewid'),(760,'Command: ticket viewname'),(761,'Command: titles'),(762,'Command: titles add'),(763,'Command: titles current'),(764,'Command: titles remove'),(765,'Command: titles set'),(766,'Command: titles set mask'),(767,'Command: wp'),(768,'Command: wp add'),(769,'Command: wp event'),(770,'Command: wp load'),(771,'Command: wp modify'),(772,'Command: wp unload'),(773,'Command: wp reload'),(774,'Command: wp show'),(777,'Command: mailbox'),(778,'Command: ahbot'),(779,'Command: ahbot items'),(780,'Command: ahbot items gray'),(781,'Command: ahbot items white'),(782,'Command: ahbot items green'),(783,'Command: ahbot items blue'),(784,'Command: ahbot items purple'),(785,'Command: ahbot items orange'),(786,'Command: ahbot items yellow'),(787,'Command: ahbot ratio'),(788,'Command: ahbot ratio alliance'),(789,'Command: ahbot ratio horde'),(790,'Command: ahbot ratio neutral'),(791,'Command: ahbot rebuild'),(792,'Command: ahbot reload'),(793,'Command: ahbot status'),(794,'Command: .guild info');
/*!40000 ALTER TABLE `rbac_permissions` ENABLE KEYS */;
UNLOCK TABLES;

--
-- Table structure for table `realmcharacters`
--

DROP TABLE IF EXISTS `realmcharacters`;
/*!40101 SET @saved_cs_client     = @@character_set_client */;
/*!40101 SET character_set_client = utf8 */;
CREATE TABLE `realmcharacters` (
  `realmid` int(10) unsigned NOT NULL DEFAULT '0',
  `acctid` int(10) unsigned NOT NULL,
  `numchars` tinyint(3) unsigned NOT NULL DEFAULT '0',
  PRIMARY KEY (`realmid`,`acctid`),
  KEY `acctid` (`acctid`)
) ENGINE=InnoDB DEFAULT CHARSET=utf8 COMMENT='Realm Character Tracker';
/*!40101 SET character_set_client = @saved_cs_client */;

--
-- Dumping data for table `realmcharacters`
--

LOCK TABLES `realmcharacters` WRITE;
/*!40000 ALTER TABLE `realmcharacters` DISABLE KEYS */;
/*!40000 ALTER TABLE `realmcharacters` ENABLE KEYS */;
UNLOCK TABLES;

--
-- Table structure for table `realmlist`
--

DROP TABLE IF EXISTS `realmlist`;
/*!40101 SET @saved_cs_client     = @@character_set_client */;
/*!40101 SET character_set_client = utf8 */;
CREATE TABLE `realmlist` (
  `id` int(10) unsigned NOT NULL AUTO_INCREMENT,
  `name` varchar(32) NOT NULL DEFAULT '',
  `address` varchar(255) NOT NULL DEFAULT '127.0.0.1',
  `localAddress` varchar(255) NOT NULL DEFAULT '127.0.0.1',
  `localSubnetMask` varchar(255) NOT NULL DEFAULT '255.255.255.0',
  `port` smallint(5) unsigned NOT NULL DEFAULT '8085',
  `icon` tinyint(3) unsigned NOT NULL DEFAULT '0',
  `flag` tinyint(3) unsigned NOT NULL DEFAULT '2',
  `timezone` tinyint(3) unsigned NOT NULL DEFAULT '0',
  `allowedSecurityLevel` tinyint(3) unsigned NOT NULL DEFAULT '0',
  `population` float unsigned NOT NULL DEFAULT '0',
  `gamebuild` int(10) unsigned NOT NULL DEFAULT '15595',
  `Region` tinyint(3) unsigned NOT NULL DEFAULT '2',
  `Battlegroup` tinyint(3) unsigned NOT NULL DEFAULT '1',
  PRIMARY KEY (`id`),
  UNIQUE KEY `idx_name` (`name`)
) ENGINE=InnoDB AUTO_INCREMENT=2 DEFAULT CHARSET=utf8 COMMENT='Realm System';
/*!40101 SET character_set_client = @saved_cs_client */;

--
-- Dumping data for table `realmlist`
--

LOCK TABLES `realmlist` WRITE;
/*!40000 ALTER TABLE `realmlist` DISABLE KEYS */;
<<<<<<< HEAD
INSERT INTO `realmlist` VALUES (1,'Trinity','127.0.0.1','127.0.0.1','255.255.255.0',8085,1,0,1,0,0,15595,2,1);
=======
INSERT INTO `realmlist` VALUES (1,'Trinity','127.0.0.1','127.0.0.1','255.255.255.0',8085,0,0,1,0,0,12340);
>>>>>>> 4fd51ab3
/*!40000 ALTER TABLE `realmlist` ENABLE KEYS */;
UNLOCK TABLES;

--
-- Table structure for table `updates`
--

DROP TABLE IF EXISTS `updates`;
/*!40101 SET @saved_cs_client     = @@character_set_client */;
/*!40101 SET character_set_client = utf8 */;
CREATE TABLE `updates` (
  `name` varchar(200) NOT NULL COMMENT 'filename with extension of the update.',
  `hash` char(40) DEFAULT '' COMMENT 'sha1 hash of the sql file.',
  `state` enum('RELEASED','ARCHIVED') NOT NULL DEFAULT 'RELEASED' COMMENT 'defines if an update is released or archived.',
  `timestamp` timestamp NOT NULL DEFAULT CURRENT_TIMESTAMP COMMENT 'timestamp when the query was applied.',
  `speed` int(10) unsigned NOT NULL DEFAULT '0' COMMENT 'time the query takes to apply in ms.',
  PRIMARY KEY (`name`)
) ENGINE=MyISAM DEFAULT CHARSET=utf8 COMMENT='List of all applied updates in this database.';
/*!40101 SET character_set_client = @saved_cs_client */;

--
-- Dumping data for table `updates`
--

LOCK TABLES `updates` WRITE;
/*!40000 ALTER TABLE `updates` DISABLE KEYS */;
INSERT INTO `updates` VALUES ('2014_11_10_00_auth.sql','0E3CB119442D09DD88E967015319BBC8DAFBBFE0','ARCHIVED','2015-03-21 21:44:12',0),('2014_11_10_01_auth.sql','327E77A1DA3546D5275AB249915DD57EDD6FDD3D','ARCHIVED','2015-03-21 21:44:12',0),('2014_12_10_00_auth.sql','821703A96D80F9080074852B5A46E2909C9562EA','ARCHIVED','2015-03-21 21:44:12',0),('2014_12_21_00_auth.sql','CE2E5D2CD82E79C25294539ADED27A1429105B43','ARCHIVED','2015-03-21 21:44:12',0),('2015_03_20_00_auth.sql','E8C5B74BB45F0F35DEC182C72BACF435C7066FB0','ARCHIVED','2015-03-21 21:44:12',0),('2015_03_20_01_auth.sql','862961815354DA2746F5F71FBC8155F57CBE75AB','ARCHIVED','2015-03-21 21:44:12',0),('2015_03_20_02_auth.sql','33E4F94086590768EF5D4855DD43D7DE7C06ADA4','ARCHIVED','2015-03-21 21:44:51',0);
/*!40000 ALTER TABLE `updates` ENABLE KEYS */;
UNLOCK TABLES;

--
-- Table structure for table `updates_include`
--

DROP TABLE IF EXISTS `updates_include`;
/*!40101 SET @saved_cs_client     = @@character_set_client */;
/*!40101 SET character_set_client = utf8 */;
CREATE TABLE `updates_include` (
  `path` varchar(200) NOT NULL COMMENT 'directory to include. $ means relative to the source directory.',
  `state` enum('RELEASED','ARCHIVED') NOT NULL DEFAULT 'RELEASED' COMMENT 'defines if the directory contains released or archived updates.',
  PRIMARY KEY (`path`)
) ENGINE=MyISAM DEFAULT CHARSET=utf8 COMMENT='List of directories where we want to include sql updates.';
/*!40101 SET character_set_client = @saved_cs_client */;

--
-- Dumping data for table `updates_include`
--

LOCK TABLES `updates_include` WRITE;
/*!40000 ALTER TABLE `updates_include` DISABLE KEYS */;
INSERT INTO `updates_include` VALUES ('$/sql/updates/auth','RELEASED'),('$/sql/custom/auth','RELEASED'),('$/sql/old/3.3.5a/auth','ARCHIVED');
/*!40000 ALTER TABLE `updates_include` ENABLE KEYS */;
UNLOCK TABLES;

--
-- Table structure for table `uptime`
--

DROP TABLE IF EXISTS `uptime`;
/*!40101 SET @saved_cs_client     = @@character_set_client */;
/*!40101 SET character_set_client = utf8 */;
CREATE TABLE `uptime` (
  `realmid` int(10) unsigned NOT NULL,
  `starttime` int(10) unsigned NOT NULL DEFAULT '0',
  `uptime` int(10) unsigned NOT NULL DEFAULT '0',
  `maxplayers` smallint(5) unsigned NOT NULL DEFAULT '0',
  `revision` varchar(255) NOT NULL DEFAULT 'Trinitycore',
  PRIMARY KEY (`realmid`,`starttime`)
) ENGINE=InnoDB DEFAULT CHARSET=utf8 COMMENT='Uptime system';
/*!40101 SET character_set_client = @saved_cs_client */;

--
-- Dumping data for table `uptime`
--

LOCK TABLES `uptime` WRITE;
/*!40000 ALTER TABLE `uptime` DISABLE KEYS */;
/*!40000 ALTER TABLE `uptime` ENABLE KEYS */;
UNLOCK TABLES;
/*!40103 SET TIME_ZONE=@OLD_TIME_ZONE */;

/*!40101 SET SQL_MODE=@OLD_SQL_MODE */;
/*!40014 SET FOREIGN_KEY_CHECKS=@OLD_FOREIGN_KEY_CHECKS */;
/*!40014 SET UNIQUE_CHECKS=@OLD_UNIQUE_CHECKS */;
/*!40101 SET CHARACTER_SET_CLIENT=@OLD_CHARACTER_SET_CLIENT */;
/*!40101 SET CHARACTER_SET_RESULTS=@OLD_CHARACTER_SET_RESULTS */;
/*!40101 SET COLLATION_CONNECTION=@OLD_COLLATION_CONNECTION */;
/*!40111 SET SQL_NOTES=@OLD_SQL_NOTES */;

-- Dump completed on 2015-03-21 21:48:22<|MERGE_RESOLUTION|>--- conflicted
+++ resolved
@@ -1,10 +1,6 @@
 -- MySQL dump 10.13  Distrib 5.6.9-rc, for Win64 (x86_64)
 --
-<<<<<<< HEAD
 -- Host: localhost    Database: auth_4x
-=======
--- Host: localhost    Database: auth335
->>>>>>> 4fd51ab3
 -- ------------------------------------------------------
 -- Server version	5.6.9-rc
 
@@ -627,11 +623,7 @@
 
 LOCK TABLES `realmlist` WRITE;
 /*!40000 ALTER TABLE `realmlist` DISABLE KEYS */;
-<<<<<<< HEAD
 INSERT INTO `realmlist` VALUES (1,'Trinity','127.0.0.1','127.0.0.1','255.255.255.0',8085,1,0,1,0,0,15595,2,1);
-=======
-INSERT INTO `realmlist` VALUES (1,'Trinity','127.0.0.1','127.0.0.1','255.255.255.0',8085,0,0,1,0,0,12340);
->>>>>>> 4fd51ab3
 /*!40000 ALTER TABLE `realmlist` ENABLE KEYS */;
 UNLOCK TABLES;
 
