<<<<<<< HEAD
-- MySQL dump 10.13  Distrib 5.5.21, for Win64 (x86)
=======
-- MySQL dump 10.13  Distrib 5.5.22, for Win64 (x86)
>>>>>>> 1f9c43ea
--
-- Host: localhost    Database: auth_4x
-- ------------------------------------------------------
<<<<<<< HEAD
-- Server version	5.5.21
=======
-- Server version	5.5.22
>>>>>>> 1f9c43ea

/*!40101 SET @OLD_CHARACTER_SET_CLIENT=@@CHARACTER_SET_CLIENT */;
/*!40101 SET @OLD_CHARACTER_SET_RESULTS=@@CHARACTER_SET_RESULTS */;
/*!40101 SET @OLD_COLLATION_CONNECTION=@@COLLATION_CONNECTION */;
/*!40101 SET NAMES utf8 */;
/*!40103 SET @OLD_TIME_ZONE=@@TIME_ZONE */;
/*!40103 SET TIME_ZONE='+00:00' */;
/*!40014 SET @OLD_UNIQUE_CHECKS=@@UNIQUE_CHECKS, UNIQUE_CHECKS=0 */;
/*!40014 SET @OLD_FOREIGN_KEY_CHECKS=@@FOREIGN_KEY_CHECKS, FOREIGN_KEY_CHECKS=0 */;
/*!40101 SET @OLD_SQL_MODE=@@SQL_MODE, SQL_MODE='NO_AUTO_VALUE_ON_ZERO' */;
/*!40111 SET @OLD_SQL_NOTES=@@SQL_NOTES, SQL_NOTES=0 */;

--
-- Table structure for table `account`
--

DROP TABLE IF EXISTS `account`;
/*!40101 SET @saved_cs_client     = @@character_set_client */;
/*!40101 SET character_set_client = utf8 */;
CREATE TABLE `account` (
  `id` int(10) unsigned NOT NULL AUTO_INCREMENT COMMENT 'Identifier',
  `username` varchar(32) NOT NULL DEFAULT '',
  `sha_pass_hash` varchar(40) NOT NULL DEFAULT '',
  `sessionkey` varchar(80) NOT NULL DEFAULT '',
  `v` varchar(64) NOT NULL DEFAULT '',
  `s` varchar(64) NOT NULL DEFAULT '',
  `email` varchar(254) NOT NULL DEFAULT '',
  `joindate` timestamp NOT NULL DEFAULT CURRENT_TIMESTAMP,
  `last_ip` varchar(15) NOT NULL DEFAULT '127.0.0.1',
  `failed_logins` int(10) unsigned NOT NULL DEFAULT '0',
  `locked` tinyint(3) unsigned NOT NULL DEFAULT '0',
  `last_login` timestamp NOT NULL DEFAULT '0000-00-00 00:00:00',
  `online` tinyint(3) unsigned NOT NULL DEFAULT '0',
<<<<<<< HEAD
  `expansion` tinyint(3) unsigned NOT NULL DEFAULT '3',
=======
  `expansion` tinyint(3) unsigned NOT NULL DEFAULT '2',
>>>>>>> 1f9c43ea
  `mutetime` bigint(20) NOT NULL DEFAULT '0',
  `locale` tinyint(3) unsigned NOT NULL DEFAULT '0',
  `os` varchar(3) NOT NULL DEFAULT '',
  `recruiter` int(10) unsigned NOT NULL DEFAULT '0',
  PRIMARY KEY (`id`),
  UNIQUE KEY `idx_username` (`username`)
) ENGINE=InnoDB DEFAULT CHARSET=utf8 COMMENT='Account System';
/*!40101 SET character_set_client = @saved_cs_client */;

--
-- Dumping data for table `account`
--

LOCK TABLES `account` WRITE;
/*!40000 ALTER TABLE `account` DISABLE KEYS */;
/*!40000 ALTER TABLE `account` ENABLE KEYS */;
UNLOCK TABLES;

--
-- Table structure for table `account_access`
--

DROP TABLE IF EXISTS `account_access`;
/*!40101 SET @saved_cs_client     = @@character_set_client */;
/*!40101 SET character_set_client = utf8 */;
CREATE TABLE `account_access` (
  `id` int(10) unsigned NOT NULL,
  `gmlevel` tinyint(3) unsigned NOT NULL,
  `RealmID` int(11) NOT NULL DEFAULT '-1',
  PRIMARY KEY (`id`,`RealmID`)
) ENGINE=InnoDB DEFAULT CHARSET=utf8;
/*!40101 SET character_set_client = @saved_cs_client */;

--
-- Dumping data for table `account_access`
--

LOCK TABLES `account_access` WRITE;
/*!40000 ALTER TABLE `account_access` DISABLE KEYS */;
/*!40000 ALTER TABLE `account_access` ENABLE KEYS */;
UNLOCK TABLES;

--
-- Table structure for table `account_banned`
--

DROP TABLE IF EXISTS `account_banned`;
/*!40101 SET @saved_cs_client     = @@character_set_client */;
/*!40101 SET character_set_client = utf8 */;
CREATE TABLE `account_banned` (
  `id` int(10) unsigned NOT NULL DEFAULT '0' COMMENT 'Account id',
  `bandate` int(10) unsigned NOT NULL DEFAULT '0',
  `unbandate` int(10) unsigned NOT NULL DEFAULT '0',
  `bannedby` varchar(50) NOT NULL,
  `banreason` varchar(255) NOT NULL,
  `active` tinyint(3) unsigned NOT NULL DEFAULT '1',
  PRIMARY KEY (`id`,`bandate`)
) ENGINE=InnoDB DEFAULT CHARSET=utf8 COMMENT='Ban List';
/*!40101 SET character_set_client = @saved_cs_client */;

--
-- Dumping data for table `account_banned`
--

LOCK TABLES `account_banned` WRITE;
/*!40000 ALTER TABLE `account_banned` DISABLE KEYS */;
/*!40000 ALTER TABLE `account_banned` ENABLE KEYS */;
UNLOCK TABLES;

--
-- Table structure for table `ip_banned`
--

DROP TABLE IF EXISTS `ip_banned`;
/*!40101 SET @saved_cs_client     = @@character_set_client */;
/*!40101 SET character_set_client = utf8 */;
CREATE TABLE `ip_banned` (
  `ip` varchar(15) NOT NULL DEFAULT '127.0.0.1',
  `bandate` int(10) unsigned NOT NULL,
  `unbandate` int(10) unsigned NOT NULL,
  `bannedby` varchar(50) NOT NULL DEFAULT '[Console]',
  `banreason` varchar(255) NOT NULL DEFAULT 'no reason',
  PRIMARY KEY (`ip`,`bandate`)
) ENGINE=InnoDB DEFAULT CHARSET=utf8 COMMENT='Banned IPs';
/*!40101 SET character_set_client = @saved_cs_client */;

--
-- Dumping data for table `ip_banned`
--

LOCK TABLES `ip_banned` WRITE;
/*!40000 ALTER TABLE `ip_banned` DISABLE KEYS */;
/*!40000 ALTER TABLE `ip_banned` ENABLE KEYS */;
UNLOCK TABLES;

--
-- Table structure for table `logs`
--

DROP TABLE IF EXISTS `logs`;
/*!40101 SET @saved_cs_client     = @@character_set_client */;
/*!40101 SET character_set_client = utf8 */;
CREATE TABLE `logs` (
  `time` int(10) unsigned NOT NULL,
  `realm` int(10) unsigned NOT NULL,
  `type` tinyint(3) unsigned NOT NULL,
  `string` text CHARACTER SET latin1
) ENGINE=InnoDB DEFAULT CHARSET=utf8;
/*!40101 SET character_set_client = @saved_cs_client */;

--
-- Dumping data for table `logs`
--

LOCK TABLES `logs` WRITE;
/*!40000 ALTER TABLE `logs` DISABLE KEYS */;
/*!40000 ALTER TABLE `logs` ENABLE KEYS */;
UNLOCK TABLES;

--
-- Table structure for table `realmcharacters`
--

DROP TABLE IF EXISTS `realmcharacters`;
/*!40101 SET @saved_cs_client     = @@character_set_client */;
/*!40101 SET character_set_client = utf8 */;
CREATE TABLE `realmcharacters` (
  `realmid` int(10) unsigned NOT NULL DEFAULT '0',
  `acctid` int(10) unsigned NOT NULL,
  `numchars` tinyint(3) unsigned NOT NULL DEFAULT '0',
  PRIMARY KEY (`realmid`,`acctid`),
  KEY `acctid` (`acctid`)
) ENGINE=InnoDB DEFAULT CHARSET=utf8 COMMENT='Realm Character Tracker';
/*!40101 SET character_set_client = @saved_cs_client */;

--
-- Dumping data for table `realmcharacters`
--

LOCK TABLES `realmcharacters` WRITE;
/*!40000 ALTER TABLE `realmcharacters` DISABLE KEYS */;
/*!40000 ALTER TABLE `realmcharacters` ENABLE KEYS */;
UNLOCK TABLES;

--
-- Table structure for table `realmlist`
--

DROP TABLE IF EXISTS `realmlist`;
/*!40101 SET @saved_cs_client     = @@character_set_client */;
/*!40101 SET character_set_client = utf8 */;
CREATE TABLE `realmlist` (
  `id` int(10) unsigned NOT NULL AUTO_INCREMENT,
  `name` varchar(32) NOT NULL DEFAULT '',
<<<<<<< HEAD
  `address` varchar(64) NOT NULL DEFAULT '127.0.0.1',
=======
  `address` varchar(255) NOT NULL DEFAULT '127.0.0.1',
>>>>>>> 1f9c43ea
  `port` smallint(5) unsigned NOT NULL DEFAULT '8085',
  `icon` tinyint(3) unsigned NOT NULL DEFAULT '0',
  `flag` tinyint(3) unsigned NOT NULL DEFAULT '2',
  `timezone` tinyint(3) unsigned NOT NULL DEFAULT '0',
  `allowedSecurityLevel` tinyint(3) unsigned NOT NULL DEFAULT '0',
  `population` float unsigned NOT NULL DEFAULT '0',
<<<<<<< HEAD
  `gamebuild` int(10) unsigned NOT NULL DEFAULT '14545',
=======
  `gamebuild` int(10) unsigned NOT NULL DEFAULT '12340',
>>>>>>> 1f9c43ea
  PRIMARY KEY (`id`),
  UNIQUE KEY `idx_name` (`name`)
) ENGINE=InnoDB AUTO_INCREMENT=2 DEFAULT CHARSET=utf8 COMMENT='Realm System';
/*!40101 SET character_set_client = @saved_cs_client */;

--
-- Dumping data for table `realmlist`
--

LOCK TABLES `realmlist` WRITE;
/*!40000 ALTER TABLE `realmlist` DISABLE KEYS */;
INSERT INTO `realmlist` VALUES (1,'Trinity','127.0.0.1',8085,1,0,1,0,0,14545);
/*!40000 ALTER TABLE `realmlist` ENABLE KEYS */;
UNLOCK TABLES;

--
-- Table structure for table `uptime`
--

DROP TABLE IF EXISTS `uptime`;
/*!40101 SET @saved_cs_client     = @@character_set_client */;
/*!40101 SET character_set_client = utf8 */;
CREATE TABLE `uptime` (
  `realmid` int(10) unsigned NOT NULL,
  `starttime` int(10) unsigned NOT NULL DEFAULT '0',
  `uptime` int(10) unsigned NOT NULL DEFAULT '0',
  `maxplayers` smallint(5) unsigned NOT NULL DEFAULT '0',
  `revision` varchar(255) NOT NULL DEFAULT 'Trinitycore',
  PRIMARY KEY (`realmid`,`starttime`)
) ENGINE=InnoDB DEFAULT CHARSET=utf8 COMMENT='Uptime system';
/*!40101 SET character_set_client = @saved_cs_client */;

--
-- Dumping data for table `uptime`
--

LOCK TABLES `uptime` WRITE;
/*!40000 ALTER TABLE `uptime` DISABLE KEYS */;
/*!40000 ALTER TABLE `uptime` ENABLE KEYS */;
UNLOCK TABLES;
/*!40103 SET TIME_ZONE=@OLD_TIME_ZONE */;

/*!40101 SET SQL_MODE=@OLD_SQL_MODE */;
/*!40014 SET FOREIGN_KEY_CHECKS=@OLD_FOREIGN_KEY_CHECKS */;
/*!40014 SET UNIQUE_CHECKS=@OLD_UNIQUE_CHECKS */;
/*!40101 SET CHARACTER_SET_CLIENT=@OLD_CHARACTER_SET_CLIENT */;
/*!40101 SET CHARACTER_SET_RESULTS=@OLD_CHARACTER_SET_RESULTS */;
/*!40101 SET COLLATION_CONNECTION=@OLD_COLLATION_CONNECTION */;
/*!40111 SET SQL_NOTES=@OLD_SQL_NOTES */;

<<<<<<< HEAD
-- Dump completed on 2012-05-30 12:52:33
=======
-- Dump completed on 2012-03-28 18:26:06
>>>>>>> 1f9c43ea
<|MERGE_RESOLUTION|>--- conflicted
+++ resolved
@@ -1,16 +1,8 @@
-<<<<<<< HEAD
--- MySQL dump 10.13  Distrib 5.5.21, for Win64 (x86)
-=======
 -- MySQL dump 10.13  Distrib 5.5.22, for Win64 (x86)
->>>>>>> 1f9c43ea
 --
 -- Host: localhost    Database: auth_4x
 -- ------------------------------------------------------
-<<<<<<< HEAD
--- Server version	5.5.21
-=======
 -- Server version	5.5.22
->>>>>>> 1f9c43ea
 
 /*!40101 SET @OLD_CHARACTER_SET_CLIENT=@@CHARACTER_SET_CLIENT */;
 /*!40101 SET @OLD_CHARACTER_SET_RESULTS=@@CHARACTER_SET_RESULTS */;
@@ -44,11 +36,7 @@
   `locked` tinyint(3) unsigned NOT NULL DEFAULT '0',
   `last_login` timestamp NOT NULL DEFAULT '0000-00-00 00:00:00',
   `online` tinyint(3) unsigned NOT NULL DEFAULT '0',
-<<<<<<< HEAD
   `expansion` tinyint(3) unsigned NOT NULL DEFAULT '3',
-=======
-  `expansion` tinyint(3) unsigned NOT NULL DEFAULT '2',
->>>>>>> 1f9c43ea
   `mutetime` bigint(20) NOT NULL DEFAULT '0',
   `locale` tinyint(3) unsigned NOT NULL DEFAULT '0',
   `os` varchar(3) NOT NULL DEFAULT '',
@@ -203,22 +191,14 @@
 CREATE TABLE `realmlist` (
   `id` int(10) unsigned NOT NULL AUTO_INCREMENT,
   `name` varchar(32) NOT NULL DEFAULT '',
-<<<<<<< HEAD
-  `address` varchar(64) NOT NULL DEFAULT '127.0.0.1',
-=======
   `address` varchar(255) NOT NULL DEFAULT '127.0.0.1',
->>>>>>> 1f9c43ea
   `port` smallint(5) unsigned NOT NULL DEFAULT '8085',
   `icon` tinyint(3) unsigned NOT NULL DEFAULT '0',
   `flag` tinyint(3) unsigned NOT NULL DEFAULT '2',
   `timezone` tinyint(3) unsigned NOT NULL DEFAULT '0',
   `allowedSecurityLevel` tinyint(3) unsigned NOT NULL DEFAULT '0',
   `population` float unsigned NOT NULL DEFAULT '0',
-<<<<<<< HEAD
-  `gamebuild` int(10) unsigned NOT NULL DEFAULT '14545',
-=======
-  `gamebuild` int(10) unsigned NOT NULL DEFAULT '12340',
->>>>>>> 1f9c43ea
+  `gamebuild` int(10) unsigned NOT NULL DEFAULT '15595',
   PRIMARY KEY (`id`),
   UNIQUE KEY `idx_name` (`name`)
 ) ENGINE=InnoDB AUTO_INCREMENT=2 DEFAULT CHARSET=utf8 COMMENT='Realm System';
@@ -269,8 +249,4 @@
 /*!40101 SET COLLATION_CONNECTION=@OLD_COLLATION_CONNECTION */;
 /*!40111 SET SQL_NOTES=@OLD_SQL_NOTES */;
 
-<<<<<<< HEAD
--- Dump completed on 2012-05-30 12:52:33
-=======
--- Dump completed on 2012-03-28 18:26:06
->>>>>>> 1f9c43ea
+-- Dump completed on 2012-05-30 12:52:33