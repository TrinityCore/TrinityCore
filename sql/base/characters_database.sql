-- MySQL dump 10.13  Distrib 5.6.9-rc, for Win64 (x86_64)
--
-- Host: localhost    Database: characters_4x
-- ------------------------------------------------------
-- Server version	5.6.9-rc

/*!40101 SET @OLD_CHARACTER_SET_CLIENT=@@CHARACTER_SET_CLIENT */;
/*!40101 SET @OLD_CHARACTER_SET_RESULTS=@@CHARACTER_SET_RESULTS */;
/*!40101 SET @OLD_COLLATION_CONNECTION=@@COLLATION_CONNECTION */;
/*!40101 SET NAMES utf8 */;
/*!40103 SET @OLD_TIME_ZONE=@@TIME_ZONE */;
/*!40103 SET TIME_ZONE='+00:00' */;
/*!40014 SET @OLD_UNIQUE_CHECKS=@@UNIQUE_CHECKS, UNIQUE_CHECKS=0 */;
/*!40014 SET @OLD_FOREIGN_KEY_CHECKS=@@FOREIGN_KEY_CHECKS, FOREIGN_KEY_CHECKS=0 */;
/*!40101 SET @OLD_SQL_MODE=@@SQL_MODE, SQL_MODE='NO_AUTO_VALUE_ON_ZERO' */;
/*!40111 SET @OLD_SQL_NOTES=@@SQL_NOTES, SQL_NOTES=0 */;

--
-- Table structure for table `account_data`
--

DROP TABLE IF EXISTS `account_data`;
/*!40101 SET @saved_cs_client     = @@character_set_client */;
/*!40101 SET character_set_client = utf8 */;
CREATE TABLE `account_data` (
  `accountId` int(10) unsigned NOT NULL DEFAULT '0' COMMENT 'Account Identifier',
  `type` tinyint(3) unsigned NOT NULL DEFAULT '0',
  `time` int(10) unsigned NOT NULL DEFAULT '0',
  `data` blob NOT NULL,
  PRIMARY KEY (`accountId`,`type`)
) ENGINE=InnoDB DEFAULT CHARSET=utf8;
/*!40101 SET character_set_client = @saved_cs_client */;

--
-- Dumping data for table `account_data`
--

LOCK TABLES `account_data` WRITE;
/*!40000 ALTER TABLE `account_data` DISABLE KEYS */;
/*!40000 ALTER TABLE `account_data` ENABLE KEYS */;
UNLOCK TABLES;

--
-- Table structure for table `account_instance_times`
--

DROP TABLE IF EXISTS `account_instance_times`;
/*!40101 SET @saved_cs_client     = @@character_set_client */;
/*!40101 SET character_set_client = utf8 */;
CREATE TABLE `account_instance_times` (
  `accountId` int(10) unsigned NOT NULL,
  `instanceId` int(10) unsigned NOT NULL DEFAULT '0',
  `releaseTime` bigint(20) unsigned NOT NULL DEFAULT '0',
  PRIMARY KEY (`accountId`,`instanceId`)
) ENGINE=InnoDB DEFAULT CHARSET=utf8;
/*!40101 SET character_set_client = @saved_cs_client */;

--
-- Dumping data for table `account_instance_times`
--

LOCK TABLES `account_instance_times` WRITE;
/*!40000 ALTER TABLE `account_instance_times` DISABLE KEYS */;
/*!40000 ALTER TABLE `account_instance_times` ENABLE KEYS */;
UNLOCK TABLES;

--
-- Table structure for table `account_tutorial`
--

DROP TABLE IF EXISTS `account_tutorial`;
/*!40101 SET @saved_cs_client     = @@character_set_client */;
/*!40101 SET character_set_client = utf8 */;
CREATE TABLE `account_tutorial` (
  `accountId` int(10) unsigned NOT NULL DEFAULT '0' COMMENT 'Account Identifier',
  `tut0` int(10) unsigned NOT NULL DEFAULT '0',
  `tut1` int(10) unsigned NOT NULL DEFAULT '0',
  `tut2` int(10) unsigned NOT NULL DEFAULT '0',
  `tut3` int(10) unsigned NOT NULL DEFAULT '0',
  `tut4` int(10) unsigned NOT NULL DEFAULT '0',
  `tut5` int(10) unsigned NOT NULL DEFAULT '0',
  `tut6` int(10) unsigned NOT NULL DEFAULT '0',
  `tut7` int(10) unsigned NOT NULL DEFAULT '0',
  PRIMARY KEY (`accountId`)
) ENGINE=InnoDB DEFAULT CHARSET=utf8;
/*!40101 SET character_set_client = @saved_cs_client */;

--
-- Dumping data for table `account_tutorial`
--

LOCK TABLES `account_tutorial` WRITE;
/*!40000 ALTER TABLE `account_tutorial` DISABLE KEYS */;
/*!40000 ALTER TABLE `account_tutorial` ENABLE KEYS */;
UNLOCK TABLES;

--
-- Table structure for table `addons`
--

DROP TABLE IF EXISTS `addons`;
/*!40101 SET @saved_cs_client     = @@character_set_client */;
/*!40101 SET character_set_client = utf8 */;
CREATE TABLE `addons` (
  `name` varchar(120) NOT NULL DEFAULT '',
  `crc` int(10) unsigned NOT NULL DEFAULT '0',
  PRIMARY KEY (`name`)
) ENGINE=InnoDB DEFAULT CHARSET=utf8 COMMENT='Addons';
/*!40101 SET character_set_client = @saved_cs_client */;

--
-- Dumping data for table `addons`
--

LOCK TABLES `addons` WRITE;
/*!40000 ALTER TABLE `addons` DISABLE KEYS */;
/*!40000 ALTER TABLE `addons` ENABLE KEYS */;
UNLOCK TABLES;

--
-- Table structure for table `arena_team`
--

DROP TABLE IF EXISTS `arena_team`;
/*!40101 SET @saved_cs_client     = @@character_set_client */;
/*!40101 SET character_set_client = utf8 */;
CREATE TABLE `arena_team` (
  `arenaTeamId` int(10) unsigned NOT NULL DEFAULT '0',
  `name` varchar(24) NOT NULL,
  `captainGuid` int(10) unsigned NOT NULL DEFAULT '0',
  `type` tinyint(3) unsigned NOT NULL DEFAULT '0',
  `rating` smallint(5) unsigned NOT NULL DEFAULT '0',
  `seasonGames` smallint(5) unsigned NOT NULL DEFAULT '0',
  `seasonWins` smallint(5) unsigned NOT NULL DEFAULT '0',
  `weekGames` smallint(5) unsigned NOT NULL DEFAULT '0',
  `weekWins` smallint(5) unsigned NOT NULL DEFAULT '0',
  `rank` int(10) unsigned NOT NULL DEFAULT '0',
  `backgroundColor` int(10) unsigned NOT NULL DEFAULT '0',
  `emblemStyle` tinyint(3) unsigned NOT NULL DEFAULT '0',
  `emblemColor` int(10) unsigned NOT NULL DEFAULT '0',
  `borderStyle` tinyint(3) unsigned NOT NULL DEFAULT '0',
  `borderColor` int(10) unsigned NOT NULL DEFAULT '0',
  PRIMARY KEY (`arenaTeamId`)
) ENGINE=InnoDB DEFAULT CHARSET=utf8;
/*!40101 SET character_set_client = @saved_cs_client */;

--
-- Dumping data for table `arena_team`
--

LOCK TABLES `arena_team` WRITE;
/*!40000 ALTER TABLE `arena_team` DISABLE KEYS */;
/*!40000 ALTER TABLE `arena_team` ENABLE KEYS */;
UNLOCK TABLES;

--
-- Table structure for table `arena_team_member`
--

DROP TABLE IF EXISTS `arena_team_member`;
/*!40101 SET @saved_cs_client     = @@character_set_client */;
/*!40101 SET character_set_client = utf8 */;
CREATE TABLE `arena_team_member` (
  `arenaTeamId` int(10) unsigned NOT NULL DEFAULT '0',
  `guid` int(10) unsigned NOT NULL DEFAULT '0',
  `weekGames` smallint(5) unsigned NOT NULL DEFAULT '0',
  `weekWins` smallint(5) unsigned NOT NULL DEFAULT '0',
  `seasonGames` smallint(5) unsigned NOT NULL DEFAULT '0',
  `seasonWins` smallint(5) unsigned NOT NULL DEFAULT '0',
  `personalRating` smallint(5) unsigned NOT NULL DEFAULT '0',
  PRIMARY KEY (`arenaTeamId`,`guid`)
) ENGINE=InnoDB DEFAULT CHARSET=utf8;
/*!40101 SET character_set_client = @saved_cs_client */;

--
-- Dumping data for table `arena_team_member`
--

LOCK TABLES `arena_team_member` WRITE;
/*!40000 ALTER TABLE `arena_team_member` DISABLE KEYS */;
/*!40000 ALTER TABLE `arena_team_member` ENABLE KEYS */;
UNLOCK TABLES;

--
-- Table structure for table `auctionhouse`
--

DROP TABLE IF EXISTS `auctionhouse`;
/*!40101 SET @saved_cs_client     = @@character_set_client */;
/*!40101 SET character_set_client = utf8 */;
CREATE TABLE `auctionhouse` (
  `id` int(10) unsigned NOT NULL DEFAULT '0',
  `auctioneerguid` int(10) unsigned NOT NULL DEFAULT '0',
  `itemguid` int(10) unsigned NOT NULL DEFAULT '0',
  `itemowner` int(10) unsigned NOT NULL DEFAULT '0',
  `buyoutprice` int(10) unsigned NOT NULL DEFAULT '0',
  `time` int(10) unsigned NOT NULL DEFAULT '0',
  `buyguid` int(10) unsigned NOT NULL DEFAULT '0',
  `lastbid` int(10) unsigned NOT NULL DEFAULT '0',
  `startbid` int(10) unsigned NOT NULL DEFAULT '0',
  `deposit` int(10) unsigned NOT NULL DEFAULT '0',
  PRIMARY KEY (`id`),
  UNIQUE KEY `item_guid` (`itemguid`)
) ENGINE=InnoDB DEFAULT CHARSET=utf8;
/*!40101 SET character_set_client = @saved_cs_client */;

--
-- Dumping data for table `auctionhouse`
--

LOCK TABLES `auctionhouse` WRITE;
/*!40000 ALTER TABLE `auctionhouse` DISABLE KEYS */;
/*!40000 ALTER TABLE `auctionhouse` ENABLE KEYS */;
UNLOCK TABLES;

--
-- Table structure for table `bugreport`
--

DROP TABLE IF EXISTS `bugreport`;
/*!40101 SET @saved_cs_client     = @@character_set_client */;
/*!40101 SET character_set_client = utf8 */;
CREATE TABLE `bugreport` (
  `id` int(10) unsigned NOT NULL AUTO_INCREMENT COMMENT 'Identifier',
  `type` longtext NOT NULL,
  `content` longtext NOT NULL,
  PRIMARY KEY (`id`)
) ENGINE=InnoDB DEFAULT CHARSET=utf8 COMMENT='Debug System';
/*!40101 SET character_set_client = @saved_cs_client */;

--
-- Dumping data for table `bugreport`
--

LOCK TABLES `bugreport` WRITE;
/*!40000 ALTER TABLE `bugreport` DISABLE KEYS */;
/*!40000 ALTER TABLE `bugreport` ENABLE KEYS */;
UNLOCK TABLES;

--
-- Table structure for table `calendar_events`
--

DROP TABLE IF EXISTS `calendar_events`;
/*!40101 SET @saved_cs_client     = @@character_set_client */;
/*!40101 SET character_set_client = utf8 */;
CREATE TABLE `calendar_events` (
  `id` bigint(20) unsigned NOT NULL DEFAULT '0',
  `creator` int(10) unsigned NOT NULL DEFAULT '0',
  `title` varchar(255) NOT NULL DEFAULT '',
  `description` varchar(255) NOT NULL DEFAULT '',
  `type` tinyint(1) unsigned NOT NULL DEFAULT '4',
  `dungeon` int(10) NOT NULL DEFAULT '-1',
  `eventtime` int(10) unsigned NOT NULL DEFAULT '0',
  `flags` int(10) unsigned NOT NULL DEFAULT '0',
  `time2` int(10) unsigned NOT NULL DEFAULT '0',
  PRIMARY KEY (`id`)
) ENGINE=InnoDB DEFAULT CHARSET=utf8;
/*!40101 SET character_set_client = @saved_cs_client */;

--
-- Dumping data for table `calendar_events`
--

LOCK TABLES `calendar_events` WRITE;
/*!40000 ALTER TABLE `calendar_events` DISABLE KEYS */;
/*!40000 ALTER TABLE `calendar_events` ENABLE KEYS */;
UNLOCK TABLES;

--
-- Table structure for table `calendar_invites`
--

DROP TABLE IF EXISTS `calendar_invites`;
/*!40101 SET @saved_cs_client     = @@character_set_client */;
/*!40101 SET character_set_client = utf8 */;
CREATE TABLE `calendar_invites` (
  `id` bigint(20) unsigned NOT NULL DEFAULT '0',
  `event` bigint(20) unsigned NOT NULL DEFAULT '0',
  `invitee` int(10) unsigned NOT NULL DEFAULT '0',
  `sender` int(10) unsigned NOT NULL DEFAULT '0',
  `status` tinyint(1) unsigned NOT NULL DEFAULT '0',
  `statustime` int(10) unsigned NOT NULL DEFAULT '0',
  `rank` tinyint(1) unsigned NOT NULL DEFAULT '0',
  `text` varchar(255) NOT NULL DEFAULT '',
  PRIMARY KEY (`id`)
) ENGINE=InnoDB DEFAULT CHARSET=utf8;
/*!40101 SET character_set_client = @saved_cs_client */;

--
-- Dumping data for table `calendar_invites`
--

LOCK TABLES `calendar_invites` WRITE;
/*!40000 ALTER TABLE `calendar_invites` DISABLE KEYS */;
/*!40000 ALTER TABLE `calendar_invites` ENABLE KEYS */;
UNLOCK TABLES;

--
-- Table structure for table `channels`
--

DROP TABLE IF EXISTS `channels`;
/*!40101 SET @saved_cs_client     = @@character_set_client */;
/*!40101 SET character_set_client = utf8 */;
CREATE TABLE `channels` (
  `name` varchar(128) NOT NULL,
  `team` int(10) unsigned NOT NULL,
  `announce` tinyint(3) unsigned NOT NULL DEFAULT '1',
  `ownership` tinyint(3) unsigned NOT NULL DEFAULT '1',
  `password` varchar(32) DEFAULT NULL,
  `bannedList` text,
  `lastUsed` int(10) unsigned NOT NULL,
  PRIMARY KEY (`name`,`team`)
) ENGINE=InnoDB DEFAULT CHARSET=utf8 COMMENT='Channel System';
/*!40101 SET character_set_client = @saved_cs_client */;

--
-- Dumping data for table `channels`
--

LOCK TABLES `channels` WRITE;
/*!40000 ALTER TABLE `channels` DISABLE KEYS */;
/*!40000 ALTER TABLE `channels` ENABLE KEYS */;
UNLOCK TABLES;

--
-- Table structure for table `character_account_data`
--

DROP TABLE IF EXISTS `character_account_data`;
/*!40101 SET @saved_cs_client     = @@character_set_client */;
/*!40101 SET character_set_client = utf8 */;
CREATE TABLE `character_account_data` (
  `guid` int(10) unsigned NOT NULL DEFAULT '0',
  `type` tinyint(3) unsigned NOT NULL DEFAULT '0',
  `time` int(10) unsigned NOT NULL DEFAULT '0',
  `data` blob NOT NULL,
  PRIMARY KEY (`guid`,`type`)
) ENGINE=InnoDB DEFAULT CHARSET=utf8;
/*!40101 SET character_set_client = @saved_cs_client */;

--
-- Dumping data for table `character_account_data`
--

LOCK TABLES `character_account_data` WRITE;
/*!40000 ALTER TABLE `character_account_data` DISABLE KEYS */;
/*!40000 ALTER TABLE `character_account_data` ENABLE KEYS */;
UNLOCK TABLES;

--
-- Table structure for table `character_achievement`
--

DROP TABLE IF EXISTS `character_achievement`;
/*!40101 SET @saved_cs_client     = @@character_set_client */;
/*!40101 SET character_set_client = utf8 */;
CREATE TABLE `character_achievement` (
  `guid` int(10) unsigned NOT NULL,
  `achievement` smallint(5) unsigned NOT NULL,
  `date` int(10) unsigned NOT NULL DEFAULT '0',
  PRIMARY KEY (`guid`,`achievement`)
) ENGINE=InnoDB DEFAULT CHARSET=utf8;
/*!40101 SET character_set_client = @saved_cs_client */;

--
-- Dumping data for table `character_achievement`
--

LOCK TABLES `character_achievement` WRITE;
/*!40000 ALTER TABLE `character_achievement` DISABLE KEYS */;
/*!40000 ALTER TABLE `character_achievement` ENABLE KEYS */;
UNLOCK TABLES;

--
-- Table structure for table `character_achievement_progress`
--

DROP TABLE IF EXISTS `character_achievement_progress`;
/*!40101 SET @saved_cs_client     = @@character_set_client */;
/*!40101 SET character_set_client = utf8 */;
CREATE TABLE `character_achievement_progress` (
  `guid` int(10) unsigned NOT NULL,
  `criteria` smallint(5) unsigned NOT NULL,
  `counter` int(10) unsigned NOT NULL,
  `date` int(10) unsigned NOT NULL DEFAULT '0',
  PRIMARY KEY (`guid`,`criteria`)
) ENGINE=InnoDB DEFAULT CHARSET=utf8;
/*!40101 SET character_set_client = @saved_cs_client */;

--
-- Dumping data for table `character_achievement_progress`
--

LOCK TABLES `character_achievement_progress` WRITE;
/*!40000 ALTER TABLE `character_achievement_progress` DISABLE KEYS */;
/*!40000 ALTER TABLE `character_achievement_progress` ENABLE KEYS */;
UNLOCK TABLES;

--
-- Table structure for table `character_action`
--

DROP TABLE IF EXISTS `character_action`;
/*!40101 SET @saved_cs_client     = @@character_set_client */;
/*!40101 SET character_set_client = utf8 */;
CREATE TABLE `character_action` (
  `guid` int(10) unsigned NOT NULL DEFAULT '0',
  `spec` tinyint(3) unsigned NOT NULL DEFAULT '0',
  `button` tinyint(3) unsigned NOT NULL DEFAULT '0',
  `action` int(10) unsigned NOT NULL DEFAULT '0',
  `type` tinyint(3) unsigned NOT NULL DEFAULT '0',
  PRIMARY KEY (`guid`,`spec`,`button`)
) ENGINE=InnoDB DEFAULT CHARSET=utf8;
/*!40101 SET character_set_client = @saved_cs_client */;

--
-- Dumping data for table `character_action`
--

LOCK TABLES `character_action` WRITE;
/*!40000 ALTER TABLE `character_action` DISABLE KEYS */;
/*!40000 ALTER TABLE `character_action` ENABLE KEYS */;
UNLOCK TABLES;

--
-- Table structure for table `character_arena_stats`
--

DROP TABLE IF EXISTS `character_arena_stats`;
/*!40101 SET @saved_cs_client     = @@character_set_client */;
/*!40101 SET character_set_client = utf8 */;
CREATE TABLE `character_arena_stats` (
  `guid` int(10) NOT NULL,
  `slot` tinyint(3) NOT NULL,
  `matchMakerRating` smallint(5) NOT NULL,
  PRIMARY KEY (`guid`,`slot`)
) ENGINE=InnoDB DEFAULT CHARSET=utf8;
/*!40101 SET character_set_client = @saved_cs_client */;

--
-- Dumping data for table `character_arena_stats`
--

LOCK TABLES `character_arena_stats` WRITE;
/*!40000 ALTER TABLE `character_arena_stats` DISABLE KEYS */;
/*!40000 ALTER TABLE `character_arena_stats` ENABLE KEYS */;
UNLOCK TABLES;

--
-- Table structure for table `character_aura`
--

DROP TABLE IF EXISTS `character_aura`;
/*!40101 SET @saved_cs_client     = @@character_set_client */;
/*!40101 SET character_set_client = utf8 */;
CREATE TABLE `character_aura` (
  `guid` int(10) unsigned NOT NULL DEFAULT '0' COMMENT 'Global Unique Identifier',
  `caster_guid` bigint(20) unsigned NOT NULL DEFAULT '0' COMMENT 'Full Global Unique Identifier',
  `item_guid` bigint(20) unsigned NOT NULL DEFAULT '0',
  `spell` mediumint(8) unsigned NOT NULL DEFAULT '0',
  `effect_mask` tinyint(3) unsigned NOT NULL DEFAULT '0',
  `recalculate_mask` tinyint(3) unsigned NOT NULL DEFAULT '0',
  `stackcount` tinyint(3) unsigned NOT NULL DEFAULT '1',
  `amount0` int(11) NOT NULL DEFAULT '0',
  `amount1` int(11) NOT NULL DEFAULT '0',
  `amount2` int(11) NOT NULL DEFAULT '0',
  `base_amount0` int(11) NOT NULL DEFAULT '0',
  `base_amount1` int(11) NOT NULL DEFAULT '0',
  `base_amount2` int(11) NOT NULL DEFAULT '0',
  `maxduration` int(11) NOT NULL DEFAULT '0',
  `remaintime` int(11) NOT NULL DEFAULT '0',
  `remaincharges` tinyint(3) unsigned NOT NULL DEFAULT '0',
  PRIMARY KEY (`guid`,`caster_guid`,`item_guid`,`spell`,`effect_mask`)
) ENGINE=InnoDB DEFAULT CHARSET=utf8 COMMENT='Player System';
/*!40101 SET character_set_client = @saved_cs_client */;

--
-- Dumping data for table `character_aura`
--

LOCK TABLES `character_aura` WRITE;
/*!40000 ALTER TABLE `character_aura` DISABLE KEYS */;
/*!40000 ALTER TABLE `character_aura` ENABLE KEYS */;
UNLOCK TABLES;

--
-- Table structure for table `character_banned`
--

DROP TABLE IF EXISTS `character_banned`;
/*!40101 SET @saved_cs_client     = @@character_set_client */;
/*!40101 SET character_set_client = utf8 */;
CREATE TABLE `character_banned` (
  `guid` int(10) unsigned NOT NULL DEFAULT '0' COMMENT 'Global Unique Identifier',
  `bandate` int(10) unsigned NOT NULL DEFAULT '0',
  `unbandate` int(10) unsigned NOT NULL DEFAULT '0',
  `bannedby` varchar(50) NOT NULL,
  `banreason` varchar(255) NOT NULL,
  `active` tinyint(3) unsigned NOT NULL DEFAULT '1',
  PRIMARY KEY (`guid`,`bandate`)
) ENGINE=InnoDB DEFAULT CHARSET=utf8 COMMENT='Ban List';
/*!40101 SET character_set_client = @saved_cs_client */;

--
-- Dumping data for table `character_banned`
--

LOCK TABLES `character_banned` WRITE;
/*!40000 ALTER TABLE `character_banned` DISABLE KEYS */;
/*!40000 ALTER TABLE `character_banned` ENABLE KEYS */;
UNLOCK TABLES;

--
-- Table structure for table `character_battleground_data`
--

DROP TABLE IF EXISTS `character_battleground_data`;
/*!40101 SET @saved_cs_client     = @@character_set_client */;
/*!40101 SET character_set_client = utf8 */;
CREATE TABLE `character_battleground_data` (
  `guid` int(10) unsigned NOT NULL DEFAULT '0' COMMENT 'Global Unique Identifier',
  `instanceId` int(10) unsigned NOT NULL COMMENT 'Instance Identifier',
  `team` smallint(5) unsigned NOT NULL,
  `joinX` float NOT NULL DEFAULT '0',
  `joinY` float NOT NULL DEFAULT '0',
  `joinZ` float NOT NULL DEFAULT '0',
  `joinO` float NOT NULL DEFAULT '0',
  `joinMapId` smallint(5) unsigned NOT NULL DEFAULT '0' COMMENT 'Map Identifier',
  `taxiStart` int(10) unsigned NOT NULL DEFAULT '0',
  `taxiEnd` int(10) unsigned NOT NULL DEFAULT '0',
  `mountSpell` mediumint(8) unsigned NOT NULL DEFAULT '0',
  PRIMARY KEY (`guid`)
) ENGINE=InnoDB DEFAULT CHARSET=utf8 COMMENT='Player System';
/*!40101 SET character_set_client = @saved_cs_client */;

--
-- Dumping data for table `character_battleground_data`
--

LOCK TABLES `character_battleground_data` WRITE;
/*!40000 ALTER TABLE `character_battleground_data` DISABLE KEYS */;
/*!40000 ALTER TABLE `character_battleground_data` ENABLE KEYS */;
UNLOCK TABLES;

--
-- Table structure for table `character_battleground_random`
--

DROP TABLE IF EXISTS `character_battleground_random`;
/*!40101 SET @saved_cs_client     = @@character_set_client */;
/*!40101 SET character_set_client = utf8 */;
CREATE TABLE `character_battleground_random` (
  `guid` int(10) unsigned NOT NULL DEFAULT '0',
  PRIMARY KEY (`guid`)
) ENGINE=InnoDB DEFAULT CHARSET=utf8;
/*!40101 SET character_set_client = @saved_cs_client */;

--
-- Dumping data for table `character_battleground_random`
--

LOCK TABLES `character_battleground_random` WRITE;
/*!40000 ALTER TABLE `character_battleground_random` DISABLE KEYS */;
/*!40000 ALTER TABLE `character_battleground_random` ENABLE KEYS */;
UNLOCK TABLES;

--
-- Table structure for table `character_cuf_profiles`
--

DROP TABLE IF EXISTS `character_cuf_profiles`;
/*!40101 SET @saved_cs_client     = @@character_set_client */;
/*!40101 SET character_set_client = utf8 */;
CREATE TABLE `character_cuf_profiles` (
  `guid` int(10) unsigned NOT NULL COMMENT 'Character Guid',
  `id` tinyint(3) unsigned NOT NULL COMMENT 'Profile Id (0-4)',
  `name` varchar(12) NOT NULL COMMENT 'Profile Name',
  `frameHeight` smallint(5) unsigned NOT NULL DEFAULT '0' COMMENT 'Profile Frame Height',
  `frameWidth` smallint(5) unsigned NOT NULL DEFAULT '0' COMMENT 'Profile Frame Width',
  `sortBy` tinyint(3) unsigned NOT NULL DEFAULT '0' COMMENT 'Frame Sort By',
  `healthText` tinyint(3) unsigned NOT NULL DEFAULT '0' COMMENT 'Frame Health Text',
  `boolOptions` int(10) unsigned NOT NULL DEFAULT '0' COMMENT 'Many Configurable Bool Options',
  `unk146` tinyint(3) unsigned NOT NULL DEFAULT '0' COMMENT 'Profile Unk Int8',
  `unk147` tinyint(3) unsigned NOT NULL DEFAULT '0' COMMENT 'Profile Unk Int8',
  `unk148` tinyint(3) unsigned NOT NULL DEFAULT '0' COMMENT 'Profile Unk Int8',
  `unk150` smallint(5) unsigned NOT NULL DEFAULT '0' COMMENT 'Profile Unk Int16',
  `unk152` smallint(5) unsigned NOT NULL DEFAULT '0' COMMENT 'Profile Unk Int16',
  `unk154` smallint(5) unsigned NOT NULL DEFAULT '0' COMMENT 'Profile Unk Int16',
  PRIMARY KEY (`guid`,`id`),
  KEY `index` (`id`)
) ENGINE=InnoDB DEFAULT CHARSET=utf8;
/*!40101 SET character_set_client = @saved_cs_client */;

--
-- Dumping data for table `character_cuf_profiles`
--

LOCK TABLES `character_cuf_profiles` WRITE;
/*!40000 ALTER TABLE `character_cuf_profiles` DISABLE KEYS */;
/*!40000 ALTER TABLE `character_cuf_profiles` ENABLE KEYS */;
UNLOCK TABLES;

--
-- Table structure for table `character_currency`
--

DROP TABLE IF EXISTS `character_currency`;
/*!40101 SET @saved_cs_client     = @@character_set_client */;
/*!40101 SET character_set_client = utf8 */;
CREATE TABLE `character_currency` (
  `guid` int(10) unsigned NOT NULL,
  `currency` smallint(5) unsigned NOT NULL,
  `total_count` int(10) unsigned NOT NULL,
  `week_count` int(10) unsigned NOT NULL,
  PRIMARY KEY (`guid`,`currency`)
) ENGINE=InnoDB DEFAULT CHARSET=utf8;
/*!40101 SET character_set_client = @saved_cs_client */;

--
-- Dumping data for table `character_currency`
--

LOCK TABLES `character_currency` WRITE;
/*!40000 ALTER TABLE `character_currency` DISABLE KEYS */;
/*!40000 ALTER TABLE `character_currency` ENABLE KEYS */;
UNLOCK TABLES;

--
-- Table structure for table `character_declinedname`
--

DROP TABLE IF EXISTS `character_declinedname`;
/*!40101 SET @saved_cs_client     = @@character_set_client */;
/*!40101 SET character_set_client = utf8 */;
CREATE TABLE `character_declinedname` (
  `guid` int(10) unsigned NOT NULL DEFAULT '0' COMMENT 'Global Unique Identifier',
  `genitive` varchar(15) NOT NULL DEFAULT '',
  `dative` varchar(15) NOT NULL DEFAULT '',
  `accusative` varchar(15) NOT NULL DEFAULT '',
  `instrumental` varchar(15) NOT NULL DEFAULT '',
  `prepositional` varchar(15) NOT NULL DEFAULT '',
  PRIMARY KEY (`guid`)
) ENGINE=InnoDB DEFAULT CHARSET=utf8;
/*!40101 SET character_set_client = @saved_cs_client */;

--
-- Dumping data for table `character_declinedname`
--

LOCK TABLES `character_declinedname` WRITE;
/*!40000 ALTER TABLE `character_declinedname` DISABLE KEYS */;
/*!40000 ALTER TABLE `character_declinedname` ENABLE KEYS */;
UNLOCK TABLES;

--
-- Table structure for table `character_equipmentsets`
--

DROP TABLE IF EXISTS `character_equipmentsets`;
/*!40101 SET @saved_cs_client     = @@character_set_client */;
/*!40101 SET character_set_client = utf8 */;
CREATE TABLE `character_equipmentsets` (
  `guid` int(10) NOT NULL DEFAULT '0',
  `setguid` bigint(20) NOT NULL AUTO_INCREMENT,
  `setindex` tinyint(3) unsigned NOT NULL DEFAULT '0',
  `name` varchar(31) NOT NULL,
  `iconname` varchar(100) NOT NULL,
  `ignore_mask` int(11) unsigned NOT NULL DEFAULT '0',
  `item0` int(11) unsigned NOT NULL DEFAULT '0',
  `item1` int(11) unsigned NOT NULL DEFAULT '0',
  `item2` int(11) unsigned NOT NULL DEFAULT '0',
  `item3` int(11) unsigned NOT NULL DEFAULT '0',
  `item4` int(11) unsigned NOT NULL DEFAULT '0',
  `item5` int(11) unsigned NOT NULL DEFAULT '0',
  `item6` int(11) unsigned NOT NULL DEFAULT '0',
  `item7` int(11) unsigned NOT NULL DEFAULT '0',
  `item8` int(11) unsigned NOT NULL DEFAULT '0',
  `item9` int(11) unsigned NOT NULL DEFAULT '0',
  `item10` int(11) unsigned NOT NULL DEFAULT '0',
  `item11` int(11) unsigned NOT NULL DEFAULT '0',
  `item12` int(11) unsigned NOT NULL DEFAULT '0',
  `item13` int(11) unsigned NOT NULL DEFAULT '0',
  `item14` int(11) unsigned NOT NULL DEFAULT '0',
  `item15` int(11) unsigned NOT NULL DEFAULT '0',
  `item16` int(11) unsigned NOT NULL DEFAULT '0',
  `item17` int(11) unsigned NOT NULL DEFAULT '0',
  `item18` int(11) unsigned NOT NULL DEFAULT '0',
  PRIMARY KEY (`setguid`),
  UNIQUE KEY `idx_set` (`guid`,`setguid`,`setindex`),
  KEY `Idx_setindex` (`setindex`)
) ENGINE=InnoDB DEFAULT CHARSET=utf8;
/*!40101 SET character_set_client = @saved_cs_client */;

--
-- Dumping data for table `character_equipmentsets`
--

LOCK TABLES `character_equipmentsets` WRITE;
/*!40000 ALTER TABLE `character_equipmentsets` DISABLE KEYS */;
/*!40000 ALTER TABLE `character_equipmentsets` ENABLE KEYS */;
UNLOCK TABLES;

--
-- Table structure for table `character_gifts`
--

DROP TABLE IF EXISTS `character_gifts`;
/*!40101 SET @saved_cs_client     = @@character_set_client */;
/*!40101 SET character_set_client = utf8 */;
CREATE TABLE `character_gifts` (
  `guid` int(10) unsigned NOT NULL DEFAULT '0',
  `item_guid` int(10) unsigned NOT NULL DEFAULT '0',
  `entry` int(10) unsigned NOT NULL DEFAULT '0',
  `flags` int(10) unsigned NOT NULL DEFAULT '0',
  PRIMARY KEY (`item_guid`),
  KEY `idx_guid` (`guid`)
) ENGINE=InnoDB DEFAULT CHARSET=utf8;
/*!40101 SET character_set_client = @saved_cs_client */;

--
-- Dumping data for table `character_gifts`
--

LOCK TABLES `character_gifts` WRITE;
/*!40000 ALTER TABLE `character_gifts` DISABLE KEYS */;
/*!40000 ALTER TABLE `character_gifts` ENABLE KEYS */;
UNLOCK TABLES;

--
-- Table structure for table `character_glyphs`
--

DROP TABLE IF EXISTS `character_glyphs`;
/*!40101 SET @saved_cs_client     = @@character_set_client */;
/*!40101 SET character_set_client = utf8 */;
CREATE TABLE `character_glyphs` (
  `guid` int(10) unsigned NOT NULL,
  `spec` tinyint(3) unsigned NOT NULL DEFAULT '0',
  `glyph1` smallint(5) unsigned DEFAULT '0',
  `glyph2` smallint(5) unsigned DEFAULT '0',
  `glyph3` smallint(5) unsigned DEFAULT '0',
  `glyph4` smallint(5) unsigned DEFAULT '0',
  `glyph5` smallint(5) unsigned DEFAULT '0',
  `glyph6` smallint(5) unsigned DEFAULT '0',
  `glyph7` smallint(5) unsigned DEFAULT '0',
  `glyph8` smallint(5) unsigned DEFAULT '0',
  `glyph9` smallint(5) unsigned DEFAULT '0',
  PRIMARY KEY (`guid`,`spec`)
) ENGINE=InnoDB DEFAULT CHARSET=utf8;
/*!40101 SET character_set_client = @saved_cs_client */;

--
-- Dumping data for table `character_glyphs`
--

LOCK TABLES `character_glyphs` WRITE;
/*!40000 ALTER TABLE `character_glyphs` DISABLE KEYS */;
/*!40000 ALTER TABLE `character_glyphs` ENABLE KEYS */;
UNLOCK TABLES;

--
-- Table structure for table `character_homebind`
--

DROP TABLE IF EXISTS `character_homebind`;
/*!40101 SET @saved_cs_client     = @@character_set_client */;
/*!40101 SET character_set_client = utf8 */;
CREATE TABLE `character_homebind` (
  `guid` int(10) unsigned NOT NULL DEFAULT '0' COMMENT 'Global Unique Identifier',
  `mapId` smallint(5) unsigned NOT NULL DEFAULT '0' COMMENT 'Map Identifier',
  `zoneId` smallint(5) unsigned NOT NULL DEFAULT '0' COMMENT 'Zone Identifier',
  `posX` float NOT NULL DEFAULT '0',
  `posY` float NOT NULL DEFAULT '0',
  `posZ` float NOT NULL DEFAULT '0',
  PRIMARY KEY (`guid`)
) ENGINE=InnoDB DEFAULT CHARSET=utf8 COMMENT='Player System';
/*!40101 SET character_set_client = @saved_cs_client */;

--
-- Dumping data for table `character_homebind`
--

LOCK TABLES `character_homebind` WRITE;
/*!40000 ALTER TABLE `character_homebind` DISABLE KEYS */;
/*!40000 ALTER TABLE `character_homebind` ENABLE KEYS */;
UNLOCK TABLES;

--
-- Table structure for table `character_instance`
--

DROP TABLE IF EXISTS `character_instance`;
/*!40101 SET @saved_cs_client     = @@character_set_client */;
/*!40101 SET character_set_client = utf8 */;
CREATE TABLE `character_instance` (
  `guid` int(10) unsigned NOT NULL DEFAULT '0',
  `instance` int(10) unsigned NOT NULL DEFAULT '0',
  `permanent` tinyint(3) unsigned NOT NULL DEFAULT '0',
  PRIMARY KEY (`guid`,`instance`),
  KEY `instance` (`instance`)
) ENGINE=InnoDB DEFAULT CHARSET=utf8;
/*!40101 SET character_set_client = @saved_cs_client */;

--
-- Dumping data for table `character_instance`
--

LOCK TABLES `character_instance` WRITE;
/*!40000 ALTER TABLE `character_instance` DISABLE KEYS */;
/*!40000 ALTER TABLE `character_instance` ENABLE KEYS */;
UNLOCK TABLES;

--
-- Table structure for table `character_inventory`
--

DROP TABLE IF EXISTS `character_inventory`;
/*!40101 SET @saved_cs_client     = @@character_set_client */;
/*!40101 SET character_set_client = utf8 */;
CREATE TABLE `character_inventory` (
  `guid` int(10) unsigned NOT NULL DEFAULT '0' COMMENT 'Global Unique Identifier',
  `bag` int(10) unsigned NOT NULL DEFAULT '0',
  `slot` tinyint(3) unsigned NOT NULL DEFAULT '0',
  `item` int(10) unsigned NOT NULL DEFAULT '0' COMMENT 'Item Global Unique Identifier',
  PRIMARY KEY (`item`),
  UNIQUE KEY `guid` (`guid`,`bag`,`slot`),
  KEY `idx_guid` (`guid`)
) ENGINE=InnoDB DEFAULT CHARSET=utf8 COMMENT='Player System';
/*!40101 SET character_set_client = @saved_cs_client */;

--
-- Dumping data for table `character_inventory`
--

LOCK TABLES `character_inventory` WRITE;
/*!40000 ALTER TABLE `character_inventory` DISABLE KEYS */;
/*!40000 ALTER TABLE `character_inventory` ENABLE KEYS */;
UNLOCK TABLES;

--
-- Table structure for table `character_pet`
--

DROP TABLE IF EXISTS `character_pet`;
/*!40101 SET @saved_cs_client     = @@character_set_client */;
/*!40101 SET character_set_client = utf8 */;
CREATE TABLE `character_pet` (
  `id` int(10) unsigned NOT NULL DEFAULT '0',
  `entry` int(10) unsigned NOT NULL DEFAULT '0',
  `owner` int(10) unsigned NOT NULL DEFAULT '0',
  `modelid` int(10) unsigned DEFAULT '0',
  `CreatedBySpell` mediumint(8) unsigned NOT NULL DEFAULT '0',
  `PetType` tinyint(3) unsigned NOT NULL DEFAULT '0',
  `level` smallint(5) unsigned NOT NULL DEFAULT '1',
  `exp` int(10) unsigned NOT NULL DEFAULT '0',
  `Reactstate` tinyint(3) unsigned NOT NULL DEFAULT '0',
  `name` varchar(21) NOT NULL DEFAULT 'Pet',
  `renamed` tinyint(3) unsigned NOT NULL DEFAULT '0',
  `slot` tinyint(3) unsigned NOT NULL DEFAULT '0',
  `curhealth` int(10) unsigned NOT NULL DEFAULT '1',
  `curmana` int(10) unsigned NOT NULL DEFAULT '0',
  `savetime` int(10) unsigned NOT NULL DEFAULT '0',
  `abdata` text,
  PRIMARY KEY (`id`),
  KEY `owner` (`owner`),
  KEY `idx_slot` (`slot`)
) ENGINE=InnoDB DEFAULT CHARSET=utf8 COMMENT='Pet System';
/*!40101 SET character_set_client = @saved_cs_client */;

--
-- Dumping data for table `character_pet`
--

LOCK TABLES `character_pet` WRITE;
/*!40000 ALTER TABLE `character_pet` DISABLE KEYS */;
/*!40000 ALTER TABLE `character_pet` ENABLE KEYS */;
UNLOCK TABLES;

--
-- Table structure for table `character_pet_declinedname`
--

DROP TABLE IF EXISTS `character_pet_declinedname`;
/*!40101 SET @saved_cs_client     = @@character_set_client */;
/*!40101 SET character_set_client = utf8 */;
CREATE TABLE `character_pet_declinedname` (
  `id` int(10) unsigned NOT NULL DEFAULT '0',
  `owner` int(10) unsigned NOT NULL DEFAULT '0',
  `genitive` varchar(12) NOT NULL DEFAULT '',
  `dative` varchar(12) NOT NULL DEFAULT '',
  `accusative` varchar(12) NOT NULL DEFAULT '',
  `instrumental` varchar(12) NOT NULL DEFAULT '',
  `prepositional` varchar(12) NOT NULL DEFAULT '',
  PRIMARY KEY (`id`),
  KEY `owner_key` (`owner`)
) ENGINE=InnoDB DEFAULT CHARSET=utf8;
/*!40101 SET character_set_client = @saved_cs_client */;

--
-- Dumping data for table `character_pet_declinedname`
--

LOCK TABLES `character_pet_declinedname` WRITE;
/*!40000 ALTER TABLE `character_pet_declinedname` DISABLE KEYS */;
/*!40000 ALTER TABLE `character_pet_declinedname` ENABLE KEYS */;
UNLOCK TABLES;

--
-- Table structure for table `character_queststatus`
--

DROP TABLE IF EXISTS `character_queststatus`;
/*!40101 SET @saved_cs_client     = @@character_set_client */;
/*!40101 SET character_set_client = utf8 */;
CREATE TABLE `character_queststatus` (
  `guid` int(10) unsigned NOT NULL DEFAULT '0' COMMENT 'Global Unique Identifier',
  `quest` int(10) unsigned NOT NULL DEFAULT '0' COMMENT 'Quest Identifier',
  `status` tinyint(3) unsigned NOT NULL DEFAULT '0',
  `explored` tinyint(3) unsigned NOT NULL DEFAULT '0',
  `timer` int(10) unsigned NOT NULL DEFAULT '0',
  `mobcount1` smallint(5) unsigned NOT NULL DEFAULT '0',
  `mobcount2` smallint(5) unsigned NOT NULL DEFAULT '0',
  `mobcount3` smallint(5) unsigned NOT NULL DEFAULT '0',
  `mobcount4` smallint(5) unsigned NOT NULL DEFAULT '0',
  `itemcount1` smallint(5) unsigned NOT NULL DEFAULT '0',
  `itemcount2` smallint(5) unsigned NOT NULL DEFAULT '0',
  `itemcount3` smallint(5) unsigned NOT NULL DEFAULT '0',
  `itemcount4` smallint(5) unsigned NOT NULL DEFAULT '0',
  `playercount` smallint(5) unsigned NOT NULL DEFAULT '0',
  PRIMARY KEY (`guid`,`quest`)
) ENGINE=InnoDB DEFAULT CHARSET=utf8 COMMENT='Player System';
/*!40101 SET character_set_client = @saved_cs_client */;

--
-- Dumping data for table `character_queststatus`
--

LOCK TABLES `character_queststatus` WRITE;
/*!40000 ALTER TABLE `character_queststatus` DISABLE KEYS */;
/*!40000 ALTER TABLE `character_queststatus` ENABLE KEYS */;
UNLOCK TABLES;

--
-- Table structure for table `character_queststatus_daily`
--

DROP TABLE IF EXISTS `character_queststatus_daily`;
/*!40101 SET @saved_cs_client     = @@character_set_client */;
/*!40101 SET character_set_client = utf8 */;
CREATE TABLE `character_queststatus_daily` (
  `guid` int(10) unsigned NOT NULL DEFAULT '0' COMMENT 'Global Unique Identifier',
  `quest` int(10) unsigned NOT NULL DEFAULT '0' COMMENT 'Quest Identifier',
  `time` int(10) unsigned NOT NULL DEFAULT '0',
  PRIMARY KEY (`guid`,`quest`),
  KEY `idx_guid` (`guid`)
) ENGINE=InnoDB DEFAULT CHARSET=utf8 COMMENT='Player System';
/*!40101 SET character_set_client = @saved_cs_client */;

--
-- Dumping data for table `character_queststatus_daily`
--

LOCK TABLES `character_queststatus_daily` WRITE;
/*!40000 ALTER TABLE `character_queststatus_daily` DISABLE KEYS */;
/*!40000 ALTER TABLE `character_queststatus_daily` ENABLE KEYS */;
UNLOCK TABLES;

--
-- Table structure for table `character_queststatus_monthly`
--

DROP TABLE IF EXISTS `character_queststatus_monthly`;
/*!40101 SET @saved_cs_client     = @@character_set_client */;
/*!40101 SET character_set_client = utf8 */;
CREATE TABLE `character_queststatus_monthly` (
  `guid` int(10) unsigned NOT NULL DEFAULT '0' COMMENT 'Global Unique Identifier',
  `quest` int(10) unsigned NOT NULL DEFAULT '0' COMMENT 'Quest Identifier',
  PRIMARY KEY (`guid`,`quest`),
  KEY `idx_guid` (`guid`)
) ENGINE=InnoDB DEFAULT CHARSET=utf8 COMMENT='Player System';
/*!40101 SET character_set_client = @saved_cs_client */;

--
-- Dumping data for table `character_queststatus_monthly`
--

LOCK TABLES `character_queststatus_monthly` WRITE;
/*!40000 ALTER TABLE `character_queststatus_monthly` DISABLE KEYS */;
/*!40000 ALTER TABLE `character_queststatus_monthly` ENABLE KEYS */;
UNLOCK TABLES;

--
-- Table structure for table `character_queststatus_rewarded`
--

DROP TABLE IF EXISTS `character_queststatus_rewarded`;
/*!40101 SET @saved_cs_client     = @@character_set_client */;
/*!40101 SET character_set_client = utf8 */;
CREATE TABLE `character_queststatus_rewarded` (
  `guid` int(10) unsigned NOT NULL DEFAULT '0' COMMENT 'Global Unique Identifier',
  `quest` int(10) unsigned NOT NULL DEFAULT '0' COMMENT 'Quest Identifier',
  PRIMARY KEY (`guid`,`quest`)
) ENGINE=InnoDB DEFAULT CHARSET=utf8 COMMENT='Player System';
/*!40101 SET character_set_client = @saved_cs_client */;

--
-- Dumping data for table `character_queststatus_rewarded`
--

LOCK TABLES `character_queststatus_rewarded` WRITE;
/*!40000 ALTER TABLE `character_queststatus_rewarded` DISABLE KEYS */;
/*!40000 ALTER TABLE `character_queststatus_rewarded` ENABLE KEYS */;
UNLOCK TABLES;

--
-- Table structure for table `character_queststatus_seasonal`
--

DROP TABLE IF EXISTS `character_queststatus_seasonal`;
/*!40101 SET @saved_cs_client     = @@character_set_client */;
/*!40101 SET character_set_client = utf8 */;
CREATE TABLE `character_queststatus_seasonal` (
  `guid` int(10) unsigned NOT NULL DEFAULT '0' COMMENT 'Global Unique Identifier',
  `quest` int(10) unsigned NOT NULL DEFAULT '0' COMMENT 'Quest Identifier',
  `event` int(10) unsigned NOT NULL DEFAULT '0' COMMENT 'Event Identifier',
  PRIMARY KEY (`guid`,`quest`),
  KEY `idx_guid` (`guid`)
) ENGINE=InnoDB DEFAULT CHARSET=utf8 COMMENT='Player System';
/*!40101 SET character_set_client = @saved_cs_client */;

--
-- Dumping data for table `character_queststatus_seasonal`
--

LOCK TABLES `character_queststatus_seasonal` WRITE;
/*!40000 ALTER TABLE `character_queststatus_seasonal` DISABLE KEYS */;
/*!40000 ALTER TABLE `character_queststatus_seasonal` ENABLE KEYS */;
UNLOCK TABLES;

--
-- Table structure for table `character_queststatus_weekly`
--

DROP TABLE IF EXISTS `character_queststatus_weekly`;
/*!40101 SET @saved_cs_client     = @@character_set_client */;
/*!40101 SET character_set_client = utf8 */;
CREATE TABLE `character_queststatus_weekly` (
  `guid` int(10) unsigned NOT NULL DEFAULT '0' COMMENT 'Global Unique Identifier',
  `quest` int(10) unsigned NOT NULL DEFAULT '0' COMMENT 'Quest Identifier',
  PRIMARY KEY (`guid`,`quest`),
  KEY `idx_guid` (`guid`)
) ENGINE=InnoDB DEFAULT CHARSET=utf8 COMMENT='Player System';
/*!40101 SET character_set_client = @saved_cs_client */;

--
-- Dumping data for table `character_queststatus_weekly`
--

LOCK TABLES `character_queststatus_weekly` WRITE;
/*!40000 ALTER TABLE `character_queststatus_weekly` DISABLE KEYS */;
/*!40000 ALTER TABLE `character_queststatus_weekly` ENABLE KEYS */;
UNLOCK TABLES;

--
-- Table structure for table `character_reputation`
--

DROP TABLE IF EXISTS `character_reputation`;
/*!40101 SET @saved_cs_client     = @@character_set_client */;
/*!40101 SET character_set_client = utf8 */;
CREATE TABLE `character_reputation` (
  `guid` int(10) unsigned NOT NULL DEFAULT '0' COMMENT 'Global Unique Identifier',
  `faction` smallint(5) unsigned NOT NULL DEFAULT '0',
  `standing` int(11) NOT NULL DEFAULT '0',
  `flags` smallint(5) unsigned NOT NULL DEFAULT '0',
  PRIMARY KEY (`guid`,`faction`)
) ENGINE=InnoDB DEFAULT CHARSET=utf8 COMMENT='Player System';
/*!40101 SET character_set_client = @saved_cs_client */;

--
-- Dumping data for table `character_reputation`
--

LOCK TABLES `character_reputation` WRITE;
/*!40000 ALTER TABLE `character_reputation` DISABLE KEYS */;
/*!40000 ALTER TABLE `character_reputation` ENABLE KEYS */;
UNLOCK TABLES;

--
-- Table structure for table `character_skills`
--

DROP TABLE IF EXISTS `character_skills`;
/*!40101 SET @saved_cs_client     = @@character_set_client */;
/*!40101 SET character_set_client = utf8 */;
CREATE TABLE `character_skills` (
  `guid` int(10) unsigned NOT NULL COMMENT 'Global Unique Identifier',
  `skill` smallint(5) unsigned NOT NULL,
  `value` smallint(5) unsigned NOT NULL,
  `max` smallint(5) unsigned NOT NULL,
  PRIMARY KEY (`guid`,`skill`)
) ENGINE=InnoDB DEFAULT CHARSET=utf8 COMMENT='Player System';
/*!40101 SET character_set_client = @saved_cs_client */;

--
-- Dumping data for table `character_skills`
--

LOCK TABLES `character_skills` WRITE;
/*!40000 ALTER TABLE `character_skills` DISABLE KEYS */;
/*!40000 ALTER TABLE `character_skills` ENABLE KEYS */;
UNLOCK TABLES;

--
-- Table structure for table `character_social`
--

DROP TABLE IF EXISTS `character_social`;
/*!40101 SET @saved_cs_client     = @@character_set_client */;
/*!40101 SET character_set_client = utf8 */;
CREATE TABLE `character_social` (
  `guid` int(10) unsigned NOT NULL DEFAULT '0' COMMENT 'Character Global Unique Identifier',
  `friend` int(10) unsigned NOT NULL DEFAULT '0' COMMENT 'Friend Global Unique Identifier',
  `flags` tinyint(3) unsigned NOT NULL DEFAULT '0' COMMENT 'Friend Flags',
  `note` varchar(48) NOT NULL DEFAULT '' COMMENT 'Friend Note',
  PRIMARY KEY (`guid`,`friend`,`flags`),
  KEY `friend` (`friend`)
) ENGINE=InnoDB DEFAULT CHARSET=utf8 COMMENT='Player System';
/*!40101 SET character_set_client = @saved_cs_client */;

--
-- Dumping data for table `character_social`
--

LOCK TABLES `character_social` WRITE;
/*!40000 ALTER TABLE `character_social` DISABLE KEYS */;
/*!40000 ALTER TABLE `character_social` ENABLE KEYS */;
UNLOCK TABLES;

--
-- Table structure for table `character_spell`
--

DROP TABLE IF EXISTS `character_spell`;
/*!40101 SET @saved_cs_client     = @@character_set_client */;
/*!40101 SET character_set_client = utf8 */;
CREATE TABLE `character_spell` (
  `guid` int(10) unsigned NOT NULL DEFAULT '0' COMMENT 'Global Unique Identifier',
  `spell` mediumint(8) unsigned NOT NULL DEFAULT '0' COMMENT 'Spell Identifier',
  `active` tinyint(3) unsigned NOT NULL DEFAULT '1',
  `disabled` tinyint(3) unsigned NOT NULL DEFAULT '0',
  PRIMARY KEY (`guid`,`spell`)
) ENGINE=InnoDB DEFAULT CHARSET=utf8 COMMENT='Player System';
/*!40101 SET character_set_client = @saved_cs_client */;

--
-- Dumping data for table `character_spell`
--

LOCK TABLES `character_spell` WRITE;
/*!40000 ALTER TABLE `character_spell` DISABLE KEYS */;
/*!40000 ALTER TABLE `character_spell` ENABLE KEYS */;
UNLOCK TABLES;

--
-- Table structure for table `character_spell_cooldown`
--

DROP TABLE IF EXISTS `character_spell_cooldown`;
/*!40101 SET @saved_cs_client     = @@character_set_client */;
/*!40101 SET character_set_client = utf8 */;
CREATE TABLE `character_spell_cooldown` (
  `guid` int(10) unsigned NOT NULL DEFAULT '0' COMMENT 'Global Unique Identifier, Low part',
  `spell` mediumint(8) unsigned NOT NULL DEFAULT '0' COMMENT 'Spell Identifier',
  `item` int(10) unsigned NOT NULL DEFAULT '0' COMMENT 'Item Identifier',
  `time` int(10) unsigned NOT NULL DEFAULT '0',
  PRIMARY KEY (`guid`,`spell`)
) ENGINE=InnoDB DEFAULT CHARSET=utf8;
/*!40101 SET character_set_client = @saved_cs_client */;

--
-- Dumping data for table `character_spell_cooldown`
--

LOCK TABLES `character_spell_cooldown` WRITE;
/*!40000 ALTER TABLE `character_spell_cooldown` DISABLE KEYS */;
/*!40000 ALTER TABLE `character_spell_cooldown` ENABLE KEYS */;
UNLOCK TABLES;

--
-- Table structure for table `character_stats`
--

DROP TABLE IF EXISTS `character_stats`;
/*!40101 SET @saved_cs_client     = @@character_set_client */;
/*!40101 SET character_set_client = utf8 */;
CREATE TABLE `character_stats` (
  `guid` int(10) unsigned NOT NULL DEFAULT '0' COMMENT 'Global Unique Identifier, Low part',
  `maxhealth` int(10) unsigned NOT NULL DEFAULT '0',
  `maxpower1` int(10) unsigned NOT NULL DEFAULT '0',
  `maxpower2` int(10) unsigned NOT NULL DEFAULT '0',
  `maxpower3` int(10) unsigned NOT NULL DEFAULT '0',
  `maxpower4` int(10) unsigned NOT NULL DEFAULT '0',
  `maxpower5` int(10) unsigned NOT NULL DEFAULT '0',
  `strength` int(10) unsigned NOT NULL DEFAULT '0',
  `agility` int(10) unsigned NOT NULL DEFAULT '0',
  `stamina` int(10) unsigned NOT NULL DEFAULT '0',
  `intellect` int(10) unsigned NOT NULL DEFAULT '0',
  `spirit` int(10) unsigned NOT NULL DEFAULT '0',
  `armor` int(10) unsigned NOT NULL DEFAULT '0',
  `resHoly` int(10) unsigned NOT NULL DEFAULT '0',
  `resFire` int(10) unsigned NOT NULL DEFAULT '0',
  `resNature` int(10) unsigned NOT NULL DEFAULT '0',
  `resFrost` int(10) unsigned NOT NULL DEFAULT '0',
  `resShadow` int(10) unsigned NOT NULL DEFAULT '0',
  `resArcane` int(10) unsigned NOT NULL DEFAULT '0',
  `blockPct` float unsigned NOT NULL DEFAULT '0',
  `dodgePct` float unsigned NOT NULL DEFAULT '0',
  `parryPct` float unsigned NOT NULL DEFAULT '0',
  `critPct` float unsigned NOT NULL DEFAULT '0',
  `rangedCritPct` float unsigned NOT NULL DEFAULT '0',
  `spellCritPct` float unsigned NOT NULL DEFAULT '0',
  `attackPower` int(10) unsigned NOT NULL DEFAULT '0',
  `rangedAttackPower` int(10) unsigned NOT NULL DEFAULT '0',
  `spellPower` int(10) unsigned NOT NULL DEFAULT '0',
  `resilience` int(10) unsigned NOT NULL DEFAULT '0',
  PRIMARY KEY (`guid`)
) ENGINE=InnoDB DEFAULT CHARSET=utf8;
/*!40101 SET character_set_client = @saved_cs_client */;

--
-- Dumping data for table `character_stats`
--

LOCK TABLES `character_stats` WRITE;
/*!40000 ALTER TABLE `character_stats` DISABLE KEYS */;
/*!40000 ALTER TABLE `character_stats` ENABLE KEYS */;
UNLOCK TABLES;

--
-- Table structure for table `character_talent`
--

DROP TABLE IF EXISTS `character_talent`;
/*!40101 SET @saved_cs_client     = @@character_set_client */;
/*!40101 SET character_set_client = utf8 */;
CREATE TABLE `character_talent` (
  `guid` int(10) unsigned NOT NULL,
  `spell` mediumint(8) unsigned NOT NULL,
  `spec` tinyint(3) unsigned NOT NULL DEFAULT '0',
  PRIMARY KEY (`guid`,`spell`,`spec`)
) ENGINE=InnoDB DEFAULT CHARSET=utf8;
/*!40101 SET character_set_client = @saved_cs_client */;

--
-- Dumping data for table `character_talent`
--

LOCK TABLES `character_talent` WRITE;
/*!40000 ALTER TABLE `character_talent` DISABLE KEYS */;
/*!40000 ALTER TABLE `character_talent` ENABLE KEYS */;
UNLOCK TABLES;

--
-- Table structure for table `character_void_storage`
--

DROP TABLE IF EXISTS `character_void_storage`;
/*!40101 SET @saved_cs_client     = @@character_set_client */;
/*!40101 SET character_set_client = utf8 */;
CREATE TABLE `character_void_storage` (
  `itemId` bigint(20) unsigned NOT NULL,
  `playerGuid` int(10) unsigned NOT NULL,
  `itemEntry` mediumint(8) unsigned NOT NULL,
  `slot` tinyint(3) unsigned NOT NULL,
  `creatorGuid` int(10) unsigned NOT NULL DEFAULT '0',
  `randomProperty` int(10) unsigned NOT NULL DEFAULT '0',
  `suffixFactor` int(10) unsigned NOT NULL DEFAULT '0',
  PRIMARY KEY (`itemId`),
  UNIQUE KEY `idx_player_slot` (`playerGuid`,`slot`),
  KEY `idx_player` (`playerGuid`)
) ENGINE=InnoDB DEFAULT CHARSET=utf8;
/*!40101 SET character_set_client = @saved_cs_client */;

--
-- Dumping data for table `character_void_storage`
--

LOCK TABLES `character_void_storage` WRITE;
/*!40000 ALTER TABLE `character_void_storage` DISABLE KEYS */;
/*!40000 ALTER TABLE `character_void_storage` ENABLE KEYS */;
UNLOCK TABLES;

--
-- Table structure for table `characters`
--

DROP TABLE IF EXISTS `characters`;
/*!40101 SET @saved_cs_client     = @@character_set_client */;
/*!40101 SET character_set_client = utf8 */;
CREATE TABLE `characters` (
  `guid` int(10) unsigned NOT NULL DEFAULT '0' COMMENT 'Global Unique Identifier',
  `account` int(10) unsigned NOT NULL DEFAULT '0' COMMENT 'Account Identifier',
  `name` varchar(12) CHARACTER SET utf8 COLLATE utf8_bin NOT NULL,
  `slot` tinyint(3) unsigned NOT NULL DEFAULT '0',
  `race` tinyint(3) unsigned NOT NULL DEFAULT '0',
  `class` tinyint(3) unsigned NOT NULL DEFAULT '0',
  `gender` tinyint(3) unsigned NOT NULL DEFAULT '0',
  `level` tinyint(3) unsigned NOT NULL DEFAULT '0',
  `xp` int(10) unsigned NOT NULL DEFAULT '0',
  `money` bigint(20) unsigned NOT NULL DEFAULT '0',
  `playerBytes` int(10) unsigned NOT NULL DEFAULT '0',
  `playerBytes2` int(10) unsigned NOT NULL DEFAULT '0',
  `playerFlags` int(10) unsigned NOT NULL DEFAULT '0',
  `position_x` float NOT NULL DEFAULT '0',
  `position_y` float NOT NULL DEFAULT '0',
  `position_z` float NOT NULL DEFAULT '0',
  `map` smallint(5) unsigned NOT NULL DEFAULT '0' COMMENT 'Map Identifier',
  `instance_id` int(10) unsigned NOT NULL DEFAULT '0',
  `instance_mode_mask` tinyint(3) unsigned NOT NULL DEFAULT '0',
  `orientation` float NOT NULL DEFAULT '0',
  `taximask` text NOT NULL,
  `online` tinyint(3) unsigned NOT NULL DEFAULT '0',
  `cinematic` tinyint(3) unsigned NOT NULL DEFAULT '0',
  `totaltime` int(10) unsigned NOT NULL DEFAULT '0',
  `leveltime` int(10) unsigned NOT NULL DEFAULT '0',
  `logout_time` int(10) unsigned NOT NULL DEFAULT '0',
  `is_logout_resting` tinyint(3) unsigned NOT NULL DEFAULT '0',
  `rest_bonus` float NOT NULL DEFAULT '0',
  `resettalents_cost` int(10) unsigned NOT NULL DEFAULT '0',
  `resettalents_time` int(10) unsigned NOT NULL DEFAULT '0',
  `talentTree` varchar(10) NOT NULL DEFAULT '0 0',
  `trans_x` float NOT NULL DEFAULT '0',
  `trans_y` float NOT NULL DEFAULT '0',
  `trans_z` float NOT NULL DEFAULT '0',
  `trans_o` float NOT NULL DEFAULT '0',
  `transguid` mediumint(8) unsigned NOT NULL DEFAULT '0',
  `extra_flags` smallint(5) unsigned NOT NULL DEFAULT '0',
  `stable_slots` tinyint(3) unsigned NOT NULL DEFAULT '0',
  `at_login` smallint(5) unsigned NOT NULL DEFAULT '0',
  `zone` smallint(5) unsigned NOT NULL DEFAULT '0',
  `death_expire_time` int(10) unsigned NOT NULL DEFAULT '0',
  `taxi_path` text,
  `totalKills` int(10) unsigned NOT NULL DEFAULT '0',
  `todayKills` smallint(5) unsigned NOT NULL DEFAULT '0',
  `yesterdayKills` smallint(5) unsigned NOT NULL DEFAULT '0',
  `chosenTitle` int(10) unsigned NOT NULL DEFAULT '0',
  `watchedFaction` int(10) unsigned NOT NULL DEFAULT '0',
  `drunk` tinyint(3) unsigned NOT NULL DEFAULT '0',
  `health` int(10) unsigned NOT NULL DEFAULT '0',
  `power1` int(10) unsigned NOT NULL DEFAULT '0',
  `power2` int(10) unsigned NOT NULL DEFAULT '0',
  `power3` int(10) unsigned NOT NULL DEFAULT '0',
  `power4` int(10) unsigned NOT NULL DEFAULT '0',
  `power5` int(10) unsigned NOT NULL DEFAULT '0',
  `latency` mediumint(8) unsigned NOT NULL DEFAULT '0',
  `speccount` tinyint(3) unsigned NOT NULL DEFAULT '1',
  `activespec` tinyint(3) unsigned NOT NULL DEFAULT '0',
  `exploredZones` longtext,
  `equipmentCache` longtext,
  `knownTitles` longtext,
  `actionBars` tinyint(3) unsigned NOT NULL DEFAULT '0',
  `grantableLevels` tinyint(3) unsigned NOT NULL DEFAULT '0',
  `guildId` int(10) unsigned NOT NULL DEFAULT '0',
  `deleteInfos_Account` int(10) unsigned DEFAULT NULL,
  `deleteInfos_Name` varchar(12) DEFAULT NULL,
  `deleteDate` int(10) unsigned DEFAULT NULL,
  PRIMARY KEY (`guid`),
  KEY `idx_account` (`account`),
  KEY `idx_online` (`online`),
  KEY `idx_name` (`name`)
) ENGINE=InnoDB DEFAULT CHARSET=utf8 COMMENT='Player System';
/*!40101 SET character_set_client = @saved_cs_client */;

--
-- Dumping data for table `characters`
--

LOCK TABLES `characters` WRITE;
/*!40000 ALTER TABLE `characters` DISABLE KEYS */;
/*!40000 ALTER TABLE `characters` ENABLE KEYS */;
UNLOCK TABLES;

--
-- Table structure for table `corpse`
--

DROP TABLE IF EXISTS `corpse`;
/*!40101 SET @saved_cs_client     = @@character_set_client */;
/*!40101 SET character_set_client = utf8 */;
CREATE TABLE `corpse` (
  `corpseGuid` int(10) unsigned NOT NULL DEFAULT '0' COMMENT 'Global Unique Identifier',
  `guid` int(10) unsigned NOT NULL DEFAULT '0' COMMENT 'Character Global Unique Identifier',
  `posX` float NOT NULL DEFAULT '0',
  `posY` float NOT NULL DEFAULT '0',
  `posZ` float NOT NULL DEFAULT '0',
  `orientation` float NOT NULL DEFAULT '0',
  `mapId` smallint(5) unsigned NOT NULL DEFAULT '0' COMMENT 'Map Identifier',
  `phaseMask` smallint(5) unsigned NOT NULL DEFAULT '1',
  `displayId` int(10) unsigned NOT NULL DEFAULT '0',
  `itemCache` text NOT NULL,
  `bytes1` int(10) unsigned NOT NULL DEFAULT '0',
  `bytes2` int(10) unsigned NOT NULL DEFAULT '0',
  `flags` tinyint(3) unsigned NOT NULL DEFAULT '0',
  `dynFlags` tinyint(3) unsigned NOT NULL DEFAULT '0',
  `time` int(10) unsigned NOT NULL DEFAULT '0',
  `corpseType` tinyint(3) unsigned NOT NULL DEFAULT '0',
  `instanceId` int(10) unsigned NOT NULL DEFAULT '0' COMMENT 'Instance Identifier',
  PRIMARY KEY (`corpseGuid`),
  KEY `idx_type` (`corpseType`),
  KEY `idx_instance` (`instanceId`),
  KEY `idx_player` (`guid`),
  KEY `idx_time` (`time`)
) ENGINE=InnoDB DEFAULT CHARSET=utf8 COMMENT='Death System';
/*!40101 SET character_set_client = @saved_cs_client */;

--
-- Dumping data for table `corpse`
--

LOCK TABLES `corpse` WRITE;
/*!40000 ALTER TABLE `corpse` DISABLE KEYS */;
/*!40000 ALTER TABLE `corpse` ENABLE KEYS */;
UNLOCK TABLES;

--
-- Table structure for table `creature_respawn`
--

DROP TABLE IF EXISTS `creature_respawn`;
/*!40101 SET @saved_cs_client     = @@character_set_client */;
/*!40101 SET character_set_client = utf8 */;
CREATE TABLE `creature_respawn` (
  `guid` int(10) unsigned NOT NULL DEFAULT '0' COMMENT 'Global Unique Identifier',
  `respawnTime` int(10) unsigned NOT NULL DEFAULT '0',
  `mapId` smallint(10) unsigned NOT NULL DEFAULT '0',
  `instanceId` int(10) unsigned NOT NULL DEFAULT '0' COMMENT 'Instance Identifier',
  PRIMARY KEY (`guid`,`instanceId`),
  KEY `idx_instance` (`instanceId`)
) ENGINE=InnoDB DEFAULT CHARSET=utf8 COMMENT='Grid Loading System';
/*!40101 SET character_set_client = @saved_cs_client */;

--
-- Dumping data for table `creature_respawn`
--

LOCK TABLES `creature_respawn` WRITE;
/*!40000 ALTER TABLE `creature_respawn` DISABLE KEYS */;
/*!40000 ALTER TABLE `creature_respawn` ENABLE KEYS */;
UNLOCK TABLES;

--
-- Table structure for table `game_event_condition_save`
--

DROP TABLE IF EXISTS `game_event_condition_save`;
/*!40101 SET @saved_cs_client     = @@character_set_client */;
/*!40101 SET character_set_client = utf8 */;
CREATE TABLE `game_event_condition_save` (
  `eventEntry` tinyint(3) unsigned NOT NULL,
  `condition_id` int(10) unsigned NOT NULL DEFAULT '0',
  `done` float DEFAULT '0',
  PRIMARY KEY (`eventEntry`,`condition_id`)
) ENGINE=InnoDB DEFAULT CHARSET=utf8;
/*!40101 SET character_set_client = @saved_cs_client */;

--
-- Dumping data for table `game_event_condition_save`
--

LOCK TABLES `game_event_condition_save` WRITE;
/*!40000 ALTER TABLE `game_event_condition_save` DISABLE KEYS */;
/*!40000 ALTER TABLE `game_event_condition_save` ENABLE KEYS */;
UNLOCK TABLES;

--
-- Table structure for table `game_event_save`
--

DROP TABLE IF EXISTS `game_event_save`;
/*!40101 SET @saved_cs_client     = @@character_set_client */;
/*!40101 SET character_set_client = utf8 */;
CREATE TABLE `game_event_save` (
  `eventEntry` tinyint(3) unsigned NOT NULL,
  `state` tinyint(3) unsigned NOT NULL DEFAULT '1',
  `next_start` int(10) unsigned NOT NULL DEFAULT '0',
  PRIMARY KEY (`eventEntry`)
) ENGINE=InnoDB DEFAULT CHARSET=utf8;
/*!40101 SET character_set_client = @saved_cs_client */;

--
-- Dumping data for table `game_event_save`
--

LOCK TABLES `game_event_save` WRITE;
/*!40000 ALTER TABLE `game_event_save` DISABLE KEYS */;
/*!40000 ALTER TABLE `game_event_save` ENABLE KEYS */;
UNLOCK TABLES;

--
-- Table structure for table `gameobject_respawn`
--

DROP TABLE IF EXISTS `gameobject_respawn`;
/*!40101 SET @saved_cs_client     = @@character_set_client */;
/*!40101 SET character_set_client = utf8 */;
CREATE TABLE `gameobject_respawn` (
  `guid` int(10) unsigned NOT NULL DEFAULT '0' COMMENT 'Global Unique Identifier',
  `respawnTime` int(10) unsigned NOT NULL DEFAULT '0',
  `mapId` smallint(10) unsigned NOT NULL DEFAULT '0',
  `instanceId` int(10) unsigned NOT NULL DEFAULT '0' COMMENT 'Instance Identifier',
  PRIMARY KEY (`guid`,`instanceId`),
  KEY `idx_instance` (`instanceId`)
) ENGINE=InnoDB DEFAULT CHARSET=utf8 COMMENT='Grid Loading System';
/*!40101 SET character_set_client = @saved_cs_client */;

--
-- Dumping data for table `gameobject_respawn`
--

LOCK TABLES `gameobject_respawn` WRITE;
/*!40000 ALTER TABLE `gameobject_respawn` DISABLE KEYS */;
/*!40000 ALTER TABLE `gameobject_respawn` ENABLE KEYS */;
UNLOCK TABLES;

--
-- Table structure for table `gm_subsurveys`
--

DROP TABLE IF EXISTS `gm_subsurveys`;
/*!40101 SET @saved_cs_client     = @@character_set_client */;
/*!40101 SET character_set_client = utf8 */;
CREATE TABLE `gm_subsurveys` (
  `surveyId` int(10) unsigned NOT NULL AUTO_INCREMENT,
  `subsurveyId` int(10) unsigned NOT NULL DEFAULT '0',
  `rank` int(10) unsigned NOT NULL DEFAULT '0',
  `comment` text NOT NULL,
  PRIMARY KEY (`surveyId`,`subsurveyId`)
) ENGINE=InnoDB DEFAULT CHARSET=utf8 COMMENT='Player System';
/*!40101 SET character_set_client = @saved_cs_client */;

--
-- Dumping data for table `gm_subsurveys`
--

LOCK TABLES `gm_subsurveys` WRITE;
/*!40000 ALTER TABLE `gm_subsurveys` DISABLE KEYS */;
/*!40000 ALTER TABLE `gm_subsurveys` ENABLE KEYS */;
UNLOCK TABLES;

--
-- Table structure for table `gm_surveys`
--

DROP TABLE IF EXISTS `gm_surveys`;
/*!40101 SET @saved_cs_client     = @@character_set_client */;
/*!40101 SET character_set_client = utf8 */;
CREATE TABLE `gm_surveys` (
  `surveyId` int(10) unsigned NOT NULL AUTO_INCREMENT,
  `guid` int(10) unsigned NOT NULL DEFAULT '0',
  `mainSurvey` int(10) unsigned NOT NULL DEFAULT '0',
  `overallComment` longtext NOT NULL,
  `createTime` int(10) unsigned NOT NULL DEFAULT '0',
  PRIMARY KEY (`surveyId`)
) ENGINE=InnoDB DEFAULT CHARSET=utf8 COMMENT='Player System';
/*!40101 SET character_set_client = @saved_cs_client */;

--
-- Dumping data for table `gm_surveys`
--

LOCK TABLES `gm_surveys` WRITE;
/*!40000 ALTER TABLE `gm_surveys` DISABLE KEYS */;
/*!40000 ALTER TABLE `gm_surveys` ENABLE KEYS */;
UNLOCK TABLES;

--
-- Table structure for table `gm_tickets`
--

DROP TABLE IF EXISTS `gm_tickets`;
/*!40101 SET @saved_cs_client     = @@character_set_client */;
/*!40101 SET character_set_client = utf8 */;
CREATE TABLE `gm_tickets` (
  `ticketId` int(10) unsigned NOT NULL AUTO_INCREMENT,
  `guid` int(10) unsigned NOT NULL DEFAULT '0' COMMENT 'Global Unique Identifier of ticket creator',
  `name` varchar(12) NOT NULL COMMENT 'Name of ticket creator',
  `message` text NOT NULL,
  `createTime` int(10) unsigned NOT NULL DEFAULT '0',
  `mapId` smallint(5) unsigned NOT NULL DEFAULT '0',
  `posX` float NOT NULL DEFAULT '0',
  `posY` float NOT NULL DEFAULT '0',
  `posZ` float NOT NULL DEFAULT '0',
  `lastModifiedTime` int(10) unsigned NOT NULL DEFAULT '0',
  `closedBy` int(10) NOT NULL DEFAULT '0',
  `assignedTo` int(10) unsigned NOT NULL DEFAULT '0' COMMENT 'GUID of admin to whom ticket is assigned',
  `comment` text NOT NULL,
  `response` text NOT NULL,
  `completed` tinyint(3) unsigned NOT NULL DEFAULT '0',
  `escalated` tinyint(3) unsigned NOT NULL DEFAULT '0',
  `viewed` tinyint(3) unsigned NOT NULL DEFAULT '0',
  `haveTicket` tinyint(3) unsigned NOT NULL DEFAULT '0',
  PRIMARY KEY (`ticketId`)
) ENGINE=InnoDB DEFAULT CHARSET=utf8 COMMENT='Player System';
/*!40101 SET character_set_client = @saved_cs_client */;

--
-- Dumping data for table `gm_tickets`
--

LOCK TABLES `gm_tickets` WRITE;
/*!40000 ALTER TABLE `gm_tickets` DISABLE KEYS */;
/*!40000 ALTER TABLE `gm_tickets` ENABLE KEYS */;
UNLOCK TABLES;

--
-- Table structure for table `group_instance`
--

DROP TABLE IF EXISTS `group_instance`;
/*!40101 SET @saved_cs_client     = @@character_set_client */;
/*!40101 SET character_set_client = utf8 */;
CREATE TABLE `group_instance` (
  `guid` int(10) unsigned NOT NULL DEFAULT '0',
  `instance` int(10) unsigned NOT NULL DEFAULT '0',
  `permanent` tinyint(3) unsigned NOT NULL DEFAULT '0',
  PRIMARY KEY (`guid`,`instance`),
  KEY `instance` (`instance`)
) ENGINE=InnoDB DEFAULT CHARSET=utf8;
/*!40101 SET character_set_client = @saved_cs_client */;

--
-- Dumping data for table `group_instance`
--

LOCK TABLES `group_instance` WRITE;
/*!40000 ALTER TABLE `group_instance` DISABLE KEYS */;
/*!40000 ALTER TABLE `group_instance` ENABLE KEYS */;
UNLOCK TABLES;

--
-- Table structure for table `group_member`
--

DROP TABLE IF EXISTS `group_member`;
/*!40101 SET @saved_cs_client     = @@character_set_client */;
/*!40101 SET character_set_client = utf8 */;
CREATE TABLE `group_member` (
  `guid` int(10) unsigned NOT NULL,
  `memberGuid` int(10) unsigned NOT NULL,
  `memberFlags` tinyint(3) unsigned NOT NULL DEFAULT '0',
  `subgroup` tinyint(3) unsigned NOT NULL DEFAULT '0',
  `roles` tinyint(3) unsigned NOT NULL DEFAULT '0',
  PRIMARY KEY (`memberGuid`)
) ENGINE=InnoDB DEFAULT CHARSET=utf8 COMMENT='Groups';
/*!40101 SET character_set_client = @saved_cs_client */;

--
-- Dumping data for table `group_member`
--

LOCK TABLES `group_member` WRITE;
/*!40000 ALTER TABLE `group_member` DISABLE KEYS */;
/*!40000 ALTER TABLE `group_member` ENABLE KEYS */;
UNLOCK TABLES;

--
-- Table structure for table `groups`
--

DROP TABLE IF EXISTS `groups`;
/*!40101 SET @saved_cs_client     = @@character_set_client */;
/*!40101 SET character_set_client = utf8 */;
CREATE TABLE `groups` (
  `guid` int(10) unsigned NOT NULL,
  `leaderGuid` int(10) unsigned NOT NULL,
  `lootMethod` tinyint(3) unsigned NOT NULL,
  `looterGuid` int(10) unsigned NOT NULL,
  `lootThreshold` tinyint(3) unsigned NOT NULL,
  `icon1` int(10) unsigned NOT NULL,
  `icon2` int(10) unsigned NOT NULL,
  `icon3` int(10) unsigned NOT NULL,
  `icon4` int(10) unsigned NOT NULL,
  `icon5` int(10) unsigned NOT NULL,
  `icon6` int(10) unsigned NOT NULL,
  `icon7` int(10) unsigned NOT NULL,
  `icon8` int(10) unsigned NOT NULL,
  `groupType` tinyint(3) unsigned NOT NULL,
  `difficulty` tinyint(3) unsigned NOT NULL DEFAULT '0',
  `raiddifficulty` tinyint(3) unsigned NOT NULL DEFAULT '0',
  PRIMARY KEY (`guid`),
  KEY `leaderGuid` (`leaderGuid`)
) ENGINE=InnoDB DEFAULT CHARSET=utf8 COMMENT='Groups';
/*!40101 SET character_set_client = @saved_cs_client */;

--
-- Dumping data for table `groups`
--

LOCK TABLES `groups` WRITE;
/*!40000 ALTER TABLE `groups` DISABLE KEYS */;
/*!40000 ALTER TABLE `groups` ENABLE KEYS */;
UNLOCK TABLES;

--
-- Table structure for table `guild`
--

DROP TABLE IF EXISTS `guild`;
/*!40101 SET @saved_cs_client     = @@character_set_client */;
/*!40101 SET character_set_client = utf8 */;
CREATE TABLE `guild` (
  `guildid` int(10) unsigned NOT NULL DEFAULT '0',
  `name` varchar(24) NOT NULL DEFAULT '',
  `leaderguid` int(10) unsigned NOT NULL DEFAULT '0',
  `EmblemStyle` tinyint(3) unsigned NOT NULL DEFAULT '0',
  `EmblemColor` tinyint(3) unsigned NOT NULL DEFAULT '0',
  `BorderStyle` tinyint(3) unsigned NOT NULL DEFAULT '0',
  `BorderColor` tinyint(3) unsigned NOT NULL DEFAULT '0',
  `BackgroundColor` tinyint(3) unsigned NOT NULL DEFAULT '0',
  `info` text NOT NULL,
  `motd` varchar(128) NOT NULL DEFAULT '',
  `createdate` int(10) unsigned NOT NULL DEFAULT '0',
  `BankMoney` bigint(20) unsigned NOT NULL DEFAULT '0',
  `level` int(10) unsigned DEFAULT '1',
  `experience` bigint(20) unsigned DEFAULT '0',
  `todayExperience` bigint(20) unsigned DEFAULT '0',
  PRIMARY KEY (`guildid`)
) ENGINE=InnoDB DEFAULT CHARSET=utf8 COMMENT='Guild System';
/*!40101 SET character_set_client = @saved_cs_client */;

--
-- Dumping data for table `guild`
--

LOCK TABLES `guild` WRITE;
/*!40000 ALTER TABLE `guild` DISABLE KEYS */;
/*!40000 ALTER TABLE `guild` ENABLE KEYS */;
UNLOCK TABLES;

--
-- Table structure for table `guild_achievement`
--

DROP TABLE IF EXISTS `guild_achievement`;
/*!40101 SET @saved_cs_client     = @@character_set_client */;
/*!40101 SET character_set_client = utf8 */;
CREATE TABLE `guild_achievement` (
  `guildId` int(10) unsigned NOT NULL,
  `achievement` smallint(5) unsigned NOT NULL,
  `date` int(10) unsigned NOT NULL DEFAULT '0',
  `guids` text NOT NULL,
  PRIMARY KEY (`guildId`,`achievement`)
) ENGINE=InnoDB DEFAULT CHARSET=utf8;
/*!40101 SET character_set_client = @saved_cs_client */;

--
-- Dumping data for table `guild_achievement`
--

LOCK TABLES `guild_achievement` WRITE;
/*!40000 ALTER TABLE `guild_achievement` DISABLE KEYS */;
/*!40000 ALTER TABLE `guild_achievement` ENABLE KEYS */;
UNLOCK TABLES;

--
-- Table structure for table `guild_achievement_progress`
--

DROP TABLE IF EXISTS `guild_achievement_progress`;
/*!40101 SET @saved_cs_client     = @@character_set_client */;
/*!40101 SET character_set_client = utf8 */;
CREATE TABLE `guild_achievement_progress` (
  `guildId` int(10) unsigned NOT NULL,
  `criteria` smallint(5) unsigned NOT NULL,
  `counter` int(10) unsigned NOT NULL,
  `date` int(10) unsigned NOT NULL DEFAULT '0',
  `completedGuid` int(10) unsigned NOT NULL DEFAULT '0',
  PRIMARY KEY (`guildId`,`criteria`)
) ENGINE=InnoDB DEFAULT CHARSET=utf8;
/*!40101 SET character_set_client = @saved_cs_client */;

--
-- Dumping data for table `guild_achievement_progress`
--

LOCK TABLES `guild_achievement_progress` WRITE;
/*!40000 ALTER TABLE `guild_achievement_progress` DISABLE KEYS */;
/*!40000 ALTER TABLE `guild_achievement_progress` ENABLE KEYS */;
UNLOCK TABLES;

--
-- Table structure for table `guild_bank_eventlog`
--

DROP TABLE IF EXISTS `guild_bank_eventlog`;
/*!40101 SET @saved_cs_client     = @@character_set_client */;
/*!40101 SET character_set_client = utf8 */;
CREATE TABLE `guild_bank_eventlog` (
  `guildid` int(10) unsigned NOT NULL DEFAULT '0' COMMENT 'Guild Identificator',
  `LogGuid` int(10) unsigned NOT NULL DEFAULT '0' COMMENT 'Log record identificator - auxiliary column',
  `TabId` tinyint(3) unsigned NOT NULL DEFAULT '0' COMMENT 'Guild bank TabId',
  `EventType` tinyint(3) unsigned NOT NULL DEFAULT '0' COMMENT 'Event type',
  `PlayerGuid` int(10) unsigned NOT NULL DEFAULT '0',
  `ItemOrMoney` int(10) unsigned NOT NULL DEFAULT '0',
  `ItemStackCount` smallint(5) unsigned NOT NULL DEFAULT '0',
  `DestTabId` tinyint(3) unsigned NOT NULL DEFAULT '0' COMMENT 'Destination Tab Id',
  `TimeStamp` int(10) unsigned NOT NULL DEFAULT '0' COMMENT 'Event UNIX time',
  PRIMARY KEY (`guildid`,`LogGuid`,`TabId`),
  KEY `guildid_key` (`guildid`),
  KEY `Idx_PlayerGuid` (`PlayerGuid`),
  KEY `Idx_LogGuid` (`LogGuid`)
) ENGINE=InnoDB DEFAULT CHARSET=utf8;
/*!40101 SET character_set_client = @saved_cs_client */;

--
-- Dumping data for table `guild_bank_eventlog`
--

LOCK TABLES `guild_bank_eventlog` WRITE;
/*!40000 ALTER TABLE `guild_bank_eventlog` DISABLE KEYS */;
/*!40000 ALTER TABLE `guild_bank_eventlog` ENABLE KEYS */;
UNLOCK TABLES;

--
-- Table structure for table `guild_bank_item`
--

DROP TABLE IF EXISTS `guild_bank_item`;
/*!40101 SET @saved_cs_client     = @@character_set_client */;
/*!40101 SET character_set_client = utf8 */;
CREATE TABLE `guild_bank_item` (
  `guildid` int(10) unsigned NOT NULL DEFAULT '0',
  `TabId` tinyint(3) unsigned NOT NULL DEFAULT '0',
  `SlotId` tinyint(3) unsigned NOT NULL DEFAULT '0',
  `item_guid` int(10) unsigned NOT NULL DEFAULT '0',
  PRIMARY KEY (`guildid`,`TabId`,`SlotId`),
  KEY `guildid_key` (`guildid`),
  KEY `Idx_item_guid` (`item_guid`)
) ENGINE=InnoDB DEFAULT CHARSET=utf8;
/*!40101 SET character_set_client = @saved_cs_client */;

--
-- Dumping data for table `guild_bank_item`
--

LOCK TABLES `guild_bank_item` WRITE;
/*!40000 ALTER TABLE `guild_bank_item` DISABLE KEYS */;
/*!40000 ALTER TABLE `guild_bank_item` ENABLE KEYS */;
UNLOCK TABLES;

--
-- Table structure for table `guild_bank_right`
--

DROP TABLE IF EXISTS `guild_bank_right`;
/*!40101 SET @saved_cs_client     = @@character_set_client */;
/*!40101 SET character_set_client = utf8 */;
CREATE TABLE `guild_bank_right` (
  `guildid` int(10) unsigned NOT NULL DEFAULT '0',
  `TabId` tinyint(3) unsigned NOT NULL DEFAULT '0',
  `rid` tinyint(3) unsigned NOT NULL DEFAULT '0',
  `gbright` tinyint(3) unsigned NOT NULL DEFAULT '0',
  `SlotPerDay` int(10) unsigned NOT NULL DEFAULT '0',
  PRIMARY KEY (`guildid`,`TabId`,`rid`),
  KEY `guildid_key` (`guildid`)
) ENGINE=InnoDB DEFAULT CHARSET=utf8;
/*!40101 SET character_set_client = @saved_cs_client */;

--
-- Dumping data for table `guild_bank_right`
--

LOCK TABLES `guild_bank_right` WRITE;
/*!40000 ALTER TABLE `guild_bank_right` DISABLE KEYS */;
/*!40000 ALTER TABLE `guild_bank_right` ENABLE KEYS */;
UNLOCK TABLES;

--
-- Table structure for table `guild_bank_tab`
--

DROP TABLE IF EXISTS `guild_bank_tab`;
/*!40101 SET @saved_cs_client     = @@character_set_client */;
/*!40101 SET character_set_client = utf8 */;
CREATE TABLE `guild_bank_tab` (
  `guildid` int(10) unsigned NOT NULL DEFAULT '0',
  `TabId` tinyint(3) unsigned NOT NULL DEFAULT '0',
  `TabName` varchar(16) NOT NULL DEFAULT '',
  `TabIcon` varchar(100) NOT NULL DEFAULT '',
  `TabText` varchar(500) DEFAULT NULL,
  PRIMARY KEY (`guildid`,`TabId`),
  KEY `guildid_key` (`guildid`)
) ENGINE=InnoDB DEFAULT CHARSET=utf8;
/*!40101 SET character_set_client = @saved_cs_client */;

--
-- Dumping data for table `guild_bank_tab`
--

LOCK TABLES `guild_bank_tab` WRITE;
/*!40000 ALTER TABLE `guild_bank_tab` DISABLE KEYS */;
/*!40000 ALTER TABLE `guild_bank_tab` ENABLE KEYS */;
UNLOCK TABLES;

--
-- Table structure for table `guild_eventlog`
--

DROP TABLE IF EXISTS `guild_eventlog`;
/*!40101 SET @saved_cs_client     = @@character_set_client */;
/*!40101 SET character_set_client = utf8 */;
CREATE TABLE `guild_eventlog` (
  `guildid` int(10) unsigned NOT NULL COMMENT 'Guild Identificator',
  `LogGuid` int(10) unsigned NOT NULL COMMENT 'Log record identificator - auxiliary column',
  `EventType` tinyint(3) unsigned NOT NULL COMMENT 'Event type',
  `PlayerGuid1` int(10) unsigned NOT NULL COMMENT 'Player 1',
  `PlayerGuid2` int(10) unsigned NOT NULL COMMENT 'Player 2',
  `NewRank` tinyint(3) unsigned NOT NULL COMMENT 'New rank(in case promotion/demotion)',
  `TimeStamp` int(10) unsigned NOT NULL COMMENT 'Event UNIX time',
  PRIMARY KEY (`guildid`,`LogGuid`),
  KEY `Idx_PlayerGuid1` (`PlayerGuid1`),
  KEY `Idx_PlayerGuid2` (`PlayerGuid2`),
  KEY `Idx_LogGuid` (`LogGuid`)
) ENGINE=InnoDB DEFAULT CHARSET=utf8 COMMENT='Guild Eventlog';
/*!40101 SET character_set_client = @saved_cs_client */;

--
-- Dumping data for table `guild_eventlog`
--

LOCK TABLES `guild_eventlog` WRITE;
/*!40000 ALTER TABLE `guild_eventlog` DISABLE KEYS */;
/*!40000 ALTER TABLE `guild_eventlog` ENABLE KEYS */;
UNLOCK TABLES;

--
-- Table structure for table `guild_finder_applicant`
--

DROP TABLE IF EXISTS `guild_finder_applicant`;
/*!40101 SET @saved_cs_client     = @@character_set_client */;
/*!40101 SET character_set_client = utf8 */;
CREATE TABLE `guild_finder_applicant` (
  `guildId` int(10) unsigned DEFAULT NULL,
  `playerGuid` int(10) unsigned DEFAULT NULL,
  `availability` tinyint(3) unsigned DEFAULT '0',
  `classRole` tinyint(3) unsigned DEFAULT '0',
  `interests` tinyint(3) unsigned DEFAULT '0',
  `comment` varchar(255) DEFAULT NULL,
  `submitTime` int(10) unsigned DEFAULT NULL,
  UNIQUE KEY `guildId` (`guildId`,`playerGuid`)
) ENGINE=InnoDB DEFAULT CHARSET=latin1;
/*!40101 SET character_set_client = @saved_cs_client */;

--
-- Dumping data for table `guild_finder_applicant`
--

LOCK TABLES `guild_finder_applicant` WRITE;
/*!40000 ALTER TABLE `guild_finder_applicant` DISABLE KEYS */;
/*!40000 ALTER TABLE `guild_finder_applicant` ENABLE KEYS */;
UNLOCK TABLES;

--
-- Table structure for table `guild_finder_guild_settings`
--

DROP TABLE IF EXISTS `guild_finder_guild_settings`;
/*!40101 SET @saved_cs_client     = @@character_set_client */;
/*!40101 SET character_set_client = utf8 */;
CREATE TABLE `guild_finder_guild_settings` (
  `guildId` int(10) unsigned NOT NULL,
  `availability` tinyint(3) unsigned NOT NULL DEFAULT '0',
  `classRoles` tinyint(3) unsigned NOT NULL DEFAULT '0',
  `interests` tinyint(3) unsigned NOT NULL DEFAULT '0',
  `level` tinyint(3) unsigned NOT NULL DEFAULT '1',
  `listed` tinyint(3) unsigned NOT NULL DEFAULT '0',
  `comment` varchar(255) DEFAULT NULL,
  PRIMARY KEY (`guildId`)
) ENGINE=InnoDB DEFAULT CHARSET=latin1;
/*!40101 SET character_set_client = @saved_cs_client */;

--
-- Dumping data for table `guild_finder_guild_settings`
--

LOCK TABLES `guild_finder_guild_settings` WRITE;
/*!40000 ALTER TABLE `guild_finder_guild_settings` DISABLE KEYS */;
/*!40000 ALTER TABLE `guild_finder_guild_settings` ENABLE KEYS */;
UNLOCK TABLES;

--
-- Table structure for table `guild_member`
--

DROP TABLE IF EXISTS `guild_member`;
/*!40101 SET @saved_cs_client     = @@character_set_client */;
/*!40101 SET character_set_client = utf8 */;
CREATE TABLE `guild_member` (
  `guildid` int(10) unsigned NOT NULL COMMENT 'Guild Identificator',
  `guid` int(10) unsigned NOT NULL,
  `rank` tinyint(3) unsigned NOT NULL,
  `pnote` varchar(31) NOT NULL DEFAULT '',
  `offnote` varchar(31) NOT NULL DEFAULT '',
  UNIQUE KEY `guid_key` (`guid`),
  KEY `guildid_key` (`guildid`),
  KEY `guildid_rank_key` (`guildid`,`rank`)
) ENGINE=InnoDB DEFAULT CHARSET=utf8 COMMENT='Guild System';
/*!40101 SET character_set_client = @saved_cs_client */;

--
-- Dumping data for table `guild_member`
--

LOCK TABLES `guild_member` WRITE;
/*!40000 ALTER TABLE `guild_member` DISABLE KEYS */;
/*!40000 ALTER TABLE `guild_member` ENABLE KEYS */;
UNLOCK TABLES;

--
-- Table structure for table `guild_member_withdraw`
--

DROP TABLE IF EXISTS `guild_member_withdraw`;
/*!40101 SET @saved_cs_client     = @@character_set_client */;
/*!40101 SET character_set_client = utf8 */;
CREATE TABLE `guild_member_withdraw` (
  `guid` int(10) unsigned NOT NULL,
  `tab0` int(10) unsigned NOT NULL DEFAULT '0',
  `tab1` int(10) unsigned NOT NULL DEFAULT '0',
  `tab2` int(10) unsigned NOT NULL DEFAULT '0',
  `tab3` int(10) unsigned NOT NULL DEFAULT '0',
  `tab4` int(10) unsigned NOT NULL DEFAULT '0',
  `tab5` int(10) unsigned NOT NULL DEFAULT '0',
  `tab6` int(10) unsigned NOT NULL DEFAULT '0',
  `tab7` int(10) unsigned NOT NULL DEFAULT '0',
  `money` int(10) unsigned NOT NULL DEFAULT '0',
  PRIMARY KEY (`guid`)
) ENGINE=InnoDB DEFAULT CHARSET=utf8 COMMENT='Guild Member Daily Withdraws';
/*!40101 SET character_set_client = @saved_cs_client */;

--
-- Dumping data for table `guild_member_withdraw`
--

LOCK TABLES `guild_member_withdraw` WRITE;
/*!40000 ALTER TABLE `guild_member_withdraw` DISABLE KEYS */;
/*!40000 ALTER TABLE `guild_member_withdraw` ENABLE KEYS */;
UNLOCK TABLES;

--
-- Table structure for table `guild_news_log`
--

DROP TABLE IF EXISTS `guild_newslog`;
/*!40101 SET @saved_cs_client     = @@character_set_client */;
/*!40101 SET character_set_client = utf8 */;
CREATE TABLE `guild_newslog` (
  `guildid` int(10) unsigned NOT NULL DEFAULT '0' COMMENT 'Guild Identificator',
  `LogGuid` int(10) unsigned NOT NULL DEFAULT '0' COMMENT 'Log record identificator - auxiliary column',
  `EventType` tinyint(3) unsigned NOT NULL DEFAULT '0' COMMENT 'Event type',
  `PlayerGuid` int(10) unsigned NOT NULL DEFAULT '0',
  `Flags` int(10) unsigned NOT NULL DEFAULT '0',
  `Value` int(10) unsigned NOT NULL DEFAULT '0',
  `TimeStamp` int(10) unsigned NOT NULL DEFAULT '0' COMMENT 'Event UNIX time',
  PRIMARY KEY (`guildid`,`LogGuid`),
  KEY `guildid_key` (`guildid`),
  KEY `Idx_PlayerGuid` (`PlayerGuid`),
  KEY `Idx_LogGuid` (`LogGuid`)
) ENGINE=InnoDB DEFAULT CHARSET=utf8;
/*!40101 SET character_set_client = @saved_cs_client */;

--
-- Dumping data for table `guild_newslog`
--

LOCK TABLES `guild_newslog` WRITE;
/*!40000 ALTER TABLE `guild_newslog` DISABLE KEYS */;
/*!40000 ALTER TABLE `guild_newslog` ENABLE KEYS */;
UNLOCK TABLES;

--
-- Table structure for table `guild_rank`
--

DROP TABLE IF EXISTS `guild_rank`;
/*!40101 SET @saved_cs_client     = @@character_set_client */;
/*!40101 SET character_set_client = utf8 */;
CREATE TABLE `guild_rank` (
  `guildid` int(10) unsigned NOT NULL DEFAULT '0',
  `rid` tinyint(3) unsigned NOT NULL,
  `rname` varchar(20) NOT NULL DEFAULT '',
  `rights` mediumint(8) unsigned NOT NULL DEFAULT '0',
  `BankMoneyPerDay` int(10) unsigned NOT NULL DEFAULT '0',
  PRIMARY KEY (`guildid`,`rid`),
  KEY `Idx_rid` (`rid`)
) ENGINE=InnoDB DEFAULT CHARSET=utf8 COMMENT='Guild System';
/*!40101 SET character_set_client = @saved_cs_client */;

--
-- Dumping data for table `guild_rank`
--

LOCK TABLES `guild_rank` WRITE;
/*!40000 ALTER TABLE `guild_rank` DISABLE KEYS */;
/*!40000 ALTER TABLE `guild_rank` ENABLE KEYS */;
UNLOCK TABLES;

--
-- Table structure for table `instance`
--

DROP TABLE IF EXISTS `instance`;
/*!40101 SET @saved_cs_client     = @@character_set_client */;
/*!40101 SET character_set_client = utf8 */;
CREATE TABLE `instance` (
  `id` int(10) unsigned NOT NULL DEFAULT '0',
  `map` smallint(5) unsigned NOT NULL DEFAULT '0',
  `resettime` int(10) unsigned NOT NULL DEFAULT '0',
  `difficulty` tinyint(3) unsigned NOT NULL DEFAULT '0',
  `completedEncounters` int(10) unsigned NOT NULL DEFAULT '0',
  `data` tinytext NOT NULL,
  PRIMARY KEY (`id`),
  KEY `map` (`map`),
  KEY `resettime` (`resettime`),
  KEY `difficulty` (`difficulty`)
) ENGINE=InnoDB DEFAULT CHARSET=utf8;
/*!40101 SET character_set_client = @saved_cs_client */;

--
-- Dumping data for table `instance`
--

LOCK TABLES `instance` WRITE;
/*!40000 ALTER TABLE `instance` DISABLE KEYS */;
/*!40000 ALTER TABLE `instance` ENABLE KEYS */;
UNLOCK TABLES;

--
-- Table structure for table `instance_reset`
--

DROP TABLE IF EXISTS `instance_reset`;
/*!40101 SET @saved_cs_client     = @@character_set_client */;
/*!40101 SET character_set_client = utf8 */;
CREATE TABLE `instance_reset` (
  `mapid` smallint(5) unsigned NOT NULL DEFAULT '0',
  `difficulty` tinyint(3) unsigned NOT NULL DEFAULT '0',
  `resettime` int(10) unsigned NOT NULL DEFAULT '0',
  PRIMARY KEY (`mapid`,`difficulty`),
  KEY `difficulty` (`difficulty`)
) ENGINE=InnoDB DEFAULT CHARSET=utf8;
/*!40101 SET character_set_client = @saved_cs_client */;

--
-- Dumping data for table `instance_reset`
--

LOCK TABLES `instance_reset` WRITE;
/*!40000 ALTER TABLE `instance_reset` DISABLE KEYS */;
/*!40000 ALTER TABLE `instance_reset` ENABLE KEYS */;
UNLOCK TABLES;

--
-- Table structure for table `item_instance`
--

DROP TABLE IF EXISTS `item_instance`;
/*!40101 SET @saved_cs_client     = @@character_set_client */;
/*!40101 SET character_set_client = utf8 */;
CREATE TABLE `item_instance` (
  `guid` int(10) unsigned NOT NULL DEFAULT '0',
  `itemEntry` mediumint(8) unsigned NOT NULL DEFAULT '0',
  `owner_guid` int(10) unsigned NOT NULL DEFAULT '0',
  `creatorGuid` int(10) unsigned NOT NULL DEFAULT '0',
  `giftCreatorGuid` int(10) unsigned NOT NULL DEFAULT '0',
  `count` int(10) unsigned NOT NULL DEFAULT '1',
  `duration` int(10) NOT NULL DEFAULT '0',
  `charges` tinytext,
  `flags` mediumint(8) unsigned NOT NULL DEFAULT '0',
  `enchantments` text NOT NULL,
  `randomPropertyId` smallint(5) NOT NULL DEFAULT '0',
  `durability` smallint(5) unsigned NOT NULL DEFAULT '0',
  `playedTime` int(10) unsigned NOT NULL DEFAULT '0',
  `text` text,
  PRIMARY KEY (`guid`),
  KEY `idx_owner_guid` (`owner_guid`)
) ENGINE=InnoDB DEFAULT CHARSET=utf8 COMMENT='Item System';
/*!40101 SET character_set_client = @saved_cs_client */;

--
-- Dumping data for table `item_instance`
--

LOCK TABLES `item_instance` WRITE;
/*!40000 ALTER TABLE `item_instance` DISABLE KEYS */;
/*!40000 ALTER TABLE `item_instance` ENABLE KEYS */;
UNLOCK TABLES;

--
-- Table structure for table `item_loot_items`
--

DROP TABLE IF EXISTS `item_loot_items`;
/*!40101 SET @saved_cs_client     = @@character_set_client */;
/*!40101 SET character_set_client = utf8 */;
CREATE TABLE `item_loot_items` (
  `container_id` int(10) unsigned NOT NULL DEFAULT '0' COMMENT 'guid of container (item_instance.guid)',
  `item_id` int(10) unsigned NOT NULL DEFAULT '0' COMMENT 'loot item entry (item_instance.itemEntry)',
  `item_count` int(10) NOT NULL DEFAULT '0' COMMENT 'stack size',
  `follow_rules` tinyint(1) NOT NULL DEFAULT '0' COMMENT 'follow loot rules',
  `ffa` tinyint(1) NOT NULL DEFAULT '0' COMMENT 'free-for-all',
  `blocked` tinyint(1) NOT NULL DEFAULT '0',
  `counted` tinyint(1) NOT NULL DEFAULT '0',
  `under_threshold` tinyint(1) NOT NULL DEFAULT '0',
  `needs_quest` tinyint(1) NOT NULL DEFAULT '0' COMMENT 'quest drop',
  `rnd_prop` int(10) NOT NULL DEFAULT '0' COMMENT 'random enchantment added when originally rolled',
  `rnd_suffix` int(10) NOT NULL DEFAULT '0' COMMENT 'random suffix added when originally rolled'
) ENGINE=InnoDB DEFAULT CHARSET=latin1;
/*!40101 SET character_set_client = @saved_cs_client */;

--
-- Dumping data for table `item_loot_items`
--

LOCK TABLES `item_loot_items` WRITE;
/*!40000 ALTER TABLE `item_loot_items` DISABLE KEYS */;
/*!40000 ALTER TABLE `item_loot_items` ENABLE KEYS */;
UNLOCK TABLES;

--
-- Table structure for table `item_loot_money`
--

DROP TABLE IF EXISTS `item_loot_money`;
/*!40101 SET @saved_cs_client     = @@character_set_client */;
/*!40101 SET character_set_client = utf8 */;
CREATE TABLE `item_loot_money` (
  `container_id` int(10) NOT NULL DEFAULT '0' COMMENT 'guid of container (item_instance.guid)',
  `money` int(10) NOT NULL DEFAULT '0' COMMENT 'money loot (in copper)'
) ENGINE=InnoDB DEFAULT CHARSET=latin1;
/*!40101 SET character_set_client = @saved_cs_client */;

--
-- Dumping data for table `item_loot_money`
--

LOCK TABLES `item_loot_money` WRITE;
/*!40000 ALTER TABLE `item_loot_money` DISABLE KEYS */;
/*!40000 ALTER TABLE `item_loot_money` ENABLE KEYS */;
UNLOCK TABLES;

--
-- Table structure for table `item_refund_instance`
--

DROP TABLE IF EXISTS `item_refund_instance`;
/*!40101 SET @saved_cs_client     = @@character_set_client */;
/*!40101 SET character_set_client = utf8 */;
CREATE TABLE `item_refund_instance` (
  `item_guid` int(10) unsigned NOT NULL COMMENT 'Item GUID',
  `player_guid` int(10) unsigned NOT NULL COMMENT 'Player GUID',
  `paidMoney` int(10) unsigned NOT NULL DEFAULT '0',
  `paidExtendedCost` smallint(5) unsigned NOT NULL DEFAULT '0',
  PRIMARY KEY (`item_guid`,`player_guid`)
) ENGINE=InnoDB DEFAULT CHARSET=utf8 COMMENT='Item Refund System';
/*!40101 SET character_set_client = @saved_cs_client */;

--
-- Dumping data for table `item_refund_instance`
--

LOCK TABLES `item_refund_instance` WRITE;
/*!40000 ALTER TABLE `item_refund_instance` DISABLE KEYS */;
/*!40000 ALTER TABLE `item_refund_instance` ENABLE KEYS */;
UNLOCK TABLES;

--
-- Table structure for table `item_soulbound_trade_data`
--

DROP TABLE IF EXISTS `item_soulbound_trade_data`;
/*!40101 SET @saved_cs_client     = @@character_set_client */;
/*!40101 SET character_set_client = utf8 */;
CREATE TABLE `item_soulbound_trade_data` (
  `itemGuid` int(10) unsigned NOT NULL COMMENT 'Item GUID',
  `allowedPlayers` text NOT NULL COMMENT 'Space separated GUID list of players who can receive this item in trade',
  PRIMARY KEY (`itemGuid`)
) ENGINE=InnoDB DEFAULT CHARSET=utf8 COMMENT='Item Refund System';
/*!40101 SET character_set_client = @saved_cs_client */;

--
-- Dumping data for table `item_soulbound_trade_data`
--

LOCK TABLES `item_soulbound_trade_data` WRITE;
/*!40000 ALTER TABLE `item_soulbound_trade_data` DISABLE KEYS */;
/*!40000 ALTER TABLE `item_soulbound_trade_data` ENABLE KEYS */;
UNLOCK TABLES;

--
-- Table structure for table `lag_reports`
--

DROP TABLE IF EXISTS `lag_reports`;
/*!40101 SET @saved_cs_client     = @@character_set_client */;
/*!40101 SET character_set_client = utf8 */;
CREATE TABLE `lag_reports` (
  `reportId` int(10) unsigned NOT NULL AUTO_INCREMENT,
  `guid` int(10) unsigned NOT NULL DEFAULT '0',
  `lagType` tinyint(3) unsigned NOT NULL DEFAULT '0',
  `mapId` smallint(5) unsigned NOT NULL DEFAULT '0',
  `posX` float NOT NULL DEFAULT '0',
  `posY` float NOT NULL DEFAULT '0',
  `posZ` float NOT NULL DEFAULT '0',
  `latency` int(10) unsigned NOT NULL DEFAULT '0',
  `createTime` int(10) unsigned NOT NULL DEFAULT '0',
  PRIMARY KEY (`reportId`)
) ENGINE=InnoDB DEFAULT CHARSET=utf8 COMMENT='Player System';
/*!40101 SET character_set_client = @saved_cs_client */;

--
-- Dumping data for table `lag_reports`
--

LOCK TABLES `lag_reports` WRITE;
/*!40000 ALTER TABLE `lag_reports` DISABLE KEYS */;
/*!40000 ALTER TABLE `lag_reports` ENABLE KEYS */;
UNLOCK TABLES;

--
-- Table structure for table `lfg_data`
--

DROP TABLE IF EXISTS `lfg_data`;
/*!40101 SET @saved_cs_client     = @@character_set_client */;
/*!40101 SET character_set_client = utf8 */;
CREATE TABLE `lfg_data` (
  `guid` int(10) unsigned NOT NULL DEFAULT '0' COMMENT 'Global Unique Identifier',
  `dungeon` int(10) unsigned NOT NULL DEFAULT '0',
  `state` tinyint(3) unsigned NOT NULL DEFAULT '0',
  PRIMARY KEY (`guid`)
) ENGINE=InnoDB DEFAULT CHARSET=utf8 COMMENT='LFG Data';
/*!40101 SET character_set_client = @saved_cs_client */;

--
-- Dumping data for table `lfg_data`
--

LOCK TABLES `lfg_data` WRITE;
/*!40000 ALTER TABLE `lfg_data` DISABLE KEYS */;
/*!40000 ALTER TABLE `lfg_data` ENABLE KEYS */;
UNLOCK TABLES;

--
-- Table structure for table `mail`
--

DROP TABLE IF EXISTS `mail`;
/*!40101 SET @saved_cs_client     = @@character_set_client */;
/*!40101 SET character_set_client = utf8 */;
CREATE TABLE `mail` (
  `id` int(10) unsigned NOT NULL DEFAULT '0' COMMENT 'Identifier',
  `messageType` tinyint(3) unsigned NOT NULL DEFAULT '0',
  `stationery` tinyint(3) NOT NULL DEFAULT '41',
  `mailTemplateId` smallint(5) unsigned NOT NULL DEFAULT '0',
  `sender` int(10) unsigned NOT NULL DEFAULT '0' COMMENT 'Character Global Unique Identifier',
  `receiver` int(10) unsigned NOT NULL DEFAULT '0' COMMENT 'Character Global Unique Identifier',
  `subject` longtext,
  `body` longtext,
  `has_items` tinyint(3) unsigned NOT NULL DEFAULT '0',
  `expire_time` int(10) unsigned NOT NULL DEFAULT '0',
  `deliver_time` int(10) unsigned NOT NULL DEFAULT '0',
  `money` bigint(20) unsigned NOT NULL DEFAULT '0',
  `cod` bigint(20) unsigned NOT NULL DEFAULT '0',
  `checked` tinyint(3) unsigned NOT NULL DEFAULT '0',
  PRIMARY KEY (`id`),
  KEY `idx_receiver` (`receiver`)
) ENGINE=InnoDB DEFAULT CHARSET=utf8 COMMENT='Mail System';
/*!40101 SET character_set_client = @saved_cs_client */;

--
-- Dumping data for table `mail`
--

LOCK TABLES `mail` WRITE;
/*!40000 ALTER TABLE `mail` DISABLE KEYS */;
/*!40000 ALTER TABLE `mail` ENABLE KEYS */;
UNLOCK TABLES;

--
-- Table structure for table `mail_items`
--

DROP TABLE IF EXISTS `mail_items`;
/*!40101 SET @saved_cs_client     = @@character_set_client */;
/*!40101 SET character_set_client = utf8 */;
CREATE TABLE `mail_items` (
  `mail_id` int(10) unsigned NOT NULL DEFAULT '0',
  `item_guid` int(10) unsigned NOT NULL DEFAULT '0',
  `receiver` int(10) unsigned NOT NULL DEFAULT '0' COMMENT 'Character Global Unique Identifier',
  PRIMARY KEY (`item_guid`),
  KEY `idx_receiver` (`receiver`),
  KEY `idx_mail_id` (`mail_id`)
) ENGINE=InnoDB DEFAULT CHARSET=utf8 ROW_FORMAT=DYNAMIC;
/*!40101 SET character_set_client = @saved_cs_client */;

--
-- Dumping data for table `mail_items`
--

LOCK TABLES `mail_items` WRITE;
/*!40000 ALTER TABLE `mail_items` DISABLE KEYS */;
/*!40000 ALTER TABLE `mail_items` ENABLE KEYS */;
UNLOCK TABLES;

--
-- Table structure for table `pet_aura`
--

DROP TABLE IF EXISTS `pet_aura`;
/*!40101 SET @saved_cs_client     = @@character_set_client */;
/*!40101 SET character_set_client = utf8 */;
CREATE TABLE `pet_aura` (
  `guid` int(10) unsigned NOT NULL DEFAULT '0' COMMENT 'Global Unique Identifier',
  `caster_guid` bigint(20) unsigned NOT NULL DEFAULT '0' COMMENT 'Full Global Unique Identifier',
  `spell` mediumint(8) unsigned NOT NULL DEFAULT '0',
  `effect_mask` tinyint(3) unsigned NOT NULL DEFAULT '0',
  `recalculate_mask` tinyint(3) unsigned NOT NULL DEFAULT '0',
  `stackcount` tinyint(3) unsigned NOT NULL DEFAULT '1',
  `amount0` mediumint(8) NOT NULL,
  `amount1` mediumint(8) NOT NULL,
  `amount2` mediumint(8) NOT NULL,
  `base_amount0` mediumint(8) NOT NULL,
  `base_amount1` mediumint(8) NOT NULL,
  `base_amount2` mediumint(8) NOT NULL,
  `maxduration` int(11) NOT NULL DEFAULT '0',
  `remaintime` int(11) NOT NULL DEFAULT '0',
  `remaincharges` tinyint(3) unsigned NOT NULL DEFAULT '0',
  PRIMARY KEY (`guid`,`spell`,`effect_mask`)
) ENGINE=InnoDB DEFAULT CHARSET=utf8 COMMENT='Pet System';
/*!40101 SET character_set_client = @saved_cs_client */;

--
-- Dumping data for table `pet_aura`
--

LOCK TABLES `pet_aura` WRITE;
/*!40000 ALTER TABLE `pet_aura` DISABLE KEYS */;
/*!40000 ALTER TABLE `pet_aura` ENABLE KEYS */;
UNLOCK TABLES;

--
-- Table structure for table `pet_spell`
--

DROP TABLE IF EXISTS `pet_spell`;
/*!40101 SET @saved_cs_client     = @@character_set_client */;
/*!40101 SET character_set_client = utf8 */;
CREATE TABLE `pet_spell` (
  `guid` int(10) unsigned NOT NULL DEFAULT '0' COMMENT 'Global Unique Identifier',
  `spell` mediumint(8) unsigned NOT NULL DEFAULT '0' COMMENT 'Spell Identifier',
  `active` tinyint(3) unsigned NOT NULL DEFAULT '0',
  PRIMARY KEY (`guid`,`spell`)
) ENGINE=InnoDB DEFAULT CHARSET=utf8 COMMENT='Pet System';
/*!40101 SET character_set_client = @saved_cs_client */;

--
-- Dumping data for table `pet_spell`
--

LOCK TABLES `pet_spell` WRITE;
/*!40000 ALTER TABLE `pet_spell` DISABLE KEYS */;
/*!40000 ALTER TABLE `pet_spell` ENABLE KEYS */;
UNLOCK TABLES;

--
-- Table structure for table `pet_spell_cooldown`
--

DROP TABLE IF EXISTS `pet_spell_cooldown`;
/*!40101 SET @saved_cs_client     = @@character_set_client */;
/*!40101 SET character_set_client = utf8 */;
CREATE TABLE `pet_spell_cooldown` (
  `guid` int(10) unsigned NOT NULL DEFAULT '0' COMMENT 'Global Unique Identifier, Low part',
  `spell` mediumint(8) unsigned NOT NULL DEFAULT '0' COMMENT 'Spell Identifier',
  `time` int(10) unsigned NOT NULL DEFAULT '0',
  PRIMARY KEY (`guid`,`spell`)
) ENGINE=InnoDB DEFAULT CHARSET=utf8;
/*!40101 SET character_set_client = @saved_cs_client */;

--
-- Dumping data for table `pet_spell_cooldown`
--

LOCK TABLES `pet_spell_cooldown` WRITE;
/*!40000 ALTER TABLE `pet_spell_cooldown` DISABLE KEYS */;
/*!40000 ALTER TABLE `pet_spell_cooldown` ENABLE KEYS */;
UNLOCK TABLES;

--
-- Table structure for table `petition`
--

DROP TABLE IF EXISTS `petition`;
/*!40101 SET @saved_cs_client     = @@character_set_client */;
/*!40101 SET character_set_client = utf8 */;
CREATE TABLE `petition` (
  `ownerguid` int(10) unsigned NOT NULL,
  `petitionguid` int(10) unsigned DEFAULT '0',
  `name` varchar(24) NOT NULL,
  `type` tinyint(3) unsigned NOT NULL DEFAULT '0',
  PRIMARY KEY (`ownerguid`,`type`),
  UNIQUE KEY `index_ownerguid_petitionguid` (`ownerguid`,`petitionguid`)
) ENGINE=InnoDB DEFAULT CHARSET=utf8 COMMENT='Guild System';
/*!40101 SET character_set_client = @saved_cs_client */;

--
-- Dumping data for table `petition`
--

LOCK TABLES `petition` WRITE;
/*!40000 ALTER TABLE `petition` DISABLE KEYS */;
/*!40000 ALTER TABLE `petition` ENABLE KEYS */;
UNLOCK TABLES;

--
-- Table structure for table `petition_sign`
--

DROP TABLE IF EXISTS `petition_sign`;
/*!40101 SET @saved_cs_client     = @@character_set_client */;
/*!40101 SET character_set_client = utf8 */;
CREATE TABLE `petition_sign` (
  `ownerguid` int(10) unsigned NOT NULL,
  `petitionguid` int(10) unsigned NOT NULL DEFAULT '0',
  `playerguid` int(10) unsigned NOT NULL DEFAULT '0',
  `player_account` int(10) unsigned NOT NULL DEFAULT '0',
  `type` tinyint(3) unsigned NOT NULL DEFAULT '0',
  PRIMARY KEY (`petitionguid`,`playerguid`),
  KEY `Idx_playerguid` (`playerguid`),
  KEY `Idx_ownerguid` (`ownerguid`)
) ENGINE=InnoDB DEFAULT CHARSET=utf8 COMMENT='Guild System';
/*!40101 SET character_set_client = @saved_cs_client */;

--
-- Dumping data for table `petition_sign`
--

LOCK TABLES `petition_sign` WRITE;
/*!40000 ALTER TABLE `petition_sign` DISABLE KEYS */;
/*!40000 ALTER TABLE `petition_sign` ENABLE KEYS */;
UNLOCK TABLES;

--
-- Table structure for table `pool_quest_save`
--

DROP TABLE IF EXISTS `pool_quest_save`;
/*!40101 SET @saved_cs_client     = @@character_set_client */;
/*!40101 SET character_set_client = utf8 */;
CREATE TABLE `pool_quest_save` (
  `pool_id` int(10) unsigned NOT NULL DEFAULT '0',
  `quest_id` int(10) unsigned NOT NULL DEFAULT '0',
  PRIMARY KEY (`pool_id`,`quest_id`)
) ENGINE=InnoDB DEFAULT CHARSET=utf8;
/*!40101 SET character_set_client = @saved_cs_client */;

--
-- Dumping data for table `pool_quest_save`
--

LOCK TABLES `pool_quest_save` WRITE;
/*!40000 ALTER TABLE `pool_quest_save` DISABLE KEYS */;
/*!40000 ALTER TABLE `pool_quest_save` ENABLE KEYS */;
UNLOCK TABLES;

--
-- Table structure for table `reserved_name`
--

DROP TABLE IF EXISTS `reserved_name`;
/*!40101 SET @saved_cs_client     = @@character_set_client */;
/*!40101 SET character_set_client = utf8 */;
CREATE TABLE `reserved_name` (
  `name` varchar(12) NOT NULL DEFAULT '',
  PRIMARY KEY (`name`)
) ENGINE=InnoDB DEFAULT CHARSET=utf8 COMMENT='Player Reserved Names';
/*!40101 SET character_set_client = @saved_cs_client */;

--
-- Dumping data for table `reserved_name`
--

LOCK TABLES `reserved_name` WRITE;
/*!40000 ALTER TABLE `reserved_name` DISABLE KEYS */;
/*!40000 ALTER TABLE `reserved_name` ENABLE KEYS */;
UNLOCK TABLES;

--
-- Table structure for table `warden_action`
--

DROP TABLE IF EXISTS `warden_action`;
/*!40101 SET @saved_cs_client     = @@character_set_client */;
/*!40101 SET character_set_client = utf8 */;
CREATE TABLE `warden_action` (
  `wardenId` smallint(5) unsigned NOT NULL,
  `action` tinyint(3) unsigned DEFAULT NULL,
  PRIMARY KEY (`wardenId`)
) ENGINE=InnoDB DEFAULT CHARSET=utf8;
/*!40101 SET character_set_client = @saved_cs_client */;

--
-- Dumping data for table `warden_action`
--

LOCK TABLES `warden_action` WRITE;
/*!40000 ALTER TABLE `warden_action` DISABLE KEYS */;
/*!40000 ALTER TABLE `warden_action` ENABLE KEYS */;
UNLOCK TABLES;

--
-- Table structure for table `worldstates`
--

DROP TABLE IF EXISTS `worldstates`;
/*!40101 SET @saved_cs_client     = @@character_set_client */;
/*!40101 SET character_set_client = utf8 */;
CREATE TABLE `worldstates` (
  `entry` int(10) unsigned NOT NULL DEFAULT '0',
  `value` int(10) unsigned NOT NULL DEFAULT '0',
  `comment` tinytext,
  PRIMARY KEY (`entry`)
) ENGINE=InnoDB DEFAULT CHARSET=utf8 COMMENT='Variable Saves';
/*!40101 SET character_set_client = @saved_cs_client */;

--
-- Dumping data for table `worldstates`
--

LOCK TABLES `worldstates` WRITE;
/*!40000 ALTER TABLE `worldstates` DISABLE KEYS */;
INSERT INTO `worldstates` VALUES (20001,0,'NextArenaPointDistributionTime'),(20002,0,'NextWeeklyQuestResetTime'),(20003,0,'NextBGRandomDailyResetTime'),(20004,0,'cleaning_flags');
/*!40000 ALTER TABLE `worldstates` ENABLE KEYS */;
UNLOCK TABLES;
/*!40103 SET TIME_ZONE=@OLD_TIME_ZONE */;

/*!40101 SET SQL_MODE=@OLD_SQL_MODE */;
/*!40014 SET FOREIGN_KEY_CHECKS=@OLD_FOREIGN_KEY_CHECKS */;
/*!40014 SET UNIQUE_CHECKS=@OLD_UNIQUE_CHECKS */;
/*!40101 SET CHARACTER_SET_CLIENT=@OLD_CHARACTER_SET_CLIENT */;
/*!40101 SET CHARACTER_SET_RESULTS=@OLD_CHARACTER_SET_RESULTS */;
/*!40101 SET COLLATION_CONNECTION=@OLD_COLLATION_CONNECTION */;
/*!40111 SET SQL_NOTES=@OLD_SQL_NOTES */;

<<<<<<< HEAD
-- Dump completed on 2012-09-10 11:54:51
=======
-- Dump completed on 2013-02-04 16:22:06
>>>>>>> 0b24b43e
<|MERGE_RESOLUTION|>--- conflicted
+++ resolved
@@ -2657,8 +2657,4 @@
 /*!40101 SET COLLATION_CONNECTION=@OLD_COLLATION_CONNECTION */;
 /*!40111 SET SQL_NOTES=@OLD_SQL_NOTES */;
 
-<<<<<<< HEAD
--- Dump completed on 2012-09-10 11:54:51
-=======
--- Dump completed on 2013-02-04 16:22:06
->>>>>>> 0b24b43e
+-- Dump completed on 2013-02-04 16:22:06