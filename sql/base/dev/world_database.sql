-- MySQL dump 10.13  Distrib 5.6.9-rc, for Win64 (x86_64)
--
-- Host: localhost    Database: world434
-- ------------------------------------------------------
-- Server version	5.6.9-rc

/*!40101 SET @OLD_CHARACTER_SET_CLIENT=@@CHARACTER_SET_CLIENT */;
/*!40101 SET @OLD_CHARACTER_SET_RESULTS=@@CHARACTER_SET_RESULTS */;
/*!40101 SET @OLD_COLLATION_CONNECTION=@@COLLATION_CONNECTION */;
/*!40101 SET NAMES utf8 */;
/*!40103 SET @OLD_TIME_ZONE=@@TIME_ZONE */;
/*!40103 SET TIME_ZONE='+00:00' */;
/*!40014 SET @OLD_UNIQUE_CHECKS=@@UNIQUE_CHECKS, UNIQUE_CHECKS=0 */;
/*!40014 SET @OLD_FOREIGN_KEY_CHECKS=@@FOREIGN_KEY_CHECKS, FOREIGN_KEY_CHECKS=0 */;
/*!40101 SET @OLD_SQL_MODE=@@SQL_MODE, SQL_MODE='NO_AUTO_VALUE_ON_ZERO' */;
/*!40111 SET @OLD_SQL_NOTES=@@SQL_NOTES, SQL_NOTES=0 */;

--
-- Table structure for table `access_requirement`
--

DROP TABLE IF EXISTS `access_requirement`;
/*!40101 SET @saved_cs_client     = @@character_set_client */;
/*!40101 SET character_set_client = utf8 */;
CREATE TABLE `access_requirement` (
  `mapId` mediumint(8) unsigned NOT NULL,
  `difficulty` tinyint(3) unsigned NOT NULL DEFAULT '0',
  `level_min` tinyint(3) unsigned NOT NULL DEFAULT '0',
  `level_max` tinyint(3) unsigned NOT NULL DEFAULT '0',
  `item` mediumint(8) unsigned NOT NULL DEFAULT '0',
  `item2` mediumint(8) unsigned NOT NULL DEFAULT '0',
  `quest_done_A` mediumint(8) unsigned NOT NULL DEFAULT '0',
  `quest_done_H` mediumint(8) unsigned NOT NULL DEFAULT '0',
  `completed_achievement` mediumint(8) unsigned NOT NULL DEFAULT '0',
  `quest_failed_text` text,
  `comment` text,
  PRIMARY KEY (`mapId`,`difficulty`)
) ENGINE=MyISAM DEFAULT CHARSET=utf8 ROW_FORMAT=DYNAMIC COMMENT='Access Requirements';
/*!40101 SET character_set_client = @saved_cs_client */;

--
-- Table structure for table `achievement_criteria_data`
--

DROP TABLE IF EXISTS `achievement_criteria_data`;
/*!40101 SET @saved_cs_client     = @@character_set_client */;
/*!40101 SET character_set_client = utf8 */;
CREATE TABLE `achievement_criteria_data` (
  `criteria_id` mediumint(8) NOT NULL,
  `type` tinyint(3) unsigned NOT NULL DEFAULT '0',
  `value1` mediumint(8) unsigned NOT NULL DEFAULT '0',
  `value2` mediumint(8) unsigned NOT NULL DEFAULT '0',
  `ScriptName` char(64) NOT NULL DEFAULT '',
  PRIMARY KEY (`criteria_id`,`type`)
) ENGINE=MyISAM DEFAULT CHARSET=utf8 ROW_FORMAT=FIXED COMMENT='Achievment system';
/*!40101 SET character_set_client = @saved_cs_client */;

--
-- Table structure for table `achievement_dbc`
--

DROP TABLE IF EXISTS `achievement_dbc`;
/*!40101 SET @saved_cs_client     = @@character_set_client */;
/*!40101 SET character_set_client = utf8 */;
CREATE TABLE `achievement_dbc` (
  `ID` int(10) unsigned NOT NULL,
  `requiredFaction` int(11) NOT NULL DEFAULT '-1',
  `mapID` int(11) NOT NULL DEFAULT '-1',
  `points` int(10) unsigned NOT NULL DEFAULT '0',
  `flags` int(10) unsigned NOT NULL DEFAULT '0',
  `count` int(10) unsigned NOT NULL DEFAULT '0',
  `refAchievement` int(10) unsigned NOT NULL DEFAULT '0',
  PRIMARY KEY (`ID`)
) ENGINE=MyISAM DEFAULT CHARSET=utf8;
/*!40101 SET character_set_client = @saved_cs_client */;

--
-- Table structure for table `achievement_reward`
--

DROP TABLE IF EXISTS `achievement_reward`;
/*!40101 SET @saved_cs_client     = @@character_set_client */;
/*!40101 SET character_set_client = utf8 */;
CREATE TABLE `achievement_reward` (
  `entry` mediumint(8) unsigned NOT NULL DEFAULT '0',
  `title_A` mediumint(8) unsigned NOT NULL DEFAULT '0',
  `title_H` mediumint(8) unsigned NOT NULL DEFAULT '0',
  `item` mediumint(8) unsigned NOT NULL DEFAULT '0',
  `sender` mediumint(8) unsigned NOT NULL DEFAULT '0',
  `subject` varchar(255) DEFAULT NULL,
  `text` text,
  `mailTemplate` mediumint(8) unsigned DEFAULT '0',
  PRIMARY KEY (`entry`)
) ENGINE=MyISAM DEFAULT CHARSET=utf8 ROW_FORMAT=FIXED COMMENT='Loot System';
/*!40101 SET character_set_client = @saved_cs_client */;

--
-- Table structure for table `areatrigger_involvedrelation`
--

DROP TABLE IF EXISTS `areatrigger_involvedrelation`;
/*!40101 SET @saved_cs_client     = @@character_set_client */;
/*!40101 SET character_set_client = utf8 */;
CREATE TABLE `areatrigger_involvedrelation` (
  `id` mediumint(8) unsigned NOT NULL DEFAULT '0' COMMENT 'Identifier',
  `quest` mediumint(8) unsigned NOT NULL DEFAULT '0' COMMENT 'Quest Identifier',
  PRIMARY KEY (`id`)
) ENGINE=MyISAM DEFAULT CHARSET=utf8 ROW_FORMAT=FIXED COMMENT='Trigger System';
/*!40101 SET character_set_client = @saved_cs_client */;

--
-- Table structure for table `areatrigger_scripts`
--

DROP TABLE IF EXISTS `areatrigger_scripts`;
/*!40101 SET @saved_cs_client     = @@character_set_client */;
/*!40101 SET character_set_client = utf8 */;
CREATE TABLE `areatrigger_scripts` (
  `entry` mediumint(8) NOT NULL,
  `ScriptName` char(64) NOT NULL,
  PRIMARY KEY (`entry`)
) ENGINE=MyISAM DEFAULT CHARSET=utf8;
/*!40101 SET character_set_client = @saved_cs_client */;

--
-- Table structure for table `areatrigger_tavern`
--

DROP TABLE IF EXISTS `areatrigger_tavern`;
/*!40101 SET @saved_cs_client     = @@character_set_client */;
/*!40101 SET character_set_client = utf8 */;
CREATE TABLE `areatrigger_tavern` (
  `id` mediumint(8) unsigned NOT NULL DEFAULT '0' COMMENT 'Identifier',
  `name` text,
  PRIMARY KEY (`id`)
) ENGINE=MyISAM DEFAULT CHARSET=utf8 ROW_FORMAT=FIXED COMMENT='Trigger System';
/*!40101 SET character_set_client = @saved_cs_client */;

--
-- Table structure for table `areatrigger_teleport`
--

DROP TABLE IF EXISTS `areatrigger_teleport`;
/*!40101 SET @saved_cs_client     = @@character_set_client */;
/*!40101 SET character_set_client = utf8 */;
CREATE TABLE `areatrigger_teleport` (
  `id` mediumint(8) unsigned NOT NULL DEFAULT '0' COMMENT 'Identifier',
  `name` text,
  `target_map` smallint(5) unsigned NOT NULL DEFAULT '0',
  `target_position_x` float NOT NULL DEFAULT '0',
  `target_position_y` float NOT NULL DEFAULT '0',
  `target_position_z` float NOT NULL DEFAULT '0',
  `target_orientation` float NOT NULL DEFAULT '0',
  `VerifiedBuild` smallint(5) DEFAULT '0',
  PRIMARY KEY (`id`),
  FULLTEXT KEY `name` (`name`)
) ENGINE=MyISAM DEFAULT CHARSET=utf8 ROW_FORMAT=FIXED COMMENT='Trigger System';
/*!40101 SET character_set_client = @saved_cs_client */;

--
-- Table structure for table `battleground_template`
--

DROP TABLE IF EXISTS `battleground_template`;
/*!40101 SET @saved_cs_client     = @@character_set_client */;
/*!40101 SET character_set_client = utf8 */;
CREATE TABLE `battleground_template` (
  `id` mediumint(8) unsigned NOT NULL,
  `MinPlayersPerTeam` smallint(5) unsigned NOT NULL DEFAULT '0',
  `MaxPlayersPerTeam` smallint(5) unsigned NOT NULL DEFAULT '0',
  `MinLvl` tinyint(3) unsigned NOT NULL DEFAULT '0',
  `MaxLvl` tinyint(3) unsigned NOT NULL DEFAULT '0',
  `AllianceStartLoc` mediumint(8) unsigned NOT NULL,
  `AllianceStartO` float NOT NULL,
  `HordeStartLoc` mediumint(8) unsigned NOT NULL,
  `HordeStartO` float NOT NULL,
  `StartMaxDist` float NOT NULL DEFAULT '0',
  `Weight` tinyint(3) unsigned NOT NULL DEFAULT '1',
  `ScriptName` char(64) NOT NULL DEFAULT '',
  `Comment` char(32) NOT NULL,
  PRIMARY KEY (`id`)
) ENGINE=MyISAM DEFAULT CHARSET=utf8;
/*!40101 SET character_set_client = @saved_cs_client */;

--
-- Table structure for table `battlemaster_entry`
--

DROP TABLE IF EXISTS `battlemaster_entry`;
/*!40101 SET @saved_cs_client     = @@character_set_client */;
/*!40101 SET character_set_client = utf8 */;
CREATE TABLE `battlemaster_entry` (
  `entry` mediumint(8) unsigned NOT NULL DEFAULT '0' COMMENT 'Entry of a creature',
  `bg_template` mediumint(8) unsigned NOT NULL DEFAULT '0' COMMENT 'Battleground template id',
  PRIMARY KEY (`entry`)
) ENGINE=MyISAM DEFAULT CHARSET=utf8;
/*!40101 SET character_set_client = @saved_cs_client */;

--
-- Table structure for table `broadcast_text`
--

DROP TABLE IF EXISTS `broadcast_text`;
/*!40101 SET @saved_cs_client     = @@character_set_client */;
/*!40101 SET character_set_client = utf8 */;
CREATE TABLE `broadcast_text` (
  `ID` mediumint(8) unsigned NOT NULL DEFAULT '0',
  `Language` mediumint(8) unsigned NOT NULL DEFAULT '0',
  `MaleText` longtext,
  `FemaleText` longtext,
  `EmoteID0` mediumint(8) unsigned NOT NULL DEFAULT '0',
  `EmoteID1` mediumint(8) unsigned NOT NULL DEFAULT '0',
  `EmoteID2` mediumint(8) unsigned NOT NULL DEFAULT '0',
  `EmoteDelay0` mediumint(8) unsigned NOT NULL DEFAULT '0',
  `EmoteDelay1` mediumint(8) unsigned NOT NULL DEFAULT '0',
  `EmoteDelay2` mediumint(8) unsigned NOT NULL DEFAULT '0',
  `SoundId` mediumint(8) unsigned NOT NULL DEFAULT '0',
  `Unk1` mediumint(8) unsigned NOT NULL DEFAULT '0',
  `Unk2` mediumint(8) unsigned NOT NULL DEFAULT '0',
  `VerifiedBuild` smallint(5) DEFAULT '0',
  PRIMARY KEY (`ID`)
) ENGINE=MyISAM DEFAULT CHARSET=utf8;
/*!40101 SET character_set_client = @saved_cs_client */;

--
-- Table structure for table `command`
--

DROP TABLE IF EXISTS `command`;
/*!40101 SET @saved_cs_client     = @@character_set_client */;
/*!40101 SET character_set_client = utf8 */;
CREATE TABLE `command` (
  `name` varchar(50) NOT NULL DEFAULT '',
  `permission` smallint(5) unsigned NOT NULL DEFAULT '0',
  `help` longtext,
  PRIMARY KEY (`name`)
) ENGINE=MyISAM DEFAULT CHARSET=utf8 ROW_FORMAT=FIXED COMMENT='Chat System';
/*!40101 SET character_set_client = @saved_cs_client */;

--
-- Table structure for table `conditions`
--

DROP TABLE IF EXISTS `conditions`;
/*!40101 SET @saved_cs_client     = @@character_set_client */;
/*!40101 SET character_set_client = utf8 */;
CREATE TABLE `conditions` (
  `SourceTypeOrReferenceId` mediumint(8) NOT NULL DEFAULT '0',
  `SourceGroup` mediumint(8) unsigned NOT NULL DEFAULT '0',
  `SourceEntry` mediumint(8) NOT NULL DEFAULT '0',
  `SourceId` int(11) NOT NULL DEFAULT '0',
  `ElseGroup` mediumint(8) unsigned NOT NULL DEFAULT '0',
  `ConditionTypeOrReference` mediumint(8) NOT NULL DEFAULT '0',
  `ConditionTarget` tinyint(3) unsigned NOT NULL DEFAULT '0',
  `ConditionValue1` mediumint(8) unsigned NOT NULL DEFAULT '0',
  `ConditionValue2` mediumint(8) unsigned NOT NULL DEFAULT '0',
  `ConditionValue3` mediumint(8) unsigned NOT NULL DEFAULT '0',
  `NegativeCondition` tinyint(3) unsigned NOT NULL DEFAULT '0',
  `ErrorType` mediumint(8) unsigned NOT NULL DEFAULT '0',
  `ErrorTextId` mediumint(8) unsigned NOT NULL DEFAULT '0',
  `ScriptName` char(64) NOT NULL DEFAULT '',
  `Comment` varchar(255) DEFAULT NULL,
  PRIMARY KEY (`SourceTypeOrReferenceId`,`SourceGroup`,`SourceEntry`,`SourceId`,`ElseGroup`,`ConditionTypeOrReference`,`ConditionTarget`,`ConditionValue1`,`ConditionValue2`,`ConditionValue3`)
) ENGINE=MyISAM DEFAULT CHARSET=utf8 COMMENT='Condition System';
/*!40101 SET character_set_client = @saved_cs_client */;

--
-- Table structure for table `creature`
--

DROP TABLE IF EXISTS `creature`;
/*!40101 SET @saved_cs_client     = @@character_set_client */;
/*!40101 SET character_set_client = utf8 */;
CREATE TABLE `creature` (
  `guid` int(10) unsigned NOT NULL AUTO_INCREMENT COMMENT 'Global Unique Identifier',
  `id` mediumint(8) unsigned NOT NULL DEFAULT '0' COMMENT 'Creature Identifier',
  `map` smallint(5) unsigned NOT NULL DEFAULT '0' COMMENT 'Map Identifier',
  `zoneId` smallint(5) unsigned NOT NULL DEFAULT '0' COMMENT 'Zone Identifier',
  `areaId` smallint(5) unsigned NOT NULL DEFAULT '0' COMMENT 'Area Identifier',
  `spawnMask` tinyint(3) unsigned NOT NULL DEFAULT '1',
  `phaseMask` int(10) unsigned NOT NULL DEFAULT '1',
  `PhaseId` int(10) DEFAULT '0',
  `PhaseGroup` int(10) DEFAULT '0',
  `modelid` mediumint(8) unsigned NOT NULL DEFAULT '0',
  `equipment_id` tinyint(3) NOT NULL DEFAULT '0',
  `position_x` float NOT NULL DEFAULT '0',
  `position_y` float NOT NULL DEFAULT '0',
  `position_z` float NOT NULL DEFAULT '0',
  `orientation` float NOT NULL DEFAULT '0',
  `spawntimesecs` int(10) unsigned NOT NULL DEFAULT '120',
  `spawndist` float NOT NULL DEFAULT '0',
  `currentwaypoint` mediumint(8) unsigned NOT NULL DEFAULT '0',
  `curhealth` int(10) unsigned NOT NULL DEFAULT '1',
  `curmana` int(10) unsigned NOT NULL DEFAULT '0',
  `MovementType` tinyint(3) unsigned NOT NULL DEFAULT '0',
  `npcflag` int(10) unsigned NOT NULL DEFAULT '0',
  `unit_flags` int(10) unsigned NOT NULL DEFAULT '0',
  `dynamicflags` int(10) unsigned NOT NULL DEFAULT '0',
  `VerifiedBuild` smallint(5) DEFAULT '0',
  PRIMARY KEY (`guid`),
  KEY `idx_map` (`map`),
  KEY `idx_id` (`id`)
) ENGINE=MyISAM AUTO_INCREMENT=1022682 DEFAULT CHARSET=utf8 ROW_FORMAT=DYNAMIC COMMENT='Creature System';
/*!40101 SET character_set_client = @saved_cs_client */;

--
-- Table structure for table `creature_addon`
--

DROP TABLE IF EXISTS `creature_addon`;
/*!40101 SET @saved_cs_client     = @@character_set_client */;
/*!40101 SET character_set_client = utf8 */;
CREATE TABLE `creature_addon` (
  `guid` int(10) unsigned NOT NULL DEFAULT '0',
  `path_id` int(10) unsigned NOT NULL DEFAULT '0',
  `mount` mediumint(8) unsigned NOT NULL DEFAULT '0',
  `bytes1` int(10) unsigned NOT NULL DEFAULT '0',
  `bytes2` int(10) unsigned NOT NULL DEFAULT '0',
  `emote` int(10) unsigned NOT NULL DEFAULT '0',
  `auras` text,
  PRIMARY KEY (`guid`)
) ENGINE=MyISAM DEFAULT CHARSET=utf8;
/*!40101 SET character_set_client = @saved_cs_client */;

--
-- Table structure for table `creature_classlevelstats`
--

DROP TABLE IF EXISTS `creature_classlevelstats`;
/*!40101 SET @saved_cs_client     = @@character_set_client */;
/*!40101 SET character_set_client = utf8 */;
CREATE TABLE `creature_classlevelstats` (
  `level` tinyint(4) NOT NULL,
  `class` tinyint(4) NOT NULL,
  `basehp0` mediumint(8) unsigned NOT NULL DEFAULT '1',
  `basehp1` mediumint(8) unsigned NOT NULL DEFAULT '1',
  `basehp2` mediumint(8) unsigned NOT NULL DEFAULT '1',
  `basehp3` mediumint(8) unsigned NOT NULL DEFAULT '1',
  `basemana` mediumint(8) unsigned NOT NULL DEFAULT '1',
  `basearmor` mediumint(8) unsigned NOT NULL DEFAULT '1',
  `attackpower` smallint(6) NOT NULL DEFAULT '0',
  `rangedattackpower` smallint(6) NOT NULL DEFAULT '0',
  `damage_base` float NOT NULL DEFAULT '0',
  `damage_exp1` float NOT NULL DEFAULT '0',
  `damage_exp2` float NOT NULL DEFAULT '0',
  `damage_exp3` float NOT NULL DEFAULT '0',
  `comment` text,
  PRIMARY KEY (`level`,`class`)
) ENGINE=MyISAM DEFAULT CHARSET=utf8;
/*!40101 SET character_set_client = @saved_cs_client */;

--
-- Table structure for table `creature_equip_template`
--

DROP TABLE IF EXISTS `creature_equip_template`;
/*!40101 SET @saved_cs_client     = @@character_set_client */;
/*!40101 SET character_set_client = utf8 */;
CREATE TABLE `creature_equip_template` (
  `entry` mediumint(8) unsigned NOT NULL DEFAULT '0',
  `id` tinyint(3) unsigned NOT NULL DEFAULT '0',
  `itemEntry1` mediumint(8) unsigned NOT NULL DEFAULT '0',
  `itemEntry2` mediumint(8) unsigned NOT NULL DEFAULT '0',
  `itemEntry3` mediumint(8) unsigned NOT NULL DEFAULT '0',
  `VerifiedBuild` smallint(5) DEFAULT '0',
  PRIMARY KEY (`entry`,`id`)
) ENGINE=MyISAM DEFAULT CHARSET=utf8;
/*!40101 SET character_set_client = @saved_cs_client */;

--
-- Table structure for table `creature_formations`
--

DROP TABLE IF EXISTS `creature_formations`;
/*!40101 SET @saved_cs_client     = @@character_set_client */;
/*!40101 SET character_set_client = utf8 */;
CREATE TABLE `creature_formations` (
  `leaderGUID` int(10) unsigned NOT NULL,
  `memberGUID` int(10) unsigned NOT NULL,
  `dist` float unsigned NOT NULL,
  `angle` float unsigned NOT NULL,
  `groupAI` int(10) unsigned NOT NULL,
  `point_1` smallint(5) unsigned NOT NULL DEFAULT '0',
  `point_2` smallint(5) unsigned NOT NULL DEFAULT '0',
  PRIMARY KEY (`memberGUID`)
) ENGINE=MyISAM DEFAULT CHARSET=utf8;
/*!40101 SET character_set_client = @saved_cs_client */;

--
-- Table structure for table `creature_loot_template`
--

DROP TABLE IF EXISTS `creature_loot_template`;
/*!40101 SET @saved_cs_client     = @@character_set_client */;
/*!40101 SET character_set_client = utf8 */;
CREATE TABLE `creature_loot_template` (
  `Entry` mediumint(8) unsigned NOT NULL DEFAULT '0',
  `Item` mediumint(8) unsigned NOT NULL DEFAULT '0',
  `Reference` mediumint(8) unsigned NOT NULL DEFAULT '0',
  `Chance` float NOT NULL DEFAULT '100',
  `QuestRequired` tinyint(1) NOT NULL DEFAULT '0',
  `LootMode` smallint(5) unsigned NOT NULL DEFAULT '1',
  `GroupId` tinyint(3) unsigned NOT NULL DEFAULT '0',
  `MinCount` tinyint(3) unsigned NOT NULL DEFAULT '1',
  `MaxCount` tinyint(3) unsigned NOT NULL DEFAULT '1',
  `Comment` varchar(255) DEFAULT NULL,
  PRIMARY KEY (`Entry`,`Item`)
) ENGINE=MyISAM DEFAULT CHARSET=utf8 COMMENT='Loot System';
/*!40101 SET character_set_client = @saved_cs_client */;

--
-- Table structure for table `creature_model_info`
--

DROP TABLE IF EXISTS `creature_model_info`;
/*!40101 SET @saved_cs_client     = @@character_set_client */;
/*!40101 SET character_set_client = utf8 */;
CREATE TABLE `creature_model_info` (
  `modelid` mediumint(8) unsigned NOT NULL DEFAULT '0',
  `bounding_radius` float NOT NULL DEFAULT '0',
  `combat_reach` float NOT NULL DEFAULT '0',
  `gender` tinyint(3) unsigned NOT NULL DEFAULT '2',
  `modelid_other_gender` mediumint(8) unsigned NOT NULL DEFAULT '0',
  PRIMARY KEY (`modelid`)
) ENGINE=MyISAM DEFAULT CHARSET=utf8 COMMENT='Creature System (Model related info)';
/*!40101 SET character_set_client = @saved_cs_client */;

--
-- Table structure for table `creature_onkill_reputation`
--

DROP TABLE IF EXISTS `creature_onkill_reputation`;
/*!40101 SET @saved_cs_client     = @@character_set_client */;
/*!40101 SET character_set_client = utf8 */;
CREATE TABLE `creature_onkill_reputation` (
  `creature_id` mediumint(8) unsigned NOT NULL DEFAULT '0' COMMENT 'Creature Identifier',
  `RewOnKillRepFaction1` smallint(6) NOT NULL DEFAULT '0',
  `RewOnKillRepFaction2` smallint(6) NOT NULL DEFAULT '0',
  `MaxStanding1` tinyint(4) NOT NULL DEFAULT '0',
  `IsTeamAward1` tinyint(4) NOT NULL DEFAULT '0',
  `RewOnKillRepValue1` mediumint(8) NOT NULL DEFAULT '0',
  `MaxStanding2` tinyint(4) NOT NULL DEFAULT '0',
  `IsTeamAward2` tinyint(4) NOT NULL DEFAULT '0',
  `RewOnKillRepValue2` mediumint(9) NOT NULL DEFAULT '0',
  `TeamDependent` tinyint(3) unsigned NOT NULL DEFAULT '0',
  PRIMARY KEY (`creature_id`)
) ENGINE=MyISAM DEFAULT CHARSET=utf8 ROW_FORMAT=DYNAMIC COMMENT='Creature OnKill Reputation gain';
/*!40101 SET character_set_client = @saved_cs_client */;

--
-- Table structure for table `creature_questender`
--

DROP TABLE IF EXISTS `creature_questender`;
/*!40101 SET @saved_cs_client     = @@character_set_client */;
/*!40101 SET character_set_client = utf8 */;
CREATE TABLE `creature_questender` (
  `id` mediumint(8) unsigned NOT NULL DEFAULT '0' COMMENT 'Identifier',
  `quest` mediumint(8) unsigned NOT NULL DEFAULT '0' COMMENT 'Quest Identifier',
  PRIMARY KEY (`id`,`quest`)
) ENGINE=MyISAM DEFAULT CHARSET=utf8 ROW_FORMAT=FIXED COMMENT='Creature System';
/*!40101 SET character_set_client = @saved_cs_client */;

--
-- Table structure for table `creature_queststarter`
--

DROP TABLE IF EXISTS `creature_queststarter`;
/*!40101 SET @saved_cs_client     = @@character_set_client */;
/*!40101 SET character_set_client = utf8 */;
CREATE TABLE `creature_queststarter` (
  `id` mediumint(8) unsigned NOT NULL DEFAULT '0' COMMENT 'Identifier',
  `quest` mediumint(8) unsigned NOT NULL DEFAULT '0' COMMENT 'Quest Identifier',
  PRIMARY KEY (`id`,`quest`)
) ENGINE=MyISAM DEFAULT CHARSET=utf8 ROW_FORMAT=FIXED COMMENT='Creature System';
/*!40101 SET character_set_client = @saved_cs_client */;

--
-- Table structure for table `creature_summon_groups`
--

DROP TABLE IF EXISTS `creature_summon_groups`;
/*!40101 SET @saved_cs_client     = @@character_set_client */;
/*!40101 SET character_set_client = utf8 */;
CREATE TABLE `creature_summon_groups` (
  `summonerId` mediumint(8) unsigned NOT NULL DEFAULT '0',
  `summonerType` tinyint(3) unsigned NOT NULL DEFAULT '0',
  `groupId` tinyint(3) unsigned NOT NULL DEFAULT '0',
  `entry` mediumint(8) unsigned NOT NULL DEFAULT '0',
  `position_x` float NOT NULL DEFAULT '0',
  `position_y` float NOT NULL DEFAULT '0',
  `position_z` float NOT NULL DEFAULT '0',
  `orientation` float NOT NULL DEFAULT '0',
  `summonType` tinyint(3) unsigned NOT NULL DEFAULT '0',
  `summonTime` int(10) unsigned NOT NULL DEFAULT '0'
) ENGINE=MyISAM DEFAULT CHARSET=utf8;
/*!40101 SET character_set_client = @saved_cs_client */;

--
-- Table structure for table `creature_template`
--

DROP TABLE IF EXISTS `creature_template`;
/*!40101 SET @saved_cs_client     = @@character_set_client */;
/*!40101 SET character_set_client = utf8 */;
CREATE TABLE `creature_template` (
  `entry` mediumint(8) unsigned NOT NULL DEFAULT '0',
  `difficulty_entry_1` mediumint(8) unsigned NOT NULL DEFAULT '0',
  `difficulty_entry_2` mediumint(8) unsigned NOT NULL DEFAULT '0',
  `difficulty_entry_3` mediumint(8) unsigned NOT NULL DEFAULT '0',
  `KillCredit1` int(10) unsigned NOT NULL DEFAULT '0',
  `KillCredit2` int(10) unsigned NOT NULL DEFAULT '0',
  `modelid1` mediumint(8) unsigned NOT NULL DEFAULT '0',
  `modelid2` mediumint(8) unsigned NOT NULL DEFAULT '0',
  `modelid3` mediumint(8) unsigned NOT NULL DEFAULT '0',
  `modelid4` mediumint(8) unsigned NOT NULL DEFAULT '0',
  `name` char(100) NOT NULL DEFAULT '0',
  `femaleName` char(100) NOT NULL,
  `subname` char(100) DEFAULT NULL,
  `IconName` char(100) DEFAULT NULL,
  `gossip_menu_id` mediumint(8) unsigned NOT NULL DEFAULT '0',
  `minlevel` tinyint(3) unsigned NOT NULL DEFAULT '1',
  `maxlevel` tinyint(3) unsigned NOT NULL DEFAULT '1',
  `exp` smallint(6) NOT NULL DEFAULT '0',
  `exp_unk` smallint(2) NOT NULL DEFAULT '0',
  `faction` smallint(5) unsigned NOT NULL DEFAULT '0',
  `npcflag` int(10) unsigned NOT NULL DEFAULT '0',
  `speed_walk` float NOT NULL DEFAULT '1' COMMENT 'Result of 2.5/2.5, most common value',
  `speed_run` float NOT NULL DEFAULT '1.14286' COMMENT 'Result of 8.0/7.0, most common value',
  `scale` float NOT NULL DEFAULT '1',
  `rank` tinyint(3) unsigned NOT NULL DEFAULT '0',
  `dmgschool` tinyint(4) NOT NULL DEFAULT '0',
  `BaseAttackTime` int(10) unsigned NOT NULL DEFAULT '0',
  `RangeAttackTime` int(10) unsigned NOT NULL DEFAULT '0',
  `BaseVariance` float NOT NULL DEFAULT '1',
  `RangeVariance` float NOT NULL DEFAULT '1',
  `unit_class` tinyint(3) unsigned NOT NULL DEFAULT '0',
  `unit_flags` int(10) unsigned NOT NULL DEFAULT '0',
  `unit_flags2` int(10) unsigned NOT NULL DEFAULT '0',
  `dynamicflags` int(10) unsigned NOT NULL DEFAULT '0',
  `family` tinyint(4) NOT NULL DEFAULT '0',
  `trainer_type` tinyint(4) NOT NULL DEFAULT '0',
  `trainer_class` tinyint(3) unsigned NOT NULL DEFAULT '0',
  `trainer_race` tinyint(3) unsigned NOT NULL DEFAULT '0',
  `type` tinyint(3) unsigned NOT NULL DEFAULT '0',
  `type_flags` int(10) unsigned NOT NULL DEFAULT '0',
  `type_flags2` int(10) unsigned NOT NULL DEFAULT '0',
  `lootid` mediumint(8) unsigned NOT NULL DEFAULT '0',
  `pickpocketloot` mediumint(8) unsigned NOT NULL DEFAULT '0',
  `skinloot` mediumint(8) unsigned NOT NULL DEFAULT '0',
  `resistance1` smallint(6) NOT NULL DEFAULT '0',
  `resistance2` smallint(6) NOT NULL DEFAULT '0',
  `resistance3` smallint(6) NOT NULL DEFAULT '0',
  `resistance4` smallint(6) NOT NULL DEFAULT '0',
  `resistance5` smallint(6) NOT NULL DEFAULT '0',
  `resistance6` smallint(6) NOT NULL DEFAULT '0',
  `spell1` mediumint(8) unsigned NOT NULL DEFAULT '0',
  `spell2` mediumint(8) unsigned NOT NULL DEFAULT '0',
  `spell3` mediumint(8) unsigned NOT NULL DEFAULT '0',
  `spell4` mediumint(8) unsigned NOT NULL DEFAULT '0',
  `spell5` mediumint(8) unsigned NOT NULL DEFAULT '0',
  `spell6` mediumint(8) unsigned NOT NULL DEFAULT '0',
  `spell7` mediumint(8) unsigned NOT NULL DEFAULT '0',
  `spell8` mediumint(8) unsigned NOT NULL DEFAULT '0',
  `PetSpellDataId` mediumint(8) unsigned NOT NULL DEFAULT '0',
  `VehicleId` mediumint(8) unsigned NOT NULL DEFAULT '0',
  `mingold` mediumint(8) unsigned NOT NULL DEFAULT '0',
  `maxgold` mediumint(8) unsigned NOT NULL DEFAULT '0',
  `AIName` char(64) NOT NULL DEFAULT '',
  `MovementType` tinyint(3) unsigned NOT NULL DEFAULT '0',
  `InhabitType` tinyint(3) unsigned NOT NULL DEFAULT '3',
  `HoverHeight` float NOT NULL DEFAULT '1',
  `HealthModifier` float NOT NULL DEFAULT '1',
  `HealthModifierExtra` float NOT NULL DEFAULT '1',
  `ManaModifier` float NOT NULL DEFAULT '1',
  `ManaModifierExtra` float NOT NULL DEFAULT '1',
  `ArmorModifier` float NOT NULL DEFAULT '1',
  `DamageModifier` float NOT NULL DEFAULT '1',
  `ExperienceModifier` float NOT NULL DEFAULT '1',
  `RacialLeader` tinyint(3) unsigned NOT NULL DEFAULT '0',
  `questItem1` int(10) unsigned NOT NULL DEFAULT '0',
  `questItem2` int(10) unsigned NOT NULL DEFAULT '0',
  `questItem3` int(10) unsigned NOT NULL DEFAULT '0',
  `questItem4` int(10) unsigned NOT NULL DEFAULT '0',
  `questItem5` int(10) unsigned NOT NULL DEFAULT '0',
  `questItem6` int(10) unsigned NOT NULL DEFAULT '0',
  `movementId` int(11) unsigned NOT NULL DEFAULT '0',
  `RegenHealth` tinyint(3) unsigned NOT NULL DEFAULT '1',
  `mechanic_immune_mask` int(10) unsigned NOT NULL DEFAULT '0',
  `flags_extra` int(10) unsigned NOT NULL DEFAULT '0',
  `ScriptName` char(64) NOT NULL DEFAULT '',
  `VerifiedBuild` smallint(5) DEFAULT '0',
  PRIMARY KEY (`entry`),
  KEY `idx_name` (`name`)
) ENGINE=MyISAM DEFAULT CHARSET=utf8 ROW_FORMAT=FIXED COMMENT='Creature System';
/*!40101 SET character_set_client = @saved_cs_client */;

--
-- Table structure for table `creature_template_addon`
--

DROP TABLE IF EXISTS `creature_template_addon`;
/*!40101 SET @saved_cs_client     = @@character_set_client */;
/*!40101 SET character_set_client = utf8 */;
CREATE TABLE `creature_template_addon` (
  `entry` mediumint(8) unsigned NOT NULL DEFAULT '0',
  `path_id` int(10) unsigned NOT NULL DEFAULT '0',
  `mount` mediumint(8) unsigned NOT NULL DEFAULT '0',
  `bytes1` int(10) unsigned NOT NULL DEFAULT '0',
  `bytes2` int(10) unsigned NOT NULL DEFAULT '0',
  `emote` mediumint(8) unsigned NOT NULL DEFAULT '0',
  `auras` text,
  PRIMARY KEY (`entry`)
) ENGINE=MyISAM DEFAULT CHARSET=utf8;
/*!40101 SET character_set_client = @saved_cs_client */;

--
-- Table structure for table `creature_text`
--

DROP TABLE IF EXISTS `creature_text`;
/*!40101 SET @saved_cs_client     = @@character_set_client */;
/*!40101 SET character_set_client = utf8 */;
CREATE TABLE `creature_text` (
  `entry` mediumint(8) unsigned NOT NULL DEFAULT '0',
  `groupid` tinyint(3) unsigned NOT NULL DEFAULT '0',
  `id` tinyint(3) unsigned NOT NULL DEFAULT '0',
  `text` longtext,
  `type` tinyint(3) unsigned NOT NULL DEFAULT '0',
  `language` tinyint(3) unsigned NOT NULL DEFAULT '0',
  `probability` float NOT NULL DEFAULT '0',
  `emote` mediumint(8) unsigned NOT NULL DEFAULT '0',
  `duration` mediumint(8) unsigned NOT NULL DEFAULT '0',
  `sound` mediumint(8) unsigned NOT NULL DEFAULT '0',
  `BroadcastTextId` mediumint(6) NOT NULL DEFAULT '0',
  `TextRange` tinyint(3) unsigned NOT NULL DEFAULT '0',
  `comment` varchar(255) DEFAULT '',
  PRIMARY KEY (`entry`,`groupid`,`id`)
) ENGINE=MyISAM DEFAULT CHARSET=utf8;
/*!40101 SET character_set_client = @saved_cs_client */;

--
-- Table structure for table `disables`
--

DROP TABLE IF EXISTS `disables`;
/*!40101 SET @saved_cs_client     = @@character_set_client */;
/*!40101 SET character_set_client = utf8 */;
CREATE TABLE `disables` (
  `sourceType` int(10) unsigned NOT NULL,
  `entry` int(10) unsigned NOT NULL,
  `flags` tinyint(3) unsigned NOT NULL DEFAULT '0',
  `params_0` varchar(255) NOT NULL DEFAULT '',
  `params_1` varchar(255) NOT NULL DEFAULT '',
  `comment` varchar(255) NOT NULL DEFAULT '',
  PRIMARY KEY (`sourceType`,`entry`)
) ENGINE=MyISAM DEFAULT CHARSET=utf8;
/*!40101 SET character_set_client = @saved_cs_client */;

--
-- Table structure for table `disenchant_loot_template`
--

DROP TABLE IF EXISTS `disenchant_loot_template`;
/*!40101 SET @saved_cs_client     = @@character_set_client */;
/*!40101 SET character_set_client = utf8 */;
CREATE TABLE `disenchant_loot_template` (
  `Entry` mediumint(8) unsigned NOT NULL DEFAULT '0',
  `Item` mediumint(8) unsigned NOT NULL DEFAULT '0',
  `Reference` mediumint(8) unsigned NOT NULL DEFAULT '0',
  `Chance` float NOT NULL DEFAULT '100',
  `QuestRequired` tinyint(1) NOT NULL DEFAULT '0',
  `LootMode` smallint(5) unsigned NOT NULL DEFAULT '1',
  `GroupId` tinyint(3) unsigned NOT NULL DEFAULT '0',
  `MinCount` tinyint(3) unsigned NOT NULL DEFAULT '1',
  `MaxCount` tinyint(3) unsigned NOT NULL DEFAULT '1',
  `Comment` varchar(255) DEFAULT NULL,
  PRIMARY KEY (`Entry`,`Item`)
) ENGINE=MyISAM DEFAULT CHARSET=utf8 ROW_FORMAT=FIXED COMMENT='Loot System';
/*!40101 SET character_set_client = @saved_cs_client */;

--
-- Table structure for table `event_scripts`
--

DROP TABLE IF EXISTS `event_scripts`;
/*!40101 SET @saved_cs_client     = @@character_set_client */;
/*!40101 SET character_set_client = utf8 */;
CREATE TABLE `event_scripts` (
  `id` mediumint(8) unsigned NOT NULL DEFAULT '0',
  `delay` int(10) unsigned NOT NULL DEFAULT '0',
  `command` mediumint(8) unsigned NOT NULL DEFAULT '0',
  `datalong` mediumint(8) unsigned NOT NULL DEFAULT '0',
  `datalong2` int(10) unsigned NOT NULL DEFAULT '0',
  `dataint` int(11) NOT NULL DEFAULT '0',
  `x` float NOT NULL DEFAULT '0',
  `y` float NOT NULL DEFAULT '0',
  `z` float NOT NULL DEFAULT '0',
  `o` float NOT NULL DEFAULT '0'
) ENGINE=MyISAM DEFAULT CHARSET=utf8;
/*!40101 SET character_set_client = @saved_cs_client */;

--
-- Table structure for table `exploration_basexp`
--

DROP TABLE IF EXISTS `exploration_basexp`;
/*!40101 SET @saved_cs_client     = @@character_set_client */;
/*!40101 SET character_set_client = utf8 */;
CREATE TABLE `exploration_basexp` (
  `level` tinyint(3) unsigned NOT NULL DEFAULT '0',
  `basexp` mediumint(8) NOT NULL DEFAULT '0',
  PRIMARY KEY (`level`)
) ENGINE=MyISAM DEFAULT CHARSET=utf8 ROW_FORMAT=FIXED COMMENT='Exploration System';
/*!40101 SET character_set_client = @saved_cs_client */;

--
-- Table structure for table `fishing_loot_template`
--

DROP TABLE IF EXISTS `fishing_loot_template`;
/*!40101 SET @saved_cs_client     = @@character_set_client */;
/*!40101 SET character_set_client = utf8 */;
CREATE TABLE `fishing_loot_template` (
  `Entry` mediumint(8) unsigned NOT NULL DEFAULT '0',
  `Item` mediumint(8) unsigned NOT NULL DEFAULT '0',
  `Reference` mediumint(8) unsigned NOT NULL DEFAULT '0',
  `Chance` float NOT NULL DEFAULT '100',
  `QuestRequired` tinyint(1) NOT NULL DEFAULT '0',
  `LootMode` smallint(5) unsigned NOT NULL DEFAULT '1',
  `GroupId` tinyint(3) unsigned NOT NULL DEFAULT '0',
  `MinCount` tinyint(3) unsigned NOT NULL DEFAULT '1',
  `MaxCount` tinyint(3) unsigned NOT NULL DEFAULT '1',
  `Comment` varchar(255) DEFAULT NULL,
  PRIMARY KEY (`Entry`,`Item`)
) ENGINE=MyISAM DEFAULT CHARSET=utf8 COMMENT='Loot System';
/*!40101 SET character_set_client = @saved_cs_client */;

--
-- Table structure for table `game_event`
--

DROP TABLE IF EXISTS `game_event`;
/*!40101 SET @saved_cs_client     = @@character_set_client */;
/*!40101 SET character_set_client = utf8 */;
CREATE TABLE `game_event` (
  `eventEntry` tinyint(3) unsigned NOT NULL COMMENT 'Entry of the game event',
  `start_time` timestamp NOT NULL DEFAULT '0000-00-00 00:00:00' COMMENT 'Absolute start date, the event will never start before',
  `end_time` timestamp NOT NULL DEFAULT '0000-00-00 00:00:00' COMMENT 'Absolute end date, the event will never start afler',
  `occurence` bigint(20) unsigned NOT NULL DEFAULT '5184000' COMMENT 'Delay in minutes between occurences of the event',
  `length` bigint(20) unsigned NOT NULL DEFAULT '2592000' COMMENT 'Length in minutes of the event',
  `holiday` mediumint(8) unsigned NOT NULL DEFAULT '0' COMMENT 'Client side holiday id',
  `description` varchar(255) DEFAULT NULL COMMENT 'Description of the event displayed in console',
  `world_event` tinyint(3) unsigned NOT NULL DEFAULT '0' COMMENT '0 if normal event, 1 if world event',
  `announce` tinyint(3) unsigned DEFAULT '2' COMMENT '0 dont announce, 1 announce, 2 value from config',
  PRIMARY KEY (`eventEntry`)
) ENGINE=MyISAM DEFAULT CHARSET=utf8;
/*!40101 SET character_set_client = @saved_cs_client */;

--
-- Table structure for table `game_event_arena_seasons`
--

DROP TABLE IF EXISTS `game_event_arena_seasons`;
/*!40101 SET @saved_cs_client     = @@character_set_client */;
/*!40101 SET character_set_client = utf8 */;
CREATE TABLE `game_event_arena_seasons` (
  `eventEntry` tinyint(3) unsigned NOT NULL COMMENT 'Entry of the game event',
  `season` tinyint(3) unsigned NOT NULL COMMENT 'Arena season number',
  UNIQUE KEY `season` (`season`,`eventEntry`)
) ENGINE=MyISAM DEFAULT CHARSET=utf8;
/*!40101 SET character_set_client = @saved_cs_client */;

--
-- Table structure for table `game_event_battleground_holiday`
--

DROP TABLE IF EXISTS `game_event_battleground_holiday`;
/*!40101 SET @saved_cs_client     = @@character_set_client */;
/*!40101 SET character_set_client = utf8 */;
CREATE TABLE `game_event_battleground_holiday` (
  `eventEntry` tinyint(3) unsigned NOT NULL COMMENT 'Entry of the game event',
  `bgflag` int(10) unsigned NOT NULL DEFAULT '0',
  PRIMARY KEY (`eventEntry`)
) ENGINE=MyISAM DEFAULT CHARSET=utf8;
/*!40101 SET character_set_client = @saved_cs_client */;

--
-- Table structure for table `game_event_condition`
--

DROP TABLE IF EXISTS `game_event_condition`;
/*!40101 SET @saved_cs_client     = @@character_set_client */;
/*!40101 SET character_set_client = utf8 */;
CREATE TABLE `game_event_condition` (
  `eventEntry` tinyint(3) unsigned NOT NULL COMMENT 'Entry of the game event',
  `condition_id` mediumint(8) unsigned NOT NULL DEFAULT '0',
  `req_num` float DEFAULT '0',
  `max_world_state_field` smallint(5) unsigned NOT NULL DEFAULT '0',
  `done_world_state_field` smallint(5) unsigned NOT NULL DEFAULT '0',
  `description` varchar(25) NOT NULL DEFAULT '',
  PRIMARY KEY (`eventEntry`,`condition_id`)
) ENGINE=MyISAM DEFAULT CHARSET=utf8;
/*!40101 SET character_set_client = @saved_cs_client */;

--
-- Table structure for table `game_event_creature`
--

DROP TABLE IF EXISTS `game_event_creature`;
/*!40101 SET @saved_cs_client     = @@character_set_client */;
/*!40101 SET character_set_client = utf8 */;
CREATE TABLE `game_event_creature` (
  `eventEntry` tinyint(4) NOT NULL COMMENT 'Entry of the game event. Put negative entry to remove during event.',
  `guid` int(10) unsigned NOT NULL,
  PRIMARY KEY (`guid`,`eventEntry`)
) ENGINE=MyISAM DEFAULT CHARSET=utf8;
/*!40101 SET character_set_client = @saved_cs_client */;

--
-- Table structure for table `game_event_creature_quest`
--

DROP TABLE IF EXISTS `game_event_creature_quest`;
/*!40101 SET @saved_cs_client     = @@character_set_client */;
/*!40101 SET character_set_client = utf8 */;
CREATE TABLE `game_event_creature_quest` (
  `eventEntry` tinyint(3) unsigned NOT NULL COMMENT 'Entry of the game event.',
  `id` mediumint(8) unsigned NOT NULL DEFAULT '0',
  `quest` mediumint(8) unsigned NOT NULL DEFAULT '0',
  PRIMARY KEY (`id`,`quest`)
) ENGINE=MyISAM DEFAULT CHARSET=utf8;
/*!40101 SET character_set_client = @saved_cs_client */;

--
-- Table structure for table `game_event_gameobject`
--

DROP TABLE IF EXISTS `game_event_gameobject`;
/*!40101 SET @saved_cs_client     = @@character_set_client */;
/*!40101 SET character_set_client = utf8 */;
CREATE TABLE `game_event_gameobject` (
  `eventEntry` tinyint(4) NOT NULL COMMENT 'Entry of the game event. Put negative entry to remove during event.',
  `guid` int(10) unsigned NOT NULL,
  PRIMARY KEY (`guid`,`eventEntry`)
) ENGINE=MyISAM DEFAULT CHARSET=utf8;
/*!40101 SET character_set_client = @saved_cs_client */;

--
-- Table structure for table `game_event_gameobject_quest`
--

DROP TABLE IF EXISTS `game_event_gameobject_quest`;
/*!40101 SET @saved_cs_client     = @@character_set_client */;
/*!40101 SET character_set_client = utf8 */;
CREATE TABLE `game_event_gameobject_quest` (
  `eventEntry` tinyint(3) unsigned NOT NULL COMMENT 'Entry of the game event',
  `id` mediumint(8) unsigned NOT NULL DEFAULT '0',
  `quest` mediumint(8) unsigned NOT NULL DEFAULT '0',
  PRIMARY KEY (`id`,`quest`,`eventEntry`)
) ENGINE=MyISAM DEFAULT CHARSET=utf8;
/*!40101 SET character_set_client = @saved_cs_client */;

--
-- Table structure for table `game_event_model_equip`
--

DROP TABLE IF EXISTS `game_event_model_equip`;
/*!40101 SET @saved_cs_client     = @@character_set_client */;
/*!40101 SET character_set_client = utf8 */;
CREATE TABLE `game_event_model_equip` (
  `eventEntry` tinyint(4) NOT NULL COMMENT 'Entry of the game event.',
  `guid` int(10) unsigned NOT NULL DEFAULT '0',
  `modelid` mediumint(8) unsigned NOT NULL DEFAULT '0',
  `equipment_id` tinyint(3) unsigned NOT NULL DEFAULT '0',
  PRIMARY KEY (`guid`)
) ENGINE=MyISAM DEFAULT CHARSET=utf8;
/*!40101 SET character_set_client = @saved_cs_client */;

--
-- Table structure for table `game_event_npc_vendor`
--

DROP TABLE IF EXISTS `game_event_npc_vendor`;
/*!40101 SET @saved_cs_client     = @@character_set_client */;
/*!40101 SET character_set_client = utf8 */;
CREATE TABLE `game_event_npc_vendor` (
  `eventEntry` tinyint(4) NOT NULL COMMENT 'Entry of the game event.',
  `guid` mediumint(8) unsigned NOT NULL DEFAULT '0',
  `slot` smallint(6) NOT NULL DEFAULT '0',
  `item` mediumint(8) unsigned NOT NULL DEFAULT '0',
  `maxcount` mediumint(8) unsigned NOT NULL DEFAULT '0',
  `incrtime` mediumint(8) unsigned NOT NULL DEFAULT '0',
  `ExtendedCost` mediumint(8) unsigned NOT NULL DEFAULT '0',
  `type` tinyint(3) unsigned NOT NULL DEFAULT '1',
  PRIMARY KEY (`guid`,`item`,`ExtendedCost`,`type`),
  KEY `slot` (`slot`)
) ENGINE=MyISAM DEFAULT CHARSET=utf8;
/*!40101 SET character_set_client = @saved_cs_client */;

--
-- Table structure for table `game_event_npcflag`
--

DROP TABLE IF EXISTS `game_event_npcflag`;
/*!40101 SET @saved_cs_client     = @@character_set_client */;
/*!40101 SET character_set_client = utf8 */;
CREATE TABLE `game_event_npcflag` (
  `eventEntry` tinyint(3) unsigned NOT NULL COMMENT 'Entry of the game event',
  `guid` mediumint(8) unsigned NOT NULL DEFAULT '0',
  `npcflag` int(10) unsigned NOT NULL DEFAULT '0',
  PRIMARY KEY (`guid`,`eventEntry`)
) ENGINE=MyISAM DEFAULT CHARSET=utf8;
/*!40101 SET character_set_client = @saved_cs_client */;

--
-- Table structure for table `game_event_pool`
--

DROP TABLE IF EXISTS `game_event_pool`;
/*!40101 SET @saved_cs_client     = @@character_set_client */;
/*!40101 SET character_set_client = utf8 */;
CREATE TABLE `game_event_pool` (
  `eventEntry` tinyint(4) NOT NULL COMMENT 'Entry of the game event. Put negative entry to remove during event.',
  `pool_entry` mediumint(8) unsigned NOT NULL DEFAULT '0' COMMENT 'Id of the pool',
  PRIMARY KEY (`pool_entry`)
) ENGINE=MyISAM DEFAULT CHARSET=utf8;
/*!40101 SET character_set_client = @saved_cs_client */;

--
-- Table structure for table `game_event_prerequisite`
--

DROP TABLE IF EXISTS `game_event_prerequisite`;
/*!40101 SET @saved_cs_client     = @@character_set_client */;
/*!40101 SET character_set_client = utf8 */;
CREATE TABLE `game_event_prerequisite` (
  `eventEntry` tinyint(3) unsigned NOT NULL COMMENT 'Entry of the game event',
  `prerequisite_event` mediumint(8) unsigned NOT NULL,
  PRIMARY KEY (`eventEntry`,`prerequisite_event`)
) ENGINE=MyISAM DEFAULT CHARSET=utf8;
/*!40101 SET character_set_client = @saved_cs_client */;

--
-- Table structure for table `game_event_quest_condition`
--

DROP TABLE IF EXISTS `game_event_quest_condition`;
/*!40101 SET @saved_cs_client     = @@character_set_client */;
/*!40101 SET character_set_client = utf8 */;
CREATE TABLE `game_event_quest_condition` (
  `eventEntry` tinyint(3) unsigned NOT NULL COMMENT 'Entry of the game event.',
  `quest` mediumint(8) unsigned NOT NULL DEFAULT '0',
  `condition_id` mediumint(8) unsigned NOT NULL DEFAULT '0',
  `num` float DEFAULT '0',
  PRIMARY KEY (`quest`)
) ENGINE=MyISAM DEFAULT CHARSET=utf8;
/*!40101 SET character_set_client = @saved_cs_client */;

--
-- Table structure for table `game_event_seasonal_questrelation`
--

DROP TABLE IF EXISTS `game_event_seasonal_questrelation`;
/*!40101 SET @saved_cs_client     = @@character_set_client */;
/*!40101 SET character_set_client = utf8 */;
CREATE TABLE `game_event_seasonal_questrelation` (
  `questId` int(10) unsigned NOT NULL COMMENT 'Quest Identifier',
  `eventEntry` mediumint(8) unsigned NOT NULL DEFAULT '0' COMMENT 'Entry of the game event',
  PRIMARY KEY (`questId`,`eventEntry`),
  KEY `idx_quest` (`questId`)
) ENGINE=MyISAM DEFAULT CHARSET=utf8 COMMENT='Player System';
/*!40101 SET character_set_client = @saved_cs_client */;

--
-- Table structure for table `game_graveyard_zone`
--

DROP TABLE IF EXISTS `game_graveyard_zone`;
/*!40101 SET @saved_cs_client     = @@character_set_client */;
/*!40101 SET character_set_client = utf8 */;
CREATE TABLE `game_graveyard_zone` (
  `id` mediumint(8) unsigned NOT NULL DEFAULT '0',
  `ghost_zone` mediumint(8) unsigned NOT NULL DEFAULT '0',
  `faction` smallint(5) unsigned NOT NULL DEFAULT '0',
  PRIMARY KEY (`id`,`ghost_zone`)
) ENGINE=MyISAM DEFAULT CHARSET=utf8 COMMENT='Trigger System';
/*!40101 SET character_set_client = @saved_cs_client */;

--
-- Table structure for table `game_tele`
--

DROP TABLE IF EXISTS `game_tele`;
/*!40101 SET @saved_cs_client     = @@character_set_client */;
/*!40101 SET character_set_client = utf8 */;
CREATE TABLE `game_tele` (
  `id` mediumint(8) unsigned NOT NULL AUTO_INCREMENT,
  `position_x` float NOT NULL DEFAULT '0',
  `position_y` float NOT NULL DEFAULT '0',
  `position_z` float NOT NULL DEFAULT '0',
  `orientation` float NOT NULL DEFAULT '0',
  `map` smallint(5) unsigned NOT NULL DEFAULT '0',
  `name` varchar(100) NOT NULL DEFAULT '',
  PRIMARY KEY (`id`)
) ENGINE=MyISAM AUTO_INCREMENT=1524 DEFAULT CHARSET=utf8 COMMENT='Tele Command';
/*!40101 SET character_set_client = @saved_cs_client */;

--
-- Table structure for table `game_weather`
--

DROP TABLE IF EXISTS `game_weather`;
/*!40101 SET @saved_cs_client     = @@character_set_client */;
/*!40101 SET character_set_client = utf8 */;
CREATE TABLE `game_weather` (
  `zone` mediumint(8) unsigned NOT NULL DEFAULT '0',
  `spring_rain_chance` tinyint(3) unsigned NOT NULL DEFAULT '25',
  `spring_snow_chance` tinyint(3) unsigned NOT NULL DEFAULT '25',
  `spring_storm_chance` tinyint(3) unsigned NOT NULL DEFAULT '25',
  `summer_rain_chance` tinyint(3) unsigned NOT NULL DEFAULT '25',
  `summer_snow_chance` tinyint(3) unsigned NOT NULL DEFAULT '25',
  `summer_storm_chance` tinyint(3) unsigned NOT NULL DEFAULT '25',
  `fall_rain_chance` tinyint(3) unsigned NOT NULL DEFAULT '25',
  `fall_snow_chance` tinyint(3) unsigned NOT NULL DEFAULT '25',
  `fall_storm_chance` tinyint(3) unsigned NOT NULL DEFAULT '25',
  `winter_rain_chance` tinyint(3) unsigned NOT NULL DEFAULT '25',
  `winter_snow_chance` tinyint(3) unsigned NOT NULL DEFAULT '25',
  `winter_storm_chance` tinyint(3) unsigned NOT NULL DEFAULT '25',
  `ScriptName` char(64) NOT NULL DEFAULT '',
  PRIMARY KEY (`zone`)
) ENGINE=MyISAM DEFAULT CHARSET=utf8 ROW_FORMAT=FIXED COMMENT='Weather System';
/*!40101 SET character_set_client = @saved_cs_client */;

--
-- Table structure for table `gameobject`
--

DROP TABLE IF EXISTS `gameobject`;
/*!40101 SET @saved_cs_client     = @@character_set_client */;
/*!40101 SET character_set_client = utf8 */;
CREATE TABLE `gameobject` (
  `guid` int(10) unsigned NOT NULL AUTO_INCREMENT COMMENT 'Global Unique Identifier',
  `id` mediumint(8) unsigned NOT NULL DEFAULT '0' COMMENT 'Gameobject Identifier',
  `map` smallint(5) unsigned NOT NULL DEFAULT '0' COMMENT 'Map Identifier',
  `zoneId` smallint(5) unsigned NOT NULL DEFAULT '0' COMMENT 'Zone Identifier',
  `areaId` smallint(5) unsigned NOT NULL DEFAULT '0' COMMENT 'Area Identifier',
  `spawnMask` tinyint(3) unsigned NOT NULL DEFAULT '1',
  `phaseMask` int(10) unsigned NOT NULL DEFAULT '1',
  `PhaseId` int(10) DEFAULT '0',
  `PhaseGroup` int(10) DEFAULT '0',
  `position_x` float NOT NULL DEFAULT '0',
  `position_y` float NOT NULL DEFAULT '0',
  `position_z` float NOT NULL DEFAULT '0',
  `orientation` float NOT NULL DEFAULT '0',
  `rotation0` float NOT NULL DEFAULT '0',
  `rotation1` float NOT NULL DEFAULT '0',
  `rotation2` float NOT NULL DEFAULT '0',
  `rotation3` float NOT NULL DEFAULT '0',
  `spawntimesecs` int(11) NOT NULL DEFAULT '0',
  `animprogress` tinyint(3) unsigned NOT NULL DEFAULT '0',
  `state` tinyint(3) unsigned NOT NULL DEFAULT '0',
  `VerifiedBuild` smallint(5) DEFAULT '0',
  PRIMARY KEY (`guid`)
) ENGINE=MyISAM AUTO_INCREMENT=255094 DEFAULT CHARSET=utf8 ROW_FORMAT=FIXED COMMENT='Gameobject System';
/*!40101 SET character_set_client = @saved_cs_client */;

--
-- Table structure for table `gameobject_loot_template`
--

DROP TABLE IF EXISTS `gameobject_loot_template`;
/*!40101 SET @saved_cs_client     = @@character_set_client */;
/*!40101 SET character_set_client = utf8 */;
CREATE TABLE `gameobject_loot_template` (
  `Entry` mediumint(8) unsigned NOT NULL DEFAULT '0',
  `Item` mediumint(8) unsigned NOT NULL DEFAULT '0',
  `Reference` mediumint(8) unsigned NOT NULL DEFAULT '0',
  `Chance` float NOT NULL DEFAULT '100',
  `QuestRequired` tinyint(1) NOT NULL DEFAULT '0',
  `LootMode` smallint(5) unsigned NOT NULL DEFAULT '1',
  `GroupId` tinyint(3) unsigned NOT NULL DEFAULT '0',
  `MinCount` tinyint(3) unsigned NOT NULL DEFAULT '1',
  `MaxCount` tinyint(3) unsigned NOT NULL DEFAULT '1',
  `Comment` varchar(255) DEFAULT NULL,
  PRIMARY KEY (`Entry`,`Item`)
) ENGINE=MyISAM DEFAULT CHARSET=utf8 COMMENT='Loot System';
/*!40101 SET character_set_client = @saved_cs_client */;

--
-- Table structure for table `gameobject_questender`
--

DROP TABLE IF EXISTS `gameobject_questender`;
/*!40101 SET @saved_cs_client     = @@character_set_client */;
/*!40101 SET character_set_client = utf8 */;
CREATE TABLE `gameobject_questender` (
  `id` mediumint(8) unsigned NOT NULL DEFAULT '0',
  `quest` mediumint(8) unsigned NOT NULL DEFAULT '0' COMMENT 'Quest Identifier',
  PRIMARY KEY (`id`,`quest`)
) ENGINE=MyISAM DEFAULT CHARSET=utf8;
/*!40101 SET character_set_client = @saved_cs_client */;

--
-- Table structure for table `gameobject_queststarter`
--

DROP TABLE IF EXISTS `gameobject_queststarter`;
/*!40101 SET @saved_cs_client     = @@character_set_client */;
/*!40101 SET character_set_client = utf8 */;
CREATE TABLE `gameobject_queststarter` (
  `id` mediumint(8) unsigned NOT NULL DEFAULT '0',
  `quest` mediumint(8) unsigned NOT NULL DEFAULT '0' COMMENT 'Quest Identifier',
  PRIMARY KEY (`id`,`quest`)
) ENGINE=MyISAM DEFAULT CHARSET=utf8;
/*!40101 SET character_set_client = @saved_cs_client */;

--
-- Table structure for table `gameobject_template`
--

DROP TABLE IF EXISTS `gameobject_template`;
/*!40101 SET @saved_cs_client     = @@character_set_client */;
/*!40101 SET character_set_client = utf8 */;
CREATE TABLE `gameobject_template` (
  `entry` mediumint(8) unsigned NOT NULL DEFAULT '0',
  `type` tinyint(3) unsigned NOT NULL DEFAULT '0',
  `displayId` mediumint(8) unsigned NOT NULL DEFAULT '0',
  `name` varchar(100) NOT NULL DEFAULT '',
  `IconName` varchar(100) NOT NULL DEFAULT '',
  `castBarCaption` varchar(100) NOT NULL DEFAULT '',
  `unk1` varchar(100) NOT NULL DEFAULT '',
  `faction` smallint(5) unsigned NOT NULL DEFAULT '0',
  `flags` int(10) unsigned NOT NULL DEFAULT '0',
  `size` float NOT NULL DEFAULT '1',
  `questItem1` int(11) unsigned NOT NULL DEFAULT '0',
  `questItem2` int(11) unsigned NOT NULL DEFAULT '0',
  `questItem3` int(11) unsigned NOT NULL DEFAULT '0',
  `questItem4` int(11) unsigned NOT NULL DEFAULT '0',
  `questItem5` int(11) unsigned NOT NULL DEFAULT '0',
  `questItem6` int(11) unsigned NOT NULL DEFAULT '0',
  `data0` int(10) unsigned NOT NULL DEFAULT '0',
  `data1` int(11) NOT NULL DEFAULT '-1',
  `data2` int(10) unsigned NOT NULL DEFAULT '0',
  `data3` int(10) unsigned NOT NULL DEFAULT '0',
  `data4` int(10) unsigned NOT NULL DEFAULT '0',
  `data5` int(10) unsigned NOT NULL DEFAULT '0',
  `data6` int(11) NOT NULL DEFAULT '-1',
  `data7` int(10) unsigned NOT NULL DEFAULT '0',
  `data8` int(10) unsigned NOT NULL DEFAULT '0',
  `data9` int(10) unsigned NOT NULL DEFAULT '0',
  `data10` int(10) unsigned NOT NULL DEFAULT '0',
  `data11` int(10) unsigned NOT NULL DEFAULT '0',
  `data12` int(10) unsigned NOT NULL DEFAULT '0',
  `data13` int(10) unsigned NOT NULL DEFAULT '0',
  `data14` int(10) unsigned NOT NULL DEFAULT '0',
  `data15` int(10) unsigned NOT NULL DEFAULT '0',
  `data16` int(10) unsigned NOT NULL DEFAULT '0',
  `data17` int(10) unsigned NOT NULL DEFAULT '0',
  `data18` int(10) unsigned NOT NULL DEFAULT '0',
  `data19` int(10) unsigned NOT NULL DEFAULT '0',
  `data20` int(10) unsigned NOT NULL DEFAULT '0',
  `data21` int(10) unsigned NOT NULL DEFAULT '0',
  `data22` int(10) unsigned NOT NULL DEFAULT '0',
  `data23` int(10) unsigned NOT NULL DEFAULT '0',
  `data24` int(10) NOT NULL DEFAULT '0',
  `data25` int(10) NOT NULL DEFAULT '0',
  `data26` int(10) NOT NULL DEFAULT '0',
  `data27` int(10) NOT NULL DEFAULT '0',
  `data28` int(10) NOT NULL DEFAULT '0',
  `data29` int(10) NOT NULL DEFAULT '0',
  `data30` int(10) NOT NULL DEFAULT '0',
  `data31` int(10) NOT NULL DEFAULT '0',
  `unkInt32` int(10) NOT NULL DEFAULT '0',
  `AIName` char(64) NOT NULL DEFAULT '',
  `ScriptName` varchar(64) NOT NULL DEFAULT '',
  `VerifiedBuild` smallint(5) DEFAULT '0',
  PRIMARY KEY (`entry`),
  KEY `idx_name` (`name`)
) ENGINE=MyISAM DEFAULT CHARSET=utf8 ROW_FORMAT=FIXED COMMENT='Gameobject System';
/*!40101 SET character_set_client = @saved_cs_client */;

--
-- Table structure for table `gossip_menu`
--

DROP TABLE IF EXISTS `gossip_menu`;
/*!40101 SET @saved_cs_client     = @@character_set_client */;
/*!40101 SET character_set_client = utf8 */;
CREATE TABLE `gossip_menu` (
  `entry` smallint(5) unsigned NOT NULL DEFAULT '0',
  `text_id` mediumint(8) unsigned NOT NULL DEFAULT '0',
  PRIMARY KEY (`entry`,`text_id`)
) ENGINE=MyISAM DEFAULT CHARSET=utf8;
/*!40101 SET character_set_client = @saved_cs_client */;

--
-- Table structure for table `gossip_menu_option`
--

DROP TABLE IF EXISTS `gossip_menu_option`;
/*!40101 SET @saved_cs_client     = @@character_set_client */;
/*!40101 SET character_set_client = utf8 */;
CREATE TABLE `gossip_menu_option` (
  `menu_id` smallint(5) unsigned NOT NULL DEFAULT '0',
  `id` smallint(5) unsigned NOT NULL DEFAULT '0',
  `option_icon` mediumint(8) unsigned NOT NULL DEFAULT '0',
  `option_text` text,
  `OptionBroadcastTextID` mediumint(6) NOT NULL DEFAULT '0',
  `option_id` tinyint(3) unsigned NOT NULL DEFAULT '0',
  `npc_option_npcflag` int(10) unsigned NOT NULL DEFAULT '0',
  `action_menu_id` int(10) unsigned NOT NULL DEFAULT '0',
  `action_poi_id` mediumint(8) unsigned NOT NULL DEFAULT '0',
  `box_coded` tinyint(3) unsigned NOT NULL DEFAULT '0',
  `box_money` int(10) unsigned NOT NULL DEFAULT '0',
  `box_text` text,
  `BoxBroadcastTextID` mediumint(6) NOT NULL DEFAULT '0',
  PRIMARY KEY (`menu_id`,`id`)
) ENGINE=MyISAM DEFAULT CHARSET=utf8;
/*!40101 SET character_set_client = @saved_cs_client */;

--
-- Table structure for table `graveyard_orientation`
--

DROP TABLE IF EXISTS `graveyard_orientation`;
/*!40101 SET @saved_cs_client     = @@character_set_client */;
/*!40101 SET character_set_client = utf8 */;
CREATE TABLE `graveyard_orientation` (
  `Id` int(10) unsigned NOT NULL DEFAULT '0',
  `Orientation` float NOT NULL DEFAULT '0',
  PRIMARY KEY (`Id`)
) ENGINE=MyISAM DEFAULT CHARSET=utf8 COMMENT='Orientations used by graveyards';
/*!40101 SET character_set_client = @saved_cs_client */;

--
-- Table structure for table `guild_rewards`
--

DROP TABLE IF EXISTS `guild_rewards`;
/*!40101 SET @saved_cs_client     = @@character_set_client */;
/*!40101 SET character_set_client = utf8 */;
CREATE TABLE `guild_rewards` (
  `entry` int(10) unsigned NOT NULL DEFAULT '0',
  `standing` tinyint(3) unsigned DEFAULT '0',
  `racemask` int(11) DEFAULT '0',
  `price` bigint(20) unsigned DEFAULT '0',
  `achievement` int(10) unsigned DEFAULT '0',
  PRIMARY KEY (`entry`)
) ENGINE=MyISAM DEFAULT CHARSET=utf8;
/*!40101 SET character_set_client = @saved_cs_client */;

--
-- Table structure for table `guild_xp_for_level`
--

DROP TABLE IF EXISTS `guild_xp_for_level`;
/*!40101 SET @saved_cs_client     = @@character_set_client */;
/*!40101 SET character_set_client = utf8 */;
CREATE TABLE `guild_xp_for_level` (
  `lvl` tinyint(3) unsigned NOT NULL,
  `xp_for_next_level` int(10) unsigned NOT NULL,
  PRIMARY KEY (`lvl`)
) ENGINE=MyISAM DEFAULT CHARSET=utf8;
/*!40101 SET character_set_client = @saved_cs_client */;

--
-- Table structure for table `hotfix_data`
--

DROP TABLE IF EXISTS `hotfix_data`;
/*!40101 SET @saved_cs_client     = @@character_set_client */;
/*!40101 SET character_set_client = utf8 */;
CREATE TABLE `hotfix_data` (
  `entry` int(10) unsigned NOT NULL,
  `type` int(10) unsigned NOT NULL DEFAULT '0',
  `hotfixDate` datetime NOT NULL DEFAULT '0000-00-00 00:00:00',
  PRIMARY KEY (`entry`,`type`,`hotfixDate`)
) ENGINE=MyISAM DEFAULT CHARSET=utf8;
/*!40101 SET character_set_client = @saved_cs_client */;

--
-- Table structure for table `instance_encounters`
--

DROP TABLE IF EXISTS `instance_encounters`;
/*!40101 SET @saved_cs_client     = @@character_set_client */;
/*!40101 SET character_set_client = utf8 */;
CREATE TABLE `instance_encounters` (
  `entry` int(10) unsigned NOT NULL COMMENT 'Unique entry from DungeonEncounter.dbc',
  `creditType` tinyint(3) unsigned NOT NULL DEFAULT '0',
  `creditEntry` int(10) unsigned NOT NULL DEFAULT '0',
  `lastEncounterDungeon` smallint(5) unsigned NOT NULL DEFAULT '0' COMMENT 'If not 0, LfgDungeon.dbc entry for the instance it is last encounter in',
  `comment` varchar(255) NOT NULL DEFAULT '',
  PRIMARY KEY (`entry`)
) ENGINE=MyISAM DEFAULT CHARSET=utf8;
/*!40101 SET character_set_client = @saved_cs_client */;

--
-- Table structure for table `instance_template`
--

DROP TABLE IF EXISTS `instance_template`;
/*!40101 SET @saved_cs_client     = @@character_set_client */;
/*!40101 SET character_set_client = utf8 */;
CREATE TABLE `instance_template` (
  `map` smallint(5) unsigned NOT NULL,
  `parent` smallint(5) unsigned NOT NULL,
  `script` varchar(128) NOT NULL DEFAULT '',
  `allowMount` tinyint(3) unsigned NOT NULL DEFAULT '0',
  PRIMARY KEY (`map`)
) ENGINE=MyISAM DEFAULT CHARSET=utf8;
/*!40101 SET character_set_client = @saved_cs_client */;

--
-- Table structure for table `item_enchantment_template`
--

DROP TABLE IF EXISTS `item_enchantment_template`;
/*!40101 SET @saved_cs_client     = @@character_set_client */;
/*!40101 SET character_set_client = utf8 */;
CREATE TABLE `item_enchantment_template` (
  `entry` mediumint(8) unsigned NOT NULL DEFAULT '0',
  `ench` mediumint(8) unsigned NOT NULL DEFAULT '0',
  `chance` float unsigned NOT NULL DEFAULT '0',
  PRIMARY KEY (`entry`,`ench`)
) ENGINE=MyISAM DEFAULT CHARSET=utf8 ROW_FORMAT=FIXED COMMENT='Item Random Enchantment System';
/*!40101 SET character_set_client = @saved_cs_client */;

--
-- Table structure for table `item_loot_template`
--

DROP TABLE IF EXISTS `item_loot_template`;
/*!40101 SET @saved_cs_client     = @@character_set_client */;
/*!40101 SET character_set_client = utf8 */;
CREATE TABLE `item_loot_template` (
  `Entry` mediumint(8) unsigned NOT NULL DEFAULT '0',
  `Item` mediumint(8) unsigned NOT NULL DEFAULT '0',
  `Reference` mediumint(8) unsigned NOT NULL DEFAULT '0',
  `Chance` float NOT NULL DEFAULT '100',
  `QuestRequired` tinyint(1) NOT NULL DEFAULT '0',
  `LootMode` smallint(5) unsigned NOT NULL DEFAULT '1',
  `GroupId` tinyint(3) unsigned NOT NULL DEFAULT '0',
  `MinCount` tinyint(3) unsigned NOT NULL DEFAULT '1',
  `MaxCount` tinyint(3) unsigned NOT NULL DEFAULT '1',
  `Comment` varchar(255) DEFAULT NULL,
  PRIMARY KEY (`Entry`,`Item`)
) ENGINE=MyISAM DEFAULT CHARSET=utf8 ROW_FORMAT=FIXED COMMENT='Loot System';
/*!40101 SET character_set_client = @saved_cs_client */;

--
-- Table structure for table `item_script_names`
--

DROP TABLE IF EXISTS `item_script_names`;
/*!40101 SET @saved_cs_client     = @@character_set_client */;
/*!40101 SET character_set_client = utf8 */;
CREATE TABLE `item_script_names` (
  `Id` int(10) unsigned NOT NULL,
  `ScriptName` varchar(64) NOT NULL,
  PRIMARY KEY (`Id`)
) ENGINE=MyISAM DEFAULT CHARSET=utf8 ROW_FORMAT=DYNAMIC;
/*!40101 SET character_set_client = @saved_cs_client */;

--
-- Table structure for table `item_template`
--

DROP TABLE IF EXISTS `item_template`;
/*!40101 SET @saved_cs_client     = @@character_set_client */;
/*!40101 SET character_set_client = utf8 */;
CREATE TABLE `item_template` (
  `entry` mediumint(8) unsigned NOT NULL DEFAULT '0',
  `class` tinyint(3) unsigned NOT NULL DEFAULT '0',
  `subclass` tinyint(3) unsigned NOT NULL DEFAULT '0',
  `SoundOverrideSubclass` tinyint(3) NOT NULL DEFAULT '-1',
  `name` varchar(255) NOT NULL DEFAULT '',
  `displayid` mediumint(8) unsigned NOT NULL DEFAULT '0',
  `Quality` tinyint(3) unsigned NOT NULL DEFAULT '0',
  `Flags` int(10) unsigned NOT NULL DEFAULT '0',
  `FlagsExtra` int(10) unsigned NOT NULL DEFAULT '0',
  `Unk430_1` float unsigned NOT NULL DEFAULT '1',
  `Unk430_2` float NOT NULL DEFAULT '1',
  `BuyCount` tinyint(3) unsigned NOT NULL DEFAULT '1',
  `BuyPrice` bigint(20) NOT NULL DEFAULT '0',
  `SellPrice` int(10) unsigned NOT NULL DEFAULT '0',
  `InventoryType` tinyint(3) unsigned NOT NULL DEFAULT '0',
  `AllowableClass` int(11) NOT NULL DEFAULT '-1',
  `AllowableRace` int(11) NOT NULL DEFAULT '-1',
  `ItemLevel` smallint(5) unsigned NOT NULL DEFAULT '0',
  `RequiredLevel` tinyint(3) unsigned NOT NULL DEFAULT '0',
  `RequiredSkill` smallint(5) unsigned NOT NULL DEFAULT '0',
  `RequiredSkillRank` smallint(5) unsigned NOT NULL DEFAULT '0',
  `requiredspell` mediumint(8) unsigned NOT NULL DEFAULT '0',
  `requiredhonorrank` mediumint(8) unsigned NOT NULL DEFAULT '0',
  `RequiredCityRank` mediumint(8) unsigned NOT NULL DEFAULT '0',
  `RequiredReputationFaction` smallint(5) unsigned NOT NULL DEFAULT '0',
  `RequiredReputationRank` smallint(5) unsigned NOT NULL DEFAULT '0',
  `maxcount` int(11) NOT NULL DEFAULT '0',
  `stackable` int(11) DEFAULT '1',
  `ContainerSlots` tinyint(3) unsigned NOT NULL DEFAULT '0',
  `stat_type1` tinyint(3) unsigned NOT NULL DEFAULT '0',
  `stat_value1` smallint(6) NOT NULL DEFAULT '0',
  `stat_unk1_1` int(11) NOT NULL DEFAULT '0',
  `stat_unk2_1` int(11) NOT NULL DEFAULT '0',
  `stat_type2` tinyint(3) unsigned NOT NULL DEFAULT '0',
  `stat_value2` smallint(6) NOT NULL DEFAULT '0',
  `stat_unk1_2` int(11) NOT NULL DEFAULT '0',
  `stat_unk2_2` int(11) NOT NULL DEFAULT '0',
  `stat_type3` tinyint(3) unsigned NOT NULL DEFAULT '0',
  `stat_value3` smallint(6) NOT NULL DEFAULT '0',
  `stat_unk1_3` int(11) NOT NULL DEFAULT '0',
  `stat_unk2_3` int(11) NOT NULL DEFAULT '0',
  `stat_type4` tinyint(3) unsigned NOT NULL DEFAULT '0',
  `stat_value4` smallint(6) NOT NULL DEFAULT '0',
  `stat_unk1_4` int(11) NOT NULL DEFAULT '0',
  `stat_unk2_4` int(11) NOT NULL DEFAULT '0',
  `stat_type5` tinyint(3) unsigned NOT NULL DEFAULT '0',
  `stat_value5` smallint(6) NOT NULL DEFAULT '0',
  `stat_unk1_5` int(11) NOT NULL DEFAULT '0',
  `stat_unk2_5` int(11) NOT NULL DEFAULT '0',
  `stat_type6` tinyint(3) unsigned NOT NULL DEFAULT '0',
  `stat_value6` smallint(6) NOT NULL DEFAULT '0',
  `stat_unk1_6` int(11) NOT NULL DEFAULT '0',
  `stat_unk2_6` int(11) NOT NULL DEFAULT '0',
  `stat_type7` tinyint(3) unsigned NOT NULL DEFAULT '0',
  `stat_value7` smallint(6) NOT NULL DEFAULT '0',
  `stat_unk1_7` int(11) NOT NULL DEFAULT '0',
  `stat_unk2_7` int(11) NOT NULL DEFAULT '0',
  `stat_type8` tinyint(3) unsigned NOT NULL DEFAULT '0',
  `stat_value8` smallint(6) NOT NULL DEFAULT '0',
  `stat_unk1_8` int(11) NOT NULL DEFAULT '0',
  `stat_unk2_8` int(11) NOT NULL DEFAULT '0',
  `stat_type9` tinyint(3) unsigned NOT NULL DEFAULT '0',
  `stat_value9` smallint(6) NOT NULL DEFAULT '0',
  `stat_unk1_9` int(11) NOT NULL DEFAULT '0',
  `stat_unk2_9` int(11) NOT NULL DEFAULT '0',
  `stat_type10` tinyint(3) unsigned NOT NULL DEFAULT '0',
  `stat_value10` smallint(6) NOT NULL DEFAULT '0',
  `stat_unk1_10` int(11) NOT NULL DEFAULT '0',
  `stat_unk2_10` int(11) NOT NULL DEFAULT '0',
  `ScalingStatDistribution` smallint(6) NOT NULL DEFAULT '0',
  `DamageType` tinyint(3) unsigned NOT NULL DEFAULT '0',
  `delay` smallint(5) unsigned NOT NULL DEFAULT '1000',
  `RangedModRange` float NOT NULL DEFAULT '0',
  `spellid_1` mediumint(8) NOT NULL DEFAULT '0',
  `spelltrigger_1` tinyint(3) unsigned NOT NULL DEFAULT '0',
  `spellcharges_1` smallint(6) NOT NULL DEFAULT '0',
  `spellcooldown_1` int(11) NOT NULL DEFAULT '-1',
  `spellcategory_1` smallint(5) unsigned NOT NULL DEFAULT '0',
  `spellcategorycooldown_1` int(11) NOT NULL DEFAULT '-1',
  `spellid_2` mediumint(8) NOT NULL DEFAULT '0',
  `spelltrigger_2` tinyint(3) unsigned NOT NULL DEFAULT '0',
  `spellcharges_2` smallint(6) NOT NULL DEFAULT '0',
  `spellcooldown_2` int(11) NOT NULL DEFAULT '-1',
  `spellcategory_2` smallint(5) unsigned NOT NULL DEFAULT '0',
  `spellcategorycooldown_2` int(11) NOT NULL DEFAULT '-1',
  `spellid_3` mediumint(8) NOT NULL DEFAULT '0',
  `spelltrigger_3` tinyint(3) unsigned NOT NULL DEFAULT '0',
  `spellcharges_3` smallint(6) NOT NULL DEFAULT '0',
  `spellcooldown_3` int(11) NOT NULL DEFAULT '-1',
  `spellcategory_3` smallint(5) unsigned NOT NULL DEFAULT '0',
  `spellcategorycooldown_3` int(11) NOT NULL DEFAULT '-1',
  `spellid_4` mediumint(8) NOT NULL DEFAULT '0',
  `spelltrigger_4` tinyint(3) unsigned NOT NULL DEFAULT '0',
  `spellcharges_4` smallint(6) NOT NULL DEFAULT '0',
  `spellcooldown_4` int(11) NOT NULL DEFAULT '-1',
  `spellcategory_4` smallint(5) unsigned NOT NULL DEFAULT '0',
  `spellcategorycooldown_4` int(11) NOT NULL DEFAULT '-1',
  `spellid_5` mediumint(8) NOT NULL DEFAULT '0',
  `spelltrigger_5` tinyint(3) unsigned NOT NULL DEFAULT '0',
  `spellcharges_5` smallint(6) NOT NULL DEFAULT '0',
  `spellcooldown_5` int(11) NOT NULL DEFAULT '-1',
  `spellcategory_5` smallint(5) unsigned NOT NULL DEFAULT '0',
  `spellcategorycooldown_5` int(11) NOT NULL DEFAULT '-1',
  `bonding` tinyint(3) unsigned NOT NULL DEFAULT '0',
  `description` varchar(255) NOT NULL DEFAULT '',
  `PageText` mediumint(8) unsigned NOT NULL DEFAULT '0',
  `LanguageID` tinyint(3) unsigned NOT NULL DEFAULT '0',
  `PageMaterial` tinyint(3) unsigned NOT NULL DEFAULT '0',
  `startquest` mediumint(8) unsigned NOT NULL DEFAULT '0',
  `lockid` mediumint(8) unsigned NOT NULL DEFAULT '0',
  `Material` tinyint(4) NOT NULL DEFAULT '0',
  `sheath` tinyint(3) unsigned NOT NULL DEFAULT '0',
  `RandomProperty` mediumint(8) NOT NULL DEFAULT '0',
  `RandomSuffix` mediumint(8) unsigned NOT NULL DEFAULT '0',
  `itemset` mediumint(8) unsigned NOT NULL DEFAULT '0',
  `MaxDurability` smallint(5) unsigned NOT NULL DEFAULT '0',
  `area` mediumint(8) unsigned NOT NULL DEFAULT '0',
  `Map` smallint(6) NOT NULL DEFAULT '0',
  `BagFamily` mediumint(8) NOT NULL DEFAULT '0',
  `TotemCategory` mediumint(8) NOT NULL DEFAULT '0',
  `socketColor_1` tinyint(4) NOT NULL DEFAULT '0',
  `socketContent_1` mediumint(8) NOT NULL DEFAULT '0',
  `socketColor_2` tinyint(4) NOT NULL DEFAULT '0',
  `socketContent_2` mediumint(8) NOT NULL DEFAULT '0',
  `socketColor_3` tinyint(4) NOT NULL DEFAULT '0',
  `socketContent_3` mediumint(8) NOT NULL DEFAULT '0',
  `socketBonus` mediumint(8) NOT NULL DEFAULT '0',
  `GemProperties` mediumint(8) NOT NULL DEFAULT '0',
  `ArmorDamageModifier` float NOT NULL DEFAULT '0',
  `duration` int(10) unsigned NOT NULL DEFAULT '0',
  `ItemLimitCategory` smallint(6) NOT NULL DEFAULT '0',
  `HolidayId` int(11) unsigned NOT NULL DEFAULT '0',
  `StatScalingFactor` float NOT NULL DEFAULT '0',
  `CurrencySubstitutionId` int(10) unsigned NOT NULL DEFAULT '0',
  `CurrencySubstitutionCount` int(10) unsigned NOT NULL DEFAULT '0',
  `flagsCustom` int(10) unsigned NOT NULL DEFAULT '0',
  `VerifiedBuild` smallint(5) DEFAULT '0',
  PRIMARY KEY (`entry`),
  KEY `idx_name` (`name`),
  KEY `items_index` (`class`)
) ENGINE=MyISAM DEFAULT CHARSET=utf8 ROW_FORMAT=FIXED COMMENT='Item System';
/*!40101 SET character_set_client = @saved_cs_client */;

--
-- Table structure for table `item_template_addon`
--

DROP TABLE IF EXISTS `item_template_addon`;
/*!40101 SET @saved_cs_client     = @@character_set_client */;
/*!40101 SET character_set_client = utf8 */;
CREATE TABLE `item_template_addon` (
  `Id` int(10) unsigned NOT NULL,
  `FlagsCu` int(10) unsigned NOT NULL DEFAULT '0',
  `FoodType` tinyint(3) unsigned NOT NULL DEFAULT '0',
  `MinMoneyLoot` int(10) unsigned NOT NULL DEFAULT '0',
  `MaxMoneyLoot` int(10) unsigned NOT NULL DEFAULT '0',
  `SpellPPMChance` float unsigned NOT NULL DEFAULT '0',
  PRIMARY KEY (`Id`)
) ENGINE=MyISAM DEFAULT CHARSET=utf8 ROW_FORMAT=DYNAMIC;
/*!40101 SET character_set_client = @saved_cs_client */;

--
-- Table structure for table `keychain_db2`
--

DROP TABLE IF EXISTS `keychain_db2`;
/*!40101 SET @saved_cs_client     = @@character_set_client */;
/*!40101 SET character_set_client = utf8 */;
CREATE TABLE `keychain_db2` (
  `keyId` int(10) unsigned NOT NULL DEFAULT '0',
  `k1` tinyint(3) unsigned NOT NULL DEFAULT '0',
  `k2` tinyint(3) unsigned NOT NULL DEFAULT '0',
  `k3` tinyint(3) unsigned NOT NULL DEFAULT '0',
  `k4` tinyint(3) unsigned NOT NULL DEFAULT '0',
  `k5` tinyint(3) unsigned NOT NULL DEFAULT '0',
  `k6` tinyint(3) unsigned NOT NULL DEFAULT '0',
  `k7` tinyint(3) unsigned NOT NULL DEFAULT '0',
  `k8` tinyint(3) unsigned NOT NULL DEFAULT '0',
  `k9` tinyint(3) unsigned NOT NULL DEFAULT '0',
  `k10` tinyint(3) unsigned NOT NULL DEFAULT '0',
  `k11` tinyint(3) unsigned NOT NULL DEFAULT '0',
  `k12` tinyint(3) unsigned NOT NULL DEFAULT '0',
  `k13` tinyint(3) unsigned NOT NULL DEFAULT '0',
  `k14` tinyint(3) unsigned NOT NULL DEFAULT '0',
  `k15` tinyint(3) unsigned NOT NULL DEFAULT '0',
  `k16` tinyint(3) unsigned NOT NULL DEFAULT '0',
  `k17` tinyint(3) unsigned NOT NULL DEFAULT '0',
  `k18` tinyint(3) unsigned NOT NULL DEFAULT '0',
  `k19` tinyint(3) unsigned NOT NULL DEFAULT '0',
  `k20` tinyint(3) unsigned NOT NULL DEFAULT '0',
  `k21` tinyint(3) unsigned NOT NULL DEFAULT '0',
  `k22` tinyint(3) unsigned NOT NULL DEFAULT '0',
  `k23` tinyint(3) unsigned NOT NULL DEFAULT '0',
  `k24` tinyint(3) unsigned NOT NULL DEFAULT '0',
  `k25` tinyint(3) unsigned NOT NULL DEFAULT '0',
  `k26` tinyint(3) unsigned NOT NULL DEFAULT '0',
  `k27` tinyint(3) unsigned NOT NULL DEFAULT '0',
  `k28` tinyint(3) unsigned NOT NULL DEFAULT '0',
  `k29` tinyint(3) unsigned NOT NULL DEFAULT '0',
  `k30` tinyint(3) unsigned NOT NULL DEFAULT '0',
  `k31` tinyint(3) unsigned NOT NULL DEFAULT '0',
  `k32` tinyint(3) unsigned NOT NULL DEFAULT '0',
  PRIMARY KEY (`keyId`)
) ENGINE=MyISAM DEFAULT CHARSET=utf8;
/*!40101 SET character_set_client = @saved_cs_client */;

--
-- Table structure for table `lfg_dungeon_rewards`
--

DROP TABLE IF EXISTS `lfg_dungeon_rewards`;
/*!40101 SET @saved_cs_client     = @@character_set_client */;
/*!40101 SET character_set_client = utf8 */;
CREATE TABLE `lfg_dungeon_rewards` (
  `dungeonId` int(10) unsigned NOT NULL DEFAULT '0' COMMENT 'Dungeon entry from dbc',
  `maxLevel` tinyint(3) unsigned NOT NULL DEFAULT '0' COMMENT 'Max level at which this reward is rewarded',
  `firstQuestId` int(10) unsigned NOT NULL DEFAULT '0' COMMENT 'Quest id with rewards for first dungeon this day',
  `otherQuestId` int(10) unsigned NOT NULL DEFAULT '0' COMMENT 'Quest id with rewards for Nth dungeon this day',
  PRIMARY KEY (`dungeonId`,`maxLevel`)
) ENGINE=MyISAM DEFAULT CHARSET=utf8;
/*!40101 SET character_set_client = @saved_cs_client */;

--
-- Table structure for table `lfg_dungeon_template`
--

DROP TABLE IF EXISTS `lfg_dungeon_template`;
/*!40101 SET @saved_cs_client     = @@character_set_client */;
/*!40101 SET character_set_client = utf8 */;
CREATE TABLE `lfg_dungeon_template` (
  `dungeonId` int(10) unsigned NOT NULL DEFAULT '0' COMMENT 'Unique id from LFGDungeons.dbc',
  `name` varchar(255) CHARACTER SET latin1 DEFAULT NULL,
  `position_x` float NOT NULL DEFAULT '0',
  `position_y` float NOT NULL DEFAULT '0',
  `position_z` float NOT NULL DEFAULT '0',
  `orientation` float NOT NULL DEFAULT '0',
  `requiredItemLevel` smallint(5) NOT NULL DEFAULT '0',
  `VerifiedBuild` smallint(5) DEFAULT '0',
  PRIMARY KEY (`dungeonId`)
) ENGINE=MyISAM DEFAULT CHARSET=utf8;
/*!40101 SET character_set_client = @saved_cs_client */;

--
-- Table structure for table `linked_respawn`
--

DROP TABLE IF EXISTS `linked_respawn`;
/*!40101 SET @saved_cs_client     = @@character_set_client */;
/*!40101 SET character_set_client = utf8 */;
CREATE TABLE `linked_respawn` (
  `guid` int(10) unsigned NOT NULL COMMENT 'dependent creature',
  `linkedGuid` int(10) unsigned NOT NULL COMMENT 'master creature',
  `linkType` tinyint(3) unsigned NOT NULL DEFAULT '0',
  PRIMARY KEY (`guid`,`linkType`)
) ENGINE=MyISAM DEFAULT CHARSET=utf8 ROW_FORMAT=DYNAMIC COMMENT='Creature Respawn Link System';
/*!40101 SET character_set_client = @saved_cs_client */;

--
-- Table structure for table `locales_achievement_reward`
--

DROP TABLE IF EXISTS `locales_achievement_reward`;
/*!40101 SET @saved_cs_client     = @@character_set_client */;
/*!40101 SET character_set_client = utf8 */;
CREATE TABLE `locales_achievement_reward` (
  `entry` mediumint(8) unsigned NOT NULL DEFAULT '0',
  `subject_loc1` varchar(100) NOT NULL DEFAULT '',
  `subject_loc2` varchar(100) NOT NULL DEFAULT '',
  `subject_loc3` varchar(100) NOT NULL DEFAULT '',
  `subject_loc4` varchar(100) NOT NULL DEFAULT '',
  `subject_loc5` varchar(100) NOT NULL DEFAULT '',
  `subject_loc6` varchar(100) NOT NULL DEFAULT '',
  `subject_loc7` varchar(100) NOT NULL DEFAULT '',
  `subject_loc8` varchar(100) NOT NULL DEFAULT '',
  `text_loc1` text,
  `text_loc2` text,
  `text_loc3` text,
  `text_loc4` text,
  `text_loc5` text,
  `text_loc6` text,
  `text_loc7` text,
  `text_loc8` text,
  PRIMARY KEY (`entry`)
) ENGINE=MyISAM DEFAULT CHARSET=utf8;
/*!40101 SET character_set_client = @saved_cs_client */;

--
-- Table structure for table `locales_broadcast_text`
--

DROP TABLE IF EXISTS `locales_broadcast_text`;
/*!40101 SET @saved_cs_client     = @@character_set_client */;
/*!40101 SET character_set_client = utf8 */;
CREATE TABLE `locales_broadcast_text` (
  `ID` mediumint(8) unsigned NOT NULL DEFAULT '0',
  `MaleText_loc1` longtext,
  `MaleText_loc2` longtext,
  `MaleText_loc3` longtext,
  `MaleText_loc4` longtext,
  `MaleText_loc5` longtext,
  `MaleText_loc6` longtext,
  `MaleText_loc7` longtext,
  `MaleText_loc8` longtext,
  `FemaleText_loc1` longtext,
  `FemaleText_loc2` longtext,
  `FemaleText_loc3` longtext,
  `FemaleText_loc4` longtext,
  `FemaleText_loc5` longtext,
  `FemaleText_loc6` longtext,
  `FemaleText_loc7` longtext,
  `FemaleText_loc8` longtext,
  `VerifiedBuild` smallint(5) DEFAULT '0',
  PRIMARY KEY (`ID`)
) ENGINE=MyISAM DEFAULT CHARSET=utf8;
/*!40101 SET character_set_client = @saved_cs_client */;

--
-- Table structure for table `locales_creature`
--

DROP TABLE IF EXISTS `locales_creature`;
/*!40101 SET @saved_cs_client     = @@character_set_client */;
/*!40101 SET character_set_client = utf8 */;
CREATE TABLE `locales_creature` (
  `entry` mediumint(8) unsigned NOT NULL DEFAULT '0',
  `name_loc1` varchar(100) NOT NULL DEFAULT '',
  `femaleName_loc1` char(100) NOT NULL,
  `name_loc2` varchar(100) NOT NULL DEFAULT '',
  `femaleName_loc2` char(100) NOT NULL,
  `name_loc3` varchar(100) NOT NULL DEFAULT '',
  `femaleName_loc3` char(100) NOT NULL,
  `name_loc4` varchar(100) NOT NULL DEFAULT '',
  `femaleName_loc4` char(100) NOT NULL,
  `name_loc5` varchar(100) NOT NULL DEFAULT '',
  `femaleName_loc5` char(100) NOT NULL,
  `name_loc6` varchar(100) NOT NULL DEFAULT '',
  `femaleName_loc6` char(100) NOT NULL,
  `name_loc7` varchar(100) NOT NULL DEFAULT '',
  `femaleName_loc7` char(100) NOT NULL,
  `name_loc8` varchar(100) NOT NULL DEFAULT '',
  `femaleName_loc8` char(100) NOT NULL,
  `subname_loc1` varchar(100) DEFAULT NULL,
  `subname_loc2` varchar(100) DEFAULT NULL,
  `subname_loc3` varchar(100) DEFAULT NULL,
  `subname_loc4` varchar(100) DEFAULT NULL,
  `subname_loc5` varchar(100) DEFAULT NULL,
  `subname_loc6` varchar(100) DEFAULT NULL,
  `subname_loc7` varchar(100) DEFAULT NULL,
  `subname_loc8` varchar(100) DEFAULT NULL,
  `VerifiedBuild` smallint(5) DEFAULT '0',
  PRIMARY KEY (`entry`)
) ENGINE=MyISAM DEFAULT CHARSET=utf8;
/*!40101 SET character_set_client = @saved_cs_client */;

--
-- Table structure for table `locales_creature_text`
--

DROP TABLE IF EXISTS `locales_creature_text`;
/*!40101 SET @saved_cs_client     = @@character_set_client */;
/*!40101 SET character_set_client = utf8 */;
CREATE TABLE `locales_creature_text` (
  `entry` mediumint(8) unsigned NOT NULL DEFAULT '0',
  `groupid` tinyint(3) unsigned NOT NULL DEFAULT '0',
  `id` tinyint(3) unsigned NOT NULL DEFAULT '0',
  `text_loc1` text,
  `text_loc2` text,
  `text_loc3` text,
  `text_loc4` text,
  `text_loc5` text,
  `text_loc6` text,
  `text_loc7` text,
  `text_loc8` text,
  PRIMARY KEY (`entry`,`groupid`,`id`)
) ENGINE=MyISAM DEFAULT CHARSET=utf8;
/*!40101 SET character_set_client = @saved_cs_client */;

--
-- Table structure for table `locales_gameobject`
--

DROP TABLE IF EXISTS `locales_gameobject`;
/*!40101 SET @saved_cs_client     = @@character_set_client */;
/*!40101 SET character_set_client = utf8 */;
CREATE TABLE `locales_gameobject` (
  `entry` mediumint(8) unsigned NOT NULL DEFAULT '0',
  `name_loc1` varchar(100) NOT NULL DEFAULT '',
  `name_loc2` varchar(100) NOT NULL DEFAULT '',
  `name_loc3` varchar(100) NOT NULL DEFAULT '',
  `name_loc4` varchar(100) NOT NULL DEFAULT '',
  `name_loc5` varchar(100) NOT NULL DEFAULT '',
  `name_loc6` varchar(100) NOT NULL DEFAULT '',
  `name_loc7` varchar(100) NOT NULL DEFAULT '',
  `name_loc8` varchar(100) NOT NULL DEFAULT '',
  `castbarcaption_loc1` varchar(100) NOT NULL DEFAULT '',
  `castbarcaption_loc2` varchar(100) NOT NULL DEFAULT '',
  `castbarcaption_loc3` varchar(100) NOT NULL DEFAULT '',
  `castbarcaption_loc4` varchar(100) NOT NULL DEFAULT '',
  `castbarcaption_loc5` varchar(100) NOT NULL DEFAULT '',
  `castbarcaption_loc6` varchar(100) NOT NULL DEFAULT '',
  `castbarcaption_loc7` varchar(100) NOT NULL DEFAULT '',
  `castbarcaption_loc8` varchar(100) NOT NULL DEFAULT '',
  `VerifiedBuild` smallint(5) DEFAULT '0',
  PRIMARY KEY (`entry`)
) ENGINE=MyISAM DEFAULT CHARSET=utf8;
/*!40101 SET character_set_client = @saved_cs_client */;

--
-- Table structure for table `locales_gossip_menu_option`
--

DROP TABLE IF EXISTS `locales_gossip_menu_option`;
/*!40101 SET @saved_cs_client     = @@character_set_client */;
/*!40101 SET character_set_client = utf8 */;
CREATE TABLE `locales_gossip_menu_option` (
  `menu_id` smallint(6) unsigned NOT NULL DEFAULT '0',
  `id` smallint(6) unsigned NOT NULL DEFAULT '0',
  `option_text_loc1` text,
  `option_text_loc2` text,
  `option_text_loc3` text,
  `option_text_loc4` text,
  `option_text_loc5` text,
  `option_text_loc6` text,
  `option_text_loc7` text,
  `option_text_loc8` text,
  `box_text_loc1` text,
  `box_text_loc2` text,
  `box_text_loc3` text,
  `box_text_loc4` text,
  `box_text_loc5` text,
  `box_text_loc6` text,
  `box_text_loc7` text,
  `box_text_loc8` text,
  PRIMARY KEY (`menu_id`,`id`)
) ENGINE=MyISAM DEFAULT CHARSET=utf8;
/*!40101 SET character_set_client = @saved_cs_client */;

--
-- Table structure for table `locales_item`
--

DROP TABLE IF EXISTS `locales_item`;
/*!40101 SET @saved_cs_client     = @@character_set_client */;
/*!40101 SET character_set_client = utf8 */;
CREATE TABLE `locales_item` (
  `entry` mediumint(8) unsigned NOT NULL DEFAULT '0',
  `name_loc1` varchar(100) NOT NULL DEFAULT '',
  `name_loc2` varchar(100) NOT NULL DEFAULT '',
  `name_loc3` varchar(100) NOT NULL DEFAULT '',
  `name_loc4` varchar(100) NOT NULL DEFAULT '',
  `name_loc5` varchar(100) NOT NULL DEFAULT '',
  `name_loc6` varchar(100) NOT NULL DEFAULT '',
  `name_loc7` varchar(100) NOT NULL DEFAULT '',
  `name_loc8` varchar(100) NOT NULL DEFAULT '',
  `description_loc1` varchar(255) DEFAULT NULL,
  `description_loc2` varchar(255) DEFAULT NULL,
  `description_loc3` varchar(255) DEFAULT NULL,
  `description_loc4` varchar(255) DEFAULT NULL,
  `description_loc5` varchar(255) DEFAULT NULL,
  `description_loc6` varchar(255) DEFAULT NULL,
  `description_loc7` varchar(255) DEFAULT NULL,
  `description_loc8` varchar(255) DEFAULT NULL,
  `VerifiedBuild` smallint(5) DEFAULT '0',
  PRIMARY KEY (`entry`)
) ENGINE=MyISAM DEFAULT CHARSET=utf8;
/*!40101 SET character_set_client = @saved_cs_client */;

--
-- Table structure for table `locales_npc_text`
--

DROP TABLE IF EXISTS `locales_npc_text`;
/*!40101 SET @saved_cs_client     = @@character_set_client */;
/*!40101 SET character_set_client = utf8 */;
CREATE TABLE `locales_npc_text` (
  `ID` mediumint(8) unsigned NOT NULL DEFAULT '0',
  `Text0_0_loc1` longtext,
  `Text0_0_loc2` longtext,
  `Text0_0_loc3` longtext,
  `Text0_0_loc4` longtext,
  `Text0_0_loc5` longtext,
  `Text0_0_loc6` longtext,
  `Text0_0_loc7` longtext,
  `Text0_0_loc8` longtext,
  `Text0_1_loc1` longtext,
  `Text0_1_loc2` longtext,
  `Text0_1_loc3` longtext,
  `Text0_1_loc4` longtext,
  `Text0_1_loc5` longtext,
  `Text0_1_loc6` longtext,
  `Text0_1_loc7` longtext,
  `Text0_1_loc8` longtext,
  `Text1_0_loc1` longtext,
  `Text1_0_loc2` longtext,
  `Text1_0_loc3` longtext,
  `Text1_0_loc4` longtext,
  `Text1_0_loc5` longtext,
  `Text1_0_loc6` longtext,
  `Text1_0_loc7` longtext,
  `Text1_0_loc8` longtext,
  `Text1_1_loc1` longtext,
  `Text1_1_loc2` longtext,
  `Text1_1_loc3` longtext,
  `Text1_1_loc4` longtext,
  `Text1_1_loc5` longtext,
  `Text1_1_loc6` longtext,
  `Text1_1_loc7` longtext,
  `Text1_1_loc8` longtext,
  `Text2_0_loc1` longtext,
  `Text2_0_loc2` longtext,
  `Text2_0_loc3` longtext,
  `Text2_0_loc4` longtext,
  `Text2_0_loc5` longtext,
  `Text2_0_loc6` longtext,
  `Text2_0_loc7` longtext,
  `Text2_0_loc8` longtext,
  `Text2_1_loc1` longtext,
  `Text2_1_loc2` longtext,
  `Text2_1_loc3` longtext,
  `Text2_1_loc4` longtext,
  `Text2_1_loc5` longtext,
  `Text2_1_loc6` longtext,
  `Text2_1_loc7` longtext,
  `Text2_1_loc8` longtext,
  `Text3_0_loc1` longtext,
  `Text3_0_loc2` longtext,
  `Text3_0_loc3` longtext,
  `Text3_0_loc4` longtext,
  `Text3_0_loc5` longtext,
  `Text3_0_loc6` longtext,
  `Text3_0_loc7` longtext,
  `Text3_0_loc8` longtext,
  `Text3_1_loc1` longtext,
  `Text3_1_loc2` longtext,
  `Text3_1_loc3` longtext,
  `Text3_1_loc4` longtext,
  `Text3_1_loc5` longtext,
  `Text3_1_loc6` longtext,
  `Text3_1_loc7` longtext,
  `Text3_1_loc8` longtext,
  `Text4_0_loc1` longtext,
  `Text4_0_loc2` longtext,
  `Text4_0_loc3` longtext,
  `Text4_0_loc4` longtext,
  `Text4_0_loc5` longtext,
  `Text4_0_loc6` longtext,
  `Text4_0_loc7` longtext,
  `Text4_0_loc8` longtext,
  `Text4_1_loc1` longtext,
  `Text4_1_loc2` longtext,
  `Text4_1_loc3` longtext,
  `Text4_1_loc4` longtext,
  `Text4_1_loc5` longtext,
  `Text4_1_loc6` longtext,
  `Text4_1_loc7` longtext,
  `Text4_1_loc8` longtext,
  `Text5_0_loc1` longtext,
  `Text5_0_loc2` longtext,
  `Text5_0_loc3` longtext,
  `Text5_0_loc4` longtext,
  `Text5_0_loc5` longtext,
  `Text5_0_loc6` longtext,
  `Text5_0_loc7` longtext,
  `Text5_0_loc8` longtext,
  `Text5_1_loc1` longtext,
  `Text5_1_loc2` longtext,
  `Text5_1_loc3` longtext,
  `Text5_1_loc4` longtext,
  `Text5_1_loc5` longtext,
  `Text5_1_loc6` longtext,
  `Text5_1_loc7` longtext,
  `Text5_1_loc8` longtext,
  `Text6_0_loc1` longtext,
  `Text6_0_loc2` longtext,
  `Text6_0_loc3` longtext,
  `Text6_0_loc4` longtext,
  `Text6_0_loc5` longtext,
  `Text6_0_loc6` longtext,
  `Text6_0_loc7` longtext,
  `Text6_0_loc8` longtext,
  `Text6_1_loc1` longtext,
  `Text6_1_loc2` longtext,
  `Text6_1_loc3` longtext,
  `Text6_1_loc4` longtext,
  `Text6_1_loc5` longtext,
  `Text6_1_loc6` longtext,
  `Text6_1_loc7` longtext,
  `Text6_1_loc8` longtext,
  `Text7_0_loc1` longtext,
  `Text7_0_loc2` longtext,
  `Text7_0_loc3` longtext,
  `Text7_0_loc4` longtext,
  `Text7_0_loc5` longtext,
  `Text7_0_loc6` longtext,
  `Text7_0_loc7` longtext,
  `Text7_0_loc8` longtext,
  `Text7_1_loc1` longtext,
  `Text7_1_loc2` longtext,
  `Text7_1_loc3` longtext,
  `Text7_1_loc4` longtext,
  `Text7_1_loc5` longtext,
  `Text7_1_loc6` longtext,
  `Text7_1_loc7` longtext,
  `Text7_1_loc8` longtext,
  PRIMARY KEY (`ID`)
) ENGINE=MyISAM DEFAULT CHARSET=utf8;
/*!40101 SET character_set_client = @saved_cs_client */;

--
-- Table structure for table `locales_page_text`
--

DROP TABLE IF EXISTS `locales_page_text`;
/*!40101 SET @saved_cs_client     = @@character_set_client */;
/*!40101 SET character_set_client = utf8 */;
CREATE TABLE `locales_page_text` (
  `entry` mediumint(8) unsigned NOT NULL DEFAULT '0',
  `Text_loc1` longtext,
  `Text_loc2` longtext,
  `Text_loc3` longtext,
  `Text_loc4` longtext,
  `Text_loc5` longtext,
  `Text_loc6` longtext,
  `Text_loc7` longtext,
  `Text_loc8` longtext,
  PRIMARY KEY (`entry`)
) ENGINE=MyISAM DEFAULT CHARSET=utf8;
/*!40101 SET character_set_client = @saved_cs_client */;

--
-- Table structure for table `locales_points_of_interest`
--

DROP TABLE IF EXISTS `locales_points_of_interest`;
/*!40101 SET @saved_cs_client     = @@character_set_client */;
/*!40101 SET character_set_client = utf8 */;
CREATE TABLE `locales_points_of_interest` (
  `entry` mediumint(8) unsigned NOT NULL DEFAULT '0',
  `icon_name_loc1` text,
  `icon_name_loc2` text,
  `icon_name_loc3` text,
  `icon_name_loc4` text,
  `icon_name_loc5` text,
  `icon_name_loc6` text,
  `icon_name_loc7` text,
  `icon_name_loc8` text,
  PRIMARY KEY (`entry`)
) ENGINE=MyISAM DEFAULT CHARSET=utf8;
/*!40101 SET character_set_client = @saved_cs_client */;

--
-- Table structure for table `locales_quest`
--

DROP TABLE IF EXISTS `locales_quest`;
/*!40101 SET @saved_cs_client     = @@character_set_client */;
/*!40101 SET character_set_client = utf8 */;
CREATE TABLE `locales_quest` (
  `Id` mediumint(8) unsigned NOT NULL DEFAULT '0',
  `Title_loc1` text,
  `Title_loc2` text,
  `Title_loc3` text,
  `Title_loc4` text,
  `Title_loc5` text,
  `Title_loc6` text,
  `Title_loc7` text,
  `Title_loc8` text,
  `Details_loc1` text,
  `Details_loc2` text,
  `Details_loc3` text,
  `Details_loc4` text,
  `Details_loc5` text,
  `Details_loc6` text,
  `Details_loc7` text,
  `Details_loc8` text,
  `Objectives_loc1` text,
  `Objectives_loc2` text,
  `Objectives_loc3` text,
  `Objectives_loc4` text,
  `Objectives_loc5` text,
  `Objectives_loc6` text,
  `Objectives_loc7` text,
  `Objectives_loc8` text,
  `OfferRewardText_loc1` text,
  `OfferRewardText_loc2` text,
  `OfferRewardText_loc3` text,
  `OfferRewardText_loc4` text,
  `OfferRewardText_loc5` text,
  `OfferRewardText_loc6` text,
  `OfferRewardText_loc7` text,
  `OfferRewardText_loc8` text,
  `RequestItemsText_loc1` text,
  `RequestItemsText_loc2` text,
  `RequestItemsText_loc3` text,
  `RequestItemsText_loc4` text,
  `RequestItemsText_loc5` text,
  `RequestItemsText_loc6` text,
  `RequestItemsText_loc7` text,
  `RequestItemsText_loc8` text,
  `EndText_loc1` text,
  `EndText_loc2` text,
  `EndText_loc3` text,
  `EndText_loc4` text,
  `EndText_loc5` text,
  `EndText_loc6` text,
  `EndText_loc7` text,
  `EndText_loc8` text,
  `CompletedText_loc1` text,
  `CompletedText_loc2` text,
  `CompletedText_loc3` text,
  `CompletedText_loc4` text,
  `CompletedText_loc5` text,
  `CompletedText_loc6` text,
  `CompletedText_loc7` text,
  `CompletedText_loc8` text,
  `ObjectiveText1_loc1` text,
  `ObjectiveText1_loc2` text,
  `ObjectiveText1_loc3` text,
  `ObjectiveText1_loc4` text,
  `ObjectiveText1_loc5` text,
  `ObjectiveText1_loc6` text,
  `ObjectiveText1_loc7` text,
  `ObjectiveText1_loc8` text,
  `ObjectiveText2_loc1` text,
  `ObjectiveText2_loc2` text,
  `ObjectiveText2_loc3` text,
  `ObjectiveText2_loc4` text,
  `ObjectiveText2_loc5` text,
  `ObjectiveText2_loc6` text,
  `ObjectiveText2_loc7` text,
  `ObjectiveText2_loc8` text,
  `ObjectiveText3_loc1` text,
  `ObjectiveText3_loc2` text,
  `ObjectiveText3_loc3` text,
  `ObjectiveText3_loc4` text,
  `ObjectiveText3_loc5` text,
  `ObjectiveText3_loc6` text,
  `ObjectiveText3_loc7` text,
  `ObjectiveText3_loc8` text,
  `ObjectiveText4_loc1` text,
  `ObjectiveText4_loc2` text,
  `ObjectiveText4_loc3` text,
  `ObjectiveText4_loc4` text,
  `ObjectiveText4_loc5` text,
  `ObjectiveText4_loc6` text,
  `ObjectiveText4_loc7` text,
  `ObjectiveText4_loc8` text,
  `QuestGiverTextWindow_loc1` text,
  `QuestGiverTextWindow_loc2` text,
  `QuestGiverTextWindow_loc3` text,
  `QuestGiverTextWindow_loc4` text,
  `QuestGiverTextWindow_loc5` text,
  `QuestGiverTextWindow_loc6` text,
  `QuestGiverTextWindow_loc7` text,
  `QuestGiverTextWindow_loc8` text,
  `QuestGiverTargetName_loc1` text,
  `QuestGiverTargetName_loc2` text,
  `QuestGiverTargetName_loc3` text,
  `QuestGiverTargetName_loc4` text,
  `QuestGiverTargetName_loc5` text,
  `QuestGiverTargetName_loc6` text,
  `QuestGiverTargetName_loc7` text,
  `QuestGiverTargetName_loc8` text,
  `QuestTurnTextWindow_loc1` text,
  `QuestTurnTextWindow_loc2` text,
  `QuestTurnTextWindow_loc3` text,
  `QuestTurnTextWindow_loc4` text,
  `QuestTurnTextWindow_loc5` text,
  `QuestTurnTextWindow_loc6` text,
  `QuestTurnTextWindow_loc7` text,
  `QuestTurnTextWindow_loc8` text,
  `QuestTurnTargetName_loc1` text,
  `QuestTurnTargetName_loc2` text,
  `QuestTurnTargetName_loc3` text,
  `QuestTurnTargetName_loc4` text,
  `QuestTurnTargetName_loc5` text,
  `QuestTurnTargetName_loc6` text,
  `QuestTurnTargetName_loc7` text,
  `QuestTurnTargetName_loc8` text,
  `VerifiedBuild` smallint(5) DEFAULT '0',
  PRIMARY KEY (`Id`)
) ENGINE=MyISAM DEFAULT CHARSET=utf8;
/*!40101 SET character_set_client = @saved_cs_client */;

--
-- Table structure for table `mail_level_reward`
--

DROP TABLE IF EXISTS `mail_level_reward`;
/*!40101 SET @saved_cs_client     = @@character_set_client */;
/*!40101 SET character_set_client = utf8 */;
CREATE TABLE `mail_level_reward` (
  `level` tinyint(3) unsigned NOT NULL DEFAULT '0',
  `raceMask` mediumint(8) unsigned NOT NULL DEFAULT '0',
  `mailTemplateId` mediumint(8) unsigned NOT NULL DEFAULT '0',
  `senderEntry` mediumint(8) unsigned NOT NULL DEFAULT '0',
  PRIMARY KEY (`level`,`raceMask`)
) ENGINE=MyISAM DEFAULT CHARSET=utf8 ROW_FORMAT=FIXED COMMENT='Mail System';
/*!40101 SET character_set_client = @saved_cs_client */;

--
-- Table structure for table `mail_loot_template`
--

DROP TABLE IF EXISTS `mail_loot_template`;
/*!40101 SET @saved_cs_client     = @@character_set_client */;
/*!40101 SET character_set_client = utf8 */;
CREATE TABLE `mail_loot_template` (
  `Entry` mediumint(8) unsigned NOT NULL DEFAULT '0',
  `Item` mediumint(8) unsigned NOT NULL DEFAULT '0',
  `Reference` mediumint(8) unsigned NOT NULL DEFAULT '0',
  `Chance` float NOT NULL DEFAULT '100',
  `QuestRequired` tinyint(1) NOT NULL DEFAULT '0',
  `LootMode` smallint(5) unsigned NOT NULL DEFAULT '1',
  `GroupId` tinyint(3) unsigned NOT NULL DEFAULT '0',
  `MinCount` tinyint(3) unsigned NOT NULL DEFAULT '1',
  `MaxCount` tinyint(3) unsigned NOT NULL DEFAULT '1',
  `Comment` varchar(255) DEFAULT NULL,
  PRIMARY KEY (`Entry`,`Item`)
) ENGINE=MyISAM DEFAULT CHARSET=utf8 ROW_FORMAT=FIXED COMMENT='Loot System';
/*!40101 SET character_set_client = @saved_cs_client */;

--
-- Table structure for table `milling_loot_template`
--

DROP TABLE IF EXISTS `milling_loot_template`;
/*!40101 SET @saved_cs_client     = @@character_set_client */;
/*!40101 SET character_set_client = utf8 */;
CREATE TABLE `milling_loot_template` (
  `Entry` mediumint(8) unsigned NOT NULL DEFAULT '0',
  `Item` mediumint(8) unsigned NOT NULL DEFAULT '0',
  `Reference` mediumint(8) unsigned NOT NULL DEFAULT '0',
  `Chance` float NOT NULL DEFAULT '100',
  `QuestRequired` tinyint(1) NOT NULL DEFAULT '0',
  `LootMode` smallint(5) unsigned NOT NULL DEFAULT '1',
  `GroupId` tinyint(3) unsigned NOT NULL DEFAULT '0',
  `MinCount` tinyint(3) unsigned NOT NULL DEFAULT '1',
  `MaxCount` tinyint(3) unsigned NOT NULL DEFAULT '1',
  `Comment` varchar(255) DEFAULT NULL,
  PRIMARY KEY (`Entry`,`Item`)
) ENGINE=MyISAM DEFAULT CHARSET=utf8 ROW_FORMAT=FIXED COMMENT='Loot System';
/*!40101 SET character_set_client = @saved_cs_client */;

--
-- Table structure for table `npc_spellclick_spells`
--

DROP TABLE IF EXISTS `npc_spellclick_spells`;
/*!40101 SET @saved_cs_client     = @@character_set_client */;
/*!40101 SET character_set_client = utf8 */;
CREATE TABLE `npc_spellclick_spells` (
  `npc_entry` int(10) unsigned NOT NULL COMMENT 'reference to creature_template',
  `spell_id` int(10) unsigned NOT NULL COMMENT 'spell which should be casted ',
  `cast_flags` tinyint(3) unsigned NOT NULL COMMENT 'first bit defines caster: 1=player, 0=creature; second bit defines target, same mapping as caster bit',
  `user_type` smallint(5) unsigned NOT NULL DEFAULT '0' COMMENT 'relation with summoner: 0-no 1-friendly 2-raid 3-party player can click',
  PRIMARY KEY (`npc_entry`,`spell_id`)
) ENGINE=MyISAM DEFAULT CHARSET=utf8;
/*!40101 SET character_set_client = @saved_cs_client */;

--
-- Table structure for table `npc_text`
--

DROP TABLE IF EXISTS `npc_text`;
/*!40101 SET @saved_cs_client     = @@character_set_client */;
/*!40101 SET character_set_client = utf8 */;
CREATE TABLE `npc_text` (
  `ID` mediumint(8) unsigned NOT NULL DEFAULT '0',
  `text0_0` longtext,
  `text0_1` longtext,
  `BroadcastTextID0` mediumint(6) NOT NULL DEFAULT '0',
  `lang0` tinyint(3) unsigned NOT NULL DEFAULT '0',
  `prob0` float NOT NULL DEFAULT '0',
  `em0_0` smallint(5) unsigned NOT NULL DEFAULT '0',
  `em0_1` smallint(5) unsigned NOT NULL DEFAULT '0',
  `em0_2` smallint(5) unsigned NOT NULL DEFAULT '0',
  `em0_3` smallint(5) unsigned NOT NULL DEFAULT '0',
  `em0_4` smallint(5) unsigned NOT NULL DEFAULT '0',
  `em0_5` smallint(5) unsigned NOT NULL DEFAULT '0',
  `text1_0` longtext,
  `text1_1` longtext,
  `BroadcastTextID1` mediumint(6) NOT NULL DEFAULT '0',
  `lang1` tinyint(3) unsigned NOT NULL DEFAULT '0',
  `prob1` float NOT NULL DEFAULT '0',
  `em1_0` smallint(5) unsigned NOT NULL DEFAULT '0',
  `em1_1` smallint(5) unsigned NOT NULL DEFAULT '0',
  `em1_2` smallint(5) unsigned NOT NULL DEFAULT '0',
  `em1_3` smallint(5) unsigned NOT NULL DEFAULT '0',
  `em1_4` smallint(5) unsigned NOT NULL DEFAULT '0',
  `em1_5` smallint(5) unsigned NOT NULL DEFAULT '0',
  `text2_0` longtext,
  `text2_1` longtext,
  `BroadcastTextID2` mediumint(6) NOT NULL DEFAULT '0',
  `lang2` tinyint(3) unsigned NOT NULL DEFAULT '0',
  `prob2` float NOT NULL DEFAULT '0',
  `em2_0` smallint(5) unsigned NOT NULL DEFAULT '0',
  `em2_1` smallint(5) unsigned NOT NULL DEFAULT '0',
  `em2_2` smallint(5) unsigned NOT NULL DEFAULT '0',
  `em2_3` smallint(5) unsigned NOT NULL DEFAULT '0',
  `em2_4` smallint(5) unsigned NOT NULL DEFAULT '0',
  `em2_5` smallint(5) unsigned NOT NULL DEFAULT '0',
  `text3_0` longtext,
  `text3_1` longtext,
  `BroadcastTextID3` mediumint(6) NOT NULL DEFAULT '0',
  `lang3` tinyint(3) unsigned NOT NULL DEFAULT '0',
  `prob3` float NOT NULL DEFAULT '0',
  `em3_0` smallint(5) unsigned NOT NULL DEFAULT '0',
  `em3_1` smallint(5) unsigned NOT NULL DEFAULT '0',
  `em3_2` smallint(5) unsigned NOT NULL DEFAULT '0',
  `em3_3` smallint(5) unsigned NOT NULL DEFAULT '0',
  `em3_4` smallint(5) unsigned NOT NULL DEFAULT '0',
  `em3_5` smallint(5) unsigned NOT NULL DEFAULT '0',
  `text4_0` longtext,
  `text4_1` longtext,
  `BroadcastTextID4` mediumint(6) NOT NULL DEFAULT '0',
  `lang4` tinyint(3) unsigned NOT NULL DEFAULT '0',
  `prob4` float NOT NULL DEFAULT '0',
  `em4_0` smallint(5) unsigned NOT NULL DEFAULT '0',
  `em4_1` smallint(5) unsigned NOT NULL DEFAULT '0',
  `em4_2` smallint(5) unsigned NOT NULL DEFAULT '0',
  `em4_3` smallint(5) unsigned NOT NULL DEFAULT '0',
  `em4_4` smallint(5) unsigned NOT NULL DEFAULT '0',
  `em4_5` smallint(5) unsigned NOT NULL DEFAULT '0',
  `text5_0` longtext,
  `text5_1` longtext,
  `BroadcastTextID5` mediumint(6) NOT NULL DEFAULT '0',
  `lang5` tinyint(3) unsigned NOT NULL DEFAULT '0',
  `prob5` float NOT NULL DEFAULT '0',
  `em5_0` smallint(5) unsigned NOT NULL DEFAULT '0',
  `em5_1` smallint(5) unsigned NOT NULL DEFAULT '0',
  `em5_2` smallint(5) unsigned NOT NULL DEFAULT '0',
  `em5_3` smallint(5) unsigned NOT NULL DEFAULT '0',
  `em5_4` smallint(5) unsigned NOT NULL DEFAULT '0',
  `em5_5` smallint(5) unsigned NOT NULL DEFAULT '0',
  `text6_0` longtext,
  `text6_1` longtext,
  `BroadcastTextID6` mediumint(6) NOT NULL DEFAULT '0',
  `lang6` tinyint(3) unsigned NOT NULL DEFAULT '0',
  `prob6` float NOT NULL DEFAULT '0',
  `em6_0` smallint(5) unsigned NOT NULL DEFAULT '0',
  `em6_1` smallint(5) unsigned NOT NULL DEFAULT '0',
  `em6_2` smallint(5) unsigned NOT NULL DEFAULT '0',
  `em6_3` smallint(5) unsigned NOT NULL DEFAULT '0',
  `em6_4` smallint(5) unsigned NOT NULL DEFAULT '0',
  `em6_5` smallint(5) unsigned NOT NULL DEFAULT '0',
  `text7_0` longtext,
  `text7_1` longtext,
  `BroadcastTextID7` mediumint(6) NOT NULL DEFAULT '0',
  `lang7` tinyint(3) unsigned NOT NULL DEFAULT '0',
  `prob7` float NOT NULL DEFAULT '0',
  `em7_0` smallint(5) unsigned NOT NULL DEFAULT '0',
  `em7_1` smallint(5) unsigned NOT NULL DEFAULT '0',
  `em7_2` smallint(5) unsigned NOT NULL DEFAULT '0',
  `em7_3` smallint(5) unsigned NOT NULL DEFAULT '0',
  `em7_4` smallint(5) unsigned NOT NULL DEFAULT '0',
  `em7_5` smallint(5) unsigned NOT NULL DEFAULT '0',
  `VerifiedBuild` smallint(5) DEFAULT '0',
  PRIMARY KEY (`ID`)
) ENGINE=MyISAM DEFAULT CHARSET=utf8;
/*!40101 SET character_set_client = @saved_cs_client */;

--
-- Table structure for table `npc_trainer`
--

DROP TABLE IF EXISTS `npc_trainer`;
/*!40101 SET @saved_cs_client     = @@character_set_client */;
/*!40101 SET character_set_client = utf8 */;
CREATE TABLE `npc_trainer` (
  `entry` mediumint(8) unsigned NOT NULL DEFAULT '0',
  `spell` mediumint(8) NOT NULL DEFAULT '0',
  `spellcost` int(10) unsigned NOT NULL DEFAULT '0',
  `reqskill` smallint(5) unsigned NOT NULL DEFAULT '0',
  `reqskillvalue` smallint(5) unsigned NOT NULL DEFAULT '0',
  `reqlevel` tinyint(3) unsigned NOT NULL DEFAULT '0',
  PRIMARY KEY (`entry`,`spell`)
) ENGINE=MyISAM DEFAULT CHARSET=utf8;
/*!40101 SET character_set_client = @saved_cs_client */;

--
-- Table structure for table `npc_vendor`
--

DROP TABLE IF EXISTS `npc_vendor`;
/*!40101 SET @saved_cs_client     = @@character_set_client */;
/*!40101 SET character_set_client = utf8 */;
CREATE TABLE `npc_vendor` (
  `entry` mediumint(8) unsigned NOT NULL DEFAULT '0',
  `slot` smallint(6) NOT NULL DEFAULT '0',
  `item` mediumint(8) NOT NULL DEFAULT '0',
  `maxcount` mediumint(8) unsigned NOT NULL DEFAULT '0',
  `incrtime` int(10) unsigned NOT NULL DEFAULT '0',
  `ExtendedCost` mediumint(8) unsigned NOT NULL DEFAULT '0',
  `type` tinyint(3) unsigned NOT NULL DEFAULT '1',
  `VerifiedBuild` smallint(5) DEFAULT '0',
  PRIMARY KEY (`entry`,`item`,`ExtendedCost`,`type`),
  KEY `slot` (`slot`)
) ENGINE=MyISAM DEFAULT CHARSET=utf8 ROW_FORMAT=FIXED COMMENT='Npc System';
/*!40101 SET character_set_client = @saved_cs_client */;

--
-- Table structure for table `outdoorpvp_template`
--

DROP TABLE IF EXISTS `outdoorpvp_template`;
/*!40101 SET @saved_cs_client     = @@character_set_client */;
/*!40101 SET character_set_client = utf8 */;
CREATE TABLE `outdoorpvp_template` (
  `TypeId` tinyint(3) unsigned NOT NULL,
  `ScriptName` char(64) NOT NULL DEFAULT '',
  `comment` text,
  PRIMARY KEY (`TypeId`)
) ENGINE=MyISAM DEFAULT CHARSET=utf8 ROW_FORMAT=DYNAMIC COMMENT='OutdoorPvP Templates';
/*!40101 SET character_set_client = @saved_cs_client */;

--
-- Table structure for table `page_text`
--

DROP TABLE IF EXISTS `page_text`;
/*!40101 SET @saved_cs_client     = @@character_set_client */;
/*!40101 SET character_set_client = utf8 */;
CREATE TABLE `page_text` (
  `entry` mediumint(8) unsigned NOT NULL DEFAULT '0',
  `text` longtext NOT NULL,
  `next_page` mediumint(8) unsigned NOT NULL DEFAULT '0',
  `VerifiedBuild` smallint(5) DEFAULT '0',
  PRIMARY KEY (`entry`)
) ENGINE=MyISAM DEFAULT CHARSET=utf8 COMMENT='Item System';
/*!40101 SET character_set_client = @saved_cs_client */;

--
-- Table structure for table `pet_levelstats`
--

DROP TABLE IF EXISTS `pet_levelstats`;
/*!40101 SET @saved_cs_client     = @@character_set_client */;
/*!40101 SET character_set_client = utf8 */;
CREATE TABLE `pet_levelstats` (
  `creature_entry` mediumint(8) unsigned NOT NULL,
  `level` tinyint(3) unsigned NOT NULL,
  `hp` smallint(5) unsigned NOT NULL,
  `mana` smallint(5) unsigned NOT NULL,
  `armor` int(10) unsigned NOT NULL DEFAULT '0',
  `str` smallint(5) unsigned NOT NULL,
  `agi` smallint(5) unsigned NOT NULL,
  `sta` smallint(5) unsigned NOT NULL,
  `inte` smallint(5) unsigned NOT NULL,
  `spi` smallint(5) unsigned NOT NULL,
  PRIMARY KEY (`creature_entry`,`level`)
) ENGINE=MyISAM DEFAULT CHARSET=utf8 PACK_KEYS=0 COMMENT='Stores pet levels stats.';
/*!40101 SET character_set_client = @saved_cs_client */;

--
-- Table structure for table `pet_name_generation`
--

DROP TABLE IF EXISTS `pet_name_generation`;
/*!40101 SET @saved_cs_client     = @@character_set_client */;
/*!40101 SET character_set_client = utf8 */;
CREATE TABLE `pet_name_generation` (
  `id` mediumint(8) unsigned NOT NULL AUTO_INCREMENT,
  `word` tinytext NOT NULL,
  `entry` mediumint(8) unsigned NOT NULL DEFAULT '0',
  `half` tinyint(3) unsigned NOT NULL DEFAULT '0',
  PRIMARY KEY (`id`)
) ENGINE=MyISAM AUTO_INCREMENT=314 DEFAULT CHARSET=utf8;
/*!40101 SET character_set_client = @saved_cs_client */;

--
-- Table structure for table `phase_definitions`
--

DROP TABLE IF EXISTS `phase_definitions`;
/*!40101 SET @saved_cs_client     = @@character_set_client */;
/*!40101 SET character_set_client = utf8 */;
CREATE TABLE `phase_definitions` (
  `zoneId` int(10) unsigned NOT NULL DEFAULT '0',
  `entry` int(10) unsigned NOT NULL AUTO_INCREMENT,
  `phaseId` int(10) unsigned NOT NULL DEFAULT '0',
  `phaseGroup` int(10) NOT NULL DEFAULT '0',
  `comment` text,
  PRIMARY KEY (`zoneId`,`entry`)
) ENGINE=MyISAM DEFAULT CHARSET=utf8;
/*!40101 SET character_set_client = @saved_cs_client */;

--
-- Table structure for table `phase_info`
--

DROP TABLE IF EXISTS `phase_info`;
/*!40101 SET @saved_cs_client     = @@character_set_client */;
/*!40101 SET character_set_client = utf8 */;
CREATE TABLE `phase_info` (
  `id` int(10) unsigned NOT NULL DEFAULT '0',
  `worldmapareaswap` int(10) unsigned NOT NULL DEFAULT '0',
  `terrainswapmap` int(10) unsigned NOT NULL DEFAULT '0',
  `comment` varchar(255) DEFAULT NULL,
  PRIMARY KEY (`id`)
) ENGINE=MyISAM DEFAULT CHARSET=utf8;
/*!40101 SET character_set_client = @saved_cs_client */;

--
-- Table structure for table `pickpocketing_loot_template`
--

DROP TABLE IF EXISTS `pickpocketing_loot_template`;
/*!40101 SET @saved_cs_client     = @@character_set_client */;
/*!40101 SET character_set_client = utf8 */;
CREATE TABLE `pickpocketing_loot_template` (
  `Entry` mediumint(8) unsigned NOT NULL DEFAULT '0',
  `Item` mediumint(8) unsigned NOT NULL DEFAULT '0',
  `Reference` mediumint(8) unsigned NOT NULL DEFAULT '0',
  `Chance` float NOT NULL DEFAULT '100',
  `QuestRequired` tinyint(1) NOT NULL DEFAULT '0',
  `LootMode` smallint(5) unsigned NOT NULL DEFAULT '1',
  `GroupId` tinyint(3) unsigned NOT NULL DEFAULT '0',
  `MinCount` tinyint(3) unsigned NOT NULL DEFAULT '1',
  `MaxCount` tinyint(3) unsigned NOT NULL DEFAULT '1',
  `Comment` varchar(255) DEFAULT NULL,
  PRIMARY KEY (`Entry`,`Item`)
) ENGINE=MyISAM DEFAULT CHARSET=utf8 ROW_FORMAT=FIXED COMMENT='Loot System';
/*!40101 SET character_set_client = @saved_cs_client */;

--
-- Table structure for table `player_factionchange_achievement`
--

DROP TABLE IF EXISTS `player_factionchange_achievement`;
/*!40101 SET @saved_cs_client     = @@character_set_client */;
/*!40101 SET character_set_client = utf8 */;
CREATE TABLE `player_factionchange_achievement` (
  `alliance_id` int(10) unsigned NOT NULL,
  `horde_id` int(10) unsigned NOT NULL,
  PRIMARY KEY (`alliance_id`,`horde_id`)
) ENGINE=MyISAM DEFAULT CHARSET=utf8;
/*!40101 SET character_set_client = @saved_cs_client */;

--
-- Table structure for table `player_factionchange_items`
--

DROP TABLE IF EXISTS `player_factionchange_items`;
/*!40101 SET @saved_cs_client     = @@character_set_client */;
/*!40101 SET character_set_client = utf8 */;
CREATE TABLE `player_factionchange_items` (
  `race_A` int(10) unsigned NOT NULL,
  `alliance_id` int(10) unsigned NOT NULL,
  `commentA` text,
  `race_H` int(10) unsigned NOT NULL,
  `horde_id` int(10) unsigned NOT NULL,
  `commentH` text,
  PRIMARY KEY (`alliance_id`,`horde_id`)
) ENGINE=MyISAM DEFAULT CHARSET=utf8;
/*!40101 SET character_set_client = @saved_cs_client */;

--
-- Table structure for table `player_factionchange_quests`
--

DROP TABLE IF EXISTS `player_factionchange_quests`;
/*!40101 SET @saved_cs_client     = @@character_set_client */;
/*!40101 SET character_set_client = utf8 */;
CREATE TABLE `player_factionchange_quests` (
  `alliance_id` int(10) unsigned NOT NULL,
  `horde_id` int(10) unsigned NOT NULL,
  PRIMARY KEY (`alliance_id`,`horde_id`),
  UNIQUE KEY `alliance_uniq` (`alliance_id`),
  UNIQUE KEY `horde_uniq` (`horde_id`)
) ENGINE=MyISAM DEFAULT CHARSET=utf8;
/*!40101 SET character_set_client = @saved_cs_client */;

--
-- Table structure for table `player_factionchange_reputations`
--

DROP TABLE IF EXISTS `player_factionchange_reputations`;
/*!40101 SET @saved_cs_client     = @@character_set_client */;
/*!40101 SET character_set_client = utf8 */;
CREATE TABLE `player_factionchange_reputations` (
  `alliance_id` int(10) unsigned NOT NULL,
  `horde_id` int(10) unsigned NOT NULL,
  PRIMARY KEY (`alliance_id`,`horde_id`)
) ENGINE=MyISAM DEFAULT CHARSET=utf8;
/*!40101 SET character_set_client = @saved_cs_client */;

--
-- Table structure for table `player_factionchange_spells`
--

DROP TABLE IF EXISTS `player_factionchange_spells`;
/*!40101 SET @saved_cs_client     = @@character_set_client */;
/*!40101 SET character_set_client = utf8 */;
CREATE TABLE `player_factionchange_spells` (
  `alliance_id` int(10) unsigned NOT NULL,
  `horde_id` int(10) unsigned NOT NULL,
  PRIMARY KEY (`alliance_id`,`horde_id`)
) ENGINE=MyISAM DEFAULT CHARSET=utf8;
/*!40101 SET character_set_client = @saved_cs_client */;

--
-- Table structure for table `player_factionchange_titles`
--

DROP TABLE IF EXISTS `player_factionchange_titles`;
/*!40101 SET @saved_cs_client     = @@character_set_client */;
/*!40101 SET character_set_client = utf8 */;
CREATE TABLE `player_factionchange_titles` (
  `alliance_id` int(8) NOT NULL,
  `horde_id` int(8) NOT NULL,
  PRIMARY KEY (`alliance_id`,`horde_id`)
) ENGINE=MyISAM DEFAULT CHARSET=utf8;
/*!40101 SET character_set_client = @saved_cs_client */;

--
-- Table structure for table `player_levelstats`
--

DROP TABLE IF EXISTS `player_levelstats`;
/*!40101 SET @saved_cs_client     = @@character_set_client */;
/*!40101 SET character_set_client = utf8 */;
CREATE TABLE `player_levelstats` (
  `race` tinyint(3) unsigned NOT NULL,
  `class` tinyint(3) unsigned NOT NULL,
  `level` tinyint(3) unsigned NOT NULL,
  `str` tinyint(3) unsigned NOT NULL,
  `agi` tinyint(3) unsigned NOT NULL,
  `sta` tinyint(3) unsigned NOT NULL,
  `inte` tinyint(3) unsigned NOT NULL,
  `spi` tinyint(3) unsigned NOT NULL,
  PRIMARY KEY (`race`,`class`,`level`)
) ENGINE=MyISAM DEFAULT CHARSET=utf8 PACK_KEYS=0 COMMENT='Stores levels stats.';
/*!40101 SET character_set_client = @saved_cs_client */;

--
-- Table structure for table `player_xp_for_level`
--

DROP TABLE IF EXISTS `player_xp_for_level`;
/*!40101 SET @saved_cs_client     = @@character_set_client */;
/*!40101 SET character_set_client = utf8 */;
CREATE TABLE `player_xp_for_level` (
  `lvl` tinyint(3) unsigned NOT NULL,
  `xp_for_next_level` int(10) unsigned NOT NULL,
  PRIMARY KEY (`lvl`)
) ENGINE=MyISAM DEFAULT CHARSET=utf8;
/*!40101 SET character_set_client = @saved_cs_client */;

--
-- Table structure for table `playercreateinfo`
--

DROP TABLE IF EXISTS `playercreateinfo`;
/*!40101 SET @saved_cs_client     = @@character_set_client */;
/*!40101 SET character_set_client = utf8 */;
CREATE TABLE `playercreateinfo` (
  `race` tinyint(3) unsigned NOT NULL DEFAULT '0',
  `class` tinyint(3) unsigned NOT NULL DEFAULT '0',
  `map` smallint(5) unsigned NOT NULL DEFAULT '0',
  `zone` mediumint(8) unsigned NOT NULL DEFAULT '0',
  `position_x` float NOT NULL DEFAULT '0',
  `position_y` float NOT NULL DEFAULT '0',
  `position_z` float NOT NULL DEFAULT '0',
  `orientation` float NOT NULL DEFAULT '0',
  PRIMARY KEY (`race`,`class`)
) ENGINE=MyISAM DEFAULT CHARSET=utf8;
/*!40101 SET character_set_client = @saved_cs_client */;

--
-- Table structure for table `playercreateinfo_action`
--

DROP TABLE IF EXISTS `playercreateinfo_action`;
/*!40101 SET @saved_cs_client     = @@character_set_client */;
/*!40101 SET character_set_client = utf8 */;
CREATE TABLE `playercreateinfo_action` (
  `race` tinyint(3) unsigned NOT NULL DEFAULT '0',
  `class` tinyint(3) unsigned NOT NULL DEFAULT '0',
  `button` smallint(5) unsigned NOT NULL DEFAULT '0',
  `action` int(10) unsigned NOT NULL DEFAULT '0',
  `type` smallint(5) unsigned NOT NULL DEFAULT '0',
  PRIMARY KEY (`race`,`class`,`button`),
  KEY `playercreateinfo_race_class_index` (`race`,`class`)
) ENGINE=MyISAM DEFAULT CHARSET=utf8;
/*!40101 SET character_set_client = @saved_cs_client */;

--
-- Table structure for table `playercreateinfo_cast_spell`
--

DROP TABLE IF EXISTS `playercreateinfo_cast_spell`;
/*!40101 SET @saved_cs_client     = @@character_set_client */;
/*!40101 SET character_set_client = utf8 */;
CREATE TABLE `playercreateinfo_cast_spell` (
  `raceMask` int(10) unsigned NOT NULL DEFAULT '0',
  `classMask` int(10) unsigned NOT NULL DEFAULT '0',
  `spell` mediumint(8) unsigned NOT NULL DEFAULT '0',
  `note` varchar(255) DEFAULT NULL
) ENGINE=MyISAM DEFAULT CHARSET=utf8;
/*!40101 SET character_set_client = @saved_cs_client */;

--
-- Table structure for table `playercreateinfo_item`
--

DROP TABLE IF EXISTS `playercreateinfo_item`;
/*!40101 SET @saved_cs_client     = @@character_set_client */;
/*!40101 SET character_set_client = utf8 */;
CREATE TABLE `playercreateinfo_item` (
  `race` tinyint(3) unsigned NOT NULL DEFAULT '0',
  `class` tinyint(3) unsigned NOT NULL DEFAULT '0',
  `itemid` mediumint(8) unsigned NOT NULL DEFAULT '0',
  `amount` tinyint(4) NOT NULL DEFAULT '1',
  PRIMARY KEY (`race`,`class`,`itemid`),
  KEY `playercreateinfo_race_class_index` (`race`,`class`)
) ENGINE=MyISAM DEFAULT CHARSET=utf8;
/*!40101 SET character_set_client = @saved_cs_client */;

--
-- Table structure for table `playercreateinfo_skills`
--

DROP TABLE IF EXISTS `playercreateinfo_skills`;
/*!40101 SET @saved_cs_client     = @@character_set_client */;
/*!40101 SET character_set_client = utf8 */;
CREATE TABLE `playercreateinfo_skills` (
  `raceMask` int(10) unsigned NOT NULL,
  `classMask` int(10) unsigned NOT NULL,
  `skill` smallint(5) unsigned NOT NULL,
  `rank` smallint(5) unsigned NOT NULL DEFAULT '0',
  `comment` varchar(255) DEFAULT NULL,
  PRIMARY KEY (`raceMask`,`classMask`,`skill`)
) ENGINE=MyISAM DEFAULT CHARSET=utf8;
/*!40101 SET character_set_client = @saved_cs_client */;

--
-- Table structure for table `playercreateinfo_spell_custom`
--

DROP TABLE IF EXISTS `playercreateinfo_spell_custom`;
/*!40101 SET @saved_cs_client     = @@character_set_client */;
/*!40101 SET character_set_client = utf8 */;
CREATE TABLE `playercreateinfo_spell_custom` (
  `racemask` int(10) unsigned NOT NULL DEFAULT '0',
  `classmask` int(10) unsigned NOT NULL DEFAULT '0',
  `Spell` mediumint(8) unsigned NOT NULL DEFAULT '0',
  `Note` varchar(255) DEFAULT NULL,
  PRIMARY KEY (`racemask`,`classmask`,`Spell`)
) ENGINE=MyISAM DEFAULT CHARSET=utf8;
/*!40101 SET character_set_client = @saved_cs_client */;

--
-- Table structure for table `points_of_interest`
--

DROP TABLE IF EXISTS `points_of_interest`;
/*!40101 SET @saved_cs_client     = @@character_set_client */;
/*!40101 SET character_set_client = utf8 */;
CREATE TABLE `points_of_interest` (
  `entry` mediumint(8) unsigned NOT NULL DEFAULT '0',
  `x` float NOT NULL DEFAULT '0',
  `y` float NOT NULL DEFAULT '0',
  `icon` mediumint(8) unsigned NOT NULL DEFAULT '0',
  `flags` mediumint(8) unsigned NOT NULL DEFAULT '0',
  `data` mediumint(8) unsigned NOT NULL DEFAULT '0',
  `icon_name` text NOT NULL,
  `VerifiedBuild` smallint(5) DEFAULT '0',
  PRIMARY KEY (`entry`)
) ENGINE=MyISAM DEFAULT CHARSET=utf8;
/*!40101 SET character_set_client = @saved_cs_client */;

--
-- Table structure for table `pool_creature`
--

DROP TABLE IF EXISTS `pool_creature`;
/*!40101 SET @saved_cs_client     = @@character_set_client */;
/*!40101 SET character_set_client = utf8 */;
CREATE TABLE `pool_creature` (
  `guid` int(10) unsigned NOT NULL DEFAULT '0',
  `pool_entry` mediumint(8) unsigned NOT NULL DEFAULT '0',
  `chance` float unsigned NOT NULL DEFAULT '0',
  `description` varchar(255) DEFAULT NULL,
  PRIMARY KEY (`guid`),
  KEY `idx_guid` (`guid`)
) ENGINE=MyISAM DEFAULT CHARSET=utf8;
/*!40101 SET character_set_client = @saved_cs_client */;

--
-- Table structure for table `pool_gameobject`
--

DROP TABLE IF EXISTS `pool_gameobject`;
/*!40101 SET @saved_cs_client     = @@character_set_client */;
/*!40101 SET character_set_client = utf8 */;
CREATE TABLE `pool_gameobject` (
  `guid` int(10) unsigned NOT NULL DEFAULT '0',
  `pool_entry` mediumint(8) unsigned NOT NULL DEFAULT '0',
  `chance` float unsigned NOT NULL DEFAULT '0',
  `description` varchar(255) DEFAULT NULL,
  PRIMARY KEY (`guid`),
  KEY `idx_guid` (`guid`)
) ENGINE=MyISAM DEFAULT CHARSET=utf8;
/*!40101 SET character_set_client = @saved_cs_client */;

--
-- Table structure for table `pool_pool`
--

DROP TABLE IF EXISTS `pool_pool`;
/*!40101 SET @saved_cs_client     = @@character_set_client */;
/*!40101 SET character_set_client = utf8 */;
CREATE TABLE `pool_pool` (
  `pool_id` mediumint(8) unsigned NOT NULL DEFAULT '0',
  `mother_pool` mediumint(8) unsigned NOT NULL DEFAULT '0',
  `chance` float NOT NULL DEFAULT '0',
  `description` varchar(255) DEFAULT NULL,
  PRIMARY KEY (`pool_id`)
) ENGINE=MyISAM DEFAULT CHARSET=utf8;
/*!40101 SET character_set_client = @saved_cs_client */;

--
-- Table structure for table `pool_quest`
--

DROP TABLE IF EXISTS `pool_quest`;
/*!40101 SET @saved_cs_client     = @@character_set_client */;
/*!40101 SET character_set_client = utf8 */;
CREATE TABLE `pool_quest` (
  `entry` int(10) unsigned NOT NULL DEFAULT '0',
  `pool_entry` mediumint(8) unsigned NOT NULL DEFAULT '0',
  `description` varchar(255) DEFAULT NULL,
  PRIMARY KEY (`entry`),
  KEY `idx_guid` (`entry`)
) ENGINE=MyISAM DEFAULT CHARSET=utf8;
/*!40101 SET character_set_client = @saved_cs_client */;

--
-- Table structure for table `pool_template`
--

DROP TABLE IF EXISTS `pool_template`;
/*!40101 SET @saved_cs_client     = @@character_set_client */;
/*!40101 SET character_set_client = utf8 */;
CREATE TABLE `pool_template` (
  `entry` mediumint(8) unsigned NOT NULL DEFAULT '0' COMMENT 'Pool entry',
  `max_limit` int(10) unsigned NOT NULL DEFAULT '0' COMMENT 'Max number of objects (0) is no limit',
  `description` varchar(255) DEFAULT NULL,
  PRIMARY KEY (`entry`)
) ENGINE=MyISAM DEFAULT CHARSET=utf8;
/*!40101 SET character_set_client = @saved_cs_client */;

--
-- Table structure for table `prospecting_loot_template`
--

DROP TABLE IF EXISTS `prospecting_loot_template`;
/*!40101 SET @saved_cs_client     = @@character_set_client */;
/*!40101 SET character_set_client = utf8 */;
CREATE TABLE `prospecting_loot_template` (
  `Entry` mediumint(8) unsigned NOT NULL DEFAULT '0',
  `Item` mediumint(8) unsigned NOT NULL DEFAULT '0',
  `Reference` mediumint(8) unsigned NOT NULL DEFAULT '0',
  `Chance` float NOT NULL DEFAULT '100',
  `QuestRequired` tinyint(1) NOT NULL DEFAULT '0',
  `LootMode` smallint(5) unsigned NOT NULL DEFAULT '1',
  `GroupId` tinyint(3) unsigned NOT NULL DEFAULT '0',
  `MinCount` tinyint(3) unsigned NOT NULL DEFAULT '1',
  `MaxCount` tinyint(3) unsigned NOT NULL DEFAULT '1',
  `Comment` varchar(255) DEFAULT NULL,
  PRIMARY KEY (`Entry`,`Item`)
) ENGINE=MyISAM DEFAULT CHARSET=utf8 ROW_FORMAT=FIXED COMMENT='Loot System';
/*!40101 SET character_set_client = @saved_cs_client */;

--
-- Table structure for table `quest_poi`
--

DROP TABLE IF EXISTS `quest_poi`;
/*!40101 SET @saved_cs_client     = @@character_set_client */;
/*!40101 SET character_set_client = utf8 */;
CREATE TABLE `quest_poi` (
  `questId` int(10) unsigned NOT NULL DEFAULT '0',
  `id` int(10) unsigned NOT NULL DEFAULT '0',
  `objIndex` int(11) NOT NULL DEFAULT '0',
  `mapid` int(10) unsigned NOT NULL DEFAULT '0',
  `WorldMapAreaId` int(10) unsigned NOT NULL DEFAULT '0',
  `FloorId` int(10) unsigned NOT NULL DEFAULT '0',
  `unk3` int(10) unsigned NOT NULL DEFAULT '0',
  `unk4` int(10) unsigned NOT NULL DEFAULT '0',
  `VerifiedBuild` smallint(5) DEFAULT '0',
  PRIMARY KEY (`questId`,`id`)
) ENGINE=MyISAM DEFAULT CHARSET=utf8;
/*!40101 SET character_set_client = @saved_cs_client */;

--
-- Table structure for table `quest_poi_points`
--

DROP TABLE IF EXISTS `quest_poi_points`;
/*!40101 SET @saved_cs_client     = @@character_set_client */;
/*!40101 SET character_set_client = utf8 */;
CREATE TABLE `quest_poi_points` (
  `questId` int(10) unsigned NOT NULL DEFAULT '0',
  `id` int(10) unsigned NOT NULL DEFAULT '0',
  `idx` int(10) unsigned NOT NULL DEFAULT '0',
  `x` int(11) NOT NULL DEFAULT '0',
  `y` int(11) NOT NULL DEFAULT '0',
  `VerifiedBuild` smallint(5) DEFAULT '0',
  PRIMARY KEY (`questId`,`id`,`idx`),
  KEY `questId_id` (`questId`,`id`)
) ENGINE=MyISAM DEFAULT CHARSET=utf8;
/*!40101 SET character_set_client = @saved_cs_client */;

--
-- Table structure for table `quest_template`
--

DROP TABLE IF EXISTS `quest_template`;
/*!40101 SET @saved_cs_client     = @@character_set_client */;
/*!40101 SET character_set_client = utf8 */;
CREATE TABLE `quest_template` (
  `Id` mediumint(8) unsigned NOT NULL DEFAULT '0',
  `Method` tinyint(3) unsigned NOT NULL DEFAULT '2',
  `Level` smallint(3) NOT NULL DEFAULT '1',
  `MinLevel` smallint(6) NOT NULL DEFAULT '0',
  `MaxLevel` smallint(6) NOT NULL DEFAULT '0',
  `ZoneOrSort` smallint(6) NOT NULL DEFAULT '0',
  `Type` smallint(5) unsigned NOT NULL DEFAULT '0',
  `SuggestedPlayers` tinyint(3) unsigned NOT NULL DEFAULT '0',
  `LimitTime` int(10) unsigned NOT NULL DEFAULT '0',
  `RequiredClasses` smallint(5) unsigned NOT NULL DEFAULT '0',
  `RequiredRaces` mediumint(8) unsigned NOT NULL DEFAULT '0',
  `RequiredSkillId` smallint(5) unsigned NOT NULL DEFAULT '0',
  `RequiredSkillPoints` smallint(5) unsigned NOT NULL DEFAULT '0',
  `RequiredFactionId1` smallint(5) unsigned NOT NULL DEFAULT '0',
  `RequiredFactionId2` smallint(5) unsigned NOT NULL DEFAULT '0',
  `RequiredFactionValue1` mediumint(8) NOT NULL DEFAULT '0',
  `RequiredFactionValue2` mediumint(8) NOT NULL DEFAULT '0',
  `RequiredMinRepFaction` smallint(5) unsigned NOT NULL DEFAULT '0',
  `RequiredMaxRepFaction` smallint(5) unsigned NOT NULL DEFAULT '0',
  `RequiredMinRepValue` mediumint(8) NOT NULL DEFAULT '0',
  `RequiredMaxRepValue` mediumint(8) NOT NULL DEFAULT '0',
  `PrevQuestId` mediumint(8) NOT NULL DEFAULT '0',
  `NextQuestId` mediumint(8) NOT NULL DEFAULT '0',
  `ExclusiveGroup` mediumint(8) NOT NULL DEFAULT '0',
  `NextQuestIdChain` mediumint(8) unsigned NOT NULL DEFAULT '0',
  `RewardXPId` tinyint(3) unsigned NOT NULL DEFAULT '0',
  `RewardOrRequiredMoney` int(11) NOT NULL DEFAULT '0',
  `RewardMoneyMaxLevel` int(10) unsigned NOT NULL DEFAULT '0',
  `RewardSpell` mediumint(8) unsigned NOT NULL DEFAULT '0',
  `RewardSpellCast` int(11) NOT NULL DEFAULT '0',
  `RewardHonor` int(11) NOT NULL DEFAULT '0',
  `RewardHonorMultiplier` float NOT NULL DEFAULT '0',
  `RewardMailTemplateId` mediumint(8) unsigned NOT NULL DEFAULT '0',
  `RewardMailDelay` int(11) unsigned NOT NULL DEFAULT '0',
  `SourceItemId` mediumint(8) unsigned NOT NULL DEFAULT '0',
  `SourceItemCount` tinyint(3) unsigned NOT NULL DEFAULT '0',
  `SourceSpellId` mediumint(8) unsigned NOT NULL DEFAULT '0',
  `Flags` int(10) unsigned NOT NULL DEFAULT '0',
  `SpecialFlags` tinyint(3) unsigned NOT NULL DEFAULT '0',
  `MinimapTargetMark` tinyint(3) unsigned NOT NULL DEFAULT '0',
  `RewardTitleId` tinyint(3) unsigned NOT NULL DEFAULT '0',
  `RequiredPlayerKills` tinyint(3) unsigned NOT NULL DEFAULT '0',
  `RewardTalents` tinyint(3) unsigned NOT NULL DEFAULT '0',
  `RewardArenaPoints` smallint(5) unsigned NOT NULL DEFAULT '0',
  `RewardSkillId` smallint(5) unsigned NOT NULL DEFAULT '0',
  `RewardSkillPoints` tinyint(3) unsigned NOT NULL DEFAULT '0',
  `RewardReputationMask` tinyint(3) unsigned NOT NULL DEFAULT '0',
  `QuestGiverPortrait` mediumint(8) unsigned NOT NULL DEFAULT '0',
  `QuestTurnInPortrait` mediumint(8) unsigned NOT NULL DEFAULT '0',
  `RewardItemId1` mediumint(8) unsigned NOT NULL DEFAULT '0',
  `RewardItemId2` mediumint(8) unsigned NOT NULL DEFAULT '0',
  `RewardItemId3` mediumint(8) unsigned NOT NULL DEFAULT '0',
  `RewardItemId4` mediumint(8) unsigned NOT NULL DEFAULT '0',
  `RewardItemCount1` smallint(5) unsigned NOT NULL DEFAULT '0',
  `RewardItemCount2` smallint(5) unsigned NOT NULL DEFAULT '0',
  `RewardItemCount3` smallint(5) unsigned NOT NULL DEFAULT '0',
  `RewardItemCount4` smallint(5) unsigned NOT NULL DEFAULT '0',
  `RewardChoiceItemId1` mediumint(8) unsigned NOT NULL DEFAULT '0',
  `RewardChoiceItemId2` mediumint(8) unsigned NOT NULL DEFAULT '0',
  `RewardChoiceItemId3` mediumint(8) unsigned NOT NULL DEFAULT '0',
  `RewardChoiceItemId4` mediumint(8) unsigned NOT NULL DEFAULT '0',
  `RewardChoiceItemId5` mediumint(8) unsigned NOT NULL DEFAULT '0',
  `RewardChoiceItemId6` mediumint(8) unsigned NOT NULL DEFAULT '0',
  `RewardChoiceItemCount1` smallint(5) unsigned NOT NULL DEFAULT '0',
  `RewardChoiceItemCount2` smallint(5) unsigned NOT NULL DEFAULT '0',
  `RewardChoiceItemCount3` smallint(5) unsigned NOT NULL DEFAULT '0',
  `RewardChoiceItemCount4` smallint(5) unsigned NOT NULL DEFAULT '0',
  `RewardChoiceItemCount5` smallint(5) unsigned NOT NULL DEFAULT '0',
  `RewardChoiceItemCount6` smallint(5) unsigned NOT NULL DEFAULT '0',
  `RewardFactionId1` smallint(5) unsigned NOT NULL DEFAULT '0' COMMENT 'faction id from Faction.dbc in this case',
  `RewardFactionId2` smallint(5) unsigned NOT NULL DEFAULT '0' COMMENT 'faction id from Faction.dbc in this case',
  `RewardFactionId3` smallint(5) unsigned NOT NULL DEFAULT '0' COMMENT 'faction id from Faction.dbc in this case',
  `RewardFactionId4` smallint(5) unsigned NOT NULL DEFAULT '0' COMMENT 'faction id from Faction.dbc in this case',
  `RewardFactionId5` smallint(5) unsigned NOT NULL DEFAULT '0' COMMENT 'faction id from Faction.dbc in this case',
  `RewardFactionValueId1` mediumint(8) NOT NULL DEFAULT '0',
  `RewardFactionValueId2` mediumint(8) NOT NULL DEFAULT '0',
  `RewardFactionValueId3` mediumint(8) NOT NULL DEFAULT '0',
  `RewardFactionValueId4` mediumint(8) NOT NULL DEFAULT '0',
  `RewardFactionValueId5` mediumint(8) NOT NULL DEFAULT '0',
  `RewardFactionValueIdOverride1` int(11) NOT NULL DEFAULT '0',
  `RewardFactionValueIdOverride2` int(11) NOT NULL DEFAULT '0',
  `RewardFactionValueIdOverride3` int(11) NOT NULL DEFAULT '0',
  `RewardFactionValueIdOverride4` int(11) NOT NULL DEFAULT '0',
  `RewardFactionValueIdOverride5` int(11) NOT NULL DEFAULT '0',
  `PointMapId` smallint(5) unsigned NOT NULL DEFAULT '0',
  `PointX` float NOT NULL DEFAULT '0',
  `PointY` float NOT NULL DEFAULT '0',
  `PointOption` mediumint(8) unsigned NOT NULL DEFAULT '0',
  `Title` text,
  `Objectives` text,
  `Details` text,
  `EndText` text,
  `OfferRewardText` text,
  `RequestItemsText` text,
  `CompletedText` text,
  `RequiredNpcOrGo1` mediumint(8) NOT NULL DEFAULT '0',
  `RequiredNpcOrGo2` mediumint(8) NOT NULL DEFAULT '0',
  `RequiredNpcOrGo3` mediumint(8) NOT NULL DEFAULT '0',
  `RequiredNpcOrGo4` mediumint(8) NOT NULL DEFAULT '0',
  `RequiredNpcOrGoCount1` smallint(5) unsigned NOT NULL DEFAULT '0',
  `RequiredNpcOrGoCount2` smallint(5) unsigned NOT NULL DEFAULT '0',
  `RequiredNpcOrGoCount3` smallint(5) unsigned NOT NULL DEFAULT '0',
  `RequiredNpcOrGoCount4` smallint(5) unsigned NOT NULL DEFAULT '0',
  `RequiredSourceItemId1` mediumint(8) unsigned NOT NULL DEFAULT '0',
  `RequiredSourceItemId2` mediumint(8) unsigned NOT NULL DEFAULT '0',
  `RequiredSourceItemId3` mediumint(8) unsigned NOT NULL DEFAULT '0',
  `RequiredSourceItemId4` mediumint(8) unsigned NOT NULL DEFAULT '0',
  `RequiredSourceItemCount1` smallint(5) unsigned NOT NULL DEFAULT '0',
  `RequiredSourceItemCount2` smallint(5) unsigned NOT NULL DEFAULT '0',
  `RequiredSourceItemCount3` smallint(5) unsigned NOT NULL DEFAULT '0',
  `RequiredSourceItemCount4` smallint(5) unsigned NOT NULL DEFAULT '0',
  `RequiredItemId1` mediumint(8) unsigned NOT NULL DEFAULT '0',
  `RequiredItemId2` mediumint(8) unsigned NOT NULL DEFAULT '0',
  `RequiredItemId3` mediumint(8) unsigned NOT NULL DEFAULT '0',
  `RequiredItemId4` mediumint(8) unsigned NOT NULL DEFAULT '0',
  `RequiredItemId5` mediumint(8) unsigned NOT NULL DEFAULT '0',
  `RequiredItemId6` mediumint(8) unsigned NOT NULL DEFAULT '0',
  `RequiredItemCount1` smallint(5) unsigned NOT NULL DEFAULT '0',
  `RequiredItemCount2` smallint(5) unsigned NOT NULL DEFAULT '0',
  `RequiredItemCount3` smallint(5) unsigned NOT NULL DEFAULT '0',
  `RequiredItemCount4` smallint(5) unsigned NOT NULL DEFAULT '0',
  `RequiredItemCount5` smallint(5) unsigned NOT NULL DEFAULT '0',
  `RequiredItemCount6` smallint(5) unsigned NOT NULL DEFAULT '0',
  `RequiredSpell` mediumint(8) unsigned NOT NULL DEFAULT '0',
  `ObjectiveText1` text,
  `ObjectiveText2` text,
  `ObjectiveText3` text,
  `ObjectiveText4` text,
  `RewardCurrencyId1` smallint(5) unsigned NOT NULL DEFAULT '0',
  `RewardCurrencyId2` smallint(5) unsigned NOT NULL DEFAULT '0',
  `RewardCurrencyId3` smallint(5) unsigned NOT NULL DEFAULT '0',
  `RewardCurrencyId4` smallint(5) unsigned NOT NULL DEFAULT '0',
  `RewardCurrencyCount1` tinyint(3) unsigned NOT NULL DEFAULT '0',
  `RewardCurrencyCount2` tinyint(3) unsigned NOT NULL DEFAULT '0',
  `RewardCurrencyCount3` tinyint(3) unsigned NOT NULL DEFAULT '0',
  `RewardCurrencyCount4` tinyint(3) unsigned NOT NULL DEFAULT '0',
  `RequiredCurrencyId1` smallint(5) unsigned NOT NULL DEFAULT '0',
  `RequiredCurrencyId2` smallint(5) unsigned NOT NULL DEFAULT '0',
  `RequiredCurrencyId3` smallint(5) unsigned NOT NULL DEFAULT '0',
  `RequiredCurrencyId4` smallint(5) unsigned NOT NULL DEFAULT '0',
  `RequiredCurrencyCount1` tinyint(3) unsigned NOT NULL DEFAULT '0',
  `RequiredCurrencyCount2` tinyint(3) unsigned NOT NULL DEFAULT '0',
  `RequiredCurrencyCount3` tinyint(3) unsigned NOT NULL DEFAULT '0',
  `RequiredCurrencyCount4` tinyint(3) unsigned NOT NULL DEFAULT '0',
  `QuestGiverTextWindow` text,
  `QuestGiverTargetName` text,
  `QuestTurnTextWindow` text,
  `QuestTurnTargetName` text,
  `SoundAccept` smallint(5) unsigned NOT NULL DEFAULT '890',
  `SoundTurnIn` smallint(5) unsigned NOT NULL DEFAULT '878',
  `DetailsEmote1` smallint(5) unsigned NOT NULL DEFAULT '0',
  `DetailsEmote2` smallint(5) unsigned NOT NULL DEFAULT '0',
  `DetailsEmote3` smallint(5) unsigned NOT NULL DEFAULT '0',
  `DetailsEmote4` smallint(5) unsigned NOT NULL DEFAULT '0',
  `DetailsEmoteDelay1` int(10) unsigned NOT NULL DEFAULT '0',
  `DetailsEmoteDelay2` int(10) unsigned NOT NULL DEFAULT '0',
  `DetailsEmoteDelay3` int(10) unsigned NOT NULL DEFAULT '0',
  `DetailsEmoteDelay4` int(10) unsigned NOT NULL DEFAULT '0',
  `EmoteOnIncomplete` smallint(5) unsigned NOT NULL DEFAULT '0',
  `EmoteOnComplete` smallint(5) unsigned NOT NULL DEFAULT '0',
  `OfferRewardEmote1` smallint(5) unsigned NOT NULL DEFAULT '0',
  `OfferRewardEmote2` smallint(5) unsigned NOT NULL DEFAULT '0',
  `OfferRewardEmote3` smallint(5) unsigned NOT NULL DEFAULT '0',
  `OfferRewardEmote4` smallint(5) unsigned NOT NULL DEFAULT '0',
  `OfferRewardEmoteDelay1` int(10) unsigned NOT NULL DEFAULT '0',
  `OfferRewardEmoteDelay2` int(10) unsigned NOT NULL DEFAULT '0',
  `OfferRewardEmoteDelay3` int(10) unsigned NOT NULL DEFAULT '0',
  `OfferRewardEmoteDelay4` int(10) unsigned NOT NULL DEFAULT '0',
  `VerifiedBuild` smallint(5) DEFAULT '0',
  PRIMARY KEY (`Id`)
) ENGINE=MyISAM DEFAULT CHARSET=utf8 COMMENT='Quest System';
/*!40101 SET character_set_client = @saved_cs_client */;

--
-- Table structure for table `reference_loot_template`
--

DROP TABLE IF EXISTS `reference_loot_template`;
/*!40101 SET @saved_cs_client     = @@character_set_client */;
/*!40101 SET character_set_client = utf8 */;
CREATE TABLE `reference_loot_template` (
  `Entry` mediumint(8) unsigned NOT NULL DEFAULT '0',
  `Item` mediumint(8) unsigned NOT NULL DEFAULT '0',
  `Reference` mediumint(8) unsigned NOT NULL DEFAULT '0',
  `Chance` float NOT NULL DEFAULT '100',
  `QuestRequired` tinyint(1) NOT NULL DEFAULT '0',
  `LootMode` smallint(5) unsigned NOT NULL DEFAULT '1',
  `GroupId` tinyint(3) unsigned NOT NULL DEFAULT '0',
  `MinCount` tinyint(3) unsigned NOT NULL DEFAULT '1',
  `MaxCount` tinyint(3) unsigned NOT NULL DEFAULT '1',
  `Comment` varchar(255) DEFAULT NULL,
  PRIMARY KEY (`Entry`,`Item`)
) ENGINE=MyISAM DEFAULT CHARSET=utf8 ROW_FORMAT=FIXED COMMENT='Loot System';
/*!40101 SET character_set_client = @saved_cs_client */;

--
-- Table structure for table `reputation_reward_rate`
--

DROP TABLE IF EXISTS `reputation_reward_rate`;
/*!40101 SET @saved_cs_client     = @@character_set_client */;
/*!40101 SET character_set_client = utf8 */;
CREATE TABLE `reputation_reward_rate` (
  `faction` mediumint(8) unsigned NOT NULL DEFAULT '0',
  `quest_rate` float NOT NULL DEFAULT '1',
  `quest_daily_rate` float NOT NULL DEFAULT '1',
  `quest_weekly_rate` float NOT NULL DEFAULT '1',
  `quest_monthly_rate` float NOT NULL DEFAULT '1',
  `quest_repeatable_rate` float NOT NULL DEFAULT '1',
  `creature_rate` float NOT NULL DEFAULT '1',
  `spell_rate` float NOT NULL DEFAULT '1',
  PRIMARY KEY (`faction`)
) ENGINE=MyISAM DEFAULT CHARSET=utf8;
/*!40101 SET character_set_client = @saved_cs_client */;

--
-- Table structure for table `reputation_spillover_template`
--

DROP TABLE IF EXISTS `reputation_spillover_template`;
/*!40101 SET @saved_cs_client     = @@character_set_client */;
/*!40101 SET character_set_client = utf8 */;
CREATE TABLE `reputation_spillover_template` (
  `faction` smallint(5) unsigned NOT NULL DEFAULT '0' COMMENT 'faction entry',
  `faction1` smallint(5) unsigned NOT NULL DEFAULT '0' COMMENT 'faction to give spillover for',
  `rate_1` float NOT NULL DEFAULT '0' COMMENT 'the given rep points * rate',
  `rank_1` tinyint(3) unsigned NOT NULL DEFAULT '0' COMMENT 'max rank,above this will not give any spillover',
  `faction2` smallint(5) unsigned NOT NULL DEFAULT '0',
  `rate_2` float NOT NULL DEFAULT '0',
  `rank_2` tinyint(3) unsigned NOT NULL DEFAULT '0',
  `faction3` smallint(5) unsigned NOT NULL DEFAULT '0',
  `rate_3` float NOT NULL DEFAULT '0',
  `rank_3` tinyint(3) unsigned NOT NULL DEFAULT '0',
  `faction4` smallint(5) unsigned NOT NULL DEFAULT '0',
  `rate_4` float NOT NULL DEFAULT '0',
  `rank_4` tinyint(3) unsigned NOT NULL DEFAULT '0',
  `faction5` smallint(5) unsigned NOT NULL DEFAULT '0',
  `rate_5` float NOT NULL DEFAULT '0',
  `rank_5` tinyint(3) unsigned NOT NULL DEFAULT '0',
  PRIMARY KEY (`faction`)
) ENGINE=MyISAM DEFAULT CHARSET=utf8 ROW_FORMAT=DYNAMIC COMMENT='Reputation spillover reputation gain';
/*!40101 SET character_set_client = @saved_cs_client */;

--
-- Table structure for table `script_waypoint`
--

DROP TABLE IF EXISTS `script_waypoint`;
/*!40101 SET @saved_cs_client     = @@character_set_client */;
/*!40101 SET character_set_client = utf8 */;
CREATE TABLE `script_waypoint` (
  `entry` mediumint(8) unsigned NOT NULL DEFAULT '0' COMMENT 'creature_template entry',
  `pointid` mediumint(8) unsigned NOT NULL DEFAULT '0',
  `location_x` float NOT NULL DEFAULT '0',
  `location_y` float NOT NULL DEFAULT '0',
  `location_z` float NOT NULL DEFAULT '0',
  `waittime` int(10) unsigned NOT NULL DEFAULT '0' COMMENT 'waittime in millisecs',
  `point_comment` text,
  PRIMARY KEY (`entry`,`pointid`)
) ENGINE=MyISAM DEFAULT CHARSET=utf8 ROW_FORMAT=FIXED COMMENT='Script Creature waypoints';
/*!40101 SET character_set_client = @saved_cs_client */;

--
-- Table structure for table `skill_discovery_template`
--

DROP TABLE IF EXISTS `skill_discovery_template`;
/*!40101 SET @saved_cs_client     = @@character_set_client */;
/*!40101 SET character_set_client = utf8 */;
CREATE TABLE `skill_discovery_template` (
  `spellId` mediumint(8) unsigned NOT NULL DEFAULT '0' COMMENT 'SpellId of the discoverable spell',
  `reqSpell` mediumint(8) unsigned NOT NULL DEFAULT '0' COMMENT 'spell requirement',
  `reqSkillValue` smallint(5) unsigned NOT NULL DEFAULT '0' COMMENT 'skill points requirement',
  `chance` float NOT NULL DEFAULT '0' COMMENT 'chance to discover',
  PRIMARY KEY (`spellId`,`reqSpell`)
) ENGINE=MyISAM DEFAULT CHARSET=utf8 ROW_FORMAT=FIXED COMMENT='Skill Discovery System';
/*!40101 SET character_set_client = @saved_cs_client */;

--
-- Table structure for table `skill_extra_item_template`
--

DROP TABLE IF EXISTS `skill_extra_item_template`;
/*!40101 SET @saved_cs_client     = @@character_set_client */;
/*!40101 SET character_set_client = utf8 */;
CREATE TABLE `skill_extra_item_template` (
  `spellId` mediumint(8) unsigned NOT NULL DEFAULT '0' COMMENT 'SpellId of the item creation spell',
  `requiredSpecialization` mediumint(8) unsigned NOT NULL DEFAULT '0' COMMENT 'Specialization spell id',
  `additionalCreateChance` float NOT NULL DEFAULT '0' COMMENT 'chance to create add',
  `additionalMaxNum` tinyint(3) unsigned NOT NULL DEFAULT '0' COMMENT 'max num of adds',
  PRIMARY KEY (`spellId`)
) ENGINE=MyISAM DEFAULT CHARSET=utf8 ROW_FORMAT=FIXED COMMENT='Skill Specialization System';
/*!40101 SET character_set_client = @saved_cs_client */;

--
-- Table structure for table `skill_fishing_base_level`
--

DROP TABLE IF EXISTS `skill_fishing_base_level`;
/*!40101 SET @saved_cs_client     = @@character_set_client */;
/*!40101 SET character_set_client = utf8 */;
CREATE TABLE `skill_fishing_base_level` (
  `entry` mediumint(8) unsigned NOT NULL DEFAULT '0' COMMENT 'Area identifier',
  `skill` smallint(6) NOT NULL DEFAULT '0' COMMENT 'Base skill level requirement',
  PRIMARY KEY (`entry`)
) ENGINE=MyISAM DEFAULT CHARSET=utf8 ROW_FORMAT=FIXED COMMENT='Fishing system';
/*!40101 SET character_set_client = @saved_cs_client */;

--
-- Table structure for table `skinning_loot_template`
--

DROP TABLE IF EXISTS `skinning_loot_template`;
/*!40101 SET @saved_cs_client     = @@character_set_client */;
/*!40101 SET character_set_client = utf8 */;
CREATE TABLE `skinning_loot_template` (
  `Entry` mediumint(8) unsigned NOT NULL DEFAULT '0',
  `Item` mediumint(8) unsigned NOT NULL DEFAULT '0',
  `Reference` mediumint(8) unsigned NOT NULL DEFAULT '0',
  `Chance` float NOT NULL DEFAULT '100',
  `QuestRequired` tinyint(1) NOT NULL DEFAULT '0',
  `LootMode` smallint(5) unsigned NOT NULL DEFAULT '1',
  `GroupId` tinyint(3) unsigned NOT NULL DEFAULT '0',
  `MinCount` tinyint(3) unsigned NOT NULL DEFAULT '1',
  `MaxCount` tinyint(3) unsigned NOT NULL DEFAULT '1',
  `Comment` varchar(255) DEFAULT NULL,
  PRIMARY KEY (`Entry`,`Item`)
) ENGINE=MyISAM DEFAULT CHARSET=utf8 ROW_FORMAT=FIXED COMMENT='Loot System';
/*!40101 SET character_set_client = @saved_cs_client */;

--
-- Table structure for table `smart_scripts`
--

DROP TABLE IF EXISTS `smart_scripts`;
/*!40101 SET @saved_cs_client     = @@character_set_client */;
/*!40101 SET character_set_client = utf8 */;
CREATE TABLE `smart_scripts` (
  `entryorguid` int(11) NOT NULL,
  `source_type` tinyint(3) unsigned NOT NULL DEFAULT '0',
  `id` smallint(5) unsigned NOT NULL DEFAULT '0',
  `link` smallint(5) unsigned NOT NULL DEFAULT '0',
  `event_type` tinyint(3) unsigned NOT NULL DEFAULT '0',
  `event_phase_mask` tinyint(3) unsigned NOT NULL DEFAULT '0',
  `event_chance` tinyint(3) unsigned NOT NULL DEFAULT '100',
  `event_flags` tinyint(3) unsigned NOT NULL DEFAULT '0',
  `event_param1` int(10) unsigned NOT NULL DEFAULT '0',
  `event_param2` int(10) unsigned NOT NULL DEFAULT '0',
  `event_param3` int(10) unsigned NOT NULL DEFAULT '0',
  `event_param4` int(10) unsigned NOT NULL DEFAULT '0',
  `action_type` tinyint(3) unsigned NOT NULL DEFAULT '0',
  `action_param1` int(10) unsigned NOT NULL DEFAULT '0',
  `action_param2` int(10) unsigned NOT NULL DEFAULT '0',
  `action_param3` int(10) unsigned NOT NULL DEFAULT '0',
  `action_param4` int(10) unsigned NOT NULL DEFAULT '0',
  `action_param5` int(10) unsigned NOT NULL DEFAULT '0',
  `action_param6` int(10) unsigned NOT NULL DEFAULT '0',
  `target_type` tinyint(3) unsigned NOT NULL DEFAULT '0',
  `target_param1` int(10) unsigned NOT NULL DEFAULT '0',
  `target_param2` int(10) unsigned NOT NULL DEFAULT '0',
  `target_param3` int(10) unsigned NOT NULL DEFAULT '0',
  `target_x` float NOT NULL DEFAULT '0',
  `target_y` float NOT NULL DEFAULT '0',
  `target_z` float NOT NULL DEFAULT '0',
  `target_o` float NOT NULL DEFAULT '0',
  `comment` text NOT NULL COMMENT 'Event Comment',
  PRIMARY KEY (`entryorguid`,`source_type`,`id`,`link`)
) ENGINE=MyISAM DEFAULT CHARSET=utf8 ROW_FORMAT=FIXED;
/*!40101 SET character_set_client = @saved_cs_client */;

--
-- Table structure for table `spell_area`
--

DROP TABLE IF EXISTS `spell_area`;
/*!40101 SET @saved_cs_client     = @@character_set_client */;
/*!40101 SET character_set_client = utf8 */;
CREATE TABLE `spell_area` (
  `spell` mediumint(8) unsigned NOT NULL DEFAULT '0',
  `area` mediumint(8) unsigned NOT NULL DEFAULT '0',
  `quest_start` mediumint(8) unsigned NOT NULL DEFAULT '0',
  `quest_end` mediumint(8) unsigned NOT NULL DEFAULT '0',
  `aura_spell` mediumint(8) NOT NULL DEFAULT '0',
  `racemask` mediumint(8) unsigned NOT NULL DEFAULT '0',
  `gender` tinyint(3) unsigned NOT NULL DEFAULT '2',
  `autocast` tinyint(3) unsigned NOT NULL DEFAULT '0',
  `quest_start_status` int(11) NOT NULL DEFAULT '64',
  `quest_end_status` int(11) NOT NULL DEFAULT '11',
  PRIMARY KEY (`spell`,`area`,`quest_start`,`aura_spell`,`racemask`,`gender`)
) ENGINE=MyISAM DEFAULT CHARSET=utf8;
/*!40101 SET character_set_client = @saved_cs_client */;

--
-- Table structure for table `spell_bonus_data`
--

DROP TABLE IF EXISTS `spell_bonus_data`;
/*!40101 SET @saved_cs_client     = @@character_set_client */;
/*!40101 SET character_set_client = utf8 */;
CREATE TABLE `spell_bonus_data` (
  `entry` mediumint(8) unsigned NOT NULL DEFAULT '0',
  `direct_bonus` float NOT NULL DEFAULT '0',
  `dot_bonus` float NOT NULL DEFAULT '0',
  `ap_bonus` float NOT NULL DEFAULT '0',
  `ap_dot_bonus` float NOT NULL DEFAULT '0',
  `comments` varchar(255) DEFAULT NULL,
  PRIMARY KEY (`entry`)
) ENGINE=MyISAM DEFAULT CHARSET=utf8;
/*!40101 SET character_set_client = @saved_cs_client */;

--
-- Table structure for table `spell_custom_attr`
--

DROP TABLE IF EXISTS `spell_custom_attr`;
/*!40101 SET @saved_cs_client     = @@character_set_client */;
/*!40101 SET character_set_client = utf8 */;
CREATE TABLE `spell_custom_attr` (
  `entry` mediumint(8) unsigned NOT NULL DEFAULT '0' COMMENT 'spell id',
  `attributes` mediumint(8) unsigned NOT NULL DEFAULT '0' COMMENT 'SpellCustomAttributes',
  PRIMARY KEY (`entry`)
) ENGINE=MyISAM DEFAULT CHARSET=utf8 COMMENT='SpellInfo custom attributes';
/*!40101 SET character_set_client = @saved_cs_client */;

--
-- Table structure for table `spell_dbc`
--

DROP TABLE IF EXISTS `spell_dbc`;
/*!40101 SET @saved_cs_client     = @@character_set_client */;
/*!40101 SET character_set_client = utf8 */;
CREATE TABLE `spell_dbc` (
  `Id` int(10) unsigned NOT NULL,
  `Attributes` int(10) unsigned NOT NULL DEFAULT '0',
  `AttributesEx` int(10) unsigned NOT NULL DEFAULT '0',
  `AttributesEx2` int(10) unsigned NOT NULL DEFAULT '0',
  `AttributesEx3` int(10) unsigned NOT NULL DEFAULT '0',
  `AttributesEx4` int(10) unsigned NOT NULL DEFAULT '0',
  `AttributesEx5` int(10) unsigned NOT NULL DEFAULT '0',
  `AttributesEx6` int(10) unsigned NOT NULL DEFAULT '0',
  `AttributesEx7` int(10) unsigned NOT NULL DEFAULT '0',
  `AttributesEx8` int(10) unsigned NOT NULL DEFAULT '0',
  `AttributesEx9` int(10) unsigned NOT NULL DEFAULT '0',
  `AttributesEx10` int(10) unsigned NOT NULL DEFAULT '0',
  `CastingTimeIndex` int(10) unsigned NOT NULL DEFAULT '1',
  `DurationIndex` int(10) unsigned NOT NULL DEFAULT '0',
  `RangeIndex` int(10) unsigned NOT NULL DEFAULT '1',
  `SchoolMask` int(10) unsigned NOT NULL DEFAULT '0',
  `SpellAuraOptionsId` int(10) unsigned NOT NULL DEFAULT '0',
  `SpellCastingRequirementsId` int(10) unsigned NOT NULL DEFAULT '0',
  `SpellCategoriesId` int(10) unsigned NOT NULL DEFAULT '0',
  `SpellClassOptionsId` int(10) unsigned NOT NULL DEFAULT '0',
  `SpellEquippedItemsId` int(10) unsigned NOT NULL DEFAULT '0',
  `SpellLevelsId` int(10) unsigned NOT NULL DEFAULT '0',
  `SpellTargetRestrictionsId` int(10) unsigned NOT NULL DEFAULT '0',
  `SpellInterruptsId` int(10) unsigned NOT NULL DEFAULT '0',
  `Comment` text NOT NULL,
  PRIMARY KEY (`Id`)
) ENGINE=MyISAM DEFAULT CHARSET=utf8 COMMENT='Custom spell.dbc entries';
/*!40101 SET character_set_client = @saved_cs_client */;

--
-- Table structure for table `spell_enchant_proc_data`
--

DROP TABLE IF EXISTS `spell_enchant_proc_data`;
/*!40101 SET @saved_cs_client     = @@character_set_client */;
/*!40101 SET character_set_client = utf8 */;
CREATE TABLE `spell_enchant_proc_data` (
  `entry` int(10) unsigned NOT NULL,
  `customChance` int(10) unsigned NOT NULL DEFAULT '0',
  `PPMChance` float unsigned NOT NULL DEFAULT '0',
  `procEx` int(10) unsigned NOT NULL DEFAULT '0',
  PRIMARY KEY (`entry`)
) ENGINE=MyISAM DEFAULT CHARSET=utf8 ROW_FORMAT=DYNAMIC COMMENT='Spell enchant proc data';
/*!40101 SET character_set_client = @saved_cs_client */;

--
-- Table structure for table `spell_group`
--

DROP TABLE IF EXISTS `spell_group`;
/*!40101 SET @saved_cs_client     = @@character_set_client */;
/*!40101 SET character_set_client = utf8 */;
CREATE TABLE `spell_group` (
  `id` int(10) unsigned NOT NULL DEFAULT '0',
  `spell_id` int(11) NOT NULL DEFAULT '0',
  PRIMARY KEY (`id`,`spell_id`)
) ENGINE=MyISAM DEFAULT CHARSET=utf8 ROW_FORMAT=FIXED COMMENT='Spell System';
/*!40101 SET character_set_client = @saved_cs_client */;

--
-- Table structure for table `spell_group_stack_rules`
--

DROP TABLE IF EXISTS `spell_group_stack_rules`;
/*!40101 SET @saved_cs_client     = @@character_set_client */;
/*!40101 SET character_set_client = utf8 */;
CREATE TABLE `spell_group_stack_rules` (
  `group_id` int(11) unsigned NOT NULL DEFAULT '0',
  `stack_rule` tinyint(3) NOT NULL DEFAULT '0',
  PRIMARY KEY (`group_id`)
) ENGINE=MyISAM DEFAULT CHARSET=utf8;
/*!40101 SET character_set_client = @saved_cs_client */;

--
-- Table structure for table `spell_learn_spell`
--

DROP TABLE IF EXISTS `spell_learn_spell`;
/*!40101 SET @saved_cs_client     = @@character_set_client */;
/*!40101 SET character_set_client = utf8 */;
CREATE TABLE `spell_learn_spell` (
  `entry` int(10) unsigned NOT NULL DEFAULT '0',
  `SpellID` int(10) unsigned NOT NULL DEFAULT '0',
  `Active` tinyint(3) unsigned NOT NULL DEFAULT '1',
  PRIMARY KEY (`entry`,`SpellID`)
) ENGINE=MyISAM DEFAULT CHARSET=utf8 ROW_FORMAT=FIXED COMMENT='Item System';
/*!40101 SET character_set_client = @saved_cs_client */;

--
-- Table structure for table `spell_linked_spell`
--

DROP TABLE IF EXISTS `spell_linked_spell`;
/*!40101 SET @saved_cs_client     = @@character_set_client */;
/*!40101 SET character_set_client = utf8 */;
CREATE TABLE `spell_linked_spell` (
  `spell_trigger` mediumint(8) NOT NULL,
  `spell_effect` mediumint(8) NOT NULL DEFAULT '0',
  `type` tinyint(3) unsigned NOT NULL DEFAULT '0',
  `comment` text NOT NULL,
  UNIQUE KEY `trigger_effect_type` (`spell_trigger`,`spell_effect`,`type`)
) ENGINE=MyISAM DEFAULT CHARSET=utf8 COMMENT='Spell System';
/*!40101 SET character_set_client = @saved_cs_client */;

--
-- Table structure for table `spell_loot_template`
--

DROP TABLE IF EXISTS `spell_loot_template`;
/*!40101 SET @saved_cs_client     = @@character_set_client */;
/*!40101 SET character_set_client = utf8 */;
CREATE TABLE `spell_loot_template` (
  `Entry` mediumint(8) unsigned NOT NULL DEFAULT '0',
  `Item` mediumint(8) unsigned NOT NULL DEFAULT '0',
  `Reference` mediumint(8) unsigned NOT NULL DEFAULT '0',
  `Chance` float NOT NULL DEFAULT '100',
  `QuestRequired` tinyint(1) NOT NULL DEFAULT '0',
  `LootMode` smallint(5) unsigned NOT NULL DEFAULT '1',
  `GroupId` tinyint(3) unsigned NOT NULL DEFAULT '0',
  `MinCount` tinyint(3) unsigned NOT NULL DEFAULT '1',
  `MaxCount` tinyint(3) unsigned NOT NULL DEFAULT '1',
  `Comment` varchar(255) DEFAULT NULL,
  PRIMARY KEY (`Entry`,`Item`)
) ENGINE=MyISAM DEFAULT CHARSET=utf8 ROW_FORMAT=FIXED COMMENT='Loot System';
/*!40101 SET character_set_client = @saved_cs_client */;

--
-- Table structure for table `spell_pet_auras`
--

DROP TABLE IF EXISTS `spell_pet_auras`;
/*!40101 SET @saved_cs_client     = @@character_set_client */;
/*!40101 SET character_set_client = utf8 */;
CREATE TABLE `spell_pet_auras` (
  `spell` mediumint(8) unsigned NOT NULL COMMENT 'dummy spell id',
  `effectId` tinyint(3) unsigned NOT NULL DEFAULT '0',
  `pet` mediumint(8) unsigned NOT NULL DEFAULT '0' COMMENT 'pet id; 0 = all',
  `aura` mediumint(8) unsigned NOT NULL COMMENT 'pet aura id',
  PRIMARY KEY (`spell`,`effectId`,`pet`)
) ENGINE=MyISAM DEFAULT CHARSET=utf8;
/*!40101 SET character_set_client = @saved_cs_client */;

--
-- Table structure for table `spell_proc`
--

DROP TABLE IF EXISTS `spell_proc`;
/*!40101 SET @saved_cs_client     = @@character_set_client */;
/*!40101 SET character_set_client = utf8 */;
CREATE TABLE `spell_proc` (
  `spellId` mediumint(8) NOT NULL DEFAULT '0',
  `schoolMask` tinyint(4) NOT NULL DEFAULT '0',
  `spellFamilyName` smallint(5) unsigned NOT NULL DEFAULT '0',
  `spellFamilyMask0` int(10) unsigned NOT NULL DEFAULT '0',
  `spellFamilyMask1` int(10) unsigned NOT NULL DEFAULT '0',
  `spellFamilyMask2` int(10) unsigned NOT NULL DEFAULT '0',
  `typeMask` int(10) unsigned NOT NULL DEFAULT '0',
  `spellTypeMask` int(10) unsigned NOT NULL DEFAULT '0',
  `spellPhaseMask` int(11) NOT NULL DEFAULT '0',
  `hitMask` int(11) NOT NULL DEFAULT '0',
  `attributesMask` int(10) unsigned NOT NULL DEFAULT '0',
  `ratePerMinute` float NOT NULL DEFAULT '0',
  `chance` float NOT NULL DEFAULT '0',
  `cooldown` float unsigned NOT NULL DEFAULT '0',
  `charges` int(10) unsigned NOT NULL DEFAULT '0',
  PRIMARY KEY (`spellId`)
) ENGINE=MyISAM DEFAULT CHARSET=utf8;
/*!40101 SET character_set_client = @saved_cs_client */;

--
-- Table structure for table `spell_proc_event`
--

DROP TABLE IF EXISTS `spell_proc_event`;
/*!40101 SET @saved_cs_client     = @@character_set_client */;
/*!40101 SET character_set_client = utf8 */;
CREATE TABLE `spell_proc_event` (
  `entry` mediumint(8) NOT NULL DEFAULT '0',
  `SchoolMask` tinyint(4) NOT NULL DEFAULT '0',
  `SpellFamilyName` smallint(5) unsigned NOT NULL DEFAULT '0',
  `SpellFamilyMask0` int(10) unsigned NOT NULL DEFAULT '0',
  `SpellFamilyMask1` int(10) unsigned NOT NULL DEFAULT '0',
  `SpellFamilyMask2` int(10) unsigned NOT NULL DEFAULT '0',
  `procFlags` int(10) unsigned NOT NULL DEFAULT '0',
  `procEx` int(10) unsigned NOT NULL DEFAULT '0',
  `ppmRate` float NOT NULL DEFAULT '0',
  `CustomChance` float NOT NULL DEFAULT '0',
  `Cooldown` int(10) unsigned NOT NULL DEFAULT '0',
  PRIMARY KEY (`entry`)
) ENGINE=MyISAM DEFAULT CHARSET=utf8;
/*!40101 SET character_set_client = @saved_cs_client */;

--
-- Table structure for table `spell_ranks`
--

DROP TABLE IF EXISTS `spell_ranks`;
/*!40101 SET @saved_cs_client     = @@character_set_client */;
/*!40101 SET character_set_client = utf8 */;
CREATE TABLE `spell_ranks` (
  `first_spell_id` int(10) unsigned NOT NULL DEFAULT '0',
  `spell_id` int(10) unsigned NOT NULL DEFAULT '0',
  `rank` tinyint(3) unsigned NOT NULL DEFAULT '0',
  PRIMARY KEY (`first_spell_id`,`rank`),
  UNIQUE KEY `spell_id` (`spell_id`)
) ENGINE=MyISAM DEFAULT CHARSET=utf8 ROW_FORMAT=FIXED COMMENT='Spell Rank Data';
/*!40101 SET character_set_client = @saved_cs_client */;

--
-- Table structure for table `spell_required`
--

DROP TABLE IF EXISTS `spell_required`;
/*!40101 SET @saved_cs_client     = @@character_set_client */;
/*!40101 SET character_set_client = utf8 */;
CREATE TABLE `spell_required` (
  `spell_id` mediumint(8) NOT NULL DEFAULT '0',
  `req_spell` mediumint(8) NOT NULL DEFAULT '0',
  PRIMARY KEY (`spell_id`,`req_spell`)
) ENGINE=MyISAM DEFAULT CHARSET=utf8 ROW_FORMAT=FIXED COMMENT='Spell Additinal Data';
/*!40101 SET character_set_client = @saved_cs_client */;

--
-- Table structure for table `spell_script_names`
--

DROP TABLE IF EXISTS `spell_script_names`;
/*!40101 SET @saved_cs_client     = @@character_set_client */;
/*!40101 SET character_set_client = utf8 */;
CREATE TABLE `spell_script_names` (
  `spell_id` int(11) NOT NULL,
  `ScriptName` char(64) NOT NULL,
  UNIQUE KEY `spell_id` (`spell_id`,`ScriptName`)
) ENGINE=MyISAM DEFAULT CHARSET=utf8;
/*!40101 SET character_set_client = @saved_cs_client */;

--
-- Table structure for table `spell_scripts`
--

DROP TABLE IF EXISTS `spell_scripts`;
/*!40101 SET @saved_cs_client     = @@character_set_client */;
/*!40101 SET character_set_client = utf8 */;
CREATE TABLE `spell_scripts` (
  `id` mediumint(8) unsigned NOT NULL DEFAULT '0',
  `effIndex` tinyint(3) unsigned NOT NULL DEFAULT '0',
  `delay` int(10) unsigned NOT NULL DEFAULT '0',
  `command` mediumint(8) unsigned NOT NULL DEFAULT '0',
  `datalong` mediumint(8) unsigned NOT NULL DEFAULT '0',
  `datalong2` int(10) unsigned NOT NULL DEFAULT '0',
  `dataint` int(11) NOT NULL DEFAULT '0',
  `x` float NOT NULL DEFAULT '0',
  `y` float NOT NULL DEFAULT '0',
  `z` float NOT NULL DEFAULT '0',
  `o` float NOT NULL DEFAULT '0'
) ENGINE=MyISAM DEFAULT CHARSET=utf8;
/*!40101 SET character_set_client = @saved_cs_client */;

--
-- Table structure for table `spell_target_position`
--

DROP TABLE IF EXISTS `spell_target_position`;
/*!40101 SET @saved_cs_client     = @@character_set_client */;
/*!40101 SET character_set_client = utf8 */;
CREATE TABLE `spell_target_position` (
  `id` mediumint(8) unsigned NOT NULL DEFAULT '0' COMMENT 'Identifier',
  `effIndex` tinyint(3) unsigned NOT NULL DEFAULT '0',
  `target_map` smallint(5) unsigned NOT NULL DEFAULT '0',
  `target_position_x` float NOT NULL DEFAULT '0',
  `target_position_y` float NOT NULL DEFAULT '0',
  `target_position_z` float NOT NULL DEFAULT '0',
  `target_orientation` float NOT NULL DEFAULT '0',
  `VerifiedBuild` smallint(5) DEFAULT '0',
  PRIMARY KEY (`id`,`effIndex`)
) ENGINE=MyISAM DEFAULT CHARSET=utf8 ROW_FORMAT=FIXED COMMENT='Spell System';
/*!40101 SET character_set_client = @saved_cs_client */;

--
-- Table structure for table `spell_threat`
--

DROP TABLE IF EXISTS `spell_threat`;
/*!40101 SET @saved_cs_client     = @@character_set_client */;
/*!40101 SET character_set_client = utf8 */;
CREATE TABLE `spell_threat` (
  `entry` mediumint(8) unsigned NOT NULL,
  `flatMod` int(11) DEFAULT NULL,
  `pctMod` float NOT NULL DEFAULT '1' COMMENT 'threat multiplier for damage/healing',
  `apPctMod` float NOT NULL DEFAULT '0' COMMENT 'additional threat bonus from attack power',
  PRIMARY KEY (`entry`)
) ENGINE=MyISAM DEFAULT CHARSET=utf8 ROW_FORMAT=FIXED;
/*!40101 SET character_set_client = @saved_cs_client */;

--
-- Table structure for table `spelldifficulty_dbc`
--

DROP TABLE IF EXISTS `spelldifficulty_dbc`;
/*!40101 SET @saved_cs_client     = @@character_set_client */;
/*!40101 SET character_set_client = utf8 */;
CREATE TABLE `spelldifficulty_dbc` (
  `id` int(11) unsigned NOT NULL DEFAULT '0',
  `spellid0` int(11) unsigned NOT NULL DEFAULT '0',
  `spellid1` int(11) unsigned NOT NULL DEFAULT '0',
  `spellid2` int(11) unsigned NOT NULL DEFAULT '0',
  `spellid3` int(11) unsigned NOT NULL DEFAULT '0',
  PRIMARY KEY (`id`)
) ENGINE=MyISAM DEFAULT CHARSET=utf8;
/*!40101 SET character_set_client = @saved_cs_client */;

--
-- Table structure for table `spelleffect_dbc`
--

DROP TABLE IF EXISTS `spelleffect_dbc`;
/*!40101 SET @saved_cs_client     = @@character_set_client */;
/*!40101 SET character_set_client = utf8 */;
CREATE TABLE `spelleffect_dbc` (
  `Id` int(10) unsigned NOT NULL,
  `Effect` int(10) unsigned NOT NULL DEFAULT '0',
  `EffectValueMultiplier` float unsigned NOT NULL DEFAULT '0',
  `EffectApplyAuraName` int(10) unsigned NOT NULL DEFAULT '0',
  `EffectAmplitude` int(10) unsigned NOT NULL DEFAULT '0',
  `EffectBasePoints` int(10) NOT NULL DEFAULT '0',
  `EffectBonusMultiplier` float unsigned NOT NULL DEFAULT '0',
  `EffectDamageMultiplier` float unsigned NOT NULL DEFAULT '0',
  `EffectChainTarget` int(10) unsigned NOT NULL DEFAULT '0',
  `EffectDieSides` int(10) NOT NULL DEFAULT '0',
  `EffectItemType` int(10) unsigned NOT NULL DEFAULT '0',
  `EffectMechanic` int(10) unsigned NOT NULL DEFAULT '0',
  `EffectMiscValue` int(10) NOT NULL DEFAULT '0',
  `EffectMiscValueB` int(10) NOT NULL DEFAULT '0',
  `EffectRadiusIndex` int(10) unsigned NOT NULL DEFAULT '0',
  `EffectRadiusIndexMax` int(10) unsigned NOT NULL DEFAULT '0',
  `EffectRealPointsPerLevel` float unsigned NOT NULL DEFAULT '0',
  `EffectSpellClassMaskA` int(10) unsigned NOT NULL DEFAULT '0',
  `EffectSpellClassMaskB` int(10) unsigned NOT NULL DEFAULT '0',
  `EffectSpellClassMaskC` int(10) unsigned NOT NULL DEFAULT '0',
  `EffectTriggerSpell` int(10) unsigned NOT NULL DEFAULT '0',
  `EffectImplicitTargetA` int(10) unsigned NOT NULL DEFAULT '0',
  `EffectImplicitTargetB` int(10) unsigned NOT NULL DEFAULT '0',
  `EffectSpellId` int(10) unsigned NOT NULL,
  `EffectIndex` int(10) unsigned NOT NULL,
  PRIMARY KEY (`Id`)
) ENGINE=MyISAM DEFAULT CHARSET=utf8;
/*!40101 SET character_set_client = @saved_cs_client */;

--
-- Table structure for table `transports`
--

DROP TABLE IF EXISTS `transports`;
/*!40101 SET @saved_cs_client     = @@character_set_client */;
/*!40101 SET character_set_client = utf8 */;
CREATE TABLE `transports` (
  `guid` int(10) unsigned NOT NULL AUTO_INCREMENT,
  `entry` mediumint(8) unsigned NOT NULL DEFAULT '0',
  `name` text,
  `phaseid` int(10) NOT NULL DEFAULT '0',
  `phasegroup` int(10) NOT NULL DEFAULT '0',
  `ScriptName` char(64) NOT NULL DEFAULT '',
  PRIMARY KEY (`guid`),
  UNIQUE KEY `idx_entry` (`entry`)
) ENGINE=MyISAM AUTO_INCREMENT=29 DEFAULT CHARSET=utf8 ROW_FORMAT=FIXED COMMENT='Transports';
/*!40101 SET character_set_client = @saved_cs_client */;

--
-- Table structure for table `trinity_string`
--

DROP TABLE IF EXISTS `trinity_string`;
/*!40101 SET @saved_cs_client     = @@character_set_client */;
/*!40101 SET character_set_client = utf8 */;
CREATE TABLE `trinity_string` (
  `entry` mediumint(8) unsigned NOT NULL DEFAULT '0',
  `content_default` text NOT NULL,
  `content_loc1` text,
  `content_loc2` text,
  `content_loc3` text,
  `content_loc4` text,
  `content_loc5` text,
  `content_loc6` text,
  `content_loc7` text,
  `content_loc8` text,
  PRIMARY KEY (`entry`)
) ENGINE=MyISAM DEFAULT CHARSET=utf8;
/*!40101 SET character_set_client = @saved_cs_client */;

--
-- Table structure for table `updates`
--

DROP TABLE IF EXISTS `updates`;
/*!40101 SET @saved_cs_client     = @@character_set_client */;
/*!40101 SET character_set_client = utf8 */;
CREATE TABLE `updates` (
  `name` varchar(200) NOT NULL COMMENT 'filename with extension of the update.',
  `hash` char(40) DEFAULT '' COMMENT 'sha1 hash of the sql file.',
  `state` enum('RELEASED','ARCHIVED') NOT NULL DEFAULT 'RELEASED' COMMENT 'defines if an update is released or archived.',
  `timestamp` timestamp NOT NULL DEFAULT CURRENT_TIMESTAMP COMMENT 'timestamp when the query was applied.',
  `speed` int(10) unsigned NOT NULL DEFAULT '0' COMMENT 'time the query takes to apply in ms.',
  PRIMARY KEY (`name`)
) ENGINE=MyISAM DEFAULT CHARSET=utf8 COMMENT='List of all applied updates in this database.';
/*!40101 SET character_set_client = @saved_cs_client */;

--
-- Table structure for table `updates_include`
--

DROP TABLE IF EXISTS `updates_include`;
/*!40101 SET @saved_cs_client     = @@character_set_client */;
/*!40101 SET character_set_client = utf8 */;
CREATE TABLE `updates_include` (
  `path` varchar(200) NOT NULL COMMENT 'directory to include. $ means relative to the source directory.',
  `state` enum('RELEASED','ARCHIVED') NOT NULL DEFAULT 'RELEASED' COMMENT 'defines if the directory contains released or archived updates.',
  PRIMARY KEY (`path`)
) ENGINE=MyISAM DEFAULT CHARSET=utf8 COMMENT='List of directories where we want to include sql updates.';
/*!40101 SET character_set_client = @saved_cs_client */;

--
-- Table structure for table `vehicle_accessory`
--

DROP TABLE IF EXISTS `vehicle_accessory`;
/*!40101 SET @saved_cs_client     = @@character_set_client */;
/*!40101 SET character_set_client = utf8 */;
CREATE TABLE `vehicle_accessory` (
  `guid` mediumint(8) unsigned NOT NULL DEFAULT '0',
  `accessory_entry` mediumint(8) unsigned NOT NULL DEFAULT '0',
  `seat_id` tinyint(4) NOT NULL DEFAULT '0',
  `minion` tinyint(3) unsigned NOT NULL DEFAULT '0',
  `description` text NOT NULL,
  `summontype` tinyint(3) unsigned NOT NULL DEFAULT '6' COMMENT 'see enum TempSummonType',
  `summontimer` int(10) unsigned NOT NULL DEFAULT '30000' COMMENT 'timer, only relevant for certain summontypes',
  PRIMARY KEY (`guid`,`seat_id`)
) ENGINE=MyISAM DEFAULT CHARSET=utf8 ROW_FORMAT=FIXED;
/*!40101 SET character_set_client = @saved_cs_client */;

--
-- Table structure for table `vehicle_template_accessory`
--

DROP TABLE IF EXISTS `vehicle_template_accessory`;
/*!40101 SET @saved_cs_client     = @@character_set_client */;
/*!40101 SET character_set_client = utf8 */;
CREATE TABLE `vehicle_template_accessory` (
  `entry` mediumint(8) unsigned NOT NULL DEFAULT '0',
  `accessory_entry` mediumint(8) unsigned NOT NULL DEFAULT '0',
  `seat_id` tinyint(4) NOT NULL DEFAULT '0',
  `minion` tinyint(3) unsigned NOT NULL DEFAULT '0',
  `description` text NOT NULL,
  `summontype` tinyint(3) unsigned NOT NULL DEFAULT '6' COMMENT 'see enum TempSummonType',
  `summontimer` int(10) unsigned NOT NULL DEFAULT '30000' COMMENT 'timer, only relevant for certain summontypes',
  PRIMARY KEY (`entry`,`seat_id`)
) ENGINE=MyISAM DEFAULT CHARSET=utf8 ROW_FORMAT=FIXED;
/*!40101 SET character_set_client = @saved_cs_client */;

--
-- Table structure for table `version`
--

DROP TABLE IF EXISTS `version`;
/*!40101 SET @saved_cs_client     = @@character_set_client */;
/*!40101 SET character_set_client = utf8 */;
CREATE TABLE `version` (
  `core_version` varchar(120) NOT NULL DEFAULT '' COMMENT 'Core revision dumped at startup.',
  `core_revision` varchar(120) DEFAULT NULL,
  `db_version` varchar(120) DEFAULT NULL COMMENT 'Version of world DB.',
  `cache_id` int(11) DEFAULT '0',
  PRIMARY KEY (`core_version`)
) ENGINE=MyISAM DEFAULT CHARSET=utf8 ROW_FORMAT=FIXED COMMENT='Version Notes';
/*!40101 SET character_set_client = @saved_cs_client */;

--
-- Table structure for table `warden_checks`
--

DROP TABLE IF EXISTS `warden_checks`;
/*!40101 SET @saved_cs_client     = @@character_set_client */;
/*!40101 SET character_set_client = utf8 */;
CREATE TABLE `warden_checks` (
  `id` smallint(5) unsigned NOT NULL AUTO_INCREMENT,
  `type` tinyint(3) unsigned DEFAULT NULL,
  `data` varchar(48) DEFAULT NULL,
  `str` varchar(20) DEFAULT NULL,
  `address` int(10) unsigned DEFAULT NULL,
  `length` tinyint(3) unsigned DEFAULT NULL,
  `result` varchar(24) DEFAULT NULL,
  `comment` varchar(50) DEFAULT NULL,
  PRIMARY KEY (`id`)
) ENGINE=MyISAM AUTO_INCREMENT=787 DEFAULT CHARSET=utf8;
/*!40101 SET character_set_client = @saved_cs_client */;

--
-- Table structure for table `waypoint_data`
--

DROP TABLE IF EXISTS `waypoint_data`;
/*!40101 SET @saved_cs_client     = @@character_set_client */;
/*!40101 SET character_set_client = utf8 */;
CREATE TABLE `waypoint_data` (
  `id` int(10) unsigned NOT NULL DEFAULT '0' COMMENT 'Creature GUID',
  `point` mediumint(8) unsigned NOT NULL DEFAULT '0',
  `position_x` float NOT NULL DEFAULT '0',
  `position_y` float NOT NULL DEFAULT '0',
  `position_z` float NOT NULL DEFAULT '0',
  `orientation` float NOT NULL DEFAULT '0',
  `delay` int(10) unsigned NOT NULL DEFAULT '0',
  `move_type` int(11) NOT NULL DEFAULT '0',
  `action` int(11) NOT NULL DEFAULT '0',
  `action_chance` smallint(6) NOT NULL DEFAULT '100',
  `wpguid` int(11) NOT NULL DEFAULT '0',
  PRIMARY KEY (`id`,`point`)
) ENGINE=MyISAM DEFAULT CHARSET=utf8;
/*!40101 SET character_set_client = @saved_cs_client */;

--
-- Table structure for table `waypoint_scripts`
--

DROP TABLE IF EXISTS `waypoint_scripts`;
/*!40101 SET @saved_cs_client     = @@character_set_client */;
/*!40101 SET character_set_client = utf8 */;
CREATE TABLE `waypoint_scripts` (
  `id` int(11) unsigned NOT NULL DEFAULT '0',
  `delay` int(11) unsigned NOT NULL DEFAULT '0',
  `command` int(11) unsigned NOT NULL DEFAULT '0',
  `datalong` int(11) unsigned NOT NULL DEFAULT '0',
  `datalong2` int(11) unsigned NOT NULL DEFAULT '0',
  `dataint` int(11) unsigned NOT NULL DEFAULT '0',
  `x` float NOT NULL DEFAULT '0',
  `y` float NOT NULL DEFAULT '0',
  `z` float NOT NULL DEFAULT '0',
  `o` float NOT NULL DEFAULT '0',
  `guid` int(11) NOT NULL DEFAULT '0',
  PRIMARY KEY (`guid`)
) ENGINE=MyISAM DEFAULT CHARSET=utf8;
/*!40101 SET character_set_client = @saved_cs_client */;

--
-- Table structure for table `waypoints`
--

DROP TABLE IF EXISTS `waypoints`;
/*!40101 SET @saved_cs_client     = @@character_set_client */;
/*!40101 SET character_set_client = utf8 */;
CREATE TABLE `waypoints` (
  `entry` mediumint(8) unsigned NOT NULL DEFAULT '0',
  `pointid` mediumint(8) unsigned NOT NULL DEFAULT '0',
  `position_x` float NOT NULL DEFAULT '0',
  `position_y` float NOT NULL DEFAULT '0',
  `position_z` float NOT NULL DEFAULT '0',
  `point_comment` text,
  PRIMARY KEY (`entry`,`pointid`)
) ENGINE=MyISAM DEFAULT CHARSET=utf8 ROW_FORMAT=FIXED COMMENT='Creature waypoints';
/*!40101 SET character_set_client = @saved_cs_client */;
/*!40103 SET TIME_ZONE=@OLD_TIME_ZONE */;

/*!40101 SET SQL_MODE=@OLD_SQL_MODE */;
/*!40014 SET FOREIGN_KEY_CHECKS=@OLD_FOREIGN_KEY_CHECKS */;
/*!40014 SET UNIQUE_CHECKS=@OLD_UNIQUE_CHECKS */;
/*!40101 SET CHARACTER_SET_CLIENT=@OLD_CHARACTER_SET_CLIENT */;
/*!40101 SET CHARACTER_SET_RESULTS=@OLD_CHARACTER_SET_RESULTS */;
/*!40101 SET COLLATION_CONNECTION=@OLD_COLLATION_CONNECTION */;
/*!40111 SET SQL_NOTES=@OLD_SQL_NOTES */;

<<<<<<< HEAD
-- Dump completed on 2014-10-30 13:45:31
=======
-- Dump completed on 2015-03-22 20:02:11
>>>>>>> c61fac84
<|MERGE_RESOLUTION|>--- conflicted
+++ resolved
@@ -3893,8 +3893,4 @@
 /*!40101 SET COLLATION_CONNECTION=@OLD_COLLATION_CONNECTION */;
 /*!40111 SET SQL_NOTES=@OLD_SQL_NOTES */;
 
-<<<<<<< HEAD
--- Dump completed on 2014-10-30 13:45:31
-=======
--- Dump completed on 2015-03-22 20:02:11
->>>>>>> c61fac84
+-- Dump completed on 2014-10-30 13:45:31