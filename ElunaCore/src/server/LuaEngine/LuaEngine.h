--- conflicted
+++ resolved
@@ -13,8 +13,6 @@
 #include <set>
 #include <hash_map>
 #include <map>
-#include "GlobalMethods.h"
-#include "UnitMethods.h"
 #include "LuaCreatureAI.h"
 #include "Chat.h"
 #include "ScriptPCH.h"
@@ -36,10 +34,6 @@
         #include "lauxlib.h"
 };
 
-<<<<<<< HEAD
-class LuaUnit;
-=======
->>>>>>> ab89caac
 class ElunaTemplate;
 class LuaCreatureScript;
 
