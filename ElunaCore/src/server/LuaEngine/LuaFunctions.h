--- conflicted
+++ resolved
@@ -128,16 +128,10 @@
     {"CastSpellAoF", &LuaUnit::CastSpellAoF},                       // :CastSpellAoF(x, y, z, SpellID, triggered) - Casts the spell on coordinates, if triggered is false has manacost and cast time
     {"FullCastSpell", &LuaUnit::FullCastSpell},                     // :FullCastSpell(spellID) - Casts the spell on self
     {"FullCastSpellOnTarget", &LuaUnit::FullCastSpellOnTarget},     // :FullCastSpellOnTarget(spellID, unit) - Casts the spell on target
-<<<<<<< HEAD
-	{"PlayDirectSound", &LuaUnit::PlayDirectSound},                 // :PlayDirectSound(soundId,  player) - Unit plays soundID to player, or everyone around if no player. UNDOCUMENTED
-	{"PlayDistanceSound", &LuaUnit::PlayDistanceSound},             // :PlayDistanceSound(soundId,  player) - Unit plays soundID to player, or everyone around if no player. The sound fades the further you are UNDOCUMENTED
-	{"PlaySoundToSet", &LuaUnit::PlayDirectSound},                  // :PlayDirectSound(soundId,  player) - Unit plays soundID to player, or everyone around if no player. (ARC compability) UNDOCUMENTED
-	{"Kill", &LuaUnit::Kill},                                       // :Kill(target, durabilityLoss) - Unit kills the target, if no target then kills the unit. Durabilityloss is true by default UNDOCUMENTED
-=======
     {"PlayDirectSound", &LuaUnit::PlayDirectSound},                 // :PlayDirectSound(soundId,  player) - Unit plays soundID to player, or everyone around if no player. UNDOCUMENTED
     {"PlayDistanceSound", &LuaUnit::PlayDistanceSound},             // :PlayDistanceSound(soundId,  player) - Unit plays soundID to player, or everyone around if no player. The sound fades the further you are UNDOCUMENTED
+	{"PlaySoundToSet", &LuaUnit::PlayDirectSound},                  // :PlayDirectSound(soundId,  player) - Unit plays soundID to player, or everyone around if no player. (ARC compability) UNDOCUMENTED
     {"Kill", &LuaUnit::Kill},                                       // :Kill(target, durabilityLoss) - Unit kills the target, if no target then kills the unit. Durabilityloss is true by default UNDOCUMENTED
->>>>>>> 8eaea795
 
     { NULL, NULL },
 };
