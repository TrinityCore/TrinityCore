#ifndef FUNCTION_TABLES_H
#define FUNCTION_TABLES_H

ElunaRegister<Unit> UnitMethods[] =
{
    // Player Methods

    // Getters
    {"GetSelection", &LuaUnit::GetSelection},                     // :GetSelection()
	{"GetGMRank", &LuaUnit::GetSecurity},                         // :GetSecurity()
    {"GetGuildID", &LuaUnit::GetGuildID},                         // :GetGuildID() - nil on no guild.
    {"GetCoinage", &LuaUnit::GetCoinage},                         // :GetCoinage()
    {"GetTeam", &LuaUnit::GetTeam},                               // :GetTeam() - returns the player's team. 0 for ally, 1 for horde
    {"GetItemCount", &LuaUnit::GetItemCount},                     // :GetItemCount(item_id)
    {"GetGroup", &LuaUnit::GetGroup},                             // :GetGroup()
    {"GetGuild", &LuaUnit::GetGuild},                             // :GetGuild()
    {"GetGearLevel", &LuaUnit::GetGearLevel},                     // :GetGearLevel() -- Returns the player's average gear level
    {"GetAccountId", &LuaUnit::GetAccountId},                     // :GetAccountId()
    {"GetAccountName", &LuaUnit::GetAccountName},                 // :GetAccountName()

    // Setters
    {"SetCoinage", &LuaUnit::SetCoinage},                         // :SetCoinage(amount) - sets plr's coinage to this.
    {"SetKnownTitle", &LuaUnit::SetKnownTitle},                   // :SetKnownTitle(id)
    {"UnsetKnownTitle", &LuaUnit::UnsetKnownTitle},               // :UnsetKnownTitle(id)
    {"AdvanceSkillsToMax", &LuaUnit::AdvanceSkillsToMax},         // :AdvanceSkillsToMax() -- Advances all currently known skills to the currently known max level
    {"AdvanceSkill", &LuaUnit::AdvanceSkill},                     // AdvanceSkill(skill_id, step) -- Advances skill by ID and the amount(step)
    {"AdvanceAllSkills", &LuaUnit::AdvanceAllSkills},             // AdvanceAllSkills(value) -- Advances all current skills to your input(value)
	{"SetBindPoint", &LuaUnit::SetBindPoint},                       // :SetBindPoint(x, y, z, map, areaid) -- sets home for hearthstone
	{"SetBindPointAtPlayerLoc", &LuaUnit::SetBindPointAtPlayerLoc}, // :SetBindPointAtPlayerLoc() -- Set's home for hearthstone at player's location

    // Boolean
    {"IsInGroup", &LuaUnit::IsInGroup},                           // :IsInGroup()
    {"IsInGuild", &LuaUnit::IsInGuild},                           // :IsInGuild()
    {"IsGM", &LuaUnit::IsGM},                                     // :IsGM()
    {"IsAlliance", &LuaUnit::IsAlliance},                         // :IsAlliance()
    {"IsHorde", &LuaUnit::IsHorde},                               // :IsHorde()
    {"HasTitle", &LuaUnit::HasTitle},                             // :HasTitle(id)
    {"Teleport", &LuaUnit::Teleport},                             // :Teleport(Map, X, Y, Z, O) - Teleports player to specified co-ordinates. Returns true if success and false if not.
    {"AddItem", &LuaUnit::AddItem},                               // :AddItem(id, amount) - Adds amount of item to player. Returns true if success and false if not.

    // Gossip                                                           
    {"GossipMenuAddItem", &LuaUnit::GossipMenuAddItem },                // :GossipMenuAddItem(icon, msg, Intid, code, accept_decline_message, money)
    {"GossipComplete", &LuaUnit::GossipComplete },                      // :GossipComplete()
    {"GossipSendMenu", &LuaUnit::GossipSendMenu },                      // :GossipSendMenu(npc_text, unit)

    // Update

    // Other
    {"SendBroadcastMessage", &LuaUnit::SendBroadcastMessage},     // :SendBroadcastMessage(message)
    {"SendAreaTriggerMessage", &LuaUnit::SendAreaTriggerMessage}, // :SendAreaTriggerMessage(message) -- Sends a message in the middle of your screen
    {"GiveCoinage", &LuaUnit::GiveCoinage},                       // :GiveCoinage(amount) - MODIFIES (does not set) coinage count.
    {"RemoveCoinage", &LuaUnit::RemoveCoinage},                   // :RemoveCoinage(amount) - Removes amount of coinage from plr.
    {"LearnSpell", &LuaUnit::LearnSpell},                         // :LearnSpell(id) - learns the given spell.
    {"RemoveItem", &LuaUnit::RemoveItem},                         // :RemoveItem(id, amount) - Removes amount of item to player.


    // Creature methods

    // Getters
    {"GetAITargets", &LuaUnit::GetAITargets},                       // :GetAITargets() - Get units in threat list
    {"GetAITargetsCount", &LuaUnit::GetAITargetsCount},             // :GetAITargetsCount() - Get threat list size


    // Unit Methods

    // Getters
    {"GetByteValue", &LuaUnit::GetByteValue},                       // :GetByteValue(index, offset)
    {"GetName", &LuaUnit::GetName},                                 // :GetName()
    {"GetLevel", &LuaUnit::GetLevel},                               // :GetLevel()
    {"GetHealth", &LuaUnit::GetHealth},                             // :GetHealth()
    {"GetDisplayID", &LuaUnit::GetDisplayID},                       // :GetDisplayID()
    {"GetGUID", &LuaUnit::GetGUID},                                 // :GetGUID()
    {"GetMapId", &LuaUnit::GetMapId},                               // :GetMapId()
    {"GetX", &LuaUnit::GetX},                                       // :GetX()
    {"GetY", &LuaUnit::GetY},                                       // :GetY()
    {"GetZ", &LuaUnit::GetZ},                                       // :GetZ()
    {"GetO", &LuaUnit::GetO},                                       // :GetO()
    {"GetLocation", &LuaUnit::GetLocation},                         // :GetLocation() - returns X, Y, Z and O co-ords (in that order)
    {"GetAreaID", &LuaUnit::GetAreaID},                             // :GetAreaID()
    {"GetZoneID", &LuaUnit::GetZoneID},                             // :GetZoneID()
    {"GetPower", &LuaUnit::GetPower},                               // :GetPower(index) - returns power at index. Index can be omitted.
    {"GetMaxPower", &LuaUnit::GetMaxPower},                         // :GetMaxPower(index) - returns power at index. Index can be omitted.
	{"GetPowerType", &LuaUnit::GetPowerType},                       // :GetPowerType() - Returns the power type.
    {"GetMaxHealth", &LuaUnit::GetMaxHealth},                       // :GetMaxHealth()
    {"GetHealthPct", &LuaUnit::GetHealthPct},                       // :GetHealthPct()
    {"GetPowerPct", &LuaUnit::GetPowerPct},                         // :GetPowerPct(power_id)
	{"GetGender", &LuaUnit::GetGender},                             // :GetGender() - returns the gender where male = 0 female = 1
    {"GetRace", &LuaUnit::GetRace},                                 // :GetRace()
    {"GetClass", &LuaUnit::GetClass},                               // :GetClass()
    {"GetClassAsString", &LuaUnit::GetClassAsString},               // :GetClassAsString()
    {"GetUnitType", &LuaUnit::GetUnitType},                         // :GetUnitType() - Returns object type, IE: Player, Creature
    {"GetEntry", &LuaUnit::GetEntry},                               // :GetEntry() - Returns the unit's entryId
    {"GetAura", &LuaUnit::GetAura},                                 // :GetAura(spellID) - returns aura object

    // Setters
    {"SetLevel", &LuaUnit::SetLevel},                               // :SetLevel(amount)
    {"SetHealth", &LuaUnit::SetHealth},                             // :SetHealth(amount)
    {"SetMaxHealth", &LuaUnit::SetMaxHealth},                       // :SetMaxHealth(amount)
    {"SetPower", &LuaUnit::SetPower},                               // :SetPower(index, amount)
    {"SetMaxPower", &LuaUnit::SetMaxPower},                         // :SetMaxPower(index, amount)
    {"SetDisplayID", &LuaUnit::SetDisplayID},                       // :SetDisplayID(id)
	{"SetFacing", &LuaUnit::SetFacing},                             // :SetFacing(o) -- Sets the Unit facing to arg
	{"SetDeathState", &LuaUnit::SetDeathState},                     // :SetDeathState(value) -- 0 = alive 1 = just died 2 = corpse 3 = dead

    // Boolean
    {"IsAlive", &LuaUnit::IsAlive},                                 // :IsAlive()
    {"IsInWorld", &LuaUnit::IsInWorld},                             // :IsInWorld()
    {"IsPvPFlagged", &LuaUnit::IsPvPFlagged},                       // :IsPvPFlagged()
    {"HasQuest", &LuaUnit::HasQuest},                               // :HasQuest(id)
    {"IsInCombat", &LuaUnit::IsInCombat},                           // :IsInCombat()
    {"HasSpell", &LuaUnit::HasSpell},                               // :HasSpell(id)

    // Other
    {"DeMorph", &LuaUnit::DeMorph},                                 // :DeMorph() - Sets display back to native.
    {"SendUnitWhisper", &LuaUnit::SendUnitWhisper},                 // :SendUnitWhisper(msg, unit) -- Sends a whisper to the receiver
    {"SendUnitSay", &LuaUnit::SendUnitSay},                         // :SendUnitSay(msg, language) -- Sends a "Say" message with the specified language (all languages: 0)
    {"SendUnitYell", &LuaUnit::SendUnitYell},                       // :SendUnitYell(msg, language) -- Sends a "Yell" message with the specified language (all languages: 0)
    {"CastSpell", &LuaUnit::CastSpell},                             // :CastSpell(spellID) - Casts the spell on self, no manacost or cast time
    {"CastSpellOnTarget", &LuaUnit::CastSpellOnTarget},             // :CastSpellOnTarget(spellID, unit) - Casts the spell on target, no manacost or cast time
    {"CastSpellAoF", &LuaUnit::CastSpellAoF},                       // :CastSpellAoF(x, y, z, SpellID, triggered) - Casts the spell on coordinates, if triggered is false has manacost and cast time
    {"FullCastSpell", &LuaUnit::FullCastSpell},                     // :FullCastSpell(spellID) - Casts the spell on self
    {"FullCastSpellOnTarget", &LuaUnit::FullCastSpellOnTarget},     // :FullCastSpellOnTarget(spellID, unit) - Casts the spell on target

    { NULL, NULL },
};

ElunaRegister<GameObject> GameObjectMethods[] =
{
<<<<<<< HEAD
    // Getters
    {"GetUnitType", &LuaGameObject::GetUnitType},                             // :GetUnitType() - Returns object type, IE: Player, Creature UNDOCUMENTED

    // Gossip                                                           
    {"GossipMenuAddItem", &LuaGameObject::GossipMenuAddItem },          // :GossipMenuAddItem(plr, icon, msg, Intid, code, accept_decline_message, money)
    {"GossipComplete", &LuaGameObject::GossipComplete },                // :GossipComplete(plr)
    {"GossipSendMenu", &LuaGameObject::GossipSendMenu },                // :GossipSendMenu(npc_text, plr)
=======
>>>>>>> 35d9832a
    { NULL, NULL }
};

ElunaRegister<Group> GroupMethods[] = 
{
    // Getters
    {"GetMembers", &LuaGroup::GetMembers},							// :GetMembers() - returns a table the players in this group. (Online?)
    {"GetLeaderGUID", &LuaGroup::GetLeaderGUID},
    {"GetLeader", &LuaGroup::GetLeader},
    {"GetUnitType", &LuaGroup::GetUnitType},
    {"GetGUID", &LuaGroup::GetGUID},

    // Setters
    {"SetLeader", &LuaGroup::ChangeLeader},							// :SetLeader(Player) - Sets the player as the new leader.

    // Boolean
    {"IsLeader", &LuaGroup::IsLeader},								// :IsLeader("name"/Player)
    //{"HasRole", &LuaGroup::HasRole},								// :HasRole("name"/Player, "role") - "tank" / "healer" / "dps"

    // Other

    {NULL, NULL}
};

ElunaRegister<Guild> GuildMethods[] = 
{
    // Getters
    {"GetMembers", &LuaGuild::GetMembers},							// :GetMembers() - returns a table containing the players in this guild. (Online?)
    {"GetUnitType", &LuaGuild::GetUnitType},
    {"GetLeaderGUID", &LuaGuild::GetLeaderGUID},
    // Setters

    // Boolean

    // Other
    {NULL, NULL}
};

ElunaRegister<QueryResult> QueryMethods[] =  // Not working yet
{
    {"GetUnitType", &LuaQuery::GetUnitType},                             // :GetUnitType() - Returns object type, IE: Player, Creature UNDOCUMENTED

    //{"GetColumn", &LuaQuery::GetColumn},
    {"NextRow", &LuaQuery::NextRow},
    {"GetColumnCount", &LuaQuery::GetColumnCount},
    {"GetRowCount", &LuaQuery::GetRowCount},

    //TC
    {"GetBool", &LuaQuery::GetBool},
    {"GetUInt8", &LuaQuery::GetUInt8},
    {"GetUInt16", &LuaQuery::GetUInt16},
    {"GetUInt32", &LuaQuery::GetUInt32},
    //{"GetUInt64", &LuaQuery::GetUInt64},
    {"GetInt8", &LuaQuery::GetInt8},
    {"GetInt16", &LuaQuery::GetInt16},
    {"GetInt32", &LuaQuery::GetInt32},
    //{"GetInt64", &LuaQuery::GetInt64},
    {"GetFloat", &LuaQuery::GetFloat},
    {"GetDouble", &LuaQuery::GetDouble},
    {"GetCString", &LuaQuery::GetCString},
    {"GetString", &LuaQuery::GetString},
    {"IsNull", &LuaQuery::IsNull},
    //ARC
    //{"GetByte", &LuaQuery::GetByte},
    //{"GetUByte", &LuaQuery::GetUByte},
    //{"GetShort", &LuaQuery::GetShort},
    //{"GetUShort", &LuaQuery::GetUShort},
    //{"GetLong", &LuaQuery::GetLong},
    //{"GetULong", &LuaQuery::GetULong},
    //{"GetString", &LuaQuery::GetString},
    //{"GetGUID", &LuaQuery::GetGUID},
    //{"GetFloat", &LuaQuery::GetFloat},
    {NULL, NULL}
};

ElunaRegister<Aura> AuraMethods[] = 
{
    // Getters
    {"GetUnitType", &LuaAura::GetUnitType},                             // :GetUnitType() - Returns object type, IE: Player, Creature UNDOCUMENTED

    {NULL, NULL}
};

ElunaRegister<Channel> ChannelMethods[] = 
{
    // Getters
    {"GetUnitType", &LuaChannel::GetUnitType},                             // :GetUnitType() - Returns object type, IE: Player, Creature UNDOCUMENTED

    {NULL, NULL}
};

template<typename T> ElunaRegister<T>* GetMethodTable() { return NULL; }
template<> ElunaRegister<Unit>* GetMethodTable<Unit>() { return UnitMethods; }
template<> ElunaRegister<GameObject>* GetMethodTable<GameObject>() { return GameObjectMethods; }
template<> ElunaRegister<Group>* GetMethodTable<Group>() { return GroupMethods; }
template<> ElunaRegister<Guild>* GetMethodTable<Guild>() { return GuildMethods; }
template<> ElunaRegister<QueryResult>* GetMethodTable<QueryResult>() { return QueryMethods; }
template<> ElunaRegister<Aura>* GetMethodTable<Aura>() { return AuraMethods; }
template<> ElunaRegister<Channel>* GetMethodTable<Channel>() { return ChannelMethods; }
#endif<|MERGE_RESOLUTION|>--- conflicted
+++ resolved
@@ -126,16 +126,6 @@
 
 ElunaRegister<GameObject> GameObjectMethods[] =
 {
-<<<<<<< HEAD
-    // Getters
-    {"GetUnitType", &LuaGameObject::GetUnitType},                             // :GetUnitType() - Returns object type, IE: Player, Creature UNDOCUMENTED
-
-    // Gossip                                                           
-    {"GossipMenuAddItem", &LuaGameObject::GossipMenuAddItem },          // :GossipMenuAddItem(plr, icon, msg, Intid, code, accept_decline_message, money)
-    {"GossipComplete", &LuaGameObject::GossipComplete },                // :GossipComplete(plr)
-    {"GossipSendMenu", &LuaGameObject::GossipSendMenu },                // :GossipSendMenu(npc_text, plr)
-=======
->>>>>>> 35d9832a
     { NULL, NULL }
 };
 
