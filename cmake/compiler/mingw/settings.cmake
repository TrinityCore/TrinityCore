# set up output paths for executable binaries (.exe-files, and .dll-files on DLL-capable platforms)
set(CMAKE_RUNTIME_OUTPUT_DIRECTORY ${CMAKE_BINARY_DIR}/bin)

# Set build-directive (used in core to tell which buildtype we used)
target_compile_definitions(trinity-compile-option-interface
  INTERFACE
    -D_BUILD_DIRECTIVE="$<CONFIG>")

if(PLATFORM EQUAL 32)
  # Required on 32-bit systems to enable SSE2 (standard on x64)
  target_compile_options(trinity-compile-option-interface
    INTERFACE
      -msse2
      -mfpmath=sse)
endif()
target_compile_definitions(trinity-compile-option-interface
  INTERFACE
    -DHAVE_SSE2
    -D__SSE2__)
message(STATUS "GCC: SFMT enabled, SSE2 flags forced")

<<<<<<< HEAD
if(WITH_WARNINGS)
=======
if( WITH_WARNINGS )
>>>>>>> 28d470c5
  target_compile_options(trinity-warning-interface
    INTERFACE
      -W
      -Wall
      -Wextra
      -Winit-self
      -Winvalid-pch
      -Wfatal-errors
      -Woverloaded-virtual)

  message(STATUS "GCC: All warnings enabled")
endif()

<<<<<<< HEAD
if(WITH_COREDEBUG)
=======
if( WITH_COREDEBUG )
>>>>>>> 28d470c5
  target_compile_options(trinity-compile-option-interface
    INTERFACE
      -g3)

  message(STATUS "GCC: Debug-flags set (-g3)")
endif()<|MERGE_RESOLUTION|>--- conflicted
+++ resolved
@@ -19,11 +19,7 @@
     -D__SSE2__)
 message(STATUS "GCC: SFMT enabled, SSE2 flags forced")
 
-<<<<<<< HEAD
-if(WITH_WARNINGS)
-=======
 if( WITH_WARNINGS )
->>>>>>> 28d470c5
   target_compile_options(trinity-warning-interface
     INTERFACE
       -W
@@ -37,11 +33,7 @@
   message(STATUS "GCC: All warnings enabled")
 endif()
 
-<<<<<<< HEAD
-if(WITH_COREDEBUG)
-=======
 if( WITH_COREDEBUG )
->>>>>>> 28d470c5
   target_compile_options(trinity-compile-option-interface
     INTERFACE
       -g3)
