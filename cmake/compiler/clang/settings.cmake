--- conflicted
+++ resolved
@@ -2,42 +2,6 @@
 target_compile_definitions(trinity-compile-option-interface
   INTERFACE
     -D_BUILD_DIRECTIVE="$<CONFIG>")
-<<<<<<< HEAD
-
-set(CLANG_EXPECTED_VERSION 7.0.0)
-
-if(CMAKE_CXX_COMPILER_VERSION VERSION_LESS CLANG_EXPECTED_VERSION)
-  message(FATAL_ERROR "Clang: TrinityCore requires version ${CLANG_EXPECTED_VERSION} to build but found ${CMAKE_CXX_COMPILER_VERSION}")
-else()
-  message(STATUS "Clang: Minimum version required is ${CLANG_EXPECTED_VERSION}, found ${CMAKE_CXX_COMPILER_VERSION} - ok!")
-endif()
-
-# This tests for a bug in clang-7 that causes linkage to fail for 64-bit from_chars (in some configurations)
-# If the clang requirement is bumped to >= clang-8, you can remove this check, as well as
-# the associated ifdef block in src/common/Utilities/StringConvert.h
-include(CheckCXXSourceCompiles)
-
-check_cxx_source_compiles("
-#include <charconv>
-#include <cstdint>
-
-int main()
-{
-    uint64_t n;
-    char const c[] = \"0\";
-    std::from_chars(c, c+1, n);
-    return static_cast<int>(n);
-}
-" CLANG_HAVE_PROPER_CHARCONV)
-
-if (NOT CLANG_HAVE_PROPER_CHARCONV)
-  message(STATUS "Clang: Detected from_chars bug for 64-bit integers, workaround enabled")
-  target_compile_definitions(trinity-compile-option-interface
-  INTERFACE
-    -DTRINITY_NEED_CHARCONV_WORKAROUND)
-endif()
-=======
->>>>>>> 28d470c5
 
 if(WITH_WARNINGS)
   target_compile_options(trinity-warning-interface
@@ -45,23 +9,16 @@
       -W
       -Wall
       -Wextra
-<<<<<<< HEAD
-      -Wimplicit-fallthrough
-=======
->>>>>>> 28d470c5
       -Winit-self
       -Wfatal-errors
       -Wno-mismatched-tags
       -Woverloaded-virtual)
-<<<<<<< HEAD
-=======
  
   if(CMAKE_CXX_COMPILER_VERSION VERSION_GREATER_EQUAL 10)
     target_compile_options(trinity-warning-interface
       INTERFACE
         -Wno-deprecated-copy) # warning in g3d
   endif()
->>>>>>> 28d470c5
 
   message(STATUS "Clang: All warnings enabled")
 endif()
@@ -74,70 +31,6 @@
   message(STATUS "Clang: Debug-flags set (-g3)")
 endif()
 
-if(ASAN)
-  target_compile_options(trinity-compile-option-interface
-    INTERFACE
-      -fno-omit-frame-pointer
-      -fsanitize=address
-      -fsanitize-recover=address
-      -fsanitize-address-use-after-scope)
-
-  target_link_options(trinity-compile-option-interface
-    INTERFACE
-      -fno-omit-frame-pointer
-      -fsanitize=address
-      -fsanitize-recover=address
-      -fsanitize-address-use-after-scope)
-
-  message(STATUS "Clang: Enabled Address Sanitizer ASan")
-endif()
-
-if(MSAN)
-  target_compile_options(trinity-compile-option-interface
-    INTERFACE
-      -fno-omit-frame-pointer
-      -fsanitize=memory
-      -fsanitize-memory-track-origins
-      -mllvm
-      -msan-keep-going=1)
-
-  target_link_options(trinity-compile-option-interface
-    INTERFACE
-      -fno-omit-frame-pointer
-      -fsanitize=memory
-      -fsanitize-memory-track-origins)
-
-  message(STATUS "Clang: Enabled Memory Sanitizer MSan")
-endif()
-
-if(UBSAN)
-  target_compile_options(trinity-compile-option-interface
-    INTERFACE
-      -fno-omit-frame-pointer
-      -fsanitize=undefined)
-
-  target_link_options(trinity-compile-option-interface
-    INTERFACE
-      -fno-omit-frame-pointer
-      -fsanitize=undefined)
-
-  message(STATUS "Clang: Enabled Undefined Behavior Sanitizer UBSan")
-endif()
-
-if(TSAN)
-  target_compile_options(trinity-compile-option-interface
-    INTERFACE
-      -fno-omit-frame-pointer
-      -fsanitize=thread)
-
-  target_link_options(trinity-compile-option-interface
-    INTERFACE
-      -fno-omit-frame-pointer
-      -fsanitize=thread)
-
-  message(STATUS "Clang: Enabled Thread Sanitizer TSan")
-endif()
-
 # -Wno-narrowing needed to suppress a warning in g3d
 # -Wno-deprecated-register is needed to suppress 185 gsoap warnings on Unix systems.
 # -Wno-deprecated-copy needed to suppress a warning in g3d
@@ -146,11 +39,7 @@
     -Wno-narrowing
     -Wno-deprecated-register)
 
-<<<<<<< HEAD
-if(BUILD_SHARED_LIBS)
-=======
 if (BUILD_SHARED_LIBS)
->>>>>>> 28d470c5
   # -fPIC is needed to allow static linking in shared libs.
   # -fvisibility=hidden sets the default visibility to hidden to prevent exporting of all symbols.
   target_compile_options(trinity-compile-option-interface
