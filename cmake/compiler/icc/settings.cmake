target_compile_definitions(trinity-compile-option-interface
  INTERFACE
    -D_BUILD_DIRECTIVE="$<CONFIG>")

if(PLATFORM EQUAL 32)
  target_compile_options(trinity-compile-option-interface
    INTERFACE
      -axSSE2)
else()
  target_compile_options(trinity-compile-option-interface
    INTERFACE
      -xSSE2)
endif()

<<<<<<< HEAD
if(WITH_WARNINGS)
=======
if( WITH_WARNINGS )
>>>>>>> 28d470c5
  target_compile_options(trinity-warning-interface
    INTERFACE
      -w1)

  message(STATUS "ICC: All warnings enabled")
endif()

<<<<<<< HEAD
if(WITH_COREDEBUG)
=======
if( WITH_COREDEBUG )
>>>>>>> 28d470c5
  target_compile_options(trinity-compile-option-interface
    INTERFACE
      -g)
  message(STATUS "ICC: Debug-flag set (-g)")
endif()<|MERGE_RESOLUTION|>--- conflicted
+++ resolved
@@ -12,11 +12,7 @@
       -xSSE2)
 endif()
 
-<<<<<<< HEAD
-if(WITH_WARNINGS)
-=======
 if( WITH_WARNINGS )
->>>>>>> 28d470c5
   target_compile_options(trinity-warning-interface
     INTERFACE
       -w1)
@@ -24,11 +20,7 @@
   message(STATUS "ICC: All warnings enabled")
 endif()
 
-<<<<<<< HEAD
-if(WITH_COREDEBUG)
-=======
 if( WITH_COREDEBUG )
->>>>>>> 28d470c5
   target_compile_options(trinity-compile-option-interface
     INTERFACE
       -g)
