--- conflicted
+++ resolved
@@ -15,10 +15,5 @@
 option(USE_COREPCH      "Use precompiled headers when compiling servers"              1)
 option(WITH_WARNINGS    "Show all warnings during compile"                            0)
 option(WITH_COREDEBUG   "Include additional debug-code in core"                       0)
-<<<<<<< HEAD
-option(WITH_MESHEXTRACTOR "Build meshextractor (alpha)"                               0)
 option(WITHOUT_GIT      "Disable the GIT testing routines"                            0)
-option(TESTS            "Build cppunit tests"                                         0)
-=======
-option(WITHOUT_GIT      "Disable the GIT testing routines"                            0)
->>>>>>> 147a959f
+option(TESTS            "Build cppunit tests"                                         0)