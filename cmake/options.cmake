--- conflicted
+++ resolved
@@ -8,24 +8,14 @@
 # WITHOUT ANY WARRANTY, to the extent permitted by law; without even the
 # implied warranty of MERCHANTABILITY or FITNESS FOR A PARTICULAR PURPOSE.
 
-<<<<<<< HEAD
-option(SERVERS          "Build worldserver and authserver"                            1)
-=======
 option(SERVERS          "Build worldserver and bnetserver"                            1)
->>>>>>> 28d470c5
 
 set(SCRIPTS_AVAILABLE_OPTIONS none static dynamic minimal-static minimal-dynamic)
 
 # Log a fatal error when the value of the SCRIPTS variable isn't a valid option.
-<<<<<<< HEAD
-if(SCRIPTS)
-  list(FIND SCRIPTS_AVAILABLE_OPTIONS "${SCRIPTS}" SCRIPTS_INDEX)
-  if(${SCRIPTS_INDEX} EQUAL -1)
-=======
 if (SCRIPTS)
   list (FIND SCRIPTS_AVAILABLE_OPTIONS "${SCRIPTS}" SCRIPTS_INDEX)
   if (${SCRIPTS_INDEX} EQUAL -1)
->>>>>>> 28d470c5
     message(FATAL_ERROR "The value (${SCRIPTS}) of your SCRIPTS variable is invalid! "
                         "Allowed values are: ${SCRIPTS_AVAILABLE_OPTIONS} if you still "
                         "have problems search on forum for TCE00019.")
@@ -48,39 +38,16 @@
 option(USE_COREPCH      "Use precompiled headers when compiling servers"              1)
 option(WITH_DYNAMIC_LINKING "Enable dynamic library linking."                         0)
 IsDynamicLinkingRequired(WITH_DYNAMIC_LINKING_FORCED)
-<<<<<<< HEAD
-if(WITH_DYNAMIC_LINKING AND WITH_DYNAMIC_LINKING_FORCED)
-  set(WITH_DYNAMIC_LINKING_FORCED OFF)
-endif()
-if(WITH_DYNAMIC_LINKING OR WITH_DYNAMIC_LINKING_FORCED)
-=======
 if (WITH_DYNAMIC_LINKING AND WITH_DYNAMIC_LINKING_FORCED)
   set(WITH_DYNAMIC_LINKING_FORCED OFF)
 endif()
 if (WITH_DYNAMIC_LINKING OR WITH_DYNAMIC_LINKING_FORCED)
->>>>>>> 28d470c5
   set(BUILD_SHARED_LIBS ON)
 else()
   set(BUILD_SHARED_LIBS OFF)
 endif()
 option(WITH_WARNINGS    "Show all warnings during compile"                            0)
 option(WITH_COREDEBUG   "Include additional debug-code in core"                       0)
-<<<<<<< HEAD
-option(WITH_STRICT_DATABASE_TYPE_CHECKS "Enable strict checking of database field value accessors" 0)
-option(WITHOUT_METRICS  "Disable metrics reporting (i.e. InfluxDB and Grafana)"       0)
-option(WITH_DETAILED_METRICS  "Enable detailed metrics reporting (i.e. time each session takes to update)" 0)
-option(COPY_CONF        "Copy authserver and worldserver .conf.dist files to the project dir"      1)
 set(WITH_SOURCE_TREE    "hierarchical" CACHE STRING "Build the source tree for IDE's.")
 set_property(CACHE WITH_SOURCE_TREE PROPERTY STRINGS no flat hierarchical hierarchical-folders)
-option(WITHOUT_GIT      "Disable the GIT testing routines"                            0)
-option(DISABLE_DRESSNPCS_CORESOUNDS "Disable server side 'missing sounds' workaround" 0)
-option(BUILD_TESTING    "Build test suite" 0)
-
-if(UNIX)
-  option(USE_LD_GOLD    "Use GNU gold linker"                                        0)
-endif()
-=======
-set(WITH_SOURCE_TREE    "hierarchical" CACHE STRING "Build the source tree for IDE's.")
-set_property(CACHE WITH_SOURCE_TREE PROPERTY STRINGS no flat hierarchical hierarchical-folders)
-option(WITHOUT_GIT      "Disable the GIT testing routines"                            0)
->>>>>>> 28d470c5
+option(WITHOUT_GIT      "Disable the GIT testing routines"                            0)