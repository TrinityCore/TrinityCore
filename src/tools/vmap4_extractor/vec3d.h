/*
 * This file is part of the TrinityCore Project. See AUTHORS file for Copyright information
 *
 * This program is free software; you can redistribute it and/or modify it
 * under the terms of the GNU General Public License as published by the
 * Free Software Foundation; either version 2 of the License, or (at your
 * option) any later version.
 *
 * This program is distributed in the hope that it will be useful, but WITHOUT
 * ANY WARRANTY; without even the implied warranty of MERCHANTABILITY or
 * FITNESS FOR A PARTICULAR PURPOSE. See the GNU General Public License for
 * more details.
 *
 * You should have received a copy of the GNU General Public License along
 * with this program. If not, see <http://www.gnu.org/licenses/>.
 */

#ifndef VEC3D_H
#define VEC3D_H

#include <iostream>
#include <cmath>

class Vec3D
{
public:
    float x, y, z;

    Vec3D(float x0 = 0.0f, float y0 = 0.0f, float z0 = 0.0f) : x(x0), y(y0), z(z0) { }

    Vec3D(Vec3D const& v) = default;

    Vec3D& operator=(Vec3D const& v) = default;

    Vec3D operator+(Vec3D const& v) const
    {
        Vec3D r(x + v.x, y + v.y, z + v.z);
        return r;
    }

    Vec3D operator-(Vec3D const& v) const
    {
        Vec3D r(x - v.x, y - v.y, z - v.z);
        return r;
    }

    float operator*(Vec3D const& v) const
    {
        return x * v.x + y * v.y + z * v.z;
    }

    Vec3D operator*(float d) const
    {
        Vec3D r(x * d, y * d, z * d);
        return r;
    }

    friend Vec3D operator*(float d, Vec3D const& v)
    {
        return v * d;
    }

    Vec3D operator%(Vec3D const& v) const
    {
        Vec3D r(y * v.z - z * v.y, z * v.x - x * v.z, x * v.y - y * v.x);
        return r;
    }

    Vec3D& operator+=(Vec3D const& v)
    {
        x += v.x;
        y += v.y;
        z += v.z;
        return *this;
    }

    Vec3D& operator-=(Vec3D const& v)
    {
        x -= v.x;
        y -= v.y;
        z -= v.z;
        return *this;
    }

    Vec3D& operator*=(float d)
    {
        x *= d;
        y *= d;
        z *= d;
        return *this;
    }

    float lengthSquared() const
    {
        return x * x + y * y + z * z;
    }

    float length() const
    {
        return std::sqrt(lengthSquared());
    }

    Vec3D& normalize()
    {
        *this *= (1.0f / length());
        return *this;
    }

    Vec3D operator~() const
    {
        Vec3D r(*this);
        r.normalize();
        return r;
    }

    friend std::istream& operator>>(std::istream& in, Vec3D& v)
    {
        in >> v.x >> v.y >> v.z;
        return in;
    }

    friend std::ostream& operator<<(std::ostream& out, Vec3D const& v)
    {
        out << v.x << " " << v.y << " " << v.z;
        return out;
    }

    operator float*()
    {
        return (float*)this;
    }
};

class AaBox3D
{
public:
    Vec3D min;
    Vec3D max;
<<<<<<< HEAD
=======

    AaBox3D& operator+=(Vec3D const& offset)
    {
        min += offset;
        max += offset;
        return *this;
    }
>>>>>>> 28d470c5
};

class Vec2D
{
public:
    float x, y;

    Vec2D(float x0 = 0.0f, float y0 = 0.0f) : x(x0), y(y0) { }

    Vec2D(Vec2D const& v) = default;

    Vec2D& operator=(Vec2D const& v) = default;

    Vec2D operator+(Vec2D const& v) const
    {
        Vec2D r(x + v.x, y + v.y);
        return r;
    }

    Vec2D operator-(Vec2D const& v) const
    {
        Vec2D r(x - v.x, y - v.y);
        return r;
    }

    float operator*(Vec2D const& v) const
    {
        return x * v.x + y * v.y;
    }

    Vec2D operator*(float d) const
    {
        Vec2D r(x * d, y * d);
        return r;
    }

    friend Vec2D operator*(float d, Vec2D const& v)
    {
        return v * d;
    }

    Vec2D& operator+=(Vec2D const& v)
    {
        x += v.x;
        y += v.y;
        return *this;
    }

    Vec2D& operator-=(Vec2D const& v)
    {
        x -= v.x;
        y -= v.y;
        return *this;
    }

    Vec2D& operator*=(float d)
    {
        x *= d;
        y *= d;
        return *this;
    }

    float lengthSquared() const
    {
        return x * x + y * y;
    }

    float length() const
    {
        return std::sqrt(lengthSquared());
    }

    Vec2D& normalize()
    {
        *this *= (1.0f / length());
        return *this;
    }

    Vec2D operator~() const
    {
        Vec2D r(*this);
        r.normalize();
        return r;
    }

    friend std::istream& operator>>(std::istream& in, Vec2D& v)
    {
        in >> v.x >> v.y;
        return in;
    }

    operator float*()
    {
        return (float*)this;
    }
};

inline void rotate(float x0, float y0, float* x, float* y, float angle)
{
    float xa = *x - x0;
    float ya = *y - y0;
    *x = xa*cosf(angle) - ya*sinf(angle) + x0;
    *y = xa*sinf(angle) + ya*cosf(angle) + y0;
}

struct Quaternion
{
    float X, Y, Z, W;
};

#endif<|MERGE_RESOLUTION|>--- conflicted
+++ resolved
@@ -136,8 +136,6 @@
 public:
     Vec3D min;
     Vec3D max;
-<<<<<<< HEAD
-=======
 
     AaBox3D& operator+=(Vec3D const& offset)
     {
@@ -145,7 +143,6 @@
         max += offset;
         return *this;
     }
->>>>>>> 28d470c5
 };
 
 class Vec2D
