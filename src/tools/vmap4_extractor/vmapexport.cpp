/*
 * This file is part of the TrinityCore Project. See AUTHORS file for Copyright information
 *
 * This program is free software; you can redistribute it and/or modify it
 * under the terms of the GNU General Public License as published by the
 * Free Software Foundation; either version 2 of the License, or (at your
 * option) any later version.
 *
 * This program is distributed in the hope that it will be useful, but WITHOUT
 * ANY WARRANTY; without even the implied warranty of MERCHANTABILITY or
 * FITNESS FOR A PARTICULAR PURPOSE. See the GNU General Public License for
 * more details.
 *
 * You should have received a copy of the GNU General Public License along
 * with this program. If not, see <http://www.gnu.org/licenses/>.
 */

#include "adtfile.h"
#include "Banner.h"
<<<<<<< HEAD
#include "dbcfile.h"
=======
#include "Common.h"
#include "cascfile.h"
#include "DB2CascFileSource.h"
#include "ExtractorDB2LoadInfo.h"
>>>>>>> 28d470c5
#include "StringFormat.h"
#include "vmapexport.h"
#include "wdtfile.h"
#include "wmo.h"
<<<<<<< HEAD
#include "mpq_libmpq04.h"
=======
#include <CascLib.h>
>>>>>>> 28d470c5
#include <boost/filesystem/operations.hpp>
#include <fstream>
#include <iostream>
#include <list>
#include <map>
#include <unordered_map>
<<<<<<< HEAD
=======
#include <unordered_set>
>>>>>>> 28d470c5
#include <vector>
#include <cstdio>
#include <cerrno>
#include <sys/stat.h>

<<<<<<< HEAD
#ifdef _WIN32
=======
#ifdef WIN32
>>>>>>> 28d470c5
    #include <direct.h>
    #define mkdir _mkdir
#endif

<<<<<<< HEAD
//------------------------------------------------------------------------------
// Defines

#define MPQ_BLOCK_SIZE 0x1000

=======
>>>>>>> 28d470c5
//-----------------------------------------------------------------------------

std::shared_ptr<CASC::Storage> CascStorage;

struct MapEntry
{
<<<<<<< HEAD
    char name[64];
    unsigned int id;
}map_id;

std::vector<map_id> map_ids;
uint32 map_count;
char output_path[128]=".";
char input_path[1024]=".";
bool hasInputPathParam = false;
bool preciseVectorData = false;
=======
    uint32 Id = 0;
    int32 WdtFileDataId = 0;
    int16 ParentMapID = 0;
    std::string Name;
    std::string Directory;
};

std::vector<MapEntry> map_ids; // partitioned by parent maps first
std::unordered_set<uint32> maps_that_are_parents;
boost::filesystem::path input_path;
bool preciseVectorData = false;
char const* CascProduct = "wow";
>>>>>>> 28d470c5
std::unordered_map<std::string, WMODoodadData> WmoDoodads;

// Constants

char const* szWorkDirWmo = "./Buildings";
<<<<<<< HEAD

std::map<std::pair<uint32, uint16>, uint32> uniqueObjectIds;

uint32 GenerateUniqueObjectId(uint32 clientId, uint16 clientDoodadId)
{
    return uniqueObjectIds.emplace(std::make_pair(clientId, clientDoodadId), uniqueObjectIds.size() + 1).first->second;
}

// Local testing functions

bool FileExists(char const* file)
=======

#define CASC_LOCALES_COUNT 17
char const* CascLocaleNames[CASC_LOCALES_COUNT] =
>>>>>>> 28d470c5
{
    "none", "enUS",
    "koKR", "unknown",
    "frFR", "deDE",
    "zhCN", "esES",
    "zhTW", "enGB",
    "enCN", "enTW",
    "esMX", "ruRU",
    "ptBR", "itIT",
    "ptPT"
};

uint32 WowLocaleToCascLocaleFlags[12] =
{
    CASC_LOCALE_ENUS | CASC_LOCALE_ENGB,
    CASC_LOCALE_KOKR,
    CASC_LOCALE_FRFR,
    CASC_LOCALE_DEDE,
    CASC_LOCALE_ZHCN,
    CASC_LOCALE_ZHTW,
    CASC_LOCALE_ESES,
    CASC_LOCALE_ESMX,
    CASC_LOCALE_RURU,
    0,
    CASC_LOCALE_PTBR | CASC_LOCALE_PTPT,
    CASC_LOCALE_ITIT,
};

bool OpenCascStorage(int locale)
{
    try
    {
        boost::filesystem::path const storage_dir(boost::filesystem::canonical(input_path) / "Data");
        CascStorage.reset(CASC::Storage::Open(storage_dir, WowLocaleToCascLocaleFlags[locale], CascProduct));
        if (!CascStorage)
        {
            printf("error opening casc storage '%s' locale %s\n", storage_dir.string().c_str(), localeNames[locale]);
            return false;
        }

        return true;
    }
<<<<<<< HEAD
    return false;
}

void strToLower(char* str)
{
    while (*str)
    {
        *str = tolower(*str);
        ++str;
    }
}

=======
    catch (boost::filesystem::filesystem_error const& error)
    {
        printf("error opening casc storage : %s\n", error.what());
        return false;
    }
}

uint32 GetInstalledLocalesMask()
{
    try
    {
        boost::filesystem::path const storage_dir(boost::filesystem::canonical(input_path) / "Data");
        std::unique_ptr<CASC::Storage> storage(CASC::Storage::Open(storage_dir, 0, CascProduct));
        if (!storage)
            return false;

        return storage->GetInstalledLocalesMask();
    }
    catch (boost::filesystem::filesystem_error const& error)
    {
        printf("Unable to determine installed locales mask: %s\n", error.what());
    }

    return 0;
}

std::map<std::pair<uint32, uint16>, uint32> uniqueObjectIds;

uint32 GenerateUniqueObjectId(uint32 clientId, uint16 clientDoodadId)
{
    return uniqueObjectIds.emplace(std::make_pair(clientId, clientDoodadId), uniqueObjectIds.size() + 1).first->second;
}

// Local testing functions
bool FileExists(char const* file)
{
    if (FILE* n = fopen(file, "rb"))
    {
        fclose(n);
        return true;
    }
    return false;
}

>>>>>>> 28d470c5
bool ExtractSingleWmo(std::string& fname)
{
    // Copy files from archive
    std::string originalName = fname;

    char szLocalFile[1024];
    char* plain_name = GetPlainName(&fname[0]);
<<<<<<< HEAD
    fixnamen(plain_name, strlen(plain_name));
    fixname2(plain_name, strlen(plain_name));
=======
    NormalizeFileName(plain_name, strlen(plain_name));
>>>>>>> 28d470c5
    sprintf(szLocalFile, "%s/%s", szWorkDirWmo, plain_name);

    if (FileExists(szLocalFile))
        return true;

    int p = 0;
    // Select root wmo files
    char const* rchr = strrchr(plain_name, '_');
    if (rchr != nullptr)
<<<<<<< HEAD
    {
        char cpy[4];
        memcpy(cpy, rchr, 4);
=======
>>>>>>> 28d470c5
        for (int i = 0; i < 4; ++i)
            if (isdigit(rchr[i]))
                p++;

    if (p == 3)
        return true;

    bool file_ok = true;
<<<<<<< HEAD
    printf("Extracting %s\n", originalName.c_str());
=======
>>>>>>> 28d470c5
    WMORoot froot(originalName);
    if (!froot.open())
    {
        printf("Couldn't open RootWmo!!!\n");
        return true;
    }
    FILE *output = fopen(szLocalFile,"wb");
    if(!output)
    {
        printf("couldn't open %s for writing!\n", szLocalFile);
        return false;
    }
    froot.ConvertToVMAPRootWmo(output);
    WMODoodadData& doodads = WmoDoodads[plain_name];
    std::swap(doodads, froot.DoodadData);
    int Wmo_nVertices = 0;
    uint32 groupCount = 0;
    //printf("root has %d groups\n", froot->nGroups);
    for (std::size_t i = 0; i < froot.groupFileDataIDs.size(); ++i)
    {
        std::string s = Trinity::StringFormat("FILE%08X.xxx", froot.groupFileDataIDs[i]);
        WMOGroup fgroup(s);
        if (!fgroup.open(&froot))
        {
<<<<<<< HEAD
            char temp[1024];
            strncpy(temp, fname.c_str(), 1024);
            temp[fname.length()-4] = 0;

            WMOGroup fgroup(Trinity::StringFormat("%s_%03u.wmo", temp, i));
            if (!fgroup.open(&froot))
            {
                printf("Could not open all Group file for: %s\n", plain_name);
                file_ok = false;
                break;
            }

            Wmo_nVertices += fgroup.ConvertToVMAPGroupWmo(output, preciseVectorData);
            for (uint16 groupReference : fgroup.DoodadReferences)
            {
                if (groupReference >= doodads.Spawns.size())
                    continue;

                uint32 doodadNameIndex = doodads.Spawns[groupReference].NameIndex;
                if (froot.ValidDoodadNames.find(doodadNameIndex) == froot.ValidDoodadNames.end())
                    continue;

                doodads.References.insert(groupReference);
            }
=======
            printf("Could not open all Group file for: %s\n", plain_name);
            file_ok = false;
            break;
        }

        if (fgroup.ShouldSkip(&froot))
            continue;

        Wmo_nVertices += fgroup.ConvertToVMAPGroupWmo(output, preciseVectorData);
        ++groupCount;
        for (uint16 groupReference : fgroup.DoodadReferences)
        {
            if (groupReference >= doodads.Spawns.size())
                continue;

            uint32 doodadNameIndex = doodads.Spawns[groupReference].NameIndex;
            if (froot.ValidDoodadNames.find(doodadNameIndex) == froot.ValidDoodadNames.end())
                continue;

            doodads.References.insert(groupReference);
>>>>>>> 28d470c5
        }
    }

    fseek(output, 8, SEEK_SET); // store the correct no of vertices
    fwrite(&Wmo_nVertices, sizeof(int), 1, output);
    fwrite(&groupCount, sizeof(uint32), 1, output);
    fclose(output);

    // Delete the extracted file in the case of an error
    if (!file_ok)
        remove(szLocalFile);
    return true;
}

void ParsMapFiles()
{
<<<<<<< HEAD
    char fn[512];
    //char id_filename[64];
    for (unsigned int i=0; i<map_count; ++i)
    {
        sprintf(fn,"World\\Maps\\%s\\%s.wdt", map_ids[i].name, map_ids[i].name);
        WDTFile WDT(fn,map_ids[i].name);
        if (WDT.init(map_ids[i].id))
=======
    std::unordered_map<uint32, WDTFile> wdts;
    auto getWDT = [&wdts](uint32 mapId) -> WDTFile*
    {
        auto itr = wdts.find(mapId);
        if (itr == wdts.end())
>>>>>>> 28d470c5
        {
            auto mapEntryItr = std::find_if(map_ids.begin(), map_ids.end(), [mapId](MapEntry const& mapEntry) { return mapEntry.Id == mapId; });
            if (mapEntryItr == map_ids.end())
                return nullptr;

            uint32 fileDataId = mapEntryItr->WdtFileDataId;
            if (!fileDataId)
                return nullptr;

            std::string description = Trinity::StringFormat("WDT for map %u - %s (FileDataID %u)", mapId, mapEntryItr->Name.c_str(), fileDataId);
            std::string directory = mapEntryItr->Directory;
            itr = wdts.emplace(std::piecewise_construct, std::forward_as_tuple(mapId), std::forward_as_tuple(fileDataId, description, std::move(directory), maps_that_are_parents.count(mapId) > 0)).first;
            if (!itr->second.init(mapId))
            {
                wdts.erase(itr);
                return nullptr;
            }
        }

        return &itr->second;
    };

    for (MapEntry const& mapEntry : map_ids)
    {
        if (WDTFile* WDT = getWDT(mapEntry.Id))
        {
            WDTFile* parentWDT = mapEntry.ParentMapID >= 0 ? getWDT(mapEntry.ParentMapID) : nullptr;
            printf("Processing Map %u\n[", mapEntry.Id);
            for (int32 x = 0; x < 64; ++x)
            {
                for (int32 y = 0; y < 64; ++y)
                {
                    bool success = false;
                    if (ADTFile* ADT = WDT->GetMap(x, y))
                    {
                        success = ADT->init(mapEntry.Id, mapEntry.Id);
                        WDT->FreeADT(ADT);
                    }
                    if (!success && parentWDT)
                    {
                        if (ADTFile* ADT = parentWDT->GetMap(x, y))
                        {
                            ADT->init(mapEntry.Id, mapEntry.ParentMapID);
                            parentWDT->FreeADT(ADT);
                        }
                    }
                }
                printf("#");
                fflush(stdout);
            }
            printf("]\n");
        }
    }
}

<<<<<<< HEAD
void getGamePath()
{
#ifdef _WIN32
    strcpy(input_path,"Data\\");
#else
    strcpy(input_path,"Data/");
#endif
}

bool scan_patches(char const* scanmatch, std::vector<std::string>& pArchiveNames)
{
    int i;
    char path[512];

    for (i = 1; i <= 99; i++)
    {
        if (i != 1)
        {
            sprintf(path, "%s-%d.MPQ", scanmatch, i);
        }
        else
        {
            sprintf(path, "%s.MPQ", scanmatch);
        }
#ifdef __linux__
        if(FILE* h = fopen64(path, "rb"))
#else
        if(FILE* h = fopen(path, "rb"))
#endif
        {
            fclose(h);
            //matches.push_back(path);
            pArchiveNames.push_back(path);
        }
    }

    return(true);
}

bool fillArchiveNameVector(std::vector<std::string>& pArchiveNames)
{
    if(!hasInputPathParam)
        getGamePath();

    printf("\nGame path: %s\n", input_path);

    std::string in_path(input_path);
    std::vector<std::string> locales, searchLocales;

    searchLocales.push_back("enGB");
    searchLocales.push_back("enUS");
    searchLocales.push_back("deDE");
    searchLocales.push_back("esES");
    searchLocales.push_back("frFR");
    searchLocales.push_back("koKR");
    searchLocales.push_back("zhCN");
    searchLocales.push_back("zhTW");
    searchLocales.push_back("enCN");
    searchLocales.push_back("enTW");
    searchLocales.push_back("esMX");
    searchLocales.push_back("ruRU");

    for (std::vector<std::string>::iterator i = searchLocales.begin(); i != searchLocales.end(); ++i)
    {
        std::string localePath = in_path + *i;
        // check if locale exists:
        struct stat status;
        if (stat(localePath.c_str(), &status))
            continue;
        if ((status.st_mode & S_IFDIR) == 0)
            continue;
        printf("Found locale '%s'\n", i->c_str());
        locales.push_back(*i);
    }

    printf("\n");

    // open locale expansion and common files
    printf("Adding data files from locale directories.\n");
    for (std::vector<std::string>::iterator i = locales.begin(); i != locales.end(); ++i)
    {
        pArchiveNames.push_back(in_path + *i + "/locale-" + *i + ".MPQ");
        pArchiveNames.push_back(in_path + *i + "/expansion-locale-" + *i + ".MPQ");
        pArchiveNames.push_back(in_path + *i + "/lichking-locale-" + *i + ".MPQ");
    }

    // open expansion and common files
    pArchiveNames.push_back(input_path + std::string("common.MPQ"));
    pArchiveNames.push_back(input_path + std::string("common-2.MPQ"));
    pArchiveNames.push_back(input_path + std::string("expansion.MPQ"));
    pArchiveNames.push_back(input_path + std::string("lichking.MPQ"));
    pArchiveNames.push_back(input_path + std::string("patch-A.MPQ"));
    pArchiveNames.push_back(input_path + std::string("patch-B.MPQ"));
    pArchiveNames.push_back(input_path + std::string("patch-F.MPQ"));
    pArchiveNames.push_back(input_path + std::string("patch-G.MPQ"));

    // now, scan for the patch levels in the core dir
    printf("Scanning patch levels from data directory.\n");
    if (!scan_patches(Trinity::StringFormat("%spatch", input_path).c_str(), pArchiveNames))
        return(false);

    // now, scan for the patch levels in locale dirs
    printf("Scanning patch levels from locale directories.\n");
    bool foundOne = false;
    for (std::string const& locale : locales)
    {
        printf("Locale: %s\n", locale.c_str());
        if(scan_patches(Trinity::StringFormat("%s%s/patch-%s", input_path, locale.c_str(), locale.c_str()).c_str(), pArchiveNames))
            foundOne = true;
    }

    printf("\n");

    if(!foundOne)
    {
        printf("no locale found\n");
        return false;
    }

    return true;
}

=======
>>>>>>> 28d470c5
bool processArgv(int argc, char ** argv, const char *versionString)
{
    bool result = true;
    preciseVectorData = false;

    for (int i = 1; i < argc; ++i)
    {
        if (strcmp("-s", argv[i]) == 0)
        {
            preciseVectorData = false;
        }
        else if (strcmp("-d", argv[i]) == 0)
        {
            if ((i + 1) < argc)
            {
<<<<<<< HEAD
                hasInputPathParam = true;
                strncpy(input_path, argv[i + 1], sizeof(input_path));
                input_path[sizeof(input_path) - 1] = '\0';

                if (input_path[strlen(input_path) - 1] != '\\' && input_path[strlen(input_path) - 1] != '/')
                    strcat(input_path, "/");
=======
                input_path = boost::filesystem::path(argv[i + 1]);
>>>>>>> 28d470c5
                ++i;
            }
            else
            {
                result = false;
            }
        }
        else if (strcmp("-?", argv[1]) == 0)
        {
            result = false;
        }
        else if (strcmp("-l", argv[i]) == 0)
        {
            preciseVectorData = true;
        }
        else if (strcmp("-p", argv[i]) == 0)
        {
            if (i + 1 < argc && strlen(argv[i + 1]))
                CascProduct = argv[++i];
            else
                result = false;
        }
        else
        {
            result = false;
            break;
        }
    }

    if (!result)
    {
        printf("Extract %s.\n",versionString);
        printf("%s [-?][-s][-l][-d <path>][-p <product>]\n", argv[0]);
        printf("   -s : (default) small size (data size optimization), ~500MB less vmap data.\n");
        printf("   -l : large size, ~500MB more vmap data. (might contain more details)\n");
        printf("   -d <path>: Path to the vector data source folder.\n");
        printf("   -p <product>: which installed product to open (wow/wowt/wow_beta)\n");
        printf("   -? : This message.\n");
    }

    return result;
}

static bool RetardCheck()
{
    try
    {
        boost::filesystem::path storageDir(boost::filesystem::canonical(input_path) / "Data");
        boost::filesystem::directory_iterator end;
        for (boost::filesystem::directory_iterator itr(storageDir); itr != end; ++itr)
        {
            if (itr->path().extension() == ".MPQ")
            {
                printf("MPQ files found in Data directory!\n");
                printf("This tool works only with World of Warcraft: Battle for Azeroth\n");
                printf("\n");
                printf("To extract maps for Wrath of the Lich King, rebuild tools using 3.3.5 branch!\n");
                printf("\n");
                printf("Press ENTER to exit...\n");
                getchar();
                return false;
            }
        }
    }
    catch (std::exception const& error)
    {
        printf("Error checking client version: %s\n", error.what());
    }

    return true;
}

//xxxxxxxxxxxxxxxxxxxxxxxxxxxxxxxxxxxxxxxxxxxx
// Main
//
// The program must be run with two command line arguments
//
// Arg1 - The source MPQ name (for testing reading and file find)
// Arg2 - Listfile name
//

int main(int argc, char ** argv)
{
    Trinity::Banner::Show("VMAP data extractor", [](char const* text) { printf("%s\n", text); }, nullptr);

    bool success = true;
<<<<<<< HEAD
    const char *versionString = "V4.00 2012_02";
=======
    const char *versionString = "V4.06 2018_02";
>>>>>>> 28d470c5

    // Use command line arguments, when some
    if (!processArgv(argc, argv, versionString))
        return 1;

    if (!RetardCheck())
        return 1;

    // some simple check if working dir is dirty
    else
    {
        std::string sdir = std::string(szWorkDirWmo) + "/dir";
        std::string sdir_bin = std::string(szWorkDirWmo) + "/dir_bin";
        struct stat status;
        if (!stat(sdir.c_str(), &status) || !stat(sdir_bin.c_str(), &status))
        {
            printf("Your output directory seems to be polluted, please use an empty directory!\n");
            printf("<press return to exit>");
            char garbage[2];
            return scanf("%c", garbage);
        }
    }

    printf("Extract %s. Beginning work ....\n", versionString);
    //xxxxxxxxxxxxxxxxxxxxxxxxxxxxxx
    // Create the working directory
    if (mkdir(szWorkDirWmo
#if defined(__linux__) || defined(__APPLE__)
                    , 0711
#endif
                    ))
            success = (errno == EEXIST);

<<<<<<< HEAD
    // prepare archive name list
    std::vector<std::string> archiveNames;
    fillArchiveNameVector(archiveNames);
    for (size_t i = 0; i < archiveNames.size(); ++i)
=======
    uint32 installedLocalesMask = GetInstalledLocalesMask();
    int32 FirstLocale = -1;
    for (int i = 0; i < TOTAL_LOCALES; ++i)
>>>>>>> 28d470c5
    {
        if (i == LOCALE_none)
            continue;

        if (!(installedLocalesMask & WowLocaleToCascLocaleFlags[i]))
            continue;

        if (!OpenCascStorage(i))
            continue;

        FirstLocale = i;
        uint32 build = CascStorage->GetBuildNumber();
        if (!build)
        {
            CascStorage.reset();
            continue;
        }

        printf("Detected client build: %u\n\n", build);
        break;
    }

    if (FirstLocale == -1)
    {
<<<<<<< HEAD
        printf("FATAL ERROR: None MPQ archive found by path '%s'. Use -d option with proper path.\n", input_path);
        return 1;
    }
=======
        printf("FATAL ERROR: No locales defined, unable to continue.\n");
        return 1;
    }

    // Extract models, listed in GameObjectDisplayInfo.dbc
    ExtractGameobjectModels();
>>>>>>> 28d470c5

    //xxxxxxxxxxxxxxxxxxxxxxxxxxxxxx
    //map.dbc
    if (success)
    {
        printf("Read Map.dbc file... ");

        DB2CascFileSource source(CascStorage, MapLoadInfo::Instance()->Meta->FileDataId);
        DB2FileLoader db2;
        try
        {
            db2.Load(&source, MapLoadInfo::Instance());
        }
        catch (std::exception const& e)
        {
            printf("Fatal error: Invalid Map.db2 file format! %s\n%s\n", CASC::HumanReadableCASCError(GetCascError()), e.what());
            exit(1);
        }

        map_ids.reserve(db2.GetRecordCount());
        std::unordered_map<uint32, std::size_t> idToIndex;
        for (uint32 x = 0; x < db2.GetRecordCount(); ++x)
        {
            DB2Record record = db2.GetRecord(x);
            if (!record)
                continue;

            MapEntry map;
            map.Id = record.GetId();
            map.WdtFileDataId = record.GetInt32("WdtFileDataID");
            map.ParentMapID = int16(record.GetUInt16("ParentMapID"));
            map.Name = record.GetString("MapName");
            map.Directory = record.GetString("Directory");

            if (map.ParentMapID < 0)
                map.ParentMapID = int16(record.GetUInt16("CosmeticParentMapID"));

            if (map.ParentMapID >= 0)
                maps_that_are_parents.insert(map.ParentMapID);

            idToIndex[map.Id] = map_ids.size();
            map_ids.push_back(map);
        }
<<<<<<< HEAD
        map_count = dbc->getRecordCount();
        map_ids.resize(map_count);
        for (unsigned int x = 0; x < map_count; ++x)
        {
            map_ids[x].id = dbc->getRecord(x).getUInt(0);

            char const* map_name = dbc->getRecord(x).getString(1);
            size_t max_map_name_length = sizeof(map_ids[x].name);
            if (strlen(map_name) >= max_map_name_length)
            {
                delete dbc;
                printf("FATAL ERROR: Map name too long.\n");
                return 1;
            }

            strncpy(map_ids[x].name, map_name, max_map_name_length);
            map_ids[x].name[max_map_name_length - 1] = '\0';
            printf("Map - %s\n", map_ids[x].name);
        }
=======

        for (uint32 x = 0; x < db2.GetRecordCopyCount(); ++x)
        {
            DB2RecordCopy copy = db2.GetRecordCopy(x);
            auto itr = idToIndex.find(copy.SourceRowId);
            if (itr != idToIndex.end())
            {
                MapEntry map;
                map.Id = copy.NewRowId;
                map.WdtFileDataId = map_ids[itr->second].WdtFileDataId;
                map.ParentMapID = map_ids[itr->second].ParentMapID;
                map.Name = map_ids[itr->second].Name;
                map.Directory = map_ids[itr->second].Directory;
                map_ids.push_back(map);
            }
        }

        map_ids.erase(std::remove_if(map_ids.begin(), map_ids.end(), [](MapEntry const& map) { return !map.WdtFileDataId; }), map_ids.end());
>>>>>>> 28d470c5

        // force parent maps to be extracted first
        std::stable_partition(map_ids.begin(), map_ids.end(), [](MapEntry const& map) { return maps_that_are_parents.count(map.Id) > 0; });

        printf("Done! (" SZFMTD " maps loaded)\n", map_ids.size());
        ParsMapFiles();
<<<<<<< HEAD
        //nError = ERROR_SUCCESS;
        // Extract models, listed in DameObjectDisplayInfo.dbc
        ExtractGameobjectModels();
=======
>>>>>>> 28d470c5
    }

    CascStorage.reset();

    printf("\n");
    if (!success)
    {
        printf("ERROR: Extract %s. Work NOT complete.\n   Precise vector data=%d.\nPress any key.\n", versionString, preciseVectorData);
        getchar();
    }

    printf("Extract %s. Work complete. No errors.\n", versionString);
    return 0;
}<|MERGE_RESOLUTION|>--- conflicted
+++ resolved
@@ -17,73 +17,38 @@
 
 #include "adtfile.h"
 #include "Banner.h"
-<<<<<<< HEAD
-#include "dbcfile.h"
-=======
 #include "Common.h"
 #include "cascfile.h"
 #include "DB2CascFileSource.h"
 #include "ExtractorDB2LoadInfo.h"
->>>>>>> 28d470c5
 #include "StringFormat.h"
 #include "vmapexport.h"
 #include "wdtfile.h"
 #include "wmo.h"
-<<<<<<< HEAD
-#include "mpq_libmpq04.h"
-=======
 #include <CascLib.h>
->>>>>>> 28d470c5
 #include <boost/filesystem/operations.hpp>
 #include <fstream>
 #include <iostream>
 #include <list>
 #include <map>
 #include <unordered_map>
-<<<<<<< HEAD
-=======
 #include <unordered_set>
->>>>>>> 28d470c5
 #include <vector>
 #include <cstdio>
 #include <cerrno>
 #include <sys/stat.h>
 
-<<<<<<< HEAD
-#ifdef _WIN32
-=======
 #ifdef WIN32
->>>>>>> 28d470c5
     #include <direct.h>
     #define mkdir _mkdir
 #endif
 
-<<<<<<< HEAD
-//------------------------------------------------------------------------------
-// Defines
-
-#define MPQ_BLOCK_SIZE 0x1000
-
-=======
->>>>>>> 28d470c5
 //-----------------------------------------------------------------------------
 
 std::shared_ptr<CASC::Storage> CascStorage;
 
 struct MapEntry
 {
-<<<<<<< HEAD
-    char name[64];
-    unsigned int id;
-}map_id;
-
-std::vector<map_id> map_ids;
-uint32 map_count;
-char output_path[128]=".";
-char input_path[1024]=".";
-bool hasInputPathParam = false;
-bool preciseVectorData = false;
-=======
     uint32 Id = 0;
     int32 WdtFileDataId = 0;
     int16 ParentMapID = 0;
@@ -96,29 +61,14 @@
 boost::filesystem::path input_path;
 bool preciseVectorData = false;
 char const* CascProduct = "wow";
->>>>>>> 28d470c5
 std::unordered_map<std::string, WMODoodadData> WmoDoodads;
 
 // Constants
 
 char const* szWorkDirWmo = "./Buildings";
-<<<<<<< HEAD
-
-std::map<std::pair<uint32, uint16>, uint32> uniqueObjectIds;
-
-uint32 GenerateUniqueObjectId(uint32 clientId, uint16 clientDoodadId)
-{
-    return uniqueObjectIds.emplace(std::make_pair(clientId, clientDoodadId), uniqueObjectIds.size() + 1).first->second;
-}
-
-// Local testing functions
-
-bool FileExists(char const* file)
-=======
 
 #define CASC_LOCALES_COUNT 17
 char const* CascLocaleNames[CASC_LOCALES_COUNT] =
->>>>>>> 28d470c5
 {
     "none", "enUS",
     "koKR", "unknown",
@@ -161,20 +111,6 @@
 
         return true;
     }
-<<<<<<< HEAD
-    return false;
-}
-
-void strToLower(char* str)
-{
-    while (*str)
-    {
-        *str = tolower(*str);
-        ++str;
-    }
-}
-
-=======
     catch (boost::filesystem::filesystem_error const& error)
     {
         printf("error opening casc storage : %s\n", error.what());
@@ -219,7 +155,6 @@
     return false;
 }
 
->>>>>>> 28d470c5
 bool ExtractSingleWmo(std::string& fname)
 {
     // Copy files from archive
@@ -227,12 +162,7 @@
 
     char szLocalFile[1024];
     char* plain_name = GetPlainName(&fname[0]);
-<<<<<<< HEAD
-    fixnamen(plain_name, strlen(plain_name));
-    fixname2(plain_name, strlen(plain_name));
-=======
     NormalizeFileName(plain_name, strlen(plain_name));
->>>>>>> 28d470c5
     sprintf(szLocalFile, "%s/%s", szWorkDirWmo, plain_name);
 
     if (FileExists(szLocalFile))
@@ -242,12 +172,6 @@
     // Select root wmo files
     char const* rchr = strrchr(plain_name, '_');
     if (rchr != nullptr)
-<<<<<<< HEAD
-    {
-        char cpy[4];
-        memcpy(cpy, rchr, 4);
-=======
->>>>>>> 28d470c5
         for (int i = 0; i < 4; ++i)
             if (isdigit(rchr[i]))
                 p++;
@@ -256,10 +180,6 @@
         return true;
 
     bool file_ok = true;
-<<<<<<< HEAD
-    printf("Extracting %s\n", originalName.c_str());
-=======
->>>>>>> 28d470c5
     WMORoot froot(originalName);
     if (!froot.open())
     {
@@ -284,32 +204,6 @@
         WMOGroup fgroup(s);
         if (!fgroup.open(&froot))
         {
-<<<<<<< HEAD
-            char temp[1024];
-            strncpy(temp, fname.c_str(), 1024);
-            temp[fname.length()-4] = 0;
-
-            WMOGroup fgroup(Trinity::StringFormat("%s_%03u.wmo", temp, i));
-            if (!fgroup.open(&froot))
-            {
-                printf("Could not open all Group file for: %s\n", plain_name);
-                file_ok = false;
-                break;
-            }
-
-            Wmo_nVertices += fgroup.ConvertToVMAPGroupWmo(output, preciseVectorData);
-            for (uint16 groupReference : fgroup.DoodadReferences)
-            {
-                if (groupReference >= doodads.Spawns.size())
-                    continue;
-
-                uint32 doodadNameIndex = doodads.Spawns[groupReference].NameIndex;
-                if (froot.ValidDoodadNames.find(doodadNameIndex) == froot.ValidDoodadNames.end())
-                    continue;
-
-                doodads.References.insert(groupReference);
-            }
-=======
             printf("Could not open all Group file for: %s\n", plain_name);
             file_ok = false;
             break;
@@ -330,7 +224,6 @@
                 continue;
 
             doodads.References.insert(groupReference);
->>>>>>> 28d470c5
         }
     }
 
@@ -347,21 +240,11 @@
 
 void ParsMapFiles()
 {
-<<<<<<< HEAD
-    char fn[512];
-    //char id_filename[64];
-    for (unsigned int i=0; i<map_count; ++i)
-    {
-        sprintf(fn,"World\\Maps\\%s\\%s.wdt", map_ids[i].name, map_ids[i].name);
-        WDTFile WDT(fn,map_ids[i].name);
-        if (WDT.init(map_ids[i].id))
-=======
     std::unordered_map<uint32, WDTFile> wdts;
     auto getWDT = [&wdts](uint32 mapId) -> WDTFile*
     {
         auto itr = wdts.find(mapId);
         if (itr == wdts.end())
->>>>>>> 28d470c5
         {
             auto mapEntryItr = std::find_if(map_ids.begin(), map_ids.end(), [mapId](MapEntry const& mapEntry) { return mapEntry.Id == mapId; });
             if (mapEntryItr == map_ids.end())
@@ -417,131 +300,6 @@
     }
 }
 
-<<<<<<< HEAD
-void getGamePath()
-{
-#ifdef _WIN32
-    strcpy(input_path,"Data\\");
-#else
-    strcpy(input_path,"Data/");
-#endif
-}
-
-bool scan_patches(char const* scanmatch, std::vector<std::string>& pArchiveNames)
-{
-    int i;
-    char path[512];
-
-    for (i = 1; i <= 99; i++)
-    {
-        if (i != 1)
-        {
-            sprintf(path, "%s-%d.MPQ", scanmatch, i);
-        }
-        else
-        {
-            sprintf(path, "%s.MPQ", scanmatch);
-        }
-#ifdef __linux__
-        if(FILE* h = fopen64(path, "rb"))
-#else
-        if(FILE* h = fopen(path, "rb"))
-#endif
-        {
-            fclose(h);
-            //matches.push_back(path);
-            pArchiveNames.push_back(path);
-        }
-    }
-
-    return(true);
-}
-
-bool fillArchiveNameVector(std::vector<std::string>& pArchiveNames)
-{
-    if(!hasInputPathParam)
-        getGamePath();
-
-    printf("\nGame path: %s\n", input_path);
-
-    std::string in_path(input_path);
-    std::vector<std::string> locales, searchLocales;
-
-    searchLocales.push_back("enGB");
-    searchLocales.push_back("enUS");
-    searchLocales.push_back("deDE");
-    searchLocales.push_back("esES");
-    searchLocales.push_back("frFR");
-    searchLocales.push_back("koKR");
-    searchLocales.push_back("zhCN");
-    searchLocales.push_back("zhTW");
-    searchLocales.push_back("enCN");
-    searchLocales.push_back("enTW");
-    searchLocales.push_back("esMX");
-    searchLocales.push_back("ruRU");
-
-    for (std::vector<std::string>::iterator i = searchLocales.begin(); i != searchLocales.end(); ++i)
-    {
-        std::string localePath = in_path + *i;
-        // check if locale exists:
-        struct stat status;
-        if (stat(localePath.c_str(), &status))
-            continue;
-        if ((status.st_mode & S_IFDIR) == 0)
-            continue;
-        printf("Found locale '%s'\n", i->c_str());
-        locales.push_back(*i);
-    }
-
-    printf("\n");
-
-    // open locale expansion and common files
-    printf("Adding data files from locale directories.\n");
-    for (std::vector<std::string>::iterator i = locales.begin(); i != locales.end(); ++i)
-    {
-        pArchiveNames.push_back(in_path + *i + "/locale-" + *i + ".MPQ");
-        pArchiveNames.push_back(in_path + *i + "/expansion-locale-" + *i + ".MPQ");
-        pArchiveNames.push_back(in_path + *i + "/lichking-locale-" + *i + ".MPQ");
-    }
-
-    // open expansion and common files
-    pArchiveNames.push_back(input_path + std::string("common.MPQ"));
-    pArchiveNames.push_back(input_path + std::string("common-2.MPQ"));
-    pArchiveNames.push_back(input_path + std::string("expansion.MPQ"));
-    pArchiveNames.push_back(input_path + std::string("lichking.MPQ"));
-    pArchiveNames.push_back(input_path + std::string("patch-A.MPQ"));
-    pArchiveNames.push_back(input_path + std::string("patch-B.MPQ"));
-    pArchiveNames.push_back(input_path + std::string("patch-F.MPQ"));
-    pArchiveNames.push_back(input_path + std::string("patch-G.MPQ"));
-
-    // now, scan for the patch levels in the core dir
-    printf("Scanning patch levels from data directory.\n");
-    if (!scan_patches(Trinity::StringFormat("%spatch", input_path).c_str(), pArchiveNames))
-        return(false);
-
-    // now, scan for the patch levels in locale dirs
-    printf("Scanning patch levels from locale directories.\n");
-    bool foundOne = false;
-    for (std::string const& locale : locales)
-    {
-        printf("Locale: %s\n", locale.c_str());
-        if(scan_patches(Trinity::StringFormat("%s%s/patch-%s", input_path, locale.c_str(), locale.c_str()).c_str(), pArchiveNames))
-            foundOne = true;
-    }
-
-    printf("\n");
-
-    if(!foundOne)
-    {
-        printf("no locale found\n");
-        return false;
-    }
-
-    return true;
-}
-
-=======
->>>>>>> 28d470c5
 bool processArgv(int argc, char ** argv, const char *versionString)
 {
     bool result = true;
@@ -557,16 +315,7 @@
         {
             if ((i + 1) < argc)
             {
-<<<<<<< HEAD
-                hasInputPathParam = true;
-                strncpy(input_path, argv[i + 1], sizeof(input_path));
-                input_path[sizeof(input_path) - 1] = '\0';
-
-                if (input_path[strlen(input_path) - 1] != '\\' && input_path[strlen(input_path) - 1] != '/')
-                    strcat(input_path, "/");
-=======
                 input_path = boost::filesystem::path(argv[i + 1]);
->>>>>>> 28d470c5
                 ++i;
             }
             else
@@ -653,11 +402,7 @@
     Trinity::Banner::Show("VMAP data extractor", [](char const* text) { printf("%s\n", text); }, nullptr);
 
     bool success = true;
-<<<<<<< HEAD
-    const char *versionString = "V4.00 2012_02";
-=======
     const char *versionString = "V4.06 2018_02";
->>>>>>> 28d470c5
 
     // Use command line arguments, when some
     if (!processArgv(argc, argv, versionString))
@@ -691,16 +436,9 @@
                     ))
             success = (errno == EEXIST);
 
-<<<<<<< HEAD
-    // prepare archive name list
-    std::vector<std::string> archiveNames;
-    fillArchiveNameVector(archiveNames);
-    for (size_t i = 0; i < archiveNames.size(); ++i)
-=======
     uint32 installedLocalesMask = GetInstalledLocalesMask();
     int32 FirstLocale = -1;
     for (int i = 0; i < TOTAL_LOCALES; ++i)
->>>>>>> 28d470c5
     {
         if (i == LOCALE_none)
             continue;
@@ -725,18 +463,12 @@
 
     if (FirstLocale == -1)
     {
-<<<<<<< HEAD
-        printf("FATAL ERROR: None MPQ archive found by path '%s'. Use -d option with proper path.\n", input_path);
-        return 1;
-    }
-=======
         printf("FATAL ERROR: No locales defined, unable to continue.\n");
         return 1;
     }
 
     // Extract models, listed in GameObjectDisplayInfo.dbc
     ExtractGameobjectModels();
->>>>>>> 28d470c5
 
     //xxxxxxxxxxxxxxxxxxxxxxxxxxxxxx
     //map.dbc
@@ -780,27 +512,6 @@
             idToIndex[map.Id] = map_ids.size();
             map_ids.push_back(map);
         }
-<<<<<<< HEAD
-        map_count = dbc->getRecordCount();
-        map_ids.resize(map_count);
-        for (unsigned int x = 0; x < map_count; ++x)
-        {
-            map_ids[x].id = dbc->getRecord(x).getUInt(0);
-
-            char const* map_name = dbc->getRecord(x).getString(1);
-            size_t max_map_name_length = sizeof(map_ids[x].name);
-            if (strlen(map_name) >= max_map_name_length)
-            {
-                delete dbc;
-                printf("FATAL ERROR: Map name too long.\n");
-                return 1;
-            }
-
-            strncpy(map_ids[x].name, map_name, max_map_name_length);
-            map_ids[x].name[max_map_name_length - 1] = '\0';
-            printf("Map - %s\n", map_ids[x].name);
-        }
-=======
 
         for (uint32 x = 0; x < db2.GetRecordCopyCount(); ++x)
         {
@@ -819,19 +530,12 @@
         }
 
         map_ids.erase(std::remove_if(map_ids.begin(), map_ids.end(), [](MapEntry const& map) { return !map.WdtFileDataId; }), map_ids.end());
->>>>>>> 28d470c5
 
         // force parent maps to be extracted first
         std::stable_partition(map_ids.begin(), map_ids.end(), [](MapEntry const& map) { return maps_that_are_parents.count(map.Id) > 0; });
 
         printf("Done! (" SZFMTD " maps loaded)\n", map_ids.size());
         ParsMapFiles();
-<<<<<<< HEAD
-        //nError = ERROR_SUCCESS;
-        // Extract models, listed in DameObjectDisplayInfo.dbc
-        ExtractGameobjectModels();
-=======
->>>>>>> 28d470c5
     }
 
     CascStorage.reset();
