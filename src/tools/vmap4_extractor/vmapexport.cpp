--- conflicted
+++ resolved
@@ -472,15 +472,10 @@
     printf("Extract %s. Beginning work ....\n", versionString);
     //xxxxxxxxxxxxxxxxxxxxxxxxxxxxxx
     // Create the working directory
-<<<<<<< HEAD
     // @tswow-begin
     if (mkdir(szWorkDirWmo.c_str()
     // @tswow-end
-#if defined(__linux__) || defined(__APPLE__)
-=======
-    if (mkdir(szWorkDirWmo
 #if defined(__linux__) || defined(__APPLE__) || defined(__DragonFly__) || defined(__FreeBSD__) || defined(__NetBSD__) || defined(__OpenBSD__)
->>>>>>> 69dda649
                     , 0711
 #endif
                     ))
