/*
 * This file is part of the TrinityCore Project. See AUTHORS file for Copyright information
 *
 * This program is free software; you can redistribute it and/or modify it
 * under the terms of the GNU General Public License as published by the
 * Free Software Foundation; either version 2 of the License, or (at your
 * option) any later version.
 *
 * This program is distributed in the hope that it will be useful, but WITHOUT
 * ANY WARRANTY; without even the implied warranty of MERCHANTABILITY or
 * FITNESS FOR A PARTICULAR PURPOSE. See the GNU General Public License for
 * more details.
 *
 * You should have received a copy of the GNU General Public License along
 * with this program. If not, see <http://www.gnu.org/licenses/>.
 */

#include "vmapexport.h"
#include "wdtfile.h"
#include "adtfile.h"
<<<<<<< HEAD

#include "StringFormat.h"
#include <cstdio>

char * wdtGetPlainName(char * FileName)
{
    char * szTemp;

    if((szTemp = strrchr(FileName, '\\')) != nullptr)
        FileName = szTemp + 1;
    return FileName;
}

WDTFile::WDTFile(char* file_name, char* file_name1) : _file(file_name)
=======
#include "Common.h"
#include "Errors.h"
#include "StringFormat.h"
#include <cstdio>

extern std::shared_ptr<CASC::Storage> CascStorage;

WDTFile::WDTFile(uint32 fileDataId, std::string const& description, std::string mapName, bool cache)
    : _file(CascStorage, fileDataId, description), _mapName(std::move(mapName))
>>>>>>> 28d470c5
{
    memset(&_header, 0, sizeof(WDT::MPHD));
    memset(&_adtInfo, 0, sizeof(WDT::MAIN));
    if (cache)
    {
        _adtCache = std::make_unique<ADTCache>();
        memset(_adtCache->file, 0, sizeof(_adtCache->file));
    }
    else
        _adtCache = nullptr;
}

<<<<<<< HEAD
bool WDTFile::init(uint32 mapId)
{
    if (_file.isEof())
    {
        //printf("Can't find WDT file.\n");
=======
WDTFile::~WDTFile() = default;

bool WDTFile::init(uint32 mapId)
{
    if (_file.isEof())
>>>>>>> 28d470c5
        return false;

    char fourcc[5];
    uint32 size;

    std::string dirname = std::string(szWorkDirWmo) + "/dir_bin";
    FILE* dirfile = fopen(dirname.c_str(), "ab");
    if (!dirfile)
    {
        printf("Can't open dirfile!'%s'\n", dirname.c_str());
        return false;
    }

    while (!_file.isEof())
    {
        _file.read(fourcc,4);
        _file.read(&size, 4);

        flipcc(fourcc);
        fourcc[4] = 0;

        size_t nextpos = _file.getPos() + size;

        if (!strcmp(fourcc, "MPHD"))
        {
            ASSERT(size == sizeof(WDT::MPHD));
            _file.read(&_header, sizeof(WDT::MPHD));
        }
        else if (!strcmp(fourcc,"MAIN"))
        {
            ASSERT(size == sizeof(WDT::MAIN));
            _file.read(&_adtInfo, sizeof(WDT::MAIN));
        }
        else if (!strcmp(fourcc, "MAID"))
        {
            ASSERT(size == sizeof(WDT::MAID));
            _adtFileDataIds = std::make_unique<WDT::MAID>();
            _file.read(_adtFileDataIds.get(), sizeof(WDT::MAID));
        }
        else if (!strcmp(fourcc,"MWMO"))
        {
            // global map objects
            if (size)
            {
                char *buf = new char[size];
                _file.read(buf, size);
                char *p = buf;
                while (p < buf + size)
                {
                    std::string path(p);

<<<<<<< HEAD
                    char* s = wdtGetPlainName(p);
                    fixnamen(s, strlen(s));
                    fixname2(s, strlen(s));
                    p = p + strlen(p) + 1;
                    _wmoNames.push_back(s);
=======
                    char* s = GetPlainName(p);
                    NormalizeFileName(s, strlen(s));
                    p = p + strlen(p) + 1;
                    _wmoNames.emplace_back(s);
>>>>>>> 28d470c5

                    ExtractSingleWmo(path);
                }
                delete[] buf;
            }
        }
        else if (!strcmp(fourcc, "MODF"))
        {
            // global wmo instance data
            if (size)
            {
                uint32 mapObjectCount = size / sizeof(ADT::MODF);
                for (uint32 i = 0; i < mapObjectCount; ++i)
                {
                    ADT::MODF mapObjDef;
                    _file.read(&mapObjDef, sizeof(ADT::MODF));
<<<<<<< HEAD
                    MapObject::Extract(mapObjDef, _wmoNames[mapObjDef.Id].c_str(), mapId, 65, 65, dirfile);
                    Doodad::ExtractSet(WmoDoodads[_wmoNames[mapObjDef.Id]], mapObjDef, mapId, 65, 65, dirfile);
=======
                    if (!(mapObjDef.Flags & 0x8))
                    {
                        MapObject::Extract(mapObjDef, _wmoNames[mapObjDef.Id].c_str(), true, mapId, mapId, dirfile, nullptr);
                        Doodad::ExtractSet(WmoDoodads[_wmoNames[mapObjDef.Id]], mapObjDef, true, mapId, mapId, dirfile, nullptr);
                    }
                    else
                    {
                        std::string fileName = Trinity::StringFormat("FILE%08X.xxx", mapObjDef.Id);
                        ExtractSingleWmo(fileName);
                        MapObject::Extract(mapObjDef, fileName.c_str(), true, mapId, mapId, dirfile, nullptr);
                        Doodad::ExtractSet(WmoDoodads[fileName], mapObjDef, true, mapId, mapId, dirfile, nullptr);
                    }
>>>>>>> 28d470c5
                }
            }
        }
        _file.seek((int)nextpos);
    }

    _file.close();
    fclose(dirfile);
    return true;
}

ADTFile* WDTFile::GetMap(int32 x, int32 y)
{
<<<<<<< HEAD
    _file.close();
=======
    if (!(x >= 0 && y >= 0 && x < 64 && y < 64))
        return nullptr;

    if (_adtCache && _adtCache->file[x][y])
        return _adtCache->file[x][y].get();

    if (!(_adtInfo.Data[y][x].Flag & 1))
        return nullptr;

    ADTFile* adt;
    std::string name = Trinity::StringFormat(R"(World\Maps\%s\%s_%d_%d_obj0.adt)", _mapName.c_str(), _mapName.c_str(), x, y);
    if (_header.Flags & 0x200)
        adt = new ADTFile(_adtFileDataIds->Data[y][x].Obj0ADT, name, _adtCache != nullptr);
    else
        adt = new ADTFile(name, _adtCache != nullptr);

    if (_adtCache)
        _adtCache->file[x][y].reset(adt);

    return adt;
>>>>>>> 28d470c5
}

void WDTFile::FreeADT(ADTFile* adt)
{
<<<<<<< HEAD
    if(!(x>=0 && z >= 0 && x<64 && z<64))
        return nullptr;

    char name[512];
=======
    if (_adtCache)
        return;
>>>>>>> 28d470c5

    delete adt;
}<|MERGE_RESOLUTION|>--- conflicted
+++ resolved
@@ -18,22 +18,6 @@
 #include "vmapexport.h"
 #include "wdtfile.h"
 #include "adtfile.h"
-<<<<<<< HEAD
-
-#include "StringFormat.h"
-#include <cstdio>
-
-char * wdtGetPlainName(char * FileName)
-{
-    char * szTemp;
-
-    if((szTemp = strrchr(FileName, '\\')) != nullptr)
-        FileName = szTemp + 1;
-    return FileName;
-}
-
-WDTFile::WDTFile(char* file_name, char* file_name1) : _file(file_name)
-=======
 #include "Common.h"
 #include "Errors.h"
 #include "StringFormat.h"
@@ -43,7 +27,6 @@
 
 WDTFile::WDTFile(uint32 fileDataId, std::string const& description, std::string mapName, bool cache)
     : _file(CascStorage, fileDataId, description), _mapName(std::move(mapName))
->>>>>>> 28d470c5
 {
     memset(&_header, 0, sizeof(WDT::MPHD));
     memset(&_adtInfo, 0, sizeof(WDT::MAIN));
@@ -56,19 +39,11 @@
         _adtCache = nullptr;
 }
 
-<<<<<<< HEAD
-bool WDTFile::init(uint32 mapId)
-{
-    if (_file.isEof())
-    {
-        //printf("Can't find WDT file.\n");
-=======
 WDTFile::~WDTFile() = default;
 
 bool WDTFile::init(uint32 mapId)
 {
     if (_file.isEof())
->>>>>>> 28d470c5
         return false;
 
     char fourcc[5];
@@ -120,18 +95,10 @@
                 {
                     std::string path(p);
 
-<<<<<<< HEAD
-                    char* s = wdtGetPlainName(p);
-                    fixnamen(s, strlen(s));
-                    fixname2(s, strlen(s));
-                    p = p + strlen(p) + 1;
-                    _wmoNames.push_back(s);
-=======
                     char* s = GetPlainName(p);
                     NormalizeFileName(s, strlen(s));
                     p = p + strlen(p) + 1;
                     _wmoNames.emplace_back(s);
->>>>>>> 28d470c5
 
                     ExtractSingleWmo(path);
                 }
@@ -148,10 +115,6 @@
                 {
                     ADT::MODF mapObjDef;
                     _file.read(&mapObjDef, sizeof(ADT::MODF));
-<<<<<<< HEAD
-                    MapObject::Extract(mapObjDef, _wmoNames[mapObjDef.Id].c_str(), mapId, 65, 65, dirfile);
-                    Doodad::ExtractSet(WmoDoodads[_wmoNames[mapObjDef.Id]], mapObjDef, mapId, 65, 65, dirfile);
-=======
                     if (!(mapObjDef.Flags & 0x8))
                     {
                         MapObject::Extract(mapObjDef, _wmoNames[mapObjDef.Id].c_str(), true, mapId, mapId, dirfile, nullptr);
@@ -164,7 +127,6 @@
                         MapObject::Extract(mapObjDef, fileName.c_str(), true, mapId, mapId, dirfile, nullptr);
                         Doodad::ExtractSet(WmoDoodads[fileName], mapObjDef, true, mapId, mapId, dirfile, nullptr);
                     }
->>>>>>> 28d470c5
                 }
             }
         }
@@ -178,9 +140,6 @@
 
 ADTFile* WDTFile::GetMap(int32 x, int32 y)
 {
-<<<<<<< HEAD
-    _file.close();
-=======
     if (!(x >= 0 && y >= 0 && x < 64 && y < 64))
         return nullptr;
 
@@ -201,20 +160,12 @@
         _adtCache->file[x][y].reset(adt);
 
     return adt;
->>>>>>> 28d470c5
 }
 
 void WDTFile::FreeADT(ADTFile* adt)
 {
-<<<<<<< HEAD
-    if(!(x>=0 && z >= 0 && x<64 && z<64))
-        return nullptr;
-
-    char name[512];
-=======
     if (_adtCache)
         return;
->>>>>>> 28d470c5
 
     delete adt;
 }