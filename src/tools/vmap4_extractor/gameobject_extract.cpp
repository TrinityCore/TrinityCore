/*
 * This file is part of the TrinityCore Project. See AUTHORS file for Copyright information
 *
 * This program is free software; you can redistribute it and/or modify it
 * under the terms of the GNU General Public License as published by the
 * Free Software Foundation; either version 2 of the License, or (at your
 * option) any later version.
 *
 * This program is distributed in the hope that it will be useful, but WITHOUT
 * ANY WARRANTY; without even the implied warranty of MERCHANTABILITY or
 * FITNESS FOR A PARTICULAR PURPOSE. See the GNU General Public License for
 * more details.
 *
 * You should have received a copy of the GNU General Public License along
 * with this program. If not, see <http://www.gnu.org/licenses/>.
 */

#include "adtfile.h"
#include "DB2CascFileSource.h"
#include "Errors.h"
#include "ExtractorDB2LoadInfo.h"
#include "model.h"
#include "StringFormat.h"
#include "vmapexport.h"
#include "VMapDefinitions.h"
<<<<<<< HEAD
=======
#include <CascLib.h>
>>>>>>> 28d470c5
#include <algorithm>
#include <cstdio>

bool ExtractSingleModel(std::string& fname)
{
    if (fname.length() < 4)
        return false;

    std::string extension = fname.substr(fname.length() - 4, 4);
    if (extension == ".mdx" || extension == ".MDX" || extension == ".mdl" || extension == ".MDL")
    {
        fname.erase(fname.length() - 2, 2);
        fname.append("2");
    }

    std::string originalName = fname;

    char* name = GetPlainName((char*)fname.c_str());
    NormalizeFileName(name, strlen(name));

    std::string originalName = fname;

    char* name = GetPlainName((char*)fname.c_str());
    fixnamen(name, strlen(name));
    fixname2(name, strlen(name));

    std::string output(szWorkDirWmo);
    output += "/";
    output += name;

    if (FileExists(output.c_str()))
        return true;

    Model mdl(originalName);
    if (!mdl.open())
        return false;

    return mdl.ConvertToVMAPModel(output.c_str());
}

extern std::shared_ptr<CASC::Storage> CascStorage;

bool GetHeaderMagic(std::string const& fileName, uint32* magic)
{
    *magic = 0;
    std::unique_ptr<CASC::File> file(CascStorage->OpenFile(fileName.c_str(), CASC_LOCALE_ALL_WOW));
    if (!file)
        return false;

    uint32 bytesRead = 0;
    if (!file->ReadFile(magic, 4, &bytesRead) || bytesRead != 4)
        return false;

    return true;
}

void ExtractGameobjectModels()
{
    printf("Extracting GameObject models...\n");

    DB2CascFileSource source(CascStorage, GameobjectDisplayInfoLoadInfo::Instance()->Meta->FileDataId);
    DB2FileLoader db2;
    try
    {
        db2.Load(&source, GameobjectDisplayInfoLoadInfo::Instance());
    }
    catch (std::exception const& e)
    {
        printf("Fatal error: Invalid GameObjectDisplayInfo.db2 file format!\n%s\n", e.what());
        exit(1);
    }

    std::string basepath = szWorkDirWmo;
    basepath += "/";

    std::string modelListPath = basepath + "temp_gameobject_models";
    FILE* model_list = fopen(modelListPath.c_str(), "wb");
    if (!model_list)
    {
        printf("Fatal error: Could not open file %s\n", modelListPath.c_str());
        return;
    }

    fwrite(VMAP::RAW_VMAP_MAGIC, 1, 8, model_list);
<<<<<<< HEAD

    for (DBCFile::Iterator it = dbc.begin(); it != dbc.end(); ++it)
    {
        path = it->getString(1);
=======
>>>>>>> 28d470c5

    for (uint32 rec = 0; rec < db2.GetRecordCount(); ++rec)
    {
        DB2Record record = db2.GetRecord(rec);
        if (!record)
            continue;

        uint32 fileId = record.GetUInt32("FileDataID");
        if (!fileId)
            continue;

        std::string fileName = Trinity::StringFormat("FILE%08X.xxx", fileId);
        bool result = false;
<<<<<<< HEAD
        uint8 isWmo = 0;
        if (!strcmp(ch_ext, ".wmo"))
        {
            isWmo = 1;
            result = ExtractSingleWmo(path);
        }
        else if (!strcmp(ch_ext, ".mdl"))
        {
            // TODO: extract .mdl files, if needed
=======
        uint32 header;
        if (!GetHeaderMagic(fileName, &header))
>>>>>>> 28d470c5
            continue;

        uint8 isWmo = 0;
        if (!memcmp(&header, "REVM", 4))
        {
            isWmo = 1;
            result = ExtractSingleWmo(fileName);
        }
        else if (!memcmp(&header, "MD20", 4) || !memcmp(&header, "MD21", 4))
            result = ExtractSingleModel(fileName);
        else
            ASSERT(false, "%s header: %d - %c%c%c%c", fileName.c_str(), header, (header >> 24) & 0xFF, (header >> 16) & 0xFF, (header >> 8) & 0xFF, header & 0xFF);

        if (result)
        {
            uint32 displayId = record.GetId();
            uint32 path_length = fileName.length();
            fwrite(&displayId, sizeof(uint32), 1, model_list);
            fwrite(&isWmo, sizeof(uint8), 1, model_list);
            fwrite(&path_length, sizeof(uint32), 1, model_list);
            fwrite(fileName.c_str(), sizeof(char), path_length, model_list);
        }
    }

    fclose(model_list);

    printf("Done!\n");
}<|MERGE_RESOLUTION|>--- conflicted
+++ resolved
@@ -23,10 +23,7 @@
 #include "StringFormat.h"
 #include "vmapexport.h"
 #include "VMapDefinitions.h"
-<<<<<<< HEAD
-=======
 #include <CascLib.h>
->>>>>>> 28d470c5
 #include <algorithm>
 #include <cstdio>
 
@@ -46,12 +43,6 @@
 
     char* name = GetPlainName((char*)fname.c_str());
     NormalizeFileName(name, strlen(name));
-
-    std::string originalName = fname;
-
-    char* name = GetPlainName((char*)fname.c_str());
-    fixnamen(name, strlen(name));
-    fixname2(name, strlen(name));
 
     std::string output(szWorkDirWmo);
     output += "/";
@@ -111,13 +102,6 @@
     }
 
     fwrite(VMAP::RAW_VMAP_MAGIC, 1, 8, model_list);
-<<<<<<< HEAD
-
-    for (DBCFile::Iterator it = dbc.begin(); it != dbc.end(); ++it)
-    {
-        path = it->getString(1);
-=======
->>>>>>> 28d470c5
 
     for (uint32 rec = 0; rec < db2.GetRecordCount(); ++rec)
     {
@@ -131,20 +115,8 @@
 
         std::string fileName = Trinity::StringFormat("FILE%08X.xxx", fileId);
         bool result = false;
-<<<<<<< HEAD
-        uint8 isWmo = 0;
-        if (!strcmp(ch_ext, ".wmo"))
-        {
-            isWmo = 1;
-            result = ExtractSingleWmo(path);
-        }
-        else if (!strcmp(ch_ext, ".mdl"))
-        {
-            // TODO: extract .mdl files, if needed
-=======
         uint32 header;
         if (!GetHeaderMagic(fileName, &header))
->>>>>>> 28d470c5
             continue;
 
         uint8 isWmo = 0;
