/*
 * Copyright (C) 2008-2016 TrinityCore <http://www.trinitycore.org/>
 * Copyright (C) 2005-2011 MaNGOS <http://getmangos.com/>
 *
 * This program is free software; you can redistribute it and/or modify it
 * under the terms of the GNU General Public License as published by the
 * Free Software Foundation; either version 2 of the License, or (at your
 * option) any later version.
 *
 * This program is distributed in the hope that it will be useful, but WITHOUT
 * ANY WARRANTY; without even the implied warranty of MERCHANTABILITY or
 * FITNESS FOR A PARTICULAR PURPOSE. See the GNU General Public License for
 * more details.
 *
 * You should have received a copy of the GNU General Public License along
 * with this program. If not, see <http://www.gnu.org/licenses/>.
 */

#include "vmapexport.h"
#include "adtfile.h"

#include <algorithm>
#include <cstdio>

#ifdef WIN32
#define snprintf _snprintf
#endif

char const* GetPlainName(char const* FileName)
{
    const char * szTemp;

    if((szTemp = strrchr(FileName, '\\')) != NULL)
        FileName = szTemp + 1;
    return FileName;
}

char* GetPlainName(char* FileName)
{
    char * szTemp;

    if((szTemp = strrchr(FileName, '\\')) != NULL)
        FileName = szTemp + 1;
    return FileName;
}

void FixNameCase(char* name, size_t len)
{
    char* ptr = name + len - 1;

    //extension in lowercase
    for (; *ptr != '.'; --ptr)
        *ptr |= 0x20;

    for (; ptr >= name; --ptr)
    {
        if (ptr > name && *ptr >= 'A' && *ptr <= 'Z' && isalpha(*(ptr - 1)))
            *ptr |= 0x20;
        else if ((ptr == name || !isalpha(*(ptr - 1))) && *ptr >= 'a' && *ptr <= 'z')
            *ptr &= ~0x20;
    }
}

void FixNameSpaces(char* name, size_t len)
{
    for (size_t i=0; i<len-3; i++)
    {
        if(name[i] == ' ')
            name[i] = '_';
    }
}

char* GetExtension(char* FileName)
{
    if (char* szTemp = strrchr(FileName, '.'))
        return szTemp;
    return NULL;
}

extern HANDLE WorldMpq;

ADTFile::ADTFile(char* filename) : ADT(WorldMpq, filename, false)
{
    Adtfilename.append(filename);
}

bool ADTFile::init(uint32 map_num, uint32 tileX, uint32 tileY)
{
    if(ADT.isEof ())
        return false;

    uint32 size;

    std::string xMap;
    std::string yMap;

    Adtfilename.erase(Adtfilename.find(".adt"),4);
    std::string TempMapNumber;
    TempMapNumber = Adtfilename.substr(Adtfilename.length()-6,6);
    xMap = TempMapNumber.substr(TempMapNumber.find("_")+1,(TempMapNumber.find_last_of("_")-1) - (TempMapNumber.find("_")));
    yMap = TempMapNumber.substr(TempMapNumber.find_last_of("_")+1,(TempMapNumber.length()) - (TempMapNumber.find_last_of("_")));
    Adtfilename.erase((Adtfilename.length()-xMap.length()-yMap.length()-2), (xMap.length()+yMap.length()+2));
    //string AdtMapNumber = xMap + ' ' + yMap + ' ' + GetPlainName((char*)Adtfilename.c_str());
    //printf("Processing map %s...\n", AdtMapNumber.c_str());
    //printf("MapNumber = %s\n", TempMapNumber.c_str());
    //printf("xMap = %s\n", xMap.c_str());
    //printf("yMap = %s\n", yMap.c_str());

    std::string dirname = std::string(szWorkDirWmo) + "/dir_bin";
    FILE *dirfile;
    dirfile = fopen(dirname.c_str(), "ab");
    if(!dirfile)
    {
        printf("Can't open dirfile!'%s'\n", dirname.c_str());
        return false;
    }

    while (!ADT.isEof())
    {
        char fourcc[5];
        ADT.read(&fourcc,4);
        ADT.read(&size, 4);
        flipcc(fourcc);
        fourcc[4] = 0;

        size_t nextpos = ADT.getPos() + size;

        if (!strcmp(fourcc,"MCIN"))
        {
        }
        else if (!strcmp(fourcc,"MTEX"))
        {
        }
        else if (!strcmp(fourcc,"MMDX"))
        {
            if (size)
            {
                char* buf = new char[size];
                ADT.read(buf, size);
<<<<<<< HEAD
                char* p = buf;
                int t = 0;
                ModelInstanceNames = new std::string[size];
                while (p < buf + size)
=======
                char *p=buf;
                int t=0;
                ModelInstansName = new std::string[size];
                while (p<buf+size)
>>>>>>> 233297c5
                {
                    std::string path(p);

                    char* s = GetPlainName(p);
                    FixNameCase(s, strlen(s));
                    FixNameSpaces(s, strlen(s));

                    ModelInstanceNames[t++] = s;

<<<<<<< HEAD
=======
                    std::string path(p);
>>>>>>> 233297c5
                    ExtractSingleModel(path);

                    p += strlen(p) + 1;
                }
                delete[] buf;
            }
        }
        else if (!strcmp(fourcc,"MWMO"))
        {
            if (size)
            {
                char* buf = new char[size];
                ADT.read(buf, size);
                char* p = buf;
                int q = 0;
                WmoInstanceNames = new std::string[size];
                while (p < buf + size)
                {
                    char* s = GetPlainName(p);
                    FixNameCase(s, strlen(s));
                    FixNameSpaces(s, strlen(s));

                    WmoInstanceNames[q++] = s;

                    p += strlen(p) + 1;
                }
                delete[] buf;
            }
        }
        //======================
        else if (!strcmp(fourcc,"MDDF"))
        {
            if (size)
            {
                nMDX = (int)size / 36;
                for (int i=0; i<nMDX; ++i)
                {
                    uint32 id;
                    ADT.read(&id, 4);
                    ModelInstance inst(ADT, ModelInstanceNames[id].c_str(), map_num, tileX, tileY, dirfile);
                }
                delete[] ModelInstanceNames;
                ModelInstanceNames = NULL;
            }
        }
        else if (!strcmp(fourcc,"MODF"))
        {
            if (size)
            {
                nWMO = (int)size / 64;
                for (int i=0; i<nWMO; ++i)
                {
                    uint32 id;
                    ADT.read(&id, 4);
                    WMOInstance inst(ADT, WmoInstanceNames[id].c_str(), map_num, tileX, tileY, dirfile);
                }

                delete[] WmoInstanceNames;
                WmoInstanceNames = NULL;
            }
        }

        //======================
        ADT.seek(nextpos);
    }

    ADT.close();
    fclose(dirfile);
    return true;
}

ADTFile::~ADTFile()
{
    ADT.close();
}<|MERGE_RESOLUTION|>--- conflicted
+++ resolved
@@ -137,17 +137,10 @@
             {
                 char* buf = new char[size];
                 ADT.read(buf, size);
-<<<<<<< HEAD
                 char* p = buf;
                 int t = 0;
                 ModelInstanceNames = new std::string[size];
                 while (p < buf + size)
-=======
-                char *p=buf;
-                int t=0;
-                ModelInstansName = new std::string[size];
-                while (p<buf+size)
->>>>>>> 233297c5
                 {
                     std::string path(p);
 
@@ -157,10 +150,6 @@
 
                     ModelInstanceNames[t++] = s;
 
-<<<<<<< HEAD
-=======
-                    std::string path(p);
->>>>>>> 233297c5
                     ExtractSingleModel(path);
 
                     p += strlen(p) + 1;
