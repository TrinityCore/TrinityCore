--- conflicted
+++ resolved
@@ -42,12 +42,6 @@
 
 void FixNameCase(char* name, size_t len)
 {
-<<<<<<< HEAD
-    if (len < 3)
-        return;
-
-    for (size_t i = 0; i < len - 3; i++)
-=======
     char* ptr = name + len - 1;
 
     //extension in lowercase
@@ -55,7 +49,6 @@
         *ptr |= 0x20;
 
     for (; ptr >= name; --ptr)
->>>>>>> 28d470c5
     {
         if (ptr > name && *ptr >= 'A' && *ptr <= 'Z' && isalpha(*(ptr - 1)))
             *ptr |= 0x20;
@@ -71,9 +64,6 @@
 
     for (size_t i = 0; i < len - 3; i++)
         if (name[i] == ' ')
-<<<<<<< HEAD
-        name[i] = '_';
-=======
             name[i] = '_';
 }
 
@@ -84,7 +74,6 @@
 
     FixNameCase(name, len);
     FixNameSpaces(name, len);
->>>>>>> 28d470c5
 }
 
 char* GetExtension(char* FileName)
@@ -94,13 +83,9 @@
     return nullptr;
 }
 
-<<<<<<< HEAD
-ADTFile::ADTFile(char* filename): _file(filename)
-=======
 extern std::shared_ptr<CASC::Storage> CascStorage;
 
 ADTFile::ADTFile(std::string const& filename, bool cache) : _file(CascStorage, filename.c_str(), false)
->>>>>>> 28d470c5
 {
     cacheable = cache;
     dirfileCache = nullptr;
@@ -108,24 +93,18 @@
 
 ADTFile::ADTFile(uint32 fileDataId, std::string const& description, bool cache) : _file(CascStorage, fileDataId, description, false)
 {
-<<<<<<< HEAD
+    cacheable = cache;
+    dirfileCache = nullptr;
+}
+
+bool ADTFile::init(uint32 map_num, uint32 originalMapId)
+{
+    if (dirfileCache)
+        return initFromCache(map_num, originalMapId);
+
     if (_file.isEof())
         return false;
 
-=======
-    cacheable = cache;
-    dirfileCache = nullptr;
-}
-
-bool ADTFile::init(uint32 map_num, uint32 originalMapId)
-{
-    if (dirfileCache)
-        return initFromCache(map_num, originalMapId);
-
-    if (_file.isEof())
-        return false;
-
->>>>>>> 28d470c5
     uint32 size;
     std::string dirname = std::string(szWorkDirWmo) + "/dir_bin";
     FILE* dirfile = fopen(dirname.c_str(), "ab");
@@ -135,12 +114,9 @@
         return false;
     }
 
-<<<<<<< HEAD
-=======
     if (cacheable)
         dirfileCache = new std::vector<ADTOutputCache>();
 
->>>>>>> 28d470c5
     while (!_file.isEof())
     {
         char fourcc[5];
@@ -155,20 +131,6 @@
         {
             if (size)
             {
-<<<<<<< HEAD
-                char *buf = new char[size];
-                _file.read(buf, size);
-                char *p = buf;
-                while (p < buf + size)
-                {
-                    fixnamen(p, strlen(p));
-                    char* s = GetPlainName(p);
-                    fixname2(s, strlen(s));
-
-                    ModelInstanceNames.emplace_back(s);
-
-                    std::string path(p);
-=======
                 char* buf = new char[size];
                 _file.read(buf, size);
                 char* p = buf;
@@ -181,7 +143,6 @@
 
                     ModelInstanceNames.emplace_back(s);
 
->>>>>>> 28d470c5
                     ExtractSingleModel(path);
 
                     p += strlen(p) + 1;
@@ -201,13 +162,8 @@
                     std::string path(p);
 
                     char* s = GetPlainName(p);
-<<<<<<< HEAD
-                    fixnamen(s, strlen(s));
-                    fixname2(s, strlen(s));
-=======
                     NormalizeFileName(s, strlen(s));
 
->>>>>>> 28d470c5
                     WmoInstanceNames.emplace_back(s);
 
                     ExtractSingleWmo(path);
@@ -227,10 +183,6 @@
                 {
                     ADT::MDDF doodadDef;
                     _file.read(&doodadDef, sizeof(ADT::MDDF));
-<<<<<<< HEAD
-                    Doodad::Extract(doodadDef, ModelInstanceNames[doodadDef.Id].c_str(), map_num, tileX, tileY, dirfile);
-                }
-=======
                     if (!(doodadDef.Flags & 0x40))
                     {
                         Doodad::Extract(doodadDef, ModelInstanceNames[doodadDef.Id].c_str(), map_num, originalMapId, dirfile, dirfileCache);
@@ -244,7 +196,6 @@
                 }
 
                 ModelInstanceNames.clear();
->>>>>>> 28d470c5
             }
         }
         else if (!strcmp(fourcc,"MODF"))
@@ -256,11 +207,6 @@
                 {
                     ADT::MODF mapObjDef;
                     _file.read(&mapObjDef, sizeof(ADT::MODF));
-<<<<<<< HEAD
-                    MapObject::Extract(mapObjDef, WmoInstanceNames[mapObjDef.Id].c_str(), map_num, tileX, tileY, dirfile);
-                    Doodad::ExtractSet(WmoDoodads[WmoInstanceNames[mapObjDef.Id]], mapObjDef, map_num, tileX, tileY, dirfile);
-                }
-=======
                     if (!(mapObjDef.Flags & 0x8))
                     {
                         MapObject::Extract(mapObjDef, WmoInstanceNames[mapObjDef.Id].c_str(), false, map_num, originalMapId, dirfile, dirfileCache);
@@ -276,16 +222,12 @@
                 }
 
                 WmoInstanceNames.clear();
->>>>>>> 28d470c5
             }
         }
 
         //======================
         _file.seek(nextpos);
     }
-<<<<<<< HEAD
-    _file.close();
-=======
 
     _file.close();
     fclose(dirfile);
@@ -315,7 +257,6 @@
         fwrite(cached.Data.data(), cached.Data.size(), 1, dirfile);
     }
 
->>>>>>> 28d470c5
     fclose(dirfile);
     return true;
 }
@@ -323,8 +264,5 @@
 ADTFile::~ADTFile()
 {
     _file.close();
-<<<<<<< HEAD
-=======
     delete dirfileCache;
->>>>>>> 28d470c5
 }