/*
 * This file is part of the TrinityCore Project. See AUTHORS file for Copyright information
 *
 * This program is free software; you can redistribute it and/or modify it
 * under the terms of the GNU General Public License as published by the
 * Free Software Foundation; either version 2 of the License, or (at your
 * option) any later version.
 *
 * This program is distributed in the hope that it will be useful, but WITHOUT
 * ANY WARRANTY; without even the implied warranty of MERCHANTABILITY or
 * FITNESS FOR A PARTICULAR PURPOSE. See the GNU General Public License for
 * more details.
 *
 * You should have received a copy of the GNU General Public License along
 * with this program. If not, see <http://www.gnu.org/licenses/>.
 */

#include "vmapexport.h"
#include "Errors.h"
#include "model.h"
#include "wmo.h"
#include "adtfile.h"
<<<<<<< HEAD
#include "mpq_libmpq04.h"
=======
#include "cascfile.h"
>>>>>>> 28d470c5
#include "VMapDefinitions.h"
#include <G3D/Quat.h>
#include <algorithm>
#include <cstdio>
#include <limits>

<<<<<<< HEAD
=======
extern std::shared_ptr<CASC::Storage> CascStorage;

>>>>>>> 28d470c5
Model::Model(std::string &filename) : filename(filename), header(), vertices(nullptr), indices(nullptr)
{
}

bool Model::open()
{
    CASCFile f(CascStorage, filename.c_str());

    if (f.isEof())
    {
        f.close();
        // Do not show this error on console to avoid confusion, the extractor can continue working even if some models fail to load
        //printf("Error loading model %s\n", filename.c_str());
        return false;
    }

    _unload();

    uint32 m2start = 0;
    char const* ptr = f.getBuffer();
    while (m2start + 4 < f.getSize() && memcmp(ptr, "MD20", 4) != 0)
    {
        ++m2start;
        ++ptr;
        if (m2start + sizeof(ModelHeader) > f.getSize())
            return false;
    }

    memcpy(&header, f.getBuffer() + m2start, sizeof(ModelHeader));
    bounds = header.collisionBox;
    if (header.nBoundingTriangles > 0)
    {
        f.seek(m2start);
        f.seekRelative(header.ofsBoundingVertices);
        vertices = new Vec3D[header.nBoundingVertices];
        f.read(vertices,header.nBoundingVertices*12);
        for (uint32 i=0; i<header.nBoundingVertices; i++)
            vertices[i] = fixCoordSystem(vertices[i]);
        f.seek(m2start);
        f.seekRelative(header.ofsBoundingTriangles);
        indices = new uint16[header.nBoundingTriangles];
        f.read(indices,header.nBoundingTriangles*2);
        f.close();
    }
    else
    {
        //printf("not included %s\n", filename.c_str());
        f.close();
        return false;
    }
    return true;
}

bool Model::ConvertToVMAPModel(const char * outfilename)
{
    int N[12] = { };
    FILE* output = fopen(outfilename, "wb");
    if (!output)
    {
        printf("Can't create the output file '%s'\n", outfilename);
        return false;
    }
    fwrite(VMAP::RAW_VMAP_MAGIC, 8, 1, output);
    uint32 nVertices = header.nBoundingVertices;
    fwrite(&nVertices, sizeof(int), 1, output);
    uint32 nofgroups = 1;
    fwrite(&nofgroups, sizeof(uint32), 1, output);
    fwrite(N, 4 * 3, 1, output);// rootwmoid, flags, groupid
<<<<<<< HEAD
    fwrite(N, sizeof(float), 3 * 2, output);//bbox, only needed for WMO currently
=======
    fwrite(&bounds, sizeof(AaBox3D), 1, output);//bbox, only needed for WMO currently
>>>>>>> 28d470c5
    fwrite(N, 4, 1, output);// liquidflags
    fwrite("GRP ", 4, 1, output);
    uint32 branches = 1;
    int wsize;
    wsize = sizeof(branches) + sizeof(uint32) * branches;
    fwrite(&wsize, sizeof(int), 1, output);
    fwrite(&branches, sizeof(branches), 1, output);
    uint32 nIndexes = header.nBoundingTriangles;
    fwrite(&nIndexes, sizeof(uint32), 1, output);
    fwrite("INDX", 4, 1, output);
    wsize = sizeof(uint32) + sizeof(unsigned short) * nIndexes;
    fwrite(&wsize, sizeof(int), 1, output);
    fwrite(&nIndexes, sizeof(uint32), 1, output);
    if (nIndexes > 0)
    {
        for (uint32 i = 0; i < nIndexes; ++i)
        {
            if ((i % 3) - 1 == 0 && i + 1 < nIndexes)
            {
                uint16 tmp = indices[i];
                indices[i] = indices[i + 1];
                indices[i + 1] = tmp;
            }
        }
        fwrite(indices, sizeof(unsigned short), nIndexes, output);
    }

    fwrite("VERT", 4, 1, output);
    wsize = sizeof(int) + sizeof(float) * 3 * nVertices;
    fwrite(&wsize, sizeof(int), 1, output);
    fwrite(&nVertices, sizeof(int), 1, output);
    if (nVertices > 0)
    {
        for (uint32 vpos = 0; vpos < nVertices; ++vpos)
        {
            float tmp = vertices[vpos].y;
            vertices[vpos].y = -vertices[vpos].z;
            vertices[vpos].z = tmp;
        }

        fwrite(vertices, sizeof(float) * 3, nVertices, output);
    }

    fclose(output);

    return true;
}

<<<<<<< HEAD

=======
>>>>>>> 28d470c5
Vec3D fixCoordSystem(Vec3D const& v)
{
    return Vec3D(v.x, v.z, -v.y);
}

<<<<<<< HEAD
void Doodad::Extract(ADT::MDDF const& doodadDef, char const* ModelInstName, uint32 mapID, uint32 tileX, uint32 tileY, FILE* pDirfile)
=======
void Doodad::Extract(ADT::MDDF const& doodadDef, char const* ModelInstName, uint32 mapID, uint32 originalMapId, FILE* pDirfile, std::vector<ADTOutputCache>* dirfileCache)
>>>>>>> 28d470c5
{
    char tempname[1036];
    sprintf(tempname, "%s/%s", szWorkDirWmo, ModelInstName);
    FILE* input = fopen(tempname, "r+b");

    if (!input)
        return;

    fseek(input, 8, SEEK_SET); // get the correct no of vertices
    int nVertices;
    int count = fread(&nVertices, sizeof(int), 1, input);
    fclose(input);

    if (count != 1 || nVertices == 0)
        return;

    // scale factor - divide by 1024. blizzard devs must be on crack, why not just use a float?
    float sc = doodadDef.Scale / 1024.0f;

    Vec3D position = fixCoords(doodadDef.Position);
<<<<<<< HEAD

    uint16 nameSet = 0;// not used for models
    uint32 uniqueId = GenerateUniqueObjectId(doodadDef.UniqueId, 0);
    uint32 tcflags = MOD_M2;
    if (tileX == 65 && tileY == 65)
        tcflags |= MOD_WORLDSPAWN;

    //write mapID, tileX, tileY, Flags, NameSet, UniqueId, Pos, Rot, Scale, name
    fwrite(&mapID, sizeof(uint32), 1, pDirfile);
    fwrite(&tileX, sizeof(uint32), 1, pDirfile);
    fwrite(&tileY, sizeof(uint32), 1, pDirfile);
=======

    uint16 nameSet = 0;// not used for models
    uint32 uniqueId = GenerateUniqueObjectId(doodadDef.UniqueId, 0);
    uint32 tcflags = MOD_M2;
    if (mapID != originalMapId)
        tcflags |= MOD_PARENT_SPAWN;

    //write mapID, Flags, NameSet, UniqueId, Pos, Rot, Scale, name
    fwrite(&mapID, sizeof(uint32), 1, pDirfile);
>>>>>>> 28d470c5
    fwrite(&tcflags, sizeof(uint32), 1, pDirfile);
    fwrite(&nameSet, sizeof(uint16), 1, pDirfile);
    fwrite(&uniqueId, sizeof(uint32), 1, pDirfile);
    fwrite(&position, sizeof(Vec3D), 1, pDirfile);
    fwrite(&doodadDef.Rotation, sizeof(Vec3D), 1, pDirfile);
    fwrite(&sc, sizeof(float), 1, pDirfile);
    uint32 nlen = strlen(ModelInstName);
    fwrite(&nlen, sizeof(uint32), 1, pDirfile);
    fwrite(ModelInstName, sizeof(char), nlen, pDirfile);
}

void Doodad::ExtractSet(WMODoodadData const& doodadData, ADT::MODF const& wmo, uint32 mapID, uint32 tileX, uint32 tileY, FILE* pDirfile)
{
    if (wmo.DoodadSet >= doodadData.Sets.size())
        return;

    G3D::Vector3 wmoPosition(wmo.Position.z, wmo.Position.x, wmo.Position.y);
    G3D::Matrix3 wmoRotation = G3D::Matrix3::fromEulerAnglesZYX(G3D::toRadians(wmo.Rotation.y), G3D::toRadians(wmo.Rotation.x), G3D::toRadians(wmo.Rotation.z));

    uint16 doodadId = 0;
    WMO::MODS const& doodadSetData = doodadData.Sets[wmo.DoodadSet];
    for (uint16 doodadIndex : doodadData.References)
    {
        if (doodadIndex < doodadSetData.StartIndex ||
            doodadIndex >= doodadSetData.StartIndex + doodadSetData.Count)
            continue;

        WMO::MODD const& doodad = doodadData.Spawns[doodadIndex];

        char ModelInstName[1024];
        sprintf(ModelInstName, "%s", GetPlainName(&doodadData.Paths[doodad.NameIndex]));
        uint32 nlen = strlen(ModelInstName);
        fixnamen(ModelInstName, nlen);
        fixname2(ModelInstName, nlen);
        if (nlen > 3)
        {
            char const* extension = &ModelInstName[nlen - 4];
            if (!strcmp(extension, ".mdx") || !strcmp(extension, ".mdl"))
            {
                ModelInstName[nlen - 2] = '2';
                ModelInstName[nlen - 1] = '\0';
            }
        }

        char tempname[1036];
        sprintf(tempname, "%s/%s", szWorkDirWmo, ModelInstName);
        FILE* input = fopen(tempname, "r+b");
        if (!input)
            continue;

        fseek(input, 8, SEEK_SET); // get the correct no of vertices
        int nVertices;
        int count = fread(&nVertices, sizeof(int), 1, input);
        fclose(input);

<<<<<<< HEAD
=======
    if (dirfileCache)
    {
        dirfileCache->emplace_back();
        ADTOutputCache& cacheModelData = dirfileCache->back();
        cacheModelData.Flags = tcflags & ~MOD_PARENT_SPAWN;
        cacheModelData.Data.resize(
            sizeof(uint16) +    // nameSet
            sizeof(uint32) +    // uniqueId
            sizeof(Vec3D) +     // position
            sizeof(Vec3D) +     // doodadDef.Rotation
            sizeof(float) +     // sc
            sizeof(uint32) +    // nlen
            nlen);              // ModelInstName

        uint8* cacheData = cacheModelData.Data.data();
#define CACHE_WRITE(value, size, cnt, dest) memcpy(dest, value, size * cnt); dest += size * cnt;

        CACHE_WRITE(&nameSet, sizeof(uint16), 1, cacheData);
        CACHE_WRITE(&uniqueId, sizeof(uint32), 1, cacheData);
        CACHE_WRITE(&position, sizeof(Vec3D), 1, cacheData);
        CACHE_WRITE(&doodadDef.Rotation, sizeof(Vec3D), 1, cacheData);
        CACHE_WRITE(&sc, sizeof(float), 1, cacheData);
        CACHE_WRITE(&nlen, sizeof(uint32), 1, cacheData);
        CACHE_WRITE(ModelInstName, sizeof(char), nlen, cacheData);
    }
}

void Doodad::ExtractSet(WMODoodadData const& doodadData, ADT::MODF const& wmo, bool isGlobalWmo, uint32 mapID, uint32 originalMapId,
    FILE* pDirfile, std::vector<ADTOutputCache>* dirfileCache)
{
    if (wmo.DoodadSet >= doodadData.Sets.size())
        return;

    G3D::Vector3 wmoPosition(wmo.Position.z, wmo.Position.x, wmo.Position.y);
    G3D::Matrix3 wmoRotation = G3D::Matrix3::fromEulerAnglesZYX(G3D::toRadians(wmo.Rotation.y), G3D::toRadians(wmo.Rotation.x), G3D::toRadians(wmo.Rotation.z));

    if (isGlobalWmo)
        wmoPosition += G3D::Vector3(533.33333f * 32, 533.33333f * 32, 0.0f);

    uint16 doodadId = 0;
    WMO::MODS const& doodadSetData = doodadData.Sets[wmo.DoodadSet];
    for (uint16 doodadIndex : doodadData.References)
    {
        if (doodadIndex < doodadSetData.StartIndex ||
            doodadIndex >= doodadSetData.StartIndex + doodadSetData.Count)
            continue;

        WMO::MODD const& doodad = doodadData.Spawns[doodadIndex];

        char ModelInstName[1024];
        if (doodadData.Paths)
            sprintf(ModelInstName, "%s", GetPlainName(&doodadData.Paths[doodad.NameIndex]));
        else if (doodadData.FileDataIds)
            sprintf(ModelInstName, "FILE%08X.xxx", doodadData.FileDataIds[doodad.NameIndex]);
        else
            ASSERT(false);

        uint32 nlen = strlen(ModelInstName);
        NormalizeFileName(ModelInstName, nlen);
        if (nlen > 3)
        {
            char const* extension = &ModelInstName[nlen - 4];
            if (!strcmp(extension, ".mdx") || !strcmp(extension, ".mdl"))
            {
                ModelInstName[nlen - 2] = '2';
                ModelInstName[nlen - 1] = '\0';
            }
        }

        char tempname[1036];
        sprintf(tempname, "%s/%s", szWorkDirWmo, ModelInstName);
        FILE* input = fopen(tempname, "r+b");
        if (!input)
            continue;

        fseek(input, 8, SEEK_SET); // get the correct no of vertices
        int nVertices;
        int count = fread(&nVertices, sizeof(int), 1, input);
        fclose(input);

>>>>>>> 28d470c5
        if (count != 1 || nVertices == 0)
            continue;

        ASSERT(doodadId < std::numeric_limits<uint16>::max());
        ++doodadId;

        G3D::Vector3 position = wmoPosition + (wmoRotation * G3D::Vector3(doodad.Position.x, doodad.Position.y, doodad.Position.z));

        Vec3D rotation;
        (G3D::Quat(doodad.Rotation.X, doodad.Rotation.Y, doodad.Rotation.Z, doodad.Rotation.W)
            .toRotationMatrix() * wmoRotation)
            .toEulerAnglesXYZ(rotation.z, rotation.x, rotation.y);

        rotation.z = G3D::toDegrees(rotation.z);
        rotation.x = G3D::toDegrees(rotation.x);
        rotation.y = G3D::toDegrees(rotation.y);

        uint16 nameSet = 0;     // not used for models
        uint32 uniqueId = GenerateUniqueObjectId(wmo.UniqueId, doodadId);
        uint32 tcflags = MOD_M2;
<<<<<<< HEAD
        if (tileX == 65 && tileY == 65)
            tcflags |= MOD_WORLDSPAWN;

        //write mapID, tileX, tileY, Flags, NameSet, UniqueId, Pos, Rot, Scale, name
        fwrite(&mapID, sizeof(uint32), 1, pDirfile);
        fwrite(&tileX, sizeof(uint32), 1, pDirfile);
        fwrite(&tileY, sizeof(uint32), 1, pDirfile);
=======
        if (mapID != originalMapId)
            tcflags |= MOD_PARENT_SPAWN;

        //write mapID, Flags, NameSet, UniqueId, Pos, Rot, Scale, name
        fwrite(&mapID, sizeof(uint32), 1, pDirfile);
>>>>>>> 28d470c5
        fwrite(&tcflags, sizeof(uint32), 1, pDirfile);
        fwrite(&nameSet, sizeof(uint16), 1, pDirfile);
        fwrite(&uniqueId, sizeof(uint32), 1, pDirfile);
        fwrite(&position, sizeof(Vec3D), 1, pDirfile);
        fwrite(&rotation, sizeof(Vec3D), 1, pDirfile);
        fwrite(&doodad.Scale, sizeof(float), 1, pDirfile);
        fwrite(&nlen, sizeof(uint32), 1, pDirfile);
        fwrite(ModelInstName, sizeof(char), nlen, pDirfile);
<<<<<<< HEAD
    }
}
=======

        if (dirfileCache)
        {
            dirfileCache->emplace_back();
            ADTOutputCache& cacheModelData = dirfileCache->back();
            cacheModelData.Flags = tcflags & ~MOD_PARENT_SPAWN;
            cacheModelData.Data.resize(
                sizeof(uint16) +    // nameSet
                sizeof(uint32) +    // uniqueId
                sizeof(Vec3D) +     // position
                sizeof(Vec3D) +     // rotation
                sizeof(float) +     // doodad.Scale
                sizeof(uint32) +    // nlen
                nlen);              // ModelInstName

            uint8* cacheData = cacheModelData.Data.data();
            CACHE_WRITE(&nameSet, sizeof(uint16), 1, cacheData);
            CACHE_WRITE(&uniqueId, sizeof(uint32), 1, cacheData);
            CACHE_WRITE(&position, sizeof(Vec3D), 1, cacheData);
            CACHE_WRITE(&rotation, sizeof(Vec3D), 1, cacheData);
            CACHE_WRITE(&doodad.Scale, sizeof(float), 1, cacheData);
            CACHE_WRITE(&nlen, sizeof(uint32), 1, cacheData);
            CACHE_WRITE(ModelInstName, sizeof(char), nlen, cacheData);
        }
    }
}

#undef CACHE_WRITE
>>>>>>> 28d470c5
<|MERGE_RESOLUTION|>--- conflicted
+++ resolved
@@ -20,22 +20,15 @@
 #include "model.h"
 #include "wmo.h"
 #include "adtfile.h"
-<<<<<<< HEAD
-#include "mpq_libmpq04.h"
-=======
 #include "cascfile.h"
->>>>>>> 28d470c5
 #include "VMapDefinitions.h"
 #include <G3D/Quat.h>
 #include <algorithm>
 #include <cstdio>
 #include <limits>
 
-<<<<<<< HEAD
-=======
 extern std::shared_ptr<CASC::Storage> CascStorage;
 
->>>>>>> 28d470c5
 Model::Model(std::string &filename) : filename(filename), header(), vertices(nullptr), indices(nullptr)
 {
 }
@@ -104,11 +97,7 @@
     uint32 nofgroups = 1;
     fwrite(&nofgroups, sizeof(uint32), 1, output);
     fwrite(N, 4 * 3, 1, output);// rootwmoid, flags, groupid
-<<<<<<< HEAD
-    fwrite(N, sizeof(float), 3 * 2, output);//bbox, only needed for WMO currently
-=======
     fwrite(&bounds, sizeof(AaBox3D), 1, output);//bbox, only needed for WMO currently
->>>>>>> 28d470c5
     fwrite(N, 4, 1, output);// liquidflags
     fwrite("GRP ", 4, 1, output);
     uint32 branches = 1;
@@ -157,20 +146,12 @@
     return true;
 }
 
-<<<<<<< HEAD
-
-=======
->>>>>>> 28d470c5
 Vec3D fixCoordSystem(Vec3D const& v)
 {
     return Vec3D(v.x, v.z, -v.y);
 }
 
-<<<<<<< HEAD
-void Doodad::Extract(ADT::MDDF const& doodadDef, char const* ModelInstName, uint32 mapID, uint32 tileX, uint32 tileY, FILE* pDirfile)
-=======
 void Doodad::Extract(ADT::MDDF const& doodadDef, char const* ModelInstName, uint32 mapID, uint32 originalMapId, FILE* pDirfile, std::vector<ADTOutputCache>* dirfileCache)
->>>>>>> 28d470c5
 {
     char tempname[1036];
     sprintf(tempname, "%s/%s", szWorkDirWmo, ModelInstName);
@@ -191,19 +172,6 @@
     float sc = doodadDef.Scale / 1024.0f;
 
     Vec3D position = fixCoords(doodadDef.Position);
-<<<<<<< HEAD
-
-    uint16 nameSet = 0;// not used for models
-    uint32 uniqueId = GenerateUniqueObjectId(doodadDef.UniqueId, 0);
-    uint32 tcflags = MOD_M2;
-    if (tileX == 65 && tileY == 65)
-        tcflags |= MOD_WORLDSPAWN;
-
-    //write mapID, tileX, tileY, Flags, NameSet, UniqueId, Pos, Rot, Scale, name
-    fwrite(&mapID, sizeof(uint32), 1, pDirfile);
-    fwrite(&tileX, sizeof(uint32), 1, pDirfile);
-    fwrite(&tileY, sizeof(uint32), 1, pDirfile);
-=======
 
     uint16 nameSet = 0;// not used for models
     uint32 uniqueId = GenerateUniqueObjectId(doodadDef.UniqueId, 0);
@@ -213,7 +181,6 @@
 
     //write mapID, Flags, NameSet, UniqueId, Pos, Rot, Scale, name
     fwrite(&mapID, sizeof(uint32), 1, pDirfile);
->>>>>>> 28d470c5
     fwrite(&tcflags, sizeof(uint32), 1, pDirfile);
     fwrite(&nameSet, sizeof(uint16), 1, pDirfile);
     fwrite(&uniqueId, sizeof(uint32), 1, pDirfile);
@@ -223,54 +190,7 @@
     uint32 nlen = strlen(ModelInstName);
     fwrite(&nlen, sizeof(uint32), 1, pDirfile);
     fwrite(ModelInstName, sizeof(char), nlen, pDirfile);
-}
-
-void Doodad::ExtractSet(WMODoodadData const& doodadData, ADT::MODF const& wmo, uint32 mapID, uint32 tileX, uint32 tileY, FILE* pDirfile)
-{
-    if (wmo.DoodadSet >= doodadData.Sets.size())
-        return;
-
-    G3D::Vector3 wmoPosition(wmo.Position.z, wmo.Position.x, wmo.Position.y);
-    G3D::Matrix3 wmoRotation = G3D::Matrix3::fromEulerAnglesZYX(G3D::toRadians(wmo.Rotation.y), G3D::toRadians(wmo.Rotation.x), G3D::toRadians(wmo.Rotation.z));
-
-    uint16 doodadId = 0;
-    WMO::MODS const& doodadSetData = doodadData.Sets[wmo.DoodadSet];
-    for (uint16 doodadIndex : doodadData.References)
-    {
-        if (doodadIndex < doodadSetData.StartIndex ||
-            doodadIndex >= doodadSetData.StartIndex + doodadSetData.Count)
-            continue;
-
-        WMO::MODD const& doodad = doodadData.Spawns[doodadIndex];
-
-        char ModelInstName[1024];
-        sprintf(ModelInstName, "%s", GetPlainName(&doodadData.Paths[doodad.NameIndex]));
-        uint32 nlen = strlen(ModelInstName);
-        fixnamen(ModelInstName, nlen);
-        fixname2(ModelInstName, nlen);
-        if (nlen > 3)
-        {
-            char const* extension = &ModelInstName[nlen - 4];
-            if (!strcmp(extension, ".mdx") || !strcmp(extension, ".mdl"))
-            {
-                ModelInstName[nlen - 2] = '2';
-                ModelInstName[nlen - 1] = '\0';
-            }
-        }
-
-        char tempname[1036];
-        sprintf(tempname, "%s/%s", szWorkDirWmo, ModelInstName);
-        FILE* input = fopen(tempname, "r+b");
-        if (!input)
-            continue;
-
-        fseek(input, 8, SEEK_SET); // get the correct no of vertices
-        int nVertices;
-        int count = fread(&nVertices, sizeof(int), 1, input);
-        fclose(input);
-
-<<<<<<< HEAD
-=======
+
     if (dirfileCache)
     {
         dirfileCache->emplace_back();
@@ -351,7 +271,6 @@
         int count = fread(&nVertices, sizeof(int), 1, input);
         fclose(input);
 
->>>>>>> 28d470c5
         if (count != 1 || nVertices == 0)
             continue;
 
@@ -372,21 +291,11 @@
         uint16 nameSet = 0;     // not used for models
         uint32 uniqueId = GenerateUniqueObjectId(wmo.UniqueId, doodadId);
         uint32 tcflags = MOD_M2;
-<<<<<<< HEAD
-        if (tileX == 65 && tileY == 65)
-            tcflags |= MOD_WORLDSPAWN;
-
-        //write mapID, tileX, tileY, Flags, NameSet, UniqueId, Pos, Rot, Scale, name
-        fwrite(&mapID, sizeof(uint32), 1, pDirfile);
-        fwrite(&tileX, sizeof(uint32), 1, pDirfile);
-        fwrite(&tileY, sizeof(uint32), 1, pDirfile);
-=======
         if (mapID != originalMapId)
             tcflags |= MOD_PARENT_SPAWN;
 
         //write mapID, Flags, NameSet, UniqueId, Pos, Rot, Scale, name
         fwrite(&mapID, sizeof(uint32), 1, pDirfile);
->>>>>>> 28d470c5
         fwrite(&tcflags, sizeof(uint32), 1, pDirfile);
         fwrite(&nameSet, sizeof(uint16), 1, pDirfile);
         fwrite(&uniqueId, sizeof(uint32), 1, pDirfile);
@@ -395,10 +304,6 @@
         fwrite(&doodad.Scale, sizeof(float), 1, pDirfile);
         fwrite(&nlen, sizeof(uint32), 1, pDirfile);
         fwrite(ModelInstName, sizeof(char), nlen, pDirfile);
-<<<<<<< HEAD
-    }
-}
-=======
 
         if (dirfileCache)
         {
@@ -426,5 +331,4 @@
     }
 }
 
-#undef CACHE_WRITE
->>>>>>> 28d470c5
+#undef CACHE_WRITE