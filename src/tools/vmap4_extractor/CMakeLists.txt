# This file is part of the TrinityCore Project. See AUTHORS file for Copyright information
#
# This file is free software; as a special exception the author gives
# unlimited permission to copy and/or distribute it, with or without
# modifications, as long as this notice is preserved.
#
# This program is distributed in the hope that it will be useful, but
# WITHOUT ANY WARRANTY, to the extent permitted by law; without even the
# implied warranty of MERCHANTABILITY or FITNESS FOR A PARTICULAR PURPOSE.

CollectSourceFiles(
  ${CMAKE_CURRENT_SOURCE_DIR}
  PRIVATE_SOURCES)

<<<<<<< HEAD
list(APPEND PRIVATE_SOURCES ${sources_windows})
=======
if (WIN32)
  list(APPEND PRIVATE_SOURCES ${sources_windows})
endif()
>>>>>>> 28d470c5

add_executable(vmap4extractor ${PRIVATE_SOURCES})

target_link_libraries(vmap4extractor
  PRIVATE
    trinity-core-interface
  PUBLIC
<<<<<<< HEAD
    common
    mpq)
=======
    bzip2
    extractor_common)

CollectIncludeDirectories(
  ${CMAKE_CURRENT_SOURCE_DIR}
  PUBLIC_INCLUDES)

target_include_directories(vmap4extractor
  PUBLIC
    ${PUBLIC_INCLUDES}
  PRIVATE
    ${CMAKE_CURRENT_BINARY_DIR})
>>>>>>> 28d470c5

set_target_properties(vmap4extractor
    PROPERTIES
      FOLDER
        "tools")

if(UNIX)
  install(TARGETS vmap4extractor DESTINATION bin)
elseif(WIN32)
  install(TARGETS vmap4extractor DESTINATION "${CMAKE_INSTALL_PREFIX}")
endif()<|MERGE_RESOLUTION|>--- conflicted
+++ resolved
@@ -12,13 +12,9 @@
   ${CMAKE_CURRENT_SOURCE_DIR}
   PRIVATE_SOURCES)
 
-<<<<<<< HEAD
-list(APPEND PRIVATE_SOURCES ${sources_windows})
-=======
 if (WIN32)
   list(APPEND PRIVATE_SOURCES ${sources_windows})
 endif()
->>>>>>> 28d470c5
 
 add_executable(vmap4extractor ${PRIVATE_SOURCES})
 
@@ -26,10 +22,6 @@
   PRIVATE
     trinity-core-interface
   PUBLIC
-<<<<<<< HEAD
-    common
-    mpq)
-=======
     bzip2
     extractor_common)
 
@@ -42,15 +34,14 @@
     ${PUBLIC_INCLUDES}
   PRIVATE
     ${CMAKE_CURRENT_BINARY_DIR})
->>>>>>> 28d470c5
 
 set_target_properties(vmap4extractor
     PROPERTIES
       FOLDER
         "tools")
 
-if(UNIX)
+if( UNIX )
   install(TARGETS vmap4extractor DESTINATION bin)
-elseif(WIN32)
+elseif( WIN32 )
   install(TARGETS vmap4extractor DESTINATION "${CMAKE_INSTALL_PREFIX}")
 endif()