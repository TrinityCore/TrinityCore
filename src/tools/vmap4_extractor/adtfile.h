--- conflicted
+++ resolved
@@ -49,48 +49,27 @@
     };
 }
 #pragma pack(pop)
-<<<<<<< HEAD
-=======
 
 struct ADTOutputCache
 {
     uint32 Flags;
     std::vector<uint8> Data;
 };
->>>>>>> 28d470c5
 
 class ADTFile
 {
 private:
-<<<<<<< HEAD
-    MPQFile _file;
-    std::string Adtfilename;
-=======
     CASCFile _file;
     bool cacheable;
     std::vector<ADTOutputCache>* dirfileCache;
->>>>>>> 28d470c5
 public:
     ADTFile(std::string const& filename, bool cache);
     ADTFile(uint32 fileDataId, std::string const& description, bool cache);
     ~ADTFile();
     std::vector<std::string> WmoInstanceNames;
     std::vector<std::string> ModelInstanceNames;
-<<<<<<< HEAD
-    bool init(uint32 map_num, uint32 tileX, uint32 tileY);
-    //void LoadMapChunks();
-
-    //uint32 wmo_count;
-/*
-    mcell const& Getmcell() const
-    {
-        return Mcell;
-    }
-*/
-=======
     bool init(uint32 map_num, uint32 originalMapId);
     bool initFromCache(uint32 map_num, uint32 originalMapId);
->>>>>>> 28d470c5
 };
 
 char const* GetPlainName(char const* FileName);
