/*
 * Copyright (C) 2008-2016 TrinityCore <http://www.trinitycore.org/>
 * Copyright (C) 2005-2011 MaNGOS <http://getmangos.com/>
 *
 * This program is free software; you can redistribute it and/or modify it
 * under the terms of the GNU General Public License as published by the
 * Free Software Foundation; either version 2 of the License, or (at your
 * option) any later version.
 *
 * This program is distributed in the hope that it will be useful, but WITHOUT
 * ANY WARRANTY; without even the implied warranty of MERCHANTABILITY or
 * FITNESS FOR A PARTICULAR PURPOSE. See the GNU General Public License for
 * more details.
 *
 * You should have received a copy of the GNU General Public License along
 * with this program. If not, see <http://www.gnu.org/licenses/>.
 */

#include "PathCommon.h"
#include "MapBuilder.h"
#include "MapTree.h"
#include "DetourNavMeshBuilder.h"
#include "DetourNavMesh.h"
#include "IntermediateValues.h"
#include "StringFormat.h"

#include <limits.h>

#define MMAP_MAGIC 0x4d4d4150   // 'MMAP'
#define MMAP_VERSION 5

struct MmapTileHeader
{
    uint32 mmapMagic;
    uint32 dtVersion;
    uint32 mmapVersion;
    uint32 size;
    bool usesLiquids : 1;

    MmapTileHeader() : mmapMagic(MMAP_MAGIC), dtVersion(DT_NAVMESH_VERSION),
        mmapVersion(MMAP_VERSION), size(0), usesLiquids(true) {}
};

namespace MMAP
{
    MapBuilder::MapBuilder(float maxWalkableAngle, bool skipLiquid,
        bool skipContinents, bool skipJunkMaps, bool skipBattlegrounds,
        bool debugOutput, bool bigBaseUnit, const char* offMeshFilePath) :
        m_terrainBuilder     (NULL),
        m_debugOutput        (debugOutput),
        m_offMeshFilePath    (offMeshFilePath),
        m_skipContinents     (skipContinents),
        m_skipJunkMaps       (skipJunkMaps),
        m_skipBattlegrounds  (skipBattlegrounds),
        m_maxWalkableAngle   (maxWalkableAngle),
        m_bigBaseUnit        (bigBaseUnit),
        m_rcContext          (NULL),
        _cancelationToken    (false)
    {
        m_terrainBuilder = new TerrainBuilder(skipLiquid);

        m_rcContext = new rcContext(false);

        discoverTiles();
    }

    /**************************************************************************/
    MapBuilder::~MapBuilder()
    {
        for (TileList::iterator it = m_tiles.begin(); it != m_tiles.end(); ++it)
        {
            (*it).m_tiles->clear();
            delete (*it).m_tiles;
        }

        delete m_terrainBuilder;
        delete m_rcContext;
    }

    /**************************************************************************/
    void MapBuilder::discoverTiles()
    {
        std::vector<std::string> files;
        uint32 mapID, tileX, tileY, tileID, count = 0;

        printf("Discovering maps... ");
        getDirContents(files, "maps");
        for (uint32 i = 0; i < files.size(); ++i)
        {
            mapID = uint32(atoi(files[i].substr(0,3).c_str()));
            if (std::find(m_tiles.begin(), m_tiles.end(), mapID) == m_tiles.end())
            {
                m_tiles.emplace_back(MapTiles(mapID, new std::set<uint32>));
                count++;
            }
        }

        files.clear();
        getDirContents(files, "vmaps", "*.vmtree");
        for (uint32 i = 0; i < files.size(); ++i)
        {
            mapID = uint32(atoi(files[i].substr(0,3).c_str()));
            if (std::find(m_tiles.begin(), m_tiles.end(), mapID) == m_tiles.end())
            {
                m_tiles.emplace_back(MapTiles(mapID, new std::set<uint32>));
                count++;
            }
        }
        printf("found %u.\n", count);

        count = 0;
        printf("Discovering tiles... ");
        for (TileList::iterator itr = m_tiles.begin(); itr != m_tiles.end(); ++itr)
        {
            std::set<uint32>* tiles = (*itr).m_tiles;
            mapID = (*itr).m_mapId;

            files.clear();
            getDirContents(files, "vmaps", Trinity::StringFormat("%03u*.vmtile", mapID));
            for (uint32 i = 0; i < files.size(); ++i)
            {
                tileX = uint32(atoi(files[i].substr(7,2).c_str()));
                tileY = uint32(atoi(files[i].substr(4,2).c_str()));
                tileID = StaticMapTree::packTileID(tileY, tileX);

                tiles->insert(tileID);
                count++;
            }

            files.clear();
            getDirContents(files, "maps", Trinity::StringFormat("%03u*", mapID));
            for (uint32 i = 0; i < files.size(); ++i)
            {
                tileY = uint32(atoi(files[i].substr(3,2).c_str()));
                tileX = uint32(atoi(files[i].substr(5,2).c_str()));
                tileID = StaticMapTree::packTileID(tileX, tileY);

                if (tiles->insert(tileID).second)
                    count++;
            }
        }
        printf("found %u.\n\n", count);
    }

    /**************************************************************************/
    std::set<uint32>* MapBuilder::getTileList(uint32 mapID)
    {
        TileList::iterator itr = std::find(m_tiles.begin(), m_tiles.end(), mapID);
        if (itr != m_tiles.end())
            return (*itr).m_tiles;

        std::set<uint32>* tiles = new std::set<uint32>();
        m_tiles.emplace_back(MapTiles(mapID, tiles));
        return tiles;
    }

    /**************************************************************************/

    void MapBuilder::WorkerThread()
    {
        while (1)
        {
            uint32 mapId = 0;

            _queue.WaitAndPop(mapId);

            if (_cancelationToken)
                return;

            buildMap(mapId);
        }
    }

    void MapBuilder::buildAllMaps(int threads)
    {
        for (int i = 0; i < threads; ++i)
        {
            _workerThreads.push_back(std::thread(&MapBuilder::WorkerThread, this));
        }

        m_tiles.sort([](MapTiles a, MapTiles b)
        {
            return a.m_tiles->size() > b.m_tiles->size();
        });

        for (TileList::iterator it = m_tiles.begin(); it != m_tiles.end(); ++it)
        {
            uint32 mapId = it->m_mapId;
            if (!shouldSkipMap(mapId))
            {
                if (threads > 0)
                    _queue.Push(mapId);
                else
                    buildMap(mapId);
            }
        }

        while (!_queue.Empty())
        {
            std::this_thread::sleep_for(std::chrono::milliseconds(1000));
        }

        _cancelationToken = true;

        _queue.Cancel();

        for (auto& thread : _workerThreads)
        {
            thread.join();
        }
    }

    /**************************************************************************/
    void MapBuilder::getGridBounds(uint32 mapID, uint32 &minX, uint32 &minY, uint32 &maxX, uint32 &maxY) const
    {
        // min and max are initialized to invalid values so the caller iterating the [min, max] range
        // will never enter the loop unless valid min/max values are found
        maxX = 0;
        maxY = 0;
        minX = std::numeric_limits<uint32>::max();
        minY = std::numeric_limits<uint32>::max();

        float bmin[3] = { 0, 0, 0 };
        float bmax[3] = { 0, 0, 0 };
        float lmin[3] = { 0, 0, 0 };
        float lmax[3] = { 0, 0, 0 };
        MeshData meshData;

        // make sure we process maps which don't have tiles
        // initialize the static tree, which loads WDT models
        if (!m_terrainBuilder->loadVMap(mapID, 64, 64, meshData))
            return;

        // get the coord bounds of the model data
        if (meshData.solidVerts.size() + meshData.liquidVerts.size() == 0)
            return;

        // get the coord bounds of the model data
        if (meshData.solidVerts.size() && meshData.liquidVerts.size())
        {
            rcCalcBounds(meshData.solidVerts.getCArray(), meshData.solidVerts.size() / 3, bmin, bmax);
            rcCalcBounds(meshData.liquidVerts.getCArray(), meshData.liquidVerts.size() / 3, lmin, lmax);
            rcVmin(bmin, lmin);
            rcVmax(bmax, lmax);
        }
        else if (meshData.solidVerts.size())
            rcCalcBounds(meshData.solidVerts.getCArray(), meshData.solidVerts.size() / 3, bmin, bmax);
        else
            rcCalcBounds(meshData.liquidVerts.getCArray(), meshData.liquidVerts.size() / 3, lmin, lmax);

        // convert coord bounds to grid bounds
        maxX = 32 - bmin[0] / GRID_SIZE;
        maxY = 32 - bmin[2] / GRID_SIZE;
        minX = 32 - bmax[0] / GRID_SIZE;
        minY = 32 - bmax[2] / GRID_SIZE;
    }

    void MapBuilder::buildMeshFromFile(char* name)
    {
        FILE* file = fopen(name, "rb");
        if (!file)
            return;

        printf("Building mesh from file\n");
        int tileX, tileY, mapId;
        if (fread(&mapId, sizeof(int), 1, file) != 1)
        {
            fclose(file);
            return;
        }
        if (fread(&tileX, sizeof(int), 1, file) != 1)
        {
            fclose(file);
            return;
        }
        if (fread(&tileY, sizeof(int), 1, file) != 1)
        {
            fclose(file);
            return;
        }

        dtNavMesh* navMesh = NULL;
        buildNavMesh(mapId, navMesh);
        if (!navMesh)
        {
            printf("Failed creating navmesh!              \n");
            fclose(file);
            return;
        }

        uint32 verticesCount, indicesCount;
        if (fread(&verticesCount, sizeof(uint32), 1, file) != 1)
        {
            fclose(file);
            return;
        }

        if (fread(&indicesCount, sizeof(uint32), 1, file) != 1)
        {
            fclose(file);
            return;
        }

        float* verts = new float[verticesCount];
        int* inds = new int[indicesCount];

        if (fread(verts, sizeof(float), verticesCount, file) != verticesCount)
        {
            fclose(file);
            delete[] verts;
            delete[] inds;
            return;
        }

        if (fread(inds, sizeof(int), indicesCount, file) != indicesCount)
        {
            fclose(file);
            delete[] verts;
            delete[] inds;
            return;
        }

        MeshData data;

        for (uint32 i = 0; i < verticesCount; ++i)
            data.solidVerts.append(verts[i]);
        delete[] verts;

        for (uint32 i = 0; i < indicesCount; ++i)
            data.solidTris.append(inds[i]);
        delete[] inds;

        TerrainBuilder::cleanVertices(data.solidVerts, data.solidTris);
        // get bounds of current tile
        float bmin[3], bmax[3];
        getTileBounds(tileX, tileY, data.solidVerts.getCArray(), data.solidVerts.size() / 3, bmin, bmax);

        // build navmesh tile
        buildMoveMapTile(mapId, tileX, tileY, data, bmin, bmax, navMesh);
        fclose(file);
    }

    /**************************************************************************/
    void MapBuilder::buildSingleTile(uint32 mapID, uint32 tileX, uint32 tileY)
    {
        dtNavMesh* navMesh = NULL;
        buildNavMesh(mapID, navMesh);
        if (!navMesh)
        {
            printf("Failed creating navmesh!              \n");
            return;
        }

        buildTile(mapID, tileX, tileY, navMesh);
        dtFreeNavMesh(navMesh);
    }

    /**************************************************************************/
    void MapBuilder::buildMap(uint32 mapID)
    {
#ifndef __APPLE__
        //printf("[Thread %u] Building map %03u:\n", uint32(ACE_Thread::self()), mapID);
#endif

        std::set<uint32>* tiles = getTileList(mapID);

        // make sure we process maps which don't have tiles
        if (!tiles->size())
        {
            // convert coord bounds to grid bounds
            uint32 minX, minY, maxX, maxY;
            getGridBounds(mapID, minX, minY, maxX, maxY);

            // add all tiles within bounds to tile list.
            for (uint32 i = minX; i <= maxX; ++i)
                for (uint32 j = minY; j <= maxY; ++j)
                    tiles->insert(StaticMapTree::packTileID(i, j));
        }

        if (!tiles->empty())
        {
            // build navMesh
            dtNavMesh* navMesh = NULL;
            buildNavMesh(mapID, navMesh);
            if (!navMesh)
            {
                printf("[Map %03i] Failed creating navmesh!\n", mapID);
                return;
            }

            // now start building mmtiles for each tile
            printf("[Map %03i] We have %u tiles.                          \n", mapID, (unsigned int)tiles->size());
            for (std::set<uint32>::iterator it = tiles->begin(); it != tiles->end(); ++it)
            {
                uint32 tileX, tileY;

                // unpack tile coords
                StaticMapTree::unpackTileID((*it), tileX, tileY);

                if (shouldSkipTile(mapID, tileX, tileY))
                    continue;

                buildTile(mapID, tileX, tileY, navMesh);
            }

            dtFreeNavMesh(navMesh);
        }

        printf("[Map %03i] Complete!\n", mapID);
    }

    /**************************************************************************/
    void MapBuilder::buildTile(uint32 mapID, uint32 tileX, uint32 tileY, dtNavMesh* navMesh)
    {
        printf("[Map %03i] Building tile [%02u,%02u]\n", mapID, tileX, tileY);

        MeshData meshData;

        // get heightmap data
        m_terrainBuilder->loadMap(mapID, tileX, tileY, meshData);

        // get model data
        m_terrainBuilder->loadVMap(mapID, tileY, tileX, meshData);

        // if there is no data, give up now
        if (!meshData.solidVerts.size() && !meshData.liquidVerts.size())
            return;

        // remove unused vertices
        TerrainBuilder::cleanVertices(meshData.solidVerts, meshData.solidTris);
        TerrainBuilder::cleanVertices(meshData.liquidVerts, meshData.liquidTris);

        // gather all mesh data for final data check, and bounds calculation
        G3D::Array<float> allVerts;
        allVerts.append(meshData.liquidVerts);
        allVerts.append(meshData.solidVerts);

        if (!allVerts.size())
            return;

        // get bounds of current tile
        float bmin[3], bmax[3];
        getTileBounds(tileX, tileY, allVerts.getCArray(), allVerts.size() / 3, bmin, bmax);

        m_terrainBuilder->loadOffMeshConnections(mapID, tileX, tileY, meshData, m_offMeshFilePath);

        // build navmesh tile
        buildMoveMapTile(mapID, tileX, tileY, meshData, bmin, bmax, navMesh);
    }

    /**************************************************************************/
    void MapBuilder::buildNavMesh(uint32 mapID, dtNavMesh* &navMesh)
    {
        std::set<uint32>* tiles = getTileList(mapID);

        // old code for non-statically assigned bitmask sizes:
        ///*** calculate number of bits needed to store tiles & polys ***/
        //int tileBits = dtIlog2(dtNextPow2(tiles->size()));
        //if (tileBits < 1) tileBits = 1;                                     // need at least one bit!
        //int polyBits = sizeof(dtPolyRef)*8 - SALT_MIN_BITS - tileBits;

        int polyBits = STATIC_POLY_BITS;

        int maxTiles = tiles->size();
        int maxPolysPerTile = 1 << polyBits;

        /***          calculate bounds of map         ***/

        uint32 tileXMin = 64, tileYMin = 64, tileXMax = 0, tileYMax = 0, tileX, tileY;
        for (std::set<uint32>::iterator it = tiles->begin(); it != tiles->end(); ++it)
        {
            StaticMapTree::unpackTileID(*it, tileX, tileY);

            if (tileX > tileXMax)
                tileXMax = tileX;
            else if (tileX < tileXMin)
                tileXMin = tileX;

            if (tileY > tileYMax)
                tileYMax = tileY;
            else if (tileY < tileYMin)
                tileYMin = tileY;
        }

        // use Max because '32 - tileX' is negative for values over 32
        float bmin[3], bmax[3];
        getTileBounds(tileXMax, tileYMax, NULL, 0, bmin, bmax);

        /***       now create the navmesh       ***/

        // navmesh creation params
        dtNavMeshParams navMeshParams;
        memset(&navMeshParams, 0, sizeof(dtNavMeshParams));
        navMeshParams.tileWidth = GRID_SIZE;
        navMeshParams.tileHeight = GRID_SIZE;
        rcVcopy(navMeshParams.orig, bmin);
        navMeshParams.maxTiles = maxTiles;
        navMeshParams.maxPolys = maxPolysPerTile;

        navMesh = dtAllocNavMesh();
        printf("[Map %03i] Creating navMesh...\n", mapID);
        if (!navMesh->init(&navMeshParams))
        {
            printf("[Map %03i] Failed creating navmesh!                \n", mapID);
            return;
        }

        char fileName[25];
        sprintf(fileName, "mmaps/%03u.mmap", mapID);

        FILE* file = fopen(fileName, "wb");
        if (!file)
        {
            dtFreeNavMesh(navMesh);
            char message[1024];
            sprintf(message, "[Map %03i] Failed to open %s for writing!\n", mapID, fileName);
            perror(message);
            return;
        }

        // now that we know navMesh params are valid, we can write them to file
        fwrite(&navMeshParams, sizeof(dtNavMeshParams), 1, file);
        fclose(file);
    }

    /**************************************************************************/
    void MapBuilder::buildMoveMapTile(uint32 mapID, uint32 tileX, uint32 tileY,
        MeshData &meshData, float bmin[3], float bmax[3],
        dtNavMesh* navMesh)
    {
        // console output
        std::string tileString = Trinity::StringFormat("[Map %03i] [%02i,%02i]: ", mapID, tileX, tileY);
        printf("%s Building movemap tiles...\n", tileString.c_str());

        IntermediateValues iv;

        float* tVerts = meshData.solidVerts.getCArray();
        int tVertCount = meshData.solidVerts.size() / 3;
        int* tTris = meshData.solidTris.getCArray();
        int tTriCount = meshData.solidTris.size() / 3;

        float* lVerts = meshData.liquidVerts.getCArray();
        int lVertCount = meshData.liquidVerts.size() / 3;
        int* lTris = meshData.liquidTris.getCArray();
        int lTriCount = meshData.liquidTris.size() / 3;
        uint8* lTriFlags = meshData.liquidType.getCArray();

        // these are WORLD UNIT based metrics
        // this are basic unit dimentions
        // value have to divide GRID_SIZE(533.3333f) ( aka: 0.5333, 0.2666, 0.3333, 0.1333, etc )
        const static float BASE_UNIT_DIM = m_bigBaseUnit ? 0.5333333f : 0.2666666f;

        // All are in UNIT metrics!
        const static int VERTEX_PER_MAP = int(GRID_SIZE/BASE_UNIT_DIM + 0.5f);
        const static int VERTEX_PER_TILE = m_bigBaseUnit ? 40 : 80; // must divide VERTEX_PER_MAP
        const static int TILES_PER_MAP = VERTEX_PER_MAP/VERTEX_PER_TILE;

        rcConfig config;
        memset(&config, 0, sizeof(rcConfig));

        rcVcopy(config.bmin, bmin);
        rcVcopy(config.bmax, bmax);

        config.maxVertsPerPoly = DT_VERTS_PER_POLYGON;
        config.cs = BASE_UNIT_DIM;
        config.ch = BASE_UNIT_DIM;
        config.walkableSlopeAngle = m_maxWalkableAngle;
        config.tileSize = VERTEX_PER_TILE;
        config.walkableRadius = m_bigBaseUnit ? 1 : 2;
        config.borderSize = config.walkableRadius + 3;
        config.maxEdgeLen = VERTEX_PER_TILE + 1;        // anything bigger than tileSize
        config.walkableHeight = m_bigBaseUnit ? 3 : 6;
        // a value >= 3|6 allows npcs to walk over some fences
        // a value >= 4|8 allows npcs to walk over all fences
        config.walkableClimb = m_bigBaseUnit ? 4 : 8;
        config.minRegionArea = rcSqr(60);
        config.mergeRegionArea = rcSqr(50);
        config.maxSimplificationError = 1.8f;           // eliminates most jagged edges (tiny polygons)
        config.detailSampleDist = config.cs * 64;
        config.detailSampleMaxError = config.ch * 2;

        // this sets the dimensions of the heightfield - should maybe happen before border padding
        rcCalcGridSize(config.bmin, config.bmax, config.cs, &config.width, &config.height);

        // allocate subregions : tiles
        Tile* tiles = new Tile[TILES_PER_MAP * TILES_PER_MAP];

        // Initialize per tile config.
        rcConfig tileCfg = config;
        tileCfg.width = config.tileSize + config.borderSize*2;
        tileCfg.height = config.tileSize + config.borderSize*2;

        // merge per tile poly and detail meshes
        rcPolyMesh** pmmerge = new rcPolyMesh*[TILES_PER_MAP * TILES_PER_MAP];
        rcPolyMeshDetail** dmmerge = new rcPolyMeshDetail*[TILES_PER_MAP * TILES_PER_MAP];
        int nmerge = 0;
        // build all tiles
        for (int y = 0; y < TILES_PER_MAP; ++y)
        {
            for (int x = 0; x < TILES_PER_MAP; ++x)
            {
                Tile& tile = tiles[x + y * TILES_PER_MAP];

                // Calculate the per tile bounding box.
                tileCfg.bmin[0] = config.bmin[0] + float(x*config.tileSize - config.borderSize)*config.cs;
                tileCfg.bmin[2] = config.bmin[2] + float(y*config.tileSize - config.borderSize)*config.cs;
                tileCfg.bmax[0] = config.bmin[0] + float((x+1)*config.tileSize + config.borderSize)*config.cs;
                tileCfg.bmax[2] = config.bmin[2] + float((y+1)*config.tileSize + config.borderSize)*config.cs;

                // build heightfield
                tile.solid = rcAllocHeightfield();
                if (!tile.solid || !rcCreateHeightfield(m_rcContext, *tile.solid, tileCfg.width, tileCfg.height, tileCfg.bmin, tileCfg.bmax, tileCfg.cs, tileCfg.ch))
                {
                    printf("%s Failed building heightfield!            \n", tileString.c_str());
                    continue;
                }

                // mark all walkable tiles, both liquids and solids
                unsigned char* triFlags = new unsigned char[tTriCount];
                memset(triFlags, NAV_GROUND, tTriCount*sizeof(unsigned char));
                rcClearUnwalkableTriangles(m_rcContext, tileCfg.walkableSlopeAngle, tVerts, tVertCount, tTris, tTriCount, triFlags);
                rcRasterizeTriangles(m_rcContext, tVerts, tVertCount, tTris, triFlags, tTriCount, *tile.solid, config.walkableClimb);
                delete[] triFlags;

                rcFilterLowHangingWalkableObstacles(m_rcContext, config.walkableClimb, *tile.solid);
                rcFilterLedgeSpans(m_rcContext, tileCfg.walkableHeight, tileCfg.walkableClimb, *tile.solid);
                rcFilterWalkableLowHeightSpans(m_rcContext, tileCfg.walkableHeight, *tile.solid);

                rcRasterizeTriangles(m_rcContext, lVerts, lVertCount, lTris, lTriFlags, lTriCount, *tile.solid, config.walkableClimb);

                // compact heightfield spans
                tile.chf = rcAllocCompactHeightfield();
                if (!tile.chf || !rcBuildCompactHeightfield(m_rcContext, tileCfg.walkableHeight, tileCfg.walkableClimb, *tile.solid, *tile.chf))
                {
                    printf("%s Failed compacting heightfield!            \n", tileString.c_str());
                    continue;
                }

                // build polymesh intermediates
                if (!rcErodeWalkableArea(m_rcContext, config.walkableRadius, *tile.chf))
                {
                    printf("%s Failed eroding area!                    \n", tileString.c_str());
                    continue;
                }

                if (!rcBuildDistanceField(m_rcContext, *tile.chf))
                {
                    printf("%s Failed building distance field!         \n", tileString.c_str());
                    continue;
                }

                if (!rcBuildRegions(m_rcContext, *tile.chf, tileCfg.borderSize, tileCfg.minRegionArea, tileCfg.mergeRegionArea))
                {
                    printf("%s Failed building regions!                \n", tileString.c_str());
                    continue;
                }

                tile.cset = rcAllocContourSet();
                if (!tile.cset || !rcBuildContours(m_rcContext, *tile.chf, tileCfg.maxSimplificationError, tileCfg.maxEdgeLen, *tile.cset))
                {
                    printf("%s Failed building contours!               \n", tileString.c_str());
                    continue;
                }

                // build polymesh
                tile.pmesh = rcAllocPolyMesh();
                if (!tile.pmesh || !rcBuildPolyMesh(m_rcContext, *tile.cset, tileCfg.maxVertsPerPoly, *tile.pmesh))
                {
                    printf("%s Failed building polymesh!               \n", tileString.c_str());
                    continue;
                }

                tile.dmesh = rcAllocPolyMeshDetail();
                if (!tile.dmesh || !rcBuildPolyMeshDetail(m_rcContext, *tile.pmesh, *tile.chf, tileCfg.detailSampleDist, tileCfg.detailSampleMaxError, *tile.dmesh))
                {
                    printf("%s Failed building polymesh detail!        \n", tileString.c_str());
                    continue;
                }

                // free those up
                // we may want to keep them in the future for debug
                // but right now, we don't have the code to merge them
                rcFreeHeightField(tile.solid);
                tile.solid = NULL;
                rcFreeCompactHeightfield(tile.chf);
                tile.chf = NULL;
                rcFreeContourSet(tile.cset);
                tile.cset = NULL;

                pmmerge[nmerge] = tile.pmesh;
                dmmerge[nmerge] = tile.dmesh;
                nmerge++;
            }
        }

        iv.polyMesh = rcAllocPolyMesh();
        if (!iv.polyMesh)
        {
<<<<<<< HEAD
            printf("%s alloc iv.polyMesh FIALED!\n", tileString.c_str());
=======
            printf("%s alloc iv.polyMesh FAILED!\n", tileString);
>>>>>>> ae1a5c6c
            delete[] pmmerge;
            delete[] dmmerge;
            delete[] tiles;
            return;
        }
        rcMergePolyMeshes(m_rcContext, pmmerge, nmerge, *iv.polyMesh);

        iv.polyMeshDetail = rcAllocPolyMeshDetail();
        if (!iv.polyMeshDetail)
        {
<<<<<<< HEAD
            printf("%s alloc m_dmesh FIALED!\n", tileString.c_str());
=======
            printf("%s alloc m_dmesh FAILED!\n", tileString);
>>>>>>> ae1a5c6c
            delete[] pmmerge;
            delete[] dmmerge;
            delete[] tiles;
            return;
        }
        rcMergePolyMeshDetails(m_rcContext, dmmerge, nmerge, *iv.polyMeshDetail);

        // free things up
        delete[] pmmerge;
        delete[] dmmerge;
        delete[] tiles;

        // set polygons as walkable
        // TODO: special flags for DYNAMIC polygons, ie surfaces that can be turned on and off
        for (int i = 0; i < iv.polyMesh->npolys; ++i)
            if (iv.polyMesh->areas[i] & RC_WALKABLE_AREA)
                iv.polyMesh->flags[i] = iv.polyMesh->areas[i];

        // setup mesh parameters
        dtNavMeshCreateParams params;
        memset(&params, 0, sizeof(params));
        params.verts = iv.polyMesh->verts;
        params.vertCount = iv.polyMesh->nverts;
        params.polys = iv.polyMesh->polys;
        params.polyAreas = iv.polyMesh->areas;
        params.polyFlags = iv.polyMesh->flags;
        params.polyCount = iv.polyMesh->npolys;
        params.nvp = iv.polyMesh->nvp;
        params.detailMeshes = iv.polyMeshDetail->meshes;
        params.detailVerts = iv.polyMeshDetail->verts;
        params.detailVertsCount = iv.polyMeshDetail->nverts;
        params.detailTris = iv.polyMeshDetail->tris;
        params.detailTriCount = iv.polyMeshDetail->ntris;

        params.offMeshConVerts = meshData.offMeshConnections.getCArray();
        params.offMeshConCount = meshData.offMeshConnections.size()/6;
        params.offMeshConRad = meshData.offMeshConnectionRads.getCArray();
        params.offMeshConDir = meshData.offMeshConnectionDirs.getCArray();
        params.offMeshConAreas = meshData.offMeshConnectionsAreas.getCArray();
        params.offMeshConFlags = meshData.offMeshConnectionsFlags.getCArray();

        params.walkableHeight = BASE_UNIT_DIM*config.walkableHeight;    // agent height
        params.walkableRadius = BASE_UNIT_DIM*config.walkableRadius;    // agent radius
        params.walkableClimb = BASE_UNIT_DIM*config.walkableClimb;      // keep less that walkableHeight (aka agent height)!
        params.tileX = (((bmin[0] + bmax[0]) / 2) - navMesh->getParams()->orig[0]) / GRID_SIZE;
        params.tileY = (((bmin[2] + bmax[2]) / 2) - navMesh->getParams()->orig[2]) / GRID_SIZE;
        rcVcopy(params.bmin, bmin);
        rcVcopy(params.bmax, bmax);
        params.cs = config.cs;
        params.ch = config.ch;
        params.tileLayer = 0;
        params.buildBvTree = true;

        // will hold final navmesh
        unsigned char* navData = NULL;
        int navDataSize = 0;

        do
        {
            // these values are checked within dtCreateNavMeshData - handle them here
            // so we have a clear error message
            if (params.nvp > DT_VERTS_PER_POLYGON)
            {
                printf("%s Invalid verts-per-polygon value!        \n", tileString.c_str());
                break;
            }
            if (params.vertCount >= 0xffff)
            {
                printf("%s Too many vertices!                      \n", tileString.c_str());
                break;
            }
            if (!params.vertCount || !params.verts)
            {
                // occurs mostly when adjacent tiles have models
                // loaded but those models don't span into this tile

                // message is an annoyance
                //printf("%sNo vertices to build tile!              \n", tileString.c_str());
                break;
            }
            if (!params.polyCount || !params.polys ||
                TILES_PER_MAP*TILES_PER_MAP == params.polyCount)
            {
                // we have flat tiles with no actual geometry - don't build those, its useless
                // keep in mind that we do output those into debug info
                // drop tiles with only exact count - some tiles may have geometry while having less tiles
                printf("%s No polygons to build on tile!              \n", tileString.c_str());
                break;
            }
            if (!params.detailMeshes || !params.detailVerts || !params.detailTris)
            {
                printf("%s No detail mesh to build tile!           \n", tileString.c_str());
                break;
            }

            printf("%s Building navmesh tile...\n", tileString.c_str());
            if (!dtCreateNavMeshData(&params, &navData, &navDataSize))
            {
                printf("%s Failed building navmesh tile!           \n", tileString.c_str());
                break;
            }

            dtTileRef tileRef = 0;
            printf("%s Adding tile to navmesh...\n", tileString.c_str());
            // DT_TILE_FREE_DATA tells detour to unallocate memory when the tile
            // is removed via removeTile()
            dtStatus dtResult = navMesh->addTile(navData, navDataSize, DT_TILE_FREE_DATA, 0, &tileRef);
            if (!tileRef || dtResult != DT_SUCCESS)
            {
                printf("%s Failed adding tile to navmesh!           \n", tileString.c_str());
                break;
            }

            // file output
            char fileName[255];
            sprintf(fileName, "mmaps/%03u%02i%02i.mmtile", mapID, tileY, tileX);
            FILE* file = fopen(fileName, "wb");
            if (!file)
            {
                char message[1024];
                sprintf(message, "[Map %03i] Failed to open %s for writing!\n", mapID, fileName);
                perror(message);
                navMesh->removeTile(tileRef, NULL, NULL);
                break;
            }

            printf("%s Writing to file...\n", tileString.c_str());

            // write header
            MmapTileHeader header;
            header.usesLiquids = m_terrainBuilder->usesLiquids();
            header.size = uint32(navDataSize);
            fwrite(&header, sizeof(MmapTileHeader), 1, file);

            // write data
            fwrite(navData, sizeof(unsigned char), navDataSize, file);
            fclose(file);

            // now that tile is written to disk, we can unload it
            navMesh->removeTile(tileRef, NULL, NULL);
        }
        while (0);

        if (m_debugOutput)
        {
            // restore padding so that the debug visualization is correct
            for (int i = 0; i < iv.polyMesh->nverts; ++i)
            {
                unsigned short* v = &iv.polyMesh->verts[i*3];
                v[0] += (unsigned short)config.borderSize;
                v[2] += (unsigned short)config.borderSize;
            }

            iv.generateObjFile(mapID, tileX, tileY, meshData);
            iv.writeIV(mapID, tileX, tileY);
        }
    }

    /**************************************************************************/
    void MapBuilder::getTileBounds(uint32 tileX, uint32 tileY, float* verts, int vertCount, float* bmin, float* bmax)
    {
        // this is for elevation
        if (verts && vertCount)
            rcCalcBounds(verts, vertCount, bmin, bmax);
        else
        {
            bmin[1] = FLT_MIN;
            bmax[1] = FLT_MAX;
        }

        // this is for width and depth
        bmax[0] = (32 - int(tileX)) * GRID_SIZE;
        bmax[2] = (32 - int(tileY)) * GRID_SIZE;
        bmin[0] = bmax[0] - GRID_SIZE;
        bmin[2] = bmax[2] - GRID_SIZE;
    }

    /**************************************************************************/
    bool MapBuilder::shouldSkipMap(uint32 mapID)
    {
        if (m_skipContinents)
            switch (mapID)
            {
                case 0:
                case 1:
                case 530:
                case 571:
                    return true;
                default:
                    break;
            }

        if (m_skipJunkMaps)
            switch (mapID)
            {
                case 13:    // test.wdt
                case 25:    // ScottTest.wdt
                case 29:    // Test.wdt
                case 42:    // Colin.wdt
                case 169:   // EmeraldDream.wdt (unused, and very large)
                case 451:   // development.wdt
                case 573:   // ExteriorTest.wdt
                case 597:   // CraigTest.wdt
                case 605:   // development_nonweighted.wdt
                case 606:   // QA_DVD.wdt
                case 651:   // ElevatorSpawnTest.wdt
                    return true;
                default:
                    if (isTransportMap(mapID))
                        return true;
                    break;
            }

        if (m_skipBattlegrounds)
            switch (mapID)
            {
                case 30:    // Alterac Valley
                case 37:    // ?
                case 489:   // Warsong Gulch
                case 529:   // Arathi Basin
                case 566:   // Eye of the Storm
                case 607:   // Strand of the Ancients
                case 628:   // Isle of Conquest
                case 726:   // Twin Peaks
                case 727:   // Silvershard Mines
                case 761:   // The Battle for Gilneas
                case 968:   // Rated Eye of the Storm
                    return true;
                default:
                    break;
            }

        return false;
    }

    /**************************************************************************/
    bool MapBuilder::isTransportMap(uint32 mapID)
    {
        switch (mapID)
        {
            // transport maps
            case 582:
            case 584:
            case 586:
            case 587:
            case 588:
            case 589:
            case 590:
            case 591:
            case 592:
            case 593:
            case 594:
            case 596:
            case 610:
            case 612:
            case 613:
            case 614:
            case 620:
            case 621:
            case 622:
            case 623:
            case 641:
            case 642:
            case 647:
            case 662:
            case 672:
            case 673:
            case 674:
            case 712:
            case 713:
            case 718:
            case 738:
            case 739:
            case 740:
            case 741:
            case 742:
            case 743:
            case 747:
            case 748:
            case 749:
            case 750:
            case 762:
            case 763:
            case 765:
            case 766:
            case 767:
                return true;
            default:
                return false;
        }
    }

    /**************************************************************************/
    bool MapBuilder::shouldSkipTile(uint32 mapID, uint32 tileX, uint32 tileY)
    {
        char fileName[255];
        sprintf(fileName, "mmaps/%03u%02i%02i.mmtile", mapID, tileY, tileX);
        FILE* file = fopen(fileName, "rb");
        if (!file)
            return false;

        MmapTileHeader header;
        int count = fread(&header, sizeof(MmapTileHeader), 1, file);
        fclose(file);
        if (count != 1)
            return false;

        if (header.mmapMagic != MMAP_MAGIC || header.dtVersion != uint32(DT_NAVMESH_VERSION))
            return false;

        if (header.mmapVersion != MMAP_VERSION)
            return false;

        return true;
    }

}<|MERGE_RESOLUTION|>--- conflicted
+++ resolved
@@ -696,11 +696,7 @@
         iv.polyMesh = rcAllocPolyMesh();
         if (!iv.polyMesh)
         {
-<<<<<<< HEAD
-            printf("%s alloc iv.polyMesh FIALED!\n", tileString.c_str());
-=======
-            printf("%s alloc iv.polyMesh FAILED!\n", tileString);
->>>>>>> ae1a5c6c
+            printf("%s alloc iv.polyMesh FAILED!\n", tileString.c_str());
             delete[] pmmerge;
             delete[] dmmerge;
             delete[] tiles;
@@ -711,11 +707,7 @@
         iv.polyMeshDetail = rcAllocPolyMeshDetail();
         if (!iv.polyMeshDetail)
         {
-<<<<<<< HEAD
-            printf("%s alloc m_dmesh FIALED!\n", tileString.c_str());
-=======
-            printf("%s alloc m_dmesh FAILED!\n", tileString);
->>>>>>> ae1a5c6c
+            printf("%s alloc m_dmesh FAILED!\n", tileString.c_str());
             delete[] pmmerge;
             delete[] dmmerge;
             delete[] tiles;
