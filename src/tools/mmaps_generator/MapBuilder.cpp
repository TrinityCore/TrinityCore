--- conflicted
+++ resolved
@@ -16,10 +16,6 @@
  */
 
 #include "MapBuilder.h"
-<<<<<<< HEAD
-#include "IntermediateValues.h"
-=======
->>>>>>> 28d470c5
 #include "MapDefines.h"
 #include "MapTree.h"
 #include "ModelInstance.h"
@@ -31,55 +27,19 @@
 #include <DetourNavMesh.h>
 #include <DetourNavMeshBuilder.h>
 #include <climits>
-<<<<<<< HEAD
 
 namespace MMAP
 {
-    TileBuilder::TileBuilder(MapBuilder* mapBuilder, bool skipLiquid, bool bigBaseUnit, bool debugOutput) :
-        m_bigBaseUnit(bigBaseUnit),
-        m_debugOutput(debugOutput),
-        m_mapBuilder(mapBuilder),
-        m_terrainBuilder(nullptr),
-        m_workerThread(&TileBuilder::WorkerThread, this),
-        m_rcContext(nullptr)
-    {
-        m_terrainBuilder = new TerrainBuilder(skipLiquid);
-        m_rcContext = new rcContext(false);
-    }
-
-    TileBuilder::~TileBuilder()
-    {
-        WaitCompletion();
-
-        delete m_terrainBuilder;
-        delete m_rcContext;
-    }
-
-    void TileBuilder::WaitCompletion()
-    {
-        if (m_workerThread.joinable())
-            m_workerThread.join();
-    }
-=======
->>>>>>> 28d470c5
-
-    MapBuilder::MapBuilder(Optional<float> maxWalkableAngle, Optional<float> maxWalkableAngleNotSteep, bool skipLiquid,
+    MapBuilder::MapBuilder(float maxWalkableAngle, bool skipLiquid,
         bool skipContinents, bool skipJunkMaps, bool skipBattlegrounds,
-<<<<<<< HEAD
-        bool debugOutput, bool bigBaseUnit, int mapid, char const* offMeshFilePath, unsigned int threads) :
-=======
         bool debugOutput, bool bigBaseUnit, int mapid, char const* offMeshFilePath) :
->>>>>>> 28d470c5
         m_terrainBuilder     (nullptr),
         m_debugOutput        (debugOutput),
         m_offMeshFilePath    (offMeshFilePath),
-        m_threads            (threads),
         m_skipContinents     (skipContinents),
         m_skipJunkMaps       (skipJunkMaps),
         m_skipBattlegrounds  (skipBattlegrounds),
-        m_skipLiquid         (skipLiquid),
         m_maxWalkableAngle   (maxWalkableAngle),
-        m_maxWalkableAngleNotSteep (maxWalkableAngleNotSteep),
         m_bigBaseUnit        (bigBaseUnit),
         m_mapid              (mapid),
         m_totalTiles         (0u),
@@ -91,24 +51,12 @@
 
         m_rcContext = new rcContext(false);
 
-        // At least 1 thread is needed
-        m_threads = std::max(1u, m_threads);
-
         discoverTiles();
     }
 
     /**************************************************************************/
     MapBuilder::~MapBuilder()
     {
-        _cancelationToken = true;
-
-        _queue.Cancel();
-
-        for (auto& builder : m_tileBuilders)
-            delete builder;
-
-        m_tileBuilders.clear();
-
         for (TileList::iterator it = m_tiles.begin(); it != m_tiles.end(); ++it)
         {
             (*it).m_tiles->clear();
@@ -219,67 +167,44 @@
 
     /**************************************************************************/
 
-    void TileBuilder::WorkerThread()
+    void MapBuilder::WorkerThread()
     {
         while (true)
         {
-<<<<<<< HEAD
-            TileInfo tileInfo;
-=======
             uint32 mapId = 0;
->>>>>>> 28d470c5
-
-            m_mapBuilder->_queue.WaitAndPop(tileInfo);
-
-            if (m_mapBuilder->_cancelationToken)
+
+            _queue.WaitAndPop(mapId);
+
+            if (_cancelationToken)
                 return;
 
-            dtNavMesh* navMesh = dtAllocNavMesh();
-            if (!navMesh->init(&tileInfo.m_navMeshParams))
-            {
-                printf("[Map %03i] Failed creating navmesh for tile %i,%i !\n", tileInfo.m_mapId, tileInfo.m_tileX, tileInfo.m_tileY);
-                dtFreeNavMesh(navMesh);
-                return;
-            }
-
-            buildTile(tileInfo.m_mapId, tileInfo.m_tileX, tileInfo.m_tileY, navMesh);
-
-            dtFreeNavMesh(navMesh);
-        }
-    }
-
-<<<<<<< HEAD
-    void MapBuilder::buildMaps(Optional<uint32> mapID)
-    {
-        printf("Using %u threads to generate mmaps\n", m_threads);
-
-        for (unsigned int i = 0; i < m_threads; ++i)
-=======
+            buildMap(mapId);
+        }
+    }
+
     void MapBuilder::buildAllMaps(unsigned int threads)
     {
         printf("Using %u threads to extract mmaps\n", threads);
 
         for (unsigned int i = 0; i < threads; ++i)
->>>>>>> 28d470c5
-        {
-            m_tileBuilders.push_back(new TileBuilder(this, m_skipLiquid, m_bigBaseUnit, m_debugOutput));
-        }
-
-<<<<<<< HEAD
-        if (mapID)
-=======
+        {
+            _workerThreads.push_back(std::thread(&MapBuilder::WorkerThread, this));
+        }
+
         m_tiles.sort([](MapTiles const& a, MapTiles const& b)
->>>>>>> 28d470c5
-        {
-            buildMap(*mapID);
-        }
-        else
-        {
-            // Build all maps if no map id has been specified
-            for (TileList::iterator it = m_tiles.begin(); it != m_tiles.end(); ++it)
-            {
-                if (!shouldSkipMap(it->m_mapId))
-                    buildMap(it->m_mapId);
+        {
+            return a.m_tiles->size() > b.m_tiles->size();
+        });
+
+        for (TileList::iterator it = m_tiles.begin(); it != m_tiles.end(); ++it)
+        {
+            uint32 mapId = it->m_mapId;
+            if (!shouldSkipMap(mapId))
+            {
+                if (threads > 0)
+                    _queue.Push(mapId);
+                else
+                    buildMap(mapId);
             }
         }
 
@@ -292,21 +217,19 @@
 
         _queue.Cancel();
 
-        for (auto& builder : m_tileBuilders)
-            delete builder;
-
-        m_tileBuilders.clear();
-    }
-
-    /**************************************************************************/
-    void MapBuilder::getGridBounds(uint32 mapID, uint32 &minX, uint32 &minY, uint32 &maxX, uint32 &maxY) const
-    {
-        // min and max are initialized to invalid values so the caller iterating the [min, max] range
-        // will never enter the loop unless valid min/max values are found
-        maxX = 0;
-        maxY = 0;
-        minX = std::numeric_limits<uint32>::max();
-        minY = std::numeric_limits<uint32>::max();
+        for (auto& thread : _workerThreads)
+        {
+            thread.join();
+        }
+    }
+
+    /**************************************************************************/
+    void MapBuilder::getGridBounds(uint32 mapID, uint32 &minX, uint32 &minY, uint32 &maxX, uint32 &maxY)
+    {
+        maxX = INT_MAX;
+        maxY = INT_MAX;
+        minX = INT_MIN;
+        minY = INT_MIN;
 
         float bmin[3] = { 0, 0, 0 };
         float bmax[3] = { 0, 0, 0 };
@@ -424,8 +347,7 @@
         getTileBounds(tileX, tileY, data.solidVerts.getCArray(), data.solidVerts.size() / 3, bmin, bmax);
 
         // build navmesh tile
-        TileBuilder tileBuilder = TileBuilder(this, m_skipLiquid, m_bigBaseUnit, m_debugOutput);
-        tileBuilder.buildMoveMapTile(mapId, tileX, tileY, data, bmin, bmax, navMesh);
+        buildMoveMapTile(mapId, tileX, tileY, data, bmin, bmax, navMesh);
         fclose(file);
     }
 
@@ -440,15 +362,8 @@
             return;
         }
 
-        // ToDo: delete the old tile as the user clearly wants to rebuild it
-
-        TileBuilder tileBuilder = TileBuilder(this, m_skipLiquid, m_bigBaseUnit, m_debugOutput);
-        tileBuilder.buildTile(mapID, tileX, tileY, navMesh);
+        buildTile(mapID, tileX, tileY, navMesh);
         dtFreeNavMesh(navMesh);
-
-        _cancelationToken = true;
-
-        _queue.Cancel();
     }
 
     /**************************************************************************/
@@ -463,11 +378,7 @@
             buildNavMesh(mapID, navMesh);
             if (!navMesh)
             {
-<<<<<<< HEAD
-                printf("[Map %03i] Failed creating navmesh!\n", mapID);
-=======
                 printf("[Map %04i] Failed creating navmesh!\n", mapID);
->>>>>>> 28d470c5
                 m_totalTilesProcessed += tiles->size();
                 return;
             }
@@ -481,43 +392,21 @@
                 // unpack tile coords
                 StaticMapTree::unpackTileID((*it), tileX, tileY);
 
-<<<<<<< HEAD
-                TileInfo tileInfo;
-                tileInfo.m_mapId = mapID;
-                tileInfo.m_tileX = tileX;
-                tileInfo.m_tileY = tileY;
-                memcpy(&tileInfo.m_navMeshParams, navMesh->getParams(), sizeof(dtNavMeshParams));
-                _queue.Push(tileInfo);
-=======
                 if (!shouldSkipTile(mapID, tileX, tileY))
                     buildTile(mapID, tileX, tileY, navMesh);
                 ++m_totalTilesProcessed;
->>>>>>> 28d470c5
             }
 
             dtFreeNavMesh(navMesh);
         }
-<<<<<<< HEAD
-=======
 
         printf("[Map %04u] Complete!\n", mapID);
->>>>>>> 28d470c5
-    }
-
-    /**************************************************************************/
-    void TileBuilder::buildTile(uint32 mapID, uint32 tileX, uint32 tileY, dtNavMesh* navMesh)
-    {
-<<<<<<< HEAD
-        if(shouldSkipTile(mapID, tileX, tileY))
-        {
-            ++m_mapBuilder->m_totalTilesProcessed;
-            return;
-        }
-
-        printf("%u%% [Map %03i] Building tile [%02u,%02u]\n", m_mapBuilder->currentPercentageDone(), mapID, tileX, tileY);
-=======
+    }
+
+    /**************************************************************************/
+    void MapBuilder::buildTile(uint32 mapID, uint32 tileX, uint32 tileY, dtNavMesh* navMesh)
+    {
         printf("%u%% [Map %04i] Building tile [%02u,%02u]\n", percentageDone(m_totalTiles, m_totalTilesProcessed), mapID, tileX, tileY);
->>>>>>> 28d470c5
 
         MeshData meshData;
 
@@ -529,10 +418,7 @@
 
         // if there is no data, give up now
         if (!meshData.solidVerts.size() && !meshData.liquidVerts.size())
-        {
-            ++m_mapBuilder->m_totalTilesProcessed;
-            return;
-        }
+            return;
 
         // remove unused vertices
         TerrainBuilder::cleanVertices(meshData.solidVerts, meshData.solidTris);
@@ -544,21 +430,16 @@
         allVerts.append(meshData.solidVerts);
 
         if (!allVerts.size())
-        {
-            ++m_mapBuilder->m_totalTilesProcessed;
-            return;
-        }
+            return;
 
         // get bounds of current tile
         float bmin[3], bmax[3];
-        m_mapBuilder->getTileBounds(tileX, tileY, allVerts.getCArray(), allVerts.size() / 3, bmin, bmax);
-
-        m_terrainBuilder->loadOffMeshConnections(mapID, tileX, tileY, meshData, m_mapBuilder->m_offMeshFilePath);
+        getTileBounds(tileX, tileY, allVerts.getCArray(), allVerts.size() / 3, bmin, bmax);
+
+        m_terrainBuilder->loadOffMeshConnections(mapID, tileX, tileY, meshData, m_offMeshFilePath);
 
         // build navmesh tile
         buildMoveMapTile(mapID, tileX, tileY, meshData, bmin, bmax, navMesh);
-
-        ++m_mapBuilder->m_totalTilesProcessed;
     }
 
     /**************************************************************************/
@@ -643,7 +524,7 @@
     }
 
     /**************************************************************************/
-    void TileBuilder::buildMoveMapTile(uint32 mapID, uint32 tileX, uint32 tileY,
+    void MapBuilder::buildMoveMapTile(uint32 mapID, uint32 tileX, uint32 tileY,
         MeshData &meshData, float bmin[3], float bmax[3],
         dtNavMesh* navMesh)
     {
@@ -664,10 +545,39 @@
         int lTriCount = meshData.liquidTris.size() / 3;
         uint8* lTriFlags = meshData.liquidType.getCArray();
 
-        const TileConfig tileConfig = TileConfig(m_bigBaseUnit);
-        int TILES_PER_MAP = tileConfig.TILES_PER_MAP;
-        float BASE_UNIT_DIM = tileConfig.BASE_UNIT_DIM;
-        rcConfig config = m_mapBuilder->GetMapSpecificConfig(mapID, bmin, bmax, tileConfig);
+        // these are WORLD UNIT based metrics
+        // this are basic unit dimentions
+        // value have to divide GRID_SIZE(533.3333f) ( aka: 0.5333, 0.2666, 0.3333, 0.1333, etc )
+        const static float BASE_UNIT_DIM = m_bigBaseUnit ? 0.5333333f : 0.2666666f;
+
+        // All are in UNIT metrics!
+        const static int VERTEX_PER_MAP = int(GRID_SIZE/BASE_UNIT_DIM + 0.5f);
+        const static int VERTEX_PER_TILE = m_bigBaseUnit ? 40 : 80; // must divide VERTEX_PER_MAP
+        const static int TILES_PER_MAP = VERTEX_PER_MAP/VERTEX_PER_TILE;
+
+        rcConfig config;
+        memset(&config, 0, sizeof(rcConfig));
+
+        rcVcopy(config.bmin, bmin);
+        rcVcopy(config.bmax, bmax);
+
+        config.maxVertsPerPoly = DT_VERTS_PER_POLYGON;
+        config.cs = BASE_UNIT_DIM;
+        config.ch = BASE_UNIT_DIM;
+        config.walkableSlopeAngle = m_maxWalkableAngle;
+        config.tileSize = VERTEX_PER_TILE;
+        config.walkableRadius = m_bigBaseUnit ? 1 : 2;
+        config.borderSize = config.walkableRadius + 3;
+        config.maxEdgeLen = VERTEX_PER_TILE + 1;        // anything bigger than tileSize
+        config.walkableHeight = m_bigBaseUnit ? 3 : 6;
+        // a value >= 3|6 allows npcs to walk over some fences
+        // a value >= 4|8 allows npcs to walk over all fences
+        config.walkableClimb = m_bigBaseUnit ? 4 : 8;
+        config.minRegionArea = rcSqr(60);
+        config.mergeRegionArea = rcSqr(50);
+        config.maxSimplificationError = 1.8f;           // eliminates most jagged edges (tiny polygons)
+        config.detailSampleDist = config.cs * 64;
+        config.detailSampleMaxError = config.ch * 2;
 
         // this sets the dimensions of the heightfield - should maybe happen before border padding
         rcCalcGridSize(config.bmin, config.bmax, config.cs, &config.width, &config.height);
@@ -706,21 +616,9 @@
                 }
 
                 // mark all walkable tiles, both liquids and solids
-
-                /* we want to have triangles with slope less than walkableSlopeAngleNotSteep (<= 55) to have NAV_AREA_GROUND
-                 * and with slope between walkableSlopeAngleNotSteep and walkableSlopeAngle (55 < .. <= 70) to have NAV_AREA_GROUND_STEEP.
-                 * we achieve this using recast API: memset everything to NAV_AREA_GROUND_STEEP, call rcClearUnwalkableTriangles with 70 so
-                 * any area above that will get RC_NULL_AREA (unwalkable), then call rcMarkWalkableTriangles with 55 to set NAV_AREA_GROUND
-                 * on anything below 55 . Players and idle Creatures can use NAV_AREA_GROUND, while Creatures in combat can use NAV_AREA_GROUND_STEEP.
-                 */
                 unsigned char* triFlags = new unsigned char[tTriCount];
-<<<<<<< HEAD
-                memset(triFlags, NAV_AREA_GROUND_STEEP, tTriCount*sizeof(unsigned char));
-=======
                 memset(triFlags, NAV_AREA_GROUND, tTriCount*sizeof(unsigned char));
->>>>>>> 28d470c5
                 rcClearUnwalkableTriangles(m_rcContext, tileCfg.walkableSlopeAngle, tVerts, tVertCount, tTris, tTriCount, triFlags);
-                rcMarkWalkableTriangles(m_rcContext, tileCfg.walkableSlopeAngleNotSteep, tVerts, tVertCount, tTris, tTriCount, triFlags, NAV_AREA_GROUND);
                 rcRasterizeTriangles(m_rcContext, tVerts, tVertCount, tTris, triFlags, tTriCount, *tile.solid, config.walkableClimb);
                 delete[] triFlags;
 
@@ -728,7 +626,6 @@
                 rcFilterLedgeSpans(m_rcContext, tileCfg.walkableHeight, tileCfg.walkableClimb, *tile.solid);
                 rcFilterWalkableLowHeightSpans(m_rcContext, tileCfg.walkableHeight, *tile.solid);
 
-                // add liquid triangles
                 rcRasterizeTriangles(m_rcContext, lVerts, lVertCount, lTris, lTriFlags, lTriCount, *tile.solid, config.walkableClimb);
 
                 // compact heightfield spans
@@ -743,12 +640,6 @@
                 if (!rcErodeWalkableArea(m_rcContext, config.walkableRadius, *tile.chf))
                 {
                     printf("%s Failed eroding area!                    \n", tileString.c_str());
-                    continue;
-                }
-
-                if (!rcMedianFilterWalkableArea(m_rcContext, *tile.chf))
-                {
-                    printf("%s Failed filtering area!                  \n", tileString);
                     continue;
                 }
 
@@ -805,11 +696,7 @@
         iv.polyMesh = rcAllocPolyMesh();
         if (!iv.polyMesh)
         {
-<<<<<<< HEAD
-            printf("%s alloc iv.polyMesh FAILED!\n", tileString);
-=======
             printf("%s alloc iv.polyMesh FAILED!\n", tileString.c_str());
->>>>>>> 28d470c5
             delete[] pmmerge;
             delete[] dmmerge;
             delete[] tiles;
@@ -820,11 +707,7 @@
         iv.polyMeshDetail = rcAllocPolyMeshDetail();
         if (!iv.polyMeshDetail)
         {
-<<<<<<< HEAD
-            printf("%s alloc m_dmesh FAILED!\n", tileString);
-=======
             printf("%s alloc m_dmesh FAILED!\n", tileString.c_str());
->>>>>>> 28d470c5
             delete[] pmmerge;
             delete[] dmmerge;
             delete[] tiles;
@@ -841,17 +724,10 @@
         // TODO: special flags for DYNAMIC polygons, ie surfaces that can be turned on and off
         for (int i = 0; i < iv.polyMesh->npolys; ++i)
         {
-<<<<<<< HEAD
-            if (uint8 area = iv.polyMesh->areas[i] & NAV_AREA_ALL_MASK)
-            {
-                if (area >= NAV_AREA_MIN_VALUE)
-                    iv.polyMesh->flags[i] = 1 << (NAV_AREA_MAX_VALUE - area);
-=======
             if (uint8 area = iv.polyMesh->areas[i] & RC_WALKABLE_AREA)
             {
                 if (area >= NAV_AREA_MAGMA_SLIME)
                     iv.polyMesh->flags[i] = 1 << (63 - area);
->>>>>>> 28d470c5
                 else
                     iv.polyMesh->flags[i] = NAV_GROUND; // TODO: these will be dynamic in future
             }
@@ -973,11 +849,6 @@
             header.size = uint32(navDataSize);
             fwrite(&header, sizeof(MmapTileHeader), 1, file);
 
-            /*
-            dtMeshHeader* navDataHeader = (dtMeshHeader*)navData;
-            printf("Poly count: %d\n", navDataHeader->polyCount);
-            */
-
             // write data
             fwrite(navData, sizeof(unsigned char), navDataSize, file);
             fclose(file);
@@ -1003,7 +874,7 @@
     }
 
     /**************************************************************************/
-    void MapBuilder::getTileBounds(uint32 tileX, uint32 tileY, float* verts, int vertCount, float* bmin, float* bmax) const
+    void MapBuilder::getTileBounds(uint32 tileX, uint32 tileY, float* verts, int vertCount, float* bmin, float* bmax)
     {
         // this is for elevation
         if (verts && vertCount)
@@ -1022,16 +893,12 @@
     }
 
     /**************************************************************************/
-    bool MapBuilder::shouldSkipMap(uint32 mapID) const
+    bool MapBuilder::shouldSkipMap(uint32 mapID)
     {
         if (m_mapid >= 0)
             return static_cast<uint32>(m_mapid) != mapID;
 
         if (m_skipContinents)
-<<<<<<< HEAD
-            if (isContinentMap(mapID))
-                return true;
-=======
             switch (mapID)
             {
                 case 0:
@@ -1045,7 +912,6 @@
                 default:
                     break;
             }
->>>>>>> 28d470c5
 
         if (m_skipJunkMaps)
             switch (mapID)
@@ -1128,7 +994,7 @@
     }
 
     /**************************************************************************/
-    bool MapBuilder::isTransportMap(uint32 mapID) const
+    bool MapBuilder::isTransportMap(uint32 mapID)
     {
         switch (mapID)
         {
@@ -1211,22 +1077,8 @@
         }
     }
 
-    bool MapBuilder::isContinentMap(uint32 mapID) const
-    {
-        switch (mapID)
-        {
-            case 0:
-            case 1:
-            case 530:
-            case 571:
-                return true;
-            default:
-                return false;
-        }
-    }
-
-    /**************************************************************************/
-    bool TileBuilder::shouldSkipTile(uint32 mapID, uint32 tileX, uint32 tileY) const
+    /**************************************************************************/
+    bool MapBuilder::shouldSkipTile(uint32 mapID, uint32 tileX, uint32 tileY)
     {
         char fileName[255];
         sprintf(fileName, "mmaps/%04u%02i%02i.mmtile", mapID, tileY, tileX);
@@ -1249,61 +1101,8 @@
         return true;
     }
 
-<<<<<<< HEAD
-    rcConfig MapBuilder::GetMapSpecificConfig(uint32 mapID, float bmin[3], float bmax[3], const TileConfig &tileConfig) const
-    {
-        rcConfig config;
-        memset(&config, 0, sizeof(rcConfig));
-
-        rcVcopy(config.bmin, bmin);
-        rcVcopy(config.bmax, bmax);
-
-        config.maxVertsPerPoly = DT_VERTS_PER_POLYGON;
-        config.cs = tileConfig.BASE_UNIT_DIM;
-        config.ch = tileConfig.BASE_UNIT_DIM;
-        // Keeping these 2 slope angles the same reduces a lot the number of polys.
-        // 55 should be the minimum, maybe 70 is ok (keep in mind blink uses mmaps), 85 is too much for players
-        config.walkableSlopeAngle = m_maxWalkableAngle ? *m_maxWalkableAngle : 55;
-        config.walkableSlopeAngleNotSteep = m_maxWalkableAngleNotSteep ? *m_maxWalkableAngleNotSteep : 55;
-        config.tileSize = tileConfig.VERTEX_PER_TILE;
-        config.walkableRadius = m_bigBaseUnit ? 1 : 2;
-        config.borderSize = config.walkableRadius + 3;
-        config.maxEdgeLen = tileConfig.VERTEX_PER_TILE + 1;        // anything bigger than tileSize
-        config.walkableHeight = m_bigBaseUnit ? 3 : 6;
-        // a value >= 3|6 allows npcs to walk over some fences
-        // a value >= 4|8 allows npcs to walk over all fences
-        config.walkableClimb = m_bigBaseUnit ? 3 : 6;
-        config.minRegionArea = rcSqr(60);
-        config.mergeRegionArea = rcSqr(50);
-        config.maxSimplificationError = 1.8f;           // eliminates most jagged edges (tiny polygons)
-        config.detailSampleDist = config.cs * 16;
-        config.detailSampleMaxError = config.ch * 1;
-
-        switch (mapID)
-        {
-            // Blade's Edge Arena
-            case 562:
-                // This allows to walk on the ropes to the pillars
-                config.walkableRadius = 0;
-                break;
-            // Blackfathom Deeps
-            case 48:
-                // Reduce the chance to have underground levels
-                config.ch *= 2;
-                break;
-            default:
-                break;
-        }
-
-        return config;
-    }
-
-    /**************************************************************************/
-    uint32 MapBuilder::percentageDone(uint32 totalTiles, uint32 totalTilesBuilt) const
-=======
     /**************************************************************************/
     uint32 MapBuilder::percentageDone(uint32 totalTiles, uint32 totalTilesBuilt)
->>>>>>> 28d470c5
     {
         if (totalTiles)
             return totalTilesBuilt * 100 / totalTiles;
@@ -1311,12 +1110,4 @@
         return 0;
     }
 
-<<<<<<< HEAD
-    uint32 MapBuilder::currentPercentageDone() const
-    {
-        return percentageDone(m_totalTiles, m_totalTilesProcessed);
-    }
-
-=======
->>>>>>> 28d470c5
 }