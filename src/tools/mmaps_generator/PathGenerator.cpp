/*
 * This file is part of the TrinityCore Project. See AUTHORS file for Copyright information
 *
 * This program is free software; you can redistribute it and/or modify it
 * under the terms of the GNU General Public License as published by the
 * Free Software Foundation; either version 2 of the License, or (at your
 * option) any later version.
 *
 * This program is distributed in the hope that it will be useful, but WITHOUT
 * ANY WARRANTY; without even the implied warranty of MERCHANTABILITY or
 * FITNESS FOR A PARTICULAR PURPOSE. See the GNU General Public License for
 * more details.
 *
 * You should have received a copy of the GNU General Public License along
 * with this program. If not, see <http://www.gnu.org/licenses/>.
 */

#include "Banner.h"
#include "DBCFileLoader.h"
#include "Locales.h"
#include "MapBuilder.h"
#include "PathCommon.h"
#include "Timer.h"
#include "Util.h"
#include <boost/filesystem.hpp>
#include <unordered_map>
 // @tswow-begin
#include <cxxopts.h>
// @tswow-end

constexpr char Readme[] =
{
#include "Info/readme.txt"
};

using namespace MMAP;

namespace
{
    std::unordered_map<uint32, uint8> _liquidTypes;
}

uint32 GetLiquidFlags(uint32 liquidId)
{
    auto itr = _liquidTypes.find(liquidId);
    return itr != _liquidTypes.end() ? (1 << itr->second) : 0;
}

bool checkDirectories(bool debugOutput)
{
    std::vector<std::string> dirFiles;

    if (getDirContents(dirFiles, "maps") == LISTFILE_DIRECTORY_NOT_FOUND || dirFiles.empty())
    {
        printf("'maps' directory is empty or does not exist\n");
        return false;
    }

    dirFiles.clear();
    if (getDirContents(dirFiles, "vmaps", "*.vmtree") == LISTFILE_DIRECTORY_NOT_FOUND || dirFiles.empty())
    {
        printf("'vmaps' directory is empty or does not exist\n");
        return false;
    }

    dirFiles.clear();
    if (getDirContents(dirFiles, "mmaps") == LISTFILE_DIRECTORY_NOT_FOUND)
        return boost::filesystem::create_directory("mmaps");

    dirFiles.clear();
    if (debugOutput)
    {
        if (getDirContents(dirFiles, "meshes") == LISTFILE_DIRECTORY_NOT_FOUND)
        {
            printf("'meshes' directory does not exist (no place to put debugOutput files)\n");
            return false;
        }
    }

    return true;
}

// @tswow-begin
void Usage(cxxopts::Options const& opts, std::string const& error)
{
    printf("Error %s\n%s", error.c_str(), opts.help().c_str());
    exit(1);
}

std::string input;
std::string output;
std::set<uint32> generated_maps;
std::set<std::pair<int, int>> generated_tiles;
bool handleArgs(int argc, char** argv,
    int& mapnum,
    int& tileX,
    int& tileY,
    Optional<float>& maxAngle,
    Optional<float>& maxAngleNotSteep,
    bool& skipLiquid,
    bool& skipContinents,
    bool& skipJunkMaps,
    bool& skipBattlegrounds,
    bool& debugOutput,
    bool& silent,
    bool& bigBaseUnit,
    char*& offMeshInputPath,
    char*& file,
    unsigned int& threads)
{
    cxxopts::Options options("mmaps_generator", "Generate mmaps");
    options.add_options()
        ("i,input", "Input path", cxxopts::value<std::string>()->default_value("Buildings"))
        ("o,output", "Output path", cxxopts::value<std::string>()->default_value("vmaps"))
        ("offMeshInput", "", cxxopts::value<bool>()->default_value("0"))
        ("silent", "", cxxopts::value<bool>()->default_value("0"))
        ("debugOutput", "", cxxopts::value<bool>()->default_value("0"))
        ("skipBattlegrounds", "", cxxopts::value<bool>()->default_value("0"))
        ("skipJunkMaps", "", cxxopts::value<bool>()->default_value("0"))
        ("skipLiquid", "", cxxopts::value<bool>()->default_value("0"))
        ("file", "", cxxopts::value<std::string>()->default_value(""))
        ("threads", "", cxxopts::value<int>()->default_value("3"))
        ("maxAngle", "", cxxopts::value<int>()->default_value("0"))
        ("maxAngleNotSteep", "", cxxopts::value<int>()->default_value("0"))
        ("maps", "Specify individual maps to create", cxxopts::value<std::vector<int>>()->default_value(""))
        ("tiles", "Specify individual tiles to create", cxxopts::value<std::vector<int>>()->default_value(""))
        ;

    auto result = options.parse(argc, argv);
    input = result["input"].as<std::string>();
    output = result["output"].as<std::string>();

    if (result.count("maxAngle") > 0)
    {
        maxAngle = result["maxAngle"].as<float>();
    }

<<<<<<< HEAD
    if (result.count("maxAngleNotSteep") > 0)
    {
        maxAngleNotSteep = result["maxAngleNotSteep"].as<float>();
=======
            offMeshInputPath = param;
        }
        else if (strcmp(argv[i], "--allowDebug") == 0)
        {
            allowDebug = true;
        }
        else if (!strcmp(argv[i], "--help") || !strcmp(argv[i], "-?"))
        {
            printf("%s\n", Readme);
            silent = true;
            return false;
        }
        else
        {
            int map = atoi(argv[i]);
            if (map > 0 || (map == 0 && (strcmp(argv[i], "0") == 0)))
                mapnum = map;
            else
            {
                printf("invalid map id\n");
                return false;
            }
        }
>>>>>>> 0b105142
    }

    silent = result["silent"].as<bool>();
    debugOutput = result["debugOutput"].as<bool>();
    skipBattlegrounds = result["skipBattlegrounds"].as<bool>();
    skipJunkMaps = result["skipJunkMaps"].as<bool>();
    skipLiquid = result["skipLiquid"].as<bool>();
    threads = result["threads"].as<int>();

    auto maps = result["maps"].as<std::vector<int>>();
    for (auto map : maps) generated_maps.insert(map);

    auto tiles = result["tiles"].as<std::vector<int>>();
    if (tiles.size() % 2 == 1)
    {
        Usage(options, "Error: uneven set of tile coordinates");
    }
    for (unsigned i = 0; i < tiles.size() / 2; ++i)
    {
        unsigned nxt = i + 1;
        generated_tiles.insert({ tiles[i],tiles[nxt] });
    }

    return true;
}
// @tswow-end

int finish(char const* message, int returnValue)
{
    printf("%s", message);
    getchar(); // Wait for user input
    return returnValue;
}

std::unordered_map<uint32, uint8> LoadLiquid()
{
    DBCFileLoader liquidDbc;
    std::unordered_map<uint32, uint8> liquidData;
    // format string doesnt matter as long as it has correct length (only used for mapping to structures in worldserver)
    if (liquidDbc.Load((boost::filesystem::path("dbc") / "LiquidType.dbc").string().c_str(), "nxxixixxxxxxxxxxxxxxxxxxxxxxxxxxxxxxxxxxxxxxx"))
    {
        for (uint32 x = 0; x < liquidDbc.GetNumRows(); ++x)
        {
            DBCFileLoader::Record record = liquidDbc.getRecord(x);
            liquidData[record.getUInt(0)] = record.getUInt(3);
        }
    }

    return liquidData;
}

int main(int argc, char** argv)
{
    Trinity::VerifyOsVersion();

    Trinity::Locale::Init();

    Trinity::Banner::Show("MMAP generator", [](char const* text) { printf("%s\n", text); }, nullptr);

    unsigned int threads = std::thread::hardware_concurrency();
    int mapnum = -1;
    int tileX = -1, tileY = -1;
    Optional<float> maxAngle, maxAngleNotSteep;
    bool skipLiquid = false,
        skipContinents = false,
        skipJunkMaps = true,
        skipBattlegrounds = false,
        debugOutput = false,
        silent = false,
        bigBaseUnit = false;
    char* offMeshInputPath = nullptr;
    char* file = nullptr;

    bool validParam = handleArgs(argc, argv, mapnum,
        tileX, tileY, maxAngle, maxAngleNotSteep,
        skipLiquid, skipContinents, skipJunkMaps, skipBattlegrounds,
        debugOutput, silent, bigBaseUnit, offMeshInputPath, file, threads);

    if (!validParam)
        return silent ? -1 : finish("You have specified invalid parameters", -1);

    // @tswow-begin
    if (generated_maps.size() > 0 && debugOutput)
        // @tswow-end
    {
        if (silent)
            return -2;

        printf("You have specifed debug output, but didn't specify a map to generate.\n");
        printf("This will generate debug output for ALL maps.\n");
        printf("Are you sure you want to continue? (y/n) ");
        if (getchar() != 'y')
            return 0;
    }

    if (!checkDirectories(debugOutput))
        return silent ? -3 : finish("Press ENTER to close...", -3);

    _liquidTypes = LoadLiquid();
    if (_liquidTypes.empty())
        return silent ? -5 : finish("Failed to load LiquidType.dbc", -5);

    MapBuilder builder(maxAngle, maxAngleNotSteep, skipLiquid, skipContinents, skipJunkMaps,
        // @tswow-begin
        skipBattlegrounds, debugOutput, bigBaseUnit, generated_maps, offMeshInputPath, threads);
    // @tswow-end

    uint32 start = getMSTime();
    if (file)
        builder.buildMeshFromFile(file);
    // @tswow-begin
    else builder.buildMaps(generated_maps, generated_tiles);
    // @tswow-end

    if (!silent)
        printf("Finished. MMAPS were built in %s\n", secsToTimeString(GetMSTimeDiffToNow(start) / 1000).c_str());
    return 0;
}<|MERGE_RESOLUTION|>--- conflicted
+++ resolved
@@ -135,35 +135,9 @@
         maxAngle = result["maxAngle"].as<float>();
     }
 
-<<<<<<< HEAD
     if (result.count("maxAngleNotSteep") > 0)
     {
         maxAngleNotSteep = result["maxAngleNotSteep"].as<float>();
-=======
-            offMeshInputPath = param;
-        }
-        else if (strcmp(argv[i], "--allowDebug") == 0)
-        {
-            allowDebug = true;
-        }
-        else if (!strcmp(argv[i], "--help") || !strcmp(argv[i], "-?"))
-        {
-            printf("%s\n", Readme);
-            silent = true;
-            return false;
-        }
-        else
-        {
-            int map = atoi(argv[i]);
-            if (map > 0 || (map == 0 && (strcmp(argv[i], "0") == 0)))
-                mapnum = map;
-            else
-            {
-                printf("invalid map id\n");
-                return false;
-            }
-        }
->>>>>>> 0b105142
     }
 
     silent = result["silent"].as<bool>();
@@ -196,6 +170,212 @@
     printf("%s", message);
     getchar(); // Wait for user input
     return returnValue;
+}
+
+bool handleArgsNew(int argc, char** argv,
+               int &mapnum,
+               int &tileX,
+               int &tileY,
+               Optional<float>& maxAngle,
+               Optional<float>& maxAngleNotSteep,
+               bool &skipLiquid,
+               bool &skipContinents,
+               bool &skipJunkMaps,
+               bool &skipBattlegrounds,
+               bool &debugOutput,
+               bool &silent,
+               bool &bigBaseUnit,
+               char* &offMeshInputPath,
+               char* &file,
+               unsigned int& threads)
+{
+    char* param = nullptr;
+    [[maybe_unused]] bool allowDebug = false;
+    for (int i = 1; i < argc; ++i)
+    {
+        if (strcmp(argv[i], "--maxAngle") == 0)
+        {
+            param = argv[++i];
+            if (!param)
+                return false;
+
+            float maxangle = atof(param);
+            if (maxangle <= 90.f && maxangle >= 0.f)
+                maxAngle = maxangle;
+            else
+                printf("invalid option for '--maxAngle', using default\n");
+        }
+        else if (strcmp(argv[i], "--maxAngleNotSteep") == 0)
+        {
+            param = argv[++i];
+            if (!param)
+                return false;
+
+            float maxangle = atof(param);
+            if (maxangle <= 90.f && maxangle >= 0.f)
+                maxAngleNotSteep = maxangle;
+            else
+                printf("invalid option for '--maxAngleNotSteep', using default\n");
+        }
+        else if (strcmp(argv[i], "--threads") == 0)
+        {
+            param = argv[++i];
+            if (!param)
+                return false;
+            threads = static_cast<unsigned int>(std::max(0, atoi(param)));
+        }
+        else if (strcmp(argv[i], "--file") == 0)
+        {
+            param = argv[++i];
+            if (!param)
+                return false;
+            file = param;
+        }
+        else if (strcmp(argv[i], "--tile") == 0)
+        {
+            param = argv[++i];
+            if (!param)
+                return false;
+
+            char* stileX = strtok(param, ",");
+            char* stileY = strtok(nullptr, ",");
+            int tilex = atoi(stileX);
+            int tiley = atoi(stileY);
+
+            if ((tilex > 0 && tilex < 64) || (tilex == 0 && strcmp(stileX, "0") == 0))
+                tileX = tilex;
+            if ((tiley > 0 && tiley < 64) || (tiley == 0 && strcmp(stileY, "0") == 0))
+                tileY = tiley;
+
+            if (tileX < 0 || tileY < 0)
+            {
+                printf("invalid tile coords.\n");
+                return false;
+            }
+        }
+        else if (strcmp(argv[i], "--skipLiquid") == 0)
+        {
+            param = argv[++i];
+            if (!param)
+                return false;
+
+            if (strcmp(param, "true") == 0)
+                skipLiquid = true;
+            else if (strcmp(param, "false") == 0)
+                skipLiquid = false;
+            else
+                printf("invalid option for '--skipLiquid', using default\n");
+        }
+        else if (strcmp(argv[i], "--skipContinents") == 0)
+        {
+            param = argv[++i];
+            if (!param)
+                return false;
+
+            if (strcmp(param, "true") == 0)
+                skipContinents = true;
+            else if (strcmp(param, "false") == 0)
+                skipContinents = false;
+            else
+                printf("invalid option for '--skipContinents', using default\n");
+        }
+        else if (strcmp(argv[i], "--skipJunkMaps") == 0)
+        {
+            param = argv[++i];
+            if (!param)
+                return false;
+
+            if (strcmp(param, "true") == 0)
+                skipJunkMaps = true;
+            else if (strcmp(param, "false") == 0)
+                skipJunkMaps = false;
+            else
+                printf("invalid option for '--skipJunkMaps', using default\n");
+        }
+        else if (strcmp(argv[i], "--skipBattlegrounds") == 0)
+        {
+            param = argv[++i];
+            if (!param)
+                return false;
+
+            if (strcmp(param, "true") == 0)
+                skipBattlegrounds = true;
+            else if (strcmp(param, "false") == 0)
+                skipBattlegrounds = false;
+            else
+                printf("invalid option for '--skipBattlegrounds', using default\n");
+        }
+        else if (strcmp(argv[i], "--debugOutput") == 0)
+        {
+            param = argv[++i];
+            if (!param)
+                return false;
+
+            if (strcmp(param, "true") == 0)
+                debugOutput = true;
+            else if (strcmp(param, "false") == 0)
+                debugOutput = false;
+            else
+                printf("invalid option for '--debugOutput', using default true\n");
+        }
+        else if (strcmp(argv[i], "--silent") == 0)
+        {
+            silent = true;
+        }
+        else if (strcmp(argv[i], "--bigBaseUnit") == 0)
+        {
+            param = argv[++i];
+            if (!param)
+                return false;
+
+            if (strcmp(param, "true") == 0)
+                bigBaseUnit = true;
+            else if (strcmp(param, "false") == 0)
+                bigBaseUnit = false;
+            else
+                printf("invalid option for '--bigBaseUnit', using default false\n");
+        }
+        else if (strcmp(argv[i], "--offMeshInput") == 0)
+        {
+            param = argv[++i];
+            if (!param)
+                return false;
+
+            offMeshInputPath = param;
+        }
+        else if (strcmp(argv[i], "--allowDebug") == 0)
+        {
+            allowDebug = true;
+        }
+        else if (!strcmp(argv[i], "--help") || !strcmp(argv[i], "-?"))
+        {
+            printf("%s\n", Readme);
+            silent = true;
+            return false;
+        }
+        else
+        {
+            int map = atoi(argv[i]);
+            if (map > 0 || (map == 0 && (strcmp(argv[i], "0") == 0)))
+                mapnum = map;
+            else
+            {
+                printf("invalid map id\n");
+                return false;
+            }
+        }
+    }
+
+#ifndef NDEBUG
+    if (!allowDebug)
+    {
+        finish("Build mmaps_generator in RelWithDebInfo or Release mode or it will take hours to complete!!!\nUse '--allowDebug' argument if you really want to run this tool in Debug.\n", -2);
+        silent = true;
+        return false;
+    }
+#endif
+
+    return true;
 }
 
 std::unordered_map<uint32, uint8> LoadLiquid()
