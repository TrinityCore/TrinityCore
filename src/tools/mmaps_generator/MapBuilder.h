--- conflicted
+++ resolved
@@ -18,18 +18,19 @@
 #ifndef _MAP_BUILDER_H
 #define _MAP_BUILDER_H
 
+#include <vector>
+#include <set>
+#include <map>
+#include <list>
+#include <atomic>
+#include <thread>
+
 #include "TerrainBuilder.h"
+#include "IntermediateValues.h"
 
 #include "Recast.h"
 #include "DetourNavMesh.h"
-#include "Optional.h"
 #include "ProducerConsumerQueue.h"
-
-#include <vector>
-#include <set>
-#include <list>
-#include <atomic>
-#include <thread>
 
 using namespace VMAP;
 
@@ -71,94 +72,9 @@
         rcPolyMeshDetail* dmesh;
     };
 
-    struct TileConfig
-    {
-        TileConfig(bool bigBaseUnit)
-        {
-            // these are WORLD UNIT based metrics
-            // this are basic unit dimentions
-            // value have to divide GRID_SIZE(533.3333f) ( aka: 0.5333, 0.2666, 0.3333, 0.1333, etc )
-            BASE_UNIT_DIM = bigBaseUnit ? 0.5333333f : 0.2666666f;
-
-            // All are in UNIT metrics!
-            VERTEX_PER_MAP = int(GRID_SIZE / BASE_UNIT_DIM + 0.5f);
-            VERTEX_PER_TILE = bigBaseUnit ? 40 : 80; // must divide VERTEX_PER_MAP
-            TILES_PER_MAP = VERTEX_PER_MAP / VERTEX_PER_TILE;
-        }
-
-        float BASE_UNIT_DIM;
-        int VERTEX_PER_MAP;
-        int VERTEX_PER_TILE;
-        int TILES_PER_MAP;
-    };
-
-    struct TileInfo
-    {
-        TileInfo() : m_mapId(uint32(-1)), m_tileX(), m_tileY(), m_navMeshParams() {}
-
-        uint32 m_mapId;
-        uint32 m_tileX;
-        uint32 m_tileY;
-        dtNavMeshParams m_navMeshParams;
-    };
-
-    // ToDo: move this to its own file. For now it will stay here to keep the changes to a minimum, especially in the cpp file
-    class MapBuilder;
-    class TileBuilder
+    class MapBuilder
     {
         public:
-            TileBuilder(MapBuilder* mapBuilder,
-                bool skipLiquid,
-                bool bigBaseUnit,
-                bool debugOutput);
-
-            TileBuilder(TileBuilder&&) = default;
-            ~TileBuilder();
-
-            void WorkerThread();
-            void WaitCompletion();
-
-            void buildTile(uint32 mapID, uint32 tileX, uint32 tileY, dtNavMesh* navMesh);
-            // move map building
-            void buildMoveMapTile(uint32 mapID,
-                uint32 tileX,
-                uint32 tileY,
-                MeshData& meshData,
-                float bmin[3],
-                float bmax[3],
-                dtNavMesh* navMesh);
-
-            bool shouldSkipTile(uint32 mapID, uint32 tileX, uint32 tileY) const;
-
-        private:
-            bool m_bigBaseUnit;
-            bool m_debugOutput;
-
-            MapBuilder* m_mapBuilder;
-            TerrainBuilder* m_terrainBuilder;
-            std::thread m_workerThread;
-            // build performance - not really used for now
-            rcContext* m_rcContext;
-    };
-
-    class MapBuilder
-    {
-        friend class TileBuilder;
-
-        public:
-<<<<<<< HEAD
-            MapBuilder(Optional<float> maxWalkableAngle,
-                Optional<float> maxWalkableAngleNotSteep,
-                bool skipLiquid,
-                bool skipContinents,
-                bool skipJunkMaps,
-                bool skipBattlegrounds,
-                bool debugOutput,
-                bool bigBaseUnit,
-                int mapid,
-                char const* offMeshFilePath,
-                unsigned int threads);
-=======
             MapBuilder(float maxWalkableAngle   = 70.f,
                 bool skipLiquid          = false,
                 bool skipContinents      = false,
@@ -168,46 +84,47 @@
                 bool bigBaseUnit         = false,
                 int mapid                = -1,
                 char const* offMeshFilePath = nullptr);
->>>>>>> 28d470c5
 
             ~MapBuilder();
 
+            // builds all mmap tiles for the specified map id (ignores skip settings)
+            void buildMap(uint32 mapID);
             void buildMeshFromFile(char* name);
 
             // builds an mmap tile for the specified map and its mesh
             void buildSingleTile(uint32 mapID, uint32 tileX, uint32 tileY);
 
             // builds list of maps, then builds all of mmap tiles (based on the skip settings)
-<<<<<<< HEAD
-            void buildMaps(Optional<uint32> mapID);
-=======
             void buildAllMaps(unsigned int threads);
 
             void WorkerThread();
->>>>>>> 28d470c5
 
         private:
-            // builds all mmap tiles for the specified map id (ignores skip settings)
-            void buildMap(uint32 mapID);
             // detect maps and tiles
             void discoverTiles();
             std::set<uint32>* getTileList(uint32 mapID);
 
             void buildNavMesh(uint32 mapID, dtNavMesh* &navMesh);
 
+            void buildTile(uint32 mapID, uint32 tileX, uint32 tileY, dtNavMesh* navMesh);
+
+            // move map building
+            void buildMoveMapTile(uint32 mapID,
+                uint32 tileX,
+                uint32 tileY,
+                MeshData &meshData,
+                float bmin[3],
+                float bmax[3],
+                dtNavMesh* navMesh);
+
             void getTileBounds(uint32 tileX, uint32 tileY,
                 float* verts, int vertCount,
-                float* bmin, float* bmax) const;
-            void getGridBounds(uint32 mapID, uint32 &minX, uint32 &minY, uint32 &maxX, uint32 &maxY) const;
+                float* bmin, float* bmax);
+            void getGridBounds(uint32 mapID, uint32 &minX, uint32 &minY, uint32 &maxX, uint32 &maxY);
 
-            bool shouldSkipMap(uint32 mapID) const;
-            bool isTransportMap(uint32 mapID) const;
-            bool isContinentMap(uint32 mapID) const;
-
-            rcConfig GetMapSpecificConfig(uint32 mapID, float bmin[3], float bmax[3], const TileConfig &tileConfig) const;
-
-            uint32 percentageDone(uint32 totalTiles, uint32 totalTilesDone) const;
-            uint32 currentPercentageDone() const;
+            bool shouldSkipMap(uint32 mapID);
+            bool isTransportMap(uint32 mapID);
+            bool shouldSkipTile(uint32 mapID, uint32 tileX, uint32 tileY);
 
             uint32 percentageDone(uint32 totalTiles, uint32 totalTilesDone);
 
@@ -217,17 +134,11 @@
             bool m_debugOutput;
 
             char const* m_offMeshFilePath;
-<<<<<<< HEAD
-            unsigned int m_threads;
-=======
->>>>>>> 28d470c5
             bool m_skipContinents;
             bool m_skipJunkMaps;
             bool m_skipBattlegrounds;
-            bool m_skipLiquid;
 
-            Optional<float> m_maxWalkableAngle;
-            Optional<float> m_maxWalkableAngleNotSteep;
+            float m_maxWalkableAngle;
             bool m_bigBaseUnit;
 
             int32 m_mapid;
@@ -238,8 +149,8 @@
             // build performance - not really used for now
             rcContext* m_rcContext;
 
-            std::vector<TileBuilder*> m_tileBuilders;
-            ProducerConsumerQueue<TileInfo> _queue;
+            std::vector<std::thread> _workerThreads;
+            ProducerConsumerQueue<uint32> _queue;
             std::atomic<bool> _cancelationToken;
     };
 }
