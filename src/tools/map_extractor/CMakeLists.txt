# Copyright (C) 2005-2009 MaNGOS project <http://getmangos.com/>
# Copyright (C) 2008-2012 TrinityCore <http://www.trinitycore.org/>
#
# This file is free software; as a special exception the author gives
# unlimited permission to copy and/or distribute it, with or without
# modifications, as long as this notice is preserved.
#
# This program is distributed in the hope that it will be useful, but
# WITHOUT ANY WARRANTY, to the extent permitted by law; without even the
# implied warranty of MERCHANTABILITY or FITNESS FOR A PARTICULAR PURPOSE.

file(GLOB_RECURSE sources *.cpp *.h)

include_directories (
  ${CMAKE_SOURCE_DIR}/src/server/shared
  ${CMAKE_SOURCE_DIR}/dep/StormLib/src
  ${CMAKE_CURRENT_SOURCE_DIR}
  ${CMAKE_CURRENT_SOURCE_DIR}/loadlib
)

add_executable(mapextractor
  ${sources}
)

target_link_libraries(mapextractor
  mpq
  ${BZIP2_LIBRARIES}
  ${ZLIB_LIBRARIES}
<<<<<<< HEAD
  storm
=======
>>>>>>> c3cb82b9
)

add_dependencies(mapextractor storm)

if( UNIX )
  install(TARGETS mapextractor DESTINATION bin)
elseif( WIN32 )
  install(TARGETS mapextractor DESTINATION "${CMAKE_INSTALL_PREFIX}") 
endif()<|MERGE_RESOLUTION|>--- conflicted
+++ resolved
@@ -26,10 +26,7 @@
   mpq
   ${BZIP2_LIBRARIES}
   ${ZLIB_LIBRARIES}
-<<<<<<< HEAD
   storm
-=======
->>>>>>> c3cb82b9
 )
 
 add_dependencies(mapextractor storm)
