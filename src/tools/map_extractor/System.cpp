--- conflicted
+++ resolved
@@ -15,17 +15,6 @@
  * with this program. If not, see <http://www.gnu.org/licenses/>.
  */
 
-<<<<<<< HEAD
-#include "dbcfile.h"
-#include "Banner.h"
-#include "mpq_libmpq04.h"
-#include "StringFormat.h"
-
-#include "adt.h"
-#include "wdt.h"
-#include <boost/filesystem/path.hpp>
-#include <boost/filesystem/operations.hpp>
-=======
 #include "Banner.h"
 #include "CascHandles.h"
 #include "Common.h"
@@ -40,7 +29,6 @@
 #include <boost/filesystem/path.hpp>
 #include <boost/filesystem/operations.hpp>
 #include <bitset>
->>>>>>> 28d470c5
 #include <cstdio>
 #include <deque>
 #include <fstream>
@@ -49,14 +37,6 @@
 #include <cstdlib>
 #include <cstring>
 
-<<<<<<< HEAD
-#include <G3D/Plane.h>
-#include <boost/filesystem.hpp>
-
-extern ArchiveSet gOpenArchives;
-
-typedef struct
-=======
 std::shared_ptr<CASC::Storage> CascStorage;
 
 struct MapEntry
@@ -78,24 +58,11 @@
 };
 
 struct LiquidTypeEntry
->>>>>>> 28d470c5
 {
     uint8 SoundBank = 0;
     uint8 MaterialID = 0;
 };
 
-<<<<<<< HEAD
-struct LiquidTypeEntry
-{
-    uint8 SoundBank;
-};
-
-std::vector<map_id> map_ids;
-std::unordered_map<uint32, LiquidTypeEntry> LiquidTypes;
-#define MAX_PATH_LENGTH 128
-char output_path[MAX_PATH_LENGTH] = ".";
-char input_path[MAX_PATH_LENGTH] = ".";
-=======
 std::vector<MapEntry> map_ids;
 std::unordered_map<uint32, LiquidMaterialEntry> LiquidMaterials;
 std::unordered_map<uint32, LiquidObjectEntry> LiquidObjects;
@@ -103,22 +70,12 @@
 std::set<uint32> CameraFileDataIds;
 boost::filesystem::path input_path;
 boost::filesystem::path output_path;
->>>>>>> 28d470c5
 
 // **************************************************
 // Extractor options
 // **************************************************
 enum Extract : uint8
 {
-<<<<<<< HEAD
-    EXTRACT_MAP    = 1,
-    EXTRACT_DBC    = 2,
-    EXTRACT_CAMERA = 4
-};
-
-// Select data for extract
-int   CONF_extract = EXTRACT_MAP | EXTRACT_DBC | EXTRACT_CAMERA;
-=======
     EXTRACT_MAP     = 0x1,
     EXTRACT_DBC     = 0x2,
     EXTRACT_CAMERA  = 0x4,
@@ -130,7 +87,6 @@
 // Select data for extract
 int   CONF_extract = EXTRACT_ALL;
 
->>>>>>> 28d470c5
 // This option allow limit minimum height to some value (Allow save some memory)
 bool  CONF_allow_height_limit = true;
 float CONF_use_minHeight = -2000.0f;
@@ -142,32 +98,6 @@
 float CONF_flat_height_delta_limit = 0.005f; // If max - min less this value - surface is flat
 float CONF_flat_liquid_delta_limit = 0.001f; // If max - min less this value - liquid surface is flat
 
-<<<<<<< HEAD
-// List MPQ for extract from
-const char *CONF_mpq_list[]={
-    "common.MPQ",
-    "common-2.MPQ",
-    "lichking.MPQ",
-    "expansion.MPQ",
-    "patch.MPQ",
-    "patch-2.MPQ",
-    "patch-3.MPQ",
-    "patch-4.MPQ",
-    "patch-5.MPQ",
-    "patch-6.MPQ",
-    "patch-7.MPQ",
-    "patch-8.MPQ",
-    "patch-9.MPQ",
-    "patch-A.MPQ",
-    "patch-B.MPQ",
-    "patch-F.MPQ",
-    "patch-G.MPQ",
-};
-
-static char const* const langs[] = {"enGB", "enUS", "deDE", "esES", "frFR", "koKR", "zhCN", "zhTW", "enCN", "enTW", "esMX", "ruRU" };
-#define LANG_COUNT 12
-
-=======
 uint32 CONF_Locale = 0;
 
 char const* CONF_Product = "wow";
@@ -203,7 +133,6 @@
     CASC_LOCALE_ITIT,
 };
 
->>>>>>> 28d470c5
 void CreateDir(boost::filesystem::path const& path)
 {
     namespace fs = boost::filesystem;
@@ -211,11 +140,7 @@
         return;
 
     if (!fs::create_directory(path))
-<<<<<<< HEAD
-        throw std::runtime_error("Unable to create directory" + path.string());
-=======
         throw new std::runtime_error("Unable to create directory" + path.string());
->>>>>>> 28d470c5
 }
 
 void Usage(char const* prg)
@@ -223,13 +148,6 @@
     printf(
         "Usage:\n"\
         "%s -[var] [value]\n"\
-<<<<<<< HEAD
-        "-i set input path (max %d characters)\n"\
-        "-o set output path (max %d characters)\n"\
-        "-e extract only MAP(1)/DBC(2)/Camera(4) - standard: all(7)\n"\
-        "-f height stored as int (less map size but lost some accuracy) 1 by default\n"\
-        "Example: %s -f 0 -i \"c:\\games\\game\"", prg, MAX_PATH_LENGTH - 1, MAX_PATH_LENGTH - 1, prg);
-=======
         "-i set input path\n"\
         "-o set output path\n"\
         "-e extract only MAP(1)/DBC(2)/Camera(4)/gt(8) - standard: all(15)\n"\
@@ -237,7 +155,6 @@
         "-l dbc locale\n"\
         "-p which installed product to open (wow/wowt/wow_beta)\n"\
         "Example: %s -f 0 -i \"c:\\games\\game\"\n", prg, prg);
->>>>>>> 28d470c5
     exit(1);
 }
 
@@ -257,53 +174,28 @@
         switch (arg[c][1])
         {
             case 'i':
-<<<<<<< HEAD
-                if (c + 1 < argc && strlen(arg[c + 1]) < MAX_PATH_LENGTH) // all ok
-                {
-                    strncpy(input_path, arg[c++ + 1], MAX_PATH_LENGTH);
-                    input_path[MAX_PATH_LENGTH - 1] = '\0';
-                }
-=======
                 if (c + 1 < argc && strlen(arg[c + 1])) // all ok
                     input_path = boost::filesystem::path(arg[c++ + 1]);
->>>>>>> 28d470c5
                 else
                     Usage(arg[0]);
                 break;
             case 'o':
-<<<<<<< HEAD
-                if (c + 1 < argc && strlen(arg[c + 1]) < MAX_PATH_LENGTH) // all ok
-                {
-                    strncpy(output_path, arg[c++ + 1], MAX_PATH_LENGTH);
-                    output_path[MAX_PATH_LENGTH - 1] = '\0';
-                }
-=======
                 if (c + 1 < argc && strlen(arg[c + 1])) // all ok
                     output_path = boost::filesystem::path(arg[c++ + 1]);
->>>>>>> 28d470c5
                 else
                     Usage(arg[0]);
                 break;
             case 'f':
                 if (c + 1 < argc)                            // all ok
-<<<<<<< HEAD
-                    CONF_allow_float_to_int = atoi(arg[(c++) + 1]) != 0;
-=======
                     CONF_allow_float_to_int = atoi(arg[c++ + 1]) != 0;
->>>>>>> 28d470c5
                 else
                     Usage(arg[0]);
                 break;
             case 'e':
                 if (c + 1 < argc)                            // all ok
                 {
-<<<<<<< HEAD
-                    CONF_extract = atoi(arg[(c++) + 1]);
-                    if (!(CONF_extract > 0 && CONF_extract < 8))
-=======
                     CONF_extract = atoi(arg[c++ + 1]);
                     if (!(CONF_extract > 0 && CONF_extract <= EXTRACT_ALL))
->>>>>>> 28d470c5
                         Usage(arg[0]);
                 }
                 else
@@ -337,20 +229,11 @@
 
 void TryLoadDB2(char const* name, DB2CascFileSource* source, DB2FileLoader* db2, DB2FileLoadInfo const* loadInfo)
 {
-<<<<<<< HEAD
-    // include build info file also
-    std::string filename = Trinity::StringFormat("component.wow-%s.txt", langs[locale]);
-    //printf("Read %s file... ", filename.c_str());
-
-    MPQFile m(filename.c_str());
-    if(m.isEof())
-=======
     try
     {
         db2->Load(source, loadInfo);
     }
     catch (std::exception const& e)
->>>>>>> 28d470c5
     {
         printf("Fatal error: Invalid %s file format! %s\n%s\n", name, CASC::HumanReadableCASCError(GetCascError()), e.what());
         exit(1);
@@ -365,16 +248,9 @@
     DB2FileLoader db2;
     TryLoadDB2("Map.db2", &source, &db2, MapLoadInfo::Instance());
 
-<<<<<<< HEAD
-    size_t pos = text.find("version=\"");
-    size_t pos1 = pos + strlen("version=\"");
-    size_t pos2 = text.find('"',pos1);
-    if (pos == text.npos || pos2 == text.npos || pos1 >= pos2)
-=======
     map_ids.reserve(db2.GetRecordCount());
     std::unordered_map<uint32, std::size_t> idToIndex;
     for (uint32 x = 0; x < db2.GetRecordCount(); ++x)
->>>>>>> 28d470c5
     {
         DB2Record record = db2.GetRecord(x);
         if (!record)
@@ -417,27 +293,6 @@
     DB2FileLoader db2;
     TryLoadDB2("LiquidMaterial.db2", &source, &db2, LiquidMaterialLoadInfo::Instance());
 
-<<<<<<< HEAD
-    size_t map_count = dbc.getRecordCount();
-    map_ids.resize(map_count);
-    for(uint32 x = 0; x < map_count; ++x)
-    {
-        map_ids[x].id = dbc.getRecord(x).getUInt(0);
-
-        char const* map_name = dbc.getRecord(x).getString(1);
-        size_t max_map_name_length = sizeof(map_ids[x].name);
-        if (strlen(map_name) >= max_map_name_length)
-        {
-            printf("Fatal error: Map name too long!\n");
-            exit(1);
-        }
-
-        strncpy(map_ids[x].name, map_name, max_map_name_length);
-        map_ids[x].name[max_map_name_length - 1] = '\0';
-    }
-    printf("Done! (" SZFMTD "maps loaded)\n", map_count);
-    return map_count;
-=======
     for (uint32 x = 0; x < db2.GetRecordCount(); ++x)
     {
         DB2Record record = db2.GetRecord(x);
@@ -476,7 +331,6 @@
         LiquidObjects[db2.GetRecordCopy(x).NewRowId] = LiquidObjects[db2.GetRecordCopy(x).SourceRowId];
 
     printf("Done! (" SZFMTD " LiquidObjects loaded)\n", LiquidObjects.size());
->>>>>>> 28d470c5
 }
 
 void ReadLiquidTypeTable()
@@ -498,15 +352,6 @@
         liquidType.MaterialID = record.GetUInt8("MaterialID");
     }
 
-<<<<<<< HEAD
-    for (uint32 x = 0; x < dbc.getRecordCount(); ++x)
-    {
-        LiquidTypeEntry& liquidType = LiquidTypes[dbc.getRecord(x).getUInt(0)];
-        liquidType.SoundBank = dbc.getRecord(x).getUInt(3);
-    }
-
-    printf("Done! (" SZFMTD " LiquidTypes loaded)\n", LiquidTypes.size());
-=======
     for (uint32 x = 0; x < db2.GetRecordCopyCount(); ++x)
         LiquidTypes[db2.GetRecordCopy(x).NewRowId] = LiquidTypes[db2.GetRecordCopy(x).SourceRowId];
 
@@ -533,7 +378,6 @@
 
     printf("Done! (" SZFMTD " CinematicCameras loaded)\n", CameraFileDataIds.size());
     return true;
->>>>>>> 28d470c5
 }
 
 //
@@ -631,43 +475,25 @@
 uint8 liquid_flags[ADT_CELLS_PER_GRID][ADT_CELLS_PER_GRID];
 bool  liquid_show[ADT_GRID_SIZE][ADT_GRID_SIZE];
 float liquid_height[ADT_GRID_SIZE+1][ADT_GRID_SIZE+1];
-<<<<<<< HEAD
-uint16 holes[ADT_CELLS_PER_GRID][ADT_CELLS_PER_GRID];
-=======
 uint8 holes[ADT_CELLS_PER_GRID][ADT_CELLS_PER_GRID][8];
->>>>>>> 28d470c5
 
 int16 flight_box_max[3][3];
 int16 flight_box_min[3][3];
 
-<<<<<<< HEAD
-bool ConvertADT(std::string const& inputPath, std::string const& outputPath, int /*cell_y*/, int /*cell_x*/, uint32 build)
-=======
 LiquidVertexFormatType adt_MH2O::GetLiquidVertexFormat(adt_liquid_instance const* liquidInstance) const
->>>>>>> 28d470c5
 {
     if (liquidInstance->LiquidVertexFormat < 42)
         return static_cast<LiquidVertexFormatType>(liquidInstance->LiquidVertexFormat);
 
-<<<<<<< HEAD
-    if (!adt.loadFile(inputPath))
-        return false;
-=======
     if (liquidInstance->LiquidType == 2)
         return LiquidVertexFormatType::Depth;
->>>>>>> 28d470c5
 
     auto liquidType = LiquidTypes.find(liquidInstance->LiquidType);
     if (liquidType != LiquidTypes.end())
     {
-<<<<<<< HEAD
-        printf("Can't find cells in '%s'\n", inputPath.c_str());
-        return false;
-=======
         auto liquidMaterial = LiquidMaterials.find(liquidType->second.MaterialID);
         if (liquidMaterial != LiquidMaterials.end())
             return static_cast<LiquidVertexFormatType>(liquidMaterial->second.LVF);
->>>>>>> 28d470c5
     }
 
     return static_cast<LiquidVertexFormatType>(-1);
@@ -688,13 +514,8 @@
     return *((uint64*)hiResHoles) != 0;
 }
 
-<<<<<<< HEAD
-    memset(holes, 0, sizeof(holes));
-
-=======
 bool ConvertADT(ChunkedFile& adt, std::string const& mapName, std::string const& outputPath, int gx, int gy, uint32 build, bool ignoreDeepWater)
 {
->>>>>>> 28d470c5
     // Prepare map header
     map_fileheader map;
     map.mapMagic = *reinterpret_cast<uint32 const*>(MAP_MAGIC);
@@ -702,11 +523,6 @@
     map.buildMagic = build;
 
     // Get area flags data
-<<<<<<< HEAD
-    for (int i = 0; i < ADT_CELLS_PER_GRID; i++)
-        for (int j = 0; j < ADT_CELLS_PER_GRID; j++)
-            area_ids[i][j] = cells->getMCNK(i, j)->areaid;
-=======
     memset(area_ids, 0, sizeof(area_ids));
     memset(V9, 0, sizeof(V9));
     memset(V8, 0, sizeof(V8));
@@ -929,7 +745,6 @@
         memcpy(flight_box_min, &mfbo->min, sizeof(flight_box_min));
         hasFlightBox = true;
     }
->>>>>>> 28d470c5
 
     //============================================
     // Try pack area data
@@ -965,82 +780,6 @@
         areaHeader.gridArea = static_cast<uint16>(areaId);
     }
 
-<<<<<<< HEAD
-    //
-    // Get Height map from grid
-    //
-    for (int i=0;i<ADT_CELLS_PER_GRID;i++)
-    {
-        for(int j=0;j<ADT_CELLS_PER_GRID;j++)
-        {
-            adt_MCNK * cell = cells->getMCNK(i,j);
-            if (!cell)
-                continue;
-            // Height values for triangles stored in order:
-            // 1     2     3     4     5     6     7     8     9
-            //    10    11    12    13    14    15    16    17
-            // 18    19    20    21    22    23    24    25    26
-            //    27    28    29    30    31    32    33    34
-            // . . . . . . . .
-            // For better get height values merge it to V9 and V8 map
-            // V9 height map:
-            // 1     2     3     4     5     6     7     8     9
-            // 18    19    20    21    22    23    24    25    26
-            // . . . . . . . .
-            // V8 height map:
-            //    10    11    12    13    14    15    16    17
-            //    27    28    29    30    31    32    33    34
-            // . . . . . . . .
-
-            // Set map height as grid height
-            for (int y=0; y <= ADT_CELL_SIZE; y++)
-            {
-                // edge V9s are overlapping between cells (i * ADT_CELL_SIZE is correct, otherwise we would be missing a row/column of V8s between)
-                int cy = i*ADT_CELL_SIZE + y;
-                for (int x=0; x <= ADT_CELL_SIZE; x++)
-                {
-                    int cx = j*ADT_CELL_SIZE + x;
-                    V9[cy][cx]=cell->ypos;
-                }
-            }
-            for (int y=0; y < ADT_CELL_SIZE; y++)
-            {
-                int cy = i*ADT_CELL_SIZE + y;
-                for (int x=0; x < ADT_CELL_SIZE; x++)
-                {
-                    int cx = j*ADT_CELL_SIZE + x;
-                    V8[cy][cx]=cell->ypos;
-                }
-            }
-            // Get custom height
-            adt_MCVT *v = cell->getMCVT();
-            if (!v)
-                continue;
-            // get V9 height map
-            for (int y=0; y <= ADT_CELL_SIZE; y++)
-            {
-                // edge V9s are overlapping between cells (i * ADT_CELL_SIZE is correct, otherwise we would be missing a row/column of V8s between)
-                int cy = i*ADT_CELL_SIZE + y;
-                for (int x=0; x <= ADT_CELL_SIZE; x++)
-                {
-                    int cx = j*ADT_CELL_SIZE + x;
-                    V9[cy][cx]+=v->height_map[y*(ADT_CELL_SIZE*2+1)+x];
-                }
-            }
-            // get V8 height map
-            for (int y=0; y < ADT_CELL_SIZE; y++)
-            {
-                int cy = i*ADT_CELL_SIZE + y;
-                for (int x=0; x < ADT_CELL_SIZE; x++)
-                {
-                    int cx = j*ADT_CELL_SIZE + x;
-                    V8[cy][cx]+=v->height_map[y*(ADT_CELL_SIZE*2+1)+ADT_CELL_SIZE+1+x];
-                }
-            }
-        }
-    }
-=======
->>>>>>> 28d470c5
     //============================================
     // Try pack height data
     //============================================
@@ -1082,14 +821,6 @@
             maxHeight = CONF_use_minHeight;
     }
 
-    bool hasFlightBox = false;
-    if (adt_MFBO* mfbo = adt.a_grid->getMFBO())
-    {
-        memcpy(flight_box_max, &mfbo->max, sizeof(flight_box_max));
-        memcpy(flight_box_min, &mfbo->min, sizeof(flight_box_min));
-        hasFlightBox = true;
-    }
-
     map.heightMapOffset = map.areaMapOffset + map.areaMapSize;
     map.heightMapSize = sizeof(map_heightHeader);
 
@@ -1157,131 +888,6 @@
             map.heightMapSize+= sizeof(V9) + sizeof(V8);
     }
 
-<<<<<<< HEAD
-    // Get from MCLQ chunk (old)
-    for (int i = 0; i < ADT_CELLS_PER_GRID; i++)
-    {
-        for(int j = 0; j < ADT_CELLS_PER_GRID; j++)
-        {
-            adt_MCNK *cell = cells->getMCNK(i, j);
-            if (!cell)
-                continue;
-
-            adt_MCLQ *liquid = cell->getMCLQ();
-            int count = 0;
-            if (!liquid || cell->sizeMCLQ <= 8)
-                continue;
-
-            for (int y = 0; y < ADT_CELL_SIZE; y++)
-            {
-                int cy = i * ADT_CELL_SIZE + y;
-                for (int x = 0; x < ADT_CELL_SIZE; x++)
-                {
-                    int cx = j * ADT_CELL_SIZE + x;
-                    if (liquid->flags[y][x] != 0x0F)
-                    {
-                        liquid_show[cy][cx] = true;
-                        if (liquid->flags[y][x] & (1<<7))
-                            liquid_flags[i][j] |= MAP_LIQUID_TYPE_DARK_WATER;
-                        ++count;
-                    }
-                }
-            }
-
-            uint32 c_flag = cell->flags;
-            if (c_flag & (1<<2))
-            {
-                liquid_entry[i][j] = 1;
-                liquid_flags[i][j] |= MAP_LIQUID_TYPE_WATER;            // water
-            }
-            if (c_flag & (1<<3))
-            {
-                liquid_entry[i][j] = 2;
-                liquid_flags[i][j] |= MAP_LIQUID_TYPE_OCEAN;            // ocean
-            }
-            if (c_flag & (1<<4))
-            {
-                liquid_entry[i][j] = 3;
-                liquid_flags[i][j] |= MAP_LIQUID_TYPE_MAGMA;            // magma/slime
-            }
-
-            if (!count && liquid_flags[i][j])
-                fprintf(stderr, "Wrong liquid detect in MCLQ chunk");
-
-            for (int y = 0; y <= ADT_CELL_SIZE; y++)
-            {
-                int cy = i * ADT_CELL_SIZE + y;
-                for (int x = 0; x <= ADT_CELL_SIZE; x++)
-                {
-                    int cx = j * ADT_CELL_SIZE + x;
-                    liquid_height[cy][cx] = liquid->liquid[y][x].height;
-                }
-            }
-        }
-    }
-
-    // Get liquid map for grid (in WOTLK used MH2O chunk)
-    adt_MH2O * h2o = adt.a_grid->getMH2O();
-    if (h2o)
-    {
-        for (int32 i = 0; i < ADT_CELLS_PER_GRID; i++)
-        {
-            for (int32 j = 0; j < ADT_CELLS_PER_GRID; j++)
-            {
-                adt_liquid_instance const* h = h2o->GetLiquidInstance(i,j);
-                if (!h)
-                    continue;
-
-                adt_liquid_attributes attrs = h2o->GetLiquidAttributes(i, j);
-
-                int32 count = 0;
-                uint64 existsMask = h2o->GetLiquidExistsBitmap(h);
-                for (int32 y = 0; y < h->GetHeight(); y++)
-                {
-                    int32 cy = i * ADT_CELL_SIZE + y + h->GetOffsetY();
-                    for (int32 x = 0; x < h->GetWidth(); x++)
-                    {
-                        int32 cx = j * ADT_CELL_SIZE + x + h->GetOffsetX();
-                        if (existsMask & 1)
-                        {
-                            liquid_show[cy][cx] = true;
-                            ++count;
-                        }
-                        existsMask >>= 1;
-                    }
-                }
-
-                liquid_entry[i][j] = h->LiquidType;
-                switch (LiquidTypes.at(h->LiquidType).SoundBank)
-                {
-                    case LIQUID_TYPE_WATER: liquid_flags[i][j] |= MAP_LIQUID_TYPE_WATER; break;
-                    case LIQUID_TYPE_OCEAN: liquid_flags[i][j] |= MAP_LIQUID_TYPE_OCEAN; if (attrs.Deep) liquid_flags[i][j] |= MAP_LIQUID_TYPE_DARK_WATER; break;
-                    case LIQUID_TYPE_MAGMA: liquid_flags[i][j] |= MAP_LIQUID_TYPE_MAGMA; break;
-                    case LIQUID_TYPE_SLIME: liquid_flags[i][j] |= MAP_LIQUID_TYPE_SLIME; break;
-                    default:
-                        printf("\nCan't find Liquid type %u for map %s\nchunk %d,%d\n", h->LiquidType, inputPath.c_str(), i, j);
-                        break;
-                }
-
-                if (!count && liquid_flags[i][j])
-                    printf("Wrong liquid detect in MH2O chunk");
-
-                int32 pos = 0;
-                for (int32 y = 0; y <= h->GetHeight(); y++)
-                {
-                    int cy = i * ADT_CELL_SIZE + y + h->GetOffsetY();
-                    for (int32 x = 0; x <= h->GetWidth(); x++)
-                    {
-                        int32 cx = j * ADT_CELL_SIZE + x + h->GetOffsetX();
-                        liquid_height[cy][cx] = h2o->GetLiquidHeight(h, pos);
-                        pos++;
-                    }
-                }
-            }
-        }
-    }
-=======
->>>>>>> 28d470c5
     //============================================
     // Pack liquid data
     //============================================
@@ -1367,29 +973,13 @@
             map.liquidMapSize += sizeof(float)*liquidHeader.width*liquidHeader.height;
     }
 
-<<<<<<< HEAD
-    bool hasHoles = false;
-
-    for (int i = 0; i < ADT_CELLS_PER_GRID; ++i)
-=======
     if (hasHoles)
->>>>>>> 28d470c5
     {
         if (map.liquidMapOffset)
             map.holesOffset = map.liquidMapOffset + map.liquidMapSize;
         else
             map.holesOffset = map.heightMapOffset + map.heightMapSize;
 
-<<<<<<< HEAD
-    if (hasHoles)
-    {
-        if (map.liquidMapOffset)
-            map.holesOffset = map.liquidMapOffset + map.liquidMapSize;
-        else
-            map.holesOffset = map.heightMapOffset + map.heightMapSize;
-
-=======
->>>>>>> 28d470c5
         map.holesSize = sizeof(holes);
     }
     else
@@ -1399,10 +989,6 @@
     }
 
     // Ok all data prepared - store it
-<<<<<<< HEAD
-
-=======
->>>>>>> 28d470c5
     std::ofstream outFile(outputPath, std::ofstream::out | std::ofstream::binary);
     if (!outFile)
     {
@@ -1447,22 +1033,13 @@
     if (map.liquidMapOffset)
     {
         outFile.write(reinterpret_cast<char const*>(&liquidHeader), sizeof(liquidHeader));
-<<<<<<< HEAD
-
-        if (!(liquidHeader.flags&MAP_LIQUID_NO_TYPE))
-=======
         if (!(liquidHeader.flags & MAP_LIQUID_NO_TYPE))
->>>>>>> 28d470c5
         {
             outFile.write(reinterpret_cast<char const*>(liquid_entry), sizeof(liquid_entry));
             outFile.write(reinterpret_cast<char const*>(liquid_flags), sizeof(liquid_flags));
         }
 
-<<<<<<< HEAD
-        if (!(liquidHeader.flags&MAP_LIQUID_NO_HEIGHT))
-=======
         if (!(liquidHeader.flags & MAP_LIQUID_NO_HEIGHT))
->>>>>>> 28d470c5
         {
             for (int y = 0; y < liquidHeader.height; y++)
                 outFile.write(reinterpret_cast<char const*>(&liquid_height[y + liquidHeader.offsetY][liquidHeader.offsetX]), sizeof(float) * liquidHeader.width);
@@ -1472,13 +1049,9 @@
     // store hole data
     if (hasHoles)
         outFile.write(reinterpret_cast<char const*>(holes), map.holesSize);
-<<<<<<< HEAD
-=======
 
     outFile.close();
->>>>>>> 28d470c5
-
-    outFile.close();
+
     return true;
 }
 
@@ -1504,11 +1077,6 @@
 
 bool IsDeepWaterIgnored(uint32 mapId, uint32 x, uint32 y)
 {
-<<<<<<< HEAD
-    std::string mpqFileName;
-    std::string outputFileName;
-    std::string mpqMapName;
-=======
     if (mapId == 0)
     {
         //                                                                                                GRID(39, 24) || GRID(39, 25) || GRID(39, 26) ||
@@ -1537,19 +1105,14 @@
 void ExtractMaps(uint32 build)
 {
     std::string outputFileName;
->>>>>>> 28d470c5
 
     printf("Extracting maps...\n");
 
     ReadMapDBC();
 
-<<<<<<< HEAD
-    ReadLiquidTypeTableDBC();
-=======
     ReadLiquidMaterialTable();
     ReadLiquidObjectTable();
     ReadLiquidTypeTable();
->>>>>>> 28d470c5
 
     CreateDir(output_path / "maps");
 
@@ -1558,15 +1121,6 @@
     {
         printf("Extract %s (" SZFMTD "/" SZFMTD ")                  \n", map_ids[z].Name.c_str(), z + 1, map_ids.size());
         // Loadup map grid data
-<<<<<<< HEAD
-
-        mpqMapName = Trinity::StringFormat("World\\Maps\\%s\\%s.wdt", map_ids[z].name, map_ids[z].name);
-        WDT_file wdt;
-        if (!wdt.loadFile(mpqMapName, false))
-        {
-            //printf("Error loading %s map wdt data\n", map_ids[z].name);
-            continue;
-=======
         ChunkedFile wdt;
         std::bitset<(WDT_MAP_SIZE) * (WDT_MAP_SIZE)> existingTiles;
         if (wdt.loadFile(CascStorage, map_ids[z].WdtFileDataId, Trinity::StringFormat("WDT for map %u", map_ids[z].Id), false))
@@ -1597,30 +1151,15 @@
                 // draw progress bar
                 printf("Processing........................%d%%\r", (100 * (y + 1)) / WDT_MAP_SIZE);
             }
->>>>>>> 28d470c5
         }
 
         if (FILE* tileList = fopen(Trinity::StringFormat("%s/maps/%04u.tilelist", output_path.string().c_str(), map_ids[z].Id).c_str(), "wb"))
         {
-<<<<<<< HEAD
-            for(uint32 x = 0; x < WDT_MAP_SIZE; ++x)
-            {
-                if (!wdt.main->adt_list[y][x].exist)
-                    continue;
-
-                mpqFileName = Trinity::StringFormat("World\\Maps\\%s\\%s_%u_%u.adt", map_ids[z].name, map_ids[z].name, x, y);
-                outputFileName = Trinity::StringFormat("%s/maps/%03u%02u%02u.map", output_path, map_ids[z].id, y, x);
-                ConvertADT(mpqFileName, outputFileName, y, x, build);
-            }
-            // draw progress bar
-            printf("Processing........................%d%%\r", (100 * (y+1)) / WDT_MAP_SIZE);
-=======
             fwrite(MAP_MAGIC, 1, strlen(MAP_MAGIC), tileList);
             fwrite(MAP_VERSION_MAGIC, 1, strlen(MAP_VERSION_MAGIC), tileList);
             fwrite(&build, sizeof(build), 1, tileList);
             fwrite(existingTiles.to_string().c_str(), 1, existingTiles.size(), tileList);
             fclose(tileList);
->>>>>>> 28d470c5
         }
     }
 
@@ -1694,16 +1233,8 @@
     }
     catch (std::exception const& e)
     {
-<<<<<<< HEAD
-        std::vector<std::string> files;
-        (*i)->GetFileListTo(files);
-        for (std::vector<std::string>::iterator iter = files.begin(); iter != files.end(); ++iter)
-            if (iter->rfind(".dbc") == iter->length() - strlen(".dbc"))
-                    dbcfiles.insert(*iter);
-=======
         printf("Can't read DB2 headers of '%s': %s\n", cascFileName, e.what());
         return false;
->>>>>>> 28d470c5
     }
 
     std::string outputFileName = outputPath.string();
@@ -1722,14 +1253,9 @@
     // erase TactId from header if key is known
     for (uint32 i = 0; i < header.SectionCount; ++i)
     {
-<<<<<<< HEAD
-        std::string mpq_name = std::string("component.wow-") + langs[locale] + ".txt";
-        std::string filename = path + mpq_name;
-=======
         DB2SectionHeader sectionHeader = db2.GetSectionHeader(i);
         if (sectionHeader.TactId && CascStorage->HasTactKey(sectionHeader.TactId))
             sectionHeader.TactId = 0;
->>>>>>> 28d470c5
 
         posAfterHeaders += fwrite(&sectionHeader, 1, sizeof(sectionHeader), output);
     }
@@ -1785,15 +1311,6 @@
     printf("locale %s output path %s\n", localeNames[l], localePath.string().c_str());
 
     uint32 count = 0;
-<<<<<<< HEAD
-    for (std::set<std::string>::iterator iter = dbcfiles.begin(); iter != dbcfiles.end(); ++iter)
-    {
-        std::string filename = path;
-        filename += (iter->c_str() + strlen("DBFilesClient\\"));
-
-        if (boost::filesystem::exists(filename))
-            continue;
-=======
     for (DB2FileInfo const& db2 : DBFilesClientList)
     {
         boost::filesystem::path filePath = localePath / db2.Name;
@@ -1801,80 +1318,12 @@
         if (!boost::filesystem::exists(filePath))
             if (ExtractDB2File(db2.FileDataId, db2.Name, l, filePath.string()))
                 ++count;
->>>>>>> 28d470c5
 
     }
 
     printf("Extracted %u files\n\n", count);
 }
 
-<<<<<<< HEAD
-void ExtractCameraFiles(int locale, bool basicLocale)
-{
-    printf("Extracting camera files...\n");
-    DBCFile camdbc("DBFilesClient\\CinematicCamera.dbc");
-
-    if (!camdbc.open())
-    {
-        printf("Unable to open CinematicCamera.dbc. Camera extract aborted.\n");
-        return;
-    }
-
-    // get camera file list from DBC
-    std::vector<std::string> camerafiles;
-    size_t cam_count = camdbc.getRecordCount();
-
-    for (size_t i = 0; i < cam_count; ++i)
-    {
-        std::string camFile(camdbc.getRecord(i).getString(1));
-        size_t loc = camFile.find(".mdx");
-        if (loc != std::string::npos)
-            camFile.replace(loc, 4, ".m2");
-        camerafiles.push_back(std::string(camFile));
-    }
-
-    std::string path = output_path;
-    path += "/Cameras/";
-    CreateDir(path);
-    if (!basicLocale)
-    {
-        path += langs[locale];
-        path += "/";
-        CreateDir(path);
-    }
-
-    // extract M2s
-    uint32 count = 0;
-    for (std::string thisFile : camerafiles)
-    {
-        std::string filename = path;
-        filename += (thisFile.c_str() + strlen("Cameras\\"));
-
-        if (boost::filesystem::exists(filename))
-            continue;
-
-        if (ExtractFile(thisFile.c_str(), filename))
-            ++count;
-    }
-    printf("Extracted %u camera files\n", count);
-}
-
-void LoadLocaleMPQFiles(int const locale)
-{
-    std::string fileName = Trinity::StringFormat("%s/Data/%s/locale-%s.MPQ", input_path, langs[locale], langs[locale]);
-
-    new MPQArchive(fileName.c_str());
-
-    for(int i = 1; i < 10; ++i)
-    {
-        std::string ext;
-        if (i > 1)
-            ext = Trinity::StringFormat("-%i", i);
-
-        fileName = Trinity::StringFormat("%s/Data/%s/patch-%s%s.MPQ", input_path, langs[locale], langs[locale], ext.c_str());
-        if (boost::filesystem::exists(fileName))
-            new MPQArchive(fileName.c_str());
-=======
 void ExtractCameraFiles()
 {
     printf("Extracting camera files...\n");
@@ -1903,7 +1352,6 @@
         }
         else
             printf("Unable to open file %u in the archive: %s\n", cameraFileDataId, CASC::HumanReadableCASCError(GetCascError()));
->>>>>>> 28d470c5
     }
 
     printf("Extracted %u camera files\n", count);
@@ -1911,15 +1359,6 @@
 
 void ExtractGameTables()
 {
-<<<<<<< HEAD
-    std::string fileName;
-    int count = sizeof(CONF_mpq_list)/sizeof(char*);
-    for(int i = 0; i < count; ++i)
-    {
-        fileName = Trinity::StringFormat("%s/Data/%s", input_path, CONF_mpq_list[i]);
-        if (boost::filesystem::exists(fileName))
-            new MPQArchive(fileName.c_str());
-=======
     printf("Extracting game tables...\n");
 
     boost::filesystem::path outputPath = output_path / "gt";
@@ -1966,7 +1405,6 @@
         }
         else
             printf("Unable to open file %s in the archive: %s\n", gt.Name, CASC::HumanReadableCASCError(GetCascError()));
->>>>>>> 28d470c5
     }
 
     printf("Extracted %u files\n\n", count);
@@ -2044,12 +1482,9 @@
 int main(int argc, char * arg[])
 {
     Trinity::Banner::Show("Map & DBC Extractor", [](char const* text) { printf("%s\n", text); }, nullptr);
-<<<<<<< HEAD
-=======
 
     input_path = boost::filesystem::current_path();
     output_path = boost::filesystem::current_path();
->>>>>>> 28d470c5
 
     HandleArgs(argc, arg);
 
@@ -2062,15 +1497,8 @@
 
     for (int i = 0; i < TOTAL_LOCALES; ++i)
     {
-<<<<<<< HEAD
-        std::string filename = Trinity::StringFormat("%s/Data/%s/locale-%s.MPQ", input_path, langs[i], langs[i]);
-        if (boost::filesystem::exists(filename))
-        {
-            printf("Detected locale: %s\n", langs[i]);
-=======
         if (CONF_Locale && !(CONF_Locale & (1 << i)))
             continue;
->>>>>>> 28d470c5
 
         if (i == LOCALE_none)
             continue;
@@ -2121,22 +1549,6 @@
     }
 
     if (CONF_extract & EXTRACT_CAMERA)
-<<<<<<< HEAD
-    {
-        printf("Using locale: %s\n", langs[FirstLocale]);
-
-        // Open MPQs
-        LoadLocaleMPQFiles(FirstLocale);
-        LoadCommonMPQFiles();
-
-        ExtractCameraFiles(FirstLocale, true);
-        // Close MPQs
-        CloseMPQFiles();
-    }
-
-    if (CONF_extract & EXTRACT_MAP)
-=======
->>>>>>> 28d470c5
     {
         OpenCascStorage(firstInstalledLocale);
         ExtractCameraFiles();
