#define _CRT_SECURE_NO_DEPRECATE

#include "loadlib.h"
#include <cstdio>

<<<<<<< HEAD
=======
class MPQFile;

u_map_fcc MverMagic = { {'R','E','V','M'} };

>>>>>>> 6254864a
FileLoader::FileLoader()
{
    data = 0;
    data_size = 0;
    version = 0;
}

FileLoader::~FileLoader()
{
    free();
}

bool FileLoader::loadFile(HANDLE mpq, char* filename, bool log)
{
    free();
    HANDLE file;
    if (!SFileOpenFileEx(mpq, filename, SFILE_OPEN_PATCHED_FILE, &file))
    {
        if (log)
            printf("No such file %s\n", filename);
        return false;
    }

    data_size = SFileGetFileSize(file, NULL);
    data = new uint8[data_size];
    if (data)
    {
        SFileReadFile(file, data, data_size, NULL/*bytesRead*/, NULL);
        if (prepareLoadedData())
        {
            SFileCloseFile(file);
            return true;
        }
    }

    printf("Error loading %s\n", filename);
    SFileCloseFile(file);
    free();
    return false;
}

bool FileLoader::prepareLoadedData()
{
    // Check version
    version = (file_MVER *) data;
    if (version->fcc != MverMagic.fcc)
        return false;
    if (version->ver != FILE_FORMAT_VERSION)
        return false;
    return true;
}

void FileLoader::free()
{
    if (data) delete[] data;
    data = 0;
    data_size = 0;
    version = 0;
}<|MERGE_RESOLUTION|>--- conflicted
+++ resolved
@@ -3,13 +3,8 @@
 #include "loadlib.h"
 #include <cstdio>
 
-<<<<<<< HEAD
-=======
-class MPQFile;
-
 u_map_fcc MverMagic = { {'R','E','V','M'} };
 
->>>>>>> 6254864a
 FileLoader::FileLoader()
 {
     data = 0;
