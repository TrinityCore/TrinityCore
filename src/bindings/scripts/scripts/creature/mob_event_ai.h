--- conflicted
+++ resolved
@@ -1,221 +1,4 @@
 #ifndef SC_EVENTAI_H
 #define SC_EVENTAI_H
-<<<<<<< HEAD
-=======
-
-#define MAX_ACTIONS     3
-
-enum Event_Types
-{
-    EVENT_T_TIMER                   = 0,    //InitialMin, InitialMax, RepeatMin, RepeatMax
-    EVENT_T_TIMER_OOC               = 1,    //InitialMin, InitialMax, RepeatMin, RepeatMax
-    EVENT_T_HP                      = 2,    //HPMax%, HPMin%, RepeatMin, RepeatMax
-    EVENT_T_MANA                    = 3,    //ManaMax%,ManaMin% RepeatMin, RepeatMax
-    EVENT_T_AGGRO                   = 4,    //NONE
-    EVENT_T_KILL                    = 5,    //RepeatMin, RepeatMax
-    EVENT_T_DEATH                   = 6,    //NONE
-    EVENT_T_EVADE                   = 7,    //NONE
-    EVENT_T_SPELLHIT                = 8,    //SpellID, School, RepeatMin, RepeatMax
-    EVENT_T_RANGE                   = 9,    //MinDist, MaxDist, RepeatMin, RepeatMax
-    EVENT_T_OOC_LOS                 = 10,   //NoHostile, NoFriendly, RepeatMin, RepeatMax
-    EVENT_T_SPAWNED                 = 11,   //NONE
-    EVENT_T_TARGET_HP               = 12,   //HPMax%, HPMin%, RepeatMin, RepeatMax
-    EVENT_T_TARGET_CASTING          = 13,   //RepeatMin, RepeatMax
-    EVENT_T_FRIENDLY_HP             = 14,   //HPDeficit, Radius, RepeatMin, RepeatMax
-    EVENT_T_FRIENDLY_IS_CC          = 15,   //DispelType, Radius, RepeatMin, RepeatMax
-    EVENT_T_FRIENDLY_MISSING_BUFF   = 16,   //SpellId, Radius, RepeatMin, RepeatMax
-    EVENT_T_SUMMONED_UNIT           = 17,   //CreatureId, RepeatMin, RepeatMax
-    EVENT_T_TARGET_MANA             = 18,   //ManaMax%, ManaMin%, RepeatMin, RepeatMax
-    EVENT_T_QUEST_ACCEPT            = 19,   //QuestID
-    EVENT_T_QUEST_COMPLETE          = 20,   //
-    EVENT_T_REACHED_HOME            = 21,   //NONE
-
-    EVENT_T_END,
-};
-
-enum Action_Types
-{
-    ACTION_T_NONE                       = 0,    //No action
-    ACTION_T_TEXT                       = 1,    //-TextId1, optionally -TextId2, optionally -TextId3(if -TextId2 exist). If more than just -TextId1 is defined, randomize. Negative values.
-    ACTION_T_SET_FACTION                = 2,    //FactionId (or 0 for default)
-    ACTION_T_MORPH_TO_ENTRY_OR_MODEL    = 3,    //Creature_template entry(param1) OR ModelId (param2) (or 0 for both to demorph)
-    ACTION_T_SOUND                      = 4,    //SoundId
-    ACTION_T_EMOTE                      = 5,    //EmoteId
-    ACTION_T_RANDOM_SAY                 = 6,    //UNUSED
-    ACTION_T_RANDOM_YELL                = 7,    //UNUSED
-    ACTION_T_RANDOM_TEXTEMOTE           = 8,    //UNUSED
-    ACTION_T_RANDOM_SOUND               = 9,    //SoundId1, SoundId2, SoundId3 (-1 in any field means no output if randomed that field)
-    ACTION_T_RANDOM_EMOTE               = 10,   //EmoteId1, EmoteId2, EmoteId3 (-1 in any field means no output if randomed that field)
-    ACTION_T_CAST                       = 11,   //SpellId, Target, CastFlags
-    ACTION_T_SUMMON                     = 12,   //CreatureID, Target, Duration in ms
-    ACTION_T_THREAT_SINGLE_PCT          = 13,   //Threat%, Target
-    ACTION_T_THREAT_ALL_PCT             = 14,   //Threat%
-    ACTION_T_QUEST_EVENT                = 15,   //QuestID, Target
-    ACTION_T_CASTCREATUREGO             = 16,   //QuestID, SpellId, Target
-    ACTION_T_SET_UNIT_FIELD             = 17,   //Field_Number, Value, Target
-    ACTION_T_SET_UNIT_FLAG              = 18,   //Flags (may be more than one field OR'd together), Target
-    ACTION_T_REMOVE_UNIT_FLAG           = 19,   //Flags (may be more than one field OR'd together), Target
-    ACTION_T_AUTO_ATTACK                = 20,   //AllowAttackState (0 = stop attack, anything else means continue attacking)
-    ACTION_T_COMBAT_MOVEMENT            = 21,   //AllowCombatMovement (0 = stop combat based movement, anything else continue attacking)
-    ACTION_T_SET_PHASE                  = 22,   //Phase
-    ACTION_T_INC_PHASE                  = 23,   //Value (may be negative to decrement phase, should not be 0)
-    ACTION_T_EVADE                      = 24,   //No Params
-    ACTION_T_FLEE                       = 25,   //No Params
-    ACTION_T_QUEST_EVENT_ALL            = 26,   //QuestID
-    ACTION_T_CASTCREATUREGO_ALL         = 27,   //QuestId, SpellId
-    ACTION_T_REMOVEAURASFROMSPELL       = 28,   //Target, Spellid
-    ACTION_T_RANGED_MOVEMENT            = 29,   //Distance, Angle
-    ACTION_T_RANDOM_PHASE               = 30,   //PhaseId1, PhaseId2, PhaseId3
-    ACTION_T_RANDOM_PHASE_RANGE         = 31,   //PhaseMin, PhaseMax
-    ACTION_T_SUMMON_ID                  = 32,   //CreatureId, Target, SpawnId
-    ACTION_T_KILLED_MONSTER             = 33,   //CreatureId, Target
-    ACTION_T_SET_INST_DATA              = 34,   //Field, Data
-    ACTION_T_SET_INST_DATA64            = 35,   //Field, Target
-    ACTION_T_UPDATE_TEMPLATE            = 36,   //Entry, Team
-    ACTION_T_DIE                        = 37,   //No Params
-    ACTION_T_ZONE_COMBAT_PULSE          = 38,   //No Params
     ACTION_T_SUMMON_GO                  = 39,   //GameObjectID, DespawnTime in ms
-
-    ACTION_T_SET_ACTIVE             = 101,  //Apply
-    ACTION_T_SET_AGGRESSIVE         = 102,  //Apply
-    ACTION_T_ATTACK_START_PULSE     = 103,  //Distance
-
-    ACTION_T_END,
-};
-
-enum Target
-{
-    //Self (m_creature)
-    TARGET_T_SELF = 0,                      //Self cast
-
-    //Hostile targets (if pet then returns pet owner)
-    TARGET_T_HOSTILE,                       //Our current target (ie: highest aggro)
-    TARGET_T_HOSTILE_SECOND_AGGRO,          //Second highest aggro (generaly used for cleaves and some special attacks)
-    TARGET_T_HOSTILE_LAST_AGGRO,            //Dead last on aggro (no idea what this could be used for)
-    TARGET_T_HOSTILE_RANDOM,                //Just any random target on our threat list
-    TARGET_T_HOSTILE_RANDOM_NOT_TOP,        //Any random target except top threat
-
-    //Invoker targets (if pet then returns pet owner)
-    TARGET_T_ACTION_INVOKER,                //Unit who caused this Event to occur (only works for EVENT_T_AGGRO, EVENT_T_KILL, EVENT_T_DEATH, EVENT_T_SPELLHIT, EVENT_T_OOC_LOS, EVENT_T_FRIENDLY_HP, EVENT_T_FRIENDLY_IS_CC, EVENT_T_FRIENDLY_MISSING_BUFF)
-
-    //Hostile targets (including pets)
-    TARGET_T_HOSTILE_WPET,                  //Current target (can be a pet)
-    TARGET_T_HOSTILE_WPET_SECOND_AGGRO,     //Second highest aggro (generaly used for cleaves and some special attacks)
-    TARGET_T_HOSTILE_WPET_LAST_AGGRO,       //Dead last on aggro (no idea what this could be used for)
-    TARGET_T_HOSTILE_WPET_RANDOM,           //Just any random target on our threat list
-    TARGET_T_HOSTILE_WPET_RANDOM_NOT_TOP,   //Any random target except top threat
-
-    TARGET_T_ACTION_INVOKER_WPET,
-
-    TARGET_T_END
-};
-
-enum CastFlags
-{
-    CAST_INTURRUPT_PREVIOUS     = 0x01,     //Interrupt any spell casting
-    CAST_TRIGGERED              = 0x02,     //Triggered (this makes spell cost zero mana and have no cast time)
-    CAST_FORCE_CAST             = 0x04,     //Forces cast even if creature is out of mana or out of range
-    CAST_NO_MELEE_IF_OOM        = 0x08,     //Prevents creature from entering melee if out of mana or out of range
-    CAST_FORCE_TARGET_SELF      = 0x10,     //Forces the target to cast this spell on itself
-    CAST_AURA_NOT_PRESENT       = 0x20,     //Only casts the spell if the target does not have an aura from the spell
-};
-
-enum EventFlags
-{
-    EFLAG_REPEATABLE            = 0x01,     //Event repeats
-    EFLAG_NORMAL                = 0x02,     //Event only occurs in Normal instance difficulty
-    EFLAG_HEROIC                = 0x04,     //Event only occurs in Heroic instance difficulty
-    EFLAG_RESERVED_3            = 0x08,
-    EFLAG_RESERVED_4            = 0x10,
-    EFLAG_RESERVED_5            = 0x20,
-    EFLAG_RESERVED_6            = 0x40,
-    EFLAG_DEBUG_ONLY            = 0x80,     //Event only occurs in debug build of SD2 only
-};
-
-struct EventAI_Event
-{
-    uint32 event_id;
-
-    uint32 creature_id;
-
-    uint16 event_type;
-    uint32 event_inverse_phase_mask;
-    uint8 event_chance;
-    uint8 event_flags;
-    union
-    {
-        uint32 event_param1;
-        int32 event_param1_s;
-    };
-    union
-    {
-        uint32 event_param2;
-        int32 event_param2_s;
-    };
-    union
-    {
-        uint32 event_param3;
-        int32 event_param3_s;
-    };
-    union
-    {
-        uint32 event_param4;
-        int32 event_param4_s;
-    };
-
-    struct _action
-    {
-        uint16 type;
-        union
-        {
-            uint32 param1;
-            int32 param1_s;
-        };
-        union
-        {
-            uint32 param2;
-            int32 param2_s;
-        };
-        union
-        {
-            uint32 param3;
-            int32 param3_s;
-        };
-    }action[MAX_ACTIONS];
-};
-
-//Event_Map
-extern UNORDERED_MAP<uint32, std::vector<EventAI_Event> > EventAI_Event_Map;
-
-struct EventAI_Summon
-{
-    uint32 id;
-
-    float position_x;
-    float position_y;
-    float position_z;
-    float orientation;
-    uint32 SpawnTimeSecs;
-};
-
-//EventSummon_Map
-extern UNORDERED_MAP<uint32, EventAI_Summon> EventAI_Summon_Map;
-
-//EventAI Error handling
-extern uint32 EAI_ErrorLevel;
-/*
-
-struct EventAI_CreatureError
-{
-    bool ListEmpty;
-    bool NoInstance;
-};
-
-//Error prevention list
-extern UNORDERED_MAP<uint32, EventAI_CreatureError> EventAI_CreatureErrorPreventionList;
-
-//Defines
-#define EVENTAI_EMPTY_EVENTLIST         "SD2: Eventlist for Creature %i is empty but creature is using Mob_EventAI. Preventing EventAI on this creature."
-*/
->>>>>>> 6a53bada
 #endif
