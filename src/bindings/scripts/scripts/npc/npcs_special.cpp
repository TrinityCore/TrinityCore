--- conflicted
+++ resolved
@@ -365,12 +365,7 @@
             {
                 if (Doctorguid)
                 {
-<<<<<<< HEAD
-                    if (Creature* Doctor = ((Creature*)Unit::GetUnit((*m_creature), Doctorguid)))
-=======
-                    Creature* Doctor = (Unit::GetCreature((*m_creature), Doctorguid));
-                    if(Doctor)
->>>>>>> 9378a9cf
+                    if(Creature* Doctor = Unit::GetCreature(*m_creature, Doctorguid))
                         ((npc_doctorAI*)Doctor->AI())->PatientSaved(m_creature, ((Player*)caster), Coord);
                 }
             }
@@ -428,12 +423,7 @@
 
             if (Doctorguid)
             {
-<<<<<<< HEAD
-                if (Creature* Doctor = ((Creature*)Unit::GetUnit((*m_creature), Doctorguid)))
-=======
-                Creature* Doctor = (Unit::GetCreature((*m_creature), Doctorguid));
-                if(Doctor)
->>>>>>> 9378a9cf
+                if(Creature* Doctor = Unit::GetCreature((*m_creature), Doctorguid))
                     ((npc_doctorAI*)Doctor->AI())->PatientDied(Coord);
             }
         }
@@ -510,12 +500,7 @@
                     std::list<uint64>::iterator itr;
                     for(itr = Patients.begin(); itr != Patients.end(); ++itr)
                     {
-<<<<<<< HEAD
-                        if (Creature* Patient = ((Creature*)Unit::GetUnit((*m_creature), *itr)))
-=======
-                        Creature* Patient = (Unit::GetCreature((*m_creature), *itr));
-                        if( Patient )
->>>>>>> 9378a9cf
+                        if(Creature* Patient = Unit::GetCreature((*m_creature), *itr))
                             Patient->setDeathState(JUST_DIED);
                     }
                 }
