/* Copyright (C) 2006 - 2009 ScriptDev2 <https://scriptdev2.svn.sourceforge.net/>.sourceforge.net/>
 * This program is free software; you can redistribute it and/or modify
 * it under the terms of the GNU General Public License as published by
 * the Free Software Foundation; either version 2 of the License, or
 * (at your option) any later version.
 *
 * This program is distributed in the hope that it will be useful,
 * but WITHOUT ANY WARRANTY; without even the implied warranty of
 * MERCHANTABILITY or FITNESS FOR A PARTICULAR PURPOSE. See the
 * GNU General Public License for more details.
 *
 * You should have received a copy of the GNU General Public License
 * along with this program; if not, write to the Free Software
 * Foundation, Inc., 59 Temple Place, Suite 330, Boston, MA 02111-1307 USA
 */

/* ScriptData
SDName: GO_Scripts
SD%Complete: 100
SDComment: Quest support: 4285,4287,4288(crystal pylons), 4296. Field_Repair_Bot->Teaches spell 22704. Barov_journal->Teaches spell 26089
SDCategory: Game Objects
EndScriptData */

/* ContentData
go_cat_figurine (the "trap" version of GO, two different exist)
go_northern_crystal_pylon
go_eastern_crystal_pylon
go_western_crystal_pylon
go_barov_journal
go_field_repair_bot_74A
go_orb_of_command
go_tablet_of_madness
go_tablet_of_the_seven 
EndContentData */

#include "precompiled.h"

/*######
## go_cat_figurine
######*/

enum
{
    SPELL_SUMMON_GHOST_SABER    = 5968,
};

bool GOHello_go_cat_figurine(Player *player, GameObject* _GO)
{
    player->CastSpell(player,SPELL_SUMMON_GHOST_SABER,true);
    return false;
}

/*######
## go_crystal_pylons (3x)
######*/

bool GOHello_go_northern_crystal_pylon(Player *player, GameObject* _GO)
{
    if (_GO->GetGoType() == GAMEOBJECT_TYPE_QUESTGIVER)
    {
        player->PrepareQuestMenu(_GO->GetGUID());
        player->SendPreparedQuest(_GO->GetGUID());
    }

    if (player->GetQuestStatus(4285) == QUEST_STATUS_INCOMPLETE)
        player->AreaExploredOrEventHappens(4285);

    return true;
}

bool GOHello_go_eastern_crystal_pylon(Player *player, GameObject* _GO)
{
    if (_GO->GetGoType() == GAMEOBJECT_TYPE_QUESTGIVER)
    {
        player->PrepareQuestMenu(_GO->GetGUID());
        player->SendPreparedQuest(_GO->GetGUID());
    }

    if (player->GetQuestStatus(4287) == QUEST_STATUS_INCOMPLETE)
        player->AreaExploredOrEventHappens(4287);

    return true;
}

bool GOHello_go_western_crystal_pylon(Player *player, GameObject* _GO)
{
    if (_GO->GetGoType() == GAMEOBJECT_TYPE_QUESTGIVER)
    {
        player->PrepareQuestMenu(_GO->GetGUID());
        player->SendPreparedQuest(_GO->GetGUID());
    }

    if (player->GetQuestStatus(4288) == QUEST_STATUS_INCOMPLETE)
        player->AreaExploredOrEventHappens(4288);

    return true;
}

/*######
## go_barov_journal
######*/

bool GOHello_go_barov_journal(Player *player, GameObject* _GO)
{
    if(player->HasSkill(SKILL_TAILORING) && player->GetBaseSkillValue(SKILL_TAILORING) >= 280 && !player->HasSpell(26086))
    {
        player->CastSpell(player,26095,false);
    }
    return true;
}

/*######
## go_field_repair_bot_74A
######*/

bool GOHello_go_field_repair_bot_74A(Player *player, GameObject* _GO)
{
    if(player->HasSkill(SKILL_ENGINERING) && player->GetBaseSkillValue(SKILL_ENGINERING) >= 300 && !player->HasSpell(22704))
    {
        player->CastSpell(player,22864,false);
    }
    return true;
}

/*######
## go_gilded_brazier
######*/

enum
{
    NPC_STILLBLADE  = 17716,
};

bool GOHello_go_gilded_brazier(Player* pPlayer, GameObject* pGO)
{
    if (pGO->GetGoType() == GAMEOBJECT_TYPE_GOOBER)
    {
        if (Creature* pCreature = pPlayer->SummonCreature(NPC_STILLBLADE, 8087.632, -7542.740, 151.568, 0.122, TEMPSUMMON_TIMED_DESPAWN_OUT_OF_COMBAT, 5000))
            pCreature->AI()->AttackStart(pPlayer);
    }

    return true;
}

/*######
## go_orb_of_command
######*/

bool GOHello_go_orb_of_command(Player *player, GameObject* _GO)
{
    if( player->GetQuestRewardStatus(7761) )
        player->CastSpell(player,23460,true);

    return true;
}

/*######
## go_tablet_of_madness
######*/

bool GOHello_go_tablet_of_madness(Player *player, GameObject* _GO)
{
    if (player->HasSkill(SKILL_ALCHEMY) && player->GetSkillValue(SKILL_ALCHEMY) >= 300 && !player->HasSpell(24266))
    {
        player->CastSpell(player,24267,false);
    }
    return true;
}

/*######
## go_tablet_of_the_seven
######*/

//TODO: use gossip option ("Transcript the Tablet") instead, if Trinity adds support.
bool GOHello_go_tablet_of_the_seven(Player *player, GameObject* _GO)
{
    if (_GO->GetGoType() != GAMEOBJECT_TYPE_QUESTGIVER)
        return true;

    if (player->GetQuestStatus(4296) == QUEST_STATUS_INCOMPLETE)
        player->CastSpell(player,15065,false);

    return true;
}

<<<<<<< HEAD
=======
/*######
## go_teleporter
######*/

bool GOHello_go_teleporter(Player *player, GameObject* _GO)
{
    player->TeleportTo(0, 1807.07f,336.105f,70.3975f,0.0f);
    return false;
}

/*#####
## go_jump_a_tron
######*/

bool GOHello_go_jump_a_tron(Player *player, GameObject* _GO)
{
    if (player->GetQuestStatus(10111) == QUEST_STATUS_INCOMPLETE)
 	player->CastSpell(player,33382,true);

    return true;
}

/*######
## go_ethereum_prison
######*/
 
float ethereum_NPC[2][7] =
{
 {20785,20790,20789,20784,20786,20783,20788}, // hostile npc
 {22810,22811,22812,22813,22814,22815,0}      // fiendly npc (need script in acid ? only to cast spell reputation reward)
};

bool GOHello_go_ethereum_prison(Player *player, GameObject* _GO)
{
 _GO->SetGoState(0);
 switch(rand()%2){
    case 0: 
        _GO->SummonCreature(ethereum_NPC[0][rand()%6],_GO->GetPositionX(),_GO->GetPositionY(),_GO->GetPositionZ()+0.3, 0,TEMPSUMMON_CORPSE_TIMED_DESPAWN,10000);
    break;
    case 1:
        _GO->SummonCreature(ethereum_NPC[1][rand()%5],_GO->GetPositionX(),_GO->GetPositionY(),_GO->GetPositionZ()+0.3, 0,TEMPSUMMON_TIMED_DESPAWN,10000);
    break;
}
return true;
}

>>>>>>> 8413356d
void AddSC_go_scripts()
{
    Script *newscript;

    newscript = new Script;
    newscript->Name = "go_cat_figurine";
    newscript->pGOHello =           &GOHello_go_cat_figurine;
    newscript->RegisterSelf();

    newscript = new Script;
    newscript->Name="go_northern_crystal_pylon";
    newscript->pGOHello =           &GOHello_go_northern_crystal_pylon;
    newscript->RegisterSelf();

    newscript = new Script;
    newscript->Name="go_eastern_crystal_pylon";
    newscript->pGOHello =           &GOHello_go_eastern_crystal_pylon;
    newscript->RegisterSelf();

    newscript = new Script;
    newscript->Name="go_western_crystal_pylon";
    newscript->pGOHello =           &GOHello_go_western_crystal_pylon;
    newscript->RegisterSelf();

    newscript = new Script;
    newscript->Name="go_barov_journal";
    newscript->pGOHello =           &GOHello_go_barov_journal;
    newscript->RegisterSelf();

    newscript = new Script;
    newscript->Name="go_field_repair_bot_74A";
    newscript->pGOHello =           &GOHello_go_field_repair_bot_74A;
    newscript->RegisterSelf();

    newscript = new Script;
    newscript->Name = "go_gilded_brazier";
    newscript->pGOHello =           &GOHello_go_gilded_brazier;
    newscript->RegisterSelf();

    newscript = new Script;
    newscript->Name="go_orb_of_command";
    newscript->pGOHello =           &GOHello_go_orb_of_command;
    newscript->RegisterSelf();

    newscript = new Script;
    newscript->Name="go_tablet_of_madness";
    newscript->pGOHello =           &GOHello_go_tablet_of_madness;
    newscript->RegisterSelf();

    newscript = new Script;
    newscript->Name="go_tablet_of_the_seven";
    newscript->pGOHello =           &GOHello_go_tablet_of_the_seven;
    newscript->RegisterSelf();
<<<<<<< HEAD
=======

    newscript = new Script;
    newscript->Name="go_teleporter";
    newscript->pGOHello =           &GOHello_go_teleporter;
    newscript->RegisterSelf();

    newscript = new Script;
    newscript->Name="go_jump_a_tron";
    newscript->pGOHello =           &GOHello_go_jump_a_tron;
    newscript->RegisterSelf();

    newscript = new Script;
    newscript->Name="go_ethereum_prison";
    newscript->pGOHello =           &GOHello_go_ethereum_prison;
    newscript->RegisterSelf();

>>>>>>> 8413356d
}
<|MERGE_RESOLUTION|>--- conflicted
+++ resolved
@@ -183,18 +183,6 @@
     return true;
 }
 
-<<<<<<< HEAD
-=======
-/*######
-## go_teleporter
-######*/
-
-bool GOHello_go_teleporter(Player *player, GameObject* _GO)
-{
-    player->TeleportTo(0, 1807.07f,336.105f,70.3975f,0.0f);
-    return false;
-}
-
 /*#####
 ## go_jump_a_tron
 ######*/
@@ -231,7 +219,6 @@
 return true;
 }
 
->>>>>>> 8413356d
 void AddSC_go_scripts()
 {
     Script *newscript;
@@ -285,13 +272,6 @@
     newscript->Name="go_tablet_of_the_seven";
     newscript->pGOHello =           &GOHello_go_tablet_of_the_seven;
     newscript->RegisterSelf();
-<<<<<<< HEAD
-=======
-
-    newscript = new Script;
-    newscript->Name="go_teleporter";
-    newscript->pGOHello =           &GOHello_go_teleporter;
-    newscript->RegisterSelf();
 
     newscript = new Script;
     newscript->Name="go_jump_a_tron";
@@ -303,5 +283,4 @@
     newscript->pGOHello =           &GOHello_go_ethereum_prison;
     newscript->RegisterSelf();
 
->>>>>>> 8413356d
-}
+}
