--- conflicted
+++ resolved
@@ -237,15 +237,9 @@
 			Phase2 = true;
 			DoScriptText(SAY_ENRAGE, m_creature);
 
-<<<<<<< HEAD
-			m_creature->CastSpell(m_creature, SPELL_DUAL_WIELD, true);			
+			m_creature->CastSpell(m_creature, SPELL_DUAL_WIELD, true);
             m_creature->SetUInt32Value(UNIT_VIRTUAL_ITEM_SLOT_ID, 0);
-            m_creature->SetUInt32Value(UNIT_VIRTUAL_ITEM_SLOT_ID+1, 0);                
-=======
-			m_creature->CastSpell(m_creature, SPELL_DUAL_WIELD, true);
-            m_creature->SetUInt32Value(UNIT_VIRTUAL_ITEM_SLOT_DISPLAY, 0);
-            m_creature->SetUInt32Value(UNIT_VIRTUAL_ITEM_SLOT_DISPLAY+1, 0);
->>>>>>> 6b19b789
+            m_creature->SetUInt32Value(UNIT_VIRTUAL_ITEM_SLOT_ID+1, 0);
         }
 
         if(Phase2)
