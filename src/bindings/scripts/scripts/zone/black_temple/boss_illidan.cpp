/* Copyright (C) 2006 - 2009 ScriptDev2 <https://scriptdev2.svn.sourceforge.net/>
* This program is free software; you can redistribute it and/or modify
* it under the terms of the GNU General Public License as published by
* the Free Software Foundation; either version 2 of the License, or
* (at your option) any later version.
*
* This program is distributed in the hope that it will be useful,
* but WITHOUT ANY WARRANTY; without even the implied warranty of
* MERCHANTABILITY or FITNESS FOR A PARTICULAR PURPOSE. See the
* GNU General Public License for more details.
*
* You should have received a copy of the GNU General Public License
* along with this program; if not, write to the Free Software
* Foundation, Inc., 59 Temple Place, Suite 330, Boston, MA 02111-1307 USA
*/

/* ScriptData
SDName: boss_illidan_stormrage
SD%Complete: 90
SDComment: Somewhat of a workaround for Parasitic Shadowfiend, unable to summon GOs for Cage Trap.
SDCategory: Black Temple
EndScriptData */

#include "precompiled.h"
#include "def_black_temple.h"

#define GETGO(obj, guid)      GameObject* obj = GameObject::GetGameObject(*m_creature, guid)
#define GETUNIT(unit, guid)   Unit* unit = Unit::GetUnit(*m_creature, guid)
#define GETCRE(cre, guid)     Creature* cre = (Creature*)Unit::GetUnit(*m_creature, guid)
#define HPPCT(unit)           unit->GetHealth()*100 / unit->GetMaxHealth()

/************* Quotes and Sounds ***********************/
// Gossip for when a player clicks Akama
#define GOSSIP_ITEM           "We are ready to face Illidan"

// Yells for/by Akama
#define SAY_AKAMA_BEWARE      "Be wary friends, The Betrayer meditates in the court just beyond."
#define SOUND_AKAMA_BEWARE    11388
#define SAY_AKAMA_MINION      "Come, my minions. Deal with this traitor as he deserves!"
#define SOUND_AKAMA_MINION    11465
#define SAY_AKAMA_LEAVE       "I'll deal with these mongrels. Strike now, friends! Strike at the betrayer!"
#define SOUND_AKAMA_LEAVE     11390

// Self explanatory
#define SAY_KILL1             "Who shall be next to taste my blades?!"
#define SOUND_KILL1           11473
#define SAY_KILL2             "This is too easy!"
#define SOUND_KILL2           11472

// I think I'll fly now and let my subordinates take you on
#define SAY_TAKEOFF           "I will not be touched by rabble such as you!"
#define SOUND_TAKEOFF         11479
#define SAY_SUMMONFLAMES      "Behold the flames of Azzinoth!"
#define SOUND_SUMMONFLAMES    11480

// When casting Eye Blast. Demon Fire will be appear on places that he casts this
#define SAY_EYE_BLAST         "Stare into the eyes of the Betrayer!"
#define SOUND_EYE_BLAST       11481

// kk, I go big, dark and demon on you.
#define SAY_MORPH             "Behold the power... of the demon within!"
#define SOUND_MORPH           11475

// I KILL!
#define SAY_ENRAGE            "You've wasted too much time mortals, now you shall fall!"
#define SOUND_ENRAGE          11474

/************** Spells *************/
// Normal Form
#define SPELL_SHEAR                     37335 // 41032 is bugged, cannot be block/dodge/parry// Reduces Max. Health by 60% for 7 seconds. Can stack 19 times. 1.5 second cast
#define SPELL_FLAME_CRASH               40832 // Summons an invis/unselect passive mob that has an aura of flame in a circle around him.
#define SPELL_DRAW_SOUL                 40904 // 5k Shadow Damage in front of him. Heals Illidan for 100k health (script effect)
#define SPELL_PARASITIC_SHADOWFIEND     41917 // DoT of 3k Shadow every 2 seconds. Lasts 10 seconds. (Script effect: Summon 2 parasites once the debuff has ticked off)
#define SPELL_PARASITIC_SHADOWFIEND2    41914 // Used by Parasitic
#define SPELL_SUMMON_PARASITICS         41915 // Summons 2 Parasitic Shadowfiends on the target. It's supposed to be cast as soon as the Parasitic Shadowfiend debuff is gone, but the spells aren't linked :(
#define SPELL_AGONIZING_FLAMES          40932 // 4k fire damage initial to target and anyone w/i 5 yards. PHASE 3 ONLY
#define SPELL_ENRAGE                    40683 // Increases damage by 50% and attack speed by 30%. 20 seconds, PHASE 5 ONLY
// Flying (Phase 2)
#define SPELL_THROW_GLAIVE              39635 // Throws a glaive on the ground
#define SPELL_THROW_GLAIVE2             39849 // Animation for the above spell
#define SPELL_GLAIVE_RETURNS            39873 // Glaive flies back to Illidan
#define SPELL_FIREBALL                  40598 // 2.5k-3.5k damage in 10 yard radius. 2 second cast time.
#define SPELL_DARK_BARRAGE              40585 // 10 second channeled spell, 3k shadow damage per second.
// Demon Form
#define SPELL_DEMON_TRANSFORM_1         40511 // First phase of animations for transforming into Dark Illidan (fall to ground)
#define SPELL_DEMON_TRANSFORM_2         40398 // Second phase of animations (kneel)
#define SPELL_DEMON_TRANSFORM_3         40510 // Final phase of animations (stand up and roar)
#define SPELL_DEMON_FORM                40506 // Transforms into Demon Illidan. Has an Aura of Dread on him.
#define SPELL_SHADOW_BLAST              41078 // 8k - 11k Shadow Damage. Targets highest threat. Has a splash effect, damaging anyone in 20 yards of the target.
#define SPELL_FLAME_BURST               41126 // Hurls fire at entire raid for ~3.5k damage every 10 seconds. Resistable. (Does not work: Script effect)
#define SPELL_FLAME_BURST_EFFECT        41131 // The actual damage. Have each player cast it on itself (workaround)
// Other Illidan spells
#define SPELL_KNEEL                     39656 // Before beginning encounter, this is how he appears (talking to skully).
#define SPELL_SHADOW_PRISON             40647 // Illidan casts this spell to immobilize entire raid when he summons Maiev.
#define SPELL_DEATH                     41220 // This spell doesn't do anything except stun Illidan and set him on his knees.
#define SPELL_BERSERK                   45078 // Damage increased by 500%, attack speed by 150%
#define SPELL_DUAL_WIELD                42459
//Phase Normal spells
#define SPELL_FLAME_CRASH_EFFECT        40836 // Firey blue ring of circle that the other flame crash summons
#define SPELL_SUMMON_SHADOWDEMON        41117 // Summon four shadowfiends
#define SPELL_SHADOWFIEND_PASSIVE       41913 // Passive aura for shadowfiends
#define SPELL_SHADOW_DEMON_PASSIVE      41079 // Adds the "shadowform" aura to Shadow Demons.
#define SPELL_CONSUME_SOUL              41080 // Once the Shadow Demons reach their target, they use this to kill them
#define SPELL_PARALYZE                  41083 // Shadow Demons cast this on their target
#define SPELL_PURPLE_BEAM               39123 // Purple Beam connecting Shadow Demon to their target
//Phase Flight spells
#define SPELL_AZZINOTH_CHANNEL          39857 // Glaives cast it on Flames. Not sure if this is the right spell.
#define SPELL_EYE_BLAST_TRIGGER         40017 // This summons Demon Form every few seconds and deals ~20k damage in its radius
#define SPELL_EYE_BLAST                 39908 // This does the blue flamey animation.
#define SPELL_BLAZE_EFFECT              40610 // Green flame on the ground, triggers damage (5k) every few seconds
#define SPELL_BLAZE_SUMMON              40637 // Summons the Blaze creature
#define SPELL_DEMON_FIRE                40029 // Blue fire trail left by Eye Blast. Deals 2k per second if players stand on it.
#define SPELL_FLAME_BLAST               40631 // Flames of Azzinoth use this. Frontal cone AoE 7k-9k damage.
#define SPELL_CHARGE                    41581 //40602 // Flames of Azzinoth charges whoever is too far from them. They enrage after this. For simplicity, we'll use the same enrage as Illidan.
#define SPELL_FLAME_ENRAGE              45078
//Akama spells
#define SPELL_AKAMA_DOOR_CHANNEL        41268 // Akama's channel spell on the door before the Temple Summit
#define SPELL_DEATHSWORN_DOOR_CHANNEL   41269 // Olum and Udalo's channel spell on the door before the Temple Summit
#define SPELL_AKAMA_DOOR_FAIL           41271 // Not sure where this is really used...
#define SPELL_HEALING_POTION            40535 // Akama uses this to heal himself to full.
#define SPELL_CHAIN_LIGHTNING           40536 // 6938 to 8062 for 5 targets
//Maiev spells
#define SPELL_CAGE_TRAP_DUMMY           40761 // Put this in DB for cage trap GO.
#define SPELL_CAGED                     40695 // Caged Trap triggers will cast this on Illidan if he is within 3 yards
#define SPELL_CAGE_TRAP_SUMMON          40694 // Summons a Cage Trap GO (bugged) on the ground along with a Cage Trap Disturb Trigger mob (working)
#define SPELL_CAGE_TRAP_BEAM            40713 // 8 Triggers on the ground in an octagon cast spells like this on Illidan 'caging him'
#define SPELL_TELEPORT_VISUAL           41232 // Teleport visual for Maiev
#define SPELL_SHADOW_STRIKE             40685 // 4375 to 5625 every 3 seconds for 12 seconds
#define SPELL_THROW_DAGGER              41152 // 5400 to 6600 damage, need dagger
#define SPELL_FAN_BLADES                39954 // bugged visual

// Other defines
#define CENTER_X            676.740
#define CENTER_Y            305.297
#define CENTER_Z            353.192

#define FLAME_ENRAGE_DISTANCE   30
#define FLAME_CHARGE_DISTANCE   50

#define ITEM_ID_MAIN_HAND   32837
#define ITEM_ID_OFF_HAND    32838

/**** Creature Summon and Recognition IDs ****/
enum CreatureEntry
{
    EMPTY                   =       0,
    AKAMA                   =   22990,
    ILLIDAN_STORMRAGE       =   22917,
    BLADE_OF_AZZINOTH       =   22996,
    FLAME_OF_AZZINOTH       =   22997,
    MAIEV_SHADOWSONG        =   23197,
    SHADOW_DEMON            =   23375,
    DEMON_FIRE              =   23069,
    FLAME_CRASH             =   23336,
    ILLIDAN_DOOR_TRIGGER    =   23412,
    SPIRIT_OF_OLUM          =   23411,
    SPIRIT_OF_UDALO         =   23410,
    ILLIDARI_ELITE          =   23226,
    PARASITIC_SHADOWFIEND   =   23498,
    CAGE_TRAP_TRIGGER       =   23292,
};

/*** Phase Names ***/
enum PhaseIllidan
{
    PHASE_ILLIDAN_NULL          =   0,
    PHASE_NORMAL                =   1,
    PHASE_FLIGHT                =   2,
    PHASE_NORMAL_2              =   3,
    PHASE_DEMON                 =   4,
    PHASE_NORMAL_MAIEV          =   5,
    PHASE_TALK_SEQUENCE         =   6,
    PHASE_FLIGHT_SEQUENCE       =   7,
    PHASE_TRANSFORM_SEQUENCE    =   8,
    PHASE_ILLIDAN_MAX           =   9,
};//Maiev uses the same phase

enum PhaseAkama
{
    PHASE_AKAMA_NULL        =   0,
    PHASE_CHANNEL           =   1,
    PHASE_WALK              =   2,
    PHASE_TALK              =   3,
    PHASE_FIGHT_ILLIDAN     =   4,
    PHASE_FIGHT_MINIONS     =   5,
    PHASE_RETURN            =   6,
};

enum EventIllidan
{
    EVENT_NULL                  =   0,
    EVENT_BERSERK               =   1,
    //normal phase
    EVENT_TAUNT                 =   2,
    EVENT_SHEAR                 =   3,
    EVENT_FLAME_CRASH           =   4,
    EVENT_PARASITIC_SHADOWFIEND =   5,
    EVENT_PARASITE_CHECK        =   6,
    EVENT_DRAW_SOUL             =   7,
    EVENT_AGONIZING_FLAMES      =   8,
    EVENT_TRANSFORM_NORMAL      =   9,
    EVENT_ENRAGE                =   10,
    //flight phase
    EVENT_FIREBALL              =   2,
    EVENT_DARK_BARRAGE          =   3,
    EVENT_EYE_BLAST             =   4,
    EVENT_MOVE_POINT            =   5,
    //demon phase
    EVENT_SHADOW_BLAST          =   2,
    EVENT_FLAME_BURST           =   3,
    EVENT_SHADOWDEMON           =   4,
    EVENT_TRANSFORM_DEMON       =   5,
    //sequence phase
    EVENT_TALK_SEQUENCE         =   2,
    EVENT_FLIGHT_SEQUENCE       =   2,
    EVENT_TRANSFORM_SEQUENCE    =   2,
};

enum EventMaiev
{
    EVENT_MAIEV_NULL            =   0,
    EVENT_MAIEV_STEALTH         =   1,
    EVENT_MAIEV_TAUNT           =   2,
    EVENT_MAIEV_SHADOW_STRIKE   =   3,
    EVENT_MAIEV_THROW_DAGGER    =   4,
    EVENT_MAIEV_TRAP            =   4,
};

static EventIllidan MaxTimer[]=
{
    EVENT_NULL,
    EVENT_DRAW_SOUL,
    EVENT_MOVE_POINT,
    EVENT_TRANSFORM_NORMAL,
    EVENT_TRANSFORM_DEMON,
    EVENT_ENRAGE,
    EVENT_TALK_SEQUENCE,
    EVENT_FLIGHT_SEQUENCE,
    EVENT_TRANSFORM_SEQUENCE
};

struct Yells
{
    uint32 sound;
    char* text;
    uint32 creature, timer, emote;
    bool Talk;
};

static Yells Conversation[]=
{
    {11463, "Akama... your duplicity is hardly surprising. I should have slaughtered you and your malformed brethren long ago.", ILLIDAN_STORMRAGE, 8000, 0, true},
    {0, NULL, ILLIDAN_STORMRAGE, 5000, 396, true},
    {11389, "We've come to end your reign, Illidan. My people and all of Outland shall be free!", AKAMA, 7000, 25, true},
    {0, NULL, AKAMA, 5000, 66, true},
    {11464, "Boldly said. But I remain unconvinced.", ILLIDAN_STORMRAGE, 8000, 396, true},
    {11380, "The time has come! The moment is at hand!", AKAMA, 3000, 22, true},
    {0, NULL, AKAMA, 2000, 15, true},
    {11466, "You are not prepared!", ILLIDAN_STORMRAGE, 3000, 406, true},
    {0, NULL, EMPTY, 1000, 0, true},
    {0, NULL, EMPTY, 0, 0, false},//9
    {11476, "Is this it, mortals? Is this all the fury you can muster?", ILLIDAN_STORMRAGE, 8000, 0, true},
    {11491, "Their fury pales before mine, Illidan. We have some unsettled business between us.", MAIEV_SHADOWSONG, 8000, 5, true},
    {11477, "Maiev... How is this even possible?", ILLIDAN_STORMRAGE, 5000, 1, true},
    {11492, "Ah... my long hunt is finally over. Today, Justice will be done!", MAIEV_SHADOWSONG, 8000, 15, true},
    {11470, "Feel the hatred of ten thousand years!", ILLIDAN_STORMRAGE, 1000, 0, false},//14
    {11496, "Ahh... It is finished. You are beaten.", MAIEV_SHADOWSONG, 6000, 0, true},//15
    {11478, "You have won... Maiev...but the huntress... is nothing...without the hunt... you... are nothing... without me..", ILLIDAN_STORMRAGE, 30000, 65, true}, // Emote dead for now. Kill him later
    {11497, "He is right. I feel nothing... I am nothing... Farewell, champions.", MAIEV_SHADOWSONG, 9000, 0, true},
    {11498, NULL, MAIEV_SHADOWSONG, 5000, 0, true},
    {11498, NULL, EMPTY, 1000, 0, true},//19 Maiev disappear
    {11387, "The Light will fill these dismal halls once again. I swear it.", AKAMA, 8000, 0, true},
    {0, NULL, EMPTY, 1000, 0, false}//21
};

static Yells RandomTaunts[]=
{
    {11467, "I can feel your hatred.", ILLIDAN_STORMRAGE, 0, 0, false},
    {11468, "Give in to your fear!", ILLIDAN_STORMRAGE, 0, 0, false},
    {11469, "You know nothing of power!", ILLIDAN_STORMRAGE, 0, 0, false},
    {11471, "Such... arrogance!", ILLIDAN_STORMRAGE, 0, 0, false}
};

static Yells MaievTaunts[]=
{
    {11493, "That is for Naisha!", MAIEV_SHADOWSONG, 0, false},
    {11494, "Bleed as I have bled!", MAIEV_SHADOWSONG, 0, 0, false},
    {11495, "There shall be no prison for you this time!", MAIEV_SHADOWSONG, 0, 0, false},
    {11500, "Meet your end, demon!", MAIEV_SHADOWSONG, 0, 0, false}
};

struct Locations
{
    float x, y, z;
};

static Locations HoverPosition[]=
{
    {657, 340, 355},
    {657, 275, 355},
    {705, 275, 355},
    {705, 340, 355}
};

static Locations GlaivePosition[]=
{
    {695.105, 305.303, 354.256},
    {659.338, 305.303, 354.256},//the distance between two glaives is 36
    {700.105, 305.303, 354.256},
    {664.338, 305.303, 354.256}
};

static Locations EyeBlast[]=
{
    {677, 350, 354},//start point, pass through glaive point
    {677, 260, 354}
};

static Locations AkamaWP[]=
{
    {770.01, 304.50, 312.29}, // Bottom of the first stairs, at the doors
    {780.66, 304.50, 319.74}, // Top of the first stairs
    {790.13, 319.68, 319.76}, // Bottom of the second stairs (left from the entrance)
    {787.17, 347.38, 341.42}, // Top of the second stairs
    {781.34, 350.31, 341.44}, // Bottom of the third stairs
    {762.60, 361.06, 353.60}, // Top of the third stairs
    {756.35, 360.52, 353.27}, // Before the door-thingy
    {743.82, 342.21, 353.00}, // Somewhere further
    {732.69, 305.13, 353.00}, // In front of Illidan - (8)
    {738.11, 365.44, 353.00}, // in front of the door-thingy (the other one!)
    {792.18, 366.62, 341.42}, // Down the first flight of stairs
    {796.84, 304.89, 319.76}, // Down the second flight of stairs
    {782.01, 304.55, 319.76}  // Final location - back at the initial gates. This is where he will fight the minions! (12)
};
// 755.762, 304.0747, 312.1769 -- This is where Akama should be spawned
static Locations SpiritSpawns[]=
{
    {755.5426, 309.9156, 312.2129},
    {755.5426, 298.7923, 312.0834}
};

struct Animation // For the demon transformation
{
    uint32 aura, unaura, timer, size, displayid, phase;
    bool equip;
};

static Animation DemonTransformation[]=
{
    {SPELL_DEMON_TRANSFORM_1, 0, 1000, 0, 0, 6, true},
    {SPELL_DEMON_TRANSFORM_2, SPELL_DEMON_TRANSFORM_1, 4000, 0, 0, 6, true},
    {0, 0, 3000, 1073741824, 21322, 6, false},//stunned, cannot cast demon form
    {SPELL_DEMON_TRANSFORM_3, SPELL_DEMON_TRANSFORM_2, 3500, 0, 0, 6, false},
    {SPELL_DEMON_FORM, SPELL_DEMON_TRANSFORM_3, 0, 0, 0, 4, false},
    {SPELL_DEMON_TRANSFORM_1, 0, 1000, 0, 0, 6, false},
    {SPELL_DEMON_TRANSFORM_2, SPELL_DEMON_TRANSFORM_1, 4000, 0, 0, 6, false},
    {0, SPELL_DEMON_FORM, 3000, 1069547520, 21135, 6, false},
    {SPELL_DEMON_TRANSFORM_3, SPELL_DEMON_TRANSFORM_2, 3500, 0, 0, 6, true},
    {0, SPELL_DEMON_TRANSFORM_3, 0, 0, 0, 8, true}
};



/************************************** Illidan's AI ***************************************/
struct TRINITY_DLL_DECL boss_illidan_stormrageAI : public ScriptedAI
{
    boss_illidan_stormrageAI(Creature* c) : ScriptedAI(c), Summons(m_creature)
    {
        pInstance = ((ScriptedInstance*)c->GetInstanceData());
        m_creature->CastSpell(m_creature, SPELL_DUAL_WIELD, true);
<<<<<<< HEAD
        Reset();

        SpellEntry *TempSpell = (SpellEntry*)GetSpellStore()->LookupEntry(SPELL_SHADOWFIEND_PASSIVE);
        if(TempSpell)
            TempSpell->EffectApplyAuraName[0] = 4; // proc debuff, and summon infinite fiends
=======
>>>>>>> bcb2206d
    }

    ScriptedInstance* pInstance;

    PhaseIllidan Phase;
    EventIllidan Event;
    uint32 Timer[EVENT_ENRAGE + 1];

    uint32 TalkCount;
    uint32 TransformCount;
    uint32 FlightCount;

    uint32 HoverPoint;

    uint64 AkamaGUID;
    uint64 MaievGUID;
    uint64 FlameGUID[2];
    uint64 GlaiveGUID[2];

    SummonList Summons;

    void Reset();

    void JustSummoned(Creature* summon);

    void SummonedCreatureDespawn(Creature* summon)
    {
        if(summon->GetCreatureInfo()->Entry == FLAME_OF_AZZINOTH)
        {
            for(uint8 i = 0; i < 2; i++)
                if(summon->GetGUID() == FlameGUID[i])
                    FlameGUID[i] = 0;

            if(!FlameGUID[0] && !FlameGUID[1] && Phase != PHASE_ILLIDAN_NULL)
            {
                m_creature->InterruptNonMeleeSpells(true);
                EnterPhase(PHASE_FLIGHT_SEQUENCE);
            }
        }
        Summons.Despawn(summon);
    }

    void MovementInform(uint32 MovementType, uint32 Data)
    {
        if(FlightCount == 7) //change hover point
        {
            if(m_creature->getVictim())
            {
                m_creature->SetInFront(m_creature->getVictim());
                m_creature->StopMoving();
            }
            EnterPhase(PHASE_FLIGHT);
        }
        else // handle flight sequence
            Timer[EVENT_FLIGHT_SEQUENCE] = 1000;
    }

    void Aggro(Unit *who)
    {
        m_creature->setActive(true);
        DoZoneInCombat();
    }

    void AttackStart(Unit *who)
    {
        if(!who || Phase >= PHASE_TALK_SEQUENCE)
            return;

        if(Phase == PHASE_FLIGHT || Phase == PHASE_DEMON)
            ScriptedAI::AttackStart(who, false);
        else
            ScriptedAI::AttackStart(who, true);
    }

    void MoveInLineOfSight(Unit *who) {}

    void JustDied(Unit *killer)
    {
        m_creature->RemoveFlag(UNIT_FIELD_FLAGS, UNIT_FLAG_NOT_SELECTABLE);

        if(!pInstance)
            return;

        pInstance->SetData(DATA_ILLIDANSTORMRAGEEVENT, DONE); // Completed

        for(uint8 i = DATA_GAMEOBJECT_ILLIDAN_DOOR_R; i < DATA_GAMEOBJECT_ILLIDAN_DOOR_L + 1; ++i)
        {
            GameObject* Door = GameObject::GetGameObject((*m_creature), pInstance->GetData64(i));
            if(Door)
                Door->SetGoState(0); // Open Doors
        }
    }

    void KilledUnit(Unit *victim)
    {
        if(victim == m_creature) return;

        switch(rand()%2)
        {
        case 0:
            DoYell(SAY_KILL1, LANG_UNIVERSAL, victim);
            DoPlaySoundToSet(m_creature, SOUND_KILL1);
            break;
        case 1:
            DoYell(SAY_KILL2, LANG_UNIVERSAL, victim);
            DoPlaySoundToSet(m_creature, SOUND_KILL2);
            break;
        }
    }

    void DamageTaken(Unit *done_by, uint32 &damage)
    {
        if(damage >= m_creature->GetHealth() && done_by != m_creature)
            damage = 0;
        if(done_by->GetGUID() == MaievGUID)
            done_by->AddThreat(m_creature, -(3*(float)damage)/4); // do not let maiev tank him
    }

    void SpellHit(Unit *caster, const SpellEntry *spell)
    {
        if(spell->Id == SPELL_GLAIVE_RETURNS) // Re-equip our warblades!
        {
            if(!m_creature->GetUInt32Value(UNIT_VIRTUAL_ITEM_SLOT_ID))
                m_creature->SetUInt32Value(UNIT_VIRTUAL_ITEM_SLOT_ID, 45479);
            else
                m_creature->SetUInt32Value(UNIT_VIRTUAL_ITEM_SLOT_ID+1, 45481);
            m_creature->SetByteValue(UNIT_FIELD_BYTES_2, 0, SHEATH_STATE_MELEE );
        }
    }

    void DeleteFromThreatList(uint64 TargetGUID)
    {
        for(std::list<HostilReference*>::iterator itr = m_creature->getThreatManager().getThreatList().begin(); itr != m_creature->getThreatManager().getThreatList().end(); ++itr)
        {
            if((*itr)->getUnitGuid() == TargetGUID)
            {
                (*itr)->removeReference();
                break;
            }
        }
    }

    void Talk(uint32 count)
    {
        Timer[EVENT_TALK_SEQUENCE] = Conversation[count].timer;

        Creature* creature = NULL;
        if(Conversation[count].creature == ILLIDAN_STORMRAGE)
            creature = m_creature;
        else if(Conversation[count].creature == AKAMA)
            creature = ((Creature*)Unit::GetUnit((*m_creature), AkamaGUID));
        else if(Conversation[count].creature == MAIEV_SHADOWSONG)
            creature = ((Creature*)Unit::GetUnit((*m_creature), MaievGUID));

        if(creature)
        {
            if(Conversation[count].emote)
                creature->HandleEmoteCommand(Conversation[count].emote); // Make the creature do some animation!
            if(Conversation[count].text)
                creature->MonsterYell(Conversation[count].text, LANG_UNIVERSAL, 0); // Have the creature yell out some text
            if(Conversation[count].sound)
                DoPlaySoundToSet(creature, Conversation[count].sound); // Play some sound on the creature
        }
    }

    void EnterPhase(PhaseIllidan NextPhase);
    void CastEyeBlast();
    void SummonFlamesOfAzzinoth();
    void SummonMaiev();
    void HandleTalkSequence();
    void HandleFlightSequence()
    {
        switch(FlightCount)
        {
        case 1://lift off
            m_creature->HandleEmoteCommand(EMOTE_ONESHOT_LIFTOFF);
            m_creature->SetUnitMovementFlags(MOVEMENTFLAG_LEVITATING + MOVEMENTFLAG_ONTRANSPORT);
            m_creature->StopMoving();
            DoYell(SAY_TAKEOFF, LANG_UNIVERSAL, NULL);
            DoPlaySoundToSet(m_creature, SOUND_TAKEOFF);
            Timer[EVENT_FLIGHT_SEQUENCE] = 3000;
            break;
        case 2://move to center
            m_creature->GetMotionMaster()->MovePoint(0, CENTER_X + 5, CENTER_Y, CENTER_Z); //+5, for SPELL_THROW_GLAIVE bug
            Timer[EVENT_FLIGHT_SEQUENCE] = 0;
            break;
        case 3://throw one glaive
            {
                uint8 i=1;
                Creature* Glaive = m_creature->SummonCreature(BLADE_OF_AZZINOTH, GlaivePosition[i].x, GlaivePosition[i].y, GlaivePosition[i].z, 0, TEMPSUMMON_CORPSE_DESPAWN, 0);
                if(Glaive)
                {
                    GlaiveGUID[i] = Glaive->GetGUID();
                    Glaive->SetFlag(UNIT_FIELD_FLAGS, UNIT_FLAG_NOT_SELECTABLE);
                    Glaive->SetUInt32Value(UNIT_FIELD_DISPLAYID, 11686);
                    Glaive->setFaction(m_creature->getFaction());
                    DoCast(Glaive, SPELL_THROW_GLAIVE2);
                }
            }
            Timer[EVENT_FLIGHT_SEQUENCE] = 700;
            break;
        case 4://throw another
            m_creature->SetUInt32Value(UNIT_VIRTUAL_ITEM_SLOT_ID, 0);
            m_creature->SetUInt32Value(UNIT_VIRTUAL_ITEM_SLOT_ID+1, 0);
            {
                uint8 i=0;
                Creature* Glaive = m_creature->SummonCreature(BLADE_OF_AZZINOTH, GlaivePosition[i].x, GlaivePosition[i].y, GlaivePosition[i].z, 0, TEMPSUMMON_CORPSE_DESPAWN, 0);
                if(Glaive)
                {
                    GlaiveGUID[i] = Glaive->GetGUID();
                    Glaive->SetFlag(UNIT_FIELD_FLAGS, UNIT_FLAG_NOT_SELECTABLE);
                    Glaive->SetUInt32Value(UNIT_FIELD_DISPLAYID, 11686);
                    Glaive->setFaction(m_creature->getFaction());
                    DoCast(Glaive, SPELL_THROW_GLAIVE, true);
                }
            }
            Timer[EVENT_FLIGHT_SEQUENCE] = 5000;
            break;
        case 5://summon flames
            SummonFlamesOfAzzinoth();
            Timer[EVENT_FLIGHT_SEQUENCE] = 3000;
            break;
        case 6://fly to hover point
            m_creature->GetMotionMaster()->MovePoint(0, HoverPosition[HoverPoint].x, HoverPosition[HoverPoint].y, HoverPosition[HoverPoint].z);
            Timer[EVENT_FLIGHT_SEQUENCE] = 0;
            break;
        case 7://return to center
            m_creature->GetMotionMaster()->MovePoint(0, CENTER_X, CENTER_Y, CENTER_Z);
            Timer[EVENT_FLIGHT_SEQUENCE] = 0;
            break;
        case 8://glaive return
            for(uint8 i = 0; i < 2; i++)
            {
                if(GlaiveGUID[i])
                {
                    Unit* Glaive = Unit::GetUnit((*m_creature), GlaiveGUID[i]);
                    if(Glaive)
                    {
                        Glaive->CastSpell(m_creature, SPELL_GLAIVE_RETURNS, false); // Make it look like the Glaive flies back up to us
                        Glaive->SetUInt32Value(UNIT_FIELD_DISPLAYID, 11686); // disappear but not die for now
                    }
                }
            }
            Timer[EVENT_FLIGHT_SEQUENCE] = 2000;
            break;
        case 9://land
            m_creature->RemoveUnitMovementFlag(MOVEMENTFLAG_LEVITATING + MOVEMENTFLAG_ONTRANSPORT);
            m_creature->StopMoving();
            m_creature->HandleEmoteCommand(EMOTE_ONESHOT_LAND);
            for(uint8 i = 0; i < 2; i++)
            {
                if(GlaiveGUID[i])
                {
                    if(GETUNIT(Glaive, GlaiveGUID[i]))
                    {
                        Glaive->SetVisibility(VISIBILITY_OFF);
                        Glaive->setDeathState(JUST_DIED); // Despawn the Glaive
                    }
                    GlaiveGUID[i] = 0;
                }
            }
            Timer[EVENT_FLIGHT_SEQUENCE] = 2000;
            break;
        case 10://attack
            DoResetThreat();
            m_creature->RemoveFlag(UNIT_FIELD_FLAGS, UNIT_FLAG_NON_ATTACKABLE + UNIT_FLAG_NOT_SELECTABLE);
            m_creature->SetByteValue(UNIT_FIELD_BYTES_2, 0, SHEATH_STATE_MELEE );
            EnterPhase(PHASE_NORMAL_2);
            break;
        default:
            break;
        }
        FlightCount++;
    }

    void HandleTransformSequence()
    {
        if(DemonTransformation[TransformCount].unaura)
            m_creature->RemoveAurasDueToSpell(DemonTransformation[TransformCount].unaura);

        if(DemonTransformation[TransformCount].aura)
            DoCast(m_creature, DemonTransformation[TransformCount].aura, true);

        if(DemonTransformation[TransformCount].displayid)
            m_creature->SetUInt32Value(UNIT_FIELD_DISPLAYID, DemonTransformation[TransformCount].displayid); // It's morphin time!

        if(DemonTransformation[TransformCount].equip)
        {
            m_creature->SetUInt32Value(UNIT_VIRTUAL_ITEM_SLOT_ID, 45479); // Requip warglaives if needed
            m_creature->SetUInt32Value(UNIT_VIRTUAL_ITEM_SLOT_ID+1, 45481);
            m_creature->SetByteValue(UNIT_FIELD_BYTES_2, 0, SHEATH_STATE_MELEE );
        }
        else
        {
            m_creature->SetUInt32Value(UNIT_VIRTUAL_ITEM_SLOT_ID+0, 0); // Unequip warglaives if needed
            m_creature->SetUInt32Value(UNIT_VIRTUAL_ITEM_SLOT_ID+1, 0);
        }

        switch(TransformCount)
        {
        case 2:
            DoResetThreat();
            break;
        case 4:
            EnterPhase(PHASE_DEMON);
            break;
        case 7:
            DoResetThreat();
            break;
        case 9:
            if(MaievGUID)
                EnterPhase(PHASE_NORMAL_MAIEV); // Depending on whether we summoned Maiev, we switch to either phase 5 or 3
            else
                EnterPhase(PHASE_NORMAL_2);
            break;
        default:
            break;
        }
        if(Phase == PHASE_TRANSFORM_SEQUENCE)
            Timer[EVENT_TRANSFORM_SEQUENCE] = DemonTransformation[TransformCount].timer;
        TransformCount++;
    }

    void UpdateAI(const uint32 diff)
    {
        if((!UpdateVictim()) && Phase < PHASE_TALK_SEQUENCE)
            return;

        Event = EVENT_NULL;
        for(uint32 i = 1; i <= MaxTimer[Phase]; i++)
        {
            if(Timer[i]) // Event is enabled
                if(Timer[i] <= diff)
                {
                    if(!Event) // No event with higher priority
                        Event = (EventIllidan)i;
                }
                else Timer[i] -= diff;
        }

        switch(Phase)
        {
        case PHASE_NORMAL:
            if(HPPCT(m_creature) < 65)
                EnterPhase(PHASE_FLIGHT_SEQUENCE);
            break;

        case PHASE_NORMAL_2:
            if(HPPCT(m_creature) < 30)
                EnterPhase(PHASE_TALK_SEQUENCE);
            break;

        case PHASE_NORMAL_MAIEV:
            if(HPPCT(m_creature) < 1)
                EnterPhase(PHASE_TALK_SEQUENCE);
            break;

        case PHASE_TALK_SEQUENCE:
            if(Event == EVENT_TALK_SEQUENCE)
                HandleTalkSequence();
            break;

        case PHASE_FLIGHT_SEQUENCE:
            if(Event == EVENT_FLIGHT_SEQUENCE)
                HandleFlightSequence();
            break;

        case PHASE_TRANSFORM_SEQUENCE:
            if(Event == EVENT_TRANSFORM_SEQUENCE)
                HandleTransformSequence();
            break;
        }

        if(m_creature->IsNonMeleeSpellCasted(false))
            return;

        if(Phase == PHASE_NORMAL || Phase == PHASE_NORMAL_2 || Phase == PHASE_NORMAL_MAIEV && !m_creature->HasAura(SPELL_CAGED, 0))
        {
            switch(Event)
            {
                //PHASE_NORMAL
            case EVENT_BERSERK:
                DoYell(SAY_ENRAGE, LANG_UNIVERSAL, NULL);
                DoPlaySoundToSet(m_creature, SOUND_ENRAGE);
                DoCast(m_creature, SPELL_BERSERK, true);
                Timer[EVENT_BERSERK] = 5000;//The buff actually lasts forever.
                break;

            case EVENT_TAUNT:
                {
                    uint32 random = rand()%4;
                    char* yell = RandomTaunts[random].text;
                    uint32 soundid = RandomTaunts[random].sound;
                    if(yell)
                        DoYell(yell, LANG_UNIVERSAL, NULL);
                    if(soundid)
                        DoPlaySoundToSet(m_creature, soundid);
                }
                Timer[EVENT_TAUNT] = 25000 + rand()%10000;
                break;

            case EVENT_SHEAR:
                DoCast(m_creature->getVictim(), SPELL_SHEAR);
                Timer[EVENT_SHEAR] = 25000 + (rand()%16 * 1000);
                break;

            case EVENT_FLAME_CRASH:
                DoCast(m_creature->getVictim(), SPELL_FLAME_CRASH);
                Timer[EVENT_FLAME_CRASH] = 30000 + rand()%10000;
                break;

            case EVENT_PARASITIC_SHADOWFIEND:
                {
                    if(Unit* target = SelectUnit(SELECT_TARGET_RANDOM, 1, 200, true))
                        m_creature->CastSpell(target, SPELL_PARASITIC_SHADOWFIEND, true);
                    Timer[EVENT_PARASITIC_SHADOWFIEND] = 35000 + rand()%10000;
                }break;

            case EVENT_PARASITE_CHECK:
                Timer[EVENT_PARASITE_CHECK] = 0;
                break;

            case EVENT_DRAW_SOUL:
                DoCast(m_creature->getVictim(), SPELL_DRAW_SOUL);
                Timer[EVENT_DRAW_SOUL] = 50000 + rand()%10000;
                break;

                //PHASE_NORMAL_2
            case EVENT_AGONIZING_FLAMES:
                DoCast(SelectUnit(SELECT_TARGET_RANDOM,0), SPELL_AGONIZING_FLAMES);
                Timer[EVENT_AGONIZING_FLAMES] = 0;
                break;

            case EVENT_TRANSFORM_NORMAL:
                EnterPhase(PHASE_TRANSFORM_SEQUENCE);
                break;

                //PHASE_NORMAL_MAIEV
            case EVENT_ENRAGE:
                DoCast(m_creature, SPELL_ENRAGE);
                Timer[EVENT_ENRAGE] = 0;
                break;

            default:
                break;
            }
            DoMeleeAttackIfReady();
        }

        if(Phase == PHASE_FLIGHT)
        {
            switch(Event)
            {
            case EVENT_FIREBALL:
                DoCast(SelectUnit(SELECT_TARGET_RANDOM, 0), SPELL_FIREBALL);
                Timer[EVENT_FIREBALL] = 3000;
                break;

            case EVENT_DARK_BARRAGE:
                DoCast(SelectUnit(SELECT_TARGET_RANDOM, 0), SPELL_DARK_BARRAGE);
                Timer[EVENT_DARK_BARRAGE] = 0;
                break;

            case EVENT_EYE_BLAST:
                CastEyeBlast();
                Timer[EVENT_EYE_BLAST] = 0;
                break;

            case EVENT_MOVE_POINT:
                Phase = PHASE_FLIGHT_SEQUENCE;
                Timer[EVENT_FLIGHT_SEQUENCE] = 0;//do not start Event when changing hover point
                HoverPoint += (rand()%3 + 1);
                if(HoverPoint > 3)
                    HoverPoint -= 4;
                m_creature->GetMotionMaster()->MovePoint(0, HoverPosition[HoverPoint].x, HoverPosition[HoverPoint].y, HoverPosition[HoverPoint].z);
                break;

            default:
                break;
            }
        }

        if(Phase == PHASE_DEMON)
        {
            switch(Event)
            {
            case EVENT_SHADOW_BLAST:
                m_creature->GetMotionMaster()->Clear(false);
                if(!m_creature->IsWithinDistInMap(m_creature->getVictim(), 50)||!m_creature->IsWithinLOSInMap(m_creature->getVictim()))
                    m_creature->GetMotionMaster()->MoveChase(m_creature->getVictim(), 30);
                else
                    m_creature->GetMotionMaster()->MoveIdle();
                DoCast(m_creature->getVictim(), SPELL_SHADOW_BLAST);
                Timer[EVENT_SHADOW_BLAST] = 4000;
                break;
            case EVENT_SHADOWDEMON:
                DoCast(m_creature, SPELL_SUMMON_SHADOWDEMON);
                Timer[EVENT_SHADOWDEMON] = 0;
                Timer[EVENT_FLAME_BURST] += 10000;
                break;
            case EVENT_FLAME_BURST:
                DoCast(m_creature, SPELL_FLAME_BURST);
                Timer[EVENT_FLAME_BURST] = 15000;
                break;
            case EVENT_TRANSFORM_DEMON:
                EnterPhase(PHASE_TRANSFORM_SEQUENCE);
                break;
            default:
                break;
            }
        }
    }
};

/********************************** End of Illidan AI ******************************************/

struct TRINITY_DLL_DECL flame_of_azzinothAI : public ScriptedAI
{
    flame_of_azzinothAI(Creature *c) : ScriptedAI(c) {}

    uint32 FlameBlastTimer;
    uint32 CheckTimer;
    uint64 GlaiveGUID;

    void Reset()
    {
        FlameBlastTimer = 15000;
        CheckTimer = 5000;
        GlaiveGUID = 0;
    }

    void Aggro(Unit *who) {DoZoneInCombat();}

    void ChargeCheck()
    {
        Unit* target = SelectUnit(SELECT_TARGET_FARTHEST, 0, 200, false);
        if(target && (!m_creature->IsWithinCombatRange(target, FLAME_CHARGE_DISTANCE)))
        {
            m_creature->AddThreat(target, 5000000.0f);
            AttackStart(target);
            DoCast(target, SPELL_CHARGE);
            DoTextEmote("sets its gaze on $N!", target);
        }
    }

    void EnrageCheck()
    {
        if(GETUNIT(Glaive, GlaiveGUID))
        {
            if(!m_creature->IsWithinDistInMap(Glaive, FLAME_ENRAGE_DISTANCE))
            {
                Glaive->InterruptNonMeleeSpells(true);
                DoCast(m_creature, SPELL_FLAME_ENRAGE, true);
                DoResetThreat();
                Unit* target = SelectUnit(SELECT_TARGET_RANDOM, 0);
                if(target && target->isAlive())
                {
                    m_creature->AddThreat(m_creature->getVictim(), 5000000.0f);
                    AttackStart(m_creature->getVictim());
                }
            }
            else if(!m_creature->HasAura(SPELL_AZZINOTH_CHANNEL, 0))
            {
                Glaive->CastSpell(m_creature, SPELL_AZZINOTH_CHANNEL, false);
                m_creature->RemoveAurasDueToSpell(SPELL_FLAME_ENRAGE);
            }
        }
    }

    void SetGlaiveGUID(uint64 guid){ GlaiveGUID = guid; }

    void UpdateAI(const uint32 diff)
    {
        if(!UpdateVictim())
            return;

        if(FlameBlastTimer < diff)
        {
            DoCast(m_creature->getVictim(), SPELL_BLAZE_SUMMON, true); //appear at victim
            DoCast(m_creature->getVictim(), SPELL_FLAME_BLAST);
            FlameBlastTimer = 15000; //10000 is official-like?
            DoZoneInCombat(); //in case someone is revived
        }else FlameBlastTimer -= diff;

        if(CheckTimer < diff)
        {
            ChargeCheck();
            EnrageCheck();
            CheckTimer = 1000;
        }else CheckTimer -= diff;

        DoMeleeAttackIfReady();
    }
};



/******* Functions and vars for Akama's AI ******/
struct TRINITY_DLL_DECL npc_akama_illidanAI : public ScriptedAI
{
    npc_akama_illidanAI(Creature* c) : ScriptedAI(c)
    {
        pInstance = ((ScriptedInstance*)c->GetInstanceData());
    }

    ScriptedInstance* pInstance;

    PhaseAkama Phase;
    bool Event;
    uint32 Timer;

    uint64 IllidanGUID;
    uint64 ChannelGUID;
    uint64 SpiritGUID[2];
    uint64 GateGUID;
    uint64 DoorGUID[2];

    uint32 ChannelCount;
    uint32 WalkCount;
    uint32 TalkCount;

    void Reset()
    {
        if(pInstance)
        {
            pInstance->SetData(DATA_ILLIDANSTORMRAGEEVENT, NOT_STARTED);

            IllidanGUID = pInstance->GetData64(DATA_ILLIDANSTORMRAGE);
            GateGUID = pInstance->GetData64(DATA_GAMEOBJECT_ILLIDAN_GATE);
            DoorGUID[0] = pInstance->GetData64(DATA_GAMEOBJECT_ILLIDAN_DOOR_R);
            DoorGUID[1] = pInstance->GetData64(DATA_GAMEOBJECT_ILLIDAN_DOOR_L);

            if(GETGO(Gate, GateGUID))
                Gate->SetGoState(1);
            for(uint8 i = 0; i < 2; i++)
                if(GETGO(Door, DoorGUID[i]))
                    Door->SetGoState(1);
        }
        else
        {
            IllidanGUID = 0;
            GateGUID = 0;
            DoorGUID[0] = 0;
            DoorGUID[1] = 0;
        }

        ChannelGUID = 0;
        SpiritGUID[0] = 0;
        SpiritGUID[1] = 0;

        Phase = PHASE_AKAMA_NULL;
        Timer = 0;

        ChannelCount = 0;
        WalkCount = 0;
        TalkCount = 0;

        KillAllElites();

        m_creature->SetUInt32Value(UNIT_NPC_FLAGS, 0); // Database sometimes has strange values..
        m_creature->SetFlag(UNIT_NPC_FLAGS, UNIT_NPC_FLAG_GOSSIP);
        m_creature->setActive(false);
    }

    // Do not call reset in Akama's evade mode, as this will stop him from summoning minions after he kills the first bit
    void EnterEvadeMode()
    {
        m_creature->InterruptNonMeleeSpells(true);
        m_creature->RemoveAllAuras();
        m_creature->DeleteThreatList();
        m_creature->CombatStop();
        InCombat = false;
    }

    void Aggro(Unit *who) {}
    void MoveInLineOfSight(Unit *) {}

    void MovementInform(uint32 MovementType, uint32 Data) {Timer = 1;}

    void DamageTaken(Unit *done_by, uint32 &damage)
    {
        if(damage > m_creature->GetHealth() || done_by->GetGUID() != IllidanGUID)
            damage = 0;
    }

    void KillAllElites()
    {
        std::list<HostilReference*>& threatList = m_creature->getThreatManager().getThreatList();
        std::vector<Unit*> eliteList;
        for(std::list<HostilReference*>::iterator itr = threatList.begin(); itr != threatList.end(); ++itr)
        {
            Unit* pUnit = Unit::GetUnit((*m_creature), (*itr)->getUnitGuid());
            if(pUnit && pUnit->GetEntry() == ILLIDARI_ELITE)
                eliteList.push_back(pUnit);
        }
        for(std::vector<Unit*>::iterator itr = eliteList.begin(); itr != eliteList.end(); ++itr)
            (*itr)->setDeathState(JUST_DIED);
        EnterEvadeMode();
    }

    void BeginTalk()
    {
        pInstance->SetData(DATA_ILLIDANSTORMRAGEEVENT, IN_PROGRESS);

        for(uint8 i = 0; i < 2; i++)
            if(GETGO(Door, DoorGUID[i]))
                Door->SetGoState(1);

        if(GETCRE(Illidan, IllidanGUID))
        {
            Illidan->RemoveAurasDueToSpell(SPELL_KNEEL);
            m_creature->SetInFront(Illidan);
            Illidan->SetInFront(m_creature);
            m_creature->GetMotionMaster()->MoveIdle();
            Illidan->GetMotionMaster()->MoveIdle();
            ((boss_illidan_stormrageAI*)Illidan->AI())->AkamaGUID = m_creature->GetGUID();
            ((boss_illidan_stormrageAI*)Illidan->AI())->EnterPhase(PHASE_TALK_SEQUENCE);
        }
    }

    void BeginChannel()
    {
        m_creature->setActive(true);

        float x, y, z;
        if(GETGO(Gate, GateGUID))
            Gate->GetPosition(x, y, z);

        if(Creature* Channel = m_creature->SummonCreature(ILLIDAN_DOOR_TRIGGER, x, y, z+5, 0, TEMPSUMMON_TIMED_OR_CORPSE_DESPAWN, 360000))
        {
            ChannelGUID = Channel->GetGUID();
            Channel->SetUInt32Value(UNIT_FIELD_DISPLAYID, 11686); // Invisible but spell visuals can still be seen.
            m_creature->RemoveFlag(UNIT_NPC_FLAGS, UNIT_NPC_FLAG_GOSSIP);
            DoCast(Channel, SPELL_AKAMA_DOOR_FAIL);
        }

        for(uint8 i = 0; i < 2; ++i)
            if(Creature* Spirit = m_creature->SummonCreature(i ? SPIRIT_OF_OLUM : SPIRIT_OF_UDALO, SpiritSpawns[i].x, SpiritSpawns[i].y, SpiritSpawns[i].z, 0, TEMPSUMMON_TIMED_OR_CORPSE_DESPAWN, 360000))
            {
                Spirit->SetVisibility(VISIBILITY_OFF);
                SpiritGUID[i] = Spirit->GetGUID();
            }
    }

    void BeginWalk()
    {
        m_creature->RemoveUnitMovementFlag(MOVEMENTFLAG_WALK_MODE);
        m_creature->SetSpeed(MOVE_RUN, 1.0f);
        m_creature->GetMotionMaster()->MovePoint(0, AkamaWP[WalkCount].x, AkamaWP[WalkCount].y, AkamaWP[WalkCount].z);
    }

    void EnterPhase(PhaseAkama NextPhase)
    {
        if(!pInstance)  return;
        switch(NextPhase)
        {
        case PHASE_CHANNEL:
            BeginChannel();
            Timer = 5000;
            ChannelCount = 0;
            break;
        case PHASE_WALK:
            if(Phase == PHASE_CHANNEL)
                WalkCount = 0;
            else if(Phase == PHASE_TALK)
            {
                if(GETCRE(Illidan, IllidanGUID))
                    ((boss_illidan_stormrageAI*)Illidan->AI())->DeleteFromThreatList(m_creature->GetGUID());
                EnterEvadeMode();
                m_creature->SetFlag(UNIT_FIELD_FLAGS, UNIT_FLAG_NON_ATTACKABLE);
                WalkCount++;
            }
            BeginWalk();
            Timer = 0;
            break;
        case PHASE_TALK:
            if(Phase == PHASE_WALK)
            {
                BeginTalk();
                Timer = 0;
            }
            else if(Phase == PHASE_FIGHT_ILLIDAN)
            {
                Timer = 1;
                TalkCount = 0;
            }
            break;
        case PHASE_FIGHT_ILLIDAN:
            if(GETUNIT(Illidan, IllidanGUID))
            {
                m_creature->AddThreat(Illidan, 10000000.0f);
                m_creature->GetMotionMaster()->MoveChase(Illidan);
            }
            Timer = 30000; //chain lightning
            break;
        case PHASE_FIGHT_MINIONS:
            m_creature->RemoveFlag(UNIT_FIELD_FLAGS, UNIT_FLAG_NON_ATTACKABLE);
            Timer = 10000 + rand()%6000;//summon minion
            break;
        case PHASE_RETURN:
            m_creature->SetFlag(UNIT_FIELD_FLAGS, UNIT_FLAG_NON_ATTACKABLE);
            KillAllElites();
            WalkCount = 0;
            BeginWalk();
            Timer = 1;
            break;
        default:
            break;
        }
        Phase = NextPhase;
        Event = false;
    }

    void HandleTalkSequence()
    {
        switch(TalkCount)
        {
        case 0:
            if(GETCRE(Illidan, IllidanGUID))
            {
                ((boss_illidan_stormrageAI*)Illidan->AI())->Timer[EVENT_TAUNT] += 30000;
                Illidan->MonsterYell(SAY_AKAMA_MINION, LANG_UNIVERSAL, 0);
                DoPlaySoundToSet(Illidan, SOUND_AKAMA_MINION);
            }
            Timer = 8000;
            break;
        case 1:
            DoYell(SAY_AKAMA_LEAVE, LANG_UNIVERSAL, NULL);
            DoPlaySoundToSet(m_creature, SOUND_AKAMA_LEAVE);
            Timer = 3000;
            break;
        case 2:
            EnterPhase(PHASE_WALK);
            break;
        }
        TalkCount++;
    }

    void HandleChannelSequence()
    {
        Unit* Channel, *Spirit[2];
        if(ChannelCount <= 5)
        {
            Channel = Unit::GetUnit((*m_creature), ChannelGUID);
            Spirit[0] = Unit::GetUnit((*m_creature), SpiritGUID[0]);
            Spirit[1] = Unit::GetUnit((*m_creature), SpiritGUID[1]);
            if(!Channel || !Spirit[0] || !Spirit[1])
                return;
        }

        switch(ChannelCount)
        {
        case 0: // channel failed
            m_creature->InterruptNonMeleeSpells(true);
            Timer = 2000;
            break;
        case 1: // spirit appear
            Spirit[0]->SetVisibility(VISIBILITY_ON);
            Spirit[1]->SetVisibility(VISIBILITY_ON);
            Timer = 2000;
            break;
        case 2: // spirit help
            DoCast(Channel, SPELL_AKAMA_DOOR_CHANNEL);
            Spirit[0]->CastSpell(Channel, SPELL_DEATHSWORN_DOOR_CHANNEL,false);
            Spirit[1]->CastSpell(Channel, SPELL_DEATHSWORN_DOOR_CHANNEL,false);
            Timer = 5000;
            break;
        case 3: //open the gate
            m_creature->InterruptNonMeleeSpells(true);
            Spirit[0]->InterruptNonMeleeSpells(true);
            Spirit[1]->InterruptNonMeleeSpells(true);
            if(GETGO(Gate, GateGUID))
                Gate->SetGoState(0);
            Timer = 2000;
            break;
        case 4:
            m_creature->HandleEmoteCommand(EMOTE_ONESHOT_SALUTE);
            Timer = 2000;
            break;
        case 5:
            DoYell(SAY_AKAMA_BEWARE, LANG_UNIVERSAL, NULL);
            DoPlaySoundToSet(m_creature, SOUND_AKAMA_BEWARE);
            Channel->setDeathState(JUST_DIED);
            Spirit[0]->setDeathState(JUST_DIED);
            Spirit[1]->setDeathState(JUST_DIED);
            Timer = 3000;
            break;
        case 6:
            EnterPhase(PHASE_WALK);
            break;
        default:
            break;
        }
        ChannelCount++;
    }

    void HandleWalkSequence()
    {
        switch(WalkCount)
        {
        case 6:
            for(uint8 i = 0; i < 2; i++)
                if(GETGO(Door, DoorGUID[i]))
                    Door->SetGoState(0);
            break;
        case 8:
            if(Phase == PHASE_WALK)
                EnterPhase(PHASE_TALK);
            else
                EnterPhase(PHASE_FIGHT_ILLIDAN);
            break;
        case 12:
            EnterPhase(PHASE_FIGHT_MINIONS);
            break;
        }

        if(Phase == PHASE_WALK)
        {
            Timer = 0;
            WalkCount++;
            m_creature->GetMotionMaster()->MovePoint(WalkCount, AkamaWP[WalkCount].x, AkamaWP[WalkCount].y, AkamaWP[WalkCount].z);
        }
    }

    void UpdateAI(const uint32 diff)
    {
        Event = false;
        if(Timer)
        {
            if(Timer <= diff)
                Event = true;
            else Timer -= diff;
        }

        if(Event)
        {
            switch(Phase)
            {
            case PHASE_CHANNEL:
                HandleChannelSequence();
                break;
            case PHASE_TALK:
                HandleTalkSequence();
                break;
            case PHASE_WALK:
            case PHASE_RETURN:
                HandleWalkSequence();
                break;
            case PHASE_FIGHT_ILLIDAN:
                {
                    GETUNIT(Illidan, IllidanGUID);
                    if(Illidan && HPPCT(Illidan) < 90)
                        EnterPhase(PHASE_TALK);
                    else
                    {
                        DoCast(m_creature->getVictim(), SPELL_CHAIN_LIGHTNING);
                        Timer = 30000;
                    }
                }break;
            case PHASE_FIGHT_MINIONS:
                {
                    float x, y, z;
                    m_creature->GetPosition(x, y, z);
                    Creature* Elite = m_creature->SummonCreature(ILLIDARI_ELITE, x+rand()%10, y+rand()%10, z, 0, TEMPSUMMON_TIMED_OR_DEAD_DESPAWN, 30000);
                    //Creature* Elite = m_creature->SummonCreature(ILLIDARI_ELITE, x, y, z, 0, TEMPSUMMON_TIMED_OR_DEAD_DESPAWN, 30000);
                    if(Elite)
                    {
                        Elite->AI()->AttackStart(m_creature);
                        Elite->AddThreat(m_creature, 1000000.0f);
                        AttackStart(Elite);
                        m_creature->AddThreat(Elite, 1000000.0f);
                    }
                    Timer = 10000 + rand()%6000;
                    GETUNIT(Illidan, IllidanGUID);
                    if(Illidan && HPPCT(Illidan) < 10)
                        EnterPhase(PHASE_RETURN);
                }
                break;
            default:
                break;
            }
        }

        if(!UpdateVictim())
            return;

        if(m_creature->GetHealth()*100 / m_creature->GetMaxHealth() < 20)
            DoCast(m_creature, SPELL_HEALING_POTION);

        DoMeleeAttackIfReady();
    }
};


struct TRINITY_DLL_DECL boss_maievAI : public ScriptedAI
{
    boss_maievAI(Creature *c) : ScriptedAI(c) {};

    uint64 IllidanGUID;

    PhaseIllidan Phase;
    EventMaiev Event;
    uint32 Timer[5];
    uint32 MaxTimer;

    void Reset()
    {
        MaxTimer = 0;
        Phase = PHASE_NORMAL_MAIEV;
        IllidanGUID = 0;
        Timer[EVENT_MAIEV_STEALTH] = 0;
        Timer[EVENT_MAIEV_TAUNT] = 22000 + rand()%21 * 1000;
        Timer[EVENT_MAIEV_SHADOW_STRIKE] = 30000;
        m_creature->SetUInt32Value(UNIT_VIRTUAL_ITEM_SLOT_ID, 44850);
        m_creature->SetUInt32Value(UNIT_VIRTUAL_ITEM_SLOT_ID + 1, 0);
        m_creature->SetUInt32Value(UNIT_VIRTUAL_ITEM_SLOT_ID + 2, 45738);
    }

    void Aggro(Unit *who) {}
    void MoveInLineOfSight(Unit *who) {}
    void EnterEvadeMode() {}
    void GetIllidanGUID(uint64 guid) { IllidanGUID = guid; }

    void DamageTaken(Unit *done_by, uint32 &damage)
    {
        if(done_by->GetGUID() != IllidanGUID )
            damage = 0;
        else
        {
            GETUNIT(Illidan, IllidanGUID);
            if(Illidan && Illidan->getVictim() == m_creature)
                damage = m_creature->GetMaxHealth()/10;
            if(damage >= m_creature->GetHealth())
                damage = 0;
        }
    }

    void AttackStart(Unit *who)
    {
        if(!who || Timer[EVENT_MAIEV_STEALTH])
            return;

        if(Phase == PHASE_TALK_SEQUENCE)
            ScriptedAI::AttackStart(who, false);
        else if(Phase == PHASE_DEMON || Phase == PHASE_TRANSFORM_SEQUENCE )
        {
            GETUNIT(Illidan, IllidanGUID);
            if(Illidan && m_creature->IsWithinDistInMap(Illidan, 25))
                BlinkToPlayer();//Do not let dread aura hurt her.
            ScriptedAI::AttackStart(who, false);
        }
        else
            ScriptedAI::AttackStart(who, true);
    }

    void DoAction(const int32 param)
    {
        if(param > PHASE_ILLIDAN_NULL && param < PHASE_ILLIDAN_MAX)
            EnterPhase(PhaseIllidan(param));
    }

    void EnterPhase(PhaseIllidan NextPhase)//This is in fact Illidan's phase.
    {
        switch(NextPhase)
        {
        case PHASE_TALK_SEQUENCE:
            if(Timer[EVENT_MAIEV_STEALTH])
            {
                m_creature->SetHealth(m_creature->GetMaxHealth());
                m_creature->SetVisibility(VISIBILITY_ON);
                Timer[EVENT_MAIEV_STEALTH] = 0;
            }
            m_creature->InterruptNonMeleeSpells(false);
            m_creature->GetMotionMaster()->Clear(false);
            m_creature->AttackStop();
            m_creature->SetUInt64Value(UNIT_FIELD_TARGET, IllidanGUID);
            MaxTimer = 0;
            break;
        case PHASE_TRANSFORM_SEQUENCE:
            MaxTimer = 4;
            Timer[EVENT_MAIEV_TAUNT] += 10000;
            Timer[EVENT_MAIEV_THROW_DAGGER] = 2000;
            break;
        case PHASE_DEMON:
            break;
        case PHASE_NORMAL_MAIEV:
            MaxTimer = 4;
            Timer[EVENT_MAIEV_TAUNT] += 10000;
            Timer[EVENT_MAIEV_TRAP] = 22000;
            break;
        default:
            break;
        }
        if(Timer[EVENT_MAIEV_STEALTH])
            MaxTimer = 1;
        Phase = NextPhase;
    }

    void BlinkTo(float x, float y, float z)
    {
        m_creature->AttackStop();
        m_creature->InterruptNonMeleeSpells(false);
        m_creature->GetMotionMaster()->Clear(false);
        DoTeleportTo(x, y, z);
        DoCast(m_creature, SPELL_TELEPORT_VISUAL, true);
    }

    void BlinkToPlayer()
    {
        if(GETCRE(Illidan, IllidanGUID))
        {
            Unit* target = ((boss_illidan_stormrageAI*)Illidan->AI())->SelectUnit(SELECT_TARGET_RANDOM, 0);

            if(!target || !m_creature->IsWithinDistInMap(target, 80) || Illidan->IsWithinDistInMap(target, 20))
            {
                uint8 pos = rand()%4;
                BlinkTo(HoverPosition[pos].x, HoverPosition[pos].y, HoverPosition[pos].z);
            }
            else
            {
                float x, y, z;
                target->GetPosition(x, y, z);
                BlinkTo(x, y, z);
            }
        }
    }

    void UpdateAI(const uint32 diff)
    {
        if((!UpdateVictim())
            && !Timer[EVENT_MAIEV_STEALTH])
            return;

        Event = EVENT_MAIEV_NULL;
        for(uint8 i = 1; i <= MaxTimer; i++)
            if(Timer[i])
            {
                if(Timer[i] <= diff)
                    Event = (EventMaiev)i;
                else Timer[i] -= diff;
            }

            switch(Event)
            {
            case EVENT_MAIEV_STEALTH:
                {
                    m_creature->SetHealth(m_creature->GetMaxHealth());
                    m_creature->SetVisibility(VISIBILITY_ON);
                    m_creature->RemoveFlag(UNIT_FIELD_FLAGS, UNIT_FLAG_NON_ATTACKABLE);
                    Timer[EVENT_MAIEV_STEALTH] = 0;
                    BlinkToPlayer();
                    EnterPhase(Phase);
                }break;
            case EVENT_MAIEV_TAUNT:
                {
                    uint32 random = rand()%4;
                    char* text = MaievTaunts[random].text;
                    uint32 sound = MaievTaunts[random].sound;
                    DoYell(text, LANG_UNIVERSAL, NULL);
                    DoPlaySoundToSet(m_creature, sound);
                    Timer[EVENT_MAIEV_TAUNT] = 22000 + rand()%21 * 1000;
                }break;
            case EVENT_MAIEV_SHADOW_STRIKE:
                DoCast(m_creature->getVictim(), SPELL_SHADOW_STRIKE);
                Timer[EVENT_MAIEV_SHADOW_STRIKE] = 60000;
                break;
            case EVENT_MAIEV_TRAP:
                if(Phase == PHASE_NORMAL_MAIEV)
                {
                    BlinkToPlayer();
                    DoCast(m_creature, SPELL_CAGE_TRAP_SUMMON);
                    Timer[EVENT_MAIEV_TRAP] = 22000;
                }
                else
                {
                    if(!m_creature->IsWithinDistInMap(m_creature->getVictim(), 40))
                        m_creature->GetMotionMaster()->MoveChase(m_creature->getVictim(), 30);
                    DoCast(m_creature->getVictim(), SPELL_THROW_DAGGER);
                    Timer[EVENT_MAIEV_THROW_DAGGER] = 2000;
                }
                break;
            default:
                break;
            }

            if(m_creature->GetHealth()*100 / m_creature->GetMaxHealth() < 50)
            {
                m_creature->SetVisibility(VISIBILITY_OFF);
                m_creature->SetFlag(UNIT_FIELD_FLAGS, UNIT_FLAG_NON_ATTACKABLE);
                if(GETCRE(Illidan, IllidanGUID))
                    ((boss_illidan_stormrageAI*)Illidan->AI())->DeleteFromThreatList(m_creature->GetGUID());
                m_creature->AttackStop();
                Timer[EVENT_MAIEV_STEALTH] = 60000; //reappear after 1 minute
                MaxTimer = 1;
            }

            if(Phase == PHASE_NORMAL_MAIEV)
                DoMeleeAttackIfReady();
    }
};


bool GossipSelect_npc_akama_at_illidan(Player *player, Creature *_Creature, uint32 sender, uint32 action)
{
    if(action == GOSSIP_ACTION_INFO_DEF) // Time to begin the Event
    {
        player->CLOSE_GOSSIP_MENU();
        ((npc_akama_illidanAI*)_Creature->AI())->EnterPhase(PHASE_CHANNEL);
    }
    return true;
}

bool GossipHello_npc_akama_at_illidan(Player *player, Creature *_Creature)
{
    player->ADD_GOSSIP_ITEM(0, GOSSIP_ITEM, GOSSIP_SENDER_MAIN, GOSSIP_ACTION_INFO_DEF);
    player->SEND_GOSSIP_MENU(10465, _Creature->GetGUID());

    return true;
}

struct TRINITY_DLL_DECL cage_trap_triggerAI : public ScriptedAI
{
    cage_trap_triggerAI(Creature *c) : ScriptedAI(c) {}

    uint64 IllidanGUID;
    uint32 DespawnTimer;

    bool Active;
    bool SummonedBeams;

    void Reset()
    {
        IllidanGUID = 0;

        Active = false;
        SummonedBeams = false;

        DespawnTimer = 0;

        m_creature->SetFlag(UNIT_FIELD_FLAGS, UNIT_FLAG_NOT_SELECTABLE);
    }

    void Aggro(Unit *who){}

    void MoveInLineOfSight(Unit *who)
    {
        if(!Active)
            return;

        if(who && (who->GetTypeId() != TYPEID_PLAYER))
        {
            if(who->GetEntry() == ILLIDAN_STORMRAGE) // Check if who is Illidan
            {
                if(!IllidanGUID && m_creature->IsWithinDistInMap(who, 3) && (!who->HasAura(SPELL_CAGED, 0)))
                {
                    IllidanGUID = who->GetGUID();
                    who->CastSpell(who, SPELL_CAGED, true);
                    DespawnTimer = 5000;
                    if(who->HasAura(SPELL_ENRAGE, 0))
                        who->RemoveAurasDueToSpell(SPELL_ENRAGE); // Dispel his enrage
                    //if(GameObject* CageTrap = GameObject::GetGameObject(*m_creature, CageTrapGUID))
                    //    CageTrap->SetLootState(GO_JUST_DEACTIVATED);
                }
            }
        }
    }

    void UpdateAI(const uint32 diff)
    {
        if(DespawnTimer)
            if(DespawnTimer < diff)
                m_creature->DealDamage(m_creature, m_creature->GetHealth(), NULL, DIRECT_DAMAGE, SPELL_SCHOOL_MASK_NORMAL, NULL, false);
            else DespawnTimer -= diff;

            //if(IllidanGUID && !SummonedBeams)
            //{
            //    if(Unit* Illidan = Unit::GetUnit(*m_creature, IllidanGUID)
            //    {
            //        //TODO: Find proper spells and properly apply 'caged' Illidan effect
            //    }
            //}
    }
};

bool GOHello_cage_trap(Player* plr, GameObject* go)
{
    float x, y, z;
    plr->GetPosition(x, y, z);

    Creature* trigger = NULL;

    CellPair pair(Trinity::ComputeCellPair(x, y));
    Cell cell(pair);
    cell.data.Part.reserved = ALL_DISTRICT;
    cell.SetNoCreate();

    // Grid search for nearest live creature of entry 23304 within 10 yards
    Trinity::NearestCreatureEntryWithLiveStateInObjectRangeCheck check(*plr, 23304, true, 10);
    Trinity::CreatureLastSearcher<Trinity::NearestCreatureEntryWithLiveStateInObjectRangeCheck> searcher(plr, trigger, check);

    TypeContainerVisitor<Trinity::CreatureLastSearcher<Trinity::NearestCreatureEntryWithLiveStateInObjectRangeCheck>, GridTypeMapContainer> cSearcher(searcher);

    CellLock<GridReadGuard> cell_lock(cell, pair);
    cell_lock->Visit(cell_lock, cSearcher, *(plr->GetMap()));

    ((cage_trap_triggerAI*)trigger->AI())->Active = true;
    go->SetGoState(0);
    return true;
}

struct TRINITY_DLL_DECL shadow_demonAI : public ScriptedAI
{
    shadow_demonAI(Creature *c) : ScriptedAI(c) {}

    uint64 TargetGUID;

    void Aggro(Unit *who) {DoZoneInCombat();}

    void Reset()
    {
        TargetGUID = 0;
        m_creature->CastSpell(m_creature, SPELL_SHADOW_DEMON_PASSIVE, true);
    }

    void JustDied(Unit *killer)
    {
        if(Unit* target = Unit::GetUnit((*m_creature), TargetGUID))
            target->RemoveAurasDueToSpell(SPELL_PARALYZE);
    }

    void UpdateAI(const uint32 diff)
    {
        if(!UpdateVictim()) return;

        if(m_creature->getVictim()->GetTypeId() != TYPEID_PLAYER) return; // Only cast the below on players.

        if(!m_creature->getVictim()->HasAura(SPELL_PARALYZE, 0))
        {
            TargetGUID = m_creature->getVictim()->GetGUID();
            m_creature->AddThreat(m_creature->getVictim(), 10000000.0f);
            DoCast(m_creature->getVictim(), SPELL_PURPLE_BEAM, true);
            DoCast(m_creature->getVictim(), SPELL_PARALYZE, true);
        }
        // Kill our target if we're very close.
        if(m_creature->IsWithinDistInMap(m_creature->getVictim(), 3))
            DoCast(m_creature->getVictim(), SPELL_CONSUME_SOUL);
    }
};

// Shadowfiends interact with Illidan, setting more targets in Illidan's hashmap
struct TRINITY_DLL_DECL mob_parasitic_shadowfiendAI : public ScriptedAI
{
    mob_parasitic_shadowfiendAI(Creature* c) : ScriptedAI(c)
    {
        pInstance = ((ScriptedInstance*)c->GetInstanceData());
    }

    ScriptedInstance* pInstance;
    uint64 IllidanGUID;
    uint32 CheckTimer;

    void Reset()
    {
        if(pInstance)
            IllidanGUID = pInstance->GetData64(DATA_ILLIDANSTORMRAGE);
        else
            IllidanGUID = 0;

        CheckTimer = 5000;
        DoCast(m_creature, SPELL_SHADOWFIEND_PASSIVE, true);
    }

    void Aggro(Unit* who) { DoZoneInCombat(); }

    void DoMeleeAttackIfReady()
    {
        if( m_creature->isAttackReady() && m_creature->IsWithinMeleeRange(m_creature->getVictim()))
        {
            if(!m_creature->getVictim()->HasAura(SPELL_PARASITIC_SHADOWFIEND, 0)
                && !m_creature->getVictim()->HasAura(SPELL_PARASITIC_SHADOWFIEND2, 0))
            {
                m_creature->CastSpell(m_creature->getVictim(), SPELL_PARASITIC_SHADOWFIEND2, true, 0, 0, IllidanGUID); //do not stack
            }
            m_creature->AttackerStateUpdate(m_creature->getVictim());
            m_creature->resetAttackTimer();
        }
    }

    void UpdateAI(const uint32 diff)
    {
        if(!m_creature->getVictim())
        {
            if(Unit *target = SelectUnit(SELECT_TARGET_RANDOM, 0, 999, true))
                AttackStart(target);
            else
            {
                m_creature->SetVisibility(VISIBILITY_OFF);
                m_creature->setDeathState(JUST_DIED);
                return;
            }
        }

        if(CheckTimer < diff)
        {
            GETUNIT(Illidan, IllidanGUID);
            if(!Illidan || ((Creature*)Illidan)->IsInEvadeMode())
            {
                m_creature->SetVisibility(VISIBILITY_OFF);
                m_creature->setDeathState(JUST_DIED);
                return;
            }else CheckTimer = 5000;
        }else CheckTimer -= diff;

        DoMeleeAttackIfReady();
    }
};

struct TRINITY_DLL_DECL blade_of_azzinothAI : public NullCreatureAI
{
    blade_of_azzinothAI(Creature* c) : NullCreatureAI(c) {}

    void SpellHit(Unit *caster, const SpellEntry *spell)
    {
        if(spell->Id == SPELL_THROW_GLAIVE2 || spell->Id == SPELL_THROW_GLAIVE)
            m_creature->SetUInt32Value(UNIT_FIELD_DISPLAYID, 21431);//appear when hit by Illidan's glaive
    }
};

void boss_illidan_stormrageAI::Reset()
{
    if(pInstance)
        pInstance->SetData(DATA_ILLIDANSTORMRAGEEVENT, NOT_STARTED);

    if(AkamaGUID)
    {
        if(GETCRE(Akama, AkamaGUID))
        {
            if(!Akama->isAlive())
                Akama->Respawn();
            else
            {
                ((npc_akama_illidanAI*)Akama->AI())->EnterEvadeMode();
                Akama->GetMotionMaster()->MoveTargetedHome();
                ((npc_akama_illidanAI*)Akama->AI())->Reset();
            }
        }
        AkamaGUID = 0;
    }

    MaievGUID = 0;
    for(int i = 0; i < 2; ++i)
    {
        FlameGUID[i] = 0;
        GlaiveGUID[i] = 0;
    }

    Phase = PHASE_ILLIDAN_NULL;
    Event = EVENT_NULL;
    Timer[EVENT_BERSERK] = 1500000;

    HoverPoint = 0;
    TalkCount = 0;
    FlightCount = 0;
    TransformCount = 0;

    m_creature->SetUInt32Value(UNIT_FIELD_DISPLAYID, 21135);
    m_creature->RemoveFlag(UNIT_FIELD_FLAGS, UNIT_FLAG_NOT_ATTACKABLE_2);
    m_creature->SetFlag(UNIT_FIELD_FLAGS, UNIT_FLAG_NON_ATTACKABLE);
    m_creature->SetFlag(UNIT_FIELD_FLAGS, UNIT_FLAG_NOT_SELECTABLE);
    m_creature->SetUInt32Value(UNIT_VIRTUAL_ITEM_SLOT_ID, 0);
    m_creature->SetUInt32Value(UNIT_VIRTUAL_ITEM_SLOT_ID+1, 0);
    m_creature->RemoveUnitMovementFlag(MOVEMENTFLAG_LEVITATING + MOVEMENTFLAG_ONTRANSPORT);
    m_creature->setActive(false);
    Summons.DespawnAll();
}

void boss_illidan_stormrageAI::JustSummoned(Creature* summon)
{
    Summons.Summon(summon);
    switch(summon->GetEntry())
    {
    case PARASITIC_SHADOWFIEND:
        {
            if(Phase == PHASE_TALK_SEQUENCE)
            {
                summon->SetVisibility(VISIBILITY_OFF);
                summon->setDeathState(JUST_DIED);
                return;
            }
            Unit *target = SelectUnit(SELECT_TARGET_TOPAGGRO, 0, 999, true);
            if(!target || target->HasAura(SPELL_PARASITIC_SHADOWFIEND, 0)
                || target->HasAura(SPELL_PARASITIC_SHADOWFIEND2, 0))
                target = SelectUnit(SELECT_TARGET_RANDOM, 0, 999, true);
            if(target)
                summon->AI()->AttackStart(target);
        }break;
    case SHADOW_DEMON:
        if(Unit *target = SelectUnit(SELECT_TARGET_RANDOM, 0, 999, true)) // only on players.
        {
            summon->AddThreat(target, 5000000.0f);
            summon->AI()->AttackStart(target);
        }break;
    case MAIEV_SHADOWSONG:
        {
            summon->SetVisibility(VISIBILITY_OFF); // Leave her invisible until she has to talk
            summon->SetFlag(UNIT_FIELD_FLAGS, UNIT_FLAG_NON_ATTACKABLE);
            MaievGUID = summon->GetGUID();
            ((boss_maievAI*)summon->AI())->GetIllidanGUID(m_creature->GetGUID());
            summon->AI()->DoAction(PHASE_TALK_SEQUENCE);
        }break;
    case FLAME_OF_AZZINOTH:
        {
            summon->AI()->AttackStart(summon->SelectNearestTarget(999));
        }break;
    default:
        break;
    }
}

void boss_illidan_stormrageAI::HandleTalkSequence()
{
    switch(TalkCount)
    {
    case 0:
        m_creature->RemoveFlag(UNIT_FIELD_FLAGS, UNIT_FLAG_NOT_SELECTABLE);
        break;
    case 8:
        m_creature->SetUInt32Value(UNIT_VIRTUAL_ITEM_SLOT_ID, 45479); // Equip our warglaives!
        m_creature->SetUInt32Value(UNIT_VIRTUAL_ITEM_SLOT_ID+1, 45481);
        m_creature->SetByteValue(UNIT_FIELD_BYTES_2, 0, SHEATH_STATE_MELEE );
        m_creature->RemoveUnitMovementFlag(MOVEMENTFLAG_WALK_MODE);
        break;
    case 9:
        if(GETCRE(Akama, AkamaGUID))
        {
            m_creature->RemoveFlag(UNIT_FIELD_FLAGS, UNIT_FLAG_NON_ATTACKABLE + UNIT_FLAG_NOT_SELECTABLE);
            m_creature->AddThreat(Akama, 100.0f);
            ((npc_akama_illidanAI*)Akama->AI())->EnterPhase(PHASE_FIGHT_ILLIDAN);
            EnterPhase(PHASE_NORMAL);
        }
        break;
    case 10:
        SummonMaiev();
        break;
    case 11:
        if(GETUNIT(Maiev, MaievGUID))
        {
            Maiev->SetVisibility(VISIBILITY_ON); // Maiev is now visible
            Maiev->CastSpell(Maiev, SPELL_TELEPORT_VISUAL, true); // onoz she looks like she teleported!
            Maiev->SetInFront(m_creature); // Have her face us
            m_creature->SetInFront(Maiev); // Face her, so it's not rude =P
            Maiev->GetMotionMaster()->MoveIdle();
            m_creature->GetMotionMaster()->MoveIdle();
        }break;
    case 14:
        if(GETCRE(Maiev, MaievGUID))
        {
            m_creature->RemoveFlag(UNIT_FIELD_FLAGS, UNIT_FLAG_NON_ATTACKABLE + UNIT_FLAG_NOT_SELECTABLE);
            Maiev->RemoveFlag(UNIT_FIELD_FLAGS, UNIT_FLAG_NON_ATTACKABLE + UNIT_FLAG_NOT_SELECTABLE);
            Maiev->AddThreat(m_creature, 10000000.0f); // Have Maiev add a lot of threat on us so that players don't pull her off if they damage her via AOE
            Maiev->AI()->AttackStart(m_creature); // Force Maiev to attack us.
            EnterPhase(PHASE_NORMAL_MAIEV);
        }break;
    case 15:
        DoCast(m_creature, SPELL_DEATH); // Animate his kneeling + stun him
        Summons.DespawnAll();
        break;
    case 17:
        if(GETUNIT(Akama, AkamaGUID))
        {
            if(!m_creature->IsWithinDistInMap(Akama, 15))
            {
                float x, y, z;
                m_creature->GetPosition(x, y, z);
                x += 10; y += 10;
                Akama->GetMotionMaster()->Clear(false);
                //Akama->GetMotionMaster()->MoveIdle();
                Akama->Relocate(x, y, z);
                Akama->SendMonsterMove(x, y, z, 0);//Illidan must not die until Akama arrives.
                Akama->GetMotionMaster()->MoveChase(m_creature);
            }
        }
        break;
    case 19: // Make Maiev leave
        if(GETUNIT(Maiev, MaievGUID))
        {
            Maiev->CastSpell(Maiev, SPELL_TELEPORT_VISUAL, true);
            Maiev->setDeathState(JUST_DIED);
            m_creature->SetUInt32Value(UNIT_FIELD_BYTES_1,UNIT_STAND_STATE_DEAD);
        }
        break;
    case 21: // Kill ourself.
        m_creature->DealDamage(m_creature, m_creature->GetHealth(), NULL, DIRECT_DAMAGE, SPELL_SCHOOL_MASK_NORMAL, NULL, false);
        break;
    default:
        break;
    }
    if(Phase == PHASE_TALK_SEQUENCE)
        Talk(TalkCount); // This function does most of the talking
    TalkCount++;
}


void boss_illidan_stormrageAI::CastEyeBlast()
{
    m_creature->InterruptNonMeleeSpells(false);

    DoYell(SAY_EYE_BLAST, LANG_UNIVERSAL, NULL);
    DoPlaySoundToSet(m_creature, SOUND_EYE_BLAST);

    float distx, disty, dist[2];
    for(uint8 i = 0; i < 2; ++i)
    {
        distx = EyeBlast[i].x - HoverPosition[HoverPoint].x;
        disty = EyeBlast[i].y - HoverPosition[HoverPoint].y;
        dist[i] = distx * distx + disty * disty;
    }
    Locations initial = EyeBlast[dist[0] < dist[1] ? 0 : 1];
    for(uint8 i = 0; i < 2; ++i)
    {
        distx = GlaivePosition[i].x - HoverPosition[HoverPoint].x;
        disty = GlaivePosition[i].y - HoverPosition[HoverPoint].y;
        dist[i] = distx * distx + disty * disty;
    }
    Locations final = GlaivePosition[dist[0] < dist[1] ? 0 : 1];

    final.x = 2 * final.x - initial.x;
    final.y = 2 * final.y - initial.y;

    Creature* Trigger = m_creature->SummonTrigger(initial.x, initial.y, initial.z, 0, 13000);
    if(!Trigger) return;

    Trigger->SetSpeed(MOVE_WALK, 3);
    Trigger->SetUnitMovementFlags(MOVEMENTFLAG_WALK_MODE);
    Trigger->GetMotionMaster()->MovePoint(0, final.x, final.y, final.z);

    //Trigger->RemoveFlag(UNIT_FIELD_FLAGS, UNIT_FLAG_NOT_SELECTABLE);
    m_creature->SetUInt64Value(UNIT_FIELD_TARGET, Trigger->GetGUID());
    DoCast(Trigger, SPELL_EYE_BLAST);
}

void boss_illidan_stormrageAI::SummonFlamesOfAzzinoth()
{
    DoYell(SAY_SUMMONFLAMES, LANG_UNIVERSAL, NULL);
    DoPlaySoundToSet(m_creature, SOUND_SUMMONFLAMES);

    for(uint8 i = 0; i < 2; ++i)
    {
        if(GETUNIT(Glaive, GlaiveGUID[i]))
        {
            Creature* Flame = m_creature->SummonCreature(FLAME_OF_AZZINOTH, GlaivePosition[i+2].x, GlaivePosition[i+2].y, GlaivePosition[i+2].z, 0, TEMPSUMMON_CORPSE_TIMED_DESPAWN, 5000);
            if(Flame)
            {
                Flame->setFaction(m_creature->getFaction()); // Just in case the database has it as a different faction
                Flame->SetMeleeDamageSchool(SPELL_SCHOOL_FIRE);
                FlameGUID[i] = Flame->GetGUID(); // Record GUID in order to check if they're dead later on to move to the next phase
                ((flame_of_azzinothAI*)Flame->AI())->SetGlaiveGUID(GlaiveGUID[i]);
                Glaive->CastSpell(Flame, SPELL_AZZINOTH_CHANNEL, false); // Glaives do some random Beam type channel on it.
            }
        }
    }
}

void boss_illidan_stormrageAI::SummonMaiev()
{
    m_creature->CastSpell(m_creature, SPELL_SHADOW_PRISON, true);
    m_creature->CastSpell(m_creature, 40403, true);
    if(!MaievGUID) // If Maiev cannot be summoned, reset the encounter and post some errors to the console.
    {
        EnterEvadeMode();
        DoTextEmote("is unable to summon Maiev Shadowsong and enter Phase 4. Resetting Encounter.", NULL);
        error_log("SD2 ERROR: Unable to summon Maiev Shadowsong (entry: 23197). Check your database to see if you have the proper SQL for Maiev Shadowsong (entry: 23197)");
    }
}


void boss_illidan_stormrageAI::EnterPhase(PhaseIllidan NextPhase)
{
    DoZoneInCombat();
    switch(NextPhase)
    {
    case PHASE_NORMAL:
    case PHASE_NORMAL_2:
    case PHASE_NORMAL_MAIEV:
        AttackStart(m_creature->getVictim());
        Timer[EVENT_TAUNT] = 32000;
        Timer[EVENT_SHEAR] = 10000 + rand()%15 * 1000;
        Timer[EVENT_FLAME_CRASH] = 20000;
        Timer[EVENT_PARASITIC_SHADOWFIEND] = 25000;
        Timer[EVENT_PARASITE_CHECK] = 0;
        Timer[EVENT_DRAW_SOUL] = 30000;
        if(NextPhase == PHASE_NORMAL)
            break;
        Timer[EVENT_AGONIZING_FLAMES] = 35000;
        Timer[EVENT_TRANSFORM_NORMAL] = 60000;
        if(NextPhase == PHASE_NORMAL_2)
            break;
        Timer[EVENT_ENRAGE] = 30000 + rand()%10 * 1000;
        break;
    case PHASE_FLIGHT:
        Timer[EVENT_FIREBALL] = 1000;
        if(!(rand()%4))
            Timer[EVENT_DARK_BARRAGE] = 10000;
        Timer[EVENT_EYE_BLAST] = 10000 + rand()%15 * 1000;
        Timer[EVENT_MOVE_POINT] = 20000 + rand()%20 * 1000;
        break;
    case PHASE_DEMON:
        Timer[EVENT_SHADOW_BLAST] = 1000;
        Timer[EVENT_FLAME_BURST] = 10000;
        Timer[EVENT_SHADOWDEMON] = 30000;
        Timer[EVENT_TRANSFORM_DEMON] = 60000;
        AttackStart(m_creature->getVictim());
        break;
    case PHASE_TALK_SEQUENCE:
        Timer[EVENT_TALK_SEQUENCE] = 100;
        m_creature->RemoveAllAuras();
        m_creature->InterruptNonMeleeSpells(false);
        m_creature->SetFlag(UNIT_FIELD_FLAGS, UNIT_FLAG_NON_ATTACKABLE + UNIT_FLAG_NOT_SELECTABLE);
        m_creature->GetMotionMaster()->Clear(false);
        m_creature->AttackStop();
        break;
    case PHASE_FLIGHT_SEQUENCE:
        if(Phase == PHASE_NORMAL) //lift off
        {
            FlightCount = 1;
            Timer[EVENT_FLIGHT_SEQUENCE] = 1;
            m_creature->RemoveAllAuras();
            m_creature->InterruptNonMeleeSpells(false);
            m_creature->SetFlag(UNIT_FIELD_FLAGS, UNIT_FLAG_NOT_SELECTABLE);
            m_creature->GetMotionMaster()->Clear(false);
            m_creature->AttackStop();
        }
        else //land
            Timer[EVENT_FLIGHT_SEQUENCE] = 2000;
        break;
    case PHASE_TRANSFORM_SEQUENCE:
        if(Phase == PHASE_DEMON)
            Timer[EVENT_TRANSFORM_SEQUENCE] = 500;
        else
        {
            TransformCount = 0;
            Timer[EVENT_TRANSFORM_SEQUENCE] = 500;
            DoYell(SAY_MORPH, LANG_UNIVERSAL, NULL);
            DoPlaySoundToSet(m_creature, SOUND_MORPH);
        }
        m_creature->GetMotionMaster()->Clear();
        m_creature->AttackStop();
        break;
    default:
        break;
    }
    if(MaievGUID)
    {
        GETCRE(Maiev, MaievGUID);
        if(Maiev && Maiev->isAlive())
            Maiev->AI()->DoAction(NextPhase);
    }
    Phase = NextPhase;
    Event = EVENT_NULL;
}

CreatureAI* GetAI_boss_illidan_stormrage(Creature *_Creature)
{
    return new boss_illidan_stormrageAI (_Creature);
}

CreatureAI* GetAI_npc_akama_at_illidan(Creature *_Creature)
{
    return new npc_akama_illidanAI(_Creature);
}

CreatureAI* GetAI_boss_maiev(Creature *_Creature)
{
    return new boss_maievAI (_Creature);
}

CreatureAI* GetAI_mob_flame_of_azzinoth(Creature *_Creature)
{
    return new flame_of_azzinothAI (_Creature);
}

CreatureAI* GetAI_cage_trap_trigger(Creature *_Creature)
{
    return new cage_trap_triggerAI (_Creature);
}

CreatureAI* GetAI_shadow_demon(Creature *_Creature)
{
    return new shadow_demonAI (_Creature);
}

CreatureAI* GetAI_blade_of_azzinoth(Creature *_Creature)
{
    return new blade_of_azzinothAI (_Creature);
}

CreatureAI* GetAI_parasitic_shadowfiend(Creature *_Creature)
{
    return new mob_parasitic_shadowfiendAI (_Creature);
}

void AddSC_boss_illidan()
{
    Script* newscript;

    newscript = new Script;
    newscript->Name = "boss_illidan_stormrage";
    newscript->GetAI = &GetAI_boss_illidan_stormrage;
    newscript->RegisterSelf();

    newscript = new Script;
    newscript->Name = "npc_akama_illidan";
    newscript->GetAI = &GetAI_npc_akama_at_illidan;
    newscript->pGossipHello = &GossipHello_npc_akama_at_illidan;
    newscript->pGossipSelect = &GossipSelect_npc_akama_at_illidan;
    newscript->RegisterSelf();

    newscript = new Script;
    newscript->Name = "boss_maiev_shadowsong";
    newscript->GetAI = &GetAI_boss_maiev;
    newscript->RegisterSelf();

    newscript = new Script;
    newscript->Name = "mob_flame_of_azzinoth";
    newscript->GetAI = &GetAI_mob_flame_of_azzinoth;
    newscript->RegisterSelf();

    newscript = new Script;
    newscript->Name = "mob_blade_of_azzinoth";
    newscript->GetAI = &GetAI_blade_of_azzinoth;
    newscript->RegisterSelf();

    newscript = new Script;
    newscript->Name = "gameobject_cage_trap";
    newscript->pGOHello = &GOHello_cage_trap;
    newscript->RegisterSelf();

    newscript = new Script;
    newscript->Name="mob_cage_trap_trigger";
    newscript->GetAI = &GetAI_cage_trap_trigger;
    newscript->RegisterSelf();

    newscript = new Script;
    newscript->Name = "mob_shadow_demon";
    newscript->GetAI = &GetAI_shadow_demon;
    newscript->RegisterSelf();

    newscript = new Script;
    newscript->Name = "mob_parasitic_shadowfiend";
    newscript->GetAI = &GetAI_parasitic_shadowfiend;
    newscript->RegisterSelf();
}
<|MERGE_RESOLUTION|>--- conflicted
+++ resolved
@@ -368,14 +368,10 @@
     {
         pInstance = ((ScriptedInstance*)c->GetInstanceData());
         m_creature->CastSpell(m_creature, SPELL_DUAL_WIELD, true);
-<<<<<<< HEAD
-        Reset();
 
         SpellEntry *TempSpell = (SpellEntry*)GetSpellStore()->LookupEntry(SPELL_SHADOWFIEND_PASSIVE);
         if(TempSpell)
             TempSpell->EffectApplyAuraName[0] = 4; // proc debuff, and summon infinite fiends
-=======
->>>>>>> bcb2206d
     }
 
     ScriptedInstance* pInstance;
