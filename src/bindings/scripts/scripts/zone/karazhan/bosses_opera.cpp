/* Copyright (C) 2006 - 2009 ScriptDev2 <https://scriptdev2.svn.sourceforge.net/>.sourceforge.net/>
 * This program is free software; you can redistribute it and/or modify
 * it under the terms of the GNU General Public License as published by
 * the Free Software Foundation; either version 2 of the License, or
 * (at your option) any later version.
 *
 * This program is distributed in the hope that it will be useful,
 * but WITHOUT ANY WARRANTY; without even the implied warranty of
 * MERCHANTABILITY or FITNESS FOR A PARTICULAR PURPOSE. See the
 * GNU General Public License for more details.
 *
 * You should have received a copy of the GNU General Public License
 * along with this program; if not, write to the Free Software
 * Foundation, Inc., 59 Temple Place, Suite 330, Boston, MA 02111-1307 USA
 */

/* ScriptData
SDName: Bosses_Opera
SD%Complete: 90
SDComment: Oz, Hood, and RAJ event implemented. RAJ event requires more testing.
SDCategory: Karazhan
EndScriptData */

#include "precompiled.h"
#include "def_karazhan.h"

/***********************************/
/*** OPERA WIZARD OF OZ EVENT *****/
/*********************************/

#define SAY_DOROTHEE_DEATH          -1532025
#define SAY_DOROTHEE_SUMMON         -1532026
#define SAY_DOROTHEE_TITO_DEATH     -1532027
#define SAY_DOROTHEE_AGGRO          -1532028

#define SAY_ROAR_AGGRO              -1532029
#define SAY_ROAR_DEATH              -1532030
#define SAY_ROAR_SLAY               -1532031

#define SAY_STRAWMAN_AGGRO          -1532032
#define SAY_STRAWMAN_DEATH          -1532033
#define SAY_STRAWMAN_SLAY           -1532034

#define SAY_TINHEAD_AGGRO           -1532035
#define SAY_TINHEAD_DEATH           -1532036
#define SAY_TINHEAD_SLAY            -1532037
#define EMOTE_RUST                  -1532038

#define SAY_CRONE_AGGRO             -1532039
#define SAY_CRONE_AGGRO2            -1532040
#define SAY_CRONE_DEATH             -1532041
#define SAY_CRONE_SLAY              -1532042

/**** Spells ****/
// Dorothee
#define SPELL_WATERBOLT         31012
#define SPELL_SCREAM            31013
#define SPELL_SUMMONTITO        31014

// Tito
#define SPELL_YIPPING           31015

// Strawman
#define SPELL_BRAIN_BASH        31046
#define SPELL_BRAIN_WIPE        31069
#define SPELL_BURNING_STRAW     31075

// Tinhead
#define SPELL_CLEAVE            31043
#define SPELL_RUST              31086

// Roar
#define SPELL_MANGLE            31041
#define SPELL_SHRED             31042
#define SPELL_FRIGHTENED_SCREAM 31013

// Crone
#define SPELL_CHAIN_LIGHTNING   32337

// Cyclone
#define SPELL_KNOCKBACK         32334
#define SPELL_CYCLONE_VISUAL    32332

/** Creature Entries **/
#define CREATURE_TITO           17548
#define CREATURE_CYCLONE        18412
#define CREATURE_CRONE          18168

void SummonCroneIfReady(ScriptedInstance* pInstance, Creature *_Creature)
{
    pInstance->SetData(DATA_OPERA_OZ_DEATHCOUNT, 0);        // Increment DeathCount
    if(pInstance->GetData(DATA_OPERA_OZ_DEATHCOUNT) == 4)
    {
        Creature* Crone = _Creature->SummonCreature(CREATURE_CRONE,  -10891.96, -1755.95, _Creature->GetPositionZ(), 4.64, TEMPSUMMON_TIMED_DESPAWN_OUT_OF_COMBAT, 30000);
        if(Crone)
        {
            if(_Creature->getVictim())
                Crone->AI()->AttackStart(_Creature->getVictim());
        }
    }
};

struct TRINITY_DLL_DECL boss_dorotheeAI : public ScriptedAI
{
    boss_dorotheeAI(Creature* c) : ScriptedAI(c)
    {
        pInstance = ((ScriptedInstance*)c->GetInstanceData());
    }

    ScriptedInstance* pInstance;

    uint32 AggroTimer;

    uint32 WaterBoltTimer;
    uint32 FearTimer;
    uint32 SummonTitoTimer;

    bool SummonedTito;
    bool TitoDied;

    void Reset()
    {
        AggroTimer = 500;

        WaterBoltTimer = 5000;
        FearTimer = 15000;
        SummonTitoTimer = 47500;

        SummonedTito = false;
        TitoDied = false;
    }

    void Aggro(Unit* who)
    {
        DoScriptText(SAY_DOROTHEE_AGGRO, m_creature);
    }

    void SummonTito();                                      // See below

    void JustDied(Unit* killer)
    {
        DoScriptText(SAY_DOROTHEE_DEATH, m_creature);

        if(pInstance)
            SummonCroneIfReady(pInstance, m_creature);
    }

    void AttackStart(Unit* who)
    {
        if(m_creature->HasFlag(UNIT_FIELD_FLAGS, UNIT_FLAG_NON_ATTACKABLE))
            return;

        ScriptedAI::AttackStart(who);
    }

    void MoveInLineOfSight(Unit* who)
    {
        if(m_creature->HasFlag(UNIT_FIELD_FLAGS, UNIT_FLAG_NON_ATTACKABLE))
            return;

        ScriptedAI::MoveInLineOfSight(who);
    }

    void UpdateAI(const uint32 diff)
    {
        if(AggroTimer)
        {
            if(AggroTimer <= diff)
            {
                m_creature->RemoveFlag(UNIT_FIELD_FLAGS, UNIT_FLAG_NON_ATTACKABLE);
                AggroTimer = 0;
            }else AggroTimer -= diff;
        }

        if(!UpdateVictim())
            return;

        if(WaterBoltTimer < diff)
        {
            DoCast(SelectUnit(SELECT_TARGET_RANDOM, 0), SPELL_WATERBOLT);
            WaterBoltTimer = TitoDied ? 1500 : 5000;
        }else WaterBoltTimer -= diff;

        if(FearTimer < diff)
        {
            DoCast(m_creature->getVictim(), SPELL_SCREAM);
            FearTimer = 30000;
        }else FearTimer -= diff;

        if(!SummonedTito)
        {
            if(SummonTitoTimer < diff)
                SummonTito();
            else SummonTitoTimer -= diff;
        }

        DoMeleeAttackIfReady();
    }
};

struct TRINITY_DLL_DECL mob_titoAI : public ScriptedAI
{
    mob_titoAI(Creature* c) : ScriptedAI(c) {}

    uint64 DorotheeGUID;
    uint32 YipTimer;

    void Reset()
    {
        DorotheeGUID = 0;
        YipTimer = 10000;
    }

    void Aggro(Unit* who) {}

    void JustDied(Unit* killer)
    {
        if(DorotheeGUID)
        {
            Creature* Dorothee = (Unit::GetCreature((*m_creature), DorotheeGUID));
            if(Dorothee && Dorothee->isAlive())
            {
                ((boss_dorotheeAI*)Dorothee->AI())->TitoDied = true;
                DoScriptText(SAY_DOROTHEE_TITO_DEATH, Dorothee);
            }
        }
    }

    void UpdateAI(const uint32 diff)
    {
        if(!UpdateVictim())
            return;

        if(YipTimer < diff)
        {
            DoCast(m_creature->getVictim(), SPELL_YIPPING);
            YipTimer = 10000;
        }else YipTimer -= diff;

        DoMeleeAttackIfReady();
    }
};

void boss_dorotheeAI::SummonTito()
{
    Creature* Tito = DoSpawnCreature(CREATURE_TITO, 0, 0, 0, 0, TEMPSUMMON_TIMED_DESPAWN_OUT_OF_COMBAT, 30000);
    if(Tito)
    {
        DoScriptText(SAY_DOROTHEE_SUMMON, m_creature);
        ((mob_titoAI*)Tito->AI())->DorotheeGUID = m_creature->GetGUID();
        Tito->AI()->AttackStart(m_creature->getVictim());
        SummonedTito = true;
        TitoDied = false;
    }
}

struct TRINITY_DLL_DECL boss_strawmanAI : public ScriptedAI
{
    boss_strawmanAI(Creature* c) : ScriptedAI(c)
    {
        pInstance = ((ScriptedInstance*)c->GetInstanceData());
    }

    ScriptedInstance* pInstance;

    uint32 AggroTimer;
    uint32 BrainBashTimer;
    uint32 BrainWipeTimer;

    void Reset()
    {
        AggroTimer = 13000;
        BrainBashTimer = 5000;
        BrainWipeTimer = 7000;
    }

    void AttackStart(Unit* who)
    {
        if(m_creature->HasFlag(UNIT_FIELD_FLAGS, UNIT_FLAG_NON_ATTACKABLE))
            return;

        ScriptedAI::AttackStart(who);
    }

    void MoveInLineOfSight(Unit* who)
    {
        if(m_creature->HasFlag(UNIT_FIELD_FLAGS, UNIT_FLAG_NON_ATTACKABLE))
            return;

        ScriptedAI::MoveInLineOfSight(who);
    }

    void Aggro(Unit* who)
    {
        DoScriptText(SAY_STRAWMAN_AGGRO, m_creature);
    }

    void SpellHit(Unit* caster, const SpellEntry *Spell)
    {
        if ((Spell->SchoolMask == SPELL_SCHOOL_MASK_FIRE) && (!(rand()%10)))
        {
            /*
                if (not direct damage(aoe,dot))
                    return;
            */

            DoCast(m_creature, SPELL_BURNING_STRAW, true);
        }
    }

    void JustDied(Unit* killer)
    {
        DoScriptText(SAY_STRAWMAN_DEATH, m_creature);

        if(pInstance)
            SummonCroneIfReady(pInstance, m_creature);
    }

    void KilledUnit(Unit* victim)
    {
        DoScriptText(SAY_STRAWMAN_SLAY, m_creature);
    }

    void UpdateAI(const uint32 diff)
    {
        if(AggroTimer)
        {
            if(AggroTimer <= diff)
            {
                m_creature->RemoveFlag(UNIT_FIELD_FLAGS, UNIT_FLAG_NON_ATTACKABLE);
                AggroTimer = 0;
            }else AggroTimer -= diff;
        }

        if(!UpdateVictim())
            return;

        if(BrainBashTimer < diff)
        {
            DoCast(m_creature->getVictim(), SPELL_BRAIN_BASH);
            BrainBashTimer = 15000;
        }else BrainBashTimer -= diff;

        if(BrainWipeTimer < diff)
        {
            DoCast(SelectUnit(SELECT_TARGET_RANDOM, 0), SPELL_BRAIN_WIPE);
            BrainWipeTimer = 20000;
        }else BrainWipeTimer -= diff;

        DoMeleeAttackIfReady();
    }
};

struct TRINITY_DLL_DECL boss_tinheadAI : public ScriptedAI
{
    boss_tinheadAI(Creature* c) : ScriptedAI(c)
    {
        pInstance = ((ScriptedInstance*)c->GetInstanceData());
    }

    ScriptedInstance* pInstance;

    uint32 AggroTimer;
    uint32 CleaveTimer;
    uint32 RustTimer;

    uint8 RustCount;

    void Reset()
    {
        AggroTimer = 15000;
        CleaveTimer = 5000;
        RustTimer   = 30000;

        RustCount   = 0;
    }

    void Aggro(Unit* who)
    {
        DoScriptText(SAY_TINHEAD_AGGRO, m_creature);
    }

    void AttackStart(Unit* who)
    {
        if(m_creature->HasFlag(UNIT_FIELD_FLAGS, UNIT_FLAG_NON_ATTACKABLE))
            return;

        ScriptedAI::AttackStart(who);
    }

    void MoveInLineOfSight(Unit* who)
    {
        if(m_creature->HasFlag(UNIT_FIELD_FLAGS, UNIT_FLAG_NON_ATTACKABLE))
            return;

        ScriptedAI::MoveInLineOfSight(who);
    }

    void JustDied(Unit* killer)
    {
        DoScriptText(SAY_TINHEAD_DEATH, m_creature);

        if(pInstance)
            SummonCroneIfReady(pInstance, m_creature);
    }

    void KilledUnit(Unit* victim)
    {
        DoScriptText(SAY_TINHEAD_SLAY, m_creature);
    }

    void UpdateAI(const uint32 diff)
    {
        if(AggroTimer)
        {
            if(AggroTimer < diff)
            {
                m_creature->RemoveFlag(UNIT_FIELD_FLAGS, UNIT_FLAG_NON_ATTACKABLE);
                AggroTimer = 0;
            }else AggroTimer -= diff;
        }

        if(!UpdateVictim())
            return;

        if(CleaveTimer < diff)
        {
            DoCast(m_creature->getVictim(), SPELL_CLEAVE);
            CleaveTimer = 5000;
        }else CleaveTimer -= diff;

        if(RustCount < 8)
        {
            if(RustTimer < diff)
            {
                RustCount++;
                 DoScriptText(EMOTE_RUST, m_creature);
                DoCast(m_creature, SPELL_RUST);
                RustTimer = 6000;
            }else RustTimer -= diff;
        }

        DoMeleeAttackIfReady();
    }
};

struct TRINITY_DLL_DECL boss_roarAI : public ScriptedAI
{
    boss_roarAI(Creature* c) : ScriptedAI(c)
    {
        pInstance = ((ScriptedInstance*)c->GetInstanceData());
    }

    ScriptedInstance* pInstance;

    uint32 AggroTimer;
    uint32 MangleTimer;
    uint32 ShredTimer;
    uint32 ScreamTimer;

    void Reset()
    {
        AggroTimer = 20000;
        MangleTimer = 5000;
        ShredTimer  = 10000;
        ScreamTimer = 15000;
    }

    void MoveInLineOfSight(Unit* who)
    {
        if(m_creature->HasFlag(UNIT_FIELD_FLAGS, UNIT_FLAG_NON_ATTACKABLE))
            return;

        ScriptedAI::MoveInLineOfSight(who);
    }

    void AttackStart(Unit* who)
    {
        if(m_creature->HasFlag(UNIT_FIELD_FLAGS, UNIT_FLAG_NON_ATTACKABLE))
            return;

        ScriptedAI::AttackStart(who);
    }

    void Aggro(Unit* who)
    {
        DoScriptText(SAY_ROAR_AGGRO, m_creature);
    }

    void JustDied(Unit* killer)
    {
        DoScriptText(SAY_ROAR_DEATH, m_creature);

        if(pInstance)
            SummonCroneIfReady(pInstance, m_creature);
    }

    void KilledUnit(Unit* victim)
    {
        DoScriptText(SAY_ROAR_SLAY, m_creature);
    }

    void UpdateAI(const uint32 diff)
    {
        if(AggroTimer)
        {
            if(AggroTimer <= diff)
            {
                m_creature->RemoveFlag(UNIT_FIELD_FLAGS, UNIT_FLAG_NON_ATTACKABLE);
                AggroTimer = 0;
            }else AggroTimer -= diff;
        }

        if(!UpdateVictim())
            return;

        if(MangleTimer < diff)
        {
            DoCast(m_creature->getVictim(), SPELL_MANGLE);
            MangleTimer = 5000 + rand()%3000;
        }else MangleTimer -= diff;

        if(ShredTimer < diff)
        {
            DoCast(m_creature->getVictim(), SPELL_SHRED);
            ShredTimer = 10000 + rand()%5000;
        }else ShredTimer -= diff;

        if(ScreamTimer < diff)
        {
            DoCast(m_creature->getVictim(), SPELL_FRIGHTENED_SCREAM);
            ScreamTimer = 20000 + rand()%10000;
        }else ScreamTimer -= diff;

        DoMeleeAttackIfReady();
    }
};

struct TRINITY_DLL_DECL boss_croneAI : public ScriptedAI
{
    boss_croneAI(Creature* c) : ScriptedAI(c)
    {
        pInstance = ((ScriptedInstance*)c->GetInstanceData());
    }

    ScriptedInstance* pInstance;

    uint32 CycloneTimer;
    uint32 ChainLightningTimer;

    void Reset()
    {
        CycloneTimer = 30000;
        ChainLightningTimer = 10000;
    }

    void Aggro(Unit* who)
    {
        switch(rand()%2)
        {
        case 0: DoScriptText(SAY_CRONE_AGGRO, m_creature); break;
        case 1: DoScriptText(SAY_CRONE_AGGRO2, m_creature); break;
        }
        m_creature->RemoveFlag(UNIT_FIELD_FLAGS, UNIT_FLAG_NON_ATTACKABLE);
        m_creature->RemoveFlag(UNIT_FIELD_FLAGS, UNIT_FLAG_NOT_ATTACKABLE_2);
    }

    void JustDied(Unit* killer)
    {
        DoScriptText(SAY_CRONE_DEATH, m_creature);

        if(pInstance)
        {
            pInstance->SetData(DATA_OPERA_EVENT, DONE);

            if (GameObject* lDoor = GameObject::GetGameObject((*m_creature), pInstance->GetData64(DATA_GAMEOBJECT_STAGEDOORLEFT)))
                lDoor->SetGoState(0);
            if (GameObject* rDoor = GameObject::GetGameObject((*m_creature), pInstance->GetData64(DATA_GAMEOBJECT_STAGEDOORRIGHT)))
                rDoor->SetGoState(0);
            if (GameObject* pSideEntrance = GameObject::GetGameObject((*m_creature), pInstance->GetData64(DATA_GO_SIDE_ENTRANCE_DOOR)))
                pSideEntrance->RemoveFlag(GAMEOBJECT_FLAGS, GO_FLAG_LOCKED);
        }
    }

    void UpdateAI(const uint32 diff)
    {
        if(!UpdateVictim())
            return;

        if(m_creature->HasFlag(UNIT_FIELD_FLAGS, UNIT_FLAG_NON_ATTACKABLE))
            m_creature->RemoveFlag(UNIT_FIELD_FLAGS, UNIT_FLAG_NON_ATTACKABLE);

        if(CycloneTimer < diff)
        {
            Creature* Cyclone = DoSpawnCreature(CREATURE_CYCLONE, rand()%10, rand()%10, 0, 0, TEMPSUMMON_TIMED_DESPAWN, 15000);
            if(Cyclone)
                Cyclone->CastSpell(Cyclone, SPELL_CYCLONE_VISUAL, true);
            CycloneTimer = 30000;
        }else CycloneTimer -= diff;

        if(ChainLightningTimer < diff)
        {
            DoCast(m_creature->getVictim(), SPELL_CHAIN_LIGHTNING);
            ChainLightningTimer = 15000;
        }else ChainLightningTimer -= diff;

        DoMeleeAttackIfReady();
    }
};

struct TRINITY_DLL_DECL mob_cycloneAI : public ScriptedAI
{
    mob_cycloneAI(Creature* c) : ScriptedAI(c) {}

    uint32 MoveTimer;

    void Reset()
    {
        MoveTimer = 1000;
    }

    void Aggro(Unit* who) {}

    void MoveInLineOfSight(Unit* who)
    {
    }

    void UpdateAI(const uint32 diff)
    {
        if(!m_creature->HasAura(SPELL_KNOCKBACK))
            DoCast(m_creature, SPELL_KNOCKBACK, true);

        if(MoveTimer < diff)
        {
            float x,y,z;
            m_creature->GetPosition(x,y,z);
            float PosX, PosY, PosZ;
            m_creature->GetRandomPoint(x,y,z,10, PosX, PosY, PosZ);
            m_creature->GetMotionMaster()->MovePoint(0, PosX, PosY, PosZ);
            MoveTimer = 5000 + rand()%3000;
        }else MoveTimer -= diff;
    }
};

CreatureAI* GetAI_boss_dorothee(Creature* _Creature)
{
    return new boss_dorotheeAI(_Creature);
}

CreatureAI* GetAI_boss_strawman(Creature* _Creature)
{
    return new boss_strawmanAI(_Creature);
}

CreatureAI* GetAI_boss_tinhead(Creature* _Creature)
{
    return new boss_tinheadAI(_Creature);
}

CreatureAI* GetAI_boss_roar(Creature* _Creature)
{
    return new boss_roarAI(_Creature);
}

CreatureAI* GetAI_boss_crone(Creature* _Creature)
{
    return new boss_croneAI(_Creature);
}

CreatureAI* GetAI_mob_tito(Creature* _Creature)
{
    return new mob_titoAI(_Creature);
}

CreatureAI* GetAI_mob_cyclone(Creature* _Creature)
{
    return new mob_cycloneAI(_Creature);
}

/**************************************/
/**** Opera Red Riding Hood Event ****/
/************************************/

/**** Yells for the Wolf ****/
#define SAY_WOLF_AGGRO                  -1532043
#define SAY_WOLF_SLAY                   -1532044
#define SAY_WOLF_HOOD                   -1532045
#define SOUND_WOLF_DEATH                9275                //Only sound on death, no text.

/**** Spells For The Wolf ****/
#define SPELL_LITTLE_RED_RIDING_HOOD    30768
#define SPELL_TERRIFYING_HOWL           30752
#define SPELL_WIDE_SWIPE                30761

#define GOSSIP_GRANDMA          "What phat lewtz you have grandmother?"

/**** The Wolf's Entry ****/
#define CREATURE_BIG_BAD_WOLF           17521

bool GossipHello_npc_grandmother(Player* player, Creature* _Creature)
{
    player->ADD_GOSSIP_ITEM(0, GOSSIP_GRANDMA, GOSSIP_SENDER_MAIN, GOSSIP_ACTION_INFO_DEF);
    player->SEND_GOSSIP_MENU(8990, _Creature->GetGUID());

    return true;
}

bool GossipSelect_npc_grandmother(Player* player, Creature* _Creature, uint32 sender, uint32 action)
{
    if(action == GOSSIP_ACTION_INFO_DEF)
    {
        _Creature->SetVisibility(VISIBILITY_OFF);
        float x,y,z;
        _Creature->GetPosition(x,y,z);
        Creature* BigBadWolf = _Creature->SummonCreature(CREATURE_BIG_BAD_WOLF, x, y, z, 0, TEMPSUMMON_TIMED_DESPAWN_OUT_OF_COMBAT, 30000);
        if(BigBadWolf)
        {
            BigBadWolf->RemoveFlag(UNIT_FIELD_FLAGS, UNIT_FLAG_NON_ATTACKABLE);
            BigBadWolf->AI()->AttackStart(player);
        }

        _Creature->setDeathState(JUST_DIED);
    }

    return true;
}

struct TRINITY_DLL_DECL boss_bigbadwolfAI : public ScriptedAI
{
    boss_bigbadwolfAI(Creature* c) : ScriptedAI(c)
    {
        pInstance = ((ScriptedInstance*)c->GetInstanceData());
    }

    ScriptedInstance* pInstance;

    uint32 ChaseTimer;
    uint32 FearTimer;
    uint32 SwipeTimer;

    uint64 HoodGUID;
    float TempThreat;

    bool IsChasing;

    void Reset()
    {
        ChaseTimer = 30000;
        FearTimer = 25000 + rand()%10000;
        SwipeTimer = 5000;

        HoodGUID = 0;
        TempThreat = 0;

        IsChasing = false;
    }

    void Aggro(Unit* who)
    {
        DoScriptText(SAY_WOLF_AGGRO, m_creature);
    }

    void JustDied(Unit* killer)
    {
        DoPlaySoundToSet(m_creature, SOUND_WOLF_DEATH);

        if(pInstance)
        {
            pInstance->SetData(DATA_OPERA_EVENT, DONE);

            if (GameObject* lDoor = GameObject::GetGameObject((*m_creature), pInstance->GetData64(DATA_GAMEOBJECT_STAGEDOORLEFT)))
                lDoor->SetGoState(0);
            if (GameObject* rDoor = GameObject::GetGameObject((*m_creature), pInstance->GetData64(DATA_GAMEOBJECT_STAGEDOORRIGHT)))
                rDoor->SetGoState(0);
            if (GameObject* pSideEntrance = GameObject::GetGameObject((*m_creature), pInstance->GetData64(DATA_GO_SIDE_ENTRANCE_DOOR)))
                pSideEntrance->RemoveFlag(GAMEOBJECT_FLAGS, GO_FLAG_LOCKED);
        }
    }

    void UpdateAI(const uint32 diff)
    {
        if(!UpdateVictim())
            return;

        DoMeleeAttackIfReady();

        if(ChaseTimer < diff)
        {
            if(!IsChasing)
            {
                Unit* target = SelectUnit(SELECT_TARGET_RANDOM, 0);
                if(target && target->GetTypeId() == TYPEID_PLAYER)
                {
                    DoScriptText(SAY_WOLF_HOOD, m_creature);

                    DoCast(target, SPELL_LITTLE_RED_RIDING_HOOD, true);
                    TempThreat = DoGetThreat(target);
                    if(TempThreat)
                        DoModifyThreatPercent(target, -100);
                    HoodGUID = target->GetGUID();
                    m_creature->AddThreat(target, 1000000.0f);
                    ChaseTimer = 20000;
                    IsChasing = true;
                }
            }
            else
            {
                IsChasing = false;

                if (Unit* target = Unit::GetUnit((*m_creature), HoodGUID))
                {
                    HoodGUID = 0;
                    if(DoGetThreat(target))
                        DoModifyThreatPercent(target, -100);
                    m_creature->AddThreat(target, TempThreat);
                    TempThreat = 0;
                }

                ChaseTimer = 40000;
            }
        }else ChaseTimer -= diff;

        if(IsChasing)
            return;

        if(FearTimer < diff)
        {
            DoCast(m_creature->getVictim(), SPELL_TERRIFYING_HOWL);
            FearTimer = 25000 + rand()%10000;
        }else FearTimer -= diff;

        if(SwipeTimer < diff)
        {
            DoCast(m_creature->getVictim(), SPELL_WIDE_SWIPE);
            SwipeTimer = 25000 + rand()%5000;
        }else SwipeTimer -= diff;

    }
};

CreatureAI* GetAI_boss_bigbadwolf(Creature* _Creature)
{
    return new boss_bigbadwolfAI(_Creature);
}

/**********************************************/
/******** Opera Romeo and Juliet Event *******/
/********************************************/

/**** Speech *****/
#define SAY_JULIANNE_AGGRO              -1532046
#define SAY_JULIANNE_ENTER              -1532047
#define SAY_JULIANNE_DEATH01            -1532048
#define SAY_JULIANNE_DEATH02            -1532049
#define SAY_JULIANNE_RESURRECT          -1532050
#define SAY_JULIANNE_SLAY               -1532051

#define SAY_ROMULO_AGGRO                -1532052
#define SAY_ROMULO_DEATH                -1532053
#define SAY_ROMULO_ENTER                -1532054
#define SAY_ROMULO_RESURRECT            -1532055
#define SAY_ROMULO_SLAY                 -1532056

/***** Spells For Julianne *****/
#define SPELL_BLINDING_PASSION          30890
#define SPELL_DEVOTION                  30887
#define SPELL_ETERNAL_AFFECTION         30878
#define SPELL_POWERFUL_ATTRACTION       30889
#define SPELL_DRINK_POISON              30907

/***** Spells For Romulo ****/
#define SPELL_BACKWARD_LUNGE            30815
#define SPELL_DARING                    30841
#define SPELL_DEADLY_SWATHE             30817
#define SPELL_POISON_THRUST             30822

/**** Other Misc. Spells ****/
#define SPELL_UNDYING_LOVE              30951
#define SPELL_RES_VISUAL                24171

/*** Misc. Information ****/
#define CREATURE_ROMULO                 17533
#define ROMULO_X                        -10900
#define ROMULO_Y                        -1758

enum RAJPhase
{
    PHASE_JULIANNE      = 0,
    PHASE_ROMULO        = 1,
    PHASE_BOTH          = 2,
};

void PretendToDie(Creature* _Creature)
{
    _Creature->InterruptNonMeleeSpells(true);
    _Creature->RemoveAllAuras();
    _Creature->SetHealth(0);
    _Creature->SetFlag(UNIT_FIELD_FLAGS, UNIT_FLAG_NOT_SELECTABLE);
    _Creature->GetMotionMaster()->MovementExpired(false);
    _Creature->GetMotionMaster()->MoveIdle();
    _Creature->SetStandState(UNIT_STAND_STATE_DEAD);
};

void Resurrect(Creature* target)
{
    target->RemoveFlag(UNIT_FIELD_FLAGS, UNIT_FLAG_NOT_SELECTABLE);
    target->SetHealth(target->GetMaxHealth());
	target->SetStandState(UNIT_STAND_STATE_STAND);
    target->CastSpell(target, SPELL_RES_VISUAL, true);
    if(target->getVictim())
    {
        target->GetMotionMaster()->MoveChase(target->getVictim());
        target->AI()->AttackStart(target->getVictim());
    }
        else
            target->GetMotionMaster()->Initialize();
};

struct TRINITY_DLL_DECL boss_julianneAI : public ScriptedAI
{
    boss_julianneAI(Creature* c) : ScriptedAI(c)
    {
        pInstance = ((ScriptedInstance*)c->GetInstanceData());
        EntryYellTimer = 1000;
        AggroYellTimer = 10000;
    }

    ScriptedInstance* pInstance;

    uint32 EntryYellTimer;
    uint32 AggroYellTimer;

    uint64 RomuloGUID;

    uint32 Phase;

    uint32 BlindingPassionTimer;
    uint32 DevotionTimer;
    uint32 EternalAffectionTimer;
    uint32 PowerfulAttractionTimer;
    uint32 SummonRomuloTimer;
    uint32 ResurrectTimer;
    uint32 DrinkPoisonTimer;
    uint32 ResurrectSelfTimer;

    bool IsFakingDeath;
    bool SummonedRomulo;
    bool RomuloDead;

    void Reset()
    {
        if(RomuloGUID)
        {
            if(Unit* Romulo = Unit::GetUnit(*m_creature, RomuloGUID))
            {
                Romulo->SetVisibility(VISIBILITY_OFF);
                Romulo->DealDamage(Romulo, Romulo->GetHealth(), NULL, DIRECT_DAMAGE, SPELL_SCHOOL_MASK_NORMAL, NULL, false);
            }

        }

        RomuloGUID = 0;
        Phase = PHASE_JULIANNE;

        BlindingPassionTimer = 30000;
        DevotionTimer = 15000;
        EternalAffectionTimer = 25000;
        PowerfulAttractionTimer = 5000;
        SummonRomuloTimer = 10000;
        DrinkPoisonTimer = 0;
        ResurrectSelfTimer = 0;

        if(IsFakingDeath)
            Resurrect(m_creature);

        IsFakingDeath = false;
        SummonedRomulo = false;
        RomuloDead = false;
    }

    void Aggro(Unit* who) {}

    void AttackStart(Unit* who)
    {
        if(m_creature->HasFlag(UNIT_FIELD_FLAGS, UNIT_FLAG_NON_ATTACKABLE))
            return;

        ScriptedAI::AttackStart(who);
    }

    void MoveInLineOfSight(Unit* who)
    {
        if(m_creature->HasFlag(UNIT_FIELD_FLAGS, UNIT_FLAG_NON_ATTACKABLE))
            return;

        ScriptedAI::MoveInLineOfSight(who);
    }

    void SpellHit(Unit* caster, const SpellEntry *Spell)
    {
        if (Spell->Id == SPELL_DRINK_POISON)
        {
            DoScriptText(SAY_JULIANNE_DEATH01, m_creature);
            DrinkPoisonTimer = 2500;
        }
    }

    void DamageTaken(Unit* done_by, uint32 &damage);

    void JustDied(Unit* killer)
    {
        DoScriptText(SAY_JULIANNE_DEATH02, m_creature);

        if(pInstance)
        {
            pInstance->SetData(DATA_OPERA_EVENT, DONE);

            if (GameObject* lDoor = GameObject::GetGameObject((*m_creature), pInstance->GetData64(DATA_GAMEOBJECT_STAGEDOORLEFT)))
                lDoor->SetGoState(0);
            if (GameObject* rDoor = GameObject::GetGameObject((*m_creature), pInstance->GetData64(DATA_GAMEOBJECT_STAGEDOORRIGHT)))
                rDoor->SetGoState(0);
            if (GameObject* pSideEntrance = GameObject::GetGameObject((*m_creature), pInstance->GetData64(DATA_GO_SIDE_ENTRANCE_DOOR)))
                pSideEntrance->RemoveFlag(GAMEOBJECT_FLAGS, GO_FLAG_LOCKED);
        }
    }

    void KilledUnit(Unit* victim)
    {
       DoScriptText(SAY_JULIANNE_SLAY, m_creature);
    }

    void UpdateAI(const uint32 diff);
};

struct TRINITY_DLL_DECL boss_romuloAI : public ScriptedAI
{
    boss_romuloAI(Creature* c) : ScriptedAI(c)
    {
        pInstance = ((ScriptedInstance*)c->GetInstanceData());
        EntryYellTimer = 8000;
        AggroYellTimer = 15000;
    }
	
    ScriptedInstance* pInstance;

    uint64 JulianneGUID;
    uint32 Phase;

    uint32 EntryYellTimer;
    uint32 AggroYellTimer;
    uint32 BackwardLungeTimer;
    uint32 DaringTimer;
    uint32 DeadlySwatheTimer;
    uint32 PoisonThrustTimer;
    uint32 ResurrectTimer;

    bool IsFakingDeath;
    bool JulianneDead;

    void Reset()
    {
        JulianneGUID = 0;
        Phase = PHASE_ROMULO;

        BackwardLungeTimer = 15000;
        DaringTimer = 20000;
        DeadlySwatheTimer = 25000;
        PoisonThrustTimer = 10000;
        ResurrectTimer = 10000;

        IsFakingDeath = false;
        JulianneDead = false;
    }

    void DamageTaken(Unit* done_by, uint32 &damage);

    void Aggro(Unit* who)
    {
        DoScriptText(SAY_ROMULO_AGGRO, m_creature);
        if(JulianneGUID)
        {
            Creature* Julianne = (Unit::GetCreature((*m_creature), JulianneGUID));
            if(Julianne && Julianne->getVictim())
            {
                m_creature->AddThreat(Julianne->getVictim(), 1.0f);
                AttackStart(Julianne->getVictim());
            }
        }
    }

    void MoveInLineOfSight(Unit* who)
    {
        if(m_creature->HasFlag(UNIT_FIELD_FLAGS, UNIT_FLAG_NON_ATTACKABLE))
            return;

        ScriptedAI::MoveInLineOfSight(who);
    }

    void JustDied(Unit* killer)
    {
        DoScriptText(SAY_ROMULO_DEATH, m_creature);

        if (pInstance)
        {
            pInstance->SetData(DATA_OPERA_EVENT, DONE);

            if (GameObject* lDoor = GameObject::GetGameObject((*m_creature), pInstance->GetData64(DATA_GAMEOBJECT_STAGEDOORLEFT)))
                lDoor->SetGoState(0);
            if (GameObject* rDoor = GameObject::GetGameObject((*m_creature), pInstance->GetData64(DATA_GAMEOBJECT_STAGEDOORRIGHT)))
                rDoor->SetGoState(0);
            if (GameObject* pSideEntrance = GameObject::GetGameObject((*m_creature), pInstance->GetData64(DATA_GO_SIDE_ENTRANCE_DOOR)))
                pSideEntrance->RemoveFlag(GAMEOBJECT_FLAGS, GO_FLAG_LOCKED);
        }
    }

    void KilledUnit(Unit* victim)
    {
        DoScriptText(SAY_ROMULO_SLAY, m_creature);
    }

    void UpdateAI(const uint32 diff);
};

void boss_julianneAI::DamageTaken(Unit* done_by, uint32 &damage)
{
    if (damage < m_creature->GetHealth())
        return;

    //anything below only used if incoming damage will kill

    if(Phase == PHASE_JULIANNE)
    {
        damage = 0;

        //this means already drinking, so return
        if (IsFakingDeath)
            return;

        m_creature->InterruptNonMeleeSpells(true);
        DoCast(m_creature, SPELL_DRINK_POISON);

        IsFakingDeath = true;
		//IS THIS USEFULL? Creature* Julianne = ((Creature*)Unit::GetUnit((*m_creature), JulianneGUID));
        return;
    }

    if (Phase == PHASE_ROMULO)
    {
<<<<<<< HEAD
        error_log("TSCR: boss_julianneAI: cannot take damage in PHASE_ROMULO, why was i here?");
        damage = 0;
        return;
    }

    if (Phase == PHASE_BOTH)
    {
        //if this is true then we have to kill romulo too
        if (RomuloDead)
=======
        Creature* Romulo = (Unit::GetCreature((*m_creature), RomuloGUID));
        if(Romulo && Romulo->isAlive() && !((boss_romuloAI*)Romulo->AI())->IsFakingDeath)
        {
            ((boss_romuloAI*)Romulo->AI())->ResurrectTimer = 10000;
            ((boss_romuloAI*)Romulo->AI())->JulianneDead = true;
        }
        else
>>>>>>> fb36155f
        {
            if (Creature* Romulo = ((Creature*)Unit::GetUnit((*m_creature), RomuloGUID)))
            {
                Romulo->RemoveFlag(UNIT_FIELD_FLAGS, UNIT_FLAG_NOT_SELECTABLE);
                Romulo->GetMotionMaster()->Clear();
                Romulo->setDeathState(JUST_DIED);
                Romulo->CombatStop();
                Romulo->DeleteThreatList();
                Romulo->SetUInt32Value(UNIT_DYNAMIC_FLAGS, UNIT_DYNFLAG_LOOTABLE);
            }

            return;
        }

        //if not already returned, then romulo is alive and we can pretend die
        if (Creature* Romulo = ((Creature*)Unit::GetUnit((*m_creature), RomuloGUID)))
        {
            PretendToDie(m_creature);
            IsFakingDeath = true;
            ((boss_romuloAI*)Romulo->AI())->ResurrectTimer = 10000;
            ((boss_romuloAI*)Romulo->AI())->JulianneDead = true;
            damage = 0;
            return;
        }
    }
    error_log("TSCR: boss_julianneAI: DamageTaken reach end of code, that should not happen.");
}

void boss_romuloAI::DamageTaken(Unit* done_by, uint32 &damage)
{
    if (damage < m_creature->GetHealth())
        return;

    //anything below only used if incoming damage will kill

    if (Phase == PHASE_ROMULO)
    {
        DoScriptText(SAY_ROMULO_DEATH, m_creature);
        PretendToDie(m_creature);
        IsFakingDeath = true;
        Phase = PHASE_BOTH;

        if (Creature* Julianne = ((Creature*)Unit::GetUnit((*m_creature), JulianneGUID)))
        {
<<<<<<< HEAD
            ((boss_julianneAI*)Julianne->AI())->RomuloDead = true;
            ((boss_julianneAI*)Julianne->AI())->ResurrectSelfTimer = 10000;
=======
            Creature* Julianne = (Unit::GetCreature((*m_creature), JulianneGUID));
            if(Julianne && Julianne->isAlive() && !((boss_julianneAI*)Julianne->AI())->IsFakingDeath)
            {
                ((boss_julianneAI*)Julianne->AI())->ResurrectTimer = 10000;
                ((boss_julianneAI*)Julianne->AI())->RomuloDead = true;
            }
            else
            {
                m_creature->DealDamage(m_creature, m_creature->GetHealth(), NULL, DIRECT_DAMAGE, SPELL_SCHOOL_MASK_NORMAL, NULL, false);
                m_creature->RemoveFlag(UNIT_FIELD_FLAGS, UNIT_FLAG_NOT_SELECTABLE);
                if(Julianne)
                {
                    Julianne->DealDamage(Julianne, Julianne->GetHealth(), NULL, DIRECT_DAMAGE, SPELL_SCHOOL_MASK_NORMAL, NULL, false);
                    Julianne->RemoveFlag(UNIT_FIELD_FLAGS, UNIT_FLAG_NOT_SELECTABLE);
                }
                JustDied(done_by);
            }
>>>>>>> fb36155f
        }

        damage = 0;
        return;
    }

    if (Phase == PHASE_BOTH)
    {
        if (JulianneDead)
        {
<<<<<<< HEAD
            if (Creature* Julianne = ((Creature*)Unit::GetUnit((*m_creature), JulianneGUID)))
=======
            Creature* Julianne = (Unit::GetCreature((*m_creature), JulianneGUID));
            if(Julianne)
>>>>>>> fb36155f
            {
                Julianne->RemoveFlag(UNIT_FIELD_FLAGS, UNIT_FLAG_NOT_SELECTABLE);
                Julianne->GetMotionMaster()->Clear();
                Julianne->setDeathState(JUST_DIED);
                Julianne->CombatStop();
                Julianne->DeleteThreatList();
                Julianne->SetUInt32Value(UNIT_DYNAMIC_FLAGS, UNIT_DYNFLAG_LOOTABLE);
            }
            return;
        }

        if (Creature* Julianne = ((Creature*)Unit::GetUnit((*m_creature), JulianneGUID)))
        {
            PretendToDie(m_creature);
            IsFakingDeath = true;
            ((boss_julianneAI*)Julianne->AI())->ResurrectTimer = 10000;
            ((boss_julianneAI*)Julianne->AI())->RomuloDead = true;
            damage = 0;
            return;
        }
    }

    error_log("TSCR: boss_romuloAI: DamageTaken reach end of code, that should not happen.");
}

void boss_julianneAI::UpdateAI(const uint32 diff)
{
    if(EntryYellTimer)
    {
        if (EntryYellTimer <= diff)
        {
            DoScriptText(SAY_JULIANNE_ENTER, m_creature);
            EntryYellTimer = 0;
        }else EntryYellTimer -= diff;
    }

    if(AggroYellTimer)
    {
        if (AggroYellTimer <= diff)
        {
            DoScriptText(SAY_JULIANNE_AGGRO, m_creature);
            m_creature->RemoveFlag(UNIT_FIELD_FLAGS, UNIT_FLAG_NON_ATTACKABLE);
            m_creature->setFaction(16);
            AggroYellTimer = 0;
        }else AggroYellTimer -= diff;
    }

    if (DrinkPoisonTimer)
    {
        //will do this 2secs after spell hit. this is time to display visual as expected
        if (DrinkPoisonTimer <= diff)
        {
            PretendToDie(m_creature);
            Phase = PHASE_ROMULO;
            SummonRomuloTimer = 10000;
            DrinkPoisonTimer = 0;
        }else DrinkPoisonTimer -= diff;
    }
	
    if (Phase == PHASE_ROMULO && !SummonedRomulo)
    {
        if(SummonRomuloTimer < diff)
        {
            Creature* Romulo = m_creature->SummonCreature(CREATURE_ROMULO, ROMULO_X, ROMULO_Y, m_creature->GetPositionZ(), 0, TEMPSUMMON_TIMED_DESPAWN_OUT_OF_COMBAT, 60000);
            if(Romulo)
            {
                RomuloGUID = Romulo->GetGUID();
                ((boss_romuloAI*)Romulo->AI())->JulianneGUID = m_creature->GetGUID();
                ((boss_romuloAI*)Romulo->AI())->Phase = PHASE_ROMULO;
                Romulo->setFaction(16);
				
                if(m_creature->getVictim())
                {
                    Romulo->AddThreat(m_creature->getVictim(), 0.0f);
                }
                DoZoneInCombat(Romulo);
            }
            SummonedRomulo = true;
        }else SummonRomuloTimer -= diff;
    }

    if (ResurrectSelfTimer)
    {
        if (ResurrectSelfTimer <= diff)
        {
            Resurrect(m_creature);
            Phase = PHASE_BOTH;
            IsFakingDeath = false;

            if (m_creature->getVictim())
                AttackStart(m_creature->getVictim());

            ResurrectSelfTimer = 0;
            ResurrectTimer = 1000;
        }else ResurrectSelfTimer -= diff;
    }
	
    if(!UpdateVictim() || IsFakingDeath)
        return;

    if(RomuloDead)
    {
        if(ResurrectTimer < diff)
        {
            Creature* Romulo = (Unit::GetCreature((*m_creature), RomuloGUID));
            if(Romulo && ((boss_romuloAI*)Romulo->AI())->IsFakingDeath)
            {
                DoScriptText(SAY_JULIANNE_RESURRECT, m_creature);
                Resurrect(Romulo);
                ((boss_romuloAI*)Romulo->AI())->IsFakingDeath = false;
			    RomuloDead = false;
                ResurrectTimer = 10000;
            }
        }else ResurrectTimer -= diff;
    }

    if(BlindingPassionTimer < diff)
    {
        DoCast(SelectUnit(SELECT_TARGET_RANDOM, 0), SPELL_BLINDING_PASSION);
        BlindingPassionTimer = 30000 + rand()%15000;
    }else BlindingPassionTimer -= diff;

    if(DevotionTimer < diff)
    {
        DoCast(m_creature, SPELL_DEVOTION);
        DevotionTimer = 15000 + rand()%30000;
    }else DevotionTimer -= diff;

    if(PowerfulAttractionTimer < diff)
    {
        DoCast(SelectUnit(SELECT_TARGET_RANDOM, 0), SPELL_POWERFUL_ATTRACTION);
        PowerfulAttractionTimer = 5000 + rand()%25000;
    }else PowerfulAttractionTimer -= diff;

    if(EternalAffectionTimer < diff)
    {
        if(rand()%2 == 1 && SummonedRomulo)
        {
<<<<<<< HEAD
            Creature* Romulo = ((Creature*)Unit::GetUnit((*m_creature), RomuloGUID));
            if (Romulo && Romulo->isAlive() && !RomuloDead)
=======
            Creature* Romulo = (Unit::GetCreature((*m_creature), RomuloGUID));
            if(Romulo && Romulo->isAlive() && !((boss_romuloAI*)Romulo->AI())->IsFakingDeath)
>>>>>>> fb36155f
                DoCast(Romulo, SPELL_ETERNAL_AFFECTION);
        }else DoCast(m_creature, SPELL_ETERNAL_AFFECTION);

        EternalAffectionTimer = 45000 + rand()%15000;
    }else EternalAffectionTimer -= diff;

    DoMeleeAttackIfReady();
}

void boss_romuloAI::UpdateAI(const uint32 diff)
{
    if(!UpdateVictim() || IsFakingDeath)
        return;

    if(JulianneDead)
    {
        if(ResurrectTimer < diff)
        {
            Creature* Julianne = (Unit::GetCreature((*m_creature), JulianneGUID));
            if(Julianne && ((boss_julianneAI*)Julianne->AI())->IsFakingDeath)
            {
                DoScriptText(SAY_ROMULO_RESURRECT, m_creature);
                Resurrect(Julianne);
                ((boss_julianneAI*)Julianne->AI())->IsFakingDeath = false;
				JulianneDead = false;
                ResurrectTimer = 10000;
            }
        }else ResurrectTimer -= diff;
    }

    if(BackwardLungeTimer < diff)
    {
        Unit* target = SelectUnit(SELECT_TARGET_RANDOM, 1);
        if(target && !m_creature->HasInArc(M_PI, target))
        {
            DoCast(target, SPELL_BACKWARD_LUNGE);
            BackwardLungeTimer = 15000 + rand()%15000;
        }
    }else BackwardLungeTimer -= diff;

    if(DaringTimer < diff)
    {
        DoCast(m_creature, SPELL_DARING);
        DaringTimer = 20000 + rand()%20000;
    }else DaringTimer -= diff;

    if(DeadlySwatheTimer < diff)
    {
        DoCast(SelectUnit(SELECT_TARGET_RANDOM, 0), SPELL_DEADLY_SWATHE);
        DeadlySwatheTimer = 15000 + rand()%10000;
    }else DeadlySwatheTimer -= diff;

    if(PoisonThrustTimer < diff)
    {
        DoCast(m_creature->getVictim(), SPELL_POISON_THRUST);
        PoisonThrustTimer = 10000 + rand()%10000;
    }else PoisonThrustTimer -= diff;

    DoMeleeAttackIfReady();
}

CreatureAI* GetAI_boss_julianne(Creature* _Creature)
{
    return new boss_julianneAI(_Creature);
}

CreatureAI* GetAI_boss_romulo(Creature* _Creature)
{
    return new boss_romuloAI(_Creature);
}

void AddSC_bosses_opera()
{
    Script* newscript;

    // Oz
    newscript = new Script;
    newscript->GetAI = &GetAI_boss_dorothee;
    newscript->Name = "boss_dorothee";
    newscript->RegisterSelf();

    newscript = new Script;
    newscript->GetAI = &GetAI_boss_strawman;
    newscript->Name = "boss_strawman";
    newscript->RegisterSelf();

    newscript = new Script;
    newscript->GetAI = &GetAI_boss_tinhead;
    newscript->Name = "boss_tinhead";
    newscript->RegisterSelf();

    newscript = new Script;
    newscript->GetAI = &GetAI_boss_roar;
    newscript->Name = "boss_roar";
    newscript->RegisterSelf();

    newscript = new Script;
    newscript->GetAI = &GetAI_boss_crone;
    newscript->Name = "boss_crone";
    newscript->RegisterSelf();

    newscript = new Script;
    newscript->GetAI = &GetAI_mob_tito;
    newscript->Name = "mob_tito";
    newscript->RegisterSelf();

    newscript = new Script;
    newscript->GetAI = &GetAI_mob_cyclone;
    newscript->Name = "mob_cyclone";
    newscript->RegisterSelf();

    // Hood
    newscript = new Script;
    newscript->pGossipHello = &GossipHello_npc_grandmother;
    newscript->pGossipSelect = &GossipSelect_npc_grandmother;
    newscript->Name = "npc_grandmother";
    newscript->RegisterSelf();

    newscript = new Script;
    newscript->GetAI = &GetAI_boss_bigbadwolf;
    newscript->Name = "boss_bigbadwolf";
    newscript->RegisterSelf();

    // Romeo And Juliet
    newscript = new Script;
    newscript->GetAI = &GetAI_boss_julianne;
    newscript->Name = "boss_julianne";
    newscript->RegisterSelf();

    newscript = new Script;
    newscript->GetAI = &GetAI_boss_romulo;
    newscript->Name = "boss_romulo";
    newscript->RegisterSelf();
}
<|MERGE_RESOLUTION|>--- conflicted
+++ resolved
@@ -1146,7 +1146,6 @@
 
     if (Phase == PHASE_ROMULO)
     {
-<<<<<<< HEAD
         error_log("TSCR: boss_julianneAI: cannot take damage in PHASE_ROMULO, why was i here?");
         damage = 0;
         return;
@@ -1156,15 +1155,6 @@
     {
         //if this is true then we have to kill romulo too
         if (RomuloDead)
-=======
-        Creature* Romulo = (Unit::GetCreature((*m_creature), RomuloGUID));
-        if(Romulo && Romulo->isAlive() && !((boss_romuloAI*)Romulo->AI())->IsFakingDeath)
-        {
-            ((boss_romuloAI*)Romulo->AI())->ResurrectTimer = 10000;
-            ((boss_romuloAI*)Romulo->AI())->JulianneDead = true;
-        }
-        else
->>>>>>> fb36155f
         {
             if (Creature* Romulo = ((Creature*)Unit::GetUnit((*m_creature), RomuloGUID)))
             {
@@ -1209,28 +1199,8 @@
 
         if (Creature* Julianne = ((Creature*)Unit::GetUnit((*m_creature), JulianneGUID)))
         {
-<<<<<<< HEAD
             ((boss_julianneAI*)Julianne->AI())->RomuloDead = true;
             ((boss_julianneAI*)Julianne->AI())->ResurrectSelfTimer = 10000;
-=======
-            Creature* Julianne = (Unit::GetCreature((*m_creature), JulianneGUID));
-            if(Julianne && Julianne->isAlive() && !((boss_julianneAI*)Julianne->AI())->IsFakingDeath)
-            {
-                ((boss_julianneAI*)Julianne->AI())->ResurrectTimer = 10000;
-                ((boss_julianneAI*)Julianne->AI())->RomuloDead = true;
-            }
-            else
-            {
-                m_creature->DealDamage(m_creature, m_creature->GetHealth(), NULL, DIRECT_DAMAGE, SPELL_SCHOOL_MASK_NORMAL, NULL, false);
-                m_creature->RemoveFlag(UNIT_FIELD_FLAGS, UNIT_FLAG_NOT_SELECTABLE);
-                if(Julianne)
-                {
-                    Julianne->DealDamage(Julianne, Julianne->GetHealth(), NULL, DIRECT_DAMAGE, SPELL_SCHOOL_MASK_NORMAL, NULL, false);
-                    Julianne->RemoveFlag(UNIT_FIELD_FLAGS, UNIT_FLAG_NOT_SELECTABLE);
-                }
-                JustDied(done_by);
-            }
->>>>>>> fb36155f
         }
 
         damage = 0;
@@ -1241,12 +1211,7 @@
     {
         if (JulianneDead)
         {
-<<<<<<< HEAD
             if (Creature* Julianne = ((Creature*)Unit::GetUnit((*m_creature), JulianneGUID)))
-=======
-            Creature* Julianne = (Unit::GetCreature((*m_creature), JulianneGUID));
-            if(Julianne)
->>>>>>> fb36155f
             {
                 Julianne->RemoveFlag(UNIT_FIELD_FLAGS, UNIT_FLAG_NOT_SELECTABLE);
                 Julianne->GetMotionMaster()->Clear();
@@ -1385,13 +1350,8 @@
     {
         if(rand()%2 == 1 && SummonedRomulo)
         {
-<<<<<<< HEAD
-            Creature* Romulo = ((Creature*)Unit::GetUnit((*m_creature), RomuloGUID));
+            Creature* Romulo = (Unit::GetCreature((*m_creature), RomuloGUID));
             if (Romulo && Romulo->isAlive() && !RomuloDead)
-=======
-            Creature* Romulo = (Unit::GetCreature((*m_creature), RomuloGUID));
-            if(Romulo && Romulo->isAlive() && !((boss_romuloAI*)Romulo->AI())->IsFakingDeath)
->>>>>>> fb36155f
                 DoCast(Romulo, SPELL_ETERNAL_AFFECTION);
         }else DoCast(m_creature, SPELL_ETERNAL_AFFECTION);
 
