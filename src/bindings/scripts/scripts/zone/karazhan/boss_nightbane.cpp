--- conflicted
+++ resolved
@@ -135,17 +135,10 @@
 
     void HandleTerraceDoors(bool open)
     {
-<<<<<<< HEAD
-		if(GameObject *Door = GameObject::GetGameObject((*m_creature),pInstance->GetData64(DATA_MASTERS_TERRACE_DOOR_1)))
+        if(GameObject *Door = GameObject::GetGameObject((*m_creature),pInstance->GetData64(DATA_MASTERS_TERRACE_DOOR_1)))
 			Door->SetGoState(open ? 0 : 1);
-		if(GameObject *Door = GameObject::GetGameObject((*m_creature),pInstance->GetData64(DATA_MASTERS_TERRACE_DOOR_2)))
+        if(GameObject *Door = GameObject::GetGameObject((*m_creature),pInstance->GetData64(DATA_MASTERS_TERRACE_DOOR_2)))
 			Door->SetGoState(open ? 0 : 1);
-=======
-        if(GameObject *Door = GameObject::GetGameObject((*m_creature),pInstance->GetData64(DATA_MASTERS_TERRACE_DOOR_1)))
-            Door->SetUInt32Value(GAMEOBJECT_STATE, open ? 0 : 1);
-        if(GameObject *Door = GameObject::GetGameObject((*m_creature),pInstance->GetData64(DATA_MASTERS_TERRACE_DOOR_2)))
-            Door->SetUInt32Value(GAMEOBJECT_STATE, open ? 0 : 1);
->>>>>>> a46df596
     }
 
     void Aggro(Unit *who)
