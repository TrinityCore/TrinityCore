--- conflicted
+++ resolved
@@ -407,12 +407,8 @@
 
 void hyjalAI::Aggro(Unit *who)
 {
-<<<<<<< HEAD
+    if(IsDummy)return;
     for(uint8 i = 0; i < 3; ++i)
-=======
-    if(IsDummy)return;
-    for(uint8 i = 0; i < 2; ++i)
->>>>>>> 85e7bc94
         if(Spell[i].Cooldown)
             SpellTimer[i] = Spell[i].Cooldown;
 
