--- conflicted
+++ resolved
@@ -293,7 +293,6 @@
     newscript->pGossipHello = &GossipHello_npc_lady_katrana_prestor;
     newscript->pGossipSelect = &GossipSelect_npc_lady_katrana_prestor;
     newscript->RegisterSelf();
-<<<<<<< HEAD
 	
     newscript = new Script;
     newscript->Name="npc_stormwind_harbor_taxi";
@@ -301,6 +300,3 @@
     newscript->pGossipSelect = &GossipSelect_npc_stormwind_harbor_taxi;
     newscript->RegisterSelf();
 }
-=======
-}
->>>>>>> 1cca8ea4
