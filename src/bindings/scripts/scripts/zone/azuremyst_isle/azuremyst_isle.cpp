 /* Copyright (C) 2006 - 2008 ScriptDev2 <https://scriptdev2.svn.sourceforge.net/>
 * This program is free software; you can redistribute it and/or modify
 * it under the terms of the GNU General Public License as published by
 * the Free Software Foundation; either version 2 of the License, or
 * (at your option) any later version.
 *
 * This program is distributed in the hope that it will be useful,
 * but WITHOUT ANY WARRANTY; without even the implied warranty of
 * MERCHANTABILITY or FITNESS FOR A PARTICULAR PURPOSE. See the
 * GNU General Public License for more details.
 *
 * You should have received a copy of the GNU General Public License
 * along with this program; if not, write to the Free Software
 * Foundation, Inc., 59 Temple Place, Suite 330, Boston, MA 02111-1307 USA
 */

/* ScriptData
SDName: Azuremyst_Isle
SD%Complete: 75
SDComment: Quest support: 9283, 9537, 9582, 9554, 9531, 9303(special flight path, proper model for mount missing). Injured Draenei cosmetic only
SDCategory: Azuremyst Isle
EndScriptData */

/* ContentData
npc_draenei_survivor
npc_engineer_spark_overgrind
npc_injured_draenei
npc_magwin
npc_susurrus
npc_geezle
mob_nestlewood_owlkin
EndContentData */

#include "precompiled.h"
#include "../../npc/npc_escortAI.h"
#include <cmath>

/*######
## npc_draenei_survivor
######*/

#define HEAL1        -1000248
#define HEAL2        -1000249
#define HEAL3        -1000250
#define HEAL4        -1000251

#define HELP1        -1000252
#define HELP2        -1000253
#define HELP3        -1000254
#define HELP4        -1000255

struct TRINITY_DLL_DECL npc_draenei_survivorAI : public ScriptedAI
{
    npc_draenei_survivorAI(Creature *c) : ScriptedAI(c) {Reset();}

    uint32 UnSpawnTimer;
    uint32 ResetlifeTimer;
    uint32 SayingTimer;
    uint32 HealSayTimer;
    bool UnSpawn;
    bool say;
    bool HealSay;
    bool isRun;
    bool isMove;

    void Reset()
    {
        UnSpawnTimer = 2500;
        ResetlifeTimer= 60000;
        SayingTimer    = 5000;
        HealSayTimer = 6000;
        say = false;
        isRun = false;
        isMove = false;
        UnSpawn    = false;
        HealSay = false;
        m_creature->SetFlag(UNIT_FIELD_FLAGS, UNIT_FLAG_IN_COMBAT);
        //cast red shining
        m_creature->CastSpell(m_creature, 29152, false, NULL);
        //set creature health
        m_creature->SetHealth(int(m_creature->GetMaxHealth()*.1));
        m_creature->SetUInt32Value(UNIT_FIELD_BYTES_1, 3);
    }

    void Aggro(Unit *who) {}

    void MoveInLineOfSight(Unit *who)                       //MoveInLineOfSight is called if creature could see you, updated all 100 ms
    {
        if (!who)
            return;

        if(who->GetTypeId() == TYPEID_PLAYER && m_creature->IsFriendlyTo(who) && m_creature->IsWithinDistInMap(who, 15) && say && !isRun)
        {
            switch (rand()%4)                               //Random switch between 4 texts
            {
                case 0:
                    DoScriptText(HELP1, m_creature);
                    SayingTimer = 15000;
                    say = false;
                    break;
                case 1:
                    DoScriptText(HELP2, m_creature);
                    SayingTimer = 15000;
                    say = false;
                    break;
                case 2:
                    DoScriptText(HELP3, m_creature);
                    SayingTimer = 15000;
                    say = false;
                    break;
                case 3:
                    DoScriptText(HELP4, m_creature);
                    SayingTimer = 15000;
                    say = false;
                    break;
            }
        }
        else
        {
            isRun = false;
        }
    }

    void UpdateAI(const uint32 diff)                        //Is also called each ms for Creature AI Updates...
    {
        if (m_creature->GetHealth() > 50)
        {
            if(ResetlifeTimer < diff)
            {
                ResetlifeTimer = 60000;
                m_creature->SetFlag(UNIT_FIELD_FLAGS, UNIT_FLAG_IN_COMBAT);
                //set creature health
                m_creature->SetHealth(int(m_creature->GetMaxHealth()*.1));
                // ley down
                m_creature->SetUInt32Value(UNIT_FIELD_BYTES_1,3);
            }
            else ResetlifeTimer -= diff;
        }

        if(HealSay)
        {
            if (HealSayTimer < diff)
            {
                UnSpawn = true;
                isRun = true;
                isMove = true;
            }else HealSayTimer -= diff;
        }

        if(UnSpawn)
        {
            if(isMove)
            {
                m_creature->GetMotionMaster()->Clear();
                m_creature->GetMotionMaster()->MovePoint(0, -4115.053711f, -13754.831055f, 73.508949f);
                isMove = false;
            }

            if (UnSpawnTimer < diff)
            {
                m_creature->StopMoving();
                EnterEvadeMode();
                //set creature health
                m_creature->SetHealth(int(m_creature->GetMaxHealth()*.1));

            }else UnSpawnTimer -= diff;
        }

        if(SayingTimer < diff)
        {
            say = true;
        }else SayingTimer -= diff;
    }

    void SpellHit(Unit *Hitter, const SpellEntry *Spellkind)//Called if you cast a spell and do some things if Specified spell is true!
    {
        if (Hitter && Spellkind->Id == 28880)
        {
            m_creature->SetUInt32Value(UNIT_FIELD_BYTES_1, 0);
            m_creature->SetUInt32Value(UNIT_FIELD_FLAGS, UNIT_FLAG_CONFUSED);
            m_creature->HandleEmoteCommand(ANIM_RISE);
            switch (rand()%4)                               //This switch doesn't work at all, creature say nothing!
            {
                case 0: DoScriptText(HEAL1, m_creature, Hitter); break;
                case 1: DoScriptText(HEAL2, m_creature, Hitter); break;
                case 2: DoScriptText(HEAL3, m_creature, Hitter); break;
                case 3: DoScriptText(HEAL4, m_creature, Hitter); break;
            }
            HealSay    = true;
        }
    }
};
CreatureAI* GetAI_npc_draenei_survivor(Creature *_Creature)
{
    return new npc_draenei_survivorAI (_Creature);
}

/*######
## npc_engineer_spark_overgrind
######*/

#define SAY_TEXT        -1000256
#define SAY_EMOTE       -1000257
#define ATTACK_YELL     -1000258

#define GOSSIP_FIGHT    "Traitor! You will be brought to justice!"

#define SPELL_DYNAMITE  7978

struct TRINITY_DLL_DECL npc_engineer_spark_overgrindAI : public ScriptedAI
{
    npc_engineer_spark_overgrindAI(Creature *c) : ScriptedAI(c) {Reset();}

    uint32 Dynamite_Timer;
    uint32 Emote_Timer;

    void Reset()
    {
        Dynamite_Timer = 8000;
        Emote_Timer = 120000 + rand()%30000;
        m_creature->setFaction(875);
    }

    void Aggro(Unit *who) { }

    void UpdateAI(const uint32 diff)
    {
        if( !InCombat )
        {
            if (Emote_Timer < diff)
            {
                DoScriptText(SAY_TEXT, m_creature);
                DoScriptText(SAY_EMOTE, m_creature);
                Emote_Timer = 120000 + rand()%30000;
            }else Emote_Timer -= diff;
        }

        if(!UpdateVictim())
            return;

        if (Dynamite_Timer < diff)
        {
            DoCast(m_creature->getVictim(), SPELL_DYNAMITE);
            Dynamite_Timer = 8000;
        } else Dynamite_Timer -= diff;

        DoMeleeAttackIfReady();
    }
};

CreatureAI* GetAI_npc_engineer_spark_overgrind(Creature *_Creature)
{
    return new npc_engineer_spark_overgrindAI (_Creature);
}

bool GossipHello_npc_engineer_spark_overgrind(Player *player, Creature *_Creature)
{
    if( player->GetQuestStatus(9537) == QUEST_STATUS_INCOMPLETE )
        player->ADD_GOSSIP_ITEM(0, GOSSIP_FIGHT, GOSSIP_SENDER_MAIN, GOSSIP_ACTION_INFO_DEF);

    player->SEND_GOSSIP_MENU(_Creature->GetNpcTextId(), _Creature->GetGUID());
    return true;
}

bool GossipSelect_npc_engineer_spark_overgrind(Player *player, Creature *_Creature, uint32 sender, uint32 action )
{
    if( action == GOSSIP_ACTION_INFO_DEF )
    {
        player->CLOSE_GOSSIP_MENU();
        _Creature->setFaction(14);
        DoScriptText(ATTACK_YELL, _Creature, player);
        ((npc_engineer_spark_overgrindAI*)_Creature->AI())->AttackStart(player);
    }
    return true;
}

/*######
## npc_injured_draenei
######*/

struct TRINITY_DLL_DECL npc_injured_draeneiAI : public ScriptedAI
{
    npc_injured_draeneiAI(Creature *c) : ScriptedAI(c) {Reset();}

    void Reset()
    {
        m_creature->SetFlag(UNIT_FIELD_FLAGS, UNIT_FLAG_IN_COMBAT);
        m_creature->SetHealth(int(m_creature->GetMaxHealth()*.15));
        switch (rand()%2)
        {
            case 0: m_creature->SetUInt32Value(UNIT_FIELD_BYTES_1, 1); break;
            case 1: m_creature->SetUInt32Value(UNIT_FIELD_BYTES_1, 3); break;
        }
    }

    void Aggro(Unit *who) {}

    void MoveInLineOfSight(Unit *who)
    {
        return;                                             //ignore everyone around them (won't aggro anything)
    }

    void UpdateAI(const uint32 diff)
    {
        return;
    }

};
CreatureAI* GetAI_npc_injured_draenei(Creature *_Creature)
{
    return new npc_injured_draeneiAI (_Creature);
}

/*######
## npc_magwin
######*/

#define SAY_START               -1000111
#define SAY_AGGRO               -1000112
#define SAY_PROGRESS            -1000113
#define SAY_END1                -1000114
#define SAY_END2                -1000115
#define EMOTE_HUG               -1000116

#define QUEST_A_CRY_FOR_HELP    9528

struct TRINITY_DLL_DECL npc_magwinAI : public npc_escortAI
{
    npc_magwinAI(Creature *c) : npc_escortAI(c) {Reset();}


    void WaypointReached(uint32 i)
    {
        Unit* player = Unit::GetUnit((*m_creature), PlayerGUID);

        if (!player)
            return;

        switch(i)
        {
        case 0:
            DoScriptText(SAY_START, m_creature, player);
            break;
        case 17:
            DoScriptText(SAY_PROGRESS, m_creature, player);
            break;
        case 28:
            DoScriptText(SAY_END1, m_creature, player);
            break;
        case 29:
            DoScriptText(EMOTE_HUG, m_creature, player);
            DoScriptText(SAY_END2, m_creature, player);
            if (player && player->GetTypeId() == TYPEID_PLAYER)
                ((Player*)player)->GroupEventHappens(QUEST_A_CRY_FOR_HELP,m_creature);
            break;
        }
    }

    void Aggro(Unit* who)
    {
        DoScriptText(SAY_AGGRO, m_creature, who);
    }

    void Reset()
    {
        if (!IsBeingEscorted)
            m_creature->setFaction(80);
    }

    void JustDied(Unit* killer)
    {
        if (PlayerGUID)
        {
            Unit* player = Unit::GetUnit((*m_creature), PlayerGUID);
            if (player)
                ((Player*)player)->FailQuest(QUEST_A_CRY_FOR_HELP);
        }
    }

    void UpdateAI(const uint32 diff)
    {
        npc_escortAI::UpdateAI(diff);
    }
};

bool QuestAccept_npc_magwin(Player* player, Creature* creature, Quest const* quest)
{
    if (quest->GetQuestId() == QUEST_A_CRY_FOR_HELP)
    {
        creature->setFaction(113);
        ((npc_escortAI*)(creature->AI()))->Start(true, true, false, player->GetGUID());
    }
    return true;
}

CreatureAI* GetAI_npc_magwinAI(Creature *_Creature)
{
    npc_magwinAI* magwinAI = new npc_magwinAI(_Creature);

    magwinAI->AddWaypoint(0, -4784.532227, -11051.060547, 3.484263);
    magwinAI->AddWaypoint(1, -4805.509277, -11037.293945, 3.043942);
    magwinAI->AddWaypoint(2, -4827.826172, -11034.398438, 1.741959);
    magwinAI->AddWaypoint(3, -4852.630859, -11033.695313, 2.208656);
    magwinAI->AddWaypoint(4, -4876.791992, -11034.517578, 3.175228);
    magwinAI->AddWaypoint(5, -4895.486816, -11038.306641, 9.390890);
    magwinAI->AddWaypoint(6, -4915.464844, -11048.402344, 12.369793);
    magwinAI->AddWaypoint(7, -4937.288086, -11067.041992, 13.857983);
    magwinAI->AddWaypoint(8, -4966.577637, -11067.507813, 15.754786);
    magwinAI->AddWaypoint(9, -4993.799805, -11056.544922, 19.175295);
    magwinAI->AddWaypoint(10, -5017.836426, -11052.569336, 22.476587);
    magwinAI->AddWaypoint(11, -5039.706543, -11058.459961, 25.831593);
    magwinAI->AddWaypoint(12, -5057.289063, -11045.474609, 26.972496);
    magwinAI->AddWaypoint(13, -5078.828125, -11037.601563, 29.053417);
    magwinAI->AddWaypoint(14, -5104.158691, -11039.195313, 29.440195);
    magwinAI->AddWaypoint(15, -5120.780273, -11039.518555, 30.142139);
    magwinAI->AddWaypoint(16, -5140.833008, -11039.810547, 28.788074);
    magwinAI->AddWaypoint(17, -5161.201660, -11040.050781, 27.879545, 4000);
    magwinAI->AddWaypoint(18, -5171.842285, -11046.803711, 27.183821);
    magwinAI->AddWaypoint(19, -5185.995117, -11056.359375, 20.234867);
    magwinAI->AddWaypoint(20, -5198.485840, -11065.065430, 18.872593);
    magwinAI->AddWaypoint(21, -5214.062500, -11074.653320, 19.215731);
    magwinAI->AddWaypoint(22, -5220.157227, -11088.377930, 19.818476);
    magwinAI->AddWaypoint(23, -5233.652832, -11098.846680, 18.349432);
    magwinAI->AddWaypoint(24, -5250.163086, -11111.653320, 16.438959);
    magwinAI->AddWaypoint(25, -5268.194336, -11125.639648, 12.668313);
    magwinAI->AddWaypoint(26, -5286.270508, -11130.669922, 6.912246);
    magwinAI->AddWaypoint(27, -5317.449707, -11137.392578, 4.963446);
    magwinAI->AddWaypoint(28, -5334.854492, -11154.384766, 6.742664);
    magwinAI->AddWaypoint(29, -5353.874512, -11171.595703, 6.903912, 20000);
    magwinAI->AddWaypoint(30, -5354.240000, -11171.940000, 6.890000);

    return (CreatureAI*)magwinAI;
}

/*######
## npc_susurrus
######*/

bool GossipHello_npc_susurrus(Player *player, Creature *_Creature)
{
    if (_Creature->isQuestGiver())
        player->PrepareQuestMenu( _Creature->GetGUID() );

    if (player->HasItemCount(23843,1,true))
        player->ADD_GOSSIP_ITEM(0, "I am ready.", GOSSIP_SENDER_MAIN, GOSSIP_ACTION_INFO_DEF);

    player->SEND_GOSSIP_MENU(_Creature->GetNpcTextId(), _Creature->GetGUID());

    return true;
}

bool GossipSelect_npc_susurrus(Player *player, Creature *_Creature, uint32 sender, uint32 action )
{
    if (action == GOSSIP_ACTION_INFO_DEF)
    {
        player->CLOSE_GOSSIP_MENU();
        player->CastSpell(player,32474,true);               //apparently correct spell, possible not correct place to cast, or correct caster

        std::vector<uint32> nodes;

        nodes.resize(2);
        nodes[0] = 92;                                      //from susurrus
        nodes[1] = 91;                                      //end at exodar
        player->ActivateTaxiPathTo(nodes,11686);            //TaxiPath 506. Using invisible model, possible Trinity must allow 0(from dbc) for cases like this.
    }
    return true;
}

/*######
## npc_geezle
######*/

#define GEEZLE_SAY_1    -1000259
#define SPARK_SAY_2     -1000260
#define SPARK_SAY_3     -1000261
#define GEEZLE_SAY_4    -1000262
#define SPARK_SAY_5     -1000263
#define SPARK_SAY_6     -1000264
#define GEEZLE_SAY_7    -1000265

#define EMOTE_SPARK     -1000266

#define MOB_SPARK       17243
#define GO_NAGA_FLAG    181694

static float SparkPos[4] = {-5030.95, -11291.99, 7.97};

struct TRINITY_DLL_DECL npc_geezleAI : public ScriptedAI
{
<<<<<<< HEAD
	npc_geezleAI(Creature *c) : ScriptedAI(c) {Reset();}

	std::list<GameObject*> FlagList;

	uint64 SparkGUID;

	uint32 Step;
	uint32 SayTimer;

	bool EventStarted;

	void Reset()
	{
		SparkGUID = 0;
		Step = 0;
		StartEvent();
	}

	void Aggro(Unit* who){}

	void StartEvent()
	{
		Step = 1;
		EventStarted = true;
		Creature* Spark = m_creature->SummonCreature(MOB_SPARK, SparkPos[0], SparkPos[1], SparkPos[2], 0, TEMPSUMMON_CORPSE_TIMED_DESPAWN, 1000);
		SparkGUID = Spark->GetGUID();
		Spark->setActive(true);
		Spark->RemoveFlag(UNIT_NPC_FLAGS, UNIT_NPC_FLAG_GOSSIP);
		m_creature->GetMotionMaster()->MovePoint(0, -5092.26, -11252, 0.71);
		Spark->GetMotionMaster()->MovePoint(0, -5080.70, -11253.61, 0.56);
		SayTimer = 23000;
	}

	uint32 NextStep(uint32 Step)
	{
		Unit* Spark = Unit::GetUnit((*m_creature), SparkGUID);

		switch(Step)
		{
		case 0: return 99999;
		case 1:
			//DespawnNagaFlag(true);
			DoScriptText(EMOTE_SPARK, Spark);
			return 1000;
		case 2:
			DoScriptText(GEEZLE_SAY_1, m_creature, Spark);
			Spark->SetInFront(m_creature);
			m_creature->SetInFront(Spark);
			return 5000;
		case 3: DoScriptText(SPARK_SAY_2, Spark); return 7000;
		case 4: DoScriptText(SPARK_SAY_3, Spark); return 8000;
		case 5: DoScriptText(GEEZLE_SAY_4, m_creature, Spark); return 8000;
		case 6: DoScriptText(SPARK_SAY_5, Spark); return 9000;
		case 7: DoScriptText(SPARK_SAY_6, Spark); return 8000;
		case 8: DoScriptText(GEEZLE_SAY_7, m_creature, Spark); return 2000;
		case 9:
			m_creature->GetMotionMaster()->MoveTargetedHome();
			Spark->GetMotionMaster()->MovePoint(0, -5030.95, -11291.99, 7.97);
			return 20000;
		case 10:
			Spark->DealDamage(Spark,Spark->GetHealth(),NULL, DIRECT_DAMAGE, SPELL_SCHOOL_MASK_NORMAL, NULL, false);
			//DespawnNagaFlag(false);
			m_creature->SetVisibility(VISIBILITY_OFF);
		default: return 99999999;
		}
	}

	void DespawnNagaFlag(bool despawn)
	{
		CellPair pair(Trinity::ComputeCellPair(m_creature->GetPositionX(), m_creature->GetPositionY()));
		Cell cell(pair);
		cell.data.Part.reserved = ALL_DISTRICT;
		cell.SetNoCreate();

		Trinity::AllGameObjectsWithEntryInGrid go_check(GO_NAGA_FLAG);
		Trinity::GameObjectListSearcher<Trinity::AllGameObjectsWithEntryInGrid> go_search(m_creature, FlagList, go_check);
		TypeContainerVisitor
			<Trinity::GameObjectListSearcher<Trinity::AllGameObjectsWithEntryInGrid>, GridTypeMapContainer> go_visit(go_search);
		CellLock<GridReadGuard> cell_lock(cell, pair);
		cell_lock->Visit(cell_lock, go_visit, *(m_creature->GetMap()));

		Player* player = NULL;
		if (!FlagList.empty())
		{
			for(std::list<GameObject*>::iterator itr = FlagList.begin(); itr != FlagList.end(); ++itr)
			{
				//TODO: Found how to despawn and respawn
				if(despawn)
					(*itr)->RemoveFromWorld();
				else
					(*itr)->Respawn();
			}
		} else error_log("SD2 ERROR: FlagList is empty!");
	}

	void UpdateAI(const uint32 diff)
	{
		if(SayTimer < diff)
		{
			if(EventStarted)
			{
				SayTimer = NextStep(++Step);
			}
		}else SayTimer -= diff;
	}
=======
    npc_geezleAI(Creature *c) : ScriptedAI(c) {Reset();}

    std::list<GameObject*> FlagList;

    uint64 SparkGUID;

    uint32 Step;
    uint32 SayTimer;

    bool EventStarted;

    void Reset()
    {
        SparkGUID = 0;
        Step = 0;
        StartEvent();
    }

    void Aggro(Unit* who){}

    void StartEvent()
    {
        Step = 1;
        EventStarted = true;
        Creature* Spark = m_creature->SummonCreature(MOB_SPARK, SparkPos[0], SparkPos[1], SparkPos[2], 0, TEMPSUMMON_CORPSE_TIMED_DESPAWN, 1000);
        SparkGUID = Spark->GetGUID();
        Spark->setActive(true);
        Spark->RemoveFlag(UNIT_NPC_FLAGS, UNIT_NPC_FLAG_GOSSIP);
        m_creature->GetMotionMaster()->MovePoint(0, -5092.26, -11252, 0.71);
        Spark->GetMotionMaster()->MovePoint(0, -5080.70, -11253.61, 0.56);
        SayTimer = 23000;
    }

    uint32 NextStep(uint32 Step)
    {
        Unit* Spark = Unit::GetUnit((*m_creature), SparkGUID);

        switch(Step)
        {
        case 0: return 99999;
        case 1:
            //DespawnNagaFlag(true);
            DoScriptText(EMOTE_SPARK, Spark);
            return 1000;
        case 2:
            DoScriptText(GEEZLE_SAY_1, m_creature, Spark);
            Spark->SetInFront(m_creature);
            m_creature->SetInFront(Spark);
            return 5000;
        case 3: DoScriptText(SPARK_SAY_2, Spark); return 7000;
        case 4: DoScriptText(SPARK_SAY_3, Spark); return 8000;
        case 5: DoScriptText(GEEZLE_SAY_4, m_creature, Spark); return 8000;
        case 6: DoScriptText(SPARK_SAY_5, Spark); return 9000;
        case 7: DoScriptText(SPARK_SAY_6, Spark); return 8000;
        case 8: DoScriptText(GEEZLE_SAY_7, m_creature, Spark); return 2000;
        case 9:
            m_creature->GetMotionMaster()->MoveTargetedHome();
            Spark->GetMotionMaster()->MovePoint(0, -5030.95, -11291.99, 7.97);
            return 20000;
        case 10:
            Spark->DealDamage(Spark,Spark->GetHealth(),NULL, DIRECT_DAMAGE, SPELL_SCHOOL_MASK_NORMAL, NULL, false);
            //DespawnNagaFlag(false);
            m_creature->SetVisibility(VISIBILITY_OFF);
        default: return 99999999;
        }
    }

    void DespawnNagaFlag(bool despawn)
    {
        CellPair pair(Trinity::ComputeCellPair(m_creature->GetPositionX(), m_creature->GetPositionY()));
        Cell cell(pair);
        cell.data.Part.reserved = ALL_DISTRICT;
        cell.SetNoCreate();

        Trinity::AllGameObjectsWithEntryInGrid go_check(GO_NAGA_FLAG);
        Trinity::GameObjectListSearcher<Trinity::AllGameObjectsWithEntryInGrid> go_search(FlagList, go_check);
        TypeContainerVisitor
            <Trinity::GameObjectListSearcher<Trinity::AllGameObjectsWithEntryInGrid>, GridTypeMapContainer> go_visit(go_search);
        CellLock<GridReadGuard> cell_lock(cell, pair);
        cell_lock->Visit(cell_lock, go_visit, *(m_creature->GetMap()));

        Player* player = NULL;
        if (!FlagList.empty())
        {
            for(std::list<GameObject*>::iterator itr = FlagList.begin(); itr != FlagList.end(); ++itr)
            {
                //TODO: Found how to despawn and respawn
                if(despawn)
                    (*itr)->RemoveFromWorld();
                else
                    (*itr)->Respawn();
            }
        } else error_log("SD2 ERROR: FlagList is empty!");
    }

    void UpdateAI(const uint32 diff)
    {
        if(SayTimer < diff)
        {
            if(EventStarted)
            {
                SayTimer = NextStep(++Step);
            }
        }else SayTimer -= diff;
    }
>>>>>>> 8dce289f
};

CreatureAI* GetAI_npc_geezleAI(Creature *_Creature)
{
    return new npc_geezleAI(_Creature);
}

/*######
## mob_nestlewood_owlkin
######*/

#define INOCULATION_CHANNEL 29528
#define INOCULATED_OWLKIN   16534

struct TRINITY_DLL_DECL mob_nestlewood_owlkinAI : public ScriptedAI
{
    mob_nestlewood_owlkinAI(Creature *c) : ScriptedAI(c) {Reset();}

    uint32 ChannelTimer;
    bool Channeled;
    bool Hitted;

    void Reset()
    {
        ChannelTimer = 0;
        Channeled = false;
        Hitted = false;
    }

    void Aggro(Unit *who){}

    void SpellHit(Unit* caster, const SpellEntry* spell)
    {
        if(!caster)
            return;

        if(caster->GetTypeId() == TYPEID_PLAYER && spell->Id == INOCULATION_CHANNEL)
        {
            ChannelTimer = 3000;
            Hitted = true;
        }
    }

    void UpdateAI(const uint32 diff)
    {
        if(ChannelTimer < diff && !Channeled && Hitted)
        {
            m_creature->DealDamage(m_creature, m_creature->GetHealth(), NULL, DIRECT_DAMAGE, SPELL_SCHOOL_MASK_NORMAL, NULL, false);
            m_creature->RemoveCorpse();
            m_creature->SummonCreature(INOCULATED_OWLKIN, m_creature->GetPositionX(), m_creature->GetPositionY(), m_creature->GetPositionZ(), 0.0f, TEMPSUMMON_TIMED_DESPAWN, 180000);
            Channeled = true;
        }else ChannelTimer -= diff;

        DoMeleeAttackIfReady();
    }
};

CreatureAI* GetAI_mob_nestlewood_owlkinAI(Creature *_Creature)
{
    return new mob_nestlewood_owlkinAI (_Creature);
}

void AddSC_azuremyst_isle()
{
    Script *newscript;

    newscript = new Script;
    newscript->Name="npc_draenei_survivor";
    newscript->GetAI = &GetAI_npc_draenei_survivor;
    newscript->RegisterSelf();

    newscript = new Script;
    newscript->Name="npc_engineer_spark_overgrind";
    newscript->GetAI = &GetAI_npc_engineer_spark_overgrind;
    newscript->pGossipHello =  &GossipHello_npc_engineer_spark_overgrind;
    newscript->pGossipSelect = &GossipSelect_npc_engineer_spark_overgrind;
    newscript->RegisterSelf();

    newscript = new Script;
    newscript->Name="npc_injured_draenei";
    newscript->GetAI = &GetAI_npc_injured_draenei;
    newscript->RegisterSelf();

    newscript = new Script;
    newscript->Name = "npc_magwin";
    newscript->GetAI = &GetAI_npc_magwinAI;
    newscript->pQuestAccept = &QuestAccept_npc_magwin;
    newscript->RegisterSelf();

    newscript = new Script;
    newscript->Name="npc_susurrus";
    newscript->pGossipHello =  &GossipHello_npc_susurrus;
    newscript->pGossipSelect = &GossipSelect_npc_susurrus;
    newscript->RegisterSelf();

    newscript = new Script;
    newscript->Name="npc_geezle";
    newscript->GetAI = &GetAI_npc_geezleAI;
    newscript->RegisterSelf();

    newscript = new Script;
    newscript->Name="mob_nestlewood_owlkin";
    newscript->GetAI = &GetAI_mob_nestlewood_owlkinAI;
    newscript->RegisterSelf();

}<|MERGE_RESOLUTION|>--- conflicted
+++ resolved
@@ -487,113 +487,6 @@
 
 struct TRINITY_DLL_DECL npc_geezleAI : public ScriptedAI
 {
-<<<<<<< HEAD
-	npc_geezleAI(Creature *c) : ScriptedAI(c) {Reset();}
-
-	std::list<GameObject*> FlagList;
-
-	uint64 SparkGUID;
-
-	uint32 Step;
-	uint32 SayTimer;
-
-	bool EventStarted;
-
-	void Reset()
-	{
-		SparkGUID = 0;
-		Step = 0;
-		StartEvent();
-	}
-
-	void Aggro(Unit* who){}
-
-	void StartEvent()
-	{
-		Step = 1;
-		EventStarted = true;
-		Creature* Spark = m_creature->SummonCreature(MOB_SPARK, SparkPos[0], SparkPos[1], SparkPos[2], 0, TEMPSUMMON_CORPSE_TIMED_DESPAWN, 1000);
-		SparkGUID = Spark->GetGUID();
-		Spark->setActive(true);
-		Spark->RemoveFlag(UNIT_NPC_FLAGS, UNIT_NPC_FLAG_GOSSIP);
-		m_creature->GetMotionMaster()->MovePoint(0, -5092.26, -11252, 0.71);
-		Spark->GetMotionMaster()->MovePoint(0, -5080.70, -11253.61, 0.56);
-		SayTimer = 23000;
-	}
-
-	uint32 NextStep(uint32 Step)
-	{
-		Unit* Spark = Unit::GetUnit((*m_creature), SparkGUID);
-
-		switch(Step)
-		{
-		case 0: return 99999;
-		case 1:
-			//DespawnNagaFlag(true);
-			DoScriptText(EMOTE_SPARK, Spark);
-			return 1000;
-		case 2:
-			DoScriptText(GEEZLE_SAY_1, m_creature, Spark);
-			Spark->SetInFront(m_creature);
-			m_creature->SetInFront(Spark);
-			return 5000;
-		case 3: DoScriptText(SPARK_SAY_2, Spark); return 7000;
-		case 4: DoScriptText(SPARK_SAY_3, Spark); return 8000;
-		case 5: DoScriptText(GEEZLE_SAY_4, m_creature, Spark); return 8000;
-		case 6: DoScriptText(SPARK_SAY_5, Spark); return 9000;
-		case 7: DoScriptText(SPARK_SAY_6, Spark); return 8000;
-		case 8: DoScriptText(GEEZLE_SAY_7, m_creature, Spark); return 2000;
-		case 9:
-			m_creature->GetMotionMaster()->MoveTargetedHome();
-			Spark->GetMotionMaster()->MovePoint(0, -5030.95, -11291.99, 7.97);
-			return 20000;
-		case 10:
-			Spark->DealDamage(Spark,Spark->GetHealth(),NULL, DIRECT_DAMAGE, SPELL_SCHOOL_MASK_NORMAL, NULL, false);
-			//DespawnNagaFlag(false);
-			m_creature->SetVisibility(VISIBILITY_OFF);
-		default: return 99999999;
-		}
-	}
-
-	void DespawnNagaFlag(bool despawn)
-	{
-		CellPair pair(Trinity::ComputeCellPair(m_creature->GetPositionX(), m_creature->GetPositionY()));
-		Cell cell(pair);
-		cell.data.Part.reserved = ALL_DISTRICT;
-		cell.SetNoCreate();
-
-		Trinity::AllGameObjectsWithEntryInGrid go_check(GO_NAGA_FLAG);
-		Trinity::GameObjectListSearcher<Trinity::AllGameObjectsWithEntryInGrid> go_search(m_creature, FlagList, go_check);
-		TypeContainerVisitor
-			<Trinity::GameObjectListSearcher<Trinity::AllGameObjectsWithEntryInGrid>, GridTypeMapContainer> go_visit(go_search);
-		CellLock<GridReadGuard> cell_lock(cell, pair);
-		cell_lock->Visit(cell_lock, go_visit, *(m_creature->GetMap()));
-
-		Player* player = NULL;
-		if (!FlagList.empty())
-		{
-			for(std::list<GameObject*>::iterator itr = FlagList.begin(); itr != FlagList.end(); ++itr)
-			{
-				//TODO: Found how to despawn and respawn
-				if(despawn)
-					(*itr)->RemoveFromWorld();
-				else
-					(*itr)->Respawn();
-			}
-		} else error_log("SD2 ERROR: FlagList is empty!");
-	}
-
-	void UpdateAI(const uint32 diff)
-	{
-		if(SayTimer < diff)
-		{
-			if(EventStarted)
-			{
-				SayTimer = NextStep(++Step);
-			}
-		}else SayTimer -= diff;
-	}
-=======
     npc_geezleAI(Creature *c) : ScriptedAI(c) {Reset();}
 
     std::list<GameObject*> FlagList;
@@ -669,7 +562,7 @@
         cell.SetNoCreate();
 
         Trinity::AllGameObjectsWithEntryInGrid go_check(GO_NAGA_FLAG);
-        Trinity::GameObjectListSearcher<Trinity::AllGameObjectsWithEntryInGrid> go_search(FlagList, go_check);
+		Trinity::GameObjectListSearcher<Trinity::AllGameObjectsWithEntryInGrid> go_search(m_creature, FlagList, go_check);
         TypeContainerVisitor
             <Trinity::GameObjectListSearcher<Trinity::AllGameObjectsWithEntryInGrid>, GridTypeMapContainer> go_visit(go_search);
         CellLock<GridReadGuard> cell_lock(cell, pair);
@@ -699,7 +592,6 @@
             }
         }else SayTimer -= diff;
     }
->>>>>>> 8dce289f
 };
 
 CreatureAI* GetAI_npc_geezleAI(Creature *_Creature)
