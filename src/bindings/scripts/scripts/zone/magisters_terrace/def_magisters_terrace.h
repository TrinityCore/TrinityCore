/* Copyright (C) 2006 - 2009 ScriptDev2 <https://scriptdev2.svn.sourceforge.net/>
 * This program is free software licensed under GPL version 2
 * Please see the included DOCS/LICENSE.TXT for more information */

#ifndef DEF_MAGISTERS_TERRACE_H
#define DEF_MAGISTERS_TERRACE_H

#define DATA_SELIN_EVENT             1
#define DATA_VEXALLUS_EVENT          2
#define DATA_DELRISSA_EVENT          3
#define DATA_KAELTHAS_EVENT          4

#define DATA_SELIN                   5
#define DATA_FEL_CRYSTAL             6
#define DATA_FEL_CRYSTAL_SIZE        7

#define DATA_VEXALLUS_DOOR           8
#define DATA_SELIN_DOOR              9
#define DATA_DELRISSA                10
#define DATA_DELRISSA_DOOR           11
#define DATA_SELIN_ENCOUNTER_DOOR    12

#define DATA_KAEL_DOOR              13
#define DATA_KAEL_STATUE_LEFT       14
#define DATA_KAEL_STATUE_RIGHT      15

#define DATA_DELRISSA_DEATH_COUNT   16

<<<<<<< HEAD
#define ERROR_INST_DATA      "TSCR Error: Instance Data not set properly for Magister's Terrace instance (map 585). Encounters will be buggy."
#endif
=======
#define DATA_KAEL                   16

#define ERROR_INST_DATA      "SD2 Error: Instance Data not set properly for Magister's Terrace instance (map 585). Encounters will be buggy."
#endif
>>>>>>> 1cca8ea4
<|MERGE_RESOLUTION|>--- conflicted
+++ resolved
@@ -26,12 +26,5 @@
 
 #define DATA_DELRISSA_DEATH_COUNT   16
 
-<<<<<<< HEAD
 #define ERROR_INST_DATA      "TSCR Error: Instance Data not set properly for Magister's Terrace instance (map 585). Encounters will be buggy."
 #endif
-=======
-#define DATA_KAEL                   16
-
-#define ERROR_INST_DATA      "SD2 Error: Instance Data not set properly for Magister's Terrace instance (map 585). Encounters will be buggy."
-#endif
->>>>>>> 1cca8ea4
