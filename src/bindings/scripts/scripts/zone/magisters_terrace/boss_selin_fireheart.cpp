--- conflicted
+++ resolved
@@ -174,15 +174,9 @@
         //for(uint8 i = 0; i < CRYSTALS_NUMBER; ++i)
         for(std::list<uint64>::iterator itr = Crystals.begin(); itr != Crystals.end(); ++itr)
         {
-<<<<<<< HEAD
-            //Creature* pCrystal = ((Creature*)Unit::GetUnit(*m_creature, FelCrystals[i]));
-            Creature* pCrystal = ((Creature*)Unit::GetUnit(*m_creature, *itr));
-            if (pCrystal && pCrystal->isAlive())
-=======
             //Creature* pCrystal = (Unit::GetCreature(*m_creature, FelCrystals[i]));
             Creature* pCrystal = (Unit::GetCreature(*m_creature, *itr));
-            if( pCrystal && pCrystal->isAlive())
->>>>>>> 9378a9cf
+            if (pCrystal && pCrystal->isAlive())
                 pCrystal->DealDamage(pCrystal, pCrystal->GetHealth(), NULL, DIRECT_DAMAGE, SPELL_SCHOOL_MASK_NORMAL, NULL, false);
         }
     }
@@ -348,13 +342,8 @@
     {
         if (ScriptedInstance* pInstance = ((ScriptedInstance*)m_creature->GetInstanceData()))
         {
-<<<<<<< HEAD
-            Creature* Selin = ((Creature*)Unit::GetUnit(*m_creature, pInstance->GetData64(DATA_SELIN)));
+            Creature* Selin = (Unit::GetCreature(*m_creature, pInstance->GetData64(DATA_SELIN)));
             if (Selin && Selin->isAlive())
-=======
-            Creature* Selin = (Unit::GetCreature(*m_creature, pInstance->GetData64(DATA_SELIN)));
-            if(Selin && Selin->isAlive())
->>>>>>> 9378a9cf
             {
                 if (((boss_selin_fireheartAI*)Selin->AI())->CrystalGUID == m_creature->GetGUID())
                 {
