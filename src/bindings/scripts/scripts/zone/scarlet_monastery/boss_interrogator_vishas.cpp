/* Copyright (C) 2006 - 2009 ScriptDev2 <https://scriptdev2.svn.sourceforge.net/>.sourceforge.net/>
 * This program is free software; you can redistribute it and/or modify
 * it under the terms of the GNU General Public License as published by
 * the Free Software Foundation; either version 2 of the License, or
 * (at your option) any later version.
 *
 * This program is distributed in the hope that it will be useful,
 * but WITHOUT ANY WARRANTY; without even the implied warranty of
 * MERCHANTABILITY or FITNESS FOR A PARTICULAR PURPOSE. See the
 * GNU General Public License for more details.
 *
 * You should have received a copy of the GNU General Public License
 * along with this program; if not, write to the Free Software
 * Foundation, Inc., 59 Temple Place, Suite 330, Boston, MA 02111-1307 USA
 */

/* ScriptData
SDName: Boss_Interrogator_Vishas
SD%Complete: 100
SDComment:
SDCategory: Scarlet Monastery
EndScriptData */

#include "precompiled.h"
#include "def_scarlet_monastery.h"

enum
{
    SAY_AGGRO               = -1189011,
    SAY_HEALTH1             = -1189012,
    SAY_HEALTH2             = -1189013,
    SAY_KILL                = -1189014,
    SAY_TRIGGER_VORREL      = -1189015,

    SPELL_SHADOWWORDPAIN    = 2767,
};

struct TRINITY_DLL_DECL boss_interrogator_vishasAI : public ScriptedAI
{
<<<<<<< HEAD
    boss_interrogator_vishasAI(Creature *c) : ScriptedAI(c)
    {
        pInstance = (ScriptedInstance*)m_creature->GetInstanceData();
        Reset();
    }

    ScriptedInstance* pInstance;
=======
    boss_interrogator_vishasAI(Creature *c) : ScriptedAI(c) {}
>>>>>>> 7f209249

    bool Yell30;
    bool Yell60;
    uint32 ShadowWordPain_Timer;

    void Reset()
    {
        ShadowWordPain_Timer = 5000;
    }

    void Aggro(Unit *who)
    {
        DoScriptText(SAY_AGGRO, m_creature);
    }

    void KilledUnit(Unit* Victim)
    {
        DoScriptText(SAY_KILL, m_creature);
    }

    void JustDied(Unit* Killer)
    {
        if (!pInstance)
            return;

        //Any other actions to do with vorrel? setStandState?
        if (Unit *vorrel = Unit::GetUnit(*m_creature,pInstance->GetData64(DATA_VORREL)))
            DoScriptText(SAY_TRIGGER_VORREL, vorrel);
    }

    void UpdateAI(const uint32 diff)
    {
        if (!UpdateVictim())
            return;

        //If we are low on hp Do sayings
        if (!Yell60 && ((m_creature->GetHealth()*100) / m_creature->GetMaxHealth() <= 60))
        {
            DoScriptText(SAY_HEALTH1, m_creature);
            Yell60 = true;
        }

        if (!Yell30 && ((m_creature->GetHealth()*100) / m_creature->GetMaxHealth() <= 30))
        {
            DoScriptText(SAY_HEALTH2, m_creature);
            Yell30 = true;
        }

        //ShadowWordPain_Timer
        if (ShadowWordPain_Timer < diff)
        {
            DoCast(m_creature->getVictim(),SPELL_SHADOWWORDPAIN);
            ShadowWordPain_Timer = 5000 + rand()%10000;;
        }else ShadowWordPain_Timer -= diff;

        DoMeleeAttackIfReady();
    }
};

CreatureAI* GetAI_boss_interrogator_vishas(Creature *_Creature)
{
    return new boss_interrogator_vishasAI (_Creature);
}

void AddSC_boss_interrogator_vishas()
{
    Script *newscript;
    newscript = new Script;
    newscript->Name="boss_interrogator_vishas";
    newscript->GetAI = &GetAI_boss_interrogator_vishas;
    newscript->RegisterSelf();
}
<|MERGE_RESOLUTION|>--- conflicted
+++ resolved
@@ -37,17 +37,12 @@
 
 struct TRINITY_DLL_DECL boss_interrogator_vishasAI : public ScriptedAI
 {
-<<<<<<< HEAD
     boss_interrogator_vishasAI(Creature *c) : ScriptedAI(c)
     {
         pInstance = (ScriptedInstance*)m_creature->GetInstanceData();
-        Reset();
     }
 
     ScriptedInstance* pInstance;
-=======
-    boss_interrogator_vishasAI(Creature *c) : ScriptedAI(c) {}
->>>>>>> 7f209249
 
     bool Yell30;
     bool Yell60;
