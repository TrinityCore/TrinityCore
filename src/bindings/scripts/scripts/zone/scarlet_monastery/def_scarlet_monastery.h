/* Copyright (C) 2006 - 2009 ScriptDev2 <https://scriptdev2.svn.sourceforge.net/>.sourceforge.net/>
 * This program is free software licensed under GPL version 2
 * Please see the included DOCS/LICENSE.TXT for more information */

#ifndef DEF_SCARLET_M
#define DEF_SCARLET_M

#define TYPE_MOGRAINE_AND_WHITE_EVENT   1
#define DATA_MOGRAINE                   2
#define DATA_WHITEMANE                  3
#define DATA_DOOR_WHITEMANE             4

<<<<<<< HEAD
#define DATA_HORSEMAN_EVENT             5
#define GAMEOBJECT_PUMPKIN_SHRINE       6

#define DATA_VORREL                     7
#endif
=======
#define DATA_HORSEMAN_EVENT         5
#define GAMEOBJECT_PUMPKIN_SHRINE   6
#endif
>>>>>>> 7bff1c1d
<|MERGE_RESOLUTION|>--- conflicted
+++ resolved
@@ -10,14 +10,8 @@
 #define DATA_WHITEMANE                  3
 #define DATA_DOOR_WHITEMANE             4
 
-<<<<<<< HEAD
 #define DATA_HORSEMAN_EVENT             5
 #define GAMEOBJECT_PUMPKIN_SHRINE       6
 
 #define DATA_VORREL                     7
 #endif
-=======
-#define DATA_HORSEMAN_EVENT         5
-#define GAMEOBJECT_PUMPKIN_SHRINE   6
-#endif
->>>>>>> 7bff1c1d
