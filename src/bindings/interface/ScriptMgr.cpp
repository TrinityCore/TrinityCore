--- conflicted
+++ resolved
@@ -1,327 +1,322 @@
-<<<<<<< HEAD
-/* 
- * Copyright (C) 2008-2009 Trinity <http://www.trinitycore.org/>
-=======
-/*
- * Copyright (C) 2008 Trinity <http://www.trinitycore.org/>
->>>>>>> a9841d7a
- *
- * Thanks to the original authors: MaNGOS <http://getmangos.com/>
- *
- * This program is free software; you can redistribute it and/or modify
- * it under the terms of the GNU General Public License as published by
- * the Free Software Foundation; either version 2 of the License, or
- * (at your option) any later version.
- *
- * This program is distributed in the hope that it will be useful,
- * but WITHOUT ANY WARRANTY; without even the implied warranty of
- * MERCHANTABILITY or FITNESS FOR A PARTICULAR PURPOSE. See the
- * GNU General Public License for more details.
- *
- * You should have received a copy of the GNU General Public License
- * along with this program; if not, write to the Free Software
- * Foundation, Inc., 59 Temple Place, Suite 330, Boston, MA 02111-1307 USA
- */
-
-#include "config.h"
-#include "ScriptMgr.h"
-#include "../../game/GossipDef.h"
-#include "../../game/GameObject.h"
-#include "../../game/Player.h"
-#include "../../game/Map.h"
-#include "../../game/ObjectMgr.h"
-
-//uint8 loglevel = 0;
-int nrscripts;
-Script *m_scripts[MAX_SCRIPTS];
-InstanceDataScript* m_instance_scripts[MAX_INSTANCE_SCRIPTS];
-int num_inst_scripts;
-
-// -- Scripts to be added --
-extern void AddSC_default();
-// -------------------
-
-TRINITY_DLL_EXPORT
-void ScriptsFree()
-{                                                           // Free resources before library unload
-    for(int i=0;i<nrscripts;i++)
-        delete m_scripts[i];
-
-    for(int i=0;i<num_inst_scripts;i++)
-        delete m_instance_scripts[i];
-
-    nrscripts = 0;
-    num_inst_scripts = 0;
-}
-
-TRINITY_DLL_EXPORT
-void ScriptsInit()
-{
-    nrscripts = 0;
-    num_inst_scripts = 0;
-    for(int i=0;i<MAX_SCRIPTS;i++)
-    {
-         m_scripts[i]=NULL;
-         m_instance_scripts[i]=NULL;
-    }
-
-    // -- Inicialize the Scripts to be Added --
-    AddSC_default();
-    // ----------------------------------------
-
-}
-
-Script* GetScriptByName(std::string Name)
-{
-    if(Name.empty())
-        return NULL;
-    for(int i=0;i<MAX_SCRIPTS;i++)
-    {
-        if( m_scripts[i] && m_scripts[i]->Name == Name )
-            return m_scripts[i];
-    }
-    return NULL;
-}
-
-//********************************
-//*** Functions to be Exported ***
-
-TRINITY_DLL_EXPORT
-char const* ScriptsVersion()
-{
-	return "Default Trinity scripting library";
-}
-TRINITY_DLL_EXPORT
-bool GossipHello ( Player * player, Creature *_Creature )
-{
-    Script *tmpscript = m_scripts[_Creature->GetScriptId()];
-    if (!tmpscript || !tmpscript->pGossipHello) return false;
-
-    player->PlayerTalkClass->ClearMenus();
-    return tmpscript->pGossipHello(player,_Creature);
-}
-
-TRINITY_DLL_EXPORT
-bool GossipSelect( Player *player, Creature *_Creature, uint32 sender, uint32 action )
-{
-    debug_log("TSCR: Gossip selection, sender: %d, action: %d",sender, action);
-
-    Script *tmpscript = m_scripts[_Creature->GetScriptId()];
-    if (!tmpscript || !tmpscript->pGossipSelect) return false;
-
-    player->PlayerTalkClass->ClearMenus();
-    return tmpscript->pGossipSelect(player,_Creature,sender,action);
-}
-
-TRINITY_DLL_EXPORT
-bool GossipSelectWithCode( Player *player, Creature *_Creature, uint32 sender, uint32 action, const char* sCode )
-{
-    debug_log("TSCR: Gossip selection with code, sender: %d, action: %d",sender, action);
-
-    Script *tmpscript = m_scripts[_Creature->GetScriptId()];
-    if (!tmpscript || !tmpscript->pGossipSelectWithCode) return false;
-
-    player->PlayerTalkClass->ClearMenus();
-    return tmpscript->pGossipSelectWithCode(player,_Creature,sender,action,sCode);
-}
-
-TRINITY_DLL_EXPORT
-bool QuestAccept( Player *player, Creature *_Creature, Quest const *_Quest )
-{
-    Script *tmpscript = m_scripts[_Creature->GetScriptId()];
-    if (!tmpscript || !tmpscript->pQuestAccept) return false;
-
-    player->PlayerTalkClass->ClearMenus();
-    return tmpscript->pQuestAccept(player,_Creature,_Quest);
-}
-
-TRINITY_DLL_EXPORT
-bool QuestSelect( Player *player, Creature *_Creature, Quest const *_Quest )
-{
-    Script *tmpscript = m_scripts[_Creature->GetScriptId()];
-    if (!tmpscript || !tmpscript->pQuestSelect) return false;
-
-    player->PlayerTalkClass->ClearMenus();
-    return tmpscript->pQuestSelect(player,_Creature,_Quest);
-}
-
-TRINITY_DLL_EXPORT
-bool QuestComplete( Player *player, Creature *_Creature, Quest const *_Quest )
-{
-    Script *tmpscript = m_scripts[_Creature->GetScriptId()];
-    if (!tmpscript || !tmpscript->pQuestComplete) return false;
-
-    player->PlayerTalkClass->ClearMenus();
-    return tmpscript->pQuestComplete(player,_Creature,_Quest);
-}
-
-TRINITY_DLL_EXPORT
-bool ChooseReward( Player *player, Creature *_Creature, Quest const *_Quest, uint32 opt )
-{
-    Script *tmpscript = m_scripts[_Creature->GetScriptId()];
-    if (!tmpscript || !tmpscript->pChooseReward) return false;
-
-    player->PlayerTalkClass->ClearMenus();
-    return tmpscript->pChooseReward(player,_Creature,_Quest,opt);
-}
-
-TRINITY_DLL_EXPORT
-uint32 NPCDialogStatus( Player *player, Creature *_Creature )
-{
-    Script *tmpscript = m_scripts[_Creature->GetScriptId()];
-    if (!tmpscript || !tmpscript->pNPCDialogStatus) return 100;
-
-    player->PlayerTalkClass->ClearMenus();
-    return tmpscript->pNPCDialogStatus(player,_Creature);
-}
-
-TRINITY_DLL_EXPORT
-uint32 GODialogStatus( Player *player, GameObject *_GO )
-{
-    Script *tmpscript = m_scripts[_GO->GetGOInfo()->ScriptId];
-    if (!tmpscript || !tmpscript->pGODialogStatus) return 100;
-
-    player->PlayerTalkClass->ClearMenus();
-    return tmpscript->pGODialogStatus(player,_GO);
-}
-
-TRINITY_DLL_EXPORT
-bool ItemHello( Player *player, Item *_Item, Quest const *_Quest )
-{
-    Script *tmpscript = m_scripts[_Item->GetProto()->ScriptId];
-    if (!tmpscript || !tmpscript->pItemHello) return false;
-
-    player->PlayerTalkClass->ClearMenus();
-    return tmpscript->pItemHello(player,_Item,_Quest);
-}
-
-TRINITY_DLL_EXPORT
-bool ItemQuestAccept( Player *player, Item *_Item, Quest const *_Quest )
-{
-    Script *tmpscript = m_scripts[_Item->GetProto()->ScriptId];
-    if (!tmpscript || !tmpscript->pItemQuestAccept) return false;
-
-    player->PlayerTalkClass->ClearMenus();
-    return tmpscript->pItemQuestAccept(player,_Item,_Quest);
-}
-
-TRINITY_DLL_EXPORT
-bool GOHello( Player *player, GameObject *_GO )
-{
-    Script *tmpscript = m_scripts[_GO->GetGOInfo()->ScriptId];
-    if (!tmpscript || !tmpscript->pGOHello) return false;
-
-    player->PlayerTalkClass->ClearMenus();
-    return tmpscript->pGOHello(player,_GO);
-}
-
-TRINITY_DLL_EXPORT
-bool GOQuestAccept( Player *player, GameObject *_GO, Quest const *_Quest )
-{
-    Script *tmpscript = m_scripts[_GO->GetGOInfo()->ScriptId];
-    if (!tmpscript || !tmpscript->pGOQuestAccept) return false;
-
-    player->PlayerTalkClass->ClearMenus();
-    return tmpscript->pGOQuestAccept(player,_GO,_Quest);
-}
-
-TRINITY_DLL_EXPORT
-bool GOChooseReward( Player *player, GameObject *_GO, Quest const *_Quest, uint32 opt )
-{
-    Script *tmpscript = m_scripts[_GO->GetGOInfo()->ScriptId];
-    if (!tmpscript || !tmpscript->pGOChooseReward) return false;
-
-    player->PlayerTalkClass->ClearMenus();
-    return tmpscript->pGOChooseReward(player,_GO,_Quest,opt);
-}
-
-TRINITY_DLL_EXPORT
-bool AreaTrigger( Player *player, AreaTriggerEntry * atEntry)
-{
-    Script *tmpscript = m_scripts[GetAreaTriggerScriptId(atEntry->id)];
-    if (!tmpscript || !tmpscript->pAreaTrigger) return false;
-
-    return tmpscript->pAreaTrigger(player, atEntry);
-}
-
-TRINITY_DLL_EXPORT
-CreatureAI* GetAI(Creature *_Creature)
-{
-    Script *tmpscript = m_scripts[_Creature->GetScriptId()];
-    if (!tmpscript || !tmpscript->GetAI) return NULL;
-
-    return tmpscript->GetAI(_Creature);
-}
-
-TRINITY_DLL_EXPORT
-bool ItemUse( Player *player, Item* _Item, SpellCastTargets const& targets)
-{
-    Script *tmpscript = m_scripts[_Item->GetProto()->ScriptId];
-    if (!tmpscript || !tmpscript->pItemUse) return false;
-
-    return tmpscript->pItemUse(player,_Item,targets);
-}
-
-TRINITY_DLL_EXPORT
-bool ReceiveEmote( Player *player, Creature *_Creature, uint32 emote )
-{
-    Script *tmpscript = m_scripts[_Creature->GetScriptId()];
-    if (!tmpscript || !tmpscript->pReceiveEmote) return false;
-
-    return tmpscript->pReceiveEmote(player, _Creature, emote);
-}
-
-/*TRINITY_DLL_EXPORT
-InstanceData* CreateInstanceData(Map *map)
-{
-    if (!map->IsDungeon()) return NULL;
-
-    Script *tmpscript = m_scripts[((InstanceMap*)map)->GetScriptId()];
-    if (!tmpscript || !tmpscript->GetInstanceData) return NULL;
-
-    return tmpscript->GetInstanceData(map);
-}
-
-void ScriptedAI::UpdateAI(const uint32)
-{
-    //Check if we have a current target
-    if( m_creature->isAlive() && m_creature->SelectHostilTarget() && m_creature->getVictim())
-    {
-        //If we are within range melee the target
-        if( m_creature->IsWithinDistInMap(m_creature->getVictim(), ATTACK_DISTANCE))
-        {
-            if( m_creature->isAttackReady() )
-            {
-                m_creature->AttackerStateUpdate(m_creature->getVictim());
-                m_creature->resetAttackTimer();
-            }
-        }
-    }
-}
-
-void ScriptedAI::EnterEvadeMode()
-{
-    if( m_creature->isAlive() )
-        DoGoHome();
-}
-
-void ScriptedAI::DoStartAttack(Unit* victim)
-{
-    if( m_creature->Attack(victim, true) )
-        m_creature->GetMotionMaster()->MoveChase(victim);
-}
-
-void ScriptedAI::DoStopAttack()
-{
-    if( m_creature->getVictim() != NULL )
-    {
-        m_creature->AttackStop();
-    }
-}
-
-void ScriptedAI::DoGoHome()
-{
-    if( !m_creature->getVictim() && m_creature->isAlive() )
-        m_creature->GetMotionMaster()->MoveTargetedHome();
-}
-*/+/*
+ * Copyright (C) 2008-2009 Trinity <http://www.trinitycore.org/>
+ *
+ * Thanks to the original authors: MaNGOS <http://getmangos.com/>
+ *
+ * This program is free software; you can redistribute it and/or modify
+ * it under the terms of the GNU General Public License as published by
+ * the Free Software Foundation; either version 2 of the License, or
+ * (at your option) any later version.
+ *
+ * This program is distributed in the hope that it will be useful,
+ * but WITHOUT ANY WARRANTY; without even the implied warranty of
+ * MERCHANTABILITY or FITNESS FOR A PARTICULAR PURPOSE. See the
+ * GNU General Public License for more details.
+ *
+ * You should have received a copy of the GNU General Public License
+ * along with this program; if not, write to the Free Software
+ * Foundation, Inc., 59 Temple Place, Suite 330, Boston, MA 02111-1307 USA
+ */
+
+#include "config.h"
+#include "ScriptMgr.h"
+#include "../../game/GossipDef.h"
+#include "../../game/GameObject.h"
+#include "../../game/Player.h"
+#include "../../game/Map.h"
+#include "../../game/ObjectMgr.h"
+
+//uint8 loglevel = 0;
+int nrscripts;
+Script *m_scripts[MAX_SCRIPTS];
+InstanceDataScript* m_instance_scripts[MAX_INSTANCE_SCRIPTS];
+int num_inst_scripts;
+
+// -- Scripts to be added --
+extern void AddSC_default();
+// -------------------
+
+TRINITY_DLL_EXPORT
+void ScriptsFree()
+{                                                           // Free resources before library unload
+    for(int i=0;i<nrscripts;i++)
+        delete m_scripts[i];
+
+    for(int i=0;i<num_inst_scripts;i++)
+        delete m_instance_scripts[i];
+
+    nrscripts = 0;
+    num_inst_scripts = 0;
+}
+
+TRINITY_DLL_EXPORT
+void ScriptsInit()
+{
+    nrscripts = 0;
+    num_inst_scripts = 0;
+    for(int i=0;i<MAX_SCRIPTS;i++)
+    {
+         m_scripts[i]=NULL;
+         m_instance_scripts[i]=NULL;
+    }
+
+    // -- Inicialize the Scripts to be Added --
+    AddSC_default();
+    // ----------------------------------------
+
+}
+
+Script* GetScriptByName(std::string Name)
+{
+    if(Name.empty())
+        return NULL;
+    for(int i=0;i<MAX_SCRIPTS;i++)
+    {
+        if( m_scripts[i] && m_scripts[i]->Name == Name )
+            return m_scripts[i];
+    }
+    return NULL;
+}
+
+//********************************
+//*** Functions to be Exported ***
+
+TRINITY_DLL_EXPORT
+char const* ScriptsVersion()
+{
+	return "Default Trinity scripting library";
+}
+TRINITY_DLL_EXPORT
+bool GossipHello ( Player * player, Creature *_Creature )
+{
+    Script *tmpscript = m_scripts[_Creature->GetScriptId()];
+    if (!tmpscript || !tmpscript->pGossipHello) return false;
+
+    player->PlayerTalkClass->ClearMenus();
+    return tmpscript->pGossipHello(player,_Creature);
+}
+
+TRINITY_DLL_EXPORT
+bool GossipSelect( Player *player, Creature *_Creature, uint32 sender, uint32 action )
+{
+    debug_log("TSCR: Gossip selection, sender: %d, action: %d",sender, action);
+
+    Script *tmpscript = m_scripts[_Creature->GetScriptId()];
+    if (!tmpscript || !tmpscript->pGossipSelect) return false;
+
+    player->PlayerTalkClass->ClearMenus();
+    return tmpscript->pGossipSelect(player,_Creature,sender,action);
+}
+
+TRINITY_DLL_EXPORT
+bool GossipSelectWithCode( Player *player, Creature *_Creature, uint32 sender, uint32 action, const char* sCode )
+{
+    debug_log("TSCR: Gossip selection with code, sender: %d, action: %d",sender, action);
+
+    Script *tmpscript = m_scripts[_Creature->GetScriptId()];
+    if (!tmpscript || !tmpscript->pGossipSelectWithCode) return false;
+
+    player->PlayerTalkClass->ClearMenus();
+    return tmpscript->pGossipSelectWithCode(player,_Creature,sender,action,sCode);
+}
+
+TRINITY_DLL_EXPORT
+bool QuestAccept( Player *player, Creature *_Creature, Quest const *_Quest )
+{
+    Script *tmpscript = m_scripts[_Creature->GetScriptId()];
+    if (!tmpscript || !tmpscript->pQuestAccept) return false;
+
+    player->PlayerTalkClass->ClearMenus();
+    return tmpscript->pQuestAccept(player,_Creature,_Quest);
+}
+
+TRINITY_DLL_EXPORT
+bool QuestSelect( Player *player, Creature *_Creature, Quest const *_Quest )
+{
+    Script *tmpscript = m_scripts[_Creature->GetScriptId()];
+    if (!tmpscript || !tmpscript->pQuestSelect) return false;
+
+    player->PlayerTalkClass->ClearMenus();
+    return tmpscript->pQuestSelect(player,_Creature,_Quest);
+}
+
+TRINITY_DLL_EXPORT
+bool QuestComplete( Player *player, Creature *_Creature, Quest const *_Quest )
+{
+    Script *tmpscript = m_scripts[_Creature->GetScriptId()];
+    if (!tmpscript || !tmpscript->pQuestComplete) return false;
+
+    player->PlayerTalkClass->ClearMenus();
+    return tmpscript->pQuestComplete(player,_Creature,_Quest);
+}
+
+TRINITY_DLL_EXPORT
+bool ChooseReward( Player *player, Creature *_Creature, Quest const *_Quest, uint32 opt )
+{
+    Script *tmpscript = m_scripts[_Creature->GetScriptId()];
+    if (!tmpscript || !tmpscript->pChooseReward) return false;
+
+    player->PlayerTalkClass->ClearMenus();
+    return tmpscript->pChooseReward(player,_Creature,_Quest,opt);
+}
+
+TRINITY_DLL_EXPORT
+uint32 NPCDialogStatus( Player *player, Creature *_Creature )
+{
+    Script *tmpscript = m_scripts[_Creature->GetScriptId()];
+    if (!tmpscript || !tmpscript->pNPCDialogStatus) return 100;
+
+    player->PlayerTalkClass->ClearMenus();
+    return tmpscript->pNPCDialogStatus(player,_Creature);
+}
+
+TRINITY_DLL_EXPORT
+uint32 GODialogStatus( Player *player, GameObject *_GO )
+{
+    Script *tmpscript = m_scripts[_GO->GetGOInfo()->ScriptId];
+    if (!tmpscript || !tmpscript->pGODialogStatus) return 100;
+
+    player->PlayerTalkClass->ClearMenus();
+    return tmpscript->pGODialogStatus(player,_GO);
+}
+
+TRINITY_DLL_EXPORT
+bool ItemHello( Player *player, Item *_Item, Quest const *_Quest )
+{
+    Script *tmpscript = m_scripts[_Item->GetProto()->ScriptId];
+    if (!tmpscript || !tmpscript->pItemHello) return false;
+
+    player->PlayerTalkClass->ClearMenus();
+    return tmpscript->pItemHello(player,_Item,_Quest);
+}
+
+TRINITY_DLL_EXPORT
+bool ItemQuestAccept( Player *player, Item *_Item, Quest const *_Quest )
+{
+    Script *tmpscript = m_scripts[_Item->GetProto()->ScriptId];
+    if (!tmpscript || !tmpscript->pItemQuestAccept) return false;
+
+    player->PlayerTalkClass->ClearMenus();
+    return tmpscript->pItemQuestAccept(player,_Item,_Quest);
+}
+
+TRINITY_DLL_EXPORT
+bool GOHello( Player *player, GameObject *_GO )
+{
+    Script *tmpscript = m_scripts[_GO->GetGOInfo()->ScriptId];
+    if (!tmpscript || !tmpscript->pGOHello) return false;
+
+    player->PlayerTalkClass->ClearMenus();
+    return tmpscript->pGOHello(player,_GO);
+}
+
+TRINITY_DLL_EXPORT
+bool GOQuestAccept( Player *player, GameObject *_GO, Quest const *_Quest )
+{
+    Script *tmpscript = m_scripts[_GO->GetGOInfo()->ScriptId];
+    if (!tmpscript || !tmpscript->pGOQuestAccept) return false;
+
+    player->PlayerTalkClass->ClearMenus();
+    return tmpscript->pGOQuestAccept(player,_GO,_Quest);
+}
+
+TRINITY_DLL_EXPORT
+bool GOChooseReward( Player *player, GameObject *_GO, Quest const *_Quest, uint32 opt )
+{
+    Script *tmpscript = m_scripts[_GO->GetGOInfo()->ScriptId];
+    if (!tmpscript || !tmpscript->pGOChooseReward) return false;
+
+    player->PlayerTalkClass->ClearMenus();
+    return tmpscript->pGOChooseReward(player,_GO,_Quest,opt);
+}
+
+TRINITY_DLL_EXPORT
+bool AreaTrigger( Player *player, AreaTriggerEntry * atEntry)
+{
+    Script *tmpscript = m_scripts[GetAreaTriggerScriptId(atEntry->id)];
+    if (!tmpscript || !tmpscript->pAreaTrigger) return false;
+
+    return tmpscript->pAreaTrigger(player, atEntry);
+}
+
+TRINITY_DLL_EXPORT
+CreatureAI* GetAI(Creature *_Creature)
+{
+    Script *tmpscript = m_scripts[_Creature->GetScriptId()];
+    if (!tmpscript || !tmpscript->GetAI) return NULL;
+
+    return tmpscript->GetAI(_Creature);
+}
+
+TRINITY_DLL_EXPORT
+bool ItemUse( Player *player, Item* _Item, SpellCastTargets const& targets)
+{
+    Script *tmpscript = m_scripts[_Item->GetProto()->ScriptId];
+    if (!tmpscript || !tmpscript->pItemUse) return false;
+
+    return tmpscript->pItemUse(player,_Item,targets);
+}
+
+TRINITY_DLL_EXPORT
+bool ReceiveEmote( Player *player, Creature *_Creature, uint32 emote )
+{
+    Script *tmpscript = m_scripts[_Creature->GetScriptId()];
+    if (!tmpscript || !tmpscript->pReceiveEmote) return false;
+
+    return tmpscript->pReceiveEmote(player, _Creature, emote);
+}
+
+/*TRINITY_DLL_EXPORT
+InstanceData* CreateInstanceData(Map *map)
+{
+    if (!map->IsDungeon()) return NULL;
+
+    Script *tmpscript = m_scripts[((InstanceMap*)map)->GetScriptId()];
+    if (!tmpscript || !tmpscript->GetInstanceData) return NULL;
+
+    return tmpscript->GetInstanceData(map);
+}
+
+void ScriptedAI::UpdateAI(const uint32)
+{
+    //Check if we have a current target
+    if( m_creature->isAlive() && m_creature->SelectHostilTarget() && m_creature->getVictim())
+    {
+        //If we are within range melee the target
+        if( m_creature->IsWithinDistInMap(m_creature->getVictim(), ATTACK_DISTANCE))
+        {
+            if( m_creature->isAttackReady() )
+            {
+                m_creature->AttackerStateUpdate(m_creature->getVictim());
+                m_creature->resetAttackTimer();
+            }
+        }
+    }
+}
+
+void ScriptedAI::EnterEvadeMode()
+{
+    if( m_creature->isAlive() )
+        DoGoHome();
+}
+
+void ScriptedAI::DoStartAttack(Unit* victim)
+{
+    if( m_creature->Attack(victim, true) )
+        m_creature->GetMotionMaster()->MoveChase(victim);
+}
+
+void ScriptedAI::DoStopAttack()
+{
+    if( m_creature->getVictim() != NULL )
+    {
+        m_creature->AttackStop();
+    }
+}
+
+void ScriptedAI::DoGoHome()
+{
+    if( !m_creature->getVictim() && m_creature->isAlive() )
+        m_creature->GetMotionMaster()->MoveTargetedHome();
+}
+*/