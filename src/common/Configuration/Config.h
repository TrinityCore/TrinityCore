/*
 * Copyright (C) 2008-2016 TrinityCore <http://www.trinitycore.org/>
 * Copyright (C) 2005-2009 MaNGOS <http://getmangos.com/>
 *
 * This program is free software; you can redistribute it and/or modify it
 * under the terms of the GNU General Public License as published by the
 * Free Software Foundation; either version 2 of the License, or (at your
 * option) any later version.
 *
 * This program is distributed in the hope that it will be useful, but WITHOUT
 * ANY WARRANTY; without even the implied warranty of MERCHANTABILITY or
 * FITNESS FOR A PARTICULAR PURPOSE. See the GNU General Public License for
 * more details.
 *
 * You should have received a copy of the GNU General Public License along
 * with this program. If not, see <http://www.gnu.org/licenses/>.
 */

#ifndef CONFIG_H
#define CONFIG_H

#include "Define.h"

#include <string>
#include <list>
#include <vector>
#include <mutex>
#include <boost/property_tree/ptree.hpp>

class TC_COMMON_API ConfigMgr
{
<<<<<<< HEAD
// playerbot mod
public:
    ConfigMgr() { }
    ~ConfigMgr() { }
=======
    ConfigMgr() = default;
    ConfigMgr(ConfigMgr const&) = delete;
    ConfigMgr& operator=(ConfigMgr const&) = delete;
    ~ConfigMgr() = default;
>>>>>>> 1e1fcd68

public:
    /// Method used only for loading main configuration files (authserver.conf and worldserver.conf)
    bool LoadInitial(std::string const& file, std::vector<std::string> args,
        std::string& error);

    static ConfigMgr* instance();

    bool Reload(std::string& error);

    std::string GetStringDefault(std::string const& name, const std::string& def) const;
    bool GetBoolDefault(std::string const& name, bool def) const;
    int GetIntDefault(std::string const& name, int def) const;
    float GetFloatDefault(std::string const& name, float def) const;

    std::string const& GetFilename();
    std::vector<std::string> const& GetArguments() const { return _args; }
    std::list<std::string> GetKeysByString(std::string const& name);

private:
    std::string _filename;
    std::vector<std::string> _args;
    boost::property_tree::ptree _config;
    std::mutex _configLock;

    template<class T>
    T GetValueDefault(std::string const& name, T def) const;
};

#define sConfigMgr ConfigMgr::instance()

#endif<|MERGE_RESOLUTION|>--- conflicted
+++ resolved
@@ -29,17 +29,12 @@
 
 class TC_COMMON_API ConfigMgr
 {
-<<<<<<< HEAD
 // playerbot mod
 public:
-    ConfigMgr() { }
-    ~ConfigMgr() { }
-=======
     ConfigMgr() = default;
     ConfigMgr(ConfigMgr const&) = delete;
     ConfigMgr& operator=(ConfigMgr const&) = delete;
     ~ConfigMgr() = default;
->>>>>>> 1e1fcd68
 
 public:
     /// Method used only for loading main configuration files (authserver.conf and worldserver.conf)
