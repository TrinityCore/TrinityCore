/*
 * Copyright (C) 2008-2018 TrinityCore <https://www.trinitycore.org/>
 *
 * This program is free software; you can redistribute it and/or modify it
 * under the terms of the GNU General Public License as published by the
 * Free Software Foundation; either version 2 of the License, or (at your
 * option) any later version.
 *
 * This program is distributed in the hope that it will be useful, but WITHOUT
 * ANY WARRANTY; without even the implied warranty of MERCHANTABILITY or
 * FITNESS FOR A PARTICULAR PURPOSE. See the GNU General Public License for
 * more details.
 *
 * You should have received a copy of the GNU General Public License along
 * with this program. If not, see <http://www.gnu.org/licenses/>.
 */

#include "DB2FileLoader.h"
#include "ByteConverter.h"
#include "Common.h"
#include "DB2Meta.h"
#include "Errors.h"
#include "Log.h"
#include <sstream>

enum class DB2ColumnCompression : uint32
{
    None,
    Immediate,
    CommonData,
    Pallet,
    PalletArray,
    SignedImmediate
};

#pragma pack(push, 1)

struct DB2SectionHeader
{
    uint64 TactKeyId;
    uint32 FileOffset;
    uint32 RecordCount;
    uint32 StringTableSize;
    uint32 CopyTableSize;
    uint32 CatalogDataOffset;
    uint32 IdTableSize;
    uint32 ParentLookupDataSize;
};

struct DB2FieldEntry
{
    int16 UnusedBits;
    uint16 Offset;
};

struct DB2CatalogEntry
{
    uint32 FileOffset;
    uint16 RecordSize;
};

struct DB2ColumnMeta
{
    uint16 BitOffset;
    uint16 BitSize;
    uint32 AdditionalDataSize;
    DB2ColumnCompression CompressionType;
    union
    {
        struct
        {
            uint32 BitOffset;
            uint32 BitWidth;
            bool Signed;
        } immediate;

        struct
        {
            uint32 Value;
        } commonData;

        struct
        {
            uint32 BitOffset;
            uint32 BitWidth;
            uint32 ArraySize;
        } pallet;
    } CompressionData;
};

struct DB2CommonValue
{
    uint32 RecordId;
    uint32 Value;
};

struct DB2PalletValue
{
    uint32 Value;
};

struct DB2IndexDataInfo
{
    uint32 NumEntries;
    uint32 MinId;
    uint32 MaxId;
};

struct DB2IndexEntry
{
    uint32 ParentId;
    uint32 RecordIndex;
};

#pragma pack(pop)

struct DB2IndexData
{
    DB2IndexDataInfo Info;
    std::unique_ptr<DB2IndexEntry[]> Entries;
};

DB2FieldMeta::DB2FieldMeta(bool isSigned, DBCFormer type, char const* name)
    : IsSigned(isSigned), Type(type), Name(name)
{
}

DB2FileLoadInfo::DB2FileLoadInfo() : Fields(nullptr), FieldCount(0), Meta(nullptr)
{
}

DB2FileLoadInfo::DB2FileLoadInfo(DB2FieldMeta const* fields, std::size_t fieldCount, DB2Meta const* meta)
    : Fields(fields), FieldCount(fieldCount), Meta(meta)
{
    TypesString.reserve(FieldCount);
    for (std::size_t i = 0; i < FieldCount; ++i)
        TypesString += char(Fields[i].Type);
}

uint32 DB2FileLoadInfo::GetStringFieldCount(bool localizedOnly) const
{
    uint32 stringFields = 0;
    for (char fieldType : TypesString)
        if (fieldType == FT_STRING || (fieldType == FT_STRING_NOT_LOCALIZED && !localizedOnly))
            ++stringFields;

    return stringFields;
}

std::pair<int32, int32> DB2FileLoadInfo::GetFieldIndexByName(char const* fieldName) const
{
    std::size_t ourIndex = Meta->HasIndexFieldInData() ? 0 : 1;
    for (uint32 i = 0; i < Meta->FieldCount; ++i)
    {
        for (uint8 arr = 0; arr < Meta->Fields[i].ArraySize; ++arr)
        {
            if (!strcmp(Fields[ourIndex].Name, fieldName))
                return std::make_pair(int32(i), int32(arr));

            ++ourIndex;
        }
    }

    return std::make_pair(-1, -1);
}

DB2FileSource::~DB2FileSource()
{
}

class DB2FileLoaderImpl
{
public:
    virtual ~DB2FileLoaderImpl() { }
    virtual void LoadColumnData(std::unique_ptr<DB2SectionHeader[]> sections, std::unique_ptr<DB2FieldEntry[]> fields, std::unique_ptr<DB2ColumnMeta[]> columnMeta,
        std::unique_ptr<std::unique_ptr<DB2PalletValue[]>[]> palletValues, std::unique_ptr<std::unique_ptr<DB2PalletValue[]>[]> palletArrayValues,
        std::unique_ptr<std::unordered_map<uint32, uint32>[]> commonValues) = 0;
    virtual bool LoadTableData(DB2FileSource* source, uint32 section) = 0;
    virtual bool LoadCatalogData(DB2FileSource* source, uint32 section) = 0;
    virtual void SetAdditionalData(std::vector<uint32> idTable, std::vector<DB2RecordCopy> copyTable, std::vector<DB2IndexData> parentIndexes) = 0;
    virtual char* AutoProduceData(uint32& count, char**& indexTable, std::vector<char*>& stringPool) = 0;
    virtual char* AutoProduceStrings(char** indexTable, uint32 indexTableSize, uint32 locale) = 0;
    virtual void AutoProduceRecordCopies(uint32 records, char** indexTable, char* dataTable) = 0;
    virtual DB2Record GetRecord(uint32 recordNumber) const = 0;
    virtual DB2RecordCopy GetRecordCopy(uint32 copyNumber) const = 0;
    virtual uint32 GetRecordCount() const = 0;
    virtual uint32 GetRecordCopyCount() const = 0;
    virtual uint32 GetMaxId() const = 0;
    virtual DB2FileLoadInfo const* GetLoadInfo() const = 0;
    virtual DB2SectionHeader const& GetSection(uint32 section) const = 0;
<<<<<<< HEAD
=======
    virtual bool IsSignedField(uint32 field) const = 0;
>>>>>>> f004c06c

private:
    friend class DB2Record;
    virtual unsigned char const* GetRawRecordData(uint32 recordNumber) const = 0;
    virtual uint32 RecordGetId(uint8 const* record, uint32 recordIndex) const = 0;
    virtual uint8 RecordGetUInt8(uint8 const* record, uint32 field, uint32 arrayIndex) const = 0;
    virtual uint16 RecordGetUInt16(uint8 const* record, uint32 field, uint32 arrayIndex) const = 0;
    virtual uint32 RecordGetUInt32(uint8 const* record, uint32 field, uint32 arrayIndex) const = 0;
    virtual int32 RecordGetInt32(uint8 const* record, uint32 field, uint32 arrayIndex) const = 0;
    virtual uint64 RecordGetUInt64(uint8 const* record, uint32 field, uint32 arrayIndex) const = 0;
    virtual float RecordGetFloat(uint8 const* record, uint32 field, uint32 arrayIndex) const = 0;
    virtual char const* RecordGetString(uint8 const* record, uint32 field, uint32 arrayIndex) const = 0;
    virtual std::size_t* RecordCreateDetachedFieldOffsets(std::size_t* oldOffsets) const = 0;
    virtual void RecordDestroyFieldOffsets(std::size_t*& fieldOffsets) const = 0;
};

class DB2FileLoaderRegularImpl final : public DB2FileLoaderImpl
{
public:
    DB2FileLoaderRegularImpl(char const* fileName, DB2FileLoadInfo const* loadInfo, DB2Header const* header);
    ~DB2FileLoaderRegularImpl();

    void LoadColumnData(std::unique_ptr<DB2SectionHeader[]> sections, std::unique_ptr<DB2FieldEntry[]> fields, std::unique_ptr<DB2ColumnMeta[]> columnMeta,
        std::unique_ptr<std::unique_ptr<DB2PalletValue[]>[]> palletValues, std::unique_ptr<std::unique_ptr<DB2PalletValue[]>[]> palletArrayValues,
        std::unique_ptr<std::unordered_map<uint32, uint32>[]> commonValues) override;
    bool LoadTableData(DB2FileSource* source, uint32 section) override;
    bool LoadCatalogData(DB2FileSource* /*source*/, uint32 /*section*/) override { return true; }
    void SetAdditionalData(std::vector<uint32> idTable, std::vector<DB2RecordCopy> copyTable, std::vector<DB2IndexData> parentIndexes) override;
    char* AutoProduceData(uint32& count, char**& indexTable, std::vector<char*>& stringPool) override;
    char* AutoProduceStrings(char** indexTable, uint32 indexTableSize, uint32 locale) override;
    void AutoProduceRecordCopies(uint32 records, char** indexTable, char* dataTable) override;
    DB2Record GetRecord(uint32 recordNumber) const override;
    DB2RecordCopy GetRecordCopy(uint32 copyNumber) const override;
    uint32 GetRecordCount() const override;
    uint32 GetRecordCopyCount() const override;
    uint32 GetMaxId() const override;
    DB2FileLoadInfo const* GetLoadInfo() const override;
    DB2SectionHeader const& GetSection(uint32 section) const override;
<<<<<<< HEAD
=======
    bool IsSignedField(uint32 field) const override;
>>>>>>> f004c06c

private:
    void FillParentLookup(char* dataTable);
    uint8 const* GetRawRecordData(uint32 recordNumber) const override;
    uint32 RecordGetId(uint8 const* record, uint32 recordIndex) const override;
    uint8 RecordGetUInt8(uint8 const* record, uint32 field, uint32 arrayIndex) const override;
    uint16 RecordGetUInt16(uint8 const* record, uint32 field, uint32 arrayIndex) const override;
    uint32 RecordGetUInt32(uint8 const* record, uint32 field, uint32 arrayIndex) const override;
    int32 RecordGetInt32(uint8 const* record, uint32 field, uint32 arrayIndex) const override;
    uint64 RecordGetUInt64(uint8 const* record, uint32 field, uint32 arrayIndex) const override;
    float RecordGetFloat(uint8 const* record, uint32 field, uint32 arrayIndex) const override;
    char const* RecordGetString(uint8 const* record, uint32 field, uint32 arrayIndex) const override;
    template<typename T>
    T RecordGetVarInt(uint8 const* record, uint32 field, uint32 arrayIndex) const;
    uint64 RecordGetPackedValue(uint8 const* packedRecordData, uint32 bitWidth, uint32 bitOffset) const;
    uint16 GetFieldOffset(uint32 field) const;
    std::size_t* RecordCreateDetachedFieldOffsets(std::size_t* oldOffsets) const override;
    void RecordDestroyFieldOffsets(std::size_t*& fieldOffsets) const override;

    char const* _fileName;
    DB2FileLoadInfo const* _loadInfo;
    DB2Header const* _header;
    std::unique_ptr<uint8[]> _data;
    uint8* _stringTable;
    std::unique_ptr<DB2SectionHeader[]> _sections;
    std::unique_ptr<DB2ColumnMeta[]> _columnMeta;
    std::unique_ptr<std::unique_ptr<DB2PalletValue[]>[]> _palletValues;
    std::unique_ptr<std::unique_ptr<DB2PalletValue[]>[]> _palletArrayValues;
    std::unique_ptr<std::unordered_map<uint32, uint32>[]> _commonValues;
    std::vector<uint32> _idTable;
    std::vector<DB2RecordCopy> _copyTable;
    std::vector<DB2IndexData> _parentIndexes;
};

class DB2FileLoaderSparseImpl final : public DB2FileLoaderImpl
{
public:
    DB2FileLoaderSparseImpl(char const* fileName, DB2FileLoadInfo const* loadInfo, DB2Header const* header);
    ~DB2FileLoaderSparseImpl();

    void LoadColumnData(std::unique_ptr<DB2SectionHeader[]> sections, std::unique_ptr<DB2FieldEntry[]> fields, std::unique_ptr<DB2ColumnMeta[]> columnMeta,
        std::unique_ptr<std::unique_ptr<DB2PalletValue[]>[]> palletValues, std::unique_ptr<std::unique_ptr<DB2PalletValue[]>[]> palletArrayValues,
        std::unique_ptr<std::unordered_map<uint32, uint32>[]> commonValues) override;
    bool LoadTableData(DB2FileSource* source, uint32 section) override;
    bool LoadCatalogData(DB2FileSource* source, uint32 section) override;
    void SetAdditionalData(std::vector<uint32> /*idTable*/, std::vector<DB2RecordCopy> /*copyTable*/, std::vector<DB2IndexData> /*parentIndexes*/) override { }
    char* AutoProduceData(uint32& records, char**& indexTable, std::vector<char*>& stringPool) override;
    char* AutoProduceStrings(char** indexTable, uint32 indexTableSize, uint32 locale) override;
    void AutoProduceRecordCopies(uint32 /*records*/, char** /*indexTable*/, char* /*dataTable*/) override { }
    DB2Record GetRecord(uint32 recordNumber) const override;
    DB2RecordCopy GetRecordCopy(uint32 copyNumber) const override;
    uint32 GetRecordCount() const override;
    uint32 GetRecordCopyCount() const override;
    uint32 GetMaxId() const override;
    DB2FileLoadInfo const* GetLoadInfo() const override;
    DB2SectionHeader const& GetSection(uint32 section) const override;
<<<<<<< HEAD
=======
    bool IsSignedField(uint32 field) const override;
>>>>>>> f004c06c

private:
    uint8 const* GetRawRecordData(uint32 recordNumber) const override;
    uint32 RecordGetId(uint8 const* record, uint32 recordIndex) const override;
    uint8 RecordGetUInt8(uint8 const* record, uint32 field, uint32 arrayIndex) const override;
    uint16 RecordGetUInt16(uint8 const* record, uint32 field, uint32 arrayIndex) const override;
    uint32 RecordGetUInt32(uint8 const* record, uint32 field, uint32 arrayIndex) const override;
    int32 RecordGetInt32(uint8 const* record, uint32 field, uint32 arrayIndex) const override;
    uint64 RecordGetUInt64(uint8 const* record, uint32 field, uint32 arrayIndex) const override;
    float RecordGetFloat(uint8 const* record, uint32 field, uint32 arrayIndex) const override;
    char const* RecordGetString(uint8 const* record, uint32 field, uint32 arrayIndex) const override;
    uint32 RecordGetVarInt(uint8 const* record, uint32 field, uint32 arrayIndex, bool isSigned) const;
    uint16 GetFieldOffset(uint32 field, uint32 arrayIndex) const;
    uint16 GetFieldSize(uint32 field) const;
    std::size_t* RecordCreateDetachedFieldOffsets(std::size_t* oldOffsets) const override;
    void RecordDestroyFieldOffsets(std::size_t*& fieldOffsets) const override;
    void CalculateAndStoreFieldOffsets(uint8 const* rawRecord) const;

#pragma pack(push, 1)
#pragma pack(pop)

    char const* _fileName;
    DB2FileLoadInfo const* _loadInfo;
    DB2Header const* _header;
    std::size_t _dataStart;
    std::unique_ptr<uint8[]> _data;
    std::unique_ptr<DB2SectionHeader[]> _sections;
    std::unique_ptr<DB2FieldEntry[]> _fields;
    std::unique_ptr<std::size_t[]> _fieldAndArrayOffsets;
    std::unique_ptr<DB2CatalogEntry[]> _catalog;
};

DB2FileLoaderRegularImpl::DB2FileLoaderRegularImpl(char const* fileName, DB2FileLoadInfo const* loadInfo, DB2Header const* header) :
    _fileName(fileName),
    _loadInfo(loadInfo),
    _header(header),
    _stringTable(nullptr)
{
}

<<<<<<< HEAD
void DB2FileLoaderRegularImpl::LoadColumnData(std::unique_ptr<DB2SectionHeader[]> sections, std::unique_ptr<DB2FieldEntry[]> fields, std::unique_ptr<DB2ColumnMeta[]> columnMeta,
=======
void DB2FileLoaderRegularImpl::LoadColumnData(std::unique_ptr<DB2SectionHeader[]> sections, std::unique_ptr<DB2FieldEntry[]> /*fields*/, std::unique_ptr<DB2ColumnMeta[]> columnMeta,
>>>>>>> f004c06c
    std::unique_ptr<std::unique_ptr<DB2PalletValue[]>[]> palletValues, std::unique_ptr<std::unique_ptr<DB2PalletValue[]>[]> palletArrayValues,
    std::unique_ptr<std::unordered_map<uint32, uint32>[]> commonValues)
{
    _sections = std::move(sections);
    _columnMeta = std::move(columnMeta);
    _palletValues = std::move(palletValues);
    _palletArrayValues = std::move(palletArrayValues);
    _commonValues = std::move(commonValues);
<<<<<<< HEAD
}

bool DB2FileLoaderRegularImpl::LoadTableData(DB2FileSource* source, uint32 section)
{
    if (!_data)
    {
        _data = Trinity::make_unique<uint8[]>(_header->RecordSize * _header->RecordCount + _header->StringTableSize + 8);
        _stringTable = &_data[_header->RecordSize * _header->RecordCount];
    }

    uint32 sectionDataStart = 0;
    uint32 sectionStringTableStart = 0;
    for (uint32 i = 0; i < section; ++i)
    {
        sectionDataStart += _header->RecordSize * _sections[i].RecordCount;
        sectionStringTableStart += _sections[i].StringTableSize;
    }

    if (_sections[section].RecordCount && !source->Read(&_data[sectionDataStart], _header->RecordSize * _sections[section].RecordCount))
        return false;

    if (_sections[section].StringTableSize && !source->Read(&_stringTable[sectionStringTableStart], _sections[section].StringTableSize))
        return false;

    return true;
}

=======
}

bool DB2FileLoaderRegularImpl::LoadTableData(DB2FileSource* source, uint32 section)
{
    if (!_data)
    {
        _data = Trinity::make_unique<uint8[]>(_header->RecordSize * _header->RecordCount + _header->StringTableSize + 8);
        _stringTable = &_data[_header->RecordSize * _header->RecordCount];
    }

    uint32 sectionDataStart = 0;
    uint32 sectionStringTableStart = 0;
    for (uint32 i = 0; i < section; ++i)
    {
        sectionDataStart += _header->RecordSize * _sections[i].RecordCount;
        sectionStringTableStart += _sections[i].StringTableSize;
    }

    if (_sections[section].RecordCount && !source->Read(&_data[sectionDataStart], _header->RecordSize * _sections[section].RecordCount))
        return false;

    if (_sections[section].StringTableSize && !source->Read(&_stringTable[sectionStringTableStart], _sections[section].StringTableSize))
        return false;

    return true;
}

>>>>>>> f004c06c
void DB2FileLoaderRegularImpl::SetAdditionalData(std::vector<uint32> idTable, std::vector<DB2RecordCopy> copyTable, std::vector<DB2IndexData> parentIndexes)
{
    _idTable = std::move(idTable);
    _copyTable = std::move(copyTable);
    _parentIndexes = std::move(parentIndexes);
}

DB2FileLoaderRegularImpl::~DB2FileLoaderRegularImpl()
{
}

static char const* const nullStr = "";

char* DB2FileLoaderRegularImpl::AutoProduceData(uint32& records, char**& indexTable, std::vector<char*>& stringPool)
{
    //get struct size and index pos
    uint32 recordsize = _loadInfo->Meta->GetRecordSize();

    uint32 maxi = GetMaxId() + 1;

    using index_entry_t = char*;

    records = maxi;
    indexTable = new index_entry_t[maxi];
    memset(indexTable, 0, maxi * sizeof(index_entry_t));

    char* dataTable = new char[(_header->RecordCount + _copyTable.size()) * recordsize];

    // we store flat holders pool as single memory block
    std::size_t stringFields = _loadInfo->GetStringFieldCount(false);
    std::size_t localizedStringFields = _loadInfo->GetStringFieldCount(true);

    // each string field at load have array of string for each locale
    std::size_t stringHoldersRecordPoolSize = localizedStringFields * sizeof(LocalizedString) + (stringFields - localizedStringFields) * sizeof(char*);
    char* stringHoldersPool = nullptr;
    if (stringFields)
    {
        std::size_t stringHoldersPoolSize = stringHoldersRecordPoolSize * _header->RecordCount;

        stringHoldersPool = new char[stringHoldersPoolSize];
        stringPool.push_back(stringHoldersPool);

        // DB2 strings expected to have at least empty string
        for (std::size_t i = 0; i < stringHoldersPoolSize / sizeof(char*); ++i)
            ((char const**)stringHoldersPool)[i] = nullStr;
    }

    uint32 offset = 0;

    for (uint32 y = 0; y < _header->RecordCount; y++)
    {
        unsigned char const* rawRecord = GetRawRecordData(y);
        if (!rawRecord)
            continue;

        uint32 indexVal = RecordGetId(rawRecord, y);

        indexTable[indexVal] = &dataTable[offset];

        uint32 fieldIndex = 0;
        if (!_loadInfo->Meta->HasIndexFieldInData())
        {
            *((uint32*)(&dataTable[offset])) = indexVal;
            offset += 4;
            ++fieldIndex;
        }

        uint32 stringFieldOffset = 0;

        for (uint32 x = 0; x < _header->FieldCount; ++x)
        {
            for (uint32 z = 0; z < _loadInfo->Meta->Fields[x].ArraySize; ++z)
            {
                switch (_loadInfo->TypesString[fieldIndex])
                {
                    case FT_FLOAT:
                        *((float*)(&dataTable[offset])) = RecordGetFloat(rawRecord, x, z);
                        offset += 4;
                        break;
                    case FT_INT:
                        *((uint32*)(&dataTable[offset])) = RecordGetVarInt<uint32>(rawRecord, x, z);
                        offset += 4;
                        break;
                    case FT_BYTE:
                        *((uint8*)(&dataTable[offset])) = RecordGetUInt8(rawRecord, x, z);
                        offset += 1;
                        break;
                    case FT_SHORT:
                        *((uint16*)(&dataTable[offset])) = RecordGetUInt16(rawRecord, x, z);
                        offset += 2;
                        break;
                    case FT_LONG:
                        *((uint64*)(&dataTable[offset])) = RecordGetUInt64(rawRecord, x, z);
                        offset += 8;
                        break;
                    case FT_STRING:
                    case FT_STRING_NOT_LOCALIZED:
                    {
                        // init db2 string field slots by pointers to string holders
                        char const*** slot = (char const***)(&dataTable[offset]);
                        *slot = (char const**)(&stringHoldersPool[stringHoldersRecordPoolSize * y + stringFieldOffset]);
                        if (_loadInfo->TypesString[fieldIndex] == FT_STRING)
                            stringFieldOffset += sizeof(LocalizedString);
                        else
                            stringFieldOffset += sizeof(char*);

                        offset += sizeof(char*);
                        break;
                    }
                    default:
                        ASSERT(false, "Unknown format character '%c' found in %s meta for field %s",
                            _loadInfo->TypesString[fieldIndex], _fileName, _loadInfo->Fields[fieldIndex].Name);
                        break;
                }
                ++fieldIndex;
            }
        }

        for (uint32 x = _header->FieldCount; x < _loadInfo->Meta->FieldCount; ++x)
        {
            for (uint32 z = 0; z < _loadInfo->Meta->Fields[x].ArraySize; ++z)
            {
                switch (_loadInfo->TypesString[fieldIndex])
                {
                    case FT_FLOAT:
                        *((float*)(&dataTable[offset])) = 0;
                        offset += 4;
                        break;
                    case FT_INT:
                        *((uint32*)(&dataTable[offset])) = 0;
                        offset += 4;
                        break;
                    case FT_BYTE:
                        *((uint8*)(&dataTable[offset])) = 0;
                        offset += 1;
                        break;
                    case FT_SHORT:
                        *((uint16*)(&dataTable[offset])) = 0;
                        offset += 2;
                        break;
                    case FT_LONG:
                        *((uint64*)(&dataTable[offset])) = 0;
                        offset += 8;
                        break;
                    case FT_STRING:
                    case FT_STRING_NOT_LOCALIZED:
                    {
                        // init db2 string field slots by pointers to string holders
                        char const*** slot = (char const***)(&dataTable[offset]);
                        *slot = (char const**)(&stringHoldersPool[stringHoldersRecordPoolSize * y + stringFieldOffset]);
                        if (_loadInfo->TypesString[fieldIndex] == FT_STRING)
                            stringFieldOffset += sizeof(LocalizedString);
                        else
                            stringFieldOffset += sizeof(char*);

                        offset += sizeof(char*);
                        break;
                    }
                    default:
                        ASSERT(false, "Unknown format character '%c' found in %s meta for field %s",
                            _loadInfo->TypesString[fieldIndex], _fileName, _loadInfo->Fields[fieldIndex].Name);
                        break;
                }
                ++fieldIndex;
            }
        }
    }

    if (!_parentIndexes.empty())
        FillParentLookup(dataTable);

    return dataTable;
}

char* DB2FileLoaderRegularImpl::AutoProduceStrings(char** indexTable, uint32 indexTableSize, uint32 locale)
{
    if (!(_header->Locale & (1 << locale)))
    {
        char const* sep = "";
        std::ostringstream str;
        for (uint32 i = 0; i < TOTAL_LOCALES; ++i)
        {
            if (_header->Locale & (1 << i))
            {
                str << sep << localeNames[i];
                sep = ", ";
            }
        }

        TC_LOG_ERROR("", "Attempted to load %s which has locales %s as %s. Check if you placed your localized db2 files in correct directory.", _fileName, str.str().c_str(), localeNames[locale]);
        return nullptr;
    }

    char* stringPool = new char[_header->StringTableSize];
    memcpy(stringPool, _stringTable, _header->StringTableSize);

    for (uint32 y = 0; y < _header->RecordCount; y++)
    {
        unsigned char const* rawRecord = GetRawRecordData(y);
        if (!rawRecord)
            continue;

        uint32 indexVal = RecordGetId(rawRecord, y);
        if (indexVal >= indexTableSize)
            continue;

        char* recordData = indexTable[indexVal];

        uint32 offset = 0;
        uint32 fieldIndex = 0;
        if (!_loadInfo->Meta->HasIndexFieldInData())
        {
            offset += 4;
            ++fieldIndex;
        }

        for (uint32 x = 0; x < _loadInfo->Meta->FieldCount; ++x)
        {
            for (uint32 z = 0; z < _loadInfo->Meta->Fields[x].ArraySize; ++z)
            {
                switch (_loadInfo->TypesString[fieldIndex])
                {
                    case FT_FLOAT:
                    case FT_INT:
                        offset += 4;
                        break;
                    case FT_BYTE:
                        offset += 1;
                        break;
                    case FT_SHORT:
                        offset += 2;
                        break;
                    case FT_LONG:
                        offset += 8;
                        break;
                    case FT_STRING:
                    {
                        // fill only not filled entries
                        LocalizedString* db2str = *(LocalizedString**)(&recordData[offset]);
                        if (db2str->Str[locale] == nullStr)
                        {
                            char const* st = RecordGetString(rawRecord, x, z);
                            db2str->Str[locale] = stringPool + (st - (char const*)_stringTable);
                        }

                        offset += sizeof(char*);
                        break;
                    }
                    case FT_STRING_NOT_LOCALIZED:
                    {
                        char** db2str = (char**)(&recordData[offset]);
                        char const* st = RecordGetString(rawRecord, x, z);
                        *db2str = stringPool + (st - (char const*)_stringTable);
                        offset += sizeof(char*);
                        break;
                    }
                    default:
                        ASSERT(false, "Unknown format character '%c' found in %s meta for field %s",
                            _loadInfo->TypesString[fieldIndex], _fileName, _loadInfo->Fields[fieldIndex].Name);
                        break;
                }
                ++fieldIndex;
            }
        }
    }

    return stringPool;
}

void DB2FileLoaderRegularImpl::AutoProduceRecordCopies(uint32 records, char** indexTable, char* dataTable)
{
    uint32 recordsize = _loadInfo->Meta->GetRecordSize();
    uint32 offset = _header->RecordCount * recordsize;
    uint32 idFieldOffset = _loadInfo->Meta->HasIndexFieldInData() ? GetFieldOffset(_loadInfo->Meta->GetIndexField()) : 0;
    for (uint32 c = 0; c < GetRecordCopyCount(); ++c)
    {
        DB2RecordCopy copy = GetRecordCopy(c);
        if (copy.SourceRowId && copy.SourceRowId < records && copy.NewRowId < records && indexTable[copy.SourceRowId])
        {
            indexTable[copy.NewRowId] = &dataTable[offset];
            memcpy(indexTable[copy.NewRowId], indexTable[copy.SourceRowId], recordsize);
            *((uint32*)(&dataTable[offset + idFieldOffset])) = copy.NewRowId;
            offset += recordsize;
        }
    }
}

void DB2FileLoaderRegularImpl::FillParentLookup(char* dataTable)
{
    int32 parentIdOffset = _loadInfo->Meta->GetParentIndexFieldOffset();
    uint32 recordSize = _loadInfo->Meta->GetRecordSize();
    for (uint32 i = 0; i < _parentIndexes[0].Info.NumEntries; ++i)
    {
        uint32 parentId = _parentIndexes[0].Entries[i].ParentId;
        char* recordData = &dataTable[_parentIndexes[0].Entries[i].RecordIndex * recordSize];

        switch (_loadInfo->Meta->Fields[_loadInfo->Meta->ParentIndexField].Type)
        {
            case FT_SHORT:
                *reinterpret_cast<uint16*>(&recordData[parentIdOffset]) = uint16(parentId);
                break;
            case FT_BYTE:
                *reinterpret_cast<uint8*>(&recordData[parentIdOffset]) = uint8(parentId);
                break;
            case FT_INT:
                *reinterpret_cast<uint32*>(&recordData[parentIdOffset]) = parentId;
                break;
            default:
                ASSERT(false, "Unhandled parent id type '%c' found in %s", _loadInfo->Meta->Fields[_loadInfo->Meta->ParentIndexField].Type, _fileName);
                break;
        }
    }
}

DB2Record DB2FileLoaderRegularImpl::GetRecord(uint32 recordNumber) const
{
    return DB2Record(*this, recordNumber, nullptr);
}

DB2RecordCopy DB2FileLoaderRegularImpl::GetRecordCopy(uint32 copyNumber) const
{
    if (copyNumber >= GetRecordCopyCount())
        return DB2RecordCopy{};

    return _copyTable[copyNumber];
}

uint32 DB2FileLoaderRegularImpl::GetRecordCount() const
{
    return _header->RecordCount;
}

uint32 DB2FileLoaderRegularImpl::GetRecordCopyCount() const
{
    return _copyTable.size();
}

uint8 const* DB2FileLoaderRegularImpl::GetRawRecordData(uint32 recordNumber) const
{
    if (recordNumber >= _header->RecordCount)
        return nullptr;

    return &_data[recordNumber * _header->RecordSize];
}

uint32 DB2FileLoaderRegularImpl::RecordGetId(uint8 const* record, uint32 recordIndex) const
{
    if (_loadInfo->Meta->HasIndexFieldInData())
        return RecordGetVarInt<uint32>(record, _loadInfo->Meta->GetIndexField(), 0);

    return _idTable[recordIndex];
}

uint8 DB2FileLoaderRegularImpl::RecordGetUInt8(uint8 const* record, uint32 field, uint32 arrayIndex) const
{
    return RecordGetVarInt<uint8>(record, field, arrayIndex);
}

uint16 DB2FileLoaderRegularImpl::RecordGetUInt16(uint8 const* record, uint32 field, uint32 arrayIndex) const
{
    return RecordGetVarInt<uint16>(record, field, arrayIndex);
}

uint32 DB2FileLoaderRegularImpl::RecordGetUInt32(uint8 const* record, uint32 field, uint32 arrayIndex) const
{
    return RecordGetVarInt<uint32>(record, field, arrayIndex);
}

int32 DB2FileLoaderRegularImpl::RecordGetInt32(uint8 const* record, uint32 field, uint32 arrayIndex) const
{
    return RecordGetVarInt<int32>(record, field, arrayIndex);
}

uint64 DB2FileLoaderRegularImpl::RecordGetUInt64(uint8 const* record, uint32 field, uint32 arrayIndex) const
{
    return RecordGetVarInt<uint64>(record, field, arrayIndex);
}

float DB2FileLoaderRegularImpl::RecordGetFloat(uint8 const* record, uint32 field, uint32 arrayIndex) const
{
    return RecordGetVarInt<float>(record, field, arrayIndex);
}

char const* DB2FileLoaderRegularImpl::RecordGetString(uint8 const* record, uint32 field, uint32 arrayIndex) const
{
    uint32 fieldOffset = GetFieldOffset(field) + sizeof(uint32) * arrayIndex;
    uint32 stringOffset = RecordGetVarInt<uint32>(record, field, arrayIndex);
    ASSERT(stringOffset < _header->RecordSize * _header->RecordCount + _header->StringTableSize);
    return reinterpret_cast<char const*>(record + fieldOffset + stringOffset);
}

template<typename T>
T DB2FileLoaderRegularImpl::RecordGetVarInt(uint8 const* record, uint32 field, uint32 arrayIndex) const
{
    ASSERT(field < _header->FieldCount);
    switch (_columnMeta[field].CompressionType)
    {
        case DB2ColumnCompression::None:
        {
            T val = *reinterpret_cast<T const*>(record + GetFieldOffset(field) + sizeof(T) * arrayIndex);
            EndianConvert(val);
            return val;
        }
        case DB2ColumnCompression::Immediate:
        {
            ASSERT(arrayIndex == 0);
            uint64 immediateValue = RecordGetPackedValue(record + GetFieldOffset(field),
                _columnMeta[field].CompressionData.immediate.BitWidth, _columnMeta[field].CompressionData.immediate.BitOffset);
            EndianConvert(immediateValue);
            T value;
            memcpy(&value, &immediateValue, std::min(sizeof(T), sizeof(immediateValue)));
            return value;
        }
        case DB2ColumnCompression::CommonData:
        {
            uint32 id = RecordGetId(record, (_data.get() - record) / _header->RecordSize);
            T value;
            auto valueItr = _commonValues[field].find(id);
            if (valueItr != _commonValues[field].end())
                memcpy(&value, &valueItr->second, std::min(sizeof(T), sizeof(uint32)));
            else
                memcpy(&value, &_columnMeta[field].CompressionData.commonData.Value, std::min(sizeof(T), sizeof(uint32)));
            return value;
        }
        case DB2ColumnCompression::Pallet:
        {
            ASSERT(arrayIndex == 0);
            uint64 palletIndex = RecordGetPackedValue(record + GetFieldOffset(field),
                _columnMeta[field].CompressionData.pallet.BitWidth, _columnMeta[field].CompressionData.pallet.BitOffset);
            EndianConvert(palletIndex);
            uint32 palletValue = _palletValues[field][palletIndex].Value;
            EndianConvert(palletValue);
            T value;
            memcpy(&value, &palletValue, std::min(sizeof(T), sizeof(palletValue)));
            return value;
        }
        case DB2ColumnCompression::PalletArray:
        {
            uint64 palletIndex = RecordGetPackedValue(record + GetFieldOffset(field),
                _columnMeta[field].CompressionData.pallet.BitWidth, _columnMeta[field].CompressionData.pallet.BitOffset);
            EndianConvert(palletIndex);
            uint32 palletValue = _palletArrayValues[field][palletIndex * _columnMeta[field].CompressionData.pallet.ArraySize + arrayIndex].Value;
            EndianConvert(palletValue);
            T value;
            memcpy(&value, &palletValue, std::min(sizeof(T), sizeof(palletValue)));
            return value;
        }
        case DB2ColumnCompression::SignedImmediate:
        {
            ASSERT(arrayIndex == 0);
            uint64 immediateValue = RecordGetPackedValue(record + GetFieldOffset(field),
                _columnMeta[field].CompressionData.immediate.BitWidth, _columnMeta[field].CompressionData.immediate.BitOffset);
            EndianConvert(immediateValue);
            uint64 mask = UI64LIT(1) << (_columnMeta[field].CompressionData.immediate.BitWidth - 1);
            immediateValue = (immediateValue ^ mask) - mask;
            T value;
            memcpy(&value, &immediateValue, std::min(sizeof(T), sizeof(immediateValue)));
            return value;
        }
        default:
            ASSERT(false, "Unhandled compression type %u in %s", uint32(_columnMeta[field].CompressionType), _fileName);
            break;
    }

    return 0;
}

uint64 DB2FileLoaderRegularImpl::RecordGetPackedValue(uint8 const* packedRecordData, uint32 bitWidth, uint32 bitOffset) const
{
    uint32 bitsToRead = bitOffset & 7;
    return *reinterpret_cast<uint64 const*>(packedRecordData) << (64 - bitsToRead - bitWidth) >> (64 - bitWidth);
}

uint16 DB2FileLoaderRegularImpl::GetFieldOffset(uint32 field) const
{
    ASSERT(field < _header->FieldCount);
    switch (_columnMeta[field].CompressionType)
    {
        case DB2ColumnCompression::None:
            return _columnMeta[field].BitOffset / 8;
        case DB2ColumnCompression::Immediate:
        case DB2ColumnCompression::SignedImmediate:
            return _columnMeta[field].CompressionData.immediate.BitOffset / 8 + _header->PackedDataOffset;
        case DB2ColumnCompression::CommonData:
            return 0xFFFF;
        case DB2ColumnCompression::Pallet:
        case DB2ColumnCompression::PalletArray:
            return _columnMeta[field].CompressionData.pallet.BitOffset / 8 + _header->PackedDataOffset;
        default:
            ASSERT(false, "Unhandled compression type %u in %s", uint32(_columnMeta[field].CompressionType), _fileName);
            break;
    }

    return 0;
}

std::size_t* DB2FileLoaderRegularImpl::RecordCreateDetachedFieldOffsets(std::size_t* /*oldOffsets*/) const
{
    return nullptr;
}

void DB2FileLoaderRegularImpl::RecordDestroyFieldOffsets(std::size_t*& /*fieldOffsets*/) const
{
}

uint32 DB2FileLoaderRegularImpl::GetMaxId() const
{
    uint32 maxId = 0;
    for (uint32 row = 0; row < _header->RecordCount; ++row)
    {
        uint32 id = RecordGetId(GetRawRecordData(row), row);
        if (id > maxId)
            maxId = id;
    }

    for (uint32 copy = 0; copy < GetRecordCopyCount(); ++copy)
    {
        uint32 id = GetRecordCopy(copy).NewRowId;
        if (id > maxId)
            maxId = id;
    }

    return maxId;
}

DB2FileLoadInfo const* DB2FileLoaderRegularImpl::GetLoadInfo() const
{
    return _loadInfo;
}

DB2SectionHeader const& DB2FileLoaderRegularImpl::GetSection(uint32 section) const
{
    return _sections[section];
}

<<<<<<< HEAD
=======
bool DB2FileLoaderRegularImpl::IsSignedField(uint32 field) const
{
    ASSERT(field < _header->FieldCount);
    switch (_columnMeta[field].CompressionType)
    {
        case DB2ColumnCompression::None:
        case DB2ColumnCompression::CommonData:
        case DB2ColumnCompression::Pallet:
        case DB2ColumnCompression::PalletArray:
            return _loadInfo->Meta->IsSignedField(field);
        case DB2ColumnCompression::SignedImmediate:
            return field != uint32(_loadInfo->Meta->IndexField);
        case DB2ColumnCompression::Immediate:
            return false;
        default:
            ASSERT(false, "Unhandled compression type %u in %s", uint32(_columnMeta[field].CompressionType), _fileName);
            break;
    }

    return false;
}

>>>>>>> f004c06c
DB2FileLoaderSparseImpl::DB2FileLoaderSparseImpl(char const* fileName, DB2FileLoadInfo const* loadInfo, DB2Header const* header) :
    _fileName(fileName),
    _loadInfo(loadInfo),
    _header(header),
    _dataStart(0),
    _fieldAndArrayOffsets(Trinity::make_unique<std::size_t[]>(loadInfo->Meta->FieldCount + loadInfo->FieldCount - (!loadInfo->Meta->HasIndexFieldInData() ? 1 : 0)))
{
}

DB2FileLoaderSparseImpl::~DB2FileLoaderSparseImpl()
{
}

void DB2FileLoaderSparseImpl::LoadColumnData(std::unique_ptr<DB2SectionHeader[]> sections, std::unique_ptr<DB2FieldEntry[]> fields, std::unique_ptr<DB2ColumnMeta[]> /*columnMeta*/,
    std::unique_ptr<std::unique_ptr<DB2PalletValue[]>[]> /*palletValues*/, std::unique_ptr<std::unique_ptr<DB2PalletValue[]>[]> /*palletArrayValues*/,
    std::unique_ptr<std::unordered_map<uint32, uint32>[]> /*commonValues*/)
{
    _sections = std::move(sections);
    _fields = std::move(fields);
}

bool DB2FileLoaderSparseImpl::LoadTableData(DB2FileSource* source, uint32 section)
{
    if (section != 0)
        return false;

    _dataStart = source->GetPosition();
    _data = Trinity::make_unique<uint8[]>(_sections[0].CatalogDataOffset - _dataStart);
    return source->Read(_data.get(), _sections[0].CatalogDataOffset - _dataStart);
}

bool DB2FileLoaderSparseImpl::LoadCatalogData(DB2FileSource* source, uint32 section)
{
    if (section != 0)
        return false;

    _catalog = Trinity::make_unique<DB2CatalogEntry[]>(_header->MaxId - _header->MinId + 1);
    return source->Read(_catalog.get(), sizeof(DB2CatalogEntry) * (_header->MaxId - _header->MinId + 1));
}

char* DB2FileLoaderSparseImpl::AutoProduceData(uint32& maxId, char**& indexTable, std::vector<char*>& stringPool)
{
    if (_loadInfo->Meta->FieldCount != _header->FieldCount)
        return nullptr;

    //get struct size and index pos
    uint32 recordsize = _loadInfo->Meta->GetRecordSize();

    uint32 offsetCount = _header->MaxId - _header->MinId + 1;
    uint32 records = 0;
    uint32 expandedDataSize = 0;
    for (uint32 i = 0; i < offsetCount; ++i)
    {
        if (_catalog[i].FileOffset && _catalog[i].RecordSize)
        {
            ++records;
            expandedDataSize += _catalog[i].RecordSize;
        }
    }

    using index_entry_t = char*;

    maxId = _header->MaxId + 1;
    indexTable = new index_entry_t[maxId];
    memset(indexTable, 0, maxId * sizeof(index_entry_t));

    char* dataTable = new char[records * recordsize];

    // we store flat holders pool as single memory block
    std::size_t stringFields = _loadInfo->GetStringFieldCount(false);
    std::size_t localizedStringFields = _loadInfo->GetStringFieldCount(true);

    // each string field at load have array of string for each locale
    std::size_t stringHoldersRecordPoolSize = localizedStringFields * sizeof(LocalizedString) + (stringFields - localizedStringFields) * sizeof(char*);
    std::size_t stringHoldersPoolSize = stringHoldersRecordPoolSize * records;

    char* stringHoldersPool = new char[stringHoldersPoolSize];
    stringPool.push_back(stringHoldersPool);

    // DB2 strings expected to have at least empty string
    for (std::size_t i = 0; i < stringHoldersPoolSize / sizeof(char*); ++i)
        ((char const**)stringHoldersPool)[i] = nullStr;

    char* stringTable = new char[expandedDataSize - records * ((recordsize - (!_loadInfo->Meta->HasIndexFieldInData() ? 4 : 0)) - stringFields * sizeof(char*))];
    memset(stringTable, 0, expandedDataSize - records * ((recordsize - (!_loadInfo->Meta->HasIndexFieldInData() ? 4 : 0)) - stringFields * sizeof(char*)));
    stringPool.push_back(stringTable);
    char* stringPtr = stringTable;

    uint32 offset = 0;
    uint32 recordNum = 0;
    for (uint32 y = 0; y < offsetCount; ++y)
    {
        unsigned char const* rawRecord = GetRawRecordData(y);
        if (!rawRecord)
            continue;

        uint32 indexVal = RecordGetId(rawRecord, y);
        indexTable[indexVal] = &dataTable[offset];

        uint32 fieldIndex = 0;
        if (!_loadInfo->Meta->HasIndexFieldInData())
        {
            *((uint32*)(&dataTable[offset])) = indexVal;
            offset += 4;
            ++fieldIndex;
        }

        uint32 stringFieldOffset = 0;
        for (uint32 x = 0; x < _header->FieldCount; ++x)
        {
            for (uint32 z = 0; z < _loadInfo->Meta->Fields[x].ArraySize; ++z)
            {
                switch (_loadInfo->TypesString[fieldIndex])
                {
                    case FT_FLOAT:
                        *((float*)(&dataTable[offset])) = RecordGetFloat(rawRecord, x, z);
                        offset += 4;
                        break;
                    case FT_INT:
                        *((uint32*)(&dataTable[offset])) = RecordGetVarInt(rawRecord, x, z, _loadInfo->Fields[fieldIndex].IsSigned);
                        offset += 4;
                        break;
                    case FT_BYTE:
                        *((uint8*)(&dataTable[offset])) = RecordGetUInt8(rawRecord, x, z);
                        offset += 1;
                        break;
                    case FT_SHORT:
                        *((uint16*)(&dataTable[offset])) = RecordGetUInt16(rawRecord, x, z);
                        offset += 2;
                        break;
                    case FT_LONG:
                        *((uint64*)(&dataTable[offset])) = RecordGetUInt64(rawRecord, x, z);
                        offset += 8;
                        break;
                    case FT_STRING:
                    {
                        LocalizedString** slot = (LocalizedString**)(&dataTable[offset]);
                        *slot = (LocalizedString*)(&stringHoldersPool[stringHoldersRecordPoolSize * recordNum + stringFieldOffset]);
                        for (uint32 locale = 0; locale < TOTAL_LOCALES; ++locale)
                            if (_header->Locale & (1 << locale))
                                (*slot)->Str[locale] = stringPtr;
                        strcpy(stringPtr, RecordGetString(rawRecord, x, z));
                        stringPtr += strlen(stringPtr) + 1;
                        stringFieldOffset += sizeof(LocalizedString);
                        offset += sizeof(LocalizedString*);
                        break;
                    }
                    case FT_STRING_NOT_LOCALIZED:
                    {
                        char const*** slot = (char const***)(&dataTable[offset]);
                        *slot = (char const**)(&stringHoldersPool[stringHoldersRecordPoolSize * recordNum + stringFieldOffset]);
                        **slot = stringPtr;
                        strcpy(stringPtr, RecordGetString(rawRecord, x, z));
                        stringPtr += strlen(stringPtr) + 1;
                        stringFieldOffset += sizeof(char*);
                        offset += sizeof(char*);
                        break;
                    }
                    default:
                        ASSERT(false, "Unknown format character '%c' found in %s meta for field %s",
                            _loadInfo->TypesString[fieldIndex], _fileName, _loadInfo->Fields[fieldIndex].Name);
                        break;
                }
                ++fieldIndex;
            }
        }

        ++recordNum;
    }

    return dataTable;
}

char* DB2FileLoaderSparseImpl::AutoProduceStrings(char** indexTable, uint32 indexTableSize, uint32 locale)
{
    if (_loadInfo->Meta->FieldCount != _header->FieldCount)
        return nullptr;

    if (!(_header->Locale & (1 << locale)))
    {
        char const* sep = "";
        std::ostringstream str;
        for (uint32 i = 0; i < TOTAL_LOCALES; ++i)
        {
            if (_header->Locale & (1 << i))
            {
                str << sep << localeNames[i];
                sep = ", ";
            }
        }

        TC_LOG_ERROR("", "Attempted to load %s which has locales %s as %s. Check if you placed your localized db2 files in correct directory.", _fileName, str.str().c_str(), localeNames[locale]);
        return nullptr;
    }

    uint32 offsetCount = _header->MaxId - _header->MinId + 1;
    uint32 records = 0;
    for (uint32 i = 0; i < offsetCount; ++i)
        if (_catalog[i].FileOffset && _catalog[i].RecordSize)
            ++records;

    uint32 recordsize = _loadInfo->Meta->GetRecordSize();
    std::size_t stringFields = _loadInfo->GetStringFieldCount(true);
    char* stringTable = new char[_sections[0].CatalogDataOffset - _dataStart - records * ((recordsize - (!_loadInfo->Meta->HasIndexFieldInData() ? 4 : 0)) - stringFields * sizeof(char*))];
    memset(stringTable, 0, _sections[0].CatalogDataOffset - _dataStart - records * ((recordsize - (!_loadInfo->Meta->HasIndexFieldInData() ? 4 : 0)) - stringFields * sizeof(char*)));
    char* stringPtr = stringTable;

    for (uint32 y = 0; y < offsetCount; y++)
    {
        unsigned char const* rawRecord = GetRawRecordData(y);
        if (!rawRecord)
            continue;

        uint32 indexVal = RecordGetId(rawRecord, y);
        if (indexVal >= indexTableSize)
            continue;

        char* recordData = indexTable[indexVal];

        uint32 offset = 0;
        uint32 fieldIndex = 0;
        if (!_loadInfo->Meta->HasIndexFieldInData())
        {
            offset += 4;
            ++fieldIndex;
        }

        for (uint32 x = 0; x < _header->FieldCount; ++x)
        {
            for (uint32 z = 0; z < _loadInfo->Meta->Fields[x].ArraySize; ++z)
            {
                switch (_loadInfo->TypesString[fieldIndex])
                {
                    case FT_FLOAT:
                        offset += 4;
                        break;
                    case FT_INT:
                        offset += 4;
                        break;
                    case FT_BYTE:
                        offset += 1;
                        break;
                    case FT_SHORT:
                        offset += 2;
                        break;
                    case FT_LONG:
                        offset += 8;
                        break;
                    case FT_STRING:
                    {
                        LocalizedString* db2str = *(LocalizedString**)(&recordData[offset]);
                        db2str->Str[locale] = stringPtr;
                        strcpy(stringPtr, RecordGetString(rawRecord, x, z));
                        stringPtr += strlen(stringPtr) + 1;
                        offset += sizeof(char*);
                        break;
                    }
                    case FT_STRING_NOT_LOCALIZED:
                        offset += sizeof(char*);
                        break;
                    default:
                        ASSERT(false, "Unknown format character '%c' found in %s meta for field %s",
                            _loadInfo->TypesString[fieldIndex], _fileName, _loadInfo->Fields[fieldIndex].Name);
                        break;
                }
                ++fieldIndex;
            }
        }
    }

    return stringTable;
}

DB2Record DB2FileLoaderSparseImpl::GetRecord(uint32 recordNumber) const
{
    return DB2Record(*this, recordNumber, _fieldAndArrayOffsets.get());
}

DB2RecordCopy DB2FileLoaderSparseImpl::GetRecordCopy(uint32 /*recordId*/) const
{
    return DB2RecordCopy{};
}

uint32 DB2FileLoaderSparseImpl::GetRecordCount() const
{
    return _header->MaxId - _header->MinId + 1;
}

uint32 DB2FileLoaderSparseImpl::GetRecordCopyCount() const
{
    return 0;
}

uint8 const* DB2FileLoaderSparseImpl::GetRawRecordData(uint32 recordNumber) const
{
    if (recordNumber > (_header->MaxId - _header->MinId) || !_catalog[recordNumber].FileOffset || !_catalog[recordNumber].RecordSize)
        return nullptr;

    uint8 const* rawRecord = &_data[_catalog[recordNumber].FileOffset - _dataStart];
    CalculateAndStoreFieldOffsets(rawRecord);
    return rawRecord;
}

uint32 DB2FileLoaderSparseImpl::RecordGetId(uint8 const* record, uint32 recordIndex) const
{
    if (_loadInfo->Meta->HasIndexFieldInData())
        return RecordGetVarInt(record, _loadInfo->Meta->GetIndexField(), 0, false);

    return _header->MinId + recordIndex;
}

uint8 DB2FileLoaderSparseImpl::RecordGetUInt8(uint8 const* record, uint32 field, uint32 arrayIndex) const
{
    ASSERT(field < _header->FieldCount);
    return *reinterpret_cast<uint8 const*>(record + GetFieldOffset(field, arrayIndex));
}

uint16 DB2FileLoaderSparseImpl::RecordGetUInt16(uint8 const* record, uint32 field, uint32 arrayIndex) const
{
    ASSERT(field < _header->FieldCount);
    uint16 val = *reinterpret_cast<uint16 const*>(record + GetFieldOffset(field, arrayIndex));
    EndianConvert(val);
    return val;
}

uint32 DB2FileLoaderSparseImpl::RecordGetUInt32(uint8 const* record, uint32 field, uint32 arrayIndex) const
{
    return RecordGetVarInt(record, field, arrayIndex, false);
}

int32 DB2FileLoaderSparseImpl::RecordGetInt32(uint8 const* record, uint32 field, uint32 arrayIndex) const
{
    return int32(RecordGetVarInt(record, field, arrayIndex, true));
}

uint64 DB2FileLoaderSparseImpl::RecordGetUInt64(uint8 const* record, uint32 field, uint32 arrayIndex) const
{
    ASSERT(field < _header->FieldCount);
    uint64 val = *reinterpret_cast<uint64 const*>(record + GetFieldOffset(field, arrayIndex));
    EndianConvert(val);
    return val;
}

float DB2FileLoaderSparseImpl::RecordGetFloat(uint8 const* record, uint32 field, uint32 arrayIndex) const
{
    ASSERT(field < _header->FieldCount);
    float val = *reinterpret_cast<float const*>(record + GetFieldOffset(field, arrayIndex));
    EndianConvert(val);
    return val;
}

char const* DB2FileLoaderSparseImpl::RecordGetString(uint8 const* record, uint32 field, uint32 arrayIndex) const
{
    ASSERT(field < _header->FieldCount);
    return reinterpret_cast<char const*>(record + GetFieldOffset(field, arrayIndex));
}

uint32 DB2FileLoaderSparseImpl::RecordGetVarInt(uint8 const* record, uint32 field, uint32 arrayIndex, bool isSigned) const
{
    ASSERT(field < _header->FieldCount);
    uint32 val = 0;
    memcpy(&val, record + GetFieldOffset(field, arrayIndex), GetFieldSize(field));
    EndianConvert(val);
    if (isSigned)
        return int32(val) << _fields[field].UnusedBits >> _fields[field].UnusedBits;

    return val << _fields[field].UnusedBits >> _fields[field].UnusedBits;
}

uint16 DB2FileLoaderSparseImpl::GetFieldOffset(uint32 field, uint32 arrayIndex) const
{
    return uint16(_fieldAndArrayOffsets[_fieldAndArrayOffsets[field] + arrayIndex]);
}

uint16 DB2FileLoaderSparseImpl::GetFieldSize(uint32 field) const
{
    ASSERT(field < _header->FieldCount);
    return 4 - _fields[field].UnusedBits / 8;
}

std::size_t* DB2FileLoaderSparseImpl::RecordCreateDetachedFieldOffsets(std::size_t* oldOffsets) const
{
    if (oldOffsets != _fieldAndArrayOffsets.get())
        return oldOffsets;

    std::size_t size = _loadInfo->Meta->FieldCount + _loadInfo->FieldCount - (!_loadInfo->Meta->HasIndexFieldInData() ? 1 : 0);
    std::size_t* newOffsets = new std::size_t[size];
    memcpy(newOffsets, _fieldAndArrayOffsets.get(), size * sizeof(std::size_t));
    return newOffsets;
}

void DB2FileLoaderSparseImpl::RecordDestroyFieldOffsets(std::size_t*& fieldOffsets) const
{
    if (fieldOffsets == _fieldAndArrayOffsets.get())
        return;

    delete[] fieldOffsets;
    fieldOffsets = nullptr;
}

void DB2FileLoaderSparseImpl::CalculateAndStoreFieldOffsets(uint8 const* rawRecord) const
{
    std::size_t offset = 0;
    uint32 combinedField = _loadInfo->Meta->FieldCount;
    for (uint32 field = 0; field < _loadInfo->Meta->FieldCount; ++field)
    {
        _fieldAndArrayOffsets[field] = combinedField;
        for (uint32 arr = 0; arr < _loadInfo->Meta->Fields[field].ArraySize; ++arr)
        {
            _fieldAndArrayOffsets[combinedField] = offset;
            switch (_loadInfo->Meta->Fields[field].Type)
            {
                case FT_BYTE:
                case FT_SHORT:
                case FT_INT:
                case FT_LONG:
                    offset += GetFieldSize(field);
                    break;
                case FT_FLOAT:
                    offset += sizeof(float);
                    break;
                case FT_STRING:
                case FT_STRING_NOT_LOCALIZED:
                    offset += strlen(reinterpret_cast<char const*>(rawRecord) + offset) + 1;
                    break;
                default:
                    ASSERT(false, "Unknown format character '%c' found in %s meta", _loadInfo->Meta->Fields[field].Type, _fileName);
                    break;
            }
            ++combinedField;
        }
    }
}

uint32 DB2FileLoaderSparseImpl::GetMaxId() const
{
    return _header->MaxId;
}

DB2FileLoadInfo const* DB2FileLoaderSparseImpl::GetLoadInfo() const
{
    return _loadInfo;
}

DB2SectionHeader const& DB2FileLoaderSparseImpl::GetSection(uint32 section) const
{
    return _sections[section];
}

<<<<<<< HEAD
=======
bool DB2FileLoaderSparseImpl::IsSignedField(uint32 field) const
{
    ASSERT(field < _header->FieldCount);
    return _loadInfo->Meta->IsSignedField(field);
}

>>>>>>> f004c06c
DB2Record::DB2Record(DB2FileLoaderImpl const& db2, uint32 recordIndex, std::size_t* fieldOffsets)
    : _db2(db2), _recordIndex(recordIndex), _recordData(db2.GetRawRecordData(recordIndex)), _fieldOffsets(fieldOffsets)
{
}

DB2Record::~DB2Record()
{
    _db2.RecordDestroyFieldOffsets(_fieldOffsets);
}

DB2Record::operator bool()
{
    return _recordData != nullptr;
}

uint32 DB2Record::GetId() const
{
    return _db2.RecordGetId(_recordData, _recordIndex);
}

uint8 DB2Record::GetUInt8(uint32 field, uint32 arrayIndex) const
{
    return _db2.RecordGetUInt8(_recordData, field, arrayIndex);
}

uint8 DB2Record::GetUInt8(char const* fieldName) const
{
    std::pair<int32, int32> fieldIndex = _db2.GetLoadInfo()->GetFieldIndexByName(fieldName);
    ASSERT(fieldIndex.first != -1, "Field with name %s does not exist!", fieldName);
    return _db2.RecordGetUInt8(_recordData, uint32(fieldIndex.first), uint32(fieldIndex.second));
}

uint16 DB2Record::GetUInt16(uint32 field, uint32 arrayIndex) const
{
    return _db2.RecordGetUInt16(_recordData, field, arrayIndex);
}

uint16 DB2Record::GetUInt16(char const* fieldName) const
{
    std::pair<int32, int32> fieldIndex = _db2.GetLoadInfo()->GetFieldIndexByName(fieldName);
    ASSERT(fieldIndex.first != -1, "Field with name %s does not exist!", fieldName);
    return _db2.RecordGetUInt16(_recordData, uint32(fieldIndex.first), uint32(fieldIndex.second));
}

uint32 DB2Record::GetUInt32(uint32 field, uint32 arrayIndex) const
{
    return _db2.RecordGetUInt32(_recordData, field, arrayIndex);
}

uint32 DB2Record::GetUInt32(char const* fieldName) const
{
    std::pair<int32, int32> fieldIndex = _db2.GetLoadInfo()->GetFieldIndexByName(fieldName);
    ASSERT(fieldIndex.first != -1, "Field with name %s does not exist!", fieldName);
    return _db2.RecordGetUInt32(_recordData, uint32(fieldIndex.first), uint32(fieldIndex.second));
}

int32 DB2Record::GetInt32(uint32 field, uint32 arrayIndex) const
{
    return _db2.RecordGetInt32(_recordData, field, arrayIndex);
}

int32 DB2Record::GetInt32(char const* fieldName) const
{
    std::pair<int32, int32> fieldIndex = _db2.GetLoadInfo()->GetFieldIndexByName(fieldName);
    ASSERT(fieldIndex.first != -1, "Field with name %s does not exist!", fieldName);
    return _db2.RecordGetInt32(_recordData, uint32(fieldIndex.first), uint32(fieldIndex.second));
}

uint64 DB2Record::GetUInt64(uint32 field, uint32 arrayIndex) const
{
    return _db2.RecordGetUInt64(_recordData, field, arrayIndex);
}

uint64 DB2Record::GetUInt64(char const* fieldName) const
{
    std::pair<int32, int32> fieldIndex = _db2.GetLoadInfo()->GetFieldIndexByName(fieldName);
    ASSERT(fieldIndex.first != -1, "Field with name %s does not exist!", fieldName);
    return _db2.RecordGetUInt64(_recordData, uint32(fieldIndex.first), uint32(fieldIndex.second));
}

float DB2Record::GetFloat(uint32 field, uint32 arrayIndex) const
{
    return _db2.RecordGetFloat(_recordData, field, arrayIndex);
}

float DB2Record::GetFloat(char const* fieldName) const
{
    std::pair<int32, int32> fieldIndex = _db2.GetLoadInfo()->GetFieldIndexByName(fieldName);
    ASSERT(fieldIndex.first != -1, "Field with name %s does not exist!", fieldName);
    return _db2.RecordGetFloat(_recordData, uint32(fieldIndex.first), uint32(fieldIndex.second));
}

char const* DB2Record::GetString(uint32 field, uint32 arrayIndex) const
{
    return _db2.RecordGetString(_recordData, field, arrayIndex);
}

char const* DB2Record::GetString(char const* fieldName) const
{
    std::pair<int32, int32> fieldIndex = _db2.GetLoadInfo()->GetFieldIndexByName(fieldName);
    ASSERT(fieldIndex.first != -1, "Field with name %s does not exist!", fieldName);
    return _db2.RecordGetString(_recordData, uint32(fieldIndex.first), uint32(fieldIndex.second));
}

void DB2Record::MakePersistent()
{
    _fieldOffsets = _db2.RecordCreateDetachedFieldOffsets(_fieldOffsets);
}

DB2FileLoader::DB2FileLoader() : _impl(nullptr)
{
}

DB2FileLoader::~DB2FileLoader()
{
    delete _impl;
}

bool DB2FileLoader::Load(DB2FileSource* source, DB2FileLoadInfo const* loadInfo)
{
    if (!source->IsOpen())
        return false;

    if (!source->Read(&_header, sizeof(DB2Header)))
        return false;

    EndianConvert(_header.Signature);
    EndianConvert(_header.RecordCount);
    EndianConvert(_header.FieldCount);
    EndianConvert(_header.RecordSize);
    EndianConvert(_header.StringTableSize);
    EndianConvert(_header.TableHash);
    EndianConvert(_header.LayoutHash);
    EndianConvert(_header.MinId);
    EndianConvert(_header.MaxId);
    EndianConvert(_header.Locale);
    EndianConvert(_header.Flags);
    EndianConvert(_header.IndexField);
    EndianConvert(_header.TotalFieldCount);
    EndianConvert(_header.PackedDataOffset);
    EndianConvert(_header.ParentLookupCount);
    EndianConvert(_header.ColumnMetaSize);
    EndianConvert(_header.CommonDataSize);
    EndianConvert(_header.PalletDataSize);
    EndianConvert(_header.SectionCount);

    if (_header.Signature != 0x32434457)                        //'WDC2'
        return false;

    if (_header.LayoutHash != loadInfo->Meta->LayoutHash)
        return false;

    if (_header.ParentLookupCount > 1)
        return false;

    if (_header.TotalFieldCount + (loadInfo->Meta->ParentIndexField >= int32(_header.TotalFieldCount) ? 1 : 0) != loadInfo->Meta->FieldCount)
        return false;

    if (_header.ParentLookupCount && loadInfo->Meta->ParentIndexField == -1)
        return false;

    std::unique_ptr<DB2SectionHeader[]> sections = Trinity::make_unique<DB2SectionHeader[]>(_header.SectionCount);
    if (!source->Read(sections.get(), sizeof(DB2SectionHeader) * _header.SectionCount))
        return false;

    uint32 totalCopyTableSize = 0;
    uint32 totalParentLookupDataSize = 0;
    for (uint32 i = 0; i < _header.SectionCount; ++i)
    {
        totalCopyTableSize += sections[i].CopyTableSize;
        totalParentLookupDataSize += sections[i].ParentLookupDataSize;
    }

    if (!(_header.Flags & 0x1))
    {
        std::size_t expectedFileSize =
            sizeof(DB2Header) +
            sizeof(DB2SectionHeader) * _header.SectionCount +
            sizeof(DB2FieldEntry) * _header.FieldCount +
            _header.RecordCount * _header.RecordSize +
            _header.StringTableSize +
            (loadInfo->Meta->IndexField == -1 ? _header.RecordCount * sizeof(uint32) : 0) +
            totalCopyTableSize +
            _header.ColumnMetaSize +
            _header.PalletDataSize +
            _header.CommonDataSize +
            totalParentLookupDataSize;

        if (source->GetFileSize() != expectedFileSize)
            return false;
    }

    std::unique_ptr<DB2FieldEntry[]> fieldData = Trinity::make_unique<DB2FieldEntry[]>(_header.FieldCount);
    if (!source->Read(fieldData.get(), sizeof(DB2FieldEntry) * _header.FieldCount))
        return false;

    std::unique_ptr<DB2ColumnMeta[]> columnMeta;
    std::unique_ptr<std::unique_ptr<DB2PalletValue[]>[]> palletValues;
    std::unique_ptr<std::unique_ptr<DB2PalletValue[]>[]> palletArrayValues;
    std::unique_ptr<std::unordered_map<uint32, uint32>[]> commonValues;
    if (_header.ColumnMetaSize)
    {
        columnMeta = Trinity::make_unique<DB2ColumnMeta[]>(_header.TotalFieldCount);
        if (!source->Read(columnMeta.get(), _header.ColumnMetaSize))
            return false;

        ASSERT(!loadInfo->Meta->HasIndexFieldInData() ||
            columnMeta[loadInfo->Meta->IndexField].CompressionType == DB2ColumnCompression::None ||
            columnMeta[loadInfo->Meta->IndexField].CompressionType == DB2ColumnCompression::Immediate ||
            columnMeta[loadInfo->Meta->IndexField].CompressionType == DB2ColumnCompression::SignedImmediate);

        palletValues = Trinity::make_unique<std::unique_ptr<DB2PalletValue[]>[]>(_header.TotalFieldCount);
        for (uint32 i = 0; i < _header.TotalFieldCount; ++i)
        {
            if (columnMeta[i].CompressionType != DB2ColumnCompression::Pallet)
                continue;

            palletValues[i] = Trinity::make_unique<DB2PalletValue[]>(columnMeta[i].AdditionalDataSize / sizeof(DB2PalletValue));
            if (!source->Read(palletValues[i].get(), columnMeta[i].AdditionalDataSize))
                return false;
        }

        palletArrayValues = Trinity::make_unique<std::unique_ptr<DB2PalletValue[]>[]>(_header.TotalFieldCount);
        for (uint32 i = 0; i < _header.TotalFieldCount; ++i)
        {
            if (columnMeta[i].CompressionType != DB2ColumnCompression::PalletArray)
                continue;

            palletArrayValues[i] = Trinity::make_unique<DB2PalletValue[]>(columnMeta[i].AdditionalDataSize / sizeof(DB2PalletValue));
            if (!source->Read(palletArrayValues[i].get(), columnMeta[i].AdditionalDataSize))
                return false;
        }

        std::unique_ptr<std::unique_ptr<DB2CommonValue[]>[]> commonData = Trinity::make_unique<std::unique_ptr<DB2CommonValue[]>[]>(_header.TotalFieldCount);
        commonValues = Trinity::make_unique<std::unordered_map<uint32, uint32>[]>(_header.TotalFieldCount);
        for (uint32 i = 0; i < _header.TotalFieldCount; ++i)
        {
            if (columnMeta[i].CompressionType != DB2ColumnCompression::CommonData)
                continue;

            if (!columnMeta[i].AdditionalDataSize)
                continue;

            commonData[i] = Trinity::make_unique<DB2CommonValue[]>(columnMeta[i].AdditionalDataSize / sizeof(DB2CommonValue));
            if (!source->Read(commonData[i].get(), columnMeta[i].AdditionalDataSize))
                return false;

            uint32 numExtraValuesForField = columnMeta[i].AdditionalDataSize / sizeof(DB2CommonValue);
            for (uint32 record = 0; record < numExtraValuesForField; ++record)
            {
                uint32 recordId = commonData[i][record].RecordId;
                uint32 value = commonData[i][record].Value;
                EndianConvert(value);
                commonValues[i][recordId] = value;
            }
        }
    }

    if (!(_header.Flags & 0x1))
        _impl = new DB2FileLoaderRegularImpl(source->GetFileName(), loadInfo, &_header);
    else
        _impl = new DB2FileLoaderSparseImpl(source->GetFileName(), loadInfo, &_header);

    _impl->LoadColumnData(std::move(sections), std::move(fieldData), std::move(columnMeta), std::move(palletValues), std::move(palletArrayValues), std::move(commonValues));

    std::vector<uint32> idTable;
    std::vector<DB2RecordCopy> copyTable;
    std::vector<DB2IndexData> parentIndexes;
    if (!loadInfo->Meta->HasIndexFieldInData() && _header.RecordCount)
        idTable.reserve(_header.RecordCount);

    for (uint32 i = 0; i < _header.SectionCount; ++i)
    {
        DB2SectionHeader const& section = _impl->GetSection(i);

        source->SetPosition(section.FileOffset);

        if (!_impl->LoadTableData(source, i))
            return false;

        if (!_impl->LoadCatalogData(source, i))
            return false;

        ASSERT(!loadInfo->Meta->HasIndexFieldInData() || section.IdTableSize == 0);
        ASSERT(loadInfo->Meta->HasIndexFieldInData() || section.IdTableSize == 4 * section.RecordCount);

        if (!loadInfo->Meta->HasIndexFieldInData() && section.IdTableSize)
        {
            std::size_t idTableSize = idTable.size();
            idTable.resize(idTableSize + section.IdTableSize);
            if (!source->Read(&idTable[idTableSize], section.IdTableSize))
                return false;
        }

        if (section.CopyTableSize)
        {
            std::size_t copyTableSize = copyTable.size();
            copyTable.resize(copyTableSize + section.CopyTableSize / sizeof(DB2RecordCopy));
            if (!source->Read(&copyTable[copyTableSize], section.CopyTableSize))
                return false;
        }

        if (_header.ParentLookupCount)
        {
            parentIndexes.resize(_header.ParentLookupCount);
            for (uint32 i = 0; i < _header.ParentLookupCount; ++i)
            {
                if (!source->Read(&parentIndexes[i].Info, sizeof(DB2IndexDataInfo)))
                    return false;

                if (!parentIndexes[i].Info.NumEntries)
                    continue;

                parentIndexes[i].Entries = Trinity::make_unique<DB2IndexEntry[]>(parentIndexes[i].Info.NumEntries);
                if (!source->Read(parentIndexes[i].Entries.get(), sizeof(DB2IndexEntry) * parentIndexes[i].Info.NumEntries))
                    return false;
            }
        }
    }

    _impl->SetAdditionalData(std::move(idTable), std::move(copyTable), std::move(parentIndexes));
<<<<<<< HEAD
=======

    uint32 fieldIndex = 0;
    if (!loadInfo->Meta->HasIndexFieldInData())
    {
        ASSERT(!loadInfo->Fields[0].IsSigned, "ID must be unsigned");
        ++fieldIndex;
    }
    for (uint32 f = 0; f < loadInfo->FieldCount; ++f)
    {
        ASSERT(loadInfo->Fields[fieldIndex].IsSigned == _impl->IsSignedField(f), "Mismatched field signedness for field %u (%s)", f, loadInfo->Fields[fieldIndex].Name);
        fieldIndex += loadInfo->Meta->Fields[f].ArraySize;
    }
>>>>>>> f004c06c

    return true;
}

char* DB2FileLoader::AutoProduceData(uint32& count, char**& indexTable, std::vector<char*>& stringPool)
{
    return _impl->AutoProduceData(count, indexTable, stringPool);
}

char* DB2FileLoader::AutoProduceStrings(char** indexTable, uint32 indexTableSize, uint32 locale)
{
    return _impl->AutoProduceStrings(indexTable, indexTableSize, locale);
}

void DB2FileLoader::AutoProduceRecordCopies(uint32 records, char** indexTable, char* dataTable)
{
    _impl->AutoProduceRecordCopies(records, indexTable, dataTable);
}

uint32 DB2FileLoader::GetRecordCount() const
{
    return _impl->GetRecordCount();
}

uint32 DB2FileLoader::GetRecordCopyCount() const
{
    return _impl->GetRecordCopyCount();
}

uint32 DB2FileLoader::GetMaxId() const
{
    return _impl->GetMaxId();
}

DB2Record DB2FileLoader::GetRecord(uint32 recordNumber) const
{
    return _impl->GetRecord(recordNumber);
}

DB2RecordCopy DB2FileLoader::GetRecordCopy(uint32 copyNumber) const
{
    return _impl->GetRecordCopy(copyNumber);
}<|MERGE_RESOLUTION|>--- conflicted
+++ resolved
@@ -188,10 +188,7 @@
     virtual uint32 GetMaxId() const = 0;
     virtual DB2FileLoadInfo const* GetLoadInfo() const = 0;
     virtual DB2SectionHeader const& GetSection(uint32 section) const = 0;
-<<<<<<< HEAD
-=======
     virtual bool IsSignedField(uint32 field) const = 0;
->>>>>>> f004c06c
 
 private:
     friend class DB2Record;
@@ -230,10 +227,7 @@
     uint32 GetMaxId() const override;
     DB2FileLoadInfo const* GetLoadInfo() const override;
     DB2SectionHeader const& GetSection(uint32 section) const override;
-<<<<<<< HEAD
-=======
     bool IsSignedField(uint32 field) const override;
->>>>>>> f004c06c
 
 private:
     void FillParentLookup(char* dataTable);
@@ -290,10 +284,7 @@
     uint32 GetMaxId() const override;
     DB2FileLoadInfo const* GetLoadInfo() const override;
     DB2SectionHeader const& GetSection(uint32 section) const override;
-<<<<<<< HEAD
-=======
     bool IsSignedField(uint32 field) const override;
->>>>>>> f004c06c
 
 private:
     uint8 const* GetRawRecordData(uint32 recordNumber) const override;
@@ -334,11 +325,7 @@
 {
 }
 
-<<<<<<< HEAD
-void DB2FileLoaderRegularImpl::LoadColumnData(std::unique_ptr<DB2SectionHeader[]> sections, std::unique_ptr<DB2FieldEntry[]> fields, std::unique_ptr<DB2ColumnMeta[]> columnMeta,
-=======
 void DB2FileLoaderRegularImpl::LoadColumnData(std::unique_ptr<DB2SectionHeader[]> sections, std::unique_ptr<DB2FieldEntry[]> /*fields*/, std::unique_ptr<DB2ColumnMeta[]> columnMeta,
->>>>>>> f004c06c
     std::unique_ptr<std::unique_ptr<DB2PalletValue[]>[]> palletValues, std::unique_ptr<std::unique_ptr<DB2PalletValue[]>[]> palletArrayValues,
     std::unique_ptr<std::unordered_map<uint32, uint32>[]> commonValues)
 {
@@ -347,7 +334,6 @@
     _palletValues = std::move(palletValues);
     _palletArrayValues = std::move(palletArrayValues);
     _commonValues = std::move(commonValues);
-<<<<<<< HEAD
 }
 
 bool DB2FileLoaderRegularImpl::LoadTableData(DB2FileSource* source, uint32 section)
@@ -375,35 +361,6 @@
     return true;
 }
 
-=======
-}
-
-bool DB2FileLoaderRegularImpl::LoadTableData(DB2FileSource* source, uint32 section)
-{
-    if (!_data)
-    {
-        _data = Trinity::make_unique<uint8[]>(_header->RecordSize * _header->RecordCount + _header->StringTableSize + 8);
-        _stringTable = &_data[_header->RecordSize * _header->RecordCount];
-    }
-
-    uint32 sectionDataStart = 0;
-    uint32 sectionStringTableStart = 0;
-    for (uint32 i = 0; i < section; ++i)
-    {
-        sectionDataStart += _header->RecordSize * _sections[i].RecordCount;
-        sectionStringTableStart += _sections[i].StringTableSize;
-    }
-
-    if (_sections[section].RecordCount && !source->Read(&_data[sectionDataStart], _header->RecordSize * _sections[section].RecordCount))
-        return false;
-
-    if (_sections[section].StringTableSize && !source->Read(&_stringTable[sectionStringTableStart], _sections[section].StringTableSize))
-        return false;
-
-    return true;
-}
-
->>>>>>> f004c06c
 void DB2FileLoaderRegularImpl::SetAdditionalData(std::vector<uint32> idTable, std::vector<DB2RecordCopy> copyTable, std::vector<DB2IndexData> parentIndexes)
 {
     _idTable = std::move(idTable);
@@ -939,8 +896,6 @@
     return _sections[section];
 }
 
-<<<<<<< HEAD
-=======
 bool DB2FileLoaderRegularImpl::IsSignedField(uint32 field) const
 {
     ASSERT(field < _header->FieldCount);
@@ -963,7 +918,6 @@
     return false;
 }
 
->>>>>>> f004c06c
 DB2FileLoaderSparseImpl::DB2FileLoaderSparseImpl(char const* fileName, DB2FileLoadInfo const* loadInfo, DB2Header const* header) :
     _fileName(fileName),
     _loadInfo(loadInfo),
@@ -1413,15 +1367,12 @@
     return _sections[section];
 }
 
-<<<<<<< HEAD
-=======
 bool DB2FileLoaderSparseImpl::IsSignedField(uint32 field) const
 {
     ASSERT(field < _header->FieldCount);
     return _loadInfo->Meta->IsSignedField(field);
 }
 
->>>>>>> f004c06c
 DB2Record::DB2Record(DB2FileLoaderImpl const& db2, uint32 recordIndex, std::size_t* fieldOffsets)
     : _db2(db2), _recordIndex(recordIndex), _recordData(db2.GetRawRecordData(recordIndex)), _fieldOffsets(fieldOffsets)
 {
@@ -1743,8 +1694,6 @@
     }
 
     _impl->SetAdditionalData(std::move(idTable), std::move(copyTable), std::move(parentIndexes));
-<<<<<<< HEAD
-=======
 
     uint32 fieldIndex = 0;
     if (!loadInfo->Meta->HasIndexFieldInData())
@@ -1757,7 +1706,6 @@
         ASSERT(loadInfo->Fields[fieldIndex].IsSigned == _impl->IsSignedField(f), "Mismatched field signedness for field %u (%s)", f, loadInfo->Fields[fieldIndex].Name);
         fieldIndex += loadInfo->Meta->Fields[f].ArraySize;
     }
->>>>>>> f004c06c
 
     return true;
 }
