--- conflicted
+++ resolved
@@ -17,15 +17,6 @@
 
 #include "Util.h"
 #include "Common.h"
-<<<<<<< HEAD
-#include "CompilerDefs.h"
-#include "utf8.h"
-#include "SFMT.h"
-#include "Errors.h" // for ASSERT
-#include <stdarg.h>
-
-#if COMPILER == COMPILER_GNU
-=======
 #include "Containers.h"
 #include "IpAddress.h"
 #include "StringFormat.h"
@@ -39,60 +30,12 @@
 #include <ctime>
 
 #if TRINITY_COMPILER == TRINITY_COMPILER_GNU
->>>>>>> 7032ee0b
   #include <sys/socket.h>
   #include <netinet/in.h>
   #include <arpa/inet.h>
 #endif
 
-<<<<<<< HEAD
-static thread_local std::unique_ptr<SFMTRand> sfmtRand;
-
-static SFMTRand* GetRng()
-{
-    if (!sfmtRand)
-        sfmtRand = Trinity::make_unique<SFMTRand>();
-
-    return sfmtRand.get();
-}
-
-int32 irand(int32 min, int32 max)
-{
-    ASSERT(max >= min);
-    return int32(GetRng()->IRandom(min, max));
-}
-
-uint32 urand(uint32 min, uint32 max)
-{
-    ASSERT(max >= min);
-    return GetRng()->URandom(min, max);
-}
-
-float frand(float min, float max)
-{
-    ASSERT(max >= min);
-    return float(GetRng()->Random() * (max - min) + min);
-}
-
-uint32 rand32()
-{
-    return GetRng()->BRandom();
-}
-
-double rand_norm()
-{
-    return GetRng()->Random();
-}
-
-double rand_chance()
-{
-    return GetRng()->Random() * 100.0;
-}
-
-Tokenizer::Tokenizer(const std::string &src, const char sep, uint32 vectorReserve)
-=======
 Tokenizer::Tokenizer(const std::string &src, const char sep, uint32 vectorReserve /*= 0*/, bool keepEmptyStrings /*= true*/)
->>>>>>> 7032ee0b
 {
     m_str = new char[src.length() + 1];
     memcpy(m_str, src.c_str(), src.length() + 1);
