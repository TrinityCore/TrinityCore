--- conflicted
+++ resolved
@@ -8,22 +8,6 @@
 # WITHOUT ANY WARRANTY, to the extent permitted by law; without even the
 # implied warranty of MERCHANTABILITY or FITNESS FOR A PARTICULAR PURPOSE.
 
-<<<<<<< HEAD
-if( USE_COREPCH )
-  include_directories(${CMAKE_CURRENT_BINARY_DIR})
-endif()
-
-file(GLOB_RECURSE sources_Common Common.cpp Common.h)
-file(GLOB_RECURSE sources_Collision Collision/*.cpp Collision/*.h)
-file(GLOB_RECURSE sources_Threading Threading/*.cpp Threading/*.h)
-file(GLOB_RECURSE sources_Utilities Utilities/*.cpp Utilities/*.h)
-file(GLOB_RECURSE sources_Configuration Configuration/*.cpp Configuration/*.h)
-file(GLOB_RECURSE sources_Logging Logging/*.cpp Logging/*.h)
-file(GLOB_RECURSE sources_Metric Metric/*.cpp Metric/*.h)
-if (SERVERS)
-  file(GLOB_RECURSE sources_Cryptography Cryptography/*.cpp Cryptography/*.h)
-endif (SERVERS)
-=======
 CollectSourceFiles(
   ${CMAKE_CURRENT_SOURCE_DIR}
   PRIVATE_SOURCES
@@ -31,7 +15,6 @@
   ${CMAKE_CURRENT_SOURCE_DIR}/Debugging
   ${CMAKE_CURRENT_SOURCE_DIR}/Platform
   ${CMAKE_CURRENT_SOURCE_DIR}/PrecompiledHeaders)
->>>>>>> 993c2662
 
 # Manually set sources for Debugging directory as we don't want to include WheatyExceptionReport in common project
 # It needs to be included both in authserver and worldserver for the static global variable to be properly initialized
@@ -45,26 +28,11 @@
   set(PRIVATE_PCH_SOURCE PrecompiledHeaders/commonPCH.cpp)
 endif (USE_COREPCH)
 
-<<<<<<< HEAD
-set(common_STAT_SRCS
-  ${common_STAT_SRCS}
-  ${sources_Common}
-  ${sources_Collision}
-  ${sources_Threading}
-  ${sources_Utilities}
-  ${sources_Debugging}
-  ${sources_Configuration}
-  ${sources_Logging}
-  ${sources_Metric}
-  ${sources_Cryptography}
-  ${sources_localdir}
-=======
 GroupSources(${CMAKE_CURRENT_SOURCE_DIR})
 
 add_library(common
   ${PRIVATE_SOURCES}
   ${PRIVATE_PCH_SOURCE}
->>>>>>> 993c2662
 )
 
 # Do NOT add any extra include directory here, as we don't want the common
@@ -78,30 +46,9 @@
 # Linker Depencency requirements: none
 CollectIncludeDirectories(
   ${CMAKE_CURRENT_SOURCE_DIR}
-<<<<<<< HEAD
-  ${CMAKE_CURRENT_SOURCE_DIR}/Collision
-  ${CMAKE_CURRENT_SOURCE_DIR}/Collision/Management
-  ${CMAKE_CURRENT_SOURCE_DIR}/Collision/Maps
-  ${CMAKE_CURRENT_SOURCE_DIR}/Collision/Models
-  ${CMAKE_CURRENT_SOURCE_DIR}/Configuration
-  ${CMAKE_CURRENT_SOURCE_DIR}/Cryptography
-  ${CMAKE_CURRENT_SOURCE_DIR}/Debugging
-  ${CMAKE_CURRENT_SOURCE_DIR}/Logging
-  ${CMAKE_CURRENT_SOURCE_DIR}/Metric
-  ${CMAKE_CURRENT_SOURCE_DIR}/Utilities
-  ${CMAKE_SOURCE_DIR}/dep/cppformat
-  ${CMAKE_SOURCE_DIR}/dep/g3dlite/include
-  ${CMAKE_SOURCE_DIR}/dep/recastnavigation/Detour/Include
-  ${CMAKE_SOURCE_DIR}/dep/SFMT
-  ${CMAKE_SOURCE_DIR}/dep/utf8cpp
-  ${OPENSSL_INCLUDE_DIR}
-  ${VALGRIND_INCLUDE_DIR}
-)
-=======
   PUBLIC_INCLUDES
   # Exclude
   ${CMAKE_CURRENT_SOURCE_DIR}/PrecompiledHeaders)
->>>>>>> 993c2662
 
 target_include_directories(common
   PUBLIC
