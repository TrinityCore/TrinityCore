--- conflicted
+++ resolved
@@ -1,5 +1,5 @@
 /*
- * Copyright (C) 2008-2019 TrinityCore <https://www.trinitycore.org/>
+ * Copyright (C) 2008-2016 TrinityCore <http://www.trinitycore.org/>
  * Copyright (C) 2005-2009 MaNGOS <http://getmangos.com/>
  *
  * This program is free software; you can redistribute it and/or modify it
@@ -38,9 +38,6 @@
             return LocaleConstant(i);
 
     return LOCALE_enUS;                                     // including enGB case
-<<<<<<< HEAD
-}
-=======
 }
 
 namespace boost
@@ -50,5 +47,4 @@
     throw 1; // or whatever
 };
 #endif
-}// namespace boost
->>>>>>> 455ebe80
+}// namespace boost