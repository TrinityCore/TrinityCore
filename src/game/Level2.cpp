/*
 * Copyright (C) 2005-2009 MaNGOS <http://getmangos.com/>
 *
 * Copyright (C) 2008-2009 Trinity <http://www.trinitycore.org/>
 *
 * This program is free software; you can redistribute it and/or modify
 * it under the terms of the GNU General Public License as published by
 * the Free Software Foundation; either version 2 of the License, or
 * (at your option) any later version.
 *
 * This program is distributed in the hope that it will be useful,
 * but WITHOUT ANY WARRANTY; without even the implied warranty of
 * MERCHANTABILITY or FITNESS FOR A PARTICULAR PURPOSE.  See the
 * GNU General Public License for more details.
 *
 * You should have received a copy of the GNU General Public License
 * along with this program; if not, write to the Free Software
 * Foundation, Inc., 59 Temple Place, Suite 330, Boston, MA  02111-1307  USA
 */

#include "Common.h"
#include "Database/DatabaseEnv.h"
#include "ObjectMgr.h"
#include "Player.h"
#include "Item.h"
#include "GameObject.h"
#include "Opcodes.h"
#include "Chat.h"
#include "MapManager.h"
#include "Language.h"
#include "World.h"
#include "GameEventMgr.h"
#include "SpellMgr.h"
#include "PoolHandler.h"
#include "AccountMgr.h"
#include "WaypointManager.h"
#include "Util.h"
#include <cctype>
#include <iostream>
#include <fstream>
#include <map>
#include "GlobalEvents.h"

#include "TargetedMovementGenerator.h"                      // for HandleNpcUnFollowCommand
#include "CreatureGroups.h"

static uint32 ReputationRankStrIndex[MAX_REPUTATION_RANK] =
{
    LANG_REP_HATED,    LANG_REP_HOSTILE, LANG_REP_UNFRIENDLY, LANG_REP_NEUTRAL,
    LANG_REP_FRIENDLY, LANG_REP_HONORED, LANG_REP_REVERED,    LANG_REP_EXALTED
};

//mute player for some times
bool ChatHandler::HandleMuteCommand(const char* args)
{
    char* nameStr;
    char* delayStr;
    extractOptFirstArg((char*)args,&nameStr,&delayStr);
    if(!delayStr)
        return false;

    Player* target;
    uint64 target_guid;
    std::string target_name;
    if(!extractPlayerTarget(nameStr,&target,&target_guid,&target_name))
        return false;

<<<<<<< HEAD
    uint32 account_id = target ? target->GetSession()->GetAccountId() : objmgr.GetPlayerAccountIdByGUID(target_guid);
=======
    char *mutereason = strtok(NULL, " ");
    std::string mutereasonstr;
    if(!mutereason)
        mutereasonstr = "No reason.";
    else
        mutereasonstr = mutereason;
        
    uint32 notspeaktime = (uint32) atoi(timetonotspeak);

    if(!normalizePlayerName(cname))
    {
        SendSysMessage(LANG_PLAYER_NOT_FOUND);
        SetSentErrorMessage(true);
        return false;
    }
>>>>>>> 4a93373c

    // find only player from same account if any
    if(!target)
    {
        if(WorldSession* session = sWorld.FindSession(account_id))
            target = session->GetPlayer();
    }

    uint32 notspeaktime = (uint32) atoi(delayStr);

    // must have strong lesser security level
    if(HasLowerSecurity (target,target_guid,true))
        return false;

    time_t mutetime = time(NULL) + notspeaktime*60;

    if (target)
        target->GetSession()->m_muteTime = mutetime;

    LoginDatabase.PExecute("UPDATE account SET mutetime = " UI64FMTD " WHERE id = '%u'",uint64(mutetime), account_id );

<<<<<<< HEAD
    if(target)
        ChatHandler(target).PSendSysMessage(LANG_YOUR_CHAT_DISABLED, notspeaktime);

    std::string nameLink = playerLink(target_name);
=======
    if(chr)
        ChatHandler(chr).PSendSysMessage(LANG_YOUR_CHAT_DISABLED, notspeaktime, mutereasonstr.c_str());

    PSendSysMessage(LANG_YOU_DISABLE_CHAT, cname.c_str(), notspeaktime, mutereasonstr.c_str());
>>>>>>> 4a93373c

    PSendSysMessage(LANG_YOU_DISABLE_CHAT, nameLink.c_str(), notspeaktime);
    return true;
}

//unmute player
bool ChatHandler::HandleUnmuteCommand(const char* args)
{
    Player* target;
    uint64 target_guid;
    std::string target_name;
    if(!extractPlayerTarget((char*)args,&target,&target_guid,&target_name))
        return false;

    uint32 account_id = target ? target->GetSession()->GetAccountId() : objmgr.GetPlayerAccountIdByGUID(target_guid);

    // find only player from same account if any
    if(!target)
    {
        if(WorldSession* session = sWorld.FindSession(account_id))
            target = session->GetPlayer();
    }

    // must have strong lesser security level
    if(HasLowerSecurity (target,target_guid,true))
        return false;

    if (target)
    {
        if(target->CanSpeak())
        {
            SendSysMessage(LANG_CHAT_ALREADY_ENABLED);
            SetSentErrorMessage(true);
            return false;
        }

        target->GetSession()->m_muteTime = 0;
    }

    LoginDatabase.PExecute("UPDATE account SET mutetime = '0' WHERE id = '%u'", account_id );

    if(target)
        ChatHandler(target).PSendSysMessage(LANG_YOUR_CHAT_ENABLED);

    std::string nameLink = playerLink(target_name);

    PSendSysMessage(LANG_YOU_ENABLE_CHAT, nameLink.c_str());
    return true;
}

bool ChatHandler::HandleGoTicketCommand(const char * args)
{
    if(!*args)
        return false;

    char *cstrticket_id = strtok((char*)args, " ");

    if(!cstrticket_id)
        return false;

    uint64 ticket_id = atoi(cstrticket_id);
    if(!ticket_id)
        return false;

    GM_Ticket *ticket = objmgr.GetGMTicket(ticket_id);
    if(!ticket)
    {
        SendSysMessage(LANG_COMMAND_TICKETNOTEXIST);
        return true;
    }

    float x, y, z;
    int mapid;

    x = ticket->pos_x;
    y = ticket->pos_y;
    z = ticket->pos_z;
    mapid = ticket->map;

    Player* _player = m_session->GetPlayer();
    if(_player->isInFlight())
    {
        _player->GetMotionMaster()->MovementExpired();
        _player->m_taxi.ClearTaxiDestinations();
    }
     else
        _player->SaveRecallPosition();

    _player->TeleportTo(mapid, x, y, z, 1, 0);
    return true;
}

bool ChatHandler::HandleGoTriggerCommand(const char* args)
{
    Player* _player = m_session->GetPlayer();

    if (!*args)
        return false;

    char *atId = strtok((char*)args, " ");
    if (!atId)
        return false;

    int32 i_atId = atoi(atId);

    if(!i_atId)
        return false;

    AreaTriggerEntry const* at = sAreaTriggerStore.LookupEntry(i_atId);
    if (!at)
    {
        PSendSysMessage(LANG_COMMAND_GOAREATRNOTFOUND,i_atId);
        SetSentErrorMessage(true);
        return false;
    }

    if(!MapManager::IsValidMapCoord(at->mapid,at->x,at->y,at->z))
    {
        PSendSysMessage(LANG_INVALID_TARGET_COORD,at->x,at->y,at->mapid);
        SetSentErrorMessage(true);
        return false;
    }

    // stop flight if need
    if(_player->isInFlight())
    {
        _player->GetMotionMaster()->MovementExpired();
        _player->m_taxi.ClearTaxiDestinations();
    }
    // save only in non-flight case
    else
        _player->SaveRecallPosition();

    _player->TeleportTo(at->mapid, at->x, at->y, at->z, _player->GetOrientation());
    return true;
}

bool ChatHandler::HandleGoGraveyardCommand(const char* args)
{
    Player* _player = m_session->GetPlayer();

    if (!*args)
        return false;

    char *gyId = strtok((char*)args, " ");
    if (!gyId)
        return false;

    int32 i_gyId = atoi(gyId);

    if(!i_gyId)
        return false;

    WorldSafeLocsEntry const* gy = sWorldSafeLocsStore.LookupEntry(i_gyId);
    if (!gy)
    {
        PSendSysMessage(LANG_COMMAND_GRAVEYARDNOEXIST,i_gyId);
        SetSentErrorMessage(true);
        return false;
    }

    if(!MapManager::IsValidMapCoord(gy->map_id,gy->x,gy->y,gy->z))
    {
        PSendSysMessage(LANG_INVALID_TARGET_COORD,gy->x,gy->y,gy->map_id);
        SetSentErrorMessage(true);
        return false;
    }

    // stop flight if need
    if(_player->isInFlight())
    {
        _player->GetMotionMaster()->MovementExpired();
        _player->m_taxi.ClearTaxiDestinations();
    }
    // save only in non-flight case
    else
        _player->SaveRecallPosition();

    _player->TeleportTo(gy->map_id, gy->x, gy->y, gy->z, _player->GetOrientation());
    return true;
}

/** \brief Teleport the GM to the specified creature
*
* .gocreature <GUID>      --> TP using creature.guid
* .gocreature azuregos    --> TP player to the mob with this name
*                             Warning: If there is more than one mob with this name
*                                      you will be teleported to the first one that is found.
* .gocreature id 6109     --> TP player to the mob, that has this creature_template.entry
*                             Warning: If there is more than one mob with this "id"
*                                      you will be teleported to the first one that is found.
*/
//teleport to creature
bool ChatHandler::HandleGoCreatureCommand(const char* args)
{
    if(!*args)
        return false;
    Player* _player = m_session->GetPlayer();

    // "id" or number or [name] Shift-click form |color|Hcreature_entry:creature_id|h[name]|h|r
    char* pParam1 = extractKeyFromLink((char*)args,"Hcreature");
    if (!pParam1)
        return false;

    std::ostringstream whereClause;

    // User wants to teleport to the NPC's template entry
    if( strcmp(pParam1, "id") == 0 )
    {
        //sLog.outError("DEBUG: ID found");

        // Get the "creature_template.entry"
        // number or [name] Shift-click form |color|Hcreature_entry:creature_id|h[name]|h|r
        char* tail = strtok(NULL,"");
        if(!tail)
            return false;
        char* cId = extractKeyFromLink(tail,"Hcreature_entry");
        if(!cId)
            return false;

        int32 tEntry = atoi(cId);
        //sLog.outError("DEBUG: ID value: %d", tEntry);
        if(!tEntry)
            return false;

        whereClause << "WHERE id = '" << tEntry << "'";
    }
    else
    {
        //sLog.outError("DEBUG: ID *not found*");

        int32 guid = atoi(pParam1);

        // Number is invalid - maybe the user specified the mob's name
        if(!guid)
        {
            std::string name = pParam1;
            WorldDatabase.escape_string(name);
            whereClause << ", creature_template WHERE creature.id = creature_template.entry AND creature_template.name "_LIKE_" '" << name << "'";
        }
        else
        {
            whereClause <<  "WHERE guid = '" << guid << "'";
        }
    }
    //sLog.outError("DEBUG: %s", whereClause.c_str());

    QueryResult *result = WorldDatabase.PQuery("SELECT position_x,position_y,position_z,orientation,map FROM creature %s", whereClause.str().c_str() );
    if (!result)
    {
        SendSysMessage(LANG_COMMAND_GOCREATNOTFOUND);
        SetSentErrorMessage(true);
        return false;
    }
    if( result->GetRowCount() > 1 )
    {
        SendSysMessage(LANG_COMMAND_GOCREATMULTIPLE);
    }

    Field *fields = result->Fetch();
    float x = fields[0].GetFloat();
    float y = fields[1].GetFloat();
    float z = fields[2].GetFloat();
    float ort = fields[3].GetFloat();
    int mapid = fields[4].GetUInt16();

    delete result;

    if(!MapManager::IsValidMapCoord(mapid,x,y,z,ort))
    {
        PSendSysMessage(LANG_INVALID_TARGET_COORD,x,y,mapid);
        SetSentErrorMessage(true);
        return false;
    }

    // stop flight if need
    if(_player->isInFlight())
    {
        _player->GetMotionMaster()->MovementExpired();
        _player->m_taxi.ClearTaxiDestinations();
    }
    // save only in non-flight case
    else
        _player->SaveRecallPosition();

    _player->TeleportTo(mapid, x, y, z, ort);
    return true;
}

//teleport to gameobject
bool ChatHandler::HandleGoObjectCommand(const char* args)
{
    if(!*args)
        return false;

    Player* _player = m_session->GetPlayer();

    // number or [name] Shift-click form |color|Hgameobject:go_guid|h[name]|h|r
    char* cId = extractKeyFromLink((char*)args,"Hgameobject");
    if(!cId)
        return false;

    int32 guid = atoi(cId);
    if(!guid)
        return false;

    float x, y, z, ort;
    int mapid;

    // by DB guid
    if (GameObjectData const* go_data = objmgr.GetGOData(guid))
    {
        x = go_data->posX;
        y = go_data->posY;
        z = go_data->posZ;
        ort = go_data->orientation;
        mapid = go_data->mapid;
    }
    else
    {
        SendSysMessage(LANG_COMMAND_GOOBJNOTFOUND);
        SetSentErrorMessage(true);
        return false;
    }

    if(!MapManager::IsValidMapCoord(mapid,x,y,z,ort))
    {
        PSendSysMessage(LANG_INVALID_TARGET_COORD,x,y,mapid);
        SetSentErrorMessage(true);
        return false;
    }

    // stop flight if need
    if(_player->isInFlight())
    {
        _player->GetMotionMaster()->MovementExpired();
        _player->m_taxi.ClearTaxiDestinations();
    }
    // save only in non-flight case
    else
        _player->SaveRecallPosition();

    _player->TeleportTo(mapid, x, y, z, ort);
    return true;
}

bool ChatHandler::HandleGameObjectTargetCommand(const char* args)
{
    Player* pl = m_session->GetPlayer();
    QueryResult *result;
    GameEventMgr::ActiveEvents const& activeEventsList = gameeventmgr.GetActiveEventList();
    if(*args)
    {
        // number or [name] Shift-click form |color|Hgameobject_entry:go_id|h[name]|h|r
        char* cId = extractKeyFromLink((char*)args,"Hgameobject_entry");
        if(!cId)
            return false;

        uint32 id = atol(cId);

        if(id)
            result = WorldDatabase.PQuery("SELECT guid, id, position_x, position_y, position_z, orientation, map, (POW(position_x - '%f', 2) + POW(position_y - '%f', 2) + POW(position_z - '%f', 2)) AS order_ FROM gameobject WHERE map = '%i' AND id = '%u' ORDER BY order_ ASC LIMIT 1",
                pl->GetPositionX(), pl->GetPositionY(), pl->GetPositionZ(), pl->GetMapId(),id);
        else
        {
            std::string name = cId;
            WorldDatabase.escape_string(name);
            result = WorldDatabase.PQuery(
                "SELECT guid, id, position_x, position_y, position_z, orientation, map, (POW(position_x - %f, 2) + POW(position_y - %f, 2) + POW(position_z - %f, 2)) AS order_ "
                "FROM gameobject,gameobject_template WHERE gameobject_template.entry = gameobject.id AND map = %i AND name "_LIKE_" "_CONCAT3_("'%%'","'%s'","'%%'")" ORDER BY order_ ASC LIMIT 1",
                pl->GetPositionX(), pl->GetPositionY(), pl->GetPositionZ(), pl->GetMapId(),name.c_str());
        }
    }
    else
    {
        std::ostringstream eventFilter;
        eventFilter << " AND (event IS NULL ";
        bool initString = true;

        for (GameEventMgr::ActiveEvents::const_iterator itr = activeEventsList.begin(); itr != activeEventsList.end(); ++itr)
        {
            if (initString)
            {
                eventFilter  <<  "OR event IN (" <<*itr;
                initString =false;
            }
            else
                eventFilter << "," << *itr;
        }

        if (!initString)
            eventFilter << "))";
        else
            eventFilter << ")";

        result = WorldDatabase.PQuery("SELECT gameobject.guid, id, position_x, position_y, position_z, orientation, map, "
            "(POW(position_x - %f, 2) + POW(position_y - %f, 2) + POW(position_z - %f, 2)) AS order_ FROM gameobject "
            "LEFT OUTER JOIN game_event_gameobject on gameobject.guid=game_event_gameobject.guid WHERE map = '%i' %s ORDER BY order_ ASC LIMIT 10",
            m_session->GetPlayer()->GetPositionX(), m_session->GetPlayer()->GetPositionY(), m_session->GetPlayer()->GetPositionZ(), m_session->GetPlayer()->GetMapId(),eventFilter.str().c_str());
    }

    if (!result)
    {
        SendSysMessage(LANG_COMMAND_TARGETOBJNOTFOUND);
        return true;
    }

    bool found = false;
    float x, y, z, o;
    uint32 lowguid, id;
    uint16 mapid, pool_id;

    do
    {
        Field *fields = result->Fetch();
        lowguid = fields[0].GetUInt32();
        id =      fields[1].GetUInt32();
        x =       fields[2].GetFloat();
        y =       fields[3].GetFloat();
        z =       fields[4].GetFloat();
        o =       fields[5].GetFloat();
        mapid =   fields[6].GetUInt16();
        pool_id = poolhandler.IsPartOfAPool(lowguid, TYPEID_GAMEOBJECT);
        if (!pool_id || (pool_id && poolhandler.IsSpawnedObject(pool_id, lowguid, TYPEID_GAMEOBJECT)))
            found = true;
    } while( result->NextRow() && (!found) );

    delete result;

    if (!found)
    {
        PSendSysMessage(LANG_GAMEOBJECT_NOT_EXIST,id);
        return false;
    }

    GameObjectInfo const* goI = objmgr.GetGameObjectInfo(id);

    if (!goI)
    {
        PSendSysMessage(LANG_GAMEOBJECT_NOT_EXIST,id);
        return false;
    }

    GameObject* target = m_session->GetPlayer()->GetMap()->GetGameObject(MAKE_NEW_GUID(lowguid,id,HIGHGUID_GAMEOBJECT));

    PSendSysMessage(LANG_GAMEOBJECT_DETAIL, lowguid, goI->name, lowguid, id, x, y, z, mapid, o);

    if(target)
    {
        int32 curRespawnDelay = target->GetRespawnTimeEx()-time(NULL);
        if(curRespawnDelay < 0)
            curRespawnDelay = 0;

        std::string curRespawnDelayStr = secsToTimeString(curRespawnDelay,true);
        std::string defRespawnDelayStr = secsToTimeString(target->GetRespawnDelay(),true);

        PSendSysMessage(LANG_COMMAND_RAWPAWNTIMES, defRespawnDelayStr.c_str(),curRespawnDelayStr.c_str());
    }
    return true;
}

//delete object by selection or guid
bool ChatHandler::HandleGameObjectDeleteCommand(const char* args)
{
    // number or [name] Shift-click form |color|Hgameobject:go_guid|h[name]|h|r
    char* cId = extractKeyFromLink((char*)args,"Hgameobject");
    if(!cId)
        return false;

    uint32 lowguid = atoi(cId);
    if(!lowguid)
        return false;

    GameObject* obj = NULL;

    // by DB guid
    if (GameObjectData const* go_data = objmgr.GetGOData(lowguid))
        obj = GetObjectGlobalyWithGuidOrNearWithDbGuid(lowguid,go_data->id);

    if(!obj)
    {
        PSendSysMessage(LANG_COMMAND_OBJNOTFOUND, lowguid);
        SetSentErrorMessage(true);
        return false;
    }

    uint64 owner_guid = obj->GetOwnerGUID();
    if(owner_guid)
    {
        Unit* owner = ObjectAccessor::GetUnit(*m_session->GetPlayer(),owner_guid);
        if(!owner || !IS_PLAYER_GUID(owner_guid))
        {
            PSendSysMessage(LANG_COMMAND_DELOBJREFERCREATURE, GUID_LOPART(owner_guid), obj->GetGUIDLow());
            SetSentErrorMessage(true);
            return false;
        }

        owner->RemoveGameObject(obj,false);
    }

    obj->SetRespawnTime(0);                                 // not save respawn time
    obj->Delete();
    obj->DeleteFromDB();

    PSendSysMessage(LANG_COMMAND_DELOBJMESSAGE, obj->GetGUIDLow());

    return true;
}

//turn selected object
bool ChatHandler::HandleGameObjectTurnCommand(const char* args)
{
    // number or [name] Shift-click form |color|Hgameobject:go_id|h[name]|h|r
    char* cId = extractKeyFromLink((char*)args,"Hgameobject");
    if(!cId)
        return false;

    uint32 lowguid = atoi(cId);
    if(!lowguid)
        return false;

    GameObject* obj = NULL;

    // by DB guid
    if (GameObjectData const* go_data = objmgr.GetGOData(lowguid))
        obj = GetObjectGlobalyWithGuidOrNearWithDbGuid(lowguid,go_data->id);

    if(!obj)
    {
        PSendSysMessage(LANG_COMMAND_OBJNOTFOUND, lowguid);
        SetSentErrorMessage(true);
        return false;
    }

    char* po = strtok(NULL, " ");
    float o;

    if (po)
    {
        o = (float)atof(po);
    }
    else
    {
        Player *chr = m_session->GetPlayer();
        o = chr->GetOrientation();
    }

    Map* map = obj->GetMap();
    map->Remove(obj,false);

    obj->Relocate(obj->GetPositionX(), obj->GetPositionY(), obj->GetPositionZ(), o);
    obj->UpdateRotationFields();

    map->Add(obj);

    obj->SaveToDB();
    obj->Refresh();

    PSendSysMessage(LANG_COMMAND_TURNOBJMESSAGE, obj->GetGUIDLow(), obj->GetGOInfo()->name, obj->GetGUIDLow(), o);

    return true;
}

//move selected object
bool ChatHandler::HandleGameObjectMoveCommand(const char* args)
{
    // number or [name] Shift-click form |color|Hgameobject:go_guid|h[name]|h|r
    char* cId = extractKeyFromLink((char*)args,"Hgameobject");
    if(!cId)
        return false;

    uint32 lowguid = atoi(cId);
    if(!lowguid)
        return false;

    GameObject* obj = NULL;

    // by DB guid
    if (GameObjectData const* go_data = objmgr.GetGOData(lowguid))
        obj = GetObjectGlobalyWithGuidOrNearWithDbGuid(lowguid,go_data->id);

    if(!obj)
    {
        PSendSysMessage(LANG_COMMAND_OBJNOTFOUND, lowguid);
        SetSentErrorMessage(true);
        return false;
    }

    char* px = strtok(NULL, " ");
    char* py = strtok(NULL, " ");
    char* pz = strtok(NULL, " ");

    if (!px)
    {
        Player *chr = m_session->GetPlayer();

        Map* map = obj->GetMap();
        map->Remove(obj,false);

        obj->Relocate(chr->GetPositionX(), chr->GetPositionY(), chr->GetPositionZ(), obj->GetOrientation());

        map->Add(obj);
    }
    else
    {
        if(!py || !pz)
            return false;

        float x = (float)atof(px);
        float y = (float)atof(py);
        float z = (float)atof(pz);

        if(!MapManager::IsValidMapCoord(obj->GetMapId(),x,y,z))
        {
            PSendSysMessage(LANG_INVALID_TARGET_COORD,x,y,obj->GetMapId());
            SetSentErrorMessage(true);
            return false;
        }

        Map* map = obj->GetMap();
        map->Remove(obj,false);

        obj->Relocate(x, y, z, obj->GetOrientation());

        map->Add(obj);
    }

    obj->SaveToDB();
    obj->Refresh();

    PSendSysMessage(LANG_COMMAND_MOVEOBJMESSAGE, obj->GetGUIDLow(), obj->GetGOInfo()->name, obj->GetGUIDLow());

    return true;
}

//spawn go
bool ChatHandler::HandleGameObjectAddCommand(const char* args)
{
    if (!*args)
        return false;

    // number or [name] Shift-click form |color|Hgameobject_entry:go_id|h[name]|h|r
    char* cId = extractKeyFromLink((char*)args,"Hgameobject_entry");
    if(!cId)
        return false;

    uint32 id = atol(cId);
    if(!id)
        return false;

    char* spawntimeSecs = strtok(NULL, " ");

    const GameObjectInfo *goI = objmgr.GetGameObjectInfo(id);

    if (!goI)
    {
        PSendSysMessage(LANG_GAMEOBJECT_NOT_EXIST,id);
        SetSentErrorMessage(true);
        return false;
    }

    Player *chr = m_session->GetPlayer();
    float x = float(chr->GetPositionX());
    float y = float(chr->GetPositionY());
    float z = float(chr->GetPositionZ());
    float o = float(chr->GetOrientation());
    Map *map = chr->GetMap();

    GameObject* pGameObj = new GameObject;
    uint32 db_lowGUID = objmgr.GenerateLowGuid(HIGHGUID_GAMEOBJECT);

    if(!pGameObj->Create(db_lowGUID, goI->id, map, chr->GetPhaseMaskForSpawn(), x, y, z, o, 0.0f, 0.0f, 0.0f, 0.0f, 0, GO_STATE_READY))
    {
        delete pGameObj;
        return false;
    }

    if( spawntimeSecs )
    {
        uint32 value = atoi((char*)spawntimeSecs);
        pGameObj->SetRespawnTime(value);
        //sLog.outDebug("*** spawntimeSecs: %d", value);
    }

    // fill the gameobject data and save to the db
    pGameObj->SaveToDB(map->GetId(), (1 << map->GetSpawnMode()),chr->GetPhaseMaskForSpawn());

    // this will generate a new guid if the object is in an instance
    if(!pGameObj->LoadFromDB(db_lowGUID, map))
    {
        delete pGameObj;
        return false;
    }

    sLog.outDebug(GetMangosString(LANG_GAMEOBJECT_CURRENT), goI->name, db_lowGUID, x, y, z, o);

    map->Add(pGameObj);

    // TODO: is it really necessary to add both the real and DB table guid here ?
    objmgr.AddGameobjectToGrid(db_lowGUID, objmgr.GetGOData(db_lowGUID));

    PSendSysMessage(LANG_GAMEOBJECT_ADD,id,goI->name,db_lowGUID,x,y,z);
    return true;
}

//set pahsemask for selected object
bool ChatHandler::HandleGameObjectPhaseCommand(const char* args)
{
    // number or [name] Shift-click form |color|Hgameobject:go_id|h[name]|h|r
    char* cId = extractKeyFromLink((char*)args,"Hgameobject");
    if(!cId)
        return false;

    uint32 lowguid = atoi(cId);
    if(!lowguid)
        return false;

    GameObject* obj = NULL;

    // by DB guid
    if (GameObjectData const* go_data = objmgr.GetGOData(lowguid))
        obj = GetObjectGlobalyWithGuidOrNearWithDbGuid(lowguid,go_data->id);

    if(!obj)
    {
        PSendSysMessage(LANG_COMMAND_OBJNOTFOUND, lowguid);
        SetSentErrorMessage(true);
        return false;
    }

    char* phaseStr = strtok (NULL, " ");
    uint32 phasemask = phaseStr? atoi(phaseStr) : 0;
    if ( phasemask == 0 )
    {
        SendSysMessage(LANG_BAD_VALUE);
        SetSentErrorMessage(true);
        return false;
    }

    obj->SetPhaseMask(phasemask,true);
    obj->SaveToDB();
    return true;
}

bool ChatHandler::HandleGameObjectNearCommand(const char* args)
{
    float distance = (!*args) ? 10 : atol(args);
    uint32 count = 0;

    Player* pl = m_session->GetPlayer();
    QueryResult *result = WorldDatabase.PQuery("SELECT guid, id, position_x, position_y, position_z, map, "
        "(POW(position_x - '%f', 2) + POW(position_y - '%f', 2) + POW(position_z - '%f', 2)) AS order_ "
        "FROM gameobject WHERE map='%u' AND (POW(position_x - '%f', 2) + POW(position_y - '%f', 2) + POW(position_z - '%f', 2)) <= '%f' ORDER BY order_",
        pl->GetPositionX(), pl->GetPositionY(), pl->GetPositionZ(),
        pl->GetMapId(),pl->GetPositionX(), pl->GetPositionY(), pl->GetPositionZ(),distance*distance);

    if (result)
    {
        do
        {
            Field *fields = result->Fetch();
            uint32 guid = fields[0].GetUInt32();
            uint32 entry = fields[1].GetUInt32();
            float x = fields[2].GetFloat();
            float y = fields[3].GetFloat();
            float z = fields[4].GetFloat();
            int mapid = fields[5].GetUInt16();

            GameObjectInfo const * gInfo = objmgr.GetGameObjectInfo(entry);

            if(!gInfo)
                continue;

            PSendSysMessage(LANG_GO_LIST_CHAT, guid, guid, gInfo->name, x, y, z, mapid);

            ++count;
        } while (result->NextRow());

        delete result;
    }

    PSendSysMessage(LANG_COMMAND_NEAROBJMESSAGE,distance,count);
    return true;
}

bool ChatHandler::HandleGUIDCommand(const char* /*args*/)
{
    uint64 guid = m_session->GetPlayer()->GetSelection();

    if (guid == 0)
    {
        SendSysMessage(LANG_NO_SELECTION);
        SetSentErrorMessage(true);
        return false;
    }

    PSendSysMessage(LANG_OBJECT_GUID, GUID_LOPART(guid), GUID_HIPART(guid));
    return true;
}

bool ChatHandler::HandleLookupFactionCommand(const char* args)
{
    if (!*args)
        return false;

    // Can be NULL at console call
    Player *target = getSelectedPlayer ();

    std::string namepart = args;
    std::wstring wnamepart;

    if (!Utf8toWStr (namepart,wnamepart))
        return false;

    // converting string that we try to find to lower case
    wstrToLower (wnamepart);

    uint32 counter = 0;                                     // Counter for figure out that we found smth.

    for (uint32 id = 0; id < sFactionStore.GetNumRows(); ++id)
    {
        FactionEntry const *factionEntry = sFactionStore.LookupEntry (id);
        if (factionEntry)
        {
            FactionState const* repState = target ? target->GetReputationMgr().GetState(factionEntry) : NULL;

            int loc = GetSessionDbcLocale();
            std::string name = factionEntry->name[loc];
            if(name.empty())
                continue;

            if (!Utf8FitTo(name, wnamepart))
            {
                loc = 0;
                for(; loc < MAX_LOCALE; ++loc)
                {
                    if(loc==GetSessionDbcLocale())
                        continue;

                    name = factionEntry->name[loc];
                    if(name.empty())
                        continue;

                    if (Utf8FitTo(name, wnamepart))
                        break;
                }
            }

            if(loc < MAX_LOCALE)
            {
                // send faction in "id - [faction] rank reputation [visible] [at war] [own team] [unknown] [invisible] [inactive]" format
                // or              "id - [faction] [no reputation]" format
                std::ostringstream ss;
                if (m_session)
                    ss << id << " - |cffffffff|Hfaction:" << id << "|h[" << name << " " << localeNames[loc] << "]|h|r";
                else
                    ss << id << " - " << name << " " << localeNames[loc];

                if (repState)                               // and then target!=NULL also
                {
                    ReputationRank rank = target->GetReputationMgr().GetRank(factionEntry);
                    std::string rankName = GetMangosString(ReputationRankStrIndex[rank]);

                    ss << " " << rankName << "|h|r (" << target->GetReputationMgr().GetReputation(factionEntry) << ")";

                    if(repState->Flags & FACTION_FLAG_VISIBLE)
                        ss << GetTrinityString(LANG_FACTION_VISIBLE);
                    if(repState->Flags & FACTION_FLAG_AT_WAR)
                        ss << GetTrinityString(LANG_FACTION_ATWAR);
                    if(repState->Flags & FACTION_FLAG_PEACE_FORCED)
                        ss << GetTrinityString(LANG_FACTION_PEACE_FORCED);
                    if(repState->Flags & FACTION_FLAG_HIDDEN)
                        ss << GetTrinityString(LANG_FACTION_HIDDEN);
                    if(repState->Flags & FACTION_FLAG_INVISIBLE_FORCED)
                        ss << GetTrinityString(LANG_FACTION_INVISIBLE_FORCED);
                    if(repState->Flags & FACTION_FLAG_INACTIVE)
                        ss << GetTrinityString(LANG_FACTION_INACTIVE);
                }
                else
                    ss << GetTrinityString(LANG_FACTION_NOREPUTATION);

                SendSysMessage(ss.str().c_str());
                counter++;
            }
        }
    }

    if (counter == 0)                                       // if counter == 0 then we found nth
        SendSysMessage(LANG_COMMAND_FACTION_NOTFOUND);
    return true;
}

bool ChatHandler::HandleModifyRepCommand(const char * args)
{
    if (!*args) return false;

    Player* target = NULL;
    target = getSelectedPlayer();

    if(!target)
    {
        SendSysMessage(LANG_PLAYER_NOT_FOUND);
        SetSentErrorMessage(true);
        return false;
    }

    // check online security
    if (HasLowerSecurity(target, 0))
        return false;

    char* factionTxt = extractKeyFromLink((char*)args,"Hfaction");
    if(!factionTxt)
        return false;

    uint32 factionId = atoi(factionTxt);

    int32 amount = 0;
    char *rankTxt = strtok(NULL, " ");
    if (!factionTxt || !rankTxt)
        return false;

    amount = atoi(rankTxt);
    if ((amount == 0) && (rankTxt[0] != '-') && !isdigit(rankTxt[0]))
    {
        std::string rankStr = rankTxt;
        std::wstring wrankStr;
        if(!Utf8toWStr(rankStr,wrankStr))
            return false;
        wstrToLower( wrankStr );

        int r = 0;
        amount = -42000;
        for (; r < MAX_REPUTATION_RANK; ++r)
        {
            std::string rank = GetTrinityString(ReputationRankStrIndex[r]);
            if(rank.empty())
                continue;

            std::wstring wrank;
            if(!Utf8toWStr(rank,wrank))
                continue;

            wstrToLower(wrank);

            if(wrank.substr(0,wrankStr.size())==wrankStr)
            {
                char *deltaTxt = strtok(NULL, " ");
                if (deltaTxt)
                {
                    int32 delta = atoi(deltaTxt);
                    if ((delta < 0) || (delta > ReputationMgr::PointsInRank[r] -1))
                    {
                        PSendSysMessage(LANG_COMMAND_FACTION_DELTA, (ReputationMgr::PointsInRank[r]-1));
                        SetSentErrorMessage(true);
                        return false;
                    }
                    amount += delta;
                }
                break;
            }
            amount += ReputationMgr::PointsInRank[r];
        }
        if (r >= MAX_REPUTATION_RANK)
        {
            PSendSysMessage(LANG_COMMAND_FACTION_INVPARAM, rankTxt);
            SetSentErrorMessage(true);
            return false;
        }
    }

    FactionEntry const *factionEntry = sFactionStore.LookupEntry(factionId);

    if (!factionEntry)
    {
        PSendSysMessage(LANG_COMMAND_FACTION_UNKNOWN, factionId);
        SetSentErrorMessage(true);
        return false;
    }

    if (factionEntry->reputationListID < 0)
    {
        PSendSysMessage(LANG_COMMAND_FACTION_NOREP_ERROR, factionEntry->name[GetSessionDbcLocale()], factionId);
        SetSentErrorMessage(true);
        return false;
    }

    target->GetReputationMgr().SetReputation(factionEntry,amount);
    PSendSysMessage(LANG_COMMAND_MODIFY_REP, factionEntry->name[GetSessionDbcLocale()], factionId,
        GetNameLink(target).c_str(), target->GetReputationMgr().GetReputation(factionEntry));
    return true;
}

//-----------------------Npc Commands-----------------------
//add spawn of creature
bool ChatHandler::HandleNpcAddCommand(const char* args)
{
    if(!*args)
        return false;
    char* charID = extractKeyFromLink((char*)args,"Hcreature_entry");
    if(!charID)
        return false;

    char* team = strtok(NULL, " ");
    int32 teamval = 0;
    if (team) { teamval = atoi(team); }
    if (teamval < 0) { teamval = 0; }

    uint32 id  = atoi(charID);

    Player *chr = m_session->GetPlayer();
    float x = chr->GetPositionX();
    float y = chr->GetPositionY();
    float z = chr->GetPositionZ();
    float o = chr->GetOrientation();
    Map *map = chr->GetMap();

    Creature* pCreature = new Creature;
    if (!pCreature->Create(objmgr.GenerateLowGuid(HIGHGUID_UNIT), map, chr->GetPhaseMaskForSpawn(), id, (uint32)teamval, x, y, z, o))
    {
        delete pCreature;
        return false;
    }

    pCreature->SaveToDB(map->GetId(), (1 << map->GetSpawnMode()), chr->GetPhaseMaskForSpawn());

    uint32 db_guid = pCreature->GetDBTableGUIDLow();

    // To call _LoadGoods(); _LoadQuests(); CreateTrainerSpells();
    pCreature->LoadFromDB(db_guid, map);

    map->Add(pCreature);
    objmgr.AddCreatureToGrid(db_guid, objmgr.GetCreatureData(db_guid));
    return true;
}

//add item in vendorlist
bool ChatHandler::HandleNpcAddVendorItemCommand(const char* args)
{
    if (!*args)
        return false;

    char* pitem  = extractKeyFromLink((char*)args,"Hitem");
    if (!pitem)
    {
        SendSysMessage(LANG_COMMAND_NEEDITEMSEND);
        SetSentErrorMessage(true);
        return false;
    }

    uint32 itemId = atol(pitem);

    char* fmaxcount = strtok(NULL, " ");                    //add maxcount, default: 0
    uint32 maxcount = 0;
    if (fmaxcount)
        maxcount = atol(fmaxcount);

    char* fincrtime = strtok(NULL, " ");                    //add incrtime, default: 0
    uint32 incrtime = 0;
    if (fincrtime)
        incrtime = atol(fincrtime);

    char* fextendedcost = strtok(NULL, " ");                //add ExtendedCost, default: 0
    uint32 extendedcost = fextendedcost ? atol(fextendedcost) : 0;

    Creature* vendor = getSelectedCreature();

    uint32 vendor_entry = vendor ? vendor->GetEntry() : 0;

    if(!objmgr.IsVendorItemValid(vendor_entry,itemId,maxcount,incrtime,extendedcost,m_session->GetPlayer()))
    {
        SetSentErrorMessage(true);
        return false;
    }

    objmgr.AddVendorItem(vendor_entry,itemId,maxcount,incrtime,extendedcost);

    ItemPrototype const* pProto = objmgr.GetItemPrototype(itemId);

    PSendSysMessage(LANG_ITEM_ADDED_TO_LIST,itemId,pProto->Name1,maxcount,incrtime,extendedcost);
    return true;
}

//del item from vendor list
bool ChatHandler::HandleNpcDelVendorItemCommand(const char* args)
{
    if (!*args)
        return false;

    Creature* vendor = getSelectedCreature();
    if (!vendor || !vendor->isVendor())
    {
        SendSysMessage(LANG_COMMAND_VENDORSELECTION);
        SetSentErrorMessage(true);
        return false;
    }

    char* pitem  = extractKeyFromLink((char*)args,"Hitem");
    if (!pitem)
    {
        SendSysMessage(LANG_COMMAND_NEEDITEMSEND);
        SetSentErrorMessage(true);
        return false;
    }
    uint32 itemId = atol(pitem);

    if(!objmgr.RemoveVendorItem(vendor->GetEntry(),itemId))
    {
        PSendSysMessage(LANG_ITEM_NOT_IN_LIST,itemId);
        SetSentErrorMessage(true);
        return false;
    }

    ItemPrototype const* pProto = objmgr.GetItemPrototype(itemId);

    PSendSysMessage(LANG_ITEM_DELETED_FROM_LIST,itemId,pProto->Name1);
    return true;
}

//add move for creature
bool ChatHandler::HandleNpcAddMoveCommand(const char* args)
{
    if(!*args)
        return false;

    char* guid_str = strtok((char*)args, " ");
    char* wait_str = strtok((char*)NULL, " ");

    uint32 lowguid = atoi((char*)guid_str);

    Creature* pCreature = NULL;

    /* FIXME: impossible without entry
    if(lowguid)
        pCreature = ObjectAccessor::GetCreature(*m_session->GetPlayer(),MAKE_GUID(lowguid,HIGHGUID_UNIT));
    */

    // attempt check creature existence by DB data
    if(!pCreature)
    {
        CreatureData const* data = objmgr.GetCreatureData(lowguid);
        if(!data)
        {
            PSendSysMessage(LANG_COMMAND_CREATGUIDNOTFOUND, lowguid);
            SetSentErrorMessage(true);
            return false;
        }
    }
    else
    {
        // obtain real GUID for DB operations
        lowguid = pCreature->GetDBTableGUIDLow();
    }

    int wait = wait_str ? atoi(wait_str) : 0;

    if(wait < 0)
        wait = 0;

    Player* player = m_session->GetPlayer();

    //WaypointMgr.AddLastNode(lowguid, player->GetPositionX(), player->GetPositionY(), player->GetPositionZ(), player->GetOrientation(), wait, 0);

    // update movement type
    WorldDatabase.PExecuteLog("UPDATE creature SET MovementType = '%u' WHERE guid = '%u'", WAYPOINT_MOTION_TYPE,lowguid);
    if(pCreature && pCreature->GetWaypointPathId())
    {
        pCreature->SetDefaultMovementType(WAYPOINT_MOTION_TYPE);
        pCreature->GetMotionMaster()->Initialize();
        if(pCreature->isAlive())                            // dead creature will reset movement generator at respawn
        {
            pCreature->setDeathState(JUST_DIED);
            pCreature->Respawn();
        }
        pCreature->SaveToDB();
    }

    SendSysMessage(LANG_WAYPOINT_ADDED);

    return true;
}

//change level of creature or pet
bool ChatHandler::HandleNpcChangeLevelCommand(const char* args)
{
    if (!*args)
        return false;

    uint8 lvl = (uint8) atoi((char*)args);
    if ( lvl < 1 || lvl > sWorld.getConfig(CONFIG_MAX_PLAYER_LEVEL) + 3)
    {
        SendSysMessage(LANG_BAD_VALUE);
        SetSentErrorMessage(true);
        return false;
    }

    Creature* pCreature = getSelectedCreature();
    if(!pCreature)
    {
        SendSysMessage(LANG_SELECT_CREATURE);
        SetSentErrorMessage(true);
        return false;
    }

    if(pCreature->isPet())
    {
        if(((Pet*)pCreature)->getPetType()==HUNTER_PET)
        {
            pCreature->SetUInt32Value(UNIT_FIELD_PETNEXTLEVELEXP, objmgr.GetXPForLevel(lvl)/4);
            pCreature->SetUInt32Value(UNIT_FIELD_PETEXPERIENCE, 0);
        }
        ((Pet*)pCreature)->GivePetLevel(lvl);
    }
    else
    {
        pCreature->SetMaxHealth( 100 + 30*lvl);
        pCreature->SetHealth( 100 + 30*lvl);
        pCreature->SetLevel( lvl);
        pCreature->SaveToDB();
    }

    return true;
}

//set npcflag of creature
bool ChatHandler::HandleNpcFlagCommand(const char* args)
{
    if (!*args)
        return false;

    uint32 npcFlags = (uint32) atoi((char*)args);

    Creature* pCreature = getSelectedCreature();

    if(!pCreature)
    {
        SendSysMessage(LANG_SELECT_CREATURE);
        SetSentErrorMessage(true);
        return false;
    }

    pCreature->SetUInt32Value(UNIT_NPC_FLAGS, npcFlags);

    WorldDatabase.PExecuteLog("UPDATE creature_template SET npcflag = '%u' WHERE entry = '%u'", npcFlags, pCreature->GetEntry());

    SendSysMessage(LANG_VALUE_SAVED_REJOIN);

    return true;
}

bool ChatHandler::HandleNpcDeleteCommand(const char* args)
{
    Creature* unit = NULL;

    if(*args)
    {
        // number or [name] Shift-click form |color|Hcreature:creature_guid|h[name]|h|r
        char* cId = extractKeyFromLink((char*)args,"Hcreature");
        if(!cId)
            return false;

        uint32 lowguid = atoi(cId);
        if(!lowguid)
            return false;

        if (CreatureData const* cr_data = objmgr.GetCreatureData(lowguid))
            unit = m_session->GetPlayer()->GetMap()->GetCreature(MAKE_NEW_GUID(lowguid, cr_data->id, HIGHGUID_UNIT));
    }
    else
        unit = getSelectedCreature();

    if(!unit || unit->isPet() || unit->isTotem() || unit->isVehicle())
    {
        SendSysMessage(LANG_SELECT_CREATURE);
        SetSentErrorMessage(true);
        return false;
    }

    // Delete the creature
    unit->CombatStop();
    unit->DeleteFromDB();
    unit->CleanupsBeforeDelete();
    unit->AddObjectToRemoveList();

    SendSysMessage(LANG_COMMAND_DELCREATMESSAGE);

    return true;
}

//move selected creature
bool ChatHandler::HandleNpcMoveCommand(const char* args)
{
    uint32 lowguid = 0;

    Creature* pCreature = getSelectedCreature();

    if(!pCreature)
    {
        // number or [name] Shift-click form |color|Hcreature:creature_guid|h[name]|h|r
        char* cId = extractKeyFromLink((char*)args,"Hcreature");
        if(!cId)
            return false;

        lowguid = atoi(cId);

        /* FIXME: impossibel without entry
        if(lowguid)
            pCreature = ObjectAccessor::GetCreature(*m_session->GetPlayer(),MAKE_GUID(lowguid,HIGHGUID_UNIT));
        */

        // Attempting creature load from DB data
        if(!pCreature)
        {
            CreatureData const* data = objmgr.GetCreatureData(lowguid);
            if(!data)
            {
                PSendSysMessage(LANG_COMMAND_CREATGUIDNOTFOUND, lowguid);
                SetSentErrorMessage(true);
                return false;
            }

            uint32 map_id = data->mapid;

            if(m_session->GetPlayer()->GetMapId()!=map_id)
            {
                PSendSysMessage(LANG_COMMAND_CREATUREATSAMEMAP, lowguid);
                SetSentErrorMessage(true);
                return false;
            }
        }
        else
        {
            lowguid = pCreature->GetDBTableGUIDLow();
        }
    }
    else
    {
        lowguid = pCreature->GetDBTableGUIDLow();
    }

    float x = m_session->GetPlayer()->GetPositionX();
    float y = m_session->GetPlayer()->GetPositionY();
    float z = m_session->GetPlayer()->GetPositionZ();
    float o = m_session->GetPlayer()->GetOrientation();

    if (pCreature)
    {
        if(CreatureData const* data = objmgr.GetCreatureData(pCreature->GetDBTableGUIDLow()))
        {
            const_cast<CreatureData*>(data)->posX = x;
            const_cast<CreatureData*>(data)->posY = y;
            const_cast<CreatureData*>(data)->posZ = z;
            const_cast<CreatureData*>(data)->orientation = o;
        }
        pCreature->GetMap()->CreatureRelocation(pCreature,x, y, z,o);
        pCreature->GetMotionMaster()->Initialize();
        if(pCreature->isAlive())                            // dead creature will reset movement generator at respawn
        {
            pCreature->setDeathState(JUST_DIED);
            pCreature->Respawn();
        }
    }

    WorldDatabase.PExecuteLog("UPDATE creature SET position_x = '%f', position_y = '%f', position_z = '%f', orientation = '%f' WHERE guid = '%u'", x, y, z, o, lowguid);
    PSendSysMessage(LANG_COMMAND_CREATUREMOVED);
    return true;
}

/**HandleNpcSetMoveTypeCommand
 * Set the movement type for an NPC.<br/>
 * <br/>
 * Valid movement types are:
 * <ul>
 * <li> stay - NPC wont move </li>
 * <li> random - NPC will move randomly according to the spawndist </li>
 * <li> way - NPC will move with given waypoints set </li>
 * </ul>
 * additional parameter: NODEL - so no waypoints are deleted, if you
 *                       change the movement type
 */
bool ChatHandler::HandleNpcSetMoveTypeCommand(const char* args)
{
    if(!*args)
        return false;

    // 3 arguments:
    // GUID (optional - you can also select the creature)
    // stay|random|way (determines the kind of movement)
    // NODEL (optional - tells the system NOT to delete any waypoints)
    //        this is very handy if you want to do waypoints, that are
    //        later switched on/off according to special events (like escort
    //        quests, etc)
    char* guid_str = strtok((char*)args, " ");
    char* type_str = strtok((char*)NULL, " ");
    char* dontdel_str = strtok((char*)NULL, " ");

    bool doNotDelete = false;

    if(!guid_str)
        return false;

    uint32 lowguid = 0;
    Creature* pCreature = NULL;

    if( dontdel_str )
    {
        //sLog.outError("DEBUG: All 3 params are set");

        // All 3 params are set
        // GUID
        // type
        // doNotDEL
        if( stricmp( dontdel_str, "NODEL" ) == 0 )
        {
            //sLog.outError("DEBUG: doNotDelete = true;");
            doNotDelete = true;
        }
    }
    else
    {
        // Only 2 params - but maybe NODEL is set
        if( type_str )
        {
            sLog.outError("DEBUG: Only 2 params ");
            if( stricmp( type_str, "NODEL" ) == 0 )
            {
                //sLog.outError("DEBUG: type_str, NODEL ");
                doNotDelete = true;
                type_str = NULL;
            }
        }
    }

    if(!type_str)                                           // case .setmovetype $move_type (with selected creature)
    {
        type_str = guid_str;
        pCreature = getSelectedCreature();
        if(!pCreature || pCreature->isPet())
            return false;
        lowguid = pCreature->GetDBTableGUIDLow();
    }
    else                                                    // case .setmovetype #creature_guid $move_type (with selected creature)
    {
        lowguid = atoi((char*)guid_str);

        /* impossible without entry
        if(lowguid)
            pCreature = ObjectAccessor::GetCreature(*m_session->GetPlayer(),MAKE_GUID(lowguid,HIGHGUID_UNIT));
        */

        // attempt check creature existence by DB data
        if(!pCreature)
        {
            CreatureData const* data = objmgr.GetCreatureData(lowguid);
            if(!data)
            {
                PSendSysMessage(LANG_COMMAND_CREATGUIDNOTFOUND, lowguid);
                SetSentErrorMessage(true);
                return false;
            }
        }
        else
        {
            lowguid = pCreature->GetDBTableGUIDLow();
        }
    }

    // now lowguid is low guid really existed creature
    // and pCreature point (maybe) to this creature or NULL

    MovementGeneratorType move_type;

    std::string type = type_str;

    if(type == "stay")
        move_type = IDLE_MOTION_TYPE;
    else if(type == "random")
        move_type = RANDOM_MOTION_TYPE;
    else if(type == "way")
        move_type = WAYPOINT_MOTION_TYPE;
    else
        return false;

    // update movement type
    //if(doNotDelete == false)
    //    WaypointMgr.DeletePath(lowguid);

    if(pCreature)
    {
        // update movement type
        if(doNotDelete == false)
            pCreature->SetWaypointPathId(0);

        pCreature->SetDefaultMovementType(move_type);
        pCreature->GetMotionMaster()->Initialize();
        if(pCreature->isAlive())                            // dead creature will reset movement generator at respawn
        {
            pCreature->setDeathState(JUST_DIED);
            pCreature->Respawn();
        }
        pCreature->SaveToDB();
    }
    if( doNotDelete == false )
    {
        PSendSysMessage(LANG_MOVE_TYPE_SET,type_str);
    }
    else
    {
        PSendSysMessage(LANG_MOVE_TYPE_SET_NODEL,type_str);
    }

    return true;
}

//set model of creature
bool ChatHandler::HandleNpcSetModelCommand(const char* args)
{
    if (!*args)
        return false;

    uint32 displayId = (uint32) atoi((char*)args);

    Creature *pCreature = getSelectedCreature();

    if(!pCreature || pCreature->isPet())
    {
        SendSysMessage(LANG_SELECT_CREATURE);
        SetSentErrorMessage(true);
        return false;
    }

    pCreature->SetDisplayId(displayId);
    pCreature->SetNativeDisplayId(displayId);

    pCreature->SaveToDB();

    return true;
}
//set faction of creature
bool ChatHandler::HandleNpcFactionIdCommand(const char* args)
{
    if (!*args)
        return false;

    uint32 factionId = (uint32) atoi((char*)args);

    if (!sFactionTemplateStore.LookupEntry(factionId))
    {
        PSendSysMessage(LANG_WRONG_FACTION, factionId);
        SetSentErrorMessage(true);
        return false;
    }

    Creature* pCreature = getSelectedCreature();

    if(!pCreature)
    {
        SendSysMessage(LANG_SELECT_CREATURE);
        SetSentErrorMessage(true);
        return false;
    }

    pCreature->setFaction(factionId);

    // faction is set in creature_template - not inside creature

    // update in memory
    if(CreatureInfo const *cinfo = pCreature->GetCreatureInfo())
    {
        const_cast<CreatureInfo*>(cinfo)->faction_A = factionId;
        const_cast<CreatureInfo*>(cinfo)->faction_H = factionId;
    }

    // and DB
    WorldDatabase.PExecuteLog("UPDATE creature_template SET faction_A = '%u', faction_H = '%u' WHERE entry = '%u'", factionId, factionId, pCreature->GetEntry());

    return true;
}
//set spawn dist of creature
bool ChatHandler::HandleNpcSpawnDistCommand(const char* args)
{
    if(!*args)
        return false;

    float option = atof((char*)args);
    if (option < 0.0f)
    {
        SendSysMessage(LANG_BAD_VALUE);
        return false;
    }

    MovementGeneratorType mtype = IDLE_MOTION_TYPE;
    if (option >0.0f)
        mtype = RANDOM_MOTION_TYPE;

    Creature *pCreature = getSelectedCreature();
    uint32 u_guidlow = 0;

    if (pCreature)
        u_guidlow = pCreature->GetDBTableGUIDLow();
    else
        return false;

    pCreature->SetRespawnRadius((float)option);
    pCreature->SetDefaultMovementType(mtype);
    pCreature->GetMotionMaster()->Initialize();
    if(pCreature->isAlive())                                // dead creature will reset movement generator at respawn
    {
        pCreature->setDeathState(JUST_DIED);
        pCreature->Respawn();
    }

    WorldDatabase.PExecuteLog("UPDATE creature SET spawndist=%f, MovementType=%i WHERE guid=%u",option,mtype,u_guidlow);
    PSendSysMessage(LANG_COMMAND_SPAWNDIST,option);
    return true;
}
//spawn time handling
bool ChatHandler::HandleNpcSpawnTimeCommand(const char* args)
{
    if(!*args)
        return false;

    char* stime = strtok((char*)args, " ");

    if (!stime)
        return false;

    int i_stime = atoi((char*)stime);

    if (i_stime < 0)
    {
        SendSysMessage(LANG_BAD_VALUE);
        SetSentErrorMessage(true);
        return false;
    }

    Creature *pCreature = getSelectedCreature();
    uint32 u_guidlow = 0;

    if (pCreature)
        u_guidlow = pCreature->GetDBTableGUIDLow();
    else
        return false;

    WorldDatabase.PExecuteLog("UPDATE creature SET spawntimesecs=%i WHERE guid=%u",i_stime,u_guidlow);
    pCreature->SetRespawnDelay((uint32)i_stime);
    PSendSysMessage(LANG_COMMAND_SPAWNTIME,i_stime);

    return true;
}
//npc follow handling
bool ChatHandler::HandleNpcFollowCommand(const char* /*args*/)
{
    Player *player = m_session->GetPlayer();
    Creature *creature = getSelectedCreature();

    if(!creature)
    {
        PSendSysMessage(LANG_SELECT_CREATURE);
        SetSentErrorMessage(true);
        return false;
    }

    // Follow player - Using pet's default dist and angle
    creature->GetMotionMaster()->MoveFollow(player, PET_FOLLOW_DIST, PET_FOLLOW_ANGLE);

    PSendSysMessage(LANG_CREATURE_FOLLOW_YOU_NOW, creature->GetName());
    return true;
}
//npc unfollow handling
bool ChatHandler::HandleNpcUnFollowCommand(const char* /*args*/)
{
    Player *player = m_session->GetPlayer();
    Creature *creature = getSelectedCreature();

    if(!creature)
    {
        PSendSysMessage(LANG_SELECT_CREATURE);
        SetSentErrorMessage(true);
        return false;
    }

    if (/*creature->GetMotionMaster()->empty() ||*/
        creature->GetMotionMaster()->GetCurrentMovementGeneratorType ()!=TARGETED_MOTION_TYPE)
    {
        PSendSysMessage(LANG_CREATURE_NOT_FOLLOW_YOU);
        SetSentErrorMessage(true);
        return false;
    }

    TargetedMovementGenerator<Creature> const* mgen
        = static_cast<TargetedMovementGenerator<Creature> const*>((creature->GetMotionMaster()->top()));

    if(mgen->GetTarget()!=player)
    {
        PSendSysMessage(LANG_CREATURE_NOT_FOLLOW_YOU);
        SetSentErrorMessage(true);
        return false;
    }

    // reset movement
    creature->GetMotionMaster()->MovementExpired(true);

    PSendSysMessage(LANG_CREATURE_NOT_FOLLOW_YOU_NOW, creature->GetName());
    return true;
}
//npc tame handling
bool ChatHandler::HandleNpcTameCommand(const char* /*args*/)
{
    Creature *creatureTarget = getSelectedCreature ();
    if (!creatureTarget || creatureTarget->isPet ())
    {
        PSendSysMessage (LANG_SELECT_CREATURE);
        SetSentErrorMessage (true);
        return false;
    }

    Player *player = m_session->GetPlayer ();

    if(player->GetPetGUID ())
    {
        SendSysMessage (LANG_YOU_ALREADY_HAVE_PET);
        SetSentErrorMessage (true);
        return false;
    }

    CreatureInfo const* cInfo = creatureTarget->GetCreatureInfo();

    if (!cInfo->isTameable (player->CanTameExoticPets()))
    {
        PSendSysMessage (LANG_CREATURE_NON_TAMEABLE,cInfo->Entry);
        SetSentErrorMessage (true);
        return false;
    }

    // Everything looks OK, create new pet
    Pet* pet = player->CreateTamedPetFrom (creatureTarget);
    if (!pet)
    {
        PSendSysMessage (LANG_CREATURE_NON_TAMEABLE,cInfo->Entry);
        SetSentErrorMessage (true);
        return false;
    }

    // place pet before player
    float x,y,z;
    player->GetClosePoint (x,y,z,creatureTarget->GetObjectSize (),CONTACT_DISTANCE);
    pet->Relocate (x,y,z,M_PI-player->GetOrientation ());

    // set pet to defensive mode by default (some classes can't control controlled pets in fact).
    pet->SetReactState(REACT_DEFENSIVE);

    // calculate proper level
    uint32 level = (creatureTarget->getLevel() < (player->getLevel() - 5)) ? (player->getLevel() - 5) : creatureTarget->getLevel();

    // prepare visual effect for levelup
    pet->SetUInt32Value(UNIT_FIELD_LEVEL, level - 1);

    // add to world
    pet->GetMap()->Add((Creature*)pet);

    // visual effect for levelup
    pet->SetUInt32Value(UNIT_FIELD_LEVEL, level);

    // caster have pet now
    player->SetMinion(pet, true);

    pet->SavePetToDB(PET_SAVE_AS_CURRENT);
    player->PetSpellInitialize();

    return true;
}
//npc phasemask handling
//change phasemask of creature or pet
bool ChatHandler::HandleNpcSetPhaseCommand(const char* args)
{
    if (!*args)
        return false;

    uint32 phasemask = (uint32) atoi((char*)args);
    if ( phasemask == 0 )
    {
        SendSysMessage(LANG_BAD_VALUE);
        SetSentErrorMessage(true);
        return false;
    }

    Creature* pCreature = getSelectedCreature();
    if(!pCreature)
    {
        SendSysMessage(LANG_SELECT_CREATURE);
        SetSentErrorMessage(true);
        return false;
    }

    pCreature->SetPhaseMask(phasemask,true);

    if(!pCreature->isPet())
        pCreature->SaveToDB();

    return true;
}
//npc deathstate handling
bool ChatHandler::HandleNpcSetDeathStateCommand(const char* args)
{
    if (!*args)
        return false;

    Creature* pCreature = getSelectedCreature();
    if(!pCreature || pCreature->isPet())
    {
        SendSysMessage(LANG_SELECT_CREATURE);
        SetSentErrorMessage(true);
        return false;
    }

    if (strncmp(args, "on", 3) == 0)
        pCreature->SetDeadByDefault(true);
    else if (strncmp(args, "off", 4) == 0)
        pCreature->SetDeadByDefault(false);
    else
    {
        SendSysMessage(LANG_USE_BOL);
        SetSentErrorMessage(true);
        return false;
    }

    pCreature->SaveToDB();
    pCreature->Respawn();

    return true;
}

//TODO: NpcCommands that need to be fixed :

bool ChatHandler::HandleNpcNameCommand(const char* /*args*/)
{
    /* Temp. disabled
    if(!*args)
        return false;

    if(strlen((char*)args)>75)
    {
        PSendSysMessage(LANG_TOO_LONG_NAME, strlen((char*)args)-75);
        return true;
    }

    for (uint8 i = 0; i < strlen(args); ++i)
    {
        if(!isalpha(args[i]) && args[i]!=' ')
        {
            SendSysMessage(LANG_CHARS_ONLY);
            return false;
        }
    }

    uint64 guid;
    guid = m_session->GetPlayer()->GetSelection();
    if (guid == 0)
    {
        SendSysMessage(LANG_NO_SELECTION);
        return true;
    }

    Creature* pCreature = ObjectAccessor::GetCreature(*m_session->GetPlayer(), guid);

    if(!pCreature)
    {
        SendSysMessage(LANG_SELECT_CREATURE);
        return true;
    }

    pCreature->SetName(args);
    uint32 idname = objmgr.AddCreatureTemplate(pCreature->GetName());
    pCreature->SetUInt32Value(OBJECT_FIELD_ENTRY, idname);

    pCreature->SaveToDB();
    */

    return true;
}

bool ChatHandler::HandleNpcSubNameCommand(const char* /*args*/)
{
    /* Temp. disabled

    if(!*args)
        args = "";

    if(strlen((char*)args)>75)
    {

        PSendSysMessage(LANG_TOO_LONG_SUBNAME, strlen((char*)args)-75);
        return true;
    }

    for (uint8 i = 0; i < strlen(args); i++)
    {
        if(!isalpha(args[i]) && args[i]!=' ')
        {
            SendSysMessage(LANG_CHARS_ONLY);
            return false;
        }
    }
    uint64 guid;
    guid = m_session->GetPlayer()->GetSelection();
    if (guid == 0)
    {
        SendSysMessage(LANG_NO_SELECTION);
        return true;
    }

    Creature* pCreature = ObjectAccessor::GetCreature(*m_session->GetPlayer(), guid);

    if(!pCreature)
    {
        SendSysMessage(LANG_SELECT_CREATURE);
        return true;
    }

    uint32 idname = objmgr.AddCreatureSubName(pCreature->GetName(),args,pCreature->GetUInt32Value(UNIT_FIELD_DISPLAYID));
    pCreature->SetUInt32Value(OBJECT_FIELD_ENTRY, idname);

    pCreature->SaveToDB();
    */
    return true;
}

//move item to other slot
bool ChatHandler::HandleItemMoveCommand(const char* args)
{
    if(!*args)
        return false;
    uint8 srcslot, dstslot;

    char* pParam1 = strtok((char*)args, " ");
    if (!pParam1)
        return false;

    char* pParam2 = strtok(NULL, " ");
    if (!pParam2)
        return false;

    srcslot = (uint8)atoi(pParam1);
    dstslot = (uint8)atoi(pParam2);

    if(srcslot==dstslot)
        return true;

    if(!m_session->GetPlayer()->IsValidPos(INVENTORY_SLOT_BAG_0,srcslot))
        return false;

    if(!m_session->GetPlayer()->IsValidPos(INVENTORY_SLOT_BAG_0,dstslot))
        return false;

    uint16 src = ((INVENTORY_SLOT_BAG_0 << 8) | srcslot);
    uint16 dst = ((INVENTORY_SLOT_BAG_0 << 8) | dstslot);

    m_session->GetPlayer()->SwapItem( src, dst );

    return true;
}

//demorph player or unit
bool ChatHandler::HandleDeMorphCommand(const char* /*args*/)
{
    Unit *target = getSelectedUnit();
    if(!target)
        target = m_session->GetPlayer();


    // check online security
    else if (target->GetTypeId() == TYPEID_PLAYER && HasLowerSecurity((Player*)target, 0))
        return false;

    target->DeMorph();

    return true;
}

//morph creature or player
bool ChatHandler::HandleModifyMorphCommand(const char* args)
{
    if (!*args)
        return false;

    uint16 display_id = (uint16)atoi((char*)args);

    Unit *target = getSelectedUnit();
    if(!target)
        target = m_session->GetPlayer();

    // check online security
    else if (target->GetTypeId() == TYPEID_PLAYER && HasLowerSecurity((Player*)target, 0))
        return false;

    target->SetDisplayId(display_id);

    return true;
}

//kick player
bool ChatHandler::HandleKickPlayerCommand(const char *args)
{
/*    const char* kickName = strtok((char*)args, " ");
    char* kickReason = strtok(NULL, "\n");
    std::string reason = "No Reason";
    std::string kicker = "Console";
    if(kickReason)
        reason = kickReason;
    if(m_session)
        kicker = m_session->GetPlayer()->GetName();

    if(!kickName)
    {
        Player* player = getSelectedPlayer();
        if(!player)
        {
            SendSysMessage(LANG_NO_CHAR_SELECTED);
            SetSentErrorMessage(true);
            return false;
        }

        if(player==m_session->GetPlayer())
        {
            SendSysMessage(LANG_COMMAND_KICKSELF);
            SetSentErrorMessage(true);
            return false;
        }

        // check online security
        if (HasLowerSecurity(player, 0))
            return false;

        if(sWorld.getConfig(CONFIG_SHOW_KICK_IN_WORLD) == 1)
        {
            sWorld.SendWorldText(LANG_COMMAND_KICKMESSAGE, player->GetName(), kicker.c_str(), reason.c_str());
        }
        else
        {
            PSendSysMessage(LANG_COMMAND_KICKMESSAGE, player->GetName(), kicker.c_str(), reason.c_str());
        }

        player->GetSession()->KickPlayer();
    }
    else
    {
        std::string name = extractPlayerNameFromLink((char*)kickName);
        if(name.empty())
        {
            SendSysMessage(LANG_PLAYER_NOT_FOUND);
            SetSentErrorMessage(true);
            return false;
        }

        if(m_session && name==m_session->GetPlayer()->GetName())
        {
            SendSysMessage(LANG_COMMAND_KICKSELF);
            SetSentErrorMessage(true);
            return false;
        }

        Player* player = objmgr.GetPlayer(kickName);
        if(!player)
        {
            SendSysMessage(LANG_PLAYER_NOT_FOUND);
            SetSentErrorMessage(true);
            return false;
        }

        if(HasLowerSecurity(player, 0))
        {
            SendSysMessage(LANG_YOURS_SECURITY_IS_LOW); //maybe replacement string for this later on
            SetSentErrorMessage(true);
            return false;
        }

        std::string nameLink = playerLink(name);
    
        if(sWorld.KickPlayer(name))
        {
            if(sWorld.getConfig(CONFIG_SHOW_KICK_IN_WORLD) == 1)
            {
                sWorld.SendWorldText(LANG_COMMAND_KICKMESSAGE, nameLink.c_str(), kicker.c_str(), reason.c_str());
            }
            else
            {
                PSendSysMessage(LANG_COMMAND_KICKMESSAGE,nameLink.c_str());
            }
        }
        else
        {
            PSendSysMessage(LANG_COMMAND_KICKNOTFOUNDPLAYER,nameLink.c_str());
            return false;
        }
    }*/
    Player* target;
    if(!extractPlayerTarget((char*)args,&target))
        return false;

    if (m_session && target==m_session->GetPlayer())
    {
        SendSysMessage(LANG_COMMAND_KICKSELF);
        SetSentErrorMessage(true);
        return false;
    }

    // check online security
    if (HasLowerSecurity(target, 0))
        return false;

    // send before target pointer invalidate
    PSendSysMessage(LANG_COMMAND_KICKMESSAGE,GetNameLink(target).c_str());
    target->GetSession()->KickPlayer();
    return true;
}

//set temporary phase mask for player
bool ChatHandler::HandleModifyPhaseCommand(const char* args)
{
    if (!*args)
        return false;

    uint32 phasemask = (uint32)atoi((char*)args);

    Unit *target = getSelectedUnit();
    if(!target)
        target = m_session->GetPlayer();

    // check online security
    else if (target->GetTypeId() == TYPEID_PLAYER && HasLowerSecurity((Player*)target, 0))
        return false;

    target->SetPhaseMask(phasemask,true);

    return true;
}

//show info of player
bool ChatHandler::HandlePInfoCommand(const char* args)
{
    Player* target;
    uint64 target_guid;
    std::string target_name;
    if(!extractPlayerTarget((char*)args,&target,&target_guid,&target_name))
        return false;

    uint32 accId = 0;
    uint32 money = 0;
    uint32 total_player_time = 0;
    uint32 level = 0;
    uint32 latency = 0;

    // get additional information from Player object
    if(target)
    {
        // check online security
        if (HasLowerSecurity(target, 0))
            return false;

        accId = target->GetSession()->GetAccountId();
        money = target->GetMoney();
        total_player_time = target->GetTotalPlayedTime();
        level = target->getLevel();
        latency = target->GetSession()->GetLatency();
    }
    // get additional information from DB
    else
    {
        // check offline security
        if (HasLowerSecurity(NULL, target_guid))
            return false;

        //                                                     0
        QueryResult *result = CharacterDatabase.PQuery("SELECT totaltime FROM characters WHERE guid = '%u'", GUID_LOPART(target_guid));
        if (!result)
            return false;

        Field *fields = result->Fetch();
        total_player_time = fields[0].GetUInt32();
        delete result;

        Tokens data;
        if (!Player::LoadValuesArrayFromDB(data,target_guid))
            return false;

        money = Player::GetUInt32ValueFromArray(data, PLAYER_FIELD_COINAGE);
        level = Player::GetUInt32ValueFromArray(data, UNIT_FIELD_LEVEL);
        accId = objmgr.GetPlayerAccountIdByGUID(target_guid);
    }

    std::string username = GetTrinityString(LANG_ERROR);
    std::string last_ip = GetTrinityString(LANG_ERROR);
    uint32 security = 0;
    std::string last_login = GetTrinityString(LANG_ERROR);

    QueryResult* result = LoginDatabase.PQuery("SELECT username,gmlevel,last_ip,last_login FROM account WHERE id = '%u'",accId);
    if(result)
    {
        Field* fields = result->Fetch();
        username = fields[0].GetCppString();
        security = fields[1].GetUInt32();

        if(!m_session || m_session->GetSecurity() >= security)
        {
            last_ip = fields[2].GetCppString();
            last_login = fields[3].GetCppString();
        }
        else
        {
            last_ip = "-";
            last_login = "-";
        }

        delete result;
    }

    std::string nameLink = playerLink(target_name);

    PSendSysMessage(LANG_PINFO_ACCOUNT, (target?"":GetMangosString(LANG_OFFLINE)), nameLink.c_str(), GUID_LOPART(target_guid), username.c_str(), accId, security, last_ip.c_str(), last_login.c_str(), latency);

    std::string timeStr = secsToTimeString(total_player_time,true,true);
    uint32 gold = money /GOLD;
    uint32 silv = (money % GOLD) / SILVER;
    uint32 copp = (money % GOLD) % SILVER;
    PSendSysMessage(LANG_PINFO_LEVEL,  timeStr.c_str(), level, gold,silv,copp );

    return true;
}

/*//show tickets
void ChatHandler::ShowTicket(uint64 guid, char const* text, char const* time)
{
    std::string name;
    if(!objmgr.GetPlayerNameByGUID(guid,name))
        name = GetTrinityString(LANG_UNKNOWN);

    std::string nameLink = playerLink(name);

    PSendSysMessage(LANG_COMMAND_TICKETVIEW, nameLink.c_str(),time,text);
}

//ticket commands
bool ChatHandler::HandleTicketCommand(const char* args)
{
    char* px = strtok((char*)args, " ");

    // ticket<end>
    if (!px)
    {
        if(!m_session)
        {
            SendSysMessage(LANG_PLAYER_NOT_FOUND);
            SetSentErrorMessage(true);
            return false;
        }

        size_t count = objmgr.GetTicketCount();

        bool accept = m_session->GetPlayer()->isAcceptTickets();

        PSendSysMessage(LANG_COMMAND_TICKETCOUNT, count, accept ?  GetTrinityString(LANG_ON) : GetTrinityString(LANG_OFF));
        return true;
    }

    // ticket on
    if(strncmp(px,"on",3) == 0)
    {
        if(!m_session)
        {
            SendSysMessage(LANG_PLAYER_NOT_FOUND);
            SetSentErrorMessage(true);
            return false;
        }

        m_session->GetPlayer()->SetAcceptTicket(true);
        SendSysMessage(LANG_COMMAND_TICKETON);
        return true;
    }

    // ticket off
    if(strncmp(px,"off",4) == 0)
    {
        if(!m_session)
        {
            SendSysMessage(LANG_PLAYER_NOT_FOUND);
            SetSentErrorMessage(true);
            return false;
        }

        m_session->GetPlayer()->SetAcceptTicket(false);
        SendSysMessage(LANG_COMMAND_TICKETOFF);
        return true;
    }

    // ticket #num
    int num = atoi(px);
    if(num > 0)
    {
        QueryResult *result = CharacterDatabase.PQuery("SELECT guid,ticket_text,ticket_lastchange FROM character_ticket ORDER BY ticket_id ASC "_OFFSET_, num-1);

        if(!result)
        {
            PSendSysMessage(LANG_COMMAND_TICKENOTEXIST, num);
            SetSentErrorMessage(true);
            return false;
        }

        Field* fields = result->Fetch();

        uint32 guid = fields[0].GetUInt32();
        char const* text = fields[1].GetString();
        char const* time = fields[2].GetString();

        ShowTicket(MAKE_NEW_GUID(guid, 0, HIGHGUID_PLAYER),text,time);
        delete result;
        return true;
    }

    uint64 target_guid;
    if(!extractPlayerTarget(px,NULL,&target_guid))
        return false;

    // ticket $char_name
    GMTicket* ticket = objmgr.GetGMTicket(GUID_LOPART(target_guid));
    if(!ticket)
        return false;

    std::string time = TimeToTimestampStr(ticket->GetLastUpdate());

    ShowTicket(target_guid, ticket->GetText(), time.c_str());

    return true;
}

//dell all tickets
bool ChatHandler::HandleDelTicketCommand(const char *args)
{
    char* px = strtok((char*)args, " ");
    if (!px)
        return false;

    // delticket all
    if(strncmp(px,"all",4) == 0)
    {
        objmgr.DeleteAll();
        SendSysMessage(LANG_COMMAND_ALLTICKETDELETED);
        return true;
    }

    int num = (uint32)atoi(px);

    // delticket #num
    if(num > 0)
    {
        QueryResult* result = CharacterDatabase.PQuery("SELECT guid FROM character_ticket ORDER BY ticket_id ASC "_OFFSET_,num-1);
        if(!result)
        {
            PSendSysMessage(LANG_COMMAND_TICKENOTEXIST, num);
            SetSentErrorMessage(true);
            return false;
        }
        Field* fields = result->Fetch();
        uint32 guid = fields[0].GetUInt32();
        delete result;

        objmgr.Delete(guid);

        //notify player
        if(Player* pl = objmgr.GetPlayer(MAKE_NEW_GUID(guid, 0, HIGHGUID_PLAYER)))
        {
            pl->GetSession()->SendGMTicketGetTicket(0x0A, 0);
            PSendSysMessage(LANG_COMMAND_TICKETPLAYERDEL, GetNameLink(pl).c_str());
        }
        else
            PSendSysMessage(LANG_COMMAND_TICKETDEL);

        return true;
    }

    Player* target;
    uint64 target_guid;
    std::string target_name;
    if(!extractPlayerTarget(px,&target,&target_guid,&target_name))
        return false;

    // delticket $char_name
    objmgr.Delete(GUID_LOPART(target_guid));

    // notify players about ticket deleting
    if(target)
        target->GetSession()->SendGMTicketGetTicket(0x0A,0);

    std::string nameLink = playerLink(target_name);

    PSendSysMessage(LANG_COMMAND_TICKETPLAYERDEL,nameLink.c_str());
    return true;
}*/


/////WAYPOINT COMMANDS

/**
 * Add a waypoint to a creature.
 *
 * The user can either select an npc or provide its GUID.
 *
 * The user can even select a visual waypoint - then the new waypoint
 * is placed *after* the selected one - this makes insertion of new
 * waypoints possible.
 *
 * eg:
 * .wp add 12345
 * -> adds a waypoint to the npc with the GUID 12345
 *
 * .wp add
 * -> adds a waypoint to the currently selected creature
 *
 *
 * @param args if the user did not provide a GUID, it is NULL
 *
 * @return true - command did succeed, false - something went wrong
 */
bool ChatHandler::HandleWpAddCommand(const char* args)
{
    sLog.outDebug("DEBUG: HandleWpAddCommand");

    // optional
    char* path_number = NULL;
    uint32 pathid = 0;

    if(*args)
        path_number = strtok((char*)args, " ");

    uint32 point = 0;
    Creature* target = getSelectedCreature();

    if (!path_number)
        {
        if(target)
            pathid = target->GetWaypointPathId();
                else
                {
                    QueryResult *result = WorldDatabase.PQuery( "SELECT MAX(id) FROM waypoint_data");
                    uint32 maxpathid = result->Fetch()->GetInt32();
                    pathid = maxpathid+1;
                    sLog.outDebug("DEBUG: HandleWpAddCommand - New path started.");
                    PSendSysMessage("%s%s|r", "|cff00ff00", "New path started.");
                }
        }
        else
            pathid = atoi(path_number);

    // path_id -> ID of the Path
    // point   -> number of the waypoint (if not 0)

    if(!pathid)
    {
        sLog.outDebug("DEBUG: HandleWpAddCommand - Current creature haven't loaded path.");
        PSendSysMessage("%s%s|r", "|cffff33ff", "Current creature haven't loaded path.");
        return true;
    }

    sLog.outDebug("DEBUG: HandleWpAddCommand - point == 0");

    QueryResult *result = WorldDatabase.PQuery( "SELECT MAX(point) FROM waypoint_data WHERE id = '%u'",pathid);

    if( result )
    {
        point = (*result)[0].GetUInt32();
        delete result;
    }

    Player* player = m_session->GetPlayer();
    Map *map = player->GetMap();

    WorldDatabase.PExecuteLog("INSERT INTO waypoint_data (id, point, position_x, position_y, position_z) VALUES ('%u','%u','%f', '%f', '%f')",
        pathid, point+1, player->GetPositionX(), player->GetPositionY(), player->GetPositionZ());

        PSendSysMessage("%s%s%u%s%u%s|r", "|cff00ff00", "PathID: |r|cff00ffff", pathid, "|r|cff00ff00: Waypoint |r|cff00ffff", point,"|r|cff00ff00 created. ");

    return true;
}                                                           // HandleWpAddCommand

bool ChatHandler::HandleWpLoadPathCommand(const char *args)
{
    if(!*args)
        return false;

    // optional
    char* path_number = NULL;

    if(*args)
        path_number = strtok((char*)args, " ");

    uint32 pathid = 0;
    uint32 guidlow = 0;
    Creature* target = getSelectedCreature();

    // Did player provide a path_id?
    if (!path_number)
        sLog.outDebug("DEBUG: HandleWpLoadPathCommand - No path number provided");

    if(!target)
    {
        SendSysMessage(LANG_SELECT_CREATURE);
        SetSentErrorMessage(true);
        return false;
    }

    if(target->GetEntry() == 1)
    {
        PSendSysMessage("%s%s|r", "|cffff33ff", "You want to load path to a waypoint? Aren't you?");
        SetSentErrorMessage(true);
        return false;
    }

    pathid = atoi(path_number);

    if(!pathid)
    {
        PSendSysMessage("%s%s|r", "|cffff33ff", "No vallid path number provided.");
        return true;
    }

    /*
    guidlow = target->GetDBTableGUIDLow();
    QueryResult *result = WorldDatabase.PQuery( "SELECT guid FROM creature_addon WHERE guid = '%u'",guidlow);

    if( result )
    {
        WorldDatabase.PExecute("UPDATE creature_addon SET path_id = '%u' WHERE guid = '%u'", pathid, guidlow);
        delete result;
    }
    else
        WorldDatabase.PExecute("INSERT INTO creature_addon(guid,path_id) VALUES ('%u','%u')", guidlow, pathid);
    */

    WorldDatabase.PExecute("UPDATE creature SET MovementType = '%u' WHERE guid = '%u'", WAYPOINT_MOTION_TYPE, guidlow);

    target->SetWaypointPathId(pathid);
    target->SetDefaultMovementType(WAYPOINT_MOTION_TYPE);
    target->GetMotionMaster()->Initialize();
    target->MonsterSay("Path loaded.",0,0);

    return true;
}

bool ChatHandler::HandleReloadAllPaths(const char* args)
{
    if(!*args)
        return false;

    uint32 id = atoi(args);

    if(!id)
        return false;

    PSendSysMessage("%s%s|r|cff00ffff%u|r", "|cff00ff00", "Loading Path: ", id);
    WaypointMgr.UpdatePath(id);
    return true;
}

bool ChatHandler::HandleWpUnLoadPathCommand(const char *args)
{
    uint32 guidlow = 0;
    Creature* target = getSelectedCreature();

    if(!target)
    {
        PSendSysMessage("%s%s|r", "|cff33ffff", "You must select target.");
        return true;
    }

    if(target->GetWaypointPathId())
    {
        uint32 pathId = target->GetDBTableGUIDLow() * 10;
        if(target->GetWaypointPathId() == pathId)
        {
            for(uint32 i = 1; i < 11; ++i)
            {
                if(i == 10)
                {
                    PSendSysMessage("%s%s|r", "|cffff33ff", "Target cannot have more than 9 script paths. Unloading failed.");
                    break;
                }

                if(WaypointMgr.GetPath(++pathId))
                    continue;

                WorldDatabase.PExecute("UPDATE waypoint_data SET id = %u WHERE id = %u", pathId, target->GetDBTableGUIDLow() * 10);
                WorldDatabase.PExecute("UPDATE creature SET MovementType = '%u' WHERE guid = '%u'", IDLE_MOTION_TYPE, guidlow);
                target->SetWaypointPathId(0);
                target->UpdateWaypointID(0);
                target->SetDefaultMovementType(IDLE_MOTION_TYPE);
                target->GetMotionMaster()->Initialize();
                target->GetMotionMaster()->MoveTargetedHome();
                PSendSysMessage("Path unloaded.");
                break;
            }
        }
        else
            PSendSysMessage("%s%s|r", "|cffff33ff", "Target has path but that path is not its default path. Unloading failed.");
    }
    else
        PSendSysMessage("%s%s|r", "|cffff33ff", "Target has no loaded path.");

    return true;
}

bool ChatHandler::HandleWpEventCommand(const char* args)
{
if(!*args)
     return false;

    char* show_str = strtok((char*)args, " ");

    std::string show = show_str;

    // Check
    if( (show != "add") && (show != "mod") && (show != "del") && (show != "listid")) return false;


    if(show == "add")
    {
    uint32 id = 0;
    char* arg_id = strtok(NULL, " ");

    if(arg_id)
        uint32 id = atoi(arg_id);

    if(id)
    {
        QueryResult *result = WorldDatabase.PQuery( "SELECT `id` FROM waypoint_scripts WHERE guid = %u", id);

        if( !result )
        {
        WorldDatabase.PExecute("INSERT INTO waypoint_scripts(guid)VALUES(%u)", id);
        PSendSysMessage("%s%s%u|r", "|cff00ff00", "Wp Event: New waypoint event added: ", id);
        }
        else
        {
        PSendSysMessage("|cff00ff00Wp Event: You have choosed an existing waypoint script guid: %u|r", id);
        delete result;
        }
    }
    else
    {
        QueryResult *result = WorldDatabase.PQuery( "SELECT MAX(guid) FROM waypoint_scripts");
        id = result->Fetch()->GetUInt32();
        WorldDatabase.PExecute("INSERT INTO waypoint_scripts(guid)VALUES(%u)", id+1);
        PSendSysMessage("%s%s%u|r", "|cff00ff00","Wp Event: New waypoint event added: |r|cff00ffff", id+1);
    }

    return true;
    }


    if(show == "listid")
    {
    uint32 id;
    char* arg_id = strtok(NULL, " ");

    if(!arg_id)
    {
    PSendSysMessage("%s%s|r", "|cff33ffff","Wp Event: You must provide waypoint script id.");
    return true;
    }

    id = atoi(arg_id);

    uint32 a2, a3, a4, a5, a6;
    float a8, a9, a10, a11;
    char const* a7;

    QueryResult *result = WorldDatabase.PQuery( "SELECT `guid`, `delay`, `command`, `datalong`, `datalong2`, `dataint`, `x`, `y`, `z`, `o` FROM waypoint_scripts WHERE id = %u", id);

    if( !result )
    {
        PSendSysMessage("%s%s%u|r", "|cff33ffff", "Wp Event: No waypoint scripts found on id: ", id);
        return true;
    }

    Field *fields;

    do
    {
        fields = result->Fetch();
        a2 = fields[0].GetUInt32();
        a3 = fields[1].GetUInt32();
        a4 = fields[2].GetUInt32();
        a5 = fields[3].GetUInt32();
        a6 = fields[4].GetUInt32();
        a7 = fields[5].GetString();
        a8 = fields[6].GetFloat();
        a9 = fields[7].GetFloat();
        a10 = fields[8].GetFloat();
        a11 = fields[9].GetFloat();

        PSendSysMessage("|cffff33ffid:|r|cff00ffff %u|r|cff00ff00, guid: |r|cff00ffff%u|r|cff00ff00, delay: |r|cff00ffff%u|r|cff00ff00, command: |r|cff00ffff%u|r|cff00ff00, datalong: |r|cff00ffff%u|r|cff00ff00, datalong2: |r|cff00ffff%u|r|cff00ff00, datatext: |r|cff00ffff%s|r|cff00ff00, posx: |r|cff00ffff%f|r|cff00ff00, posy: |r|cff00ffff%f|r|cff00ff00, posz: |r|cff00ffff%f|r|cff00ff00, orientation: |r|cff00ffff%f|r", id, a2, a3, a4, a5, a6, a7, a8, a9, a10, a11);
    }while(result->NextRow());

    delete result;
    }

    if(show == "del")
    {

    char* arg_id = strtok(NULL, " ");
    uint32 id = atoi(arg_id);

    QueryResult *result = WorldDatabase.PQuery( "SELECT `guid` FROM waypoint_scripts WHERE guid = %u", id);

    if( result )
    {

       WorldDatabase.PExecuteLog("DELETE FROM waypoint_scripts WHERE guid = %u", id);
       PSendSysMessage("%s%s%u|r","|cff00ff00","Wp Event: Waypoint script removed: ", id);
       delete result;
    }
    else
        PSendSysMessage("|cffff33ffWp Event: ERROR: you have selected a non existing script: %u|r", id);

    return true;
    }


    if(show == "mod")
    {
    char* arg_1 = strtok(NULL," ");

    if(!arg_1)
    {
        SendSysMessage("|cffff33ffERROR: Waypoint script guid not present.|r");
        return true;
    }

    uint32 id = atoi(arg_1);

    if(!id)
    {
        SendSysMessage("|cffff33ffERROR: No vallid waypoint script id not present.|r");
        return true;
    }

    char* arg_2 = strtok(NULL," ");

    if(!arg_2)
        {   SendSysMessage("|cffff33ffERROR: No argument present.|r");
    return true;}


    std::string arg_string  = arg_2;


if( (arg_string != "setid") && (arg_string != "delay") && (arg_string != "command")
&& (arg_string != "datalong") && (arg_string != "datalong2") && (arg_string != "dataint") && (arg_string != "posx")
&& (arg_string != "posy") && (arg_string != "posz") && (arg_string != "orientation")
) { SendSysMessage("|cffff33ffERROR: No valid argument present.|r");
    return true;}


char* arg_3;
std::string arg_str_2 = arg_2;
arg_3 = strtok(NULL," ");

if(!arg_3)
{SendSysMessage("|cffff33ffERROR: No additional argument present.|r");
    return true;}

float coord;

    if(arg_str_2 == "setid")
    {
        uint32 newid = atoi(arg_3);
        PSendSysMessage("%s%s|r|cff00ffff%u|r|cff00ff00%s|r|cff00ffff%u|r","|cff00ff00","Wp Event: Wypoint scipt guid: ", newid," id changed: ", id);
        WorldDatabase.PExecuteLog("UPDATE waypoint_scripts SET id='%u' WHERE guid='%u'",
        newid, id); return true;
    }
    else
    {

    QueryResult *result = WorldDatabase.PQuery("SELECT id FROM waypoint_scripts WHERE guid='%u'",id);

    if(!result)
    {
        SendSysMessage("|cffff33ffERROR: You have selected an non existing waypoint script guid.|r");
        return true;
    }

    delete result;

if(arg_str_2 == "posx")
{
    coord = atof(arg_3);
    WorldDatabase.PExecuteLog("UPDATE waypoint_scripts SET x='%f' WHERE guid='%u'",
        coord, id);
    PSendSysMessage("|cff00ff00Waypoint script:|r|cff00ffff %u|r|cff00ff00 position_x updated.|r", id);
    return true;
}else if(arg_str_2 == "posy")
{
    coord = atof(arg_3);
    WorldDatabase.PExecuteLog("UPDATE waypoint_scripts SET y='%f' WHERE guid='%u'",
        coord, id);
    PSendSysMessage("|cff00ff00Waypoint script: %u position_y updated.|r", id);
    return true;
} else if(arg_str_2 == "posz")
{
    coord = atof(arg_3);
    WorldDatabase.PExecuteLog("UPDATE waypoint_scripts SET z='%f' WHERE guid='%u'",
        coord, id);
    PSendSysMessage("|cff00ff00Waypoint script: |r|cff00ffff%u|r|cff00ff00 position_z updated.|r", id);
    return true;
} else if(arg_str_2 == "orientation")
{
    coord = atof(arg_3);
    WorldDatabase.PExecuteLog("UPDATE waypoint_scripts SET o='%f' WHERE guid='%u'",
        coord, id);
    PSendSysMessage("|cff00ff00Waypoint script: |r|cff00ffff%u|r|cff00ff00 orientation updated.|r", id);
    return true;
} else if(arg_str_2 == "dataint")
{
        WorldDatabase.PExecuteLog("UPDATE waypoint_scripts SET %s='%u' WHERE guid='%u'",
        arg_2, atoi(arg_3), id);
        PSendSysMessage("|cff00ff00Waypoint script: |r|cff00ffff%u|r|cff00ff00 dataint updated.|r", id);
        return true;
}else
{
        std::string arg_str_3 = arg_3;
        WorldDatabase.escape_string(arg_str_3);
        WorldDatabase.PExecuteLog("UPDATE waypoint_scripts SET %s='%s' WHERE guid='%u'",
        arg_2, arg_str_3.c_str(), id);
}
}
    PSendSysMessage("%s%s|r|cff00ffff%u:|r|cff00ff00 %s %s|r","|cff00ff00","Waypoint script:", id, arg_2,"updated.");
}
return true;
}

bool ChatHandler::HandleWpModifyCommand(const char* args)
{
    sLog.outDebug("DEBUG: HandleWpModifyCommand");

    if(!*args)
        return false;

    // first arg: add del text emote spell waittime move
    char* show_str = strtok((char*)args, " ");
    if (!show_str)
    {
        return false;
    }

    std::string show = show_str;
    // Check
    // Remember: "show" must also be the name of a column!
    if( (show != "delay") && (show != "action") && (show != "action_chance")
        && (show != "move_flag") && (show != "del") && (show != "move") && (show != "wpadd")
       )
    {
        return false;
    }

    // Next arg is: <PATHID> <WPNUM> <ARGUMENT>
    char* arg_str = NULL;

    // Did user provide a GUID
    // or did the user select a creature?
    // -> variable lowguid is filled with the GUID of the NPC
    uint32 pathid = 0;
    uint32 point = 0;
    uint32 wpGuid = 0;
    Creature* target = getSelectedCreature();

    if(!target || target->GetEntry() != VISUAL_WAYPOINT)
    {
        SendSysMessage("|cffff33ffERROR: You must select a waypoint.|r");
        return false;
    }

    sLog.outDebug("DEBUG: HandleWpModifyCommand - User did select an NPC");
    // The visual waypoint
    Creature* wpCreature = NULL;
    wpGuid = target->GetGUIDLow();

    // Did the user select a visual spawnpoint?
    if(wpGuid)
        wpCreature = m_session->GetPlayer()->GetMap()->GetCreature(MAKE_NEW_GUID(wpGuid, VISUAL_WAYPOINT, HIGHGUID_UNIT));
    // attempt check creature existence by DB data
    else
    {
        PSendSysMessage(LANG_WAYPOINT_CREATNOTFOUND, wpGuid);
        return false;
    }
    // User did select a visual waypoint?
    // Check the creature
    if (wpCreature->GetEntry() == VISUAL_WAYPOINT )
    {
        QueryResult *result =
        WorldDatabase.PQuery( "SELECT id, point FROM waypoint_data WHERE wpguid = %u", wpGuid);

        if(!result)
        {
            sLog.outDebug("DEBUG: HandleWpModifyCommand - No waypoint found - used 'wpguid'");

            PSendSysMessage(LANG_WAYPOINT_NOTFOUNDSEARCH, target->GetGUIDLow());
            // Select waypoint number from database
            // Since we compare float values, we have to deal with
            // some difficulties.
            // Here we search for all waypoints that only differ in one from 1 thousand
            // (0.001) - There is no other way to compare C++ floats with mySQL floats
            // See also: http://dev.mysql.com/doc/refman/5.0/en/problems-with-float.html
            const char* maxDIFF = "0.01";
            result = WorldDatabase.PQuery( "SELECT id, point FROM waypoint_data WHERE (abs(position_x - %f) <= %s ) and (abs(position_y - %f) <= %s ) and (abs(position_z - %f) <= %s )",
            wpCreature->GetPositionX(), maxDIFF, wpCreature->GetPositionY(), maxDIFF, wpCreature->GetPositionZ(), maxDIFF);
            if(!result)
            {
                    PSendSysMessage(LANG_WAYPOINT_NOTFOUNDDBPROBLEM, wpGuid);
                    return true;
            }
        }
        sLog.outDebug("DEBUG: HandleWpModifyCommand - After getting wpGuid");

        do
        {
            Field *fields = result->Fetch();
            pathid = fields[0].GetUInt32();
            point  = fields[1].GetUInt32();
        }
        while( result->NextRow() );

        // Cleanup memory
        sLog.outDebug("DEBUG: HandleWpModifyCommand - Cleanup memory");
        delete result;
        // We have the waypoint number and the GUID of the "master npc"
        // Text is enclosed in "<>", all other arguments not
        arg_str = strtok((char*)NULL, " ");
    }

    sLog.outDebug("DEBUG: HandleWpModifyCommand - Parameters parsed - now execute the command");

    // Check for argument
    if(show != "del" && show != "move" && arg_str == NULL)
    {
        PSendSysMessage(LANG_WAYPOINT_ARGUMENTREQ, show_str);
        return false;
    }

    if(show == "del" && target)
    {
        PSendSysMessage("|cff00ff00DEBUG: wp modify del, PathID: |r|cff00ffff%u|r", pathid);

        // wpCreature
        Creature* wpCreature = NULL;

        if( wpGuid != 0 )
        {
            wpCreature = m_session->GetPlayer()->GetMap()->GetCreature(MAKE_NEW_GUID(wpGuid, VISUAL_WAYPOINT, HIGHGUID_UNIT));
            wpCreature->CombatStop();
            wpCreature->DeleteFromDB();
            wpCreature->AddObjectToRemoveList();
        }

        WorldDatabase.PExecuteLog("DELETE FROM waypoint_data WHERE id='%u' AND point='%u'",
            pathid, point);
        WorldDatabase.PExecuteLog("UPDATE waypoint_data SET point=point-1 WHERE id='%u' AND point>'%u'",
            pathid, point);

        PSendSysMessage(LANG_WAYPOINT_REMOVED);
        return true;
    }                                                       // del

    if(show == "move" && target)
    {
        PSendSysMessage("|cff00ff00DEBUG: wp move, PathID: |r|cff00ffff%u|r", pathid);

        Player *chr = m_session->GetPlayer();
        Map *map = chr->GetMap();
        {
            // wpCreature
            Creature* wpCreature = NULL;
            // What to do:
            // Move the visual spawnpoint
            // Respawn the owner of the waypoints
            if( wpGuid != 0 )
            {
                wpCreature = m_session->GetPlayer()->GetMap()->GetCreature(MAKE_NEW_GUID(wpGuid, VISUAL_WAYPOINT, HIGHGUID_UNIT));
                wpCreature->CombatStop();
                wpCreature->DeleteFromDB();
                wpCreature->AddObjectToRemoveList();
                // re-create
                Creature* wpCreature2 = new Creature;
                if (!wpCreature2->Create(objmgr.GenerateLowGuid(HIGHGUID_UNIT), map, chr->GetPhaseMaskForSpawn(), VISUAL_WAYPOINT, 0, chr->GetPositionX(), chr->GetPositionY(), chr->GetPositionZ(), chr->GetOrientation()))
                {
                    PSendSysMessage(LANG_WAYPOINT_VP_NOTCREATED, VISUAL_WAYPOINT);
                    delete wpCreature2;
                    return false;
                }

                wpCreature2->SaveToDB(map->GetId(), (1 << map->GetSpawnMode()), chr->GetPhaseMaskForSpawn());
                // To call _LoadGoods(); _LoadQuests(); CreateTrainerSpells();
                wpCreature2->LoadFromDB(wpCreature2->GetDBTableGUIDLow(), map);
                map->Add(wpCreature2);
                //MapManager::Instance().GetMap(npcCreature->GetMapId())->Add(wpCreature2);
            }

            WorldDatabase.PExecuteLog("UPDATE waypoint_data SET position_x = '%f',position_y = '%f',position_z = '%f' where id = '%u' AND point='%u'",
                chr->GetPositionX(), chr->GetPositionY(), chr->GetPositionZ(), pathid, point );

            PSendSysMessage(LANG_WAYPOINT_CHANGED);
        }
        return true;
    }                                                       // move


    const char *text = arg_str;

    if( text == 0 )
    {
        // show_str check for present in list of correct values, no sql injection possible
        WorldDatabase.PExecuteLog("UPDATE waypoint_data SET %s=NULL WHERE id='%u' AND point='%u'",
            show_str, pathid, point);
    }
    else
    {
        // show_str check for present in list of correct values, no sql injection possible
        std::string text2 = text;
        WorldDatabase.escape_string(text2);
        WorldDatabase.PExecuteLog("UPDATE waypoint_data SET %s='%s' WHERE id='%u' AND point='%u'",
            show_str, text2.c_str(), pathid, point);
    }

    PSendSysMessage(LANG_WAYPOINT_CHANGED_NO, show_str);
    return true;
}


bool ChatHandler::HandleWpShowCommand(const char* args)
{
    sLog.outDebug("DEBUG: HandleWpShowCommand");

    if(!*args)
        return false;

    // first arg: on, off, first, last
    char* show_str = strtok((char*)args, " ");
    if (!show_str)
    {
        return false;
    }
    // second arg: GUID (optional, if a creature is selected)
    char* guid_str = strtok((char*)NULL, " ");
    sLog.outDebug("DEBUG: HandleWpShowCommand: show_str: %s guid_str: %s", show_str, guid_str);

    uint32 pathid = 0;
    Creature* target = getSelectedCreature();

    // Did player provide a PathID?

    if (!guid_str)
    {
        sLog.outDebug("DEBUG: HandleWpShowCommand: !guid_str");
        // No PathID provided
        // -> Player must have selected a creature

        if(!target)
        {
            SendSysMessage(LANG_SELECT_CREATURE);
            SetSentErrorMessage(true);
            return false;
        }

        pathid = target->GetWaypointPathId();
    }

    else
    {
        sLog.outDebug("|cff00ff00DEBUG: HandleWpShowCommand: PathID provided|r");
        // PathID provided
        // Warn if player also selected a creature
        // -> Creature selection is ignored <-
        if(target)
        {
            SendSysMessage(LANG_WAYPOINT_CREATSELECTED);
        }

        pathid = atoi((char*)guid_str);
    }

    sLog.outDebug("DEBUG: HandleWpShowCommand: danach");

    std::string show = show_str;
    uint32 Maxpoint;

    sLog.outDebug("DEBUG: HandleWpShowCommand: PathID: %u", pathid);

    //PSendSysMessage("wpshow - show: %s", show);

    // Show info for the selected waypoint
    if(show == "info")

    {

        // Check if the user did specify a visual waypoint
        if( target->GetEntry() != VISUAL_WAYPOINT )

        {
            PSendSysMessage(LANG_WAYPOINT_VP_SELECT);
            SetSentErrorMessage(true);
            return false;
        }


        QueryResult *result = WorldDatabase.PQuery( "SELECT id, point, delay, move_flag, action, action_chance FROM waypoint_data WHERE wpguid = %u", target->GetGUIDLow());

        if(!result)

        {
            SendSysMessage(LANG_WAYPOINT_NOTFOUNDDBPROBLEM);
            return true;
        }

        SendSysMessage("|cff00ffffDEBUG: wp show info:|r");

        do
        {
            Field *fields = result->Fetch();
            pathid                  = fields[0].GetUInt32();
            uint32 point            = fields[1].GetUInt32();
            uint32 delay            = fields[2].GetUInt32();
            uint32 flag             = fields[3].GetUInt32();
            uint32 ev_id            = fields[4].GetUInt32();
            uint32 ev_chance        = fields[5].GetUInt32();

            PSendSysMessage("|cff00ff00Show info: for current point: |r|cff00ffff%u|r|cff00ff00, Path ID: |r|cff00ffff%u|r", point, pathid);
            PSendSysMessage("|cff00ff00Show info: delay: |r|cff00ffff%u|r", delay);
            PSendSysMessage("|cff00ff00Show info: Move flag: |r|cff00ffff%u|r", flag);
            PSendSysMessage("|cff00ff00Show info: Waypoint event: |r|cff00ffff%u|r", ev_id);
            PSendSysMessage("|cff00ff00Show info: Event chance: |r|cff00ffff%u|r", ev_chance);
            }while( result->NextRow() );

        // Cleanup memory
        delete result;
        return true;
    }

    if(show == "on")
    {
         QueryResult *result = WorldDatabase.PQuery( "SELECT point, position_x,position_y,position_z FROM waypoint_data WHERE id = '%u'", pathid);

        if(!result)
        {
            SendSysMessage("|cffff33ffPath no found.|r");
            SetSentErrorMessage(true);
            return false;
        }

        PSendSysMessage("|cff00ff00DEBUG: wp on, PathID: |cff00ffff%u|r", pathid);

        // Delete all visuals for this NPC
        QueryResult *result2 = WorldDatabase.PQuery( "SELECT wpguid FROM waypoint_data WHERE id = '%u' and wpguid <> 0", pathid);

        if(result2)
        {
            bool hasError = false;
            do
            {
                Field *fields = result2->Fetch();
                uint32 wpguid = fields[0].GetUInt32();
                Creature* pCreature = m_session->GetPlayer()->GetMap()->GetCreature(MAKE_NEW_GUID(wpguid,VISUAL_WAYPOINT,HIGHGUID_UNIT));

                if(!pCreature)
                {
                    PSendSysMessage(LANG_WAYPOINT_NOTREMOVED, wpguid);
                    hasError = true;
                    WorldDatabase.PExecuteLog("DELETE FROM creature WHERE guid = '%u'", wpguid);
                }
                else
                {
                    pCreature->CombatStop();
                    pCreature->DeleteFromDB();
                    pCreature->AddObjectToRemoveList();
                }

            }while( result2->NextRow() );

            delete result2;

            if( hasError )
            {
                PSendSysMessage(LANG_WAYPOINT_TOOFAR1);
                PSendSysMessage(LANG_WAYPOINT_TOOFAR2);
                PSendSysMessage(LANG_WAYPOINT_TOOFAR3);
            }
        }

        do
        {
            Field *fields = result->Fetch();
            uint32 point    = fields[0].GetUInt32();
            float x         = fields[1].GetFloat();
            float y         = fields[2].GetFloat();
            float z         = fields[3].GetFloat();

            uint32 id = VISUAL_WAYPOINT;

            Player *chr = m_session->GetPlayer();
            Map *map = chr->GetMap();
            float o = chr->GetOrientation();

            Creature* wpCreature = new Creature;
            if (!wpCreature->Create(objmgr.GenerateLowGuid(HIGHGUID_UNIT), map, chr->GetPhaseMaskForSpawn(), id, 0, x, y, z, o))
            {
                PSendSysMessage(LANG_WAYPOINT_VP_NOTCREATED, id);
                delete wpCreature;
                delete result;
                return false;
            }

            sLog.outDebug("DEBUG: UPDATE waypoint_data SET wpguid = '%u");
            // set "wpguid" column to the visual waypoint
            WorldDatabase.PExecuteLog("UPDATE waypoint_data SET wpguid = '%u' WHERE id = '%u' and point = '%u'", wpCreature->GetGUIDLow(), pathid, point);

            wpCreature->SaveToDB(map->GetId(), (1 << map->GetSpawnMode()), chr->GetPhaseMaskForSpawn());
            // To call _LoadGoods(); _LoadQuests(); CreateTrainerSpells();
            wpCreature->LoadFromDB(wpCreature->GetDBTableGUIDLow(),map);
            map->Add(wpCreature);

            if(target)
            {
                wpCreature->SetDisplayId(target->GetDisplayId());
                wpCreature->SetFloatValue(OBJECT_FIELD_SCALE_X, 0.5);
            }
        }
        while( result->NextRow() );

        SendSysMessage("|cff00ff00Showing the current creature's path.|r");
        // Cleanup memory
        delete result;
        return true;
    }

    if(show == "first")
    {
        PSendSysMessage("|cff00ff00DEBUG: wp first, GUID: %u|r", pathid);

        QueryResult *result = WorldDatabase.PQuery( "SELECT position_x,position_y,position_z FROM waypoint_data WHERE point='1' AND id = '%u'",pathid);
        if(!result)
        {
            PSendSysMessage(LANG_WAYPOINT_NOTFOUND, pathid);
            SetSentErrorMessage(true);
            return false;
        }

        Field *fields = result->Fetch();
        float x         = fields[0].GetFloat();
        float y         = fields[1].GetFloat();
        float z         = fields[2].GetFloat();
        uint32 id = VISUAL_WAYPOINT;

        Player *chr = m_session->GetPlayer();
        float o = chr->GetOrientation();
        Map *map = chr->GetMap();

        Creature* pCreature = new Creature;
        if (!pCreature->Create(objmgr.GenerateLowGuid(HIGHGUID_UNIT),map, chr->GetPhaseMaskForSpawn(), id, 0, x, y, z, o))
        {
            PSendSysMessage(LANG_WAYPOINT_VP_NOTCREATED, id);
            delete pCreature;
            delete result;
            return false;
        }

        pCreature->SaveToDB(map->GetId(), (1 << map->GetSpawnMode()), chr->GetPhaseMaskForSpawn());
        pCreature->LoadFromDB(pCreature->GetDBTableGUIDLow(), map);
        map->Add(pCreature);

        if(target)
        {
            pCreature->SetDisplayId(target->GetDisplayId());
            pCreature->SetFloatValue(OBJECT_FIELD_SCALE_X, 0.5);
        }

        // Cleanup memory
        delete result;
        return true;
    }

    if(show == "last")
    {
        PSendSysMessage("|cff00ff00DEBUG: wp last, PathID: |r|cff00ffff%u|r", pathid);

        QueryResult *result = WorldDatabase.PQuery( "SELECT MAX(point) FROM waypoint_data WHERE id = '%u'",pathid);
        if( result )
        {
            Maxpoint = (*result)[0].GetUInt32();

            delete result;
        }
        else
            Maxpoint = 0;

        result = WorldDatabase.PQuery( "SELECT position_x,position_y,position_z FROM waypoint_data WHERE point ='%u' AND id = '%u'",Maxpoint, pathid);
        if(!result)
        {
            PSendSysMessage(LANG_WAYPOINT_NOTFOUNDLAST, pathid);
            SetSentErrorMessage(true);
            return false;
        }
        Field *fields = result->Fetch();
        float x         = fields[0].GetFloat();
        float y         = fields[1].GetFloat();
        float z         = fields[2].GetFloat();
        uint32 id = VISUAL_WAYPOINT;

        Player *chr = m_session->GetPlayer();
        float o = chr->GetOrientation();
        Map *map = chr->GetMap();

        Creature* pCreature = new Creature;
        if (!pCreature->Create(objmgr.GenerateLowGuid(HIGHGUID_UNIT), map, chr->GetPhaseMaskForSpawn(), id, 0, x, y, z, o))
        {
            PSendSysMessage(LANG_WAYPOINT_NOTCREATED, id);
            delete pCreature;
            delete result;
            return false;
        }

        pCreature->SaveToDB(map->GetId(), (1 << map->GetSpawnMode()), chr->GetPhaseMaskForSpawn());
        pCreature->LoadFromDB(pCreature->GetDBTableGUIDLow(), map);
        map->Add(pCreature);

        if(target)
        {
            pCreature->SetDisplayId(target->GetDisplayId());
            pCreature->SetFloatValue(OBJECT_FIELD_SCALE_X, 0.5);
        }

        // Cleanup memory
        delete result;
        return true;
    }

    if(show == "off")
    {
        QueryResult *result = WorldDatabase.PQuery("SELECT guid FROM creature WHERE id = '%u'", 1);
        if(!result)
        {
            SendSysMessage(LANG_WAYPOINT_VP_NOTFOUND);
            SetSentErrorMessage(true);
            return false;
        }
        bool hasError = false;
        do
        {
            Field *fields = result->Fetch();
            uint32 guid = fields[0].GetUInt32();
            Creature* pCreature = m_session->GetPlayer()->GetMap()->GetCreature(MAKE_NEW_GUID(guid,VISUAL_WAYPOINT,HIGHGUID_UNIT));

            if(!pCreature)
            {
                PSendSysMessage(LANG_WAYPOINT_NOTREMOVED, guid);
                hasError = true;
                WorldDatabase.PExecuteLog("DELETE FROM creature WHERE guid = '%u'", guid);
            }
            else
            {
                pCreature->CombatStop();

                pCreature->DeleteFromDB();

                pCreature->AddObjectToRemoveList();
            }
        }while(result->NextRow());
        // set "wpguid" column to "empty" - no visual waypoint spawned
        WorldDatabase.PExecuteLog("UPDATE waypoint_data SET wpguid = '0'");
        //WorldDatabase.PExecuteLog("UPDATE creature_movement SET wpguid = '0' WHERE wpguid <> '0'");

        if( hasError )
        {
            PSendSysMessage(LANG_WAYPOINT_TOOFAR1);
            PSendSysMessage(LANG_WAYPOINT_TOOFAR2);
            PSendSysMessage(LANG_WAYPOINT_TOOFAR3);
        }

        SendSysMessage(LANG_WAYPOINT_VP_ALLREMOVED);
        // Cleanup memory
        delete result;

        return true;
    }

    PSendSysMessage("|cffff33ffDEBUG: wpshow - no valid command found|r");

    return true;
}

//////////// WAYPOINT COMMANDS //

//rename characters
bool ChatHandler::HandleCharacterRenameCommand(const char* args)
{
    Player* target;
    uint64 target_guid;
    std::string target_name;
    if(!extractPlayerTarget((char*)args,&target,&target_guid,&target_name))
        return false;

    if(target)
    {
        // check online security
        if (HasLowerSecurity(target, 0))
            return false;

        PSendSysMessage(LANG_RENAME_PLAYER, GetNameLink(target).c_str());
        target->SetAtLoginFlag(AT_LOGIN_RENAME);
    }
    else
    {
        // check offline security
        if (HasLowerSecurity(NULL, target_guid))
            return false;

        std::string oldNameLink = playerLink(target_name);

        PSendSysMessage(LANG_RENAME_PLAYER_GUID, oldNameLink.c_str(), GUID_LOPART(target_guid));
        CharacterDatabase.PExecute("UPDATE characters SET at_login = at_login | '1' WHERE guid = '%u'", GUID_LOPART(target_guid));
    }

    return true;
}

// customize characters
bool ChatHandler::HandleCharacterCustomizeCommand(const char* args)
{
    Player* target;
    uint64 target_guid;
    std::string target_name;
    if(!extractPlayerTarget((char*)args,&target,&target_guid,&target_name))
        return false;

    if(target)
    {
        PSendSysMessage(LANG_CUSTOMIZE_PLAYER, GetNameLink(target).c_str());
        target->SetAtLoginFlag(AT_LOGIN_CUSTOMIZE);
        CharacterDatabase.PExecute("UPDATE characters SET at_login = at_login | '8' WHERE guid = '%u'", target->GetGUIDLow());
    }
    else
    {
        std::string oldNameLink = playerLink(target_name);

        PSendSysMessage(LANG_CUSTOMIZE_PLAYER_GUID, oldNameLink.c_str(), GUID_LOPART(target_guid));
        CharacterDatabase.PExecute("UPDATE characters SET at_login = at_login | '8' WHERE guid = '%u'", GUID_LOPART(target_guid));
    }

    return true;
}

bool ChatHandler::HandleCharacterReputationCommand(const char* args)
{
    Player* target;
    if(!extractPlayerTarget((char*)args,&target))
        return false;

    LocaleConstant loc = GetSessionDbcLocale();

    FactionStateList const& targetFSL = target->GetReputationMgr().GetStateList();
    for(FactionStateList::const_iterator itr = targetFSL.begin(); itr != targetFSL.end(); ++itr)
    {
        FactionEntry const *factionEntry = sFactionStore.LookupEntry(itr->second.ID);
        char const* factionName = factionEntry ? factionEntry->name[loc] : "#Not found#";
        ReputationRank rank = target->GetReputationMgr().GetRank(factionEntry);
        std::string rankName = GetMangosString(ReputationRankStrIndex[rank]);
        std::ostringstream ss;
        if (m_session)
            ss << itr->second.ID << " - |cffffffff|Hfaction:" << itr->second.ID << "|h[" << factionName << " " << localeNames[loc] << "]|h|r";
        else
            ss << itr->second.ID << " - " << factionName << " " << localeNames[loc];

        ss << " " << rankName << " (" << target->GetReputationMgr().GetReputation(factionEntry) << ")";

        if(itr->second.Flags & FACTION_FLAG_VISIBLE)
            ss << GetMangosString(LANG_FACTION_VISIBLE);
        if(itr->second.Flags & FACTION_FLAG_AT_WAR)
            ss << GetMangosString(LANG_FACTION_ATWAR);
        if(itr->second.Flags & FACTION_FLAG_PEACE_FORCED)
            ss << GetMangosString(LANG_FACTION_PEACE_FORCED);
        if(itr->second.Flags & FACTION_FLAG_HIDDEN)
            ss << GetMangosString(LANG_FACTION_HIDDEN);
        if(itr->second.Flags & FACTION_FLAG_INVISIBLE_FORCED)
            ss << GetMangosString(LANG_FACTION_INVISIBLE_FORCED);
        if(itr->second.Flags & FACTION_FLAG_INACTIVE)
            ss << GetMangosString(LANG_FACTION_INACTIVE);

        SendSysMessage(ss.str().c_str());
    }
    return true;
}

//change standstate
bool ChatHandler::HandleModifyStandStateCommand(const char* args)
{
    if (!*args)
        return false;

    uint32 anim_id = atoi((char*)args);
    m_session->GetPlayer( )->SetUInt32Value( UNIT_NPC_EMOTESTATE , anim_id );

    return true;
}

bool ChatHandler::HandleHonorAddCommand(const char* args)
{
    if (!*args)
        return false;

    Player *target = getSelectedPlayer();
    if(!target)
    {
        SendSysMessage(LANG_PLAYER_NOT_FOUND);
        SetSentErrorMessage(true);
        return false;
    }

    // check online security
    if (HasLowerSecurity(target, 0))
        return false;

    uint32 amount = (uint32)atoi(args);
    target->RewardHonor(NULL, 1, amount);
    return true;
}

bool ChatHandler::HandleHonorAddKillCommand(const char* /*args*/)
{
    Unit *target = getSelectedUnit();
    if(!target)
    {
        SendSysMessage(LANG_PLAYER_NOT_FOUND);
        SetSentErrorMessage(true);
        return false;
    }

    // check online security
    if (target->GetTypeId() == TYPEID_PLAYER && HasLowerSecurity((Player*)target, 0))
        return false;

    m_session->GetPlayer()->RewardHonor(target, 1);
    return true;
}

bool ChatHandler::HandleHonorUpdateCommand(const char* /*args*/)
{
    Player *target = getSelectedPlayer();
    if(!target)
    {
        SendSysMessage(LANG_PLAYER_NOT_FOUND);
        SetSentErrorMessage(true);
        return false;
    }

    // check online security
    if (HasLowerSecurity(target, 0))
        return false;

    target->UpdateHonorFields();
    return true;
}

bool ChatHandler::HandleLookupEventCommand(const char* args)
{
    if(!*args)
        return false;

    std::string namepart = args;
    std::wstring wnamepart;

    // converting string that we try to find to lower case
    if(!Utf8toWStr(namepart,wnamepart))
        return false;

    wstrToLower(wnamepart);

    uint32 counter = 0;

    GameEventMgr::GameEventDataMap const& events = gameeventmgr.GetEventMap();
    GameEventMgr::ActiveEvents const& activeEvents = gameeventmgr.GetActiveEventList();

    for(uint32 id = 0; id < events.size(); ++id )
    {
        GameEventData const& eventData = events[id];

        std::string descr = eventData.description;
        if(descr.empty())
            continue;

        if (Utf8FitTo(descr, wnamepart))
        {
            char const* active = activeEvents.find(id) != activeEvents.end() ? GetTrinityString(LANG_ACTIVE) : "";

            if(m_session)
                PSendSysMessage(LANG_EVENT_ENTRY_LIST_CHAT,id,id,eventData.description.c_str(),active );
            else
                PSendSysMessage(LANG_EVENT_ENTRY_LIST_CONSOLE,id,eventData.description.c_str(),active );

            ++counter;
        }
    }

    if (counter==0)
        SendSysMessage(LANG_NOEVENTFOUND);

    return true;
}

bool ChatHandler::HandleEventActiveListCommand(const char* args)
{
    uint32 counter = 0;

    GameEventMgr::GameEventDataMap const& events = gameeventmgr.GetEventMap();
    GameEventMgr::ActiveEvents const& activeEvents = gameeventmgr.GetActiveEventList();

    char const* active = GetTrinityString(LANG_ACTIVE);

    for(GameEventMgr::ActiveEvents::const_iterator itr = activeEvents.begin(); itr != activeEvents.end(); ++itr )
    {
        uint32 event_id = *itr;
        GameEventData const& eventData = events[event_id];

        if(m_session)
            PSendSysMessage(LANG_EVENT_ENTRY_LIST_CHAT,event_id,event_id,eventData.description.c_str(),active );
        else
            PSendSysMessage(LANG_EVENT_ENTRY_LIST_CONSOLE,event_id,eventData.description.c_str(),active );

        ++counter;
    }

    if (counter==0)
        SendSysMessage(LANG_NOEVENTFOUND);

    return true;
}

bool ChatHandler::HandleEventInfoCommand(const char* args)
{
    if(!*args)
        return false;

    // id or [name] Shift-click form |color|Hgameevent:id|h[name]|h|r
    char* cId = extractKeyFromLink((char*)args,"Hgameevent");
    if(!cId)
        return false;

    uint32 event_id = atoi(cId);

    GameEventMgr::GameEventDataMap const& events = gameeventmgr.GetEventMap();

    if(event_id >=events.size())
    {
        SendSysMessage(LANG_EVENT_NOT_EXIST);
        SetSentErrorMessage(true);
        return false;
    }

    GameEventData const& eventData = events[event_id];
    if(!eventData.isValid())
    {
        SendSysMessage(LANG_EVENT_NOT_EXIST);
        SetSentErrorMessage(true);
        return false;
    }

    GameEventMgr::ActiveEvents const& activeEvents = gameeventmgr.GetActiveEventList();
    bool active = activeEvents.find(event_id) != activeEvents.end();
    char const* activeStr = active ? GetTrinityString(LANG_ACTIVE) : "";

    std::string startTimeStr = TimeToTimestampStr(eventData.start);
    std::string endTimeStr = TimeToTimestampStr(eventData.end);

    uint32 delay = gameeventmgr.NextCheck(event_id);
    time_t nextTime = time(NULL)+delay;
    std::string nextStr = nextTime >= eventData.start && nextTime < eventData.end ? TimeToTimestampStr(time(NULL)+delay) : "-";

    std::string occurenceStr = secsToTimeString(eventData.occurence * MINUTE);
    std::string lengthStr = secsToTimeString(eventData.length * MINUTE);

    PSendSysMessage(LANG_EVENT_INFO,event_id,eventData.description.c_str(),activeStr,
        startTimeStr.c_str(),endTimeStr.c_str(),occurenceStr.c_str(),lengthStr.c_str(),
        nextStr.c_str());
    return true;
}

bool ChatHandler::HandleEventStartCommand(const char* args)
{
    if(!*args)
        return false;

    // id or [name] Shift-click form |color|Hgameevent:id|h[name]|h|r
    char* cId = extractKeyFromLink((char*)args,"Hgameevent");
    if(!cId)
        return false;

    int32 event_id = atoi(cId);

    GameEventMgr::GameEventDataMap const& events = gameeventmgr.GetEventMap();

    if(event_id < 1 || event_id >=events.size())
    {
        SendSysMessage(LANG_EVENT_NOT_EXIST);
        SetSentErrorMessage(true);
        return false;
    }

    GameEventData const& eventData = events[event_id];
    if(!eventData.isValid())
    {
        SendSysMessage(LANG_EVENT_NOT_EXIST);
        SetSentErrorMessage(true);
        return false;
    }

    GameEventMgr::ActiveEvents const& activeEvents = gameeventmgr.GetActiveEventList();
    if(activeEvents.find(event_id) != activeEvents.end())
    {
        PSendSysMessage(LANG_EVENT_ALREADY_ACTIVE,event_id);
        SetSentErrorMessage(true);
        return false;
    }

    gameeventmgr.StartEvent(event_id,true);
    return true;
}

bool ChatHandler::HandleEventStopCommand(const char* args)
{
    if(!*args)
        return false;

    // id or [name] Shift-click form |color|Hgameevent:id|h[name]|h|r
    char* cId = extractKeyFromLink((char*)args,"Hgameevent");
    if(!cId)
        return false;

    int32 event_id = atoi(cId);

    GameEventMgr::GameEventDataMap const& events = gameeventmgr.GetEventMap();

    if(event_id < 1 || event_id >=events.size())
    {
        SendSysMessage(LANG_EVENT_NOT_EXIST);
        SetSentErrorMessage(true);
        return false;
    }

    GameEventData const& eventData = events[event_id];
    if(!eventData.isValid())
    {
        SendSysMessage(LANG_EVENT_NOT_EXIST);
        SetSentErrorMessage(true);
        return false;
    }

    GameEventMgr::ActiveEvents const& activeEvents = gameeventmgr.GetActiveEventList();

    if(activeEvents.find(event_id) == activeEvents.end())
    {
        PSendSysMessage(LANG_EVENT_NOT_ACTIVE,event_id);
        SetSentErrorMessage(true);
        return false;
    }

    gameeventmgr.StopEvent(event_id,true);
    return true;
}

bool ChatHandler::HandleCombatStopCommand(const char* args)
{
    Player* target;
    if(!extractPlayerTarget((char*)args,&target))
        return false;

    // check online security
    if (HasLowerSecurity(target, 0))
        return false;

    target->CombatStop();
    target->getHostilRefManager().deleteReferences();
    return true;
}

void ChatHandler::HandleLearnSkillRecipesHelper(Player* player,uint32 skill_id)
{
    uint32 classmask = player->getClassMask();

    for (uint32 j = 0; j < sSkillLineAbilityStore.GetNumRows(); ++j)
    {
        SkillLineAbilityEntry const *skillLine = sSkillLineAbilityStore.LookupEntry(j);
        if (!skillLine)
            continue;

        // wrong skill
        if( skillLine->skillId != skill_id)
            continue;

        // not high rank
        if(skillLine->forward_spellid )
            continue;

        // skip racial skills
        if (skillLine->racemask != 0)
            continue;

        // skip wrong class skills
        if( skillLine->classmask && (skillLine->classmask & classmask) == 0)
            continue;

        SpellEntry const* spellInfo = sSpellStore.LookupEntry(skillLine->spellId);
        if(!spellInfo || !SpellMgr::IsSpellValid(spellInfo,player,false))
            continue;

        player->learnSpell(skillLine->spellId,false);
    }
}

bool ChatHandler::HandleLearnAllCraftsCommand(const char* /*args*/)
{
    uint32 classmask = m_session->GetPlayer()->getClassMask();

    for (uint32 i = 0; i < sSkillLineStore.GetNumRows(); ++i)
    {
        SkillLineEntry const *skillInfo = sSkillLineStore.LookupEntry(i);
        if( !skillInfo )
            continue;

        if ((skillInfo->categoryId == SKILL_CATEGORY_PROFESSION || skillInfo->categoryId == SKILL_CATEGORY_SECONDARY) &&
            skillInfo->canLink)                             // only prof. with recipes have
        {
            HandleLearnSkillRecipesHelper(m_session->GetPlayer(),skillInfo->id);
        }
    }

    SendSysMessage(LANG_COMMAND_LEARN_ALL_CRAFT);
    return true;
}

bool ChatHandler::HandleLearnAllRecipesCommand(const char* args)
{
    //  Learns all recipes of specified profession and sets skill to max
    //  Example: .learn all_recipes enchanting

    Player* target = getSelectedPlayer();
    if( !target )
    {
        SendSysMessage(LANG_PLAYER_NOT_FOUND);
        return false;
    }

    if (!*args)
        return false;

    std::wstring wnamepart;

    if(!Utf8toWStr(args,wnamepart))
        return false;

    uint32 counter = 0;                                     // Counter for figure out that we found smth.

    // converting string that we try to find to lower case
    wstrToLower( wnamepart );

    uint32 classmask = m_session->GetPlayer()->getClassMask();

    std::string name;

    SkillLineEntry const *targetSkillInfo = NULL;
    for (uint32 i = 1; i < sSkillLineStore.GetNumRows(); ++i)
    {
        SkillLineEntry const *skillInfo = sSkillLineStore.LookupEntry(i);
        if (!skillInfo)
            continue;

        if ((skillInfo->categoryId != SKILL_CATEGORY_PROFESSION &&
            skillInfo->categoryId != SKILL_CATEGORY_SECONDARY) ||
            !skillInfo->canLink)                            // only prof with recipes have set
            continue;

        int loc = GetSessionDbcLocale();
        name = skillInfo->name[loc];
        if(name.empty())
            continue;

        if (!Utf8FitTo(name, wnamepart))
        {
            loc = 0;
            for(; loc < MAX_LOCALE; ++loc)
            {
                if(loc==GetSessionDbcLocale())
                    continue;

                name = skillInfo->name[loc];
                if(name.empty())
                    continue;

                if (Utf8FitTo(name, wnamepart))
                    break;
            }
        }

        if(loc < MAX_LOCALE)
        {
            targetSkillInfo = skillInfo;
            break;
        }
    }

    if(!targetSkillInfo)
        return false;

    HandleLearnSkillRecipesHelper(target,targetSkillInfo->id);

    uint16 maxLevel = target->GetPureMaxSkillValue(targetSkillInfo->id);
    target->SetSkill(targetSkillInfo->id, maxLevel, maxLevel);
    PSendSysMessage(LANG_COMMAND_LEARN_ALL_RECIPES, name.c_str());
    return true;
}

bool ChatHandler::HandleLookupPlayerIpCommand(const char* args)
{

    if (!*args)
        return false;

    std::string ip = strtok ((char*)args, " ");
    char* limit_str = strtok (NULL, " ");
    int32 limit = limit_str ? atoi (limit_str) : -1;

    LoginDatabase.escape_string (ip);

    QueryResult* result = LoginDatabase.PQuery ("SELECT id,username FROM account WHERE last_ip = '%s'", ip.c_str ());

    return LookupPlayerSearchCommand (result,limit);
}

bool ChatHandler::HandleLookupPlayerAccountCommand(const char* args)
{
    if (!*args)
        return false;

    std::string account = strtok ((char*)args, " ");
    char* limit_str = strtok (NULL, " ");
    int32 limit = limit_str ? atoi (limit_str) : -1;

    if (!AccountMgr::normalizeString (account))
        return false;

    LoginDatabase.escape_string (account);

    QueryResult* result = LoginDatabase.PQuery ("SELECT id,username FROM account WHERE username = '%s'", account.c_str ());

    return LookupPlayerSearchCommand (result,limit);
}

bool ChatHandler::HandleLookupPlayerEmailCommand(const char* args)
{

    if (!*args)
        return false;

    std::string email = strtok ((char*)args, " ");
    char* limit_str = strtok (NULL, " ");
    int32 limit = limit_str ? atoi (limit_str) : -1;

    LoginDatabase.escape_string (email);

    QueryResult* result = LoginDatabase.PQuery ("SELECT id,username FROM account WHERE email = '%s'", email.c_str ());

    return LookupPlayerSearchCommand (result,limit);
}

bool ChatHandler::LookupPlayerSearchCommand(QueryResult* result, int32 limit)
{
    if(!result)
    {
        PSendSysMessage(LANG_NO_PLAYERS_FOUND);
        SetSentErrorMessage(true);
        return false;
    }

    int i =0;
    do
    {
        Field* fields = result->Fetch();
        uint32 acc_id = fields[0].GetUInt32();
        std::string acc_name = fields[1].GetCppString();

        QueryResult* chars = CharacterDatabase.PQuery("SELECT guid,name FROM characters WHERE account = '%u'", acc_id);
        if(chars)
        {
            PSendSysMessage(LANG_LOOKUP_PLAYER_ACCOUNT,acc_name.c_str(),acc_id);

            uint64 guid = 0;
            std::string name;

            do
            {
                Field* charfields = chars->Fetch();
                guid = charfields[0].GetUInt64();
                name = charfields[1].GetCppString();

                PSendSysMessage(LANG_LOOKUP_PLAYER_CHARACTER,name.c_str(),guid);
                ++i;

            } while( chars->NextRow() && ( limit == -1 || i < limit ) );

            delete chars;
        }
    } while(result->NextRow());

    delete result;

    if(i==0)                                                // empty accounts only
    {
        PSendSysMessage(LANG_NO_PLAYERS_FOUND);
        SetSentErrorMessage(true);
        return false;
    }

    return true;
}

/// Triggering corpses expire check in world
bool ChatHandler::HandleServerCorpsesCommand(const char* /*args*/)
{
    CorpsesErase();
    return true;
}

bool ChatHandler::HandleRepairitemsCommand(const char* args)
{
    Player* target;
    if(!extractPlayerTarget((char*)args,&target))
        return false;

    // check online security
    if (HasLowerSecurity(target, 0))
        return false;

    // Repair items
    target->DurabilityRepairAll(false, 0, false);

    PSendSysMessage(LANG_YOU_REPAIR_ITEMS, GetNameLink(target).c_str());
    if(needReportToTarget(target))
        ChatHandler(target).PSendSysMessage(LANG_YOUR_ITEMS_REPAIRED, GetNameLink().c_str());
    return true;
}

bool ChatHandler::HandleWaterwalkCommand(const char* args)
{
    if(!*args)
        return false;

    Player *player = getSelectedPlayer();

    if(!player)
    {
        PSendSysMessage(LANG_NO_CHAR_SELECTED);
        SetSentErrorMessage(true);
        return false;
    }

    // check online security
    if (HasLowerSecurity(player, 0))
        return false;

    if (strncmp(args, "on", 3) == 0)
        player->SetMovement(MOVE_WATER_WALK);               // ON
    else if (strncmp(args, "off", 4) == 0)
        player->SetMovement(MOVE_LAND_WALK);                // OFF
    else
    {
        SendSysMessage(LANG_USE_BOL);
        return false;
    }

    PSendSysMessage(LANG_YOU_SET_WATERWALK, args, GetNameLink(player).c_str());
    if(needReportToTarget(player))
        ChatHandler(player).PSendSysMessage(LANG_YOUR_WATERWALK_SET, args, GetNameLink().c_str());
    return true;
}

bool ChatHandler::HandleCreatePetCommand(const char* args)
{
    Player *player = m_session->GetPlayer();
    Creature *creatureTarget = getSelectedCreature();

    if(!creatureTarget || creatureTarget->isPet() || creatureTarget->GetTypeId() == TYPEID_PLAYER)
    {
        PSendSysMessage(LANG_SELECT_CREATURE);
        SetSentErrorMessage(true);
        return false;
    }

    CreatureInfo const* cInfo = objmgr.GetCreatureTemplate(creatureTarget->GetEntry());
    // Creatures with family 0 crashes the server
    if(cInfo->family == 0)
    {
        PSendSysMessage("This creature cannot be tamed. (family id: 0).");
        SetSentErrorMessage(true);
        return false;
    }

    if(player->GetPetGUID())
    {
        PSendSysMessage("You already have a pet");
        SetSentErrorMessage(true);
        return false;
    }

    // Everything looks OK, create new pet
    Pet* pet = new Pet(player, HUNTER_PET);

    if(!pet)
      return false;
    
    if(!pet->CreateBaseAtCreature(creatureTarget))
    {
        delete pet;
        PSendSysMessage("Error 1");
        return false;
    }

    creatureTarget->setDeathState(JUST_DIED);
    creatureTarget->RemoveCorpse();
    creatureTarget->SetHealth(0); // just for nice GM-mode view

    pet->SetUInt64Value(UNIT_FIELD_CREATEDBY, player->GetGUID());
    pet->SetUInt32Value(UNIT_FIELD_FACTIONTEMPLATE, player->getFaction());

    if(!pet->InitStatsForLevel(creatureTarget->getLevel()))
    {
        sLog.outError("ERROR: InitStatsForLevel() in EffectTameCreature failed! Pet deleted.");
        PSendSysMessage("Error 2");
        delete pet;
        return false;
    }

    // prepare visual effect for levelup
    pet->SetUInt32Value(UNIT_FIELD_LEVEL,creatureTarget->getLevel()-1);

     pet->GetCharmInfo()->SetPetNumber(objmgr.GeneratePetNumber(), true);
     // this enables pet details window (Shift+P)
     pet->InitPetCreateSpells();
     pet->SetHealth(pet->GetMaxHealth());

     pet->GetMap()->Add((Creature*)pet);

     // visual effect for levelup
     pet->SetUInt32Value(UNIT_FIELD_LEVEL,creatureTarget->getLevel());

     player->SetMinion(pet, true);
     pet->SavePetToDB(PET_SAVE_AS_CURRENT);
     player->PetSpellInitialize();

    return true;
}

bool ChatHandler::HandlePetLearnCommand(const char* args)
{
    if(!*args)
        return false;

    Player *plr = m_session->GetPlayer();
    Pet *pet = plr->GetPet();

    if(!pet)
    {
        PSendSysMessage("You have no pet");
        SetSentErrorMessage(true);
        return false;
    }

    uint32 spellId = extractSpellIdFromLink((char*)args);

    if(!spellId || !sSpellStore.LookupEntry(spellId))
        return false;

    // Check if pet already has it
    if(pet->HasSpell(spellId))
    {
        PSendSysMessage("Pet already has spell: %u", spellId);
        SetSentErrorMessage(true);
        return false;
    }

    // Check if spell is valid
    SpellEntry const* spellInfo = sSpellStore.LookupEntry(spellId);
    if(!spellInfo || !SpellMgr::IsSpellValid(spellInfo))
    {
        PSendSysMessage(LANG_COMMAND_SPELL_BROKEN,spellId);
        SetSentErrorMessage(true);
        return false;
    }

    pet->learnSpell(spellId);

    PSendSysMessage("Pet has learned spell %u", spellId);
    return true;
}

bool ChatHandler::HandlePetUnlearnCommand(const char *args)
{
    if(!*args)
        return false;

    Player *plr = m_session->GetPlayer();
    Pet *pet = plr->GetPet();

    if(!pet)
    {
        PSendSysMessage("You have no pet");
        SetSentErrorMessage(true);
        return false;
    }

    uint32 spellId = extractSpellIdFromLink((char*)args);

    if(pet->HasSpell(spellId))
        pet->removeSpell(spellId, false);
    else
        PSendSysMessage("Pet doesn't have that spell");

    return true;
}

bool ChatHandler::HandlePetTpCommand(const char *args)
{
    if(!*args)
        return false;

    Player *plr = m_session->GetPlayer();
    Pet *pet = plr->GetPet();

    if(!pet)
    {
        PSendSysMessage("You have no pet");
        SetSentErrorMessage(true);
        return false;
    }

    uint32 tp = atol(args);

    //pet->SetTP(tp);

    PSendSysMessage("Pet's tp changed to %u", tp);
    return true;
}

bool ChatHandler::HandleActivateObjectCommand(const char *args)
{
    if(!*args)
        return false;

    char* cId = extractKeyFromLink((char*)args,"Hgameobject");
    if(!cId)
        return false;

    uint32 lowguid = atoi(cId);
    if(!lowguid)
        return false;

    GameObject* obj = NULL;

    // by DB guid
    if (GameObjectData const* go_data = objmgr.GetGOData(lowguid))
        obj = GetObjectGlobalyWithGuidOrNearWithDbGuid(lowguid,go_data->id);

    if(!obj)
    {
        PSendSysMessage(LANG_COMMAND_OBJNOTFOUND, lowguid);
        SetSentErrorMessage(true);
        return false;
    }

    // Activate
    obj->SetLootState(GO_READY);
    obj->UseDoorOrButton(10000);

    PSendSysMessage("Object activated!");

    return true;
}

// add creature, temp only
bool ChatHandler::HandleTempAddSpwCommand(const char* args)
{
    if(!*args)
        return false;
    char* charID = strtok((char*)args, " ");
    if (!charID)
        return false;

    Player *chr = m_session->GetPlayer();

    float x = chr->GetPositionX();
    float y = chr->GetPositionY();
    float z = chr->GetPositionZ();
    float ang = chr->GetOrientation();

    uint32 id = atoi(charID);

    chr->SummonCreature(id,x,y,z,ang,TEMPSUMMON_CORPSE_DESPAWN,120);

    return true;
}

// add go, temp only
bool ChatHandler::HandleTempGameObjectCommand(const char* args)
{
    if(!*args)
        return false;
    char* charID = strtok((char*)args, " ");
    if (!charID)
        return false;

    Player *chr = m_session->GetPlayer();

    char* spawntime = strtok(NULL, " ");
    uint32 spawntm;

    if( spawntime )
        spawntm = atoi((char*)spawntime);

    float x = chr->GetPositionX();
    float y = chr->GetPositionY();
    float z = chr->GetPositionZ();
    float ang = chr->GetOrientation();

    float rot2 = sin(ang/2);
    float rot3 = cos(ang/2);

    uint32 id = atoi(charID);

    chr->SummonGameObject(id,x,y,z,ang,0,0,rot2,rot3,spawntm);

    return true;
}

bool ChatHandler::HandleNpcAddFormationCommand(const char* args)
{
    if (!*args)
        return false;

    uint32 leaderGUID = (uint32) atoi((char*)args);
    Creature *pCreature = getSelectedCreature();

    if(!pCreature || !pCreature->GetDBTableGUIDLow())
    {
        SendSysMessage(LANG_SELECT_CREATURE);
        SetSentErrorMessage(true);
        return false;
    }

    uint32 lowguid = pCreature->GetDBTableGUIDLow();
    if(pCreature->GetFormation())
    {
        PSendSysMessage("Selected creature is already member of group %u", pCreature->GetFormation()->GetId());
        return false;
    }

    if (!lowguid)
        return false;

    Player *chr = m_session->GetPlayer();
    FormationInfo *group_member;

    group_member                 = new FormationInfo;
    group_member->follow_angle   = (pCreature->GetAngle(chr) - chr->GetOrientation()) * 180 / M_PI;
    group_member->follow_dist    = sqrtf(pow(chr->GetPositionX() - pCreature->GetPositionX(),int(2))+pow(chr->GetPositionY()-pCreature->GetPositionY(),int(2)));
    group_member->leaderGUID     = leaderGUID;
    group_member->groupAI        = 0;

    CreatureGroupMap[lowguid] = group_member;
    pCreature->SearchFormationAndPath();

    WorldDatabase.PExecuteLog("INSERT INTO `creature_formations` (`leaderGUID`, `memberGUID`, `dist`, `angle`, `groupAI`) VALUES ('%u','%u','%f', '%f', '%u')",
        leaderGUID, lowguid, group_member->follow_dist, group_member->follow_angle, group_member->groupAI);

    PSendSysMessage("Creature %u added to formation with leader %u", lowguid, leaderGUID);

    return true;
 }

bool ChatHandler::HandleNpcSetLinkCommand(const char* args)
{
    if (!*args)
        return false;

    uint32 linkguid = (uint32) atoi((char*)args);

    Creature* pCreature = getSelectedCreature();

    if(!pCreature)
    {
        SendSysMessage(LANG_SELECT_CREATURE);
        SetSentErrorMessage(true);
        return false;
    }

    if(!pCreature->GetDBTableGUIDLow())
    {
        PSendSysMessage("Selected creature isn't in `creature` table", pCreature->GetGUIDLow());
        SetSentErrorMessage(true);
        return false;
    }

    if(!objmgr.SetCreatureLinkedRespawn(pCreature->GetDBTableGUIDLow(), linkguid))
    {
        PSendSysMessage("Selected creature can't link with guid '%u'", linkguid);
        SetSentErrorMessage(true);
        return false;
    }

    PSendSysMessage("LinkGUID '%u' added to creature with DBTableGUID: '%u'", linkguid, pCreature->GetDBTableGUIDLow());
    return true;
}<|MERGE_RESOLUTION|>--- conflicted
+++ resolved
@@ -65,25 +65,13 @@
     if(!extractPlayerTarget(nameStr,&target,&target_guid,&target_name))
         return false;
 
-<<<<<<< HEAD
     uint32 account_id = target ? target->GetSession()->GetAccountId() : objmgr.GetPlayerAccountIdByGUID(target_guid);
-=======
-    char *mutereason = strtok(NULL, " ");
     std::string mutereasonstr;
     if(!mutereason)
         mutereasonstr = "No reason.";
     else
         mutereasonstr = mutereason;
         
-    uint32 notspeaktime = (uint32) atoi(timetonotspeak);
-
-    if(!normalizePlayerName(cname))
-    {
-        SendSysMessage(LANG_PLAYER_NOT_FOUND);
-        SetSentErrorMessage(true);
-        return false;
-    }
->>>>>>> 4a93373c
 
     // find only player from same account if any
     if(!target)
@@ -105,19 +93,13 @@
 
     LoginDatabase.PExecute("UPDATE account SET mutetime = " UI64FMTD " WHERE id = '%u'",uint64(mutetime), account_id );
 
-<<<<<<< HEAD
     if(target)
-        ChatHandler(target).PSendSysMessage(LANG_YOUR_CHAT_DISABLED, notspeaktime);
-
+        ChatHandler(target).PSendSysMessage(LANG_YOUR_CHAT_DISABLED, notspeaktime, mutereasonstr.c_str());
+        
     std::string nameLink = playerLink(target_name);
-=======
-    if(chr)
-        ChatHandler(chr).PSendSysMessage(LANG_YOUR_CHAT_DISABLED, notspeaktime, mutereasonstr.c_str());
-
-    PSendSysMessage(LANG_YOU_DISABLE_CHAT, cname.c_str(), notspeaktime, mutereasonstr.c_str());
->>>>>>> 4a93373c
-
-    PSendSysMessage(LANG_YOU_DISABLE_CHAT, nameLink.c_str(), notspeaktime);
+
+    PSendSysMessage(LANG_YOU_DISABLE_CHAT, nameLink, notspeaktime, mutereasonstr.c_str());
+
     return true;
 }
 
