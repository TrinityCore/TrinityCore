--- conflicted
+++ resolved
@@ -411,45 +411,38 @@
         template<class NOTIFIER> void VisitAll(const float &x, const float &y, float radius, NOTIFIER &notifier);
         template<class NOTIFIER> void VisitWorld(const float &x, const float &y, float radius, NOTIFIER &notifier);
         template<class NOTIFIER> void VisitGrid(const float &x, const float &y, float radius, NOTIFIER &notifier);
-<<<<<<< HEAD
+        CreatureGroupHolderType CreatureGroupHolder;
+        MTRand mtRand;
 
         TempSummon *SummonCreature(uint32 entry, float x, float y, float z, float angle, SummonPropertiesEntry const *properties = NULL, uint32 duration = 0, Unit *summoner = NULL);
-
-        CreatureGroupHolderType  CreatureGroupHolder;
+        int32 irand(int32 min, int32 max)
+        {
+          return int32 (mtRand.randInt(max - min)) + min;
+        }
+
+        uint32 urand(uint32 min, uint32 max)
+        {
+          return mtRand.randInt(max - min) + min;
+        }
+
+        int32 rand32()
+        {
+          return mtRand.randInt();
+        }
+
+        double rand_norm(void)
+        {
+          return mtRand.randExc();
+        }
+
+        double rand_chance(void)
+        {
+          return mtRand.randExc(100.0);
+        }
 
         Creature* GetCreature(uint64 guid);
         GameObject* GetGameObject(uint64 guid);
         DynamicObject* GetDynamicObject(uint64 guid);
-=======
-        CreatureGroupHolderType CreatureGroupHolder;
-        MTRand mtRand;
-
-        int32 irand(int32 min, int32 max)
-        {
-          return int32 (mtRand.randInt(max - min)) + min;
-        }
-
-        uint32 urand(uint32 min, uint32 max)
-        {
-          return mtRand.randInt(max - min) + min;
-        }
-
-        int32 rand32()
-        {
-          return mtRand.randInt();
-        }
-
-        double rand_norm(void)
-        {
-          return mtRand.randExc();
-        }
-
-        double rand_chance(void)
-        {
-          return mtRand.randExc(100.0);
-        }
-
->>>>>>> 15a5e0d1
     private:
         void LoadMapAndVMap(int gx, int gy);
         void LoadVMap(int gx, int gy);
