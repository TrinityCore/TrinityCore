/*
 * Copyright (C) 2005-2009 MaNGOS <http://getmangos.com/>
 *
 * Copyright (C) 2008-2009 Trinity <http://www.trinitycore.org/>
 *
 * This program is free software; you can redistribute it and/or modify
 * it under the terms of the GNU General Public License as published by
 * the Free Software Foundation; either version 2 of the License, or
 * (at your option) any later version.
 *
 * This program is distributed in the hope that it will be useful,
 * but WITHOUT ANY WARRANTY; without even the implied warranty of
 * MERCHANTABILITY or FITNESS FOR A PARTICULAR PURPOSE.  See the
 * GNU General Public License for more details.
 *
 * You should have received a copy of the GNU General Public License
 * along with this program; if not, write to the Free Software
 * Foundation, Inc., 59 Temple Place, Suite 330, Boston, MA  02111-1307  USA
 */

#include "SpellMgr.h"
#include "ObjectMgr.h"
#include "SpellAuraDefines.h"
#include "ProgressBar.h"
#include "Database/DBCStores.h"
#include "World.h"
#include "Chat.h"
#include "Spell.h"
#include "BattleGroundMgr.h"

bool IsAreaEffectTarget[TOTAL_SPELL_TARGETS];

SpellMgr::SpellMgr()
{
    for(int i = 0; i < TOTAL_SPELL_EFFECTS; ++i)
    {
        switch(i)
        {
            case SPELL_EFFECT_PERSISTENT_AREA_AURA: //27
            case SPELL_EFFECT_SUMMON:               //28
            case SPELL_EFFECT_TRIGGER_MISSILE:      //32
            //case SPELL_EFFECT_SUMMON_WILD:          //41 not 303
            //case SPELL_EFFECT_SUMMON_GUARDIAN:      //42 not 303
            case SPELL_EFFECT_TRANS_DOOR:           //50 summon object
            case SPELL_EFFECT_SUMMON_PET:           //56
            case SPELL_EFFECT_ADD_FARSIGHT:         //72
            //case SPELL_EFFECT_SUMMON_POSSESSED:     //73
            //case SPELL_EFFECT_SUMMON_TOTEM:         //74
            case SPELL_EFFECT_SUMMON_OBJECT_WILD:   //76
            //case SPELL_EFFECT_SUMMON_TOTEM_SLOT1:   //87
            //case SPELL_EFFECT_SUMMON_TOTEM_SLOT2:   //88
            //case SPELL_EFFECT_SUMMON_TOTEM_SLOT3:   //89
            //case SPELL_EFFECT_SUMMON_TOTEM_SLOT4:   //90
            //case SPELL_EFFECT_SUMMON_CRITTER:       //97 not 303
            case SPELL_EFFECT_SUMMON_OBJECT_SLOT1:  //104
            case SPELL_EFFECT_SUMMON_OBJECT_SLOT2:  //105
            case SPELL_EFFECT_SUMMON_OBJECT_SLOT3:  //106
            case SPELL_EFFECT_SUMMON_OBJECT_SLOT4:  //107
            case SPELL_EFFECT_SUMMON_DEAD_PET:      //109
            //case SPELL_EFFECT_SUMMON_DEMON:         //112 not 303
            case SPELL_EFFECT_TRIGGER_SPELL_2:      //151 ritual of summon
                EffectTargetType[i] = SPELL_REQUIRE_DEST;
                break;
            case SPELL_EFFECT_PARRY: // 0
            case SPELL_EFFECT_BLOCK: // 0
            case SPELL_EFFECT_SKILL: // always with dummy 3 as A
            //case SPELL_EFFECT_LEARN_SPELL: // 0 may be 5 pet
            case SPELL_EFFECT_TRADE_SKILL: // 0 or 1
            case SPELL_EFFECT_PROFICIENCY: // 0
                EffectTargetType[i] = SPELL_REQUIRE_NONE;
                break;
            case SPELL_EFFECT_ENCHANT_ITEM:
            case SPELL_EFFECT_ENCHANT_ITEM_TEMPORARY:
            case SPELL_EFFECT_DISENCHANT:
            case SPELL_EFFECT_FEED_PET:
            case SPELL_EFFECT_PROSPECTING:
                EffectTargetType[i] = SPELL_REQUIRE_ITEM;
                break;
            //caster must be pushed otherwise no sound
            case SPELL_EFFECT_APPLY_AREA_AURA_PARTY:
            case SPELL_EFFECT_APPLY_AREA_AURA_FRIEND:
            case SPELL_EFFECT_APPLY_AREA_AURA_ENEMY:
            case SPELL_EFFECT_APPLY_AREA_AURA_PET:
            case SPELL_EFFECT_APPLY_AREA_AURA_OWNER:
                EffectTargetType[i] = SPELL_REQUIRE_CASTER;
                break;
            default:
                EffectTargetType[i] = SPELL_REQUIRE_UNIT;
                break;
        }
    }

    for(int i = 0; i < TOTAL_SPELL_TARGETS; ++i)
    {
        switch(i)
        {
            case TARGET_UNIT_CASTER:
            case TARGET_UNIT_CASTER_FISHING:
            case TARGET_UNIT_MASTER:
            case TARGET_UNIT_PET:
            case TARGET_UNIT_PARTY_CASTER:
            case TARGET_UNIT_RAID:
                SpellTargetType[i] = TARGET_TYPE_UNIT_CASTER;
                break;
            case TARGET_UNIT_MINIPET:
            case TARGET_UNIT_TARGET_ALLY:
            case TARGET_UNIT_TARGET_RAID:
            case TARGET_UNIT_TARGET_ANY:
            case TARGET_UNIT_TARGET_ENEMY:
            case TARGET_UNIT_TARGET_PARTY:
            case TARGET_UNIT_PARTY_TARGET:
            case TARGET_UNIT_CHAINHEAL:
                SpellTargetType[i] = TARGET_TYPE_UNIT_TARGET;
                break;
            case TARGET_UNIT_CHANNEL:
            case TARGET_DEST_CHANNEL:
                SpellTargetType[i] = TARGET_TYPE_CHANNEL;
                break;
            case TARGET_UNIT_AREA_ENEMY_GROUND:
            case TARGET_UNIT_AREA_ENEMY:
            case TARGET_UNIT_AREA_ALLY_GROUND:
            case TARGET_UNIT_AREA_ALLY:
            case TARGET_UNIT_AREA_ENTRY_GROUND:
            case TARGET_UNIT_AREA_ENTRY:
            case TARGET_UNIT_AREA_PARTY_GROUND:
            case TARGET_UNIT_AREA_PARTY:
            //case TARGET_UNIT_AREA_ENEMY_CHANNEL:
            //case TARGET_UNIT_AREA_ALLY_CHANNEL:
                SpellTargetType[i] = TARGET_TYPE_AREA_DEST;
                break;
            case TARGET_DEST_TARGET_ENEMY:
            case TARGET_DEST_TARGET_FRONT:
            case TARGET_DEST_TARGET_BACK:
            case TARGET_DEST_TARGET_RIGHT:
            case TARGET_DEST_TARGET_LEFT:
            case TARGET_DEST_TARGET_FRONT_LEFT:
            case TARGET_DEST_TARGET_BACK_LEFT:
            case TARGET_DEST_TARGET_BACK_RIGHT:
            case TARGET_DEST_TARGET_FRONT_RIGHT:
            case TARGET_DEST_TARGET_RANDOM:
            case TARGET_DEST_TARGET_RADIUS:
                SpellTargetType[i] = TARGET_TYPE_DEST_TARGET;
                break;
            case TARGET_DEST_CASTER_GROUND:
            case TARGET_DEST_CASTER:
            case TARGET_DEST_CASTER_FRONT_LEFT:
            case TARGET_DEST_CASTER_BACK_LEFT:
            case TARGET_DEST_CASTER_BACK_RIGHT:
            case TARGET_DEST_CASTER_FRONT_RIGHT:
            case TARGET_DEST_CASTER_FRONT:
            case TARGET_MINION:
            case TARGET_DEST_CASTER_FRONT_LEAP:
            case TARGET_DEST_CASTER_BACK:
            case TARGET_DEST_CASTER_RIGHT:
            case TARGET_DEST_CASTER_LEFT:
            case TARGET_DEST_CASTER_RANDOM:
            case TARGET_DEST_CASTER_RADIUS:
                SpellTargetType[i] = TARGET_TYPE_DEST_CASTER;
                break;
            case TARGET_DEST_DEST:
            case TARGET_DEST_DEST_FRONT_LEFT:
            case TARGET_DEST_DEST_BACK_LEFT:
            case TARGET_DEST_DEST_BACK_RIGHT:
            case TARGET_DEST_DEST_FRONT_RIGHT:
            case TARGET_DEST_DEST_FRONT:
            case TARGET_DEST_DEST_BACK:
            case TARGET_DEST_DEST_RIGHT:
            case TARGET_DEST_DEST_LEFT:
            case TARGET_DEST_DEST_RANDOM:
                SpellTargetType[i] = TARGET_TYPE_DEST_DEST;
                break;
            default:
                SpellTargetType[i] = TARGET_TYPE_DEFAULT;
        }
    }

    for(int i = 0; i < TOTAL_SPELL_TARGETS; ++i)
    {
        switch(i)
        {
            case TARGET_UNIT_AREA_ENEMY_GROUND:
            case TARGET_UNIT_AREA_ENEMY:
            case TARGET_UNIT_AREA_ALLY_GROUND:
            case TARGET_UNIT_AREA_ALLY:
            case TARGET_UNIT_AREA_ENTRY_GROUND:
            case TARGET_UNIT_AREA_ENTRY:
            case TARGET_UNIT_AREA_PARTY_GROUND:
            case TARGET_UNIT_AREA_PARTY:
            //Check persistant aura seperately
            //case TARGET_UNIT_AREA_ENEMY_CHANNEL:
            //case TARGET_UNIT_AREA_ALLY_CHANNEL:
            case TARGET_UNIT_PARTY_TARGET:
            case TARGET_UNIT_PARTY_CASTER:
            case TARGET_UNIT_CONE_ENEMY:
            case TARGET_UNIT_CONE_ALLY:
            case TARGET_UNIT_CONE_ENEMY_UNKNOWN:
            case TARGET_UNIT_RAID:
                IsAreaEffectTarget[i] = true;
                break;
            default:
                IsAreaEffectTarget[i] = false;
                break;
        }
    }
}

SpellMgr::~SpellMgr()
{
}

SpellMgr& SpellMgr::Instance()
{
    static SpellMgr spellMgr;
    return spellMgr;
}

int32 GetSpellDuration(SpellEntry const *spellInfo)
{
    if(!spellInfo)
        return 0;
    SpellDurationEntry const *du = sSpellDurationStore.LookupEntry(spellInfo->DurationIndex);
    if(!du)
        return 0;
    return (du->Duration[0] == -1) ? -1 : abs(du->Duration[0]);
}

int32 GetSpellMaxDuration(SpellEntry const *spellInfo)
{
    if(!spellInfo)
        return 0;
    SpellDurationEntry const *du = sSpellDurationStore.LookupEntry(spellInfo->DurationIndex);
    if(!du)
        return 0;
    return (du->Duration[2] == -1) ? -1 : abs(du->Duration[2]);
}

uint32 GetSpellCastTime(SpellEntry const* spellInfo, Spell const* spell)
{
    SpellCastTimesEntry const *spellCastTimeEntry = sSpellCastTimesStore.LookupEntry(spellInfo->CastingTimeIndex);

    // not all spells have cast time index and this is all is pasiive abilities
    if(!spellCastTimeEntry)
        return 0;

    int32 castTime = spellCastTimeEntry->CastTime;

    if (spell && spell->GetCaster())
        spell->GetCaster()->ModSpellCastTime(spellInfo, castTime);

    if (spellInfo->Attributes & SPELL_ATTR_RANGED && (!spell || !(spell->IsAutoRepeat())))
        castTime += 500;

    return (castTime > 0) ? uint32(castTime) : 0;
}

bool IsPassiveSpell(uint32 spellId)
{
    SpellEntry const *spellInfo = sSpellStore.LookupEntry(spellId);
    if (!spellInfo)
        return false;
    return (spellInfo->Attributes & SPELL_ATTR_PASSIVE) != 0;
}

/*bool IsNoStackAuraDueToAura(uint32 spellId_1, uint32 effIndex_1, uint32 spellId_2, uint32 effIndex_2)
{
    SpellEntry const *spellInfo_1 = sSpellStore.LookupEntry(spellId_1);
    SpellEntry const *spellInfo_2 = sSpellStore.LookupEntry(spellId_2);
    if(!spellInfo_1 || !spellInfo_2) return false;
    if(spellInfo_1->Id == spellId_2) return false;

    if (spellInfo_1->Effect[effIndex_1] != spellInfo_2->Effect[effIndex_2] ||
        spellInfo_1->EffectItemType[effIndex_1] != spellInfo_2->EffectItemType[effIndex_2] ||
        spellInfo_1->EffectMiscValue[effIndex_1] != spellInfo_2->EffectMiscValue[effIndex_2] ||
        spellInfo_1->EffectApplyAuraName[effIndex_1] != spellInfo_2->EffectApplyAuraName[effIndex_2])
        return false;

    return true;
}*/

int32 CompareAuraRanks(uint32 spellId_1, uint32 effIndex_1, uint32 spellId_2, uint32 effIndex_2)
{
    SpellEntry const*spellInfo_1 = sSpellStore.LookupEntry(spellId_1);
    SpellEntry const*spellInfo_2 = sSpellStore.LookupEntry(spellId_2);
    if(!spellInfo_1 || !spellInfo_2) return 0;
    if (spellId_1 == spellId_2) return 0;

    int32 diff = spellInfo_1->EffectBasePoints[effIndex_1] - spellInfo_2->EffectBasePoints[effIndex_2];
    if (spellInfo_1->EffectBasePoints[effIndex_1]+1 < 0 && spellInfo_2->EffectBasePoints[effIndex_2]+1 < 0) return -diff;
    else return diff;
}

SpellSpecific GetSpellSpecific(uint32 spellId)
{
    SpellEntry const *spellInfo = sSpellStore.LookupEntry(spellId);
    if(!spellInfo)
        return SPELL_NORMAL;

    switch(spellInfo->SpellFamilyName)
    {
        case SPELLFAMILY_GENERIC:
        {
            //food/drink
            if (spellInfo->AuraInterruptFlags & AURA_INTERRUPT_FLAG_NOT_SEATED)
            {
                for(int i = 0; i < 3; i++)
                    if( spellInfo->EffectApplyAuraName[i]==SPELL_AURA_MOD_POWER_REGEN)
                        return SPELL_DRINK;
                    else if ( spellInfo->EffectApplyAuraName[i]==SPELL_AURA_MOD_REGEN)
                        return SPELL_FOOD;
            }
            // this may be a hack
            else if((spellInfo->AttributesEx2 & SPELL_ATTR_EX2_FOOD)
                && !spellInfo->Category)
                return SPELL_WELL_FED;
            break;
        }
        case SPELLFAMILY_MAGE:
        {
            // family flags 18(Molten), 25(Frost/Ice), 28(Mage)
            if (spellInfo->SpellFamilyFlags[0] & 0x12040000)
                return SPELL_MAGE_ARMOR;

            if ((spellInfo->SpellFamilyFlags[0] & 0x1000000) && spellInfo->EffectApplyAuraName[0]==SPELL_AURA_MOD_CONFUSE)
                return SPELL_MAGE_POLYMORPH;

            break;
        }
        case SPELLFAMILY_WARRIOR:
        {
            if (spellInfo->SpellFamilyFlags[1] & 0x000080 || spellInfo->SpellFamilyFlags[0] & 0x10000LL)
                return SPELL_POSITIVE_SHOUT;

            break;
        }
        case SPELLFAMILY_WARLOCK:
        {
            // only warlock curses have this
            if (spellInfo->Dispel == DISPEL_CURSE)
                return SPELL_CURSE;

            // Warlock (Demon Armor | Demon Skin | Fel Armor)
            if (spellInfo->SpellFamilyFlags[1] & 0x20000020 || spellInfo->SpellFamilyFlags[2] & 0x00000010)
                return SPELL_WARLOCK_ARMOR;

            //seed of corruption and corruption
            if (spellInfo->SpellFamilyFlags[1] & 0x10 || spellInfo->SpellFamilyFlags[0] & 0x2)
                return SPELL_WARLOCK_CORRUPTION;
            break;
        }
        case SPELLFAMILY_HUNTER:
        {
            // only hunter stings have this
            if (spellInfo->Dispel == DISPEL_POISON)
                return SPELL_STING;

            // only hunter aspects have this
            if( spellInfo->SpellFamilyFlags[1] & 0x00440000 || spellInfo->SpellFamilyFlags[0] & 0x00380000 || spellInfo->SpellFamilyFlags[2] & 0x00003010)
                return SPELL_ASPECT;

            if( spellInfo->SpellFamilyFlags[2] & 0x00000002 )
                return SPELL_TRACKER;

            break;
        }
        case SPELLFAMILY_PALADIN:
        {
            if (IsSealSpell(spellInfo))
                return SPELL_SEAL;

            if (spellInfo->SpellFamilyFlags[0] & 0x11010002)
                return SPELL_BLESSING;

            if ((spellInfo->SpellFamilyFlags[1] & 0x000008 || spellInfo->SpellFamilyFlags[0] & 20180400) && (spellInfo->AttributesEx3 & 0x200))
                return SPELL_JUDGEMENT;

            for (int i = 0; i < 3; i++)
            {
                // only paladin auras have this (for palaldin class family)
                if (spellInfo->Effect[i] == SPELL_EFFECT_APPLY_AREA_AURA_RAID)
                    return SPELL_AURA;
            }
            break;
        }
        case SPELLFAMILY_SHAMAN:
        {
            if (IsElementalShield(spellInfo))
                return SPELL_ELEMENTAL_SHIELD;

            break;
        }

        case SPELLFAMILY_POTION:
            return spellmgr.GetSpellElixirSpecific(spellInfo->Id);

        case SPELLFAMILY_DEATHKNIGHT:
            if ((spellInfo->Attributes & 0x10) && (spellInfo->AttributesEx2 & 0x10) && (spellInfo->AttributesEx4 & 0x200000))
                return SPELL_PRESENCE;
            break;
    }

<<<<<<< HEAD
=======
    for(int i = 0; i < 3; ++i)
    {
        if(spellInfo->Effect[i] == SPELL_EFFECT_APPLY_AURA)
        {
            switch(spellInfo->EffectApplyAuraName[i])
            {
                case SPELL_AURA_TRACK_CREATURES:
                case SPELL_AURA_TRACK_RESOURCES:
                case SPELL_AURA_TRACK_STEALTHED:
                    return SPELL_TRACKER;
                case SPELL_AURA_MOD_CHARM:
                case SPELL_AURA_MOD_POSSESS_PET:
                case SPELL_AURA_MOD_POSSESS:
                    return SPELL_CHARM;
            }
        }
    }

>>>>>>> fb18eae1
    // elixirs can have different families, but potion most ofc.
    if(SpellSpecific sp = spellmgr.GetSpellElixirSpecific(spellInfo->Id))
        return sp;

    return SPELL_NORMAL;
}

bool IsSingleFromSpellSpecificPerCaster(uint32 spellSpec1,uint32 spellSpec2)
{
    switch(spellSpec1)
    {
        case SPELL_SEAL:
        case SPELL_BLESSING:
        case SPELL_AURA:
        case SPELL_STING:
        case SPELL_CURSE:
        case SPELL_ASPECT:
        case SPELL_POSITIVE_SHOUT:
        case SPELL_JUDGEMENT:
        case SPELL_WARLOCK_CORRUPTION:
            return spellSpec1==spellSpec2;
        default:
            return false;
    }
}

bool IsSingleFromSpellSpecificPerTarget(uint32 spellSpec1,uint32 spellSpec2)
{
    switch(spellSpec1)
    {
        case SPELL_TRACKER:
        case SPELL_WARLOCK_ARMOR:
        case SPELL_MAGE_ARMOR:
        case SPELL_ELEMENTAL_SHIELD:
        case SPELL_MAGE_POLYMORPH:
        case SPELL_PRESENCE:
        case SPELL_WELL_FED:
        case SPELL_DRINK:
        case SPELL_FOOD:
        case SPELL_CHARM:
            return spellSpec1==spellSpec2;
        case SPELL_BATTLE_ELIXIR:
            return spellSpec2==SPELL_BATTLE_ELIXIR
                || spellSpec2==SPELL_FLASK_ELIXIR;
        case SPELL_GUARDIAN_ELIXIR:
            return spellSpec2==SPELL_GUARDIAN_ELIXIR
                || spellSpec2==SPELL_FLASK_ELIXIR;
        case SPELL_FLASK_ELIXIR:
            return spellSpec2==SPELL_BATTLE_ELIXIR
                || spellSpec2==SPELL_GUARDIAN_ELIXIR
                || spellSpec2==SPELL_FLASK_ELIXIR;
        default:
            return false;
    }
}

bool IsPositiveTarget(uint32 targetA, uint32 targetB)
{
    // non-positive targets
    switch(targetA)
    {
        case TARGET_CHAIN_DAMAGE:
        case TARGET_ALL_ENEMY_IN_AREA:
        case TARGET_ALL_ENEMY_IN_AREA_INSTANT:
        case TARGET_IN_FRONT_OF_CASTER:
        case TARGET_ALL_ENEMY_IN_AREA_CHANNELED:
        case TARGET_CURRENT_ENEMY_COORDINATES:
        case TARGET_UNIT_CHANNEL:
            return false;
        default:
            break;
    }
    if (targetB)
        return IsPositiveTarget(targetB, 0);
    return true;
}

bool IsPositiveEffect(uint32 spellId, uint32 effIndex)
{
    SpellEntry const *spellproto = sSpellStore.LookupEntry(spellId);
    if (!spellproto) return false;

    switch(spellId)
    {
        case 23333:                                         // BG spell
        case 23335:                                         // BG spell
        case 34976:                                         // BG spell
        case 31579:                                         // Arcane Empowerment Rank1 talent aura with one positive and one negative (check not needed in wotlk)
        case 31582:                                         // Arcane Empowerment Rank2
        case 31583:                                         // Arcane Empowerment Rank3
            return true;
        case 28441:                                         // not positive dummy spell
        case 37675:                                         // Chaos Blast
        case 41519:                                         // Mark of Stormrage
        case 34877:                                         // Custodian of Time
        case 34700:                                         // Allergic Reaction
        case 31719:                                         // Suspension
            return false;
    }

    switch(spellproto->Effect[effIndex])
    {
        // always positive effects (check before target checks that provided non-positive result in some case for positive effects)
        case SPELL_EFFECT_HEAL:
        case SPELL_EFFECT_LEARN_SPELL:
        case SPELL_EFFECT_SKILL_STEP:
        case SPELL_EFFECT_HEAL_PCT:
        case SPELL_EFFECT_ENERGIZE_PCT:
            return true;

            // non-positive aura use
        case SPELL_EFFECT_APPLY_AURA:
        case SPELL_EFFECT_APPLY_AREA_AURA_FRIEND:
        {
            switch(spellproto->EffectApplyAuraName[effIndex])
            {
                case SPELL_AURA_DUMMY:
                {
                    // dummy aura can be positive or negative dependent from casted spell
                    switch(spellproto->Id)
                    {
                        case 13139:                         // net-o-matic special effect
                        case 23445:                         // evil twin
                        case 38637:                         // Nether Exhaustion (red)
                        case 38638:                         // Nether Exhaustion (green)
                        case 38639:                         // Nether Exhaustion (blue)
                            return false;
                        default:
                            break;
                    }
                }   break;
                case SPELL_AURA_MOD_STAT:
                case SPELL_AURA_MOD_DAMAGE_DONE:            // dependent from bas point sign (negative -> negative)
                case SPELL_AURA_MOD_HEALING_DONE:
                {
                    if(spellproto->EffectBasePoints[effIndex]+int32(spellproto->EffectBaseDice[effIndex]) < 0)
                        return false;
                    break;
                }
                case SPELL_AURA_ADD_TARGET_TRIGGER:
                    return true;
                case SPELL_AURA_PERIODIC_TRIGGER_SPELL:
                    if(spellId != spellproto->EffectTriggerSpell[effIndex])
                    {
                        uint32 spellTriggeredId = spellproto->EffectTriggerSpell[effIndex];
                        SpellEntry const *spellTriggeredProto = sSpellStore.LookupEntry(spellTriggeredId);

                        if(spellTriggeredProto)
                        {
                            // non-positive targets of main spell return early
                            for(int i = 0; i < 3; ++i)
                            {
                                // if non-positive trigger cast targeted to positive target this main cast is non-positive
                                // this will place this spell auras as debuffs
                                if(IsPositiveTarget(spellTriggeredProto->EffectImplicitTargetA[effIndex],spellTriggeredProto->EffectImplicitTargetB[effIndex]) && !IsPositiveEffect(spellTriggeredId,i))
                                    return false;
                            }
                        }
                    }
                    break;
                case SPELL_AURA_PROC_TRIGGER_SPELL:
                    // many positive auras have negative triggered spells at damage for example and this not make it negative (it can be canceled for example)
                    break;
                case SPELL_AURA_MOD_STUN:                   //have positive and negative spells, we can't sort its correctly at this moment.
                    if(effIndex==0 && spellproto->Effect[1]==0 && spellproto->Effect[2]==0)
                        return false;                       // but all single stun aura spells is negative

                    // Petrification
                    if(spellproto->Id == 17624)
                        return false;
                    break;
                case SPELL_AURA_MOD_ROOT:
                case SPELL_AURA_MOD_SILENCE:
                case SPELL_AURA_GHOST:
                case SPELL_AURA_PERIODIC_LEECH:
                case SPELL_AURA_MOD_PACIFY_SILENCE:
                case SPELL_AURA_MOD_STALKED:
                case SPELL_AURA_PERIODIC_DAMAGE_PERCENT:
                    return false;
                case SPELL_AURA_PERIODIC_DAMAGE:            // used in positive spells also.
                    // part of negative spell if casted at self (prevent cancel)
                    if(spellproto->EffectImplicitTargetA[effIndex] == TARGET_SELF)
                        return false;
                    break;
                case SPELL_AURA_MOD_DECREASE_SPEED:         // used in positive spells also
                    // part of positive spell if casted at self
                    if(spellproto->EffectImplicitTargetA[effIndex] != TARGET_SELF)
                        return false;
                    // but not this if this first effect (don't found batter check)
                    if(spellproto->Attributes & 0x4000000 && effIndex==0)
                        return false;
                    break;
                case SPELL_AURA_TRANSFORM:
                    // some spells negative
                    switch(spellproto->Id)
                    {
                        case 36897:                         // Transporter Malfunction (race mutation to horde)
                        case 36899:                         // Transporter Malfunction (race mutation to alliance)
                            return false;
                    }
                    break;
                case SPELL_AURA_MOD_SCALE:
                    // some spells negative
                    switch(spellproto->Id)
                    {
                        case 36900:                         // Soul Split: Evil!
                        case 36901:                         // Soul Split: Good
                        case 36893:                         // Transporter Malfunction (decrease size case)
                        case 36895:                         // Transporter Malfunction (increase size case)
                            return false;
                    }
                    break;
                case SPELL_AURA_MECHANIC_IMMUNITY:
                {
                    // non-positive immunities
                    switch(spellproto->EffectMiscValue[effIndex])
                    {
                        case MECHANIC_BANDAGE:
                        case MECHANIC_SHIELD:
                        case MECHANIC_MOUNT:
                        case MECHANIC_INVULNERABILITY:
                            return false;
                        default:
                            break;
                    }
                }   break;
                case SPELL_AURA_ADD_FLAT_MODIFIER:          // mods
                case SPELL_AURA_ADD_PCT_MODIFIER:
                {
                    // non-positive mods
                    switch(spellproto->EffectMiscValue[effIndex])
                    {
                        case SPELLMOD_COST:                 // dependent from bas point sign (negative -> positive)
                            if(spellproto->EffectBasePoints[effIndex]+int32(spellproto->EffectBaseDice[effIndex]) > 0)
                                return false;
                            break;
                        default:
                            break;
                    }
                }   break;
                case SPELL_AURA_MOD_HEALING_PCT:
                    if(spellproto->EffectBasePoints[effIndex]+int32(spellproto->EffectBaseDice[effIndex]) < 0)
                        return false;
                    break;
                case SPELL_AURA_MOD_SKILL:
                    if(spellproto->EffectBasePoints[effIndex]+int32(spellproto->EffectBaseDice[effIndex]) < 0)
                        return false;
                    break;
                case SPELL_AURA_FORCE_REACTION:
                    if(spellproto->Id==42792)               // Recently Dropped Flag (prevent cancel)
                        return false;
                    break;
                default:
                    break;
            }
            break;
        }
        default:
            break;
    }

    // non-positive targets
    if(!IsPositiveTarget(spellproto->EffectImplicitTargetA[effIndex],spellproto->EffectImplicitTargetB[effIndex]))
        return false;

    // AttributesEx check
    if(spellproto->AttributesEx & SPELL_ATTR_EX_NEGATIVE)
        return false;

    // ok, positive
    return true;
}

bool IsPositiveSpell(uint32 spellId)
{
    SpellEntry const *spellproto = sSpellStore.LookupEntry(spellId);
    if (!spellproto) return false;

    // spells with at least one negative effect are considered negative
    // some self-applied spells have negative effects but in self casting case negative check ignored.
    for (int i = 0; i < 3; i++)
        if (!IsPositiveEffect(spellId, i))
            return false;
    return true;
}

bool IsSingleTargetSpell(SpellEntry const *spellInfo)
{
    // all other single target spells have if it has AttributesEx5
    if ( spellInfo->AttributesEx5 & SPELL_ATTR_EX5_SINGLE_TARGET_SPELL )
        return true;

    // TODO - need found Judgements rule
    switch(GetSpellSpecific(spellInfo->Id))
    {
        case SPELL_JUDGEMENT:
            return true;
    }

    // single target triggered spell.
    // Not real client side single target spell, but it' not triggered until prev. aura expired.
    // This is allow store it in single target spells list for caster for spell proc checking
    if(spellInfo->Id==38324)                                // Regeneration (triggered by 38299 (HoTs on Heals))
        return true;

    return false;
}

bool IsSingleTargetSpells(SpellEntry const *spellInfo1, SpellEntry const *spellInfo2)
{
    // TODO - need better check
    // Equal icon and spellfamily
    if( spellInfo1->SpellFamilyName == spellInfo2->SpellFamilyName &&
        spellInfo1->SpellIconID == spellInfo2->SpellIconID )
        return true;

    // TODO - need found Judgements rule
    SpellSpecific spec1 = GetSpellSpecific(spellInfo1->Id);
    // spell with single target specific types
    switch(spec1)
    {
        case SPELL_JUDGEMENT:
            if(GetSpellSpecific(spellInfo2->Id) == spec1)
                return true;
            break;
    }

    return false;
}

bool IsAuraAddedBySpell(uint32 auraType, uint32 spellId)
{
    SpellEntry const *spellproto = sSpellStore.LookupEntry(spellId);
    if (!spellproto) return false;

    for (int i = 0; i < 3; i++)
        if (spellproto->EffectApplyAuraName[i] == auraType)
            return true;
    return false;
}

uint8 GetErrorAtShapeshiftedCast (SpellEntry const *spellInfo, uint32 form)
{
    // talents that learn spells can have stance requirements that need ignore
    // (this requirement only for client-side stance show in talent description)
    if( GetTalentSpellCost(spellInfo->Id) > 0 &&
        (spellInfo->Effect[0]==SPELL_EFFECT_LEARN_SPELL || spellInfo->Effect[1]==SPELL_EFFECT_LEARN_SPELL || spellInfo->Effect[2]==SPELL_EFFECT_LEARN_SPELL) )
        return 0;

    uint32 stanceMask = (form ? 1 << (form - 1) : 0);

    if (stanceMask & spellInfo->StancesNot)                 // can explicitly not be casted in this stance
        return SPELL_FAILED_NOT_SHAPESHIFT;

    if (stanceMask & spellInfo->Stances)                    // can explicitly be casted in this stance
        return 0;

    bool actAsShifted = false;
    if (form > 0)
    {
        SpellShapeshiftEntry const *shapeInfo = sSpellShapeshiftStore.LookupEntry(form);
        if (!shapeInfo)
        {
            sLog.outError("GetErrorAtShapeshiftedCast: unknown shapeshift %u", form);
            return 0;
        }
        actAsShifted = !(shapeInfo->flags1 & 1);            // shapeshift acts as normal form for spells
    }

    if(actAsShifted)
    {
        if (spellInfo->Attributes & SPELL_ATTR_NOT_SHAPESHIFT) // not while shapeshifted
            return SPELL_FAILED_NOT_SHAPESHIFT;
        else if (spellInfo->Stances != 0)                   // needs other shapeshift
            return SPELL_FAILED_ONLY_SHAPESHIFT;
    }
    else
    {
        // needs shapeshift
        if(!(spellInfo->AttributesEx2 & SPELL_ATTR_EX2_NOT_NEED_SHAPESHIFT) && spellInfo->Stances != 0)
            return SPELL_FAILED_ONLY_SHAPESHIFT;
    }

    return 0;
}

void SpellMgr::LoadSpellTargetPositions()
{
    mSpellTargetPositions.clear();                                // need for reload case

    uint32 count = 0;

    //                                                0   1           2                  3                  4                  5
    QueryResult *result = WorldDatabase.Query("SELECT id, target_map, target_position_x, target_position_y, target_position_z, target_orientation FROM spell_target_position");
    if( !result )
    {

        barGoLink bar( 1 );

        bar.step();

        sLog.outString();
        sLog.outString( ">> Loaded %u spell target coordinates", count );
        return;
    }

    barGoLink bar( result->GetRowCount() );

    do
    {
        Field *fields = result->Fetch();

        bar.step();

        ++count;

        uint32 Spell_ID = fields[0].GetUInt32();

        SpellTargetPosition st;

        st.target_mapId       = fields[1].GetUInt32();
        st.target_X           = fields[2].GetFloat();
        st.target_Y           = fields[3].GetFloat();
        st.target_Z           = fields[4].GetFloat();
        st.target_Orientation = fields[5].GetFloat();

        SpellEntry const* spellInfo = sSpellStore.LookupEntry(Spell_ID);
        if(!spellInfo)
        {
            sLog.outErrorDb("Spell (ID:%u) listed in `spell_target_position` does not exist.",Spell_ID);
            continue;
        }

        bool found = false;
        for(int i = 0; i < 3; ++i)
        {
            if( spellInfo->EffectImplicitTargetA[i]==TARGET_TABLE_X_Y_Z_COORDINATES || spellInfo->EffectImplicitTargetB[i]==TARGET_TABLE_X_Y_Z_COORDINATES )
            {
                found = true;
                break;
            }
        }
        if(!found)
        {
            sLog.outErrorDb("Spell (Id: %u) listed in `spell_target_position` does not have target TARGET_TABLE_X_Y_Z_COORDINATES (17).",Spell_ID);
            continue;
        }

        MapEntry const* mapEntry = sMapStore.LookupEntry(st.target_mapId);
        if(!mapEntry)
        {
            sLog.outErrorDb("Spell (ID:%u) target map (ID: %u) does not exist in `Map.dbc`.",Spell_ID,st.target_mapId);
            continue;
        }

        if(st.target_X==0 && st.target_Y==0 && st.target_Z==0)
        {
            sLog.outErrorDb("Spell (ID:%u) target coordinates not provided.",Spell_ID);
            continue;
        }

        mSpellTargetPositions[Spell_ID] = st;

    } while( result->NextRow() );

    delete result;

    sLog.outString();
    sLog.outString( ">> Loaded %u spell teleport coordinates", count );
}

void SpellMgr::LoadSpellAffects()
{
    mSpellAffectMap.clear();                                // need for reload case

    uint32 count = 0;

    //                                                0      1         2                3                4
    QueryResult *result = WorldDatabase.Query("SELECT entry, effectId, SpellClassMask0, SpellClassMask1, SpellClassMask2 FROM spell_affect");
    if( !result )
    {

        barGoLink bar( 1 );

        bar.step();

        sLog.outString();
        sLog.outString( ">> Loaded %u spell affect definitions", count );
        return;
    }

    barGoLink bar( result->GetRowCount() );

    do
    {
        Field *fields = result->Fetch();

        bar.step();

        uint16 entry = fields[0].GetUInt16();
        uint8 effectId = fields[1].GetUInt8();

        SpellEntry const* spellInfo = sSpellStore.LookupEntry(entry);

        if (!spellInfo)
        {
            sLog.outErrorDb("Spell %u listed in `spell_affect` does not exist", entry);
            continue;
        }

        if (effectId >= 3)
        {
            sLog.outErrorDb("Spell %u listed in `spell_affect` have invalid effect index (%u)", entry,effectId);
            continue;
        }

        if( spellInfo->Effect[effectId] != SPELL_EFFECT_APPLY_AURA ||
            spellInfo->EffectApplyAuraName[effectId] != SPELL_AURA_ADD_FLAT_MODIFIER &&
            spellInfo->EffectApplyAuraName[effectId] != SPELL_AURA_ADD_PCT_MODIFIER  &&
            spellInfo->EffectApplyAuraName[effectId] != SPELL_AURA_ADD_TARGET_TRIGGER )
        {
            sLog.outErrorDb("Spell %u listed in `spell_affect` have not SPELL_AURA_ADD_FLAT_MODIFIER (%u) or SPELL_AURA_ADD_PCT_MODIFIER (%u) or SPELL_AURA_ADD_TARGET_TRIGGER (%u) for effect index (%u)", entry,SPELL_AURA_ADD_FLAT_MODIFIER,SPELL_AURA_ADD_PCT_MODIFIER,SPELL_AURA_ADD_TARGET_TRIGGER,effectId);
            continue;
        }

        flag96 affect(fields[2].GetUInt32(), fields[3].GetUInt32(), fields[4].GetUInt32());

        // Spell.dbc have own data
        if (effectId>3)
            continue;

        flag96 dbc_affect;
        dbc_affect = spellInfo->EffectSpellClassMask[effectId];
        if(dbc_affect[0] == affect[0] || dbc_affect[1] == affect[1] || dbc_affect[2] == affect[2])
        {
            char text[]="ABC";
            sLog.outErrorDb("Spell %u listed in `spell_affect` have redundant (same with EffectSpellClassMask%c) data for effect index (%u) and not needed, skipped.", entry, text[effectId], effectId);
            continue;
        }

        mSpellAffectMap[(entry<<8) + effectId] = affect;

        ++count;
    } while( result->NextRow() );

    delete result;

    sLog.outString();
    sLog.outString( ">> Loaded %u custom spell affect definitions", count );

    for (uint32 id = 0; id < sSpellStore.GetNumRows(); ++id)
    {
        SpellEntry const* spellInfo = sSpellStore.LookupEntry(id);
        if (!spellInfo)
            continue;

        for (int effectId = 0; effectId < 3; ++effectId)
        {
            if( spellInfo->Effect[effectId] != SPELL_EFFECT_APPLY_AURA ||
                (spellInfo->EffectApplyAuraName[effectId] != SPELL_AURA_ADD_FLAT_MODIFIER &&
                spellInfo->EffectApplyAuraName[effectId] != SPELL_AURA_ADD_PCT_MODIFIER  &&
                spellInfo->EffectApplyAuraName[effectId] != SPELL_AURA_ADD_TARGET_TRIGGER) )
                continue;

            flag96 dbc_affect;
            dbc_affect = spellInfo->EffectSpellClassMask[effectId];
            if(dbc_affect)
                continue;

            if(mSpellAffectMap.find((id<<8) + effectId) !=  mSpellAffectMap.end())
                continue;

            sLog.outErrorDb("Spell %u (%s) misses spell_affect for effect %u",id,spellInfo->SpellName[sWorld.GetDefaultDbcLocale()], effectId);
        }
    }
}

bool SpellMgr::IsAffectedByMod(SpellEntry const *spellInfo, SpellModifier *mod) const
{
    // false for spellInfo == NULL
    if (!spellInfo || !mod)
        return false;

    SpellEntry const *affect_spell = sSpellStore.LookupEntry(mod->spellId);
    // False if affect_spell == NULL or spellFamily not equal
    if (!affect_spell || affect_spell->SpellFamilyName != spellInfo->SpellFamilyName)
        return false;

    // true
    if (mod->mask  & spellInfo->SpellFamilyFlags)
        return true;

    return false;
}

void SpellMgr::LoadSpellProcEvents()
{
    mSpellProcEventMap.clear();                             // need for reload case

    uint32 count = 0;

    //                                                0      1           2                3                 4                 5                 6          7       8        9             10
    QueryResult *result = WorldDatabase.Query("SELECT entry, SchoolMask, SpellFamilyName, SpellFamilyMask0, SpellFamilyMask1, SpellFamilyMask2, procFlags, procEx, ppmRate, CustomChance, Cooldown FROM spell_proc_event");
    if( !result )
    {
        barGoLink bar( 1 );
        bar.step();
        sLog.outString();
        sLog.outString( ">> Loaded %u spell proc event conditions", count  );
        return;
    }

    barGoLink bar( result->GetRowCount() );
    uint32 customProc = 0;
    do
    {
        Field *fields = result->Fetch();

        bar.step();

        uint32 entry = fields[0].GetUInt32();

        const SpellEntry *spell = sSpellStore.LookupEntry(entry);
        if (!spell)
        {
            sLog.outErrorDb("Spell %u listed in `spell_proc_event` does not exist", entry);
            continue;
        }

        SpellProcEventEntry spe;

        spe.schoolMask      = fields[1].GetUInt32();
        spe.spellFamilyName = fields[2].GetUInt32();
        spe.spellFamilyMask = (uint64)fields[3].GetUInt32()|((uint64)fields[4].GetUInt32()<<32);
        spe.spellFamilyMask2= fields[5].GetUInt32();
        spe.procFlags       = fields[6].GetUInt32();
        spe.procEx          = fields[7].GetUInt32();
        spe.ppmRate         = fields[8].GetFloat();
        spe.customChance    = fields[9].GetFloat();
        spe.cooldown        = fields[10].GetUInt32();

        mSpellProcEventMap[entry] = spe;

        if (spell->procFlags==0)
        {
            if (spe.procFlags == 0)
            {
                sLog.outErrorDb("Spell %u listed in `spell_proc_event` probally not triggered spell", entry);
                continue;
            }
            customProc++;
        }
        ++count;
    } while( result->NextRow() );

    delete result;

    sLog.outString();
    if (customProc)
        sLog.outString( ">> Loaded %u extra spell proc event conditions +%u custom",  count, customProc );
    else
        sLog.outString( ">> Loaded %u extra spell proc event conditions", count );
}

void SpellMgr::LoadSpellBonusess()
{
    mSpellBonusMap.clear();                             // need for reload case
    uint32 count = 0;
    //                                                0      1             2          3
    QueryResult *result = WorldDatabase.Query("SELECT entry, direct_bonus, dot_bonus, ap_bonus FROM spell_bonus_data");
    if( !result )
    {
        barGoLink bar( 1 );
        bar.step();
        sLog.outString();
        sLog.outString( ">> Loaded %u spell bonus data", count);
        return;
    }

    barGoLink bar( result->GetRowCount() );
    do
    {
        Field *fields = result->Fetch();
        bar.step();
        uint32 entry = fields[0].GetUInt32();

        const SpellEntry *spell = sSpellStore.LookupEntry(entry);
        if (!spell)
        {
            sLog.outErrorDb("Spell %u listed in `spell_bonus_data` does not exist", entry);
            continue;
        }

        SpellBonusEntry sbe;

        sbe.direct_damage = fields[1].GetFloat();
        sbe.dot_damage    = fields[2].GetFloat();
        sbe.ap_bonus      = fields[3].GetFloat();

        mSpellBonusMap[entry] = sbe;
    } while( result->NextRow() );

    delete result;

    sLog.outString();
    sLog.outString( ">> Loaded %u extra spell bonus data",  count);
}

bool SpellMgr::IsSpellProcEventCanTriggeredBy(SpellProcEventEntry const * spellProcEvent, uint32 EventProcFlag, SpellEntry const * procSpell, uint32 procFlags, uint32 procExtra, bool active)
{
    // No extra req need
    uint32 procEvent_procEx = PROC_EX_NONE;

    // check prockFlags for condition
    if((procFlags & EventProcFlag) == 0)
        return false;

    // Always trigger for this
    if (EventProcFlag & (PROC_FLAG_KILLED | PROC_FLAG_KILL | PROC_FLAG_ON_TRAP_ACTIVATION))
        return true;

    if (spellProcEvent)     // Exist event data
    {
        // Store extra req
        procEvent_procEx = spellProcEvent->procEx;

        // For melee triggers
        if (procSpell == NULL)
        {
            // Check (if set) for school (melee attack have Normal school)
            if(spellProcEvent->schoolMask && (spellProcEvent->schoolMask & SPELL_SCHOOL_MASK_NORMAL) == 0)
                return false;
        }
        else // For spells need check school/spell family/family mask
        {
            // Check (if set) for school
            if(spellProcEvent->schoolMask && (spellProcEvent->schoolMask & procSpell->SchoolMask) == 0)
                return false;

            // Check (if set) for spellFamilyName
            if(spellProcEvent->spellFamilyName && (spellProcEvent->spellFamilyName != procSpell->SpellFamilyName))
                return false;

            // spellFamilyName is Ok need check for spellFamilyMask if present
            if(spellProcEvent->spellFamilyMask || spellProcEvent->spellFamilyMask2)
            {
                if ((spellProcEvent->spellFamilyMask  & procSpell->SpellFamilyFlags ) == 0)
                    return false;
                active = true; // Spell added manualy -> so its active spell
            }
        }
    }
    // Check for extra req (if none) and hit/crit
    if (procEvent_procEx == PROC_EX_NONE)
    {
        // No extra req, so can trigger only for active (damage/healing present) and hit/crit
        if((procExtra & (PROC_EX_NORMAL_HIT|PROC_EX_CRITICAL_HIT)) && active)
            return true;
    }
    else // Passive spells hits here only if resist/reflect/immune/evade
    {
        // Exist req for PROC_EX_EX_TRIGGER_ALWAYS
        if (procEvent_procEx & PROC_EX_EX_TRIGGER_ALWAYS)
            return true;
        // Passive spells can`t trigger if need hit
        if ((procEvent_procEx & PROC_EX_NORMAL_HIT) && !active)
            return false;
        // Check Extra Requirement like (hit/crit/miss/resist/parry/dodge/block/immune/reflect/absorb and other)
        if (procEvent_procEx & procExtra)
            return true;
    }
    return false;
}

void SpellMgr::LoadSpellElixirs()
{
    mSpellElixirs.clear();                                  // need for reload case

    uint32 count = 0;

    //                                                0      1
    QueryResult *result = WorldDatabase.Query("SELECT entry, mask FROM spell_elixir");
    if( !result )
    {

        barGoLink bar( 1 );

        bar.step();

        sLog.outString();
        sLog.outString( ">> Loaded %u spell elixir definitions", count );
        return;
    }

    barGoLink bar( result->GetRowCount() );

    do
    {
        Field *fields = result->Fetch();

        bar.step();

        uint16 entry = fields[0].GetUInt16();
        uint8 mask = fields[1].GetUInt8();

        SpellEntry const* spellInfo = sSpellStore.LookupEntry(entry);

        if (!spellInfo)
        {
            sLog.outErrorDb("Spell %u listed in `spell_elixir` does not exist", entry);
            continue;
        }

        mSpellElixirs[entry] = mask;

        ++count;
    } while( result->NextRow() );

    delete result;

    sLog.outString();
    sLog.outString( ">> Loaded %u spell elixir definitions", count );
}

void SpellMgr::LoadSpellThreats()
{
    sSpellThreatStore.Free();                               // for reload

    sSpellThreatStore.Load();

    sLog.outString( ">> Loaded %u aggro generating spells", sSpellThreatStore.RecordCount );
    sLog.outString();
}

bool SpellMgr::IsRankSpellDueToSpell(SpellEntry const *spellInfo_1,uint32 spellId_2) const
{
    SpellEntry const *spellInfo_2 = sSpellStore.LookupEntry(spellId_2);
    if(!spellInfo_1 || !spellInfo_2) return false;
    if(spellInfo_1->Id == spellId_2) return false;

    return GetFirstSpellInChain(spellInfo_1->Id)==GetFirstSpellInChain(spellId_2);
}

bool SpellMgr::canStackSpellRanks(SpellEntry const *spellInfo)
{
    if(IsPassiveSpell(spellInfo->Id))                       // ranked passive spell
        return false;
    if(spellInfo->powerType != POWER_MANA && spellInfo->powerType != POWER_HEALTH)
        return false;
    if(IsProfessionOrRidingSpell(spellInfo->Id))
        return false;

    if(spellmgr.IsSkillBonusSpell(spellInfo->Id))
        return false;

    // All stance spells. if any better way, change it.
    for (int i = 0; i < 3; i++)
    {
        switch(spellInfo->SpellFamilyName)
        {
            case SPELLFAMILY_PALADIN:
                // Paladin aura Spell
                if (spellInfo->Effect[i]==SPELL_EFFECT_APPLY_AREA_AURA_RAID)
                    return false;
                break;
            case SPELLFAMILY_DRUID:
                // Druid form Spell
                if (spellInfo->Effect[i]==SPELL_EFFECT_APPLY_AURA &&
                    spellInfo->EffectApplyAuraName[i] == SPELL_AURA_MOD_SHAPESHIFT)
                    return false;
                break;
            case SPELLFAMILY_ROGUE:
                // Rogue Stealth
                if (spellInfo->Effect[i]==SPELL_EFFECT_APPLY_AURA &&
                    spellInfo->EffectApplyAuraName[i] == SPELL_AURA_MOD_SHAPESHIFT)
                    return false;
        }
    }
    return true;
}

bool SpellMgr::IsNoStackSpellDueToSpell(uint32 spellId_1, uint32 spellId_2, bool sameCaster) const
{
    //if(spellId_1 == spellId_2) // auras due to the same spell
    //    return false;
    SpellEntry const *spellInfo_1 = sSpellStore.LookupEntry(spellId_1);
    SpellEntry const *spellInfo_2 = sSpellStore.LookupEntry(spellId_2);

    if(!spellInfo_1 || !spellInfo_2)
        return false;

    SpellSpecific spellId_spec_1 = GetSpellSpecific(spellId_1);
    SpellSpecific spellId_spec_2 = GetSpellSpecific(spellId_2);
    if (spellId_spec_1 && spellId_spec_2)
        if (IsSingleFromSpellSpecificPerTarget(spellId_spec_1, spellId_spec_2)
            ||(IsSingleFromSpellSpecificPerCaster(spellId_spec_1, spellId_spec_2) && sameCaster))
            return true;

    // spells with different specific always stack
    if(spellId_spec_1 || spellId_spec_2)
        return false;

    if(spellInfo_1->SpellFamilyName != spellInfo_2->SpellFamilyName)
        return false;

    // TODO: Is this needed?
    // Allow stack passive and not passive spells
    if ((spellInfo_1->Attributes & SPELL_ATTR_PASSIVE)!=(spellInfo_2->Attributes & SPELL_ATTR_PASSIVE))
        return false;

    // generic spells
    if(!spellInfo_1->SpellFamilyName)
    {
        if(!spellInfo_1->SpellIconID
            || spellInfo_1->SpellIconID == 1
            || spellInfo_1->SpellIconID != spellInfo_2->SpellIconID)
            return false;
    }

    // check for class spells
    else
    {
        if (spellInfo_1->SpellFamilyFlags != spellInfo_2->SpellFamilyFlags)
            return false;
    }

    if(!sameCaster)
    {
        for(uint32 i = 0; i < 3; ++i)
            if (spellInfo_1->Effect[i] == SPELL_EFFECT_APPLY_AURA
                || spellInfo_1->Effect[i] == SPELL_EFFECT_PERSISTENT_AREA_AURA)
                // not area auras (shaman totem)
                switch(spellInfo_1->EffectApplyAuraName[i])
                {
                    // DOT or HOT from different casters will stack
                    case SPELL_AURA_PERIODIC_DAMAGE:
                    case SPELL_AURA_PERIODIC_HEAL:
                    case SPELL_AURA_PERIODIC_TRIGGER_SPELL:
                    case SPELL_AURA_PERIODIC_ENERGIZE:
                    case SPELL_AURA_PERIODIC_MANA_LEECH:
                    case SPELL_AURA_PERIODIC_LEECH:
                        return false;
                    default:
                        break;
                }
    }

//    not needed now because we compare effects last rank of spells
//    if(spellInfo_1->SpellFamilyName && IsRankSpellDueToSpell(spellInfo_1, spellId_2))
//        return true;

    //use data of highest rank spell(needed for spells which ranks have different effects)
    spellInfo_1=sSpellStore.LookupEntry(GetLastSpellInChain(spellId_1));
    spellInfo_2=sSpellStore.LookupEntry(GetLastSpellInChain(spellId_2));

    //if spells have exactly the same effect they cannot stack
    for(uint32 i = 0; i < 3; ++i)
        if(spellInfo_1->Effect[i] != spellInfo_2->Effect[i]
            || spellInfo_1->EffectApplyAuraName[i] != spellInfo_2->EffectApplyAuraName[i]
            || spellInfo_1->EffectMiscValue[i] != spellInfo_2->EffectMiscValue[i]) // paladin resist aura
            return false; // need itemtype check? need an example to add that check

    return true;
}

bool SpellMgr::IsProfessionOrRidingSpell(uint32 spellId)
{
    SpellEntry const *spellInfo = sSpellStore.LookupEntry(spellId);
    if(!spellInfo)
        return false;

    if(spellInfo->Effect[1] != SPELL_EFFECT_SKILL)
        return false;

    uint32 skill = spellInfo->EffectMiscValue[1];

    return IsProfessionOrRidingSkill(skill);
}

bool SpellMgr::IsProfessionSpell(uint32 spellId)
{
    SpellEntry const *spellInfo = sSpellStore.LookupEntry(spellId);
    if(!spellInfo)
        return false;

    if(spellInfo->Effect[1] != SPELL_EFFECT_SKILL)
        return false;

    uint32 skill = spellInfo->EffectMiscValue[1];

    return IsProfessionSkill(skill);
}

bool SpellMgr::IsPrimaryProfessionSpell(uint32 spellId)
{
    SpellEntry const *spellInfo = sSpellStore.LookupEntry(spellId);
    if(!spellInfo)
        return false;

    if(spellInfo->Effect[1] != SPELL_EFFECT_SKILL)
        return false;

    uint32 skill = spellInfo->EffectMiscValue[1];

    return IsPrimaryProfessionSkill(skill);
}

bool SpellMgr::IsPrimaryProfessionFirstRankSpell(uint32 spellId) const
{
    return IsPrimaryProfessionSpell(spellId) && GetSpellRank(spellId)==1;
}

bool SpellMgr::IsSkillBonusSpell(uint32 spellId) const
{
    SkillLineAbilityMap::const_iterator lower = GetBeginSkillLineAbilityMap(spellId);
    SkillLineAbilityMap::const_iterator upper = GetEndSkillLineAbilityMap(spellId);

    for(SkillLineAbilityMap::const_iterator _spell_idx = lower; _spell_idx != upper; ++_spell_idx)
    {
        SkillLineAbilityEntry const *pAbility = _spell_idx->second;
        if (!pAbility || pAbility->learnOnGetSkill != ABILITY_LEARNED_ON_GET_PROFESSION_SKILL)
            continue;

        if(pAbility->req_skill_value > 0)
            return true;
    }

    return false;
}

SpellEntry const* SpellMgr::SelectAuraRankForPlayerLevel(SpellEntry const* spellInfo, uint32 playerLevel) const
{
    // ignore passive spells
    if(IsPassiveSpell(spellInfo->Id))
        return spellInfo;

    bool needRankSelection = false;
    for(int i=0;i<3;i++)
    {
        if( IsPositiveEffect(spellInfo->Id, i) && (
            spellInfo->Effect[i] == SPELL_EFFECT_APPLY_AURA ||
            spellInfo->Effect[i] == SPELL_EFFECT_APPLY_AREA_AURA_PARTY ||
            spellInfo->Effect[i] == SPELL_EFFECT_APPLY_AREA_AURA_RAID
            ) )
        {
            needRankSelection = true;
            break;
        }
    }

    // not required
    if(!needRankSelection)
        return spellInfo;

    for(uint32 nextSpellId = spellInfo->Id; nextSpellId != 0; nextSpellId = GetPrevSpellInChain(nextSpellId))
    {
        SpellEntry const *nextSpellInfo = sSpellStore.LookupEntry(nextSpellId);
        if(!nextSpellInfo)
            break;

        // if found appropriate level
        if(playerLevel + 10 >= nextSpellInfo->spellLevel)
            return nextSpellInfo;

        // one rank less then
    }

    // not found
    return NULL;
}

void SpellMgr::LoadSpellRequired()
{
    mSpellsReqSpell.clear();                                   // need for reload case
    mSpellReq.clear();                                         // need for reload case

    QueryResult *result = WorldDatabase.Query("SELECT spell_id, req_spell from spell_required");

    if(result == NULL)
    {
        barGoLink bar( 1 );
        bar.step();

        sLog.outString();
        sLog.outString( ">> Loaded 0 spell required records" );
        sLog.outErrorDb("`spell_required` table is empty!");
        return;
    }
    uint32 rows = 0;

    barGoLink bar( result->GetRowCount() );
    do
    {
        bar.step();
        Field *fields = result->Fetch();

        uint32 spell_id = fields[0].GetUInt32();
        uint32 spell_req = fields[1].GetUInt32();

        mSpellsReqSpell.insert (std::pair<uint32, uint32>(spell_req, spell_id));
        mSpellReq[spell_id] = spell_req;
        ++rows;
    } while( result->NextRow() );
    delete result;

    sLog.outString();
    sLog.outString( ">> Loaded %u spell required records", rows );
}

struct SpellRankEntry
{
    uint32 SkillId;
    char const *SpellName;
    uint32 DurationIndex;
    uint32 RangeIndex;
    uint32 SpellVisual;
    uint32 ProcFlags;
    flag96 SpellFamilyFlags;
    uint32 TargetAuraState;
    uint32 ManaCost;
    uint32 CastingTimeIndex;
    flag96 Effect;
    flag96 Aura;
    uint16 TalentID;

    bool operator < (const SpellRankEntry & _Right) const
    {
        return (SkillId != _Right.SkillId ? SkillId < _Right.SkillId
            : SpellName!=_Right.SpellName ? SpellName < _Right.SpellName
            : ProcFlags!=_Right.ProcFlags ? ProcFlags < _Right.ProcFlags

            : Effect!=_Right.Effect ? Effect < _Right.Effect
            : Aura!=_Right.Aura ? Aura < _Right.Aura
            : TalentID!=_Right.TalentID ? TalentID < _Right.TalentID
            : (CastingTimeIndex!=_Right.CastingTimeIndex) && (!CastingTimeIndex || !_Right.CastingTimeIndex || CastingTimeIndex==1 || !_Right.CastingTimeIndex==1) ? CastingTimeIndex < _Right.CastingTimeIndex

            : SpellFamilyFlags!=_Right.SpellFamilyFlags ? SpellFamilyFlags < _Right.SpellFamilyFlags
            : (SpellVisual!=_Right.SpellVisual) && (!SpellVisual || !_Right.SpellVisual) ? SpellVisual < _Right.SpellVisual
            : (ManaCost!=_Right.ManaCost) && (!ManaCost || !_Right.ManaCost) ? ManaCost < _Right.ManaCost
            : (DurationIndex!=_Right.DurationIndex) && (!DurationIndex || !_Right.DurationIndex)? DurationIndex < _Right.DurationIndex
            : (RangeIndex!=_Right.RangeIndex) && (!RangeIndex || !_Right.RangeIndex || RangeIndex==1 || !_Right.RangeIndex==1) ? RangeIndex < _Right.RangeIndex
            : TargetAuraState < _Right.TargetAuraState
            );
    }
};

struct SpellRankValue
{
    uint32 Id;
    char const *Rank;
    bool strict;
};

void SpellMgr::LoadSpellChains()
{
    mSpellChains.clear();                                   // need for reload case

    std::vector<uint32> ChainedSpells;
    for (uint32 ability_id=0;ability_id<sSkillLineAbilityStore.GetNumRows();ability_id++)
    {
        SkillLineAbilityEntry const *AbilityInfo=sSkillLineAbilityStore.LookupEntry(ability_id);
        if (!AbilityInfo)
            continue;
        if (!AbilityInfo->forward_spellid)
            continue;
        ChainedSpells.push_back(AbilityInfo->forward_spellid);
    }

    std::multimap<SpellRankEntry, SpellRankValue> RankMap;

    for (uint32 ability_id=0;ability_id<sSkillLineAbilityStore.GetNumRows();ability_id++)
    {
        SkillLineAbilityEntry const *AbilityInfo=sSkillLineAbilityStore.LookupEntry(ability_id);
        if (!AbilityInfo)
            continue;

        //get only spell with lowest ability_id to prevent doubles
        uint32 spell_id=AbilityInfo->spellId;
        bool found=false;
        for (uint32 i=0; i<ChainedSpells.size(); i++)
        {
           if (ChainedSpells.at(i)==spell_id)
               found=true;
        }
        if (found)
            continue;

        if(mSkillLineAbilityMap.lower_bound(spell_id)->second->id!=ability_id)
            continue;
        SpellEntry const *SpellInfo=sSpellStore.LookupEntry(spell_id);
        if (!SpellInfo)
            continue;
        std::string sRank = SpellInfo->Rank[sWorld.GetDefaultDbcLocale()];
        if(sRank.empty())
            continue;
        //exception to polymorph spells-make pig and turtle other chain than sheep
        if ((SpellInfo->SpellFamilyName==SPELLFAMILY_MAGE) && (SpellInfo->SpellFamilyFlags[0] & 0x1000000) && (SpellInfo->SpellIconID!=82))
            continue;

        SpellRankEntry entry;
        SpellRankValue value;
        entry.SkillId=AbilityInfo->skillId;
        entry.SpellName=SpellInfo->SpellName[sWorld.GetDefaultDbcLocale()];
        entry.DurationIndex=SpellInfo->DurationIndex;
        entry.RangeIndex=SpellInfo->rangeIndex;
        entry.ProcFlags=SpellInfo->procFlags;
        entry.SpellFamilyFlags=SpellInfo->SpellFamilyFlags;
        entry.TargetAuraState=SpellInfo->TargetAuraState;
        entry.SpellVisual=SpellInfo->SpellVisual[0];
        entry.ManaCost=SpellInfo->manaCost;
        entry.CastingTimeIndex=0;
        entry.TalentID=0;
        for (;;)
        {
            AbilityInfo=mSkillLineAbilityMap.lower_bound(spell_id)->second;
            value.Id=spell_id;
            value.Rank=SpellInfo->Rank[sWorld.GetDefaultDbcLocale()];
            value.strict=false;
            RankMap.insert(std::pair<SpellRankEntry, SpellRankValue>(entry,value));
            spell_id=AbilityInfo->forward_spellid;
            SpellInfo=sSpellStore.LookupEntry(spell_id);
            if (!SpellInfo)
                break;
        }
    }

    barGoLink bar(RankMap.size());

    uint32 count=0;

    for (std::multimap<SpellRankEntry, SpellRankValue>::iterator itr = RankMap.begin();itr!=RankMap.end();)
    {
        SpellRankEntry entry=itr->first;
        //trac errors in extracted data
        std::multimap<char const *, std::multimap<SpellRankEntry, SpellRankValue>::iterator> RankErrorMap;
        for (std::multimap<SpellRankEntry, SpellRankValue>::iterator itr2 = RankMap.lower_bound(entry);itr2!=RankMap.upper_bound(entry);itr2++)
        {
            bar.step();
            RankErrorMap.insert(std::pair<char const *, std::multimap<SpellRankEntry, SpellRankValue>::iterator>(itr2->second.Rank,itr2));
        }
        
        bool error=false;
        //if strict == true strict check is not needed
        if (!itr->second.strict)
            //check for rank duplicates, if there are any do strict check
            for (std::multimap<char const *, std::multimap<SpellRankEntry, SpellRankValue>::iterator>::iterator itr2 = RankErrorMap.begin();itr2!=RankErrorMap.end();)
            {
                char const * err_entry=itr2->first;
                uint32 rank_count=RankErrorMap.count(itr2->first);
                if (rank_count>1)
                {
                    error=true;
                    break;
                }
                else
                    itr2++;
            }
        bool allHaveTalents=true;
        if (error)
        {
            std::list<uint32> ConflictedSpells;
            for (std::multimap<SpellRankEntry, SpellRankValue>::iterator itr2 = RankMap.lower_bound(entry);itr2!=RankMap.upper_bound(entry);itr2=RankMap.lower_bound(entry))
            {
                ConflictedSpells.push_back(itr2->second.Id);
                if (!GetTalentSpellPos(itr2->second.Id))
                    allHaveTalents=false;
                RankMap.erase(itr2);
            }
            SpellRankEntry nextEntry, currEntry;
            for (;!ConflictedSpells.empty();ConflictedSpells.pop_front())
            {
                SpellEntry const *SpellInfo=sSpellStore.LookupEntry(ConflictedSpells.front());
                currEntry.SkillId=entry.SkillId;
                currEntry.SpellName=SpellInfo->SpellName[sWorld.GetDefaultDbcLocale()];
                currEntry.DurationIndex=SpellInfo->DurationIndex;
                currEntry.RangeIndex=SpellInfo->rangeIndex;
                currEntry.ProcFlags=SpellInfo->procFlags;
                currEntry.SpellFamilyFlags=SpellInfo->SpellFamilyFlags;
                //compare talents only when all spells from chain have entry
                //to prevent wrong results with spells which have first rank talented and other not
                if (allHaveTalents)
                    currEntry.TalentID=GetTalentSpellPos(ConflictedSpells.front())->talent_id;
                else
                    currEntry.TalentID=0;
                currEntry.TargetAuraState=SpellInfo->TargetAuraState;
                currEntry.SpellVisual=SpellInfo->SpellVisual[0];
                currEntry.ManaCost=SpellInfo->manaCost;

                //compare effects and casting time
                currEntry.CastingTimeIndex=SpellInfo->CastingTimeIndex;
                currEntry.Effect[0]=SpellInfo->Effect[0];
                currEntry.Effect[1]=SpellInfo->Effect[1];
                currEntry.Effect[2]=SpellInfo->Effect[2];

                currEntry.Aura[0]=SpellInfo->EffectApplyAuraName[0];
                currEntry.Aura[1]=SpellInfo->EffectApplyAuraName[1];
                currEntry.Aura[2]=SpellInfo->EffectApplyAuraName[2];

                SpellRankValue currValue;
                currValue.Id=ConflictedSpells.front();
                currValue.Rank=SpellInfo->Rank[sWorld.GetDefaultDbcLocale()];
                currValue.strict=true;
                RankMap.insert(std::pair<SpellRankEntry, SpellRankValue>(currEntry,currValue));
            }
            itr=RankMap.begin();
            continue;
        }
        else
            for (std::multimap<char const *, std::multimap<SpellRankEntry, SpellRankValue>::iterator>::iterator itr2 = RankErrorMap.begin();itr2!=RankErrorMap.end();)
            {
                char const * err_entry=itr2->first;
                uint32 rank_count=RankErrorMap.count(itr2->first);
                if (rank_count>1)
                for (itr2 = RankErrorMap.lower_bound(err_entry);itr2!=RankErrorMap.upper_bound(err_entry);itr2++)
                {
                    sLog.outDebug("There is a duplicate rank entry (%s) for spell: %u",itr2->first,itr2->second->second.Id);
                    if (!(itr2->second->second.Id==52375 || itr2->second->second.Id==45902))
                    {
                        sLog.outDebug("Spell %u removed from chain data.",itr2->second->second.Id);
                        RankMap.erase(itr2->second);
                    }
                }
                else
                    itr2++;
            }

        //order spells by spellLevel
        std::list<uint32> RankedSpells;
        uint32 min_spell_lvl=0;
        std::multimap<SpellRankEntry, SpellRankValue>::iterator min_itr;
        for (;RankMap.count(entry);)
        {
            for (std::multimap<SpellRankEntry, SpellRankValue>::iterator itr2 = RankMap.lower_bound(entry);itr2!=RankMap.upper_bound(entry);itr2++)
            {
                SpellEntry const *SpellInfo=sSpellStore.LookupEntry(itr2->second.Id);
                if (SpellInfo->spellLevel<min_spell_lvl || itr2==RankMap.lower_bound(entry))
                {
                    min_spell_lvl=SpellInfo->spellLevel;
                    min_itr=itr2;
                }
            }
            RankedSpells.push_back(min_itr->second.Id);
            RankMap.erase(min_itr);
        }

        //use data from talent.dbc
        uint16 talent_id=0;
        for(std::list<uint32>::iterator itr2 = RankedSpells.begin();itr2!=RankedSpells.end();)
        {
            if (TalentSpellPos const* TalentPos=GetTalentSpellPos(*itr2))
            {
                talent_id=TalentPos->talent_id;
                RankedSpells.erase(itr2);
                itr2 = RankedSpells.begin();
            }
            else
                itr2++;
        }
        if (talent_id)
        {
            TalentEntry const *TalentInfo = sTalentStore.LookupEntry(talent_id);
            for (uint8 rank=5;rank;rank--)
            {
                if (TalentInfo->RankID[rank-1])
                    RankedSpells.push_front(TalentInfo->RankID[rank-1]);
            }
        }

        //do not proceed for spells with less than 2 ranks
        itr=RankMap.begin();
        if (RankedSpells.size()<2)
            continue;

        count++;

        uint32 spell_rank=1;
        for(std::list<uint32>::iterator itr2 = RankedSpells.begin();itr2!=RankedSpells.end();spell_rank++)
        {
            uint32 spell_id=*itr2;
            mSpellChains[spell_id].rank=spell_rank;
            mSpellChains[spell_id].first=RankedSpells.front();
            mSpellChains[spell_id].last=RankedSpells.back();

            itr2++;
            if (spell_rank<2)
                mSpellChains[spell_id].prev=0;

            if (spell_id==RankedSpells.back())
                mSpellChains[spell_id].next=0;
            else
            {
                mSpellChains[*itr2].prev=spell_id;
                mSpellChains[spell_id].next=*itr2;
            }
        }
    }

//uncomment these two lines to print yourself list of spell_chains on startup
    //for (UNORDERED_MAP<uint32, SpellChainNode>::iterator itr=mSpellChains.begin();itr!=mSpellChains.end();itr++)
       //sLog.outString( "Id: %u, Rank: %d , %s, %u, %u, %u, %u",itr->first,itr->second.rank, sSpellStore.LookupEntry(itr->first)->Rank[sWorld.GetDefaultDbcLocale()], itr->second.first, itr->second.last,itr->second.next ,itr->second.prev);

    sLog.outString();
    sLog.outString( ">> Loaded %u spell chains",count);
}

void SpellMgr::LoadSpellLearnSkills()
{
    mSpellLearnSkills.clear();                              // need for reload case

    // search auto-learned skills and add its to map also for use in unlearn spells/talents
    uint32 dbc_count = 0;
    barGoLink bar( sSpellStore.GetNumRows() );
    for(uint32 spell = 0; spell < sSpellStore.GetNumRows(); ++spell)
    {
        bar.step();
        SpellEntry const* entry = sSpellStore.LookupEntry(spell);

        if(!entry)
            continue;

        for(int i = 0; i < 3; ++i)
        {
            if(entry->Effect[i]==SPELL_EFFECT_SKILL)
            {
                SpellLearnSkillNode dbc_node;
                dbc_node.skill    = entry->EffectMiscValue[i];
                if ( dbc_node.skill != SKILL_RIDING )
                    dbc_node.value    = 1;
                else
                    dbc_node.value    = (entry->EffectBasePoints[i]+1)*75;
                dbc_node.maxvalue = (entry->EffectBasePoints[i]+1)*75;

                SpellLearnSkillNode const* db_node = GetSpellLearnSkill(spell);

                mSpellLearnSkills[spell] = dbc_node;
                ++dbc_count;
                break;
            }
        }
    }

    sLog.outString();
    sLog.outString( ">> Loaded %u Spell Learn Skills from DBC", dbc_count );
}

void SpellMgr::LoadSpellLearnSpells()
{
    mSpellLearnSpells.clear();                              // need for reload case

    //                                                0      1        2
    QueryResult *result = WorldDatabase.Query("SELECT entry, SpellID, Active FROM spell_learn_spell");
    if(!result)
    {
        barGoLink bar( 1 );
        bar.step();

        sLog.outString();
        sLog.outString( ">> Loaded 0 spell learn spells" );
        sLog.outErrorDb("`spell_learn_spell` table is empty!");
        return;
    }

    uint32 count = 0;

    barGoLink bar( result->GetRowCount() );
    do
    {
        bar.step();
        Field *fields = result->Fetch();

        uint32 spell_id    = fields[0].GetUInt32();

        SpellLearnSpellNode node;
        node.spell      = fields[1].GetUInt32();
        node.active     = fields[2].GetBool();
        node.autoLearned= false;

        if(!sSpellStore.LookupEntry(spell_id))
        {
            sLog.outErrorDb("Spell %u listed in `spell_learn_spell` does not exist",spell_id);
            continue;
        }

        if(!sSpellStore.LookupEntry(node.spell))
        {
            sLog.outErrorDb("Spell %u listed in `spell_learn_spell` does not exist",node.spell);
            continue;
        }

        mSpellLearnSpells.insert(SpellLearnSpellMap::value_type(spell_id,node));

        ++count;
    } while( result->NextRow() );

    delete result;

    // search auto-learned spells and add its to map also for use in unlearn spells/talents
    uint32 dbc_count = 0;
    for(uint32 spell = 0; spell < sSpellStore.GetNumRows(); ++spell)
    {
        SpellEntry const* entry = sSpellStore.LookupEntry(spell);

        if(!entry)
            continue;

        for(int i = 0; i < 3; ++i)
        {
            if(entry->Effect[i]==SPELL_EFFECT_LEARN_SPELL)
            {
                SpellLearnSpellNode dbc_node;
                dbc_node.spell       = entry->EffectTriggerSpell[i];
                dbc_node.active      = true;                // all dbc based learned spells is active (show in spell book or hide by client itself)

                // ignore learning not existed spells (broken/outdated/or generic learnig spell 483
                if(!sSpellStore.LookupEntry(dbc_node.spell))
                    continue;

                // talent or passive spells or skill-step spells auto-casted and not need dependent learning,
                // pet teaching spells don't must be dependent learning (casted)
                // other required explicit dependent learning
                dbc_node.autoLearned = entry->EffectImplicitTargetA[i]==TARGET_PET || GetTalentSpellCost(spell) > 0 || IsPassiveSpell(spell) || IsSpellHaveEffect(entry,SPELL_EFFECT_SKILL_STEP);

                SpellLearnSpellMap::const_iterator db_node_begin = GetBeginSpellLearnSpell(spell);
                SpellLearnSpellMap::const_iterator db_node_end   = GetEndSpellLearnSpell(spell);

                bool found = false;
                for(SpellLearnSpellMap::const_iterator itr = db_node_begin; itr != db_node_end; ++itr)
                {
                    if(itr->second.spell == dbc_node.spell)
                    {
                        sLog.outErrorDb("Spell %u auto-learn spell %u in spell.dbc then the record in `spell_learn_spell` is redundant, please fix DB.",
                            spell,dbc_node.spell);
                        found = true;
                        break;
                    }
                }

                if(!found)                                  // add new spell-spell pair if not found
                {
                    mSpellLearnSpells.insert(SpellLearnSpellMap::value_type(spell,dbc_node));
                    ++dbc_count;
                }
            }
        }
    }

    sLog.outString();
    sLog.outString( ">> Loaded %u spell learn spells + %u found in DBC", count, dbc_count );
}

void SpellMgr::LoadSpellScriptTarget()
{
    mSpellScriptTarget.clear();                             // need for reload case

    uint32 count = 0;

    QueryResult *result = WorldDatabase.Query("SELECT entry,type,targetEntry FROM spell_script_target");

    if(!result)
    {
        barGoLink bar(1);

        bar.step();

        sLog.outString();
        sLog.outString( ">> Loaded 0 spell script target" );
        sLog.outErrorDb("`spell_script_target` table is empty!");
        return;
    }

    barGoLink bar(result->GetRowCount());

    do
    {
        Field *fields = result->Fetch();
        bar.step();

        uint32 spellId     = fields[0].GetUInt32();
        uint32 type        = fields[1].GetUInt32();
        uint32 targetEntry = fields[2].GetUInt32();

        SpellEntry const* spellProto = sSpellStore.LookupEntry(spellId);

        if(!spellProto)
        {
            sLog.outErrorDb("Table `spell_script_target`: spellId %u listed for TargetEntry %u does not exist.",spellId,targetEntry);
            continue;
        }

        /*bool targetfound = false;
        for(int i = 0; i <3; ++i)
        {
            if( spellProto->EffectImplicitTargetA[i]==TARGET_SCRIPT ||
                spellProto->EffectImplicitTargetB[i]==TARGET_SCRIPT ||
                spellProto->EffectImplicitTargetA[i]==TARGET_SCRIPT_COORDINATES ||
                spellProto->EffectImplicitTargetB[i]==TARGET_SCRIPT_COORDINATES )
            {
                targetfound = true;
                break;
            }
        }
        if(!targetfound)
        {
            sLog.outErrorDb("Table `spell_script_target`: spellId %u listed for TargetEntry %u does not have any implicit target TARGET_SCRIPT(38) or TARGET_SCRIPT_COORDINATES (46).",spellId,targetEntry);
            continue;
        }*/

        if( type >= MAX_SPELL_TARGET_TYPE )
        {
            sLog.outErrorDb("Table `spell_script_target`: target type %u for TargetEntry %u is incorrect.",type,targetEntry);
            continue;
        }

        switch(type)
        {
            case SPELL_TARGET_TYPE_GAMEOBJECT:
            {
                if( targetEntry==0 )
                    break;

                if(!sGOStorage.LookupEntry<GameObjectInfo>(targetEntry))
                {
                    sLog.outErrorDb("Table `spell_script_target`: gameobject template entry %u does not exist.",targetEntry);
                    continue;
                }
                break;
            }
            default:
            {
                //players
                /*if( targetEntry==0 )
                {
                    sLog.outErrorDb("Table `spell_script_target`: target entry == 0 for not GO target type (%u).",type);
                    continue;
                }*/
                if(targetEntry && !sCreatureStorage.LookupEntry<CreatureInfo>(targetEntry))
                {
                    sLog.outErrorDb("Table `spell_script_target`: creature template entry %u does not exist.",targetEntry);
                    continue;
                }
                const CreatureInfo* cInfo = sCreatureStorage.LookupEntry<CreatureInfo>(targetEntry);

                if(spellId == 30427 && !cInfo->SkinLootId)
                {
                    sLog.outErrorDb("Table `spell_script_target` has creature %u as a target of spellid 30427, but this creature has no skinlootid. Gas extraction will not work!", cInfo->Entry);
                    continue;
                }
                break;
            }
        }

        mSpellScriptTarget.insert(SpellScriptTarget::value_type(spellId,SpellTargetEntry(SpellScriptTargetType(type),targetEntry)));

        ++count;
    } while (result->NextRow());

    delete result;

    // Check all spells
    /* Disabled (lot errors at this moment)
    for(uint32 i = 1; i < sSpellStore.nCount; ++i)
    {
        SpellEntry const * spellInfo = sSpellStore.LookupEntry(i);
        if(!spellInfo)
            continue;

        bool found = false;
        for(int j=0; j<3; ++j)
        {
            if( spellInfo->EffectImplicitTargetA[j] == TARGET_SCRIPT || spellInfo->EffectImplicitTargetA[j] != TARGET_SELF && spellInfo->EffectImplicitTargetB[j] == TARGET_SCRIPT )
            {
                SpellScriptTarget::const_iterator lower = spellmgr.GetBeginSpellScriptTarget(spellInfo->Id);
                SpellScriptTarget::const_iterator upper = spellmgr.GetEndSpellScriptTarget(spellInfo->Id);
                if(lower==upper)
                {
                    sLog.outErrorDb("Spell (ID: %u) has effect EffectImplicitTargetA/EffectImplicitTargetB = %u (TARGET_SCRIPT), but does not have record in `spell_script_target`",spellInfo->Id,TARGET_SCRIPT);
                    break;                                  // effects of spell
                }
            }
        }
    }
    */

    sLog.outString();
    sLog.outString(">> Loaded %u Spell Script Targets", count);
}

void SpellMgr::LoadSpellPetAuras()
{
    mSpellPetAuraMap.clear();                                  // need for reload case

    uint32 count = 0;

    //                                                0      1    2
    QueryResult *result = WorldDatabase.Query("SELECT spell, pet, aura FROM spell_pet_auras");
    if( !result )
    {

        barGoLink bar( 1 );

        bar.step();

        sLog.outString();
        sLog.outString( ">> Loaded %u spell pet auras", count );
        return;
    }

    barGoLink bar( result->GetRowCount() );

    do
    {
        Field *fields = result->Fetch();

        bar.step();

        uint16 spell = fields[0].GetUInt16();
        uint16 pet = fields[1].GetUInt16();
        uint16 aura = fields[2].GetUInt16();

        SpellPetAuraMap::iterator itr = mSpellPetAuraMap.find(spell);
        if(itr != mSpellPetAuraMap.end())
        {
            itr->second.AddAura(pet, aura);
        }
        else
        {
            SpellEntry const* spellInfo = sSpellStore.LookupEntry(spell);
            if (!spellInfo)
            {
                sLog.outErrorDb("Spell %u listed in `spell_pet_auras` does not exist", spell);
                continue;
            }
            int i = 0;
            for(; i < 3; ++i)
                if((spellInfo->Effect[i] == SPELL_EFFECT_APPLY_AURA &&
                    spellInfo->EffectApplyAuraName[i] == SPELL_AURA_DUMMY) ||
                    spellInfo->Effect[i] == SPELL_EFFECT_DUMMY)
                    break;

            if(i == 3)
            {
                sLog.outError("Spell %u listed in `spell_pet_auras` does not have dummy aura or dummy effect", spell);
                continue;
            }

            SpellEntry const* spellInfo2 = sSpellStore.LookupEntry(aura);
            if (!spellInfo2)
            {
                sLog.outErrorDb("Aura %u listed in `spell_pet_auras` does not exist", aura);
                continue;
            }

            PetAura pa(pet, aura, spellInfo->EffectImplicitTargetA[i] == TARGET_PET, spellInfo->EffectBasePoints[i] + spellInfo->EffectBaseDice[i]);
            mSpellPetAuraMap[spell] = pa;
        }

        ++count;
    } while( result->NextRow() );

    delete result;

    sLog.outString();
    sLog.outString( ">> Loaded %u spell pet auras", count );
}

// set data in core for now
void SpellMgr::LoadSpellCustomAttr()
{
    mSpellCustomAttr.resize(GetSpellStore()->GetNumRows());

    SpellEntry *spellInfo;
    for(uint32 i = 0; i < GetSpellStore()->GetNumRows(); ++i)
    {
        mSpellCustomAttr[i] = 0;
        spellInfo = (SpellEntry*)GetSpellStore()->LookupEntry(i);
        if(!spellInfo)
            continue;

        bool auraSpell = true;
        for(uint32 j = 0; j < 3; ++j)
        {
            if(spellInfo->Effect[j])
                if(spellInfo->Effect[j] != SPELL_EFFECT_APPLY_AURA
                || SpellTargetType[spellInfo->EffectImplicitTargetA[j]] != TARGET_TYPE_UNIT_TARGET)
                //ignore target party for now
                {
                    auraSpell = false;
                    break;
                }
        }
        if(auraSpell)
            mSpellCustomAttr[i] |= SPELL_ATTR_CU_AURA_SPELL;

        for(uint32 j = 0; j < 3; ++j)
        {
            switch(spellInfo->EffectApplyAuraName[j])
            {
                case SPELL_AURA_PERIODIC_DAMAGE:
                case SPELL_AURA_PERIODIC_DAMAGE_PERCENT:
                case SPELL_AURA_PERIODIC_LEECH:
                    mSpellCustomAttr[i] |= SPELL_ATTR_CU_AURA_DOT;
                    break;
                case SPELL_AURA_PERIODIC_HEAL:
                case SPELL_AURA_OBS_MOD_HEALTH:
                    mSpellCustomAttr[i] |= SPELL_ATTR_CU_AURA_HOT;
                    break;
                case SPELL_AURA_MOD_POSSESS:
                case SPELL_AURA_MOD_CONFUSE:
                case SPELL_AURA_MOD_CHARM:
                case SPELL_AURA_MOD_FEAR:
                case SPELL_AURA_MOD_STUN:
                case SPELL_AURA_MOD_ROOT:
                    mSpellCustomAttr[i] |= SPELL_ATTR_CU_AURA_CC;
                    break;
                default:
                    break;
            }

            switch(spellInfo->Effect[j])
            {
                case SPELL_EFFECT_SCHOOL_DAMAGE:
                case SPELL_EFFECT_WEAPON_DAMAGE:
                case SPELL_EFFECT_WEAPON_DAMAGE_NOSCHOOL:
                case SPELL_EFFECT_NORMALIZED_WEAPON_DMG:
                case SPELL_EFFECT_WEAPON_PERCENT_DAMAGE:
                case SPELL_EFFECT_HEAL:
                    mSpellCustomAttr[i] |= SPELL_ATTR_CU_DIRECT_DAMAGE;
                    break;
                case SPELL_EFFECT_CHARGE:
                    if(!spellInfo->speed && !spellInfo->SpellFamilyName)
                        spellInfo->speed = SPEED_CHARGE;
                    mSpellCustomAttr[i] |= SPELL_ATTR_CU_CHARGE;
                case SPELL_EFFECT_TRIGGER_SPELL:
                    if(spellInfo->Targets & (TARGET_FLAG_SOURCE_LOCATION|TARGET_FLAG_DEST_LOCATION))
                        spellInfo->Effect[j] = SPELL_EFFECT_TRIGGER_MISSILE;
                    break;
            }
        }

        if(spellInfo->SpellVisual[0] == 3879)
            mSpellCustomAttr[i] |= SPELL_ATTR_CU_CONE_BACK;

        switch(i)
        {
        case 26029: // dark glare
        case 37433: // spout
        case 43140: case 43215: // flame breath
            mSpellCustomAttr[i] |= SPELL_ATTR_CU_CONE_LINE;
            break;
        case 24340: case 26558: case 28884:     // Meteor
        case 36837: case 38903: case 41276:     // Meteor
        case 26789:                             // Shard of the Fallen Star
        case 31436:                             // Malevolent Cleave
        case 35181:                             // Dive Bomb
        case 40810: case 43267: case 43268:     // Saber Lash
        case 42384:                             // Brutal Swipe
        case 45150:                             // Meteor Slash
            mSpellCustomAttr[i] |= SPELL_ATTR_CU_SHARE_DAMAGE;
            break;
        case 44978: case 45001: case 45002:     // Wild Magic
        case 45004: case 45006: case 45010:     // Wild Magic
        case 31347: // Doom
        case 41635: // Prayer of Mending
        case 44869: // Spectral Blast
        case 45027: // Revitalize
        case 45976: // Muru Portal Channel
        case 39365: // Thundering Storm
            spellInfo->MaxAffectedTargets = 1;
            break;
        case 41376: // Spite
        case 39992: // Needle Spine
        case 29576: //Multi-Shot
        case 40816: //Saber Lash
        case 37790: //Spread Shot
        case 46771: //Flame Sear
        case 45248: //Shadow Blades
        case 41303: // Soul Drain
            spellInfo->MaxAffectedTargets = 3;
            break;
        case 38310: //Multi-Shot
            spellInfo->MaxAffectedTargets = 4;
            break;
        case 42005: // Bloodboil
        case 38296: //Spitfire Totem
        case 37676: //Insidious Whisper
        case 46009: //Negative Energy
            spellInfo->MaxAffectedTargets = 5;
            break;
        case 40827: //Sinful Beam
        case 40859: //Sinister Beam
        case 40860: //Vile Beam
        case 40861: //Wicked Beam
            spellInfo->MaxAffectedTargets = 10;
            break;
        case 8122: case 8124: case 10888: case 10890: // Psychic Scream
        case 12494: // Frostbite
            spellInfo->Attributes |= SPELL_ATTR_BREAKABLE_BY_DAMAGE;
            break;
        case 38794: case 33711: //Murmur's Touch
            spellInfo->MaxAffectedTargets = 1;
            spellInfo->EffectTriggerSpell[0] = 33760;
            break;
        default:
            break;
        }
    }
}

void SpellMgr::LoadSpellLinked()
{
    mSpellLinkedMap.clear();    // need for reload case
    uint32 count = 0;

    //                                                0              1             2
    QueryResult *result = WorldDatabase.Query("SELECT spell_trigger, spell_effect, type FROM spell_linked_spell");
    if( !result )
    {
        barGoLink bar( 1 );
        bar.step();
        sLog.outString();
        sLog.outString( ">> Loaded %u linked spells", count );
        return;
    }

    barGoLink bar( result->GetRowCount() );

    do
    {
        Field *fields = result->Fetch();

        bar.step();

        int32 trigger = fields[0].GetInt32();
        int32 effect = fields[1].GetInt32();
        int32 type = fields[2].GetInt32();

        SpellEntry const* spellInfo = sSpellStore.LookupEntry(abs(trigger));
        if (!spellInfo)
        {
            sLog.outErrorDb("Spell %u listed in `spell_linked_spell` does not exist", abs(trigger));
            continue;
        }
        spellInfo = sSpellStore.LookupEntry(abs(effect));
        if (!spellInfo)
        {
            sLog.outErrorDb("Spell %u listed in `spell_linked_spell` does not exist", abs(effect));
            continue;
        }

        if(trigger > 0)
        {
            switch(type)
            {
                case 0: mSpellCustomAttr[trigger] |= SPELL_ATTR_CU_LINK_CAST; break;
                case 1: mSpellCustomAttr[trigger] |= SPELL_ATTR_CU_LINK_HIT;  break;
                case 2: mSpellCustomAttr[trigger] |= SPELL_ATTR_CU_LINK_AURA; break;
            }
        }
        else
        {
            mSpellCustomAttr[-trigger] |= SPELL_ATTR_CU_LINK_REMOVE;
        }

        if(type) //we will find a better way when more types are needed
        {
            if(trigger > 0)
                trigger += SPELL_LINKED_MAX_SPELLS * type;
            else
                trigger -= SPELL_LINKED_MAX_SPELLS * type;
        }
        mSpellLinkedMap[trigger].push_back(effect);

        ++count;
    } while( result->NextRow() );

    delete result;

    sLog.outString();
    sLog.outString( ">> Loaded %u linked spells", count );
}

/// Some checks for spells, to prevent adding depricated/broken spells for trainers, spell book, etc
void SpellMgr::LoadPetLevelupSpellMap()
{
    CreatureFamilyEntry const *creatureFamily;
    SpellEntry const *spell;
    uint32 count = 0;

    for (uint32 i = 0; i < sCreatureFamilyStore.GetNumRows(); ++i)
    {
        creatureFamily = sCreatureFamilyStore.LookupEntry(i);

        if(!creatureFamily)                                 // not exist
            continue;

        if(creatureFamily->petTalentType < 0)               // not hunter pet family
            continue;

        for(uint32 j = 0; j < sSpellStore.GetNumRows(); ++j)
        {
            spell = sSpellStore.LookupEntry(j);

            // not exist
            if(!spell)
                continue;

            // not hunter spell
            if(spell->SpellFamilyName != SPELLFAMILY_HUNTER)
                continue;

            // not pet spell
            if(!(spell->SpellFamilyFlags[1] & 0x10000000))
                continue;

            // not Growl or Cower (generics)
            if(spell->SpellIconID != 201 && spell->SpellIconID != 958)
            {
                switch(creatureFamily->ID)
                {
                    case CREATURE_FAMILY_BAT:               // Bite and Sonic Blast
                        if(spell->SpellIconID != 1680 && spell->SpellIconID != 1577)
                            continue;
                        break;
                    case CREATURE_FAMILY_BEAR:              // Claw and Swipe
                        if(spell->SpellIconID != 262 && spell->SpellIconID != 1562)
                            continue;
                        break;
                    case CREATURE_FAMILY_BIRD_OF_PREY:      // Claw and Snatch
                        if(spell->SpellIconID != 262 && spell->SpellIconID != 168)
                            continue;
                        break;
                    case CREATURE_FAMILY_BOAR:              // Bite and Gore
                        if(spell->SpellIconID != 1680 && spell->SpellIconID != 1578)
                            continue;
                        break;
                    case CREATURE_FAMILY_CARRION_BIRD:      // Bite and Demoralizing Screech
                        if(spell->SpellIconID != 1680 && spell->SpellIconID != 1579)
                            continue;
                        break;
                    case CREATURE_FAMILY_CAT:               // Claw and Prowl and Rake
                        if(spell->SpellIconID != 262 && spell->SpellIconID != 495 && spell->SpellIconID != 494)
                            continue;
                        break;
                    case CREATURE_FAMILY_CHIMAERA:          // Bite and Froststorm Breath
                        if(spell->SpellIconID != 1680 && spell->SpellIconID != 62)
                            continue;
                        break;
                    case CREATURE_FAMILY_CORE_HOUND:        // Bite and Lava Breath
                        if(spell->SpellIconID != 1680 && spell->SpellIconID != 1197)
                            continue;
                        break;
                    case CREATURE_FAMILY_CRAB:              // Claw and Pin
                        if(spell->SpellIconID != 262 && spell->SpellIconID != 2679)
                            continue;
                        break;
                    case CREATURE_FAMILY_CROCOLISK:         // Bite and Bad Attitude
                        if(spell->SpellIconID != 1680 && spell->SpellIconID != 1581)
                            continue;
                        break;
                    case CREATURE_FAMILY_DEVILSAUR:         // Bite and Monstrous Bite
                        if(spell->SpellIconID != 1680 && spell->SpellIconID != 599)
                            continue;
                        break;
                    case CREATURE_FAMILY_DRAGONHAWK:        // Bite and Fire Breath
                        if(spell->SpellIconID != 1680 && spell->SpellIconID != 2128)
                            continue;
                        break;
                    case CREATURE_FAMILY_GORILLA:           // Smack and Thunderstomp
                        if(spell->SpellIconID != 473 && spell->SpellIconID != 148)
                            continue;
                        break;
                    case CREATURE_FAMILY_HYENA:             // Bite and Tendon Rip
                        if(spell->SpellIconID != 1680 && spell->SpellIconID != 138)
                            continue;
                        break;
                    case CREATURE_FAMILY_MOTH:              // Serenity Dust and Smack
                        if(spell->SpellIconID != 1714 && spell->SpellIconID != 473)
                            continue;
                        break;
                    case CREATURE_FAMILY_NETHER_RAY:        // Bite and Nether Shock
                        if(spell->SpellIconID != 1680 && spell->SpellIconID != 2027)
                            continue;
                        break;
                    case CREATURE_FAMILY_RAPTOR:            // Claw and Savage Rend
                        if(spell->SpellIconID != 262 && spell->SpellIconID != 245)
                            continue;
                        break;
                    case CREATURE_FAMILY_RAVAGER:           // Bite and Ravage
                        if(spell->SpellIconID != 1680 && spell->SpellIconID != 2253)
                            continue;
                        break;
                    case CREATURE_FAMILY_RHINO:             // Smack and Stampede
                        if(spell->SpellIconID != 473 && spell->SpellIconID != 3066)
                            continue;
                        break;
                    case CREATURE_FAMILY_SCORPID:           // Claw and Scorpid Poison
                        if(spell->SpellIconID != 262 && spell->SpellIconID != 163)
                            continue;
                        break;
                    case CREATURE_FAMILY_SERPENT:           // Bite and Poison Spit
                        if(spell->SpellIconID != 1680 && spell->SpellIconID != 68)
                            continue;
                        break;
                    case CREATURE_FAMILY_SILITHID:          // Claw and Venom Web Spray
                        if(spell->SpellIconID != 262 && (spell->SpellIconID != 272 && spell->SpellVisual[0] != 12013))
                            continue;
                        break;
                    case CREATURE_FAMILY_SPIDER:            // Bite and Web
                        if(spell->SpellIconID != 1680 && (spell->SpellIconID != 272 && spell->SpellVisual[0] != 684))
                            continue;
                        break;
                    case CREATURE_FAMILY_SPIRIT_BEAST:      // Claw and Prowl and Spirit Strike
                        if(spell->SpellIconID != 262 && spell->SpellIconID != 495 && spell->SpellIconID != 255)
                            continue;
                        break;
                    case CREATURE_FAMILY_SPOREBAT:          // Smack and Spore Cloud
                        if(spell->SpellIconID != 473 && spell->SpellIconID != 2681)
                            continue;
                        break;
                    case CREATURE_FAMILY_TALLSTRIDER:       // Claw and Dust Cloud
                        if(spell->SpellIconID != 262 && (spell->SpellIconID != 157 && !(spell->Attributes & 0x4000000)))
                            continue;
                        break;
                    case CREATURE_FAMILY_TURTLE:            // Bite and Shell Shield
                        if(spell->SpellIconID != 1680 && spell->SpellIconID != 1588)
                            continue;
                        break;
                    case CREATURE_FAMILY_WARP_STALKER:      // Bite and Warp
                        if(spell->SpellIconID != 1680 && spell->SpellIconID != 1952)
                            continue;
                         break;
                    case CREATURE_FAMILY_WASP:              // Smack and Sting
                        if(spell->SpellIconID != 473 && spell->SpellIconID != 110)
                            continue;
                        break;
                    case CREATURE_FAMILY_WIND_SERPENT:      // Bite and Lightning Breath
                        if(spell->SpellIconID != 1680 && spell->SpellIconID != 62)
                            continue;
                        break;
                    case CREATURE_FAMILY_WOLF:              // Bite and Furious Howl
                        if(spell->SpellIconID != 1680 && spell->SpellIconID != 1573)
                            continue;
                        break;
                    case CREATURE_FAMILY_WORM:              // Acid Spit and Bite
                        if(spell->SpellIconID != 636 && spell->SpellIconID != 1680)
                            continue;
                        break;
                    default:
                        sLog.outError("LoadPetLevelupSpellMap: Unhandled creature family %u", creatureFamily->ID);
                        continue;
                    }
            }

            mPetLevelupSpellMap[creatureFamily->ID][spell->spellLevel] = spell->Id;
            count++;
        }
    }

    sLog.outString();
    sLog.outString( ">> Loaded %u pet levelup spells", count );
}

/// Some checks for spells, to prevent adding deprecated/broken spells for trainers, spell book, etc
bool SpellMgr::IsSpellValid(SpellEntry const* spellInfo, Player* pl, bool msg)
{
    // not exist
    if(!spellInfo)
        return false;

    bool need_check_reagents = false;

    // check effects
    for(int i=0; i<3; ++i)
    {
        switch(spellInfo->Effect[i])
        {
            case 0:
                continue;

                // craft spell for crafting non-existed item (break client recipes list show)
            case SPELL_EFFECT_CREATE_ITEM:
            {
                if(!ObjectMgr::GetItemPrototype( spellInfo->EffectItemType[i] ))
                {
                    if(msg)
                    {
                        if(pl)
                            ChatHandler(pl).PSendSysMessage("Craft spell %u create not-exist in DB item (Entry: %u) and then...",spellInfo->Id,spellInfo->EffectItemType[i]);
                        else
                            sLog.outErrorDb("Craft spell %u create not-exist in DB item (Entry: %u) and then...",spellInfo->Id,spellInfo->EffectItemType[i]);
                    }
                    return false;
                }

                need_check_reagents = true;
                break;
            }
            case SPELL_EFFECT_LEARN_SPELL:
            {
                SpellEntry const* spellInfo2 = sSpellStore.LookupEntry(spellInfo->EffectTriggerSpell[i]);
                if( !IsSpellValid(spellInfo2,pl,msg) )
                {
                    if(msg)
                    {
                        if(pl)
                            ChatHandler(pl).PSendSysMessage("Spell %u learn to broken spell %u, and then...",spellInfo->Id,spellInfo->EffectTriggerSpell[i]);
                        else
                            sLog.outErrorDb("Spell %u learn to invalid spell %u, and then...",spellInfo->Id,spellInfo->EffectTriggerSpell[i]);
                    }
                    return false;
                }
                break;
            }
        }
    }

    if(need_check_reagents)
    {
        for(int j = 0; j < 8; ++j)
        {
            if(spellInfo->Reagent[j] > 0 && !ObjectMgr::GetItemPrototype( spellInfo->Reagent[j] ))
            {
                if(msg)
                {
                    if(pl)
                        ChatHandler(pl).PSendSysMessage("Craft spell %u have not-exist reagent in DB item (Entry: %u) and then...",spellInfo->Id,spellInfo->Reagent[j]);
                    else
                        sLog.outErrorDb("Craft spell %u have not-exist reagent in DB item (Entry: %u) and then...",spellInfo->Id,spellInfo->Reagent[j]);
                }
                return false;
            }
        }
    }

    return true;
}

uint8 GetSpellAllowedInLocationError(SpellEntry const *spellInfo,uint32 map_id,uint32 zone_id,uint32 area_id, uint32 bgInstanceId)
{
    // normal case
    if( spellInfo->AreaGroupId > 0)
    {
        bool found = false;

        AreaGroupEntry const* groupEntry = sAreaGroupStore.LookupEntry(spellInfo->AreaGroupId);
        if(groupEntry)
        {
            for (uint8 i=0; i<7; i++)
                if( groupEntry->AreaId[i] == zone_id || groupEntry->AreaId[i] == area_id )
                    found = true;
        }

        if(!found)
            return SPELL_FAILED_INCORRECT_AREA;
    }

    // elixirs (all area dependent elixirs have family SPELLFAMILY_POTION, use this for speedup)
    if(spellInfo->SpellFamilyName==SPELLFAMILY_POTION)
    {
        if(uint32 mask = spellmgr.GetSpellElixirMask(spellInfo->Id))
        {
            if(mask & ELIXIR_BATTLE_MASK)
            {
                if(spellInfo->Id==45373)                    // Bloodberry Elixir
                    return zone_id==4075 ? 0 : SPELL_FAILED_REQUIRES_AREA;
            }
            if(mask & ELIXIR_UNSTABLE_MASK)
            {
                // in the Blade's Edge Mountains Plateaus and Gruul's Lair.
                return zone_id ==3522 || map_id==565 ? 0 : SPELL_FAILED_INCORRECT_AREA;
            }
            if(mask & ELIXIR_SHATTRATH_MASK)
            {
                // in Tempest Keep, Serpentshrine Cavern, Caverns of Time: Mount Hyjal, Black Temple, Sunwell Plateau
                if(zone_id ==3607 || map_id==534 || map_id==564 || zone_id==4075)
                    return 0;

                MapEntry const* mapEntry = sMapStore.LookupEntry(map_id);
                if(!mapEntry)
                    return SPELL_FAILED_INCORRECT_AREA;

                return mapEntry->multimap_id==206 ? 0 : SPELL_FAILED_INCORRECT_AREA;
            }

            // elixirs not have another limitations
            return 0;
        }
    }

    // special cases zone check (maps checked by multimap common id)
    switch(spellInfo->Id)
    {
        case 41618:                                         // Bottled Nethergon Energy
        case 41620:                                         // Bottled Nethergon Vapor
        {
            MapEntry const* mapEntry = sMapStore.LookupEntry(map_id);
            if(!mapEntry)
                return SPELL_FAILED_INCORRECT_AREA;

            return mapEntry->multimap_id==206 ? 0 : SPELL_FAILED_REQUIRES_AREA;
        }
        case 41617:                                         // Cenarion Mana Salve
        case 41619:                                         // Cenarion Healing Salve
        {
            MapEntry const* mapEntry = sMapStore.LookupEntry(map_id);
            if(!mapEntry)
                return SPELL_FAILED_INCORRECT_AREA;

            return mapEntry->multimap_id==207 ? 0 : SPELL_FAILED_REQUIRES_AREA;
        }
        case 40216:                                         // Dragonmaw Illusion
        case 42016:                                         // Dragonmaw Illusion
            return area_id == 3759 || area_id == 3966 || area_id == 3939 ? 0 : SPELL_FAILED_INCORRECT_AREA;
        case 51721:                                         // Dominion Over Acherus
        case 54055:                                         // Dominion Over Acherus
            return area_id == 4281 || area_id == 4342 ? 0 : SPELL_FAILED_INCORRECT_AREA;
        case 51852:                                         // The Eye of Acherus
            return map_id == 609 ? 0 : SPELL_FAILED_REQUIRES_AREA;
        case 54119:                                         // Mist of the Kvaldir
            return area_id == 4028 || area_id == 4029 || area_id == 4106 || area_id == 4031 ? 0 : SPELL_FAILED_INCORRECT_AREA;
        case 23333:                                         // Warsong Flag
        case 23335:                                         // Silverwing Flag
            return map_id == 489 && bgInstanceId ? 0 : SPELL_FAILED_REQUIRES_AREA;
        case 34976:                                         // Netherstorm Flag
            return map_id == 566 && bgInstanceId ? 0 : SPELL_FAILED_REQUIRES_AREA;
        case 2584:                                          // Waiting to Resurrect
        case 22011:                                         // Spirit Heal Channel
        case 22012:                                         // Spirit Heal
        case 24171:                                         // Resurrection Impact Visual
        case 42792:                                         // Recently Dropped Flag
        case 43681:                                         // Inactive
        case 44535:                                         // Spirit Heal (mana)
        {
            MapEntry const* mapEntry = sMapStore.LookupEntry(map_id);
            if(!mapEntry)
                return SPELL_FAILED_INCORRECT_AREA;

            return mapEntry->IsBattleGround() && bgInstanceId ? 0 : SPELL_FAILED_REQUIRES_AREA;
        }
        case 44521:                                         // Preparation
        {
            if(!bgInstanceId)
                return SPELL_FAILED_REQUIRES_AREA;

            MapEntry const* mapEntry = sMapStore.LookupEntry(map_id);
            if(!mapEntry)
                return SPELL_FAILED_INCORRECT_AREA;

            if(!mapEntry->IsBattleGround())
                return SPELL_FAILED_REQUIRES_AREA;

            BattleGround* bg = sBattleGroundMgr.GetBattleGround(bgInstanceId);
            return bg && bg->GetStatus()==STATUS_WAIT_JOIN ? 0 : SPELL_FAILED_REQUIRES_AREA;
        }
        case 32724:                                         // Gold Team (Alliance)
        case 32725:                                         // Green Team (Alliance)
        case 35774:                                         // Gold Team (Horde)
        case 35775:                                         // Green Team (Horde)
        {
            MapEntry const* mapEntry = sMapStore.LookupEntry(map_id);
            if(!mapEntry)
                return SPELL_FAILED_INCORRECT_AREA;

            return mapEntry->IsBattleArena() && bgInstanceId ? 0 : SPELL_FAILED_REQUIRES_AREA;
        }
        case 32727:                                         // Arena Preparation
        {
            if(!bgInstanceId)
                return SPELL_FAILED_REQUIRES_AREA;

            MapEntry const* mapEntry = sMapStore.LookupEntry(map_id);
            if(!mapEntry)
                return SPELL_FAILED_INCORRECT_AREA;

            if(!mapEntry->IsBattleArena())
                return SPELL_FAILED_REQUIRES_AREA;

            BattleGround* bg = sBattleGroundMgr.GetBattleGround(bgInstanceId);
            return bg && bg->GetStatus()==STATUS_WAIT_JOIN ? 0 : SPELL_FAILED_REQUIRES_AREA;
        }
    }

    return 0;
}

void SpellMgr::LoadSkillLineAbilityMap()
{
    mSkillLineAbilityMap.clear();

    barGoLink bar( sSkillLineAbilityStore.GetNumRows() );
    uint32 count = 0;

    for (uint32 i = 0; i < sSkillLineAbilityStore.GetNumRows(); i++)
    {
        bar.step();
        SkillLineAbilityEntry const *SkillInfo = sSkillLineAbilityStore.LookupEntry(i);
        if(!SkillInfo)
            continue;

        mSkillLineAbilityMap.insert(SkillLineAbilityMap::value_type(SkillInfo->spellId,SkillInfo));
        ++count;
    }

    sLog.outString();
    sLog.outString(">> Loaded %u SkillLineAbility MultiMap Data", count);
}

DiminishingGroup GetDiminishingReturnsGroupForSpell(SpellEntry const* spellproto, bool triggered)
{
    // Explicit Diminishing Groups
    switch(spellproto->SpellFamilyName)
    {
        case SPELLFAMILY_ROGUE:
        {
            // Kidney Shot
            if (spellproto->SpellFamilyFlags[0] & 0x200000)
                return DIMINISHING_KIDNEYSHOT;
            // Sap
            else if (spellproto->SpellFamilyFlags[0] & 0x80)
                return DIMINISHING_POLYMORPH;
            // Gouge
            else if (spellproto->SpellFamilyFlags[0] & 0x8)
                return DIMINISHING_POLYMORPH;
            // Blind
            else if (spellproto->SpellFamilyFlags[0] & 0x00001000000)
                return DIMINISHING_BLIND_CYCLONE;
            break;
        }
        case SPELLFAMILY_WARLOCK:
        {
            // Death Coil
            if (spellproto->SpellFamilyFlags[0] & 0x00000080000)
                return DIMINISHING_DEATHCOIL;
            // Seduction
            if (spellproto->SpellFamilyFlags[0] & 0x00040000000)
                return DIMINISHING_FEAR;
            // Fear
            //else if (spellproto->SpellFamilyFlags & 0x40840000000LL)
            //    return DIMINISHING_WARLOCK_FEAR;
            // Curses/etc
            else if (spellproto->SpellFamilyFlags[0] & 0x80000000)
                return DIMINISHING_LIMITONLY;
            break;
        }
        case SPELLFAMILY_DRUID:
        {
            // Cyclone
            if (spellproto->SpellFamilyFlags[1] & 0x020)
                return DIMINISHING_BLIND_CYCLONE;
            break;
        }
        case SPELLFAMILY_WARRIOR:
        {
            // Hamstring - limit duration to 10s in PvP
            if (spellproto->SpellFamilyFlags[0] & 0x00000000002)
                return DIMINISHING_LIMITONLY;
            break;
        }
        default:
            break;
    }

    // Get by mechanic
    uint32 mechanic = GetAllSpellMechanicMask(spellproto);
    if (mechanic == MECHANIC_NONE)          return DIMINISHING_NONE;
    if (mechanic & (1<<MECHANIC_STUN))      return triggered ? DIMINISHING_TRIGGER_STUN : DIMINISHING_CONTROL_STUN;
    if (mechanic & (1<<MECHANIC_SLEEP))     return DIMINISHING_SLEEP;
    if (mechanic & (1<<MECHANIC_POLYMORPH)) return DIMINISHING_POLYMORPH;
    if (mechanic & (1<<MECHANIC_ROOT))      return triggered ? DIMINISHING_TRIGGER_ROOT : DIMINISHING_CONTROL_ROOT;
    if (mechanic & (1<<MECHANIC_FEAR))      return DIMINISHING_FEAR;
    if (mechanic & (1<<MECHANIC_CHARM))     return DIMINISHING_CHARM;
    if (mechanic & (1<<MECHANIC_SILENCE))   return DIMINISHING_SILENCE;
    if (mechanic & (1<<DIMINISHING_DISARM)) return DIMINISHING_DISARM;
    if (mechanic & (1<<MECHANIC_FREEZE))    return DIMINISHING_FREEZE;
    if (mechanic & ((1<<MECHANIC_KNOCKOUT) | (1<<MECHANIC_SAPPED)))    return DIMINISHING_KNOCKOUT;
    if (mechanic & (1<<MECHANIC_BANISH))    return DIMINISHING_BANISH;
    if (mechanic & (1<<MECHANIC_HORROR))    return DIMINISHING_DEATHCOIL;


    return DIMINISHING_NONE;
}

bool IsDiminishingReturnsGroupDurationLimited(DiminishingGroup group)
{
    switch(group)
    {
        case DIMINISHING_CONTROL_STUN:
        case DIMINISHING_TRIGGER_STUN:
        case DIMINISHING_KIDNEYSHOT:
        case DIMINISHING_SLEEP:
        case DIMINISHING_CONTROL_ROOT:
        case DIMINISHING_TRIGGER_ROOT:
        case DIMINISHING_FEAR:
        case DIMINISHING_WARLOCK_FEAR:
        case DIMINISHING_CHARM:
        case DIMINISHING_POLYMORPH:
        case DIMINISHING_FREEZE:
        case DIMINISHING_KNOCKOUT:
        case DIMINISHING_BLIND_CYCLONE:
        case DIMINISHING_BANISH:
        case DIMINISHING_LIMITONLY:
            return true;
    }
    return false;
}

DiminishingReturnsType GetDiminishingReturnsGroupType(DiminishingGroup group)
{
    switch(group)
    {
        case DIMINISHING_BLIND_CYCLONE:
        case DIMINISHING_CONTROL_STUN:
        case DIMINISHING_TRIGGER_STUN:
        case DIMINISHING_KIDNEYSHOT:
            return DRTYPE_ALL;
        case DIMINISHING_SLEEP:
        case DIMINISHING_CONTROL_ROOT:
        case DIMINISHING_TRIGGER_ROOT:
        case DIMINISHING_FEAR:
        case DIMINISHING_CHARM:
        case DIMINISHING_POLYMORPH:
        case DIMINISHING_SILENCE:
        case DIMINISHING_DISARM:
        case DIMINISHING_DEATHCOIL:
        case DIMINISHING_FREEZE:
        case DIMINISHING_BANISH:
        case DIMINISHING_WARLOCK_FEAR:
        case DIMINISHING_KNOCKOUT:
            return DRTYPE_PLAYER;
    }

    return DRTYPE_NONE;
}
<|MERGE_RESOLUTION|>--- conflicted
+++ resolved
@@ -398,18 +398,12 @@
             break;
     }
 
-<<<<<<< HEAD
-=======
     for(int i = 0; i < 3; ++i)
     {
         if(spellInfo->Effect[i] == SPELL_EFFECT_APPLY_AURA)
         {
             switch(spellInfo->EffectApplyAuraName[i])
             {
-                case SPELL_AURA_TRACK_CREATURES:
-                case SPELL_AURA_TRACK_RESOURCES:
-                case SPELL_AURA_TRACK_STEALTHED:
-                    return SPELL_TRACKER;
                 case SPELL_AURA_MOD_CHARM:
                 case SPELL_AURA_MOD_POSSESS_PET:
                 case SPELL_AURA_MOD_POSSESS:
@@ -417,8 +411,6 @@
             }
         }
     }
-
->>>>>>> fb18eae1
     // elixirs can have different families, but potion most ofc.
     if(SpellSpecific sp = spellmgr.GetSpellElixirSpecific(spellInfo->Id))
         return sp;
