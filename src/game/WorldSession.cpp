--- conflicted
+++ resolved
@@ -525,7 +525,6 @@
         SendPacket(&packet);
     }
 }
-<<<<<<< HEAD
 
 void WorldSession::LoadAccountData()
 {
@@ -613,8 +612,4 @@
     if(mi->flags & MOVEMENTFLAG_SPLINE)
     {
         CHECK_PACKET_SIZE(data, data.rpos()+4);
-        data >> mi->u_unk1;
-    }
-}
-=======
->>>>>>> 1a515e59
+        data >> mi->u_unk1;