/*
 * Copyright (C) 2005-2009 MaNGOS <http://getmangos.com/>
 *
 * Copyright (C) 2008-2009 Trinity <http://www.trinitycore.org/>
 *
 * This program is free software; you can redistribute it and/or modify
 * it under the terms of the GNU General Public License as published by
 * the Free Software Foundation; either version 2 of the License, or
 * (at your option) any later version.
 *
 * This program is distributed in the hope that it will be useful,
 * but WITHOUT ANY WARRANTY; without even the implied warranty of
 * MERCHANTABILITY or FITNESS FOR A PARTICULAR PURPOSE.  See the
 * GNU General Public License for more details.
 *
 * You should have received a copy of the GNU General Public License
 * along with this program; if not, write to the Free Software
 * Foundation, Inc., 59 Temple Place, Suite 330, Boston, MA  02111-1307  USA
 */

#include <omp.h>
#include "MapManager.h"
#include "InstanceSaveMgr.h"
#include "Policies/SingletonImp.h"
#include "Database/DatabaseEnv.h"
#include "Log.h"
#include "ObjectAccessor.h"
#include "Transports.h"
#include "GridDefines.h"
#include "MapInstanced.h"
#include "DestinationHolderImp.h"
#include "World.h"
#include "CellImpl.h"
#include "Corpse.h"
#include "ObjectMgr.h"
#include "Language.h"

#define CLASS_LOCK MaNGOS::ClassLevelLockable<MapManager, ACE_Thread_Mutex>
INSTANTIATE_SINGLETON_2(MapManager, CLASS_LOCK);
INSTANTIATE_CLASS_MUTEX(MapManager, ACE_Thread_Mutex);

extern GridState* si_GridStates[];                          // debugging code, should be deleted some day

MapManager::MapManager() : i_gridCleanUpDelay(sWorld.getConfig(CONFIG_INTERVAL_GRIDCLEAN))
{
    i_timer.SetInterval(sWorld.getConfig(CONFIG_INTERVAL_MAPUPDATE));
}

MapManager::~MapManager()
{
    for(MapMapType::iterator iter=i_maps.begin(); iter != i_maps.end(); ++iter)
        delete iter->second;

    for(TransportSet::iterator i = m_Transports.begin(); i != m_Transports.end(); ++i)
        delete *i;

    Map::DeleteStateMachine();
}

void
MapManager::Initialize()
{
    Map::InitStateMachine();

    // debugging code, should be deleted some day
    {
        for(int i=0;i<MAX_GRID_STATE; i++)
        {
            i_GridStates[i] = si_GridStates[i];
        }
        i_GridStateErrorCount = 0;
    }

    InitMaxInstanceId();
}

// debugging code, should be deleted some day
void MapManager::checkAndCorrectGridStatesArray()
{
    bool ok = true;
    for(int i=0;i<MAX_GRID_STATE; i++)
    {
        if(i_GridStates[i] != si_GridStates[i])
        {
            sLog.outError("MapManager::checkGridStates(), GridState: si_GridStates is currupt !!!");
            ok = false;
            si_GridStates[i] = i_GridStates[i];
        }
        #ifdef TRINITY_DEBUG
        // inner class checking only when compiled with debug
        if(!si_GridStates[i]->checkMagic())
        {
            ok = false;
            si_GridStates[i]->setMagic();
        }
        #endif
    }
    if(!ok)
        ++i_GridStateErrorCount;
    if(i_GridStateErrorCount > 2)
        assert(false);                                      // force a crash. Too many errors
}

Map*
MapManager::_createBaseMap(uint32 id)
{
    Map *m = _findMap(id);

    if( m == NULL )
    {
        Guard guard(*this);

        const MapEntry* entry = sMapStore.LookupEntry(id);
        if (entry && entry->Instanceable())
        {
            m = new MapInstanced(id, i_gridCleanUpDelay);
        }
        else
        {
            m = new Map(id, i_gridCleanUpDelay, 0, 0);
        }
        i_maps[id] = m;
    }

    assert(m != NULL);
    return m;
}

Map* MapManager::GetMap(uint32 id, const WorldObject* obj)
{
    ASSERT(obj);
    //if(!obj->IsInWorld()) sLog.outError("GetMap: called for map %d with object (typeid %d, guid %d, mapid %d, instanceid %d) who is not in world!", id, obj->GetTypeId(), obj->GetGUIDLow(), obj->GetMapId(), obj->GetInstanceId());
    Map *m = _createBaseMap(id);

    if (m && obj && m->Instanceable()) m = ((MapInstanced*)m)->GetInstance(obj);

    return m;
}

Map* MapManager::FindMap(uint32 mapid, uint32 instanceId) const
{
    Map *map = _findMap(mapid);
    if(!map)
        return NULL;

    if(!map->Instanceable())
        return instanceId == 0 ? map : NULL;

    return ((MapInstanced*)map)->FindMap(instanceId);
}

/*
    checks that do not require a map to be created
    will send transfer error messages on fail
*/
bool MapManager::CanPlayerEnter(uint32 mapid, Player* player)
{
    const MapEntry *entry = sMapStore.LookupEntry(mapid);
    if(!entry) return false;
    const char *mapName = entry->name[player->GetSession()->GetSessionDbcLocale()];

    if(entry->map_type == MAP_INSTANCE || entry->map_type == MAP_RAID)
    {
        if (entry->map_type == MAP_RAID)
        {
            // GMs can avoid raid limitations
            if(!player->isGameMaster() && !sWorld.getConfig(CONFIG_INSTANCE_IGNORE_RAID))
            {
                // can only enter in a raid group
                Group* group = player->GetGroup();
                if (!group || !group->isRaidGroup())
                {
                    // probably there must be special opcode, because client has this string constant in GlobalStrings.lua
                    // TODO: this is not a good place to send the message
                    player->GetSession()->SendAreaTriggerMessage(player->GetSession()->GetTrinityString(LANG_INSTANCE_RAID_GROUP_ONLY), mapName);
                    sLog.outDebug("MAP: Player '%s' must be in a raid group to enter instance of '%s'", player->GetName(), mapName);
                    return false;
                }
            }
        }

        //The player has a heroic mode and tries to enter into instance which has no a heroic mode
        if (!entry->SupportsHeroicMode() && player->GetDifficulty() == DIFFICULTY_HEROIC)
        {
            //Send aborted message
            player->SendTransferAborted(mapid, TRANSFER_ABORT_DIFFICULTY, DIFFICULTY_HEROIC);
            return false;
        }

        if (!player->isAlive())
        {
            if(Corpse *corpse = player->GetCorpse())
            {
                // let enter in ghost mode in instance that connected to inner instance with corpse
                uint32 instance_map = corpse->GetMapId();
                do
                {
                    if(instance_map==mapid)
                        break;

                    InstanceTemplate const* instance = objmgr.GetInstanceTemplate(instance_map);
                    instance_map = instance ? instance->parent : 0;
                }
                while (instance_map);

                if (!instance_map)
                {
                    player->GetSession()->SendAreaTriggerMessage(player->GetSession()->GetTrinityString(811), mapName);
                    sLog.outDebug("MAP: Player '%s' doesn't has a corpse in instance '%s' and can't enter", player->GetName(), mapName);
                    return false;
                }
                sLog.outDebug("MAP: Player '%s' has corpse in instance '%s' and can enter", player->GetName(), mapName);
            }
            else
            {
                sLog.outDebug("Map::CanEnter - player '%s' is dead but doesn't have a corpse!", player->GetName());
            }
        }

        // Requirements
        InstanceTemplate const* instance = objmgr.GetInstanceTemplate(mapid);
        if(!instance)
            return false;

        return player->Satisfy(objmgr.GetAccessRequirement(instance->access_id), mapid, true);
    }
    else
        return true;
}

void MapManager::DeleteInstance(uint32 mapid, uint32 instanceId)
{
    Map *m = _createBaseMap(mapid);
    if (m && m->Instanceable())
        ((MapInstanced*)m)->DestroyInstance(instanceId);
}

void MapManager::RemoveBonesFromMap(uint32 mapid, uint64 guid, float x, float y)
{
    bool remove_result = _createBaseMap(mapid)->RemoveBones(guid, x, y);

    if (!remove_result)
    {
        sLog.outDebug("Bones %u not found in world. Delete from DB also.", GUID_LOPART(guid));
    }
}

void
MapManager::Update(uint32 diff)
{
    i_timer.Update(diff);
    if( !i_timer.Passed() )
        return;

<<<<<<< HEAD
    for(MapMapType::iterator iter=i_maps.begin(); iter != i_maps.end(); ++iter)
=======
    sWorld.RecordTimeDiff(NULL);
    ObjectAccessor::Instance().UpdatePlayers(i_timer.GetCurrent());
    sWorld.RecordTimeDiff("UpdatePlayers");

    uint32 i=0;
    MapMapType::iterator iter;
    std::vector<Map*> update_queue(i_maps.size());
	omp_set_num_threads(sWorld.getConfig(CONFIG_NUMTHREADS));
	for(iter = i_maps.begin(), i=0;iter != i_maps.end(); ++iter, i++)
		update_queue[i]=iter->second;		
/*
	gomp in gcc <4.4 version cannot parallelise loops using random access iterators
	so until gcc 4.4 isnt standard, we need the update_queue workaround
*/
    
#pragma omp parallel for schedule(dynamic) private(i) shared(update_queue)
    for(int32 i = 0; i < i_maps.size(); ++i)
>>>>>>> e42a2241
    {
        checkAndCorrectGridStatesArray();                   // debugging code, should be deleted some day
	update_queue[i]->Update(i_timer.GetCurrent());
       	sWorld.RecordTimeDiff("UpdateMap %u", update_queue[i]->GetId());
	//	sLog.outError("This is thread %d out of %d threads,updating map %u",omp_get_thread_num(),omp_get_num_threads(),iter->second->GetId());
	
    }

    ObjectAccessor::Instance().Update(i_timer.GetCurrent());
    sWorld.RecordTimeDiff("UpdateObjectAccessor");
    for (TransportSet::iterator iter = m_Transports.begin(); iter != m_Transports.end(); ++iter)
        (*iter)->Update(i_timer.GetCurrent());
    sWorld.RecordTimeDiff("UpdateTransports");

    i_timer.SetCurrent(0);
}

void MapManager::DoDelayedMovesAndRemoves()
{
<<<<<<< HEAD
    for(MapMapType::iterator iter=i_maps.begin(); iter != i_maps.end(); ++iter)
        iter->second->RelocationNotify();
=======
    int i =0;
    std::vector<Map*> update_queue(i_maps.size());
    MapMapType::iterator iter;
    for(iter = i_maps.begin();iter != i_maps.end(); ++iter, i++)
	update_queue[i] = iter->second;

    omp_set_num_threads(sWorld.getConfig(CONFIG_NUMTHREADS));
    
#pragma omp parallel for schedule(dynamic) private(i) shared(update_queue)
    for(i=0;i<i_maps.size();i++)
	update_queue[i]->DoDelayedMovesAndRemoves();
>>>>>>> e42a2241
}

bool MapManager::ExistMapAndVMap(uint32 mapid, float x,float y)
{
    GridPair p = Trinity::ComputeGridPair(x,y);

    int gx=63-p.x_coord;
    int gy=63-p.y_coord;

    return Map::ExistMap(mapid,gx,gy) && Map::ExistVMap(mapid,gx,gy);
}

bool MapManager::IsValidMAP(uint32 mapid)
{
    MapEntry const* mEntry = sMapStore.LookupEntry(mapid);
    return mEntry && (!mEntry->IsDungeon() || objmgr.GetInstanceTemplate(mapid));
    // TODO: add check for battleground template
}

void MapManager::UnloadAll()
{
    for(MapMapType::iterator iter=i_maps.begin(); iter != i_maps.end(); ++iter)
        iter->second->UnloadAll();

    while(!i_maps.empty())
    {
        delete i_maps.begin()->second;
        i_maps.erase(i_maps.begin());
    }
}

void MapManager::InitMaxInstanceId()
{
    i_MaxInstanceId = 0;

    QueryResult *result = CharacterDatabase.Query( "SELECT MAX(id) FROM instance" );
    if( result )
    {
        i_MaxInstanceId = result->Fetch()[0].GetUInt32();
        delete result;
    }
}

uint32 MapManager::GetNumInstances()
{
    uint32 ret = 0;
    for(MapMapType::iterator itr = i_maps.begin(); itr != i_maps.end(); ++itr)
    {
        Map *map = itr->second;
        if(!map->Instanceable()) continue;
        MapInstanced::InstancedMaps &maps = ((MapInstanced *)map)->GetInstancedMaps();
        for(MapInstanced::InstancedMaps::iterator mitr = maps.begin(); mitr != maps.end(); ++mitr)
            if(mitr->second->IsDungeon()) ret++;
    }
    return ret;
}

uint32 MapManager::GetNumPlayersInInstances()
{
    uint32 ret = 0;
    for(MapMapType::iterator itr = i_maps.begin(); itr != i_maps.end(); ++itr)
    {
        Map *map = itr->second;
        if(!map->Instanceable()) continue;
        MapInstanced::InstancedMaps &maps = ((MapInstanced *)map)->GetInstancedMaps();
        for(MapInstanced::InstancedMaps::iterator mitr = maps.begin(); mitr != maps.end(); ++mitr)
            if(mitr->second->IsDungeon())
                ret += ((InstanceMap*)mitr->second)->GetPlayers().getSize();
    }
    return ret;
}
<|MERGE_RESOLUTION|>--- conflicted
+++ resolved
@@ -18,7 +18,9 @@
  * Foundation, Inc., 59 Temple Place, Suite 330, Boston, MA  02111-1307  USA
  */
 
+#ifdef MULTI_THREAD_MAP
 #include <omp.h>
+#endif
 #include "MapManager.h"
 #include "InstanceSaveMgr.h"
 #include "Policies/SingletonImp.h"
@@ -252,13 +254,7 @@
     if( !i_timer.Passed() )
         return;
 
-<<<<<<< HEAD
-    for(MapMapType::iterator iter=i_maps.begin(); iter != i_maps.end(); ++iter)
-=======
-    sWorld.RecordTimeDiff(NULL);
-    ObjectAccessor::Instance().UpdatePlayers(i_timer.GetCurrent());
-    sWorld.RecordTimeDiff("UpdatePlayers");
-
+#ifdef MULTI_THREAD_MAP
     uint32 i=0;
     MapMapType::iterator iter;
     std::vector<Map*> update_queue(i_maps.size());
@@ -269,10 +265,8 @@
 	gomp in gcc <4.4 version cannot parallelise loops using random access iterators
 	so until gcc 4.4 isnt standard, we need the update_queue workaround
 */
-    
 #pragma omp parallel for schedule(dynamic) private(i) shared(update_queue)
     for(int32 i = 0; i < i_maps.size(); ++i)
->>>>>>> e42a2241
     {
         checkAndCorrectGridStatesArray();                   // debugging code, should be deleted some day
 	update_queue[i]->Update(i_timer.GetCurrent());
@@ -280,6 +274,13 @@
 	//	sLog.outError("This is thread %d out of %d threads,updating map %u",omp_get_thread_num(),omp_get_num_threads(),iter->second->GetId());
 	
     }
+#else
+    for(MapMapType::iterator iter=i_maps.begin(); iter != i_maps.end(); ++iter)
+    {
+        iter->second->Update(i_timer.GetCurrent());
+        sWorld.RecordTimeDiff("UpdateMap %u", iter->second->GetId());
+    }
+#endif
 
     ObjectAccessor::Instance().Update(i_timer.GetCurrent());
     sWorld.RecordTimeDiff("UpdateObjectAccessor");
@@ -292,10 +293,7 @@
 
 void MapManager::DoDelayedMovesAndRemoves()
 {
-<<<<<<< HEAD
-    for(MapMapType::iterator iter=i_maps.begin(); iter != i_maps.end(); ++iter)
-        iter->second->RelocationNotify();
-=======
+    /*
     int i =0;
     std::vector<Map*> update_queue(i_maps.size());
     MapMapType::iterator iter;
@@ -307,7 +305,7 @@
 #pragma omp parallel for schedule(dynamic) private(i) shared(update_queue)
     for(i=0;i<i_maps.size();i++)
 	update_queue[i]->DoDelayedMovesAndRemoves();
->>>>>>> e42a2241
+    */
 }
 
 bool MapManager::ExistMapAndVMap(uint32 mapid, float x,float y)
