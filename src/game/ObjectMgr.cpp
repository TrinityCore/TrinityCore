--- conflicted
+++ resolved
@@ -161,10 +161,7 @@
 
     for (GuildMap::iterator itr = mGuildMap.begin(); itr != mGuildMap.end(); ++itr)
         delete itr->second;
-<<<<<<< HEAD
-=======
     mGuildMap.clear();
->>>>>>> 5032bd15
 
     for (CachePlayerInfoMap::iterator itr = m_mPlayerInfoMap.begin(); itr != m_mPlayerInfoMap.end(); ++itr)
         delete itr->second;
@@ -285,12 +282,8 @@
 {
     mGuildMap.erase(Id);
 }
-<<<<<<< HEAD
 
 ArenaTeam* ObjectMgr::GetArenaTeamById(uint32 arenateamid) const
-=======
-ArenaTeam* ObjectMgr::GetArenaTeamById(const uint32 arenateamid) const
->>>>>>> 5032bd15
 {
     ArenaTeamMap::const_iterator itr = mArenaTeamMap.find(arenateamid);
     if (itr != mArenaTeamMap.end())
