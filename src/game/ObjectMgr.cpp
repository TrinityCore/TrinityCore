--- conflicted
+++ resolved
@@ -5337,33 +5337,19 @@
         }
 
         if(ar.heroicQuest)
-<<<<<<< HEAD
-         {
+        {
             QuestMap::iterator qReqItr = mQuestTemplates.find(ar.heroicQuest);
             if(qReqItr == mQuestTemplates.end())
             {
                 sLog.outErrorDb("Required Heroic Quest %u not exist for trigger %u, remove heroic quest done requirement.",ar.heroicQuest,requiremt_ID);
                 ar.heroicQuest = 0;
-             }
-         }
+            }
+        }
 
         if(ar.quest)
         {
             QuestMap::iterator qReqItr = mQuestTemplates.find(ar.quest);
             if(qReqItr == mQuestTemplates.end())
-=======
-        {
-            if(!GetQuestTemplate(ar.heroicQuest))
-            {
-                sLog.outErrorDb("Required Heroic Quest %u not exist for trigger %u, remove heroic quest done requirement.",ar.heroicQuest,requiremt_ID);
-                ar.heroicQuest = 0;
-            }
-        }
-
-        if(ar.quest)
-        {
-            if(!GetQuestTemplate(ar.quest))
->>>>>>> df26c17a
             {
                 sLog.outErrorDb("Required Quest %u not exist for trigger %u, remove quest done requirement.",ar.quest,requiremt_ID);
                 ar.quest = 0;
