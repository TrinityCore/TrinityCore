/*
 * Copyright (C) 2008-2009 Trinity <http://www.trinitycore.org/>
 *
 * This program is free software; you can redistribute it and/or modify
 * it under the terms of the GNU General Public License as published by
 * the Free Software Foundation; either version 2 of the License, or
 * (at your option) any later version.
 *
 * This program is distributed in the hope that it will be useful,
 * but WITHOUT ANY WARRANTY; without even the implied warranty of
 * MERCHANTABILITY or FITNESS FOR A PARTICULAR PURPOSE. See the
 * GNU General Public License for more details.
 *
 * You should have received a copy of the GNU General Public License
 * along with this program; if not, write to the Free Software
 * Foundation, Inc., 59 Temple Place, Suite 330, Boston, MA 02111-1307 USA
 */

#include "OutdoorPvPSI.h"
#include "WorldPacket.h"
#include "Player.h"
#include "GameObject.h"
#include "MapManager.h"
#include "ObjectMgr.h"
#include "OutdoorPvPMgr.h"
#include "Language.h"
#include "World.h"

OutdoorPvPSI::OutdoorPvPSI()
{
    m_TypeId = OUTDOOR_PVP_SI;
    m_Gathered_A = 0;
    m_Gathered_H = 0;
    m_LastController = 0;
}

void OutdoorPvPSI::FillInitialWorldStates(WorldPacket &data)
{
    data << SI_GATHERED_A << m_Gathered_A;
    data << SI_GATHERED_H << m_Gathered_H;
    data << SI_SILITHYST_MAX << SI_MAX_RESOURCES;
}

void OutdoorPvPSI::SendRemoveWorldStates(Player *plr)
{
    plr->SendUpdateWorldState(SI_GATHERED_A,0);
    plr->SendUpdateWorldState(SI_GATHERED_H,0);
    plr->SendUpdateWorldState(SI_SILITHYST_MAX,0);
}

void OutdoorPvPSI::UpdateWorldState()
{
    SendUpdateWorldState(SI_GATHERED_A,m_Gathered_A);
    SendUpdateWorldState(SI_GATHERED_H,m_Gathered_H);
    SendUpdateWorldState(SI_SILITHYST_MAX,SI_MAX_RESOURCES);
}

bool OutdoorPvPSI::SetupOutdoorPvP()
{
    for(int i = 0; i < OutdoorPvPSIBuffZonesNum; ++i)
        sOutdoorPvPMgr.AddZone(OutdoorPvPSIBuffZones[i],this);
    return true;
}

bool OutdoorPvPSI::Update(uint32 diff)
{
    return false;
}

void OutdoorPvPSI::HandlePlayerEnterZone(Player * plr, uint32 zone)
{
    if(plr->GetTeam() == m_LastController)
        plr->CastSpell(plr,SI_CENARION_FAVOR,true);
    OutdoorPvP::HandlePlayerEnterZone(plr,zone);
}

void OutdoorPvPSI::HandlePlayerLeaveZone(Player * plr, uint32 zone)
{
    // remove buffs
    plr->RemoveAurasDueToSpell(SI_CENARION_FAVOR);
    OutdoorPvP::HandlePlayerLeaveZone(plr, zone);
}

void OutdoorPvPSI::BuffTeam(uint32 team)
{
    if(team == ALLIANCE)
    {
        for(std::set<uint64>::iterator itr = m_PlayerGuids[0].begin(); itr != m_PlayerGuids[0].end(); ++itr)
        {
            if(Player * plr = objmgr.GetPlayer(*itr))
                if(plr->IsInWorld()) plr->CastSpell(plr,SI_CENARION_FAVOR,true);
        }
        for(std::set<uint64>::iterator itr = m_PlayerGuids[1].begin(); itr != m_PlayerGuids[1].end(); ++itr)
        {
            if(Player * plr = objmgr.GetPlayer(*itr))
                if(plr->IsInWorld()) plr->RemoveAurasDueToSpell(SI_CENARION_FAVOR);
        }
    }
    else if(team == HORDE)
    {
        for(std::set<uint64>::iterator itr = m_PlayerGuids[1].begin(); itr != m_PlayerGuids[1].end(); ++itr)
        {
            if(Player * plr = objmgr.GetPlayer(*itr))
                if(plr->IsInWorld()) plr->CastSpell(plr,SI_CENARION_FAVOR,true);
        }
        for(std::set<uint64>::iterator itr = m_PlayerGuids[0].begin(); itr != m_PlayerGuids[0].end(); ++itr)
        {
            if(Player * plr = objmgr.GetPlayer(*itr))
                if(plr->IsInWorld()) plr->RemoveAurasDueToSpell(SI_CENARION_FAVOR);
        }
    }
    else
    {
        for(std::set<uint64>::iterator itr = m_PlayerGuids[0].begin(); itr != m_PlayerGuids[0].end(); ++itr)
        {
            if(Player * plr = objmgr.GetPlayer(*itr))
                if(plr->IsInWorld()) plr->RemoveAurasDueToSpell(SI_CENARION_FAVOR);
        }
        for(std::set<uint64>::iterator itr = m_PlayerGuids[1].begin(); itr != m_PlayerGuids[1].end(); ++itr)
        {
            if(Player * plr = objmgr.GetPlayer(*itr))
                if(plr->IsInWorld()) plr->RemoveAurasDueToSpell(SI_CENARION_FAVOR);
        }
    }
}

bool OutdoorPvPSI::HandleAreaTrigger(Player *plr, uint32 trigger)
{
    switch(trigger)
    {
    case SI_AREATRIGGER_A:
        if(plr->GetTeam() == ALLIANCE && plr->HasAura(SI_SILITHYST_FLAG))
        {
            // remove aura
            plr->RemoveAurasDueToSpell(SI_SILITHYST_FLAG);
            ++ m_Gathered_A;
            if(m_Gathered_A >= SI_MAX_RESOURCES)
            {
                BuffTeam(ALLIANCE);
                sWorld.SendZoneText(OutdoorPvPSIBuffZones[0],objmgr.GetTrinityStringForDBCLocale(LANG_OPVP_SI_CAPTURE_A));
                m_LastController = ALLIANCE;
                m_Gathered_A = 0;
                m_Gathered_H = 0;
            }
            UpdateWorldState();
            // reward player
            plr->CastSpell(plr,SI_TRACES_OF_SILITHYST,true);
            // add 19 honor
            plr->RewardHonor(NULL,1,19);
            // add 20 cenarion circle repu
            plr->GetReputationMgr().ModifyReputation(sFactionStore.LookupEntry(609),20);
            // complete quest
            plr->KilledMonster(SI_TURNIN_QUEST_CM_A,0);
        }
        return true;
    case SI_AREATRIGGER_H:
        if(plr->GetTeam() == HORDE && plr->HasAura(SI_SILITHYST_FLAG))
        {
            // remove aura
            plr->RemoveAurasDueToSpell(SI_SILITHYST_FLAG);
            ++ m_Gathered_H;
            if(m_Gathered_H >= SI_MAX_RESOURCES)
            {
                BuffTeam(HORDE);
                sWorld.SendZoneText(OutdoorPvPSIBuffZones[0],objmgr.GetTrinityStringForDBCLocale(LANG_OPVP_SI_CAPTURE_H));
                m_LastController = HORDE;
                m_Gathered_A = 0;
                m_Gathered_H = 0;
            }
            UpdateWorldState();
            // reward player
            plr->CastSpell(plr,SI_TRACES_OF_SILITHYST,true);
            // add 19 honor
            plr->RewardHonor(NULL,1,19);
            // add 20 cenarion circle repu
            plr->GetReputationMgr().ModifyReputation(sFactionStore.LookupEntry(609),20);
            // complete quest
            plr->KilledMonster(SI_TURNIN_QUEST_CM_H,0);
        }
        return true;
    }
    return false;
}

bool OutdoorPvPSI::HandleDropFlag(Player *plr, uint32 spellId)
{
    if(spellId == SI_SILITHYST_FLAG)
    {
        // if it was dropped away from the player's turn-in point, then create a silithyst mound, if it was dropped near the areatrigger, then it was dispelled by the outdoorpvp, so do nothing
        switch(plr->GetTeam())
        {
        case ALLIANCE:
            {
                AreaTriggerEntry const* atEntry = sAreaTriggerStore.LookupEntry(SI_AREATRIGGER_A);
                if(atEntry)
                {
                    // 5.0f is safe-distance
                    if(plr->GetDistance(atEntry->x,atEntry->y,atEntry->z) > 5.0f + atEntry->radius)
                    {
                        // he dropped it further, summon mound
                        GameObject * go = new GameObject;
                        Map * map = MapManager::Instance().GetMap(plr->GetMapId(), plr);
<<<<<<< HEAD
                        if(!map)
                            return true;
                        if(!go->Create(objmgr.GenerateLowGuid(HIGHGUID_GAMEOBJECT),SI_SILITHYST_MOUND, map, plr->GetPhaseMask(), plr->GetPositionX(),plr->GetPositionY(),plr->GetPositionZ(),plr->GetOrientation(),0,0,0,0,100,GO_STATE_READY))
=======
                        if(!map){

                          delete go;
                          return true;
                          
                        }
                        
                        if(!go->Create(objmgr.GenerateLowGuid(HIGHGUID_GAMEOBJECT),SI_SILITHYST_MOUND, map,plr->GetPositionX(),plr->GetPositionY(),plr->GetPositionZ(),plr->GetOrientation(),0,0,0,0,100,1))
>>>>>>> bfaaa820
                        {
                            delete go;
                        }
                        else
                        {
                            go->SetRespawnTime(0);
                            map->Add(go);
                        }
                    }
                }
            }
            break;
        case HORDE:
            {
                AreaTriggerEntry const* atEntry = sAreaTriggerStore.LookupEntry(SI_AREATRIGGER_H);
                if(atEntry)
                {
                    // 5.0f is safe-distance
                    if(plr->GetDistance(atEntry->x,atEntry->y,atEntry->z) > 5.0f + atEntry->radius)
                    {
                        // he dropped it further, summon mound
                        GameObject * go = new GameObject;
                        Map * map = MapManager::Instance().GetMap(plr->GetMapId(), plr);
                        if(!map)
                            return true;
                        if(!go->Create(objmgr.GenerateLowGuid(HIGHGUID_GAMEOBJECT),SI_SILITHYST_MOUND, map, plr->GetPhaseMask() ,plr->GetPositionX(),plr->GetPositionY(),plr->GetPositionZ(),plr->GetOrientation(),0,0,0,0,100,GO_STATE_READY))
                        {
                            delete go;
                        }
                        else
                        {
                            go->SetRespawnTime(0);
                            map->Add(go);
                        }
                    }
                }
            }
            break;
        }
        return true;
    }
    return false;
}

bool OutdoorPvPSI::HandleCustomSpell(Player *plr, uint32 spellId, GameObject *go)
{
    if(!go || spellId != SI_SILITHYST_FLAG_GO_SPELL)
        return false;
    plr->CastSpell(plr,SI_SILITHYST_FLAG,true);
    if(go->GetGOInfo()->id == SI_SILITHYST_MOUND)
    {
        // despawn go
        go->SetRespawnTime(0);
        go->Delete();
    }
    return true;
}
<|MERGE_RESOLUTION|>--- conflicted
+++ resolved
@@ -200,20 +200,13 @@
                         // he dropped it further, summon mound
                         GameObject * go = new GameObject;
                         Map * map = MapManager::Instance().GetMap(plr->GetMapId(), plr);
-<<<<<<< HEAD
                         if(!map)
+                        {
+                            delete go;
                             return true;
+                        }
+                        
                         if(!go->Create(objmgr.GenerateLowGuid(HIGHGUID_GAMEOBJECT),SI_SILITHYST_MOUND, map, plr->GetPhaseMask(), plr->GetPositionX(),plr->GetPositionY(),plr->GetPositionZ(),plr->GetOrientation(),0,0,0,0,100,GO_STATE_READY))
-=======
-                        if(!map){
-
-                          delete go;
-                          return true;
-                          
-                        }
-                        
-                        if(!go->Create(objmgr.GenerateLowGuid(HIGHGUID_GAMEOBJECT),SI_SILITHYST_MOUND, map,plr->GetPositionX(),plr->GetPositionY(),plr->GetPositionZ(),plr->GetOrientation(),0,0,0,0,100,1))
->>>>>>> bfaaa820
                         {
                             delete go;
                         }
