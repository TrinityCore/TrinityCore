/*
 * Copyright (C) 2005-2009 MaNGOS <http://getmangos.com/>
 *
 * Copyright (C) 2008-2009 Trinity <http://www.trinitycore.org/>
 *
 * This program is free software; you can redistribute it and/or modify
 * it under the terms of the GNU General Public License as published by
 * the Free Software Foundation; either version 2 of the License, or
 * (at your option) any later version.
 *
 * This program is distributed in the hope that it will be useful,
 * but WITHOUT ANY WARRANTY; without even the implied warranty of
 * MERCHANTABILITY or FITNESS FOR A PARTICULAR PURPOSE.  See the
 * GNU General Public License for more details.
 *
 * You should have received a copy of the GNU General Public License
 * along with this program; if not, write to the Free Software
 * Foundation, Inc., 59 Temple Place, Suite 330, Boston, MA  02111-1307  USA
 */
#ifndef TRINITY_SPELLAURAS_H
#define TRINITY_SPELLAURAS_H

#include "SpellAuraDefines.h"

struct Modifier
{
    AuraType m_auraname;
    int32 m_amount;
    int32 m_miscvalue;
    uint32 periodictime;
};

class Unit;
struct SpellEntry;
struct SpellModifier;
struct ProcTriggerSpell;

// forward decl
class Aura;

typedef void(Aura::*pAuraHandler)(bool Apply, bool Real);
// Real == true at aura add/remove
// Real == false at aura mod unapply/reapply; when adding/removing dependent aura/item/stat mods
//
// Code in aura handler can be guarded by if(Real) check if it should execution only at real add/remove of aura
//
// MAIN RULE: Code MUST NOT be guarded by if(Real) check if it modifies any stats
//      (percent auras, stats mods, etc)
// Second rule: Code must be guarded by if(Real) check if it modifies object state (start/stop attack, send packets to client, etc)
//
// Other case choice: each code line moved under if(Real) check is Trinity speedup,
//      each setting object update field code line moved under if(Real) check is significant Trinity speedup, and less server->client data sends
//      each packet sending code moved under if(Real) check is _large_ Trinity speedup, and lot less server->client data sends

class TRINITY_DLL_SPEC Aura
{
    friend Aura* CreateAura(SpellEntry const* spellproto, uint32 eff, int32 *currentBasePoints, Unit *target, Unit *caster, Item* castItem);

    public:
        //aura handlers
        void HandleNULL(bool, bool)
        {
            // NOT IMPLEMENTED
        }
        void HandleUnused(bool, bool)
        {
            // NOT USED BY ANY SPELL OR USELESS
        }
        void HandleNoImmediateEffect(bool, bool)
        {
            // aura not have immediate effect at add/remove and handled by ID in other code place
        }
        void HandleBindSight(bool Apply, bool Real);
        void HandleModPossess(bool Apply, bool Real);
        void HandlePeriodicDamage(bool Apply, bool Real);
        void HandleAuraDummy(bool Apply, bool Real);
        void HandleAuraPeriodicDummy(bool apply, bool Real);
        void HandleModConfuse(bool Apply, bool Real);
        void HandleModCharm(bool Apply, bool Real);
        void HandleModFear(bool Apply, bool Real);
        void HandlePeriodicHeal(bool Apply, bool Real);
        void HandleModAttackSpeed(bool Apply, bool Real);
        void HandleModMeleeRangedSpeedPct(bool apply, bool Real);
        void HandleModCombatSpeedPct(bool apply, bool Real);
        void HandleModThreat(bool Apply, bool Real);
        void HandleModTaunt(bool Apply, bool Real);
        void HandleFeignDeath(bool Apply, bool Real);
        void HandleAuraModDisarm(bool Apply, bool Real);
        void HandleAuraModStalked(bool Apply, bool Real);
        void HandleAuraWaterWalk(bool Apply, bool Real);
        void HandleAuraFeatherFall(bool Apply, bool Real);
        void HandleAuraHover(bool Apply, bool Real);
        void HandleAddModifier(bool Apply, bool Real);
        void HandleAddTargetTrigger(bool Apply, bool Real);
        void HandleAuraModStun(bool Apply, bool Real);
        void HandleModDamageDone(bool Apply, bool Real);
        void HandleAuraUntrackable(bool Apply, bool Real);
        void HandleAuraEmpathy(bool Apply, bool Real);
        void HandleModOffhandDamagePercent(bool apply, bool Real);
        void HandleAuraModRangedAttackPower(bool Apply, bool Real);
        void HandleAuraModIncreaseEnergyPercent(bool Apply, bool Real);
        void HandleAuraModIncreaseHealthPercent(bool Apply, bool Real);
        void HandleAuraModRegenInterrupt(bool Apply, bool Real);
        void HandleHaste(bool Apply, bool Real);
        void HandlePeriodicTriggerSpell(bool Apply, bool Real);
        void HandlePeriodicTriggerSpellWithValue(bool apply, bool Real);
        void HandlePeriodicEnergize(bool Apply, bool Real);
        void HandleAuraModResistanceExclusive(bool Apply, bool Real);
        void HandleAuraModPetTalentsPoints(bool Apply, bool Real);
        void HandleModStealth(bool Apply, bool Real);
        void HandleInvisibility(bool Apply, bool Real);
        void HandleInvisibilityDetect(bool Apply, bool Real);
        void HandleAuraModTotalHealthPercentRegen(bool Apply, bool Real);
        void HandleAuraModTotalEnergyPercentRegen(bool Apply, bool Real);
        void HandleAuraModResistance(bool Apply, bool Real);
        void HandleAuraModRoot(bool Apply, bool Real);
        void HandleAuraModSilence(bool Apply, bool Real);
        void HandleAuraModStat(bool Apply, bool Real);
        void HandleAuraModIncreaseSpeed(bool Apply, bool Real);
        void HandleAuraModIncreaseMountedSpeed(bool Apply, bool Real);
        void HandleAuraModIncreaseFlightSpeed(bool Apply, bool Real);
        void HandleAuraModDecreaseSpeed(bool Apply, bool Real);
        void HandleAuraModUseNormalSpeed(bool Apply, bool Real);
        void HandleAuraModIncreaseHealth(bool Apply, bool Real);
        void HandleAuraModIncreaseEnergy(bool Apply, bool Real);
        void HandleAuraModShapeshift(bool Apply, bool Real);
        void HandleAuraModEffectImmunity(bool Apply, bool Real);
        void HandleAuraModStateImmunity(bool Apply, bool Real);
        void HandleAuraModSchoolImmunity(bool Apply, bool Real);
        void HandleAuraModDmgImmunity(bool Apply, bool Real);
        void HandleAuraModDispelImmunity(bool Apply, bool Real);
        void HandleAuraProcTriggerSpell(bool Apply, bool Real);
        void HandleAuraTrackCreatures(bool Apply, bool Real);
        void HandleAuraTrackResources(bool Apply, bool Real);
        void HandleAuraModParryPercent(bool Apply, bool Real);
        void HandleAuraModDodgePercent(bool Apply, bool Real);
        void HandleAuraModBlockPercent(bool Apply, bool Real);
        void HandleAuraModCritPercent(bool Apply, bool Real);
        void HandlePeriodicLeech(bool Apply, bool Real);
        void HandleModHitChance(bool Apply, bool Real);
        void HandleModSpellHitChance(bool Apply, bool Real);
        void HandleAuraModScale(bool Apply, bool Real);
        void HandlePeriodicManaLeech(bool Apply, bool Real);
        void HandlePeriodicHealthFunnel(bool apply, bool Real);
        void HandleModCastingSpeed(bool Apply, bool Real);
        void HandleAuraMounted(bool Apply, bool Real);
        void HandleWaterBreathing(bool Apply, bool Real);
        void HandleModBaseResistance(bool Apply, bool Real);
        void HandleModRegen(bool Apply, bool Real);
        void HandleModPowerRegen(bool Apply, bool Real);
        void HandleModPowerRegenPCT(bool Apply, bool Real);
        void HandleChannelDeathItem(bool Apply, bool Real);
        void HandlePeriodicDamagePCT(bool Apply, bool Real);
        void HandleAuraModAttackPower(bool Apply, bool Real);
        void HandleAuraTransform(bool Apply, bool Real);
        void HandleModSpellCritChance(bool Apply, bool Real);
        void HandleAuraModIncreaseSwimSpeed(bool Apply, bool Real);
        void HandleModPowerCostPCT(bool Apply, bool Real);
        void HandleModPowerCost(bool Apply, bool Real);
        void HandleFarSight(bool Apply, bool Real);
        void HandleModPossessPet(bool Apply, bool Real);
        void HandleModMechanicImmunity(bool Apply, bool Real);
        void HandleAuraModSkill(bool Apply, bool Real);
        void HandleModDamagePercentDone(bool Apply, bool Real);
        void HandleModPercentStat(bool Apply, bool Real);
        void HandleModResistancePercent(bool Apply, bool Real);
        void HandleAuraModBaseResistancePCT(bool Apply, bool Real);
        void HandleModShieldBlockPCT(bool Apply, bool Real);
        void HandleAuraTrackStealthed(bool Apply, bool Real);
        void HandleModShieldBlock(bool Apply, bool Real);
        void HandleForceReaction(bool Apply, bool Real);
        void HandleAuraModRangedHaste(bool Apply, bool Real);
        void HandleRangedAmmoHaste(bool Apply, bool Real);
        void HandleModHealingDone(bool Apply, bool Real);
        void HandleModTotalPercentStat(bool Apply, bool Real);
        void HandleAuraModTotalThreat(bool Apply, bool Real);
        void HandleModUnattackable(bool Apply, bool Real);
        void HandleAuraModPacify(bool Apply, bool Real);
        void HandleAuraGhost(bool Apply, bool Real);
        void HandleAuraAllowFlight(bool Apply, bool Real);
        void HandleModRating(bool apply, bool Real);
        void HandleModRatingFromStat(bool apply, bool Real);
        void HandleModTargetResistance(bool apply, bool Real);
        void HandleAuraModAttackPowerPercent(bool apply, bool Real);
        void HandleAuraModRangedAttackPowerPercent(bool apply, bool Real);
        void HandleAuraModRangedAttackPowerOfStatPercent(bool apply, bool Real);
        void HandleAuraModAttackPowerOfStatPercent(bool apply, bool Real);
        void HandleSpiritOfRedemption(bool apply, bool Real);
        void HandleModManaRegen(bool apply, bool Real);
        void HandleComprehendLanguage(bool apply, bool Real);
        void HandleShieldBlockValue(bool apply, bool Real);
        void HandleModSpellCritChanceShool(bool apply, bool Real);
        void HandleAuraRetainComboPoints(bool apply, bool Real);
        void HandleModSpellDamagePercentFromStat(bool apply, bool Real);
        void HandleModSpellHealingPercentFromStat(bool apply, bool Real);
        void HandleAuraModDispelResist(bool apply, bool Real);
        void HandleAuraControlVehicle(bool apply, bool Real);
        void HandleModSpellDamagePercentFromAttackPower(bool apply, bool Real);
        void HandleModSpellHealingPercentFromAttackPower(bool apply, bool Real);
        void HandleAuraModPacifyAndSilence(bool Apply, bool Real);
        void HandleAuraModIncreaseMaxHealth(bool apply, bool Real);
        void HandleAuraModExpertise(bool apply, bool Real);
        void HandleForceMoveForward(bool apply, bool Real);
        void HandleAuraModResistenceOfStatPercent(bool apply, bool Real);
        void HandleAuraPowerBurn(bool apply, bool Real);
        void HandleSchoolAbsorb(bool apply, bool Real);
        void HandlePreventFleeing(bool apply, bool Real);
        void HandleManaShield(bool apply, bool Real);
        void HandleArenaPreparation(bool apply, bool Real);
        void HandleAuraConvertRune(bool apply, bool Real);
        void HandleAuraIncreaseBaseHealthPercent(bool Apply, bool Real);
        void HandleNoReagentUseAura(bool Apply, bool Real);
        void HandlePhase(bool Apply, bool Real);

        void HandleAuraStateFrozen(bool apply);

        virtual ~Aura();

        void SetModifier(AuraType t, int32 a, uint32 pt, int32 miscValue);
        Modifier* GetModifier() {return &m_modifier;}
        int32 GetMiscValue() {return m_spellProto->EffectMiscValue[m_effIndex];}
        int32 GetMiscBValue() {return m_spellProto->EffectMiscValueB[m_effIndex];}

        SpellEntry const* GetSpellProto() const { return m_spellProto; }
        uint32 GetId() const{ return m_spellProto->Id; }
        uint64 GetCastItemGUID() const { return m_castItemGuid; }
        uint32 GetEffIndex() const{ return m_effIndex; }
        int32 GetBasePoints() const { return m_currentBasePoints; }

        int32 GetAuraMaxDuration() const { return m_maxduration; }
        void SetAuraMaxDuration(int32 duration) { m_maxduration = duration; }
        int32 GetAuraDuration() const { return m_duration; }
        void SetAuraDuration(int32 duration) { m_duration = duration; }
        void SetAuraDurationAndUpdate(int32 duration) 
        {
            m_duration = duration;
            if(GetAuraSlot() < MAX_AURAS)                        // slot found send data to client
            { m_target->UpdateAuraForGroup(GetAuraSlot()); }
        }
        time_t GetAuraApplyTime() { return m_applyTime; }

        SpellModifier *getAuraSpellMod() {return m_spellmod; }

        uint64 const& GetCasterGUID() const { return m_caster_guid; }
        Unit* GetCaster() const;
        Unit* GetTarget() const { return m_target; }
        void SetTarget(Unit* target) { m_target = target; }
        void SetLoadedState(uint64 caster_guid,int32 damage,int32 maxduration,int32 duration,int32 charges)
        {
            m_caster_guid = caster_guid;
            m_modifier.m_amount = damage;
            m_maxduration = maxduration;
            m_duration = duration;
            m_procCharges = charges;
        }

        uint8 GetAuraSlot() const { return m_auraSlot; }
        void SetAuraSlot(uint8 slot) { m_auraSlot = slot; }
        uint8 GetAuraCharges() const { return m_procCharges; }
        void SetAuraCharges(uint8 charges)
        {
            if (m_procCharges == charges)
                return;
            m_procCharges = charges;
            if(GetAuraSlot() < MAX_AURAS)                        // slot found send data to client
            { m_target->UpdateAuraForGroup(GetAuraSlot()); }
        }
        bool DropAuraCharge() // return true if last charge dropped
        {
            if (m_procCharges == 0)
                return false;
            m_procCharges--;
            if(GetAuraSlot() < MAX_AURAS)                        // slot found send data to client
            { m_target->UpdateAuraForGroup(GetAuraSlot()); }
            return m_procCharges == 0;
        }

        int8 GetStackAmount() {return m_stackAmount;}
        //int32 GetModifierValuePerStack() {return m_modifier.m_amount / m_stackAmount;}
        void SetStackAmount(uint8 num);
        bool modStackAmount(int32 num); // return true if last charge dropped
        uint32 GetAuraStateMask(){return m_auraStateMask;}
        void SetAuraState(uint8 num){m_auraStateMask |= 1<<(num-1);}  //modifies aura's aura state (not unit!)
        void RefreshAura();

        bool IsPositive() { return m_positive; }
        void SetNegative() { m_positive = false; }
        void SetPositive() { m_positive = true; }

        bool IsPermanent() const { return m_permanent; }
        bool IsAreaAura() const { return m_isAreaAura; }
        bool IsPeriodic() const { return m_isPeriodic; }
        bool IsPassive() const { return m_isPassive; }
        bool IsPersistent() const { return m_isPersistent; }
        bool IsDeathPersistent() const { return m_isDeathPersist; }
        bool IsRemovedOnShapeLost() const { return m_isRemovedOnShapeLost; }
        bool IsInUse() const { return m_in_use;}
        void CleanupTriggeredSpells();

        virtual void Update(uint32 diff);
        void ApplyModifier(bool apply, bool Real = false);

        void _AddAura();
        void _RemoveAura();

        bool IsUpdated() { return m_updated; }
        void SetUpdated(bool val) { m_updated = val; }
        void SetRemoveMode(AuraRemoveMode mode) { m_removeMode = mode; }

        Unit* GetTriggerTarget() const;

        // add/remove SPELL_AURA_MOD_SHAPESHIFT (36) linked auras
        void HandleAuraAllowOnlyAbility(bool apply, bool Real);
        void HandleShapeshiftBoosts(bool apply);

        bool GetDispelChance(Spell* spell);

        // Allow Apply Aura Handler to modify and access m_AuraDRGroup
        void setDiminishGroup(DiminishingGroup group) { m_AuraDRGroup = group; }
        DiminishingGroup getDiminishGroup() const { return m_AuraDRGroup; }

        void TriggerSpell();
        void TriggerSpellWithValue();
        void PeriodicTick();
        void PeriodicDummyTick();

        bool isAffectedOnSpell(SpellEntry const *spell) const;
    protected:
        Aura(SpellEntry const* spellproto, uint32 eff, int32 *currentBasePoints, Unit *target, Unit *caster = NULL, Item* castItem = NULL);

        Modifier m_modifier;
        SpellModifier *m_spellmod;

        SpellEntry const *m_spellProto;
        Unit* m_target;
        uint64 m_caster_guid;
        uint64 m_castItemGuid;                              // it is NOT safe to keep a pointer to the item because it may get deleted
        time_t m_applyTime;

        int32 m_currentBasePoints;                          // cache SpellEntry::EffectBasePoints and use for set custom base points
        int32 m_maxduration;                                // Max aura duration
        int32 m_duration;                                   // Current time
        int32 m_timeCla;                                    // Timer for power per sec calcultion
        int32 m_periodicTimer;                              // Timer for periodic auras

        AuraRemoveMode m_removeMode:8;                      // Store info for know remove aura reason
        DiminishingGroup m_AuraDRGroup:8;                   // Diminishing

        uint8 m_effIndex;                                   // Aura effect index in spell
        uint8 m_auraSlot;                                   // Aura slot on unit (for show in client)
        uint8 m_auraFlags;                                  // Aura info flag (for send data to client)
        uint8 m_auraLevel;                                  // Aura level (store caster level for correct show level dep amount)
        uint8 m_procCharges;                                // Aura charges (0 for infinite)
        uint8 m_stackAmount;                                // Aura stack amount
        uint32 m_auraStateMask;

        bool m_positive:1;
        bool m_permanent:1;
        bool m_isPeriodic:1;
        bool m_isAreaAura:1;
        bool m_isPassive:1;
        bool m_isPersistent:1;
        bool m_isDeathPersist:1;
        bool m_isRemovedOnShapeLost:1;
        bool m_updated:1;                                   // Prevent remove aura by stack if set
        bool m_in_use:1;                                    // true while in Aura::ApplyModifier call

    private:
<<<<<<< HEAD
        void CleanupTriggeredSpells();
=======
        void SetAura(uint32 slot, bool remove) { m_target->SetUInt32Value(UNIT_FIELD_AURA + slot, remove ? 0 : GetId()); }
        void SetAuraFlag(uint32 slot, bool add);
        void SetAuraLevel(uint32 slot, uint32 level);
        void SetAuraApplication(uint32 slot, int8 count);
>>>>>>> f27ebf87
};

class TRINITY_DLL_SPEC AreaAura : public Aura
{
    public:
        AreaAura(SpellEntry const* spellproto, uint32 eff, int32 *currentBasePoints, Unit *target, Unit *caster = NULL, Item* castItem = NULL);
        ~AreaAura();
        void Update(uint32 diff);
    private:
        float m_radius;
        AreaAuraType m_areaAuraType;
};

class TRINITY_DLL_SPEC PersistentAreaAura : public Aura
{
    public:
        PersistentAreaAura(SpellEntry const* spellproto, uint32 eff, int32 *currentBasePoints, Unit *target, Unit *caster = NULL, Item* castItem = NULL);
        ~PersistentAreaAura();
        void Update(uint32 diff);
};

Aura* CreateAura(SpellEntry const* spellproto, uint32 eff, int32 *currentBasePoints, Unit *target, Unit *caster = NULL, Item* castItem = NULL);
#endif
<|MERGE_RESOLUTION|>--- conflicted
+++ resolved
@@ -366,14 +366,6 @@
         bool m_in_use:1;                                    // true while in Aura::ApplyModifier call
 
     private:
-<<<<<<< HEAD
-        void CleanupTriggeredSpells();
-=======
-        void SetAura(uint32 slot, bool remove) { m_target->SetUInt32Value(UNIT_FIELD_AURA + slot, remove ? 0 : GetId()); }
-        void SetAuraFlag(uint32 slot, bool add);
-        void SetAuraLevel(uint32 slot, uint32 level);
-        void SetAuraApplication(uint32 slot, int8 count);
->>>>>>> f27ebf87
 };
 
 class TRINITY_DLL_SPEC AreaAura : public Aura
