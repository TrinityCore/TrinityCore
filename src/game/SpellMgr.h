--- conflicted
+++ resolved
@@ -309,11 +309,8 @@
     SPELL_WELL_FED          = 18,
     SPELL_DRINK             = 19,
     SPELL_FOOD              = 20,
-<<<<<<< HEAD
     SPELL_PRESENCE          = 21,
-=======
-    SPELL_CHARM             = 21,
->>>>>>> 3c665dd6
+    SPELL_CHARM             = 22,
 };
 
 #define SPELL_LINKED_MAX_SPELLS  200000
