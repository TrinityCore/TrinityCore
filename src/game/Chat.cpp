--- conflicted
+++ resolved
@@ -1043,11 +1043,7 @@
 
     if(!ExecuteCommandInTable(getCommandTable(), text, fullcmd))
     {
-<<<<<<< HEAD
         if(m_session && m_session->GetSecurity() == SEC_PLAYER)
-=======
-        if(m_session && m_session->GetSecurity() == SEC_PLAYER) 
->>>>>>> 2dcebf4a
             return 0;
         SendSysMessage(LANG_NO_CMD);
     }
