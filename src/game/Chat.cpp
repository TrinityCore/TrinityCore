/*
 * Copyright (C) 2005-2009 MaNGOS <http://getmangos.com/>
 *
 * Copyright (C) 2008-2009 Trinity <http://www.trinitycore.org/>
 *
 * This program is free software; you can redistribute it and/or modify
 * it under the terms of the GNU General Public License as published by
 * the Free Software Foundation; either version 2 of the License, or
 * (at your option) any later version.
 *
 * This program is distributed in the hope that it will be useful,
 * but WITHOUT ANY WARRANTY; without even the implied warranty of
 * MERCHANTABILITY or FITNESS FOR A PARTICULAR PURPOSE.  See the
 * GNU General Public License for more details.
 *
 * You should have received a copy of the GNU General Public License
 * along with this program; if not, write to the Free Software
 * Foundation, Inc., 59 Temple Place, Suite 330, Boston, MA  02111-1307  USA
 */

#include "Common.h"
#include "Language.h"
#include "Database/DatabaseEnv.h"
#include "WorldPacket.h"
#include "WorldSession.h"
#include "Opcodes.h"
#include "Log.h"
#include "World.h"
#include "ObjectMgr.h"
#include "Player.h"
#include "UpdateMask.h"
#include "Chat.h"
#include "MapManager.h"
#include "GridNotifiersImpl.h"
#include "CellImpl.h"
#include "AccountMgr.h"
#include "TicketMgr.h"

// Supported shift-links (client generated and server side)
// |color|Harea:area_id|h[name]|h|r
// |color|Hcreature:creature_guid|h[name]|h|r
// |color|Hcreature_entry:creature_id|h[name]|h|r
// |color|Hgameevent:id|h[name]|h|r
// |color|Hgameobject:go_guid|h[name]|h|r
// |color|Hgameobject_entry:go_id|h[name]|h|r
// |color|Hitem:item_id:perm_ench_id:0:0|h[name]|h|r
// |color|Hitemset:itemset_id|h[name]|h|r
// |color|Hplayer:name|h[name]|h|r                                        - client, in some messages, at click copy only name instead link
// |color|Hquest:quest_id|h[name]|h|r
// |color|Hskill:skill_id|h[name]|h|r
// |color|Hspell:spell_id|h[name]|h|r                                     - client, spellbook spell icon shift-click
// |color|Htalent:talent_id,rank|h[name]|h|r                              - client, talent icon shift-click
// |color|Htele:id|h[name]|h|r
// |color|Htrade:spell_id,cur_value,max_value,unk3int,unk3str|h[name]|h|r - client, spellbook profession icon shift-click

bool ChatHandler::load_command_table = true;

ChatCommand * ChatHandler::getCommandTable()
{
    static ChatCommand accountSetCommandTable[] =
    {
        { "addon",          SEC_ADMINISTRATOR,  true,  &ChatHandler::HandleAccountSetAddonCommand,     "", NULL },
        { "gmlevel",        SEC_CONSOLE,        true,  &ChatHandler::HandleAccountSetGmLevelCommand,   "", NULL },
        { "password",       SEC_CONSOLE,        true,  &ChatHandler::HandleAccountSetPasswordCommand,  "", NULL },
        { NULL,             0,                  false, NULL,                                           "", NULL }
    };

    static ChatCommand accountCommandTable[] =
    {
        { "create",         SEC_CONSOLE,        true,  &ChatHandler::HandleAccountCreateCommand,       "", NULL },
        { "delete",         SEC_CONSOLE,        true,  &ChatHandler::HandleAccountDeleteCommand,       "", NULL },
        { "onlinelist",     SEC_CONSOLE,        true,  &ChatHandler::HandleAccountOnlineListCommand,   "", NULL },
        { "set",            SEC_ADMINISTRATOR,  true,  NULL,                                           "", accountSetCommandTable },
        { "",               SEC_PLAYER,         false, &ChatHandler::HandleAccountCommand,             "", NULL },
        { NULL,             0,                  false, NULL,                                           "", NULL }
    };

    static ChatCommand serverSetCommandTable[] =
    {
        { "loglevel",       SEC_CONSOLE,        true,  &ChatHandler::HandleServerSetLogLevelCommand,   "", NULL },
        { "difftime",       SEC_CONSOLE,        true,  &ChatHandler::HandleServerSetDiffTimeCommand,   "", NULL },
        { "motd",           SEC_ADMINISTRATOR,  true,  &ChatHandler::HandleServerSetMotdCommand,       "", NULL },
        { NULL,             0,                  false, NULL,                                           "", NULL }
    };

    static ChatCommand serverIdleRestartCommandTable[] =
    {
        { "cancel",         SEC_ADMINISTRATOR,  true,  &ChatHandler::HandleServerShutDownCancelCommand,"", NULL },
        { ""   ,            SEC_ADMINISTRATOR,  true,  &ChatHandler::HandleServerIdleRestartCommand,   "", NULL },
        { NULL,             0,                  false, NULL,                                           "", NULL }
    };

    static ChatCommand serverIdleShutdownCommandTable[] =
    {
        { "cancel",         SEC_ADMINISTRATOR,  true,  &ChatHandler::HandleServerShutDownCancelCommand,"", NULL },
        { ""   ,            SEC_ADMINISTRATOR,  true,  &ChatHandler::HandleServerIdleShutDownCommand,  "", NULL },
        { NULL,             0,                  false, NULL,                                           "", NULL }
    };

    static ChatCommand serverRestartCommandTable[] =
    {
        { "cancel",         SEC_ADMINISTRATOR,  true,  &ChatHandler::HandleServerShutDownCancelCommand,"", NULL },
        { ""   ,            SEC_ADMINISTRATOR,  true,  &ChatHandler::HandleServerRestartCommand,       "", NULL },
        { NULL,             0,                  false, NULL,                                           "", NULL }
    };

    static ChatCommand serverShutdownCommandTable[] =
    {
        { "cancel",         SEC_ADMINISTRATOR,  true,  &ChatHandler::HandleServerShutDownCancelCommand,"", NULL },
        { ""   ,            SEC_ADMINISTRATOR,  true,  &ChatHandler::HandleServerShutDownCommand,      "", NULL },
        { NULL,             0,                  false, NULL,                                           "", NULL }
    };

    static ChatCommand serverCommandTable[] =
    {
        { "corpses",        SEC_GAMEMASTER,     true,  &ChatHandler::HandleServerCorpsesCommand,       "", NULL },
        { "exit",           SEC_CONSOLE,        true,  &ChatHandler::HandleServerExitCommand,          "", NULL },
        { "idlerestart",    SEC_ADMINISTRATOR,  true,  NULL,                                           "", serverIdleRestartCommandTable },
        { "idleshutdown",   SEC_ADMINISTRATOR,  true,  NULL,                                           "", serverShutdownCommandTable },
        { "info",           SEC_PLAYER,         true,  &ChatHandler::HandleServerInfoCommand,          "", NULL },
        { "motd",           SEC_PLAYER,         true,  &ChatHandler::HandleServerMotdCommand,          "", NULL },
        { "restart",        SEC_ADMINISTRATOR,  true,  NULL,                                           "", serverRestartCommandTable },
        { "shutdown",       SEC_ADMINISTRATOR,  true,  NULL,                                           "", serverShutdownCommandTable },
        { "set",            SEC_ADMINISTRATOR,  true,  NULL,                                           "", serverSetCommandTable },
        { NULL,             0,                  false, NULL,                                           "", NULL }
    };

    static ChatCommand modifyCommandTable[] =
    {
        { "hp",             SEC_MODERATOR,      false, &ChatHandler::HandleModifyHPCommand,            "", NULL },
        { "mana",           SEC_MODERATOR,      false, &ChatHandler::HandleModifyManaCommand,          "", NULL },
        { "rage",           SEC_MODERATOR,      false, &ChatHandler::HandleModifyRageCommand,          "", NULL },
        { "runicpower",     SEC_MODERATOR,      false, &ChatHandler::HandleModifyRunicPowerCommand,    "", NULL },
        { "energy",         SEC_MODERATOR,      false, &ChatHandler::HandleModifyEnergyCommand,        "", NULL },
        { "money",          SEC_MODERATOR,      false, &ChatHandler::HandleModifyMoneyCommand,         "", NULL },
        { "speed",          SEC_MODERATOR,      false, &ChatHandler::HandleModifySpeedCommand,         "", NULL },
        { "swim",           SEC_MODERATOR,      false, &ChatHandler::HandleModifySwimCommand,          "", NULL },
        { "scale",          SEC_MODERATOR,      false, &ChatHandler::HandleModifyScaleCommand,         "", NULL },
        { "bit",            SEC_MODERATOR,      false, &ChatHandler::HandleModifyBitCommand,           "", NULL },
        { "bwalk",          SEC_MODERATOR,      false, &ChatHandler::HandleModifyBWalkCommand,         "", NULL },
        { "fly",            SEC_MODERATOR,      false, &ChatHandler::HandleModifyFlyCommand,           "", NULL },
        { "aspeed",         SEC_MODERATOR,      false, &ChatHandler::HandleModifyASpeedCommand,        "", NULL },
        { "faction",        SEC_MODERATOR,      false, &ChatHandler::HandleModifyFactionCommand,       "", NULL },
        { "spell",          SEC_MODERATOR,      false, &ChatHandler::HandleModifySpellCommand,         "", NULL },
        { "tp",             SEC_MODERATOR,      false, &ChatHandler::HandleModifyTalentCommand,        "", NULL },
        { "titles",         SEC_MODERATOR,      false, &ChatHandler::HandleModifyKnownTitlesCommand,   "", NULL },
        { "mount",          SEC_MODERATOR,      false, &ChatHandler::HandleModifyMountCommand,         "", NULL },
        { "honor",          SEC_MODERATOR,      false, &ChatHandler::HandleModifyHonorCommand,         "", NULL },
        { "rep",            SEC_MODERATOR,      false, &ChatHandler::HandleModifyRepCommand,           "", NULL },
        { "arena",          SEC_MODERATOR,      false, &ChatHandler::HandleModifyArenaCommand,         "", NULL },
        { "drunk",          SEC_MODERATOR,      false, &ChatHandler::HandleDrunkCommand,               "", NULL },
        { "standstate",     SEC_GAMEMASTER,     false, &ChatHandler::HandleStandStateCommand,          "", NULL },
        { "morph",          SEC_GAMEMASTER,     false, &ChatHandler::HandleMorphCommand,               "", NULL },
        { "phase",          SEC_GAMEMASTER,     false, &ChatHandler::HandleModifyPhaseCommand,         "", NULL },
        { "gender",         SEC_ADMINISTRATOR,  false, &ChatHandler::HandleModifyGenderCommand,        "", NULL },
        { NULL,             0,                  false, NULL,                                           "", NULL }
    };

    static ChatCommand wpCommandTable[] =
    {
        { "show",           SEC_GAMEMASTER,     false, &ChatHandler::HandleWpShowCommand,              "", NULL },
        { "addwp",          SEC_GAMEMASTER,     false, &ChatHandler::HandleWpAddCommand,               "", NULL },
        { "load",           SEC_GAMEMASTER,     false, &ChatHandler::HandleWpLoadPathCommand,          "", NULL },
        { "modify",         SEC_GAMEMASTER,     false, &ChatHandler::HandleWpModifyCommand,            "", NULL },
        { "event",          SEC_GAMEMASTER,     false, &ChatHandler::HandleWpEventCommand,              "", NULL },
        { "unload",         SEC_GAMEMASTER,     false, &ChatHandler::HandleWpUnLoadPathCommand,     "", NULL },

        { NULL,             0,                  false, NULL,                                           "", NULL }
    };


    static ChatCommand banCommandTable[] =
    {
        { "account",        SEC_ADMINISTRATOR,  true,  &ChatHandler::HandleBanAccountCommand,          "", NULL },
        { "character",      SEC_ADMINISTRATOR,  true,  &ChatHandler::HandleBanCharacterCommand,        "", NULL },
        { "ip",             SEC_ADMINISTRATOR,  true,  &ChatHandler::HandleBanIPCommand,               "", NULL },
        { NULL,             0,                  false, NULL,                                           "", NULL }
    };

    static ChatCommand baninfoCommandTable[] =
    {
        { "account",        SEC_ADMINISTRATOR,  true,  &ChatHandler::HandleBanInfoAccountCommand,      "", NULL },
        { "character",      SEC_ADMINISTRATOR,  true,  &ChatHandler::HandleBanInfoCharacterCommand,    "", NULL },
        { "ip",             SEC_ADMINISTRATOR,  true,  &ChatHandler::HandleBanInfoIPCommand,           "", NULL },
        { NULL,             0,                  false, NULL,                                           "", NULL }
    };

    static ChatCommand banlistCommandTable[] =
    {
        { "account",        SEC_ADMINISTRATOR,  true,  &ChatHandler::HandleBanListAccountCommand,      "", NULL },
        { "character",      SEC_ADMINISTRATOR,  true,  &ChatHandler::HandleBanListCharacterCommand,    "", NULL },
        { "ip",             SEC_ADMINISTRATOR,  true,  &ChatHandler::HandleBanListIPCommand,           "", NULL },
        { NULL,             0,                  false, NULL,                                           "", NULL }
    };

    static ChatCommand unbanCommandTable[] =
    {
        { "account",        SEC_ADMINISTRATOR,  true,  &ChatHandler::HandleUnBanAccountCommand,      "", NULL },
        { "character",      SEC_ADMINISTRATOR,  true,  &ChatHandler::HandleUnBanCharacterCommand,    "", NULL },
        { "ip",             SEC_ADMINISTRATOR,  true,  &ChatHandler::HandleUnBanIPCommand,           "", NULL },
        { NULL,             0,                  false, NULL,                                           "", NULL }
    };

    static ChatCommand debugCommandTable[] =
    {
        { "inarc",          SEC_ADMINISTRATOR,  false, &ChatHandler::HandleDebugInArcCommand,          "", NULL },
        { "spellfail",      SEC_ADMINISTRATOR,  false, &ChatHandler::HandleDebugSpellFailCommand,      "", NULL },
        { "setpoi",         SEC_ADMINISTRATOR,  false, &ChatHandler::HandleSetPoiCommand,              "", NULL },
        { "qpartymsg",      SEC_ADMINISTRATOR,  false, &ChatHandler::HandleSendQuestPartyMsgCommand,   "", NULL },
        { "qinvalidmsg",    SEC_ADMINISTRATOR,  false, &ChatHandler::HandleSendQuestInvalidMsgCommand, "", NULL },
        { "equiperr",       SEC_ADMINISTRATOR,  false, &ChatHandler::HandleEquipErrorCommand,          "", NULL },
        { "sellerr",        SEC_ADMINISTRATOR,  false, &ChatHandler::HandleSellErrorCommand,           "", NULL },
        { "buyerr",         SEC_ADMINISTRATOR,  false, &ChatHandler::HandleBuyErrorCommand,            "", NULL },
        { "sendopcode",     SEC_ADMINISTRATOR,  false, &ChatHandler::HandleSendOpcodeCommand,          "", NULL },
        { "spawnvehicle",   SEC_ADMINISTRATOR,  false, &ChatHandler::HandleSpawnVehicle,               "", NULL },
        { "uws",            SEC_ADMINISTRATOR,  false, &ChatHandler::HandleUpdateWorldStateCommand,    "", NULL },
        { "ps",             SEC_ADMINISTRATOR,  false, &ChatHandler::HandlePlaySound2Command,          "", NULL },
        { "scn",            SEC_ADMINISTRATOR,  false, &ChatHandler::HandleSendChannelNotifyCommand,   "", NULL },
        { "scm",            SEC_ADMINISTRATOR,  false, &ChatHandler::HandleSendChatMsgCommand,         "", NULL },
        { "sps",            SEC_ADMINISTRATOR,  false, &ChatHandler::HandleSendSetPhaseShiftCommand,   "", NULL },
        { "getitemstate",   SEC_ADMINISTRATOR,  false, &ChatHandler::HandleGetItemState,               "", NULL },
        { "playsound",      SEC_MODERATOR,      false, &ChatHandler::HandlePlaySoundCommand,           "", NULL },
        { "update",         SEC_ADMINISTRATOR,  false, &ChatHandler::HandleUpdate,                     "", NULL },
        { "setvalue",       SEC_ADMINISTRATOR,  false, &ChatHandler::HandleSetValue,                   "", NULL },
        { "getvalue",       SEC_ADMINISTRATOR,  false, &ChatHandler::HandleGetValue,                   "", NULL },
        { "Mod32Value",     SEC_ADMINISTRATOR,  false, &ChatHandler::HandleMod32Value,                 "", NULL },
        { "anim",           SEC_GAMEMASTER,     false, &ChatHandler::HandleAnimCommand,                "", NULL },
        { "lootrecipient",  SEC_GAMEMASTER,     false, &ChatHandler::HandleGetLootRecipient,           "", NULL },
        { "arena",          SEC_ADMINISTRATOR,  false, &ChatHandler::HandleDebugArenaCommand,          "", NULL },
        { "bg",             SEC_ADMINISTRATOR,  false, &ChatHandler::HandleDebugBattlegroundCommand,   "", NULL },
        { "sendlargepacket",SEC_ADMINISTRATOR,  false, &ChatHandler::HandleSendLargePacketCommand,     "", NULL },
        { NULL,             0,                  false, NULL,                                           "", NULL }
    };

    static ChatCommand eventCommandTable[] =
    {
        { "activelist",     SEC_GAMEMASTER,     true,  &ChatHandler::HandleEventActiveListCommand,     "", NULL },
        { "start",          SEC_GAMEMASTER,     true,  &ChatHandler::HandleEventStartCommand,          "", NULL },
        { "stop",           SEC_GAMEMASTER,     true,  &ChatHandler::HandleEventStopCommand,           "", NULL },
        { "",               SEC_GAMEMASTER,     true, &ChatHandler::HandleEventInfoCommand,            "", NULL },
        { NULL,             0,                  false, NULL,                                           "", NULL }
    };

    static ChatCommand learnCommandTable[] =
    {
        { "all",            SEC_ADMINISTRATOR,  false, &ChatHandler::HandleLearnAllCommand,            "", NULL },
        { "all_gm",         SEC_GAMEMASTER,     false, &ChatHandler::HandleLearnAllGMCommand,          "", NULL },
        { "all_crafts",     SEC_GAMEMASTER,     false, &ChatHandler::HandleLearnAllCraftsCommand,      "", NULL },
        { "all_default",    SEC_MODERATOR,      false, &ChatHandler::HandleLearnAllDefaultCommand,     "", NULL },
        { "all_lang",       SEC_MODERATOR,      false, &ChatHandler::HandleLearnAllLangCommand,        "", NULL },
        { "all_myclass",    SEC_ADMINISTRATOR,  false, &ChatHandler::HandleLearnAllMyClassCommand,     "", NULL },
        { "all_myspells",   SEC_ADMINISTRATOR,  false, &ChatHandler::HandleLearnAllMySpellsCommand,    "", NULL },
        { "all_mytalents",  SEC_ADMINISTRATOR,  false, &ChatHandler::HandleLearnAllMyTalentsCommand,   "", NULL },
        { "all_recipes",    SEC_GAMEMASTER,     false, &ChatHandler::HandleLearnAllRecipesCommand,     "", NULL },
        { "",               SEC_ADMINISTRATOR,  false, &ChatHandler::HandleLearnCommand,               "", NULL },
        { NULL,             0,                  false, NULL,                                           "", NULL }
    };

    static ChatCommand reloadCommandTable[] =
    {
        { "all",            SEC_ADMINISTRATOR,  true,  &ChatHandler::HandleReloadAllCommand,           "", NULL },
        { "all_loot",       SEC_ADMINISTRATOR,  true,  &ChatHandler::HandleReloadAllLootCommand,       "", NULL },
        { "all_npc",        SEC_ADMINISTRATOR,  true,  &ChatHandler::HandleReloadAllNpcCommand,        "", NULL },
        { "all_quest",      SEC_ADMINISTRATOR,  true,  &ChatHandler::HandleReloadAllQuestCommand,      "", NULL },
        { "all_scripts",    SEC_ADMINISTRATOR,  true,  &ChatHandler::HandleReloadAllScriptsCommand,    "", NULL },
        { "all_spell",      SEC_ADMINISTRATOR,  true,  &ChatHandler::HandleReloadAllSpellCommand,      "", NULL },
        { "all_item",       SEC_ADMINISTRATOR,  true,  &ChatHandler::HandleReloadAllItemCommand,       "", NULL },
        { "all_locales",    SEC_ADMINISTRATOR,  true,  &ChatHandler::HandleReloadAllLocalesCommand,    "", NULL },

        { "config",         SEC_ADMINISTRATOR,  true,  &ChatHandler::HandleReloadConfigCommand,        "", NULL },

        { "areatrigger_tavern",          SEC_ADMINISTRATOR, true,  &ChatHandler::HandleReloadAreaTriggerTavernCommand,       "", NULL },
        { "areatrigger_teleport",        SEC_ADMINISTRATOR, true,  &ChatHandler::HandleReloadAreaTriggerTeleportCommand,     "", NULL },
        { "access_requirement",          SEC_ADMINISTRATOR, true,  &ChatHandler::HandleReloadAccessRequirementCommand,       "", NULL },
        { "areatrigger_involvedrelation",SEC_ADMINISTRATOR, true,  &ChatHandler::HandleReloadQuestAreaTriggersCommand,       "", NULL },
        { "event_scripts",               SEC_ADMINISTRATOR, true,  &ChatHandler::HandleReloadEventScriptsCommand,            "", NULL },
        { "command",                     SEC_ADMINISTRATOR, true,  &ChatHandler::HandleReloadCommandCommand,                 "", NULL },
        { "creature_involvedrelation",   SEC_ADMINISTRATOR, true,  &ChatHandler::HandleReloadCreatureQuestInvRelationsCommand,"",NULL },
        { "creature_loot_template",      SEC_ADMINISTRATOR, true,  &ChatHandler::HandleReloadLootTemplatesCreatureCommand,   "", NULL },
        { "creature_questrelation",      SEC_ADMINISTRATOR, true,  &ChatHandler::HandleReloadCreatureQuestRelationsCommand,  "", NULL },
        //{ "db_script_string",            SEC_ADMINISTRATOR, true,  &ChatHandler::HandleReloadDbScriptStringCommand,          "", NULL },
        { "disenchant_loot_template",    SEC_ADMINISTRATOR, true,  &ChatHandler::HandleReloadLootTemplatesDisenchantCommand, "", NULL },
        { "fishing_loot_template",       SEC_ADMINISTRATOR, true,  &ChatHandler::HandleReloadLootTemplatesFishingCommand,    "", NULL },
        { "game_graveyard_zone",         SEC_ADMINISTRATOR, true,  &ChatHandler::HandleReloadGameGraveyardZoneCommand,       "", NULL },
        { "game_tele",                   SEC_ADMINISTRATOR, true,  &ChatHandler::HandleReloadGameTeleCommand,                "", NULL },
        { "gameobject_involvedrelation", SEC_ADMINISTRATOR, true,  &ChatHandler::HandleReloadGOQuestInvRelationsCommand,     "", NULL },
        { "gameobject_loot_template",    SEC_ADMINISTRATOR, true,  &ChatHandler::HandleReloadLootTemplatesGameobjectCommand, "", NULL },
        { "gameobject_questrelation",    SEC_ADMINISTRATOR, true,  &ChatHandler::HandleReloadGOQuestRelationsCommand,        "", NULL },
        { "gameobject_scripts",          SEC_ADMINISTRATOR, true,  &ChatHandler::HandleReloadGameObjectScriptsCommand,       "", NULL },
        { "item_enchantment_template",   SEC_ADMINISTRATOR, true,  &ChatHandler::HandleReloadItemEnchantementsCommand,       "", NULL },
        { "item_loot_template",          SEC_ADMINISTRATOR, true,  &ChatHandler::HandleReloadLootTemplatesItemCommand,       "", NULL },
        { "trinity_string",              SEC_ADMINISTRATOR, true,  &ChatHandler::HandleReloadTrinityStringCommand,           "", NULL },
        { "locales_creature",            SEC_ADMINISTRATOR, true,  &ChatHandler::HandleReloadLocalesCreatureCommand,         "", NULL },
        { "locales_gameobject",          SEC_ADMINISTRATOR, true,  &ChatHandler::HandleReloadLocalesGameobjectCommand,       "", NULL },
        { "locales_item",                SEC_ADMINISTRATOR, true,  &ChatHandler::HandleReloadLocalesItemCommand,             "", NULL },
        { "locales_npc_text",            SEC_ADMINISTRATOR, true,  &ChatHandler::HandleReloadLocalesNpcTextCommand,          "", NULL },
        { "locales_page_text",           SEC_ADMINISTRATOR, true,  &ChatHandler::HandleReloadLocalesPageTextCommand,         "", NULL },
        { "locales_points_of_interest",  SEC_ADMINISTRATOR, true,  &ChatHandler::HandleReloadLocalesPointsOfInterestCommand, "", NULL },
        { "locales_quest",               SEC_ADMINISTRATOR, true,  &ChatHandler::HandleReloadLocalesQuestCommand,            "", NULL },
//        { "auctions",                    SEC_ADMINISTRATOR, true,  &ChatHandler::HandleReloadAuctionsCommand,                "", NULL },
        { "milling_loot_template",       SEC_ADMINISTRATOR, true,  &ChatHandler::HandleReloadLootTemplatesMillingCommand,    "", NULL },
        { "npc_gossip",                  SEC_ADMINISTRATOR, true,  &ChatHandler::HandleReloadNpcGossipCommand,               "", NULL },
        { "npc_option",                  SEC_ADMINISTRATOR, true,  &ChatHandler::HandleReloadNpcOptionCommand,               "", NULL },
        { "npc_trainer",                 SEC_ADMINISTRATOR, true,  &ChatHandler::HandleReloadNpcTrainerCommand,              "", NULL },
        { "npc_vendor",                  SEC_ADMINISTRATOR, true,  &ChatHandler::HandleReloadNpcVendorCommand,               "", NULL },
        { "page_text",                   SEC_ADMINISTRATOR, true,  &ChatHandler::HandleReloadPageTextsCommand,               "", NULL },
        { "pickpocketing_loot_template", SEC_ADMINISTRATOR, true,  &ChatHandler::HandleReloadLootTemplatesPickpocketingCommand,"",NULL},
        { "points_of_interest",          SEC_ADMINISTRATOR, true,  &ChatHandler::HandleReloadPointsOfInterestCommand,        "",NULL},
        { "prospecting_loot_template",   SEC_ADMINISTRATOR, true,  &ChatHandler::HandleReloadLootTemplatesProspectingCommand,"", NULL },
        { "quest_mail_loot_template",    SEC_ADMINISTRATOR, true,  &ChatHandler::HandleReloadLootTemplatesQuestMailCommand,  "", NULL },
        { "quest_end_scripts",           SEC_ADMINISTRATOR, true,  &ChatHandler::HandleReloadQuestEndScriptsCommand,         "", NULL },
        { "quest_start_scripts",         SEC_ADMINISTRATOR, true,  &ChatHandler::HandleReloadQuestStartScriptsCommand,       "", NULL },
        { "quest_template",              SEC_ADMINISTRATOR, true,  &ChatHandler::HandleReloadQuestTemplateCommand,           "", NULL },
        { "reference_loot_template",     SEC_ADMINISTRATOR, true,  &ChatHandler::HandleReloadLootTemplatesReferenceCommand,  "", NULL },
        { "reserved_name",               SEC_ADMINISTRATOR, true,  &ChatHandler::HandleReloadReservedNameCommand,            "", NULL },
        { "skill_discovery_template",    SEC_ADMINISTRATOR, true,  &ChatHandler::HandleReloadSkillDiscoveryTemplateCommand,  "", NULL },
        { "skill_extra_item_template",   SEC_ADMINISTRATOR, true,  &ChatHandler::HandleReloadSkillExtraItemTemplateCommand,  "", NULL },
        { "skill_fishing_base_level",    SEC_ADMINISTRATOR, true,  &ChatHandler::HandleReloadSkillFishingBaseLevelCommand,   "", NULL },
        { "skinning_loot_template",      SEC_ADMINISTRATOR, true,  &ChatHandler::HandleReloadLootTemplatesSkinningCommand,   "", NULL },
        { "spell_affect",                SEC_ADMINISTRATOR, true,  &ChatHandler::HandleReloadSpellAffectCommand,             "", NULL },
        { "spell_required",              SEC_ADMINISTRATOR, true,  &ChatHandler::HandleReloadSpellRequiredCommand,           "", NULL },
        { "spell_area",                  SEC_ADMINISTRATOR, true,  &ChatHandler::HandleReloadSpellAreaCommand,               "", NULL },
        { "spell_elixir",                SEC_ADMINISTRATOR, true,  &ChatHandler::HandleReloadSpellElixirCommand,             "", NULL },
        { "spell_learn_spell",           SEC_ADMINISTRATOR, true,  &ChatHandler::HandleReloadSpellLearnSpellCommand,         "", NULL },
        { "spell_loot_template",         SEC_ADMINISTRATOR, true,  &ChatHandler::HandleReloadLootTemplatesSpellCommand,      "", NULL },
        { "spell_pet_auras",             SEC_ADMINISTRATOR, true,  &ChatHandler::HandleReloadSpellPetAurasCommand,           "", NULL },
        { "spell_proc_event",            SEC_ADMINISTRATOR, true,  &ChatHandler::HandleReloadSpellProcEventCommand,          "", NULL },
        { "spell_bonus_data",            SEC_ADMINISTRATOR, true,  &ChatHandler::HandleReloadSpellBonusesCommand,            "", NULL },
        { "spell_script_target",         SEC_ADMINISTRATOR, true,  &ChatHandler::HandleReloadSpellScriptTargetCommand,       "", NULL },
        { "spell_scripts",               SEC_ADMINISTRATOR, true,  &ChatHandler::HandleReloadSpellScriptsCommand,            "", NULL },
        { "spell_target_position",       SEC_ADMINISTRATOR, true,  &ChatHandler::HandleReloadSpellTargetPositionCommand,     "", NULL },
        { "spell_threats",               SEC_ADMINISTRATOR, true,  &ChatHandler::HandleReloadSpellThreatsCommand,            "", NULL },
        { "spell_disabled",              SEC_ADMINISTRATOR, true,  &ChatHandler::HandleReloadSpellDisabledCommand,           "", NULL },
<<<<<<< HEAD
=======
        { "locales_creature",            SEC_ADMINISTRATOR, true,  &ChatHandler::HandleReloadLocalesCreatureCommand,         "", NULL },
        { "locales_gameobject",          SEC_ADMINISTRATOR, true,  &ChatHandler::HandleReloadLocalesGameobjectCommand,       "", NULL },
        { "locales_item",                SEC_ADMINISTRATOR, true,  &ChatHandler::HandleReloadLocalesItemCommand,             "", NULL },
        { "locales_npc_text",            SEC_ADMINISTRATOR, true,  &ChatHandler::HandleReloadLocalesNpcTextCommand,          "", NULL },
        { "locales_page_text",           SEC_ADMINISTRATOR, true,  &ChatHandler::HandleReloadLocalesPageTextCommand,         "", NULL },
        { "locales_quest",               SEC_ADMINISTRATOR, true,  &ChatHandler::HandleReloadLocalesQuestCommand,            "", NULL },
        { "auctions",                    SEC_ADMINISTRATOR, true,  &ChatHandler::HandleReloadAuctionsCommand,                "", NULL },
>>>>>>> a0dc8e3a
        { "waypoint_scripts",            SEC_ADMINISTRATOR, true,  &ChatHandler::HandleReloadWpScriptsCommand,               "", NULL },
        { "gm_tickets",                  SEC_ADMINISTRATOR, true,  &ChatHandler::HandleGMTicketReloadCommand,                "", NULL },

        { NULL,                          0,                 false, NULL,                                                     "", NULL }
    };

    static ChatCommand honorCommandTable[] =
    {
        { "add",            SEC_GAMEMASTER,     false, &ChatHandler::HandleAddHonorCommand,            "", NULL },
        { "addkill",        SEC_GAMEMASTER,     false, &ChatHandler::HandleHonorAddKillCommand,        "", NULL },
        { "update",         SEC_GAMEMASTER,     false, &ChatHandler::HandleUpdateHonorFieldsCommand,   "", NULL },
        { NULL,             0,                  false, NULL,                                           "", NULL }
    };

    static ChatCommand guildCommandTable[] =
    {
        { "create",         SEC_GAMEMASTER,     true,  &ChatHandler::HandleGuildCreateCommand,         "", NULL },
        { "delete",         SEC_GAMEMASTER,     true,  &ChatHandler::HandleGuildDeleteCommand,         "", NULL },
        { "invite",         SEC_GAMEMASTER,     true,  &ChatHandler::HandleGuildInviteCommand,         "", NULL },
        { "uninvite",       SEC_GAMEMASTER,     true,  &ChatHandler::HandleGuildUninviteCommand,       "", NULL },
        { "rank",           SEC_GAMEMASTER,     true,  &ChatHandler::HandleGuildRankCommand,           "", NULL },
        { NULL,             0,                  false, NULL,                                           "", NULL }
    };

    static ChatCommand petCommandTable[] =
    {
        { "create",         SEC_GAMEMASTER,     false, &ChatHandler::HandleCreatePetCommand,           "", NULL },
        { "learn",          SEC_GAMEMASTER,     false, &ChatHandler::HandlePetLearnCommand,            "", NULL },
        { "unlearn",        SEC_GAMEMASTER,     false, &ChatHandler::HandlePetUnlearnCommand,          "", NULL },
        { "tp",             SEC_GAMEMASTER,     false, &ChatHandler::HandlePetTpCommand,               "", NULL },
        { NULL,             0,                  false, NULL,                                           "", NULL }
    };


    static ChatCommand groupCommandTable[] =
    {
        { "leader",         SEC_ADMINISTRATOR,     false,  &ChatHandler::HandleGroupLeaderCommand,         "", NULL },
        { "disband",        SEC_ADMINISTRATOR,     false,  &ChatHandler::HandleGroupDisbandCommand,        "", NULL },
        { "remove",         SEC_ADMINISTRATOR,     false,  &ChatHandler::HandleGroupRemoveCommand,         "", NULL },
        { NULL,             0,                     false, NULL,                                           "", NULL }
    };

    static ChatCommand lookupPlayerCommandTable[] =
    {
        { "ip",             SEC_GAMEMASTER,     true,  &ChatHandler::HandleLookupPlayerIpCommand,       "", NULL },
        { "account",        SEC_GAMEMASTER,     true,  &ChatHandler::HandleLookupPlayerAccountCommand,  "", NULL },
        { "email",          SEC_GAMEMASTER,     true,  &ChatHandler::HandleLookupPlayerEmailCommand,    "", NULL },
        { NULL,             0,                  false, NULL,                                            "", NULL }
    };

    static ChatCommand lookupCommandTable[] =
    {
        { "area",           SEC_MODERATOR,      true,  &ChatHandler::HandleLookupAreaCommand,          "", NULL },
        { "creature",       SEC_ADMINISTRATOR,  true,  &ChatHandler::HandleLookupCreatureCommand,      "", NULL },
        { "event",          SEC_GAMEMASTER,     true,  &ChatHandler::HandleLookupEventCommand,         "", NULL },
        { "faction",        SEC_ADMINISTRATOR,  true,  &ChatHandler::HandleLookupFactionCommand,       "", NULL },
        { "item",           SEC_ADMINISTRATOR,  true,  &ChatHandler::HandleLookupItemCommand,          "", NULL },
        { "itemset",        SEC_ADMINISTRATOR,  true,  &ChatHandler::HandleLookupItemSetCommand,       "", NULL },
        { "object",         SEC_ADMINISTRATOR,  true,  &ChatHandler::HandleLookupObjectCommand,        "", NULL },
        { "quest",          SEC_ADMINISTRATOR,  true,  &ChatHandler::HandleLookupQuestCommand,         "", NULL },
        { "player",         SEC_GAMEMASTER,     true,  NULL,                                           "", lookupPlayerCommandTable },
        { "skill",          SEC_ADMINISTRATOR,  true,  &ChatHandler::HandleLookupSkillCommand,         "", NULL },
        { "spell",          SEC_ADMINISTRATOR,  true,  &ChatHandler::HandleLookupSpellCommand,         "", NULL },
        { "tele",           SEC_MODERATOR,      true,  &ChatHandler::HandleLookupTeleCommand,          "", NULL },
        { NULL,             0,                  false, NULL,                                           "", NULL }
    };

    static ChatCommand resetCommandTable[] =
    {
        { "achievements",   SEC_ADMINISTRATOR,  false, &ChatHandler::HandleResetAchievementsCommand,   "", NULL },
        { "honor",          SEC_ADMINISTRATOR,  false, &ChatHandler::HandleResetHonorCommand,          "", NULL },
        { "level",          SEC_ADMINISTRATOR,  false, &ChatHandler::HandleResetLevelCommand,          "", NULL },
        { "spells",         SEC_ADMINISTRATOR,  false, &ChatHandler::HandleResetSpellsCommand,         "", NULL },
        { "stats",          SEC_ADMINISTRATOR,  false, &ChatHandler::HandleResetStatsCommand,          "", NULL },
        { "talents",        SEC_ADMINISTRATOR,  false, &ChatHandler::HandleResetTalentsCommand,        "", NULL },
        { "all",            SEC_ADMINISTRATOR,  false, &ChatHandler::HandleResetAllCommand,            "", NULL },
        { NULL,             0,                  false, NULL,                                           "", NULL }
    };

    static ChatCommand castCommandTable[] =
    {
        { "back",           SEC_ADMINISTRATOR,  false, &ChatHandler::HandleCastBackCommand,            "", NULL },
        { "dist",           SEC_ADMINISTRATOR,  false, &ChatHandler::HandleCastDistCommand,            "", NULL },
        { "self",           SEC_ADMINISTRATOR,  false, &ChatHandler::HandleCastSelfCommand,            "", NULL },
        { "target",         SEC_ADMINISTRATOR,  false, &ChatHandler::HandleCastTargetCommand,          "", NULL },
        { "",               SEC_ADMINISTRATOR,  false, &ChatHandler::HandleCastCommand,                "", NULL },
        { NULL,             0,                  false, NULL,                                           "", NULL }
    };

    static ChatCommand pdumpCommandTable[] =
    {
        { "load",           SEC_ADMINISTRATOR,  true,  &ChatHandler::HandleLoadPDumpCommand,           "", NULL },
        { "write",          SEC_ADMINISTRATOR,  true,  &ChatHandler::HandleWritePDumpCommand,          "", NULL },
        { NULL,             0,                  false, NULL,                                           "", NULL }
    };

    static ChatCommand listCommandTable[] =
    {
        { "creature",       SEC_ADMINISTRATOR,  true,  &ChatHandler::HandleListCreatureCommand,        "", NULL },
        { "item",           SEC_ADMINISTRATOR,  true,  &ChatHandler::HandleListItemCommand,            "", NULL },
        { "object",         SEC_ADMINISTRATOR,  true,  &ChatHandler::HandleListObjectCommand,          "", NULL },
        { "auras",          SEC_ADMINISTRATOR,  false, &ChatHandler::HandleListAurasCommand,           "", NULL },
        { NULL,             0,                  false, NULL,                                           "", NULL }
    };

    static ChatCommand teleCommandTable[] =
    {
        { "add",            SEC_ADMINISTRATOR,  false, &ChatHandler::HandleAddTeleCommand,             "", NULL },
        { "del",            SEC_ADMINISTRATOR,  true,  &ChatHandler::HandleDelTeleCommand,             "", NULL },
        { "name",           SEC_MODERATOR,      true,  &ChatHandler::HandleNameTeleCommand,            "", NULL },
        { "group",          SEC_MODERATOR,      false, &ChatHandler::HandleGroupTeleCommand,           "", NULL },
        { "",               SEC_MODERATOR,      false, &ChatHandler::HandleTeleCommand,                "", NULL },
        { NULL,             0,                  false, NULL,                                           "", NULL }
    };

    static ChatCommand npcCommandTable[] =
    {
        { "say",            SEC_MODERATOR,      false, &ChatHandler::HandleNpcSayCommand,              "", NULL },
        { "textemote",      SEC_MODERATOR,      false, &ChatHandler::HandleNpcTextEmoteCommand,        "", NULL },
        { "add",            SEC_GAMEMASTER,     false, &ChatHandler::HandleNpcAddCommand,              "", NULL },
        { "delete",         SEC_GAMEMASTER,     false, &ChatHandler::HandleNpcDeleteCommand,           "", NULL },
        { "spawndist",      SEC_GAMEMASTER,     false, &ChatHandler::HandleNpcSpawnDistCommand,        "", NULL },
        { "spawntime",      SEC_GAMEMASTER,     false, &ChatHandler::HandleNpcSpawnTimeCommand,        "", NULL },
        { "factionid",      SEC_GAMEMASTER,     false, &ChatHandler::HandleNpcFactionIdCommand,        "", NULL },
        { "addmove",        SEC_GAMEMASTER,     false, &ChatHandler::HandleNpcAddMoveCommand,          "", NULL },
        { "setmovetype",    SEC_GAMEMASTER,     false, &ChatHandler::HandleNpcSetMoveTypeCommand,      "", NULL },
        { "move",           SEC_GAMEMASTER,     false, &ChatHandler::HandleNpcMoveCommand,             "", NULL },
        { "changelevel",    SEC_GAMEMASTER,     false, &ChatHandler::HandleChangeLevelCommand,         "", NULL },
        { "setmodel",       SEC_GAMEMASTER,     false, &ChatHandler::HandleNpcSetModelCommand,         "", NULL },
        { "additem",        SEC_GAMEMASTER,     false, &ChatHandler::HandleAddVendorItemCommand,       "", NULL },
        { "delitem",        SEC_GAMEMASTER,     false, &ChatHandler::HandleDelVendorItemCommand,       "", NULL },
        { "flag",           SEC_GAMEMASTER,     false, &ChatHandler::HandleNpcFlagCommand,             "", NULL },
        { "changeentry",    SEC_ADMINISTRATOR,  false, &ChatHandler::HandleNpcChangeEntryCommand,      "", NULL },
        { "info",           SEC_ADMINISTRATOR,  false, &ChatHandler::HandleNpcInfoCommand,             "", NULL },
        { "playemote",      SEC_ADMINISTRATOR,  false, &ChatHandler::HandleNpcPlayEmoteCommand,        "", NULL },
        { "follow",         SEC_GAMEMASTER,     false, &ChatHandler::HandleNpcFollowCommand,           "", NULL },
        { "setphase",       SEC_GAMEMASTER,     false, &ChatHandler::HandleNpcSetPhaseCommand,         "", NULL },
        { "unfollow",       SEC_GAMEMASTER,     false, &ChatHandler::HandleNpcUnFollowCommand,         "", NULL },
        { "whisper",        SEC_MODERATOR,      false, &ChatHandler::HandleNpcWhisperCommand,          "", NULL },
        { "yell",           SEC_MODERATOR,      false, &ChatHandler::HandleNpcYellCommand,             "", NULL },
        { "addtemp",        SEC_GAMEMASTER,     false, &ChatHandler::HandleTempAddSpwCommand,          "", NULL },
        { "addformation",   SEC_MODERATOR,      false, &ChatHandler::HandleNpcAddFormationCommand,     "", NULL },
        { "tame",           SEC_GAMEMASTER,     false, &ChatHandler::HandleNpcTameCommand,             "", NULL },
        { "setdeathstate",  SEC_GAMEMASTER,     false, &ChatHandler::HandleNpcSetDeathStateCommand,    "", NULL },

        //{ TODO: fix or remove this commands
        { "name",           SEC_GAMEMASTER,     false, &ChatHandler::HandleNameCommand,                "", NULL },
        { "subname",        SEC_GAMEMASTER,     false, &ChatHandler::HandleSubNameCommand,             "", NULL },
        { "addweapon",      SEC_ADMINISTRATOR,  false, &ChatHandler::HandleAddWeaponCommand,           "", NULL },
        //}

        { NULL,             0,                  false, NULL,                                           "", NULL }
    };

    static ChatCommand goCommandTable[] =
    {
        { "grid",           SEC_MODERATOR,      false, &ChatHandler::HandleGoGridCommand,              "", NULL },
        { "creature",       SEC_GAMEMASTER,     false, &ChatHandler::HandleGoCreatureCommand,          "", NULL },
        { "object",         SEC_GAMEMASTER,     false, &ChatHandler::HandleGoObjectCommand,            "", NULL },
        { "trigger",        SEC_GAMEMASTER,     false, &ChatHandler::HandleGoTriggerCommand,           "", NULL },
        { "graveyard",      SEC_GAMEMASTER,     false, &ChatHandler::HandleGoGraveyardCommand,         "", NULL },
        { "zonexy",         SEC_MODERATOR,      false, &ChatHandler::HandleGoZoneXYCommand,            "", NULL },
        { "xy",             SEC_MODERATOR,      false, &ChatHandler::HandleGoXYCommand,                "", NULL },
        { "xyz",            SEC_MODERATOR,      false, &ChatHandler::HandleGoXYZCommand,               "", NULL },
        { "",               SEC_MODERATOR,      false, &ChatHandler::HandleGoXYZCommand,               "", NULL },
        { NULL,             0,                  false, NULL,                                           "", NULL }
    };

    static ChatCommand gobjectCommandTable[] =
    {
        { "add",            SEC_GAMEMASTER,     false, &ChatHandler::HandleGameObjectCommand,          "", NULL },
        { "delete",         SEC_GAMEMASTER,     false, &ChatHandler::HandleDelObjectCommand,           "", NULL },
        { "move",           SEC_GAMEMASTER,     false, &ChatHandler::HandleMoveObjectCommand,          "", NULL },
        { "near",           SEC_ADMINISTRATOR,  false, &ChatHandler::HandleNearObjectCommand,          "", NULL },
        { "activate",       SEC_GAMEMASTER,     false, &ChatHandler::HandleActivateObjectCommand,      "", NULL },
        { "addtemp",        SEC_GAMEMASTER,     false, &ChatHandler::HandleTempGameObjectCommand,      "", NULL },
        { "setphase",       SEC_GAMEMASTER,     false, &ChatHandler::HandleGOPhaseCommand,             "", NULL },
        { "target",         SEC_GAMEMASTER,     false, &ChatHandler::HandleTargetObjectCommand,        "", NULL },
        { "turn",           SEC_GAMEMASTER,     false, &ChatHandler::HandleTurnObjectCommand,          "", NULL },
        { NULL,             0,                  false, NULL,                                           "", NULL }
    };

    static ChatCommand questCommandTable[] =
    {
        { "add",            SEC_ADMINISTRATOR,  false, &ChatHandler::HandleAddQuest,                   "", NULL },
        { "complete",       SEC_ADMINISTRATOR,  false, &ChatHandler::HandleCompleteQuest,              "", NULL },
        { "remove",         SEC_ADMINISTRATOR,  false, &ChatHandler::HandleRemoveQuest,                "", NULL },
        { NULL,             0,                  false, NULL,                                           "", NULL }
    };

    static ChatCommand gmCommandTable[] =
    {
        { "chat",           SEC_MODERATOR,      false, &ChatHandler::HandleGMChatCommand,              "", NULL },
        { "ingame",         SEC_PLAYER,         true,  &ChatHandler::HandleGMListIngameCommand,        "", NULL },
        { "list",           SEC_ADMINISTRATOR,  true,  &ChatHandler::HandleGMListFullCommand,          "", NULL },
        { "visible",        SEC_MODERATOR,      false, &ChatHandler::HandleVisibleCommand,             "", NULL },
        { "fly",            SEC_ADMINISTRATOR,  false, &ChatHandler::HandleFlyModeCommand,             "", NULL },
        { "",               SEC_MODERATOR,      false, &ChatHandler::HandleGMmodeCommand,              "", NULL },
        { NULL,             0,                  false, NULL,                                           "", NULL }
    };

    static ChatCommand instanceCommandTable[] =
    {
        { "listbinds",      SEC_MODERATOR,      false, &ChatHandler::HandleInstanceListBindsCommand,   "", NULL },
        { "unbind",         SEC_MODERATOR,      false, &ChatHandler::HandleInstanceUnbindCommand,      "", NULL },
        { "stats",          SEC_MODERATOR,      true,  &ChatHandler::HandleInstanceStatsCommand,       "", NULL },
        { "savedata",       SEC_MODERATOR,      false, &ChatHandler::HandleInstanceSaveDataCommand,    "", NULL },
        { NULL,             0,                  false, NULL,                                           "", NULL }
    };

    static ChatCommand ticketCommandTable[] =
    {
        { "list",           SEC_MODERATOR,      false, &ChatHandler::HandleGMTicketListCommand,             "", NULL },
        { "onlinelist",     SEC_MODERATOR,      false, &ChatHandler::HandleGMTicketListOnlineCommand,       "", NULL },
        { "viewname",       SEC_MODERATOR,      false, &ChatHandler::HandleGMTicketGetByNameCommand,        "", NULL },
        { "viewid",         SEC_MODERATOR,      false, &ChatHandler::HandleGMTicketGetByIdCommand,          "", NULL },
        { "close",          SEC_MODERATOR,      false, &ChatHandler::HandleGMTicketCloseByIdCommand,        "", NULL },
        { "closedlist",     SEC_MODERATOR,      false, &ChatHandler::HandleGMTicketListClosedCommand,       "", NULL },
        { "delete",         SEC_ADMINISTRATOR,  false, &ChatHandler::HandleGMTicketDeleteByIdCommand,       "", NULL },
        { "assign",         SEC_MODERATOR,      false, &ChatHandler::HandleGMTicketAssignToCommand,         "", NULL },
        { "unassign",       SEC_MODERATOR,      false, &ChatHandler::HandleGMTicketUnAssignCommand,         "", NULL },
        { "comment",        SEC_MODERATOR,      false, &ChatHandler::HandleGMTicketCommentCommand,          "", NULL },
        { NULL,             0,                  false, NULL,                                                "", NULL }
    };

    static ChatCommand commandTable[] =
    {
        { "account",        SEC_PLAYER,         true,  NULL,                                           "", accountCommandTable },
        { "gm",             SEC_MODERATOR,      true,  NULL,                                           "", gmCommandTable },
        { "ticket",         SEC_MODERATOR,      false,  NULL,                                          "", ticketCommandTable },
        { "npc",            SEC_MODERATOR,      false, NULL,                                           "", npcCommandTable },
        { "go",             SEC_MODERATOR,      false, NULL,                                           "", goCommandTable },
        { "learn",          SEC_MODERATOR,      false, NULL,                                           "", learnCommandTable },
        { "modify",         SEC_MODERATOR,      false, NULL,                                           "", modifyCommandTable },
        { "debug",          SEC_MODERATOR,      false, NULL,                                           "", debugCommandTable },
        { "tele",           SEC_MODERATOR,      true,  NULL,                                           "", teleCommandTable },
        { "event",          SEC_GAMEMASTER,     false, NULL,                                           "", eventCommandTable },
        { "gobject",        SEC_GAMEMASTER,     false, NULL,                                           "", gobjectCommandTable },
        { "honor",          SEC_GAMEMASTER,     false, NULL,                                           "", honorCommandTable },

        //wp commands
        { "path",           SEC_GAMEMASTER,     false, NULL,                                           "", wpCommandTable },
        { "loadpath",       SEC_ADMINISTRATOR,  false, &ChatHandler::HandleReloadAllPaths,             "", NULL },

        { "quest",          SEC_ADMINISTRATOR,  false, NULL,                                           "", questCommandTable },
        { "reload",         SEC_ADMINISTRATOR,  true,  NULL,                                           "", reloadCommandTable },
        { "list",           SEC_ADMINISTRATOR,  true,  NULL,                                           "", listCommandTable },
        { "lookup",         SEC_ADMINISTRATOR,  true,  NULL,                                           "", lookupCommandTable },
        { "pdump",          SEC_ADMINISTRATOR,  true,  NULL,                                           "", pdumpCommandTable },
        { "guild",          SEC_ADMINISTRATOR,  true,  NULL,                                           "", guildCommandTable },
        { "cast",           SEC_ADMINISTRATOR,  false, NULL,                                           "", castCommandTable },
        { "reset",          SEC_ADMINISTRATOR,  false, NULL,                                           "", resetCommandTable },
        { "instance",       SEC_ADMINISTRATOR,  true,  NULL,                                           "", instanceCommandTable },
        { "server",         SEC_ADMINISTRATOR,  true,  NULL,                                           "", serverCommandTable },
        { "pet",            SEC_GAMEMASTER,     false, NULL,                                           "", petCommandTable },

        { "aura",           SEC_ADMINISTRATOR,  false, &ChatHandler::HandleAuraCommand,                "", NULL },
        { "unaura",         SEC_ADMINISTRATOR,  false, &ChatHandler::HandleUnAuraCommand,              "", NULL },
        { "nameannounce",   SEC_MODERATOR,      false, &ChatHandler::HandleNameAnnounceCommand,        "", NULL },
        { "gmnameannounce", SEC_MODERATOR,      false, &ChatHandler::HandleGMNameAnnounceCommand,      "", NULL },
        { "announce",       SEC_MODERATOR,      true,  &ChatHandler::HandleAnnounceCommand,            "", NULL },
        { "gmannounce",     SEC_MODERATOR,      true,  &ChatHandler::HandleGMAnnounceCommand,          "", NULL },
        { "notify",         SEC_MODERATOR,      true,  &ChatHandler::HandleNotifyCommand,              "", NULL },
        { "gmnotify",       SEC_MODERATOR,      true,  &ChatHandler::HandleGMNotifyCommand,            "", NULL },
        { "goname",         SEC_MODERATOR,      false, &ChatHandler::HandleGonameCommand,              "", NULL },
        { "namego",         SEC_MODERATOR,      false, &ChatHandler::HandleNamegoCommand,              "", NULL },
        { "groupgo",        SEC_MODERATOR,      false, &ChatHandler::HandleGroupgoCommand,             "", NULL },
        { "commands",       SEC_PLAYER,         true,  &ChatHandler::HandleCommandsCommand,            "", NULL },
        { "demorph",        SEC_GAMEMASTER,     false, &ChatHandler::HandleDeMorphCommand,             "", NULL },
        { "die",            SEC_ADMINISTRATOR,  false, &ChatHandler::HandleDieCommand,                 "", NULL },
        { "revive",         SEC_ADMINISTRATOR,  false, &ChatHandler::HandleReviveCommand,              "", NULL },
        { "dismount",       SEC_PLAYER,         false, &ChatHandler::HandleDismountCommand,            "", NULL },
        { "gps",            SEC_MODERATOR,      false, &ChatHandler::HandleGPSCommand,                 "", NULL },
        { "guid",           SEC_GAMEMASTER,     false, &ChatHandler::HandleGUIDCommand,                "", NULL },
        { "help",           SEC_PLAYER,         true,  &ChatHandler::HandleHelpCommand,                "", NULL },
        { "itemmove",       SEC_GAMEMASTER,     false, &ChatHandler::HandleItemMoveCommand,            "", NULL },
        { "cooldown",       SEC_ADMINISTRATOR,  false, &ChatHandler::HandleCooldownCommand,            "", NULL },
        { "unlearn",        SEC_ADMINISTRATOR,  false, &ChatHandler::HandleUnLearnCommand,             "", NULL },
        { "distance",       SEC_ADMINISTRATOR,  false, &ChatHandler::HandleGetDistanceCommand,         "", NULL },
        { "recall",         SEC_MODERATOR,      false, &ChatHandler::HandleRecallCommand,              "", NULL },
        { "save",           SEC_PLAYER,         false, &ChatHandler::HandleSaveCommand,                "", NULL },
        { "saveall",        SEC_MODERATOR,      true,  &ChatHandler::HandleSaveAllCommand,             "", NULL },
        { "kick",           SEC_GAMEMASTER,     true,  &ChatHandler::HandleKickPlayerCommand,          "", NULL },
        { "ban",            SEC_ADMINISTRATOR,  true,  NULL,                                           "", banCommandTable },
        { "unban",          SEC_ADMINISTRATOR,  true,  NULL,                                           "", unbanCommandTable },
        { "baninfo",        SEC_ADMINISTRATOR,  false, NULL,                                           "", baninfoCommandTable },
        { "banlist",        SEC_ADMINISTRATOR,  true,  NULL,                                           "", banlistCommandTable },
        { "plimit",         SEC_ADMINISTRATOR,  true,  &ChatHandler::HandlePLimitCommand,              "", NULL },
        { "start",          SEC_PLAYER,         false, &ChatHandler::HandleStartCommand,               "", NULL },
        { "taxicheat",      SEC_MODERATOR,      false, &ChatHandler::HandleTaxiCheatCommand,           "", NULL },
        { "allowmove",      SEC_ADMINISTRATOR,  false, &ChatHandler::HandleAllowMovementCommand,       "", NULL },
        { "linkgrave",      SEC_ADMINISTRATOR,  false, &ChatHandler::HandleLinkGraveCommand,           "", NULL },
        { "neargrave",      SEC_ADMINISTRATOR,  false, &ChatHandler::HandleNearGraveCommand,           "", NULL },
        { "explorecheat",   SEC_ADMINISTRATOR,  false, &ChatHandler::HandleExploreCheatCommand,        "", NULL },
        { "hover",          SEC_ADMINISTRATOR,  false, &ChatHandler::HandleHoverCommand,               "", NULL },
        { "waterwalk",      SEC_ADMINISTRATOR,  false, &ChatHandler::HandleWaterwalkCommand,           "", NULL },
        { "levelup",        SEC_ADMINISTRATOR,  false, &ChatHandler::HandleLevelUpCommand,             "", NULL },
        { "showarea",       SEC_ADMINISTRATOR,  false, &ChatHandler::HandleShowAreaCommand,            "", NULL },
        { "hidearea",       SEC_ADMINISTRATOR,  false, &ChatHandler::HandleHideAreaCommand,            "", NULL },
        { "additem",        SEC_ADMINISTRATOR,  false, &ChatHandler::HandleAddItemCommand,             "", NULL },
        { "additemset",     SEC_ADMINISTRATOR,  false, &ChatHandler::HandleAddItemSetCommand,          "", NULL },
        { "bank",           SEC_ADMINISTRATOR,  false, &ChatHandler::HandleBankCommand,                "", NULL },
        { "wchange",        SEC_ADMINISTRATOR,  false, &ChatHandler::HandleChangeWeather,              "", NULL },
        { "maxskill",       SEC_ADMINISTRATOR,  false, &ChatHandler::HandleMaxSkillCommand,            "", NULL },
        { "setskill",       SEC_ADMINISTRATOR,  false, &ChatHandler::HandleSetSkillCommand,            "", NULL },
        { "whispers",       SEC_MODERATOR,      false, &ChatHandler::HandleWhispersCommand,            "", NULL },
        { "pinfo",          SEC_GAMEMASTER,     true,  &ChatHandler::HandlePInfoCommand,               "", NULL },
        { "password",       SEC_PLAYER,         false, &ChatHandler::HandlePasswordCommand,            "", NULL },
        { "lockaccount",    SEC_PLAYER,         false, &ChatHandler::HandleLockAccountCommand,         "", NULL },
        { "respawn",        SEC_ADMINISTRATOR,  false, &ChatHandler::HandleRespawnCommand,             "", NULL },
        { "senditems",      SEC_ADMINISTRATOR,  true,  &ChatHandler::HandleSendItemsCommand,           "", NULL },
        { "sendmail",       SEC_MODERATOR,      true,  &ChatHandler::HandleSendMailCommand,            "", NULL },
        { "sendmoney",      SEC_ADMINISTRATOR,  true,  &ChatHandler::HandleSendMoneyCommand,           "", NULL },
        { "rename",         SEC_GAMEMASTER,     true,  &ChatHandler::HandleRenameCommand,              "", NULL },
        { "customize",      SEC_GAMEMASTER,     true,  &ChatHandler::HandleCustomizeCommand,           "", NULL },
        { "loadscripts",    SEC_ADMINISTRATOR,  true,  &ChatHandler::HandleLoadScriptsCommand,         "", NULL },
        { "mute",           SEC_GAMEMASTER,     true,  &ChatHandler::HandleMuteCommand,                "", NULL },
        { "unmute",         SEC_GAMEMASTER,     true,  &ChatHandler::HandleUnmuteCommand,              "", NULL },
        { "movegens",       SEC_ADMINISTRATOR,  false, &ChatHandler::HandleMovegensCommand,            "", NULL },
        { "cometome",       SEC_ADMINISTRATOR,  false, &ChatHandler::HandleComeToMeCommand,            "", NULL },
        { "damage",         SEC_ADMINISTRATOR,  false, &ChatHandler::HandleDamageCommand,              "", NULL },
        { "combatstop",     SEC_GAMEMASTER,     false, &ChatHandler::HandleCombatStopCommand,          "", NULL },
        { "ahbotoptions",   SEC_ADMINISTRATOR,  true,    &ChatHandler::HandleAHBotOptionsCommand,        "", NULL },
        { "flusharenapoints",    SEC_ADMINISTRATOR, false, &ChatHandler::HandleFlushArenaPointsCommand,         "",   NULL },
        { "chardelete",     SEC_CONSOLE,        true,  &ChatHandler::HandleCharacterDeleteCommand,     "", NULL },
        { "sendmessage",    SEC_ADMINISTRATOR,  true,  &ChatHandler::HandleSendMessageCommand,         "", NULL },
        { "playall",        SEC_ADMINISTRATOR,  false, &ChatHandler::HandlePlayAllCommand,             "", NULL },
        { "repairitems",    SEC_GAMEMASTER,     false, &ChatHandler::HandleRepairitemsCommand,         "", NULL },
        { "freeze",         SEC_ADMINISTRATOR,  false, &ChatHandler::HandleFreezeCommand,              "", NULL },
        { "unfreeze",       SEC_ADMINISTRATOR,  false, &ChatHandler::HandleUnFreezeCommand,            "", NULL },
        { "listfreeze",     SEC_ADMINISTRATOR,  false, &ChatHandler::HandleListFreezeCommand,          "", NULL },
        { "flusharenapoints", SEC_ADMINISTRATOR, false, &ChatHandler::HandleFlushArenaPointsCommand,   "", NULL },
        { "possess",        SEC_ADMINISTRATOR,  false, &ChatHandler::HandlePossessCommand,             "", NULL },
        { "unpossess",      SEC_ADMINISTRATOR,  false, &ChatHandler::HandleUnPossessCommand,           "", NULL },
        { "bindsight",      SEC_ADMINISTRATOR,  false, &ChatHandler::HandleBindSightCommand,           "", NULL },
        { "unbindsight",    SEC_ADMINISTRATOR,  false, &ChatHandler::HandleUnbindSightCommand,         "", NULL },

        { NULL,             0,                  false, NULL,                                           "", NULL }
    };

    if(load_command_table)
    {
        load_command_table = false;

        QueryResult *result = WorldDatabase.Query("SELECT name,security,help FROM command");
        if (result)
        {
            do
            {
                Field *fields = result->Fetch();
                std::string name = fields[0].GetCppString();
                for(uint32 i = 0; commandTable[i].Name != NULL; i++)
                {
                    if (name == commandTable[i].Name)
                    {
                        commandTable[i].SecurityLevel = (uint16)fields[1].GetUInt16();
                        commandTable[i].Help = fields[2].GetCppString();
                    }
                    if(commandTable[i].ChildCommands != NULL)
                    {
                        ChatCommand *ptable = commandTable[i].ChildCommands;
                        for(uint32 j = 0; ptable[j].Name != NULL; j++)
                        {
                            // first case for "" named subcommand
                            if (ptable[j].Name[0]=='\0' && name == commandTable[i].Name ||
                                name == fmtstring("%s %s", commandTable[i].Name, ptable[j].Name) )
                            {
                                ptable[j].SecurityLevel = (uint16)fields[1].GetUInt16();
                                ptable[j].Help = fields[2].GetCppString();
                            }
                        }
                    }
                }
            } while(result->NextRow());
            delete result;
        }
    }

    return commandTable;
}

const char *ChatHandler::GetTrinityString(int32 entry) const
{
    return m_session->GetTrinityString(entry);
}

bool ChatHandler::isAvailable(ChatCommand const& cmd) const
{
    // check security level only for simple  command (without child commands)
    return m_session->GetSecurity() >= cmd.SecurityLevel;
}

bool ChatHandler::HasLowerSecurity(Player* target, uint64 guid, bool strong)
{
    WorldSession* target_session = NULL;
    uint32 target_account = 0;

    if (target)
        target_session = target->GetSession();
    else if (guid)
        target_account = objmgr.GetPlayerAccountIdByGUID(guid);

    if(!target_session && !target_account)
    {
        SendSysMessage(LANG_PLAYER_NOT_FOUND);
        SetSentErrorMessage(true);
        return true;
    }

    return HasLowerSecurityAccount(target_session,target_account,strong);
}

bool ChatHandler::HasLowerSecurityAccount(WorldSession* target, uint32 target_account, bool strong)
{
    uint32 target_sec;

    // allow everything from console and RA console
    if (!m_session)
        return false;

    // ignore only for non-players for non strong checks (when allow apply command at least to same sec level)
    if (m_session->GetSecurity() > SEC_PLAYER && !strong && !sWorld.getConfig(CONFIG_GM_LOWER_SECURITY))
        return false;

    if (target)
        target_sec = target->GetSecurity();
    else if (target_account)
        target_sec = accmgr.GetSecurity(target_account);
    else
        return true;                                        // caller must report error for (target==NULL && target_account==0)

    if (m_session->GetSecurity() < target_sec || strong && m_session->GetSecurity() <= target_sec)
    {
        SendSysMessage(LANG_YOURS_SECURITY_IS_LOW);
        SetSentErrorMessage(true);
        return true;
    }

    return false;
}

bool ChatHandler::hasStringAbbr(const char* name, const char* part)
{
    // non "" command
    if( *name )
    {
        // "" part from non-"" command
        if( !*part )
            return false;

        for(;;)
        {
            if( !*part )
                return true;
            else if( !*name )
                return false;
            else if( tolower( *name ) != tolower( *part ) )
                return false;
            ++name; ++part;
        }
    }
    // allow with any for ""

    return true;
}

void ChatHandler::SendSysMessage(const char *str)
{
    WorldPacket data;

    // need copy to prevent corruption by strtok call in LineFromMessage original string
    char* buf = strdup(str);
    char* pos = buf;

    while(char* line = LineFromMessage(pos))
    {
        FillSystemMessageData(&data, line);
        m_session->SendPacket(&data);
    }

    free(buf);
}

void ChatHandler::SendGlobalSysMessage(const char *str)
{
    // Chat output
    WorldPacket data;

    // need copy to prevent corruption by strtok call in LineFromMessage original string
    char* buf = strdup(str);
    char* pos = buf;

    while(char* line = LineFromMessage(pos))
    {
        FillSystemMessageData(&data, line);
        sWorld.SendGlobalMessage(&data);
    }

    free(buf);
}

void ChatHandler::SendGlobalGMSysMessage(const char *str)
{
    // Chat output
    WorldPacket data;

    // need copy to prevent corruption by strtok call in LineFromMessage original string
    char* buf = strdup(str);
    char* pos = buf;

    while(char* line = LineFromMessage(pos))
    {
        FillSystemMessageData(&data, line);
        sWorld.SendGlobalGMMessage(&data);
     }
}

void ChatHandler::SendSysMessage(int32 entry)
{
    SendSysMessage(GetTrinityString(entry));
}

void ChatHandler::PSendSysMessage(int32 entry, ...)
{
    const char *format = GetTrinityString(entry);
    va_list ap;
    char str [2048];
    va_start(ap, entry);
    vsnprintf(str,2048,format, ap );
    va_end(ap);
    SendSysMessage(str);
}

void ChatHandler::PSendSysMessage(const char *format, ...)
{
    va_list ap;
    char str [2048];
    va_start(ap, format);
    vsnprintf(str,2048,format, ap );
    va_end(ap);
    SendSysMessage(str);
}

bool ChatHandler::ExecuteCommandInTable(ChatCommand *table, const char* text, const std::string& fullcmd)
{
    char const* oldtext = text;
    std::string cmd = "";

    while (*text != ' ' && *text != '\0')
    {
        cmd += *text;
        ++text;
    }

    while (*text == ' ') ++text;

    for(uint32 i = 0; table[i].Name != NULL; i++)
    {
        if( !hasStringAbbr(table[i].Name, cmd.c_str()) )
            continue;

        // select subcommand from child commands list
        if(table[i].ChildCommands != NULL)
        {
            if(!ExecuteCommandInTable(table[i].ChildCommands, text, fullcmd))
            {
                if(text && text[0] != '\0')
                    SendSysMessage(LANG_NO_SUBCMD);
                else
                    SendSysMessage(LANG_CMD_SYNTAX);

                ShowHelpForCommand(table[i].ChildCommands,text);
            }

            return true;
        }

        // must be available and have handler
        if(!table[i].Handler || !isAvailable(table[i]))
            continue;

        SetSentErrorMessage(false);
        // table[i].Name == "" is special case: send original command to handler
        if((this->*(table[i].Handler))(strlen(table[i].Name)!=0 ? text : oldtext))
        {
            if(table[i].SecurityLevel > SEC_PLAYER)
            {
                // chat case
                if(m_session)
                {
                    Player* p = m_session->GetPlayer();
                    uint64 sel_guid = p->GetSelection();
                    sLog.outCommand(m_session->GetAccountId(),"Command: %s [Player: %s (Account: %u) X: %f Y: %f Z: %f Map: %u Selected: %s (GUID: %u)]",
                        fullcmd.c_str(),p->GetName(),m_session->GetAccountId(),p->GetPositionX(),p->GetPositionY(),p->GetPositionZ(),p->GetMapId(),
                        GetLogNameForGuid(sel_guid),GUID_LOPART(sel_guid));
                }
            }
        }
        // some commands have custom error messages. Don't send the default one in these cases.
        else if(!sentErrorMessage)
        {
            if(!table[i].Help.empty())
                SendSysMessage(table[i].Help.c_str());
            else
                SendSysMessage(LANG_CMD_SYNTAX);
        }

        return true;
    }

    return false;
}

int ChatHandler::ParseCommands(const char* text)
{
    ASSERT(text);
    ASSERT(*text);

    std::string fullcmd = text;

    //if(m_session->GetSecurity() == 0)
    //  return 0;

    /// chat case (.command or !command format)
    if(m_session)
    {
        if(text[0] != '!' && text[0] != '.')
            return 0;
    }

    /// ignore single . and ! in line
    if(strlen(text) < 2)
        return 0;
    // original `text` can't be used. It content destroyed in command code processing.

    /// ignore messages staring from many dots.
    if(text[0] == '.' && text[1] == '.' || text[0] == '!' && text[1] == '!')
        return 0;

    /// skip first . or ! (in console allowed use command with . and ! and without its)
    if(text[0] == '!' || text[0] == '.')
        ++text;

    if(!ExecuteCommandInTable(getCommandTable(), text, fullcmd))
        SendSysMessage(LANG_NO_CMD);

    return 1;
}

bool ChatHandler::ShowHelpForSubCommands(ChatCommand *table, char const* cmd, char const* subcmd)
{
    std::string list;
    for(uint32 i = 0; table[i].Name != NULL; ++i)
    {
        // must be available (ignore handler existence for show command with possibe avalable subcomands
        if(!isAvailable(table[i]))
            continue;

        /// for empty subcmd show all available
        if( *subcmd && !hasStringAbbr(table[i].Name, subcmd))
            continue;

        if(m_session)
            list += "\n    ";
        else
            list += "\n\r    ";

        list += table[i].Name;

        if(table[i].ChildCommands)
            list += " ...";
    }

    if(list.empty())
        return false;

    if(table==getCommandTable())
    {
        SendSysMessage(LANG_AVIABLE_CMD);
        PSendSysMessage("%s",list.c_str());
    }
    else
        PSendSysMessage(LANG_SUBCMDS_LIST,cmd,list.c_str());

    return true;
}

bool ChatHandler::ShowHelpForCommand(ChatCommand *table, const char* cmd)
{
    if(*cmd)
    {
        for(uint32 i = 0; table[i].Name != NULL; ++i)
        {
            // must be available (ignore handler existence for show command with possibe avalable subcomands
            if(!isAvailable(table[i]))
                continue;

            if( !hasStringAbbr(table[i].Name, cmd) )
                continue;

            // have subcommand
            char const* subcmd = (*cmd) ? strtok(NULL, " ") : "";

            if(table[i].ChildCommands && subcmd && *subcmd)
            {
                if(ShowHelpForCommand(table[i].ChildCommands, subcmd))
                    return true;
            }

            if(!table[i].Help.empty())
                SendSysMessage(table[i].Help.c_str());

            if(table[i].ChildCommands)
                if(ShowHelpForSubCommands(table[i].ChildCommands,table[i].Name,subcmd ? subcmd : ""))
                    return true;

            return !table[i].Help.empty();
        }
    }
    else
    {
        for(uint32 i = 0; table[i].Name != NULL; ++i)
        {
            // must be available (ignore handler existence for show command with possibe avalable subcomands
            if(!isAvailable(table[i]))
                continue;

            if(strlen(table[i].Name))
                continue;

            if(!table[i].Help.empty())
                SendSysMessage(table[i].Help.c_str());

            if(table[i].ChildCommands)
                if(ShowHelpForSubCommands(table[i].ChildCommands,"",""))
                    return true;

            return !table[i].Help.empty();
        }
    }

    return ShowHelpForSubCommands(table,"",cmd);
}

//Note: target_guid used only in CHAT_MSG_WHISPER_INFORM mode (in this case channelName ignored)
void ChatHandler::FillMessageData( WorldPacket *data, WorldSession* session, uint8 type, uint32 language, const char *channelName, uint64 target_guid, const char *message, Unit *speaker)
{
    uint32 messageLength = (message ? strlen(message) : 0) + 1;

    data->Initialize(SMSG_MESSAGECHAT, 100);                // guess size
    *data << uint8(type);
    if ((type != CHAT_MSG_CHANNEL && type != CHAT_MSG_WHISPER) || language == LANG_ADDON)
        *data << uint32(language);
    else
        *data << uint32(LANG_UNIVERSAL);

    switch(type)
    {
        case CHAT_MSG_SAY:
        case CHAT_MSG_PARTY:
        case CHAT_MSG_RAID:
        case CHAT_MSG_GUILD:
        case CHAT_MSG_OFFICER:
        case CHAT_MSG_YELL:
        case CHAT_MSG_WHISPER:
        case CHAT_MSG_CHANNEL:
        case CHAT_MSG_RAID_LEADER:
        case CHAT_MSG_RAID_WARNING:
        case CHAT_MSG_BG_SYSTEM_NEUTRAL:
        case CHAT_MSG_BG_SYSTEM_ALLIANCE:
        case CHAT_MSG_BG_SYSTEM_HORDE:
        case CHAT_MSG_BATTLEGROUND:
        case CHAT_MSG_BATTLEGROUND_LEADER:
            target_guid = session ? session->GetPlayer()->GetGUID() : 0;
            break;
        case CHAT_MSG_MONSTER_SAY:
        case CHAT_MSG_MONSTER_PARTY:
        case CHAT_MSG_MONSTER_YELL:
        case CHAT_MSG_MONSTER_WHISPER:
        case CHAT_MSG_MONSTER_EMOTE:
        case CHAT_MSG_RAID_BOSS_WHISPER:
        case CHAT_MSG_RAID_BOSS_EMOTE:
        {
            *data << uint64(speaker->GetGUID());
            *data << uint32(0);                             // 2.1.0
            *data << uint32(strlen(speaker->GetName()) + 1);
            *data << speaker->GetName();
            uint64 listener_guid = 0;
            *data << uint64(listener_guid);
            if(listener_guid && !IS_PLAYER_GUID(listener_guid))
            {
                *data << uint32(1);                         // string listener_name_length
                *data << uint8(0);                          // string listener_name
            }
            *data << uint32(messageLength);
            *data << message;
            *data << uint8(0);
            return;
        }
        default:
            if (type != CHAT_MSG_REPLY && type != CHAT_MSG_IGNORED && type != CHAT_MSG_DND && type != CHAT_MSG_AFK)
                target_guid = 0;                            // only for CHAT_MSG_WHISPER_INFORM used original value target_guid
            break;
    }

    *data << uint64(target_guid);                           // there 0 for BG messages
    *data << uint32(0);                                     // can be chat msg group or something

    if (type == CHAT_MSG_CHANNEL)
    {
        ASSERT(channelName);
        *data << channelName;
    }

    *data << uint64(target_guid);
    *data << uint32(messageLength);
    *data << message;
    if(session != 0 && type != CHAT_MSG_REPLY && type != CHAT_MSG_DND && type != CHAT_MSG_AFK)
        *data << uint8(session->GetPlayer()->chatTag());
    else
        *data << uint8(0);
}

Player * ChatHandler::getSelectedPlayer()
{
    if(!m_session)
        return NULL;

    uint64 guid  = m_session->GetPlayer()->GetSelection();

    if (guid == 0)
        return m_session->GetPlayer();

    return objmgr.GetPlayer(guid);
}

Unit* ChatHandler::getSelectedUnit()
{
    if(!m_session)
        return NULL;

    uint64 guid = m_session->GetPlayer()->GetSelection();

    if (guid == 0)
        return m_session->GetPlayer();

    return ObjectAccessor::GetUnit(*m_session->GetPlayer(),guid);
}

Creature* ChatHandler::getSelectedCreature()
{
    if(!m_session)
        return NULL;

    return ObjectAccessor::GetCreatureOrPetOrVehicle(*m_session->GetPlayer(),m_session->GetPlayer()->GetSelection());
}

char* ChatHandler::extractKeyFromLink(char* text, char const* linkType, char** something1)
{
    // skip empty
    if(!text)
        return NULL;

    // skip spaces
    while(*text==' '||*text=='\t'||*text=='\b')
        ++text;

    if(!*text)
        return NULL;

    // return non link case
    if(text[0]!='|')
        return strtok(text, " ");

    // [name] Shift-click form |color|linkType:key|h[name]|h|r
    // or
    // [name] Shift-click form |color|linkType:key:something1:...:somethingN|h[name]|h|r

    char* check = strtok(text, "|");                        // skip color
    if(!check)
        return NULL;                                        // end of data

    char* cLinkType = strtok(NULL, ":");                    // linktype
    if(!cLinkType)
        return NULL;                                        // end of data

    if(strcmp(cLinkType,linkType) != 0)
    {
        strtok(NULL, " ");                                  // skip link tail (to allow continue strtok(NULL,s) use after retturn from function
        SendSysMessage(LANG_WRONG_LINK_TYPE);
        return NULL;
    }

    char* cKeys = strtok(NULL, "|");                        // extract keys and values
    char* cKeysTail = strtok(NULL, "");

    char* cKey = strtok(cKeys, ":|");                       // extract key
    if(something1)
        *something1 = strtok(NULL, ":|");                   // extract something

    strtok(cKeysTail, "]");                                 // restart scan tail and skip name with possible spaces
    strtok(NULL, " ");                                      // skip link tail (to allow continue strtok(NULL,s) use after retturn from function
    return cKey;
}

char* ChatHandler::extractKeyFromLink(char* text, char const* const* linkTypes, int* found_idx, char** something1)
{
    // skip empty
    if(!text)
        return NULL;

    // skip spaces
    while(*text==' '||*text=='\t'||*text=='\b')
        ++text;

    if(!*text)
        return NULL;

    // return non link case
    if(text[0]!='|')
        return strtok(text, " ");

    // [name] Shift-click form |color|linkType:key|h[name]|h|r
    // or
    // [name] Shift-click form |color|linkType:key:something1:...:somethingN|h[name]|h|r
    // or
    // [name] Shift-click form |linkType:key|h[name]|h|r

    char* tail;

    if(text[1]=='c')
    {
        char* check = strtok(text, "|");                    // skip color
        if(!check)
            return NULL;                                    // end of data

        tail = strtok(NULL, "");                            // tail
    }
    else
        tail = text+1;                                      // skip first |

    char* cLinkType = strtok(tail, ":");                    // linktype
    if(!cLinkType)
        return NULL;                                        // end of data

    for(int i = 0; linkTypes[i]; ++i)
    {
        if(strcmp(cLinkType,linkTypes[i]) == 0)
        {
            char* cKeys = strtok(NULL, "|");                // extract keys and values
            char* cKeysTail = strtok(NULL, "");

            char* cKey = strtok(cKeys, ":|");               // extract key
            if(something1)
                *something1 = strtok(NULL, ":|");           // extract something

            strtok(cKeysTail, "]");                         // restart scan tail and skip name with possible spaces
            strtok(NULL, " ");                              // skip link tail (to allow continue strtok(NULL,s) use after return from function
            if(found_idx)
                *found_idx = i;
            return cKey;
        }
    }

    strtok(NULL, " ");                                      // skip link tail (to allow continue strtok(NULL,s) use after return from function
    SendSysMessage(LANG_WRONG_LINK_TYPE);
    return NULL;
}

char const *fmtstring( char const *format, ... )
{
    va_list        argptr;
    #define    MAX_FMT_STRING    32000
    static char        temp_buffer[MAX_FMT_STRING];
    static char        string[MAX_FMT_STRING];
    static int        index = 0;
    char    *buf;
    int len;

    va_start(argptr, format);
    vsnprintf(temp_buffer,MAX_FMT_STRING, format, argptr);
    va_end(argptr);

    len = strlen(temp_buffer);

    if( len >= MAX_FMT_STRING )
        return "ERROR";

    if (len + index >= MAX_FMT_STRING-1)
    {
        index = 0;
    }

    buf = &string[index];
    memcpy( buf, temp_buffer, len+1 );

    index += len + 1;

    return buf;
}

GameObject* ChatHandler::GetObjectGlobalyWithGuidOrNearWithDbGuid(uint32 lowguid,uint32 entry)
{
    if(!m_session)
        return NULL;

    Player* pl = m_session->GetPlayer();

    GameObject* obj = ObjectAccessor::GetGameObject(*pl, MAKE_NEW_GUID(lowguid, entry, HIGHGUID_GAMEOBJECT));

    if(!obj && objmgr.GetGOData(lowguid))                   // guid is DB guid of object
    {
        // search near player then
        CellPair p(Trinity::ComputeCellPair(pl->GetPositionX(), pl->GetPositionY()));
        Cell cell(p);
        cell.data.Part.reserved = ALL_DISTRICT;

        MaNGOS::GameObjectWithDbGUIDCheck go_check(*pl,lowguid);
        MaNGOS::GameObjectSearcher<MaNGOS::GameObjectWithDbGUIDCheck> checker(pl,obj,go_check);

        TypeContainerVisitor<Trinity::GameObjectSearcher<Trinity::GameObjectWithDbGUIDCheck>, GridTypeMapContainer > object_checker(checker);
        CellLock<GridReadGuard> cell_lock(cell, p);
        cell_lock->Visit(cell_lock, object_checker, *MapManager::Instance().GetMap(pl->GetMapId(), pl));
    }

    return obj;
}

enum SpellLinkType
{
    SPELL_LINK_SPELL  = 0,
    SPELL_LINK_TALENT = 1,
    SPELL_LINK_TRADE  = 2
};

static char const* const spellKeys[] =
{
    "Hspell",                                               // normal spell
    "Htalent",                                              // talent spell
    "Htrade",                                               // profession/skill spell
    0
};

uint32 ChatHandler::extractSpellIdFromLink(char* text)
{
    // number or [name] Shift-click form |color|Hspell:spell_id|h[name]|h|r
    // number or [name] Shift-click form |color|Htalent:talent_id,rank|h[name]|h|r
    // number or [name] Shift-click form |color|Htrade:spell_id,skill_id,max_value,cur_value|h[name]|h|r
    int type = 0;
    char* param1_str = NULL;
    char* idS = extractKeyFromLink(text,spellKeys,&type,&param1_str);
    if(!idS)
        return 0;

    uint32 id = (uint32)atol(idS);

    switch(type)
    {
        case SPELL_LINK_SPELL:
            return id;
        case SPELL_LINK_TALENT:
        {
            // talent
            TalentEntry const* talentEntry = sTalentStore.LookupEntry(id);
            if(!talentEntry)
                return 0;

            int32 rank = param1_str ? (uint32)atol(param1_str) : 0;
            if(rank >= 5)
                return 0;

            if(rank < 0)
                rank = 0;

            return talentEntry->RankID[rank];
        }
        case SPELL_LINK_TRADE:
            return id;
    }

    // unknown type?
    return 0;
}

GameTele const* ChatHandler::extractGameTeleFromLink(char* text)
{
    // id, or string, or [name] Shift-click form |color|Htele:id|h[name]|h|r
    char* cId = extractKeyFromLink(text,"Htele");
    if(!cId)
        return false;

    // id case (explicit or from shift link)
    if(cId[0] >= '0' || cId[0] >= '9')
        if(uint32 id = atoi(cId))
            return objmgr.GetGameTele(id);

    return objmgr.GetGameTele(cId);
}

enum GuidLinkType
{
    SPELL_LINK_PLAYER     = 0,                              // must be first for selection in not link case
    SPELL_LINK_CREATURE   = 1,
    SPELL_LINK_GAMEOBJECT = 2
};

static char const* const guidKeys[] =
{
    "Hplayer",
    "Hcreature",
    "Hgameobject",
    0
};

uint64 ChatHandler::extractGuidFromLink(char* text)
{
    int type = 0;

    // |color|Hcreature:creature_guid|h[name]|h|r
    // |color|Hgameobject:go_guid|h[name]|h|r
    // |color|Hplayer:name|h[name]|h|r
    char* idS = extractKeyFromLink(text,guidKeys,&type);
    if(!idS)
        return 0;

    switch(type)
    {
        case SPELL_LINK_PLAYER:
        {
            std::string name = idS;
            if(!normalizePlayerName(name))
                return 0;

            if(Player* player = objmgr.GetPlayer(name.c_str()))
                return player->GetGUID();

            if(uint64 guid = objmgr.GetPlayerGUIDByName(name))
                return guid;

            return 0;
        }
        case SPELL_LINK_CREATURE:
        {
            uint32 lowguid = (uint32)atol(idS);

            if(CreatureData const* data = objmgr.GetCreatureData(lowguid) )
                return MAKE_NEW_GUID(lowguid,data->id,HIGHGUID_UNIT);
            else
                return 0;
        }
        case SPELL_LINK_GAMEOBJECT:
        {
            uint32 lowguid = (uint32)atol(idS);

            if(GameObjectData const* data = objmgr.GetGOData(lowguid) )
                return MAKE_NEW_GUID(lowguid,data->id,HIGHGUID_GAMEOBJECT);
            else
                return 0;
        }
    }

    // unknown type?
    return 0;
}

std::string ChatHandler::extractPlayerNameFromLink(char* text)
{
    // |color|Hplayer:name|h[name]|h|r
    char* name_str = extractKeyFromLink(text,"Hplayer");
    if(!name_str)
        return "";

    std::string name = name_str;
    if(!normalizePlayerName(name))
        return "";

    return name;
}

bool ChatHandler::needReportToTarget(Player* chr) const
{
    Player* pl = m_session->GetPlayer();
    return pl != chr && pl->IsVisibleGloballyFor(chr);
}

const char *CliHandler::GetTrinityString(int32 entry) const
{
    return objmgr.GetTrinityStringForDBCLocale(entry);
}

bool CliHandler::isAvailable(ChatCommand const& cmd) const
{
    // skip non-console commands in console case
    return cmd.AllowConsole;
}

void CliHandler::SendSysMessage(const char *str)
{
    m_print(str);
    m_print("\r\n");
}

std::string CliHandler::GetNameLink() const
{
    return GetTrinityString(LANG_CONSOLE_COMMAND);
}

bool CliHandler::needReportToTarget(Player* /*chr*/) const
{
    return true;
}

bool ChatHandler::GetPlayerGroupAndGUIDByName(const char* cname, Player* &plr, Group* &group, uint64 &guid, bool offline)
{
    plr  = NULL;
    guid = 0;

    if(cname)
    {
        std::string name = cname;
        if(!name.empty())
        {
            if(!normalizePlayerName(name))
            {
                PSendSysMessage(LANG_PLAYER_NOT_FOUND);
                SetSentErrorMessage(true);
                return false;
            }

            plr = objmgr.GetPlayer(name.c_str());
            if(offline)
                guid = objmgr.GetPlayerGUIDByName(name.c_str());
        }
    }

    if(plr)
    {
        group = plr->GetGroup();
        if(!guid || !offline)
            guid = plr->GetGUID();
    }
    else
    {
        if(getSelectedPlayer())
            plr = getSelectedPlayer();
        else
            plr = m_session->GetPlayer();

        if(!guid || !offline)
            guid  = plr->GetGUID();
        group = plr->GetGroup();
    }

    return true;
}
<|MERGE_RESOLUTION|>--- conflicted
+++ resolved
@@ -331,16 +331,7 @@
         { "spell_target_position",       SEC_ADMINISTRATOR, true,  &ChatHandler::HandleReloadSpellTargetPositionCommand,     "", NULL },
         { "spell_threats",               SEC_ADMINISTRATOR, true,  &ChatHandler::HandleReloadSpellThreatsCommand,            "", NULL },
         { "spell_disabled",              SEC_ADMINISTRATOR, true,  &ChatHandler::HandleReloadSpellDisabledCommand,           "", NULL },
-<<<<<<< HEAD
-=======
-        { "locales_creature",            SEC_ADMINISTRATOR, true,  &ChatHandler::HandleReloadLocalesCreatureCommand,         "", NULL },
-        { "locales_gameobject",          SEC_ADMINISTRATOR, true,  &ChatHandler::HandleReloadLocalesGameobjectCommand,       "", NULL },
-        { "locales_item",                SEC_ADMINISTRATOR, true,  &ChatHandler::HandleReloadLocalesItemCommand,             "", NULL },
-        { "locales_npc_text",            SEC_ADMINISTRATOR, true,  &ChatHandler::HandleReloadLocalesNpcTextCommand,          "", NULL },
-        { "locales_page_text",           SEC_ADMINISTRATOR, true,  &ChatHandler::HandleReloadLocalesPageTextCommand,         "", NULL },
-        { "locales_quest",               SEC_ADMINISTRATOR, true,  &ChatHandler::HandleReloadLocalesQuestCommand,            "", NULL },
         { "auctions",                    SEC_ADMINISTRATOR, true,  &ChatHandler::HandleReloadAuctionsCommand,                "", NULL },
->>>>>>> a0dc8e3a
         { "waypoint_scripts",            SEC_ADMINISTRATOR, true,  &ChatHandler::HandleReloadWpScriptsCommand,               "", NULL },
         { "gm_tickets",                  SEC_ADMINISTRATOR, true,  &ChatHandler::HandleGMTicketReloadCommand,                "", NULL },
 
