/*
 * Copyright (C) 2005-2009 MaNGOS <http://getmangos.com/>
 *
 * Copyright (C) 2008-2009 Trinity <http://www.trinitycore.org/>
 *
 * This program is free software; you can redistribute it and/or modify
 * it under the terms of the GNU General Public License as published by
 * the Free Software Foundation; either version 2 of the License, or
 * (at your option) any later version.
 *
 * This program is distributed in the hope that it will be useful,
 * but WITHOUT ANY WARRANTY; without even the implied warranty of
 * MERCHANTABILITY or FITNESS FOR A PARTICULAR PURPOSE. See the
 * GNU General Public License for more details.
 *
 * You should have received a copy of the GNU General Public License
 * along with this program; if not, write to the Free Software
 * Foundation, Inc., 59 Temple Place, Suite 330, Boston, MA 02111-1307 USA
 */

#include "Unit.h"
#include "Player.h"
#include "Pet.h"
#include "Creature.h"
#include "SharedDefines.h"
#include "SpellAuras.h"

/*#######################################
########                         ########
########   PLAYERS STAT SYSTEM   ########
########                         ########
#######################################*/

bool Player::UpdateStats(Stats stat)
{
    if(stat > STAT_SPIRIT)
        return false;

    // value = ((base_value * base_pct) + total_value) * total_pct
    float value  = GetTotalStatValue(stat);

    SetStat(stat, int32(value));

    if(stat == STAT_STAMINA || stat == STAT_INTELLECT)
    {
        Pet *pet = GetPet();
        if(pet)
            pet->UpdateStats(stat);
    }

    switch(stat)
    {
        case STAT_STRENGTH:
            UpdateShieldBlockValue();
            break;
        case STAT_AGILITY:
            UpdateArmor();
            UpdateAllCritPercentages();
            UpdateDodgePercentage();
            break;
        case STAT_STAMINA:   UpdateMaxHealth(); break;
        case STAT_INTELLECT:
            UpdateMaxPower(POWER_MANA);
            UpdateAllSpellCritChances();
            UpdateArmor();                                  //SPELL_AURA_MOD_RESISTANCE_OF_INTELLECT_PERCENT, only armor currently
            break;

        case STAT_SPIRIT:
            break;

        default:
            break;
    }

    if (stat == STAT_STRENGTH)
    {
        UpdateAttackPowerAndDamage(false);
        if (HasAuraTypeWithMiscvalue(SPELL_AURA_MOD_RANGED_ATTACK_POWER_OF_STAT_PERCENT, stat))
            UpdateAttackPowerAndDamage(true);
    }
    else if (stat == STAT_AGILITY)
    {
        UpdateAttackPowerAndDamage(false);
        UpdateAttackPowerAndDamage(true);
    }
    else
    {
        // Need update (exist AP from stat auras)
        if (HasAuraTypeWithMiscvalue(SPELL_AURA_MOD_ATTACK_POWER_OF_STAT_PERCENT, stat))
            UpdateAttackPowerAndDamage(false);
        if (HasAuraTypeWithMiscvalue(SPELL_AURA_MOD_RANGED_ATTACK_POWER_OF_STAT_PERCENT, stat))
            UpdateAttackPowerAndDamage(true);
    }

    UpdateSpellDamageAndHealingBonus();
    UpdateManaRegen();

    // Update ratings in exist SPELL_AURA_MOD_RATING_FROM_STAT and only depends from stat
    uint32 mask = 0;
    AuraEffectList const& modRatingFromStat = GetAurasByType(SPELL_AURA_MOD_RATING_FROM_STAT);
    for(AuraEffectList::const_iterator i = modRatingFromStat.begin();i != modRatingFromStat.end(); ++i)
        if (Stats((*i)->GetMiscBValue()) == stat)
            mask |= (*i)->GetMiscValue();
    if (mask)
    {
        for (uint32 rating = 0; rating < MAX_COMBAT_RATING; ++rating)
            if (mask & (1 << rating))
                ApplyRatingMod(CombatRating(rating), 0, true);
    }
    return true;
}

void Player::ApplySpellDamageBonus(int32 amount, bool apply)
{
    m_baseSpellDamage+=apply?amount:-amount;
    // For speed just update for client
    for(int i = SPELL_SCHOOL_HOLY; i < MAX_SPELL_SCHOOL; i++)
        ApplyModUInt32Value(PLAYER_FIELD_MOD_DAMAGE_DONE_POS+i, amount, apply);
}

void Player::ApplySpellHealingBonus(int32 amount, bool apply)
{
    m_baseSpellHealing+=apply?amount:-amount;
    // For speed just update for client
    ApplyModUInt32Value(PLAYER_FIELD_MOD_HEALING_DONE_POS, amount, apply);
}

void Player::UpdateSpellDamageAndHealingBonus()
{
    // Magic damage modifiers implemented in Unit::SpellDamageBonus
    // This information for client side use only
    // Get healing bonus for all schools
    SetStatInt32Value(PLAYER_FIELD_MOD_HEALING_DONE_POS, SpellBaseHealingBonus(SPELL_SCHOOL_MASK_ALL));
    // Get damage bonus for all schools
    for(int i = SPELL_SCHOOL_HOLY; i < MAX_SPELL_SCHOOL; ++i)
        SetStatInt32Value(PLAYER_FIELD_MOD_DAMAGE_DONE_POS+i, SpellBaseDamageBonus(SpellSchoolMask(1 << i)));
}

bool Player::UpdateAllStats()
{
    for (int i = STAT_STRENGTH; i < MAX_STATS; ++i)
    {
        float value = GetTotalStatValue(Stats(i));
        SetStat(Stats(i), (int32)value);
    }

    UpdateArmor();
    // calls UpdateAttackPowerAndDamage() in UpdateArmor for SPELL_AURA_MOD_ATTACK_POWER_OF_ARMOR
    UpdateAttackPowerAndDamage(true);
    UpdateMaxHealth();

    for(int i = POWER_MANA; i < MAX_POWERS; ++i)
        UpdateMaxPower(Powers(i));

    UpdateAllCritPercentages();
    UpdateAllSpellCritChances();
    UpdateDefenseBonusesMod();
    UpdateShieldBlockValue();
    UpdateSpellDamageAndHealingBonus();
    UpdateManaRegen();
    UpdateExpertise(BASE_ATTACK);
    UpdateExpertise(OFF_ATTACK);
    RecalculateRating(CR_ARMOR_PENETRATION);
    for (int i = SPELL_SCHOOL_NORMAL; i < MAX_SPELL_SCHOOL; ++i)
        UpdateResistances(i);

    return true;
}

void Player::UpdateResistances(uint32 school)
{
    if(school > SPELL_SCHOOL_NORMAL)
    {
        float value  = GetTotalAuraModValue(UnitMods(UNIT_MOD_RESISTANCE_START + school));
        SetResistance(SpellSchools(school), int32(value));

        Pet *pet = GetPet();
        if(pet)
            pet->UpdateResistances(school);
    }
    else
        UpdateArmor();
}

void Player::UpdateArmor()
{
    float value = 0.0f;
    UnitMods unitMod = UNIT_MOD_ARMOR;

    value  = GetModifierValue(unitMod, BASE_VALUE);         // base armor (from items)
    value *= GetModifierValue(unitMod, BASE_PCT);           // armor percent from items
    value += GetStat(STAT_AGILITY) * 2.0f;                  // armor bonus from stats
    value += GetModifierValue(unitMod, TOTAL_VALUE);

    //add dynamic flat mods
    AuraEffectList const& mResbyIntellect = GetAurasByType(SPELL_AURA_MOD_RESISTANCE_OF_STAT_PERCENT);
    for(AuraEffectList::const_iterator i = mResbyIntellect.begin();i != mResbyIntellect.end(); ++i)
    {
        if((*i)->GetMiscValue() & SPELL_SCHOOL_MASK_NORMAL)
            value += int32(GetStat(Stats((*i)->GetMiscBValue())) * (*i)->GetAmount() / 100.0f);
    }

    value *= GetModifierValue(unitMod, TOTAL_PCT);

    SetArmor(int32(value));

    Pet *pet = GetPet();
    if(pet)
        pet->UpdateArmor();

    UpdateAttackPowerAndDamage();                           // armor dependent auras update for SPELL_AURA_MOD_ATTACK_POWER_OF_ARMOR
}

float Player::GetHealthBonusFromStamina()
{
    float stamina = GetStat(STAT_STAMINA);

    float baseStam = stamina < 20 ? stamina : 20;
    float moreStam = stamina - baseStam;

    return baseStam + (moreStam*10.0f);
}

float Player::GetManaBonusFromIntellect()
{
    float intellect = GetStat(STAT_INTELLECT);

    float baseInt = intellect < 20 ? intellect : 20;
    float moreInt = intellect - baseInt;

    return baseInt + (moreInt*15.0f);
}

void Player::UpdateMaxHealth()
{
    UnitMods unitMod = UNIT_MOD_HEALTH;

    float value = GetModifierValue(unitMod, BASE_VALUE) + GetCreateHealth();
    value *= GetModifierValue(unitMod, BASE_PCT);
    value += GetModifierValue(unitMod, TOTAL_VALUE) + GetHealthBonusFromStamina();
    value *= GetModifierValue(unitMod, TOTAL_PCT);

    SetMaxHealth((uint32)value);
}

void Player::UpdateMaxPower(Powers power)
{
    UnitMods unitMod = UnitMods(UNIT_MOD_POWER_START + power);

    float bonusPower = (power == POWER_MANA) ? GetManaBonusFromIntellect() : 0;

    float value = GetModifierValue(unitMod, BASE_VALUE) + GetCreatePowers(power);
    value *= GetModifierValue(unitMod, BASE_PCT);
    value += GetModifierValue(unitMod, TOTAL_VALUE) +  bonusPower;
    value *= GetModifierValue(unitMod, TOTAL_PCT);

    SetMaxPower(power, uint32(value));
}

void Player::ApplyFeralAPBonus(int32 amount, bool apply)
{
    m_baseFeralAP+= apply ? amount:-amount;
    UpdateAttackPowerAndDamage();
}

void Player::UpdateAttackPowerAndDamage(bool ranged )
{
    float val2 = 0.0f;
    float level = float(getLevel());

    UnitMods unitMod = ranged ? UNIT_MOD_ATTACK_POWER_RANGED : UNIT_MOD_ATTACK_POWER;

    uint16 index = UNIT_FIELD_ATTACK_POWER;
    uint16 index_mod = UNIT_FIELD_ATTACK_POWER_MODS;
    uint16 index_mult = UNIT_FIELD_ATTACK_POWER_MULTIPLIER;

    if(ranged)
    {
        index = UNIT_FIELD_RANGED_ATTACK_POWER;
        index_mod = UNIT_FIELD_RANGED_ATTACK_POWER_MODS;
        index_mult = UNIT_FIELD_RANGED_ATTACK_POWER_MULTIPLIER;

        switch(getClass())
        {
            case CLASS_HUNTER: val2 = level * 2.0f + GetStat(STAT_AGILITY) - 10.0f;    break;
            case CLASS_ROGUE:  val2 = level        + GetStat(STAT_AGILITY) - 10.0f;    break;
            case CLASS_WARRIOR:val2 = level        + GetStat(STAT_AGILITY) - 10.0f;    break;
            case CLASS_DRUID:
                switch(m_form)
                {
                    case FORM_CAT:
                    case FORM_BEAR:
                    case FORM_DIREBEAR:
                        val2 = 0.0f; break;
                    default:
                        val2 = GetStat(STAT_AGILITY) - 10.0f; break;
                }
                break;
            default: val2 = GetStat(STAT_AGILITY) - 10.0f; break;
        }
    }
    else
    {
        switch(getClass())
        {
            case CLASS_WARRIOR:      val2 = level*3.0f + GetStat(STAT_STRENGTH)*2.0f                    - 20.0f; break;
            case CLASS_PALADIN:      val2 = level*3.0f + GetStat(STAT_STRENGTH)*2.0f                    - 20.0f; break;
            case CLASS_DEATH_KNIGHT: val2 = level*3.0f + GetStat(STAT_STRENGTH)*2.0f                    - 20.0f; break;
            case CLASS_ROGUE:        val2 = level*2.0f + GetStat(STAT_STRENGTH) + GetStat(STAT_AGILITY) - 20.0f; break;
            case CLASS_HUNTER:       val2 = level*2.0f + GetStat(STAT_STRENGTH) + GetStat(STAT_AGILITY) - 20.0f; break;
            case CLASS_SHAMAN:       val2 = level*2.0f + GetStat(STAT_STRENGTH) + GetStat(STAT_AGILITY) - 20.0f; break;
            case CLASS_DRUID:
            {
                //Check if Predatory Strikes is skilled
                float mLevelMult = 0.0;
                switch(m_form)
                {
                    case FORM_CAT:
                    case FORM_BEAR:
                    case FORM_DIREBEAR:
                    case FORM_MOONKIN:
                    {
                        Unit::AuraEffectList const& mDummy = GetAurasByType(SPELL_AURA_DUMMY);
                        for(Unit::AuraEffectList::const_iterator itr = mDummy.begin(); itr != mDummy.end(); ++itr)
                        {
                            // Predatory Strikes (effect 0)
                            if ((*itr)->GetEffIndex()==0 && (*itr)->GetSpellProto()->SpellIconID == 1563)
                            {
                                mLevelMult = (*itr)->GetAmount() / 100.0f;
                                break;
                            }
                        }
                        break;
                    }
                }

                switch(m_form)
                {
                    case FORM_CAT:
                        val2 = getLevel()*(mLevelMult+2.0f) + GetStat(STAT_STRENGTH)*2.0f + GetStat(STAT_AGILITY) - 20.0f + m_baseFeralAP; break;
                    case FORM_BEAR:
                    case FORM_DIREBEAR:
                        val2 = getLevel()*(mLevelMult+3.0f) + GetStat(STAT_STRENGTH)*2.0f - 20.0f + m_baseFeralAP; break;
                    case FORM_MOONKIN:
                        val2 = getLevel()*(mLevelMult+1.5f) + GetStat(STAT_STRENGTH)*2.0f - 20.0f + m_baseFeralAP; break;
                    default:
                        val2 = GetStat(STAT_STRENGTH)*2.0f - 20.0f; break;
                }
                break;
            }
            case CLASS_MAGE:    val2 =              GetStat(STAT_STRENGTH)                         - 10.0f; break;
            case CLASS_PRIEST:  val2 =              GetStat(STAT_STRENGTH)                         - 10.0f; break;
            case CLASS_WARLOCK: val2 =              GetStat(STAT_STRENGTH)                         - 10.0f; break;
        }
    }

    SetModifierValue(unitMod, BASE_VALUE, val2);

    float base_attPower  = GetModifierValue(unitMod, BASE_VALUE) * GetModifierValue(unitMod, BASE_PCT);
    float attPowerMod = GetModifierValue(unitMod, TOTAL_VALUE);

    //add dynamic flat mods
    if( ranged )
    {
        if ((getClassMask() & CLASSMASK_WAND_USERS)==0)
        {
            AuraEffectList const& mRAPbyStat = GetAurasByType(SPELL_AURA_MOD_RANGED_ATTACK_POWER_OF_STAT_PERCENT);
            for(AuraEffectList::const_iterator i = mRAPbyStat.begin();i != mRAPbyStat.end(); ++i)
                attPowerMod += int32(GetStat(Stats((*i)->GetMiscValue())) * (*i)->GetAmount() / 100.0f);
        }
    }
    else
    {
        AuraEffectList const& mAPbyStat = GetAurasByType(SPELL_AURA_MOD_ATTACK_POWER_OF_STAT_PERCENT);
        for(AuraEffectList::const_iterator i = mAPbyStat.begin();i != mAPbyStat.end(); ++i)
            attPowerMod += int32(GetStat(Stats((*i)->GetMiscValue())) * (*i)->GetAmount() / 100.0f);

        AuraEffectList const& mAPbyArmor = GetAurasByType(SPELL_AURA_MOD_ATTACK_POWER_OF_ARMOR);
        for(AuraEffectList::const_iterator iter = mAPbyArmor.begin(); iter != mAPbyArmor.end(); ++iter)
            // always: ((*i)->GetModifier()->m_miscvalue == 1 == SPELL_SCHOOL_MASK_NORMAL)
            attPowerMod += int32(GetArmor() / (*iter)->GetAmount());
    }

    float attPowerMultiplier = GetModifierValue(unitMod, TOTAL_PCT) - 1.0f;

    SetInt32Value(index, (uint32)base_attPower);            //UNIT_FIELD_(RANGED)_ATTACK_POWER field
    SetInt32Value(index_mod, (uint32)attPowerMod);          //UNIT_FIELD_(RANGED)_ATTACK_POWER_MODS field
    SetFloatValue(index_mult, attPowerMultiplier);          //UNIT_FIELD_(RANGED)_ATTACK_POWER_MULTIPLIER field

    Pet *pet = GetPet();                                //update pet's AP
    //automatically update weapon damage after attack power modification
    if(ranged)
    {
        UpdateDamagePhysical(RANGED_ATTACK);
        if(pet && pet->isHunterPet()) // At ranged attack change for hunter pet
            pet->UpdateAttackPowerAndDamage();
    }
    else
    {
        UpdateDamagePhysical(BASE_ATTACK);
        if(CanDualWield() && haveOffhandWeapon())           //allow update offhand damage only if player knows DualWield Spec and has equipped offhand weapon
            UpdateDamagePhysical(OFF_ATTACK);
        if(getClass() == CLASS_SHAMAN)                      // mental quickness
            UpdateSpellDamageAndHealingBonus();

        if(pet && pet->IsPetGhoul()) // At ranged attack change for hunter pet
            pet->UpdateAttackPowerAndDamage();
    }
}

void Player::UpdateShieldBlockValue()
{
    SetUInt32Value(PLAYER_SHIELD_BLOCK, GetShieldBlockValue());
}

void Player::CalculateMinMaxDamage(WeaponAttackType attType, bool normalized, float& min_damage, float& max_damage)
{
    UnitMods unitMod;
    UnitMods attPower;

    switch(attType)
    {
        case BASE_ATTACK:
        default:
            unitMod = UNIT_MOD_DAMAGE_MAINHAND;
            attPower = UNIT_MOD_ATTACK_POWER;
            break;
        case OFF_ATTACK:
            unitMod = UNIT_MOD_DAMAGE_OFFHAND;
            attPower = UNIT_MOD_ATTACK_POWER;
            break;
        case RANGED_ATTACK:
            unitMod = UNIT_MOD_DAMAGE_RANGED;
            attPower = UNIT_MOD_ATTACK_POWER_RANGED;
            break;
    }

    float att_speed = GetAPMultiplier(attType,normalized);

    float base_value  = GetModifierValue(unitMod, BASE_VALUE) + GetTotalAttackPowerValue(attType)/ 14.0f * att_speed;
    float base_pct    = GetModifierValue(unitMod, BASE_PCT);
    float total_value = GetModifierValue(unitMod, TOTAL_VALUE);
    float total_pct   = GetModifierValue(unitMod, TOTAL_PCT);

    float weapon_mindamage = GetWeaponDamageRange(attType, MINDAMAGE);
    float weapon_maxdamage = GetWeaponDamageRange(attType, MAXDAMAGE);

    if (IsInFeralForm())                                    //check if player is druid and in cat or bear forms
    {
        uint32 lvl = getLevel();
        if ( lvl > 60 ) lvl = 60;

        weapon_mindamage = lvl*0.85*att_speed;
        weapon_maxdamage = lvl*1.25*att_speed;
    }
    else if(!CanUseAttackType(attType))      //check if player not in form but still can't use (disarm case)
    {
        //cannot use ranged/off attack, set values to 0
        if (attType != BASE_ATTACK)
        {
            min_damage=0;
            max_damage=0;
            return;
        }
        weapon_mindamage = BASE_MINDAMAGE;
        weapon_maxdamage = BASE_MAXDAMAGE;
    }
    else if(attType == RANGED_ATTACK)                       //add ammo DPS to ranged damage
    {
        weapon_mindamage += GetAmmoDPS() * att_speed;
        weapon_maxdamage += GetAmmoDPS() * att_speed;
    }

    min_damage = ((base_value + weapon_mindamage) * base_pct + total_value) * total_pct;
    max_damage = ((base_value + weapon_maxdamage) * base_pct + total_value) * total_pct;
}

void Player::UpdateDamagePhysical(WeaponAttackType attType)
{
    float mindamage;
    float maxdamage;

    CalculateMinMaxDamage(attType,false,mindamage,maxdamage);

    switch(attType)
    {
        case BASE_ATTACK:
        default:
            SetStatFloatValue(UNIT_FIELD_MINDAMAGE,mindamage);
            SetStatFloatValue(UNIT_FIELD_MAXDAMAGE,maxdamage);
            break;
        case OFF_ATTACK:
            SetStatFloatValue(UNIT_FIELD_MINOFFHANDDAMAGE,mindamage);
            SetStatFloatValue(UNIT_FIELD_MAXOFFHANDDAMAGE,maxdamage);
            break;
        case RANGED_ATTACK:
            SetStatFloatValue(UNIT_FIELD_MINRANGEDDAMAGE,mindamage);
            SetStatFloatValue(UNIT_FIELD_MAXRANGEDDAMAGE,maxdamage);
            break;
    }
}

void Player::UpdateDefenseBonusesMod()
{
    UpdateBlockPercentage();
    UpdateParryPercentage();
    UpdateDodgePercentage();
}

void Player::UpdateBlockPercentage()
{
    // No block
    float value = 0.0f;
    if(CanBlock())
    {
        // Base value
        value = 5.0f;
        // Modify value from defense skill
        value += (int32(GetDefenseSkillValue()) - int32(GetMaxSkillValueForLevel())) * 0.04f;
        // Increase from SPELL_AURA_MOD_BLOCK_PERCENT aura
        value += GetTotalAuraModifier(SPELL_AURA_MOD_BLOCK_PERCENT);
        // Increase from rating
        value += GetRatingBonusValue(CR_BLOCK);
        value = value < 0.0f ? 0.0f : value;
    }
    SetStatFloatValue(PLAYER_BLOCK_PERCENTAGE, value);
}

void Player::UpdateCritPercentage(WeaponAttackType attType)
{
    BaseModGroup modGroup;
    uint16 index;
    CombatRating cr;

    switch(attType)
    {
        case OFF_ATTACK:
            modGroup = OFFHAND_CRIT_PERCENTAGE;
            index = PLAYER_OFFHAND_CRIT_PERCENTAGE;
            cr = CR_CRIT_MELEE;
            break;
        case RANGED_ATTACK:
            modGroup = RANGED_CRIT_PERCENTAGE;
            index = PLAYER_RANGED_CRIT_PERCENTAGE;
            cr = CR_CRIT_RANGED;
            break;
        case BASE_ATTACK:
        default:
            modGroup = CRIT_PERCENTAGE;
            index = PLAYER_CRIT_PERCENTAGE;
            cr = CR_CRIT_MELEE;
            break;
    }

    float value = GetTotalPercentageModValue(modGroup) + GetRatingBonusValue(cr);
    // Modify crit from weapon skill and maximized defense skill of same level victim difference
    value += (int32(GetWeaponSkillValue(attType)) - int32(GetMaxSkillValueForLevel())) * 0.04f;
    value = value < 0.0f ? 0.0f : value;
    SetStatFloatValue(index, value);
}

void Player::UpdateAllCritPercentages()
{
    float value = GetMeleeCritFromAgility();

    SetBaseModValue(CRIT_PERCENTAGE, PCT_MOD, value);
    SetBaseModValue(OFFHAND_CRIT_PERCENTAGE, PCT_MOD, value);
    SetBaseModValue(RANGED_CRIT_PERCENTAGE, PCT_MOD, value);

    UpdateCritPercentage(BASE_ATTACK);
    UpdateCritPercentage(OFF_ATTACK);
    UpdateCritPercentage(RANGED_ATTACK);
}

void Player::UpdateParryPercentage()
{
    // No parry
    float value = 0.0f;
    if (CanParry())
    {
        // Base parry
        value  = 5.0f;
        // Modify value from defense skill
        value += (int32(GetDefenseSkillValue()) - int32(GetMaxSkillValueForLevel())) * 0.04f;
        // Parry from SPELL_AURA_MOD_PARRY_PERCENT aura
        value += GetTotalAuraModifier(SPELL_AURA_MOD_PARRY_PERCENT);
        // Parry from rating
        value += GetRatingBonusValue(CR_PARRY);
        value = value < 0.0f ? 0.0f : value;
    }
    SetStatFloatValue(PLAYER_PARRY_PERCENTAGE, value);
}

void Player::UpdateDodgePercentage()
{
    // Dodge from agility
    float value = GetDodgeFromAgility();
    // Modify value from defense skill
    value += (int32(GetDefenseSkillValue()) - int32(GetMaxSkillValueForLevel())) * 0.04f;
    // Dodge from SPELL_AURA_MOD_DODGE_PERCENT aura
    value += GetTotalAuraModifier(SPELL_AURA_MOD_DODGE_PERCENT);
    // Dodge from rating
    value += GetRatingBonusValue(CR_DODGE);
    value = value < 0.0f ? 0.0f : value;
    SetStatFloatValue(PLAYER_DODGE_PERCENTAGE, value);
}

void Player::UpdateSpellCritChance(uint32 school)
{
    // For normal school set zero crit chance
    if(school == SPELL_SCHOOL_NORMAL)
    {
        SetFloatValue(PLAYER_SPELL_CRIT_PERCENTAGE1, 0.0f);
        return;
    }
    // For others recalculate it from:
    float crit = 0.0f;
    // Crit from Intellect
    crit += GetSpellCritFromIntellect();
    // Increase crit from SPELL_AURA_MOD_SPELL_CRIT_CHANCE
    crit += GetTotalAuraModifier(SPELL_AURA_MOD_SPELL_CRIT_CHANCE);
    // Increase crit by school from SPELL_AURA_MOD_SPELL_CRIT_CHANCE_SCHOOL
    crit += GetTotalAuraModifierByMiscMask(SPELL_AURA_MOD_SPELL_CRIT_CHANCE_SCHOOL, 1<<school);
    // Increase crit from spell crit ratings
    crit += GetRatingBonusValue(CR_CRIT_SPELL);

    // Store crit value
    SetFloatValue(PLAYER_SPELL_CRIT_PERCENTAGE1 + school, crit);
}

void Player::UpdateArmorPenetration(int32 amount)
{
    AuraEffectList const& expAuras = GetAurasByType(SPELL_AURA_MOD_ARMOR_PENETRATION_PCT);
    for(AuraEffectList::const_iterator itr = expAuras.begin(); itr != expAuras.end(); ++itr)
    {
        // item neutral spell
        if((*itr)->GetSpellProto()->EquippedItemClass == -1)
        {
            amount *= ((*itr)->GetAmount() + 100.0f) / 100.0f;
            continue;
        }

        // item dependent spell - check curent weapons
        for(int i = 0; i < MAX_ATTACK; ++i)
        {
            Item *weapon = GetWeaponForAttack(WeaponAttackType(i));

            if(weapon && weapon->IsFitToSpellRequirements((*itr)->GetSpellProto()))
            {
                amount *= ((*itr)->GetAmount() + 100.0f) / 100.0f;
                break;
            }
        }
    }

    // Store Rating Value
    SetUInt32Value(PLAYER_FIELD_COMBAT_RATING_1 + CR_ARMOR_PENETRATION, amount);
}

void Player::UpdateMeleeHitChances()
{
    m_modMeleeHitChance = GetTotalAuraModifier(SPELL_AURA_MOD_HIT_CHANCE);
    m_modMeleeHitChance+=  GetRatingBonusValue(CR_HIT_MELEE);
}

void Player::UpdateRangedHitChances()
{
    m_modRangedHitChance = GetTotalAuraModifier(SPELL_AURA_MOD_HIT_CHANCE);
    m_modRangedHitChance+= GetRatingBonusValue(CR_HIT_RANGED);
}

void Player::UpdateSpellHitChances()
{
    m_modSpellHitChance = GetTotalAuraModifier(SPELL_AURA_MOD_SPELL_HIT_CHANCE);
    m_modSpellHitChance+= GetRatingBonusValue(CR_HIT_SPELL);
}

void Player::UpdateAllSpellCritChances()
{
    for (int i = SPELL_SCHOOL_NORMAL; i < MAX_SPELL_SCHOOL; ++i)
        UpdateSpellCritChance(i);
}

void Player::UpdateExpertise(WeaponAttackType attack)
{
    if(attack==RANGED_ATTACK)
        return;

    int32 expertise = int32(GetRatingBonusValue(CR_EXPERTISE));

    Item *weapon = GetWeaponForAttack(attack);

    AuraEffectList const& expAuras = GetAurasByType(SPELL_AURA_MOD_EXPERTISE);
    for(AuraEffectList::const_iterator itr = expAuras.begin(); itr != expAuras.end(); ++itr)
    {
        // item neutral spell
        if((*itr)->GetSpellProto()->EquippedItemClass == -1)
            expertise += (*itr)->GetAmount();
        // item dependent spell
        else if(weapon && weapon->IsFitToSpellRequirements((*itr)->GetSpellProto()))
            expertise += (*itr)->GetAmount();
    }

    if(expertise < 0)
        expertise = 0;

    switch(attack)
    {
        case BASE_ATTACK: SetUInt32Value(PLAYER_EXPERTISE, expertise);         break;
        case OFF_ATTACK:  SetUInt32Value(PLAYER_OFFHAND_EXPERTISE, expertise); break;
        default: break;
    }
}

void Player::ApplyManaRegenBonus(int32 amount, bool apply)
{
    m_baseManaRegen+= apply ? amount : -amount;
    UpdateManaRegen();
}

void Player::UpdateManaRegen()
{
    float Intellect = GetStat(STAT_INTELLECT);
    // Mana regen from spirit and intellect
    float power_regen = sqrt(Intellect) * OCTRegenMPPerSpirit();
    // Apply PCT bonus from SPELL_AURA_MOD_POWER_REGEN_PERCENT aura on spirit base regen
    power_regen *= GetTotalAuraMultiplierByMiscValue(SPELL_AURA_MOD_POWER_REGEN_PERCENT, POWER_MANA);

    // Mana regen from SPELL_AURA_MOD_POWER_REGEN aura
    float power_regen_mp5 = (GetTotalAuraModifierByMiscValue(SPELL_AURA_MOD_POWER_REGEN, POWER_MANA) + m_baseManaRegen) / 5.0f;

    // Get bonus from SPELL_AURA_MOD_MANA_REGEN_FROM_STAT aura
    AuraEffectList const& regenAura = GetAurasByType(SPELL_AURA_MOD_MANA_REGEN_FROM_STAT);
    for(AuraEffectList::const_iterator i = regenAura.begin();i != regenAura.end(); ++i)
    {
        power_regen_mp5 += GetStat(Stats((*i)->GetMiscValue())) * (*i)->GetAmount() / 500.0f;
    }

    // Set regen rate in cast state apply only on spirit based regen
    int32 modManaRegenInterrupt = GetTotalAuraModifier(SPELL_AURA_MOD_MANA_REGEN_INTERRUPT);
    if (modManaRegenInterrupt > 100)
        modManaRegenInterrupt = 100;
    SetStatFloatValue(UNIT_FIELD_POWER_REGEN_INTERRUPTED_FLAT_MODIFIER, power_regen_mp5 + power_regen * modManaRegenInterrupt / 100.0f);

    SetStatFloatValue(UNIT_FIELD_POWER_REGEN_FLAT_MODIFIER, power_regen_mp5 + power_regen);
}

void Player::_ApplyAllStatBonuses()
{
    SetCanModifyStats(false);

    _ApplyAllAuraMods();
    _ApplyAllItemMods();

    SetCanModifyStats(true);

    UpdateAllStats();
}

void Player::_RemoveAllStatBonuses()
{
    SetCanModifyStats(false);

    _RemoveAllItemMods();
    _RemoveAllAuraMods();

    SetCanModifyStats(true);

    UpdateAllStats();
}

/*#######################################
########                         ########
########    MOBS STAT SYSTEM     ########
########                         ########
#######################################*/

bool Creature::UpdateStats(Stats /*stat*/)
{
    return true;
}

bool Creature::UpdateAllStats()
{
    UpdateMaxHealth();
    UpdateAttackPowerAndDamage();
    UpdateAttackPowerAndDamage(true);

    for(int i = POWER_MANA; i < MAX_POWERS; ++i)
        UpdateMaxPower(Powers(i));

    for(int i = SPELL_SCHOOL_NORMAL; i < MAX_SPELL_SCHOOL; ++i)
        UpdateResistances(i);

    return true;
}

void Creature::UpdateResistances(uint32 school)
{
    if(school > SPELL_SCHOOL_NORMAL)
    {
        float value  = GetTotalAuraModValue(UnitMods(UNIT_MOD_RESISTANCE_START + school));
        SetResistance(SpellSchools(school), int32(value));
    }
    else
        UpdateArmor();
}

void Creature::UpdateArmor()
{
    float value = GetTotalAuraModValue(UNIT_MOD_ARMOR);
    SetArmor(int32(value));
}

void Creature::UpdateMaxHealth()
{
    float value = GetTotalAuraModValue(UNIT_MOD_HEALTH);
    SetMaxHealth((uint32)value);
}

void Creature::UpdateMaxPower(Powers power)
{
    UnitMods unitMod = UnitMods(UNIT_MOD_POWER_START + power);

    float value  = GetTotalAuraModValue(unitMod);
    SetMaxPower(power, uint32(value));
}

void Creature::UpdateAttackPowerAndDamage(bool ranged)
{
    UnitMods unitMod = ranged ? UNIT_MOD_ATTACK_POWER_RANGED : UNIT_MOD_ATTACK_POWER;

    uint16 index = UNIT_FIELD_ATTACK_POWER;
    uint16 index_mod = UNIT_FIELD_ATTACK_POWER_MODS;
    uint16 index_mult = UNIT_FIELD_ATTACK_POWER_MULTIPLIER;

    if(ranged)
    {
        index = UNIT_FIELD_RANGED_ATTACK_POWER;
        index_mod = UNIT_FIELD_RANGED_ATTACK_POWER_MODS;
        index_mult = UNIT_FIELD_RANGED_ATTACK_POWER_MULTIPLIER;
    }

    float base_attPower  = GetModifierValue(unitMod, BASE_VALUE) * GetModifierValue(unitMod, BASE_PCT);
    float attPowerMod = GetModifierValue(unitMod, TOTAL_VALUE);
    float attPowerMultiplier = GetModifierValue(unitMod, TOTAL_PCT) - 1.0f;

    SetInt32Value(index, (uint32)base_attPower);            //UNIT_FIELD_(RANGED)_ATTACK_POWER field
    SetInt32Value(index_mod, (uint32)attPowerMod);          //UNIT_FIELD_(RANGED)_ATTACK_POWER_MODS field
    SetFloatValue(index_mult, attPowerMultiplier);          //UNIT_FIELD_(RANGED)_ATTACK_POWER_MULTIPLIER field

    //automatically update weapon damage after attack power modification
    if(ranged)
        UpdateDamagePhysical(RANGED_ATTACK);
    else
    {
        UpdateDamagePhysical(BASE_ATTACK);
        UpdateDamagePhysical(OFF_ATTACK);
    }
}

void Creature::UpdateDamagePhysical(WeaponAttackType attType)
{
    UnitMods unitMod;
    switch(attType)
    {
        case BASE_ATTACK:
        default:
            unitMod = UNIT_MOD_DAMAGE_MAINHAND;
            break;
        case OFF_ATTACK:
            unitMod = UNIT_MOD_DAMAGE_OFFHAND;
            break;
        case RANGED_ATTACK:
            unitMod = UNIT_MOD_DAMAGE_RANGED;
            break;
    }

    //float att_speed = float(GetAttackTime(attType))/1000.0f;

<<<<<<< HEAD
    /* difference in AP between current attack power and base value from DB */
    float att_pwr_change = GetTotalAttackPowerValue(attType) - GetCreatureInfo()->attackpower;
    float base_value  = GetModifierValue(unitMod, BASE_VALUE) + (att_pwr_change * GetAPMultiplier(attType, false) / 14.0f);
=======
    float weapon_mindamage = GetWeaponDamageRange(attType, MINDAMAGE);
    float weapon_maxdamage = GetWeaponDamageRange(attType, MAXDAMAGE);

    //float base_value  = GetModifierValue(unitMod, BASE_VALUE)
    //    + (weapon_mindamage + weapon_maxdamage)
    //    * GetTotalAttackPowerValue(attType) / (getLevel() * 30);
    float base_value  = GetModifierValue(unitMod, BASE_VALUE) + GetTotalAttackPowerValue(attType);
>>>>>>> c033cfc3
    float base_pct    = GetModifierValue(unitMod, BASE_PCT);
    float total_value = GetModifierValue(unitMod, TOTAL_VALUE);
    float total_pct   = GetModifierValue(unitMod, TOTAL_PCT);
    float dmg_multiplier = GetCreatureInfo()->dmg_multiplier;

    if(!CanUseAttackType(attType))
    {
        weapon_mindamage = 0;
        weapon_maxdamage = 0;
    }

    float mindamage = ((base_value + weapon_mindamage) * base_pct + total_value) * total_pct * dmg_multiplier;
    float maxdamage = ((base_value + weapon_maxdamage) * base_pct + total_value) * total_pct * dmg_multiplier;

    switch(attType)
    {
        case BASE_ATTACK:
        default:
            SetStatFloatValue(UNIT_FIELD_MINDAMAGE,mindamage);
            SetStatFloatValue(UNIT_FIELD_MAXDAMAGE,maxdamage);
            break;
        case OFF_ATTACK:
            SetStatFloatValue(UNIT_FIELD_MINOFFHANDDAMAGE,mindamage);
            SetStatFloatValue(UNIT_FIELD_MAXOFFHANDDAMAGE,maxdamage);
            break;
        case RANGED_ATTACK:
            SetStatFloatValue(UNIT_FIELD_MINRANGEDDAMAGE,mindamage);
            SetStatFloatValue(UNIT_FIELD_MAXRANGEDDAMAGE,maxdamage);
            break;
    }
}

/*#######################################
########                         ########
########    PETS STAT SYSTEM     ########
########                         ########
#######################################*/

#define ENTRY_IMP               416
#define ENTRY_VOIDWALKER        1860
#define ENTRY_SUCCUBUS          1863
#define ENTRY_FELHUNTER         417
#define ENTRY_FELGUARD          17252
#define ENTRY_WATER_ELEMENTAL   510
#define ENTRY_TREANT            1964
#define ENTRY_FIRE_ELEMENTAL    15438

bool Guardian::UpdateStats(Stats stat)
{
    if(stat > STAT_SPIRIT)
        return false;

    // value = ((base_value * base_pct) + total_value) * total_pct
    float value  = GetTotalStatValue(stat);

    Unit *owner = GetOwner();
    if ( stat == STAT_STAMINA )
    {
        if(owner->getClass() == CLASS_WARLOCK && isPet())
            value += float(owner->GetStat(STAT_STAMINA)) * 0.75f;
        else
            value += float(owner->GetStat(stat)) * 0.3f;
    }
                                                            //warlock's and mage's pets gain 30% of owner's intellect
    else if ( stat == STAT_INTELLECT)
    {
        if(owner->getClass() == CLASS_WARLOCK || owner->getClass() == CLASS_MAGE)
            value += float(owner->GetStat(stat)) * 0.3f;
    }
    else if ( stat == STAT_STRENGTH )
    {
        if (IsPetGhoul())
            value += float(owner->GetStat(stat)) * 0.3f;
    }

    SetStat(stat, int32(value));

    switch(stat)
    {
        case STAT_STRENGTH:         UpdateAttackPowerAndDamage();        break;
        case STAT_AGILITY:          UpdateArmor();                       break;
        case STAT_STAMINA:          UpdateMaxHealth();                   break;
        case STAT_INTELLECT:        UpdateMaxPower(POWER_MANA);          break;
        case STAT_SPIRIT:
        default:
            break;
    }

    return true;
}

bool Guardian::UpdateAllStats()
{
    for (int i = STAT_STRENGTH; i < MAX_STATS; ++i)
        UpdateStats(Stats(i));

    for(int i = POWER_MANA; i < MAX_POWERS; ++i)
        UpdateMaxPower(Powers(i));

    for (int i = SPELL_SCHOOL_NORMAL; i < MAX_SPELL_SCHOOL; ++i)
        UpdateResistances(i);

    return true;
}

void Guardian::UpdateResistances(uint32 school)
{
    if(school > SPELL_SCHOOL_NORMAL)
    {
        float value  = GetTotalAuraModValue(UnitMods(UNIT_MOD_RESISTANCE_START + school));

        // hunter and warlock pets gain 40% of owner's resistance
        if(isPet())
            value += float(m_owner->GetResistance(SpellSchools(school))) * 0.4f;

        SetResistance(SpellSchools(school), int32(value));
    }
    else
        UpdateArmor();
}

void Guardian::UpdateArmor()
{
    float value = 0.0f;
    float bonus_armor = 0.0f;
    UnitMods unitMod = UNIT_MOD_ARMOR;

    // hunter and warlock pets gain 35% of owner's armor value
    if(isPet())
        bonus_armor = 0.35f * float(m_owner->GetArmor());

    value  = GetModifierValue(unitMod, BASE_VALUE);
    value *= GetModifierValue(unitMod, BASE_PCT);
    value += GetStat(STAT_AGILITY) * 2.0f;
    value += GetModifierValue(unitMod, TOTAL_VALUE) + bonus_armor;
    value *= GetModifierValue(unitMod, TOTAL_PCT);

    SetArmor(int32(value));
}

void Guardian::UpdateMaxHealth()
{
    UnitMods unitMod = UNIT_MOD_HEALTH;
    float stamina = GetStat(STAT_STAMINA) - GetCreateStat(STAT_STAMINA);

    float multiplicator;
    switch(GetEntry())
    {
        case ENTRY_IMP:         multiplicator = 8.4f;   break;
        case ENTRY_VOIDWALKER:  multiplicator = 11.0f;  break;
        case ENTRY_SUCCUBUS:    multiplicator = 9.1f;   break;
        case ENTRY_FELHUNTER:   multiplicator = 9.5f;   break;
        case ENTRY_FELGUARD:    multiplicator = 11.0f;  break;
        default:                multiplicator = 10.0f;  break;
    }

    float value   = GetModifierValue(unitMod, BASE_VALUE) + GetCreateHealth();
    value  *= GetModifierValue(unitMod, BASE_PCT);
    value  += GetModifierValue(unitMod, TOTAL_VALUE) + stamina * multiplicator;
    value  *= GetModifierValue(unitMod, TOTAL_PCT);

    SetMaxHealth((uint32)value);
}

void Guardian::UpdateMaxPower(Powers power)
{
    UnitMods unitMod = UnitMods(UNIT_MOD_POWER_START + power);

    float addValue = (power == POWER_MANA) ? GetStat(STAT_INTELLECT) - GetCreateStat(STAT_INTELLECT) : 0.0f;
    float multiplicator = 15.0f;

    switch(GetEntry())
    {
        case ENTRY_IMP:         multiplicator = 4.95f;  break;
        case ENTRY_VOIDWALKER:
        case ENTRY_SUCCUBUS:
        case ENTRY_FELHUNTER:
        case ENTRY_FELGUARD:    multiplicator = 11.5f;  break;
        default:                multiplicator = 15.0f;  break;
    }

    float value  = GetModifierValue(unitMod, BASE_VALUE) + GetCreatePowers(power);
    value *= GetModifierValue(unitMod, BASE_PCT);
    value += GetModifierValue(unitMod, TOTAL_VALUE) + addValue * multiplicator;
    value *= GetModifierValue(unitMod, TOTAL_PCT);

    SetMaxPower(power, uint32(value));
}

void Guardian::UpdateAttackPowerAndDamage(bool ranged)
{
    if(ranged)
        return;

    float val = 0.0f;
    float bonusAP = 0.0f;
    UnitMods unitMod = UNIT_MOD_ATTACK_POWER;

    if(GetEntry() == ENTRY_IMP)                                   // imp's attack power
        val = GetStat(STAT_STRENGTH) - 10.0f;
    else
        val = 2 * GetStat(STAT_STRENGTH) - 20.0f;

    Unit* owner = GetOwner();
    if( owner && owner->GetTypeId()==TYPEID_PLAYER)
    {
        if(isHunterPet())                      //hunter pets benefit from owner's attack power
        {
            bonusAP = owner->GetTotalAttackPowerValue(RANGED_ATTACK) * 0.22f;
            SetBonusDamage( int32(owner->GetTotalAttackPowerValue(RANGED_ATTACK) * 0.1287f));
        }
        else if (IsPetGhoul()) //ghouls benefit from deathknight's attack power (may be summon pet or not)
        {
            bonusAP = owner->GetTotalAttackPowerValue(BASE_ATTACK) * 0.22f;
            SetBonusDamage( int32(owner->GetTotalAttackPowerValue(BASE_ATTACK) * 0.1287f));
        }
        //demons benefit from warlocks shadow or fire damage
        else if(isPet())
        {
            int32 fire  = int32(owner->GetUInt32Value(PLAYER_FIELD_MOD_DAMAGE_DONE_POS + SPELL_SCHOOL_FIRE)) - owner->GetUInt32Value(PLAYER_FIELD_MOD_DAMAGE_DONE_NEG + SPELL_SCHOOL_FIRE);
            int32 shadow = int32(owner->GetUInt32Value(PLAYER_FIELD_MOD_DAMAGE_DONE_POS + SPELL_SCHOOL_SHADOW)) - owner->GetUInt32Value(PLAYER_FIELD_MOD_DAMAGE_DONE_NEG + SPELL_SCHOOL_SHADOW);
            int32 maximum  = (fire > shadow) ? fire : shadow;
            if(maximum < 0)
                maximum = 0;
            SetBonusDamage( int32(maximum * 0.15f));
            bonusAP = maximum * 0.57f;
        }
        //water elementals benefit from mage's frost damage
        else if(GetEntry() == ENTRY_WATER_ELEMENTAL)
        {
            int32 frost = int32(owner->GetUInt32Value(PLAYER_FIELD_MOD_DAMAGE_DONE_POS + SPELL_SCHOOL_FROST)) - owner->GetUInt32Value(PLAYER_FIELD_MOD_DAMAGE_DONE_NEG + SPELL_SCHOOL_FROST);
            if(frost < 0)
                frost = 0;
            SetBonusDamage( int32(frost * 0.4f));
        }
    }

    SetModifierValue(UNIT_MOD_ATTACK_POWER, BASE_VALUE, val + bonusAP);

    //in BASE_VALUE of UNIT_MOD_ATTACK_POWER for creatures we store data of meleeattackpower field in DB
    float base_attPower  = GetModifierValue(unitMod, BASE_VALUE) * GetModifierValue(unitMod, BASE_PCT);
    float attPowerMod = GetModifierValue(unitMod, TOTAL_VALUE);
    float attPowerMultiplier = GetModifierValue(unitMod, TOTAL_PCT) - 1.0f;

    //UNIT_FIELD_(RANGED)_ATTACK_POWER field
    SetInt32Value(UNIT_FIELD_ATTACK_POWER, (int32)base_attPower);
    //UNIT_FIELD_(RANGED)_ATTACK_POWER_MODS field
    SetInt32Value(UNIT_FIELD_ATTACK_POWER_MODS, (int32)attPowerMod);
    //UNIT_FIELD_(RANGED)_ATTACK_POWER_MULTIPLIER field
    SetFloatValue(UNIT_FIELD_ATTACK_POWER_MULTIPLIER, attPowerMultiplier);

    //automatically update weapon damage after attack power modification
    UpdateDamagePhysical(BASE_ATTACK);
}

void Guardian::UpdateDamagePhysical(WeaponAttackType attType)
{
    if(attType > BASE_ATTACK)
        return;

    float bonusDamage = 0.0f;
    if(m_owner->GetTypeId() == TYPEID_PLAYER)
    {
        //force of nature
        if(GetEntry() == ENTRY_TREANT)
        {
            int32 spellDmg = int32(m_owner->GetUInt32Value(PLAYER_FIELD_MOD_DAMAGE_DONE_POS + SPELL_SCHOOL_NATURE)) - m_owner->GetUInt32Value(PLAYER_FIELD_MOD_DAMAGE_DONE_NEG + SPELL_SCHOOL_NATURE);
            if(spellDmg > 0)
                bonusDamage = spellDmg * 0.09f;
        }
        //greater fire elemental
        else if(GetEntry() == ENTRY_FIRE_ELEMENTAL)
        {
            int32 spellDmg = int32(m_owner->GetUInt32Value(PLAYER_FIELD_MOD_DAMAGE_DONE_POS + SPELL_SCHOOL_FIRE)) - m_owner->GetUInt32Value(PLAYER_FIELD_MOD_DAMAGE_DONE_NEG + SPELL_SCHOOL_FIRE);
            if(spellDmg > 0)
                bonusDamage = spellDmg * 0.4f;
        }
    }

    UnitMods unitMod = UNIT_MOD_DAMAGE_MAINHAND;

    float att_speed = float(GetAttackTime(BASE_ATTACK))/1000.0f;

    float base_value  = GetModifierValue(unitMod, BASE_VALUE) + GetTotalAttackPowerValue(attType)/ 14.0f * att_speed  + bonusDamage;
    float base_pct    = GetModifierValue(unitMod, BASE_PCT);
    float total_value = GetModifierValue(unitMod, TOTAL_VALUE);
    float total_pct   = GetModifierValue(unitMod, TOTAL_PCT);

    float weapon_mindamage = GetWeaponDamageRange(BASE_ATTACK, MINDAMAGE);
    float weapon_maxdamage = GetWeaponDamageRange(BASE_ATTACK, MAXDAMAGE);

    float mindamage = ((base_value + weapon_mindamage) * base_pct + total_value) * total_pct;
    float maxdamage = ((base_value + weapon_maxdamage) * base_pct + total_value) * total_pct;

    //  Pet's base damage changes depending on happiness
    if (isHunterPet() && attType == BASE_ATTACK)
    {
        switch(((Pet*)this)->GetHappinessState())
        {
            case HAPPY:
                // 125% of normal damage
                mindamage = mindamage * 1.25;
                maxdamage = maxdamage * 1.25;
                break;
            case CONTENT:
                // 100% of normal damage, nothing to modify
                break;
            case UNHAPPY:
                // 75% of normal damage
                mindamage = mindamage * 0.75;
                maxdamage = maxdamage * 0.75;
                break;
        }
    }

    SetStatFloatValue(UNIT_FIELD_MINDAMAGE, mindamage);
    SetStatFloatValue(UNIT_FIELD_MAXDAMAGE, maxdamage);
}
<|MERGE_RESOLUTION|>--- conflicted
+++ resolved
@@ -878,19 +878,12 @@
 
     //float att_speed = float(GetAttackTime(attType))/1000.0f;
 
-<<<<<<< HEAD
+    float weapon_mindamage = GetWeaponDamageRange(attType, MINDAMAGE);
+    float weapon_maxdamage = GetWeaponDamageRange(attType, MAXDAMAGE);
+
     /* difference in AP between current attack power and base value from DB */
     float att_pwr_change = GetTotalAttackPowerValue(attType) - GetCreatureInfo()->attackpower;
     float base_value  = GetModifierValue(unitMod, BASE_VALUE) + (att_pwr_change * GetAPMultiplier(attType, false) / 14.0f);
-=======
-    float weapon_mindamage = GetWeaponDamageRange(attType, MINDAMAGE);
-    float weapon_maxdamage = GetWeaponDamageRange(attType, MAXDAMAGE);
-
-    //float base_value  = GetModifierValue(unitMod, BASE_VALUE)
-    //    + (weapon_mindamage + weapon_maxdamage)
-    //    * GetTotalAttackPowerValue(attType) / (getLevel() * 30);
-    float base_value  = GetModifierValue(unitMod, BASE_VALUE) + GetTotalAttackPowerValue(attType);
->>>>>>> c033cfc3
     float base_pct    = GetModifierValue(unitMod, BASE_PCT);
     float total_value = GetModifierValue(unitMod, TOTAL_VALUE);
     float total_pct   = GetModifierValue(unitMod, TOTAL_PCT);
