/*
 * Copyright (C) 2005-2009 MaNGOS <http://getmangos.com/>
 *
 * Copyright (C) 2008-2009 Trinity <http://www.trinitycore.org/>
 *
 * This program is free software; you can redistribute it and/or modify
 * it under the terms of the GNU General Public License as published by
 * the Free Software Foundation; either version 2 of the License, or
 * (at your option) any later version.
 *
 * This program is distributed in the hope that it will be useful,
 * but WITHOUT ANY WARRANTY; without even the implied warranty of
 * MERCHANTABILITY or FITNESS FOR A PARTICULAR PURPOSE.  See the
 * GNU General Public License for more details.
 *
 * You should have received a copy of the GNU General Public License
 * along with this program; if not, write to the Free Software
 * Foundation, Inc., 59 Temple Place, Suite 330, Boston, MA  02111-1307  USA
 */

#ifndef TRINITYCORE_CHAT_H
#define TRINITYCORE_CHAT_H

#include "SharedDefines.h"

class ChatHandler;
class WorldSession;
class Creature;
class Player;
class Unit;
struct GameTele;

class ChatCommand
{
    public:
        const char *       Name;
        uint32             SecurityLevel;                   // function pointer required correct align (use uint32)
        bool               AllowConsole;
        bool (ChatHandler::*Handler)(const char* args);
        std::string        Help;
        ChatCommand *      ChildCommands;
};

class ChatHandler
{
    public:
        explicit ChatHandler(WorldSession* session) : m_session(session) {}
        explicit ChatHandler(Player* player) : m_session(player->GetSession()) {}
         ~ChatHandler() {}

        static void FillMessageData( WorldPacket *data, WorldSession* session, uint8 type, uint32 language, const char *channelName, uint64 target_guid, const char *message, Unit *speaker);

        void FillMessageData( WorldPacket *data, uint8 type, uint32 language, uint64 target_guid, const char* message)
        {
            FillMessageData( data, m_session, type, language, NULL, target_guid, message, NULL);
        }

        void FillSystemMessageData( WorldPacket *data, const char* message )
        {
            FillMessageData( data, CHAT_MSG_SYSTEM, LANG_UNIVERSAL, 0, message );
        }

        static char* LineFromMessage(char*& pos) { char* start = strtok(pos,"\n"); pos = NULL; return start; }

        virtual const char *GetTrinityString(int32 entry) const;

        virtual void SendSysMessage(  const char *str);
        void SendSysMessage(          int32     entry);
        void PSendSysMessage(         const char *format, ...) ATTR_PRINTF(2,3);
        void PSendSysMessage(         int32     entry, ...  );
        std::string PGetParseString(int32 entry, ...);

        int ParseCommands(const char* text);

    protected:
        explicit ChatHandler() : m_session(NULL) {}      // for CLI subclass

        bool hasStringAbbr(const char* name, const char* part);

        virtual bool isAvailable(ChatCommand const& cmd) const;
        virtual bool needReportToTarget(Player* chr) const;
        bool HasLowerSecurity(Player* target, uint64 guid, bool strong = false);
        bool HasLowerSecurityAccount(WorldSession* target, uint32 account, bool strong = false);

        void SendGlobalSysMessage(const char *str);
        void SendGlobalGMSysMessage(const char *str);

        bool ExecuteCommandInTable(ChatCommand *table, const char* text, const std::string& fullcommand);
        bool ShowHelpForCommand(ChatCommand *table, const char* cmd);
        bool ShowHelpForSubCommands(ChatCommand *table, char const* cmd, char const* subcmd);

        ChatCommand* getCommandTable();

        bool HandleAccountCommand(const char* args);
        bool HandleAccountCreateCommand(const char* args);
        bool HandleAccountDeleteCommand(const char* args);
        bool HandleAccountOnlineListCommand(const char* args);
        bool HandleAccountSetAddonCommand(const char* args);
        bool HandleAccountSetGmLevelCommand(const char* args);
        bool HandleAccountSetPasswordCommand(const char* args);

        bool HandleHelpCommand(const char* args);
        bool HandleAHBotOptionsCommand(const char * args);
        bool HandleCommandsCommand(const char* args);
        bool HandleStartCommand(const char* args);
        bool HandleDismountCommand(const char* args);
        bool HandleSaveCommand(const char* args);
        bool HandleGMListIngameCommand(const char* args);
        bool HandleGMListFullCommand(const char* args);

        bool HandleNamegoCommand(const char* args);
        bool HandleGonameCommand(const char* args);
        bool HandleGroupgoCommand(const char* args);
        bool HandleRecallCommand(const char* args);
        bool HandleNameAnnounceCommand(const char* args);
        bool HandleGMNameAnnounceCommand(const char* args);
        bool HandleAnnounceCommand(const char* args);
        bool HandleGMAnnounceCommand(const char* args);
        bool HandleNotifyCommand(const char* args);
        bool HandleGMNotifyCommand(const char* args);
        bool HandleGMmodeCommand(const char* args);
        bool HandleGMChatCommand(const char* args);
        bool HandleVisibleCommand(const char* args);
        bool HandleGPSCommand(const char* args);
        bool HandleTaxiCheatCommand(const char* args);
        bool HandleWhispersCommand(const char* args);
        bool HandleNameTeleCommand(const char* args);
        bool HandleGroupTeleCommand(const char* args);
        bool HandleDrunkCommand(const char* args);
        bool HandleSendItemsCommand(const char* args);
        bool HandleSendMailCommand(const char* args);
        bool HandleSendMoneyCommand(const char* args);

        bool HandleEventActiveListCommand(const char* args);
        bool HandleEventStartCommand(const char* args);
        bool HandleEventStopCommand(const char* args);
        bool HandleEventInfoCommand(const char* args);

        bool HandleLearnCommand(const char* args);
        bool HandleLearnAllCommand(const char* args);
        bool HandleLearnAllGMCommand(const char* args);
        bool HandleLearnAllCraftsCommand(const char* args);
        bool HandleLearnAllRecipesCommand(const char* args);
        bool HandleLearnAllDefaultCommand(const char* args);
        bool HandleLearnAllLangCommand(const char* args);
        bool HandleLearnAllMyClassCommand(const char* args);
        bool HandleLearnAllMySpellsCommand(const char* args);
        bool HandleLearnAllMyTalentsCommand(const char* args);

        bool HandleLookupAreaCommand(const char* args);
        bool HandleLookupCreatureCommand(const char* args);
        bool HandleLookupEventCommand(const char* args);
        bool HandleLookupFactionCommand(const char * args);
        bool HandleLookupItemCommand(const char * args);
        bool HandleLookupItemSetCommand(const char * args);
        bool HandleLookupObjectCommand(const char* args);
        bool HandleLookupPlayerIpCommand(const char* args);
        bool HandleLookupPlayerAccountCommand(const char* args);
        bool HandleLookupPlayerEmailCommand(const char* args);
        bool HandleLookupQuestCommand(const char* args);
        bool HandleLookupSkillCommand(const char* args);
        bool HandleLookupSpellCommand(const char* args);
        bool HandleLookupTeleCommand(const char * args);

        bool HandleModifyKnownTitlesCommand(const char* args);
        bool HandleModifyHPCommand(const char* args);
        bool HandleModifyManaCommand(const char* args);
        bool HandleModifyRageCommand(const char* args);
        bool HandleModifyRunicPowerCommand(const char* args);
        bool HandleModifyEnergyCommand(const char* args);
        bool HandleModifyMoneyCommand(const char* args);
        bool HandleModifyASpeedCommand(const char* args);
        bool HandleModifySpeedCommand(const char* args);
        bool HandleModifyBWalkCommand(const char* args);
        bool HandleModifyFlyCommand(const char* args);
        bool HandleModifySwimCommand(const char* args);
        bool HandleModifyScaleCommand(const char* args);
        bool HandleModifyMountCommand(const char* args);
        bool HandleModifyBitCommand(const char* args);
        bool HandleModifyFactionCommand(const char* args);
        bool HandleModifySpellCommand(const char* args);
        bool HandleModifyTalentCommand (const char* args);
        bool HandleModifyHonorCommand (const char* args);
        bool HandleModifyRepCommand(const char* args);
        bool HandleModifyArenaCommand(const char* args);
        bool HandleModifyPhaseCommand(const char* args);
        bool HandleModifyGenderCommand(const char* args);

        bool HandleNpcAddCommand(const char* args);
        bool HandleNpcAddMoveCommand(const char* args);
        bool HandleNpcChangeEntryCommand(const char *args);
        bool HandleNpcDeleteCommand(const char* args);
        bool HandleNpcFactionIdCommand(const char* args);
        bool HandleNpcFlagCommand(const char* args);
        bool HandleNpcFollowCommand(const char* args);
        bool HandleNpcInfoCommand(const char* args);
        bool HandleNpcMoveCommand(const char* args);
        bool HandleNpcPlayEmoteCommand(const char* args);
        bool HandleNpcSayCommand(const char* args);
        bool HandleNpcSetModelCommand(const char* args);
        bool HandleNpcSetMoveTypeCommand(const char* args);
        bool HandleNpcSetPhaseCommand(const char* args);
        bool HandleNpcSpawnDistCommand(const char* args);
        bool HandleNpcSpawnTimeCommand(const char* args);
        bool HandleNpcTameCommand(const char* args);
        bool HandleNpcTextEmoteCommand(const char* args);
        bool HandleNpcUnFollowCommand(const char* args);
        bool HandleNpcWhisperCommand(const char* args);
        bool HandleNpcYellCommand(const char* args);
        bool HandleNpcAddFormationCommand(const char* args);
        bool HandleNpcSetDeathStateCommand(const char* args);

        bool HandleReloadAllCommand(const char* args);
        bool HandleReloadAllAreaCommand(const char* args);
        bool HandleReloadAllItemCommand(const char* args);
        bool HandleReloadAllLootCommand(const char* args);
        bool HandleReloadAllNpcCommand(const char* args);
        bool HandleReloadAllQuestCommand(const char* args);
        bool HandleReloadAllScriptsCommand(const char* args);
        bool HandleReloadAllSpellCommand(const char* args);
        bool HandleReloadAllLocalesCommand(const char* args);

        bool HandleReloadConfigCommand(const char* args);

        bool HandleReloadWpScriptsCommand(const char* args);
        bool HandleReloadAreaTriggerTavernCommand(const char* args);
        bool HandleReloadAreaTriggerTeleportCommand(const char* args);
        bool HandleReloadAccessRequirementCommand(const char* args);
        bool HandleReloadEventScriptsCommand(const char* args);
        bool HandleReloadCommandCommand(const char* args);
        bool HandleReloadCreatureQuestRelationsCommand(const char* args);
        bool HandleReloadCreatureQuestInvRelationsCommand(const char* args);
        bool HandleReloadDbScriptStringCommand(const char* args);
        bool HandleReloadGameGraveyardZoneCommand(const char* args);
        bool HandleReloadGameObjectScriptsCommand(const char* args);
        bool HandleReloadGameTeleCommand(const char* args);
        bool HandleReloadGOQuestRelationsCommand(const char* args);
        bool HandleReloadGOQuestInvRelationsCommand(const char* args);
        bool HandleReloadItemEnchantementsCommand(const char* args);
        bool HandleReloadLocalesCreatureCommand(const char* args);
        bool HandleReloadLocalesGameobjectCommand(const char* args);
        bool HandleReloadLocalesItemCommand(const char* args);
        bool HandleReloadLocalesNpcTextCommand(const char* args);
        bool HandleReloadLocalesPageTextCommand(const char* args);
        bool HandleReloadLocalesPointsOfInterestCommand(const char* args);
        bool HandleReloadLocalesQuestCommand(const char* args);
//        bool HandleReloadAuctionsCommand(const char* args);
        bool HandleReloadLootTemplatesCreatureCommand(const char* args);
        bool HandleReloadLootTemplatesDisenchantCommand(const char* args);
        bool HandleReloadLootTemplatesFishingCommand(const char* args);
        bool HandleReloadLootTemplatesGameobjectCommand(const char* args);
        bool HandleReloadLootTemplatesItemCommand(const char* args);
        bool HandleReloadLootTemplatesMillingCommand(const char* args);
        bool HandleReloadLootTemplatesPickpocketingCommand(const char* args);
        bool HandleReloadLootTemplatesProspectingCommand(const char* args);
        bool HandleReloadLootTemplatesReferenceCommand(const char* args);
        bool HandleReloadLootTemplatesQuestMailCommand(const char* args);
        bool HandleReloadLootTemplatesSkinningCommand(const char* args);
        bool HandleReloadLootTemplatesSpellCommand(const char* args);
        bool HandleReloadTrinityStringCommand(const char* args);
        bool HandleReloadNpcGossipCommand(const char* args);
        bool HandleReloadNpcOptionCommand(const char* args);
        bool HandleReloadNpcTrainerCommand(const char* args);
        bool HandleReloadNpcVendorCommand(const char* args);
        bool HandleReloadPageTextsCommand(const char* args);
        bool HandleReloadPointsOfInterestCommand(const char* args);
        bool HandleReloadQuestAreaTriggersCommand(const char* args);
        bool HandleReloadQuestEndScriptsCommand(const char* args);
        bool HandleReloadQuestStartScriptsCommand(const char* args);
        bool HandleReloadQuestTemplateCommand(const char* args);
        bool HandleReloadReservedNameCommand(const char*);
        bool HandleReloadSkillDiscoveryTemplateCommand(const char* args);
        bool HandleReloadSkillExtraItemTemplateCommand(const char* args);
        bool HandleReloadSkillFishingBaseLevelCommand(const char* args);
        bool HandleReloadSpellAffectCommand(const char* args);
        bool HandleReloadSpellRequiredCommand(const char* args);
        bool HandleReloadSpellAreaCommand(const char* args);
        bool HandleReloadSpellElixirCommand(const char* args);
        bool HandleReloadSpellLearnSpellCommand(const char* args);
        bool HandleReloadSpellProcEventCommand(const char* args);
        bool HandleReloadSpellBonusesCommand(const char* args);
        bool HandleReloadSpellScriptTargetCommand(const char* args);
        bool HandleReloadSpellScriptsCommand(const char* args);
        bool HandleReloadSpellTargetPositionCommand(const char* args);
        bool HandleReloadSpellThreatsCommand(const char* args);
        bool HandleReloadSpellPetAurasCommand(const char* args);
        bool HandleReloadSpellDisabledCommand(const char* args);
<<<<<<< HEAD
=======
        bool HandleReloadPageTextsCommand(const char* args);
        bool HandleReloadItemEnchantementsCommand(const char* args);
        bool HandleReloadLocalesCreatureCommand(const char* args);
        bool HandleReloadLocalesGameobjectCommand(const char* args);
        bool HandleReloadLocalesItemCommand(const char* args);
        bool HandleReloadLocalesNpcTextCommand(const char* args);
        bool HandleReloadLocalesPageTextCommand(const char* args);
        bool HandleReloadLocalesQuestCommand(const char* args);
        bool HandleReloadAuctionsCommand(const char* args);
>>>>>>> f13404bf

        bool HandleInstanceListBindsCommand(const char* args);
        bool HandleInstanceUnbindCommand(const char* args);
        bool HandleInstanceStatsCommand(const char* args);
        bool HandleInstanceSaveDataCommand(const char * args);

        bool HandleServerCorpsesCommand(const char* args);
        bool HandleServerExitCommand(const char* args);
        bool HandleServerIdleRestartCommand(const char* args);
        bool HandleServerIdleShutDownCommand(const char* args);
        bool HandleServerInfoCommand(const char* args);
        bool HandleServerMotdCommand(const char* args);
        bool HandleServerRestartCommand(const char* args);
        bool HandleServerSetMotdCommand(const char* args);
        bool HandleServerSetLogLevelCommand(const char* args);
        bool HandleServerSetDiffTimeCommand(const char* args);
        bool HandleServerShutDownCommand(const char* args);
        bool HandleServerShutDownCancelCommand(const char* args);

        bool HandleAddHonorCommand(const char* args);
        bool HandleHonorAddKillCommand(const char* args);
        bool HandleUpdateHonorFieldsCommand(const char* args);

        bool HandleLoadScriptsCommand(const char* args);
        bool HandleSendQuestPartyMsgCommand(const char* args);
        bool HandleSendQuestInvalidMsgCommand(const char* args);

        bool HandleDebugInArcCommand(const char* args);
        bool HandleDebugSpellFailCommand(const char* args);

        bool HandleGUIDCommand(const char* args);
        bool HandleNameCommand(const char* args);
        bool HandleSubNameCommand(const char* args);
        bool HandleItemMoveCommand(const char* args);
        bool HandleDeMorphCommand(const char* args);
        bool HandleAddVendorItemCommand(const char* args);
        bool HandleDelVendorItemCommand(const char* args);
        bool HandleChangeLevelCommand(const char* args);
        bool HandleSetPoiCommand(const char* args);
        bool HandleEquipErrorCommand(const char* args);
        bool HandleGoCreatureCommand(const char* args);
        bool HandleGoObjectCommand(const char* args);
        bool HandleGoTriggerCommand(const char* args);
        bool HandleGoGraveyardCommand(const char* args);
        bool HandleTargetObjectCommand(const char* args);
        bool HandleDelObjectCommand(const char* args);
        bool HandleMoveObjectCommand(const char* args);
        bool HandleGOPhaseCommand(const char* args);
        bool HandleTurnObjectCommand(const char* args);
        bool HandleObjectStateCommand(const char* args);
        bool HandlePInfoCommand(const char* args);
        bool HandlePLimitCommand(const char* args);
        bool HandleMuteCommand(const char* args);
        bool HandleUnmuteCommand(const char* args);
        bool HandleMovegensCommand(const char* args);
        bool HandleFreezeCommand(const char *args);
        bool HandleUnFreezeCommand(const char *args);
        bool HandleListFreezeCommand(const char* args);

        bool HandleCharacterDeleteCommand(const char* args);
        bool HandleBanAccountCommand(const char* args);
        bool HandleBanCharacterCommand(const char* args);
        bool HandleBanIPCommand(const char* args);
        bool HandleUnBanAccountCommand(const char* args);
        bool HandleUnBanCharacterCommand(const char* args);
        bool HandleUnBanIPCommand(const char* args);
        bool HandleBanInfoAccountCommand(const char* args);
        bool HandleBanInfoCharacterCommand(const char* args);
        bool HandleBanInfoIPCommand(const char* args);
        bool HandleBanListAccountCommand(const char* args);
        bool HandleBanListCharacterCommand(const char* args);
        bool HandleBanListIPCommand(const char* args);
        bool HandleGoXYCommand(const char* args);
        bool HandleGoXYZCommand(const char* args);
        bool HandleGoZoneXYCommand(const char* args);
        bool HandleGoGridCommand(const char* args);
        bool HandleAddWeaponCommand(const char* args);
        bool HandleAllowMovementCommand(const char* args);
        bool HandleGoCommand(const char* args);

        bool HandleCooldownCommand(const char* args);
        bool HandleUnLearnCommand(const char* args);
        bool HandleGetDistanceCommand(const char* args);
        bool HandleGameObjectCommand(const char* args);
        bool HandleAnimCommand(const char* args);
        bool HandlePlaySoundCommand(const char* args);
        bool HandleStandStateCommand(const char* args);
        bool HandleDieCommand(const char* args);
        bool HandleDamageCommand(const char *args);
        bool HandleReviveCommand(const char* args);
        bool HandleMorphCommand(const char* args);
        bool HandleAuraCommand(const char* args);
        bool HandleUnAuraCommand(const char* args);
        bool HandleLinkGraveCommand(const char* args);
        bool HandleNearGraveCommand(const char* args);
        bool HandleActivateObjectCommand(const char* args);
        bool HandleSpawnTransportCommand(const char* args);
        bool HandleExploreCheatCommand(const char* args);
        bool HandleHoverCommand(const char* args);
        bool HandleWaterwalkCommand(const char* args);
        bool HandleLevelUpCommand(const char* args);
        bool HandleShowAreaCommand(const char* args);
        bool HandleHideAreaCommand(const char* args);
        bool HandleAddItemCommand(const char* args);
        bool HandleAddItemSetCommand(const char* args);
        bool HandlePetTpCommand(const char* args);
        bool HandlePetUnlearnCommand(const char* args);
        bool HandlePetLearnCommand(const char* args);
        bool HandleCreatePetCommand(const char* args);

        bool HandleGroupLeaderCommand(const char* args);
        bool HandleGroupDisbandCommand(const char* args);
        bool HandleGroupRemoveCommand(const char* args);

        bool HandleGuildCreateCommand(const char* args);
        bool HandleGuildInviteCommand(const char* args);
        bool HandleGuildUninviteCommand(const char* args);
        bool HandleGuildRankCommand(const char* args);
        bool HandleGuildDeleteCommand(const char* args);
        bool HandleUpdate(const char* args);
        bool HandleBankCommand(const char* args);
        bool HandleChangeWeather(const char* args);
        bool HandleKickPlayerCommand(const char * args);
        bool HandleTeleCommand(const char * args);
        bool HandleAddTeleCommand(const char * args);
        bool HandleDelTeleCommand(const char * args);
        bool HandleListAurasCommand(const char * args);

        bool HandleResetAchievementsCommand(const char * args);
        bool HandleResetHonorCommand(const char * args);
        bool HandleResetLevelCommand(const char * args);
        bool HandleResetSpellsCommand(const char * args);

        bool HandleResetStatsCommand(const char * args);
        bool HandleResetTalentsCommand(const char * args);

        bool HandleResetAllCommand(const char * args);


        // GM ticket command handlers
        bool HandleGMTicketListCommand(const char* args);
        bool HandleGMTicketListOnlineCommand(const char* args);
        bool HandleGMTicketListClosedCommand(const char* args);
        bool HandleGMTicketGetByIdCommand(const char* args);
        bool HandleGMTicketGetByNameCommand(const char* args);
        bool HandleGMTicketCloseByIdCommand(const char* args);
        bool HandleGMTicketAssignToCommand(const char* args);
        bool HandleGMTicketUnAssignCommand(const char* args);
        bool HandleGMTicketCommentCommand(const char* args);
        bool HandleGMTicketDeleteByIdCommand(const char* args);
        bool HandleGMTicketReloadCommand(const char*);

        bool HandleMaxSkillCommand(const char* args);
        bool HandleSetSkillCommand(const char* args);
        bool HandleListCreatureCommand(const char* args);
        bool HandleListItemCommand(const char* args);
        bool HandleListObjectCommand(const char* args);
        bool HandleNearObjectCommand(const char* args);
        bool HandlePasswordCommand(const char* args);
        bool HandleLockAccountCommand(const char* args);
        bool HandleRespawnCommand(const char* args);

        //New Wp Commands
        bool HandleWpAddCommand(const char* args);
        bool HandleWpLoadPathCommand(const char* args);
        bool HandleWpUnLoadPathCommand(const char* args);
        bool HandleWpModifyCommand(const char* args);
        bool HandleWpEventCommand(const char* args);
        bool HandleWpShowCommand(const char* args);
        bool HandleReloadAllPaths(const char *args);

        bool HandleFlyModeCommand(const char* args);
        bool HandleSendOpcodeCommand(const char* args);
        bool HandleSellErrorCommand(const char* args);
        bool HandleBuyErrorCommand(const char* args);
        bool HandleUpdateWorldStateCommand(const char* args);
        bool HandlePlaySound2Command(const char* args);
        bool HandleSendChannelNotifyCommand(const char* args);
        bool HandleSendChatMsgCommand(const char* args);
        bool HandleRenameCommand(const char * args);
        bool HandleCustomizeCommand(const char * args);
        bool HandleLoadPDumpCommand(const char *args);
        bool HandleWritePDumpCommand(const char *args);
        bool HandleCastCommand(const char *args);
        bool HandleCastBackCommand(const char *args);
        bool HandleCastDistCommand(const char *args);
        bool HandleCastSelfCommand(const char *args);
        bool HandleCastTargetCommand(const char *args);
        bool HandleComeToMeCommand(const char *args);
        bool HandleCombatStopCommand(const char *args);
        bool HandleCharDeleteCommand(const char *args);
        bool HandleSendMessageCommand(const char * args);
        bool HandleFlushArenaPointsCommand(const char *args);
        bool HandlePlayAllCommand(const char* args);
        bool HandleRepairitemsCommand(const char* args);

        bool HandleTempGameObjectCommand(const char* args);
        bool HandleTempAddSpwCommand(const char* args);

        //! Development Commands
        bool HandleSetValue(const char* args);
        bool HandleGetValue(const char* args);
        bool HandleSet32Bit(const char* args);
        bool HandleMod32Value(const char* args);
        bool HandleAddQuest(const char * args);
        bool HandleRemoveQuest(const char * args);
        bool HandleCompleteQuest(const char * args);
        bool HandleSaveAllCommand(const char* args);
        bool HandleGetItemState(const char * args);
        bool HandleGetLootRecipient(const char * args);
        bool HandleDebugArenaCommand(const char * args);
        bool HandleDebugThreatList(const char * args);
        bool HandleDebugHostilRefList(const char * args);
        bool HandlePossessCommand(const char* args);
        bool HandleUnPossessCommand(const char* args);
        bool HandleBindSightCommand(const char* args);
        bool HandleUnbindSightCommand(const char* args);
        bool HandleDebugBattlegroundCommand(const char * args);
        bool HandleSpawnVehicle(const char * args);
        bool HandleSendLargePacketCommand(const char * args);
        bool HandleSendSetPhaseShiftCommand(const char * args);

        Player*   getSelectedPlayer();
        Creature* getSelectedCreature();
        Unit*     getSelectedUnit();

        char*     extractKeyFromLink(char* text, char const* linkType, char** something1 = NULL);
        char*     extractKeyFromLink(char* text, char const* const* linkTypes, int* found_idx, char** something1 = NULL);

        uint32    extractSpellIdFromLink(char* text);
        uint64    extractGuidFromLink(char* text);
        GameTele const* extractGameTeleFromLink(char* text);
        bool GetPlayerGroupAndGUIDByName(const char* cname, Player* &plr, Group* &group, uint64 &guid, bool offline = false);
        std::string extractPlayerNameFromLink(char* text);

        std::string playerLink(std::string const& name) const { return m_session ? "|cffffffff|Hplayer:"+name+"|h["+name+"]|h|r" : name; }
        virtual std::string GetNameLink() const { return GetNameLink(m_session->GetPlayer()); }
        std::string GetNameLink(Player* chr) const { return playerLink(chr->GetName()); }

        GameObject* GetObjectGlobalyWithGuidOrNearWithDbGuid(uint32 lowguid,uint32 entry);

        // Utility methods for commands
        void ShowTicket(uint64 guid, char const* text, char const* time);
        bool LookupPlayerSearchCommand(QueryResult* result, int32 limit);
        bool HandleBanListHelper(QueryResult* result);
        bool HandleBanHelper(BanMode mode,char const* args);
        bool HandleBanInfoHelper(uint32 accountid, char const* accountname);
        bool HandleUnBanHelper(BanMode mode,char const* args);

        void SetSentErrorMessage(bool val){ sentErrorMessage = val;};
    private:
        WorldSession * m_session;                           // != NULL for chat command call and NULL for CLI command

        // common global flag
        static bool load_command_table;
        bool sentErrorMessage;
};

class CliHandler : public ChatHandler
{
    public:
        typedef void Print(char const*);
        explicit CliHandler(Print* zprint) : m_print(zprint) {}

        // overwrite functions
        const char *GetTrinityString(int32 entry) const;
        bool isAvailable(ChatCommand const& cmd) const;
        void SendSysMessage(const char *str);
        std::string GetNameLink() const;
        bool needReportToTarget(Player* chr) const;

    private:
        Print* m_print;
};

char const *fmtstring( char const *format, ... );

#endif
<|MERGE_RESOLUTION|>--- conflicted
+++ resolved
@@ -285,18 +285,7 @@
         bool HandleReloadSpellThreatsCommand(const char* args);
         bool HandleReloadSpellPetAurasCommand(const char* args);
         bool HandleReloadSpellDisabledCommand(const char* args);
-<<<<<<< HEAD
-=======
-        bool HandleReloadPageTextsCommand(const char* args);
-        bool HandleReloadItemEnchantementsCommand(const char* args);
-        bool HandleReloadLocalesCreatureCommand(const char* args);
-        bool HandleReloadLocalesGameobjectCommand(const char* args);
-        bool HandleReloadLocalesItemCommand(const char* args);
-        bool HandleReloadLocalesNpcTextCommand(const char* args);
-        bool HandleReloadLocalesPageTextCommand(const char* args);
-        bool HandleReloadLocalesQuestCommand(const char* args);
         bool HandleReloadAuctionsCommand(const char* args);
->>>>>>> f13404bf
 
         bool HandleInstanceListBindsCommand(const char* args);
         bool HandleInstanceUnbindCommand(const char* args);
