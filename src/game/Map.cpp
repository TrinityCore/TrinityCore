--- conflicted
+++ resolved
@@ -1265,9 +1265,6 @@
     }
 }
 
-<<<<<<< HEAD
-uint16 Map::GetAreaFlag(float x, float y, float z) const
-=======
 float Map::GetVmapHeight(float x, float y, float z, bool useMaps) const
 {
 	float mapHeight;
@@ -1288,8 +1285,26 @@
 	return vmapHeight;
 }
 
-uint16 Map::GetAreaFlag(float x, float y ) const
->>>>>>> 346319df
+uint16 Map::GetAreaFlag(float x, float y, float z) const
+{
+	float mapHeight;
+	float vmapHeight;
+	if (useMaps)
+	{
+		mapHeight = GetHeight(x, y, z, false);
+		if (fabs(mapHeight - z) < 0.1)
+			return mapHeight;
+	}
+	else
+		mapHeight = INVALID_HEIGHT;
+	VMAP::IVMapManager* vmgr = VMAP::VMapFactory::createOrGetVMapManager();
+	if (vmgr->isLineOfSightCalcEnabled())
+		bool result = vmgr->getObjectHitPos(GetId(), x, y, z + 2.0f, x, y, mapHeight, x, y, vmapHeight, 0);
+	else
+		return INVALID_HEIGHT;
+	return vmapHeight;
+}
+
 {
     //local x,y coords
     float lx,ly;
