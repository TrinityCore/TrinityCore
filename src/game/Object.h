/*
 * Copyright (C) 2005-2009 MaNGOS <http://getmangos.com/>
 *
 * Copyright (C) 2008-2009 Trinity <http://www.trinitycore.org/>
 *
 * This program is free software; you can redistribute it and/or modify
 * it under the terms of the GNU General Public License as published by
 * the Free Software Foundation; either version 2 of the License, or
 * (at your option) any later version.
 *
 * This program is distributed in the hope that it will be useful,
 * but WITHOUT ANY WARRANTY; without even the implied warranty of
 * MERCHANTABILITY or FITNESS FOR A PARTICULAR PURPOSE. See the
 * GNU General Public License for more details.
 *
 * You should have received a copy of the GNU General Public License
 * along with this program; if not, write to the Free Software
 * Foundation, Inc., 59 Temple Place, Suite 330, Boston, MA 02111-1307 USA
 */

#ifndef _OBJECT_H
#define _OBJECT_H

#include "Common.h"
#include "ByteBuffer.h"
#include "UpdateFields.h"
#include "UpdateData.h"
#include "GameSystem/GridReference.h"
#include "ObjectDefines.h"
#include "GridDefines.h"
#include "Map.h"

#include <set>
#include <string>

#define CONTACT_DISTANCE            0.5f
#define INTERACTION_DISTANCE        5.0f
#define MAX_VISIBILITY_DISTANCE  (5*SIZE_OF_GRID_CELL/2.0f) // max distance for visible object show, limited by active zone for player based at cell size (active zone = 5x5 cells)
#define DEFAULT_VISIBILITY_DISTANCE (SIZE_OF_GRID_CELL)     // default visible distance

#define DEFAULT_WORLD_OBJECT_SIZE   0.388999998569489f      // player size, also currently used (correctly?) for any non Unit world objects
#define DEFAULT_COMBAT_REACH        1.5f
#define MIN_MELEE_REACH             2.0f
#define NOMINAL_MELEE_RANGE         5.0f
#define MELEE_RANGE                 (NOMINAL_MELEE_RANGE - MIN_MELEE_REACH * 2) //center to center for players

enum TypeMask
{
    TYPEMASK_OBJECT         = 0x0001,
    TYPEMASK_ITEM           = 0x0002,
    TYPEMASK_CONTAINER      = 0x0006,                       // TYPEMASK_ITEM | 0x0004
    TYPEMASK_UNIT           = 0x0008,   //creature or player
    TYPEMASK_PLAYER         = 0x0010,
    TYPEMASK_GAMEOBJECT     = 0x0020,
    TYPEMASK_DYNAMICOBJECT  = 0x0040,
    TYPEMASK_CORPSE         = 0x0080,
    TYPEMASK_AIGROUP        = 0x0100,
    TYPEMASK_AREATRIGGER    = 0x0200,
    TYPEMASK_SEER           = TYPEMASK_UNIT | TYPEMASK_DYNAMICOBJECT
};

enum TypeID
{
    TYPEID_OBJECT        = 0,
    TYPEID_ITEM          = 1,
    TYPEID_CONTAINER     = 2,
    TYPEID_UNIT          = 3,
    TYPEID_PLAYER        = 4,
    TYPEID_GAMEOBJECT    = 5,
    TYPEID_DYNAMICOBJECT = 6,
    TYPEID_CORPSE        = 7,
    TYPEID_AIGROUP       = 8,
    TYPEID_AREATRIGGER   = 9
};
#define MAX_TYPEID         10

uint32 GuidHigh2TypeId(uint32 guid_hi);

enum TempSummonType
{
    TEMPSUMMON_TIMED_OR_DEAD_DESPAWN       = 1,             // despawns after a specified time OR when the creature disappears
    TEMPSUMMON_TIMED_OR_CORPSE_DESPAWN     = 2,             // despawns after a specified time OR when the creature dies
    TEMPSUMMON_TIMED_DESPAWN               = 3,             // despawns after a specified time
    TEMPSUMMON_TIMED_DESPAWN_OUT_OF_COMBAT = 4,             // despawns after a specified time after the creature is out of combat
    TEMPSUMMON_CORPSE_DESPAWN              = 5,             // despawns instantly after death
    TEMPSUMMON_CORPSE_TIMED_DESPAWN        = 6,             // despawns after a specified time after death
    TEMPSUMMON_DEAD_DESPAWN                = 7,             // despawns when the creature disappears
    TEMPSUMMON_MANUAL_DESPAWN              = 8              // despawns when UnSummon() is called
};

enum PhaseMasks
{
    PHASEMASK_NORMAL   = 0x00000001,
    PHASEMASK_ANYWHERE = 0xFFFFFFFF
};

class WorldPacket;
class UpdateData;
class ByteBuffer;
class WorldSession;
class Creature;
class Player;
class UpdateMask;
class InstanceData;
class GameObject;
class TempSummon;
class Vehicle;
class CreatureAI;

typedef UNORDERED_MAP<Player*, UpdateData> UpdateDataMapType;

struct WorldLocation
{
    uint32 mapid;
    float x;
    float y;
    float z;
    float o;
    explicit WorldLocation(uint32 _mapid = 0, float _x = 0, float _y = 0, float _z = 0, float _o = 0)
        : mapid(_mapid), x(_x), y(_y), z(_z), o(_o) {}
    WorldLocation(WorldLocation const &loc)
        : mapid(loc.mapid), x(loc.x), y(loc.y), z(loc.z), o(loc.o) {}
};

class TRINITY_DLL_SPEC Object
{
    public:
        virtual ~Object ( );

        const bool IsInWorld() const { return m_inWorld; }
        virtual void AddToWorld()
        {
            if(m_inWorld)
                return;

            assert(m_uint32Values);

            m_inWorld = true;

            // synchronize values mirror with values array (changes will send in updatecreate opcode any way
            ClearUpdateMask(true);
        }
        virtual void RemoveFromWorld()
        {
            if(!m_inWorld)
                return;

            m_inWorld = false;

            // if we remove from world then sending changes not required
            ClearUpdateMask(true);
        }

        const uint64& GetGUID() const { return GetUInt64Value(0); }
        uint32 GetGUIDLow() const { return GUID_LOPART(GetUInt64Value(0)); }
        uint32 GetGUIDMid() const { return GUID_ENPART(GetUInt64Value(0)); }
        uint32 GetGUIDHigh() const { return GUID_HIPART(GetUInt64Value(0)); }
        const ByteBuffer& GetPackGUID() const { return m_PackGUID; }
        uint32 GetEntry() const { return GetUInt32Value(OBJECT_FIELD_ENTRY); }
        void SetEntry(uint32 entry) { SetUInt32Value(OBJECT_FIELD_ENTRY, entry); }

        uint8 GetTypeId() const { return m_objectTypeId; }
        bool isType(uint16 mask) const { return (mask & m_objectType); }

        virtual void BuildCreateUpdateBlockForPlayer( UpdateData *data, Player *target ) const;
        void SendUpdateToPlayer(Player* player);

        void BuildValuesUpdateBlockForPlayer( UpdateData *data, Player *target ) const;
        void BuildOutOfRangeUpdateBlock( UpdateData *data ) const;
        void BuildMovementUpdateBlock( UpdateData * data, uint32 flags = 0 ) const;
        void BuildUpdate(UpdateDataMapType &);

        virtual void DestroyForPlayer( Player *target ) const;

        const int32& GetInt32Value( uint16 index ) const
        {
            ASSERT( index < m_valuesCount || PrintIndexError( index , false) );
            return m_int32Values[ index ];
        }

        const uint32& GetUInt32Value( uint16 index ) const
        {
            ASSERT( index < m_valuesCount || PrintIndexError( index , false) );
            return m_uint32Values[ index ];
        }

        const uint64& GetUInt64Value( uint16 index ) const
        {
            ASSERT( index + 1 < m_valuesCount || PrintIndexError( index , false) );
            return *((uint64*)&(m_uint32Values[ index ]));
        }

        const float& GetFloatValue( uint16 index ) const
        {
            ASSERT( index < m_valuesCount || PrintIndexError( index , false ) );
            return m_floatValues[ index ];
        }

        uint8 GetByteValue( uint16 index, uint8 offset) const
        {
            ASSERT( index < m_valuesCount || PrintIndexError( index , false) );
            ASSERT( offset < 4 );
            return *(((uint8*)&m_uint32Values[ index ])+offset);
        }

        uint8 GetUInt16Value( uint16 index, uint8 offset) const
        {
            ASSERT( index < m_valuesCount || PrintIndexError( index , false) );
            ASSERT( offset < 2 );
            return *(((uint16*)&m_uint32Values[ index ])+offset);
        }

        void SetInt32Value(  uint16 index,        int32  value );
        void SetUInt32Value( uint16 index,       uint32  value );
        void SetUInt64Value( uint16 index, const uint64 &value );
        void SetFloatValue(  uint16 index,       float   value );
        void SetByteValue(   uint16 index, uint8 offset, uint8 value );
        void SetUInt16Value( uint16 index, uint8 offset, uint16 value );
        void SetInt16Value(  uint16 index, uint8 offset, int16 value ) { SetUInt16Value(index,offset,(uint16)value); }
        void SetStatFloatValue( uint16 index, float value);
        void SetStatInt32Value( uint16 index, int32 value);

        bool AddUInt64Value( uint16 index, const uint64 &value );
        bool RemoveUInt64Value( uint16 index, const uint64 &value );

        void ApplyModUInt32Value(uint16 index, int32 val, bool apply);
        void ApplyModInt32Value(uint16 index, int32 val, bool apply);
        void ApplyModUInt64Value(uint16 index, int32 val, bool apply);
        void ApplyModPositiveFloatValue( uint16 index, float val, bool apply);
        void ApplyModSignedFloatValue( uint16 index, float val, bool apply);

        void ApplyPercentModFloatValue(uint16 index, float val, bool apply)
        {
            val = val != -100.0f ? val : -99.9f ;
            SetFloatValue(index, GetFloatValue(index) * (apply?(100.0f+val)/100.0f : 100.0f / (100.0f+val)) );
        }

        void SetFlag( uint16 index, uint32 newFlag );
        void RemoveFlag( uint16 index, uint32 oldFlag );

        void ToggleFlag( uint16 index, uint32 flag)
        {
            if(HasFlag(index, flag))
                RemoveFlag(index, flag);
            else
                SetFlag(index, flag);
        }

        bool HasFlag( uint16 index, uint32 flag ) const
        {
            ASSERT( index < m_valuesCount || PrintIndexError( index , false ) );
            return (m_uint32Values[ index ] & flag) != 0;
        }

        void SetByteFlag( uint16 index, uint8 offset, uint8 newFlag );
        void RemoveByteFlag( uint16 index, uint8 offset, uint8 newFlag );

        void ToggleFlag( uint16 index, uint8 offset, uint8 flag )
        {
            if(HasByteFlag(index, offset, flag))
                RemoveByteFlag(index, offset, flag);
            else
                SetByteFlag(index, offset, flag);
        }

        bool HasByteFlag( uint16 index, uint8 offset, uint8 flag ) const
        {
            ASSERT( index < m_valuesCount || PrintIndexError( index , false ) );
            ASSERT( offset < 4 );
            return (((uint8*)&m_uint32Values[index])[offset] & flag) != 0;
        }

        void ApplyModFlag( uint16 index, uint32 flag, bool apply)
        {
            if(apply) SetFlag(index,flag); else RemoveFlag(index,flag);
        }

        void SetFlag64( uint16 index, uint64 newFlag )
        {
            uint64 oldval = GetUInt64Value(index);
            uint64 newval = oldval | newFlag;
            SetUInt64Value(index,newval);
        }

        void RemoveFlag64( uint16 index, uint64 oldFlag )
        {
            uint64 oldval = GetUInt64Value(index);
            uint64 newval = oldval & ~oldFlag;
            SetUInt64Value(index,newval);
        }

        void ToggleFlag64( uint16 index, uint64 flag)
        {
            if(HasFlag64(index, flag))
                RemoveFlag64(index, flag);
            else
                SetFlag64(index, flag);
        }

        bool HasFlag64( uint16 index, uint64 flag ) const
        {
            ASSERT( index < m_valuesCount || PrintIndexError( index , false ) );
            return (GetUInt64Value( index ) & flag) != 0;
        }

        void ApplyModFlag64( uint16 index, uint64 flag, bool apply)
        {
            if(apply) SetFlag64(index,flag); else RemoveFlag64(index,flag);
        }

        void ClearUpdateMask(bool remove);
        void SendUpdateObjectToAllExcept(Player* exceptPlayer);

        bool LoadValues(const char* data);

        uint16 GetValuesCount() const { return m_valuesCount; }

        virtual bool hasQuest(uint32 /* quest_id */) const { return false; }
        virtual bool hasInvolvedQuest(uint32 /* quest_id */) const { return false; }

        // FG: some hacky helpers
        void ForceValuesUpdateAtIndex(uint32);

    protected:

        Object ( );

        void _InitValues();
        void _Create (uint32 guidlow, uint32 entry, HighGuid guidhigh);

        virtual void _SetUpdateBits(UpdateMask *updateMask, Player *target) const;

        virtual void _SetCreateBits(UpdateMask *updateMask, Player *target) const;
        void _BuildMovementUpdate(ByteBuffer * data, uint8 flags, uint32 flags2 ) const;
        void _BuildValuesUpdate(uint8 updatetype, ByteBuffer *data, UpdateMask *updateMask, Player *target ) const;

        uint16 m_objectType;

        uint8 m_objectTypeId;
        uint8 m_updateFlag;

        union
        {
            int32  *m_int32Values;
            uint32 *m_uint32Values;
            float  *m_floatValues;
        };

        uint32 *m_uint32Values_mirror;

        uint16 m_valuesCount;

        bool m_objectUpdated;

    private:
        bool m_inWorld;

        ByteBuffer m_PackGUID;

        // for output helpfull error messages from asserts
        bool PrintIndexError(uint32 index, bool set) const;
        Object(const Object&);                              // prevent generation copy constructor
        Object& operator=(Object const&);                   // prevent generation assigment operator
};

class TRINITY_DLL_SPEC WorldObject : public Object
{
    public:
        virtual ~WorldObject ( ) {}

        virtual void Update ( uint32 /*time_diff*/ ) { }

        void _Create( uint32 guidlow, HighGuid guidhigh, uint32 mapid, uint32 phaseMask);

        void Relocate(WorldObject *obj)
        {
            m_positionX = obj->GetPositionX();
            m_positionY = obj->GetPositionY();
            m_positionZ = obj->GetPositionZ();
            m_orientation = obj->GetOrientation();
        }

        void Relocate(float x, float y, float z, float orientation)
        {
            m_positionX = x;
            m_positionY = y;
            m_positionZ = z;
            m_orientation = orientation;
        }

        void Relocate(float x, float y, float z)
        {
            m_positionX = x;
            m_positionY = y;
            m_positionZ = z;
        }

        void Relocate(WorldLocation const & loc)
        {
            SetMapId(loc.mapid);
            Relocate(loc.x, loc.y, loc.z, loc.o);
        }

        void SetOrientation(float orientation) { m_orientation = orientation; }

        float GetPositionX( ) const { return m_positionX; }
        float GetPositionY( ) const { return m_positionY; }
        float GetPositionZ( ) const { return m_positionZ; }
        void GetPosition( float &x, float &y, float &z ) const
            { x = m_positionX; y = m_positionY; z = m_positionZ; }
        void GetPosition( WorldLocation &loc ) const
            { loc.mapid = GetMapId(); GetPosition(loc.x, loc.y, loc.z); loc.o = GetOrientation(); }
        float GetOrientation( ) const { return m_orientation; }
        void GetNearPoint2D( float &x, float &y, float distance, float absAngle) const;
        void GetNearPoint( WorldObject const* searcher, float &x, float &y, float &z, float searcher_size, float distance2d,float absAngle) const;
        void GetClosePoint(float &x, float &y, float &z, float size, float distance2d = 0, float angle = 0) const
        {
            // angle calculated from current orientation
            GetNearPoint(NULL,x,y,z,size,distance2d,GetOrientation() + angle);
        }
        void GetGroundPoint(float &x, float &y, float &z, float dist, float angle);
        void GetGroundPointAroundUnit(float &x, float &y, float &z, float dist, float angle)
        {
            GetPosition(x, y, z);
            GetGroundPoint(x, y, z, dist, angle);
        }
        void GetContactPoint( const WorldObject* obj, float &x, float &y, float &z, float distance2d = CONTACT_DISTANCE) const
        {
            // angle to face `obj` to `this` using distance includes size of `obj`
            GetNearPoint(obj,x,y,z,obj->GetObjectSize(),distance2d,GetAngle( obj ));
        }

        float GetObjectSize() const
        {
            return ( m_valuesCount > UNIT_FIELD_BOUNDINGRADIUS ) ? m_floatValues[UNIT_FIELD_BOUNDINGRADIUS] : DEFAULT_WORLD_OBJECT_SIZE;
        }
        bool IsPositionValid() const;
        void UpdateGroundPositionZ(float x, float y, float &z) const;

        void GetRandomPoint( float x, float y, float z, float distance, float &rand_x, float &rand_y, float &rand_z ) const;

        void SetMapId(uint32 newMap) { m_mapId = newMap; m_map = NULL; }
        uint32 GetMapId() const { return m_mapId; }
        void SetInstanceId(uint32 val) { m_InstanceId = val; m_map = NULL; }
        uint32 GetInstanceId() const { return m_InstanceId; }

        virtual void SetPhaseMask(uint32 newPhaseMask, bool update);
        uint32 GetPhaseMask() const { return m_phaseMask; }
        bool InSamePhase(WorldObject const* obj) const { return InSamePhase(obj->GetPhaseMask()); }
        bool InSamePhase(uint32 phasemask) const { return (GetPhaseMask() & phasemask); }

        uint32 GetZoneId() const;
        uint32 GetAreaId() const;
        void GetZoneAndAreaId(uint32& zoneid, uint32& areaid) const;

        InstanceData* GetInstanceData();

        const char* GetName() const { return m_name.c_str(); }
        void SetName(const std::string& newname) { m_name=newname; }

        virtual const char* GetNameForLocaleIdx(int32 /*locale_idx*/) const { return GetName(); }

        float GetDistance( const WorldObject* obj ) const;
        float GetDistance(const float x, const float y, const float z) const;
        float GetDistanceSq(const float &x, const float &y, const float &z) const;
        float GetDistance2d(const WorldObject* obj) const;
        float GetDistance2d(const float x, const float y) const;
        float GetExactDistance2d(const float x, const float y) const;
        float GetDistanceZ(const WorldObject* obj) const;
        bool IsInMap(const WorldObject* obj) const
        {
            return IsInWorld() && obj->IsInWorld() && GetMapId()==obj->GetMapId() &&
                GetInstanceId()==obj->GetInstanceId() && InSamePhase(obj);
        }
        bool IsWithinDistInMap(const WorldObject* obj, const float dist2compare, const bool is3D = true) const;
        bool IsWithinLOS(const float x, const float y, const float z ) const;
        bool IsWithinLOSInMap(const WorldObject* obj) const;

        float GetAngle( const WorldObject* obj ) const;
        float GetAngle( const float x, const float y ) const;
        void GetSinCos(const float x, const float y, float &vsin, float &vcos);
        bool HasInArc( const float arcangle, const WorldObject* obj ) const;

        virtual void SendMessageToSet(WorldPacket *data, bool self, bool to_possessor = true);
        virtual void SendMessageToSetInRange(WorldPacket *data, float dist, bool self, bool to_possessor = true);
        void BuildHeartBeatMsg( WorldPacket *data ) const;
        void BuildTeleportAckMsg( WorldPacket *data, float x, float y, float z, float ang) const;

        void MonsterSay(const char* text, uint32 language, uint64 TargetGuid);
        void MonsterYell(const char* text, uint32 language, uint64 TargetGuid);
        void MonsterTextEmote(const char* text, uint64 TargetGuid, bool IsBossEmote = false);
        void MonsterWhisper(const char* text, uint64 receiver, bool IsBossWhisper = false);
        void MonsterSay(int32 textId, uint32 language, uint64 TargetGuid);
        void MonsterYell(int32 textId, uint32 language, uint64 TargetGuid);
        void MonsterTextEmote(int32 textId, uint64 TargetGuid, bool IsBossEmote = false);
        void MonsterWhisper(int32 textId, uint64 receiver, bool IsBossWhisper = false);
        void MonsterYellToZone(int32 textId, uint32 language, uint64 TargetGuid);
        void BuildMonsterChat(WorldPacket *data, uint8 msgtype, char const* text, uint32 language, char const* name, uint64 TargetGuid) const;

        void PlayDistanceSound(uint32 sound_id, Player* target = NULL);
        void PlayDirectSound(uint32 sound_id, Player* target = NULL);

        void SendObjectDeSpawnAnim(uint64 guid);

        virtual void SaveRespawnTime() {}

        void AddObjectToRemoveList();

        // main visibility check function in normal case (ignore grey zone distance check)
        bool isVisibleFor(Player const* u) const { return isVisibleForInState(u,false); }

        // low level function for visibility change code, must be define in all main world object subclasses
        virtual bool isVisibleForInState(Player const* u, bool inVisibleList) const = 0;

        // Low Level Packets
        void SendPlaySound(uint32 Sound, bool OnlySelf);

        Map      * GetMap() const;
        Map      * FindMap() const;
        Map const* GetBaseMap() const;
        TempSummon* SummonCreature(uint32 id, float x, float y, float z, float ang,TempSummonType spwtype,uint32 despwtime);
        Vehicle*    SummonVehicle(uint32 entry, float x, float y, float z, float ang);
        GameObject* SummonGameObject(uint32 entry, float x, float y, float z, float ang, float rotation0, float rotation1, float rotation2, float rotation3, uint32 respawnTime);
        Creature*   SummonTrigger(float x, float y, float z, float ang, uint32 dur, CreatureAI* (*GetAI)(Creature*) = NULL);
        bool isActiveObject() const { return m_isActive; }
        void setActive(bool isActiveObject);
        void SetWorldObject(bool apply);
        template<class NOTIFIER> void VisitNearbyObject(const float &radius, NOTIFIER &notifier) const { GetMap()->VisitAll(GetPositionX(), GetPositionY(), radius, notifier); }
        template<class NOTIFIER> void VisitNearbyGridObject(const float &radius, NOTIFIER &notifier) const { GetMap()->VisitGrid(GetPositionX(), GetPositionY(), radius, notifier); }
        template<class NOTIFIER> void VisitNearbyWorldObject(const float &radius, NOTIFIER &notifier) const { GetMap()->VisitWorld(GetPositionX(), GetPositionY(), radius, notifier); }
        bool IsTempWorldObject;

    protected:
        explicit WorldObject();
        std::string m_name;
        bool m_isActive;

    private:
<<<<<<< HEAD
        uint32 m_mapId;                                     // object at map with map_id
        uint32 m_InstanceId;                                // in map copy with instance id
        uint32 m_phaseMask;                                 // in area phase state
=======
        uint32 m_mapId;
        uint32 m_InstanceId;
        Map    *m_map;
>>>>>>> 2dcebf4a

        float m_positionX;
        float m_positionY;
        float m_positionZ;
        float m_orientation;
<<<<<<< HEAD
=======

        bool mSemaphoreTeleport;
>>>>>>> 2dcebf4a
};
#endif
<|MERGE_RESOLUTION|>--- conflicted
+++ resolved
@@ -536,24 +536,14 @@
         bool m_isActive;
 
     private:
-<<<<<<< HEAD
         uint32 m_mapId;                                     // object at map with map_id
         uint32 m_InstanceId;                                // in map copy with instance id
         uint32 m_phaseMask;                                 // in area phase state
-=======
-        uint32 m_mapId;
-        uint32 m_InstanceId;
         Map    *m_map;
->>>>>>> 2dcebf4a
 
         float m_positionX;
         float m_positionY;
         float m_positionZ;
         float m_orientation;
-<<<<<<< HEAD
-=======
-
-        bool mSemaphoreTeleport;
->>>>>>> 2dcebf4a
 };
 #endif
