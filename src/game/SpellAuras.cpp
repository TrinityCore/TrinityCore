--- conflicted
+++ resolved
@@ -2975,12 +2975,7 @@
         case FORM_FLIGHT:
         case FORM_MOONKIN:
             // remove movement affects
-<<<<<<< HEAD
-            m_target->RemoveAurasByType(SPELL_AURA_MOD_ROOT);
-            m_target->RemoveAurasByType(SPELL_AURA_MOD_DECREASE_SPEED);
-=======
             m_target->RemoveMovementImpairingAuras();
->>>>>>> 5bc2d38b
 
             // and polymorphic affects
             if(m_target->IsPolymorphed())
