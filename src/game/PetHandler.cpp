--- conflicted
+++ resolved
@@ -118,13 +118,7 @@
                     }
 
                     // only place where pet can be player
-<<<<<<< HEAD
-                    pet->clearUnitState(UNIT_STAT_FOLLOW);
-                    const uint64& selguid = _player->GetSelection();
-                    Unit *TargetUnit = ObjectAccessor::GetUnit(*_player, selguid);
-=======
                     Unit *TargetUnit = ObjectAccessor::GetUnit(*_player, guid2);
->>>>>>> 56cb9782
                     if(!TargetUnit)
                         return;
 
@@ -135,14 +129,9 @@
                     //if(!pet->IsWithinLOSInMap(TargetUnit))
                     //    return;
 
-<<<<<<< HEAD
+                    pet->clearUnitState(UNIT_STAT_FOLLOW);
                     // This is true if pet has no target or has target but targets differs.
                     if(pet->getVictim() != TargetUnit)
-=======
-                    pet->clearUnitState(UNIT_STAT_FOLLOW);
-
-                    if(pet->GetTypeId() != TYPEID_PLAYER && ((Creature*)pet)->IsAIEnabled)
->>>>>>> 56cb9782
                     {
                         if (pet->getVictim())
                             pet->AttackStop();
