/*
 * Copyright (C) 2005-2009 MaNGOS <http://getmangos.com/>
 *
 * Copyright (C) 2008-2009 Trinity <http://www.trinitycore.org/>
 *
 * This program is free software; you can redistribute it and/or modify
 * it under the terms of the GNU General Public License as published by
 * the Free Software Foundation; either version 2 of the License, or
 * (at your option) any later version.
 *
 * This program is distributed in the hope that it will be useful,
 * but WITHOUT ANY WARRANTY; without even the implied warranty of
 * MERCHANTABILITY or FITNESS FOR A PARTICULAR PURPOSE.  See the
 * GNU General Public License for more details.
 *
 * You should have received a copy of the GNU General Public License
 * along with this program; if not, write to the Free Software
 * Foundation, Inc., 59 Temple Place, Suite 330, Boston, MA  02111-1307  USA
 */

#include "Common.h"
#include "SharedDefines.h"
#include "Database/DatabaseEnv.h"
#include "WorldPacket.h"
#include "WorldSession.h"
#include "Opcodes.h"
#include "Log.h"
#include "UpdateMask.h"
#include "World.h"
#include "ObjectMgr.h"
#include "SpellMgr.h"
#include "Player.h"
#include "SkillExtraItems.h"
#include "Unit.h"
#include "CreatureAI.h"
#include "Spell.h"
#include "DynamicObject.h"
#include "SpellAuras.h"
#include "Group.h"
#include "UpdateData.h"
#include "MapManager.h"
#include "ObjectAccessor.h"
#include "SharedDefines.h"
#include "Pet.h"
#include "GameObject.h"
#include "GossipDef.h"
#include "Creature.h"
#include "Totem.h"
#include "CreatureAI.h"
#include "BattleGroundMgr.h"
#include "BattleGround.h"
#include "BattleGroundEY.h"
#include "BattleGroundWS.h"
#include "OutdoorPvPMgr.h"
#include "VMapFactory.h"
#include "Language.h"
#include "SocialMgr.h"
#include "Util.h"
#include "TemporarySummon.h"
#include "ScriptCalls.h"
#include "CellImpl.h"
#include "GridNotifiers.h"
#include "GridNotifiersImpl.h"
#include "SkillDiscovery.h"

pEffect SpellEffects[TOTAL_SPELL_EFFECTS]=
{
    &Spell::EffectNULL,                                     //  0
    &Spell::EffectInstaKill,                                //  1 SPELL_EFFECT_INSTAKILL
    &Spell::EffectSchoolDMG,                                //  2 SPELL_EFFECT_SCHOOL_DAMAGE
    &Spell::EffectDummy,                                    //  3 SPELL_EFFECT_DUMMY
    &Spell::EffectUnused,                                   //  4 SPELL_EFFECT_PORTAL_TELEPORT          unused
    &Spell::EffectTeleportUnits,                            //  5 SPELL_EFFECT_TELEPORT_UNITS
    &Spell::EffectApplyAura,                                //  6 SPELL_EFFECT_APPLY_AURA
    &Spell::EffectEnvirinmentalDMG,                         //  7 SPELL_EFFECT_ENVIRONMENTAL_DAMAGE
    &Spell::EffectPowerDrain,                               //  8 SPELL_EFFECT_POWER_DRAIN
    &Spell::EffectHealthLeech,                              //  9 SPELL_EFFECT_HEALTH_LEECH
    &Spell::EffectHeal,                                     // 10 SPELL_EFFECT_HEAL
    &Spell::EffectUnused,                                   // 11 SPELL_EFFECT_BIND
    &Spell::EffectNULL,                                     // 12 SPELL_EFFECT_PORTAL
    &Spell::EffectUnused,                                   // 13 SPELL_EFFECT_RITUAL_BASE              unused
    &Spell::EffectUnused,                                   // 14 SPELL_EFFECT_RITUAL_SPECIALIZE        unused
    &Spell::EffectUnused,                                   // 15 SPELL_EFFECT_RITUAL_ACTIVATE_PORTAL   unused
    &Spell::EffectQuestComplete,                            // 16 SPELL_EFFECT_QUEST_COMPLETE
    &Spell::EffectWeaponDmg,                                // 17 SPELL_EFFECT_WEAPON_DAMAGE_NOSCHOOL
    &Spell::EffectResurrect,                                // 18 SPELL_EFFECT_RESURRECT
    &Spell::EffectAddExtraAttacks,                          // 19 SPELL_EFFECT_ADD_EXTRA_ATTACKS
    &Spell::EffectUnused,                                   // 20 SPELL_EFFECT_DODGE                    one spell: Dodge
    &Spell::EffectUnused,                                   // 21 SPELL_EFFECT_EVADE                    one spell: Evade (DND)
    &Spell::EffectParry,                                    // 22 SPELL_EFFECT_PARRY
    &Spell::EffectBlock,                                    // 23 SPELL_EFFECT_BLOCK                    one spell: Block
    &Spell::EffectCreateItem,                               // 24 SPELL_EFFECT_CREATE_ITEM
    &Spell::EffectUnused,                                   // 25 SPELL_EFFECT_WEAPON
    &Spell::EffectUnused,                                   // 26 SPELL_EFFECT_DEFENSE                  one spell: Defense
    &Spell::EffectPersistentAA,                             // 27 SPELL_EFFECT_PERSISTENT_AREA_AURA
    &Spell::EffectSummonType,                               // 28 SPELL_EFFECT_SUMMON
    &Spell::EffectMomentMove,                               // 29 SPELL_EFFECT_LEAP
    &Spell::EffectEnergize,                                 // 30 SPELL_EFFECT_ENERGIZE
    &Spell::EffectWeaponDmg,                                // 31 SPELL_EFFECT_WEAPON_PERCENT_DAMAGE
    &Spell::EffectTriggerMissileSpell,                      // 32 SPELL_EFFECT_TRIGGER_MISSILE
    &Spell::EffectOpenLock,                                 // 33 SPELL_EFFECT_OPEN_LOCK
    &Spell::EffectSummonChangeItem,                         // 34 SPELL_EFFECT_SUMMON_CHANGE_ITEM
    &Spell::EffectApplyAreaAura,                            // 35 SPELL_EFFECT_APPLY_AREA_AURA_PARTY
    &Spell::EffectLearnSpell,                               // 36 SPELL_EFFECT_LEARN_SPELL
    &Spell::EffectUnused,                                   // 37 SPELL_EFFECT_SPELL_DEFENSE            one spell: SPELLDEFENSE (DND)
    &Spell::EffectDispel,                                   // 38 SPELL_EFFECT_DISPEL
    &Spell::EffectUnused,                                   // 39 SPELL_EFFECT_LANGUAGE
    &Spell::EffectDualWield,                                // 40 SPELL_EFFECT_DUAL_WIELD
    &Spell::EffectUnused,                                   // 41 SPELL_EFFECT_JUMP
    &Spell::EffectUnused,                                   // 42 SPELL_EFFECT_JUMP2
    &Spell::EffectTeleUnitsFaceCaster,                      // 43 SPELL_EFFECT_TELEPORT_UNITS_FACE_CASTER
    &Spell::EffectLearnSkill,                               // 44 SPELL_EFFECT_SKILL_STEP
    &Spell::EffectAddHonor,                                 // 45 SPELL_EFFECT_ADD_HONOR                honor/pvp related
    &Spell::EffectNULL,                                     // 46 SPELL_EFFECT_SPAWN                    we must spawn pet there
    &Spell::EffectTradeSkill,                               // 47 SPELL_EFFECT_TRADE_SKILL
    &Spell::EffectUnused,                                   // 48 SPELL_EFFECT_STEALTH                  one spell: Base Stealth
    &Spell::EffectUnused,                                   // 49 SPELL_EFFECT_DETECT                   one spell: Detect
    &Spell::EffectTransmitted,                              // 50 SPELL_EFFECT_TRANS_DOOR
    &Spell::EffectUnused,                                   // 51 SPELL_EFFECT_FORCE_CRITICAL_HIT       unused
    &Spell::EffectUnused,                                   // 52 SPELL_EFFECT_GUARANTEE_HIT            one spell: zzOLDCritical Shot
    &Spell::EffectEnchantItemPerm,                          // 53 SPELL_EFFECT_ENCHANT_ITEM
    &Spell::EffectEnchantItemTmp,                           // 54 SPELL_EFFECT_ENCHANT_ITEM_TEMPORARY
    &Spell::EffectTameCreature,                             // 55 SPELL_EFFECT_TAMECREATURE
    &Spell::EffectSummonPet,                                // 56 SPELL_EFFECT_SUMMON_PET
    &Spell::EffectLearnPetSpell,                            // 57 SPELL_EFFECT_LEARN_PET_SPELL
    &Spell::EffectWeaponDmg,                                // 58 SPELL_EFFECT_WEAPON_DAMAGE
    &Spell::EffectOpenSecretSafe,                           // 59 SPELL_EFFECT_OPEN_LOCK_ITEM
    &Spell::EffectProficiency,                              // 60 SPELL_EFFECT_PROFICIENCY
    &Spell::EffectSendEvent,                                // 61 SPELL_EFFECT_SEND_EVENT
    &Spell::EffectPowerBurn,                                // 62 SPELL_EFFECT_POWER_BURN
    &Spell::EffectThreat,                                   // 63 SPELL_EFFECT_THREAT
    &Spell::EffectTriggerSpell,                             // 64 SPELL_EFFECT_TRIGGER_SPELL
    &Spell::EffectApplyAreaAura,                            // 65 SPELL_EFFECT_APPLY_AREA_AURA_RAID
    &Spell::EffectUnused,                                   // 66 SPELL_EFFECT_CREATE_MANA_GEM          (possibly recharge it, misc - is item ID)
    &Spell::EffectHealMaxHealth,                            // 67 SPELL_EFFECT_HEAL_MAX_HEALTH
    &Spell::EffectInterruptCast,                            // 68 SPELL_EFFECT_INTERRUPT_CAST
    &Spell::EffectDistract,                                 // 69 SPELL_EFFECT_DISTRACT
    &Spell::EffectPull,                                     // 70 SPELL_EFFECT_PULL                     one spell: Distract Move
    &Spell::EffectPickPocket,                               // 71 SPELL_EFFECT_PICKPOCKET
    &Spell::EffectAddFarsight,                              // 72 SPELL_EFFECT_ADD_FARSIGHT
    &Spell::EffectUnused,                                   // 73 SPELL_EFFECT_UNTRAIN_TALENTS
    &Spell::EffectApplyGlyph,                               // 74 SPELL_EFFECT_APPLY_GLYPH
    &Spell::EffectHealMechanical,                           // 75 SPELL_EFFECT_HEAL_MECHANICAL          one spell: Mechanical Patch Kit
    &Spell::EffectSummonObjectWild,                         // 76 SPELL_EFFECT_SUMMON_OBJECT_WILD
    &Spell::EffectScriptEffect,                             // 77 SPELL_EFFECT_SCRIPT_EFFECT
    &Spell::EffectUnused,                                   // 78 SPELL_EFFECT_ATTACK
    &Spell::EffectSanctuary,                                // 79 SPELL_EFFECT_SANCTUARY
    &Spell::EffectAddComboPoints,                           // 80 SPELL_EFFECT_ADD_COMBO_POINTS
    &Spell::EffectUnused,                                   // 81 SPELL_EFFECT_CREATE_HOUSE             one spell: Create House (TEST)
    &Spell::EffectNULL,                                     // 82 SPELL_EFFECT_BIND_SIGHT
    &Spell::EffectDuel,                                     // 83 SPELL_EFFECT_DUEL
    &Spell::EffectStuck,                                    // 84 SPELL_EFFECT_STUCK
    &Spell::EffectSummonPlayer,                             // 85 SPELL_EFFECT_SUMMON_PLAYER
    &Spell::EffectActivateObject,                           // 86 SPELL_EFFECT_ACTIVATE_OBJECT
    &Spell::EffectUnused,                                   // 87 SPELL_EFFECT_WMO_DAMAGE
    &Spell::EffectUnused,                                   // 88 SPELL_EFFECT_WMO_REPAIR
    &Spell::EffectUnused,                                   // 89 SPELL_EFFECT_WMO_CHANGE
    &Spell::EffectUnused,                                   // 90 SPELL_EFFECT_KILL_CREDIT
    &Spell::EffectUnused,                                   // 91 SPELL_EFFECT_THREAT_ALL               one spell: zzOLDBrainwash
    &Spell::EffectEnchantHeldItem,                          // 92 SPELL_EFFECT_ENCHANT_HELD_ITEM
    &Spell::EffectUnused,                                   // 93 SPELL_EFFECT_SUMMON_PHANTASM
    &Spell::EffectSelfResurrect,                            // 94 SPELL_EFFECT_SELF_RESURRECT
    &Spell::EffectSkinning,                                 // 95 SPELL_EFFECT_SKINNING
    &Spell::EffectUnused,                                   // 96 SPELL_EFFECT_CHARGE
    &Spell::EffectUnused,                                   // 97 SPELL_EFFECT_97
    &Spell::EffectKnockBack,                                // 98 SPELL_EFFECT_KNOCK_BACK
    &Spell::EffectDisEnchant,                               // 99 SPELL_EFFECT_DISENCHANT
    &Spell::EffectInebriate,                                //100 SPELL_EFFECT_INEBRIATE
    &Spell::EffectFeedPet,                                  //101 SPELL_EFFECT_FEED_PET
    &Spell::EffectDismissPet,                               //102 SPELL_EFFECT_DISMISS_PET
    &Spell::EffectReputation,                               //103 SPELL_EFFECT_REPUTATION
    &Spell::EffectSummonObject,                             //104 SPELL_EFFECT_SUMMON_OBJECT_SLOT1
    &Spell::EffectSummonObject,                             //105 SPELL_EFFECT_SUMMON_OBJECT_SLOT2
    &Spell::EffectSummonObject,                             //106 SPELL_EFFECT_SUMMON_OBJECT_SLOT3
    &Spell::EffectSummonObject,                             //107 SPELL_EFFECT_SUMMON_OBJECT_SLOT4
    &Spell::EffectDispelMechanic,                           //108 SPELL_EFFECT_DISPEL_MECHANIC
    &Spell::EffectSummonDeadPet,                            //109 SPELL_EFFECT_SUMMON_DEAD_PET
    &Spell::EffectDestroyAllTotems,                         //110 SPELL_EFFECT_DESTROY_ALL_TOTEMS
    &Spell::EffectDurabilityDamage,                         //111 SPELL_EFFECT_DURABILITY_DAMAGE
    &Spell::EffectUnused,                                   //112 SPELL_EFFECT_112
    &Spell::EffectResurrectNew,                             //113 SPELL_EFFECT_RESURRECT_NEW
    &Spell::EffectTaunt,                                    //114 SPELL_EFFECT_ATTACK_ME
    &Spell::EffectDurabilityDamagePCT,                      //115 SPELL_EFFECT_DURABILITY_DAMAGE_PCT
    &Spell::EffectSkinPlayerCorpse,                         //116 SPELL_EFFECT_SKIN_PLAYER_CORPSE       one spell: Remove Insignia, bg usage, required special corpse flags...
    &Spell::EffectSpiritHeal,                               //117 SPELL_EFFECT_SPIRIT_HEAL              one spell: Spirit Heal
    &Spell::EffectSkill,                                    //118 SPELL_EFFECT_SKILL                    professions and more
    &Spell::EffectApplyAreaAura,                            //119 SPELL_EFFECT_APPLY_AREA_AURA_PET
    &Spell::EffectUnused,                                   //120 SPELL_EFFECT_TELEPORT_GRAVEYARD       one spell: Graveyard Teleport Test
    &Spell::EffectWeaponDmg,                                //121 SPELL_EFFECT_NORMALIZED_WEAPON_DMG
    &Spell::EffectUnused,                                   //122 SPELL_EFFECT_122                      unused
    &Spell::EffectSendTaxi,                                 //123 SPELL_EFFECT_SEND_TAXI                taxi/flight related (misc value is taxi path id)
    &Spell::EffectPlayerPull,                               //124 SPELL_EFFECT_PLAYER_PULL              opposite of knockback effect (pulls player twoard caster)
    &Spell::EffectModifyThreatPercent,                      //125 SPELL_EFFECT_MODIFY_THREAT_PERCENT
    &Spell::EffectStealBeneficialBuff,                      //126 SPELL_EFFECT_STEAL_BENEFICIAL_BUFF    spell steal effect?
    &Spell::EffectProspecting,                              //127 SPELL_EFFECT_PROSPECTING              Prospecting spell
    &Spell::EffectApplyAreaAura,                            //128 SPELL_EFFECT_APPLY_AREA_AURA_FRIEND
    &Spell::EffectApplyAreaAura,                            //129 SPELL_EFFECT_APPLY_AREA_AURA_ENEMY
    &Spell::EffectRedirectThreat,                           //130 SPELL_EFFECT_REDIRECT_THREAT
    &Spell::EffectUnused,                                   //131 SPELL_EFFECT_131                      used in some test spells
    &Spell::EffectNULL,                                     //132 SPELL_EFFECT_PLAY_MUSIC               sound id in misc value (SoundEntries.dbc)
    &Spell::EffectUnlearnSpecialization,                    //133 SPELL_EFFECT_UNLEARN_SPECIALIZATION   unlearn profession specialization
    &Spell::EffectKillCredit,                               //134 SPELL_EFFECT_KILL_CREDIT              misc value is creature entry
    &Spell::EffectNULL,                                     //135 SPELL_EFFECT_CALL_PET
    &Spell::EffectHealPct,                                  //136 SPELL_EFFECT_HEAL_PCT
    &Spell::EffectEnergisePct,                              //137 SPELL_EFFECT_ENERGIZE_PCT
    &Spell::EffectNULL,                                     //138 SPELL_EFFECT_138                      Leap
    &Spell::EffectUnused,                                   //139 SPELL_EFFECT_CLEAR_QUEST              (misc - is quest ID)
    &Spell::EffectForceCast,                                //140 SPELL_EFFECT_FORCE_CAST
    &Spell::EffectNULL,                                     //141 SPELL_EFFECT_141                      damage and reduce speed?
    &Spell::EffectTriggerSpellWithValue,                    //142 SPELL_EFFECT_TRIGGER_SPELL_WITH_VALUE
    &Spell::EffectApplyAreaAura,                            //143 SPELL_EFFECT_APPLY_AREA_AURA_OWNER
    &Spell::EffectKnockBack,                                //144 SPELL_EFFECT_KNOCK_BACK_2             Spectral Blast
    &Spell::EffectNULL,                                     //145 SPELL_EFFECT_145                      Black Hole Effect
    &Spell::EffectActivateRune,                             //146 SPELL_EFFECT_ACTIVATE_RUNE
    &Spell::EffectQuestFail,                                //147 SPELL_EFFECT_QUEST_FAIL               quest fail
    &Spell::EffectUnused,                                   //148 SPELL_EFFECT_148                      unused
    &Spell::EffectNULL,                                     //149 SPELL_EFFECT_149                      swoop
    &Spell::EffectUnused,                                   //150 SPELL_EFFECT_150                      unused
    &Spell::EffectTriggerRitualOfSummoning,                 //151 SPELL_EFFECT_TRIGGER_SPELL_2
    &Spell::EffectNULL,                                     //152 SPELL_EFFECT_152                      summon Refer-a-Friend
    &Spell::EffectNULL,                                     //153 SPELL_EFFECT_CREATE_PET               misc value is creature entry
    &Spell::EffectNULL,                                     //154 unused
    &Spell::EffectTitanGrip,                                //155 SPELL_EFFECT_TITAN_GRIP Allows you to equip two-handed axes, maces and swords in one hand, but you attack $49152s1% slower than normal.
    &Spell::EffectEnchantItemPrismatic,                     //156 SPELL_EFFECT_ENCHANT_ITEM_PRISMATIC
    &Spell::EffectCreateItem2,                              //157 SPELL_EFFECT_CREATE_ITEM_2            create/learn item/spell for profession
    &Spell::EffectMilling,                                  //158 SPELL_EFFECT_MILLING                  milling
    &Spell::EffectRenamePet                                 //159 SPELL_EFFECT_ALLOW_RENAME_PET         allow rename pet once again
};

void Spell::EffectNULL(uint32 /*i*/)
{
    sLog.outDebug("WORLD: Spell Effect DUMMY");
}

void Spell::EffectUnused(uint32 /*i*/)
{
    // NOT USED BY ANY SPELL OR USELESS OR IMPLEMENTED IN DIFFERENT WAY IN MANGOS
}

void Spell::EffectResurrectNew(uint32 i)
{
    if(!unitTarget || unitTarget->isAlive())
        return;

    if(unitTarget->GetTypeId() != TYPEID_PLAYER)
        return;

    if(!unitTarget->IsInWorld())
        return;

    Player* pTarget = ((Player*)unitTarget);

    if(pTarget->isRessurectRequested())       // already have one active request
        return;

    uint32 health = damage;
    uint32 mana = m_spellInfo->EffectMiscValue[i];
    pTarget->setResurrectRequestData(m_caster->GetGUID(), m_caster->GetMapId(), m_caster->GetPositionX(), m_caster->GetPositionY(), m_caster->GetPositionZ(), health, mana);
    SendResurrectRequest(pTarget);
}

void Spell::EffectInstaKill(uint32 /*i*/)
{
    if( !unitTarget || !unitTarget->isAlive() )
        return;

    // Demonic Sacrifice
    if(m_spellInfo->Id==18788 && unitTarget->GetTypeId()==TYPEID_UNIT)
    {
        uint32 entry = unitTarget->GetEntry();
        uint32 spellID;
        switch(entry)
        {
            case   416: spellID=18789; break;               //imp
            case   417: spellID=18792; break;               //fellhunter
            case  1860: spellID=18790; break;               //void
            case  1863: spellID=18791; break;               //succubus
            case 17252: spellID=35701; break;               //fellguard
            default:
                sLog.outError("EffectInstaKill: Unhandled creature entry (%u) case.",entry);
                return;
        }

        m_caster->CastSpell(m_caster,spellID,true);
    }

    if(m_caster==unitTarget)                                // prevent interrupt message
        finish();

    uint32 health = unitTarget->GetHealth();
    m_caster->DealDamage(unitTarget, health, NULL, DIRECT_DAMAGE, SPELL_SCHOOL_MASK_NORMAL, NULL, false);
}

void Spell::EffectEnvirinmentalDMG(uint32 i)
{
    uint32 absorb = 0;
    uint32 resist = 0;

    // Note: this hack with damage replace required until GO casting not implemented
    // environment damage spells already have around enemies targeting but this not help in case not existed GO casting support
    // currently each enemy selected explicitly and self cast damage, we prevent apply self casted spell bonuses/etc
    damage = m_spellInfo->EffectBasePoints[i]+m_spellInfo->EffectBaseDice[i];

    m_caster->CalcAbsorbResist(m_caster,GetSpellSchoolMask(m_spellInfo), SPELL_DIRECT_DAMAGE, damage, &absorb, &resist, m_spellInfo);

    m_caster->SendSpellNonMeleeDamageLog(m_caster, m_spellInfo->Id, damage, GetSpellSchoolMask(m_spellInfo), absorb, resist, false, 0, false);
    if(m_caster->GetTypeId() == TYPEID_PLAYER)
        ((Player*)m_caster)->EnvironmentalDamage(m_caster->GetGUID(),DAMAGE_FIRE,damage);
}

void Spell::EffectSchoolDMG(uint32 effect_idx)
{
}

void Spell::SpellDamageSchoolDmg(uint32 effect_idx)
{
    if( unitTarget && unitTarget->isAlive())
    {
        switch(m_spellInfo->SpellFamilyName)
        {
            case SPELLFAMILY_GENERIC:
            {
                //Gore
                if(m_spellInfo->SpellIconID == 2269 )
                {
                    damage+= rand()%2 ? damage : 0;
                }

                // Meteor like spells (divided damage to targets)
                if(m_customAttr & SPELL_ATTR_CU_SHARE_DAMAGE)
                {
                    uint32 count = 0;
                    for(std::list<TargetInfo>::iterator ihit= m_UniqueTargetInfo.begin();ihit != m_UniqueTargetInfo.end();++ihit)
                        if(ihit->effectMask & (1<<effect_idx))
                            ++count;

                    damage /= count;                    // divide to all targets
                }

                switch(m_spellInfo->Id)                     // better way to check unknown
                {
                    case 35354: //Hand of Death
                    {
                        if(unitTarget && unitTarget->HasAura(38528,0)) //Protection of Elune
                        {
                            damage = 0;
                        }
                        break;
                    }
                    case 43648: //Electrical Storm
                    {
                        if(unitTarget && unitTarget->HasAura(44007, 0)) // Immune Aura
                        {
                            damage = 0;
                        }
                        break;
                    }
                    // percent from health with min
                    case 25599:                             // Thundercrash
                    {
                        damage = unitTarget->GetHealth() / 2;
                        if(damage < 200)
                            damage = 200;
                        break;
                    }
                    // Intercept (warrior spell trigger)
                    case 20253:
                    case 61491:
                    {
                        damage+= uint32(m_caster->GetTotalAttackPowerValue(BASE_ATTACK) * 0.12f);
                        break;
                    }
                    // arcane charge. must only affect demons (also undead?)
                    case 45072:
                    {
                        if(unitTarget->GetCreatureType() != CREATURE_TYPE_DEMON
                            && unitTarget->GetCreatureType() != CREATURE_TYPE_UNDEAD)
                            return;
                        break;
                    }
                    // gruul's shatter
                    case 33671:
                    {
                        // don't damage self and only players
                        if(unitTarget->GetGUID() == m_caster->GetGUID() || unitTarget->GetTypeId() != TYPEID_PLAYER)
                            return;

                        float radius = GetSpellRadiusForHostile(sSpellRadiusStore.LookupEntry(m_spellInfo->EffectRadiusIndex[0]));
                        if(!radius) return;
                        float distance = m_caster->GetDistance2d(unitTarget);
                        damage = (distance > radius ) ? 0 : (int32)(m_spellInfo->EffectBasePoints[0]*((radius - distance)/radius));
                    }break;
                }
                break;
            }

            case SPELLFAMILY_MAGE:
            {
                // Arcane Blast
                if(m_spellInfo->SpellFamilyFlags[0] & 0x20000000)
                {
                    m_caster->CastSpell(m_caster,36032,true);
                }
                break;
            }
            case SPELLFAMILY_WARRIOR:
            {
                // Bloodthirst
                if(m_spellInfo->SpellFamilyFlags[1] & 0x400)
                {
                    damage = uint32(damage * (m_caster->GetTotalAttackPowerValue(BASE_ATTACK)) / 100);
                }
                // Shield Slam
                else if(m_spellInfo->SpellFamilyFlags[1] & 0x1)
                    damage += int32(m_caster->GetShieldBlockValue());
                // Victory Rush
                else if(m_spellInfo->SpellFamilyFlags[1] & 0x100)
                {
                    damage = uint32(damage * m_caster->GetTotalAttackPowerValue(BASE_ATTACK) / 100);
                    m_caster->ModifyAuraState(AURA_STATE_WARRIOR_VICTORY_RUSH, false);
                }
                // Revenge ${$m1+$AP*0.207} to ${$M1+$AP*0.207}
                else if(m_spellInfo->SpellFamilyFlags[0] & 0x400)
                    damage+= uint32(m_caster->GetTotalAttackPowerValue(BASE_ATTACK) * 0.207f);
                // Heroic Throw ${$m1+$AP*.50}
                else if(m_spellInfo->SpellFamilyFlags[1] & 0x00000001)
                    damage+= uint32(m_caster->GetTotalAttackPowerValue(BASE_ATTACK) * 0.5f);
                // Shockwave ${$m3/100*$AP}
                else if(m_spellInfo->SpellFamilyFlags[1] & 0x00008000)
                {
                    int32 pct = m_caster->CalculateSpellDamage(m_spellInfo, 2, m_spellInfo->EffectBasePoints[2], unitTarget);
                    if (pct > 0)
                        damage+= int32(m_caster->GetTotalAttackPowerValue(BASE_ATTACK) * pct / 100);
                    break;
                }
                break;
            }
            case SPELLFAMILY_WARLOCK:
            {
                // Incinerate Rank 1 & 2
                if((m_spellInfo->SpellFamilyFlags[1] & 0x000040) && m_spellInfo->SpellIconID==2128)
                {
                    // Incinerate does more dmg (dmg*0.25) if the target is Immolated.
                    if(unitTarget->HasAuraState(AURA_STATE_IMMOLATE))
                        damage += int32(damage*0.25f);
                }

                // Conflagrate - consumes immolate
                if (m_spellInfo->TargetAuraState == AURA_STATE_IMMOLATE)
                {
                    // for caster applied auras only
                    Unit::AuraList const &mPeriodic = unitTarget->GetAurasByType(SPELL_AURA_PERIODIC_DAMAGE);
                    for(Unit::AuraList::const_iterator i = mPeriodic.begin(); i != mPeriodic.end(); ++i)
                    {
                        if( (*i)->GetSpellProto()->SpellFamilyName == SPELLFAMILY_WARLOCK && ((*i)->GetSpellProto()->SpellFamilyFlags[0] & 4) &&
                            (*i)->GetCasterGUID()==m_caster->GetGUID() )
                        {
                            unitTarget->RemoveAurasByCasterSpell((*i)->GetId(), m_caster->GetGUID());
                            break;
                        }
                    }
                }
                break;
            }
            case SPELLFAMILY_PRIEST:
            {
                // Shadow Word: Death - deals damage equal to damage done to caster
                if (m_spellInfo->SpellFamilyFlags[1] & 0x2)
                    m_caster->CastCustomSpell(m_caster, 32409, &damage, 0, 0, true);
                break;
            }
            case SPELLFAMILY_DRUID:
            {
                // Ferocious Bite
                if(m_caster->GetTypeId()==TYPEID_PLAYER && (m_spellInfo->SpellFamilyFlags[0] & 0x000800000) && m_spellInfo->SpellVisual[0]==6587)
                {
                    // converts each extra point of energy into ($f1+$AP/410) additional damage
                    float ap = m_caster->GetTotalAttackPowerValue(BASE_ATTACK);
                    float multiple = ap / 410 + m_spellInfo->DmgMultiplier[effect_idx];
                    damage += int32(m_caster->GetPower(POWER_ENERGY) * multiple);
                    damage += int32(((Player*)m_caster)->GetComboPoints() * ap * 7 / 100);
                    m_caster->SetPower(POWER_ENERGY,0);
                }
                // Rake
                else if(m_spellInfo->SpellFamilyFlags[0] & 0x1000)
                {
                    damage += int32(m_caster->GetTotalAttackPowerValue(BASE_ATTACK) / 100);
                }
                // Swipe
                else if(m_spellInfo->SpellFamilyFlags[1] & 0x00100000)
                {
                    damage += int32(m_caster->GetTotalAttackPowerValue(BASE_ATTACK)*0.08f);
                }
                //Mangle Bonus for the initial damage of Lacerate and Rake
                if((m_spellInfo->SpellFamilyFlags.IsEqual(0x1000,0,0) && m_spellInfo->SpellIconID==494) ||
                    (m_spellInfo->SpellFamilyFlags.IsEqual(0,0x100,0) && m_spellInfo->SpellIconID==2246))
                {
                    Unit::AuraList const& mDummyAuras = unitTarget->GetAurasByType(SPELL_AURA_DUMMY);
                    for(Unit::AuraList::const_iterator i = mDummyAuras.begin(); i != mDummyAuras.end(); ++i)
                        if((*i)->GetSpellProto()->SpellFamilyFlags[1] & 0x00000440 && (*i)->GetSpellProto()->SpellFamilyName==SPELLFAMILY_DRUID)
                        {
                            damage = int32(damage*(100.0f+(*i)->GetModifier()->m_amount)/100.0f);
                            break;
                        }
                }
                break;
            }
            case SPELLFAMILY_ROGUE:
            {
                // Envenom
                if(m_caster->GetTypeId()==TYPEID_PLAYER && (m_spellInfo->SpellFamilyFlags[1] & 0x8))
                {
                    // consume from stack dozes not more that have combo-points
                    if(uint32 combo = ((Player*)m_caster)->GetComboPoints())
                    {
                        Aura *poison = 0;
                        // Lookup for Deadly poison (only attacker applied)
                        Unit::AuraList const& auras = unitTarget->GetAurasByType(SPELL_AURA_PERIODIC_DAMAGE);
                        for(Unit::AuraList::const_iterator itr = auras.begin(); itr!=auras.end(); ++itr)
                            if( (*itr)->GetSpellProto()->SpellFamilyName==SPELLFAMILY_ROGUE &&
                                (*itr)->GetSpellProto()->SpellFamilyFlags[0] & 0x10000 &&
                                (*itr)->GetCasterGUID()==m_caster->GetGUID() )
                            {
                                poison = *itr;
                                break;
                            }
                        // count consumed deadly poison doses at target
                        if (poison)
                        {
                            uint32 spellId = poison->GetId();
                            uint32 doses = poison->GetStackAmount();
                            if (doses > combo)
                                doses = combo;
                            for (int i=0; i< doses; i++)
                                unitTarget->RemoveSingleSpellAurasFromStack(spellId);
                            damage *= doses;
                            damage += int32(((Player*)m_caster)->GetTotalAttackPowerValue(BASE_ATTACK) * 0.03f * doses);
                        }
                        // Eviscerate and Envenom Bonus Damage (item set effect)
                        if(m_caster->GetDummyAura(37169))
                            damage += ((Player*)m_caster)->GetComboPoints()*40;
                    }
                }
                // Eviscerate
                else if((m_spellInfo->SpellFamilyFlags[0] & 0x00020000) && m_caster->GetTypeId()==TYPEID_PLAYER)
                {
                    if(uint32 combo = ((Player*)m_caster)->GetComboPoints())
                    {
                        float ap = m_caster->GetTotalAttackPowerValue(BASE_ATTACK);
                        damage += irand(int32(ap * combo * 0.03f), int32(ap * combo * 0.07f));

                        // Eviscerate and Envenom Bonus Damage (item set effect)
                        if(m_caster->GetDummyAura(37169))
                            damage += combo*40;
                    }
                }
                // Gouge
                else if(m_spellInfo->SpellFamilyFlags[0] & 0x8)
                {
                    damage += int32(m_caster->GetTotalAttackPowerValue(BASE_ATTACK)*0.02f);
                }
                // Instant Poison
                else if(m_spellInfo->SpellFamilyFlags[0] & 0x2000)
                {
                    damage += int32(m_caster->GetTotalAttackPowerValue(BASE_ATTACK)*0.10f);
                }
                // Wound Poison
                else if(m_spellInfo->SpellFamilyFlags[0] & 0x10000000)
                {
                    damage += int32(m_caster->GetTotalAttackPowerValue(BASE_ATTACK)*0.04f);
                }
                break;
            }
            case SPELLFAMILY_HUNTER:
            {
                // Mongoose Bite
                if((m_spellInfo->SpellFamilyFlags[0] & 0x2) && m_spellInfo->SpellVisual[0]==342)
                {
                    damage += int32(m_caster->GetTotalAttackPowerValue(BASE_ATTACK)*0.2f);
                }
                // Counterattack
                else if(m_spellInfo->SpellFamilyFlags[1] & 0x00080000)
                {
                    damage += int32(m_caster->GetTotalAttackPowerValue(BASE_ATTACK)*0.2f);
                }
                // Arcane Shot
                else if((m_spellInfo->SpellFamilyFlags[0] & 0x00000800) && m_spellInfo->maxLevel > 0)
                {
                    damage += int32(m_caster->GetTotalAttackPowerValue(RANGED_ATTACK)*0.15f);
                }
                // Steady Shot
                else if(m_spellInfo->SpellFamilyFlags[1] & 0x1)
                {
                    int32 base = irand((int32)m_caster->GetWeaponDamageRange(RANGED_ATTACK, MINDAMAGE),(int32)m_caster->GetWeaponDamageRange(RANGED_ATTACK, MAXDAMAGE));
                    damage += int32(float(base)/m_caster->GetAttackTime(RANGED_ATTACK)*2800 + m_caster->GetTotalAttackPowerValue(RANGED_ATTACK)*0.2f);

                    bool found = false;

                    // check dazed affect
                    Unit::AuraList const& decSpeedList = unitTarget->GetAurasByType(SPELL_AURA_MOD_DECREASE_SPEED);
                    for(Unit::AuraList::const_iterator iter = decSpeedList.begin(); iter != decSpeedList.end(); ++iter)
                    {
                        if((*iter)->GetSpellProto()->SpellIconID==15 && (*iter)->GetSpellProto()->Dispel==0)
                        {
                            found = true;
                            break;
                        }
                    }

                    //TODO: should this be put on taken but not done?
                    if(found)
                        damage += m_spellInfo->EffectBasePoints[1];
                }
                // Explosive Trap Effect
                else if(m_spellInfo->SpellFamilyFlags[0] & 0x00000004)
                {
                    damage += int32(m_caster->GetTotalAttackPowerValue(RANGED_ATTACK)*0.1f);
                }
                break;
            }
            case SPELLFAMILY_PALADIN:
            {
                // Judgement of Vengeance ${1+0.22*$SPH+0.14*$AP} + 10% for each application of Holy Vengeance on the target
                if((m_spellInfo->SpellFamilyFlags[1] & 0x8) && m_spellInfo->SpellIconID==2292)
                {
                    float ap = m_caster->GetTotalAttackPowerValue(BASE_ATTACK);
                    int32 holy = m_caster->SpellBaseDamageBonus(GetSpellSchoolMask(m_spellInfo)) +
                                 m_caster->SpellBaseDamageBonusForVictim(GetSpellSchoolMask(m_spellInfo), unitTarget);
                    damage+=int32(ap * 0.14f) + int32(holy * 22 / 100);
                    // Get stack of Holy Vengeance on the target added by caster
                    uint32 stacks = 0;
                    Unit::AuraList const& auras = unitTarget->GetAurasByType(SPELL_AURA_PERIODIC_DAMAGE);
                    for(Unit::AuraList::const_iterator itr = auras.begin(); itr!=auras.end(); ++itr)
                        if((*itr)->GetId() == 31803 && (*itr)->GetCasterGUID()==m_caster->GetGUID())
                        {
                            stacks = (*itr)->GetStackAmount();
                            break;
                        }
                    // + 10% for each application of Holy Vengeance on the target
                    if(stacks)
                        damage += damage * stacks * 10 /100;
                }
                // Avenger's Shield ($m1+0.07*$SPH+0.07*$AP) - ranged sdb for future
                else if(m_spellInfo->SpellFamilyFlags[0] & 0x4000)
                {
                    float ap = m_caster->GetTotalAttackPowerValue(BASE_ATTACK);
                    int32 holy = m_caster->SpellBaseDamageBonus(GetSpellSchoolMask(m_spellInfo)) +
                                 m_caster->SpellBaseDamageBonusForVictim(GetSpellSchoolMask(m_spellInfo), unitTarget);
                    damage += int32(ap * 0.07f) + int32(holy * 7 / 100);
                }
                // Hammer of Wrath ($m1+0.15*$SPH+0.15*$AP) - ranged type sdb future fix
                else if(m_spellInfo->SpellFamilyFlags[1] & 0x00000080)
                {
                    float ap = m_caster->GetTotalAttackPowerValue(BASE_ATTACK);
                    int32 holy = m_caster->SpellBaseDamageBonus(GetSpellSchoolMask(m_spellInfo)) +
                                 m_caster->SpellBaseDamageBonusForVictim(GetSpellSchoolMask(m_spellInfo), unitTarget);
                    damage += int32(ap * 0.15f) + int32(holy * 15 / 100);
                }
                // Hammer of the Righteous
                else if(m_spellInfo->SpellFamilyFlags[1]&0x00040000)
                {
                    // Add main hand dps * effect[2] amount
                    float averange = (m_caster->GetFloatValue(UNIT_FIELD_MINDAMAGE) + m_caster->GetFloatValue(UNIT_FIELD_MAXDAMAGE)) / 2;
                    int32 count = m_caster->CalculateSpellDamage(m_spellInfo, 2, m_spellInfo->EffectBasePoints[2], unitTarget);
                    damage += count * int32(averange * 1000) / m_caster->GetAttackTime(BASE_ATTACK);
                }
                break;
            }
        }

        if(m_originalCaster && damage > 0)
            damage = m_originalCaster->SpellDamageBonus(unitTarget, m_spellInfo, (uint32)damage, SPELL_DIRECT_DAMAGE);

        m_damage += damage;
    }
}

void Spell::EffectDummy(uint32 i)
{
    if(!unitTarget && !gameObjTarget && !itemTarget)
        return;

    uint32 spell_id = 0;
    int32 bp = 0;

    // selection by spell family
    switch(m_spellInfo->SpellFamilyName)
    {
        case SPELLFAMILY_GENERIC:
        {
            switch(m_spellInfo->Id )
            {
                // Wrath of the Astromancer
                case 42784:
                {
                    uint32 count = 0;
                    for(std::list<TargetInfo>::iterator ihit= m_UniqueTargetInfo.begin();ihit != m_UniqueTargetInfo.end();++ihit)
                        if(ihit->effectMask & (1<<i))
                            ++count;

                    damage = 12000; // maybe wrong value
                    damage /= count;

                    SpellEntry const *spellInfo = sSpellStore.LookupEntry(42784);

                     // now deal the damage
                    for(std::list<TargetInfo>::iterator ihit= m_UniqueTargetInfo.begin();ihit != m_UniqueTargetInfo.end();++ihit)
                        if(ihit->effectMask & (1<<i))
                            {
                                Unit* casttarget = Unit::GetUnit((*unitTarget), ihit->targetGUID);
                                if(casttarget)
                                    m_caster->DealDamage(casttarget, damage, NULL, SPELL_DIRECT_DAMAGE, SPELL_SCHOOL_MASK_ARCANE, spellInfo, false);
                            }
                }
                // Encapsulate Voidwalker
                case 29364:
                {
                    if (!unitTarget || unitTarget->GetTypeId() != TYPEID_UNIT || ((Creature*)unitTarget)->isPet()) return;

                    Creature* creatureTarget = (Creature*)unitTarget;
                    GameObject* pGameObj = new GameObject;

                    if (!creatureTarget || !pGameObj) return;

                    if (!pGameObj->Create(objmgr.GenerateLowGuid(HIGHGUID_GAMEOBJECT), 181574, creatureTarget->GetMap(), creatureTarget->GetPhaseMask(),
                        creatureTarget->GetPositionX(), creatureTarget->GetPositionY(), creatureTarget->GetPositionZ(),
                        creatureTarget->GetOrientation(), 0, 0, 0, 0, 100, 1))
                    {
                        delete pGameObj;
                        return;
                    }

                    pGameObj->SetRespawnTime(0);
                    pGameObj->SetOwnerGUID(m_caster->GetGUID());
                    //pGameObj->SetUInt32Value(GAMEOBJECT_LEVEL, m_caster->getLevel());
                    pGameObj->SetSpellId(m_spellInfo->Id);

                    MapManager::Instance().GetMap(creatureTarget->GetMapId(), pGameObj)->Add(pGameObj);

                    WorldPacket data(SMSG_GAMEOBJECT_SPAWN_ANIM_OBSOLETE, 8);
                    data << uint64(pGameObj->GetGUID());
                    m_caster->SendMessageToSet(&data,true);

                    return;
                }
                // Demon Broiled Surprise
                case 43723:
                {
                    if (!unitTarget || unitTarget->isAlive() || unitTarget->GetTypeId() != TYPEID_UNIT ||
                        ((Creature*)unitTarget)->isPet()) return;

                    Player *player = (Player*)m_caster;

                    if (!player) return;

                    player->CastSpell(unitTarget, 43753, true);

                    if (player->GetQuestStatus(11379) == QUEST_STATUS_INCOMPLETE && unitTarget->GetEntry() == 19973)
                        player->CastedCreatureOrGO(19973, unitTarget->GetGUID(), 43723);

                    return;
                }
                case 8063:                                  // Deviate Fish
                {
                    if(m_caster->GetTypeId() != TYPEID_PLAYER)
                        return;

                    uint32 spell_id = 0;
                    switch(urand(1,5))
                    {
                        case 1: spell_id = 8064; break;     // Sleepy
                        case 2: spell_id = 8065; break;     // Invigorate
                        case 3: spell_id = 8066; break;     // Shrink
                        case 4: spell_id = 8067; break;     // Party Time!
                        case 5: spell_id = 8068; break;     // Healthy Spirit
                    }
                    m_caster->CastSpell(m_caster,spell_id,true,NULL);
                    return;
                }
                case 8213:                                  // Savory Deviate Delight
                {
                    if(m_caster->GetTypeId() != TYPEID_PLAYER)
                        return;

                    uint32 spell_id = 0;
                    switch(urand(1,2))
                    {
                        // Flip Out - ninja
                        case 1: spell_id = (m_caster->getGender() == GENDER_MALE ? 8219 : 8220); break;
                        // Yaaarrrr - pirate
                        case 2: spell_id = (m_caster->getGender() == GENDER_MALE ? 8221 : 8222); break;
                    }
                    m_caster->CastSpell(m_caster,spell_id,true,NULL);
                    return;
                }
                case 8593:                                  // Symbol of life (restore creature to life)
                case 31225:                                 // Shimmering Vessel (restore creature to life)
                {
                    if(!unitTarget || unitTarget->GetTypeId()!=TYPEID_UNIT)
                        return;
                    ((Creature*)unitTarget)->setDeathState(JUST_ALIVED);
                    return;
                }
                case 12162:                                 // Deep wounds
                case 12850:                                 // (now good common check for this spells)
                case 12868:
                {
                    if(!unitTarget)
                        return;

                    float damage;
                    // DW should benefit of attack power, damage percent mods etc.
                    // TODO: check if using offhand damage is correct and if it should be divided by 2
                    if (m_caster->haveOffhandWeapon() && m_caster->getAttackTimer(BASE_ATTACK) > m_caster->getAttackTimer(OFF_ATTACK))
                        damage = (m_caster->GetFloatValue(UNIT_FIELD_MINOFFHANDDAMAGE) + m_caster->GetFloatValue(UNIT_FIELD_MAXOFFHANDDAMAGE))/2;
                    else
                        damage = (m_caster->GetFloatValue(UNIT_FIELD_MINDAMAGE) + m_caster->GetFloatValue(UNIT_FIELD_MAXDAMAGE))/2;

                    switch (m_spellInfo->Id)
                    {
                        case 12850: damage *= 0.2f; break;
                        case 12162: damage *= 0.4f; break;
                        case 12868: damage *= 0.6f; break;
                        default:
                            sLog.outError("Spell::EffectDummy: Spell %u not handled in DW",m_spellInfo->Id);
                            return;
                    };

                    int32 deepWoundsDotBasePoints0 = int32(damage / 4);
                    m_caster->CastCustomSpell(unitTarget, 12721, &deepWoundsDotBasePoints0, NULL, NULL, true, NULL);
                    return;
                }
                case 13120:                                 // net-o-matic
                {
                    if(!unitTarget)
                        return;

                    uint32 spell_id = 0;

                    uint32 roll = urand(0, 99);

                    if(roll < 2)                            // 2% for 30 sec self root (off-like chance unknown)
                        spell_id = 16566;
                    else if(roll < 4)                       // 2% for 20 sec root, charge to target (off-like chance unknown)
                        spell_id = 13119;
                    else                                    // normal root
                        spell_id = 13099;

                    m_caster->CastSpell(unitTarget,spell_id,true,NULL);
                    return;
                }
                case 13567:                                 // Dummy Trigger
                {
                    // can be used for different aura triggering, so select by aura
                    if(!m_triggeredByAuraSpell || !unitTarget)
                        return;

                    switch(m_triggeredByAuraSpell->Id)
                    {
                        case 26467:                         // Persistent Shield
                            m_caster->CastCustomSpell(unitTarget, 26470, &damage, NULL, NULL, true);
                            break;
                        default:
                            sLog.outError("EffectDummy: Non-handled case for spell 13567 for triggered aura %u",m_triggeredByAuraSpell->Id);
                            break;
                    }
                    return;
                }
                case 15998:                                 // Capture Worg Pup
                case 29435:                                 // Capture Female Kaliri Hatchling
                {
                    if(!unitTarget || unitTarget->GetTypeId() != TYPEID_UNIT)
                        return;

                    Creature* creatureTarget = (Creature*)unitTarget;
                    creatureTarget->setDeathState(JUST_DIED);
                    creatureTarget->RemoveCorpse();
                    creatureTarget->SetHealth(0);           // just for nice GM-mode view
                    return;
                }
                case 16589:                                 // Noggenfogger Elixir
                {
                    if(m_caster->GetTypeId()!=TYPEID_PLAYER)
                        return;

                    uint32 spell_id = 0;
                    switch(urand(1,3))
                    {
                        case 1: spell_id = 16595; break;
                        case 2: spell_id = 16593; break;
                        default:spell_id = 16591; break;
                    }

                    m_caster->CastSpell(m_caster,spell_id,true,NULL);
                    return;
                }
                case 17251:                                 // Spirit Healer Res
                {
                    if(!unitTarget || !m_originalCaster)
                        return;

                    if(m_originalCaster->GetTypeId() == TYPEID_PLAYER)
                    {
                        WorldPacket data(SMSG_SPIRIT_HEALER_CONFIRM, 8);
                        data << unitTarget->GetGUID();
                        ((Player*)m_originalCaster)->GetSession()->SendPacket( &data );
                    }
                    return;
                }
                case 17271:                                 // Test Fetid Skull
                {
                    if(!itemTarget && m_caster->GetTypeId()!=TYPEID_PLAYER)
                        return;

                    uint32 spell_id = roll_chance_i(50) ? 17269 : 17270;

                    m_caster->CastSpell(m_caster,spell_id,true,NULL);
                    return;
                }
                case 20577:                                 // Cannibalize
                    if (unitTarget)
                        m_caster->CastSpell(m_caster,20578,false,NULL);
                    return;
                case 23019:                                 // Crystal Prison Dummy DND
                {
                    if(!unitTarget || !unitTarget->isAlive() || unitTarget->GetTypeId() != TYPEID_UNIT || ((Creature*)unitTarget)->isPet())
                        return;

                    Creature* creatureTarget = (Creature*)unitTarget;
                    if(creatureTarget->isPet())
                        return;

                    GameObject* Crystal_Prison = m_caster->SummonGameObject(179644, creatureTarget->GetPositionX(), creatureTarget->GetPositionY(), creatureTarget->GetPositionZ(), creatureTarget->GetOrientation(), 0, 0, 0, 0, creatureTarget->GetRespawnTime()-time(NULL));
                    sLog.outDebug("SummonGameObject at SpellEfects.cpp EffectDummy for Spell 23019\n");

                    creatureTarget->setDeathState(JUST_DIED);
                    creatureTarget->RemoveCorpse();
                    creatureTarget->SetHealth(0);                   // just for nice GM-mode view

                    WorldPacket data(SMSG_GAMEOBJECT_SPAWN_ANIM_OBSOLETE, 8);
                    data << uint64(Crystal_Prison->GetGUID());
                    m_caster->SendMessageToSet(&data,true);

                    return;
                }
                case 23074:                                 // Arcanite Dragonling
                    if (!m_CastItem) return;
                    m_caster->CastSpell(m_caster,19804,true,m_CastItem);
                    return;
                case 23075:                                 // Mithril Mechanical Dragonling
                    if (!m_CastItem) return;
                    m_caster->CastSpell(m_caster,12749,true,m_CastItem);
                    return;
                case 23076:                                 // Mechanical Dragonling
                    if (!m_CastItem) return;
                    m_caster->CastSpell(m_caster,4073,true,m_CastItem);
                    return;
                case 23133:                                 // Gnomish Battle Chicken
                    if (!m_CastItem) return;
                    m_caster->CastSpell(m_caster,13166,true,m_CastItem);
                    return;
                case 23448:                                 // Ultrasafe Transporter: Gadgetzan - backfires
                {
                    int32 r = irand(0, 119);
                    if ( r < 20 )                           // 1/6 polymorph
                        m_caster->CastSpell(m_caster,23444,true);
                    else if ( r < 100 )                     // 4/6 evil twin
                        m_caster->CastSpell(m_caster,23445,true);
                    else                                    // 1/6 miss the target
                        m_caster->CastSpell(m_caster,36902,true);
                    return;
                }
                case 23453:                                 // Ultrasafe Transporter: Gadgetzan
                    if ( roll_chance_i(50) )                // success
                        m_caster->CastSpell(m_caster,23441,true);
                    else                                    // failure
                        m_caster->CastSpell(m_caster,23446,true);
                    return;
                case 23645:                                 // Hourglass Sand
                    m_caster->RemoveAurasDueToSpell(23170);
                    return;
                case 23725:                                 // Gift of Life (warrior bwl trinket)
                    m_caster->CastSpell(m_caster,23782,true);
                    m_caster->CastSpell(m_caster,23783,true);
                    return;
                case 25860:                                 // Reindeer Transformation
                {
                    if (!m_caster->HasAuraType(SPELL_AURA_MOUNTED))
                        return;

                    float flyspeed = m_caster->GetSpeedRate(MOVE_FLIGHT);
                    float speed = m_caster->GetSpeedRate(MOVE_RUN);

                    m_caster->RemoveSpellsCausingAura(SPELL_AURA_MOUNTED);

                    //5 different spells used depending on mounted speed and if mount can fly or not
                    if (flyspeed >= 4.1f)
                        m_caster->CastSpell(m_caster, 44827, true); //310% flying Reindeer
                    else if (flyspeed >= 3.8f)
                        m_caster->CastSpell(m_caster, 44825, true); //280% flying Reindeer
                    else if (flyspeed >= 1.6f)
                        m_caster->CastSpell(m_caster, 44824, true); //60% flying Reindeer
                    else if (speed >= 2.0f)
                        m_caster->CastSpell(m_caster, 25859, true); //100% ground Reindeer
                    else
                        m_caster->CastSpell(m_caster, 25858, true); //60% ground Reindeer

                    return;
                }
                //case 26074:                               // Holiday Cheer
                //    return; -- implemented at client side
                case 28006:                                 // Arcane Cloaking
                {
                    if( unitTarget->GetTypeId() == TYPEID_PLAYER )
                        m_caster->CastSpell(unitTarget,29294,true);
                    return;
                }
                case 28730:                                 // Arcane Torrent (Mana)
                {
                    Aura * dummy = m_caster->GetDummyAura(28734);
                    if (dummy)
                    {
                        int32 bp = damage * dummy->GetStackAmount();
                        m_caster->CastCustomSpell(m_caster, 28733, &bp, NULL, NULL, true);
                        m_caster->RemoveAurasDueToSpell(28734);
                    }
                    return;
                }
                case 29200:                                 // Purify Helboar Meat
                {
                    if( m_caster->GetTypeId() != TYPEID_PLAYER )
                        return;

                    uint32 spell_id = roll_chance_i(50) ? 29277 : 29278;

                    m_caster->CastSpell(m_caster,spell_id,true,NULL);
                    return;
                }
                case 29858:                                 // Soulshatter
                    if (unitTarget && unitTarget->CanHaveThreatList()
                        && unitTarget->getThreatManager().getThreat(m_caster) > 0.0f)
                        m_caster->CastSpell(unitTarget,32835,true);
                    return;
                case 30458:                                 // Nigh Invulnerability
                    if (!m_CastItem) return;
                    if(roll_chance_i(86))                   // success
                        m_caster->CastSpell(m_caster, 30456, true, m_CastItem);
                    else                                    // backfire in 14% casts
                        m_caster->CastSpell(m_caster, 30457, true, m_CastItem);
                    return;
                case 30507:                                 // Poultryizer
                    if (!m_CastItem) return;
                    if(roll_chance_i(80))                   // success
                        m_caster->CastSpell(unitTarget, 30501, true, m_CastItem);
                    else                                    // backfire 20%
                        m_caster->CastSpell(unitTarget, 30504, true, m_CastItem);
                    return;
                case 33060:                                         // Make a Wish
                {
                    if(m_caster->GetTypeId()!=TYPEID_PLAYER)
                        return;

                    uint32 spell_id = 0;

                    switch(urand(1,5))
                    {
                        case 1: spell_id = 33053; break;
                        case 2: spell_id = 33057; break;
                        case 3: spell_id = 33059; break;
                        case 4: spell_id = 33062; break;
                        case 5: spell_id = 33064; break;
                    }

                    m_caster->CastSpell(m_caster,spell_id,true,NULL);
                    return;
                }
                case 35745:
                {
                    uint32 spell_id;
                    switch(m_caster->GetAreaId())
                    {
                        case 3900: spell_id = 35743; break;
                        case 3742: spell_id = 35744; break;
                        default: return;
                    }

                    m_caster->CastSpell(m_caster,spell_id,true);
                    return;
                }
                case 37674:                                 // Chaos Blast
                {
                    if(!unitTarget)
                        return;

                    int32 basepoints0 = 100;
                    m_caster->CastCustomSpell(unitTarget,37675,&basepoints0,NULL,NULL,true);
                    return;
                }
                case 40802:                                 // Mingo's Fortune Generator (Mingo's Fortune Giblets)
                {
                    // selecting one from Bloodstained Fortune item
                    uint32 newitemid;
                    switch(urand(1,20))
                    {
                        case 1:  newitemid = 32688; break;
                        case 2:  newitemid = 32689; break;
                        case 3:  newitemid = 32690; break;
                        case 4:  newitemid = 32691; break;
                        case 5:  newitemid = 32692; break;
                        case 6:  newitemid = 32693; break;
                        case 7:  newitemid = 32700; break;
                        case 8:  newitemid = 32701; break;
                        case 9:  newitemid = 32702; break;
                        case 10: newitemid = 32703; break;
                        case 11: newitemid = 32704; break;
                        case 12: newitemid = 32705; break;
                        case 13: newitemid = 32706; break;
                        case 14: newitemid = 32707; break;
                        case 15: newitemid = 32708; break;
                        case 16: newitemid = 32709; break;
                        case 17: newitemid = 32710; break;
                        case 18: newitemid = 32711; break;
                        case 19: newitemid = 32712; break;
                        case 20: newitemid = 32713; break;
                        default:
                            return;
                    }

                    DoCreateItem(i,newitemid);
                    return;
                }
                // Demon Broiled Surprise
                /* FIX ME: Required for correct work implementing implicit target 7 (in pair (22,7))
                case 43723:
                {
                    if (m_caster->GetTypeId() != TYPEID_PLAYER)
                        return;

                    ((Player*)m_caster)->CastSpell(unitTarget, 43753, true);
                    return;
                }
                */
                case 44875:                                 // Complete Raptor Capture
                {
                    if(!unitTarget || unitTarget->GetTypeId() != TYPEID_UNIT)
                        return;

                    Creature* creatureTarget = (Creature*)unitTarget;

                    creatureTarget->setDeathState(JUST_DIED);
                    creatureTarget->RemoveCorpse();
                    creatureTarget->SetHealth(0);           // just for nice GM-mode view

                    //cast spell Raptor Capture Credit
                    m_caster->CastSpell(m_caster,42337,true,NULL);
                    return;
                }
                case 34665:                                 //Administer Antidote
                {
                    if(!unitTarget || m_caster->GetTypeId() != TYPEID_PLAYER )
                        return;

                    if(!unitTarget)
                        return;

                    TemporarySummon* tempSummon = dynamic_cast<TemporarySummon*>(unitTarget);
                    if(!tempSummon)
                        return;

                    uint32 health = tempSummon->GetHealth();

                    float x = tempSummon->GetPositionX();
                    float y = tempSummon->GetPositionY();
                    float z = tempSummon->GetPositionZ();
                    float o = tempSummon->GetOrientation();
                    tempSummon->UnSummon();

                    Creature* pCreature = m_caster->SummonCreature(16992, x, y, z, o,TEMPSUMMON_TIMED_OR_DEAD_DESPAWN,180000);
                    if (!pCreature)
                        return;

                    pCreature->SetHealth(health);
                    ((Player*)m_caster)->KilledMonster(16992,pCreature->GetGUID());

                    if (pCreature->AI())
                        pCreature->AI()->AttackStart(m_caster);

                    return;
                }
                case 44997:                                 // Converting Sentry
                {
                    //Converted Sentry Credit
                    m_caster->CastSpell(m_caster, 45009, true);
                    return;
                }
                case 45030:                                 // Impale Emissary
                {
                    // Emissary of Hate Credit
                    m_caster->CastSpell(m_caster, 45088, true);
                    return;
                }
                case 50243:                                 // Teach Language
                {
                    if(m_caster->GetTypeId() != TYPEID_PLAYER)
                        return;

                    // spell has a 1/3 chance to trigger one of the below
                    if(roll_chance_i(66))
                        return;
                    if(((Player*)m_caster)->GetTeam() == ALLIANCE)
                    {
                        // 1000001 - gnomish binary
                        m_caster->CastSpell(m_caster, 50242, true);
                    }
                    else
                    {
                        // 01001000 - goblin binary
                        m_caster->CastSpell(m_caster, 50246, true);
                    }

                    return;
                }
                case 51582:                                 //Rocket Boots Engaged (Rocket Boots Xtreme and Rocket Boots Xtreme Lite)
                {
                    if(m_caster->GetTypeId() != TYPEID_PLAYER)
                        return;

                    if(BattleGround* bg = ((Player*)m_caster)->GetBattleGround())
                        bg->EventPlayerDroppedFlag((Player*)m_caster);

                    m_caster->CastSpell(m_caster, 30452, true, NULL);
                    return;
                }
                case 53341:
                case 53343:
                {
                    m_caster->CastSpell(m_caster,54586,true);
                    return;
                 }
            }

            //All IconID Check in there
            switch(m_spellInfo->SpellIconID)
            {
                // Berserking (troll racial traits)
                case 1661:
                {
                    uint32 healthPerc = uint32((float(m_caster->GetHealth())/m_caster->GetMaxHealth())*100);
                    int32 melee_mod = 10;
                    if (healthPerc <= 40)
                        melee_mod = 30;
                    if (healthPerc < 100 && healthPerc > 40)
                        melee_mod = 10+(100-healthPerc)/3;

                    int32 hasteModBasePoints0 = melee_mod;          // (EffectBasePoints[0]+1)-1+(5-melee_mod) = (melee_mod-1+1)-1+5-melee_mod = 5-1
                    int32 hasteModBasePoints1 = (5-melee_mod);
                    int32 hasteModBasePoints2 = 5;

                    // FIXME: custom spell required this aura state by some unknown reason, we not need remove it anyway
                    m_caster->ModifyAuraState(AURA_STATE_BERSERKING,true);
                    m_caster->CastCustomSpell(m_caster,26635,&hasteModBasePoints0,&hasteModBasePoints1,&hasteModBasePoints2,true,NULL);
                    return;
                }
            }
            break;
        }
        case SPELLFAMILY_MAGE:
            switch(m_spellInfo->Id )
            {
                case 11958:                                 // Cold Snap
                {
                    if(m_caster->GetTypeId()!=TYPEID_PLAYER)
                        return;

                    // immediately finishes the cooldown on Frost spells
                    const PlayerSpellMap& sp_list = ((Player *)m_caster)->GetSpellMap();
                    for (PlayerSpellMap::const_iterator itr = sp_list.begin(); itr != sp_list.end(); ++itr)
                    {
                        if (itr->second->state == PLAYERSPELL_REMOVED)
                            continue;

                        uint32 classspell = itr->first;
                        SpellEntry const *spellInfo = sSpellStore.LookupEntry(classspell);

                        if( spellInfo->SpellFamilyName == SPELLFAMILY_MAGE &&
                            (GetSpellSchoolMask(spellInfo) & SPELL_SCHOOL_MASK_FROST) &&
                            spellInfo->Id != 11958 && GetSpellRecoveryTime(spellInfo) > 0 )
                        {
                            ((Player*)m_caster)->RemoveSpellCooldown(classspell);

                            WorldPacket data(SMSG_CLEAR_COOLDOWN, (4+8));
                            data << uint32(classspell);
                            data << uint64(m_caster->GetGUID());
                            ((Player*)m_caster)->GetSession()->SendPacket(&data);
                        }
                    }
                    return;
                }
                case 32826:
                {
                    if ( unitTarget && unitTarget->GetTypeId() == TYPEID_UNIT )
                    {
                        //Polymorph Cast Visual Rank 1
                        const uint32 spell_list[6] = {32813, 32816, 32817, 32818, 32819, 32820};
                        unitTarget->CastSpell( unitTarget, spell_list[urand(0, 5)], true);
                    }
                    return;
                }
            }
            break;
        case SPELLFAMILY_WARRIOR:
            // Charge
            if(m_spellInfo->SpellFamilyFlags & 0x1 && m_spellInfo->SpellVisual[0] == 867)
            {
                int32 chargeBasePoints0 = damage;
                m_caster->CastCustomSpell(m_caster,34846,&chargeBasePoints0,NULL,NULL,true);
                return;
            }
			//Slam
			if(m_spellInfo->SpellFamilyFlags[0] & 0x200000 && m_spellInfo->SpellIconID == 559)
			{
				int32 bp0 = damage;
				m_caster->CastCustomSpell(unitTarget, 50783, &bp0, NULL, NULL, true, 0);
			}
            // Execute
            if(m_spellInfo->SpellFamilyFlags[0] & 0x20000000)
            {
                if(!unitTarget)
                    return;

                uint32 rage = m_caster->GetPower(POWER_RAGE);
                // Glyph of Execution bonus
                if (Aura *aura = m_caster->GetDummyAura(58367))
                    rage+=aura->GetModifier()->m_amount;

                spell_id = 20647;
                bp = damage+int32(rage * m_spellInfo->DmgMultiplier[i] +
                                                 m_caster->GetTotalAttackPowerValue(BASE_ATTACK)*0.2f);
                m_caster->SetPower(POWER_RAGE,0);
                break;
            }
            // Slam
            if(m_spellInfo->SpellFamilyFlags[0] & 0x200000)
            {
                if(!unitTarget)
                    return;
                m_damage+=m_caster->CalculateDamage(m_attackType, false);
                m_damage+=damage;
                return;
            }
            switch(m_spellInfo->Id)
            {
                // Warrior's Wrath
                case 21977:
                {
                    if(!unitTarget)
                        return;
                    m_caster->CastSpell(unitTarget,21887,true); // spell mod
                    return;
                }
                // Last Stand
                case 12975:
                {
                    int32 healthModSpellBasePoints0 = int32(m_caster->GetMaxHealth()*0.3);
                    m_caster->CastCustomSpell(m_caster, 12976, &healthModSpellBasePoints0, NULL, NULL, true, NULL);
                    return;
                }
                // Bloodthirst
                case 23881:
                {
                    m_caster->CastCustomSpell(unitTarget, 23885, &damage, NULL, NULL, true, NULL);
                    return;
                }
            }
            break;
        case SPELLFAMILY_WARLOCK:
            // Life Tap
            if (m_spellInfo->SpellFamilyFlags[0] & 0x40000)
            {
                // In 303 exist spirit depend
                uint32 spirit = m_caster->GetStat(STAT_SPIRIT);
                switch (m_spellInfo->Id)
                {
                    case  1454: damage+=spirit; break;
                    case  1455: damage+=spirit*15/10; break;
                    case  1456: damage+=spirit*2; break;
                    case 11687: damage+=spirit*25/10; break;
                    case 11688:
                    case 11689:
                    case 27222:
                    case 57946: damage+=spirit*3; break;
                    default:
                        sLog.outError("Spell::EffectDummy: %u Life Tap need set spirit multipler", m_spellInfo->Id);
                        return;
                }
//              Think its not need (also need remove Life Tap from SpellDamageBonus or add new value)
//              damage = m_caster->SpellDamageBonus(m_caster, m_spellInfo,uint32(damage > 0 ? damage : 0), SPELL_DIRECT_DAMAGE);
                if(int32(unitTarget->GetHealth()) > damage)
                {
                    // Shouldn't Appear in Combat Log
                    unitTarget->ModifyHealth(-damage);

                    int32 mana = damage;
                    // Improved Life Tap mod
                    Unit::AuraList const& auraDummy = m_caster->GetAurasByType(SPELL_AURA_DUMMY);
                    for(Unit::AuraList::const_iterator itr = auraDummy.begin(); itr != auraDummy.end(); ++itr)
                    {
                        if((*itr)->GetSpellProto()->SpellFamilyName==SPELLFAMILY_WARLOCK && (*itr)->GetSpellProto()->SpellIconID == 208)
                            mana = ((*itr)->GetModifier()->m_amount + 100)* mana / 100;
                    }
                    m_caster->CastCustomSpell(unitTarget, 31818, &mana, NULL, NULL, true);

                    // Mana Feed
                    int32 manaFeedVal = 0;
                    Unit::AuraList const& mod = m_caster->GetAurasByType(SPELL_AURA_ADD_FLAT_MODIFIER);
                    for(Unit::AuraList::const_iterator itr = mod.begin(); itr != mod.end(); ++itr)
                    {
                        if((*itr)->GetSpellProto()->SpellFamilyName==SPELLFAMILY_WARLOCK && (*itr)->GetSpellProto()->SpellIconID == 1982)
                            manaFeedVal+= (*itr)->GetModifier()->m_amount;
                    }
                    if(manaFeedVal > 0)
                    {
                        manaFeedVal = manaFeedVal * mana / 100;
                        m_caster->CastCustomSpell(m_caster, 32553, &manaFeedVal, NULL, NULL, true, NULL);
                    }
                }
                else
                    SendCastResult(SPELL_FAILED_FIZZLE);
                return;
            }
            break;
        case SPELLFAMILY_PRIEST:
            // Penance
            if (m_spellInfo->SpellFamilyFlags[1] & 0x00800000)
            {
                if (!unitTarget)
                    return;

                int hurt = 0;
                int heal = 0;
                switch(m_spellInfo->Id)
                {
                    case 47540: hurt = 47758; heal = 47757; break;
                    case 53005: hurt = 53001; heal = 52986; break;
                    case 53006: hurt = 53002; heal = 52987; break;
                    case 53007: hurt = 53003; heal = 52988; break;
                    default:
                        sLog.outError("Spell::EffectDummy: Spell %u Penance need set correct heal/damage spell", m_spellInfo->Id);
                        return;
                }
                if (m_caster->IsFriendlyTo(unitTarget))
                    m_caster->CastSpell(unitTarget, heal, true, 0);
                else
                    m_caster->CastSpell(unitTarget, hurt, true, 0);
                return;
            }
            switch(m_spellInfo->Id )
            {
                case 28598:                                 // Touch of Weakness triggered spell
                {
                    if(!unitTarget || !m_triggeredByAuraSpell)
                        return;

                    uint32 spellid = 0;
                    switch(m_triggeredByAuraSpell->Id)
                    {
                        case 2652:  spellid =  2943; break; // Rank 1
                        case 19261: spellid = 19249; break; // Rank 2
                        case 19262: spellid = 19251; break; // Rank 3
                        case 19264: spellid = 19252; break; // Rank 4
                        case 19265: spellid = 19253; break; // Rank 5
                        case 19266: spellid = 19254; break; // Rank 6
                        case 25461: spellid = 25460; break; // Rank 7
                        default:
                            sLog.outError("Spell::EffectDummy: Spell 28598 triggered by unhandled spell %u",m_triggeredByAuraSpell->Id);
                            return;
                    }
                    m_caster->CastSpell(unitTarget, spellid, true, NULL);
                    return;
                }
            }
            break;
        case SPELLFAMILY_DRUID:
            break;
        case SPELLFAMILY_ROGUE:
            switch(m_spellInfo->Id )
            {
                case 5938:                                  // Shiv
                {
                    if(m_caster->GetTypeId() != TYPEID_PLAYER)
                        return;

                    Player *pCaster = ((Player*)m_caster);

                    Item *item = pCaster->GetWeaponForAttack(OFF_ATTACK);
                    if(!item)
                        return;

                    // all poison enchantments is temporary
                    uint32 enchant_id = item->GetEnchantmentId(TEMP_ENCHANTMENT_SLOT);
                    if(!enchant_id)
                        return;

                    SpellItemEnchantmentEntry const *pEnchant = sSpellItemEnchantmentStore.LookupEntry(enchant_id);
                    if(!pEnchant)
                        return;

                    for (int s=0;s<3;s++)
                    {
                        if(pEnchant->type[s]!=ITEM_ENCHANTMENT_TYPE_COMBAT_SPELL)
                            continue;

                        SpellEntry const* combatEntry = sSpellStore.LookupEntry(pEnchant->spellid[s]);
                        if(!combatEntry || combatEntry->Dispel != DISPEL_POISON)
                            continue;

                        m_caster->CastSpell(unitTarget, combatEntry, true, item);
                    }

                    m_caster->CastSpell(unitTarget, 5940, true);
                    return;
                }
                case 14185:                                 // Preparation Rogue
                {
                    if(m_caster->GetTypeId()!=TYPEID_PLAYER)
                        return;

                    //immediately finishes the cooldown on certain Rogue abilities
                    const PlayerSpellMap& sp_list = ((Player *)m_caster)->GetSpellMap();
                    for (PlayerSpellMap::const_iterator itr = sp_list.begin(); itr != sp_list.end(); ++itr)
                    {
                        uint32 classspell = itr->first;
                        SpellEntry const *spellInfo = sSpellStore.LookupEntry(classspell);

                        if (spellInfo->SpellFamilyName == SPELLFAMILY_ROGUE && (spellInfo->SpellFamilyFlags[1] & 0x00000240 || spellInfo->SpellFamilyFlags[0] & 0x00000860))
                        {
                            ((Player*)m_caster)->RemoveSpellCooldown(classspell);

                            WorldPacket data(SMSG_CLEAR_COOLDOWN, (4+8));
                            data << uint32(classspell);
                            data << uint64(m_caster->GetGUID());
                            ((Player*)m_caster)->GetSession()->SendPacket(&data);
                        }
                    }
                    return;
                }
                case 31231:                                 // Cheat Death
                {
                    m_caster->CastSpell(m_caster,45182,true);
                    return;
                }
            }
            break;
        case SPELLFAMILY_HUNTER:
            switch(m_spellInfo->Id)
            {
                case 23989:                                 //Readiness talent
                {
                    if(m_caster->GetTypeId()!=TYPEID_PLAYER)
                        return;

                    //immediately finishes the cooldown for hunter abilities
                    const PlayerSpellMap& sp_list = ((Player *)m_caster)->GetSpellMap();
                    for (PlayerSpellMap::const_iterator itr = sp_list.begin(); itr != sp_list.end(); ++itr)
                    {
                        uint32 classspell = itr->first;
                        SpellEntry const *spellInfo = sSpellStore.LookupEntry(classspell);

                        if (spellInfo->SpellFamilyName == SPELLFAMILY_HUNTER && spellInfo->Id != 23989 && GetSpellRecoveryTime(spellInfo) > 0 )
                        {
                            ((Player*)m_caster)->RemoveSpellCooldown(classspell);

                            WorldPacket data(SMSG_CLEAR_COOLDOWN, (4+8));
                            data << uint32(classspell);
                            data << uint64(m_caster->GetGUID());
                            ((Player*)m_caster)->GetSession()->SendPacket(&data);
                        }
                    }
                    return;
                }
                case 37506:                                 // Scatter Shot
                {
                    if (m_caster->GetTypeId()!=TYPEID_PLAYER)
                        return;

                    // break Auto Shot and autohit
                    m_caster->InterruptSpell(CURRENT_AUTOREPEAT_SPELL);
                    m_caster->AttackStop();
                    ((Player*)m_caster)->SendAttackSwingCancelAttack();
                    return;
                }
            }
            break;
        case SPELLFAMILY_PALADIN:
            switch(m_spellInfo->SpellIconID)
            {
                case  156:                                  // Holy Shock
                {
                    if(!unitTarget)
                        return;

                    int hurt = 0;
                    int heal = 0;

                    switch(m_spellInfo->Id)
                    {
                        case 20473: hurt = 25912; heal = 25914; break;
                        case 20929: hurt = 25911; heal = 25913; break;
                        case 20930: hurt = 25902; heal = 25903; break;
                        case 27174: hurt = 27176; heal = 27175; break;
                        case 33072: hurt = 33073; heal = 33074; break;
                        case 48824: hurt = 48822; heal = 48820; break;
                        case 48825: hurt = 48823; heal = 48821; break;
                        default:
                            sLog.outError("Spell::EffectDummy: Spell %u not handled in HS",m_spellInfo->Id);
                            return;
                    }

                    if(m_caster->IsFriendlyTo(unitTarget))
                        m_caster->CastSpell(unitTarget, heal, true, 0);
                    else
                        m_caster->CastSpell(unitTarget, hurt, true, 0);

                    return;
                }
                case 561:                                   // Judgement of command
                {
                    if(!unitTarget)
                        return;

                    uint32 spell_id = m_spellInfo->EffectBasePoints[i]+1;//m_currentBasePoints[i]+1;
                    SpellEntry const* spell_proto = sSpellStore.LookupEntry(spell_id);
                    if(!spell_proto)
                        return;

                    if( !unitTarget->hasUnitState(UNIT_STAT_STUNNED) && m_caster->GetTypeId()==TYPEID_PLAYER)
                    {
                        // decreased damage (/2) for non-stunned target.
                        SpellModifier *mod = new SpellModifier;
                        mod->op = SPELLMOD_DAMAGE;
                        mod->value = -50;
                        mod->type = SPELLMOD_PCT;
                        mod->spellId = m_spellInfo->Id;
                        mod->mask[1] = 0x00000200;

                        ((Player*)m_caster)->AddSpellMod(mod, true);
                        m_caster->CastSpell(unitTarget,spell_proto,true,NULL);
                                                            // mod deleted
                        ((Player*)m_caster)->AddSpellMod(mod, false);
                    }
                    else
                        m_caster->CastSpell(unitTarget,spell_proto,true,NULL);

                    return;
                }
            }

            switch(m_spellInfo->Id)
            {
                // Judgement of Righteousness (0.2*$AP+0.32*$SPH) holy added in spellDamagBonus
                case 20187:
                {
                    if (!unitTarget)
                        return;
                    m_damage+=int32(0.2f*m_caster->GetTotalAttackPowerValue(BASE_ATTACK));
                    return;
                }
                case 31789:                                 // Righteous Defense (step 1)
                {
                    // 31989 -> dummy effect (step 1) + dummy effect (step 2) -> 31709 (taunt like spell for each target)

                    // non-standard cast requirement check
                    if (!unitTarget || unitTarget->getAttackers().empty())
                    {
                        // clear cooldown at fail
                        if(m_caster->GetTypeId()==TYPEID_PLAYER)
                        {
                            ((Player*)m_caster)->RemoveSpellCooldown(m_spellInfo->Id);

                            WorldPacket data(SMSG_CLEAR_COOLDOWN, (4+8));
                            data << uint32(m_spellInfo->Id);
                            data << uint64(m_caster->GetGUID());
                            ((Player*)m_caster)->GetSession()->SendPacket(&data);
                        }

                        SendCastResult(SPELL_FAILED_TARGET_AFFECTING_COMBAT);
                        return;
                    }

                    // Righteous Defense (step 2) (in old version 31980 dummy effect)
                    // Clear targets for eff 1
                    for(std::list<TargetInfo>::iterator ihit= m_UniqueTargetInfo.begin();ihit != m_UniqueTargetInfo.end();++ihit)
                        ihit->effectMask &= ~(1<<1);

                    // not empty (checked)
                    Unit::AttackerSet const& attackers = unitTarget->getAttackers();

                    // chance to be selected from list
                    float chance = 100.0f/attackers.size();
                    uint32 count=0;
                    for(Unit::AttackerSet::const_iterator aItr = attackers.begin(); aItr != attackers.end() && count < 3; ++aItr)
                    {
                        if(!roll_chance_f(chance))
                            continue;
                        ++count;
                        AddUnitTarget((*aItr), 1);
                    }

                    // now let next effect cast spell at each target.
                    return;
                }
                case 37877:                                 // Blessing of Faith
                {
                    if(!unitTarget)
                        return;

                    uint32 spell_id = 0;
                    switch(unitTarget->getClass())
                    {
                        case CLASS_DRUID:   spell_id = 37878; break;
                        case CLASS_PALADIN: spell_id = 37879; break;
                        case CLASS_PRIEST:  spell_id = 37880; break;
                        case CLASS_SHAMAN:  spell_id = 37881; break;
                        default: return;                    // ignore for not healing classes
                    }

                    m_caster->CastSpell(m_caster,spell_id,true);
                    return;
                }
            }
            break;
        case SPELLFAMILY_SHAMAN:
            //Shaman Rockbiter Weapon
            if (m_spellInfo->SpellFamilyFlags.IsEqual(0x400000))
            {
                // TODO: use expect spell for enchant (if exist talent)
                // In 3.0.3 no mods present for rockbiter
                uint32 spell_id = 0;
                switch(m_spellInfo->Id)
                {
                    case  8017: spell_id = 36494; break;    // Rank 1
                    case  8018: spell_id = 36750; break;    // Rank 2
                    case  8019: spell_id = 36755; break;    // Rank 3
                    case 10399: spell_id = 36759; break;    // Rank 4
                    default:
                        sLog.outError("Spell::EffectDummy: Spell %u not handled in RW",m_spellInfo->Id);
                        return;
                }

                SpellEntry const *spellInfo = sSpellStore.LookupEntry( spell_id );

                if(!spellInfo)
                {
                    sLog.outError("WORLD: unknown spell id %i\n", spell_id);
                    return;
                }

                if(m_caster->GetTypeId() != TYPEID_PLAYER)
                    return;

                for(int i = BASE_ATTACK; i <= OFF_ATTACK; ++i)
                {
                    if(Item* item = ((Player*)m_caster)->GetWeaponForAttack(WeaponAttackType(i)))
                    {
                        if(item->IsFitToSpellRequirements(m_spellInfo))
                        {
                            Spell *spell = new Spell(m_caster, spellInfo, true);

                            // enchanting spell selected by calculated damage-per-sec in enchanting effect
                            // at calculation applied affect from Elemental Weapons talent
                            // real enchantment damage-1
                            spell->m_currentBasePoints[1] = damage-1;

                            SpellCastTargets targets;
                            targets.setItemTarget( item );
                            spell->prepare(&targets);
                        }
                    }
                }
                return;
            }
            // Healing Stream Totem
            if(m_spellInfo->SpellFamilyFlags[0] & 0x2000)
            {
                m_caster->CastCustomSpell(unitTarget, 52042, &damage, 0, 0, true, 0, 0, m_originalCasterGUID);
                return;
            }
            // Mana Spring Totem
            if(m_spellInfo->SpellFamilyFlags[0] & 0x4000)
            {
                if(unitTarget->getPowerType()!=POWER_MANA)
                    return;
                m_caster->CastCustomSpell(unitTarget, 52032, &damage, 0, 0, true, 0, 0, m_originalCasterGUID);
                return;
            }
            if(m_spellInfo->Id == 39610)                    // Mana Tide Totem effect
            {
                if(!unitTarget || unitTarget->getPowerType() != POWER_MANA)
                    return;
                // Glyph of Mana Tide
                Unit *owner = m_caster->GetOwner();
                if (owner)
                    if (Aura *dummy = owner->GetDummyAura(55441))
                        damage+=dummy->GetModifier()->m_amount;
                // Regenerate 6% of Total Mana Every 3 secs
                int32 EffectBasePoints0 = unitTarget->GetMaxPower(POWER_MANA)  * damage / 100;
                m_caster->CastCustomSpell(unitTarget,39609,&EffectBasePoints0,NULL,NULL,true,NULL,NULL,m_originalCasterGUID);
                return;
            }
            // Lava Lash
            if (m_spellInfo->SpellFamilyFlags[2] & 0x00000004)
            {
                if (m_caster->GetTypeId()!=TYPEID_PLAYER)
                    return;
                Item *item = ((Player*)m_caster)->GetItemByPos(INVENTORY_SLOT_BAG_0, EQUIPMENT_SLOT_OFFHAND);
                if (item)
                {
                    // Damage is increased if your off-hand weapon is enchanted with Flametongue.
                    Unit::AuraList const& auraDummy = m_caster->GetAurasByType(SPELL_AURA_DUMMY);
                    for(Unit::AuraList::const_iterator itr = auraDummy.begin(); itr != auraDummy.end(); ++itr)
                    {
                        if( (*itr)->GetSpellProto()->SpellFamilyName==SPELLFAMILY_SHAMAN &&
                            (*itr)->GetSpellProto()->SpellFamilyFlags[0] & 0x200000 &&
                            (*itr)->GetCastItemGUID() == item->GetGUID())
                        {
                           m_damage += m_damage * damage / 100;
                           return;
                        }
                    }
                }
                return;
            }
            break;
    }

    //spells triggered by dummy effect should not miss
    if(spell_id)
    {
        SpellEntry const *spellInfo = sSpellStore.LookupEntry( spell_id );

        if(!spellInfo)
        {
            sLog.outError("EffectDummy of spell %u: triggering unknown spell id %i\n", m_spellInfo->Id, spell_id);
            return;
        }
            
        Spell* spell = new Spell(m_caster, spellInfo, true, m_originalCasterGUID, NULL, true);
        if(bp) spell->m_currentBasePoints[0] = bp;
        SpellCastTargets targets;
        targets.setUnitTarget(unitTarget);
        spell->prepare(&targets);
    }

    // pet auras
    if(PetAura const* petSpell = spellmgr.GetPetAura(m_spellInfo->Id))
    {
        m_caster->AddPetAura(petSpell);
        return;
    }
}

void Spell::EffectTriggerSpellWithValue(uint32 i)
{
    uint32 triggered_spell_id = m_spellInfo->EffectTriggerSpell[i];

    // normal case
    SpellEntry const *spellInfo = sSpellStore.LookupEntry( triggered_spell_id );

    if(!spellInfo)
    {
        sLog.outError("EffectTriggerSpellWithValue of spell %u: triggering unknown spell id %i\n", m_spellInfo->Id,triggered_spell_id);
        return;
    }

    int32 bp = damage;
    m_caster->CastCustomSpell(unitTarget,triggered_spell_id,&bp,&bp,&bp,true,NULL,NULL,m_originalCasterGUID);
}

void Spell::EffectTriggerRitualOfSummoning(uint32 i)
{
    uint32 triggered_spell_id = m_spellInfo->EffectTriggerSpell[i];
    SpellEntry const *spellInfo = sSpellStore.LookupEntry( triggered_spell_id );

    if(!spellInfo)
    {
        sLog.outError("EffectTriggerRitualOfSummoning of spell %u: triggering unknown spell id %i", m_spellInfo->Id,triggered_spell_id);
        return;
    }

    finish();
    Spell *spell = new Spell(m_caster, spellInfo, true);

    SpellCastTargets targets;
    targets.setUnitTarget( unitTarget);
    spell->prepare(&targets);

    m_caster->SetCurrentCastedSpell(spell);
    spell->m_selfContainer = &(m_caster->m_currentSpells[spell->GetCurrentContainer()]);

}

void Spell::EffectForceCast(uint32 i)
{
    if( !unitTarget )
        return;

    uint32 triggered_spell_id = m_spellInfo->EffectTriggerSpell[i];

    // normal case
    SpellEntry const *spellInfo = sSpellStore.LookupEntry( triggered_spell_id );

    if(!spellInfo)
    {
        sLog.outError("EffectForceCast of spell %u: triggering unknown spell id %i", m_spellInfo->Id,triggered_spell_id);
        return;
    }

    unitTarget->CastSpell(unitTarget,spellInfo,true,NULL,NULL,m_originalCasterGUID);
}

void Spell::EffectTriggerSpell(uint32 i)
{
    uint32 triggered_spell_id = m_spellInfo->EffectTriggerSpell[i];

    // special cases
    switch(triggered_spell_id)
    {
        // Vanish
        case 18461:
        {
            m_caster->RemoveSpellsCausingAura(SPELL_AURA_MOD_ROOT);
            m_caster->RemoveSpellsCausingAura(SPELL_AURA_MOD_DECREASE_SPEED);
            m_caster->RemoveSpellsCausingAura(SPELL_AURA_MOD_STALKED);

            // if this spell is given to NPC it must handle rest by it's own AI
            if ( m_caster->GetTypeId() != TYPEID_PLAYER )
                return;

            // get highest rank of the Stealth spell
            uint32 spellId = 0;
            const PlayerSpellMap& sp_list = ((Player*)m_caster)->GetSpellMap();
            for (PlayerSpellMap::const_iterator itr = sp_list.begin(); itr != sp_list.end(); ++itr)
            {
                // only highest rank is shown in spell book, so simply check if shown in spell book
                if(!itr->second->active || itr->second->disabled || itr->second->state == PLAYERSPELL_REMOVED)
                    continue;

                SpellEntry const *spellInfo = sSpellStore.LookupEntry(itr->first);
                if (!spellInfo)
                    continue;

                if (spellInfo->SpellFamilyName == SPELLFAMILY_ROGUE && spellInfo->SpellFamilyFlags[0] & SPELLFAMILYFLAG_ROGUE_STEALTH)
                {
                    spellId = spellInfo->Id;
                    break;
                }
            }

            // no Stealth spell found
            if (!spellId)
                return;

            // reset cooldown on it if needed
            if(((Player*)m_caster)->HasSpellCooldown(spellId))
                ((Player*)m_caster)->RemoveSpellCooldown(spellId);

            m_caster->CastSpell(m_caster, spellId, true);
            return;
        }
        // just skip
        case 23770:                                         // Sayge's Dark Fortune of *
            // not exist, common cooldown can be implemented in scripts if need.
            return;
        // Brittle Armor - (need add max stack of 24575 Brittle Armor)
        case 29284:
        {
            const SpellEntry *spell = sSpellStore.LookupEntry(24575);
            if (!spell)
                return;

            for (int i=0; i < spell->StackAmount; ++i)
                m_caster->CastSpell(unitTarget,spell->Id, true, m_CastItem, NULL, m_originalCasterGUID);
            return;
        }
        // Mercurial Shield - (need add max stack of 26464 Mercurial Shield)
        case 29286:
        {
            const SpellEntry *spell = sSpellStore.LookupEntry(26464);
            if (!spell)
                return;

            for (int i=0; i < spell->StackAmount; ++i)
                m_caster->CastSpell(unitTarget,spell->Id, true, m_CastItem, NULL, m_originalCasterGUID);
            return;
        }
        // Righteous Defense
        case 31980:
        {
            m_caster->CastSpell(unitTarget, 31790, true,m_CastItem,NULL,m_originalCasterGUID);
            return;
        }
        // Cloak of Shadows
        case 35729 :
        {
            uint32 dispelMask = GetDispellMask(DISPEL_ALL);
            Unit::AuraMap& Auras = m_caster->GetAuras();
            for(Unit::AuraMap::iterator iter = Auras.begin(); iter != Auras.end(); ++iter)
            {
                // remove all harmful spells on you...
                SpellEntry const* spell = iter->second->GetSpellProto();
                if((spell->DmgClass == SPELL_DAMAGE_CLASS_MAGIC // only affect magic spells
                    || ((1<<spell->Dispel) & dispelMask))
                    // ignore positive and passive auras
                    && !iter->second->IsPositive() && !iter->second->IsPassive())
                {
                    m_caster->RemoveAurasDueToSpell(spell->Id);
                    iter = Auras.begin();
                }
            }
            return;
        }
        // Priest Shadowfiend (34433) need apply mana gain trigger aura on pet
        case 41967:
        {
            if (Unit *pet = m_caster->GetPet())
                pet->CastSpell(pet, 28305, true);
            return;
        }
    }

    // normal case
    SpellEntry const *spellInfo = sSpellStore.LookupEntry( triggered_spell_id );

    if(!spellInfo)
    {
        sLog.outError("EffectTriggerSpell of spell %u: triggering unknown spell id %i", m_spellInfo->Id,triggered_spell_id);
        return;
    }

    // some triggered spells require specific equipment
    if(spellInfo->EquippedItemClass >=0 && m_caster->GetTypeId()==TYPEID_PLAYER)
    {
        // main hand weapon required
        if(spellInfo->AttributesEx3 & SPELL_ATTR_EX3_MAIN_HAND)
        {
            Item* item = ((Player*)m_caster)->GetWeaponForAttack(BASE_ATTACK);

            // skip spell if no weapon in slot or broken
            if(!item || item->IsBroken() )
                return;

            // skip spell if weapon not fit to triggered spell
            if(!item->IsFitToSpellRequirements(spellInfo))
                return;
        }

        // offhand hand weapon required
        if(spellInfo->AttributesEx3 & SPELL_ATTR_EX3_REQ_OFFHAND)
        {
            Item* item = ((Player*)m_caster)->GetWeaponForAttack(OFF_ATTACK);

            // skip spell if no weapon in slot or broken
            if(!item || item->IsBroken() )
                return;

            // skip spell if weapon not fit to triggered spell
            if(!item->IsFitToSpellRequirements(spellInfo))
                return;
        }
    }

    // some triggered spells must be casted instantly (for example, if next effect case instant kill caster)
    bool instant = false;
    for(uint32 j = i+1; j < 3; ++j)
    {
        if(m_spellInfo->Effect[j]==SPELL_EFFECT_INSTAKILL && m_spellInfo->EffectImplicitTargetA[j]==TARGET_SELF)
        {
            instant = true;
            break;
        }
    }

    if(instant)
    {
        if (unitTarget)
            m_caster->CastSpell(unitTarget,spellInfo,true,m_CastItem,NULL,m_originalCasterGUID);
    }
    else
        m_TriggerSpells.push_back(spellInfo);
}

void Spell::EffectTriggerMissileSpell(uint32 effect_idx)
{
    uint32 triggered_spell_id = m_spellInfo->EffectTriggerSpell[effect_idx];

    // normal case
    SpellEntry const *spellInfo = sSpellStore.LookupEntry( triggered_spell_id );

    if(!spellInfo)
    {
        sLog.outError("EffectTriggerMissileSpell of spell %u (eff: %u): triggering unknown spell id %u",
            m_spellInfo->Id,effect_idx,triggered_spell_id);
        return;
    }

    if (m_CastItem)
        DEBUG_LOG("WORLD: cast Item spellId - %i", spellInfo->Id);

    m_caster->CastSpell(m_targets.m_destX, m_targets.m_destY, m_targets.m_destZ, spellInfo->Id, true, m_CastItem, 0, m_originalCasterGUID);
}

void Spell::EffectTeleportUnits(uint32 i)
{
    if(!unitTarget || unitTarget->isInFlight())
        return;

    // If not exist data for dest location - return
    if(!m_targets.HasDest())
    {
        sLog.outError( "Spell::EffectTeleportUnits - does not have destination for spell ID %u\n", m_spellInfo->Id );
        return;
    }
    // Init dest coordinates
    int32 mapid = m_targets.m_mapId;
    if(mapid < 0) mapid = (int32)unitTarget->GetMapId();
    float x = m_targets.m_destX;
    float y = m_targets.m_destY;
    float z = m_targets.m_destZ;
    float orientation = m_targets.getUnitTarget() ? m_targets.getUnitTarget()->GetOrientation() : unitTarget->GetOrientation();
    sLog.outDebug("Spell::EffectTeleportUnits - teleport unit to %u %f %f %f\n", mapid, x, y, z);
    // Teleport
    if(unitTarget->GetTypeId() == TYPEID_PLAYER)
        ((Player*)unitTarget)->TeleportTo(mapid, x, y, z, orientation, TELE_TO_NOT_LEAVE_COMBAT | TELE_TO_NOT_UNSUMMON_PET | (unitTarget==m_caster ? TELE_TO_SPELL : 0));
    else
    {
        MapManager::Instance().GetMap(mapid, m_caster)->CreatureRelocation((Creature*)unitTarget, x, y, z, orientation);
        WorldPacket data;
        unitTarget->BuildTeleportAckMsg(&data, x, y, z, orientation);
        unitTarget->SendMessageToSet(&data, false);
    }

    // post effects for TARGET_TABLE_X_Y_Z_COORDINATES
    switch ( m_spellInfo->Id )
    {
        // Dimensional Ripper - Everlook
        case 23442:
        {
            int32 r = irand(0, 119);
            if ( r >= 70 )                                  // 7/12 success
            {
                if ( r < 100 )                              // 4/12 evil twin
                    m_caster->CastSpell(m_caster,23445,true);
                else                                        // 1/12 fire
                    m_caster->CastSpell(m_caster,23449,true);
            }
            return;
        }
        // Ultrasafe Transporter: Toshley's Station
        case 36941:
        {
            if ( roll_chance_i(50) )                        // 50% success
            {
                int32 rand_eff = urand(1,7);
                switch ( rand_eff )
                {
                    case 1:
                        // soul split - evil
                        m_caster->CastSpell(m_caster,36900,true);
                        break;
                    case 2:
                        // soul split - good
                        m_caster->CastSpell(m_caster,36901,true);
                        break;
                    case 3:
                        // Increase the size
                        m_caster->CastSpell(m_caster,36895,true);
                        break;
                    case 4:
                        // Decrease the size
                        m_caster->CastSpell(m_caster,36893,true);
                        break;
                    case 5:
                    // Transform
                    {
                        if (((Player*)m_caster)->GetTeam() == ALLIANCE )
                            m_caster->CastSpell(m_caster,36897,true);
                        else
                            m_caster->CastSpell(m_caster,36899,true);
                        break;
                    }
                    case 6:
                        // chicken
                        m_caster->CastSpell(m_caster,36940,true);
                        break;
                    case 7:
                        // evil twin
                        m_caster->CastSpell(m_caster,23445,true);
                        break;
                }
            }
            return;
        }
        // Dimensional Ripper - Area 52
        case 36890:
        {
            if ( roll_chance_i(50) )                        // 50% success
            {
                int32 rand_eff = urand(1,4);
                switch ( rand_eff )
                {
                    case 1:
                        // soul split - evil
                        m_caster->CastSpell(m_caster,36900,true);
                        break;
                    case 2:
                        // soul split - good
                        m_caster->CastSpell(m_caster,36901,true);
                        break;
                    case 3:
                        // Increase the size
                        m_caster->CastSpell(m_caster,36895,true);
                        break;
                    case 4:
                    // Transform
                    {
                        if (((Player*)m_caster)->GetTeam() == ALLIANCE )
                            m_caster->CastSpell(m_caster,36897,true);
                        else
                            m_caster->CastSpell(m_caster,36899,true);
                        break;
                    }
                }
            }
            return;
        }
    }
}

void Spell::EffectApplyAura(uint32 i)
{
    if(!unitTarget)
        return;

    // ghost spell check, allow apply any auras at player loading in ghost mode (will be cleanup after load)
    if( !unitTarget->isAlive() && m_spellInfo->Id != 20584 && m_spellInfo->Id != 8326 &&
        (unitTarget->GetTypeId()!=TYPEID_PLAYER || !((Player*)unitTarget)->GetSession()->PlayerLoading()) )
        return;

    Unit* caster = m_originalCaster ? m_originalCaster : m_caster;
    if(!caster)
        return;

    sLog.outDebug("Spell: Aura is: %u", m_spellInfo->EffectApplyAuraName[i]);

    Aura* Aur = CreateAura(m_spellInfo, i, &damage, unitTarget, caster, m_CastItem);

    // Now Reduce spell duration using data received at spell hit
    int32 duration = Aur->GetAuraMaxDuration();
    unitTarget->ApplyDiminishingToDuration(m_diminishGroup,duration,caster,m_diminishLevel);
    Aur->setDiminishGroup(m_diminishGroup);

    //apply mods only here, area auras don't have duration
    duration = caster->ModSpellDuration(m_spellInfo, i, unitTarget, duration);

    //mod duration of channeled aura by spell haste
    if (IsChanneledSpell(m_spellInfo))
        caster->ModSpellCastTime(m_spellInfo, duration);

    // if Aura removed and deleted, do not continue.
    if(duration== 0 && !(Aur->IsPermanent()))
    {
        delete Aur;
        return;
    }

    if(duration != Aur->GetAuraMaxDuration())
    {
        Aur->SetAuraMaxDuration(duration);
        Aur->SetAuraDuration(duration);
    }

    bool added = unitTarget->AddAura(Aur);

    // Aura not added and deleted in AddAura call;
    if (!added)
        return;

    // found crash at character loading, broken pointer to Aur...
    // Aur was deleted in AddAura()...
    if(!Aur)
        return;

    // Prayer of Mending (jump animation), we need formal caster instead original for correct animation
    if( m_spellInfo->SpellFamilyName == SPELLFAMILY_PRIEST && (m_spellInfo->SpellFamilyFlags[1] & 0x000020))
        m_caster->CastSpell(unitTarget, 41637, true, NULL, Aur, m_originalCasterGUID);
}

void Spell::EffectUnlearnSpecialization( uint32 i )
{
    if(!unitTarget || unitTarget->GetTypeId() != TYPEID_PLAYER)
        return;

    Player *_player = (Player*)unitTarget;
    uint32 spellToUnlearn = m_spellInfo->EffectTriggerSpell[i];

    _player->removeSpell(spellToUnlearn);

    sLog.outDebug( "Spell: Player %u have unlearned spell %u from NpcGUID: %u", _player->GetGUIDLow(), spellToUnlearn, m_caster->GetGUIDLow() );
}

void Spell::EffectPowerDrain(uint32 i)
{
    if(m_spellInfo->EffectMiscValue[i] < 0 || m_spellInfo->EffectMiscValue[i] >= MAX_POWERS)
        return;

    Powers drain_power = Powers(m_spellInfo->EffectMiscValue[i]);

    if(!unitTarget)
        return;
    if(!unitTarget->isAlive())
        return;
    if(unitTarget->getPowerType() != drain_power)
        return;
    if(damage < 0)
        return;

    uint32 curPower = unitTarget->GetPower(drain_power);

    //add spell damage bonus
    damage=m_caster->SpellDamageBonus(unitTarget,m_spellInfo,uint32(damage),SPELL_DIRECT_DAMAGE);

    // resilience reduce mana draining effect at spell crit damage reduction (added in 2.4)
    uint32 power = damage;
    if ( drain_power == POWER_MANA && unitTarget->GetTypeId() == TYPEID_PLAYER )
        power -= ((Player*)unitTarget)->GetSpellCritDamageReduction(power);

    int32 new_damage;
    if(curPower < power)
        new_damage = curPower;
    else
        new_damage = power;

    unitTarget->ModifyPower(drain_power,-new_damage);

    // Don`t restore from self drain
    if(drain_power == POWER_MANA && m_caster != unitTarget)
    {
        float manaMultiplier = m_spellInfo->EffectMultipleValue[i];
        if(manaMultiplier==0)
            manaMultiplier = 1;

        if(Player *modOwner = m_caster->GetSpellModOwner())
            modOwner->ApplySpellMod(m_spellInfo->Id, SPELLMOD_MULTIPLE_VALUE, manaMultiplier);

        int32 gain = int32(new_damage*manaMultiplier);

        m_caster->ModifyPower(POWER_MANA,gain);
        //send log
        m_caster->SendEnergizeSpellLog(m_caster, m_spellInfo->Id,gain,POWER_MANA);
    }
}

void Spell::EffectSendEvent(uint32 EffectIndex)
{
    if (m_caster->GetTypeId() == TYPEID_PLAYER && ((Player*)m_caster)->InBattleGround())
    {
        BattleGround* bg = ((Player *)m_caster)->GetBattleGround();
        if(bg && bg->GetStatus() == STATUS_IN_PROGRESS)
        {
            switch(m_spellInfo->Id)
            {
                case 23333:                                 // Pickup Horde Flag
                    /*do not uncomment .
                    if(bg->GetTypeID()==BATTLEGROUND_WS)
                        bg->EventPlayerClickedOnFlag((Player*)m_caster, gameObjTarget);
                    sLog.outDebug("Send Event Horde Flag Picked Up");
                    break;
                    /* not used :
                    case 23334:                                 // Drop Horde Flag
                        if(bg->GetTypeID()==BATTLEGROUND_WS)
                            bg->EventPlayerDroppedFlag((Player*)m_caster);
                        sLog.outDebug("Drop Horde Flag");
                        break;
                    */
                case 23335:                                 // Pickup Alliance Flag
                    /*do not uncomment ... (it will cause crash, because of null targetobject!) anyway this is a bad way to call that event, because it would cause recursion
                    if(bg->GetTypeID()==BATTLEGROUND_WS)
                        bg->EventPlayerClickedOnFlag((Player*)m_caster, gameObjTarget);
                    sLog.outDebug("Send Event Alliance Flag Picked Up");
                    break;
                    /* not used :
                    case 23336:                                 // Drop Alliance Flag
                        if(bg->GetTypeID()==BATTLEGROUND_WS)
                            bg->EventPlayerDroppedFlag((Player*)m_caster);
                        sLog.outDebug("Drop Alliance Flag");
                        break;
                    case 23385:                                 // Alliance Flag Returns
                        if(bg->GetTypeID()==BATTLEGROUND_WS)
                            bg->EventPlayerClickedOnFlag((Player*)m_caster, gameObjTarget);
                        sLog.outDebug("Alliance Flag Returned");
                        break;
                    case 23386:                                   // Horde Flag Returns
                        if(bg->GetTypeID()==BATTLEGROUND_WS)
                            bg->EventPlayerClickedOnFlag((Player*)m_caster, gameObjTarget);
                        sLog.outDebug("Horde Flag Returned");
                        break;*/
                case 34976:
                    /*
                    if(bg->GetTypeID()==BATTLEGROUND_EY)
                        bg->EventPlayerClickedOnFlag((Player*)m_caster, gameObjTarget);
                    */
                    break;
                default:
                    sLog.outDebug("Unknown spellid %u in BG event", m_spellInfo->Id);
                    break;
            }
        }
    }
    sLog.outDebug("Spell ScriptStart %u for spellid %u in EffectSendEvent ", m_spellInfo->EffectMiscValue[EffectIndex], m_spellInfo->Id);
    sWorld.ScriptsStart(sEventScripts, m_spellInfo->EffectMiscValue[EffectIndex], m_caster, focusObject);
}

void Spell::EffectPowerBurn(uint32 i)
{
    if(m_spellInfo->EffectMiscValue[i] < 0 || m_spellInfo->EffectMiscValue[i] >= MAX_POWERS)
        return;

    Powers powertype = Powers(m_spellInfo->EffectMiscValue[i]);

    if(!unitTarget)
        return;
    if(!unitTarget->isAlive())
        return;
    if(unitTarget->getPowerType()!=powertype)
        return;
    if(damage < 0)
        return;

    int32 curPower = int32(unitTarget->GetPower(powertype));

    // resilience reduce mana draining effect at spell crit damage reduction (added in 2.4)
    uint32 power = damage;
    if ( powertype == POWER_MANA && unitTarget->GetTypeId() == TYPEID_PLAYER )
        power -= ((Player*)unitTarget)->GetSpellCritDamageReduction(power);

    int32 new_damage = (curPower < power) ? curPower : power;

    unitTarget->ModifyPower(powertype,-new_damage);
    float multiplier = m_spellInfo->EffectMultipleValue[i];

    if(Player *modOwner = m_caster->GetSpellModOwner())
        modOwner->ApplySpellMod(m_spellInfo->Id, SPELLMOD_MULTIPLE_VALUE, multiplier);

    new_damage = int32(new_damage*multiplier);
    //m_damage+=new_damage; should not apply spell bonus
    //TODO: no log
    //unitTarget->ModifyHealth(-new_damage);
    if(m_originalCaster)
        m_originalCaster->DealDamage(unitTarget, new_damage);
}

void Spell::EffectHeal( uint32 /*i*/ )
{
}

void Spell::SpellDamageHeal(uint32 /*i*/)
{
    if( unitTarget && unitTarget->isAlive() && damage >= 0)
    {
        // Try to get original caster
        Unit *caster = m_originalCasterGUID ? m_originalCaster : m_caster;

        // Skip if m_originalCaster not available
        if (!caster)
            return;

        int32 addhealth = damage;

        // Vessel of the Naaru (Vial of the Sunwell trinket)
        if (m_spellInfo->Id == 45064)
        {
            // Amount of heal - depends from stacked Holy Energy
            int damageAmount = 0;
            Unit::AuraList const& mDummyAuras = m_caster->GetAurasByType(SPELL_AURA_DUMMY);
            for(Unit::AuraList::const_iterator i = mDummyAuras.begin();i != mDummyAuras.end(); ++i)
                if((*i)->GetId() == 45062)
                    damageAmount+=(*i)->GetModifier()->m_amount;
            if (damageAmount)
                m_caster->RemoveAurasDueToSpell(45062);

            addhealth += damageAmount;
        }
        // Swiftmend - consumes Regrowth or Rejuvenation
        else if (m_spellInfo->TargetAuraState == AURA_STATE_SWIFTMEND && unitTarget->HasAuraState(AURA_STATE_SWIFTMEND))
        {
            Unit::AuraList const& RejorRegr = unitTarget->GetAurasByType(SPELL_AURA_PERIODIC_HEAL);
            // find most short by duration
            Aura *targetAura = NULL;
            for(Unit::AuraList::const_iterator i = RejorRegr.begin(); i != RejorRegr.end(); ++i)
            {
                if((*i)->GetSpellProto()->SpellFamilyName == SPELLFAMILY_DRUID
                    && ((*i)->GetSpellProto()->SpellFamilyFlags.IsEqual(0x40) || (*i)->GetSpellProto()->SpellFamilyFlags.IsEqual(0x10)) )
                {
                    if(!targetAura || (*i)->GetAuraDuration() < targetAura->GetAuraDuration())
                        targetAura = *i;
                }
            }

            if(!targetAura)
            {
                sLog.outError("Target(GUID:" I64FMTD ") has aurastate AURA_STATE_SWIFTMEND but no matching aura.", unitTarget->GetGUID());
                return;
            }
            int idx = 0;
            while(idx < 3)
            {
                if(targetAura->GetSpellProto()->EffectApplyAuraName[idx] == SPELL_AURA_PERIODIC_HEAL)
                    break;
                idx++;
            }

            int32 tickheal = targetAura->GetModifier()->m_amount;
            if(Unit* auraCaster = targetAura->GetCaster())
                tickheal = auraCaster->SpellHealingBonus(unitTarget, targetAura->GetSpellProto(), tickheal, DOT);
            //int32 tickheal = targetAura->GetSpellProto()->EffectBasePoints[idx] + 1;
            //It is said that talent bonus should not be included

            int32 tickcount = GetSpellDuration(targetAura->GetSpellProto()) / targetAura->GetSpellProto()->EffectAmplitude[idx];
            addhealth += tickheal * tickcount;
            unitTarget->RemoveAurasByCasterSpell(targetAura->GetId(), targetAura->GetCasterGUID());

            //addhealth += tickheal * tickcount;
            //addhealth = caster->SpellHealingBonus(m_spellInfo, addhealth,HEAL, unitTarget);
        }
        else
            addhealth = caster->SpellHealingBonus(unitTarget, m_spellInfo, addhealth, HEAL);

        m_damage -= addhealth;
    }
}

void Spell::EffectHealPct( uint32 /*i*/ )
{
    if( unitTarget && unitTarget->isAlive() && damage >= 0)
    {
        // Try to get original caster
        Unit *caster = m_originalCasterGUID ? m_originalCaster : m_caster;

        // Skip if m_originalCaster not available
        if (!caster)
            return;

        uint32 addhealth = unitTarget->GetMaxHealth() * damage / 100;
        caster->SendHealSpellLog(unitTarget, m_spellInfo->Id, addhealth, false);

        int32 gain = unitTarget->ModifyHealth( int32(addhealth) );
        unitTarget->getHostilRefManager().threatAssist(m_caster, float(gain) * 0.5f, m_spellInfo);

        if(caster->GetTypeId()==TYPEID_PLAYER)
            if(BattleGround *bg = ((Player*)caster)->GetBattleGround())
                bg->UpdatePlayerScore(((Player*)caster), SCORE_HEALING_DONE, gain);
    }
}

void Spell::EffectHealMechanical( uint32 /*i*/ )
{
    // Mechanic creature type should be correctly checked by targetCreatureType field
    if( unitTarget && unitTarget->isAlive() && damage >= 0)
    {
        // Try to get original caster
        Unit *caster = m_originalCasterGUID ? m_originalCaster : m_caster;

        // Skip if m_originalCaster not available
        if (!caster)
            return;

        uint32 addhealth = caster->SpellHealingBonus(unitTarget, m_spellInfo, uint32(damage), HEAL);
        caster->SendHealSpellLog(unitTarget, m_spellInfo->Id, addhealth, false);
        unitTarget->ModifyHealth( int32(damage) );
    }
}

void Spell::EffectHealthLeech(uint32 i)
{
    if(!unitTarget)
        return;
    if(!unitTarget->isAlive())
        return;

    if(damage < 0)
        return;

    sLog.outDebug("HealthLeech :%i", damage);

    float multiplier = m_spellInfo->EffectMultipleValue[i];

    if(Player *modOwner = m_caster->GetSpellModOwner())
        modOwner->ApplySpellMod(m_spellInfo->Id, SPELLMOD_MULTIPLE_VALUE, multiplier);

    int32 new_damage = int32(damage*multiplier);
    uint32 curHealth = unitTarget->GetHealth();
    new_damage = m_caster->SpellNonMeleeDamageLog(unitTarget, m_spellInfo->Id, new_damage, m_IsTriggeredSpell, true);
    if(curHealth < new_damage)
        new_damage = curHealth;

    if(m_caster->isAlive())
    {
        new_damage = m_caster->SpellHealingBonus(m_caster, m_spellInfo, new_damage, HEAL);

        m_caster->ModifyHealth(new_damage);

        if(m_caster->GetTypeId() == TYPEID_PLAYER)
            m_caster->SendHealSpellLog(m_caster, m_spellInfo->Id, uint32(new_damage));
    }
//    m_healthLeech+=tmpvalue;
//    m_damage+=new_damage;
}

void Spell::DoCreateItem(uint32 i, uint32 itemtype)
{
    if (!unitTarget || unitTarget->GetTypeId() != TYPEID_PLAYER)
        return;

    Player* player = (Player*)unitTarget;

    uint32 newitemid = itemtype;
    ItemPrototype const *pProto = objmgr.GetItemPrototype( newitemid );
    if(!pProto)
    {
        player->SendEquipError( EQUIP_ERR_ITEM_NOT_FOUND, NULL, NULL );
        return;
    }

    uint32 num_to_add;

    // TODO: maybe all this can be replaced by using correct calculated `damage` value
    if(pProto->Class != ITEM_CLASS_CONSUMABLE || m_spellInfo->SpellFamilyName != SPELLFAMILY_MAGE)
    {
        num_to_add = damage;
        /*int32 basePoints = m_currentBasePoints[i];
        int32 randomPoints = m_spellInfo->EffectDieSides[i];
        if (randomPoints)
            num_to_add = basePoints + irand(1, randomPoints);
        else
            num_to_add = basePoints + 1;*/
    }
    else if (pProto->MaxCount == 1)
        num_to_add = 1;
    else if(player->getLevel() >= m_spellInfo->spellLevel)
    {
        num_to_add = damage;
        /*int32 basePoints = m_currentBasePoints[i];
        float pointPerLevel = m_spellInfo->EffectRealPointsPerLevel[i];
        num_to_add = basePoints + 1 + uint32((player->getLevel() - m_spellInfo->spellLevel)*pointPerLevel);*/
    }
    else
        num_to_add = 2;

    if (num_to_add < 1)
        num_to_add = 1;
    if (num_to_add > pProto->GetMaxStackSize())
        num_to_add = pProto->GetMaxStackSize();

    // init items_count to 1, since 1 item will be created regardless of specialization
    int items_count=1;
    // the chance to create additional items
    float additionalCreateChance=0.0f;
    // the maximum number of created additional items
    uint8 additionalMaxNum=0;
    // get the chance and maximum number for creating extra items
    if ( canCreateExtraItems(player, m_spellInfo->Id, additionalCreateChance, additionalMaxNum) )
    {
        // roll with this chance till we roll not to create or we create the max num
        while ( roll_chance_f(additionalCreateChance) && items_count<=additionalMaxNum )
            ++items_count;
    }

    // really will be created more items
    num_to_add *= items_count;

    // can the player store the new item?
    ItemPosCountVec dest;
    uint32 no_space = 0;
    uint8 msg = player->CanStoreNewItem( NULL_BAG, NULL_SLOT, dest, newitemid, num_to_add, &no_space );
    if( msg != EQUIP_ERR_OK )
    {
        // convert to possible store amount
        if( msg == EQUIP_ERR_INVENTORY_FULL || msg == EQUIP_ERR_CANT_CARRY_MORE_OF_THIS )
            num_to_add -= no_space;
        else
        {
            // if not created by another reason from full inventory or unique items amount limitation
            player->SendEquipError( msg, NULL, NULL );
            return;
        }
    }

    if(num_to_add)
    {
        // create the new item and store it
        Item* pItem = player->StoreNewItem( dest, newitemid, true, Item::GenerateItemRandomPropertyId(newitemid));

        // was it successful? return error if not
        if(!pItem)
        {
            player->SendEquipError( EQUIP_ERR_ITEM_NOT_FOUND, NULL, NULL );
            return;
        }

        // set the "Crafted by ..." property of the item
        if( pItem->GetProto()->Class != ITEM_CLASS_CONSUMABLE && pItem->GetProto()->Class != ITEM_CLASS_QUEST)
            pItem->SetUInt32Value(ITEM_FIELD_CREATOR,player->GetGUIDLow());

        // send info to the client
        if(pItem)
            player->SendNewItem(pItem, num_to_add, true, true);

        // we succeeded in creating at least one item, so a levelup is possible
        player->UpdateCraftSkill(m_spellInfo->Id);
    }

    // for battleground marks send by mail if not add all expected
    if(no_space > 0 )
    {
        BattleGroundTypeId bgType;
        switch(m_spellInfo->Id)
        {
            case SPELL_AV_MARK_WINNER:
            case SPELL_AV_MARK_LOSER:
                bgType = BATTLEGROUND_AV;
                break;
            case SPELL_WS_MARK_WINNER:
            case SPELL_WS_MARK_LOSER:
                bgType = BATTLEGROUND_WS;
                break;
            case SPELL_AB_MARK_WINNER:
            case SPELL_AB_MARK_LOSER:
                bgType = BATTLEGROUND_AB;
                break;
            default:
                return;
        }

        if(BattleGround* bg = sBattleGroundMgr.GetBattleGroundTemplate(bgType))
            bg->SendRewardMarkByMail(player,newitemid,no_space);
    }
}

void Spell::EffectCreateItem(uint32 i)
{
    DoCreateItem(i,m_spellInfo->EffectItemType[i]);
}

void Spell::EffectCreateItem2(uint32 i)
{
    // special case: generate using spell_loot_template
    if(!m_spellInfo->EffectItemType[i])
    {
        if(m_caster->GetTypeId()!=TYPEID_PLAYER)
            return;

        // create some random items
        ((Player*)m_caster)->AutoStoreLoot(m_spellInfo->Id,LootTemplates_Spell);
        return;
    }
    DoCreateItem(i,m_spellInfo->EffectItemType[i]);
}

void Spell::EffectPersistentAA(uint32 i)
{
    float radius = GetSpellRadiusForFriend(sSpellRadiusStore.LookupEntry(m_spellInfo->EffectRadiusIndex[i]));
    if(Player* modOwner = m_originalCaster->GetSpellModOwner())
        modOwner->ApplySpellMod(m_spellInfo->Id, SPELLMOD_RADIUS, radius);

    int32 duration = GetSpellDuration(m_spellInfo);
    DynamicObject* dynObj = new DynamicObject;
    if(!dynObj->Create(objmgr.GenerateLowGuid(HIGHGUID_DYNAMICOBJECT), m_originalCaster, m_spellInfo->Id, i, m_targets.m_destX, m_targets.m_destY, m_targets.m_destZ, duration, radius))
    {
        delete dynObj;
        return;
    }
    dynObj->SetUInt32Value(OBJECT_FIELD_TYPE, 65);
    dynObj->SetUInt32Value(GAMEOBJECT_DISPLAYID, 368003);
    dynObj->SetUInt32Value(DYNAMICOBJECT_BYTES, 0x01eeeeee);
    m_originalCaster->AddDynObject(dynObj);
    MapManager::Instance().GetMap(dynObj->GetMapId(), dynObj)->Add(dynObj);
}

void Spell::EffectEnergize(uint32 i)
{
    if(!unitTarget)
        return;
    if(!unitTarget->isAlive())
        return;

    if(m_spellInfo->EffectMiscValue[i] < 0 || m_spellInfo->EffectMiscValue[i] >= MAX_POWERS)
        return;

    Powers power = Powers(m_spellInfo->EffectMiscValue[i]);

    // Some level depends spells
    int multiplier = 0;
    int level_diff = 0;
    switch (m_spellInfo->Id)
    {
        // Restore Energy
        case 9512:
            level_diff = m_caster->getLevel() - 40;
            multiplier = 2;
            break;
        // Blood Fury
        case 24571:
            level_diff = m_caster->getLevel() - 60;
            multiplier = 10;
            break;
        // Burst of Energy
        case 24532:
            level_diff = m_caster->getLevel() - 60;
            multiplier = 4;
            break;
        default:
            break;
    }

    if (level_diff > 0)
        damage -= multiplier * level_diff;

    if(damage < 0)
        return;

    if(unitTarget->GetMaxPower(power) == 0)
        return;

    unitTarget->ModifyPower(power,damage);
    m_caster->SendEnergizeSpellLog(unitTarget, m_spellInfo->Id, damage, power);

    // Mad Alchemist's Potion
    if (m_spellInfo->Id == 45051)
    {
        // find elixirs on target
        uint32 elixir_mask = 0;
        Unit::AuraMap& Auras = unitTarget->GetAuras();
        for(Unit::AuraMap::iterator itr = Auras.begin(); itr != Auras.end(); ++itr)
        {
            uint32 spell_id = itr->second->GetId();
            if(uint32 mask = spellmgr.GetSpellElixirMask(spell_id))
                elixir_mask |= mask;
        }

        // get available elixir mask any not active type from battle/guardian (and flask if no any)
        elixir_mask = (elixir_mask & ELIXIR_FLASK_MASK) ^ ELIXIR_FLASK_MASK;

        // get all available elixirs by mask and spell level
        std::vector<uint32> elixirs;
        SpellElixirMap const& m_spellElixirs = spellmgr.GetSpellElixirMap();
        for(SpellElixirMap::const_iterator itr = m_spellElixirs.begin(); itr != m_spellElixirs.end(); ++itr)
        {
            if (itr->second & elixir_mask)
            {
                if (itr->second & (ELIXIR_UNSTABLE_MASK | ELIXIR_SHATTRATH_MASK))
                    continue;

                SpellEntry const *spellInfo = sSpellStore.LookupEntry(itr->first);
                if (spellInfo && (spellInfo->spellLevel < m_spellInfo->spellLevel || spellInfo->spellLevel > unitTarget->getLevel()))
                    continue;

                elixirs.push_back(itr->first);
            }
        }

        if (!elixirs.empty())
        {
            // cast random elixir on target
            uint32 rand_spell = urand(0,elixirs.size()-1);
            m_caster->CastSpell(unitTarget,elixirs[rand_spell],true,m_CastItem);
        }
    }
}

void Spell::EffectEnergisePct(uint32 i)
{
    if(!unitTarget)
        return;
    if(!unitTarget->isAlive())
        return;

    if(m_spellInfo->EffectMiscValue[i] < 0 || m_spellInfo->EffectMiscValue[i] >= MAX_POWERS)
        return;

    Powers power = Powers(m_spellInfo->EffectMiscValue[i]);

    uint32 maxPower = unitTarget->GetMaxPower(power);
    if(maxPower == 0)
        return;

    uint32 gain = damage * maxPower / 100;
    unitTarget->ModifyPower(power, gain);
    m_caster->SendEnergizeSpellLog(unitTarget, m_spellInfo->Id, gain, power);
}

void Spell::SendLoot(uint64 guid, LootType loottype)
{
    Player* player = (Player*)m_caster;
    if (!player)
        return;

    if (gameObjTarget)
    {
        if (Script->GOHello(player, gameObjTarget))
            return;

        switch (gameObjTarget->GetGoType())
        {
            case GAMEOBJECT_TYPE_DOOR:
            case GAMEOBJECT_TYPE_BUTTON:
                gameObjTarget->UseDoorOrButton();
                sWorld.ScriptsStart(sGameObjectScripts, gameObjTarget->GetDBTableGUIDLow(), player, gameObjTarget);
                return;

            case GAMEOBJECT_TYPE_QUESTGIVER:
                // start or end quest
                player->PrepareQuestMenu(guid);
                player->SendPreparedQuest(guid);
                return;

            case GAMEOBJECT_TYPE_SPELL_FOCUS:
                // triggering linked GO
                if(uint32 trapEntry = gameObjTarget->GetGOInfo()->spellFocus.linkedTrapId)
                    gameObjTarget->TriggeringLinkedGameObject(trapEntry,m_caster);
                return;

            case GAMEOBJECT_TYPE_GOOBER:
                // goober_scripts can be triggered if the player don't have the quest
                if (gameObjTarget->GetGOInfo()->goober.eventId)
                {
                    sLog.outDebug("Goober ScriptStart id %u for GO %u", gameObjTarget->GetGOInfo()->goober.eventId,gameObjTarget->GetDBTableGUIDLow());
                    sWorld.ScriptsStart(sEventScripts, gameObjTarget->GetGOInfo()->goober.eventId, player, gameObjTarget);
                }

                // cast goober spell
                if (gameObjTarget->GetGOInfo()->goober.questId)
                    ///Quest require to be active for GO using
                    if(player->GetQuestStatus(gameObjTarget->GetGOInfo()->goober.questId) != QUEST_STATUS_INCOMPLETE)
                        return;

                Script->GOHello(player, gameObjTarget);
                gameObjTarget->AddUniqueUse(player);
                gameObjTarget->SetLootState(GO_JUST_DEACTIVATED);

                //TODO? Objective counting called without spell check but with quest objective check
                // if send spell id then this line will duplicate to spell casting call (double counting)
                // So we or have this line and not required in quest_template have reqSpellIdN
                // or must remove this line and required in DB have data in quest_template have reqSpellIdN for all quest using cases.
                player->CastedCreatureOrGO(gameObjTarget->GetEntry(), gameObjTarget->GetGUID(), 0);

                // triggering linked GO
                if(uint32 trapEntry = gameObjTarget->GetGOInfo()->goober.linkedTrapId)
                    gameObjTarget->TriggeringLinkedGameObject(trapEntry,m_caster);

                return;

            case GAMEOBJECT_TYPE_CHEST:
                // TODO: possible must be moved to loot release (in different from linked triggering)
                if (gameObjTarget->GetGOInfo()->chest.eventId)
                {
                    sLog.outDebug("Chest ScriptStart id %u for GO %u", gameObjTarget->GetGOInfo()->chest.eventId,gameObjTarget->GetDBTableGUIDLow());
                    sWorld.ScriptsStart(sEventScripts, gameObjTarget->GetGOInfo()->chest.eventId, player, gameObjTarget);
                }

                // triggering linked GO
                if(uint32 trapEntry = gameObjTarget->GetGOInfo()->chest.linkedTrapId)
                    gameObjTarget->TriggeringLinkedGameObject(trapEntry,m_caster);

                // Don't return, let loots been taken
        }
    }

    // Send loot
    player->SendLoot(guid, loottype);
}

void Spell::EffectOpenLock(uint32 /*i*/)
{
    if(!m_caster || m_caster->GetTypeId() != TYPEID_PLAYER)
    {
        sLog.outDebug( "WORLD: Open Lock - No Player Caster!");
        return;
    }

    Player* player = (Player*)m_caster;

    LootType loottype = LOOT_CORPSE;
    uint32 lockId = 0;
    uint64 guid = 0;

    // Get lockId
    if(gameObjTarget)
    {
        GameObjectInfo const* goInfo = gameObjTarget->GetGOInfo();
        // Arathi Basin banner opening !
        if( goInfo->type == GAMEOBJECT_TYPE_BUTTON && goInfo->button.noDamageImmune ||
            goInfo->type == GAMEOBJECT_TYPE_GOOBER && goInfo->goober.losOK )
        {
            //isAllowUseBattleGroundObject() already called in CanCast()
            // in battleground check
            if(BattleGround *bg = player->GetBattleGround())
            {
                // check if it's correct bg
                if(bg->GetTypeID() == BATTLEGROUND_AB || bg->GetTypeID() == BATTLEGROUND_AV)
                    bg->EventPlayerClickedOnFlag(player, gameObjTarget);
                return;
            }
        }
        else if (goInfo->type == GAMEOBJECT_TYPE_FLAGSTAND)
        {
            //isAllowUseBattleGroundObject() already called in CanCast()
            // in battleground check
            if(BattleGround *bg = player->GetBattleGround())
            {
                if(bg->GetTypeID() == BATTLEGROUND_EY)
                    bg->EventPlayerClickedOnFlag(player, gameObjTarget);
                return;
            }
        }
        // handle outdoor pvp object opening, return true if go was registered for handling
        // these objects must have been spawned by outdoorpvp!
        else if(gameObjTarget->GetGOInfo()->type == GAMEOBJECT_TYPE_GOOBER && sOutdoorPvPMgr.HandleOpenGo(player, gameObjTarget->GetGUID()))
            return;
        lockId = gameObjTarget->GetLockId();
        guid = gameObjTarget->GetGUID();
    }
    else if(itemTarget)
    {
        lockId = itemTarget->GetProto()->LockID;
        guid = itemTarget->GetGUID();
    }
    else
    {
        sLog.outDebug( "WORLD: Open Lock - No GameObject/Item Target!");
        return;
    }

    if(!lockId)                                             // possible case for GO and maybe for items.
    {
        SendLoot(guid, loottype);
        return;
    }

    // Get LockInfo
    LockEntry const *lockInfo = sLockStore.LookupEntry(lockId);

    if (!lockInfo)
    {
        sLog.outError( "Spell::EffectOpenLock: %s [guid = %u] has an unknown lockId: %u!",
            (gameObjTarget ? "gameobject" : "item"), GUID_LOPART(guid), lockId);
        SendCastResult(SPELL_FAILED_BAD_TARGETS);
        return;
    }

    // check key
    for(int i = 0; i < 8; ++i)
    {
        // Type==1 This means lockInfo->Index[i] is an item
        if(lockInfo->Type[i]==LOCK_KEY_ITEM && lockInfo->Index[i] && m_CastItem && m_CastItem->GetEntry()==lockInfo->Index[i])
        {
            SendLoot(guid, loottype);
            return;
        }
    }

    uint32 SkillId = 0;
    // Check and skill-up skill
    if( m_spellInfo->Effect[1] == SPELL_EFFECT_SKILL )
        SkillId = m_spellInfo->EffectMiscValue[1];
                                                            // pickpocketing spells
    else if( m_spellInfo->EffectMiscValue[0] == LOCKTYPE_PICKLOCK )
        SkillId = SKILL_LOCKPICKING;

    // skill bonus provided by casting spell (mostly item spells)
    uint32 spellSkillBonus = uint32(damage/*m_currentBasePoints[0]+1*/);

    uint32 reqSkillValue = lockInfo->Skill[0];

    if(lockInfo->Skill[1])                                  // required pick lock skill applying
    {
        if(SkillId != SKILL_LOCKPICKING)                    // wrong skill (cheating?)
        {
            SendCastResult(SPELL_FAILED_FIZZLE);
            return;
        }

        reqSkillValue = lockInfo->Skill[1];
    }
    else if(SkillId == SKILL_LOCKPICKING)                   // apply picklock skill to wrong target
    {
        SendCastResult(SPELL_FAILED_BAD_TARGETS);
        return;
    }

    if ( SkillId )
    {
        loottype = LOOT_SKINNING;
        if ( player->GetSkillValue(SkillId) + spellSkillBonus < reqSkillValue )
        {
            SendCastResult(SPELL_FAILED_LOW_CASTLEVEL);
            return;
        }

        // update skill if really known
        if(uint32 SkillValue = player->GetPureSkillValue(SkillId))
        {
            if(gameObjTarget)
            {
                // Allow one skill-up until respawned
                if ( !gameObjTarget->IsInSkillupList( player->GetGUIDLow() ) &&
                    player->UpdateGatherSkill(SkillId, SkillValue, reqSkillValue) )
                    gameObjTarget->AddToSkillupList( player->GetGUIDLow() );
            }
            else if(itemTarget)
            {
                // Do one skill-up
                player->UpdateGatherSkill(SkillId, SkillValue, reqSkillValue);
            }
        }
    }

    SendLoot(guid, loottype);
}

void Spell::EffectSummonChangeItem(uint32 i)
{
    if(m_caster->GetTypeId() != TYPEID_PLAYER)
        return;

    Player *player = (Player*)m_caster;

    // applied only to using item
    if(!m_CastItem)
        return;

    // ... only to item in own inventory/bank/equip_slot
    if(m_CastItem->GetOwnerGUID()!=player->GetGUID())
        return;

    uint32 newitemid = m_spellInfo->EffectItemType[i];
    if(!newitemid)
        return;

    uint16 pos = m_CastItem->GetPos();

    Item *pNewItem = Item::CreateItem( newitemid, 1, player);
    if( !pNewItem )
        return;

    for(uint8 i= PERM_ENCHANTMENT_SLOT; i<=TEMP_ENCHANTMENT_SLOT; ++i)
    {
        if(m_CastItem->GetEnchantmentId(EnchantmentSlot(i)))
            pNewItem->SetEnchantment(EnchantmentSlot(i), m_CastItem->GetEnchantmentId(EnchantmentSlot(i)), m_CastItem->GetEnchantmentDuration(EnchantmentSlot(i)), m_CastItem->GetEnchantmentCharges(EnchantmentSlot(i)));
    }

    if(m_CastItem->GetUInt32Value(ITEM_FIELD_DURABILITY) < m_CastItem->GetUInt32Value(ITEM_FIELD_MAXDURABILITY))
    {
        double loosePercent = 1 - m_CastItem->GetUInt32Value(ITEM_FIELD_DURABILITY) / double(m_CastItem->GetUInt32Value(ITEM_FIELD_MAXDURABILITY));
        player->DurabilityLoss(pNewItem, loosePercent);
    }

    if( player->IsInventoryPos( pos ) )
    {
        ItemPosCountVec dest;
        uint8 msg = player->CanStoreItem( m_CastItem->GetBagSlot(), m_CastItem->GetSlot(), dest, pNewItem, true );
        if( msg == EQUIP_ERR_OK )
        {
            player->DestroyItem(m_CastItem->GetBagSlot(), m_CastItem->GetSlot(),true);

            // prevent crash at access and unexpected charges counting with item update queue corrupt
            if(m_CastItem==m_targets.getItemTarget())
                m_targets.setItemTarget(NULL);

            m_CastItem = NULL;

            player->StoreItem( dest, pNewItem, true);
            return;
        }
    }
    else if( player->IsBankPos ( pos ) )
    {
        ItemPosCountVec dest;
        uint8 msg = player->CanBankItem( m_CastItem->GetBagSlot(), m_CastItem->GetSlot(), dest, pNewItem, true );
        if( msg == EQUIP_ERR_OK )
        {
            player->DestroyItem(m_CastItem->GetBagSlot(), m_CastItem->GetSlot(),true);

            // prevent crash at access and unexpected charges counting with item update queue corrupt
            if(m_CastItem==m_targets.getItemTarget())
                m_targets.setItemTarget(NULL);

            m_CastItem = NULL;

            player->BankItem( dest, pNewItem, true);
            return;
        }
    }
    else if( player->IsEquipmentPos ( pos ) )
    {
        uint16 dest;
        uint8 msg = player->CanEquipItem( m_CastItem->GetSlot(), dest, pNewItem, true );
        if( msg == EQUIP_ERR_OK )
        {
            player->DestroyItem(m_CastItem->GetBagSlot(), m_CastItem->GetSlot(),true);

            // prevent crash at access and unexpected charges counting with item update queue corrupt
            if(m_CastItem==m_targets.getItemTarget())
                m_targets.setItemTarget(NULL);

            m_CastItem = NULL;

            player->EquipItem( dest, pNewItem, true);
            player->AutoUnequipOffhandIfNeed();
            return;
        }
    }

    // fail
    delete pNewItem;
}

void Spell::EffectOpenSecretSafe(uint32 i)
{
    EffectOpenLock(i);                                      //no difference for now
}

void Spell::EffectProficiency(uint32 /*i*/)
{
    if (!unitTarget || unitTarget->GetTypeId() != TYPEID_PLAYER)
        return;
    Player *p_target = (Player*)unitTarget;

    uint32 subClassMask = m_spellInfo->EquippedItemSubClassMask;
    if(m_spellInfo->EquippedItemClass == 2 && !(p_target->GetWeaponProficiency() & subClassMask))
    {
        p_target->AddWeaponProficiency(subClassMask);
        p_target->SendProficiency(uint8(0x02),p_target->GetWeaponProficiency());
    }
    if(m_spellInfo->EquippedItemClass == 4 && !(p_target->GetArmorProficiency() & subClassMask))
    {
        p_target->AddArmorProficiency(subClassMask);
        p_target->SendProficiency(uint8(0x04),p_target->GetArmorProficiency());
    }
}

void Spell::EffectApplyAreaAura(uint32 i)
{
    if(!unitTarget)
        return;
    if(!unitTarget->isAlive())
        return;

    AreaAura* Aur = new AreaAura(m_spellInfo, i, &damage, unitTarget, m_caster, m_CastItem);
    unitTarget->AddAura(Aur);
}

void Spell::EffectSummonType(uint32 i)
{
    switch(m_spellInfo->EffectMiscValueB[i])
    {
        case SUMMON_TYPE_GUARDIAN:
            EffectSummonGuardian(i);
            break;
        case SUMMON_TYPE_POSESSED:
        case SUMMON_TYPE_POSESSED2:
        case SUMMON_TYPE_POSESSED3:
            EffectSummonPossessed(i);
        case SUMMON_TYPE_FORCE_OF_NATURE:
        case SUMMON_TYPE_GUARDIAN2:
            EffectSummonGuardian(i);
            break;
        case SUMMON_TYPE_WILD:
            EffectSummonWild(i);
            break;
        case SUMMON_TYPE_DEMON:
            EffectSummonDemon(i);
            break;
        case SUMMON_TYPE_SUMMON:
            EffectSummon(i);
            break;
        case SUMMON_TYPE_CRITTER:
        case SUMMON_TYPE_CRITTER2:
        case SUMMON_TYPE_CRITTER3:
            EffectSummonCritter(i);
            break;
        case SUMMON_TYPE_TOTEM_SLOT1:
        case SUMMON_TYPE_TOTEM_SLOT2:
        case SUMMON_TYPE_TOTEM_SLOT3:
        case SUMMON_TYPE_TOTEM_SLOT4:
        case SUMMON_TYPE_TOTEM:
            EffectSummonTotem(i);
            break;
        case SUMMON_TYPE_UNKNOWN1:
        case SUMMON_TYPE_UNKNOWN3:
        case SUMMON_TYPE_UNKNOWN4:
        case SUMMON_TYPE_UNKNOWN5:
            break;
        default:
            sLog.outError("EffectSummonType: Unhandled summon type %u", m_spellInfo->EffectMiscValueB[i]);
            break;
    }
}

void Spell::EffectSummon(uint32 i)
{
    uint32 pet_entry = m_spellInfo->EffectMiscValue[i];
    if(!pet_entry)
        return;

<<<<<<< HEAD
    if(m_caster->GetTypeId()==TYPEID_PLAYER && spawnCreature->LoadPetFromDB((Player*)m_caster,pet_entry))
=======
    if(!m_originalCaster || m_originalCaster->GetTypeId() != TYPEID_PLAYER)
>>>>>>> 0dee6736
    {
        EffectSummonWild(i);
        return;
    }

<<<<<<< HEAD
    Map *map = m_caster->GetMap();
    uint32 pet_number = objmgr.GeneratePetNumber();
    if(!spawnCreature->Create(objmgr.GenerateLowGuid(HIGHGUID_PET),map,m_caster->GetPhaseMask(),
        m_spellInfo->EffectMiscValue[i], pet_number))
    {
        sLog.outErrorDb("Spell::EffectSummon: no such creature entry %u",m_spellInfo->EffectMiscValue[i]);
        delete spawnCreature;
=======
    Player *owner = (Player*)m_originalCaster;

    if(owner->GetPetGUID())
>>>>>>> 0dee6736
        return;

    // Summon in dest location
    float x,y,z;
    if(m_targets.m_targetMask & TARGET_FLAG_DEST_LOCATION)
    {
        x = m_targets.m_destX;
        y = m_targets.m_destY;
        z = m_targets.m_destZ;
    }
    else
        m_caster->GetClosePoint(x,y,z,owner->GetObjectSize());

    Pet *spawnCreature = owner->SummonPet(pet_entry, x, y, z, m_caster->GetOrientation(), SUMMON_PET, GetSpellDuration(m_spellInfo));
    if(!spawnCreature)
        return;

    spawnCreature->SetUInt32Value(UNIT_NPC_FLAGS, 0);
    spawnCreature->SetUInt32Value(UNIT_FIELD_PET_NAME_TIMESTAMP, 0);
    spawnCreature->SetUInt32Value(UNIT_CREATED_BY_SPELL, m_spellInfo->Id);

    std::string name = owner->GetName();
    name.append(petTypeSuffix[spawnCreature->getPetType()]);
    spawnCreature->SetName( name );

    spawnCreature->GetCharmInfo()->SetReactState( REACT_DEFENSIVE );
}

void Spell::EffectLearnSpell(uint32 i)
{
    if(!unitTarget)
        return;

    if(unitTarget->GetTypeId() != TYPEID_PLAYER)
    {
        if(m_caster->GetTypeId() == TYPEID_PLAYER)
            EffectLearnPetSpell(i);

        return;
    }

    Player *player = (Player*)unitTarget;

    uint32 spellToLearn = ((m_spellInfo->Id==SPELL_ID_GENERIC_LEARN) || (m_spellInfo->Id==SPELL_ID_GENERIC_LEARN_PET)) ? damage : m_spellInfo->EffectTriggerSpell[i];
    player->learnSpell(spellToLearn,false);

    sLog.outDebug( "Spell: Player %u have learned spell %u from NpcGUID=%u", player->GetGUIDLow(), spellToLearn, m_caster->GetGUIDLow() );
}

void Spell::EffectDispel(uint32 i)
{
    if(!unitTarget)
        return;

    // Fill possible dispel list
    std::vector <Aura *> dispel_list;

    // Create dispel mask by dispel type
    uint32 dispel_type = m_spellInfo->EffectMiscValue[i];
    uint32 dispelMask  = GetDispellMask( DispelType(dispel_type) );
    Unit::AuraMap const& auras = unitTarget->GetAuras();
    for(Unit::AuraMap::const_iterator itr = auras.begin(); itr != auras.end(); ++itr)
    {
        Aura *aur = (*itr).second;
        if (aur && (1<<aur->GetSpellProto()->Dispel) & dispelMask)
        {
            if(aur->GetSpellProto()->Dispel == DISPEL_MAGIC)
            {
                bool positive = true;
                if (!aur->IsPositive())
                    positive = false;
                else
                    positive = (aur->GetSpellProto()->AttributesEx & SPELL_ATTR_EX_NEGATIVE)==0;

                // do not remove positive auras if friendly target
                //               negative auras if non-friendly target
                if(positive == unitTarget->IsFriendlyTo(m_caster))
                    continue;
            }
            // Add every aura stack to dispel list
            for(uint32 stack_amount = 0; stack_amount < aur->GetStackAmount(); ++stack_amount)
                dispel_list.push_back(aur);
        }
    }
    // Ok if exist some buffs for dispel try dispel it
    if (!dispel_list.empty())
    {
        std::list < std::pair<uint32,uint64> > success_list;// (spell_id,casterGuid)
        std::list < uint32 > fail_list;                     // spell_id
        int32 list_size = dispel_list.size();
        // dispel N = damage buffs (or while exist buffs for dispel)
        for (int32 count=0; count < damage && list_size > 0; ++count)
        {
            // Random select buff for dispel
            Aura *aur = dispel_list[urand(0, list_size-1)];

            SpellEntry const* spellInfo = aur->GetSpellProto();
            // Base dispel chance
            // TODO: possible chance depend from spell level??
            int32 miss_chance = 0;
            // Apply dispel mod from aura caster
            if (Unit *caster = aur->GetCaster())
            {
                if ( Player* modOwner = caster->GetSpellModOwner() )
                    modOwner->ApplySpellMod(spellInfo->Id, SPELLMOD_RESIST_DISPEL_CHANCE, miss_chance, this);
            }
            // Try dispel
            if (roll_chance_i(miss_chance))
                fail_list.push_back(aur->GetId());
            else
                success_list.push_back(std::pair<uint32,uint64>(aur->GetId(),aur->GetCasterGUID()));
            // Remove buff from list for prevent doubles
            for (std::vector<Aura *>::iterator j = dispel_list.begin(); j != dispel_list.end(); )
            {
                Aura *dispelled = *j;
                if (dispelled->GetId() == aur->GetId() && dispelled->GetCasterGUID() == aur->GetCasterGUID())
                {
                    j = dispel_list.erase(j);
                    --list_size;
                    break;
                }
                else
                    ++j;
            }
        }
        // Send success log and really remove auras
        if (!success_list.empty())
        {
            int32 count = success_list.size();
            WorldPacket data(SMSG_SPELLDISPELLOG, 8+8+4+1+4+count*5);
            data.append(unitTarget->GetPackGUID());         // Victim GUID
            data.append(m_caster->GetPackGUID());           // Caster GUID
            data << uint32(m_spellInfo->Id);                // dispel spell id
            data << uint8(0);                               // not used
            data << uint32(count);                          // count
            for (std::list<std::pair<uint32,uint64> >::iterator j = success_list.begin(); j != success_list.end(); ++j)
            {
                SpellEntry const* spellInfo = sSpellStore.LookupEntry(j->first);
                data << uint32(spellInfo->Id);              // Spell Id
                data << uint8(0);                           // 0 - dispelled !=0 cleansed
                //Why are Aura's Removed by EffIndex? Auras should be removed as a whole.....
                unitTarget->RemoveAurasDueToSpellByDispel(spellInfo->Id, j->second, m_caster);
             }
            m_caster->SendMessageToSet(&data, true);

            // On succes dispel
            // Devour Magic
            if (m_spellInfo->SpellFamilyName == SPELLFAMILY_WARLOCK && m_spellInfo->Category == 12)
            {
                uint32 heal_spell = 0;
                switch (m_spellInfo->Id)
                {
                    case 19505: heal_spell = 19658; break;
                    case 19731: heal_spell = 19732; break;
                    case 19734: heal_spell = 19733; break;
                    case 19736: heal_spell = 19735; break;
                    case 27276: heal_spell = 27278; break;
                    case 27277: heal_spell = 27279; break;
                    default:
                        sLog.outDebug("Spell for Devour Magic %d not handled in Spell::EffectDispel", m_spellInfo->Id);
                        break;
                }
                if (heal_spell)
                    m_caster->CastSpell(m_caster, heal_spell, true);
            }
        }
        // Send fail log to client
        if (!fail_list.empty())
        {
            // Failed to dispell
            WorldPacket data(SMSG_DISPEL_FAILED, 8+8+4+4*fail_list.size());
            data << uint64(m_caster->GetGUID());            // Caster GUID
            data << uint64(unitTarget->GetGUID());          // Victim GUID
            data << uint32(m_spellInfo->Id);                // dispel spell id
            for (std::list< uint32 >::iterator j = fail_list.begin(); j != fail_list.end(); ++j)
                data << uint32(*j);                         // Spell Id
            m_caster->SendMessageToSet(&data, true);
        }
    }
}

void Spell::EffectDualWield(uint32 /*i*/)
{
    unitTarget->SetCanDualWield(true);
    if(unitTarget->GetTypeId() == TYPEID_UNIT)
        ((Creature*)unitTarget)->UpdateDamagePhysical(OFF_ATTACK);
}

void Spell::EffectPull(uint32 /*i*/)
{
    // TODO: create a proper pull towards distract spell center for distract
    sLog.outDebug("WORLD: Spell Effect DUMMY");
}

void Spell::EffectDistract(uint32 /*i*/)
{
    // Check for possible target
    if (!unitTarget || unitTarget->isInCombat())
        return;

    // target must be OK to do this
    if( unitTarget->hasUnitState(UNIT_STAT_CONFUSED | UNIT_STAT_STUNNED | UNIT_STAT_FLEEING ) )
        return;

    float angle = unitTarget->GetAngle(m_targets.m_destX, m_targets.m_destY);

    if ( unitTarget->GetTypeId() == TYPEID_PLAYER )
    {
        // For players just turn them
        WorldPacket data;
        ((Player*)unitTarget)->BuildTeleportAckMsg(&data, unitTarget->GetPositionX(), unitTarget->GetPositionY(), unitTarget->GetPositionZ(), angle);
        ((Player*)unitTarget)->GetSession()->SendPacket( &data );
        ((Player*)unitTarget)->SetPosition(unitTarget->GetPositionX(), unitTarget->GetPositionY(), unitTarget->GetPositionZ(), angle, false);
    }
    else
    {
        // Set creature Distracted, Stop it, And turn it
        unitTarget->SetOrientation(angle);
        unitTarget->StopMoving();
        unitTarget->GetMotionMaster()->MoveDistract(damage*1000);
    }
}

void Spell::EffectPickPocket(uint32 /*i*/)
{
    if( m_caster->GetTypeId() != TYPEID_PLAYER )
        return;

    // victim must be creature and attackable
    if( !unitTarget || unitTarget->GetTypeId() != TYPEID_UNIT || m_caster->IsFriendlyTo(unitTarget) )
        return;

    // victim have to be alive and humanoid or undead
    if( unitTarget->isAlive() && (unitTarget->GetCreatureTypeMask() &CREATURE_TYPEMASK_HUMANOID_OR_UNDEAD) != 0)
    {
        int32 chance = 10 + int32(m_caster->getLevel()) - int32(unitTarget->getLevel());

        if (chance > irand(0, 19))
        {
            // Stealing successful
            //sLog.outDebug("Sending loot from pickpocket");
            ((Player*)m_caster)->SendLoot(unitTarget->GetGUID(),LOOT_PICKPOCKETING);
        }
        else
        {
            // Reveal action + get attack
            m_caster->RemoveAurasWithInterruptFlags(AURA_INTERRUPT_FLAG_TALK);
            if (((Creature*)unitTarget)->AI())
                ((Creature*)unitTarget)->AI()->AttackStart(m_caster);
        }
    }
}

void Spell::EffectAddFarsight(uint32 i)
{
    if (m_caster->GetTypeId() != TYPEID_PLAYER)
        return;

    float radius = GetSpellRadiusForFriend(sSpellRadiusStore.LookupEntry(m_spellInfo->EffectRadiusIndex[i]));
    int32 duration = GetSpellDuration(m_spellInfo);
    DynamicObject* dynObj = new DynamicObject;
    if(!dynObj->Create(objmgr.GenerateLowGuid(HIGHGUID_DYNAMICOBJECT), m_caster, m_spellInfo->Id, i, m_targets.m_destX, m_targets.m_destY, m_targets.m_destZ, duration, radius))
    {
        delete dynObj;
        return;
    }
    dynObj->SetUInt32Value(OBJECT_FIELD_TYPE, 65);
    dynObj->SetUInt32Value(DYNAMICOBJECT_BYTES, 0x80000002);
    m_caster->AddDynObject(dynObj);

    Map* map = dynObj->GetMap();
    map->LoadGrid(dynObj->GetPositionX(), dynObj->GetPositionY());  // In case the spell is casted into a different grid by player
    map->Add(dynObj);
    map->SwitchGridContainers(dynObj, true);    // Needed for forwarding player packets
    dynObj->setActive(true);                    // Keep the grid updated even if there are no players in it

    // Need to update visibility of object for client to accept farsight guid
    ((Player*)m_caster)->UpdateVisibilityOf(dynObj);
    ((Player*)m_caster)->SetFarsightTarget(dynObj);
}

void Spell::EffectSummonWild(uint32 i)
{
    uint32 creature_entry = m_spellInfo->EffectMiscValue[i];
    if(!creature_entry)
        return;

    uint32 level = m_caster->getLevel();

    // level of creature summoned using engineering item based at engineering skill level
    if(m_caster->GetTypeId()==TYPEID_PLAYER && m_CastItem)
    {
        ItemPrototype const *proto = m_CastItem->GetProto();
        if(proto && proto->RequiredSkill == SKILL_ENGINERING)
        {
            uint16 skill202 = ((Player*)m_caster)->GetSkillValue(SKILL_ENGINERING);
            if(skill202)
            {
                level = skill202/5;
            }
        }
    }

    // select center of summon position
    float center_x = m_targets.m_destX;
    float center_y = m_targets.m_destY;
    float center_z = m_targets.m_destZ;

    float radius = GetSpellRadiusForHostile(sSpellRadiusStore.LookupEntry(m_spellInfo->EffectRadiusIndex[i]));

    int32 amount = damage > 0 ? damage : 1;

    for(int32 count = 0; count < amount; ++count)
    {
        float px, py, pz;
        // If dest location if present
        if (m_targets.m_targetMask & TARGET_FLAG_DEST_LOCATION)
        {
            // Summon 1 unit in dest location
            if (count == 0)
            {
                px = m_targets.m_destX;
                py = m_targets.m_destY;
                pz = m_targets.m_destZ;
            }
            // Summon in random point all other units if location present
            else
                m_caster->GetRandomPoint(center_x,center_y,center_z,radius,px,py,pz);
        }
        // Summon if dest location not present near caster
        else
            m_caster->GetClosePoint(px,py,pz,3.0f);

        int32 duration = GetSpellDuration(m_spellInfo);

        TempSummonType summonType = (duration == 0) ? TEMPSUMMON_DEAD_DESPAWN : TEMPSUMMON_TIMED_DESPAWN;

        if(m_originalCaster)
            m_originalCaster->SummonCreature(creature_entry,px,py,pz,m_caster->GetOrientation(),summonType,duration);
        else
            m_caster->SummonCreature(creature_entry,px,py,pz,m_caster->GetOrientation(),summonType,duration);
    }
}

void Spell::EffectSummonGuardian(uint32 i)
{
    uint32 pet_entry = m_spellInfo->EffectMiscValue[i];
    if(!pet_entry)
        return;

    // Jewelery statue case (totem like)
    if(m_spellInfo->SpellIconID==2056)
    {
        EffectSummonTotem(i);
        return;
    }

    Player *caster = NULL;
    if(m_originalCaster)
    {
        if(m_originalCaster->GetTypeId() == TYPEID_PLAYER)
            caster = (Player*)m_originalCaster;
        else if(((Creature*)m_originalCaster)->isTotem())
            caster = m_originalCaster->GetCharmerOrOwnerPlayerOrPlayerItself();
    }

    if(!caster)
    {
        EffectSummonWild(i);
        return;
    }

    // set timer for unsummon
    int32 duration = GetSpellDuration(m_spellInfo);

    // Search old Guardian only for players (if casted spell not have duration or cooldown)
    // FIXME: some guardians have control spell applied and controlled by player and anyway player can't summon in this time
    //        so this code hack in fact
    if(duration <= 0 || GetSpellRecoveryTime(m_spellInfo)==0)
        if(caster->HasGuardianWithEntry(pet_entry))
            return;                                         // find old guardian, ignore summon

    // in another case summon new
    uint32 level = caster->getLevel();

    // level of pet summoned using engineering item based at engineering skill level
    if(m_CastItem)
    {
        ItemPrototype const *proto = m_CastItem->GetProto();
        if(proto && proto->RequiredSkill == SKILL_ENGINERING)
        {
            uint16 skill202 = caster->GetSkillValue(SKILL_ENGINERING);
            if(skill202)
            {
                level = skill202/5;
            }
        }
    }

    // select center of summon position
    float center_x = m_targets.m_destX;
    float center_y = m_targets.m_destY;
    float center_z = m_targets.m_destZ;

    float radius = GetSpellRadiusForFriend(sSpellRadiusStore.LookupEntry(m_spellInfo->EffectRadiusIndex[i]));

    int32 amount = damage > 0 ? damage : 1;

    for(int32 count = 0; count < amount; ++count)
    {

        float px, py, pz;
        // If dest location if present
        if (m_targets.m_targetMask & TARGET_FLAG_DEST_LOCATION)
        {
            // Summon 1 unit in dest location
            if (count == 0)
            {
                px = m_targets.m_destX;
                py = m_targets.m_destY;
                pz = m_targets.m_destZ;
            }
            // Summon in random point all other units if location present
            else
                m_caster->GetRandomPoint(center_x,center_y,center_z,radius,px,py,pz);
        }
        // Summon if dest location not present near caster
        else
            m_caster->GetClosePoint(px,py,pz,m_caster->GetObjectSize());

        Pet *spawnCreature = caster->SummonPet(m_spellInfo->EffectMiscValue[i], px, py, pz, m_caster->GetOrientation(), GUARDIAN_PET, duration);
        if(!spawnCreature)
            return;

        spawnCreature->SetUInt32Value(UNIT_FIELD_PET_NAME_TIMESTAMP,0);
        spawnCreature->SetUInt32Value(UNIT_CREATED_BY_SPELL, m_spellInfo->Id);
    }
}

void Spell::EffectSummonPossessed(uint32 i)
{
    uint32 entry = m_spellInfo->EffectMiscValue[i];
    if(!entry)
        return;

    if(m_caster->GetTypeId() != TYPEID_PLAYER)
        return;

    uint32 level = m_caster->getLevel();

    float x, y, z;
    m_caster->GetClosePoint(x, y, z, DEFAULT_WORLD_OBJECT_SIZE);

    int32 duration = GetSpellDuration(m_spellInfo);

    Pet* pet = ((Player*)m_caster)->SummonPet(entry, x, y, z, m_caster->GetOrientation(), POSSESSED_PET, duration);
    if(!pet)
        return;

    pet->SetUInt32Value(UNIT_CREATED_BY_SPELL, m_spellInfo->Id);
    pet->SetCharmedOrPossessedBy(m_caster, true);
}

void Spell::EffectTeleUnitsFaceCaster(uint32 i)
{
    if(!unitTarget)
        return;

    if(unitTarget->isInFlight())
        return;

    uint32 mapid = m_caster->GetMapId();
    float dis = m_caster->GetSpellRadiusForTarget(unitTarget, sSpellRadiusStore.LookupEntry(m_spellInfo->EffectRadiusIndex[i]));

    float fx,fy,fz;
    m_caster->GetClosePoint(fx,fy,fz,unitTarget->GetObjectSize(),dis);

    if(unitTarget->GetTypeId() == TYPEID_PLAYER)
        ((Player*)unitTarget)->TeleportTo(mapid, fx, fy, fz, -m_caster->GetOrientation(), TELE_TO_NOT_LEAVE_COMBAT | TELE_TO_NOT_UNSUMMON_PET | (unitTarget==m_caster ? TELE_TO_SPELL : 0));
    else
        m_caster->GetMap()->CreatureRelocation((Creature*)m_caster, fx, fy, fz, -m_caster->GetOrientation());
}

void Spell::EffectLearnSkill(uint32 i)
{
    if(unitTarget->GetTypeId() != TYPEID_PLAYER)
        return;

    if(damage < 0)
        return;

    uint32 skillid =  m_spellInfo->EffectMiscValue[i];
    uint16 skillval = ((Player*)unitTarget)->GetPureSkillValue(skillid);
    ((Player*)unitTarget)->SetSkill(skillid, skillval?skillval:1, damage*75);
}

void Spell::EffectAddHonor(uint32 /*i*/)
{
    if(unitTarget->GetTypeId() != TYPEID_PLAYER)
        return;

    sLog.outDebug("SpellEffect::AddHonor called for spell_id %u , that rewards %d honor points to player: %u", m_spellInfo->Id, damage, ((Player*)unitTarget)->GetGUIDLow());

    // TODO: find formula for honor reward based on player's level!

    // now fixed only for level 70 players:
    if (((Player*)unitTarget)->getLevel() == 70)
        ((Player*)unitTarget)->RewardHonor(NULL, 1, damage);
}

void Spell::EffectTradeSkill(uint32 /*i*/)
{
    if(unitTarget->GetTypeId() != TYPEID_PLAYER)
        return;
    // uint32 skillid =  m_spellInfo->EffectMiscValue[i];
    // uint16 skillmax = ((Player*)unitTarget)->(skillid);
    // ((Player*)unitTarget)->SetSkill(skillid,skillval?skillval:1,skillmax+75);
}

void Spell::EffectEnchantItemPerm(uint32 effect_idx)
{
    if(m_caster->GetTypeId() != TYPEID_PLAYER)
        return;
    if (!itemTarget)
        return;

    Player* p_caster = (Player*)m_caster;

    // not grow at item use at item case
    p_caster->UpdateCraftSkill(m_spellInfo->Id);

    uint32 enchant_id = m_spellInfo->EffectMiscValue[effect_idx];
    if (!enchant_id)
        return;

    SpellItemEnchantmentEntry const *pEnchant = sSpellItemEnchantmentStore.LookupEntry(enchant_id);
    if(!pEnchant)
        return;

    // item can be in trade slot and have owner diff. from caster
    Player* item_owner = itemTarget->GetOwner();
    if(!item_owner)
        return;

    if(item_owner!=p_caster && p_caster->GetSession()->GetSecurity() > SEC_PLAYER && sWorld.getConfig(CONFIG_GM_LOG_TRADE) )
    {
        sLog.outCommand(p_caster->GetSession()->GetAccountId(),"GM %s (Account: %u) enchanting(perm): %s (Entry: %d) for player: %s (Account: %u)",
            p_caster->GetName(),p_caster->GetSession()->GetAccountId(),
            itemTarget->GetProto()->Name1,itemTarget->GetEntry(),
            item_owner->GetName(),item_owner->GetSession()->GetAccountId());
    }

    // remove old enchanting before applying new if equipped
    item_owner->ApplyEnchantment(itemTarget,PERM_ENCHANTMENT_SLOT,false);

    itemTarget->SetEnchantment(PERM_ENCHANTMENT_SLOT, enchant_id, 0, 0);

    // add new enchanting if equipped
    item_owner->ApplyEnchantment(itemTarget,PERM_ENCHANTMENT_SLOT,true);
}

void Spell::EffectEnchantItemPrismatic(uint32 effect_idx)
{
    if(m_caster->GetTypeId() != TYPEID_PLAYER)
        return;
    if (!itemTarget)
        return;

    Player* p_caster = (Player*)m_caster;

    uint32 enchant_id = m_spellInfo->EffectMiscValue[effect_idx];
    if (!enchant_id)
        return;

    SpellItemEnchantmentEntry const *pEnchant = sSpellItemEnchantmentStore.LookupEntry(enchant_id);
    if(!pEnchant)
        return;

    // support only enchantings with add socket in this slot
    {
        bool add_socket = false;
        for(int i = 0; i < 3; ++i)
        {
            if(pEnchant->type[i]==ITEM_ENCHANTMENT_TYPE_PRISMATIC_SOCKET)
            {
                add_socket = true;
                break;
            }
        }
        if(!add_socket)
        {
            sLog.outError("Spell::EffectEnchantItemPrismatic: attempt apply enchant spell %u with SPELL_EFFECT_ENCHANT_ITEM_PRISMATIC (%u) but without ITEM_ENCHANTMENT_TYPE_PRISMATIC_SOCKET (u), not suppoted yet.",
                m_spellInfo->Id,SPELL_EFFECT_ENCHANT_ITEM_PRISMATIC,ITEM_ENCHANTMENT_TYPE_PRISMATIC_SOCKET);
            return;
        }
    }

    // item can be in trade slot and have owner diff. from caster
    Player* item_owner = itemTarget->GetOwner();
    if(!item_owner)
        return;

    if(item_owner!=p_caster && p_caster->GetSession()->GetSecurity() > SEC_PLAYER && sWorld.getConfig(CONFIG_GM_LOG_TRADE) )
    {
        sLog.outCommand(p_caster->GetSession()->GetAccountId(),"GM %s (Account: %u) enchanting(perm): %s (Entry: %d) for player: %s (Account: %u)",
            p_caster->GetName(),p_caster->GetSession()->GetAccountId(),
            itemTarget->GetProto()->Name1,itemTarget->GetEntry(),
            item_owner->GetName(),item_owner->GetSession()->GetAccountId());
    }

    // remove old enchanting before applying new if equipped
    item_owner->ApplyEnchantment(itemTarget,PRISMATIC_ENCHANTMENT_SLOT,false);

    itemTarget->SetEnchantment(PRISMATIC_ENCHANTMENT_SLOT, enchant_id, 0, 0);

    // add new enchanting if equipped
    item_owner->ApplyEnchantment(itemTarget,PRISMATIC_ENCHANTMENT_SLOT,true);
}

void Spell::EffectEnchantItemTmp(uint32 i)
{
    if(m_caster->GetTypeId() != TYPEID_PLAYER)
        return;

    Player* p_caster = (Player*)m_caster;

    if(!itemTarget)
        return;

    uint32 enchant_id = m_spellInfo->EffectMiscValue[i];

    // Shaman Rockbiter Weapon
    if(i==0 && m_spellInfo->Effect[1]==SPELL_EFFECT_DUMMY)
    {
        int32 enchnting_damage = CalculateDamage(1, NULL);//+1;

        // enchanting id selected by calculated damage-per-sec stored in Effect[1] base value
        // with already applied percent bonus from Elemental Weapons talent
        // Note: damage calculated (correctly) with rounding int32(float(v)) but
        // RW enchantments applied damage int32(float(v)+0.5), this create  0..1 difference sometime
        switch(enchnting_damage)
        {
            // Rank 1
            case  2: enchant_id =   29; break;              //  0% [ 7% ==  2, 14% == 2, 20% == 2]
            // Rank 2
            case  4: enchant_id =    6; break;              //  0% [ 7% ==  4, 14% == 4]
            case  5: enchant_id = 3025; break;              // 20%
            // Rank 3
            case  6: enchant_id =    1; break;              //  0% [ 7% ==  6, 14% == 6]
            case  7: enchant_id = 3027; break;              // 20%
            // Rank 4
            case  9: enchant_id = 3032; break;              //  0% [ 7% ==  6]
            case 10: enchant_id =  503; break;              // 14%
            case 11: enchant_id = 3031; break;              // 20%
            // Rank 5
            case 15: enchant_id = 3035; break;              // 0%
            case 16: enchant_id = 1663; break;              // 7%
            case 17: enchant_id = 3033; break;              // 14%
            case 18: enchant_id = 3034; break;              // 20%
            // Rank 6
            case 28: enchant_id = 3038; break;              // 0%
            case 29: enchant_id =  683; break;              // 7%
            case 31: enchant_id = 3036; break;              // 14%
            case 33: enchant_id = 3037; break;              // 20%
            // Rank 7
            case 40: enchant_id = 3041; break;              // 0%
            case 42: enchant_id = 1664; break;              // 7%
            case 45: enchant_id = 3039; break;              // 14%
            case 48: enchant_id = 3040; break;              // 20%
            // Rank 8
            case 49: enchant_id = 3044; break;              // 0%
            case 52: enchant_id = 2632; break;              // 7%
            case 55: enchant_id = 3042; break;              // 14%
            case 58: enchant_id = 3043; break;              // 20%
            // Rank 9
            case 62: enchant_id = 2633; break;              // 0%
            case 66: enchant_id = 3018; break;              // 7%
            case 70: enchant_id = 3019; break;              // 14%
            case 74: enchant_id = 3020; break;              // 20%
            default:
                sLog.outError("Spell::EffectEnchantItemTmp: Damage %u not handled in S'RW",enchnting_damage);
                return;
        }
    }

    if (!enchant_id)
    {
        sLog.outError("Spell %u Effect %u (SPELL_EFFECT_ENCHANT_ITEM_TEMPORARY) have 0 as enchanting id",m_spellInfo->Id,i);
        return;
    }

    SpellItemEnchantmentEntry const *pEnchant = sSpellItemEnchantmentStore.LookupEntry(enchant_id);
    if(!pEnchant)
    {
        sLog.outError("Spell %u Effect %u (SPELL_EFFECT_ENCHANT_ITEM_TEMPORARY) have not existed enchanting id %u ",m_spellInfo->Id,i,enchant_id);
        return;
    }

    // select enchantment duration
    uint32 duration;

    // rogue family enchantments exception by duration
    if(m_spellInfo->Id==38615)
        duration = 1800;                                    // 30 mins
    // other rogue family enchantments always 1 hour (some have spell damage=0, but some have wrong data in EffBasePoints)
    else if(m_spellInfo->SpellFamilyName==SPELLFAMILY_ROGUE)
        duration = 3600;                                    // 1 hour
    // shaman family enchantments
    else if(m_spellInfo->SpellFamilyName==SPELLFAMILY_SHAMAN)
        duration = 1800;                                    // 30 mins
    // other cases with this SpellVisual already selected
    else if(m_spellInfo->SpellVisual[0]==215)
        duration = 1800;                                    // 30 mins
    // some fishing pole bonuses
    else if(m_spellInfo->SpellVisual[0]==563)
        duration = 600;                                     // 10 mins
    // shaman rockbiter enchantments
    else if(m_spellInfo->SpellVisual[0]==0)
        duration = 1800;                                    // 30 mins
    else if(m_spellInfo->Id==29702)
        duration = 300;                                     // 5 mins
    else if(m_spellInfo->Id==37360)
        duration = 300;                                     // 5 mins
    // default case
    else
        duration = 3600;                                    // 1 hour

    // item can be in trade slot and have owner diff. from caster
    Player* item_owner = itemTarget->GetOwner();
    if(!item_owner)
        return;

    if(item_owner!=p_caster && p_caster->GetSession()->GetSecurity() > SEC_PLAYER && sWorld.getConfig(CONFIG_GM_LOG_TRADE) )
    {
        sLog.outCommand(p_caster->GetSession()->GetAccountId(),"GM %s (Account: %u) enchanting(temp): %s (Entry: %d) for player: %s (Account: %u)",
            p_caster->GetName(),p_caster->GetSession()->GetAccountId(),
            itemTarget->GetProto()->Name1,itemTarget->GetEntry(),
            item_owner->GetName(),item_owner->GetSession()->GetAccountId());
    }

    // remove old enchanting before applying new if equipped
    item_owner->ApplyEnchantment(itemTarget,TEMP_ENCHANTMENT_SLOT,false);

    itemTarget->SetEnchantment(TEMP_ENCHANTMENT_SLOT, enchant_id, duration*1000, 0);

    // add new enchanting if equipped
    item_owner->ApplyEnchantment(itemTarget,TEMP_ENCHANTMENT_SLOT,true);
}

void Spell::EffectTameCreature(uint32 /*i*/)
{
    if(m_caster->GetPetGUID())
        return;

    if(!unitTarget)
        return;

    if(unitTarget->GetTypeId() == TYPEID_PLAYER)
        return;

    Creature* creatureTarget = (Creature*)unitTarget;

    if(creatureTarget->isPet())
        return;

    if(m_caster->getClass() != CLASS_HUNTER)
        return;

    // cast finish successfully
    //SendChannelUpdate(0);
    finish();

    Pet* pet = m_caster->CreateTamedPetFrom(creatureTarget,m_spellInfo->Id);
    if(!pet) return;

    // kill original creature
    creatureTarget->setDeathState(JUST_DIED);
    creatureTarget->RemoveCorpse();
    creatureTarget->SetHealth(0);                       // just for nice GM-mode view

    uint32 level = (creatureTarget->getLevel() < (m_caster->getLevel() - 5)) ? (m_caster->getLevel() - 5) : creatureTarget->getLevel();

    // prepare visual effect for levelup
    pet->SetUInt32Value(UNIT_FIELD_LEVEL, level - 1);

    // add to world
    pet->GetMap()->Add((Creature*)pet);

    // visual effect for levelup
    pet->SetUInt32Value(UNIT_FIELD_LEVEL, level);

    // caster have pet now
    m_caster->SetPet(pet);

    if(m_caster->GetTypeId() == TYPEID_PLAYER)
    {
        pet->SavePetToDB(PET_SAVE_AS_CURRENT);
        ((Player*)m_caster)->PetSpellInitialize();
    }
}

void Spell::EffectSummonPet(uint32 i)
{
    Player *owner = NULL;
    if(m_originalCaster)
    {
        if(m_originalCaster->GetTypeId() == TYPEID_PLAYER)
            owner = (Player*)m_originalCaster;
        else if(((Creature*)m_originalCaster)->isTotem())
            owner = m_originalCaster->GetCharmerOrOwnerPlayerOrPlayerItself();
    }

    if(!owner)
    {
        EffectSummonWild(i);
        return;
    }

    uint32 petentry = m_spellInfo->EffectMiscValue[i];

    Pet *OldSummon = owner->GetPet();

    // if pet requested type already exist
    if( OldSummon )
    {
        if(petentry == 0 || OldSummon->GetEntry() == petentry)
        {
            // pet in corpse state can't be summoned
            if( OldSummon->isDead() )
                return;

            OldSummon->GetMap()->Remove((Creature*)OldSummon,false);
            OldSummon->SetMapId(owner->GetMapId());

            float px, py, pz;
            owner->GetClosePoint(px, py, pz, OldSummon->GetObjectSize());

            OldSummon->Relocate(px, py, pz, OldSummon->GetOrientation());
            owner->GetMap()->Add((Creature*)OldSummon);

            if(owner->GetTypeId() == TYPEID_PLAYER && OldSummon->isControlled() )
            {
                ((Player*)owner)->PetSpellInitialize();
            }
            return;
        }

        if(owner->GetTypeId() == TYPEID_PLAYER)
            ((Player*)owner)->RemovePet(OldSummon,(OldSummon->getPetType()==HUNTER_PET ? PET_SAVE_AS_DELETED : PET_SAVE_NOT_IN_SLOT),false);
        else
            return;
    }

<<<<<<< HEAD
    Pet* NewSummon = new Pet;
    NewSummon->setActive(m_caster->isActive());

    // petentry==0 for hunter "call pet" (current pet summoned if any)
    if(m_caster->GetTypeId() == TYPEID_PLAYER && NewSummon->LoadPetFromDB((Player*)m_caster,petentry))
    {
        if(NewSummon->getPetType()==SUMMON_PET)
        {
            // Remove Demonic Sacrifice auras (known pet)
            Unit::AuraList const& auraClassScripts = m_caster->GetAurasByType(SPELL_AURA_OVERRIDE_CLASS_SCRIPTS);
            for(Unit::AuraList::const_iterator itr = auraClassScripts.begin();itr!=auraClassScripts.end();)
            {
                if((*itr)->GetModifier()->m_miscvalue==2228)
                {
                    m_caster->RemoveAurasDueToSpell((*itr)->GetId());
                    itr = auraClassScripts.begin();
                }
                else
                    ++itr;
            }
        }

        return;
    }

    // not error in case fail hunter call pet
    if(!petentry)
    {
        delete NewSummon;
        return;
    }

    CreatureInfo const* cInfo = sCreatureStorage.LookupEntry<CreatureInfo>(petentry);

    if(!cInfo)
    {
        sLog.outError("EffectSummonPet: creature entry %u not found.",petentry);
        delete NewSummon;
        return;
    }

    Map *map = m_caster->GetMap();
    uint32 pet_number = objmgr.GeneratePetNumber();
    if(!NewSummon->Create(objmgr.GenerateLowGuid(HIGHGUID_PET), map, m_caster->GetPhaseMask(),
        petentry, pet_number))
    {
        delete NewSummon;
        return;
    }

    float px, py, pz;
    m_caster->GetClosePoint(px, py, pz, NewSummon->GetObjectSize());

    NewSummon->Relocate(px, py, pz, m_caster->GetOrientation());

    if(!NewSummon->IsPositionValid())
    {
        sLog.outError("ERROR: Pet (guidlow %d, entry %d) not summoned. Suggested coordinates isn't valid (X: %f Y: %f)",
            NewSummon->GetGUIDLow(), NewSummon->GetEntry(), NewSummon->GetPositionX(), NewSummon->GetPositionY());
        delete NewSummon;
=======
    float x, y, z;
    owner->GetClosePoint(x, y, z, owner->GetObjectSize());
    Pet* pet = owner->SummonPet(petentry, x, y, z, owner->GetOrientation(), SUMMON_PET, 0);
    if(!pet)
>>>>>>> 0dee6736
        return;
        
    if(m_caster->GetTypeId() == TYPEID_UNIT)
    {
        if ( ((Creature*)m_caster)->isTotem() )
            pet->GetCharmInfo()->SetReactState(REACT_AGGRESSIVE);
        else
            pet->GetCharmInfo()->SetReactState(REACT_DEFENSIVE);
    }

    pet->SetUInt32Value(UNIT_CREATED_BY_SPELL, m_spellInfo->Id);

    // this enables popup window (pet dismiss, cancel), hunter pet additional flags set later
<<<<<<< HEAD
    if(m_caster->GetTypeId() == TYPEID_PLAYER)
        NewSummon->SetUInt32Value(UNIT_FIELD_FLAGS,UNIT_FLAG_PVP_ATTACKABLE);

    NewSummon->InitStatsForLevel(petlevel);
    NewSummon->InitPetCreateSpells();
    NewSummon->InitTalentForLevel();

    if(NewSummon->getPetType()==SUMMON_PET)
    {
        // Remove Demonic Sacrifice auras (new pet)
        Unit::AuraList const& auraClassScripts = m_caster->GetAurasByType(SPELL_AURA_OVERRIDE_CLASS_SCRIPTS);
        for(Unit::AuraList::const_iterator itr = auraClassScripts.begin();itr!=auraClassScripts.end();)
        {
            if((*itr)->GetModifier()->m_miscvalue==2228)
            {
                m_caster->RemoveAurasDueToSpell((*itr)->GetId());
                itr = auraClassScripts.begin();
            }
            else
                ++itr;
        }

        // generate new name for summon pet
        std::string new_name=objmgr.GeneratePetName(petentry);
        if(!new_name.empty())
            NewSummon->SetName(new_name);
    }
    else if(NewSummon->getPetType()==HUNTER_PET)
        NewSummon->SetByteValue(UNIT_FIELD_BYTES_2, 2, UNIT_RENAME_NOT_ALLOWED);

    NewSummon->AIM_Initialize();
    NewSummon->SetHealth(NewSummon->GetMaxHealth());
    NewSummon->SetPower(POWER_MANA, NewSummon->GetMaxPower(POWER_MANA));
=======
    pet->SetUInt32Value(UNIT_FIELD_FLAGS,UNIT_FLAG_PVP_ATTACKABLE);
    pet->SetUInt32Value(UNIT_FIELD_PET_NAME_TIMESTAMP, time(NULL));
>>>>>>> 0dee6736

    // generate new name for summon pet
    std::string new_name=objmgr.GeneratePetName(petentry);
    if(!new_name.empty())
        pet->SetName(new_name);
}

void Spell::EffectLearnPetSpell(uint32 i)
{
    if(m_caster->GetTypeId() != TYPEID_PLAYER)
        return;

    Player *_player = (Player*)m_caster;

    Pet *pet = _player->GetPet();
    if(!pet)
        return;
    if(!pet->isAlive())
        return;

    SpellEntry const *learn_spellproto = sSpellStore.LookupEntry(m_spellInfo->EffectTriggerSpell[i]);
    if(!learn_spellproto)
        return;

    pet->learnSpell(learn_spellproto->Id);

    pet->SavePetToDB(PET_SAVE_AS_CURRENT);
    _player->PetSpellInitialize();
}

void Spell::EffectTaunt(uint32 /*i*/)
{
    // this effect use before aura Taunt apply for prevent taunt already attacking target
    // for spell as marked "non effective at already attacking target"
    if(unitTarget && unitTarget->GetTypeId() != TYPEID_PLAYER)
    {
        if(unitTarget->getVictim()==m_caster)
        {
            SendCastResult(SPELL_FAILED_DONT_REPORT);
            return;
        }
    }

    // Also use this effect to set the taunter's threat to the taunted creature's highest value
    if(unitTarget->CanHaveThreatList() && unitTarget->getThreatManager().getCurrentVictim())
        unitTarget->getThreatManager().addThreat(m_caster,unitTarget->getThreatManager().getCurrentVictim()->getThreat());
}

void Spell::EffectWeaponDmg(uint32 i)
{
}

void Spell::SpellDamageWeaponDmg(uint32 i)
{
    if(!unitTarget)
        return;
    if(!unitTarget->isAlive())
        return;

    // multiple weapon dmg effect workaround
    // execute only the last weapon damage
    // and handle all effects at once
    for (int j = 0; j < 3; j++)
    {
        switch(m_spellInfo->Effect[j])
        {
            case SPELL_EFFECT_WEAPON_DAMAGE:
            case SPELL_EFFECT_WEAPON_DAMAGE_NOSCHOOL:
            case SPELL_EFFECT_NORMALIZED_WEAPON_DMG:
            case SPELL_EFFECT_WEAPON_PERCENT_DAMAGE:
                if (j < i)                                  // we must calculate only at last weapon effect
                    return;
            break;
        }
    }

    // some spell specific modifiers
    //float weaponDamagePercentMod = 1.0f;                    // applied to weapon damage (and to fixed effect damage bonus if customBonusDamagePercentMod not set
    float totalDamagePercentMod  = 1.0f;                    // applied to final bonus+weapon damage
    int32 fixed_bonus = 0;
    int32 spell_bonus = 0;                                  // bonus specific for spell

    switch(m_spellInfo->SpellFamilyName)
    {
        case SPELLFAMILY_WARRIOR:
        {
            // Devastate bonus and sunder armor refresh
            if(m_spellInfo->SpellVisual[0] == 671 && m_spellInfo->SpellIconID == 1508)
            {
                uint32 stack = 0;
                Unit::AuraList const& list = unitTarget->GetAurasByType(SPELL_AURA_MOD_RESISTANCE);
                for(Unit::AuraList::const_iterator itr=list.begin();itr!=list.end();++itr)
                {
                    SpellEntry const *proto = (*itr)->GetSpellProto();
                    if(proto->SpellFamilyName == SPELLFAMILY_WARRIOR
                        && proto->SpellFamilyFlags.IsEqual(SPELLFAMILYFLAG_WARRIOR_SUNDERARMOR)
                        && (*itr)->GetCasterGUID() == m_caster->GetGUID())
                    {
                        (*itr)->RefreshAura();
                        stack = (*itr)->GetStackAmount();
                        break;
                    }
                }

                for(int j = 0; j < 3; j++)
                {
                    if(m_spellInfo->Effect[j] == SPELL_EFFECT_NORMALIZED_WEAPON_DMG)
                    {
                        fixed_bonus += (stack - 1) * CalculateDamage(j, unitTarget);
                        break;
                    }
                }

                if(stack < 5)
                {
                    // get highest rank of the Sunder Armor spell
                    const PlayerSpellMap& sp_list = ((Player*)m_caster)->GetSpellMap();
                    for (PlayerSpellMap::const_iterator itr = sp_list.begin(); itr != sp_list.end(); ++itr)
                    {
                        // only highest rank is shown in spell book, so simply check if shown in spell book
                        if(!itr->second->active || itr->second->disabled || itr->second->state == PLAYERSPELL_REMOVED)
                            continue;

                        SpellEntry const *spellInfo = sSpellStore.LookupEntry(itr->first);
                        if (!spellInfo)
                            continue;

                        if (spellInfo->SpellFamilyFlags.IsEqual(SPELLFAMILYFLAG_WARRIOR_SUNDERARMOR)
                            && spellInfo->Id != m_spellInfo->Id
                            && spellInfo->SpellFamilyName == SPELLFAMILY_WARRIOR)
                        {
                            m_caster->CastSpell(unitTarget, spellInfo, true);
                            break;
                        }
                    }
                }
                if (stack)
                    spell_bonus += stack * CalculateDamage(2, unitTarget);
            }
            break;
        }
        case SPELLFAMILY_ROGUE:
        {
            // Hemorrhage
            if(m_spellInfo->SpellFamilyFlags[0] & 0x2000000)
            {
                if(m_caster->GetTypeId()==TYPEID_PLAYER)
                    ((Player*)m_caster)->AddComboPoints(unitTarget, 1);
            }
            // Mutilate (for each hand)
            else if(m_spellInfo->SpellFamilyFlags[1] & 0x6)
            {
                bool found = false;
                // fast check
                if(unitTarget->HasAuraState(AURA_STATE_DEADLY_POISON))
                    found = true;
                // full aura scan
                else
                {
                    Unit::AuraMap const& auras = unitTarget->GetAuras();
                    for(Unit::AuraMap::const_iterator itr = auras.begin(); itr!=auras.end(); ++itr)
                    {
                        if(itr->second->GetSpellProto()->Dispel == DISPEL_POISON)
                        {
                            found = true;
                            break;
                        }
                    }
                }

                if(found)
                    totalDamagePercentMod *= 1.2f;          // 120% if poisoned
            }
            break;
        }
        case SPELLFAMILY_PALADIN:
        {
            // Seal of Command - receive benefit from Spell Damage and Healing
            if(m_spellInfo->SpellFamilyFlags[0] & 0x2000000)
            {
                spell_bonus += int32(0.23f*m_caster->SpellBaseDamageBonus(GetSpellSchoolMask(m_spellInfo)));
                spell_bonus += int32(0.29f*m_caster->SpellBaseDamageBonusForVictim(GetSpellSchoolMask(m_spellInfo), unitTarget));
            }
            break;
        }
        case SPELLFAMILY_SHAMAN:
        {
            // Skyshatter Harness item set bonus
            // Stormstrike
            if(m_spellInfo->SpellFamilyFlags[1] & 0x0010)
            {
                Unit::AuraList const& m_OverrideClassScript = m_caster->GetAurasByType(SPELL_AURA_OVERRIDE_CLASS_SCRIPTS);
                for(Unit::AuraList::const_iterator i = m_OverrideClassScript.begin(); i != m_OverrideClassScript.end(); ++i)
                {
                    // Stormstrike AP Buff
                    if ( (*i)->GetModifier()->m_miscvalue == 5634 )
                    {
                        m_caster->CastSpell(m_caster,38430,true,NULL,*i);
                        break;
                    }
                }
            }
            break;
        }
        case SPELLFAMILY_DRUID:
        {
            // Mangle (Cat): CP
            if(m_spellInfo->SpellFamilyFlags.IsEqual(0,0x00000400))
            {
                if(m_caster->GetTypeId()==TYPEID_PLAYER)
                    ((Player*)m_caster)->AddComboPoints(unitTarget,1);
            }
            break;
        }
    }

    bool normalized = false;
    float weaponDamagePercentMod = 1.0;
    for (int j = 0; j < 3; ++j)
    {
        switch(m_spellInfo->Effect[j])
        {
            case SPELL_EFFECT_WEAPON_DAMAGE:
            case SPELL_EFFECT_WEAPON_DAMAGE_NOSCHOOL:
                fixed_bonus += CalculateDamage(j,unitTarget);
                break;
            case SPELL_EFFECT_NORMALIZED_WEAPON_DMG:
                fixed_bonus += CalculateDamage(j,unitTarget);
                normalized = true;
                break;
            case SPELL_EFFECT_WEAPON_PERCENT_DAMAGE:
                weaponDamagePercentMod *= float(CalculateDamage(j,unitTarget)) / 100.0f;
            default:
                break;                                      // not weapon damage effect, just skip
        }
    }

    // apply to non-weapon bonus weapon total pct effect, weapon total flat effect included in weapon damage
    if(fixed_bonus || spell_bonus)
    {
        UnitMods unitMod;
        switch(m_attackType)
        {
            default:
            case BASE_ATTACK:   unitMod = UNIT_MOD_DAMAGE_MAINHAND; break;
            case OFF_ATTACK:    unitMod = UNIT_MOD_DAMAGE_OFFHAND;  break;
            case RANGED_ATTACK: unitMod = UNIT_MOD_DAMAGE_RANGED;   break;
        }

        float weapon_total_pct  = m_caster->GetModifierValue(unitMod, TOTAL_PCT);

        if(fixed_bonus)
            fixed_bonus = int32(fixed_bonus * weapon_total_pct);
        if(spell_bonus)
            spell_bonus = int32(spell_bonus * weapon_total_pct);
    }

    int32 weaponDamage = m_caster->CalculateDamage(m_attackType, normalized);

    // Sequence is important
    for (int j = 0; j < 3; ++j)
    {
        // We assume that a spell have at most one fixed_bonus
        // and at most one weaponDamagePercentMod
        switch(m_spellInfo->Effect[j])
        {
            case SPELL_EFFECT_WEAPON_DAMAGE:
            case SPELL_EFFECT_WEAPON_DAMAGE_NOSCHOOL:
            case SPELL_EFFECT_NORMALIZED_WEAPON_DMG:
                weaponDamage += fixed_bonus;
                break;
            case SPELL_EFFECT_WEAPON_PERCENT_DAMAGE:
                weaponDamage = int32(weaponDamage * weaponDamagePercentMod);
            default:
                break;                                      // not weapon damage effect, just skip
        }
    }

    // only for Seal of Command
    if(spell_bonus)
        weaponDamage += spell_bonus;

    // only for Mutilate
    if(totalDamagePercentMod != 1.0f)
        weaponDamage = int32(weaponDamage * totalDamagePercentMod);

    // prevent negative damage
    uint32 eff_damage = uint32(weaponDamage > 0 ? weaponDamage : 0);

    // Add melee damage bonuses (also check for negative)
    m_caster->MeleeDamageBonus(unitTarget, &eff_damage, m_attackType, m_spellInfo);
    m_damage+= eff_damage;
}

void Spell::EffectThreat(uint32 /*i*/)
{
    if(!unitTarget || !unitTarget->isAlive() || !m_caster->isAlive())
        return;

    if(!unitTarget->CanHaveThreatList())
        return;

    unitTarget->AddThreat(m_caster, float(damage));
}

void Spell::EffectHealMaxHealth(uint32 /*i*/)
{
    if(!unitTarget)
        return;
    if(!unitTarget->isAlive())
        return;

    uint32 addhealth = unitTarget->GetMaxHealth() - unitTarget->GetHealth();
    unitTarget->SetHealth(unitTarget->GetMaxHealth());
    if(m_originalCaster)
        m_originalCaster->SendHealSpellLog(unitTarget, m_spellInfo->Id, addhealth, false);
}

void Spell::EffectInterruptCast(uint32 i)
{
    if(!unitTarget)
        return;
    if(!unitTarget->isAlive())
        return;

    // TODO: not all spells that used this effect apply cooldown at school spells
    // also exist case: apply cooldown to interrupted cast only and to all spells
    for (uint32 i = CURRENT_FIRST_NON_MELEE_SPELL; i < CURRENT_MAX_SPELL; i++)
    {
        if (unitTarget->m_currentSpells[i])
        {
            // check if we can interrupt spell
            if ( unitTarget->m_currentSpells[i]->m_spellInfo->InterruptFlags & SPELL_INTERRUPT_FLAG_INTERRUPT && unitTarget->m_currentSpells[i]->m_spellInfo->PreventionType == SPELL_PREVENTION_TYPE_SILENCE )
            {
                if(m_originalCaster)
                {
                    int32 duration = m_originalCaster->ModSpellDuration(m_spellInfo, i, unitTarget, m_originalCaster->CalcSpellDuration(m_spellInfo));
                    unitTarget->ProhibitSpellScholl(GetSpellSchoolMask(unitTarget->m_currentSpells[i]->m_spellInfo), duration/*GetSpellDuration(m_spellInfo)*/);
                }
                unitTarget->InterruptSpell(i,false);
            }
        }
    }
}

void Spell::EffectSummonObjectWild(uint32 i)
{
    uint32 gameobject_id = m_spellInfo->EffectMiscValue[i];

    GameObject* pGameObj = new GameObject;

    WorldObject* target = focusObject;
    if( !target )
        target = m_caster;

    float x,y,z;
    if(m_targets.m_targetMask & TARGET_FLAG_DEST_LOCATION)
    {
        x = m_targets.m_destX;
        y = m_targets.m_destY;
        z = m_targets.m_destZ;
    }
    else
        m_caster->GetClosePoint(x,y,z,DEFAULT_WORLD_OBJECT_SIZE);

    Map *map = target->GetMap();

    if(!pGameObj->Create(objmgr.GenerateLowGuid(HIGHGUID_GAMEOBJECT), gameobject_id, map,
        m_caster->GetPhaseMask(), x, y, z, target->GetOrientation(), 0, 0, 0, 0, 100, 1))
    {
        delete pGameObj;
        return;
    }

    int32 duration = GetSpellDuration(m_spellInfo);
    pGameObj->SetRespawnTime(duration > 0 ? duration/1000 : 0);
    pGameObj->SetSpellId(m_spellInfo->Id);

    if(pGameObj->GetGoType() != GAMEOBJECT_TYPE_FLAGDROP)   // make dropped flag clickable for other players (not set owner guid (created by) for this)...
        m_caster->AddGameObject(pGameObj);
    map->Add(pGameObj);

    if(pGameObj->GetMapId() == 489 && pGameObj->GetGoType() == GAMEOBJECT_TYPE_FLAGDROP)  //WS
    {
        if(m_caster->GetTypeId() == TYPEID_PLAYER)
        {
            Player *pl = (Player*)m_caster;
            BattleGround* bg = ((Player *)m_caster)->GetBattleGround();
            if(bg && bg->GetTypeID()==BATTLEGROUND_WS && bg->GetStatus() == STATUS_IN_PROGRESS)
            {
                 uint32 team = ALLIANCE;

                 if(pl->GetTeam() == team)
                     team = HORDE;

                ((BattleGroundWS*)bg)->SetDroppedFlagGUID(pGameObj->GetGUID(),team);
            }
        }
    }

    if(pGameObj->GetMapId() == 566 && pGameObj->GetGoType() == GAMEOBJECT_TYPE_FLAGDROP)  //EY
    {
        if(m_caster->GetTypeId() == TYPEID_PLAYER)
        {
            BattleGround* bg = ((Player *)m_caster)->GetBattleGround();
            if(bg && bg->GetTypeID()==BATTLEGROUND_EY && bg->GetStatus() == STATUS_IN_PROGRESS)
            {
                ((BattleGroundEY*)bg)->SetDroppedFlagGUID(pGameObj->GetGUID());
            }
        }
    }

    if(uint32 linkedEntry = pGameObj->GetLinkedGameObjectEntry())
    {
        GameObject* linkedGO = new GameObject;
        if(linkedGO->Create(objmgr.GenerateLowGuid(HIGHGUID_GAMEOBJECT), linkedEntry, map,
            m_caster->GetPhaseMask(), x, y, z, target->GetOrientation(), 0, 0, 0, 0, 100, 1))
        {
            linkedGO->SetRespawnTime(duration > 0 ? duration/1000 : 0);
            linkedGO->SetSpellId(m_spellInfo->Id);

            m_caster->AddGameObject(linkedGO);
            map->Add(linkedGO);
        }
        else
        {
            delete linkedGO;
            linkedGO = NULL;
            return;
        }
    }
}

void Spell::EffectScriptEffect(uint32 effIndex)
{
    // TODO: we must implement hunter pet summon at login there (spell 6962)

    switch(m_spellInfo->SpellFamilyName)
    {
        case SPELLFAMILY_GENERIC:
        {
            switch(m_spellInfo->Id)
            {
                // PX-238 Winter Wondervolt TRAP
                case 26275:
                {
                    uint32 spells[4] = { 26272, 26157, 26273, 26274 };

                    // check presence
                    for(int j = 0; j < 4; ++j)
                        if(unitTarget->HasAura(spells[j],0))
                            return;

                    // select spell
                    uint32 iTmpSpellId = spells[urand(0,3)];

                    // cast
                    unitTarget->CastSpell(unitTarget, iTmpSpellId, true);
                    return;
                }
                // Bending Shinbone
                case 8856:
                {
                    if(!itemTarget && m_caster->GetTypeId()!=TYPEID_PLAYER)
                        return;

                    uint32 spell_id = 0;
                    switch(urand(1,5))
                    {
                    case 1:  spell_id = 8854; break;
                    default: spell_id = 8855; break;
                    }

                    m_caster->CastSpell(m_caster,spell_id,true,NULL);
                    return;
                }
                // Brittle Armor - need remove one 24575 Brittle Armor aura
                case 24590:
                    unitTarget->RemoveSingleSpellAurasFromStack(24575);
                    return;
                // Mercurial Shield - need remove one 26464 Mercurial Shield aura
                case 26465:
                    unitTarget->RemoveSingleSpellAurasFromStack(26464);
                    return;
                // Orb teleport spells
                case 25140:
                case 25143:
                case 25650:
                case 25652:
                case 29128:
                case 29129:
                case 35376:
                case 35727:
                {
                    if(!unitTarget)
                        return;

                    uint32 spellid;
                    switch(m_spellInfo->Id)
                    {
                        case 25140: spellid =  32571; break;
                        case 25143: spellid =  32572; break;
                        case 25650: spellid =  30140; break;
                        case 25652: spellid =  30141; break;
                        case 29128: spellid =  32568; break;
                        case 29129: spellid =  32569; break;
                        case 35376: spellid =  25649; break;
                        case 35727: spellid =  35730; break;
                        default:
                            return;
                    }

                    unitTarget->CastSpell(unitTarget,spellid,false);
                    return;
                }
                // Shadow Flame (All script effects, not just end ones to prevent player from dodging the last triggered spell)
                case 22539:
                case 22972:
                case 22975:
                case 22976:
                case 22977:
                case 22978:
                case 22979:
                case 22980:
                case 22981:
                case 22982:
                case 22983:
                case 22984:
                case 22985:
                {
                    if(!unitTarget || !unitTarget->isAlive())
                        return;

                    // Onyxia Scale Cloak
                    if(unitTarget->GetDummyAura(22683))
                        return;

                    // Shadow Flame
                    m_caster->CastSpell(unitTarget, 22682, true);
                    return;
                }
                // Summon Black Qiraji Battle Tank
                case 26656:
                {
                    if(!unitTarget)
                        return;

                    // Prevent stacking of mounts
                    unitTarget->RemoveSpellsCausingAura(SPELL_AURA_MOUNTED);

                    // Two separate mounts depending on area id (allows use both in and out of specific instance)
                    if (unitTarget->GetAreaId() == 3428)
                        unitTarget->CastSpell(unitTarget, 25863, false);
                    else
                        unitTarget->CastSpell(unitTarget, 26655, false);
                    break;
                }
                // Piccolo of the Flaming Fire
                case 17512:
                {
                    if(!unitTarget || unitTarget->GetTypeId() != TYPEID_PLAYER)
                        return;
                    unitTarget->HandleEmoteCommand(EMOTE_STATE_DANCE);
                    break;
                }
                // Mirren's Drinking Hat
                case 29830:
                {
                    uint32 item = 0;
                    switch ( urand(1,6) )
                    {
                        case 1:case 2:case 3:
                            item = 23584;break;             // Loch Modan Lager
                        case 4:case 5:
                            item = 23585;break;             // Stouthammer Lite
                        case 6:
                            item = 23586;break;             // Aerie Peak Pale Ale
                    }
                    if (item)
                        DoCreateItem(effIndex,item);
                    break;
                }
                // Improved Sprint
                case 30918:
                {
                    // Removes snares and roots.
                    uint32 mechanic_mask = (1<<MECHANIC_ROOT) | (1<<MECHANIC_SNARE);
                    Unit::AuraMap& Auras = unitTarget->GetAuras();
                    for(Unit::AuraMap::iterator iter = Auras.begin(), next; iter != Auras.end(); iter = next)
                    {
                        next = iter;
                        ++next;
                        Aura *aur = iter->second;
                        if (!aur->IsPositive())             //only remove negative spells
                        {
                            // check for mechanic mask
                            if(GetSpellMechanicMask(aur->GetSpellProto(), aur->GetEffIndex()) & mechanic_mask)
                            {
                                unitTarget->RemoveAurasDueToSpell(aur->GetId());
                                if(Auras.empty())
                                    break;
                                else
                                    next = Auras.begin();
                            }
                        }
                    }
                    break;
                }
                /*// Flame Crash
                case 41126:
                {
                    if(!unitTarget)
                        return;

                    unitTarget->CastSpell(unitTarget, 41131, true);
                    break;
                }*/
                // Draw Soul
                case 40904:
                {
                    if(!unitTarget)
                        return;

                    unitTarget->CastSpell(m_caster, 40903, true);
                    break;
                }
                case 48025:                                     // Headless Horseman's Mount
                {
                if(!unitTarget)
                        return;
                
                    switch(((Player*)unitTarget)->GetBaseSkillValue(762))
                    {
                    case 75: unitTarget->CastSpell(unitTarget, 51621, true); break;;
                    case 150: unitTarget->CastSpell(unitTarget, 48024, true); break;
                    case 225: unitTarget->CastSpell(unitTarget, 51617, true); break;
                    case 300: unitTarget->CastSpell(unitTarget, 48023, true); break;
                    default: break;
                    }
                    break;
                }
                case 47977:                                     // Magic Broom
                {
                    if(!unitTarget)
                        return;

                    if(unitTarget)
                    {
                        switch(((Player*)unitTarget)->GetBaseSkillValue(762))
                        {
                        case 75: unitTarget->CastSpell(unitTarget, 42680, true); break;;
                        case 150: case 225: case 300: unitTarget->CastSpell(unitTarget, 42683, true); break;
                        default: break;
                        }
                    }
                    break;
                }
                case 41931:
                {
                    if(m_caster->GetTypeId() != TYPEID_PLAYER)
                        return;

                    int bag=19;
                    int slot=0;
                    Item* item = NULL;
                    
                    while (bag < 256)
                    {
                        item = ((Player*)m_caster)->GetItemByPos(bag,slot);
                        if (item && item->GetEntry() == 38587) break;
                        slot++;
                        if (slot == 39)
                        {
                            slot = 0;
                            bag++;
                        }
                    }
                    if (bag < 256)
                    {
                        if (((Player*)m_caster)->GetItemByPos(bag,slot)->GetCount() == 1) ((Player*)m_caster)->RemoveItem(bag,slot,true);
                        else ((Player*)m_caster)->GetItemByPos(bag,slot)->SetCount(((Player*)m_caster)->GetItemByPos(bag,slot)->GetCount()-1);
                        // Spell 42518 (Braufest - Gratisprobe des Braufest herstellen)
                        m_caster->CastSpell(m_caster,42518,true);
                        return;
                    }
                    break;
                }
                // Force Cast - Portal Effect: Sunwell Isle
                case 44876:
                {
                    if(!unitTarget)
                        return;

                    unitTarget->CastSpell(unitTarget, 44870, true);
                    break;
                }
                // Goblin Weather Machine
                case 46203:
                {
                    if(!unitTarget)
                        return;

                    uint32 spellId;
                    switch(rand()%4)
                    {
                        case 0: spellId = 46740; break;
                        case 1: spellId = 46739; break;
                        case 2: spellId = 46738; break;
                        case 3: spellId = 46736; break;
                    }
                    unitTarget->CastSpell(unitTarget, spellId, true);
                    break;
                }
                //5,000 Gold
                case 46642:
                {
                    if(!unitTarget || unitTarget->GetTypeId() != TYPEID_PLAYER)
                        return;

                    ((Player*)unitTarget)->ModifyMoney(50000000);

                    break;
                }
                // Emblazon Runeblade
                case 51770:
                {
                    if(!unitTarget)
                        return;

                    unitTarget->CastSpell(unitTarget,51771,false);
                    break;
                }
                // Death Gate
                case 52751:
                {
                    if(!unitTarget || unitTarget->getClass() != CLASS_DEATH_KNIGHT)
                        return;
                    // triggered spell is stored in m_spellInfo->EffectBasePoints[0]
                    unitTarget->CastSpell(unitTarget, damage, false);
                    break;
                }
                // random spell learn instead placeholder
                case 60893:                                 // Northrend Alchemy Research
                case 61177:                                 // Northrend Inscription Research
                case 61288:                                 // Minor Inscription Research
                case 61756:                                 // Northrend Inscription Research (FAST QA VERSION)
                {
                    if(!IsExplicitDiscoverySpell(m_spellInfo))
                    {
                        sLog.outError("Wrong explicit discovery spell %u structure, or outdated...",m_spellInfo->Id);
                        return;
                    }

                    if(m_caster->GetTypeId()!=TYPEID_PLAYER)
                        return;
                    Player* player = (Player*)m_caster;

                    // need replace effect 0 item by loot
                    uint32 reagent_id = m_spellInfo->EffectItemType[0];

                    if(!player->HasItemCount(reagent_id,1))
                        return;

                    // remove reagent
                    uint32 count = 1;
                    player->DestroyItemCount (reagent_id,count,true);

                    // create some random items
                    player->AutoStoreLoot(m_spellInfo->Id,LootTemplates_Spell);

                    // learn random explicit discovery recipe (if any)
                    if(uint32 discoveredSpell = GetExplicitDiscoverySpell(m_spellInfo->Id, player))
                        player->learnSpell(discoveredSpell,false);
                    return;
                }
            }
            break;
        }
        case SPELLFAMILY_WARLOCK:
        {
            switch(m_spellInfo->Id)
            {
                // Healthstone creating spells
                case  6201:
                case  6202:
                case  5699:
                case 11729:
                case 11730:
                case 27230:
                case 47871:
                case 47878:
                {
                    uint32 itemtype;
                    uint32 rank = 0;
                    Unit::AuraList const& mDummyAuras = unitTarget->GetAurasByType(SPELL_AURA_DUMMY);
                    for(Unit::AuraList::const_iterator i = mDummyAuras.begin();i != mDummyAuras.end(); ++i)
                    {
                        if((*i)->GetId() == 18692)
                        {
                            rank = 1;
                            break;
                        }
                        else if((*i)->GetId() == 18693)
                        {
                            rank = 2;
                            break;
                        }
                    }

                    static uint32 const itypes[8][3] = {
                        { 5512,19004,19005},                // Minor Healthstone
                        { 5511,19006,19007},                // Lesser Healthstone
                        { 5509,19008,19009},                // Healthstone
                        { 5510,19010,19011},                // Greater Healthstone
                        { 9421,19012,19013},                // Major Healthstone
                        {22103,22104,22105},                // Master Healthstone
                        {36889,36890,36891},                // Demonic Healthstone
                        {36892,36893,36894}                 // Fel Healthstone
                    };

                    switch(m_spellInfo->Id)
                    {
                        case  6201:
                            itemtype=itypes[0][rank];break; // Minor Healthstone
                        case  6202:
                            itemtype=itypes[1][rank];break; // Lesser Healthstone
                        case  5699:
                            itemtype=itypes[2][rank];break; // Healthstone
                        case 11729:
                            itemtype=itypes[3][rank];break; // Greater Healthstone
                        case 11730:
                            itemtype=itypes[4][rank];break; // Major Healthstone
                        case 27230:
                            itemtype=itypes[5][rank];break; // Master Healthstone
                        case 47871:
                            itemtype=itypes[6][rank];break; // Demonic Healthstone
                        case 47878:
                            itemtype=itypes[7][rank];break; // Fel Healthstone
                        default:
                            return;
                    }
                    DoCreateItem( effIndex, itemtype );
                    return;
                }
            }
            break;
        }
        case SPELLFAMILY_PRIEST:
        {
            switch(m_spellInfo->Id)
            {
                // Pain and Suffering
                case 47948:
                {
                    if (!unitTarget)
                        return;
                    // Refresh Shadow Word: Pain on target
                    Unit::AuraMap& auras = unitTarget->GetAuras();
                    for(Unit::AuraMap::iterator itr = auras.begin(); itr != auras.end(); ++itr)
                    {
                        SpellEntry const *spellInfo = (*itr).second->GetSpellProto();
                        if( spellInfo->SpellFamilyName == SPELLFAMILY_PRIEST &&
                            spellInfo->SpellFamilyFlags[0] &  0x8000 &&
                            (*itr).second->GetCasterGUID() == m_caster->GetGUID())
                        {
                            (*itr).second->RefreshAura();
                            return;
                        }
                    }
                    return;
                }
                default:
                    break;
            }
            break;
        }
        case SPELLFAMILY_HUNTER:
        {
            switch(m_spellInfo->Id)
            {
                // Chimera Shot
                case 53209:
                {
                    uint32 spellId = 0;
                    int32 basePoint = 0;
                    Unit::AuraMap& Auras = unitTarget->GetAuras();
                    for(Unit::AuraMap::iterator i = Auras.begin(); i != Auras.end(); ++i)
                    {
                        Aura *aura = (*i).second;
                        if (aura->GetCasterGUID() != m_caster->GetGUID())
                            continue;
                        // Search only Serpent Sting, Viper Sting, Scorpid Sting auras
                        uint64 familyFlag = aura->GetSpellProto()->SpellFamilyFlags;
                        if (!(familyFlag & 0x000000800000C000LL))
                            continue;
                        // Refresh aura duration
                        aura->RefreshAura();

                        // Serpent Sting - Instantly deals 40% of the damage done by your Serpent Sting.
                        if (familyFlag & 0x0000000000004000LL && aura->GetEffIndex() == 0)
                        {
                            spellId = 53353; // 53353 Chimera Shot - Serpent
                            basePoint = aura->GetModifier()->m_amount * 5 * 40 / 100;
                        }
                        // Viper Sting - Instantly restores mana to you equal to 60% of the total amount drained by your Viper Sting.
                        if (familyFlag & 0x0000008000000000LL && aura->GetEffIndex() == 0)
                        {
                            spellId = 53358; // 53358 Chimera Shot - Viper
                            basePoint = aura->GetModifier()->m_amount * 4 * 60 / 100;
                        }
                        // Scorpid Sting - Attempts to Disarm the target for 10 sec. This effect cannot occur more than once per 1 minute.
                        if (familyFlag & 0x0000000000008000LL)
                            spellId = 53359; // 53359 Chimera Shot - Scorpid
                        // ?? nothing say in spell desc (possibly need addition check)
                        //if (familyFlag & 0x0000010000000000LL || // dot
                        //    familyFlag & 0x0000100000000000LL)   // stun
                        //{
                        //    spellId = 53366; // 53366 Chimera Shot - Wyvern
                        //}
                    }
                    if (spellId)
                        m_caster->CastCustomSpell(unitTarget, spellId, &basePoint, 0, 0, false);
                    return;
                }
                default:
                    break;
            }
            break;
        }
        case SPELLFAMILY_PALADIN:
        {
            // Judgement
            if (m_spellInfo->SpellFamilyFlags[0] & 0x800000)
            {
                if(!unitTarget || !unitTarget->isAlive())
                    return;
                uint32 spellId1 = 0;
                uint32 spellId2 = 0;

                // Judgement self add switch
                switch (m_spellInfo->Id)
                {
                    case 41467: break;                      // Judgement
                    case 53407: spellId1 = 20184; break;    // Judgement of Justice
                    case 20271:                             // Judgement of Light
                    case 57774: spellId1 = 20185; break;    // Judgement of Light
                    case 53408: spellId1 = 20186; break;    // Judgement of Wisdom
                    default:
                        return;
                }
                // all seals have aura dummy in 2 effect
                Unit::AuraList const& m_dummyAuras = m_caster->GetAurasByType(SPELL_AURA_DUMMY);
                for(Unit::AuraList::const_iterator itr = m_dummyAuras.begin(); itr != m_dummyAuras.end(); ++itr)
                {
                    SpellEntry const *spellInfo = (*itr)->GetSpellProto();
                    // search seal (all seals have judgement's aura dummy spell id in 2 effect
                    if ((*itr)->GetEffIndex() != 2 || !spellInfo || !IsSealSpell(spellInfo))
                        continue;
                    spellId2 = (*itr)->GetModifier()->m_amount;
                    SpellEntry const *judge = sSpellStore.LookupEntry(spellId2);
                    if (!judge)
                        continue;
                    break;
                }
                if (spellId1)
                    m_caster->CastSpell(unitTarget, spellId1, true);
                if (spellId2)
                    m_caster->CastSpell(unitTarget, spellId2, true);
                return;
            }
        }
        case SPELLFAMILY_POTION:
        {
            switch(m_spellInfo->Id)
            {
                // Dreaming Glory
                case 28698:
                {
                    if(!unitTarget)
                        return;
                    unitTarget->CastSpell(unitTarget, 28694, true);
                    break;
                }
                // Netherbloom
                case 28702:
                {
                    if(!unitTarget)
                        return;
                    // 25% chance of casting a random buff
                    if(roll_chance_i(75))
                        return;

                    // triggered spells are 28703 to 28707
                    // Note: some sources say, that there was the possibility of
                    //       receiving a debuff. However, this seems to be removed by a patch.
                    const uint32 spellid = 28703;

                    // don't overwrite an existing aura
                    for(uint8 i=0; i<5; i++)
                        if(unitTarget->HasAura(spellid+i, 0))
                            return;
                    unitTarget->CastSpell(unitTarget, spellid+urand(0, 4), true);
                    break;
                }

                // Nightmare Vine
                case 28720:
                {
                    if(!unitTarget)
                        return;
                    // 25% chance of casting Nightmare Pollen
                    if(roll_chance_i(75))
                        return;
                    unitTarget->CastSpell(unitTarget, 28721, true);
                    break;
                }
            }
            break;
        }
    }

    // normal DB scripted effect
    sLog.outDebug("Spell ScriptStart spellid %u in EffectScriptEffect ", m_spellInfo->Id);
    sWorld.ScriptsStart(sSpellScripts, m_spellInfo->Id, m_caster, unitTarget);
}

void Spell::EffectSanctuary(uint32 /*i*/)
{
    if(!unitTarget)
        return;

    std::list<Unit*> targets;
    Trinity::AnyUnfriendlyUnitInObjectRangeCheck u_check(unitTarget, unitTarget, World::GetMaxVisibleDistance());
    Trinity::UnitListSearcher<Trinity::AnyUnfriendlyUnitInObjectRangeCheck> searcher(unitTarget, targets, u_check);
    unitTarget->VisitNearbyObject(World::GetMaxVisibleDistance(), searcher);
    for(std::list<Unit*>::iterator iter = targets.begin(); iter != targets.end(); ++iter)
    {
        if(!(*iter)->hasUnitState(UNIT_STAT_CASTING))
            continue;

        for(uint32 i = CURRENT_FIRST_NON_MELEE_SPELL; i < CURRENT_MAX_SPELL; i++)
        {
            if((*iter)->m_currentSpells[i]
            && (*iter)->m_currentSpells[i]->m_targets.getUnitTargetGUID() == unitTarget->GetGUID())
            {
                (*iter)->InterruptSpell(i, false);
            }
        }
    }

    unitTarget->CombatStop();
    unitTarget->getHostilRefManager().deleteReferences();   // stop all fighting
    // Vanish allows to remove all threat and cast regular stealth so other spells can be used
    if(m_spellInfo->SpellFamilyName == SPELLFAMILY_ROGUE && (m_spellInfo->SpellFamilyFlags[0] & SPELLFAMILYFLAG_ROGUE_VANISH))
    {
        ((Player *)m_caster)->RemoveSpellsCausingAura(SPELL_AURA_MOD_ROOT);
    }
}

void Spell::EffectAddComboPoints(uint32 /*i*/)
{
    if(!unitTarget)
        return;

    if(m_caster->GetTypeId() != TYPEID_PLAYER)
        return;

    if(damage <= 0)
        return;

    ((Player*)m_caster)->AddComboPoints(unitTarget, damage);
}

void Spell::EffectDuel(uint32 i)
{
    if(!m_caster || !unitTarget || m_caster->GetTypeId() != TYPEID_PLAYER || unitTarget->GetTypeId() != TYPEID_PLAYER)
        return;

    Player *caster = (Player*)m_caster;
    Player *target = (Player*)unitTarget;

    // caster or target already have requested duel
    if( caster->duel || target->duel || !target->GetSocial() || target->GetSocial()->HasIgnore(caster->GetGUIDLow()) )
        return;

    // Players can only fight a duel with each other outside (=not inside dungeons and not in capital cities)
    // Don't have to check the target's map since you cannot challenge someone across maps
    if(caster->GetMap()->Instanceable())
    //if( mapid != 0 && mapid != 1 && mapid != 530 && mapid != 571 && mapid != 609)
    {
        SendCastResult(SPELL_FAILED_NO_DUELING);            // Dueling isn't allowed here
        return;
    }

    AreaTableEntry const* casterAreaEntry = GetAreaEntryByAreaID(caster->GetZoneId());
    if(casterAreaEntry && (casterAreaEntry->flags & AREA_FLAG_CAPITAL) )
    {
        SendCastResult(SPELL_FAILED_NO_DUELING);            // Dueling isn't allowed here
        return;
    }

    AreaTableEntry const* targetAreaEntry = GetAreaEntryByAreaID(target->GetZoneId());
    if(targetAreaEntry && (targetAreaEntry->flags & AREA_FLAG_CAPITAL) )
    {
        SendCastResult(SPELL_FAILED_NO_DUELING);            // Dueling isn't allowed here
        return;
    }

    //CREATE DUEL FLAG OBJECT
    GameObject* pGameObj = new GameObject;

    uint32 gameobject_id = m_spellInfo->EffectMiscValue[i];

    Map *map = m_caster->GetMap();
    if(!pGameObj->Create(objmgr.GenerateLowGuid(HIGHGUID_GAMEOBJECT), gameobject_id,
        map, m_caster->GetPhaseMask(),
        m_caster->GetPositionX()+(unitTarget->GetPositionX()-m_caster->GetPositionX())/2 ,
        m_caster->GetPositionY()+(unitTarget->GetPositionY()-m_caster->GetPositionY())/2 ,
        m_caster->GetPositionZ(),
        m_caster->GetOrientation(), 0, 0, 0, 0, 0, 1))
    {
        delete pGameObj;
        return;
    }

    pGameObj->SetUInt32Value(GAMEOBJECT_FACTION, m_caster->getFaction() );
    pGameObj->SetUInt32Value(GAMEOBJECT_LEVEL, m_caster->getLevel()+1 );
    int32 duration = GetSpellDuration(m_spellInfo);
    pGameObj->SetRespawnTime(duration > 0 ? duration/1000 : 0);
    pGameObj->SetSpellId(m_spellInfo->Id);

    m_caster->AddGameObject(pGameObj);
    map->Add(pGameObj);
    //END

    // Send request
    WorldPacket data(SMSG_DUEL_REQUESTED, 16);
    data << pGameObj->GetGUID();
    data << caster->GetGUID();
    caster->GetSession()->SendPacket(&data);
    target->GetSession()->SendPacket(&data);

    // create duel-info
    DuelInfo *duel   = new DuelInfo;
    duel->initiator  = caster;
    duel->opponent   = target;
    duel->startTime  = 0;
    duel->startTimer = 0;
    caster->duel     = duel;

    DuelInfo *duel2   = new DuelInfo;
    duel2->initiator  = caster;
    duel2->opponent   = caster;
    duel2->startTime  = 0;
    duel2->startTimer = 0;
    target->duel      = duel2;

    caster->SetUInt64Value(PLAYER_DUEL_ARBITER,pGameObj->GetGUID());
    target->SetUInt64Value(PLAYER_DUEL_ARBITER,pGameObj->GetGUID());
}

void Spell::EffectStuck(uint32 /*i*/)
{
    if(!unitTarget || unitTarget->GetTypeId() != TYPEID_PLAYER)
        return;

    if(!sWorld.getConfig(CONFIG_CAST_UNSTUCK))
        return;

    Player* pTarget = (Player*)unitTarget;

    sLog.outDebug("Spell Effect: Stuck");
    sLog.outDetail("Player %s (guid %u) used auto-unstuck future at map %u (%f, %f, %f)", pTarget->GetName(), pTarget->GetGUIDLow(), m_caster->GetMapId(), m_caster->GetPositionX(), pTarget->GetPositionY(), pTarget->GetPositionZ());

    if(pTarget->isInFlight())
        return;

    // homebind location is loaded always
    pTarget->TeleportTo(pTarget->m_homebindMapId,pTarget->m_homebindX,pTarget->m_homebindY,pTarget->m_homebindZ,pTarget->GetOrientation(), (unitTarget==m_caster ? TELE_TO_SPELL : 0));

    // Stuck spell trigger Hearthstone cooldown
    SpellEntry const *spellInfo = sSpellStore.LookupEntry(8690);
    if(!spellInfo)
        return;
    Spell spell(pTarget,spellInfo,true,0);
    spell.SendSpellCooldown();
}

void Spell::EffectSummonPlayer(uint32 /*i*/)
{
    if(!unitTarget || unitTarget->GetTypeId() != TYPEID_PLAYER)
        return;

    // Evil Twin (ignore player summon, but hide this for summoner)
    if(unitTarget->GetDummyAura(23445))
        return;

    float x,y,z;
    m_caster->GetClosePoint(x,y,z,unitTarget->GetObjectSize());

    ((Player*)unitTarget)->SetSummonPoint(m_caster->GetMapId(),x,y,z);

    WorldPacket data(SMSG_SUMMON_REQUEST, 8+4+4);
    data << uint64(m_caster->GetGUID());                    // summoner guid
    data << uint32(m_caster->GetZoneId());                  // summoner zone
    data << uint32(MAX_PLAYER_SUMMON_DELAY*1000);           // auto decline after msecs
    ((Player*)unitTarget)->GetSession()->SendPacket(&data);
}

static ScriptInfo generateActivateCommand()
{
    ScriptInfo si;
    si.command = SCRIPT_COMMAND_ACTIVATE_OBJECT;
    return si;
}

void Spell::EffectActivateObject(uint32 effect_idx)
{
    if(!gameObjTarget)
        return;

    static ScriptInfo activateCommand = generateActivateCommand();

    int32 delay_secs = m_spellInfo->EffectMiscValue[effect_idx];

    sWorld.ScriptCommandStart(activateCommand, delay_secs, m_caster, gameObjTarget);
}

void Spell::EffectApplyGlyph(uint32 i)
{
    if(m_caster->GetTypeId() != TYPEID_PLAYER)
        return;

    Player *player = (Player*)m_caster;

    // remove old glyph
    if(uint32 oldglyph = player->GetGlyph(m_glyphIndex))
    {
        if(GlyphPropertiesEntry const *old_gp = sGlyphPropertiesStore.LookupEntry(oldglyph))
        {
            player->RemoveAurasDueToSpell(old_gp->SpellId);
            player->SetGlyph(m_glyphIndex, 0);
        }
    }

    // apply new one
    if(uint32 glyph = m_spellInfo->EffectMiscValue[i])
    {
        if(GlyphPropertiesEntry const *gp = sGlyphPropertiesStore.LookupEntry(glyph))
        {
            if(GlyphSlotEntry const *gs = sGlyphSlotStore.LookupEntry(player->GetGlyphSlot(m_glyphIndex)))
            {
                if(gp->TypeFlags != gs->TypeFlags)
                {
                    SendCastResult(SPELL_FAILED_INVALID_GLYPH);
                    return;                                 // glyph slot missmatch
                }
            }

            player->CastSpell(m_caster, gp->SpellId, true);
            player->SetGlyph(m_glyphIndex, glyph);
        }
    }
}

void Spell::EffectSummonTotem(uint32 i)
{
    uint8 slot = 0;
    switch(m_spellInfo->EffectMiscValueB[i])
    {
        case SUMMON_TYPE_TOTEM_SLOT1: slot = 0; break;
        case SUMMON_TYPE_TOTEM_SLOT2: slot = 1; break;
        case SUMMON_TYPE_TOTEM_SLOT3: slot = 2; break;
        case SUMMON_TYPE_TOTEM_SLOT4: slot = 3; break;
        // Battle standard case
        case SUMMON_TYPE_TOTEM:       slot = 254; break;
        // jewelery statue case, like totem without slot
        case SUMMON_TYPE_GUARDIAN:    slot = 255; break;
        default: return;
    }

    if(slot < MAX_TOTEM)
    {
        uint64 guid = m_caster->m_TotemSlot[slot];
        if(guid != 0)
        {
            Creature *OldTotem = ObjectAccessor::GetCreature(*m_caster, guid);
            if(OldTotem && OldTotem->isTotem())
                ((Totem*)OldTotem)->UnSummon();
        }
    }

    uint32 team = 0;
    if (m_caster->GetTypeId()==TYPEID_PLAYER)
        team = ((Player*)m_caster)->GetTeam();

    Totem* pTotem = new Totem;

    if(!pTotem->Create(objmgr.GenerateLowGuid(HIGHGUID_UNIT), m_caster->GetMap(), m_caster->GetPhaseMask(),
        m_spellInfo->EffectMiscValue[i], team ))
    {
        delete pTotem;
        return;
    }

    float angle = slot < MAX_TOTEM ? M_PI/MAX_TOTEM - (slot*2*M_PI/MAX_TOTEM) : 0;

    float x,y,z;
    m_caster->GetClosePoint(x,y,z,pTotem->GetObjectSize(),2.0f,angle);

    // totem must be at same Z in case swimming caster and etc.
    if( fabs( z - m_caster->GetPositionZ() ) > 5 )
        z = m_caster->GetPositionZ();

    pTotem->Relocate(x, y, z, m_caster->GetOrientation());

    if(slot < MAX_TOTEM)
        m_caster->m_TotemSlot[slot] = pTotem->GetGUID();

    pTotem->SetOwner(m_caster->GetGUID());
    pTotem->SetTypeBySummonSpell(m_spellInfo);              // must be after Create call where m_spells initilized

    int32 duration=GetSpellDuration(m_spellInfo);
    if(Player* modOwner = m_caster->GetSpellModOwner())
        modOwner->ApplySpellMod(m_spellInfo->Id,SPELLMOD_DURATION, duration);
    pTotem->SetDuration(duration);

    if (damage)                                             // if not spell info, DB values used
    {
        pTotem->SetMaxHealth(damage);
        pTotem->SetHealth(damage);
    }

    pTotem->SetUInt32Value(UNIT_CREATED_BY_SPELL,m_spellInfo->Id);

    if(m_caster->GetTypeId() == TYPEID_PLAYER)
        pTotem->SetFlag(UNIT_FIELD_FLAGS,UNIT_FLAG_PVP_ATTACKABLE);

    pTotem->Summon(m_caster);

    if(slot < MAX_TOTEM && m_caster->GetTypeId() == TYPEID_PLAYER)
    {
        WorldPacket data(SMSG_TOTEM_CREATED, 1+8+4+4);
        data << uint8(slot);
        data << uint64(pTotem->GetGUID());
        data << uint32(duration);
        data << uint32(m_spellInfo->Id);
        ((Player*)m_caster)->SendDirectMessage(&data);
    }
}

void Spell::EffectEnchantHeldItem(uint32 i)
{
    // this is only item spell effect applied to main-hand weapon of target player (players in area)
    if(!unitTarget || unitTarget->GetTypeId() != TYPEID_PLAYER)
        return;

    Player* item_owner = (Player*)unitTarget;
    Item* item = item_owner->GetItemByPos(INVENTORY_SLOT_BAG_0, EQUIPMENT_SLOT_MAINHAND);

    if(!item )
        return;

    // must be equipped
    if(!item ->IsEquipped())
        return;

    if (m_spellInfo->EffectMiscValue[i])
    {
        uint32 enchant_id = m_spellInfo->EffectMiscValue[i];
        int32 duration = GetSpellDuration(m_spellInfo);          //Try duration index first ..
        if(!duration)
            duration = damage;//+1;            //Base points after ..
        if(!duration)
            duration = 10;                                  //10 seconds for enchants which don't have listed duration

        SpellItemEnchantmentEntry const *pEnchant = sSpellItemEnchantmentStore.LookupEntry(enchant_id);
        if(!pEnchant)
            return;

        // Always go to temp enchantment slot
        EnchantmentSlot slot = TEMP_ENCHANTMENT_SLOT;

        // Enchantment will not be applied if a different one already exists
        if(item->GetEnchantmentId(slot) && item->GetEnchantmentId(slot) != enchant_id)
            return;

        // Apply the temporary enchantment
        item->SetEnchantment(slot, enchant_id, duration*1000, 0);
        item_owner->ApplyEnchantment(item,slot,true);
    }
}

void Spell::EffectDisEnchant(uint32 /*i*/)
{
    if(m_caster->GetTypeId() != TYPEID_PLAYER)
        return;

    Player* p_caster = (Player*)m_caster;
    if(!itemTarget || !itemTarget->GetProto()->DisenchantID)
        return;

    p_caster->UpdateCraftSkill(m_spellInfo->Id);

    ((Player*)m_caster)->SendLoot(itemTarget->GetGUID(),LOOT_DISENCHANTING);

    // item will be removed at disenchanting end
}

void Spell::EffectInebriate(uint32 /*i*/)
{
    if(!unitTarget || unitTarget->GetTypeId() != TYPEID_PLAYER)
        return;

    Player *player = (Player*)unitTarget;
    uint16 currentDrunk = player->GetDrunkValue();
    uint16 drunkMod = damage * 256;
    if (currentDrunk + drunkMod > 0xFFFF)
        currentDrunk = 0xFFFF;
    else
        currentDrunk += drunkMod;
    player->SetDrunkValue(currentDrunk, m_CastItem?m_CastItem->GetEntry():0);
}

void Spell::EffectFeedPet(uint32 i)
{
    if(m_caster->GetTypeId() != TYPEID_PLAYER)
        return;

    Player *_player = (Player*)m_caster;

    Item* foodItem = m_targets.getItemTarget();
    if(!foodItem)
        return;

    Pet *pet = _player->GetPet();
    if(!pet)
        return;

    if(!pet->isAlive())
        return;

    int32 benefit = pet->GetCurrentFoodBenefitLevel(foodItem->GetProto()->ItemLevel);
    if(benefit <= 0)
        return;

    uint32 count = 1;
    _player->DestroyItemCount(foodItem,count,true);
    // TODO: fix crash when a spell has two effects, both pointed at the same item target

    m_caster->CastCustomSpell(pet,m_spellInfo->EffectTriggerSpell[i],&benefit,NULL,NULL,true);
}

void Spell::EffectDismissPet(uint32 /*i*/)
{
    if(m_caster->GetTypeId() != TYPEID_PLAYER)
        return;

    Pet* pet = m_caster->GetPet();

    // not let dismiss dead pet
    if(!pet||!pet->isAlive())
        return;

    ((Player*)m_caster)->RemovePet(pet,PET_SAVE_NOT_IN_SLOT);
}

void Spell::EffectSummonObject(uint32 i)
{
    uint32 go_id = m_spellInfo->EffectMiscValue[i];

    uint8 slot = 0;
    switch(m_spellInfo->Effect[i])
    {
        case SPELL_EFFECT_SUMMON_OBJECT_SLOT1: slot = 0; break;
        case SPELL_EFFECT_SUMMON_OBJECT_SLOT2: slot = 1; break;
        case SPELL_EFFECT_SUMMON_OBJECT_SLOT3: slot = 2; break;
        case SPELL_EFFECT_SUMMON_OBJECT_SLOT4: slot = 3; break;
        default: return;
    }

    uint64 guid = m_caster->m_ObjectSlot[slot];
    if(guid != 0)
    {
        GameObject* obj = NULL;
        if( m_caster )
            obj = ObjectAccessor::GetGameObject(*m_caster, guid);

        if(obj) obj->Delete();
        m_caster->m_ObjectSlot[slot] = 0;
    }

    GameObject* pGameObj = new GameObject;

    float rot2 = sin(m_caster->GetOrientation()/2);
    float rot3 = cos(m_caster->GetOrientation()/2);

    float x,y,z;
    // If dest location if present
    if (m_targets.m_targetMask & TARGET_FLAG_DEST_LOCATION)
    {
        x = m_targets.m_destX;
        y = m_targets.m_destY;
        z = m_targets.m_destZ;
    }
    // Summon in random point all other units if location present
    else
        m_caster->GetClosePoint(x,y,z,DEFAULT_WORLD_OBJECT_SIZE);

    Map *map = m_caster->GetMap();
    if(!pGameObj->Create(objmgr.GenerateLowGuid(HIGHGUID_GAMEOBJECT), go_id, map,
        m_caster->GetPhaseMask(), x, y, z, m_caster->GetOrientation(), 0, 0, rot2, rot3, 0, 1))
    {
        delete pGameObj;
        return;
    }

    //pGameObj->SetUInt32Value(GAMEOBJECT_LEVEL,m_caster->getLevel());
    int32 duration = GetSpellDuration(m_spellInfo);
    pGameObj->SetRespawnTime(duration > 0 ? duration/1000 : 0);
    pGameObj->SetSpellId(m_spellInfo->Id);
    m_caster->AddGameObject(pGameObj);

    map->Add(pGameObj);
    WorldPacket data(SMSG_GAMEOBJECT_SPAWN_ANIM_OBSOLETE, 8);
    data << pGameObj->GetGUID();
    m_caster->SendMessageToSet(&data,true);

    m_caster->m_ObjectSlot[slot] = pGameObj->GetGUID();
}

void Spell::EffectResurrect(uint32 /*effIndex*/)
{
    if(!unitTarget)
        return;
    if(unitTarget->GetTypeId() != TYPEID_PLAYER)
        return;

    if(unitTarget->isAlive())
        return;
    if(!unitTarget->IsInWorld())
        return;

    switch (m_spellInfo->Id)
    {
        // Defibrillate (Goblin Jumper Cables) have 33% chance on success
        case 8342:
            if (roll_chance_i(67))
            {
                m_caster->CastSpell(m_caster, 8338, true, m_CastItem);
                return;
            }
            break;
        // Defibrillate (Goblin Jumper Cables XL) have 50% chance on success
        case 22999:
            if (roll_chance_i(50))
            {
                m_caster->CastSpell(m_caster, 23055, true, m_CastItem);
                return;
            }
            break;
        default:
            break;
    }

    Player* pTarget = ((Player*)unitTarget);

    if(pTarget->isRessurectRequested())       // already have one active request
        return;

    uint32 health = pTarget->GetMaxHealth() * damage / 100;
    uint32 mana   = pTarget->GetMaxPower(POWER_MANA) * damage / 100;

    pTarget->setResurrectRequestData(m_caster->GetGUID(), m_caster->GetMapId(), m_caster->GetPositionX(), m_caster->GetPositionY(), m_caster->GetPositionZ(), health, mana);
    SendResurrectRequest(pTarget);
}

void Spell::EffectAddExtraAttacks(uint32 /*i*/)
{
    if(!unitTarget || !unitTarget->isAlive())
        return;

    if( unitTarget->m_extraAttacks )
        return;

    unitTarget->m_extraAttacks = damage;
}

void Spell::EffectParry(uint32 /*i*/)
{
    if (unitTarget && unitTarget->GetTypeId() == TYPEID_PLAYER)
        ((Player*)unitTarget)->SetCanParry(true);
}

void Spell::EffectBlock(uint32 /*i*/)
{
    if (unitTarget && unitTarget->GetTypeId() == TYPEID_PLAYER)
        ((Player*)unitTarget)->SetCanBlock(true);
}

void Spell::EffectMomentMove(uint32 i)
{
    if(unitTarget->isInFlight())
        return;

    if(!m_targets.HasDest())
        return;

    uint32 mapid = m_caster->GetMapId();
    float dis = m_caster->GetSpellRadiusForTarget(unitTarget, sSpellRadiusStore.LookupEntry(m_spellInfo->EffectRadiusIndex[i]));

    // src point
    float *fx = new float[11], *fy = new float[11], *fz = new float[11];
    unitTarget->GetPosition(fx[0], fy[0], fz[0]);

    float orientation = unitTarget->GetOrientation(), itr_i, step = dis / 10.0, fx2, fy2, fz2, ground, floor;
    int itr_j = 1, last_valid = 0;
    bool hit = false;

    for (itr_i = step; itr_i <= dis; itr_i += step)
    {
        fx[itr_j] = fx[0] + itr_i * cos(orientation);
        fy[itr_j] = fy[0] + itr_i * sin(orientation);
        ground = MapManager::Instance().GetMap(mapid, unitTarget)->GetHeight(fx[itr_j], fy[itr_j], MAX_HEIGHT, true);
        floor = MapManager::Instance().GetMap(mapid, unitTarget)->GetHeight(fx[itr_j], fy[itr_j], fz[last_valid], true);
        fz[itr_j] = fabs(ground - fz[last_valid]) <= fabs(floor - fz[last_valid]) ? ground : floor;
        if (fabs(fz[itr_j] - fz[0]) <= 6.0)
        {
            if (VMAP::VMapFactory::createOrGetVMapManager()->getObjectHitPos(mapid, fx[last_valid], fy[last_valid], fz[last_valid] + 0.5, fx[itr_j], fy[itr_j], fz[itr_j] + 0.5, fx2, fy2, fz2, -0.5))
            {
                hit = true;
                fx[itr_j] = fx2 - 0.6 * cos(orientation);
                fy[itr_j] = fy2 - 0.6 * sin(orientation);
                ground = MapManager::Instance().GetMap(mapid, unitTarget)->GetHeight(fx[itr_j], fy[itr_j], MAX_HEIGHT, true);
                floor = MapManager::Instance().GetMap(mapid, unitTarget)->GetHeight(fx[itr_j], fy[itr_j], fz[last_valid], true);
                float tempz = fabs(ground - fz[last_valid]) <= fabs(floor - fz[last_valid]) ? ground : floor;
                fz[itr_j] = fabs(tempz - fz[last_valid]) <= fabs(fz2 - fz[last_valid]) ? tempz : fz2;
                break;
            }
            else
                last_valid = itr_j;
        }
        itr_j++;
    }
    if (hit == false)
        itr_j = last_valid;


    if (unitTarget->GetTypeId() == TYPEID_PLAYER)
        ((Player*)unitTarget)->TeleportTo(mapid, fx[itr_j], fy[itr_j], fz[itr_j] + 0.07531, orientation, TELE_TO_NOT_LEAVE_COMBAT | TELE_TO_NOT_UNSUMMON_PET | (unitTarget == m_caster ? TELE_TO_SPELL : 0));
    else
        MapManager::Instance().GetMap(mapid, unitTarget)->CreatureRelocation((Creature*)unitTarget, fx[itr_j], fy[itr_j], fz[itr_j] + 0.07531, orientation);

    delete [] fx; delete [] fy; delete [] fz;

/*    uint32 mapid = unitTarget->GetMapId();
    float ox,oy,oz;
    unitTarget->GetPosition(ox,oy,oz);

    float fx,fy,fz;                                  // getObjectHitPos overwrite last args in any result case
    if(VMAP::VMapFactory::createOrGetVMapManager()->getObjectHitPos(mapid, ox,oy,oz+0.5, m_targets.m_destX,m_targets.m_destY,oz+0.5,fx,fy,fz, -0.5))
        unitTarget->UpdateGroundPositionZ(fx,fy,fz);

    if(unitTarget->GetTypeId() == TYPEID_PLAYER)
        ((Player*)unitTarget)->TeleportTo(mapid, fx, fy, fz, unitTarget->GetOrientation(), TELE_TO_NOT_LEAVE_COMBAT | TELE_TO_NOT_UNSUMMON_PET | (unitTarget==m_caster ? TELE_TO_SPELL : 0));
    else
        MapManager::Instance().GetMap(mapid, unitTarget)->CreatureRelocation((Creature*)unitTarget, fx, fy, fz, unitTarget->GetOrientation());*/
}

void Spell::EffectReputation(uint32 i)
{
    if(!unitTarget || unitTarget->GetTypeId() != TYPEID_PLAYER)
        return;

    Player *_player = (Player*)unitTarget;

    int32  rep_change = damage;//+1;           // field store reputation change -1

    uint32 faction_id = m_spellInfo->EffectMiscValue[i];

    FactionEntry const* factionEntry = sFactionStore.LookupEntry(faction_id);

    if(!factionEntry)
        return;

    _player->ModifyFactionReputation(factionEntry,rep_change);
}

void Spell::EffectQuestComplete(uint32 i)
{
    if(m_caster->GetTypeId() != TYPEID_PLAYER)
        return;

    Player *_player = (Player*)m_caster;

    uint32 quest_id = m_spellInfo->EffectMiscValue[i];
    _player->AreaExploredOrEventHappens(quest_id);
}

void Spell::EffectSelfResurrect(uint32 i)
{
    if(!unitTarget || unitTarget->isAlive())
        return;
    if(unitTarget->GetTypeId() != TYPEID_PLAYER)
        return;
    if(!unitTarget->IsInWorld())
        return;

    uint32 health = 0;
    uint32 mana = 0;

    // flat case
    if(damage < 0)
    {
        health = uint32(-damage);
        mana = m_spellInfo->EffectMiscValue[i];
    }
    // percent case
    else
    {
        health = uint32(damage/100.0f*unitTarget->GetMaxHealth());
        if(unitTarget->GetMaxPower(POWER_MANA) > 0)
            mana = uint32(damage/100.0f*unitTarget->GetMaxPower(POWER_MANA));
    }

    Player *plr = ((Player*)unitTarget);
    plr->ResurrectPlayer(0.0f);

    plr->SetHealth( health );
    plr->SetPower(POWER_MANA, mana );
    plr->SetPower(POWER_RAGE, 0 );
    plr->SetPower(POWER_ENERGY, plr->GetMaxPower(POWER_ENERGY) );

    plr->SpawnCorpseBones();

    plr->SaveToDB();
}

void Spell::EffectSkinning(uint32 /*i*/)
{
    if(unitTarget->GetTypeId() != TYPEID_UNIT )
        return;
    if(!m_caster || m_caster->GetTypeId() != TYPEID_PLAYER)
        return;

    Creature* creature = (Creature*) unitTarget;
    int32 targetLevel = creature->getLevel();

    uint32 skill = creature->GetCreatureInfo()->GetRequiredLootSkill();

    ((Player*)m_caster)->SendLoot(creature->GetGUID(),LOOT_SKINNING);
    creature->RemoveFlag(UNIT_FIELD_FLAGS, UNIT_FLAG_SKINNABLE);

    int32 reqValue = targetLevel < 10 ? 0 : targetLevel < 20 ? (targetLevel-10)*10 : targetLevel*5;

    int32 skillValue = ((Player*)m_caster)->GetPureSkillValue(skill);

    // Double chances for elites
    ((Player*)m_caster)->UpdateGatherSkill(skill, skillValue, reqValue, creature->isElite() ? 2 : 1 );
}

void Spell::EffectCharge(uint32 /*i*/)
{
    if(!m_caster)
        return;

    Unit *target = m_targets.getUnitTarget();
    if(!target)
        return;

    float x, y, z;
    target->GetContactPoint(m_caster, x, y, z);
    m_caster->GetMotionMaster()->MoveCharge(x, y, z);

    // not all charge effects used in negative spells
    if ( !IsPositiveSpell(m_spellInfo->Id) && m_caster->GetTypeId() == TYPEID_PLAYER)
        m_caster->Attack(target, true);
}

void Spell::EffectSummonCritter(uint32 i)
{
    if(m_caster->GetTypeId() != TYPEID_PLAYER)
        return;
    Player* player = (Player*)m_caster;

    uint32 pet_entry = m_spellInfo->EffectMiscValue[i];
    if(!pet_entry)
        return;

    Pet* old_critter = player->GetMiniPet();

    // for same pet just despawn
    if(old_critter && old_critter->GetEntry() == pet_entry)
    {
        player->RemoveMiniPet();
        return;
    }

    // despawn old pet before summon new
    if(old_critter)
        player->RemoveMiniPet();

    // summon new pet
    Pet* critter = new Pet(MINI_PET);

    Map *map = m_caster->GetMap();
    uint32 pet_number = objmgr.GeneratePetNumber();
    if(!critter->Create(objmgr.GenerateLowGuid(HIGHGUID_PET), map, m_caster->GetPhaseMask(),
        pet_entry, pet_number))
    {
        sLog.outError("Spell::EffectSummonCritter, spellid %u: no such creature entry %u", m_spellInfo->Id, pet_entry);
        delete critter;
        return;
    }

    float x,y,z;
    // If dest location if present
    if (m_targets.m_targetMask & TARGET_FLAG_DEST_LOCATION)
    {
         x = m_targets.m_destX;
         y = m_targets.m_destY;
         z = m_targets.m_destZ;
     }
     // Summon if dest location not present near caster
     else
         m_caster->GetClosePoint(x,y,z,critter->GetObjectSize());

    critter->Relocate(x,y,z,m_caster->GetOrientation());

    if(!critter->IsPositionValid())
    {
        sLog.outError("ERROR: Pet (guidlow %d, entry %d) not summoned. Suggested coordinates isn't valid (X: %f Y: %f)",
            critter->GetGUIDLow(), critter->GetEntry(), critter->GetPositionX(), critter->GetPositionY());
        delete critter;
        return;
    }

    critter->SetOwnerGUID(m_caster->GetGUID());
    critter->SetCreatorGUID(m_caster->GetGUID());
    critter->SetUInt32Value(UNIT_FIELD_FACTIONTEMPLATE,m_caster->getFaction());
    critter->SetUInt32Value(UNIT_CREATED_BY_SPELL, m_spellInfo->Id);

    critter->AIM_Initialize();
    critter->InitPetCreateSpells();                         // e.g. disgusting oozeling has a create spell as critter...
    critter->SetMaxHealth(1);
    critter->SetHealth(1);
    critter->SetLevel(1);

    // set timer for unsummon
    int32 duration = GetSpellDuration(m_spellInfo);
    if(duration > 0)
        critter->SetDuration(duration);

    std::string name = player->GetName();
    name.append(petTypeSuffix[critter->getPetType()]);
    critter->SetName( name );
    player->SetMiniPet(critter);

    map->Add((Creature*)critter);
}

void Spell::EffectKnockBack(uint32 i)
{
    if(!unitTarget)
        return;

    // Effect only works on players
    if(unitTarget->GetTypeId()!=TYPEID_PLAYER)
        return;

    float x, y;
    if(m_targets.m_targetMask & TARGET_FLAG_DEST_LOCATION)
    {
        x = m_targets.m_destX;
        y = m_targets.m_destY;
    }
    else
    {
        x = m_caster->GetPositionX();
        y = m_caster->GetPositionX();
    }

    float dx = unitTarget->GetPositionX() - x;
    float dy = unitTarget->GetPositionY() - y;
    float vcos, vsin;
    if(dx < 0.001f && dy < 0.001f)
    {
        float angle = rand_norm()*2*M_PI;
        vcos = cos(angle);
        vsin = sin(angle);
    }
    else
    {
        float dist = sqrt((dx*dx) + (dy*dy));
        vcos = dx / dist;
        vsin = dy / dist;
    }
    float speedxy = float(m_spellInfo->EffectMiscValue[i])/10;
    float speedz = float(damage/-10);   

    WorldPacket data(SMSG_MOVE_KNOCK_BACK, (8+4+4+4+4+4));
    data.append(unitTarget->GetPackGUID());
    data << uint32(0);                                      // Sequence
    data << float(vcos);                                    // x direction
    data << float(vsin);                                    // y direction
    data << float(speedxy);                                 // Horizontal speed
    data << float(speedz);                                  // Z Movement speed (vertical)

    ((Player*)unitTarget)->GetSession()->SendPacket(&data);
}

void Spell::EffectSendTaxi(uint32 i)
{
    if(!unitTarget || unitTarget->GetTypeId() != TYPEID_PLAYER)
        return;

    TaxiPathEntry const* entry = sTaxiPathStore.LookupEntry(m_spellInfo->EffectMiscValue[i]);
    if(!entry)
        return;

    std::vector<uint32> nodes;

    nodes.resize(2);
    nodes[0] = entry->from;
    nodes[1] = entry->to;

    uint32 mountid = 0;
    switch(m_spellInfo->Id)
    {
        case 31606:                                         //Stormcrow Amulet
            mountid = 17447;
            break;
        case 45071:                                         //Quest - Sunwell Daily - Dead Scar Bombing Run
        case 45113:                                         //Quest - Sunwell Daily - Ship Bombing Run
        case 45353:                                         //Quest - Sunwell Daily - Ship Bombing Run Return
            mountid = 22840;
            break;
        case 34905:                                         //Stealth Flight
            mountid = 6851;
            break;
        case 45883:                                         //Amber Ledge to Beryl Point
            mountid = 23524;
            break;
        case 46064:                                         //Amber Ledge to Coldarra
            mountid = 6371;
            break;
        case 53335:                                         //Stormwind Harbor Flight - Peaceful
            mountid = 6852;
            break;
        case 41533:      //Fly of the Netherwing
        case 41540:      //Fly of the Netherwing
            mountid = 23468;
            break;
    }

    ((Player*)unitTarget)->ActivateTaxiPathTo(nodes,mountid);

}

void Spell::EffectPlayerPull(uint32 i)
{
    if(!unitTarget || !m_caster)
        return;

    // Effect only works on players
    if(unitTarget->GetTypeId()!=TYPEID_PLAYER)
        return;

    float vsin = sin(unitTarget->GetAngle(m_caster));
    float vcos = cos(unitTarget->GetAngle(m_caster));

    WorldPacket data(SMSG_MOVE_KNOCK_BACK, (8+4+4+4+4+4));
    data.append(unitTarget->GetPackGUID());
    data << uint32(0);                                      // Sequence
    data << float(vcos);                                    // x direction
    data << float(vsin);                                    // y direction
                                                            // Horizontal speed
    data << float(damage ? damage : unitTarget->GetDistance2d(m_caster));
    data << float(m_spellInfo->EffectMiscValue[i])/-10;     // Z Movement speed

    ((Player*)unitTarget)->GetSession()->SendPacket(&data);
}

void Spell::EffectDispelMechanic(uint32 i)
{
    if(!unitTarget)
        return;

    uint32 mechanic = m_spellInfo->EffectMiscValue[i];

    Unit::AuraMap& Auras = unitTarget->GetAuras();
    for(Unit::AuraMap::iterator iter = Auras.begin(), next; iter != Auras.end(); iter = next)
    {
        next = iter;
        ++next;
        SpellEntry const *spell = sSpellStore.LookupEntry(iter->second->GetSpellProto()->Id);
        if(spell->Mechanic == mechanic || spell->EffectMechanic[iter->second->GetEffIndex()] == mechanic)
        {
            unitTarget->RemoveAurasDueToSpell(spell->Id);
            if(Auras.empty())
                break;
            else
                next = Auras.begin();
        }
    }
    return;
}

void Spell::EffectSummonDeadPet(uint32 /*i*/)
{
    if(m_caster->GetTypeId() != TYPEID_PLAYER)
        return;
    Player *_player = (Player*)m_caster;
    Pet *pet = _player->GetPet();
    if(!pet)
        return;
    if(pet->isAlive())
        return;
    if(damage < 0)
        return;
    pet->SetUInt32Value(UNIT_DYNAMIC_FLAGS, 0);
    pet->RemoveFlag (UNIT_FIELD_FLAGS, UNIT_FLAG_SKINNABLE);
    pet->setDeathState( ALIVE );
    pet->clearUnitState(UNIT_STAT_ALL_STATE);
    pet->SetHealth( uint32(pet->GetMaxHealth()*(float(damage)/100)));

    pet->AIM_Initialize();

    _player->PetSpellInitialize();
    pet->SavePetToDB(PET_SAVE_AS_CURRENT);
}

void Spell::EffectDestroyAllTotems(uint32 /*i*/)
{
    float mana = 0;
    for(int slot = 0;  slot < MAX_TOTEM; ++slot)
    {
        if(!m_caster->m_TotemSlot[slot])
            continue;

        Creature* totem = ObjectAccessor::GetCreature(*m_caster,m_caster->m_TotemSlot[slot]);
        if(totem && totem->isTotem())
        {
            uint32 spell_id = totem->GetUInt32Value(UNIT_CREATED_BY_SPELL);
            SpellEntry const* spellInfo = sSpellStore.LookupEntry(spell_id);
            if(spellInfo)
                mana += spellInfo->manaCost * damage / 100;
            ((Totem*)totem)->UnSummon();
        }
    }

    int32 gain = m_caster->ModifyPower(POWER_MANA,int32(mana));
    m_caster->SendEnergizeSpellLog(m_caster, m_spellInfo->Id, gain, POWER_MANA);
}

void Spell::EffectDurabilityDamage(uint32 i)
{
    if(!unitTarget || unitTarget->GetTypeId() != TYPEID_PLAYER)
        return;

    int32 slot = m_spellInfo->EffectMiscValue[i];

    // FIXME: some spells effects have value -1/-2
    // Possibly its mean -1 all player equipped items and -2 all items
    if(slot < 0)
    {
        ((Player*)unitTarget)->DurabilityPointsLossAll(damage,(slot < -1));
        return;
    }

    // invalid slot value
    if(slot >= INVENTORY_SLOT_BAG_END)
        return;

    if(Item* item = ((Player*)unitTarget)->GetItemByPos(INVENTORY_SLOT_BAG_0,slot))
        ((Player*)unitTarget)->DurabilityPointsLoss(item,damage);
}

void Spell::EffectDurabilityDamagePCT(uint32 i)
{
    if(!unitTarget || unitTarget->GetTypeId() != TYPEID_PLAYER)
        return;

    int32 slot = m_spellInfo->EffectMiscValue[i];

    // FIXME: some spells effects have value -1/-2
    // Possibly its mean -1 all player equipped items and -2 all items
    if(slot < 0)
    {
        ((Player*)unitTarget)->DurabilityLossAll(double(damage)/100.0f,(slot < -1));
        return;
    }

    // invalid slot value
    if(slot >= INVENTORY_SLOT_BAG_END)
        return;

    if(damage <= 0)
        return;

    if(Item* item = ((Player*)unitTarget)->GetItemByPos(INVENTORY_SLOT_BAG_0,slot))
        ((Player*)unitTarget)->DurabilityLoss(item,double(damage)/100.0f);
}

void Spell::EffectModifyThreatPercent(uint32 /*effIndex*/)
{
    if(!unitTarget)
        return;

    unitTarget->getThreatManager().modifyThreatPercent(m_caster, damage);
}

void Spell::EffectTransmitted(uint32 effIndex)
{
    uint32 name_id = m_spellInfo->EffectMiscValue[effIndex];

    GameObjectInfo const* goinfo = objmgr.GetGameObjectInfo(name_id);

    if (!goinfo)
    {
        sLog.outErrorDb("Gameobject (Entry: %u) not exist and not created at spell (ID: %u) cast",name_id, m_spellInfo->Id);
        return;
    }

    float fx,fy,fz;

    if(m_targets.m_targetMask & TARGET_FLAG_DEST_LOCATION)
    {
        fx = m_targets.m_destX;
        fy = m_targets.m_destY;
        fz = m_targets.m_destZ;
    }
    //FIXME: this can be better check for most objects but still hack
    else if(m_spellInfo->EffectRadiusIndex[effIndex] && m_spellInfo->speed==0)
    {
        float dis = GetSpellRadiusForFriend(sSpellRadiusStore.LookupEntry(m_spellInfo->EffectRadiusIndex[effIndex]));
        m_caster->GetClosePoint(fx,fy,fz,DEFAULT_WORLD_OBJECT_SIZE, dis);
    }
    else
    {
        //GO is always friendly to it's creator, get range for friends
        float min_dis = GetSpellMinRangeForFriend(sSpellRangeStore.LookupEntry(m_spellInfo->rangeIndex));
        float max_dis = GetSpellMaxRangeForFriend(sSpellRangeStore.LookupEntry(m_spellInfo->rangeIndex));
        float dis = rand_norm() * (max_dis - min_dis) + min_dis;

        m_caster->GetClosePoint(fx,fy,fz,DEFAULT_WORLD_OBJECT_SIZE, dis);
    }

    Map *cMap = m_caster->GetMap();

    if(goinfo->type==GAMEOBJECT_TYPE_FISHINGNODE)
    {
        if ( !cMap->IsInWater(fx,fy,fz-0.5f)) // Hack to prevent fishing bobber from failing to land on fishing hole
        { // but this is not proper, we really need to ignore not materialized objects
            SendCastResult(SPELL_FAILED_NOT_HERE);
            SendChannelUpdate(0);
            return;
        }

        // replace by water level in this case
        fz = cMap->GetWaterLevel(fx,fy);
    }
    // if gameobject is summoning object, it should be spawned right on caster's position
    else if(goinfo->type==GAMEOBJECT_TYPE_SUMMONING_RITUAL)
    {
        m_caster->GetPosition(fx,fy,fz);
    }

    GameObject* pGameObj = new GameObject;

    if(!pGameObj->Create(objmgr.GenerateLowGuid(HIGHGUID_GAMEOBJECT), name_id, cMap,
        m_caster->GetPhaseMask(), fx, fy, fz, m_caster->GetOrientation(), 0, 0, 0, 0, 100, 1))
    {
        delete pGameObj;
        return;
    }

    int32 duration = GetSpellDuration(m_spellInfo);

    switch(goinfo->type)
    {
        case GAMEOBJECT_TYPE_FISHINGNODE:
        {
            m_caster->SetUInt64Value(UNIT_FIELD_CHANNEL_OBJECT,pGameObj->GetGUID());
                                                            // Orientation3
            pGameObj->SetFloatValue(GAMEOBJECT_PARENTROTATION + 2, 0.88431775569915771 );
                                                            // Orientation4
            pGameObj->SetFloatValue(GAMEOBJECT_PARENTROTATION + 3, -0.4668855369091033 );
            m_caster->AddGameObject(pGameObj);              // will removed at spell cancel

            // end time of range when possible catch fish (FISHING_BOBBER_READY_TIME..GetDuration(m_spellInfo))
            // start time == fish-FISHING_BOBBER_READY_TIME (0..GetDuration(m_spellInfo)-FISHING_BOBBER_READY_TIME)
            int32 lastSec;
            switch(urand(0, 3))
            {
                case 0: lastSec =  3; break;
                case 1: lastSec =  7; break;
                case 2: lastSec = 13; break;
                case 3: lastSec = 17; break;
            }

            duration = duration - lastSec*1000 + FISHING_BOBBER_READY_TIME*1000;
            break;
        }
        case GAMEOBJECT_TYPE_SUMMONING_RITUAL:
        {
            if(m_caster->GetTypeId()==TYPEID_PLAYER)
            {
                pGameObj->AddUniqueUse((Player*)m_caster);
                m_caster->AddGameObject(pGameObj);          // will removed at spell cancel
            }
            break;
        }
        case GAMEOBJECT_TYPE_FISHINGHOLE:
        case GAMEOBJECT_TYPE_CHEST:
        default:
        {
            break;
        }
    }

    pGameObj->SetRespawnTime(duration > 0 ? duration/1000 : 0);

    pGameObj->SetOwnerGUID(m_caster->GetGUID() );

    //pGameObj->SetUInt32Value(GAMEOBJECT_LEVEL, m_caster->getLevel() );
    pGameObj->SetSpellId(m_spellInfo->Id);

    DEBUG_LOG("AddObject at SpellEfects.cpp EffectTransmitted\n");
    //m_caster->AddGameObject(pGameObj);
    //m_ObjToDel.push_back(pGameObj);

    cMap->Add(pGameObj);

    WorldPacket data(SMSG_GAMEOBJECT_SPAWN_ANIM_OBSOLETE, 8);
    data << uint64(pGameObj->GetGUID());
    m_caster->SendMessageToSet(&data,true);

    if(uint32 linkedEntry = pGameObj->GetLinkedGameObjectEntry())
    {
        GameObject* linkedGO = new GameObject;
        if(linkedGO->Create(objmgr.GenerateLowGuid(HIGHGUID_GAMEOBJECT), linkedEntry, cMap,
            m_caster->GetPhaseMask(), fx, fy, fz, m_caster->GetOrientation(), 0, 0, 0, 0, 100, 1))
        {
            linkedGO->SetRespawnTime(duration > 0 ? duration/1000 : 0);
            //linkedGO->SetUInt32Value(GAMEOBJECT_LEVEL, m_caster->getLevel() );
            linkedGO->SetSpellId(m_spellInfo->Id);
            linkedGO->SetOwnerGUID(m_caster->GetGUID() );

            linkedGO->GetMap()->Add(linkedGO);
        }
        else
        {
            delete linkedGO;
            linkedGO = NULL;
            return;
        }
    }
}

void Spell::EffectProspecting(uint32 /*i*/)
{
    if(m_caster->GetTypeId() != TYPEID_PLAYER)
        return;

    Player* p_caster = (Player*)m_caster;
    if(!itemTarget || !(itemTarget->GetProto()->BagFamily & BAG_FAMILY_MASK_MINING_SUPP))
        return;

    if(itemTarget->GetCount() < 5)
        return;

    if( sWorld.getConfig(CONFIG_SKILL_PROSPECTING))
    {
        uint32 SkillValue = p_caster->GetPureSkillValue(SKILL_JEWELCRAFTING);
        uint32 reqSkillValue = itemTarget->GetProto()->RequiredSkillRank;
        p_caster->UpdateGatherSkill(SKILL_JEWELCRAFTING, SkillValue, reqSkillValue);
    }

    ((Player*)m_caster)->SendLoot(itemTarget->GetGUID(), LOOT_PROSPECTING);
}

void Spell::EffectMilling(uint32 /*i*/)
{
    if(m_caster->GetTypeId() != TYPEID_PLAYER)
        return;

    Player* p_caster = (Player*)m_caster;
    if(!itemTarget || !(itemTarget->GetProto()->BagFamily & BAG_FAMILY_MASK_HERBS))
        return;

    if(itemTarget->GetCount() < 5)
        return;

    if( sWorld.getConfig(CONFIG_SKILL_MILLING))
    {
        uint32 SkillValue = p_caster->GetPureSkillValue(SKILL_INSCRIPTION);
        uint32 reqSkillValue = itemTarget->GetProto()->RequiredSkillRank;
        p_caster->UpdateGatherSkill(SKILL_INSCRIPTION, SkillValue, reqSkillValue);
    }

    ((Player*)m_caster)->SendLoot(itemTarget->GetGUID(), LOOT_MILLING);
}

void Spell::EffectSkill(uint32 /*i*/)
{
    sLog.outDebug("WORLD: SkillEFFECT");
}

void Spell::EffectSummonDemon(uint32 i)
{
    float px = m_targets.m_destX;
    float py = m_targets.m_destY;
    float pz = m_targets.m_destZ;

    Creature* Charmed = m_caster->SummonCreature(m_spellInfo->EffectMiscValue[i], px, py, pz, m_caster->GetOrientation(),TEMPSUMMON_TIMED_OR_DEAD_DESPAWN,3600000);
    if (!Charmed)
        return;

    // might not always work correctly, maybe the creature that dies from CoD casts the effect on itself and is therefore the caster?
    Charmed->SetLevel(m_caster->getLevel());

    // TODO: Add damage/mana/hp according to level

    if (m_spellInfo->EffectMiscValue[i] == 89)              // Inferno summon
    {
        // Enslave demon effect, without mana cost and cooldown
        m_caster->CastSpell(Charmed, 20882, true);          // FIXME: enslave does not scale with level, level 62+ minions cannot be enslaved

        // Inferno effect
        Charmed->CastSpell(Charmed, 22703, true, 0);
    }
}

/* There is currently no need for this effect. We handle it in BattleGround.cpp
   If we would handle the resurrection here, the spiritguide would instantly disappear as the
   player revives, and so we wouldn't see the spirit heal visual effect on the npc.
   This is why we use a half sec delay between the visual effect and the resurrection itself */
void Spell::EffectSpiritHeal(uint32 /*i*/)
{
    /*
    if(!unitTarget || unitTarget->isAlive())
        return;
    if(unitTarget->GetTypeId() != TYPEID_PLAYER)
        return;
    if(!unitTarget->IsInWorld())
        return;

    //m_spellInfo->EffectBasePoints[i]; == 99 (percent?)
    //((Player*)unitTarget)->setResurrect(m_caster->GetGUID(), unitTarget->GetPositionX(), unitTarget->GetPositionY(), unitTarget->GetPositionZ(), unitTarget->GetMaxHealth(), unitTarget->GetMaxPower(POWER_MANA));
    ((Player*)unitTarget)->ResurrectPlayer(1.0f);
    ((Player*)unitTarget)->SpawnCorpseBones();
    */
}

// remove insignia spell effect
void Spell::EffectSkinPlayerCorpse(uint32 /*i*/)
{
    sLog.outDebug("Effect: SkinPlayerCorpse");
    if ( (m_caster->GetTypeId() != TYPEID_PLAYER) || (unitTarget->GetTypeId() != TYPEID_PLAYER) || (unitTarget->isAlive()) )
        return;

    ((Player*)unitTarget)->RemovedInsignia( (Player*)m_caster );
}

void Spell::EffectStealBeneficialBuff(uint32 i)
{
    sLog.outDebug("Effect: StealBeneficialBuff");

    if(!unitTarget || unitTarget==m_caster)                 // can't steal from self
        return;

    std::vector <Aura *> steal_list;
    // Create dispel mask by dispel type
    uint32 dispelMask  = GetDispellMask( DispelType(m_spellInfo->EffectMiscValue[i]) );
    Unit::AuraMap const& auras = unitTarget->GetAuras();
    for(Unit::AuraMap::const_iterator itr = auras.begin(); itr != auras.end(); ++itr)
    {
        Aura *aur = (*itr).second;
        if (aur && (1<<aur->GetSpellProto()->Dispel) & dispelMask)
        {
            // Need check for passive? this
            if (aur->IsPositive() && !aur->IsPassive())
                steal_list.push_back(aur);
        }
    }
    // Ok if exist some buffs for dispel try dispel it
    if (!steal_list.empty())
    {
        std::list < std::pair<uint32,uint64> > success_list;
        int32 list_size = steal_list.size();
        // dispel N = damage buffs (or while exist buffs for dispel)
        for (int32 count=0; count < damage && list_size > 0; ++count)
        {
            // Random select buff for dispel
            Aura *aur = steal_list[urand(0, list_size-1)];
            // Not use chance for steal
            // TODO possible need do it
            success_list.push_back( std::pair<uint32,uint64>(aur->GetId(),aur->GetCasterGUID()));

            // Remove buff from list for prevent doubles
            for (std::vector<Aura *>::iterator j = steal_list.begin(); j != steal_list.end(); )
            {
                Aura *stealed = *j;
                if (stealed->GetId() == aur->GetId() && stealed->GetCasterGUID() == aur->GetCasterGUID())
                {
                    j = steal_list.erase(j);
                    --list_size;
                }
                else
                    ++j;
            }
        }
        // Really try steal and send log
        if (!success_list.empty())
        {
            int32 count = success_list.size();
            WorldPacket data(SMSG_SPELLSTEALLOG, 8+8+4+1+4+count*5);
            data.append(unitTarget->GetPackGUID());  // Victim GUID
            data.append(m_caster->GetPackGUID());    // Caster GUID
            data << uint32(m_spellInfo->Id);         // dispel spell id
            data << uint8(0);                        // not used
            data << uint32(count);                   // count
            for (std::list<std::pair<uint32,uint64> >::iterator j = success_list.begin(); j != success_list.end(); ++j)
            {
                SpellEntry const* spellInfo = sSpellStore.LookupEntry(j->first);
                data << uint32(spellInfo->Id);       // Spell Id
                data << uint8(0);                    // 0 - steals !=0 transfers
                unitTarget->RemoveAurasDueToSpellBySteal(spellInfo->Id, j->second, m_caster);
            }
            m_caster->SendMessageToSet(&data, true);
        }
    }
}

void Spell::EffectKillCredit(uint32 i)
{
    if(!unitTarget || unitTarget->GetTypeId() != TYPEID_PLAYER)
        return;

    ((Player*)unitTarget)->KilledMonster(m_spellInfo->EffectMiscValue[i], 0);
}

void Spell::EffectQuestFail(uint32 i)
{
    if(!unitTarget || unitTarget->GetTypeId() != TYPEID_PLAYER)
        return;

    ((Player*)unitTarget)->FailQuest(m_spellInfo->EffectMiscValue[i]);
}

void Spell::EffectActivateRune(uint32  eff_idx)
{
    if(m_caster->GetTypeId() != TYPEID_PLAYER)
        return;

    Player *plr = (Player*)m_caster;

    if(plr->getClass() != CLASS_DEATH_KNIGHT)
        return;

    for(uint32 j = 0; j < MAX_RUNES; ++j)
    {
        if(plr->GetRuneCooldown(j) && plr->GetCurrentRune(j) == m_spellInfo->EffectMiscValue[eff_idx])
        {
            plr->SetRuneCooldown(j, 0);
        }
    }
}

void Spell::EffectTitanGrip(uint32 /*eff_idx*/)
{
    if (unitTarget && unitTarget->GetTypeId() == TYPEID_PLAYER)
        ((Player*)unitTarget)->SetCanTitanGrip(true);
}

void Spell::EffectRedirectThreat(uint32 /*i*/)
{
    if(unitTarget)
        m_caster->SetReducedThreatPercent((uint32)damage, unitTarget->GetGUID());
}

void Spell::EffectRenamePet(uint32 /*eff_idx*/)
{
    if (!unitTarget || unitTarget->GetTypeId() != TYPEID_UNIT ||
        !((Creature*)unitTarget)->isPet() || ((Pet*)unitTarget)->getPetType() != HUNTER_PET)
        return;

    unitTarget->SetByteValue(UNIT_FIELD_BYTES_2, 2, UNIT_RENAME_ALLOWED);
}<|MERGE_RESOLUTION|>--- conflicted
+++ resolved
@@ -3312,29 +3312,15 @@
     if(!pet_entry)
         return;
 
-<<<<<<< HEAD
-    if(m_caster->GetTypeId()==TYPEID_PLAYER && spawnCreature->LoadPetFromDB((Player*)m_caster,pet_entry))
-=======
     if(!m_originalCaster || m_originalCaster->GetTypeId() != TYPEID_PLAYER)
->>>>>>> 0dee6736
     {
         EffectSummonWild(i);
         return;
     }
 
-<<<<<<< HEAD
-    Map *map = m_caster->GetMap();
-    uint32 pet_number = objmgr.GeneratePetNumber();
-    if(!spawnCreature->Create(objmgr.GenerateLowGuid(HIGHGUID_PET),map,m_caster->GetPhaseMask(),
-        m_spellInfo->EffectMiscValue[i], pet_number))
-    {
-        sLog.outErrorDb("Spell::EffectSummon: no such creature entry %u",m_spellInfo->EffectMiscValue[i]);
-        delete spawnCreature;
-=======
     Player *owner = (Player*)m_originalCaster;
 
     if(owner->GetPetGUID())
->>>>>>> 0dee6736
         return;
 
     // Summon in dest location
@@ -4188,73 +4174,11 @@
             return;
     }
 
-<<<<<<< HEAD
-    Pet* NewSummon = new Pet;
-    NewSummon->setActive(m_caster->isActive());
-
-    // petentry==0 for hunter "call pet" (current pet summoned if any)
-    if(m_caster->GetTypeId() == TYPEID_PLAYER && NewSummon->LoadPetFromDB((Player*)m_caster,petentry))
-    {
-        if(NewSummon->getPetType()==SUMMON_PET)
-        {
-            // Remove Demonic Sacrifice auras (known pet)
-            Unit::AuraList const& auraClassScripts = m_caster->GetAurasByType(SPELL_AURA_OVERRIDE_CLASS_SCRIPTS);
-            for(Unit::AuraList::const_iterator itr = auraClassScripts.begin();itr!=auraClassScripts.end();)
-            {
-                if((*itr)->GetModifier()->m_miscvalue==2228)
-                {
-                    m_caster->RemoveAurasDueToSpell((*itr)->GetId());
-                    itr = auraClassScripts.begin();
-                }
-                else
-                    ++itr;
-            }
-        }
-
-        return;
-    }
-
-    // not error in case fail hunter call pet
-    if(!petentry)
-    {
-        delete NewSummon;
-        return;
-    }
-
-    CreatureInfo const* cInfo = sCreatureStorage.LookupEntry<CreatureInfo>(petentry);
-
-    if(!cInfo)
-    {
-        sLog.outError("EffectSummonPet: creature entry %u not found.",petentry);
-        delete NewSummon;
-        return;
-    }
-
-    Map *map = m_caster->GetMap();
-    uint32 pet_number = objmgr.GeneratePetNumber();
-    if(!NewSummon->Create(objmgr.GenerateLowGuid(HIGHGUID_PET), map, m_caster->GetPhaseMask(),
-        petentry, pet_number))
-    {
-        delete NewSummon;
-        return;
-    }
-
-    float px, py, pz;
-    m_caster->GetClosePoint(px, py, pz, NewSummon->GetObjectSize());
-
-    NewSummon->Relocate(px, py, pz, m_caster->GetOrientation());
-
-    if(!NewSummon->IsPositionValid())
-    {
-        sLog.outError("ERROR: Pet (guidlow %d, entry %d) not summoned. Suggested coordinates isn't valid (X: %f Y: %f)",
-            NewSummon->GetGUIDLow(), NewSummon->GetEntry(), NewSummon->GetPositionX(), NewSummon->GetPositionY());
-        delete NewSummon;
-=======
     float x, y, z;
     owner->GetClosePoint(x, y, z, owner->GetObjectSize());
     Pet* pet = owner->SummonPet(petentry, x, y, z, owner->GetOrientation(), SUMMON_PET, 0);
     if(!pet)
->>>>>>> 0dee6736
+
         return;
         
     if(m_caster->GetTypeId() == TYPEID_UNIT)
@@ -4268,45 +4192,12 @@
     pet->SetUInt32Value(UNIT_CREATED_BY_SPELL, m_spellInfo->Id);
 
     // this enables popup window (pet dismiss, cancel), hunter pet additional flags set later
-<<<<<<< HEAD
     if(m_caster->GetTypeId() == TYPEID_PLAYER)
-        NewSummon->SetUInt32Value(UNIT_FIELD_FLAGS,UNIT_FLAG_PVP_ATTACKABLE);
-
-    NewSummon->InitStatsForLevel(petlevel);
-    NewSummon->InitPetCreateSpells();
-    NewSummon->InitTalentForLevel();
-
-    if(NewSummon->getPetType()==SUMMON_PET)
-    {
-        // Remove Demonic Sacrifice auras (new pet)
-        Unit::AuraList const& auraClassScripts = m_caster->GetAurasByType(SPELL_AURA_OVERRIDE_CLASS_SCRIPTS);
-        for(Unit::AuraList::const_iterator itr = auraClassScripts.begin();itr!=auraClassScripts.end();)
-        {
-            if((*itr)->GetModifier()->m_miscvalue==2228)
-            {
-                m_caster->RemoveAurasDueToSpell((*itr)->GetId());
-                itr = auraClassScripts.begin();
-            }
-            else
-                ++itr;
-        }
-
-        // generate new name for summon pet
-        std::string new_name=objmgr.GeneratePetName(petentry);
-        if(!new_name.empty())
-            NewSummon->SetName(new_name);
-    }
-    else if(NewSummon->getPetType()==HUNTER_PET)
-        NewSummon->SetByteValue(UNIT_FIELD_BYTES_2, 2, UNIT_RENAME_NOT_ALLOWED);
-
-    NewSummon->AIM_Initialize();
-    NewSummon->SetHealth(NewSummon->GetMaxHealth());
-    NewSummon->SetPower(POWER_MANA, NewSummon->GetMaxPower(POWER_MANA));
-=======
-    pet->SetUInt32Value(UNIT_FIELD_FLAGS,UNIT_FLAG_PVP_ATTACKABLE);
+        pet->SetUInt32Value(UNIT_FIELD_FLAGS,UNIT_FLAG_PVP_ATTACKABLE);
+
     pet->SetUInt32Value(UNIT_FIELD_PET_NAME_TIMESTAMP, time(NULL));
->>>>>>> 0dee6736
-
+
+    pet->InitTalentForLevel();
     // generate new name for summon pet
     std::string new_name=objmgr.GeneratePetName(petentry);
     if(!new_name.empty())
