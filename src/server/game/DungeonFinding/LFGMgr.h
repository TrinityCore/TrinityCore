/*
 * This file is part of the TrinityCore Project. See AUTHORS file for Copyright information
 *
 * This program is free software; you can redistribute it and/or modify it
 * under the terms of the GNU General Public License as published by the
 * Free Software Foundation; either version 2 of the License, or (at your
 * option) any later version.
 *
 * This program is distributed in the hope that it will be useful, but WITHOUT
 * ANY WARRANTY; without even the implied warranty of MERCHANTABILITY or
 * FITNESS FOR A PARTICULAR PURPOSE. See the GNU General Public License for
 * more details.
 *
 * You should have received a copy of the GNU General Public License along
 * with this program. If not, see <http://www.gnu.org/licenses/>.
 */

#ifndef _LFGMGR_H
#define _LFGMGR_H

#include "Common.h"
#include "DatabaseEnvFwd.h"
#include "LFG.h"
#include "LFGQueue.h"
#include "LFGGroupData.h"
#include "LFGPlayerData.h"
#include <unordered_map>

class Group;
class Player;
class Quest;
class Map;
<<<<<<< HEAD
struct LFGDungeonEntry;
enum Difficulty : uint8;
=======
struct LFGDungeonsEntry;
enum Difficulty : uint8;

namespace WorldPackets
{
    namespace LFG
    {
        struct RideTicket;
    }
}
>>>>>>> 28d470c5

namespace lfg
{

enum LfgOptions
{
    LFG_OPTION_ENABLE_DUNGEON_FINDER             = 0x01,
    LFG_OPTION_ENABLE_RAID_BROWSER               = 0x02,
};

enum LFGMgrEnum
{
    LFG_TIME_ROLECHECK                           = 45,
    LFG_TIME_BOOT                                = 120,
    LFG_TIME_PROPOSAL                            = 45,
    LFG_QUEUEUPDATE_INTERVAL                     = 15 * IN_MILLISECONDS,
    LFG_SPELL_DUNGEON_COOLDOWN                   = 71328,
    LFG_SPELL_DUNGEON_DESERTER                   = 71041,
    LFG_SPELL_LUCK_OF_THE_DRAW                   = 72221,
    LFG_GROUP_KICK_VOTES_NEEDED                  = 3
};

enum LfgFlags
{
    LFG_FLAG_UNK1                                = 0x1,
    LFG_FLAG_UNK2                                = 0x2,
    LFG_FLAG_SEASONAL                            = 0x4,
    LFG_FLAG_UNK3                                = 0x8
};

/// Determines the type of instance
enum LfgType
{
    LFG_TYPE_NONE                                = 0,
    LFG_TYPE_DUNGEON                             = 1,
    LFG_TYPE_RAID                                = 2,
    LFG_TYPE_HEROIC                              = 5,
    LFG_TYPE_RANDOM                              = 6
};

/// Proposal states
enum LfgProposalState
{
    LFG_PROPOSAL_INITIATING                      = 0,
    LFG_PROPOSAL_FAILED                          = 1,
    LFG_PROPOSAL_SUCCESS                         = 2
};

/// Teleport errors
enum LfgTeleportResult : uint8
{
    // 7 = "You can't do that right now" | 5 = No client reaction
    LFG_TELEPORT_RESULT_NONE                = 0,      // Internal use
    LFG_TELEPORT_RESULT_DEAD                = 1,
    LFG_TELEPORT_RESULT_FALLING             = 2,
    LFG_TELEPORT_RESULT_ON_TRANSPORT        = 3,
    LFG_TELEPORT_RESULT_EXHAUSTION          = 4,
    LFG_TELEPORT_RESULT_NO_RETURN_LOCATION  = 6,
    LFG_TELEPORT_RESULT_IMMUNE_TO_SUMMONS   = 8      // FIXME - It can be 7 or 8 (Need proper data)

    // unknown values
    //LFG_TELEPORT_RESULT_NOT_IN_DUNGEON,
    //LFG_TELEPORT_RESULT_NOT_ALLOWED,
    //LFG_TELEPORT_RESULT_ALREADY_IN_DUNGEON
};

/// Queue join results
enum LfgJoinResult
{
    // 3 = No client reaction | 18 = "Rolecheck failed"
    LFG_JOIN_OK                                     = 0x00, // Joined (no client msg)
    LFG_JOIN_GROUP_FULL                             = 0x1F, // Your group is already full.
    LFG_JOIN_NO_LFG_OBJECT                          = 0x21, // Internal LFG Error.
    LFG_JOIN_NO_SLOTS                               = 0x22, // You do not meet the requirements for the chosen dungeons.
    LFG_JOIN_MISMATCHED_SLOTS                       = 0x23, // You cannot mix dungeons, raids, and random when picking dungeons.
    LFG_JOIN_PARTY_PLAYERS_FROM_DIFFERENT_REALMS    = 0x24, // The dungeon you chose does not support players from multiple realms.
    LFG_JOIN_MEMBERS_NOT_PRESENT                    = 0x25, // One or more group members are pending invites or disconnected.
    LFG_JOIN_GET_INFO_TIMEOUT                       = 0x26, // Could not retrieve information about some party members.
    LFG_JOIN_INVALID_SLOT                           = 0x27, // One or more dungeons was not valid.
    LFG_JOIN_DESERTER_PLAYER                        = 0x28, // You can not queue for dungeons until your deserter debuff wears off.
    LFG_JOIN_DESERTER_PARTY                         = 0x29, // One or more party members has a deserter debuff.
    LFG_JOIN_RANDOM_COOLDOWN_PLAYER                 = 0x2A, // You can not queue for random dungeons while on random dungeon cooldown.
    LFG_JOIN_RANDOM_COOLDOWN_PARTY                  = 0x2B, // One or more party members are on random dungeon cooldown.
    LFG_JOIN_TOO_MANY_MEMBERS                       = 0x2C, // You have too many group members to queue for that.
    LFG_JOIN_CANT_USE_DUNGEONS                      = 0x2D, // You cannot queue for a dungeon or raid while using battlegrounds or arenas.
    LFG_JOIN_ROLE_CHECK_FAILED                      = 0x2E, // The Role Check has failed.
    LFG_JOIN_TOO_FEW_MEMBERS                        = 0x34, // You do not have enough group members to queue for that.
    LFG_JOIN_REASON_TOO_MANY_LFG                    = 0x35, // You are queued for too many instances.
    LFG_JOIN_MISMATCHED_SLOTS_LOCAL_XREALM          = 0x37, // You cannot mix realm-only and x-realm entries when listing your name in other raids.
    LFG_JOIN_ALREADY_USING_LFG_LIST                 = 0x3F, // You can't do that while using Premade Groups.
    LFG_JOIN_NOT_LEADER                             = 0x45, // You are not the party leader.
    LFG_JOIN_DEAD                                   = 0x49,

    LFG_JOIN_PARTY_NOT_MEET_REQS                    = 6,      // One or more party members do not meet the requirements for the chosen dungeons (FIXME)
};

/// Role check states
enum LfgRoleCheckState
{
    LFG_ROLECHECK_DEFAULT                        = 0,      // Internal use = Not initialized.
    LFG_ROLECHECK_FINISHED                       = 1,      // Role check finished
    LFG_ROLECHECK_INITIALITING                   = 2,      // Role check begins
    LFG_ROLECHECK_MISSING_ROLE                   = 3,      // Someone didn't selected a role after 2 mins
    LFG_ROLECHECK_WRONG_ROLES                    = 4,      // Can't form a group with that role selection
    LFG_ROLECHECK_ABORTED                        = 5,      // Someone leave the group
    LFG_ROLECHECK_NO_ROLE                        = 6       // Someone selected no role
};

// Forward declaration (just to have all typedef together)
struct LFGDungeonData;
struct LfgReward;
struct LfgQueueInfo;
struct LfgRoleCheck;
struct LfgProposal;
struct LfgProposalPlayer;
struct LfgPlayerBoot;

typedef std::map<uint8, LFGQueue> LfgQueueContainer;
typedef std::multimap<uint32, LfgReward const*> LfgRewardContainer;
typedef std::pair<LfgRewardContainer::const_iterator, LfgRewardContainer::const_iterator> LfgRewardContainerBounds;
typedef std::map<uint8, LfgDungeonSet> LfgCachedDungeonContainer;
typedef std::map<ObjectGuid, LfgAnswer> LfgAnswerContainer;
typedef std::map<ObjectGuid, LfgRoleCheck> LfgRoleCheckContainer;
typedef std::map<uint32, LfgProposal> LfgProposalContainer;
typedef std::map<ObjectGuid, LfgProposalPlayer> LfgProposalPlayerContainer;
typedef std::map<ObjectGuid, LfgPlayerBoot> LfgPlayerBootContainer;
typedef std::map<ObjectGuid, LfgGroupData> LfgGroupDataContainer;
typedef std::map<ObjectGuid, LfgPlayerData> LfgPlayerDataContainer;
typedef std::unordered_map<uint32, LFGDungeonData> LFGDungeonContainer;

// Data needed by SMSG_LFG_JOIN_RESULT
struct LfgJoinResultData
{
    LfgJoinResultData(LfgJoinResult _result = LFG_JOIN_OK, LfgRoleCheckState _state = LFG_ROLECHECK_DEFAULT):
        result(_result), state(_state) { }
    LfgJoinResult result;
    LfgRoleCheckState state;
    LfgLockPartyMap lockmap;
    std::vector<std::string const*> playersMissingRequirement;
};

// Data needed by SMSG_LFG_UPDATE_STATUS
struct LfgUpdateData
{
    LfgUpdateData(LfgUpdateType _type = LFG_UPDATETYPE_DEFAULT): updateType(_type), state(LFG_STATE_NONE) { }
    LfgUpdateData(LfgUpdateType _type, LfgDungeonSet const& _dungeons):
        updateType(_type), state(LFG_STATE_NONE), dungeons(_dungeons) { }
    LfgUpdateData(LfgUpdateType _type, LfgState _state, LfgDungeonSet const& _dungeons):
        updateType(_type), state(_state), dungeons(_dungeons) { }

    LfgUpdateType updateType;
    LfgState state;
    LfgDungeonSet dungeons;
    std::string comment;
};

// Data needed by SMSG_LFG_QUEUE_STATUS
struct LfgQueueStatusData
{
    LfgQueueStatusData(uint8 _queueId = 0, uint32 _dungeonId = 0, int32 _waitTime = -1, int32 _waitTimeAvg = -1, int32 _waitTimeTank = -1, int32 _waitTimeHealer = -1,
        int32 _waitTimeDps = -1, uint32 _queuedTime = 0, uint8 _tanks = 0, uint8 _healers = 0, uint8 _dps = 0) :
        queueId(_queueId), dungeonId(_dungeonId), waitTime(_waitTime), waitTimeAvg(_waitTimeAvg), waitTimeTank(_waitTimeTank),
        waitTimeHealer(_waitTimeHealer), waitTimeDps(_waitTimeDps), queuedTime(_queuedTime), tanks(_tanks), healers(_healers), dps(_dps) { }

    uint8 queueId;
    uint32 dungeonId;
    int32 waitTime;
    int32 waitTimeAvg;
    int32 waitTimeTank;
    int32 waitTimeHealer;
    int32 waitTimeDps;
    uint32 queuedTime;
    uint8 tanks;
    uint8 healers;
    uint8 dps;
};

struct LfgPlayerRewardData
{
    LfgPlayerRewardData(uint32 random, uint32 current, bool _done, Quest const* _quest):
        rdungeonEntry(random), sdungeonEntry(current), done(_done), quest(_quest) { }
    uint32 rdungeonEntry;
    uint32 sdungeonEntry;
    bool done;
    Quest const* quest;
};

/// Reward info
struct LfgReward
{
    LfgReward(uint32 _maxLevel = 0, uint32 _firstQuest = 0, uint32 _otherQuest = 0):
        maxLevel(_maxLevel), firstQuest(_firstQuest), otherQuest(_otherQuest) { }

    uint32 maxLevel;
    uint32 firstQuest;
    uint32 otherQuest;
};

/// Stores player data related to proposal to join
struct LfgProposalPlayer
{
    LfgProposalPlayer(): role(0), accept(LFG_ANSWER_PENDING), group() { }
    uint8 role;                                            /// Proposed role
    LfgAnswer accept;                                      /// Accept status (-1 not answer | 0 Not agree | 1 agree)
    ObjectGuid group;                                      /// Original group guid. 0 if no original group
};

/// Stores group data related to proposal to join
struct LfgProposal
{
    LfgProposal(uint32 dungeon = 0): id(0), dungeonId(dungeon), state(LFG_PROPOSAL_INITIATING),
        group(), leader(), cancelTime(0), encounters(0), isNew(true)
        { }

    uint32 id;                                             /// Proposal Id
    uint32 dungeonId;                                      /// Dungeon to join
    LfgProposalState state;                                /// State of the proposal
    ObjectGuid group;                                      /// Proposal group (0 if new)
    ObjectGuid leader;                                     /// Leader guid.
    time_t cancelTime;                                     /// Time when we will cancel this proposal
    uint32 encounters;                                     /// Dungeon Encounters
    bool isNew;                                            /// Determines if it's new group or not
    GuidList queues;                                       /// Queue Ids to remove/readd
    GuidList showorder;                                    /// Show order in update window
    LfgProposalPlayerContainer players;                    /// Players data
};

/// Stores all rolecheck info of a group that wants to join
struct LfgRoleCheck
{
    time_t cancelTime;                                     /// Time when the rolecheck will fail
    LfgRolesMap roles;                                     /// Player selected roles
    LfgRoleCheckState state;                               /// State of the rolecheck
    LfgDungeonSet dungeons;                                /// Dungeons group is applying for (expanded random dungeons)
    uint32 rDungeonId;                                     /// Random Dungeon Id.
    ObjectGuid leader;                                     /// Leader of the group
};

/// Stores information of a current vote to kick someone from a group
struct LfgPlayerBoot
{
    time_t cancelTime;                                     /// Time left to vote
    bool inProgress;                                       /// Vote in progress
    LfgAnswerContainer votes;                              /// Player votes (-1 not answer | 0 Not agree | 1 agree)
    ObjectGuid victim;                                     /// Player guid to be kicked (can't vote)
    std::string reason;                                    /// kick reason
};

struct LFGDungeonData
{
    LFGDungeonData();
<<<<<<< HEAD
    LFGDungeonData(LFGDungeonEntry const* dbc);
=======
    LFGDungeonData(LFGDungeonsEntry const* dbc);
>>>>>>> 28d470c5

    uint32 id;
    std::string name;
    uint32 map;
    uint8 type;
    uint8 expansion;
    uint8 group;
    uint32 contentTuningId;
    Difficulty difficulty;
    bool seasonal;
    float x, y, z, o;
    uint16 requiredItemLevel;

    // Helpers
    uint32 Entry() const { return id + (type << 24); }
};

class TC_GAME_API LFGMgr
{
    private:
        LFGMgr();
        ~LFGMgr();

    public:
        static LFGMgr* instance();

        // Functions used outside lfg namespace
        void Update(uint32 diff);

        // World.cpp
        /// Finish the dungeon for the given group. All check are performed using internal lfg data
        void FinishDungeon(ObjectGuid gguid, uint32 dungeonId, Map const* currMap);
        /// Loads rewards for random dungeons
        void LoadRewards();
        /// Loads dungeons from dbc and adds teleport coords
        void LoadLFGDungeons(bool reload = false);

        // Multiple files
        /// Check if given guid applied for random dungeon
        bool selectedRandomLfgDungeon(ObjectGuid guid);
        /// Check if given guid applied for given map and difficulty. Used to know
        bool inLfgDungeonMap(ObjectGuid guid, uint32 map, Difficulty difficulty);
        /// Get selected dungeons
        LfgDungeonSet const& GetSelectedDungeons(ObjectGuid guid);
        /// Get selected random dungeon
        uint32 GetSelectedRandomDungeon(ObjectGuid guid);
        /// Get current lfg state
        LfgState GetState(ObjectGuid guid);
        /// Get current vote kick state
        bool IsVoteKickActive(ObjectGuid gguid);
        /// Get current dungeon
        uint32 GetDungeon(ObjectGuid guid, bool asId = true);
        /// Get the map id of the current dungeon
        uint32 GetDungeonMapId(ObjectGuid guid);
        /// Get kicks left in current group
        uint8 GetKicksLeft(ObjectGuid gguid);
        /// Load Lfg group info from DB
        void _LoadFromDB(Field* fields, ObjectGuid guid);
        /// Initializes player data after loading group data from DB
        void SetupGroupMember(ObjectGuid guid, ObjectGuid gguid);
        /// Return Lfg dungeon entry for given dungeon id
        uint32 GetLFGDungeonEntry(uint32 id);

        // cs_lfg
        /// Get current player roles
        uint8 GetRoles(ObjectGuid guid);
        /// Gets current lfg options
        uint32 GetOptions();
        /// Sets new lfg options
        void SetOptions(uint32 options);
        /// Checks if given lfg option is enabled
        bool isOptionEnabled(uint32 option);
        /// Clears queue - Only for internal testing
        void Clean();
        /// Dumps the state of the queue - Only for internal testing
        std::string DumpQueueInfo(bool full = false);

        // LFGScripts
        /// Get leader of the group (using internal data)
        ObjectGuid GetLeader(ObjectGuid guid);
        /// Sets player team
        void SetTeam(ObjectGuid guid, uint8 team);
        /// Sets player group
        void SetGroup(ObjectGuid guid, ObjectGuid group);
        /// Gets player group
        ObjectGuid GetGroup(ObjectGuid guid);
        /// Sets the leader of the group
        void SetLeader(ObjectGuid gguid, ObjectGuid leader);
        /// Removes saved group data
        void RemoveGroupData(ObjectGuid guid);
        /// Removes a player from a group
        uint8 RemovePlayerFromGroup(ObjectGuid gguid, ObjectGuid guid);
        /// Adds player to group
        void AddPlayerToGroup(ObjectGuid gguid, ObjectGuid guid);

        // LFGHandler
        /// Get locked dungeons
        LfgLockMap GetLockedDungeons(ObjectGuid guid);
        /// Returns current lfg status
        LfgUpdateData GetLfgStatus(ObjectGuid guid);
        /// Checks if Seasonal dungeon is active
        bool IsSeasonActive(uint32 dungeonId);
        /// Gets the random dungeon reward corresponding to given dungeon and player level
        LfgReward const* GetRandomDungeonReward(uint32 dungeon, uint8 level);
        /// Returns all random and seasonal dungeons for given level and expansion
        LfgDungeonSet GetRandomAndSeasonalDungeons(uint8 level, uint8 expansion, uint32 contentTuningReplacementConditionMask);
        /// Teleport a player to/from selected dungeon
        void TeleportPlayer(Player* player, bool out, bool fromOpcode = false);
        /// Inits new proposal to boot a player
        void InitBoot(ObjectGuid gguid, ObjectGuid kguid, ObjectGuid vguid, std::string const& reason);
        /// Updates player boot proposal with new player answer
        void UpdateBoot(ObjectGuid guid, bool accept);
        /// Updates proposal to join dungeon with player answer
        void UpdateProposal(uint32 proposalId, ObjectGuid guid, bool accept);
        /// Updates the role check with player answer
        void UpdateRoleCheck(ObjectGuid gguid, ObjectGuid guid = ObjectGuid::Empty, uint8 roles = PLAYER_ROLE_NONE);
        /// Sets player lfg roles
        void SetRoles(ObjectGuid guid, uint8 roles);
        /// Join Lfg with selected roles, dungeons and comment
        void JoinLfg(Player* player, uint8 roles, LfgDungeonSet& dungeons);
        /// Leaves lfg
        void LeaveLfg(ObjectGuid guid, bool disconnected = false);
<<<<<<< HEAD
=======
        /// Gets unique join queue data
        WorldPackets::LFG::RideTicket const* GetTicket(ObjectGuid guid) const;
>>>>>>> 28d470c5

        // LfgQueue
        /// Get last lfg state (NONE, DUNGEON or FINISHED_DUNGEON)
        LfgState GetOldState(ObjectGuid guid);
        /// Check if given group guid is lfg
        bool IsLfgGroup(ObjectGuid guid);
        /// Gets the player count of given group
        uint8 GetPlayerCount(ObjectGuid guid);
        /// Add a new Proposal
        uint32 AddProposal(LfgProposal& proposal);
        /// Returns queue id
        uint8 GetQueueId(ObjectGuid guid);
        /// Checks if all players are queued
        bool AllQueued(GuidList const& check);
        /// Gets queue join time
        time_t GetQueueJoinTime(ObjectGuid guid);
        /// Checks if given roles match, modifies given roles map with new roles
        static bool CheckGroupRoles(LfgRolesMap &groles);
        /// Checks if given players are ignoring each other
        static bool HasIgnore(ObjectGuid guid1, ObjectGuid guid2);
        /// Sends queue status to player
        static void SendLfgQueueStatus(ObjectGuid guid, LfgQueueStatusData const& data);

    private:
        uint8 GetTeam(ObjectGuid guid);
        void RestoreState(ObjectGuid guid, char const* debugMsg);
        void ClearState(ObjectGuid guid, char const* debugMsg);
        void SetDungeon(ObjectGuid guid, uint32 dungeon);
        void SetSelectedDungeons(ObjectGuid guid, LfgDungeonSet const& dungeons);
        void DecreaseKicksLeft(ObjectGuid guid);
        void SetTicket(ObjectGuid guid, WorldPackets::LFG::RideTicket const& ticket);
        void SetState(ObjectGuid guid, LfgState state);
        void SetVoteKick(ObjectGuid gguid, bool active);
        void RemovePlayerData(ObjectGuid guid);
<<<<<<< HEAD
        void GetCompatibleDungeons(LfgDungeonSet& dungeons, GuidSet const& players, LfgLockPartyMap& lockMap, bool isContinue);
=======
        void GetCompatibleDungeons(LfgDungeonSet* dungeons, GuidSet const& players, LfgLockPartyMap* lockMap, std::vector<std::string const*>* playersMissingRequirement, bool isContinue);
>>>>>>> 28d470c5
        void _SaveToDB(ObjectGuid guid, uint32 db_guid);
        LFGDungeonData const* GetLFGDungeon(uint32 id);

        // Proposals
        void RemoveProposal(LfgProposalContainer::iterator itProposal, LfgUpdateType type);
        void MakeNewGroup(LfgProposal const& proposal);

        // Generic
        LFGQueue& GetQueue(ObjectGuid guid);

        LfgDungeonSet const& GetDungeonsByRandom(uint32 randomdungeon);
        LfgType GetDungeonType(uint32 dungeon);

        void SendLfgBootProposalUpdate(ObjectGuid guid, LfgPlayerBoot const& boot);
        void SendLfgJoinResult(ObjectGuid guid, LfgJoinResultData const& data);
        void SendLfgRoleChosen(ObjectGuid guid, ObjectGuid pguid, uint8 roles);
        void SendLfgRoleCheckUpdate(ObjectGuid guid, LfgRoleCheck const& roleCheck);
        void SendLfgUpdateStatus(ObjectGuid guid, LfgUpdateData const& data, bool party);
        void SendLfgUpdateProposal(ObjectGuid guid, LfgProposal const& proposal);

        GuidSet const& GetPlayers(ObjectGuid guid);

        // General variables
        uint32 m_QueueTimer;                               /// used to check interval of update
        uint32 m_lfgProposalId;                            /// used as internal counter for proposals
        uint32 m_options;                                  /// Stores config options

        LfgQueueContainer QueuesStore;                     /// Queues
        LfgCachedDungeonContainer CachedDungeonMapStore;   /// Stores all dungeons by groupType
        // Reward System
        LfgRewardContainer RewardMapStore;                 /// Stores rewards for random dungeons
        LFGDungeonContainer LfgDungeonStore;
        // Rolecheck - Proposal - Vote Kicks
        LfgRoleCheckContainer RoleChecksStore;             /// Current Role checks
        LfgProposalContainer ProposalsStore;               /// Current Proposals
        LfgPlayerBootContainer BootsStore;                 /// Current player kicks
        LfgPlayerDataContainer PlayersStore;               /// Player data
        LfgGroupDataContainer GroupsStore;                 /// Group data
};

} // namespace lfg

#define sLFGMgr lfg::LFGMgr::instance()
#endif<|MERGE_RESOLUTION|>--- conflicted
+++ resolved
@@ -30,10 +30,6 @@
 class Player;
 class Quest;
 class Map;
-<<<<<<< HEAD
-struct LFGDungeonEntry;
-enum Difficulty : uint8;
-=======
 struct LFGDungeonsEntry;
 enum Difficulty : uint8;
 
@@ -44,7 +40,6 @@
         struct RideTicket;
     }
 }
->>>>>>> 28d470c5
 
 namespace lfg
 {
@@ -247,9 +242,9 @@
 struct LfgProposalPlayer
 {
     LfgProposalPlayer(): role(0), accept(LFG_ANSWER_PENDING), group() { }
-    uint8 role;                                            /// Proposed role
-    LfgAnswer accept;                                      /// Accept status (-1 not answer | 0 Not agree | 1 agree)
-    ObjectGuid group;                                      /// Original group guid. 0 if no original group
+    uint8 role;                                            ///< Proposed role
+    LfgAnswer accept;                                      ///< Accept status (-1 not answer | 0 Not agree | 1 agree)
+    ObjectGuid group;                                      ///< Original group guid. 0 if no original group
 };
 
 /// Stores group data related to proposal to join
@@ -259,48 +254,44 @@
         group(), leader(), cancelTime(0), encounters(0), isNew(true)
         { }
 
-    uint32 id;                                             /// Proposal Id
-    uint32 dungeonId;                                      /// Dungeon to join
-    LfgProposalState state;                                /// State of the proposal
-    ObjectGuid group;                                      /// Proposal group (0 if new)
-    ObjectGuid leader;                                     /// Leader guid.
-    time_t cancelTime;                                     /// Time when we will cancel this proposal
-    uint32 encounters;                                     /// Dungeon Encounters
-    bool isNew;                                            /// Determines if it's new group or not
-    GuidList queues;                                       /// Queue Ids to remove/readd
-    GuidList showorder;                                    /// Show order in update window
-    LfgProposalPlayerContainer players;                    /// Players data
+    uint32 id;                                             ///< Proposal Id
+    uint32 dungeonId;                                      ///< Dungeon to join
+    LfgProposalState state;                                ///< State of the proposal
+    ObjectGuid group;                                      ///< Proposal group (0 if new)
+    ObjectGuid leader;                                     ///< Leader guid.
+    time_t cancelTime;                                     ///< Time when we will cancel this proposal
+    uint32 encounters;                                     ///< Dungeon Encounters
+    bool isNew;                                            ///< Determines if it's new group or not
+    GuidList queues;                                       ///< Queue Ids to remove/readd
+    GuidList showorder;                                    ///< Show order in update window
+    LfgProposalPlayerContainer players;                    ///< Players data
 };
 
 /// Stores all rolecheck info of a group that wants to join
 struct LfgRoleCheck
 {
-    time_t cancelTime;                                     /// Time when the rolecheck will fail
-    LfgRolesMap roles;                                     /// Player selected roles
-    LfgRoleCheckState state;                               /// State of the rolecheck
-    LfgDungeonSet dungeons;                                /// Dungeons group is applying for (expanded random dungeons)
-    uint32 rDungeonId;                                     /// Random Dungeon Id.
-    ObjectGuid leader;                                     /// Leader of the group
+    time_t cancelTime;                                     ///< Time when the rolecheck will fail
+    LfgRolesMap roles;                                     ///< Player selected roles
+    LfgRoleCheckState state;                               ///< State of the rolecheck
+    LfgDungeonSet dungeons;                                ///< Dungeons group is applying for (expanded random dungeons)
+    uint32 rDungeonId;                                     ///< Random Dungeon Id.
+    ObjectGuid leader;                                     ///< Leader of the group
 };
 
 /// Stores information of a current vote to kick someone from a group
 struct LfgPlayerBoot
 {
-    time_t cancelTime;                                     /// Time left to vote
-    bool inProgress;                                       /// Vote in progress
-    LfgAnswerContainer votes;                              /// Player votes (-1 not answer | 0 Not agree | 1 agree)
-    ObjectGuid victim;                                     /// Player guid to be kicked (can't vote)
-    std::string reason;                                    /// kick reason
+    time_t cancelTime;                                     ///< Time left to vote
+    bool inProgress;                                       ///< Vote in progress
+    LfgAnswerContainer votes;                              ///< Player votes (-1 not answer | 0 Not agree | 1 agree)
+    ObjectGuid victim;                                     ///< Player guid to be kicked (can't vote)
+    std::string reason;                                    ///< kick reason
 };
 
 struct LFGDungeonData
 {
     LFGDungeonData();
-<<<<<<< HEAD
-    LFGDungeonData(LFGDungeonEntry const* dbc);
-=======
     LFGDungeonData(LFGDungeonsEntry const* dbc);
->>>>>>> 28d470c5
 
     uint32 id;
     std::string name;
@@ -423,11 +414,8 @@
         void JoinLfg(Player* player, uint8 roles, LfgDungeonSet& dungeons);
         /// Leaves lfg
         void LeaveLfg(ObjectGuid guid, bool disconnected = false);
-<<<<<<< HEAD
-=======
         /// Gets unique join queue data
         WorldPackets::LFG::RideTicket const* GetTicket(ObjectGuid guid) const;
->>>>>>> 28d470c5
 
         // LfgQueue
         /// Get last lfg state (NONE, DUNGEON or FINISHED_DUNGEON)
@@ -462,11 +450,7 @@
         void SetState(ObjectGuid guid, LfgState state);
         void SetVoteKick(ObjectGuid gguid, bool active);
         void RemovePlayerData(ObjectGuid guid);
-<<<<<<< HEAD
-        void GetCompatibleDungeons(LfgDungeonSet& dungeons, GuidSet const& players, LfgLockPartyMap& lockMap, bool isContinue);
-=======
         void GetCompatibleDungeons(LfgDungeonSet* dungeons, GuidSet const& players, LfgLockPartyMap* lockMap, std::vector<std::string const*>* playersMissingRequirement, bool isContinue);
->>>>>>> 28d470c5
         void _SaveToDB(ObjectGuid guid, uint32 db_guid);
         LFGDungeonData const* GetLFGDungeon(uint32 id);
 
@@ -490,21 +474,21 @@
         GuidSet const& GetPlayers(ObjectGuid guid);
 
         // General variables
-        uint32 m_QueueTimer;                               /// used to check interval of update
-        uint32 m_lfgProposalId;                            /// used as internal counter for proposals
-        uint32 m_options;                                  /// Stores config options
-
-        LfgQueueContainer QueuesStore;                     /// Queues
-        LfgCachedDungeonContainer CachedDungeonMapStore;   /// Stores all dungeons by groupType
+        uint32 m_QueueTimer;                               ///< used to check interval of update
+        uint32 m_lfgProposalId;                            ///< used as internal counter for proposals
+        uint32 m_options;                                  ///< Stores config options
+
+        LfgQueueContainer QueuesStore;                     ///< Queues
+        LfgCachedDungeonContainer CachedDungeonMapStore;   ///< Stores all dungeons by groupType
         // Reward System
-        LfgRewardContainer RewardMapStore;                 /// Stores rewards for random dungeons
-        LFGDungeonContainer LfgDungeonStore;
+        LfgRewardContainer RewardMapStore;                 ///< Stores rewards for random dungeons
+        LFGDungeonContainer  LfgDungeonStore;
         // Rolecheck - Proposal - Vote Kicks
-        LfgRoleCheckContainer RoleChecksStore;             /// Current Role checks
-        LfgProposalContainer ProposalsStore;               /// Current Proposals
-        LfgPlayerBootContainer BootsStore;                 /// Current player kicks
-        LfgPlayerDataContainer PlayersStore;               /// Player data
-        LfgGroupDataContainer GroupsStore;                 /// Group data
+        LfgRoleCheckContainer RoleChecksStore;             ///< Current Role checks
+        LfgProposalContainer ProposalsStore;               ///< Current Proposals
+        LfgPlayerBootContainer BootsStore;                 ///< Current player kicks
+        LfgPlayerDataContainer PlayersStore;               ///< Player data
+        LfgGroupDataContainer GroupsStore;                 ///< Group data
 };
 
 } // namespace lfg
