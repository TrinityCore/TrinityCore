--- conflicted
+++ resolved
@@ -531,13 +531,8 @@
         {
             if (Player* plrg = itr->GetSource())
             {
-<<<<<<< HEAD
-                uint64 pguid = plrg->GetGUID();
+                ObjectGuid pguid = plrg->GetGUID();
                 plrg->GetSession()->SendLfgUpdateStatus(updateData, true);
-=======
-                ObjectGuid pguid = plrg->GetGUID();
-                plrg->GetSession()->SendLfgUpdateParty(updateData);
->>>>>>> 2d94e614
                 SetState(pguid, LFG_STATE_ROLECHECK);
                 if (!isContinue)
                     SetSelectedDungeons(pguid, dungeons);
@@ -1799,17 +1794,7 @@
         player->GetSession()->SendLfgRoleCheckUpdate(roleCheck);
 }
 
-<<<<<<< HEAD
-void LFGMgr::SendLfgUpdateStatus(uint64 guid, LfgUpdateData const& data, bool party)
-=======
-void LFGMgr::SendLfgUpdatePlayer(ObjectGuid guid, LfgUpdateData const& data)
-{
-    if (Player* player = ObjectAccessor::FindPlayer(guid))
-        player->GetSession()->SendLfgUpdatePlayer(data);
-}
-
-void LFGMgr::SendLfgUpdateParty(ObjectGuid guid, LfgUpdateData const& data)
->>>>>>> 2d94e614
+void LFGMgr::SendLfgUpdateStatus(ObjectGuid guid, LfgUpdateData const& data, bool party)
 {
     if (Player* player = ObjectAccessor::FindPlayer(guid))
         player->GetSession()->SendLfgUpdateStatus(data, party);
@@ -1844,16 +1829,9 @@
     return guid && guid.IsGroup() && GroupsStore[guid].IsLfgGroup();
 }
 
-<<<<<<< HEAD
-uint8 LFGMgr::GetQueueId(uint64 guid)
-{
-    if (IS_GROUP_GUID(guid))
-=======
-LFGQueue& LFGMgr::GetQueue(ObjectGuid guid)
-{
-    uint8 queueId = 0;
+uint8 LFGMgr::GetQueueId(ObjectGuid guid)
+{
     if (guid.IsGroup())
->>>>>>> 2d94e614
     {
         GuidSet const& players = GetPlayers(guid);
         ObjectGuid pguid = players.empty() ? ObjectGuid::Empty : (*players.begin());
@@ -1864,7 +1842,7 @@
     return GetTeam(guid);
 }
 
-LFGQueue& LFGMgr::GetQueue(uint64 guid)
+LFGQueue& LFGMgr::GetQueue(ObjectGuid guid)
 {
     uint8 queueId = GetQueueId(guid);
     return QueuesStore[queueId];
@@ -1881,7 +1859,7 @@
     return true;
 }
 
-time_t LFGMgr::GetQueueJoinTime(uint64 guid)
+time_t LFGMgr::GetQueueJoinTime(ObjectGuid guid)
 {
     uint8 queueId = GetQueueId(guid);
     LfgQueueContainer::const_iterator itr = QueuesStore.find(queueId);
