/*
 * This file is part of the TrinityCore Project. See AUTHORS file for Copyright information
 *
 * This program is free software; you can redistribute it and/or modify it
 * under the terms of the GNU General Public License as published by the
 * Free Software Foundation; either version 2 of the License, or (at your
 * option) any later version.
 *
 * This program is distributed in the hope that it will be useful, but WITHOUT
 * ANY WARRANTY; without even the implied warranty of MERCHANTABILITY or
 * FITNESS FOR A PARTICULAR PURPOSE. See the GNU General Public License for
 * more details.
 *
 * You should have received a copy of the GNU General Public License along
 * with this program. If not, see <http://www.gnu.org/licenses/>.
 */

#include "LFGMgr.h"
#include "Common.h"
#include "DatabaseEnv.h"
#include "DBCStores.h"
#include "DisableMgr.h"
#include "GameEventMgr.h"
#include "GameTime.h"
#include "Group.h"
#include "GroupMgr.h"
#include "InstanceSaveMgr.h"
#include "LFGGroupData.h"
#include "LFGPlayerData.h"
#include "LFGScripts.h"
#include "LFGQueue.h"
#include "Log.h"
#include "Map.h"
#include "ObjectAccessor.h"
#include "ObjectMgr.h"
#include "Player.h"
#include "RBAC.h"
#include "SharedDefines.h"
#include "SocialMgr.h"
#include "World.h"
#include "WorldSession.h"

namespace lfg
{

LFGDungeonData::LFGDungeonData() : id(0), name(), map(0), type(0), expansion(0), group(0), minlevel(0),
    maxlevel(0), difficulty(REGULAR_DIFFICULTY), seasonal(false), x(0.0f), y(0.0f), z(0.0f), o(0.0f)
{
}

LFGDungeonData::LFGDungeonData(LFGDungeonEntry const* dbc) : id(dbc->ID), name(dbc->Name[0]), map(dbc->MapID),
    type(dbc->TypeID), expansion(uint8(dbc->ExpansionLevel)), group(uint8(dbc->GroupID)),
    minlevel(uint8(dbc->MinLevel)), maxlevel(uint8(dbc->MaxLevel)), difficulty(Difficulty(dbc->Difficulty)),
    seasonal((dbc->Flags & LFG_FLAG_SEASONAL) != 0), x(0.0f), y(0.0f), z(0.0f), o(0.0f)
{
}

LFGMgr::LFGMgr(): m_QueueTimer(0), m_lfgProposalId(1),
    m_options(sWorld->getIntConfig(CONFIG_LFG_OPTIONSMASK))
{
}

LFGMgr::~LFGMgr()
{
    for (LfgRewardContainer::iterator itr = RewardMapStore.begin(); itr != RewardMapStore.end(); ++itr)
        delete itr->second;
}

void LFGMgr::_LoadFromDB(Field* fields, ObjectGuid guid)
{
    if (!fields)
        return;

    if (!guid.IsGroup())
        return;

    SetLeader(guid, ObjectGuid(HighGuid::Player, fields[0].GetUInt32()));

    uint32 dungeon = fields[17].GetUInt32();
    uint8 state = fields[18].GetUInt8();

    if (!dungeon || !state)
        return;

    SetDungeon(guid, dungeon);

    switch (state)
    {
        case LFG_STATE_DUNGEON:
        case LFG_STATE_FINISHED_DUNGEON:
            SetState(guid, (LfgState)state);
            break;
        default:
            break;
    }
}

void LFGMgr::_SaveToDB(ObjectGuid guid, uint32 db_guid)
{
    if (!guid.IsGroup())
        return;

    CharacterDatabaseTransaction trans = CharacterDatabase.BeginTransaction();

    CharacterDatabasePreparedStatement* stmt = CharacterDatabase.GetPreparedStatement(CHAR_DEL_LFG_DATA);
    stmt->setUInt32(0, db_guid);
    trans->Append(stmt);

    stmt = CharacterDatabase.GetPreparedStatement(CHAR_INS_LFG_DATA);
    stmt->setUInt32(0, db_guid);
    stmt->setUInt32(1, GetDungeon(guid));
    stmt->setUInt32(2, GetState(guid));
    trans->Append(stmt);

    CharacterDatabase.CommitTransaction(trans);
}

/// Load rewards for completing dungeons
void LFGMgr::LoadRewards()
{
    uint32 oldMSTime = getMSTime();

    for (LfgRewardContainer::iterator itr = RewardMapStore.begin(); itr != RewardMapStore.end(); ++itr)
        delete itr->second;
    RewardMapStore.clear();

    // ORDER BY is very important for GetRandomDungeonReward!
    QueryResult result = WorldDatabase.Query("SELECT dungeonId, maxLevel, firstQuestId, otherQuestId FROM lfg_dungeon_rewards ORDER BY dungeonId, maxLevel ASC");

    if (!result)
    {
        TC_LOG_INFO("server.loading", ">> Loaded 0 lfg dungeon rewards. DB table `lfg_dungeon_rewards` is empty!");
        return;
    }

    uint32 count = 0;

    Field* fields = nullptr;
    do
    {
        fields = result->Fetch();
        uint32 dungeonId = fields[0].GetUInt32();
        uint32 maxLevel = fields[1].GetUInt8();
        uint32 firstQuestId = fields[2].GetUInt32();
        uint32 otherQuestId = fields[3].GetUInt32();

        if (!GetLFGDungeonEntry(dungeonId))
        {
            TC_LOG_ERROR("sql.sql", "Dungeon %u specified in table `lfg_dungeon_rewards` does not exist!", dungeonId);
            continue;
        }

        if (!maxLevel || maxLevel > sWorld->getIntConfig(CONFIG_MAX_PLAYER_LEVEL))
        {
            TC_LOG_ERROR("sql.sql", "Level %u specified for dungeon %u in table `lfg_dungeon_rewards` can never be reached!", maxLevel, dungeonId);
            maxLevel = sWorld->getIntConfig(CONFIG_MAX_PLAYER_LEVEL);
        }

        if (!firstQuestId || !sObjectMgr->GetQuestTemplate(firstQuestId))
        {
            TC_LOG_ERROR("sql.sql", "First quest %u specified for dungeon %u in table `lfg_dungeon_rewards` does not exist!", firstQuestId, dungeonId);
            continue;
        }

        if (otherQuestId && !sObjectMgr->GetQuestTemplate(otherQuestId))
        {
            TC_LOG_ERROR("sql.sql", "Other quest %u specified for dungeon %u in table `lfg_dungeon_rewards` does not exist!", otherQuestId, dungeonId);
            otherQuestId = 0;
        }

        RewardMapStore.insert(LfgRewardContainer::value_type(dungeonId, new LfgReward(maxLevel, firstQuestId, otherQuestId)));
        ++count;
    }
    while (result->NextRow());

    TC_LOG_INFO("server.loading", ">> Loaded %u lfg dungeon rewards in %u ms", count, GetMSTimeDiffToNow(oldMSTime));
}

LFGDungeonData const* LFGMgr::GetLFGDungeon(uint32 id)
{
    LFGDungeonContainer::const_iterator itr = LfgDungeonStore.find(id);
    if (itr != LfgDungeonStore.end())
        return &(itr->second);

    return nullptr;
}

void LFGMgr::LoadLFGDungeons(bool reload /* = false */)
{
    uint32 oldMSTime = getMSTime();

    LfgDungeonStore.clear();

    // Initialize Dungeon map with data from dbcs
    for (uint32 i = 0; i < sLFGDungeonStore.GetNumRows(); ++i)
    {
        LFGDungeonEntry const* dungeon = sLFGDungeonStore.LookupEntry(i);
        if (!dungeon)
            continue;

        switch (dungeon->TypeID)
        {
            case LFG_TYPE_DUNGEON:
            case LFG_TYPE_HEROIC:
            case LFG_TYPE_RAID:
            case LFG_TYPE_RANDOM:
                LfgDungeonStore[dungeon->ID] = LFGDungeonData(dungeon);
                break;
        }
    }

    // Fill teleport locations from DB
    //                                                   0          1           2           3            4
    QueryResult result = WorldDatabase.Query("SELECT dungeonId, position_x, position_y, position_z, orientation FROM lfg_dungeon_template");

    if (!result)
    {
        TC_LOG_INFO("server.loading", ">> Loaded 0 lfg entrance positions. DB table `lfg_dungeon_template` is empty!");
        return;
    }

    uint32 count = 0;

    do
    {
        Field* fields = result->Fetch();
        uint32 dungeonId = fields[0].GetUInt32();
        LFGDungeonContainer::iterator dungeonItr = LfgDungeonStore.find(dungeonId);
        if (dungeonItr == LfgDungeonStore.end())
        {
            TC_LOG_ERROR("sql.sql", "table `lfg_dungeon_template` contains coordinates for wrong dungeon %u", dungeonId);
            continue;
        }

        LFGDungeonData& data = dungeonItr->second;
        data.x = fields[1].GetFloat();
        data.y = fields[2].GetFloat();
        data.z = fields[3].GetFloat();
        data.o = fields[4].GetFloat();

        ++count;
    }
    while (result->NextRow());

    TC_LOG_INFO("server.loading", ">> Loaded %u lfg entrance positions in %u ms", count, GetMSTimeDiffToNow(oldMSTime));

    // Fill all other teleport coords from areatriggers
    for (LFGDungeonContainer::iterator itr = LfgDungeonStore.begin(); itr != LfgDungeonStore.end(); ++itr)
    {
        LFGDungeonData& dungeon = itr->second;

        // No teleport coords in database, load from areatriggers
        if (dungeon.type != LFG_TYPE_RANDOM && dungeon.x == 0.0f && dungeon.y == 0.0f && dungeon.z == 0.0f)
        {
            AreaTrigger const* at = sObjectMgr->GetMapEntranceTrigger(dungeon.map);
            if (!at)
            {
                TC_LOG_ERROR("sql.sql", "Failed to load dungeon %s, cant find areatrigger for map %u", dungeon.name.c_str(), dungeon.map);
                continue;
            }

            dungeon.map = at->target_mapId;
            dungeon.x = at->target_X;
            dungeon.y = at->target_Y;
            dungeon.z = at->target_Z;
            dungeon.o = at->target_Orientation;
        }

        if (dungeon.type != LFG_TYPE_RANDOM)
            CachedDungeonMapStore[dungeon.group].insert(dungeon.id);
        CachedDungeonMapStore[0].insert(dungeon.id);
    }

    if (reload)
    {
        CachedDungeonMapStore.clear();
    }
}

LFGMgr* LFGMgr::instance()
{
    static LFGMgr instance;
    return &instance;
}

void LFGMgr::Update(uint32 diff)
{
    if (!isOptionEnabled(LFG_OPTION_ENABLE_DUNGEON_FINDER | LFG_OPTION_ENABLE_RAID_BROWSER))
        return;

    time_t currTime = GameTime::GetGameTime();

    // Remove obsolete role checks
    for (LfgRoleCheckContainer::iterator it = RoleChecksStore.begin(); it != RoleChecksStore.end();)
    {
        LfgRoleCheckContainer::iterator itRoleCheck = it++;
        LfgRoleCheck& roleCheck = itRoleCheck->second;
        if (currTime < roleCheck.cancelTime)
            continue;
        roleCheck.state = LFG_ROLECHECK_MISSING_ROLE;

        for (LfgRolesMap::const_iterator itRoles = roleCheck.roles.begin(); itRoles != roleCheck.roles.end(); ++itRoles)
        {
            ObjectGuid guid = itRoles->first;
            RestoreState(guid, "Remove Obsolete RoleCheck");
            SendLfgRoleCheckUpdate(guid, roleCheck);
            if (guid == roleCheck.leader)
                SendLfgJoinResult(guid, LfgJoinResultData(LFG_JOIN_FAILED, LFG_ROLECHECK_MISSING_ROLE));
        }

        RestoreState(itRoleCheck->first, "Remove Obsolete RoleCheck");
        RoleChecksStore.erase(itRoleCheck);
    }

    // Remove obsolete proposals
    for (LfgProposalContainer::iterator it = ProposalsStore.begin(); it != ProposalsStore.end();)
    {
        LfgProposalContainer::iterator itRemove = it++;
        if (itRemove->second.cancelTime < currTime)
            RemoveProposal(itRemove, LFG_UPDATETYPE_PROPOSAL_FAILED);
    }

    // Remove obsolete kicks
    for (LfgPlayerBootContainer::iterator it = BootsStore.begin(); it != BootsStore.end();)
    {
        LfgPlayerBootContainer::iterator itBoot = it++;
        LfgPlayerBoot& boot = itBoot->second;
        if (boot.cancelTime < currTime)
        {
            boot.inProgress = false;
            for (LfgAnswerContainer::const_iterator itVotes = boot.votes.begin(); itVotes != boot.votes.end(); ++itVotes)
            {
                ObjectGuid pguid = itVotes->first;
                if (pguid != boot.victim)
                    SendLfgBootProposalUpdate(pguid, boot);
            }
            SetVoteKick(itBoot->first, false);
            BootsStore.erase(itBoot);
        }
    }

    uint32 lastProposalId = m_lfgProposalId;
    // Check if a proposal can be formed with the new groups being added
    for (LfgQueueContainer::iterator it = QueuesStore.begin(); it != QueuesStore.end(); ++it)
        if (uint8 newProposals = it->second.FindGroups())
            TC_LOG_DEBUG("lfg.update", "Found %u new groups in queue %u", newProposals, it->first);

    if (lastProposalId != m_lfgProposalId)
    {
        // FIXME lastProposalId ? lastProposalId +1 ?
        for (LfgProposalContainer::const_iterator itProposal = ProposalsStore.find(m_lfgProposalId); itProposal != ProposalsStore.end(); ++itProposal)
        {
            uint32 proposalId = itProposal->first;
            LfgProposal& proposal = ProposalsStore[proposalId];

            ObjectGuid guid;
            for (LfgProposalPlayerContainer::const_iterator itPlayers = proposal.players.begin(); itPlayers != proposal.players.end(); ++itPlayers)
            {
                guid = itPlayers->first;
                SetState(guid, LFG_STATE_PROPOSAL);
                if (ObjectGuid gguid = GetGroup(guid))
                {
                    SetState(gguid, LFG_STATE_PROPOSAL);
                    SendLfgUpdateParty(guid, LfgUpdateData(LFG_UPDATETYPE_PROPOSAL_BEGIN, GetSelectedDungeons(guid), GetComment(guid)));
                }
                else
                    SendLfgUpdatePlayer(guid, LfgUpdateData(LFG_UPDATETYPE_PROPOSAL_BEGIN, GetSelectedDungeons(guid), GetComment(guid)));
                SendLfgUpdateProposal(guid, proposal);
            }

            if (proposal.state == LFG_PROPOSAL_SUCCESS)
                UpdateProposal(proposalId, guid, true);
        }
    }

    // Update all players status queue info
    if (m_QueueTimer > LFG_QUEUEUPDATE_INTERVAL)
    {
        m_QueueTimer = 0;
        for (LfgQueueContainer::iterator it = QueuesStore.begin(); it != QueuesStore.end(); ++it)
            it->second.UpdateQueueTimers(currTime);
    }
    else
        m_QueueTimer += diff;
}

/**
    Adds the player/group to lfg queue. If player is in a group then it is the leader
    of the group tying to join the group. Join conditions are checked before adding
    to the new queue.

   @param[in]     player Player trying to join (or leader of group trying to join)
   @param[in]     roles Player selected roles
   @param[in]     dungeons Dungeons the player/group is applying for
   @param[in]     comment Player selected comment
*/
void LFGMgr::JoinLfg(Player* player, uint8 roles, LfgDungeonSet& dungeons, const std::string& comment)
{
    if (!player || !player->GetSession() || dungeons.empty())
        return;

    // Sanitize input roles
    roles &= PLAYER_ROLE_ANY;
<<<<<<< HEAD
    roles &= sObjectMgr->GetPlayerClassRoleMask(player->GetClass());
=======
    roles = FilterClassRoles(player, roles);
>>>>>>> 08f7fe67

    // At least 1 role must be selected
    if (!(roles & (PLAYER_ROLE_TANK | PLAYER_ROLE_HEALER | PLAYER_ROLE_DAMAGE)))
        return;

    Group* grp = player->GetGroup();
    ObjectGuid guid = player->GetGUID();
    ObjectGuid gguid = grp ? grp->GetGUID() : guid;
    LfgJoinResultData joinData;
    GuidSet players;
    uint32 rDungeonId = 0;
    bool isContinue = grp && grp->isLFGGroup() && GetState(gguid) != LFG_STATE_FINISHED_DUNGEON;

    // Do not allow to change dungeon in the middle of a current dungeon
    if (isContinue)
    {
        dungeons.clear();
        dungeons.insert(GetDungeon(gguid));
    }

    // Already in queue?
    LfgState state = GetState(gguid);
    if (state == LFG_STATE_QUEUED)
    {
        LFGQueue& queue = GetQueue(gguid);
        queue.RemoveFromQueue(gguid);
    }

    // Check player or group member restrictions
    if (!player->GetSession()->HasPermission(rbac::RBAC_PERM_JOIN_DUNGEON_FINDER))
        joinData.result = LFG_JOIN_NOT_MEET_REQS;
    else if (player->InBattleground() || player->InArena() || player->InBattlegroundQueue())
        joinData.result = LFG_JOIN_USING_BG_SYSTEM;
    else if (player->HasAura(LFG_SPELL_DUNGEON_DESERTER))
        joinData.result = LFG_JOIN_DESERTER;
    else if (!isContinue && player->HasAura(LFG_SPELL_DUNGEON_COOLDOWN))
        joinData.result = LFG_JOIN_RANDOM_COOLDOWN;
    else if (dungeons.empty())
        joinData.result = LFG_JOIN_NOT_MEET_REQS;
    else if (player->HasAura(9454)) // check Freeze debuff
        joinData.result = LFG_JOIN_NOT_MEET_REQS;
    else if (grp)
    {
        if (grp->GetMembersCount() > MAXGROUPSIZE)
            joinData.result = LFG_JOIN_TOO_MUCH_MEMBERS;
        else
        {
            uint8 memberCount = 0;
            for (GroupReference* itr = grp->GetFirstMember(); itr != nullptr && joinData.result == LFG_JOIN_OK; itr = itr->next())
            {
                if (Player* plrg = itr->GetSource())
                {
                    if (!plrg->GetSession()->HasPermission(rbac::RBAC_PERM_JOIN_DUNGEON_FINDER))
                        joinData.result = LFG_JOIN_PARTY_NOT_MEET_REQS;
                    if (plrg->HasAura(LFG_SPELL_DUNGEON_DESERTER))
                        joinData.result = LFG_JOIN_PARTY_DESERTER;
                    else if (!isContinue && plrg->HasAura(LFG_SPELL_DUNGEON_COOLDOWN))
                        joinData.result = LFG_JOIN_PARTY_RANDOM_COOLDOWN;
                    else if (plrg->InBattleground() || plrg->InArena() || plrg->InBattlegroundQueue())
                        joinData.result = LFG_JOIN_USING_BG_SYSTEM;
                    else if (plrg->HasAura(9454)) // check Freeze debuff
                        joinData.result = LFG_JOIN_PARTY_NOT_MEET_REQS;
                    ++memberCount;
                    players.insert(plrg->GetGUID());
                }
            }

            if (joinData.result == LFG_JOIN_OK && memberCount != grp->GetMembersCount())
                joinData.result = LFG_JOIN_DISCONNECTED;
        }
    }
    else
        players.insert(player->GetGUID());

    // Check if all dungeons are valid
    bool isRaid = false;
    if (joinData.result == LFG_JOIN_OK)
    {
        bool isDungeon = false;
        for (LfgDungeonSet::const_iterator it = dungeons.begin(); it != dungeons.end() && joinData.result == LFG_JOIN_OK; ++it)
        {
            LfgType type = GetDungeonType(*it);
            switch (type)
            {
                case LFG_TYPE_RANDOM:
                    if (dungeons.size() > 1)               // Only allow 1 random dungeon
                        joinData.result = LFG_JOIN_DUNGEON_INVALID;
                    else
                        rDungeonId = (*dungeons.begin());
                    [[fallthrough]]; // Random can only be dungeon or heroic dungeon
                case LFG_TYPE_HEROIC:
                case LFG_TYPE_DUNGEON:
                    if (isRaid)
                        joinData.result = LFG_JOIN_MIXED_RAID_DUNGEON;
                    isDungeon = true;
                    break;
                case LFG_TYPE_RAID:
                    if (isDungeon)
                        joinData.result = LFG_JOIN_MIXED_RAID_DUNGEON;
                    isRaid = true;
                    break;
                default:
                    joinData.result = LFG_JOIN_DUNGEON_INVALID;
                    break;
            }
        }

        // it could be changed
        if (joinData.result == LFG_JOIN_OK)
        {
            // Expand random dungeons and check restrictions
            if (rDungeonId)
                dungeons = GetDungeonsByRandom(rDungeonId);

            // if we have lockmap then there are no compatible dungeons
            GetCompatibleDungeons(dungeons, players, joinData.lockmap, isContinue);
            if (dungeons.empty())
                joinData.result = grp ? LFG_JOIN_PARTY_NOT_MEET_REQS : LFG_JOIN_NOT_MEET_REQS;
        }
    }

    // Can't join. Send result
    if (joinData.result != LFG_JOIN_OK)
    {
        TC_LOG_DEBUG("lfg.join", "%s joining with %u members. Result: %u, Dungeons: %s",
            guid.ToString().c_str(), grp ? grp->GetMembersCount() : 1, joinData.result, ConcatenateDungeons(dungeons).c_str());

        if (!dungeons.empty())                             // Only should show lockmap when have no dungeons available
            joinData.lockmap.clear();
        player->GetSession()->SendLfgJoinResult(joinData);
        return;
    }

    SetComment(guid, comment);

    if (isRaid)
    {
        TC_LOG_DEBUG("lfg.join", "%s trying to join raid browser and it's disabled.", guid.ToString().c_str());
        return;
    }

    std::string debugNames = "";
    if (grp)                                               // Begin rolecheck
    {
        // Create new rolecheck
        LfgRoleCheck& roleCheck = RoleChecksStore[gguid];
        roleCheck.cancelTime = GameTime::GetGameTime() + LFG_TIME_ROLECHECK;
        roleCheck.state = LFG_ROLECHECK_INITIALITING;
        roleCheck.leader = guid;
        roleCheck.dungeons = dungeons;
        roleCheck.rDungeonId = rDungeonId;

        if (rDungeonId)
        {
            dungeons.clear();
            dungeons.insert(rDungeonId);
        }

        SetState(gguid, LFG_STATE_ROLECHECK);
        // Send update to player
        LfgUpdateData updateData = LfgUpdateData(LFG_UPDATETYPE_JOIN_QUEUE, dungeons, comment);
        for (GroupReference* itr = grp->GetFirstMember(); itr != nullptr; itr = itr->next())
        {
            if (Player* plrg = itr->GetSource())
            {
                ObjectGuid pguid = plrg->GetGUID();
                plrg->GetSession()->SendLfgUpdateParty(updateData);
                SetState(pguid, LFG_STATE_ROLECHECK);
                if (!isContinue)
                    SetSelectedDungeons(pguid, dungeons);
                roleCheck.roles[pguid] = 0;
                if (!debugNames.empty())
                    debugNames.append(", ");
                debugNames.append(plrg->GetName());
            }
        }
        // Update leader role
        UpdateRoleCheck(gguid, guid, roles);
    }
    else                                                   // Add player to queue
    {
        LfgRolesMap rolesMap;
        rolesMap[guid] = roles;
        LFGQueue& queue = GetQueue(guid);
        queue.AddQueueData(guid, GameTime::GetGameTime(), dungeons, rolesMap);

        if (!isContinue)
        {
            if (rDungeonId)
            {
                dungeons.clear();
                dungeons.insert(rDungeonId);
            }
            SetSelectedDungeons(guid, dungeons);
        }
        // Send update to player
        player->GetSession()->SendLfgJoinResult(joinData);
        player->GetSession()->SendLfgUpdatePlayer(LfgUpdateData(LFG_UPDATETYPE_JOIN_QUEUE, dungeons, comment));
        SetState(gguid, LFG_STATE_QUEUED);
        SetRoles(guid, roles);
        debugNames.append(player->GetName());
    }

    TC_LOG_DEBUG("lfg.join", "%s joined (%s), Members: %s. Dungeons (%u): %s", guid.ToString().c_str(),
        grp ? "group" : "player", debugNames.c_str(), uint32(dungeons.size()), ConcatenateDungeons(dungeons).c_str());
}

/**
    Leaves Dungeon System. Player/Group is removed from queue, rolechecks, proposals
    or votekicks. Player or group needs to be not NULL and using Dungeon System

   @param[in]     guid Player or group guid
*/
void LFGMgr::LeaveLfg(ObjectGuid guid, bool disconnected)
{
    ObjectGuid gguid = guid.IsGroup() ? guid : GetGroup(guid);

    TC_LOG_DEBUG("lfg.leave", "%s left (%s)", guid.ToString().c_str(), guid == gguid ? "group" : "player");

    LfgState state = GetState(guid);
    switch (state)
    {
        case LFG_STATE_QUEUED:
            if (gguid)
            {
                LfgState newState = LFG_STATE_NONE;
                LfgState oldState = GetOldState(gguid);

                // Set the new state to LFG_STATE_DUNGEON/LFG_STATE_FINISHED_DUNGEON if the group is already in a dungeon
                // This is required in case a LFG group vote-kicks a player in a dungeon, queues, then leaves the queue (maybe to queue later again)
                if (Group* group = sGroupMgr->GetGroupByGUID(gguid.GetCounter()))
                    if (group->isLFGGroup() && GetDungeon(gguid) && (oldState == LFG_STATE_DUNGEON || oldState == LFG_STATE_FINISHED_DUNGEON))
                        newState = oldState;

                LFGQueue& queue = GetQueue(gguid);
                queue.RemoveFromQueue(gguid);
                SetState(gguid, newState);
                GuidSet const& players = GetPlayers(gguid);
                for (GuidSet::const_iterator it = players.begin(); it != players.end(); ++it)
                {
                    SetState(*it, newState);
                    SendLfgUpdateParty(*it, LfgUpdateData(LFG_UPDATETYPE_REMOVED_FROM_QUEUE));
                }
            }
            else
            {
                LFGQueue& queue = GetQueue(guid);
                queue.RemoveFromQueue(guid);
                SendLfgUpdatePlayer(guid, LfgUpdateData(LFG_UPDATETYPE_REMOVED_FROM_QUEUE));
                SetState(guid, LFG_STATE_NONE);
            }
            break;
        case LFG_STATE_ROLECHECK:
            if (gguid)
                UpdateRoleCheck(gguid);                    // No player to update role = LFG_ROLECHECK_ABORTED
            break;
        case LFG_STATE_PROPOSAL:
        {
            // Remove from Proposals
            LfgProposalContainer::iterator it = ProposalsStore.begin();
            ObjectGuid pguid = gguid == guid ? GetLeader(gguid) : guid;
            while (it != ProposalsStore.end())
            {
                LfgProposalPlayerContainer::iterator itPlayer = it->second.players.find(pguid);
                if (itPlayer != it->second.players.end())
                {
                    // Mark the player/leader of group who left as didn't accept the proposal
                    itPlayer->second.accept = LFG_ANSWER_DENY;
                    break;
                }
                ++it;
            }

            // Remove from queue - if proposal is found, RemoveProposal will call RemoveFromQueue
            if (it != ProposalsStore.end())
                RemoveProposal(it, LFG_UPDATETYPE_PROPOSAL_DECLINED);
            break;
        }
        case LFG_STATE_NONE:
        case LFG_STATE_RAIDBROWSER:
            break;
        case LFG_STATE_DUNGEON:
        case LFG_STATE_FINISHED_DUNGEON:
            if (guid != gguid && !disconnected) // Player
                SetState(guid, LFG_STATE_NONE);
            break;
    }
}

/**
   Update the Role check info with the player selected role.

   @param[in]     grp Group guid to update rolecheck
   @param[in]     guid Player guid (0 = rolecheck failed)
   @param[in]     roles Player selected roles
*/
void LFGMgr::UpdateRoleCheck(ObjectGuid gguid, ObjectGuid guid /* = ObjectGuid::Empty */, uint8 roles /* = PLAYER_ROLE_NONE */)
{
    if (!gguid)
        return;

    LfgRolesMap check_roles;
    LfgRoleCheckContainer::iterator itRoleCheck = RoleChecksStore.find(gguid);
    if (itRoleCheck == RoleChecksStore.end())
        return;

    // Sanitize input roles
    roles &= PLAYER_ROLE_ANY;
    if (guid) {
        Player* player = ObjectAccessor::FindPlayer(guid);
        if (!player) return;
        roles &= sObjectMgr->GetPlayerClassRoleMask(player->GetClass());
    }

    if (guid)
    {
        if (Player* player = ObjectAccessor::FindPlayer(guid))
            roles = FilterClassRoles(player, roles);
        else
            return;
    }

    LfgRoleCheck& roleCheck = itRoleCheck->second;
    bool sendRoleChosen = roleCheck.state != LFG_ROLECHECK_DEFAULT && guid;

    if (!guid)
        roleCheck.state = LFG_ROLECHECK_ABORTED;
    else if (roles < PLAYER_ROLE_TANK)                            // Player selected no role.
        roleCheck.state = LFG_ROLECHECK_NO_ROLE;
    else
    {
        roleCheck.roles[guid] = roles;

        // Check if all players have selected a role
        LfgRolesMap::const_iterator itRoles = roleCheck.roles.begin();
        while (itRoles != roleCheck.roles.end() && itRoles->second != PLAYER_ROLE_NONE)
            ++itRoles;

        if (itRoles == roleCheck.roles.end())
        {
            // use temporal var to check roles, CheckGroupRoles modifies the roles
            check_roles = roleCheck.roles;
            roleCheck.state = CheckGroupRoles(check_roles) ? LFG_ROLECHECK_FINISHED : LFG_ROLECHECK_WRONG_ROLES;
        }
    }

    LfgDungeonSet dungeons;
    if (roleCheck.rDungeonId)
        dungeons.insert(roleCheck.rDungeonId);
    else
        dungeons = roleCheck.dungeons;

    LfgJoinResultData joinData = LfgJoinResultData(LFG_JOIN_FAILED, roleCheck.state);
    for (LfgRolesMap::const_iterator it = roleCheck.roles.begin(); it != roleCheck.roles.end(); ++it)
    {
        ObjectGuid pguid = it->first;

        if (sendRoleChosen)
            SendLfgRoleChosen(pguid, guid, roles);

        SendLfgRoleCheckUpdate(pguid, roleCheck);
        switch (roleCheck.state)
        {
            case LFG_ROLECHECK_INITIALITING:
                continue;
            case LFG_ROLECHECK_FINISHED:
                SetState(pguid, LFG_STATE_QUEUED);
                SetRoles(pguid, it->second);
                SendLfgUpdateParty(pguid, LfgUpdateData(LFG_UPDATETYPE_ADDED_TO_QUEUE, dungeons, GetComment(pguid)));
                break;
            default:
                if (roleCheck.leader == pguid)
                    SendLfgJoinResult(pguid, joinData);
                SendLfgUpdateParty(pguid, LfgUpdateData(LFG_UPDATETYPE_ROLECHECK_FAILED));
                RestoreState(pguid, "Rolecheck Failed");
                break;
        }
    }

    if (roleCheck.state == LFG_ROLECHECK_FINISHED)
    {
        SetState(gguid, LFG_STATE_QUEUED);
        LFGQueue& queue = GetQueue(gguid);
        queue.AddQueueData(gguid, GameTime::GetGameTime(), roleCheck.dungeons, roleCheck.roles);
        RoleChecksStore.erase(itRoleCheck);
    }
    else if (roleCheck.state != LFG_ROLECHECK_INITIALITING)
    {
        RestoreState(gguid, "Rolecheck Failed");
        RoleChecksStore.erase(itRoleCheck);
    }
}

/**
   Given a list of dungeons remove the dungeons players have restrictions.

   @param[in, out] dungeons Dungeons to check restrictions
   @param[in]     players Set of players to check their dungeon restrictions
   @param[out]    lockMap Map of players Lock status info of given dungeons (Empty if dungeons is not empty)
*/
void LFGMgr::GetCompatibleDungeons(LfgDungeonSet& dungeons, GuidSet const& players, LfgLockPartyMap& lockMap, bool isContinue)
{
    lockMap.clear();

    std::map<uint32, uint32> lockedDungeons;

    for (GuidSet::const_iterator it = players.begin(); it != players.end() && !dungeons.empty(); ++it)
    {
        ObjectGuid guid = (*it);
        LfgLockMap const& cachedLockMap = GetLockedDungeons(guid);
        Player* player = ObjectAccessor::FindConnectedPlayer(guid);
        for (LfgLockMap::const_iterator it2 = cachedLockMap.begin(); it2 != cachedLockMap.end() && !dungeons.empty(); ++it2)
        {
            uint32 dungeonId = (it2->first & 0x00FFFFFF); // Compare dungeon ids
            LfgDungeonSet::iterator itDungeon = dungeons.find(dungeonId);
            if (itDungeon != dungeons.end())
            {
                bool eraseDungeon = true;

                // Don't remove the dungeon if team members are trying to continue a locked instance
                if (it2->second == LFG_LOCKSTATUS_RAID_LOCKED && isContinue)
                {
                    LFGDungeonData const* dungeon = GetLFGDungeon(dungeonId);
                    ASSERT(dungeon);
                    ASSERT(player);
                    if (InstancePlayerBind* playerBind = player->GetBoundInstance(dungeon->map, Difficulty(dungeon->difficulty)))
                    {
                        if (InstanceSave* playerSave = playerBind->save)
                        {
                            uint32 dungeonInstanceId = playerSave->GetInstanceId();
                            auto itLockedDungeon = lockedDungeons.find(dungeonId);
                            if (itLockedDungeon == lockedDungeons.end() || itLockedDungeon->second == dungeonInstanceId)
                                eraseDungeon = false;

                            lockedDungeons[dungeonId] = dungeonInstanceId;
                        }
                    }
                }

                if (eraseDungeon)
                    dungeons.erase(itDungeon);

                lockMap[guid][dungeonId] = it2->second;
            }
        }
    }
    if (!dungeons.empty())
        lockMap.clear();
}

/**
   Check if a group can be formed with the given group roles

   @param[in]     groles Map of roles to check
   @return True if roles are compatible
*/
bool LFGMgr::CheckGroupRoles(LfgRolesMap& groles)
{
    if (groles.empty())
        return false;

    uint8 damage = 0;
    uint8 tank = 0;
    uint8 healer = 0;

    for (LfgRolesMap::iterator it = groles.begin(); it != groles.end(); ++it)
    {
        uint8 role = it->second & ~PLAYER_ROLE_LEADER;
        if (role == PLAYER_ROLE_NONE)
            return false;

        if (role & PLAYER_ROLE_DAMAGE)
        {
            if (role != PLAYER_ROLE_DAMAGE)
            {
                it->second -= PLAYER_ROLE_DAMAGE;
                if (CheckGroupRoles(groles))
                    return true;
                it->second += PLAYER_ROLE_DAMAGE;
            }
            else if (damage == LFG_DPS_NEEDED)
                return false;
            else
                damage++;
        }

        if (role & PLAYER_ROLE_HEALER)
        {
            if (role != PLAYER_ROLE_HEALER)
            {
                it->second -= PLAYER_ROLE_HEALER;
                if (CheckGroupRoles(groles))
                    return true;
                it->second += PLAYER_ROLE_HEALER;
            }
            else if (healer == LFG_HEALERS_NEEDED)
                return false;
            else
                healer++;
        }

        if (role & PLAYER_ROLE_TANK)
        {
            if (role != PLAYER_ROLE_TANK)
            {
                it->second -= PLAYER_ROLE_TANK;
                if (CheckGroupRoles(groles))
                    return true;
                it->second += PLAYER_ROLE_TANK;
            }
            else if (tank == LFG_TANKS_NEEDED)
                return false;
            else
                tank++;
        }
    }
    return (tank + healer + damage) == uint8(groles.size());
}

/**
   Makes a new group given a proposal
   @param[in]     proposal Proposal to get info from
*/
void LFGMgr::MakeNewGroup(LfgProposal const& proposal)
{
    GuidList players, tankPlayers, healPlayers, dpsPlayers;
    GuidList playersToTeleport;

    for (LfgProposalPlayerContainer::const_iterator it = proposal.players.begin(); it != proposal.players.end(); ++it)
    {
        ObjectGuid guid = it->first;
        if (guid == proposal.leader)
            players.push_back(guid);
        else
            switch (it->second.role & ~PLAYER_ROLE_LEADER)
            {
                case PLAYER_ROLE_TANK:
                    tankPlayers.push_back(guid);
                    break;
                case PLAYER_ROLE_HEALER:
                    healPlayers.push_back(guid);
                    break;
                case PLAYER_ROLE_DAMAGE:
                    dpsPlayers.push_back(guid);
                    break;
                default:
                    ABORT_MSG("Invalid LFG role %u", it->second.role);
                    break;
            }

        if (proposal.isNew || GetGroup(guid) != proposal.group)
            playersToTeleport.push_back(guid);
    }

    players.splice(players.end(), tankPlayers);
    players.splice(players.end(), healPlayers);
    players.splice(players.end(), dpsPlayers);

    // Set the dungeon difficulty
    LFGDungeonData const* dungeon = GetLFGDungeon(proposal.dungeonId);
    ASSERT(dungeon);

    Group* grp = proposal.group ? sGroupMgr->GetGroupByGUID(proposal.group.GetCounter()) : nullptr;
    for (GuidList::const_iterator it = players.begin(); it != players.end(); ++it)
    {
        ObjectGuid pguid = (*it);
        Player* player = ObjectAccessor::FindConnectedPlayer(pguid);
        if (!player)
            continue;

        Group* group = player->GetGroup();
        if (group && group != grp)
            group->RemoveMember(player->GetGUID());

        if (!grp)
        {
            grp = new Group();
            grp->ConvertToLFG();
            grp->Create(player);
            ObjectGuid gguid = grp->GetGUID();
            SetState(gguid, LFG_STATE_PROPOSAL);
            sGroupMgr->AddGroup(grp);
        }
        else if (group != grp)
            grp->AddMember(player);

        grp->SetLfgRoles(pguid, proposal.players.find(pguid)->second.role);

        // Add the cooldown spell if queued for a random dungeon
        const LfgDungeonSet& dungeons = GetSelectedDungeons(player->GetGUID());
        if (!dungeons.empty())
        {
            uint32 rDungeonId = (*dungeons.begin());
            LFGDungeonEntry const* dungeonEntry = sLFGDungeonStore.LookupEntry(rDungeonId);
            if (dungeonEntry && dungeonEntry->TypeID == LFG_TYPE_RANDOM)
                player->CastSpell(player, LFG_SPELL_DUNGEON_COOLDOWN, false);
        }
    }

    ASSERT(grp);
    grp->SetDungeonDifficulty(Difficulty(dungeon->difficulty));
    ObjectGuid gguid = grp->GetGUID();
    SetDungeon(gguid, dungeon->Entry());
    SetState(gguid, LFG_STATE_DUNGEON);

    _SaveToDB(gguid, grp->GetDbStoreId());

    // Teleport Player
    for (GuidList::const_iterator it = playersToTeleport.begin(); it != playersToTeleport.end(); ++it)
        if (Player* player = ObjectAccessor::FindPlayer(*it))
            TeleportPlayer(player, false);

    // Update group info
    grp->SendUpdate();
}

uint32 LFGMgr::AddProposal(LfgProposal& proposal)
{
    proposal.id = ++m_lfgProposalId;
    ProposalsStore[m_lfgProposalId] = proposal;
    return m_lfgProposalId;
}

/**
   Update Proposal info with player answer

   @param[in]     proposalId Proposal id to be updated
   @param[in]     guid Player guid to update answer
   @param[in]     accept Player answer
*/
void LFGMgr::UpdateProposal(uint32 proposalId, ObjectGuid guid, bool accept)
{
    // Check if the proposal exists
    LfgProposalContainer::iterator itProposal = ProposalsStore.find(proposalId);
    if (itProposal == ProposalsStore.end())
        return;

    LfgProposal& proposal = itProposal->second;

    // Check if proposal have the current player
    LfgProposalPlayerContainer::iterator itProposalPlayer = proposal.players.find(guid);
    if (itProposalPlayer == proposal.players.end())
        return;

    LfgProposalPlayer& player = itProposalPlayer->second;
    player.accept = LfgAnswer(accept);

    TC_LOG_DEBUG("lfg.proposal.update", "%s, Proposal %u, Selection: %u", guid.ToString().c_str(), proposalId, accept);
    if (!accept)
    {
        RemoveProposal(itProposal, LFG_UPDATETYPE_PROPOSAL_DECLINED);
        return;
    }

    // check if all have answered and reorder players (leader first)
    bool allAnswered = true;
    for (LfgProposalPlayerContainer::const_iterator itPlayers = proposal.players.begin(); itPlayers != proposal.players.end(); ++itPlayers)
        if (itPlayers->second.accept != LFG_ANSWER_AGREE)   // No answer (-1) or not accepted (0)
            allAnswered = false;

    if (!allAnswered)
    {
        for (LfgProposalPlayerContainer::const_iterator it = proposal.players.begin(); it != proposal.players.end(); ++it)
            SendLfgUpdateProposal(it->first, proposal);

        return;
    }

    bool sendUpdate = proposal.state != LFG_PROPOSAL_SUCCESS;
    proposal.state = LFG_PROPOSAL_SUCCESS;
    time_t joinTime = GameTime::GetGameTime();

    LFGQueue& queue = GetQueue(guid);
    LfgUpdateData updateData = LfgUpdateData(LFG_UPDATETYPE_GROUP_FOUND);
    for (LfgProposalPlayerContainer::const_iterator it = proposal.players.begin(); it != proposal.players.end(); ++it)
    {
        ObjectGuid pguid = it->first;
        ObjectGuid gguid = it->second.group;
        uint32 dungeonId = (*GetSelectedDungeons(pguid).begin());
        int32 waitTime = -1;
        if (sendUpdate)
           SendLfgUpdateProposal(pguid, proposal);

        if (gguid)
        {
            waitTime = int32((joinTime - queue.GetJoinTime(gguid)) / IN_MILLISECONDS);
            SendLfgUpdateParty(pguid, updateData);
        }
        else
        {
            waitTime = int32((joinTime - queue.GetJoinTime(pguid)) / IN_MILLISECONDS);
            SendLfgUpdatePlayer(pguid, updateData);
        }
        updateData.updateType = LFG_UPDATETYPE_REMOVED_FROM_QUEUE;
        SendLfgUpdatePlayer(pguid, updateData);
        SendLfgUpdateParty(pguid, updateData);

        // Update timers
        uint8 role = GetRoles(pguid);
        role &= ~PLAYER_ROLE_LEADER;
        switch (role)
        {
            case PLAYER_ROLE_DAMAGE:
                queue.UpdateWaitTimeDps(waitTime, dungeonId);
                break;
            case PLAYER_ROLE_HEALER:
                queue.UpdateWaitTimeHealer(waitTime, dungeonId);
                break;
            case PLAYER_ROLE_TANK:
                queue.UpdateWaitTimeTank(waitTime, dungeonId);
                break;
            default:
                queue.UpdateWaitTimeAvg(waitTime, dungeonId);
                break;
        }

        // Store the number of players that were present in group when joining RFD, used for achievement purposes
        if (Player* player = ObjectAccessor::FindConnectedPlayer(pguid))
            if (Group* group = player->GetGroup())
                PlayersStore[pguid].SetNumberOfPartyMembersAtJoin(group->GetMembersCount());

        SetState(pguid, LFG_STATE_DUNGEON);
    }

    // Remove players/groups from Queue
    for (GuidList::const_iterator it = proposal.queues.begin(); it != proposal.queues.end(); ++it)
        queue.RemoveFromQueue(*it);

    MakeNewGroup(proposal);
    ProposalsStore.erase(itProposal);
}

/**
   Remove a proposal from the pool, remove the group that didn't accept (if needed) and readd the other members to the queue

   @param[in]     itProposal Iterator to the proposal to remove
   @param[in]     type Type of removal (LFG_UPDATETYPE_PROPOSAL_FAILED, LFG_UPDATETYPE_PROPOSAL_DECLINED)
*/
void LFGMgr::RemoveProposal(LfgProposalContainer::iterator itProposal, LfgUpdateType type)
{
    LfgProposal& proposal = itProposal->second;
    proposal.state = LFG_PROPOSAL_FAILED;

    TC_LOG_DEBUG("lfg.proposal.remove", "Proposal %u, state FAILED, UpdateType %u", itProposal->first, type);
    // Mark all people that didn't answered as no accept
    if (type == LFG_UPDATETYPE_PROPOSAL_FAILED)
        for (LfgProposalPlayerContainer::iterator it = proposal.players.begin(); it != proposal.players.end(); ++it)
            if (it->second.accept == LFG_ANSWER_PENDING)
                it->second.accept = LFG_ANSWER_DENY;

    // Mark players/groups to be removed
    GuidSet toRemove;
    for (LfgProposalPlayerContainer::iterator it = proposal.players.begin(); it != proposal.players.end(); ++it)
    {
        if (it->second.accept == LFG_ANSWER_AGREE)
            continue;

        ObjectGuid guid = it->second.group ? it->second.group : it->first;
        // Player didn't accept or still pending when no secs left
        if (it->second.accept == LFG_ANSWER_DENY || type == LFG_UPDATETYPE_PROPOSAL_FAILED)
        {
            it->second.accept = LFG_ANSWER_DENY;
            toRemove.insert(guid);
        }
    }

    // Notify players
    for (LfgProposalPlayerContainer::const_iterator it = proposal.players.begin(); it != proposal.players.end(); ++it)
    {
        ObjectGuid guid = it->first;
        ObjectGuid gguid = it->second.group ? it->second.group : guid;

        SendLfgUpdateProposal(guid, proposal);

        if (toRemove.find(gguid) != toRemove.end())         // Didn't accept or in same group that someone that didn't accept
        {
            LfgUpdateData updateData;
            if (it->second.accept == LFG_ANSWER_DENY)
            {
                updateData.updateType = type;
                TC_LOG_DEBUG("lfg.proposal.remove", "%s didn't accept. Removing from queue and compatible cache", guid.ToString().c_str());
            }
            else
            {
                updateData.updateType = LFG_UPDATETYPE_REMOVED_FROM_QUEUE;
                TC_LOG_DEBUG("lfg.proposal.remove", "%s in same group that someone that didn't accept. Removing from queue and compatible cache", guid.ToString().c_str());
            }

            RestoreState(guid, "Proposal Fail (didn't accepted or in group with someone that didn't accept");
            if (gguid != guid)
            {
                RestoreState(it->second.group, "Proposal Fail (someone in group didn't accepted)");
                SendLfgUpdateParty(guid, updateData);
            }
            else
                SendLfgUpdatePlayer(guid, updateData);
        }
        else
        {
            TC_LOG_DEBUG("lfg.proposal.remove", "Readding %s to queue.", guid.ToString().c_str());
            SetState(guid, LFG_STATE_QUEUED);
            if (gguid != guid)
            {
                SetState(gguid, LFG_STATE_QUEUED);
                SendLfgUpdateParty(guid, LfgUpdateData(LFG_UPDATETYPE_ADDED_TO_QUEUE, GetSelectedDungeons(guid), GetComment(guid)));
            }
            else
                SendLfgUpdatePlayer(guid, LfgUpdateData(LFG_UPDATETYPE_ADDED_TO_QUEUE, GetSelectedDungeons(guid), GetComment(guid)));
        }
    }

    LFGQueue& queue = GetQueue(proposal.players.begin()->first);
    // Remove players/groups from queue
    for (GuidSet::const_iterator it = toRemove.begin(); it != toRemove.end(); ++it)
    {
        ObjectGuid guid = *it;
        queue.RemoveFromQueue(guid);
        proposal.queues.remove(guid);
    }

    // Readd to queue
    for (GuidList::const_iterator it = proposal.queues.begin(); it != proposal.queues.end(); ++it)
    {
        ObjectGuid guid = *it;
        queue.AddToQueue(guid, true);
    }

    ProposalsStore.erase(itProposal);
}

/**
   Initialize a boot kick vote

   @param[in]     gguid Group the vote kicks belongs to
   @param[in]     kicker Kicker guid
   @param[in]     victim Victim guid
   @param[in]     reason Kick reason
*/
void LFGMgr::InitBoot(ObjectGuid gguid, ObjectGuid kicker, ObjectGuid victim, std::string const& reason)
{
    SetVoteKick(gguid, true);

    LfgPlayerBoot& boot = BootsStore[gguid];
    boot.inProgress = true;
    boot.cancelTime = GameTime::GetGameTime() + LFG_TIME_BOOT;
    boot.reason = reason;
    boot.victim = victim;

    GuidSet const& players = GetPlayers(gguid);

    // Set votes
    for (GuidSet::const_iterator itr = players.begin(); itr != players.end(); ++itr)
    {
        ObjectGuid guid = (*itr);
        boot.votes[guid] = LFG_ANSWER_PENDING;
    }

    boot.votes[victim] = LFG_ANSWER_DENY;                  // Victim auto vote NO
    boot.votes[kicker] = LFG_ANSWER_AGREE;                 // Kicker auto vote YES

    // Notify players
    for (GuidSet::const_iterator it = players.begin(); it != players.end(); ++it)
        SendLfgBootProposalUpdate(*it, boot);
}

/**
   Update Boot info with player answer

   @param[in]     guid Player who has answered
   @param[in]     player answer
*/
void LFGMgr::UpdateBoot(ObjectGuid guid, bool accept)
{
    ObjectGuid gguid = GetGroup(guid);
    if (!gguid)
        return;

    LfgPlayerBootContainer::iterator itBoot = BootsStore.find(gguid);
    if (itBoot == BootsStore.end())
        return;

    LfgPlayerBoot& boot = itBoot->second;

    if (boot.votes[guid] != LFG_ANSWER_PENDING)    // Cheat check: Player can't vote twice
        return;

    boot.votes[guid] = LfgAnswer(accept);

    uint8 agreeNum = 0;
    uint8 denyNum = 0;
    for (LfgAnswerContainer::const_iterator itVotes = boot.votes.begin(); itVotes != boot.votes.end(); ++itVotes)
    {
        switch (itVotes->second)
        {
            case LFG_ANSWER_PENDING:
                break;
            case LFG_ANSWER_AGREE:
                ++agreeNum;
                break;
            case LFG_ANSWER_DENY:
                ++denyNum;
                break;
        }
    }

    // if we don't have enough votes (agree or deny) do nothing
    if (agreeNum < LFG_GROUP_KICK_VOTES_NEEDED && (boot.votes.size() - denyNum) >= LFG_GROUP_KICK_VOTES_NEEDED)
        return;

    // Send update info to all players
    boot.inProgress = false;
    for (LfgAnswerContainer::const_iterator itVotes = boot.votes.begin(); itVotes != boot.votes.end(); ++itVotes)
    {
        ObjectGuid pguid = itVotes->first;
        if (pguid != boot.victim)
            SendLfgBootProposalUpdate(pguid, boot);
    }

    SetVoteKick(gguid, false);
    if (agreeNum == LFG_GROUP_KICK_VOTES_NEEDED)           // Vote passed - Kick player
    {
        if (Group* group = sGroupMgr->GetGroupByGUID(gguid.GetCounter()))
            Player::RemoveFromGroup(group, boot.victim, GROUP_REMOVEMETHOD_KICK_LFG);
        DecreaseKicksLeft(gguid);
    }
    BootsStore.erase(itBoot);
}

/**
   Teleports the player in or out the dungeon

   @param[in]     player Player to teleport
   @param[in]     out Teleport out (true) or in (false)
   @param[in]     fromOpcode Function called from opcode handlers? (Default false)
*/
void LFGMgr::TeleportPlayer(Player* player, bool out, bool fromOpcode /*= false*/)
{
    LFGDungeonData const* dungeon = nullptr;
    Group* group = player->GetGroup();

    if (group && group->isLFGGroup())
        dungeon = GetLFGDungeon(GetDungeon(group->GetGUID()));

    if (!dungeon)
    {
        TC_LOG_DEBUG("lfg.teleport", "Player %s not in group/lfggroup or dungeon not found!",
            player->GetName().c_str());
        player->GetSession()->SendLfgTeleportError(uint8(LFG_TELEPORTERROR_INVALID_LOCATION));
        return;
    }

    if (out)
    {
        TC_LOG_DEBUG("lfg.teleport", "Player %s is being teleported out. Current Map %u - Expected Map %u",
            player->GetName().c_str(), player->GetMapId(), uint32(dungeon->map));
        if (player->GetMapId() == uint32(dungeon->map))
            player->TeleportToBGEntryPoint();

        return;
    }

    LfgTeleportError error = LFG_TELEPORTERROR_OK;

    if (!player->IsAlive())
        error = LFG_TELEPORTERROR_PLAYER_DEAD;
    else if (player->IsFalling() || player->HasUnitState(UNIT_STATE_JUMPING))
        error = LFG_TELEPORTERROR_FALLING;
    else if (player->IsMirrorTimerActive(FATIGUE_TIMER))
        error = LFG_TELEPORTERROR_FATIGUE;
    else if (player->GetVehicle())
        error = LFG_TELEPORTERROR_IN_VEHICLE;
    else if (player->GetCharmedGUID())
        error = LFG_TELEPORTERROR_CHARMING;
    else if (player->HasAura(9454)) // check Freeze debuff
        error = LFG_TELEPORTERROR_INVALID_LOCATION;
    else if (player->GetMapId() != uint32(dungeon->map))  // Do not teleport players in dungeon to the entrance
    {
        uint32 mapid = dungeon->map;
        float x = dungeon->x;
        float y = dungeon->y;
        float z = dungeon->z;
        float orientation = dungeon->o;

        if (!fromOpcode)
        {
            // Select a player inside to be teleported to
            for (GroupReference* itr = group->GetFirstMember(); itr != nullptr; itr = itr->next())
            {
                Player* plrg = itr->GetSource();
                if (plrg && plrg != player && plrg->GetMapId() == uint32(dungeon->map))
                {
                    mapid = plrg->GetMapId();
                    x = plrg->GetPositionX();
                    y = plrg->GetPositionY();
                    z = plrg->GetPositionZ();
                    orientation = plrg->GetOrientation();
                    break;
                }
            }
        }

        if (!player->GetMap()->IsDungeon())
            player->SetBattlegroundEntryPoint();

        player->FinishTaxiFlight();

        if (!player->TeleportTo(mapid, x, y, z, orientation))
            error = LFG_TELEPORTERROR_INVALID_LOCATION;
    }
    else
        error = LFG_TELEPORTERROR_INVALID_LOCATION;

    if (error != LFG_TELEPORTERROR_OK)
        player->GetSession()->SendLfgTeleportError(uint8(error));

    TC_LOG_DEBUG("lfg.teleport", "Player %s is being teleported in to map %u "
        "(x: %f, y: %f, z: %f) Result: %u", player->GetName().c_str(), dungeon->map,
        dungeon->x, dungeon->y, dungeon->z, error);
}

/**
   Finish a dungeon and give reward, if any.

   @param[in]     guid Group guid
   @param[in]     dungeonId Dungeonid
*/
void LFGMgr::FinishDungeon(ObjectGuid gguid, const uint32 dungeonId, Map const* currMap)
{
    uint32 gDungeonId = GetDungeon(gguid);
    if (gDungeonId != dungeonId)
    {
        TC_LOG_DEBUG("lfg.dungeon.finish", "Group %s finished dungeon %u but queued for %u", gguid.ToString().c_str(), dungeonId, gDungeonId);
        return;
    }

    if (GetState(gguid) == LFG_STATE_FINISHED_DUNGEON) // Shouldn't happen. Do not reward multiple times
    {
        TC_LOG_DEBUG("lfg.dungeon.finish", "Group: %s already rewarded", gguid.ToString().c_str());
        return;
    }

    SetState(gguid, LFG_STATE_FINISHED_DUNGEON);

    GuidSet const& players = GetPlayers(gguid);
    for (GuidSet::const_iterator it = players.begin(); it != players.end(); ++it)
    {
        ObjectGuid guid = (*it);
        if (GetState(guid) == LFG_STATE_FINISHED_DUNGEON)
        {
            TC_LOG_DEBUG("lfg.dungeon.finish", "Group: %s, Player: %s already rewarded", gguid.ToString().c_str(), guid.ToString().c_str());
            continue;
        }

        uint32 rDungeonId = 0;
        LfgDungeonSet const& dungeons = GetSelectedDungeons(guid);
        if (!dungeons.empty())
            rDungeonId = (*dungeons.begin());

        SetState(guid, LFG_STATE_FINISHED_DUNGEON);

        // Give rewards only if its a random dungeon
        LFGDungeonData const* dungeon = GetLFGDungeon(rDungeonId);

        if (!dungeon || (dungeon->type != LFG_TYPE_RANDOM && !dungeon->seasonal))
        {
            TC_LOG_DEBUG("lfg.dungeon.finish", "Group: %s, Player: %s dungeon %u is not random or seasonal", gguid.ToString().c_str(), guid.ToString().c_str(), rDungeonId);
            continue;
        }

        Player* player = ObjectAccessor::FindPlayer(guid);
        if (!player)
        {
            TC_LOG_DEBUG("lfg.dungeon.finish", "Group: %s, Player: %s not found in world", gguid.ToString().c_str(), guid.ToString().c_str());
            continue;
        }

        if (player->FindMap() != currMap)
        {
            TC_LOG_DEBUG("lfg.dungeon.finish", "Group: %s, Player: %s is in a different map", gguid.ToString().c_str(), guid.ToString().c_str());
            continue;
        }

        player->RemoveAurasDueToSpell(LFG_SPELL_DUNGEON_COOLDOWN);

        LFGDungeonData const* dungeonDone = GetLFGDungeon(dungeonId);
        uint32 mapId = dungeonDone ? uint32(dungeonDone->map) : 0;

        if (player->GetMapId() != mapId)
        {
            TC_LOG_DEBUG("lfg.dungeon.finish", "Group: %s, Player: %s is in map %u and should be in %u to get reward", gguid.ToString().c_str(), guid.ToString().c_str(), player->GetMapId(), mapId);
            continue;
        }

        // Update achievements
        if (dungeon->difficulty == DUNGEON_DIFFICULTY_HEROIC)
        {
            uint8 lfdRandomPlayers = 0;
            if (uint8 numParty = PlayersStore[guid].GetNumberOfPartyMembersAtJoin())
                lfdRandomPlayers = 5 - numParty;
            else
                lfdRandomPlayers = 4;
            player->UpdateAchievementCriteria(ACHIEVEMENT_CRITERIA_TYPE_USE_LFD_TO_GROUP_WITH_PLAYERS, lfdRandomPlayers);
        }

        LfgReward const* reward = GetRandomDungeonReward(rDungeonId, player->GetLevel());
        if (!reward)
            continue;

        bool done = false;
        Quest const* quest = sObjectMgr->GetQuestTemplate(reward->firstQuest);
        if (!quest)
            continue;

        // if we can take the quest, means that we haven't done this kind of "run", IE: First Heroic Random of Day.
        if (player->CanRewardQuest(quest, false))
            player->RewardQuest(quest, 0, nullptr, false);
        else
        {
            done = true;
            quest = sObjectMgr->GetQuestTemplate(reward->otherQuest);
            if (!quest)
                continue;
            // we give reward without informing client (retail does this)
            player->RewardQuest(quest, 0, nullptr, false);
        }

        // Give rewards
        TC_LOG_DEBUG("lfg.dungeon.finish", "Group: %s, Player: %s done dungeon %u, %s previously done.", gguid.ToString().c_str(), guid.ToString().c_str(), GetDungeon(gguid), done ? " " : " not");
        LfgPlayerRewardData data = LfgPlayerRewardData(dungeon->Entry(), GetDungeon(gguid, false), done, quest);
        player->GetSession()->SendLfgPlayerReward(data);
    }
}

// --------------------------------------------------------------------------//
// Auxiliar Functions
// --------------------------------------------------------------------------//

/**
   Get the dungeon list that can be done given a random dungeon entry.

   @param[in]     randomdungeon Random dungeon id (if value = 0 will return all dungeons)
   @returns Set of dungeons that can be done.
*/
LfgDungeonSet const& LFGMgr::GetDungeonsByRandom(uint32 randomdungeon)
{
    LFGDungeonData const* dungeon = GetLFGDungeon(randomdungeon);
    uint32 group = dungeon ? dungeon->group : 0;
    return CachedDungeonMapStore[group];
}

/**
   Get the reward of a given random dungeon at a certain level

   @param[in]     dungeon dungeon id
   @param[in]     level Player level
   @returns Reward
*/
LfgReward const* LFGMgr::GetRandomDungeonReward(uint32 dungeon, uint8 level)
{
    LfgReward const* rew = nullptr;
    LfgRewardContainerBounds bounds = RewardMapStore.equal_range(dungeon & 0x00FFFFFF);
    for (LfgRewardContainer::const_iterator itr = bounds.first; itr != bounds.second; ++itr)
    {
        rew = itr->second;
        // ordered properly at loading
        if (itr->second->maxLevel >= level)
            break;
    }

    return rew;
}

/**
   Given a Dungeon id returns the dungeon Type

   @param[in]     dungeon dungeon id
   @returns Dungeon type
*/
LfgType LFGMgr::GetDungeonType(uint32 dungeonId)
{
    LFGDungeonData const* dungeon = GetLFGDungeon(dungeonId);
    if (!dungeon)
        return LFG_TYPE_NONE;

    return LfgType(dungeon->type);
}

LfgState LFGMgr::GetState(ObjectGuid guid)
{
    LfgState state;
    if (guid.IsGroup())
    {
        state = GroupsStore[guid].GetState();
        TC_LOG_TRACE("lfg.data.group.state.get", "Group: %s, State: %s", guid.ToString().c_str(), GetStateString(state).c_str());
    }
    else
    {
        state = PlayersStore[guid].GetState();
        TC_LOG_TRACE("lfg.data.player.state.get", "Player: %s, State: %s", guid.ToString().c_str(), GetStateString(state).c_str());
    }

    return state;
}

LfgState LFGMgr::GetOldState(ObjectGuid guid)
{
    LfgState state;
    if (guid.IsGroup())
    {
        state = GroupsStore[guid].GetOldState();
        TC_LOG_TRACE("lfg.data.group.oldstate.get", "Group: %s, Old state: %u", guid.ToString().c_str(), state);
    }
    else
    {
        state = PlayersStore[guid].GetOldState();
        TC_LOG_TRACE("lfg.data.player.oldstate.get", "Player: %s, Old state: %u", guid.ToString().c_str(), state);
    }

    return state;
}

bool LFGMgr::IsVoteKickActive(ObjectGuid gguid)
{
    ASSERT(gguid.IsGroup());

    bool active = GroupsStore[gguid].IsVoteKickActive();
    TC_LOG_TRACE("lfg.data.group.votekick.get", "Group: %s, Active: %d", gguid.ToString().c_str(), active);

    return active;
}

uint32 LFGMgr::GetDungeon(ObjectGuid guid, bool asId /*= true */)
{
    uint32 dungeon = GroupsStore[guid].GetDungeon(asId);
    TC_LOG_TRACE("lfg.data.group.dungeon.get", "Group: %s, asId: %u, Dungeon: %u", guid.ToString().c_str(), asId, dungeon);
    return dungeon;
}

uint32 LFGMgr::GetDungeonMapId(ObjectGuid guid)
{
    uint32 dungeonId = GroupsStore[guid].GetDungeon(true);
    uint32 mapId = 0;
    if (dungeonId)
        if (LFGDungeonData const* dungeon = GetLFGDungeon(dungeonId))
            mapId = dungeon->map;

    TC_LOG_TRACE("lfg.data.group.dungeon.map", "Group: %s, MapId: %u (DungeonId: %u)", guid.ToString().c_str(), mapId, dungeonId);

    return mapId;
}

uint8 LFGMgr::GetRoles(ObjectGuid guid)
{
    uint8 roles = PlayersStore[guid].GetRoles();
    TC_LOG_TRACE("lfg.data.player.role.get", "Player: %s, Role: %u", guid.ToString().c_str(), roles);
    return roles;
}

const std::string& LFGMgr::GetComment(ObjectGuid guid)
{
    TC_LOG_TRACE("lfg.data.player.comment.get", "Player: %s, Comment: %s", guid.ToString().c_str(), PlayersStore[guid].GetComment().c_str());
    return PlayersStore[guid].GetComment();
}

LfgDungeonSet const& LFGMgr::GetSelectedDungeons(ObjectGuid guid)
{
    TC_LOG_TRACE("lfg.data.player.dungeons.selected.get", "Player: %s, Selected Dungeons: %s", guid.ToString().c_str(), ConcatenateDungeons(PlayersStore[guid].GetSelectedDungeons()).c_str());
    return PlayersStore[guid].GetSelectedDungeons();
}

LfgLockMap const LFGMgr::GetLockedDungeons(ObjectGuid guid)
{
    TC_LOG_TRACE("lfg.data.player.dungeons.locked.get", "Player: %s, LockedDungeons.", guid.ToString().c_str());
    LfgLockMap lock;
    Player* player = ObjectAccessor::FindConnectedPlayer(guid);
    if (!player)
    {
        TC_LOG_WARN("lfg.data.player.dungeons.locked.get", "Player: %s not ingame while retrieving his LockedDungeons.", guid.ToString().c_str());
        return lock;
    }

    uint8 level = player->GetLevel();
    uint8 expansion = player->GetSession()->Expansion();
    LfgDungeonSet const& dungeons = GetDungeonsByRandom(0);
    bool denyJoin = !player->GetSession()->HasPermission(rbac::RBAC_PERM_JOIN_DUNGEON_FINDER);

    for (LfgDungeonSet::const_iterator it = dungeons.begin(); it != dungeons.end(); ++it)
    {
        LFGDungeonData const* dungeon = GetLFGDungeon(*it);
        if (!dungeon) // should never happen - We provide a list from sLFGDungeonStore
            continue;

        uint32 lockData = 0;
        if (denyJoin)
            lockData = LFG_LOCKSTATUS_RAID_LOCKED;
        else if (dungeon->expansion > expansion)
            lockData = LFG_LOCKSTATUS_INSUFFICIENT_EXPANSION;
        else if (DisableMgr::IsDisabledFor(DISABLE_TYPE_MAP, dungeon->map, player))
            lockData = LFG_LOCKSTATUS_RAID_LOCKED;
        else if (DisableMgr::IsDisabledFor(DISABLE_TYPE_LFG_MAP, dungeon->map, player))
            lockData = LFG_LOCKSTATUS_RAID_LOCKED;
        else if (dungeon->difficulty > DUNGEON_DIFFICULTY_NORMAL && player->GetBoundInstance(dungeon->map, Difficulty(dungeon->difficulty)))
            lockData = LFG_LOCKSTATUS_RAID_LOCKED;
        else if (dungeon->minlevel > level)
            lockData = LFG_LOCKSTATUS_TOO_LOW_LEVEL;
        else if (dungeon->maxlevel < level)
            lockData = LFG_LOCKSTATUS_TOO_HIGH_LEVEL;
        else if (dungeon->seasonal && !IsSeasonActive(dungeon->id))
            lockData = LFG_LOCKSTATUS_NOT_IN_SEASON;
        else if (AccessRequirement const* ar = sObjectMgr->GetAccessRequirement(dungeon->map, Difficulty(dungeon->difficulty)))
        {
            if (ar->item_level && player->GetAverageItemLevel() < ar->item_level)
                lockData = LFG_LOCKSTATUS_TOO_LOW_GEAR_SCORE;
            else if (ar->achievement && !player->HasAchieved(ar->achievement))
                lockData = LFG_LOCKSTATUS_MISSING_ACHIEVEMENT;
            else if (player->GetTeam() == ALLIANCE && ar->quest_A && !player->GetQuestRewardStatus(ar->quest_A))
                lockData = LFG_LOCKSTATUS_QUEST_NOT_COMPLETED;
            else if (player->GetTeam() == HORDE && ar->quest_H && !player->GetQuestRewardStatus(ar->quest_H))
                lockData = LFG_LOCKSTATUS_QUEST_NOT_COMPLETED;
            else
                if (ar->item)
                {
                    if (!player->HasItemCount(ar->item) && (!ar->item2 || !player->HasItemCount(ar->item2)))
                        lockData = LFG_LOCKSTATUS_MISSING_ITEM;
                }
                else if (ar->item2 && !player->HasItemCount(ar->item2))
                    lockData = LFG_LOCKSTATUS_MISSING_ITEM;
        }

        /* @todo VoA closed if WG is not under team control (LFG_LOCKSTATUS_RAID_LOCKED)
        lockData = LFG_LOCKSTATUS_TOO_HIGH_GEAR_SCORE;
        lockData = LFG_LOCKSTATUS_ATTUNEMENT_TOO_LOW_LEVEL;
        lockData = LFG_LOCKSTATUS_ATTUNEMENT_TOO_HIGH_LEVEL;
        */

        if (lockData)
            lock[dungeon->Entry()] = lockData;
    }

    return lock;
}

uint8 LFGMgr::GetKicksLeft(ObjectGuid guid)
{
    uint8 kicks = GroupsStore[guid].GetKicksLeft();
    TC_LOG_TRACE("lfg.data.group.kickleft.get", "Group: %s, Kicks left: %u", guid.ToString().c_str(), kicks);
    return kicks;
}

void LFGMgr::RestoreState(ObjectGuid guid, char const* debugMsg)
{
    if (guid.IsGroup())
    {
        LfgGroupData& data = GroupsStore[guid];
        TC_LOG_TRACE("lfg.data.group.state.restore", "Group: %s (%s), State: %s, Old state: %s",
            guid.ToString().c_str(), debugMsg, GetStateString(data.GetState()).c_str(),
            GetStateString(data.GetOldState()).c_str());

        data.RestoreState();
    }
    else
    {
        LfgPlayerData& data = PlayersStore[guid];
        TC_LOG_TRACE("lfg.data.player.state.restore", "Player: %s (%s), State: %s, Old state: %s",
            guid.ToString().c_str(), debugMsg, GetStateString(data.GetState()).c_str(),
            GetStateString(data.GetOldState()).c_str());

        data.RestoreState();
    }
}

void LFGMgr::SetState(ObjectGuid guid, LfgState state)
{
    if (guid.IsGroup())
    {
        LfgGroupData& data = GroupsStore[guid];
        TC_LOG_TRACE("lfg.data.group.state.set", "Group: %s, New state: %s, Previous: %s, Old state: %s",
            guid.ToString().c_str(), GetStateString(state).c_str(), GetStateString(data.GetState()).c_str(),
            GetStateString(data.GetOldState()).c_str());

        data.SetState(state);
    }
    else
    {
        LfgPlayerData& data = PlayersStore[guid];
        TC_LOG_TRACE("lfg.data.player.state.set", "Player: %s, New state: %s, Previous: %s, OldState: %s",
            guid.ToString().c_str(), GetStateString(state).c_str(), GetStateString(data.GetState()).c_str(),
            GetStateString(data.GetOldState()).c_str());

        data.SetState(state);
    }
}

void LFGMgr::SetVoteKick(ObjectGuid gguid, bool active)
{
    ASSERT(gguid.IsGroup());

    LfgGroupData& data = GroupsStore[gguid];
    TC_LOG_TRACE("lfg.data.group.votekick.set", "Group: %s, New state: %d, Previous: %d",
        gguid.ToString().c_str(), active, data.IsVoteKickActive());

    data.SetVoteKick(active);
}

void LFGMgr::SetDungeon(ObjectGuid guid, uint32 dungeon)
{
    TC_LOG_TRACE("lfg.data.group.dungeon.set", "Group: %s, Dungeon: %u", guid.ToString().c_str(), dungeon);
    GroupsStore[guid].SetDungeon(dungeon);
}

void LFGMgr::SetRoles(ObjectGuid guid, uint8 roles)
{
    TC_LOG_TRACE("lfg.data.player.role.set", "Player: %s, Roles: %u", guid.ToString().c_str(), roles);
    PlayersStore[guid].SetRoles(roles);
}

void LFGMgr::SetComment(ObjectGuid guid, std::string const& comment)
{
    TC_LOG_TRACE("lfg.data.player.comment.set", "Player: %s, Comment: %s", guid.ToString().c_str(), comment.c_str());
    PlayersStore[guid].SetComment(comment);
}

void LFGMgr::SetSelectedDungeons(ObjectGuid guid, LfgDungeonSet const& dungeons)
{
    TC_LOG_TRACE("lfg.data.player.dungeon.selected.set", "Player: %s, Dungeons: %s", guid.ToString().c_str(), ConcatenateDungeons(dungeons).c_str());
    PlayersStore[guid].SetSelectedDungeons(dungeons);
}

void LFGMgr::DecreaseKicksLeft(ObjectGuid guid)
{
    GroupsStore[guid].DecreaseKicksLeft();
    TC_LOG_TRACE("lfg.data.group.kicksleft.decrease", "Group: %s, Kicks: %u", guid.ToString().c_str(), GroupsStore[guid].GetKicksLeft());
}

void LFGMgr::RemovePlayerData(ObjectGuid guid)
{
    TC_LOG_TRACE("lfg.data.player.remove", "Player: %s", guid.ToString().c_str());
    LfgPlayerDataContainer::iterator it = PlayersStore.find(guid);
    if (it != PlayersStore.end())
        PlayersStore.erase(it);
}

void LFGMgr::RemoveGroupData(ObjectGuid guid)
{
    TC_LOG_TRACE("lfg.data.group.remove", "Group: %s", guid.ToString().c_str());
    LfgGroupDataContainer::iterator it = GroupsStore.find(guid);
    if (it == GroupsStore.end())
        return;

    LfgState state = GetState(guid);
    // If group is being formed after proposal success do nothing more
    GuidSet const& players = it->second.GetPlayers();
    for (ObjectGuid playerGUID : players)
    {
        SetGroup(playerGUID, ObjectGuid::Empty);
        if (state != LFG_STATE_PROPOSAL)
        {
            SetState(playerGUID, LFG_STATE_NONE);
            SendLfgUpdateParty(playerGUID, LfgUpdateData(LFG_UPDATETYPE_REMOVED_FROM_QUEUE));
        }
    }
    GroupsStore.erase(it);
}

uint8 LFGMgr::GetTeam(ObjectGuid guid)
{
    uint8 team = PlayersStore[guid].GetTeam();
    TC_LOG_TRACE("lfg.data.player.team.get", "Player: %s, Team: %u", guid.ToString().c_str(), team);
    return team;
}

uint8 LFGMgr::FilterClassRoles(Player* player, uint8 roles)
{
    roles &= PLAYER_ROLE_ANY;
    if (!(LfgRoleClasses::TANK & player->GetClassMask()))
        roles &= ~PLAYER_ROLE_TANK;
    if (!(LfgRoleClasses::HEALER & player->GetClassMask()))
        roles &= ~PLAYER_ROLE_HEALER;
    return roles;
}

uint8 LFGMgr::RemovePlayerFromGroup(ObjectGuid gguid, ObjectGuid guid)
{
    return GroupsStore[gguid].RemovePlayer(guid);
}

void LFGMgr::AddPlayerToGroup(ObjectGuid gguid, ObjectGuid guid)
{
    GroupsStore[gguid].AddPlayer(guid);
}

void LFGMgr::SetLeader(ObjectGuid gguid, ObjectGuid leader)
{
    GroupsStore[gguid].SetLeader(leader);
}

void LFGMgr::SetTeam(ObjectGuid guid, uint8 team)
{
    if (sWorld->getBoolConfig(CONFIG_ALLOW_TWO_SIDE_INTERACTION_GROUP))
        team = 0;

    PlayersStore[guid].SetTeam(team);
}

ObjectGuid LFGMgr::GetGroup(ObjectGuid guid)
{
    return PlayersStore[guid].GetGroup();
}

void LFGMgr::SetGroup(ObjectGuid guid, ObjectGuid group)
{
    PlayersStore[guid].SetGroup(group);
}

GuidSet const& LFGMgr::GetPlayers(ObjectGuid guid)
{
    return GroupsStore[guid].GetPlayers();
}

uint8 LFGMgr::GetPlayerCount(ObjectGuid guid)
{
    return GroupsStore[guid].GetPlayerCount();
}

ObjectGuid LFGMgr::GetLeader(ObjectGuid guid)
{
    return GroupsStore[guid].GetLeader();
}

bool LFGMgr::HasIgnore(ObjectGuid guid1, ObjectGuid guid2)
{
    Player* plr1 = ObjectAccessor::FindConnectedPlayer(guid1);
    Player* plr2 = ObjectAccessor::FindConnectedPlayer(guid2);
    return plr1 && plr2 && (plr1->GetSocial()->HasIgnore(guid2) || plr2->GetSocial()->HasIgnore(guid1));
}

void LFGMgr::SendLfgRoleChosen(ObjectGuid guid, ObjectGuid pguid, uint8 roles)
{
    if (Player* player = ObjectAccessor::FindConnectedPlayer(guid))
        player->GetSession()->SendLfgRoleChosen(pguid, roles);
}

void LFGMgr::SendLfgRoleCheckUpdate(ObjectGuid guid, LfgRoleCheck const& roleCheck)
{
    if (Player* player = ObjectAccessor::FindConnectedPlayer(guid))
        player->GetSession()->SendLfgRoleCheckUpdate(roleCheck);
}

void LFGMgr::SendLfgUpdatePlayer(ObjectGuid guid, LfgUpdateData const& data)
{
    if (Player* player = ObjectAccessor::FindConnectedPlayer(guid))
        player->GetSession()->SendLfgUpdatePlayer(data);
}

void LFGMgr::SendLfgUpdateParty(ObjectGuid guid, LfgUpdateData const& data)
{
    if (Player* player = ObjectAccessor::FindConnectedPlayer(guid))
        player->GetSession()->SendLfgUpdateParty(data);
}

void LFGMgr::SendLfgJoinResult(ObjectGuid guid, LfgJoinResultData const& data)
{
    if (Player* player = ObjectAccessor::FindConnectedPlayer(guid))
        player->GetSession()->SendLfgJoinResult(data);
}

void LFGMgr::SendLfgBootProposalUpdate(ObjectGuid guid, LfgPlayerBoot const& boot)
{
    if (Player* player = ObjectAccessor::FindConnectedPlayer(guid))
        player->GetSession()->SendLfgBootProposalUpdate(boot);
}

void LFGMgr::SendLfgUpdateProposal(ObjectGuid guid, LfgProposal const& proposal)
{
    if (Player* player = ObjectAccessor::FindConnectedPlayer(guid))
        player->GetSession()->SendLfgUpdateProposal(proposal);
}

void LFGMgr::SendLfgQueueStatus(ObjectGuid guid, LfgQueueStatusData const& data)
{
    if (Player* player = ObjectAccessor::FindConnectedPlayer(guid))
        player->GetSession()->SendLfgQueueStatus(data);
}

bool LFGMgr::IsLfgGroup(ObjectGuid guid)
{
    return guid && guid.IsGroup() && GroupsStore[guid].IsLfgGroup();
}

LFGQueue& LFGMgr::GetQueue(ObjectGuid guid)
{
    uint8 queueId = 0;
    if (guid.IsGroup())
    {
        GuidSet const& players = GetPlayers(guid);
        ObjectGuid pguid = players.empty() ? ObjectGuid::Empty : (*players.begin());
        if (pguid)
            queueId = GetTeam(pguid);
    }
    else
        queueId = GetTeam(guid);
    return QueuesStore[queueId];
}

bool LFGMgr::AllQueued(GuidList const& check)
{
    if (check.empty())
        return false;

    for (GuidList::const_iterator it = check.begin(); it != check.end(); ++it)
    {
        LfgState state = GetState(*it);
        if (state != LFG_STATE_QUEUED)
        {
            if (state != LFG_STATE_PROPOSAL)
                TC_LOG_DEBUG("lfg.allqueued", "Unexpected state found while trying to form new group. Guid: %s, State: %s", (*it).ToString().c_str(), GetStateString(state).c_str());

            return false;
        }
    }
    return true;
}

// Only for debugging purposes
void LFGMgr::Clean()
{
    QueuesStore.clear();
}

bool LFGMgr::isOptionEnabled(uint32 option)
{
    return (m_options & option) != 0;
}

uint32 LFGMgr::GetOptions()
{
    return m_options;
}

void LFGMgr::SetOptions(uint32 options)
{
    m_options = options;
}

LfgUpdateData LFGMgr::GetLfgStatus(ObjectGuid guid)
{
    LfgPlayerData& playerData = PlayersStore[guid];
    return LfgUpdateData(LFG_UPDATETYPE_UPDATE_STATUS, playerData.GetState(), playerData.GetSelectedDungeons());
}

bool LFGMgr::IsSeasonActive(uint32 dungeonId)
{
    switch (dungeonId)
    {
        case 285: // The Headless Horseman
            return IsHolidayActive(HOLIDAY_HALLOWS_END);
        case 286: // The Frost Lord Ahune
            return IsHolidayActive(HOLIDAY_FIRE_FESTIVAL);
        case 287: // Coren Direbrew
            return IsHolidayActive(HOLIDAY_BREWFEST);
        case 288: // The Crown Chemical Co.
            return IsHolidayActive(HOLIDAY_LOVE_IS_IN_THE_AIR);
    }
    return false;
}

std::string LFGMgr::DumpQueueInfo(bool full)
{
    uint32 size = uint32(QueuesStore.size());
    std::ostringstream o;

    o << "Number of Queues: " << size << "\n";
    for (LfgQueueContainer::const_iterator itr = QueuesStore.begin(); itr != QueuesStore.end(); ++itr)
    {
        std::string const& queued = itr->second.DumpQueueInfo();
        std::string const& compatibles = itr->second.DumpCompatibleInfo(full);
        o << queued << compatibles;
    }

    return o.str();
}

void LFGMgr::SetupGroupMember(ObjectGuid guid, ObjectGuid gguid)
{
    LfgDungeonSet dungeons;
    dungeons.insert(GetDungeon(gguid));
    SetSelectedDungeons(guid, dungeons);
    SetState(guid, GetState(gguid));
    SetGroup(guid, gguid);
    AddPlayerToGroup(gguid, guid);
}

bool LFGMgr::selectedRandomLfgDungeon(ObjectGuid guid)
{
    if (GetState(guid) != LFG_STATE_NONE)
    {
        LfgDungeonSet const& dungeons = GetSelectedDungeons(guid);
        if (!dungeons.empty())
        {
             LFGDungeonData const* dungeon = GetLFGDungeon(*dungeons.begin());
             if (dungeon && (dungeon->type == LFG_TYPE_RANDOM || dungeon->seasonal))
                 return true;
        }
    }

    return false;
}

bool LFGMgr::inLfgDungeonMap(ObjectGuid guid, uint32 map, Difficulty difficulty)
{
    if (!guid.IsGroup())
        guid = GetGroup(guid);

    if (uint32 dungeonId = GetDungeon(guid, true))
        if (LFGDungeonData const* dungeon = GetLFGDungeon(dungeonId))
            if (uint32(dungeon->map) == map && dungeon->difficulty == difficulty)
                return true;

    return false;
}

uint32 LFGMgr::GetLFGDungeonEntry(uint32 id)
{
    if (id)
        if (LFGDungeonData const* dungeon = GetLFGDungeon(id))
            return dungeon->Entry();

    return 0;
}

LfgDungeonSet LFGMgr::GetRandomAndSeasonalDungeons(uint8 level, uint8 expansion)
{
    LfgDungeonSet randomDungeons;
    for (lfg::LFGDungeonContainer::const_iterator itr = LfgDungeonStore.begin(); itr != LfgDungeonStore.end(); ++itr)
    {
        lfg::LFGDungeonData const& dungeon = itr->second;
        if ((dungeon.type == lfg::LFG_TYPE_RANDOM || (dungeon.seasonal && sLFGMgr->IsSeasonActive(dungeon.id)))
            && dungeon.expansion <= expansion && dungeon.minlevel <= level && level <= dungeon.maxlevel)
            randomDungeons.insert(dungeon.Entry());
    }
    return randomDungeons;
}

} // namespace lfg<|MERGE_RESOLUTION|>--- conflicted
+++ resolved
@@ -401,11 +401,7 @@
 
     // Sanitize input roles
     roles &= PLAYER_ROLE_ANY;
-<<<<<<< HEAD
     roles &= sObjectMgr->GetPlayerClassRoleMask(player->GetClass());
-=======
-    roles = FilterClassRoles(player, roles);
->>>>>>> 08f7fe67
 
     // At least 1 role must be selected
     if (!(roles & (PLAYER_ROLE_TANK | PLAYER_ROLE_HEALER | PLAYER_ROLE_DAMAGE)))
