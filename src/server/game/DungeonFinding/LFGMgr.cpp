--- conflicted
+++ resolved
@@ -1119,27 +1119,6 @@
     if (itProposalPlayer == proposal.players.end())
         return;
     //npcbot - player accepted proposal
-<<<<<<< HEAD
-    //make its bots accept too
-    if (accept && guid.IsPlayer())
-    {
-        //if (Player* player = ObjectAccessor::GetObjectInOrOutOfWorld(guid, (Player*)NULL))
-        //{
-            //if (player->HaveBot())
-            //{
-                for (LfgProposalPlayerContainer::const_iterator itPlayers = proposal.players.begin(); itPlayers != proposal.players.end(); ++itPlayers)
-                {
-                    uint64 bguid = itPlayers->first;
-                    if (ObjectGuid(bguid).IsPlayer())
-                        continue;
-                    //if (!player->GetBotMgr()->GetBot(bguid))
-                    //    continue;
-
-                    UpdateProposal(proposalId, ObjectGuid(bguid), accept);
-                }
-            //}
-        //}
-=======
     //make its bots accept too; also force playerbots in party to join
     if (accept && guid.IsPlayer())
     {
@@ -1160,7 +1139,6 @@
 
                 UpdateProposal(proposalId, ObjectGuid(bguid), accept);
             }
->>>>>>> 6b40d6a7
     }
     //end npcbot
 
