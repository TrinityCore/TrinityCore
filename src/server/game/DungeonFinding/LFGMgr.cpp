--- conflicted
+++ resolved
@@ -237,11 +237,7 @@
             AreaTriggerStruct const* at = sObjectMgr->GetMapEntranceTrigger(dungeon.map);
             if (!at)
             {
-<<<<<<< HEAD
-                TC_LOG_ERROR("lfg", "LFGMgr::LoadLFGDungeons: Failed to load dungeon %s (Id: %u), cant find areatrigger for map %u", dungeon.name.c_str(), dungeon.id, dungeon.map);
-=======
-                TC_LOG_ERROR("sql.sql", "Failed to load dungeon %s, cant find areatrigger for map %u", dungeon.name.c_str(), dungeon.map);
->>>>>>> 0833b0d1
+                TC_LOG_ERROR("sql.sql", "Failed to load dungeon %s (Id: %u), cant find areatrigger for map %u", dungeon.name.c_str(), dungeon.id, dungeon.map);
                 continue;
             }
 
