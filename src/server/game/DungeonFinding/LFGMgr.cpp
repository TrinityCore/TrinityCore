--- conflicted
+++ resolved
@@ -932,12 +932,8 @@
     // Select a random dungeon from the compatible list
     // TODO - Select the dungeon based on group item Level, not just random
     LfgDungeonSet::const_iterator itDungeon = compatibleDungeons.begin();
-<<<<<<< HEAD
-    for (uint8 i = urand(0, compatibleDungeons.size() - 1); i > 0 ; --i)
-=======
     uint8 rand = urand(0, compatibleDungeons.size() - 1);
     for (uint8 i = 0; i < rand; ++i)
->>>>>>> 1ef3f8a4
         ++itDungeon;
 
     // Create a new proposal
