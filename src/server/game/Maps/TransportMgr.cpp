--- conflicted
+++ resolved
@@ -23,10 +23,7 @@
 #include "MoveSplineInitArgs.h"
 #include "ObjectAccessor.h"
 #include "ObjectMgr.h"
-<<<<<<< HEAD
-=======
 #include "PhasingHandler.h"
->>>>>>> 28d470c5
 #include "Spline.h"
 #include "Transport.h"
 
@@ -100,21 +97,11 @@
 
 void TransportMgr::LoadTransportAnimationAndRotation()
 {
-<<<<<<< HEAD
-    for (uint32 i = 0; i < sTransportAnimationStore.GetNumRows(); ++i)
-        if (TransportAnimationEntry const* anim = sTransportAnimationStore.LookupEntry(i))
-            AddPathNodeToTransport(anim->TransportID, anim->TimeIndex, anim);
-
-    for (uint32 i = 0; i < sTransportRotationStore.GetNumRows(); ++i)
-        if (TransportRotationEntry const* rot = sTransportRotationStore.LookupEntry(i))
-            AddPathRotationToTransport(rot->GameObjectsID, rot->TimeIndex, rot);
-=======
     for (TransportAnimationEntry const* anim : sTransportAnimationStore)
         AddPathNodeToTransport(anim->TransportID, anim->TimeIndex, anim);
 
     for (TransportRotationEntry const* rot : sTransportRotationStore)
         AddPathRotationToTransport(rot->GameObjectsID, rot->TimeIndex, rot);
->>>>>>> 28d470c5
 }
 
 class SplineRawInitializer
@@ -159,11 +146,7 @@
         if (!mapChange)
         {
             TaxiPathNodeEntry const* node_i = path[i];
-<<<<<<< HEAD
-            if (i != path.size() - 1 && (node_i->Flags & 1 || node_i->ContinentID != path[i + 1]->ContinentID))
-=======
             if (i != path.size() - 1 && (node_i->Flags & TAXI_PATH_NODE_FLAG_TELEPORT || node_i->ContinentID != path[i + 1]->ContinentID))
->>>>>>> 28d470c5
             {
                 keyFrames.back().Teleport = true;
                 mapChange = true;
@@ -382,11 +365,7 @@
     animNode.Path[timeSeg] = node;
 }
 
-<<<<<<< HEAD
-Transport* TransportMgr::CreateTransport(uint32 entry, ObjectGuid::LowType guid /*= 0*/, Map* map /*= nullptr*/)
-=======
 Transport* TransportMgr::CreateTransport(uint32 entry, ObjectGuid::LowType guid /*= 0*/, Map* map /*= nullptr*/, uint8 phaseUseFlags /*= 0*/, uint32 phaseId /*= 0*/, uint32 phaseGroupId /*= 0*/)
->>>>>>> 28d470c5
 {
     // instance case, execute GetGameObjectEntry hook
     if (map)
@@ -419,12 +398,7 @@
     float o = tInfo->keyFrames.begin()->InitialOrientation;
 
     // initialize the gameobject base
-<<<<<<< HEAD
-    ObjectGuid::LowType guidLow = guid ? guid : sObjectMgr->GetGenerator<HighGuid::Mo_Transport>().Generate();
-
-=======
     ObjectGuid::LowType guidLow = guid ? guid : ASSERT_NOTNULL(map)->GenerateLowGuid<HighGuid::Transport>();
->>>>>>> 28d470c5
     if (!trans->Create(guidLow, entry, mapId, x, y, z, o, 255))
     {
         delete trans;
@@ -469,11 +443,7 @@
         do
         {
             Field* fields = result->Fetch();
-<<<<<<< HEAD
-            ObjectGuid::LowType guid = fields[0].GetUInt32();
-=======
             ObjectGuid::LowType guid = fields[0].GetUInt64();
->>>>>>> 28d470c5
             uint32 entry = fields[1].GetUInt32();
             uint8 phaseUseFlags = fields[2].GetUInt8();
             uint32 phaseId = fields[3].GetUInt32();
