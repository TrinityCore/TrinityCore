/*
 * Copyright (C) 2008-2018 TrinityCore <https://www.trinitycore.org/>
 * Copyright (C) 2005-2009 MaNGOS <http://getmangos.com/>
 *
 * This program is free software; you can redistribute it and/or modify it
 * under the terms of the GNU General Public License as published by the
 * Free Software Foundation; either version 2 of the License, or (at your
 * option) any later version.
 *
 * This program is distributed in the hope that it will be useful, but WITHOUT
 * ANY WARRANTY; without even the implied warranty of MERCHANTABILITY or
 * FITNESS FOR A PARTICULAR PURPOSE. See the GNU General Public License for
 * more details.
 *
 * You should have received a copy of the GNU General Public License along
 * with this program. If not, see <http://www.gnu.org/licenses/>.
 */

#ifndef TRINITY_MAP_H
#define TRINITY_MAP_H

#include "Define.h"

#include "GridDefines.h"
#include "Cell.h"
#include "Timer.h"
#include "SharedDefines.h"
#include "GridRefManager.h"
#include "MapRefManager.h"
#include "DynamicTree.h"
#include "ObjectGuid.h"

#include <bitset>
#include <list>
#include <memory>
#include <mutex>
#include <set>
#include <unordered_set>

class Battleground;
class BattlegroundMap;
class CreatureGroup;
class GameObjectModel;
class Group;
class InstanceMap;
class InstanceSave;
class InstanceScript;
class InstanceScenario;
class MapInstanced;
class Object;
class PhaseShift;
class Player;
class TempSummon;
class Unit;
class Weather;
class WorldObject;
class WorldPacket;
struct MapDifficultyEntry;
struct MapEntry;
struct Position;
struct ScriptAction;
struct ScriptInfo;
struct SummonPropertiesEntry;
class Transport;
enum Difficulty : uint8;
enum WeatherState : uint32;

namespace Trinity { struct ObjectUpdater; }
namespace G3D { class Plane; }

struct ScriptAction
{
    ObjectGuid sourceGUID;
    ObjectGuid targetGUID;
    ObjectGuid ownerGUID;                                   ///> owner of source if source is item
    ScriptInfo const* script;                               ///> pointer to static script data
};

/// Represents a map magic value of 4 bytes (used in versions)
union u_map_magic
{
    char asChar[4]; ///> Non-null terminated string
    uint32 asUInt;  ///> uint32 representation
};

// ******************************************
// Map file format defines
// ******************************************
struct map_fileheader
{
    u_map_magic mapMagic;
    u_map_magic versionMagic;
    u_map_magic buildMagic;
    uint32 areaMapOffset;
    uint32 areaMapSize;
    uint32 heightMapOffset;
    uint32 heightMapSize;
    uint32 liquidMapOffset;
    uint32 liquidMapSize;
    uint32 holesOffset;
    uint32 holesSize;
};

#define MAP_AREA_NO_AREA      0x0001

struct map_areaHeader
{
    uint32 fourcc;
    uint16 flags;
    uint16 gridArea;
};

#define MAP_HEIGHT_NO_HEIGHT            0x0001
#define MAP_HEIGHT_AS_INT16             0x0002
#define MAP_HEIGHT_AS_INT8              0x0004
#define MAP_HEIGHT_HAS_FLIGHT_BOUNDS    0x0008

struct map_heightHeader
{
    uint32 fourcc;
    uint32 flags;
    float  gridHeight;
    float  gridMaxHeight;
};

#define MAP_LIQUID_NO_TYPE    0x0001
#define MAP_LIQUID_NO_HEIGHT  0x0002

struct map_liquidHeader
{
    uint32 fourcc;
    uint8 flags;
    uint8 liquidFlags;
    uint16 liquidType;
    uint8  offsetX;
    uint8  offsetY;
    uint8  width;
    uint8  height;
    float  liquidLevel;
};

enum ZLiquidStatus
{
    LIQUID_MAP_NO_WATER     = 0x00000000,
    LIQUID_MAP_ABOVE_WATER  = 0x00000001,
    LIQUID_MAP_WATER_WALK   = 0x00000002,
    LIQUID_MAP_IN_WATER     = 0x00000004,
    LIQUID_MAP_UNDER_WATER  = 0x00000008
};

#define MAP_LIQUID_TYPE_NO_WATER    0x00
#define MAP_LIQUID_TYPE_WATER       0x01
#define MAP_LIQUID_TYPE_OCEAN       0x02
#define MAP_LIQUID_TYPE_MAGMA       0x04
#define MAP_LIQUID_TYPE_SLIME       0x08

#define MAP_ALL_LIQUIDS   (MAP_LIQUID_TYPE_WATER | MAP_LIQUID_TYPE_OCEAN | MAP_LIQUID_TYPE_MAGMA | MAP_LIQUID_TYPE_SLIME)

#define MAP_LIQUID_TYPE_DARK_WATER  0x10

struct LiquidData
{
    uint32 type_flags;
    uint32 entry;
    float  level;
    float  depth_level;
};

class TC_GAME_API GridMap
{
    uint32  _flags;
    union{
        float* m_V9;
        uint16* m_uint16_V9;
        uint8* m_uint8_V9;
    };
    union{
        float* m_V8;
        uint16* m_uint16_V8;
        uint8* m_uint8_V8;
    };
    G3D::Plane* _minHeightPlanes;
    // Height level data
    float _gridHeight;
    float _gridIntHeightMultiplier;

    // Area data
    uint16* _areaMap;

    // Liquid data
    float _liquidLevel;
    uint16* _liquidEntry;
    uint8* _liquidFlags;
    float* _liquidMap;
    uint16 _gridArea;
    uint16 _liquidGlobalEntry;
    uint8 _liquidGlobalFlags;
    uint8 _liquidOffX;
    uint8 _liquidOffY;
    uint8 _liquidWidth;
    uint8 _liquidHeight;
    bool _fileExists;

    bool loadAreaData(FILE* in, uint32 offset, uint32 size);
    bool loadHeightData(FILE* in, uint32 offset, uint32 size);
    bool loadLiquidData(FILE* in, uint32 offset, uint32 size);

    // Get height functions and pointers
    typedef float (GridMap::*GetHeightPtr) (float x, float y) const;
    GetHeightPtr _gridGetHeight;
    float getHeightFromFloat(float x, float y) const;
    float getHeightFromUint16(float x, float y) const;
    float getHeightFromUint8(float x, float y) const;
    float getHeightFromFlat(float x, float y) const;

public:
    GridMap();
    ~GridMap();
    bool loadData(const char* filename);
    void unloadData();

    uint16 getArea(float x, float y) const;
    inline float getHeight(float x, float y) const {return (this->*_gridGetHeight)(x, y);}
    float getMinHeight(float x, float y) const;
    float getLiquidLevel(float x, float y) const;
    uint8 getTerrainType(float x, float y) const;
    ZLiquidStatus getLiquidStatus(float x, float y, float z, uint8 ReqLiquidType, LiquidData* data = 0);
    bool fileExists() const { return _fileExists; }
};

#pragma pack(push, 1)

struct ZoneDynamicInfo
{
    ZoneDynamicInfo();

    uint32 MusicId;
    std::unique_ptr<Weather> DefaultWeather;
    WeatherState WeatherId;
    float WeatherGrade;
    uint32 OverrideLightId;
    uint32 LightFadeInTime;
};

#pragma pack(pop)

#define MAX_HEIGHT            100000.0f                     // can be use for find ground height at surface
#define INVALID_HEIGHT       -100000.0f                     // for check, must be equal to VMAP_INVALID_HEIGHT, real value for unknown height is VMAP_INVALID_HEIGHT_VALUE
#define MAX_FALL_DISTANCE     250000.0f                     // "unlimited fall" to find VMap ground if it is available, just larger than MAX_HEIGHT - INVALID_HEIGHT
#define DEFAULT_HEIGHT_SEARCH     50.0f                     // default search distance to find height at nearby locations
#define MIN_UNLOAD_DELAY      1                             // immediate unload

typedef std::map<ObjectGuid::LowType/*leaderDBGUID*/, CreatureGroup*> CreatureGroupHolderType;

typedef std::unordered_map<uint32 /*zoneId*/, ZoneDynamicInfo> ZoneDynamicInfoMap;

typedef TypeUnorderedMapContainer<AllMapStoredObjectTypes, ObjectGuid> MapStoredObjectTypesContainer;

class TC_GAME_API Map : public GridRefManager<NGridType>
{
    friend class MapReference;
    public:
        Ashamane::VariablesSafe Variables;

        Map(uint32 id, time_t, uint32 InstanceId, uint8 SpawnMode, Map* _parent = NULL);
        virtual ~Map();

        MapEntry const* GetEntry() const { return i_mapEntry; }

        // currently unused for normal maps
        bool CanUnload(uint32 diff)
        {
            if (!m_unloadTimer)
                return false;

            if (m_unloadTimer <= diff)
                return true;

            m_unloadTimer -= diff;
            return false;
        }

        virtual bool AddPlayerToMap(Player* player, bool initPlayer = true);
        virtual void RemovePlayerFromMap(Player*, bool);

        template<class T> bool AddToMap(T *);
        template<class T> void RemoveFromMap(T *, bool);

        void VisitNearbyCellsOf(WorldObject* obj, TypeContainerVisitor<Trinity::ObjectUpdater, GridTypeMapContainer> &gridVisitor, TypeContainerVisitor<Trinity::ObjectUpdater, WorldTypeMapContainer> &worldVisitor);
        virtual void Update(const uint32);

        float GetVisibilityRange() const { return m_VisibleDistance; }
        //function for setting up visibility distance for maps on per-type/per-Id basis
        virtual void InitVisibilityDistance();

        void PlayerRelocation(Player*, float x, float y, float z, float orientation);
        void CreatureRelocation(Creature* creature, float x, float y, float z, float ang, bool respawnRelocationOnFail = true);
        void GameObjectRelocation(GameObject* go, float x, float y, float z, float orientation, bool respawnRelocationOnFail = true);
        void DynamicObjectRelocation(DynamicObject* go, float x, float y, float z, float orientation);
        void AreaTriggerRelocation(AreaTrigger* at, float x, float y, float z, float orientation);

        template<class T, class CONTAINER>
        void Visit(const Cell& cell, TypeContainerVisitor<T, CONTAINER> &visitor);

        bool IsRemovalGrid(float x, float y) const
        {
            GridCoord p = Trinity::ComputeGridCoord(x, y);
            return !getNGrid(p.x_coord, p.y_coord) || getNGrid(p.x_coord, p.y_coord)->GetGridState() == GRID_STATE_REMOVAL;
        }

        bool IsGridLoaded(float x, float y) const
        {
            return IsGridLoaded(Trinity::ComputeGridCoord(x, y));
        }

        bool GetUnloadLock(const GridCoord &p) const { return getNGrid(p.x_coord, p.y_coord)->getUnloadLock(); }
        void SetUnloadLock(const GridCoord &p, bool on) { getNGrid(p.x_coord, p.y_coord)->setUnloadExplicitLock(on); }
        void LoadGrid(float x, float y);
        void LoadAllCells();
        bool UnloadGrid(NGridType& ngrid, bool pForce);
        virtual void UnloadAll();

        void ResetGridExpiry(NGridType &grid, float factor = 1) const
        {
            grid.ResetTimeTracker(time_t(float(i_gridExpiry)*factor));
        }

        time_t GetGridExpiry() const { return i_gridExpiry; }

        bool HasGrid(uint32 mapId, int32 gx, int32 gy) const;
        static bool ExistMap(uint32 mapid, int gx, int gy);
        static bool ExistVMap(uint32 mapid, int gx, int gy);

        static void InitStateMachine();
        static void DeleteStateMachine();

        Map const* GetParent() const { return m_parentMap; }
        void AddChildTerrainMap(Map* map) { m_childTerrainMaps->push_back(map); map->m_parentTerrainMap = this; }
        void UnlinkAllChildTerrainMaps() { m_childTerrainMaps->clear(); }

        // some calls like isInWater should not use vmaps due to processor power
        // can return INVALID_HEIGHT if under z+2 z coord not found height
        float GetStaticHeight(PhaseShift const& phaseShift, float x, float y, float z, bool checkVMap = true, float maxSearchDist = DEFAULT_HEIGHT_SEARCH) const;
        float GetMinHeight(float x, float y) const;

        ZLiquidStatus getLiquidStatus(PhaseShift const& phaseShift, float x, float y, float z, uint8 ReqLiquidType, LiquidData* data = nullptr) const;

        uint32 GetAreaId(PhaseShift const& phaseShift, float x, float y, float z, bool *isOutdoors) const;
        bool GetAreaInfo(PhaseShift const& phaseShift, float x, float y, float z, uint32& mogpflags, int32& adtId, int32& rootId, int32& groupId) const;
        uint32 GetAreaId(PhaseShift const& phaseShift, float x, float y, float z) const;
        uint32 GetZoneId(PhaseShift const& phaseShift, float x, float y, float z) const;
        void GetZoneAndAreaId(PhaseShift const& phaseShift, uint32& zoneid, uint32& areaid, float x, float y, float z) const;

        bool IsOutdoors(PhaseShift const& phaseShift, float x, float y, float z) const;

        uint8 GetTerrainType(PhaseShift const& phaseShift, float x, float y) const;
        float GetWaterLevel(PhaseShift const& phaseShift, float x, float y) const;
        bool IsInWater(PhaseShift const& phaseShift, float x, float y, float z, LiquidData* data = nullptr) const;
        bool IsUnderWater(PhaseShift const& phaseShift, float x, float y, float z) const;

        void MoveAllCreaturesInMoveList();
        void MoveAllGameObjectsInMoveList();
        void MoveAllDynamicObjectsInMoveList();
        void MoveAllAreaTriggersInMoveList();
        void RemoveAllObjectsInRemoveList();
        virtual void RemoveAllPlayers();

        // used only in MoveAllCreaturesInMoveList and ObjectGridUnloader
        bool CreatureRespawnRelocation(Creature* c, bool diffGridOnly);
        bool GameObjectRespawnRelocation(GameObject* go, bool diffGridOnly);

        // assert print helper
        bool CheckGridIntegrity(Creature* c, bool moved) const;

        uint32 GetInstanceId() const { return i_InstanceId; }
        uint8 GetSpawnMode() const { return (i_spawnMode); }

        enum EnterState
        {
            CAN_ENTER = 0,
            CANNOT_ENTER_ALREADY_IN_MAP = 1, // Player is already in the map
            CANNOT_ENTER_NO_ENTRY, // No map entry was found for the target map ID
            CANNOT_ENTER_UNINSTANCED_DUNGEON, // No instance template was found for dungeon map
            CANNOT_ENTER_DIFFICULTY_UNAVAILABLE, // Requested instance difficulty is not available for target map
            CANNOT_ENTER_NOT_IN_RAID, // Target instance is a raid instance and the player is not in a raid group
            CANNOT_ENTER_CORPSE_IN_DIFFERENT_INSTANCE, // Player is dead and their corpse is not in target instance
            CANNOT_ENTER_INSTANCE_BIND_MISMATCH, // Player's permanent instance save is not compatible with their group's current instance bind
            CANNOT_ENTER_TOO_MANY_INSTANCES, // Player has entered too many instances recently
            CANNOT_ENTER_MAX_PLAYERS, // Target map already has the maximum number of players allowed
            CANNOT_ENTER_ZONE_IN_COMBAT, // A boss encounter is currently in progress on the target map
            CANNOT_ENTER_UNSPECIFIED_REASON
        };
        virtual EnterState CannotEnter(Player* /*player*/) { return CAN_ENTER; }
        const char* GetMapName() const;

        // have meaning only for instanced map (that have set real difficulty)
        Difficulty GetDifficultyID() const { return Difficulty(GetSpawnMode()); }
        MapDifficultyEntry const* GetMapDifficulty() const;
        uint8 GetDifficultyLootItemContext() const;

        uint32 GetId() const;
        bool Instanceable() const;
        bool IsDungeon() const;
        bool IsNonRaidDungeon() const;
        bool IsRaid() const;
        bool IsRaidOrHeroicDungeon() const;
        bool IsHeroic() const;
        bool Is25ManRaid() const;   // since 25man difficulties are 1 and 3, we can check them like that
        bool IsBattleground() const;
        bool IsBattleArena() const;
        bool IsBattlegroundOrArena() const;
        bool IsGarrison() const;
        bool GetEntrancePos(int32 &mapid, float &x, float &y);

        void AddObjectToRemoveList(WorldObject* obj);
        void AddObjectToSwitchList(WorldObject* obj, bool on);
        virtual void DelayedUpdate(const uint32 diff);

        void resetMarkedCells() { marked_cells.reset(); }
        bool isCellMarked(uint32 pCellId) { return marked_cells.test(pCellId); }
        void markCell(uint32 pCellId) { marked_cells.set(pCellId); }

        bool HavePlayers() const { return !m_mapRefManager.isEmpty(); }
        uint32 GetPlayersCountExceptGMs() const;
        bool ActiveObjectsNearGrid(NGridType const& ngrid) const;

        void AddWorldObject(WorldObject* obj) { i_worldObjects.insert(obj); }
        void RemoveWorldObject(WorldObject* obj) { i_worldObjects.erase(obj); }

        void SendToPlayers(WorldPacket const* data) const;

        typedef MapRefManager PlayerList;
        PlayerList const& GetPlayers() const { return m_mapRefManager; }

        //per-map script storage
        void ScriptsStart(std::map<uint32, std::multimap<uint32, ScriptInfo> > const& scripts, uint32 id, Object* source, Object* target);
        void ScriptCommandStart(ScriptInfo const& script, uint32 delay, Object* source, Object* target);

        // must called with AddToWorld
        template<class T>
        void AddToActive(T* obj);

        // must called with RemoveFromWorld
        template<class T>
        void RemoveFromActive(T* obj);

        template<class T> void SwitchGridContainers(T* obj, bool on);
        CreatureGroupHolderType CreatureGroupHolder;

        void UpdateIteratorBack(Player* player);

<<<<<<< HEAD
        TempSummon* SummonCreature(uint32 entry, Position const& pos, SummonPropertiesEntry const* properties = NULL, uint32 duration = 0, Unit* summoner = NULL, uint32 spellId = 0, uint32 vehId = 0, bool visibleBySummonerOnly = false);
=======
        TempSummon* SummonCreature(uint32 entry, Position const& pos, SummonPropertiesEntry const* properties = NULL, uint32 duration = 0, Unit* summoner = NULL, uint32 spellId = 0, uint32 vehId = 0, bool visibleOnlyBySummoner = false);
>>>>>>> d6b576a3
        void SummonCreatureGroup(uint8 group, std::list<TempSummon*>* list = NULL);
        AreaTrigger* GetAreaTrigger(ObjectGuid const& guid);
        SceneObject* GetSceneObject(ObjectGuid const& guid);
        Conversation* GetConversation(ObjectGuid const& guid);
        Corpse* GetCorpse(ObjectGuid const& guid);
        Creature* GetCreature(ObjectGuid const& guid);
        DynamicObject* GetDynamicObject(ObjectGuid const& guid);
        GameObject* GetGameObject(ObjectGuid const& guid);
        Pet* GetPet(ObjectGuid const& guid);
        Transport* GetTransport(ObjectGuid const& guid);

        MapStoredObjectTypesContainer& GetObjectsStore() { return _objectsStore; }

        typedef std::unordered_multimap<ObjectGuid::LowType, Creature*> CreatureBySpawnIdContainer;
        CreatureBySpawnIdContainer& GetCreatureBySpawnIdStore() { return _creatureBySpawnIdStore; }

        typedef std::unordered_multimap<ObjectGuid::LowType, GameObject*> GameObjectBySpawnIdContainer;
        GameObjectBySpawnIdContainer& GetGameObjectBySpawnIdStore() { return _gameobjectBySpawnIdStore; }

        std::unordered_set<Corpse*> const* GetCorpsesInCell(uint32 cellId) const
        {
            auto itr = _corpsesByCell.find(cellId);
            if (itr != _corpsesByCell.end())
                return &itr->second;

            return nullptr;
        }

        Corpse* GetCorpseByPlayer(ObjectGuid const& ownerGuid) const
        {
            auto itr = _corpsesByPlayer.find(ownerGuid);
            if (itr != _corpsesByPlayer.end())
                return itr->second;

            return nullptr;
        }

        MapInstanced* ToMapInstanced() { if (Instanceable()) return reinterpret_cast<MapInstanced*>(this); return NULL; }
        MapInstanced const* ToMapInstanced() const { if (Instanceable()) return reinterpret_cast<MapInstanced const*>(this); return NULL; }

        InstanceMap* ToInstanceMap() { if (IsDungeon()) return reinterpret_cast<InstanceMap*>(this); else return NULL;  }
        InstanceMap const* ToInstanceMap() const { if (IsDungeon()) return reinterpret_cast<InstanceMap const*>(this); return NULL; }

        BattlegroundMap* ToBattlegroundMap() { if (IsBattlegroundOrArena()) return reinterpret_cast<BattlegroundMap*>(this); else return NULL;  }
        BattlegroundMap const* ToBattlegroundMap() const { if (IsBattlegroundOrArena()) return reinterpret_cast<BattlegroundMap const*>(this); return NULL; }

        float GetWaterOrGroundLevel(PhaseShift const& phaseShift, float x, float y, float z, float* ground = nullptr, bool swim = false) const;
        float GetHeight(PhaseShift const& phaseShift, float x, float y, float z, bool vmap = true, float maxSearchDist = DEFAULT_HEIGHT_SEARCH) const;
        bool isInLineOfSight(PhaseShift const& phaseShift, float x1, float y1, float z1, float x2, float y2, float z2) const;
        void Balance() { _dynamicTree.balance(); }
        void RemoveGameObjectModel(const GameObjectModel& model) { _dynamicTree.remove(model); }
        void InsertGameObjectModel(const GameObjectModel& model) { _dynamicTree.insert(model); }
        bool ContainsGameObjectModel(const GameObjectModel& model) const { return _dynamicTree.contains(model);}
        bool getObjectHitPos(PhaseShift const& phaseShift, float x1, float y1, float z1, float x2, float y2, float z2, float& rx, float &ry, float& rz, float modifyDist);

        virtual ObjectGuid::LowType GetOwnerGuildId(uint32 /*team*/ = TEAM_OTHER) const { return UI64LIT(0); }
        /*
            RESPAWN TIMES
        */
        time_t GetLinkedRespawnTime(ObjectGuid guid) const;
        time_t GetCreatureRespawnTime(ObjectGuid::LowType dbGuid) const
        {
            std::unordered_map<ObjectGuid::LowType /*dbGUID*/, time_t>::const_iterator itr = _creatureRespawnTimes.find(dbGuid);
            if (itr != _creatureRespawnTimes.end())
                return itr->second;

            return time_t(0);
        }

        time_t GetGORespawnTime(ObjectGuid::LowType dbGuid) const
        {
            std::unordered_map<ObjectGuid::LowType /*dbGUID*/, time_t>::const_iterator itr = _goRespawnTimes.find(dbGuid);
            if (itr != _goRespawnTimes.end())
                return itr->second;

            return time_t(0);
        }

        void SaveCreatureRespawnTime(ObjectGuid::LowType dbGuid, time_t respawnTime);
        void RemoveCreatureRespawnTime(ObjectGuid::LowType dbGuid);
        void SaveGORespawnTime(ObjectGuid::LowType dbGuid, time_t respawnTime);
        void RemoveGORespawnTime(ObjectGuid::LowType dbGuid);
        void LoadRespawnTimes();
        void DeleteRespawnTimes();

        void LoadCorpseData();
        void DeleteCorpseData();
        void AddCorpse(Corpse* corpse);
        void RemoveCorpse(Corpse* corpse);
        Corpse* ConvertCorpseToBones(ObjectGuid const& ownerGuid, bool insignia = false);
        void RemoveOldCorpses();

        static void DeleteRespawnTimesInDB(uint16 mapId, uint32 instanceId);

        void SendInitTransports(Player* player);
        void SendRemoveTransports(Player* player);
        void SendUpdateTransportVisibility(Player* player);
        void SendZoneDynamicInfo(uint32 zoneId, Player* player) const;
        void SendZoneWeather(uint32 zoneId, Player* player) const;
        void SendZoneWeather(ZoneDynamicInfo const& zoneDynamicInfo, Player* player) const;

        void SetZoneMusic(uint32 zoneId, uint32 musicId);
        Weather* GetOrGenerateZoneDefaultWeather(uint32 zoneId);
        void SetZoneWeather(uint32 zoneId, WeatherState weatherId, float weatherGrade);
        void SetZoneOverrideLight(uint32 zoneId, uint32 lightId, uint32 fadeInTime);

        void UpdateAreaDependentAuras();

        template<HighGuid high>
        inline ObjectGuid::LowType GenerateLowGuid()
        {
            static_assert(ObjectGuidTraits<high>::MapSpecific, "Only map specific guid can be generated in Map context");
            return GetGuidSequenceGenerator<high>().Generate();
        }

        void AddUpdateObject(Object* obj)
        {
            _updateObjects.insert(obj);
        }

        void RemoveUpdateObject(Object* obj)
        {
            _updateObjects.erase(obj);
        }

    private:
        void LoadMapAndVMap(int gx, int gy);
        void LoadVMap(int gx, int gy);
        void LoadMap(int gx, int gy, bool reload = false);
        static void LoadMapImpl(Map* map, int gx, int gy, bool reload);
        void UnloadMap(int gx, int gy);
        static void UnloadMapImpl(Map* map, int gx, int gy);
        void LoadMMap(int gx, int gy);
        GridMap* GetGrid(float x, float y);
        GridMap* GetGrid(uint32 mapId, float x, float y);

        void SetTimer(uint32 t) { i_gridExpiry = t < MIN_GRID_DELAY ? MIN_GRID_DELAY : t; }

        void SendInitSelf(Player* player);

        bool CreatureCellRelocation(Creature* creature, Cell new_cell);
        bool GameObjectCellRelocation(GameObject* go, Cell new_cell);
        bool DynamicObjectCellRelocation(DynamicObject* go, Cell new_cell);
        bool AreaTriggerCellRelocation(AreaTrigger* at, Cell new_cell);

        template<class T> void InitializeObject(T* obj);
        void AddCreatureToMoveList(Creature* c, float x, float y, float z, float ang);
        void RemoveCreatureFromMoveList(Creature* c);
        void AddGameObjectToMoveList(GameObject* go, float x, float y, float z, float ang);
        void RemoveGameObjectFromMoveList(GameObject* go);
        void AddDynamicObjectToMoveList(DynamicObject* go, float x, float y, float z, float ang);
        void RemoveDynamicObjectFromMoveList(DynamicObject* go);
        void AddAreaTriggerToMoveList(AreaTrigger* at, float x, float y, float z, float ang);
        void RemoveAreaTriggerFromMoveList(AreaTrigger* at);

        bool _creatureToMoveLock;
        std::vector<Creature*> _creaturesToMove;

        bool _gameObjectsToMoveLock;
        std::vector<GameObject*> _gameObjectsToMove;

        bool _dynamicObjectsToMoveLock;
        std::vector<DynamicObject*> _dynamicObjectsToMove;

        bool _areaTriggersToMoveLock;
        std::vector<AreaTrigger*> _areaTriggersToMove;

        bool IsGridLoaded(const GridCoord &) const;
        void EnsureGridCreated(const GridCoord &);
        void EnsureGridCreated_i(const GridCoord &);
        bool EnsureGridLoaded(Cell const&);
        void EnsureGridLoadedForActiveObject(Cell const&, WorldObject* object);

        void buildNGridLinkage(NGridType* pNGridType) { pNGridType->link(this); }

        NGridType* getNGrid(uint32 x, uint32 y) const
        {
            ASSERT(x < MAX_NUMBER_OF_GRIDS && y < MAX_NUMBER_OF_GRIDS);
            return i_grids[x][y];
        }

        bool isGridObjectDataLoaded(uint32 x, uint32 y) const { return getNGrid(x, y)->isGridObjectDataLoaded(); }
        void setGridObjectDataLoaded(bool pLoaded, uint32 x, uint32 y) { getNGrid(x, y)->setGridObjectDataLoaded(pLoaded); }

        void setNGrid(NGridType* grid, uint32 x, uint32 y);
        void ScriptsProcess();

        void SendObjectUpdates();

    protected:
        void SetUnloadReferenceLock(const GridCoord &p, bool on) { getNGrid(p.x_coord, p.y_coord)->setUnloadReferenceLock(on); }
        virtual void LoadGridObjects(NGridType* grid, Cell const& cell);

        std::mutex _mapLock;
        std::mutex _gridLock;

        MapEntry const* i_mapEntry;
        uint8 i_spawnMode;
        uint32 i_InstanceId;
        uint32 m_unloadTimer;
        float m_VisibleDistance;
        DynamicMapTree _dynamicTree;

        MapRefManager m_mapRefManager;
        MapRefManager::iterator m_mapRefIter;

        int32 m_VisibilityNotifyPeriod;

        typedef std::set<WorldObject*> ActiveNonPlayers;
        ActiveNonPlayers m_activeNonPlayers;
        ActiveNonPlayers::iterator m_activeNonPlayersIter;

        // Objects that must update even in inactive grids without activating them
        typedef std::set<Transport*> TransportsContainer;
        TransportsContainer _transports;
        TransportsContainer::iterator _transportsUpdateIter;

    private:
        Player* _GetScriptPlayerSourceOrTarget(Object* source, Object* target, const ScriptInfo* scriptInfo) const;
        Creature* _GetScriptCreatureSourceOrTarget(Object* source, Object* target, const ScriptInfo* scriptInfo, bool bReverse = false) const;
        Unit* _GetScriptUnit(Object* obj, bool isSource, const ScriptInfo* scriptInfo) const;
        Player* _GetScriptPlayer(Object* obj, bool isSource, const ScriptInfo* scriptInfo) const;
        Creature* _GetScriptCreature(Object* obj, bool isSource, const ScriptInfo* scriptInfo) const;
        WorldObject* _GetScriptWorldObject(Object* obj, bool isSource, const ScriptInfo* scriptInfo) const;
        void _ScriptProcessDoor(Object* source, Object* target, const ScriptInfo* scriptInfo) const;
        GameObject* _FindGameObject(WorldObject* pWorldObject, ObjectGuid::LowType guid) const;

        time_t i_gridExpiry;

        //used for fast base_map (e.g. MapInstanced class object) search for
        //InstanceMaps and BattlegroundMaps...
        Map* m_parentMap;                                           // points to MapInstanced* or self (always same map id)
        Map* m_parentTerrainMap;                                    // points to m_parentMap of MapEntry::ParentMapID
        std::vector<Map*>* m_childTerrainMaps;                      // contains m_parentMap of maps that have MapEntry::ParentMapID == GetId()

        NGridType* i_grids[MAX_NUMBER_OF_GRIDS][MAX_NUMBER_OF_GRIDS];
        GridMap* GridMaps[MAX_NUMBER_OF_GRIDS][MAX_NUMBER_OF_GRIDS];
        std::bitset<TOTAL_NUMBER_OF_CELLS_PER_MAP*TOTAL_NUMBER_OF_CELLS_PER_MAP> marked_cells;

        //these functions used to process player/mob aggro reactions and
        //visibility calculations. Highly optimized for massive calculations
        void ProcessRelocationNotifies(const uint32 diff);

        bool i_scriptLock;
        std::set<WorldObject*> i_objectsToRemove;
        std::map<WorldObject*, bool> i_objectsToSwitch;
        std::set<WorldObject*> i_worldObjects;

        typedef std::multimap<time_t, ScriptAction> ScriptScheduleMap;
        ScriptScheduleMap m_scriptSchedule;

        // Type specific code for add/remove to/from grid
        template<class T>
        void AddToGrid(T* object, Cell const& cell);

        template<class T>
        void DeleteFromWorld(T*);

        void AddToActiveHelper(WorldObject* obj)
        {
            m_activeNonPlayers.insert(obj);
        }

        void RemoveFromActiveHelper(WorldObject* obj)
        {
            // Map::Update for active object in proccess
            if (m_activeNonPlayersIter != m_activeNonPlayers.end())
            {
                ActiveNonPlayers::iterator itr = m_activeNonPlayers.find(obj);
                if (itr == m_activeNonPlayers.end())
                    return;
                if (itr == m_activeNonPlayersIter)
                    ++m_activeNonPlayersIter;
                m_activeNonPlayers.erase(itr);
            }
            else
                m_activeNonPlayers.erase(obj);
        }

        std::unordered_map<ObjectGuid::LowType /*dbGUID*/, time_t> _creatureRespawnTimes;
        std::unordered_map<ObjectGuid::LowType /*dbGUID*/, time_t> _goRespawnTimes;

        ZoneDynamicInfoMap _zoneDynamicInfo;
        IntervalTimer _weatherUpdateTimer;
        uint32 _defaultLight;

        template<HighGuid high>
        inline ObjectGuidGeneratorBase& GetGuidSequenceGenerator()
        {
            auto itr = _guidGenerators.find(high);
            if (itr == _guidGenerators.end())
                itr = _guidGenerators.insert(std::make_pair(high, Trinity::make_unique<ObjectGuidGenerator<high>>())).first;

            return *itr->second;
        }

        std::map<HighGuid, std::unique_ptr<ObjectGuidGeneratorBase>> _guidGenerators;
        MapStoredObjectTypesContainer _objectsStore;
        CreatureBySpawnIdContainer _creatureBySpawnIdStore;
        GameObjectBySpawnIdContainer _gameobjectBySpawnIdStore;
        std::unordered_map<uint32/*cellId*/, std::unordered_set<Corpse*>> _corpsesByCell;
        std::unordered_map<ObjectGuid, Corpse*> _corpsesByPlayer;
        std::unordered_set<Corpse*> _corpseBones;

        std::unordered_set<Object*> _updateObjects;
};

enum InstanceResetMethod
{
    INSTANCE_RESET_ALL,
    INSTANCE_RESET_CHANGE_DIFFICULTY,
    INSTANCE_RESET_GLOBAL,
    INSTANCE_RESET_GROUP_DISBAND,
    INSTANCE_RESET_GROUP_JOIN,
    INSTANCE_RESET_RESPAWN_DELAY
};

class TC_GAME_API InstanceMap : public Map
{
    public:
        InstanceMap(uint32 id, time_t, uint32 InstanceId, uint8 SpawnMode, Map* _parent);
        ~InstanceMap();
        bool AddPlayerToMap(Player* player, bool initPlayer = true) override;
        void RemovePlayerFromMap(Player*, bool) override;
        void Update(const uint32) override;
        void CreateInstanceData(bool load);
        bool Reset(uint8 method);
        uint32 GetScriptId() const { return i_script_id; }
        std::string const& GetScriptName() const;
        InstanceScript* GetInstanceScript() { return i_data; }
        InstanceScript const* GetInstanceScript() const { return i_data; }
        InstanceScenario* GetInstanceScenario() { return i_scenario; }
        InstanceScenario const* GetInstanceScenario() const { return i_scenario; }
        void SetInstanceScenario(InstanceScenario* scenario) { i_scenario = scenario; }
        void PermBindAllPlayers();
        void UnloadAll() override;
        EnterState CannotEnter(Player* player) override;
        void SendResetWarnings(uint32 timeLeft) const;
        void SetResetSchedule(bool on);

        /* this checks if any players have a permanent bind (included reactivatable expired binds) to the instance ID
        it needs a DB query, so use sparingly */
        bool HasPermBoundPlayers() const;
        uint32 GetMaxPlayers() const;
        uint32 GetMaxResetDelay() const;

        virtual void InitVisibilityDistance() override;
    private:
        bool m_resetAfterUnload;
        bool m_unloadWhenEmpty;
        InstanceScript* i_data;
        uint32 i_script_id;
        InstanceScenario* i_scenario;
};

class TC_GAME_API BattlegroundMap : public Map
{
    public:
        BattlegroundMap(uint32 id, time_t, uint32 InstanceId, Map* _parent, uint8 spawnMode);
        ~BattlegroundMap();

        bool AddPlayerToMap(Player* player, bool initPlayer = true) override;
        void RemovePlayerFromMap(Player*, bool) override;
        EnterState CannotEnter(Player* player) override;
        void SetUnload();
        //void UnloadAll(bool pForce);
        void RemoveAllPlayers() override;

        virtual void InitVisibilityDistance() override;
        Battleground* GetBG() { return m_bg; }
        void SetBG(Battleground* bg) { m_bg = bg; }
    private:
        Battleground* m_bg;
};

template<class T, class CONTAINER>
inline void Map::Visit(Cell const& cell, TypeContainerVisitor<T, CONTAINER>& visitor)
{
    const uint32 x = cell.GridX();
    const uint32 y = cell.GridY();
    const uint32 cell_x = cell.CellX();
    const uint32 cell_y = cell.CellY();

    if (!cell.NoCreate() || IsGridLoaded(GridCoord(x, y)))
    {
        EnsureGridLoaded(cell);
        getNGrid(x, y)->VisitGrid(cell_x, cell_y, visitor);
    }
}
#endif<|MERGE_RESOLUTION|>--- conflicted
+++ resolved
@@ -449,11 +449,7 @@
 
         void UpdateIteratorBack(Player* player);
 
-<<<<<<< HEAD
         TempSummon* SummonCreature(uint32 entry, Position const& pos, SummonPropertiesEntry const* properties = NULL, uint32 duration = 0, Unit* summoner = NULL, uint32 spellId = 0, uint32 vehId = 0, bool visibleBySummonerOnly = false);
-=======
-        TempSummon* SummonCreature(uint32 entry, Position const& pos, SummonPropertiesEntry const* properties = NULL, uint32 duration = 0, Unit* summoner = NULL, uint32 spellId = 0, uint32 vehId = 0, bool visibleOnlyBySummoner = false);
->>>>>>> d6b576a3
         void SummonCreatureGroup(uint8 group, std::list<TempSummon*>* list = NULL);
         AreaTrigger* GetAreaTrigger(ObjectGuid const& guid);
         SceneObject* GetSceneObject(ObjectGuid const& guid);
