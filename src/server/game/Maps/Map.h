--- conflicted
+++ resolved
@@ -405,14 +405,8 @@
             return i_mapEntry->GetEntrancePos(mapid, x, y);
         }
 
-<<<<<<< HEAD
-        void AddObjectToRemoveList(WorldObject *obj);
-        void AddObjectToSwitchList(WorldObject *obj, bool on);
-=======
         void AddObjectToRemoveList(WorldObject* obj);
         void AddObjectToSwitchList(WorldObject* obj, bool on);
-        virtual void DelayedUpdate(const uint32 diff);
->>>>>>> b7f254db
 
         void UpdateObjectVisibility(WorldObject* obj, Cell cell, CellCoord cellpair);
         void UpdateObjectsVisibilityFor(Player* player, Cell cell, CellCoord cellpair);
@@ -586,12 +580,8 @@
         uint8 i_spawnMode;
         uint32 i_InstanceId;
         uint32 m_unloadTimer;
-<<<<<<< HEAD
         float _visibleDistance;
-=======
-        float m_VisibleDistance;
         DynamicMapTree _dynamicTree;
->>>>>>> b7f254db
 
         MapRefManager m_mapRefManager;
         MapRefManager::iterator m_mapRefIter;
@@ -713,38 +703,8 @@
         uint32 i_script_id;
 };
 
-<<<<<<< HEAD
-/*inline
-uint64
-Map::CalculateGridMask(const uint32 &y) const
-{
-    uint64 mask = 1;
-    mask <<= y;
-    return mask;
-}
-*/
-=======
-class BattlegroundMap : public Map
-{
-    public:
-        BattlegroundMap(uint32 id, time_t, uint32 InstanceId, Map* _parent, uint8 spawnMode);
-        ~BattlegroundMap();
-
-        bool AddPlayerToMap(Player*) override;
-        void RemovePlayerFromMap(Player*, bool) override;
-        bool CanEnter(Player* player) override;
-        void SetUnload();
-        //void UnloadAll(bool pForce);
-        void RemoveAllPlayers() override;
-
+        void RemoveAllPlayers();
         virtual void InitVisibilityDistance() override;
-        Battleground* GetBG() { return m_bg; }
-        void SetBG(Battleground* bg) { m_bg = bg; }
-    private:
-        Battleground* m_bg;
-};
->>>>>>> b7f254db
-
 template<class T, class CONTAINER>
 inline void Map::Visit(Cell const& cell, TypeContainerVisitor<T, CONTAINER>& visitor)
 {
