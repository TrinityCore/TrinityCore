--- conflicted
+++ resolved
@@ -43,11 +43,8 @@
 class Group;
 class InstanceSave;
 class Object;
-<<<<<<< HEAD
+class PhaseShift;
 class Weather;
-=======
-class PhaseShift;
->>>>>>> a5b5762c
 class WorldObject;
 class TempSummon;
 class Player;
@@ -578,16 +575,11 @@
 
         void SendInitTransports(Player* player);
         void SendRemoveTransports(Player* player);
-<<<<<<< HEAD
-        void SendUpdateTransportVisibility(Player* player, std::set<uint32> const& previousPhases);
+        void SendUpdateTransportVisibility(Player* player);
         void SendZoneDynamicInfo(uint32 zoneId, Player* player) const;
         void SendZoneWeather(uint32 zoneId, Player* player) const;
         void SendZoneWeather(ZoneDynamicInfo const& zoneDynamicInfo, Player* player) const;
 
-=======
-        void SendUpdateTransportVisibility(Player* player);
-        void SendZoneDynamicInfo(Player* player);
->>>>>>> a5b5762c
 
         void SetZoneMusic(uint32 zoneId, uint32 musicId);
         Weather* GetOrGenerateZoneDefaultWeather(uint32 zoneId);
