--- conflicted
+++ resolved
@@ -21,37 +21,23 @@
 #include "Define.h"
 
 #include "Cell.h"
-<<<<<<< HEAD
-=======
 #include "DatabaseEnvFwd.h"
->>>>>>> 28d470c5
 #include "DynamicTree.h"
 #include "GridDefines.h"
 #include "GridRefManager.h"
 #include "MapRefManager.h"
-<<<<<<< HEAD
-#include "MPSCQueue.h"
-=======
->>>>>>> 28d470c5
 #include "ObjectGuid.h"
 #include "Optional.h"
 #include "SharedDefines.h"
 #include "SpawnData.h"
 #include "Timer.h"
-<<<<<<< HEAD
-#include "Transaction.h"
-=======
->>>>>>> 28d470c5
 #include <boost/heap/fibonacci_heap.hpp>
 #include <bitset>
 #include <list>
 #include <memory>
 #include <mutex>
-<<<<<<< HEAD
-=======
 #include <set>
 #include <unordered_set>
->>>>>>> 28d470c5
 
 class Battleground;
 class BattlegroundMap;
@@ -61,29 +47,6 @@
 class InstanceMap;
 class InstanceSave;
 class InstanceScript;
-<<<<<<< HEAD
-class MapInstanced;
-class Object;
-class Player;
-class TempSummon;
-class Transport;
-class Unit;
-class Weather;
-class WorldObject;
-class WorldPacket;
-struct MapDifficulty;
-struct MapEntry;
-struct Position;
-struct ScriptAction;
-struct ScriptInfo;
-struct SummonPropertiesEntry;
-enum Difficulty : uint8;
-enum WeatherState : uint32;
-
-namespace Trinity { struct ObjectUpdater; }
-namespace VMAP { enum class ModelIgnoreFlags : uint32; }
-namespace G3D { class Plane; }
-=======
 class InstanceScenario;
 class MapInstanced;
 class Object;
@@ -108,7 +71,6 @@
 namespace Trinity { struct ObjectUpdater; }
 namespace G3D { class Plane; }
 namespace VMAP { enum class ModelIgnoreFlags : uint32; }
->>>>>>> 28d470c5
 
 struct ScriptAction
 {
@@ -222,15 +184,8 @@
         uint32 const mogpFlags;
     };
 
-<<<<<<< HEAD
-    PositionFullTerrainStatus() : areaId(0), floorZ(0.0f), outdoors(true), liquidStatus(LIQUID_MAP_NO_WATER) { }
     uint32 areaId;
     float floorZ;
-    bool outdoors;
-=======
-    uint32 areaId;
-    float floorZ;
->>>>>>> 28d470c5
     ZLiquidStatus liquidStatus;
     Optional<AreaInfo> areaInfo;
     Optional<LiquidData> liquidInfo;
@@ -270,16 +225,9 @@
     uint8 _liquidWidth;
     uint8 _liquidHeight;
 
-<<<<<<< HEAD
-    uint16* _holes;
-
-=======
->>>>>>> 28d470c5
     bool loadAreaData(FILE* in, uint32 offset, uint32 size);
     bool loadHeightData(FILE* in, uint32 offset, uint32 size);
     bool loadLiquidData(FILE* in, uint32 offset, uint32 size);
-    bool loadHolesData(FILE* in, uint32 offset, uint32 size);
-    bool isHole(int row, int col) const;
 
     // Get height functions and pointers
     typedef float (GridMap::*GetHeightPtr) (float x, float y) const;
@@ -292,9 +240,6 @@
 public:
     GridMap();
     ~GridMap();
-<<<<<<< HEAD
-    bool loadData(char const* filename);
-=======
 
     enum class LoadResult
     {
@@ -304,56 +249,28 @@
     };
 
     LoadResult loadData(char const* filename);
->>>>>>> 28d470c5
     void unloadData();
 
     uint16 getArea(float x, float y) const;
     inline float getHeight(float x, float y) const {return (this->*_gridGetHeight)(x, y);}
     float getMinHeight(float x, float y) const;
     float getLiquidLevel(float x, float y) const;
-<<<<<<< HEAD
-    ZLiquidStatus GetLiquidStatus(float x, float y, float z, uint8 ReqLiquidType, LiquidData* data = 0, float collisionHeight = 2.03128f); // DEFAULT_COLLISION_HEIGHT in Object.h
-};
-
-#pragma pack(push, 1)
-
-enum LevelRequirementVsMode
-{
-    LEVELREQUIREMENT_HEROIC = 70
-};
-=======
     uint8 getTerrainType(float x, float y) const;
     ZLiquidStatus GetLiquidStatus(float x, float y, float z, uint8 ReqLiquidType, LiquidData* data = nullptr);
 };
 
 #pragma pack(push, 1)
->>>>>>> 28d470c5
 
 struct ZoneDynamicInfo
 {
     ZoneDynamicInfo();
 
     uint32 MusicId;
-<<<<<<< HEAD
-
-    std::unique_ptr<Weather> DefaultWeather;
-    WeatherState WeatherId;
-    float Intensity;
-
-    struct LightOverride
-    {
-        uint32 AreaLightId;
-        uint32 OverrideLightId;
-        uint32 TransitionMilliseconds;
-    };
-    std::vector<LightOverride> LightOverrides;
-=======
     std::unique_ptr<Weather> DefaultWeather;
     WeatherState WeatherId;
     float WeatherGrade;
     uint32 OverrideLightId;
     uint32 LightFadeInTime;
->>>>>>> 28d470c5
 };
 
 #pragma pack(pop)
@@ -365,11 +282,8 @@
 #define MIN_UNLOAD_DELAY      1                             // immediate unload
 #define MAP_INVALID_ZONE      0xFFFFFFFF
 
-<<<<<<< HEAD
-=======
 typedef std::map<ObjectGuid::LowType/*leaderDBGUID*/, CreatureGroup*> CreatureGroupHolderType;
 
->>>>>>> 28d470c5
 struct RespawnInfo; // forward declaration
 struct CompareRespawnInfo
 {
@@ -379,10 +293,7 @@
 typedef boost::heap::fibonacci_heap<RespawnInfo*, boost::heap::compare<CompareRespawnInfo>> RespawnListContainer;
 typedef RespawnListContainer::handle_type RespawnListHandle;
 typedef std::unordered_map<ObjectGuid::LowType, RespawnInfo*> RespawnInfoMap;
-<<<<<<< HEAD
-=======
 typedef std::vector<RespawnInfo*> RespawnVector;
->>>>>>> 28d470c5
 struct RespawnInfo
 {
     SpawnObjectType type;
@@ -390,10 +301,7 @@
     uint32 entry;
     time_t respawnTime;
     uint32 gridId;
-<<<<<<< HEAD
-=======
     uint32 zoneId;
->>>>>>> 28d470c5
     RespawnListHandle handle;
 };
 inline bool CompareRespawnInfo::operator()(RespawnInfo const* a, RespawnInfo const* b) const
@@ -404,28 +312,17 @@
         return (a->respawnTime > b->respawnTime);
     if (a->spawnId != b->spawnId)
         return a->spawnId < b->spawnId;
-<<<<<<< HEAD
-    ASSERT(a->type != b->type, "Duplicate respawn entry for spawnId (%u,%u) found!", a->type, a->spawnId);
-    return a->type < b->type;
-}
-
-=======
     ASSERT(a->type != b->type, "Duplicate respawn entry for spawnId (%u," UI64FMTD ") found!", a->type, a->spawnId);
     return a->type < b->type;
 }
 
 typedef TypeUnorderedMapContainer<AllMapStoredObjectTypes, ObjectGuid> MapStoredObjectTypesContainer;
 
->>>>>>> 28d470c5
 class TC_GAME_API Map : public GridRefManager<NGridType>
 {
     friend class MapReference;
     public:
-<<<<<<< HEAD
-        Map(uint32 id, time_t, uint32 InstanceId, uint8 SpawnMode, Map* _parent = nullptr);
-=======
         Map(uint32 id, time_t, uint32 InstanceId, Difficulty SpawnMode, Map* _parent = nullptr);
->>>>>>> 28d470c5
         virtual ~Map();
 
         MapEntry const* GetEntry() const { return i_mapEntry; }
@@ -490,12 +387,7 @@
             grid.ResetTimeTracker(time_t(float(i_gridExpiry)*factor));
         }
 
-<<<<<<< HEAD
-        time_t GetGridExpiry(void) const { return i_gridExpiry; }
-        uint32 GetId() const;
-=======
         time_t GetGridExpiry() const { return i_gridExpiry; }
->>>>>>> 28d470c5
 
         bool HasChildMapGridFile(uint32 mapId, int32 gx, int32 gy) const;
         static bool ExistMap(uint32 mapid, int gx, int gy, bool log = true);
@@ -504,24 +396,6 @@
         static void InitStateMachine();
         static void DeleteStateMachine();
 
-<<<<<<< HEAD
-        Map const* GetParent() const { return m_parentMap; }
-
-        void GetFullTerrainStatusForPosition(uint32 phaseMask, float x, float y, float z, PositionFullTerrainStatus& data, uint8 reqLiquidType, float collisionHeight) const;
-        ZLiquidStatus GetLiquidStatus(uint32 phaseMask, float x, float y, float z, uint8 ReqLiquidType, LiquidData* data = nullptr, float collisionHeight = 2.03128f) const; // DEFAULT_COLLISION_HEIGHT in Object.h
-
-        bool GetAreaInfo(uint32 phaseMask, float x, float y, float z, uint32& mogpflags, int32& adtId, int32& rootId, int32& groupId) const;
-        uint32 GetAreaId(uint32 phaseMask, float x, float y, float z) const;
-        uint32 GetAreaId(uint32 phaseMask, Position const& pos) const { return GetAreaId(phaseMask, pos.GetPositionX(), pos.GetPositionY(), pos.GetPositionZ()); }
-        uint32 GetZoneId(uint32 phaseMask, float x, float y, float z) const;
-        uint32 GetZoneId(uint32 phaseMask, Position const& pos) const { return GetZoneId(phaseMask, pos.GetPositionX(), pos.GetPositionY(), pos.GetPositionZ()); }
-        void GetZoneAndAreaId(uint32 phaseMask, uint32& zoneid, uint32& areaid, float x, float y, float z) const;
-        void GetZoneAndAreaId(uint32 phaseMask, uint32& zoneid, uint32& areaid, Position const& pos) const { GetZoneAndAreaId(phaseMask, zoneid, areaid, pos.GetPositionX(), pos.GetPositionY(), pos.GetPositionZ()); }
-
-        float GetWaterLevel(float x, float y) const;
-        bool IsInWater(uint32 phaseMask, float x, float y, float z, LiquidData* data = nullptr) const;
-        bool IsUnderWater(uint32 phaseMask, float x, float y, float z) const;
-=======
         void DiscoverGridMapFiles();
 
         Map* GetRootParentTerrainMap();
@@ -546,7 +420,6 @@
         float GetWaterLevel(PhaseShift const& phaseShift, float x, float y);
         bool IsInWater(PhaseShift const& phaseShift, float x, float y, float z, LiquidData* data = nullptr);
         bool IsUnderWater(PhaseShift const& phaseShift, float x, float y, float z);
->>>>>>> 28d470c5
 
         void MoveAllCreaturesInMoveList();
         void MoveAllGameObjectsInMoveList();
@@ -563,8 +436,6 @@
         bool CheckGridIntegrity(Creature* c, bool moved) const;
 
         uint32 GetInstanceId() const { return i_InstanceId; }
-<<<<<<< HEAD
-        uint8 GetSpawnMode() const { return (i_spawnMode); }
 
         enum EnterState
         {
@@ -585,37 +456,11 @@
         char const* GetMapName() const;
 
         // have meaning only for instanced map (that have set real difficulty)
-        Difficulty GetDifficulty() const { return Difficulty(GetSpawnMode()); }
-        bool IsRegularDifficulty() const;
-        MapDifficulty const* GetMapDifficulty() const;
-
-=======
-
-        enum EnterState
-        {
-            CAN_ENTER = 0,
-            CANNOT_ENTER_ALREADY_IN_MAP = 1, // Player is already in the map
-            CANNOT_ENTER_NO_ENTRY, // No map entry was found for the target map ID
-            CANNOT_ENTER_UNINSTANCED_DUNGEON, // No instance template was found for dungeon map
-            CANNOT_ENTER_DIFFICULTY_UNAVAILABLE, // Requested instance difficulty is not available for target map
-            CANNOT_ENTER_NOT_IN_RAID, // Target instance is a raid instance and the player is not in a raid group
-            CANNOT_ENTER_CORPSE_IN_DIFFERENT_INSTANCE, // Player is dead and their corpse is not in target instance
-            CANNOT_ENTER_INSTANCE_BIND_MISMATCH, // Player's permanent instance save is not compatible with their group's current instance bind
-            CANNOT_ENTER_TOO_MANY_INSTANCES, // Player has entered too many instances recently
-            CANNOT_ENTER_MAX_PLAYERS, // Target map already has the maximum number of players allowed
-            CANNOT_ENTER_ZONE_IN_COMBAT, // A boss encounter is currently in progress on the target map
-            CANNOT_ENTER_UNSPECIFIED_REASON
-        };
-        virtual EnterState CannotEnter(Player* /*player*/) { return CAN_ENTER; }
-        char const* GetMapName() const;
-
-        // have meaning only for instanced map (that have set real difficulty)
         Difficulty GetDifficultyID() const { return Difficulty(i_spawnMode); }
         MapDifficultyEntry const* GetMapDifficulty() const;
         ItemContext GetDifficultyLootItemContext() const;
 
         uint32 GetId() const;
->>>>>>> 28d470c5
         bool Instanceable() const;
         bool IsDungeon() const;
         bool IsNonRaidDungeon() const;
@@ -626,12 +471,8 @@
         bool IsBattleground() const;
         bool IsBattleArena() const;
         bool IsBattlegroundOrArena() const;
-<<<<<<< HEAD
-        bool GetEntrancePos(int32& mapid, float& x, float& y) const;
-=======
         bool IsGarrison() const;
         bool GetEntrancePos(int32& mapid, float& x, float& y);
->>>>>>> 28d470c5
 
         void AddObjectToRemoveList(WorldObject* obj);
         void AddObjectToSwitchList(WorldObject* obj, bool on);
@@ -654,7 +495,7 @@
         PlayerList const& GetPlayers() const { return m_mapRefManager; }
 
         //per-map script storage
-        void ScriptsStart(std::map<uint32, std::multimap<uint32, ScriptInfo>> const& scripts, uint32 id, Object* source, Object* target);
+        void ScriptsStart(std::map<uint32, std::multimap<uint32, ScriptInfo> > const& scripts, uint32 id, Object* source, Object* target);
         void ScriptCommandStart(ScriptInfo const& script, uint32 delay, Object* source, Object* target);
 
         // must called with AddToWorld
@@ -666,35 +507,6 @@
         void RemoveFromActive(T* obj);
 
         template<class T> void SwitchGridContainers(T* obj, bool on);
-<<<<<<< HEAD
-        std::unordered_map<ObjectGuid::LowType /*leaderSpawnId*/, CreatureGroup*> CreatureGroupHolder;
-
-        void UpdateIteratorBack(Player* player);
-
-        TempSummon* SummonCreature(uint32 entry, Position const& pos, SummonPropertiesEntry const* properties = nullptr, uint32 duration = 0, WorldObject* summoner = nullptr, uint32 spellId = 0, uint32 vehId = 0);
-        void SummonCreatureGroup(uint8 group, std::list<TempSummon*>* list = nullptr);
-        Player* GetPlayer(ObjectGuid const& guid);
-        Corpse* GetCorpse(ObjectGuid const& guid);
-        Creature* GetCreature(ObjectGuid const& guid);
-        GameObject* GetGameObject(ObjectGuid const& guid);
-        Creature* GetCreatureBySpawnId(ObjectGuid::LowType spawnId) const;
-        GameObject* GetGameObjectBySpawnId(ObjectGuid::LowType spawnId) const;
-        WorldObject* GetWorldObjectBySpawnId(SpawnObjectType type, ObjectGuid::LowType spawnId) const
-        {
-            switch (type)
-            {
-                case SPAWN_TYPE_CREATURE:
-                    return reinterpret_cast<WorldObject*>(GetCreatureBySpawnId(spawnId));
-                case SPAWN_TYPE_GAMEOBJECT:
-                    return reinterpret_cast<WorldObject*>(GetGameObjectBySpawnId(spawnId));
-                default:
-                    return nullptr;
-            }
-        }
-        Transport* GetTransport(ObjectGuid const& guid);
-        DynamicObject* GetDynamicObject(ObjectGuid const& guid);
-        Pet* GetPet(ObjectGuid const& guid);
-=======
         CreatureGroupHolderType CreatureGroupHolder;
 
         void UpdateIteratorBack(Player* player);
@@ -713,14 +525,12 @@
         Creature* GetCreatureBySpawnId(ObjectGuid::LowType spawnId) const;
         GameObject* GetGameObjectBySpawnId(ObjectGuid::LowType spawnId) const;
         WorldObject* GetWorldObjectBySpawnId(SpawnObjectType type, ObjectGuid::LowType spawnId) const { return (type == SPAWN_TYPE_GAMEOBJECT) ? reinterpret_cast<WorldObject*>(GetGameObjectBySpawnId(spawnId)) : reinterpret_cast<WorldObject*>(GetCreatureBySpawnId(spawnId)); }
->>>>>>> 28d470c5
 
         MapStoredObjectTypesContainer& GetObjectsStore() { return _objectsStore; }
 
         typedef std::unordered_multimap<ObjectGuid::LowType, Creature*> CreatureBySpawnIdContainer;
         CreatureBySpawnIdContainer& GetCreatureBySpawnIdStore() { return _creatureBySpawnIdStore; }
         CreatureBySpawnIdContainer const& GetCreatureBySpawnIdStore() const { return _creatureBySpawnIdStore; }
-<<<<<<< HEAD
 
         typedef std::unordered_multimap<ObjectGuid::LowType, GameObject*> GameObjectBySpawnIdContainer;
         GameObjectBySpawnIdContainer& GetGameObjectBySpawnIdStore() { return _gameobjectBySpawnIdStore; }
@@ -744,31 +554,6 @@
             return nullptr;
         }
 
-=======
-
-        typedef std::unordered_multimap<ObjectGuid::LowType, GameObject*> GameObjectBySpawnIdContainer;
-        GameObjectBySpawnIdContainer& GetGameObjectBySpawnIdStore() { return _gameobjectBySpawnIdStore; }
-        GameObjectBySpawnIdContainer const& GetGameObjectBySpawnIdStore() const { return _gameobjectBySpawnIdStore; }
-
-        std::unordered_set<Corpse*> const* GetCorpsesInCell(uint32 cellId) const
-        {
-            auto itr = _corpsesByCell.find(cellId);
-            if (itr != _corpsesByCell.end())
-                return &itr->second;
-
-            return nullptr;
-        }
-
-        Corpse* GetCorpseByPlayer(ObjectGuid const& ownerGuid) const
-        {
-            auto itr = _corpsesByPlayer.find(ownerGuid);
-            if (itr != _corpsesByPlayer.end())
-                return itr->second;
-
-            return nullptr;
-        }
-
->>>>>>> 28d470c5
         MapInstanced* ToMapInstanced() { if (Instanceable()) return reinterpret_cast<MapInstanced*>(this); return nullptr; }
         MapInstanced const* ToMapInstanced() const { if (Instanceable()) return reinterpret_cast<MapInstanced const*>(this); return nullptr; }
 
@@ -778,16 +563,6 @@
         BattlegroundMap* ToBattlegroundMap() { if (IsBattlegroundOrArena()) return reinterpret_cast<BattlegroundMap*>(this); else return nullptr;  }
         BattlegroundMap const* ToBattlegroundMap() const { if (IsBattlegroundOrArena()) return reinterpret_cast<BattlegroundMap const*>(this); return nullptr; }
 
-<<<<<<< HEAD
-        float GetWaterOrGroundLevel(uint32 phasemask, float x, float y, float z, float* ground = nullptr, bool swim = false, float collisionHeight = 2.03128f) const; // DEFAULT_COLLISION_HEIGHT in Object.h
-        float GetMinHeight(float x, float y) const;
-        float GetHeight(float x, float y, float z, bool checkVMap = true, float maxSearchDist = DEFAULT_HEIGHT_SEARCH) const;
-        float GetGridHeight(float x, float y) const;
-        float GetHeight(Position const& pos, bool vmap = true, float maxSearchDist = DEFAULT_HEIGHT_SEARCH) const { return GetHeight(pos.GetPositionX(), pos.GetPositionY(), pos.GetPositionZ(), vmap, maxSearchDist); }
-        float GetHeight(uint32 phasemask, float x, float y, float z, bool vmap = true, float maxSearchDist = DEFAULT_HEIGHT_SEARCH) const { return std::max<float>(GetHeight(x, y, z, vmap, maxSearchDist), GetGameObjectFloor(phasemask, x, y, z, maxSearchDist)); }
-        float GetHeight(uint32 phasemask, Position const& pos, bool vmap = true, float maxSearchDist = DEFAULT_HEIGHT_SEARCH) const { return GetHeight(phasemask, pos.GetPositionX(), pos.GetPositionY(), pos.GetPositionZ(), vmap, maxSearchDist); }
-        bool isInLineOfSight(float x1, float y1, float z1, float x2, float y2, float z2, uint32 phasemask, LineOfSightChecks checks, VMAP::ModelIgnoreFlags ignoreFlags) const;
-=======
         float GetWaterOrGroundLevel(PhaseShift const& phaseShift, float x, float y, float z, float* ground = nullptr, bool swim = false);
         float GetMinHeight(PhaseShift const& phaseShift, float x, float y);
         float GetStaticHeight(PhaseShift const& phaseShift, float x, float y, float z, bool checkVMap = true, float maxSearchDist = DEFAULT_HEIGHT_SEARCH);
@@ -795,54 +570,27 @@
         float GetHeight(PhaseShift const& phaseShift, float x, float y, float z, bool vmap = true, float maxSearchDist = DEFAULT_HEIGHT_SEARCH) { return std::max<float>(GetStaticHeight(phaseShift, x, y, z, vmap, maxSearchDist), GetGameObjectFloor(phaseShift, x, y, z, maxSearchDist)); }
         float GetHeight(PhaseShift const& phaseShift, Position const& pos, bool vmap = true, float maxSearchDist = DEFAULT_HEIGHT_SEARCH) { return GetHeight(phaseShift, pos.GetPositionX(), pos.GetPositionY(), pos.GetPositionZ(), vmap, maxSearchDist); }
         bool isInLineOfSight(PhaseShift const& phaseShift, float x1, float y1, float z1, float x2, float y2, float z2, LineOfSightChecks checks, VMAP::ModelIgnoreFlags ignoreFlags) const;
->>>>>>> 28d470c5
         void Balance() { _dynamicTree.balance(); }
         void RemoveGameObjectModel(GameObjectModel const& model) { _dynamicTree.remove(model); }
         void InsertGameObjectModel(GameObjectModel const& model) { _dynamicTree.insert(model); }
         bool ContainsGameObjectModel(GameObjectModel const& model) const { return _dynamicTree.contains(model);}
-<<<<<<< HEAD
-        float GetGameObjectFloor(uint32 phasemask, float x, float y, float z, float maxSearchDist = DEFAULT_HEIGHT_SEARCH) const
-        {
-            return _dynamicTree.getHeight(x, y, z, maxSearchDist, phasemask);
-        }
-        bool getObjectHitPos(uint32 phasemask, float x1, float y1, float z1, float x2, float y2, float z2, float& rx, float &ry, float& rz, float modifyDist);
-=======
         float GetGameObjectFloor(PhaseShift const& phaseShift, float x, float y, float z, float maxSearchDist = DEFAULT_HEIGHT_SEARCH) const
         {
             return _dynamicTree.getHeight(x, y, z, maxSearchDist, phaseShift);
         }
         bool getObjectHitPos(PhaseShift const& phaseShift, float x1, float y1, float z1, float x2, float y2, float z2, float& rx, float &ry, float& rz, float modifyDist);
->>>>>>> 28d470c5
 
         virtual ObjectGuid::LowType GetOwnerGuildId(uint32 /*team*/ = TEAM_OTHER) const { return UI64LIT(0); }
         /*
             RESPAWN TIMES
         */
         time_t GetLinkedRespawnTime(ObjectGuid guid) const;
-<<<<<<< HEAD
-        time_t GetRespawnTime(SpawnObjectType type, ObjectGuid::LowType spawnId) const
-        {
-            auto const& map = GetRespawnMapForType(type);
-            auto it = map.find(spawnId);
-            return (it == map.end()) ? 0 : it->second->respawnTime;
-=======
         time_t GetCreatureRespawnTime(ObjectGuid::LowType dbGuid) const
         {
             RespawnInfoMap::const_iterator itr = _creatureRespawnTimesBySpawnId.find(dbGuid);
             return itr != _creatureRespawnTimesBySpawnId.end() ? itr->second->respawnTime : 0;
->>>>>>> 28d470c5
-        }
-        time_t GetCreatureRespawnTime(ObjectGuid::LowType spawnId) const { return GetRespawnTime(SPAWN_TYPE_CREATURE, spawnId); }
-        time_t GetGORespawnTime(ObjectGuid::LowType spawnId) const { return GetRespawnTime(SPAWN_TYPE_GAMEOBJECT, spawnId); }
-
-<<<<<<< HEAD
-        void UpdatePlayerZoneStats(uint32 oldZone, uint32 newZone);
-
-        void SaveRespawnTime(SpawnObjectType type, ObjectGuid::LowType spawnId, uint32 entry, time_t respawnTime, uint32 gridId, CharacterDatabaseTransaction dbTrans = nullptr, bool startup = false);
-        void SaveRespawnInfoDB(RespawnInfo const& info, CharacterDatabaseTransaction dbTrans = nullptr);
-        void LoadRespawnTimes();
-        void DeleteRespawnTimes() { UnloadAllRespawnInfos(); DeleteRespawnTimesInDB(GetId(), GetInstanceId()); }
-=======
+        }
+
         time_t GetGORespawnTime(ObjectGuid::LowType dbGuid) const
         {
             RespawnInfoMap::const_iterator itr = _gameObjectRespawnTimesBySpawnId.find(dbGuid);
@@ -865,59 +613,29 @@
         Corpse* ConvertCorpseToBones(ObjectGuid const& ownerGuid, bool insignia = false);
         void RemoveOldCorpses();
 
->>>>>>> 28d470c5
         static void DeleteRespawnTimesInDB(uint16 mapId, uint32 instanceId);
-
-        void LoadCorpseData();
-        void DeleteCorpseData();
-        void AddCorpse(Corpse* corpse);
-        void RemoveCorpse(Corpse* corpse);
-        Corpse* ConvertCorpseToBones(ObjectGuid const& ownerGuid, bool insignia = false);
-        void RemoveOldCorpses();
 
         void SendInitTransports(Player* player);
         void SendRemoveTransports(Player* player);
-<<<<<<< HEAD
-=======
         void SendUpdateTransportVisibility(Player* player);
->>>>>>> 28d470c5
         void SendZoneDynamicInfo(uint32 zoneId, Player* player) const;
         void SendZoneWeather(uint32 zoneId, Player* player) const;
         void SendZoneWeather(ZoneDynamicInfo const& zoneDynamicInfo, Player* player) const;
 
         void SetZoneMusic(uint32 zoneId, uint32 musicId);
         Weather* GetOrGenerateZoneDefaultWeather(uint32 zoneId);
-<<<<<<< HEAD
-        void SetZoneWeather(uint32 zoneId, WeatherState weatherId, float intensity);
-        void SetZoneOverrideLight(uint32 zoneId, uint32 areaLightId, uint32 overrideLightId, uint32 transitionMilliseconds);
-=======
         void SetZoneWeather(uint32 zoneId, WeatherState weatherId, float weatherGrade);
         void SetZoneOverrideLight(uint32 zoneId, uint32 lightId, uint32 fadeInTime);
->>>>>>> 28d470c5
 
         void UpdateAreaDependentAuras();
 
         template<HighGuid high>
         inline ObjectGuid::LowType GenerateLowGuid()
         {
-<<<<<<< HEAD
-            static_assert(ObjectGuidTraits<high>::MapSpecific, "Only map specific guid can be generated in Map context");
-            return GetGuidSequenceGenerator<high>().Generate();
-        }
-
-        template<HighGuid high>
-        inline ObjectGuid::LowType GetMaxLowGuid()
-        {
-            static_assert(ObjectGuidTraits<high>::MapSpecific, "Only map specific guid can be retrieved in Map context");
-            return GetGuidSequenceGenerator<high>().GetNextAfterMaxUsed();
-        }
-
-=======
             static_assert(ObjectGuidTraits<high>::SequenceSource.HasFlag(ObjectGuidSequenceSource::Map), "Only map specific guid can be generated in Map context");
             return GetGuidSequenceGenerator<high>().Generate();
         }
 
->>>>>>> 28d470c5
         void AddUpdateObject(Object* obj)
         {
             _updateObjects.insert(obj);
@@ -928,11 +646,6 @@
             _updateObjects.erase(obj);
         }
 
-<<<<<<< HEAD
-        virtual std::string GetDebugInfo() const;
-
-=======
->>>>>>> 28d470c5
     private:
         void LoadMapAndVMap(int gx, int gy);
         void LoadVMap(int gx, int gy);
@@ -971,12 +684,9 @@
         bool _dynamicObjectsToMoveLock;
         std::vector<DynamicObject*> _dynamicObjectsToMove;
 
-<<<<<<< HEAD
-=======
         bool _areaTriggersToMoveLock;
         std::vector<AreaTrigger*> _areaTriggersToMove;
 
->>>>>>> 28d470c5
         bool IsGridLoaded(GridCoord const&) const;
         void EnsureGridCreated(GridCoord const&);
         void EnsureGridCreated_i(GridCoord const&);
@@ -987,7 +697,7 @@
 
         NGridType* getNGrid(uint32 x, uint32 y) const
         {
-            ASSERT(x < MAX_NUMBER_OF_GRIDS && y < MAX_NUMBER_OF_GRIDS, "x = %u, y = %u", x, y);
+            ASSERT(x < MAX_NUMBER_OF_GRIDS && y < MAX_NUMBER_OF_GRIDS);
             return i_grids[x][y];
         }
 
@@ -1000,11 +710,7 @@
         void SendObjectUpdates();
 
     protected:
-<<<<<<< HEAD
-        void SetUnloadReferenceLock(GridCoord const& p, bool on) { getNGrid(p.x_coord, p.y_coord)->setUnloadReferenceLock(on); }
-=======
         virtual void LoadGridObjects(NGridType* grid, Cell const& cell);
->>>>>>> 28d470c5
 
         std::mutex _mapLock;
         std::mutex _gridLock;
@@ -1033,10 +739,6 @@
     private:
         Player* _GetScriptPlayerSourceOrTarget(Object* source, Object* target, ScriptInfo const* scriptInfo) const;
         Creature* _GetScriptCreatureSourceOrTarget(Object* source, Object* target, ScriptInfo const* scriptInfo, bool bReverse = false) const;
-<<<<<<< HEAD
-        GameObject* _GetScriptGameObjectSourceOrTarget(Object* source, Object* target, ScriptInfo const* scriptInfo, bool bReverse = false) const;
-=======
->>>>>>> 28d470c5
         Unit* _GetScriptUnit(Object* obj, bool isSource, ScriptInfo const* scriptInfo) const;
         Player* _GetScriptPlayer(Object* obj, bool isSource, ScriptInfo const* scriptInfo) const;
         Creature* _GetScriptCreature(Object* obj, bool isSource, ScriptInfo const* scriptInfo) const;
@@ -1080,52 +782,6 @@
         // if return value is false and info->respawnTime is nonzero, it is guaranteed to be greater than time(NULL)
         bool CheckRespawn(RespawnInfo* info);
         void DoRespawn(SpawnObjectType type, ObjectGuid::LowType spawnId, uint32 gridId);
-<<<<<<< HEAD
-        bool AddRespawnInfo(RespawnInfo const& info);
-        void UnloadAllRespawnInfos();
-        void DeleteRespawnInfo(RespawnInfo* info, CharacterDatabaseTransaction dbTrans = nullptr);
-        void DeleteRespawnInfoFromDB(SpawnObjectType type, ObjectGuid::LowType spawnId, CharacterDatabaseTransaction dbTrans = nullptr);
-
-    public:
-        void GetRespawnInfo(std::vector<RespawnInfo*>& respawnData, SpawnObjectTypeMask types) const;
-        RespawnInfo* GetRespawnInfo(SpawnObjectType type, ObjectGuid::LowType spawnId) const;
-        void Respawn(SpawnObjectType type, ObjectGuid::LowType spawnId, CharacterDatabaseTransaction dbTrans = nullptr)
-        {
-            if (RespawnInfo* info = GetRespawnInfo(type, spawnId))
-                Respawn(info, dbTrans);
-        }
-        void Respawn(RespawnInfo* info, CharacterDatabaseTransaction dbTrans = nullptr);
-        void RemoveRespawnTime(SpawnObjectType type, ObjectGuid::LowType spawnId, CharacterDatabaseTransaction dbTrans = nullptr, bool alwaysDeleteFromDB = false)
-        {
-            if (RespawnInfo* info = GetRespawnInfo(type, spawnId))
-                DeleteRespawnInfo(info, dbTrans);
-            // Some callers might need to make sure the database doesn't contain any respawn time
-            else if (alwaysDeleteFromDB)
-                DeleteRespawnInfoFromDB(type, spawnId, dbTrans);
-        }
-        size_t DespawnAll(SpawnObjectType type, ObjectGuid::LowType spawnId);
-
-        bool ShouldBeSpawnedOnGridLoad(SpawnObjectType type, ObjectGuid::LowType spawnId) const;
-        template <typename T> bool ShouldBeSpawnedOnGridLoad(ObjectGuid::LowType spawnId) const { return ShouldBeSpawnedOnGridLoad(SpawnData::TypeFor<T>, spawnId); }
-
-        SpawnGroupTemplateData const* GetSpawnGroupData(uint32 groupId) const;
-
-        bool IsSpawnGroupActive(uint32 groupId) const;
-
-        // Enable the spawn group, which causes all creatures in it to respawn (unless they have a respawn timer)
-        // The force flag can be used to force spawning additional copies even if old copies are still around from a previous spawn
-        bool SpawnGroupSpawn(uint32 groupId, bool ignoreRespawn = false, bool force = false, std::vector<WorldObject*>* spawnedObjects = nullptr);
-
-        // Despawn all creatures in the spawn group if spawned, optionally delete their respawn timer, and disable the group
-        bool SpawnGroupDespawn(uint32 groupId, bool deleteRespawnTimes = false, size_t* count = nullptr);
-
-        // Disable the spawn group, which prevents any creatures in the group from respawning until re-enabled
-        // This will not affect any already-present creatures in the group
-        void SetSpawnGroupInactive(uint32 groupId) { SetSpawnGroupActive(groupId, false); }
-
-        typedef std::function<void(Map*)> FarSpellCallback;
-        void AddFarSpellCallback(FarSpellCallback&& callback);
-=======
         void Respawn(RespawnInfo* info, bool force = false, CharacterDatabaseTransaction dbTrans = nullptr);
         void Respawn(RespawnVector& respawnData, bool force = false, CharacterDatabaseTransaction dbTrans = nullptr);
         void AddRespawnInfo(RespawnInfo& info, bool replace = false);
@@ -1173,7 +829,6 @@
         bool SpawnGroupDespawn(uint32 groupId, bool deleteRespawnTimes = false);
         void SetSpawnGroupActive(uint32 groupId, bool state);
         bool IsSpawnGroupActive(uint32 groupId) const;
->>>>>>> 28d470c5
 
     private:
         // Type specific code for add/remove to/from grid
@@ -1207,37 +862,8 @@
         RespawnListContainer _respawnTimes;
         RespawnInfoMap       _creatureRespawnTimesBySpawnId;
         RespawnInfoMap       _gameObjectRespawnTimesBySpawnId;
-<<<<<<< HEAD
-        RespawnInfoMap& GetRespawnMapForType(SpawnObjectType type)
-        {
-            switch (type)
-            {
-                default:
-                    ABORT();
-                case SPAWN_TYPE_CREATURE:
-                    return _creatureRespawnTimesBySpawnId;
-                case SPAWN_TYPE_GAMEOBJECT:
-                    return _gameObjectRespawnTimesBySpawnId;
-            }
-        }
-        RespawnInfoMap const& GetRespawnMapForType(SpawnObjectType type) const
-        {
-            switch (type)
-            {
-                default:
-                    ABORT();
-                case SPAWN_TYPE_CREATURE:
-                    return _creatureRespawnTimesBySpawnId;
-                case SPAWN_TYPE_GAMEOBJECT:
-                    return _gameObjectRespawnTimesBySpawnId;
-            }
-        }
-
-        void SetSpawnGroupActive(uint32 groupId, bool state);
-=======
         RespawnInfoMap& GetRespawnMapForType(SpawnObjectType type) { return (type == SPAWN_TYPE_GAMEOBJECT) ? _gameObjectRespawnTimesBySpawnId : _creatureRespawnTimesBySpawnId; }
         RespawnInfoMap const& GetRespawnMapForType(SpawnObjectType type) const { return (type == SPAWN_TYPE_GAMEOBJECT) ? _gameObjectRespawnTimesBySpawnId : _creatureRespawnTimesBySpawnId; }
->>>>>>> 28d470c5
         std::unordered_set<uint32> _toggledSpawnGroupIds;
 
         uint32 _respawnCheckTimer;
@@ -1245,21 +871,14 @@
 
         ZoneDynamicInfoMap _zoneDynamicInfo;
         IntervalTimer _weatherUpdateTimer;
-<<<<<<< HEAD
-=======
         uint32 _defaultLight;
->>>>>>> 28d470c5
 
         template<HighGuid high>
         inline ObjectGuidGeneratorBase& GetGuidSequenceGenerator()
         {
             auto itr = _guidGenerators.find(high);
             if (itr == _guidGenerators.end())
-<<<<<<< HEAD
-                itr = _guidGenerators.insert(std::make_pair(high, std::unique_ptr<ObjectGuidGenerator<high>>(new ObjectGuidGenerator<high>()))).first;
-=======
                 itr = _guidGenerators.insert(std::make_pair(high, std::make_unique<ObjectGuidGenerator<high>>())).first;
->>>>>>> 28d470c5
 
             return *itr->second;
         }
@@ -1273,11 +892,6 @@
         std::unordered_set<Corpse*> _corpseBones;
 
         std::unordered_set<Object*> _updateObjects;
-<<<<<<< HEAD
-
-        MPSCQueue<FarSpellCallback> _farSpellCallbacks;
-=======
->>>>>>> 28d470c5
 };
 
 enum InstanceResetMethod
@@ -1293,11 +907,7 @@
 class TC_GAME_API InstanceMap : public Map
 {
     public:
-<<<<<<< HEAD
-        InstanceMap(uint32 id, time_t, uint32 InstanceId, uint8 SpawnMode, Map* _parent, TeamId InstanceTeam);
-=======
         InstanceMap(uint32 id, time_t, uint32 InstanceId, Difficulty SpawnMode, Map* _parent);
->>>>>>> 28d470c5
         ~InstanceMap();
         bool AddPlayerToMap(Player* player, bool initPlayer = true) override;
         void RemovePlayerFromMap(Player*, bool) override;
@@ -1308,12 +918,9 @@
         std::string const& GetScriptName() const;
         InstanceScript* GetInstanceScript() { return i_data; }
         InstanceScript const* GetInstanceScript() const { return i_data; }
-<<<<<<< HEAD
-=======
         InstanceScenario* GetInstanceScenario() { return i_scenario; }
         InstanceScenario const* GetInstanceScenario() const { return i_scenario; }
         void SetInstanceScenario(InstanceScenario* scenario) { i_scenario = scenario; }
->>>>>>> 28d470c5
         void PermBindAllPlayers();
         void UnloadAll() override;
         EnterState CannotEnter(Player* player) override;
@@ -1325,22 +932,14 @@
         bool HasPermBoundPlayers() const;
         uint32 GetMaxPlayers() const;
         uint32 GetMaxResetDelay() const;
-        TeamId GetTeamIdInInstance() const { return i_script_team; }
-        Team GetTeamInInstance() const { return i_script_team == TEAM_ALLIANCE ? ALLIANCE : HORDE; }
 
         virtual void InitVisibilityDistance() override;
-
-        std::string GetDebugInfo() const override;
     private:
         bool m_resetAfterUnload;
         bool m_unloadWhenEmpty;
         InstanceScript* i_data;
         uint32 i_script_id;
-<<<<<<< HEAD
-        TeamId i_script_team;
-=======
         InstanceScenario* i_scenario;
->>>>>>> 28d470c5
 };
 
 class TC_GAME_API BattlegroundMap : public Map
