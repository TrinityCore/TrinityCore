/*
* Copyright (C) 2008-2015 TrinityCore <http://www.trinitycore.org/>
* Copyright (C) 2005-2009 MaNGOS <http://getmangos.com/>
*
* This program is free software; you can redistribute it and/or modify it
* under the terms of the GNU General Public License as published by the
* Free Software Foundation; either version 2 of the License, or (at your
* option) any later version.
*
* This program is distributed in the hope that it will be useful, but WITHOUT
* ANY WARRANTY; without even the implied warranty of MERCHANTABILITY or
* FITNESS FOR A PARTICULAR PURPOSE. See the GNU General Public License for
* more details.
*
* You should have received a copy of the GNU General Public License along
* with this program. If not, see <http://www.gnu.org/licenses/>.
*/

#include <mutex>
#include <condition_variable>

#include "MapUpdater.h"
#include "Map.h"


class MapUpdateRequest
{
    private:

        Map& m_map;
        MapUpdater& m_updater;
        uint32 m_diff;

    public:

        MapUpdateRequest(Map& m, MapUpdater& u, uint32 d)
            : m_map(m), m_updater(u), m_diff(d)
        {
        }

        void call()
        {
            m_map.Update (m_diff);
            m_updater.update_finished();
        }
};

void MapUpdater::activate(size_t num_threads)
{
    for (size_t i = 0; i < num_threads; ++i)
    {
        _workerThreads.push_back(std::thread(&MapUpdater::WorkerThread, this));
    }
}

void MapUpdater::deactivate()
{
    _cancelationToken = true;

    wait();

    _queue.Cancel();

    for (auto& thread : _workerThreads)
    {
        thread.join();
    }
}

void MapUpdater::wait()
{
    std::unique_lock<std::mutex> lock(_lock);

    while (pending_requests > 0)
        _condition.wait(lock);

    lock.unlock();
}

void MapUpdater::schedule_update(Map& map, uint32 diff)
{
    std::lock_guard<std::mutex> lock(_lock);

    ++pending_requests;

    _queue.Push(new MapUpdateRequest(map, *this, diff));
}

<<<<<<< HEAD
=======
bool MapUpdater::activated()
{
    return _workerThreads.size() > 0;
}

>>>>>>> b7f254db
void MapUpdater::update_finished()
{
    std::lock_guard<std::mutex> lock(_lock);

    --pending_requests;

    _condition.notify_all();
}

void MapUpdater::WorkerThread()
{
    while (1)
    {
        MapUpdateRequest* request = nullptr;

        _queue.WaitAndPop(request);

        if (_cancelationToken)
            return;

        request->call();

        delete request;
    }
}<|MERGE_RESOLUTION|>--- conflicted
+++ resolved
@@ -86,14 +86,7 @@
     _queue.Push(new MapUpdateRequest(map, *this, diff));
 }
 
-<<<<<<< HEAD
-=======
-bool MapUpdater::activated()
-{
     return _workerThreads.size() > 0;
-}
-
->>>>>>> b7f254db
 void MapUpdater::update_finished()
 {
     std::lock_guard<std::mutex> lock(_lock);
