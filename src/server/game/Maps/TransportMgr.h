/*
 * This file is part of the TrinityCore Project. See AUTHORS file for Copyright information
 *
 * This program is free software; you can redistribute it and/or modify it
 * under the terms of the GNU General Public License as published by the
 * Free Software Foundation; either version 2 of the License, or (at your
 * option) any later version.
 *
 * This program is distributed in the hope that it will be useful, but WITHOUT
 * ANY WARRANTY; without even the implied warranty of MERCHANTABILITY or
 * FITNESS FOR A PARTICULAR PURPOSE. See the GNU General Public License for
 * more details.
 *
 * You should have received a copy of the GNU General Public License along
 * with this program. If not, see <http://www.gnu.org/licenses/>.
 */

#ifndef TRANSPORTMGR_H
#define TRANSPORTMGR_H

<<<<<<< HEAD
#include "DBCStores.h"
=======
#include "DB2Stores.h"
>>>>>>> 28d470c5
#include "ObjectGuid.h"
#include <memory>

struct KeyFrame;
struct GameObjectTemplate;
struct TransportTemplate;
class Transport;
class Map;

namespace Movement
{
    template <typename length_type> class Spline;
}

typedef Movement::Spline<double>                 TransportSpline;
typedef std::vector<KeyFrame>                    KeyFrameVec;
typedef std::unordered_map<uint32, TransportTemplate> TransportTemplates;
typedef std::set<Transport*>                     TransportSet;
typedef std::unordered_map<uint32, TransportSet>      TransportMap;
typedef std::unordered_map<uint32, std::set<uint32> > TransportInstanceMap;

struct KeyFrame
{
    explicit KeyFrame(TaxiPathNodeEntry const* node) : Index(0), Node(node), InitialOrientation(0.0f),
        DistSinceStop(-1.0f), DistUntilStop(-1.0f), DistFromPrev(-1.0f), TimeFrom(0.0f), TimeTo(0.0f),
        Teleport(false), ArriveTime(0), DepartureTime(0), Spline(nullptr), NextDistFromPrev(0.0f), NextArriveTime(0)
    {
    }

    uint32 Index;
    TaxiPathNodeEntry const* Node;
    float InitialOrientation;
    float DistSinceStop;
    float DistUntilStop;
    float DistFromPrev;
    float TimeFrom;
    float TimeTo;
    bool Teleport;
    uint32 ArriveTime;
    uint32 DepartureTime;
    std::shared_ptr<TransportSpline> Spline;

    // Data needed for next frame
    float NextDistFromPrev;
    uint32 NextArriveTime;

    bool IsTeleportFrame() const { return Teleport; }
<<<<<<< HEAD
    bool IsStopFrame() const { return Node->Flags == 2; }
=======
    bool IsStopFrame() const { return (Node->Flags & TAXI_PATH_NODE_FLAG_STOP) != 0; }
>>>>>>> 28d470c5
};

struct TransportTemplate
{
    TransportTemplate() : inInstance(false), pathTime(0), accelTime(0.0f), accelDist(0.0f), entry(0) { }
    ~TransportTemplate();

    std::set<uint32> mapsUsed;
    bool inInstance;
    uint32 pathTime;
    KeyFrameVec keyFrames;
    float accelTime;
    float accelDist;
    uint32 entry;
};

typedef std::map<uint32, TransportAnimationEntry const*> TransportPathContainer;
typedef std::map<uint32, TransportRotationEntry const*> TransportPathRotationContainer;

struct TC_GAME_API TransportAnimation
{
    TransportAnimation() : TotalTime(0) { }

    TransportPathContainer Path;
    TransportPathRotationContainer Rotations;
    uint32 TotalTime;

    TransportAnimationEntry const* GetAnimNode(uint32 time) const;
    TransportRotationEntry const* GetAnimRotation(uint32 time) const;
};

typedef std::map<uint32, TransportAnimation> TransportAnimationContainer;

class TC_GAME_API TransportMgr
{
    public:
        static TransportMgr* instance();

        void Unload();

        void LoadTransportTemplates();

        void LoadTransportAnimationAndRotation();

        // Creates a transport using given GameObject template entry
<<<<<<< HEAD
        Transport* CreateTransport(uint32 entry, ObjectGuid::LowType guid = 0, Map* map = nullptr);
=======
        Transport* CreateTransport(uint32 entry, ObjectGuid::LowType guid = UI64LIT(0), Map* map = nullptr, uint8 phaseUseFlags = 0, uint32 phaseId = 0, uint32 phaseGroupId = 0);
>>>>>>> 28d470c5

        // Spawns all continent transports, used at core startup
        void SpawnContinentTransports();

        // creates all transports for instance
        void CreateInstanceTransports(Map* map);

        TransportTemplate const* GetTransportTemplate(uint32 entry) const
        {
            TransportTemplates::const_iterator itr = _transportTemplates.find(entry);
            if (itr != _transportTemplates.end())
                return &itr->second;
            return nullptr;
        }

        TransportAnimation const* GetTransportAnimInfo(uint32 entry) const
        {
            TransportAnimationContainer::const_iterator itr = _transportAnimations.find(entry);
            if (itr != _transportAnimations.end())
                return &itr->second;

            return nullptr;
        }

    private:
        TransportMgr();
        ~TransportMgr();
        TransportMgr(TransportMgr const&) = delete;
        TransportMgr& operator=(TransportMgr const&) = delete;

        // Generates and precaches a path for transport to avoid generation each time transport instance is created
        void GeneratePath(GameObjectTemplate const* goInfo, TransportTemplate* transport);

        void AddPathNodeToTransport(uint32 transportEntry, uint32 timeSeg, TransportAnimationEntry const* node);

        void AddPathRotationToTransport(uint32 transportEntry, uint32 timeSeg, TransportRotationEntry const* node)
        {
            _transportAnimations[transportEntry].Rotations[timeSeg] = node;
        }

        // Container storing transport templates
        TransportTemplates _transportTemplates;

        // Container storing transport entries to create for instanced maps
        TransportInstanceMap _instanceTransports;

        TransportAnimationContainer _transportAnimations;
};

#define sTransportMgr TransportMgr::instance()

#endif // TRANSPORTMGR_H<|MERGE_RESOLUTION|>--- conflicted
+++ resolved
@@ -18,11 +18,7 @@
 #ifndef TRANSPORTMGR_H
 #define TRANSPORTMGR_H
 
-<<<<<<< HEAD
-#include "DBCStores.h"
-=======
 #include "DB2Stores.h"
->>>>>>> 28d470c5
 #include "ObjectGuid.h"
 #include <memory>
 
@@ -70,11 +66,7 @@
     uint32 NextArriveTime;
 
     bool IsTeleportFrame() const { return Teleport; }
-<<<<<<< HEAD
-    bool IsStopFrame() const { return Node->Flags == 2; }
-=======
     bool IsStopFrame() const { return (Node->Flags & TAXI_PATH_NODE_FLAG_STOP) != 0; }
->>>>>>> 28d470c5
 };
 
 struct TransportTemplate
@@ -120,11 +112,7 @@
         void LoadTransportAnimationAndRotation();
 
         // Creates a transport using given GameObject template entry
-<<<<<<< HEAD
-        Transport* CreateTransport(uint32 entry, ObjectGuid::LowType guid = 0, Map* map = nullptr);
-=======
         Transport* CreateTransport(uint32 entry, ObjectGuid::LowType guid = UI64LIT(0), Map* map = nullptr, uint8 phaseUseFlags = 0, uint32 phaseId = 0, uint32 phaseGroupId = 0);
->>>>>>> 28d470c5
 
         // Spawns all continent transports, used at core startup
         void SpawnContinentTransports();
