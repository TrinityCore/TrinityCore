/*
 * This file is part of the TrinityCore Project. See AUTHORS file for Copyright information
 *
 * This program is free software; you can redistribute it and/or modify it
 * under the terms of the GNU General Public License as published by the
 * Free Software Foundation; either version 2 of the License, or (at your
 * option) any later version.
 *
 * This program is distributed in the hope that it will be useful, but WITHOUT
 * ANY WARRANTY; without even the implied warranty of MERCHANTABILITY or
 * FITNESS FOR A PARTICULAR PURPOSE. See the GNU General Public License for
 * more details.
 *
 * You should have received a copy of the GNU General Public License along
 * with this program. If not, see <http://www.gnu.org/licenses/>.
 */

#ifndef TRINITY_MAPMANAGER_H
#define TRINITY_MAPMANAGER_H

#include "Object.h"
#include "Map.h"
#include "MapInstanced.h"
#include "GridStates.h"
#include "MapUpdater.h"
#include <boost/dynamic_bitset.hpp>

class PhaseShift;
class Transport;
struct TransportCreatureProto;

class TC_GAME_API MapManager
{
    public:
        static MapManager* instance();

        Map* CreateBaseMap(uint32 mapId);
        Map* FindBaseNonInstanceMap(uint32 mapId) const;
        Map* CreateMap(uint32 mapId, Player* player, uint32 loginInstanceId=0);
        Map* FindMap(uint32 mapId, uint32 instanceId) const;

<<<<<<< HEAD
        uint32 GetAreaId(uint32 phaseMask, uint32 mapid, float x, float y, float z) const
        {
            Map const* m = const_cast<MapManager*>(this)->CreateBaseMap(mapid);
            return m->GetAreaId(phaseMask, x, y, z);
        }
        uint32 GetAreaId(uint32 phaseMask, uint32 mapid, Position const& pos) const { return GetAreaId(phaseMask, mapid, pos.GetPositionX(), pos.GetPositionY(), pos.GetPositionZ()); }
        uint32 GetAreaId(uint32 phaseMask, WorldLocation const& loc) const { return GetAreaId(phaseMask, loc.GetMapId(), loc); }
        uint32 GetZoneId(uint32 phaseMask, uint32 mapid, float x, float y, float z) const
        {
            Map const* m = const_cast<MapManager*>(this)->CreateBaseMap(mapid);
            return m->GetZoneId(phaseMask, x, y, z);
        }
        uint32 GetZoneId(uint32 phaseMask, uint32 mapid, Position const& pos) const { return GetZoneId(phaseMask, mapid, pos.GetPositionX(), pos.GetPositionY(), pos.GetPositionZ()); }
        uint32 GetZoneId(uint32 phaseMask, WorldLocation const& loc) const { return GetZoneId(phaseMask, loc.GetMapId(), loc); }
        void GetZoneAndAreaId(uint32 phaseMask, uint32& zoneid, uint32& areaid, uint32 mapid, float x, float y, float z) const
        {
            Map const* m = const_cast<MapManager*>(this)->CreateBaseMap(mapid);
            m->GetZoneAndAreaId(phaseMask, zoneid, areaid, x, y, z);
        }
        void GetZoneAndAreaId(uint32 phaseMask, uint32& zoneid, uint32& areaid, uint32 mapid, Position const& pos) const { GetZoneAndAreaId(phaseMask, zoneid, areaid, mapid, pos.GetPositionX(), pos.GetPositionY(), pos.GetPositionZ()); }
        void GetZoneAndAreaId(uint32 phaseMask, uint32& zoneid, uint32& areaid, WorldLocation const& loc) const { GetZoneAndAreaId(phaseMask, zoneid, areaid, loc.GetMapId(), loc); }
=======
        uint32 GetAreaId(PhaseShift const& phaseShift, uint32 mapid, float x, float y, float z)
        {
            Map* m = CreateBaseMap(mapid);
            return m->GetAreaId(phaseShift, x, y, z);
        }
        uint32 GetAreaId(PhaseShift const& phaseShift, uint32 mapid, Position const& pos) { return GetAreaId(phaseShift, mapid, pos.GetPositionX(), pos.GetPositionY(), pos.GetPositionZ()); }
        uint32 GetAreaId(PhaseShift const& phaseShift, WorldLocation const& loc) { return GetAreaId(phaseShift, loc.GetMapId(), loc); }
        uint32 GetZoneId(PhaseShift const& phaseShift, uint32 mapid, float x, float y, float z)
        {
            Map* m = CreateBaseMap(mapid);
            return m->GetZoneId(phaseShift, x, y, z);
        }
        uint32 GetZoneId(PhaseShift const& phaseShift, uint32 mapid, Position const& pos) { return GetZoneId(phaseShift, mapid, pos.GetPositionX(), pos.GetPositionY(), pos.GetPositionZ()); }
        uint32 GetZoneId(PhaseShift const& phaseShift, WorldLocation const& loc) { return GetZoneId(phaseShift, loc.GetMapId(), loc); }
        void GetZoneAndAreaId(PhaseShift const& phaseShift, uint32& zoneid, uint32& areaid, uint32 mapid, float x, float y, float z)
        {
            Map* m = CreateBaseMap(mapid);
            m->GetZoneAndAreaId(phaseShift, zoneid, areaid, x, y, z);
        }
        void GetZoneAndAreaId(PhaseShift const& phaseShift, uint32& zoneid, uint32& areaid, uint32 mapid, Position const& pos) { GetZoneAndAreaId(phaseShift, zoneid, areaid, mapid, pos.GetPositionX(), pos.GetPositionY(), pos.GetPositionZ()); }
        void GetZoneAndAreaId(PhaseShift const& phaseShift, uint32& zoneid, uint32& areaid, WorldLocation const& loc) { GetZoneAndAreaId(phaseShift, zoneid, areaid, loc.GetMapId(), loc); }
>>>>>>> 28d470c5

        void Initialize();
        void InitializeParentMapData(std::unordered_map<uint32, std::vector<uint32>> const& mapData);
        void Update(uint32);

        void SetGridCleanUpDelay(uint32 t)
        {
            if (t < MIN_GRID_DELAY)
                i_gridCleanUpDelay = MIN_GRID_DELAY;
            else
                i_gridCleanUpDelay = t;
        }

        void SetMapUpdateInterval(uint32 t)
        {
            if (t < MIN_MAP_UPDATE_DELAY)
                t = MIN_MAP_UPDATE_DELAY;

            i_timer.SetInterval(t);
            i_timer.Reset();
        }

        //void LoadGrid(int mapid, int instId, float x, float y, WorldObject const* obj, bool no_unload = false);
        void UnloadAll();

        static bool ExistMapAndVMap(uint32 mapid, float x, float y);
        static bool IsValidMAP(uint32 mapid, bool startUp);

        static bool IsValidMapCoord(uint32 mapid, float x, float y)
        {
            return IsValidMAP(mapid, false) && Trinity::IsValidMapCoord(x, y);
        }

        static bool IsValidMapCoord(uint32 mapid, float x, float y, float z)
        {
            return IsValidMAP(mapid, false) && Trinity::IsValidMapCoord(x, y, z);
        }

        static bool IsValidMapCoord(uint32 mapid, float x, float y, float z, float o)
        {
            return IsValidMAP(mapid, false) && Trinity::IsValidMapCoord(x, y, z, o);
        }

        static bool IsValidMapCoord(uint32 mapid, Position const& pos)
        {
            return IsValidMapCoord(mapid, pos.GetPositionX(), pos.GetPositionY(), pos.GetPositionZ(), pos.GetOrientation());
        }

        static bool IsValidMapCoord(WorldLocation const& loc)
        {
            return IsValidMapCoord(loc.GetMapId(), loc);
        }

        void DoDelayedMovesAndRemoves();

        Map::EnterState PlayerCannotEnter(uint32 mapid, Player* player, bool loginCheck = false);
        void InitializeVisibilityDistanceInfo();

        /* statistics */
        uint32 GetNumInstances();
        uint32 GetNumPlayersInInstances();

        // Instance ID management
        void InitInstanceIds();
        uint32 GenerateInstanceId();
        void RegisterInstanceId(uint32 instanceId);
        void FreeInstanceId(uint32 instanceId);

        MapUpdater * GetMapUpdater() { return &m_updater; }

        template<typename Worker>
        void DoForAllMaps(Worker&& worker);

        template<typename Worker>
        void DoForAllMapsWithMapId(uint32 mapId, Worker&& worker);

        void IncreaseScheduledScriptsCount() { ++_scheduledScripts; }
        void DecreaseScheduledScriptCount() { --_scheduledScripts; }
        void DecreaseScheduledScriptCount(std::size_t count) { _scheduledScripts -= count; }
        bool IsScriptScheduled() const { return _scheduledScripts > 0; }

    private:
        typedef std::unordered_map<uint32, Map*> MapMapType;
        typedef boost::dynamic_bitset<size_t> InstanceIds;

        MapManager();
        ~MapManager();

        Map* FindBaseMap(uint32 mapId) const
        {
            MapMapType::const_iterator iter = i_maps.find(mapId);
            return (iter == i_maps.end() ? nullptr : iter->second);
        }

<<<<<<< HEAD
=======
        Map* CreateBaseMap_i(MapEntry const* mapEntry);

>>>>>>> 28d470c5
        MapManager(MapManager const&) = delete;
        MapManager& operator=(MapManager const&) = delete;

        std::mutex _mapsLock;
        uint32 i_gridCleanUpDelay;
        MapMapType i_maps;
        IntervalTimer i_timer;

        InstanceIds _freeInstanceIds;
        uint32 _nextInstanceId;
        MapUpdater m_updater;

        // atomic op counter for active scripts amount
        std::atomic<std::size_t> _scheduledScripts;
<<<<<<< HEAD
=======

        // parent map links
        std::unordered_map<uint32, std::vector<uint32>> _parentMapData;
>>>>>>> 28d470c5
};

template<typename Worker>
void MapManager::DoForAllMaps(Worker&& worker)
{
    std::lock_guard<std::mutex> lock(_mapsLock);

    for (auto& mapPair : i_maps)
    {
        Map* map = mapPair.second;
        if (MapInstanced* mapInstanced = map->ToMapInstanced())
        {
            MapInstanced::InstancedMaps& instances = mapInstanced->GetInstancedMaps();
            for (auto& instancePair : instances)
                worker(instancePair.second);
        }
        else
            worker(map);
    }
}

template<typename Worker>
inline void MapManager::DoForAllMapsWithMapId(uint32 mapId, Worker&& worker)
{
    std::lock_guard<std::mutex> lock(_mapsLock);

    auto itr = i_maps.find(mapId);
    if (itr != i_maps.end())
    {
        Map* map = itr->second;
        if (MapInstanced* mapInstanced = map->ToMapInstanced())
        {
            MapInstanced::InstancedMaps& instances = mapInstanced->GetInstancedMaps();
            for (auto& p : instances)
                worker(p.second);
        }
        else
            worker(map);
    }
}

#define sMapMgr MapManager::instance()
#endif<|MERGE_RESOLUTION|>--- conflicted
+++ resolved
@@ -39,29 +39,6 @@
         Map* CreateMap(uint32 mapId, Player* player, uint32 loginInstanceId=0);
         Map* FindMap(uint32 mapId, uint32 instanceId) const;
 
-<<<<<<< HEAD
-        uint32 GetAreaId(uint32 phaseMask, uint32 mapid, float x, float y, float z) const
-        {
-            Map const* m = const_cast<MapManager*>(this)->CreateBaseMap(mapid);
-            return m->GetAreaId(phaseMask, x, y, z);
-        }
-        uint32 GetAreaId(uint32 phaseMask, uint32 mapid, Position const& pos) const { return GetAreaId(phaseMask, mapid, pos.GetPositionX(), pos.GetPositionY(), pos.GetPositionZ()); }
-        uint32 GetAreaId(uint32 phaseMask, WorldLocation const& loc) const { return GetAreaId(phaseMask, loc.GetMapId(), loc); }
-        uint32 GetZoneId(uint32 phaseMask, uint32 mapid, float x, float y, float z) const
-        {
-            Map const* m = const_cast<MapManager*>(this)->CreateBaseMap(mapid);
-            return m->GetZoneId(phaseMask, x, y, z);
-        }
-        uint32 GetZoneId(uint32 phaseMask, uint32 mapid, Position const& pos) const { return GetZoneId(phaseMask, mapid, pos.GetPositionX(), pos.GetPositionY(), pos.GetPositionZ()); }
-        uint32 GetZoneId(uint32 phaseMask, WorldLocation const& loc) const { return GetZoneId(phaseMask, loc.GetMapId(), loc); }
-        void GetZoneAndAreaId(uint32 phaseMask, uint32& zoneid, uint32& areaid, uint32 mapid, float x, float y, float z) const
-        {
-            Map const* m = const_cast<MapManager*>(this)->CreateBaseMap(mapid);
-            m->GetZoneAndAreaId(phaseMask, zoneid, areaid, x, y, z);
-        }
-        void GetZoneAndAreaId(uint32 phaseMask, uint32& zoneid, uint32& areaid, uint32 mapid, Position const& pos) const { GetZoneAndAreaId(phaseMask, zoneid, areaid, mapid, pos.GetPositionX(), pos.GetPositionY(), pos.GetPositionZ()); }
-        void GetZoneAndAreaId(uint32 phaseMask, uint32& zoneid, uint32& areaid, WorldLocation const& loc) const { GetZoneAndAreaId(phaseMask, zoneid, areaid, loc.GetMapId(), loc); }
-=======
         uint32 GetAreaId(PhaseShift const& phaseShift, uint32 mapid, float x, float y, float z)
         {
             Map* m = CreateBaseMap(mapid);
@@ -83,7 +60,6 @@
         }
         void GetZoneAndAreaId(PhaseShift const& phaseShift, uint32& zoneid, uint32& areaid, uint32 mapid, Position const& pos) { GetZoneAndAreaId(phaseShift, zoneid, areaid, mapid, pos.GetPositionX(), pos.GetPositionY(), pos.GetPositionZ()); }
         void GetZoneAndAreaId(PhaseShift const& phaseShift, uint32& zoneid, uint32& areaid, WorldLocation const& loc) { GetZoneAndAreaId(phaseShift, zoneid, areaid, loc.GetMapId(), loc); }
->>>>>>> 28d470c5
 
         void Initialize();
         void InitializeParentMapData(std::unordered_map<uint32, std::vector<uint32>> const& mapData);
@@ -127,14 +103,9 @@
             return IsValidMAP(mapid, false) && Trinity::IsValidMapCoord(x, y, z, o);
         }
 
-        static bool IsValidMapCoord(uint32 mapid, Position const& pos)
-        {
-            return IsValidMapCoord(mapid, pos.GetPositionX(), pos.GetPositionY(), pos.GetPositionZ(), pos.GetOrientation());
-        }
-
         static bool IsValidMapCoord(WorldLocation const& loc)
         {
-            return IsValidMapCoord(loc.GetMapId(), loc);
+            return IsValidMapCoord(loc.GetMapId(), loc.GetPositionX(), loc.GetPositionY(), loc.GetPositionZ(), loc.GetOrientation());
         }
 
         void DoDelayedMovesAndRemoves();
@@ -178,11 +149,8 @@
             return (iter == i_maps.end() ? nullptr : iter->second);
         }
 
-<<<<<<< HEAD
-=======
         Map* CreateBaseMap_i(MapEntry const* mapEntry);
 
->>>>>>> 28d470c5
         MapManager(MapManager const&) = delete;
         MapManager& operator=(MapManager const&) = delete;
 
@@ -197,12 +165,9 @@
 
         // atomic op counter for active scripts amount
         std::atomic<std::size_t> _scheduledScripts;
-<<<<<<< HEAD
-=======
 
         // parent map links
         std::unordered_map<uint32, std::vector<uint32>> _parentMapData;
->>>>>>> 28d470c5
 };
 
 template<typename Worker>
