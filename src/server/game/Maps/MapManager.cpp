--- conflicted
+++ resolved
@@ -33,16 +33,9 @@
 #include "Language.h"
 #include "WorldPacket.h"
 #include "Group.h"
-<<<<<<< HEAD
-#include "BattlegroundMap.h"
-#include "ArenaMap.h"
-#include "BattlegroundMgr.h"
-=======
-#include "Player.h"
-#include "WorldSession.h"
-#include "Opcodes.h"
+
+extern GridState* si_GridStates[];                          // debugging code, should be deleted some day
 #include "AchievementMgr.h"
->>>>>>> b7f254db
 
 MapManager::MapManager()
 {
@@ -58,18 +51,11 @@
     Map::InitStateMachine();
 
     int num_threads(sWorld->getIntConfig(CONFIG_NUMTHREADS));
-<<<<<<< HEAD
     // Start mtmaps
     if (m_updater.activate(num_threads) == -1)
     {
         sLog->outCrash("MapUpdater cannot be started, crashing");
-        abort();
-    }
-=======
-    // Start mtmaps if needed.
-    if (num_threads > 0)
-        m_updater.activate(num_threads);
->>>>>>> b7f254db
+    }
 }
 
 void MapManager::InitializeVisibilityDistanceInfo()
@@ -78,46 +64,24 @@
         (*iter).second->InitVisibilityDistance();
 }
 
-<<<<<<< HEAD
-Map* MapManager::_createBaseMap(uint32 id)
-{
+Map* MapManager::CreateBaseMap(uint32 id)
+            ok = false;
+    if (map == NULL)
+    {
     Map* m = _findMap(id);
 
     if (!m)
-=======
-Map* MapManager::CreateBaseMap(uint32 id)
-{
-    Map* map = FindBaseMap(id);
-
-    if (map == NULL)
->>>>>>> b7f254db
-    {
-        std::lock_guard<std::mutex> lock(_mapsLock);
-
-<<<<<<< HEAD
+        ASSERT(entry);
+
         if (MapEntry const* entry = sMapStore.LookupEntry(id))
-        {
             if (entry->Instanceable())
                 m = new MapInstanced(id, i_gridCleanUpDelay);
             else
                 m = new Map(id, i_gridCleanUpDelay, 0, REGULAR_DIFFICULTY);
 
             i_maps[id] = m;
-        }
-=======
-        MapEntry const* entry = sMapStore.LookupEntry(id);
-        ASSERT(entry);
-
-        if (entry->Instanceable())
-            map = new MapInstanced(id, i_gridCleanUpDelay);
-        else
-        {
-            map = new Map(id, i_gridCleanUpDelay, 0, DIFFICULTY_NONE);
-            map->LoadRespawnTimes();
-        }
-
         i_maps[id] = map;
->>>>>>> b7f254db
+        }
     }
 
     ASSERT(map);
@@ -126,38 +90,24 @@
 
 Map* MapManager::FindBaseNonInstanceMap(uint32 mapId) const
 {
-<<<<<<< HEAD
-    ASSERT(obj);
+    Map* map = FindBaseMap(mapId);
     Map* m = _createBaseMap(id);
+    return map;
+}
 
     if (Player* player = obj->ToPlayer())
         if (m->Instanceable())
             m = ((MapInstanced*)m)->CreateInstance(id, player);
-=======
-    Map* map = FindBaseMap(mapId);
-    if (map && map->Instanceable())
-        return NULL;
-    return map;
-}
-
-Map* MapManager::CreateMap(uint32 id, Player* player)
-{
-    Map* m = CreateBaseMap(id);
 
     if (m && m->Instanceable())
         m = ((MapInstanced*)m)->CreateInstanceForPlayer(id, player);
->>>>>>> b7f254db
 
     return m;
 }
 
 Map* MapManager::FindMap(uint32 mapId, uint32 instanceId) const
 {
-<<<<<<< HEAD
     Map* map = _findMap(mapId);
-=======
-    Map* map = FindBaseMap(mapid);
->>>>>>> b7f254db
     if (!map)
         return NULL;
 
@@ -186,19 +136,9 @@
     MapDifficulty const* mapDiff = GetDownscaledMapDifficultyData(entry->ID, targetDifficulty);
     if (!mapDiff)
     {
-<<<<<<< HEAD
-        // Send aborted message for dungeons
-        if (entry->IsNonRaidDungeon())
-        {
+        player->SendTransferAborted(mapid, TRANSFER_ABORT_DIFFICULTY, requestedDifficulty);
             player->SendTransferAborted(mapId, TRANSFER_ABORT_DIFFICULTY, player->GetDungeonDifficulty());
-            return false;
-        }
-        else    // attempt to downscale
-            mapDiff = GetDownscaledMapDifficultyData(entry->MapID, targetDifficulty);
-=======
-        player->SendTransferAborted(mapid, TRANSFER_ABORT_DIFFICULTY, requestedDifficulty);
         return false;
->>>>>>> b7f254db
     }
 
     //Bypass checks for GMs
@@ -232,16 +172,10 @@
                 if (corpseMap == mapId)
                     break;
 
-<<<<<<< HEAD
-                InstanceTemplate const* instance = sObjectMgr->GetInstanceTemplate(corpseMap);
-                corpseMap = instance ? instance->Parent : 0;
+                InstanceTemplate const* corpseInstance = sObjectMgr->GetInstanceTemplate(corpseMap);
+                corpseMap = corpseInstance ? corpseInstance->Parent : 0;
             }
             while (corpseMap);
-=======
-                InstanceTemplate const* corpseInstance = sObjectMgr->GetInstanceTemplate(corpseMap);
-                corpseMap = corpseInstance ? corpseInstance->Parent : 0;
-            } while (corpseMap);
->>>>>>> b7f254db
 
             if (!corpseMap)
             {
@@ -281,15 +215,9 @@
     // players are only allowed to enter 5 instances per hour
     if (entry->IsDungeon() && (!player->GetGroup() || (player->GetGroup() && !player->GetGroup()->isLFGGroup())))
     {
-<<<<<<< HEAD
-        uint32 instaceIdToCheck = 0;
+        uint32 instanceIdToCheck = 0;
         if (InstanceSave* save = player->GetInstanceSave(mapId, entry->IsRaid()))
-            instaceIdToCheck = save->GetInstanceId();
-=======
-        uint32 instanceIdToCheck = 0;
-        if (InstanceSave* save = player->GetInstanceSave(mapid, entry->IsRaid()))
             instanceIdToCheck = save->GetInstanceId();
->>>>>>> b7f254db
 
         // instanceId can never be 0 - will not be found
         if (!player->CheckInstanceCount(instanceIdToCheck) && !player->isDead())
@@ -340,13 +268,8 @@
 {
     GridCoord p = Trinity::ComputeGridCoord(x, y);
 
-<<<<<<< HEAD
     int gx = 63 - p.x_coord;
     int gy = 63 - p.y_coord;
-=======
-    int gx = (MAX_NUMBER_OF_GRIDS - 1) - p.x_coord;
-    int gy = (MAX_NUMBER_OF_GRIDS - 1) - p.y_coord;
->>>>>>> b7f254db
 
     return Map::ExistMap(mapId, gx, gy) && Map::ExistVMap(mapId, gx, gy);
 }
