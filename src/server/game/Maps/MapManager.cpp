--- conflicted
+++ resolved
@@ -33,10 +33,7 @@
 #include "Player.h"
 #include "WorldSession.h"
 #include "Opcodes.h"
-<<<<<<< HEAD
-=======
 #include "MiscPackets.h"
->>>>>>> 28d470c5
 
 MapManager::MapManager()
     : _nextInstanceId(0), _scheduledScripts(0)
@@ -64,10 +61,6 @@
 
 void MapManager::InitializeVisibilityDistanceInfo()
 {
-<<<<<<< HEAD
-    for (MapMapType::iterator iter = i_maps.begin(); iter != i_maps.end(); ++iter)
-        (*iter).second->InitVisibilityDistance();
-=======
     for (auto iter = i_maps.begin(); iter != i_maps.end(); ++iter)
         iter->second->InitVisibilityDistance();
 }
@@ -76,39 +69,22 @@
 {
     static MapManager instance;
     return &instance;
->>>>>>> 28d470c5
-}
-
-MapManager* MapManager::instance()
-{
-    static MapManager instance;
-    return &instance;
 }
 
 Map* MapManager::CreateBaseMap(uint32 id)
 {
     Map* map = FindBaseMap(id);
 
-<<<<<<< HEAD
-    if (map == nullptr)
-=======
     if (!map)
->>>>>>> 28d470c5
     {
         MapEntry const* entry = sMapStore.AssertEntry(id);
         if (entry->ParentMapID != -1 || entry->CosmeticParentMapID != -1)
         {
-<<<<<<< HEAD
-            map = new Map(id, i_gridCleanUpDelay, 0, REGULAR_DIFFICULTY);
-            map->LoadRespawnTimes();
-            map->LoadCorpseData();
-=======
             CreateBaseMap(entry->ParentMapID != -1 ? entry->ParentMapID : entry->CosmeticParentMapID);
 
             // must have been created by parent map
             map = FindBaseMap(id);
             return ASSERT_NOTNULL(map);
->>>>>>> 28d470c5
         }
 
         std::lock_guard<std::mutex> lock(_mapsLock);
@@ -189,11 +165,7 @@
     Difficulty targetDifficulty, requestedDifficulty;
     targetDifficulty = requestedDifficulty = player->GetDifficultyID(entry);
     // Get the highest available difficulty if current setting is higher than the instance allows
-<<<<<<< HEAD
-    MapDifficulty const* mapDiff = GetDownscaledMapDifficultyData(entry->ID, targetDifficulty);
-=======
     MapDifficultyEntry const* mapDiff = sDB2Manager.GetDownscaledMapDifficultyData(mapid, targetDifficulty);
->>>>>>> 28d470c5
     if (!mapDiff)
         return Map::CANNOT_ENTER_DIFFICULTY_UNAVAILABLE;
 
@@ -201,21 +173,10 @@
     if (player->IsGameMaster())
         return Map::CAN_ENTER;
 
-<<<<<<< HEAD
-    //Other requirements
-    if (!player->Satisfy(sObjectMgr->GetAccessRequirement(mapid, targetDifficulty), mapid, true))
-        return Map::CANNOT_ENTER_UNSPECIFIED_REASON;
-
-    char const* mapName = entry->MapName[player->GetSession()->GetSessionDbcLocale()];
-
-    Group* group = player->GetGroup();
-    if (entry->IsRaid()) // can only enter in a raid group
-=======
     char const* mapName = entry->MapName[sWorld->GetDefaultDbcLocale()];
 
     Group* group = player->GetGroup();
     if (entry->IsRaid() && entry->Expansion() >= sWorld->getIntConfig(CONFIG_EXPANSION)) // can only enter in a raid group but raids from old expansion don't need a group
->>>>>>> 28d470c5
         if ((!group || !group->isRaidGroup()) && !sWorld->getBoolConfig(CONFIG_INSTANCE_IGNORE_RAID))
             return Map::CANNOT_ENTER_NOT_IN_RAID;
 
@@ -265,15 +226,11 @@
             return Map::CANNOT_ENTER_TOO_MANY_INSTANCES;
     }
 
-<<<<<<< HEAD
-    return Map::CAN_ENTER;
-=======
     //Other requirements
     if (player->Satisfy(sObjectMgr->GetAccessRequirement(mapid, targetDifficulty), mapid, true))
         return Map::CAN_ENTER;
     else
         return Map::CANNOT_ENTER_UNSPECIFIED_REASON;
->>>>>>> 28d470c5
 }
 
 void MapManager::Update(uint32 diff)
@@ -413,11 +370,7 @@
     ASSERT(newInstanceId < _freeInstanceIds.size());
     _freeInstanceIds[newInstanceId] = false;
 
-<<<<<<< HEAD
-    // Find the lowest available id starting from the current NextInstanceId (which should be the lowest according to the logic in FreeInstanceId())
-=======
     // Find the lowest available id starting from the current NextInstanceId (which should be the lowest according to the logic in FreeInstanceId()
->>>>>>> 28d470c5
     size_t nextFreedId = _freeInstanceIds.find_next(_nextInstanceId++);
     if (nextFreedId == InstanceIds::npos)
     {
