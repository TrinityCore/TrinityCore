--- conflicted
+++ resolved
@@ -370,17 +370,10 @@
 void MapManager::FreeInstanceId(uint32 instanceId)
 {
     // If freed instance id is lower than the next id available for new instances, use the freed one instead
-<<<<<<< HEAD
-    if (instanceId < _nextInstanceId)
-        SetNextInstanceId(instanceId);
-
-    _instanceIds[instanceId] = false;
-
-#ifdef ELUNA
-    sEluna->FreeInstanceId(instanceId);
-#endif
-=======
     _nextInstanceId = std::min(instanceId, _nextInstanceId);
     _freeInstanceIds[instanceId] = true;
->>>>>>> b58a3641
+
+#ifdef ELUNA
+    sEluna->_freeInstanceIds(instanceId);
+#endif
 }