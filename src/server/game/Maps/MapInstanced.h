--- conflicted
+++ resolved
@@ -32,19 +32,10 @@
         MapInstanced(uint32 id, time_t expiry);
         ~MapInstanced() { }
 
-<<<<<<< HEAD
-        void Update(const uint32&);
-        
-        void UnloadAll();
-        bool CanEnter(Player* player);
-=======
-        // functions overwrite Map versions
         void Update(const uint32) override;
-        void DelayedUpdate(const uint32 diff) override;
-        //void RelocationNotify();
+        void DelayedUpdate(const uint32 diff);
         void UnloadAll() override;
         bool CanEnter(Player* player) override;
->>>>>>> b7f254db
 
         Map* CreateInstanceForPlayer(const uint32 mapId, Player* player);
         Map* FindInstanceMap(uint32 instanceId) const
@@ -67,34 +58,17 @@
                 SetUnloadReferenceLock(GridCoord((MAX_NUMBER_OF_GRIDS - 1) - p.x_coord, (MAX_NUMBER_OF_GRIDS - 1) - p.y_coord), false);
         }
 
-<<<<<<< HEAD
         InstancedMaps &GetInstancedMaps() { return _instancedMaps; }
-        virtual void InitVisibilityDistance();
-
-    private:
-
-        InstanceMap* CreateInstance(uint32 InstanceId, InstanceSave* save, Difficulty difficulty);
-        //BattlegroundMap* CreateBattlegroundOrArena(uint32 InstanceId, BattlegroundTypeId typeId);
-=======
-        InstancedMaps &GetInstancedMaps() { return m_InstancedMaps; }
         virtual void InitVisibilityDistance() override;
 
     private:
         InstanceMap* CreateInstance(uint32 InstanceId, InstanceSave* save, Difficulty difficulty);
-        BattlegroundMap* CreateBattleground(uint32 InstanceId, Battleground* bg);
->>>>>>> b7f254db
+        //BattlegroundMap* CreateBattlegroundOrArena(uint32 InstanceId, BattlegroundTypeId typeId);
 
         InstancedMaps _instancedMaps;
 
-<<<<<<< HEAD
-        Map* _FindMap(uint32 InstanceId) const
-        {
             InstancedMaps::const_iterator i = _instancedMaps.find(InstanceId);
             return(i == _instancedMaps.end() ? NULL : i->second);
-        }
-
-=======
->>>>>>> b7f254db
         uint16 GridMapReference[MAX_NUMBER_OF_GRIDS][MAX_NUMBER_OF_GRIDS];
 };
 #endif