/*
 * This file is part of the TrinityCore Project. See AUTHORS file for Copyright information
 *
 * This program is free software; you can redistribute it and/or modify it
 * under the terms of the GNU General Public License as published by the
 * Free Software Foundation; either version 2 of the License, or (at your
 * option) any later version.
 *
 * This program is distributed in the hope that it will be useful, but WITHOUT
 * ANY WARRANTY; without even the implied warranty of MERCHANTABILITY or
 * FITNESS FOR A PARTICULAR PURPOSE. See the GNU General Public License for
 * more details.
 *
 * You should have received a copy of the GNU General Public License along
 * with this program. If not, see <http://www.gnu.org/licenses/>.
 */

#ifndef TRINITY_MAP_INSTANCED_H
#define TRINITY_MAP_INSTANCED_H

#include "Map.h"
#include "InstanceSaveMgr.h"
#include "DBCEnums.h"

<<<<<<< HEAD
=======
class GarrisonMap;

>>>>>>> 28d470c5
class TC_GAME_API MapInstanced : public Map
{
    friend class MapManager;
    public:
        typedef std::unordered_map< uint32, Map*> InstancedMaps;

        MapInstanced(uint32 id, time_t expiry);
        ~MapInstanced() { }

        // functions overwrite Map versions
        void Update(uint32 diff) override;
        void DelayedUpdate(uint32 diff) override;
        //void RelocationNotify();
        void UnloadAll() override;
        EnterState CannotEnter(Player* /*player*/) override;

        Map* CreateInstanceForPlayer(uint32 mapId, Player* player, uint32 loginInstanceId = 0);
        Map* FindInstanceMap(uint32 instanceId) const
        {
            InstancedMaps::const_iterator i = m_InstancedMaps.find(instanceId);
            return(i == m_InstancedMaps.end() ? nullptr : i->second);
        }
        bool DestroyInstance(InstancedMaps::iterator &itr);

<<<<<<< HEAD
        void AddGridMapReference(GridCoord const& p)
        {
            ++GridMapReference[p.x_coord][p.y_coord];
            SetUnloadReferenceLock(GridCoord((MAX_NUMBER_OF_GRIDS - 1) - p.x_coord, (MAX_NUMBER_OF_GRIDS - 1) - p.y_coord), true);
        }

        void RemoveGridMapReference(GridCoord const& p)
        {
            --GridMapReference[p.x_coord][p.y_coord];
            if (!GridMapReference[p.x_coord][p.y_coord])
                SetUnloadReferenceLock(GridCoord((MAX_NUMBER_OF_GRIDS - 1) - p.x_coord, (MAX_NUMBER_OF_GRIDS - 1) - p.y_coord), false);
        }

=======
>>>>>>> 28d470c5
        InstancedMaps &GetInstancedMaps() { return m_InstancedMaps; }
        virtual void InitVisibilityDistance() override;

    private:
<<<<<<< HEAD
        InstanceMap* CreateInstance(uint32 InstanceId, InstanceSave* save, Difficulty difficulty, TeamId InstanceTeam);
=======
        InstanceMap* CreateInstance(uint32 InstanceId, InstanceSave* save, Difficulty difficulty, TeamId team);
>>>>>>> 28d470c5
        BattlegroundMap* CreateBattleground(uint32 InstanceId, Battleground* bg);
        GarrisonMap* CreateGarrison(uint32 instanceId, Player* owner);

        InstancedMaps m_InstancedMaps;
};
#endif<|MERGE_RESOLUTION|>--- conflicted
+++ resolved
@@ -22,11 +22,8 @@
 #include "InstanceSaveMgr.h"
 #include "DBCEnums.h"
 
-<<<<<<< HEAD
-=======
 class GarrisonMap;
 
->>>>>>> 28d470c5
 class TC_GAME_API MapInstanced : public Map
 {
     friend class MapManager;
@@ -51,31 +48,11 @@
         }
         bool DestroyInstance(InstancedMaps::iterator &itr);
 
-<<<<<<< HEAD
-        void AddGridMapReference(GridCoord const& p)
-        {
-            ++GridMapReference[p.x_coord][p.y_coord];
-            SetUnloadReferenceLock(GridCoord((MAX_NUMBER_OF_GRIDS - 1) - p.x_coord, (MAX_NUMBER_OF_GRIDS - 1) - p.y_coord), true);
-        }
-
-        void RemoveGridMapReference(GridCoord const& p)
-        {
-            --GridMapReference[p.x_coord][p.y_coord];
-            if (!GridMapReference[p.x_coord][p.y_coord])
-                SetUnloadReferenceLock(GridCoord((MAX_NUMBER_OF_GRIDS - 1) - p.x_coord, (MAX_NUMBER_OF_GRIDS - 1) - p.y_coord), false);
-        }
-
-=======
->>>>>>> 28d470c5
         InstancedMaps &GetInstancedMaps() { return m_InstancedMaps; }
         virtual void InitVisibilityDistance() override;
 
     private:
-<<<<<<< HEAD
-        InstanceMap* CreateInstance(uint32 InstanceId, InstanceSave* save, Difficulty difficulty, TeamId InstanceTeam);
-=======
         InstanceMap* CreateInstance(uint32 InstanceId, InstanceSave* save, Difficulty difficulty, TeamId team);
->>>>>>> 28d470c5
         BattlegroundMap* CreateBattleground(uint32 InstanceId, Battleground* bg);
         GarrisonMap* CreateGarrison(uint32 instanceId, Player* owner);
 
