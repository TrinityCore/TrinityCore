/*
 * This file is part of the TrinityCore Project. See AUTHORS file for Copyright information
 *
 * This program is free software; you can redistribute it and/or modify it
 * under the terms of the GNU General Public License as published by the
 * Free Software Foundation; either version 2 of the License, or (at your
 * option) any later version.
 *
 * This program is distributed in the hope that it will be useful, but WITHOUT
 * ANY WARRANTY; without even the implied warranty of MERCHANTABILITY or
 * FITNESS FOR A PARTICULAR PURPOSE. See the GNU General Public License for
 * more details.
 *
 * You should have received a copy of the GNU General Public License along
 * with this program. If not, see <http://www.gnu.org/licenses/>.
 */

#ifndef _MAPREFMANAGER
#define _MAPREFMANAGER

#include "RefManager.h"

class MapReference;

class MapRefManager : public RefManager<Map, Player>
{
    public:
        typedef LinkedListHead::Iterator<MapReference> iterator;
        typedef LinkedListHead::Iterator<MapReference const> const_iterator;

        MapReference* getFirst()             { return (MapReference*)RefManager<Map, Player>::getFirst(); }
        MapReference const* getFirst() const { return (MapReference const*)RefManager<Map, Player>::getFirst(); }

        iterator begin() { return iterator(getFirst()); }
<<<<<<< HEAD
        iterator end() { return iterator(nullptr); }

        const_iterator begin() const { return const_iterator(getFirst()); }
        const_iterator end() const { return const_iterator(nullptr); }
=======
        iterator end()   { return iterator(nullptr); }

        const_iterator begin() const { return const_iterator(getFirst()); }
        const_iterator end() const   { return const_iterator(nullptr); }
>>>>>>> 28d470c5
};
#endif<|MERGE_RESOLUTION|>--- conflicted
+++ resolved
@@ -32,16 +32,9 @@
         MapReference const* getFirst() const { return (MapReference const*)RefManager<Map, Player>::getFirst(); }
 
         iterator begin() { return iterator(getFirst()); }
-<<<<<<< HEAD
-        iterator end() { return iterator(nullptr); }
-
-        const_iterator begin() const { return const_iterator(getFirst()); }
-        const_iterator end() const { return const_iterator(nullptr); }
-=======
         iterator end()   { return iterator(nullptr); }
 
         const_iterator begin() const { return const_iterator(getFirst()); }
         const_iterator end() const   { return const_iterator(nullptr); }
->>>>>>> 28d470c5
 };
 #endif