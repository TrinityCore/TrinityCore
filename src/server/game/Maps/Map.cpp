/*
 * Copyright (C) 2008-2013 TrinityCore <http://www.trinitycore.org/>
 * Copyright (C) 2005-2009 MaNGOS <http://getmangos.com/>
 *
 * This program is free software; you can redistribute it and/or modify it
 * under the terms of the GNU General Public License as published by the
 * Free Software Foundation; either version 2 of the License, or (at your
 * option) any later version.
 *
 * This program is distributed in the hope that it will be useful, but WITHOUT
 * ANY WARRANTY; without even the implied warranty of MERCHANTABILITY or
 * FITNESS FOR A PARTICULAR PURPOSE. See the GNU General Public License for
 * more details.
 *
 * You should have received a copy of the GNU General Public License along
 * with this program. If not, see <http://www.gnu.org/licenses/>.
 */

#include "Map.h"
#include "Battleground.h"
#include "MMapFactory.h"
#include "CellImpl.h"
#include "DynamicTree.h"
#include "GridNotifiers.h"
#include "GridNotifiersImpl.h"
#include "GridStates.h"
#include "Group.h"
#include "InstanceScript.h"
#include "MapInstanced.h"
#include "MapManager.h"
#include "ObjectAccessor.h"
#include "ObjectMgr.h"
#include "Pet.h"
#include "ScriptMgr.h"
#include "Transport.h"
#include "Vehicle.h"
#include "VMapFactory.h"

u_map_magic MapMagic        = { {'M','A','P','S'} };
u_map_magic MapVersionMagic = { {'v','1','.','3'} };
u_map_magic MapAreaMagic    = { {'A','R','E','A'} };
u_map_magic MapHeightMagic  = { {'M','H','G','T'} };
u_map_magic MapLiquidMagic  = { {'M','L','I','Q'} };

#define DEFAULT_GRID_EXPIRY     300
#define MAX_GRID_LOAD_TIME      50
#define MAX_CREATURE_ATTACK_RADIUS  (45.0f * sWorld->getRate(RATE_CREATURE_AGGRO))

GridState* si_GridStates[MAX_GRID_STATE];

Map::~Map()
{
    sScriptMgr->OnDestroyMap(this);

    UnloadAll();

    while (!i_worldObjects.empty())
    {
        WorldObject* obj = *i_worldObjects.begin();
        ASSERT(obj->IsWorldObject());
        //ASSERT(obj->GetTypeId() == TYPEID_CORPSE);
        obj->RemoveFromWorld();
        obj->ResetMap();
    }

    for (TransportsContainer::iterator itr = _transports.begin(); itr != _transports.end(); ++itr)
    {
        Transport* transport = *itr;
        // Destroy local transports
        if (transport->GetTransportTemplate()->inInstance)
        {
            transport->RemoveFromWorld();
            delete transport;
        }
    }

    if (!m_scriptSchedule.empty())
        sScriptMgr->DecreaseScheduledScriptCount(m_scriptSchedule.size());

    MMAP::MMapFactory::createOrGetMMapManager()->unloadMapInstance(GetId(), i_InstanceId);
}

bool Map::ExistMap(uint32 mapid, int gx, int gy)
{
    int len = sWorld->GetDataPath().length() + strlen("maps/%03u%02u%02u.map") + 1;
    char* fileName = new char[len];
    snprintf(fileName, len, (char *)(sWorld->GetDataPath() + "maps/%03u%02u%02u.map").c_str(), mapid, gx, gy);

    bool ret = false;
    FILE* pf = fopen(fileName, "rb");

    if (!pf)
        TC_LOG_ERROR(LOG_FILTER_MAPS, "Map file '%s': does not exist!", fileName);
    else
    {
        map_fileheader header;
        if (fread(&header, sizeof(header), 1, pf) == 1)
        {
            if (header.mapMagic.asUInt != MapMagic.asUInt || header.versionMagic.asUInt != MapVersionMagic.asUInt)
                TC_LOG_ERROR(LOG_FILTER_MAPS, "Map file '%s' is from an incompatible map version (%.*s %.*s), %.*s %.*s is expected. Please recreate using the mapextractor.",
                    fileName, 4, header.mapMagic.asChar, 4, header.versionMagic.asChar, 4, MapMagic.asChar, 4, MapVersionMagic.asChar);
            else
                ret = true;
        }
        fclose(pf);
    }

    delete[] fileName;
    return ret;
}

bool Map::ExistVMap(uint32 mapid, int gx, int gy)
{
    if (VMAP::IVMapManager* vmgr = VMAP::VMapFactory::createOrGetVMapManager())
    {
        if (vmgr->isMapLoadingEnabled())
        {
            bool exists = vmgr->existsMap((sWorld->GetDataPath()+ "vmaps").c_str(),  mapid, gx, gy);
            if (!exists)
            {
                std::string name = vmgr->getDirFileName(mapid, gx, gy);
                TC_LOG_ERROR(LOG_FILTER_MAPS, "VMap file '%s' is missing or points to wrong version of vmap file. Redo vmaps with latest version of vmap_assembler.exe.", (sWorld->GetDataPath()+"vmaps/"+name).c_str());
                return false;
            }
        }
    }

    return true;
}

void Map::LoadMMap(int gx, int gy)
{
    bool mmapLoadResult = MMAP::MMapFactory::createOrGetMMapManager()->loadMap((sWorld->GetDataPath() + "mmaps").c_str(), GetId(), gx, gy);

    if (mmapLoadResult)
        TC_LOG_INFO(LOG_FILTER_MAPS, "MMAP loaded name:%s, id:%d, x:%d, y:%d (mmap rep.: x:%d, y:%d)", GetMapName(), GetId(), gx, gy, gx, gy);
    else
        TC_LOG_INFO(LOG_FILTER_MAPS, "Could not load MMAP name:%s, id:%d, x:%d, y:%d (mmap rep.: x:%d, y:%d)", GetMapName(), GetId(), gx, gy, gx, gy);
}

void Map::LoadVMap(int gx, int gy)
{
                                                            // x and y are swapped !!
    int vmapLoadResult = VMAP::VMapFactory::createOrGetVMapManager()->loadMap((sWorld->GetDataPath()+ "vmaps").c_str(),  GetId(), gx, gy);
    switch (vmapLoadResult)
    {
        case VMAP::VMAP_LOAD_RESULT_OK:
            TC_LOG_INFO(LOG_FILTER_MAPS, "VMAP loaded name:%s, id:%d, x:%d, y:%d (vmap rep.: x:%d, y:%d)", GetMapName(), GetId(), gx, gy, gx, gy);
            break;
        case VMAP::VMAP_LOAD_RESULT_ERROR:
            TC_LOG_INFO(LOG_FILTER_MAPS, "Could not load VMAP name:%s, id:%d, x:%d, y:%d (vmap rep.: x:%d, y:%d)", GetMapName(), GetId(), gx, gy, gx, gy);
            break;
        case VMAP::VMAP_LOAD_RESULT_IGNORED:
            TC_LOG_DEBUG(LOG_FILTER_MAPS, "Ignored VMAP name:%s, id:%d, x:%d, y:%d (vmap rep.: x:%d, y:%d)", GetMapName(), GetId(), gx, gy, gx, gy);
            break;
    }
}

void Map::LoadMap(int gx, int gy, bool reload)
{
    if (i_InstanceId != 0)
    {
        if (GridMaps[gx][gy])
            return;

        // load grid map for base map
        if (!m_parentMap->GridMaps[gx][gy])
            m_parentMap->EnsureGridCreated_i(GridCoord(63-gx, 63-gy));

        ((MapInstanced*)(m_parentMap))->AddGridMapReference(GridCoord(gx, gy));
        GridMaps[gx][gy] = m_parentMap->GridMaps[gx][gy];
        return;
    }

    if (GridMaps[gx][gy] && !reload)
        return;

    //map already load, delete it before reloading (Is it necessary? Do we really need the ability the reload maps during runtime?)
    if (GridMaps[gx][gy])
    {
        TC_LOG_INFO(LOG_FILTER_MAPS, "Unloading previously loaded map %u before reloading.", GetId());
        sScriptMgr->OnUnloadGridMap(this, GridMaps[gx][gy], gx, gy);

        delete (GridMaps[gx][gy]);
        GridMaps[gx][gy]=NULL;
    }

    // map file name
    char* tmp = NULL;
    int len = sWorld->GetDataPath().length() + strlen("maps/%03u%02u%02u.map") + 1;
    tmp = new char[len];
    snprintf(tmp, len, (char *)(sWorld->GetDataPath() + "maps/%03u%02u%02u.map").c_str(), GetId(), gx, gy);
    TC_LOG_INFO(LOG_FILTER_MAPS, "Loading map %s", tmp);
    // loading data
    GridMaps[gx][gy] = new GridMap();
    if (!GridMaps[gx][gy]->loadData(tmp))
        TC_LOG_ERROR(LOG_FILTER_MAPS, "Error loading map file: \n %s\n", tmp);
    delete[] tmp;

    sScriptMgr->OnLoadGridMap(this, GridMaps[gx][gy], gx, gy);
}

void Map::LoadMapAndVMap(int gx, int gy)
{
    LoadMap(gx, gy);
   // Only load the data for the base map
    if (i_InstanceId == 0)
    {
        LoadVMap(gx, gy);
        LoadMMap(gx, gy);
    }
}

void Map::InitStateMachine()
{
    si_GridStates[GRID_STATE_INVALID] = new InvalidState;
    si_GridStates[GRID_STATE_ACTIVE] = new ActiveState;
    si_GridStates[GRID_STATE_IDLE] = new IdleState;
    si_GridStates[GRID_STATE_REMOVAL] = new RemovalState;
}

void Map::DeleteStateMachine()
{
    delete si_GridStates[GRID_STATE_INVALID];
    delete si_GridStates[GRID_STATE_ACTIVE];
    delete si_GridStates[GRID_STATE_IDLE];
    delete si_GridStates[GRID_STATE_REMOVAL];
}

Map::Map(uint32 id, time_t expiry, uint32 InstanceId, uint8 SpawnMode, Map* _parent):
_creatureToMoveLock(false), _gameObjectsToMoveLock(false),
i_mapEntry(sMapStore.LookupEntry(id)), i_spawnMode(SpawnMode), i_InstanceId(InstanceId),
m_unloadTimer(0), m_VisibleDistance(DEFAULT_VISIBILITY_DISTANCE),
m_VisibilityNotifyPeriod(DEFAULT_VISIBILITY_NOTIFY_PERIOD),
m_activeNonPlayersIter(m_activeNonPlayers.end()), _transportsUpdateIter(_transports.end()),
i_gridExpiry(expiry),
i_scriptLock(false)
{
    m_parentMap = (_parent ? _parent : this);
    for (unsigned int idx=0; idx < MAX_NUMBER_OF_GRIDS; ++idx)
    {
        for (unsigned int j=0; j < MAX_NUMBER_OF_GRIDS; ++j)
        {
            //z code
            GridMaps[idx][j] =NULL;
            setNGrid(NULL, idx, j);
        }
    }

    //lets initialize visibility distance for map
    Map::InitVisibilityDistance();

    sScriptMgr->OnCreateMap(this);
}

void Map::InitVisibilityDistance()
{
    //init visibility for continents
    m_VisibleDistance = World::GetMaxVisibleDistanceOnContinents();
    m_VisibilityNotifyPeriod = World::GetVisibilityNotifyPeriodOnContinents();
}

// Template specialization of utility methods
template<class T>
void Map::AddToGrid(T* obj, Cell const& cell)
{
    NGridType* grid = getNGrid(cell.GridX(), cell.GridY());
    if (obj->IsWorldObject())
        grid->GetGridType(cell.CellX(), cell.CellY()).template AddWorldObject<T>(obj);
    else
        grid->GetGridType(cell.CellX(), cell.CellY()).template AddGridObject<T>(obj);
}

template<>
void Map::AddToGrid(Creature* obj, Cell const& cell)
{
    NGridType* grid = getNGrid(cell.GridX(), cell.GridY());
    if (obj->IsWorldObject())
        grid->GetGridType(cell.CellX(), cell.CellY()).AddWorldObject(obj);
    else
        grid->GetGridType(cell.CellX(), cell.CellY()).AddGridObject(obj);

    obj->SetCurrentCell(cell);
}

template<>
void Map::AddToGrid(GameObject* obj, Cell const& cell)
{
    NGridType* grid = getNGrid(cell.GridX(), cell.GridY());
    grid->GetGridType(cell.CellX(), cell.CellY()).AddGridObject(obj);

    obj->SetCurrentCell(cell);
}

template<class T>
void Map::SwitchGridContainers(T* /*obj*/, bool /*on*/)
{
}

template<>
void Map::SwitchGridContainers(Creature* obj, bool on)
{
    ASSERT(!obj->IsPermanentWorldObject());
    CellCoord p = Trinity::ComputeCellCoord(obj->GetPositionX(), obj->GetPositionY());
    if (!p.IsCoordValid())
    {
        TC_LOG_ERROR(LOG_FILTER_MAPS, "Map::SwitchGridContainers: Object " UI64FMTD " has invalid coordinates X:%f Y:%f grid cell [%u:%u]", obj->GetGUID(), obj->GetPositionX(), obj->GetPositionY(), p.x_coord, p.y_coord);
        return;
    }

    Cell cell(p);
    if (!IsGridLoaded(GridCoord(cell.data.Part.grid_x, cell.data.Part.grid_y)))
        return;

    TC_LOG_DEBUG(LOG_FILTER_MAPS, "Switch object " UI64FMTD " from grid[%u, %u] %u", obj->GetGUID(), cell.data.Part.grid_x, cell.data.Part.grid_y, on);
    NGridType *ngrid = getNGrid(cell.GridX(), cell.GridY());
    ASSERT(ngrid != NULL);

    GridType &grid = ngrid->GetGridType(cell.CellX(), cell.CellY());

    obj->RemoveFromGrid(); //This step is not really necessary but we want to do ASSERT in remove/add

    if (on)
    {
        grid.AddWorldObject(obj);
        AddWorldObject(obj);
    }
    else
    {
        grid.AddGridObject(obj);
        RemoveWorldObject(obj);
    }

    obj->m_isTempWorldObject = on;
}

template<>
void Map::SwitchGridContainers(GameObject* obj, bool on)
{
    ASSERT(!obj->IsPermanentWorldObject());
    CellCoord p = Trinity::ComputeCellCoord(obj->GetPositionX(), obj->GetPositionY());
    if (!p.IsCoordValid())
    {
        TC_LOG_ERROR(LOG_FILTER_MAPS, "Map::SwitchGridContainers: Object " UI64FMTD " has invalid coordinates X:%f Y:%f grid cell [%u:%u]", obj->GetGUID(), obj->GetPositionX(), obj->GetPositionY(), p.x_coord, p.y_coord);
        return;
    }

    Cell cell(p);
    if (!IsGridLoaded(GridCoord(cell.data.Part.grid_x, cell.data.Part.grid_y)))
        return;

    TC_LOG_DEBUG(LOG_FILTER_MAPS, "Switch object " UI64FMTD " from grid[%u, %u] %u", obj->GetGUID(), cell.data.Part.grid_x, cell.data.Part.grid_y, on);
    NGridType *ngrid = getNGrid(cell.GridX(), cell.GridY());
    ASSERT(ngrid != NULL);

    GridType &grid = ngrid->GetGridType(cell.CellX(), cell.CellY());

    obj->RemoveFromGrid(); //This step is not really necessary but we want to do ASSERT in remove/add

    if (on)
    {
        grid.AddWorldObject(obj);
        AddWorldObject(obj);
    }
    else
    {
        grid.AddGridObject(obj);
        RemoveWorldObject(obj);
    }
}

template<class T>
void Map::DeleteFromWorld(T* obj)
{
    // Note: In case resurrectable corpse and pet its removed from global lists in own destructor
    delete obj;
}

template<>
void Map::DeleteFromWorld(Player* player)
{
    sObjectAccessor->RemoveObject(player);
    sObjectAccessor->RemoveUpdateObject(player); /// @todo I do not know why we need this, it should be removed in ~Object anyway
    delete player;
}

void Map::EnsureGridCreated(const GridCoord &p)
{
    TRINITY_GUARD(ACE_Thread_Mutex, GridLock);
    EnsureGridCreated_i(p);
}

//Create NGrid so the object can be added to it
//But object data is not loaded here
void Map::EnsureGridCreated_i(const GridCoord &p)
{
    if (!getNGrid(p.x_coord, p.y_coord))
    {
        TC_LOG_DEBUG(LOG_FILTER_MAPS, "Creating grid[%u, %u] for map %u instance %u", p.x_coord, p.y_coord, GetId(), i_InstanceId);

        setNGrid(new NGridType(p.x_coord*MAX_NUMBER_OF_GRIDS + p.y_coord, p.x_coord, p.y_coord, i_gridExpiry, sWorld->getBoolConfig(CONFIG_GRID_UNLOAD)),
            p.x_coord, p.y_coord);

        // build a linkage between this map and NGridType
        buildNGridLinkage(getNGrid(p.x_coord, p.y_coord));

        getNGrid(p.x_coord, p.y_coord)->SetGridState(GRID_STATE_IDLE);

        //z coord
        int gx = (MAX_NUMBER_OF_GRIDS - 1) - p.x_coord;
        int gy = (MAX_NUMBER_OF_GRIDS - 1) - p.y_coord;

        if (!GridMaps[gx][gy])
            LoadMapAndVMap(gx, gy);
    }
}

//Load NGrid and make it active
void Map::EnsureGridLoadedForActiveObject(const Cell &cell, WorldObject* object)
{
    EnsureGridLoaded(cell);
    NGridType *grid = getNGrid(cell.GridX(), cell.GridY());
    ASSERT(grid != NULL);

    // refresh grid state & timer
    if (grid->GetGridState() != GRID_STATE_ACTIVE)
    {
        TC_LOG_DEBUG(LOG_FILTER_MAPS, "Active object " UI64FMTD " triggers loading of grid [%u, %u] on map %u", object->GetGUID(), cell.GridX(), cell.GridY(), GetId());
        ResetGridExpiry(*grid, 0.1f);
        grid->SetGridState(GRID_STATE_ACTIVE);
    }
}

//Create NGrid and load the object data in it
bool Map::EnsureGridLoaded(const Cell &cell)
{
    EnsureGridCreated(GridCoord(cell.GridX(), cell.GridY()));
    NGridType *grid = getNGrid(cell.GridX(), cell.GridY());

    ASSERT(grid != NULL);
    if (!isGridObjectDataLoaded(cell.GridX(), cell.GridY()))
    {
        TC_LOG_DEBUG(LOG_FILTER_MAPS, "Loading grid[%u, %u] for map %u instance %u", cell.GridX(), cell.GridY(), GetId(), i_InstanceId);

        setGridObjectDataLoaded(true, cell.GridX(), cell.GridY());

        ObjectGridLoader loader(*grid, this, cell);
        loader.LoadN();

        // Add resurrectable corpses to world object list in grid
        sObjectAccessor->AddCorpsesToGrid(GridCoord(cell.GridX(), cell.GridY()), grid->GetGridType(cell.CellX(), cell.CellY()), this);
        Balance();
        return true;
    }

    return false;
}

void Map::LoadGrid(float x, float y)
{
    EnsureGridLoaded(Cell(x, y));
}

bool Map::AddPlayerToMap(Player* player)
{
    CellCoord cellCoord = Trinity::ComputeCellCoord(player->GetPositionX(), player->GetPositionY());
    if (!cellCoord.IsCoordValid())
    {
        TC_LOG_ERROR(LOG_FILTER_MAPS, "Map::Add: Player (GUID: %u) has invalid coordinates X:%f Y:%f grid cell [%u:%u]", player->GetGUIDLow(), player->GetPositionX(), player->GetPositionY(), cellCoord.x_coord, cellCoord.y_coord);
        return false;
    }

    Cell cell(cellCoord);
    EnsureGridLoadedForActiveObject(cell, player);
    AddToGrid(player, cell);

    // Check if we are adding to correct map
    ASSERT (player->GetMap() == this);
    player->SetMap(this);
    player->AddToWorld();

    SendInitSelf(player);
    SendInitTransports(player);

    player->m_clientGUIDs.clear();
    player->UpdateObjectVisibility(false);

    sScriptMgr->OnPlayerEnterMap(this, player);
    return true;
}

template<class T>
void Map::InitializeObject(T* /*obj*/)
{
}

template<>
void Map::InitializeObject(Creature* obj)
{
    obj->_moveState = MAP_OBJECT_CELL_MOVE_NONE;
}

template<>
void Map::InitializeObject(GameObject* obj)
{
    obj->_moveState = MAP_OBJECT_CELL_MOVE_NONE;
}

template<class T>
bool Map::AddToMap(T* obj)
{
    /// @todo Needs clean up. An object should not be added to map twice.
    if (obj->IsInWorld())
    {
        ASSERT(obj->IsInGrid());
        obj->UpdateObjectVisibility(true);
        return true;
    }

    CellCoord cellCoord = Trinity::ComputeCellCoord(obj->GetPositionX(), obj->GetPositionY());
    //It will create many problems (including crashes) if an object is not added to grid after creation
    //The correct way to fix it is to make AddToMap return false and delete the object if it is not added to grid
    //But now AddToMap is used in too many places, I will just see how many ASSERT failures it will cause
    ASSERT(cellCoord.IsCoordValid());
    if (!cellCoord.IsCoordValid())
    {
        TC_LOG_ERROR(LOG_FILTER_MAPS, "Map::Add: Object " UI64FMTD " has invalid coordinates X:%f Y:%f grid cell [%u:%u]", obj->GetGUID(), obj->GetPositionX(), obj->GetPositionY(), cellCoord.x_coord, cellCoord.y_coord);
        return false; //Should delete object
    }

    Cell cell(cellCoord);
    if (obj->isActiveObject())
        EnsureGridLoadedForActiveObject(cell, obj);
    else
        EnsureGridCreated(GridCoord(cell.GridX(), cell.GridY()));
    AddToGrid(obj, cell);
    TC_LOG_DEBUG(LOG_FILTER_MAPS, "Object %u enters grid[%u, %u]", GUID_LOPART(obj->GetGUID()), cell.GridX(), cell.GridY());

    //Must already be set before AddToMap. Usually during obj->Create.
    //obj->SetMap(this);
    obj->AddToWorld();

    InitializeObject(obj);

    if (obj->isActiveObject())
        AddToActive(obj);

    //something, such as vehicle, needs to be update immediately
    //also, trigger needs to cast spell, if not update, cannot see visual
    obj->UpdateObjectVisibility(true);
    return true;
}

template<>
bool Map::AddToMap(Transport* obj)
{
    //TODO: Needs clean up. An object should not be added to map twice.
    if (obj->IsInWorld())
        return true;

    CellCoord cellCoord = Trinity::ComputeCellCoord(obj->GetPositionX(), obj->GetPositionY());
    if (!cellCoord.IsCoordValid())
    {
        TC_LOG_ERROR(LOG_FILTER_MAPS, "Map::Add: Object " UI64FMTD " has invalid coordinates X:%f Y:%f grid cell [%u:%u]", obj->GetGUID(), obj->GetPositionX(), obj->GetPositionY(), cellCoord.x_coord, cellCoord.y_coord);
        return false; //Should delete object
    }

    obj->AddToWorld();
    _transports.insert(obj);

    return true;
}

bool Map::IsGridLoaded(const GridCoord &p) const
{
    return (getNGrid(p.x_coord, p.y_coord) && isGridObjectDataLoaded(p.x_coord, p.y_coord));
}

void Map::VisitNearbyCellsOf(WorldObject* obj, TypeContainerVisitor<Trinity::ObjectUpdater, GridTypeMapContainer> &gridVisitor, TypeContainerVisitor<Trinity::ObjectUpdater, WorldTypeMapContainer> &worldVisitor)
{
    // Check for valid position
    if (!obj->IsPositionValid())
        return;

    // Update mobs/objects in ALL visible cells around object!
    CellArea area = Cell::CalculateCellArea(obj->GetPositionX(), obj->GetPositionY(), obj->GetGridActivationRange());

    for (uint32 x = area.low_bound.x_coord; x <= area.high_bound.x_coord; ++x)
    {
        for (uint32 y = area.low_bound.y_coord; y <= area.high_bound.y_coord; ++y)
        {
            // marked cells are those that have been visited
            // don't visit the same cell twice
            uint32 cell_id = (y * TOTAL_NUMBER_OF_CELLS_PER_MAP) + x;
            if (isCellMarked(cell_id))
                continue;

            markCell(cell_id);
            CellCoord pair(x, y);
            Cell cell(pair);
            cell.SetNoCreate();
            Visit(cell, gridVisitor);
            Visit(cell, worldVisitor);
        }
    }
}

void Map::Update(const uint32 t_diff)
{
    _dynamicTree.update(t_diff);
    /// update worldsessions for existing players
    for (m_mapRefIter = m_mapRefManager.begin(); m_mapRefIter != m_mapRefManager.end(); ++m_mapRefIter)
    {
        Player* player = m_mapRefIter->GetSource();
        if (player && player->IsInWorld())
        {
            //player->Update(t_diff);
            WorldSession* session = player->GetSession();
            MapSessionFilter updater(session);
            session->Update(t_diff, updater);
        }
    }
    /// update active cells around players and active objects
    resetMarkedCells();

    Trinity::ObjectUpdater updater(t_diff);
    // for creature
    TypeContainerVisitor<Trinity::ObjectUpdater, GridTypeMapContainer  > grid_object_update(updater);
    // for pets
    TypeContainerVisitor<Trinity::ObjectUpdater, WorldTypeMapContainer > world_object_update(updater);

    // the player iterator is stored in the map object
    // to make sure calls to Map::Remove don't invalidate it
    for (m_mapRefIter = m_mapRefManager.begin(); m_mapRefIter != m_mapRefManager.end(); ++m_mapRefIter)
    {
        Player* player = m_mapRefIter->GetSource();

        if (!player || !player->IsInWorld())
            continue;

        // update players at tick
        player->Update(t_diff);

        VisitNearbyCellsOf(player, grid_object_update, world_object_update);
    }

    // non-player active objects, increasing iterator in the loop in case of object removal
    for (m_activeNonPlayersIter = m_activeNonPlayers.begin(); m_activeNonPlayersIter != m_activeNonPlayers.end();)
    {
        WorldObject* obj = *m_activeNonPlayersIter;
        ++m_activeNonPlayersIter;

        if (!obj || !obj->IsInWorld())
            continue;

        VisitNearbyCellsOf(obj, grid_object_update, world_object_update);
    }

    for (_transportsUpdateIter = _transports.begin(); _transportsUpdateIter != _transports.end();)
    {
        WorldObject* obj = *_transportsUpdateIter;
        ++_transportsUpdateIter;

        if (!obj->IsInWorld())
            continue;

        obj->Update(t_diff);
    }

    ///- Process necessary scripts
    if (!m_scriptSchedule.empty())
    {
        i_scriptLock = true;
        ScriptsProcess();
        i_scriptLock = false;
    }

    MoveAllCreaturesInMoveList();
    MoveAllGameObjectsInMoveList();

    if (!m_mapRefManager.isEmpty() || !m_activeNonPlayers.empty())
        ProcessRelocationNotifies(t_diff);

    sScriptMgr->OnMapUpdate(this, t_diff);
}

struct ResetNotifier
{
    template<class T>inline void resetNotify(GridRefManager<T> &m)
    {
        for (typename GridRefManager<T>::iterator iter=m.begin(); iter != m.end(); ++iter)
            iter->GetSource()->ResetAllNotifies();
    }
    template<class T> void Visit(GridRefManager<T> &) {}
    void Visit(CreatureMapType &m) { resetNotify<Creature>(m);}
    void Visit(PlayerMapType &m) { resetNotify<Player>(m);}
};

void Map::ProcessRelocationNotifies(const uint32 diff)
{
    for (GridRefManager<NGridType>::iterator i = GridRefManager<NGridType>::begin(); i != GridRefManager<NGridType>::end(); ++i)
    {
        NGridType *grid = i->GetSource();

        if (grid->GetGridState() != GRID_STATE_ACTIVE)
            continue;

        grid->getGridInfoRef()->getRelocationTimer().TUpdate(diff);
        if (!grid->getGridInfoRef()->getRelocationTimer().TPassed())
            continue;

        uint32 gx = grid->getX(), gy = grid->getY();

        CellCoord cell_min(gx*MAX_NUMBER_OF_CELLS, gy*MAX_NUMBER_OF_CELLS);
        CellCoord cell_max(cell_min.x_coord + MAX_NUMBER_OF_CELLS, cell_min.y_coord+MAX_NUMBER_OF_CELLS);

        for (uint32 x = cell_min.x_coord; x < cell_max.x_coord; ++x)
        {
            for (uint32 y = cell_min.y_coord; y < cell_max.y_coord; ++y)
            {
                uint32 cell_id = (y * TOTAL_NUMBER_OF_CELLS_PER_MAP) + x;
                if (!isCellMarked(cell_id))
                    continue;

                CellCoord pair(x, y);
                Cell cell(pair);
                cell.SetNoCreate();

                Trinity::DelayedUnitRelocation cell_relocation(cell, pair, *this, MAX_VISIBILITY_DISTANCE);
                TypeContainerVisitor<Trinity::DelayedUnitRelocation, GridTypeMapContainer  > grid_object_relocation(cell_relocation);
                TypeContainerVisitor<Trinity::DelayedUnitRelocation, WorldTypeMapContainer > world_object_relocation(cell_relocation);
                Visit(cell, grid_object_relocation);
                Visit(cell, world_object_relocation);
            }
        }
    }

    ResetNotifier reset;
    TypeContainerVisitor<ResetNotifier, GridTypeMapContainer >  grid_notifier(reset);
    TypeContainerVisitor<ResetNotifier, WorldTypeMapContainer > world_notifier(reset);
    for (GridRefManager<NGridType>::iterator i = GridRefManager<NGridType>::begin(); i != GridRefManager<NGridType>::end(); ++i)
    {
        NGridType *grid = i->GetSource();

        if (grid->GetGridState() != GRID_STATE_ACTIVE)
            continue;

        if (!grid->getGridInfoRef()->getRelocationTimer().TPassed())
            continue;

        grid->getGridInfoRef()->getRelocationTimer().TReset(diff, m_VisibilityNotifyPeriod);

        uint32 gx = grid->getX(), gy = grid->getY();

        CellCoord cell_min(gx*MAX_NUMBER_OF_CELLS, gy*MAX_NUMBER_OF_CELLS);
        CellCoord cell_max(cell_min.x_coord + MAX_NUMBER_OF_CELLS, cell_min.y_coord+MAX_NUMBER_OF_CELLS);

        for (uint32 x = cell_min.x_coord; x < cell_max.x_coord; ++x)
        {
            for (uint32 y = cell_min.y_coord; y < cell_max.y_coord; ++y)
            {
                uint32 cell_id = (y * TOTAL_NUMBER_OF_CELLS_PER_MAP) + x;
                if (!isCellMarked(cell_id))
                    continue;

                CellCoord pair(x, y);
                Cell cell(pair);
                cell.SetNoCreate();
                Visit(cell, grid_notifier);
                Visit(cell, world_notifier);
            }
        }
    }
}

void Map::RemovePlayerFromMap(Player* player, bool remove)
{
    sScriptMgr->OnPlayerLeaveMap(this, player);

    player->RemoveFromWorld();
    SendRemoveTransports(player);

    player->UpdateObjectVisibility(true);
    if (player->IsInGrid())
        player->RemoveFromGrid();
    else
        ASSERT(remove); //maybe deleted in logoutplayer when player is not in a map

    if (remove)
        DeleteFromWorld(player);
}

template<class T>
void Map::RemoveFromMap(T *obj, bool remove)
{
    obj->RemoveFromWorld();
    if (obj->isActiveObject())
        RemoveFromActive(obj);

    obj->UpdateObjectVisibility(true);
    obj->RemoveFromGrid();

    obj->ResetMap();

    if (remove)
    {
        // if option set then object already saved at this moment
        if (!sWorld->getBoolConfig(CONFIG_SAVE_RESPAWN_TIME_IMMEDIATELY))
            obj->SaveRespawnTime();
        DeleteFromWorld(obj);
    }
}

template<>
void Map::RemoveFromMap(Transport* obj, bool remove)
{
    obj->RemoveFromWorld();

    if (_transportsUpdateIter != _transports.end())
    {
        TransportsContainer::iterator itr = _transports.find(obj);
        if (itr == _transports.end())
            return;
        if (itr == _transportsUpdateIter)
            ++_transportsUpdateIter;
        _transports.erase(itr);
    }
    else
        _transports.erase(obj);

    obj->ResetMap();

    if (remove)
    {
        // if option set then object already saved at this moment
        if (!sWorld->getBoolConfig(CONFIG_SAVE_RESPAWN_TIME_IMMEDIATELY))
            obj->SaveRespawnTime();
        DeleteFromWorld(obj);
    }
}

void Map::PlayerRelocation(Player* player, float x, float y, float z, float orientation)
{
    ASSERT(player);

    Cell old_cell(player->GetPositionX(), player->GetPositionY());
    Cell new_cell(x, y);

    //! If hovering, always increase our server-side Z position
    //! Client automatically projects correct position based on Z coord sent in monster move
    //! and UNIT_FIELD_HOVERHEIGHT sent in object updates
    if (player->HasUnitMovementFlag(MOVEMENTFLAG_HOVER))
        z += player->GetFloatValue(UNIT_FIELD_HOVERHEIGHT);

    player->Relocate(x, y, z, orientation);
    if (player->IsVehicle())
        player->GetVehicleKit()->RelocatePassengers();

    if (old_cell.DiffGrid(new_cell) || old_cell.DiffCell(new_cell))
    {
        TC_LOG_DEBUG(LOG_FILTER_MAPS, "Player %s relocation grid[%u, %u]cell[%u, %u]->grid[%u, %u]cell[%u, %u]", player->GetName().c_str(), old_cell.GridX(), old_cell.GridY(), old_cell.CellX(), old_cell.CellY(), new_cell.GridX(), new_cell.GridY(), new_cell.CellX(), new_cell.CellY());

        player->RemoveFromGrid();

        if (old_cell.DiffGrid(new_cell))
            EnsureGridLoadedForActiveObject(new_cell, player);

        AddToGrid(player, new_cell);
    }

    player->UpdateObjectVisibility(false);
}

void Map::CreatureRelocation(Creature* creature, float x, float y, float z, float ang, bool respawnRelocationOnFail)
{
    ASSERT(CheckGridIntegrity(creature, false));

    Cell old_cell = creature->GetCurrentCell();
    Cell new_cell(x, y);

    if (!respawnRelocationOnFail && !getNGrid(new_cell.GridX(), new_cell.GridY()))
        return;

    //! If hovering, always increase our server-side Z position
    //! Client automatically projects correct position based on Z coord sent in monster move
    //! and UNIT_FIELD_HOVERHEIGHT sent in object updates
    if (creature->HasUnitMovementFlag(MOVEMENTFLAG_HOVER))
        z += creature->GetFloatValue(UNIT_FIELD_HOVERHEIGHT);

    // delay creature move for grid/cell to grid/cell moves
    if (old_cell.DiffCell(new_cell) || old_cell.DiffGrid(new_cell))
    {
        #ifdef TRINITY_DEBUG
            TC_LOG_DEBUG(LOG_FILTER_MAPS, "Creature (GUID: %u Entry: %u) added to moving list from grid[%u, %u]cell[%u, %u] to grid[%u, %u]cell[%u, %u].", creature->GetGUIDLow(), creature->GetEntry(), old_cell.GridX(), old_cell.GridY(), old_cell.CellX(), old_cell.CellY(), new_cell.GridX(), new_cell.GridY(), new_cell.CellX(), new_cell.CellY());
        #endif
        AddCreatureToMoveList(creature, x, y, z, ang);
        // in diffcell/diffgrid case notifiers called at finishing move creature in Map::MoveAllCreaturesInMoveList
    }
    else
    {
        creature->Relocate(x, y, z, ang);
        if (creature->IsVehicle())
            creature->GetVehicleKit()->RelocatePassengers();
        creature->UpdateObjectVisibility(false);
        RemoveCreatureFromMoveList(creature);
    }

    ASSERT(CheckGridIntegrity(creature, true));
}

void Map::GameObjectRelocation(GameObject* go, float x, float y, float z, float orientation, bool respawnRelocationOnFail)
{
    Cell integrity_check(go->GetPositionX(), go->GetPositionY());
    Cell old_cell = go->GetCurrentCell();

    ASSERT(integrity_check == old_cell);
    Cell new_cell(x, y);

    if (!respawnRelocationOnFail && !getNGrid(new_cell.GridX(), new_cell.GridY()))
        return;

    // delay creature move for grid/cell to grid/cell moves
    if (old_cell.DiffCell(new_cell) || old_cell.DiffGrid(new_cell))
    {
#ifdef TRINITY_DEBUG
        TC_LOG_DEBUG(LOG_FILTER_MAPS, "GameObject (GUID: %u Entry: %u) added to moving list from grid[%u, %u]cell[%u, %u] to grid[%u, %u]cell[%u, %u].", go->GetGUIDLow(), go->GetEntry(), old_cell.GridX(), old_cell.GridY(), old_cell.CellX(), old_cell.CellY(), new_cell.GridX(), new_cell.GridY(), new_cell.CellX(), new_cell.CellY());
#endif
        AddGameObjectToMoveList(go, x, y, z, orientation);
        // in diffcell/diffgrid case notifiers called at finishing move go in Map::MoveAllGameObjectsInMoveList
    }
    else
    {
        go->Relocate(x, y, z, orientation);
        go->UpdateObjectVisibility(false);
        RemoveGameObjectFromMoveList(go);
    }

    old_cell = go->GetCurrentCell();
    integrity_check = Cell(go->GetPositionX(), go->GetPositionY());
    ASSERT(integrity_check == old_cell);
}

void Map::AddCreatureToMoveList(Creature* c, float x, float y, float z, float ang)
{
    if (_creatureToMoveLock) //can this happen?
        return;

    if (c->_moveState == MAP_OBJECT_CELL_MOVE_NONE)
        _creaturesToMove.push_back(c);
    c->SetNewCellPosition(x, y, z, ang);
}

void Map::RemoveCreatureFromMoveList(Creature* c)
{
    if (_creatureToMoveLock) //can this happen?
        return;

    if (c->_moveState == MAP_OBJECT_CELL_MOVE_ACTIVE)
        c->_moveState = MAP_OBJECT_CELL_MOVE_INACTIVE;
}

void Map::AddGameObjectToMoveList(GameObject* go, float x, float y, float z, float ang)
{
    if (_gameObjectsToMoveLock) //can this happen?
        return;

    if (go->_moveState == MAP_OBJECT_CELL_MOVE_NONE)
        _gameObjectsToMove.push_back(go);
    go->SetNewCellPosition(x, y, z, ang);
}

void Map::RemoveGameObjectFromMoveList(GameObject* go)
{
    if (_gameObjectsToMoveLock) //can this happen?
        return;

    if (go->_moveState == MAP_OBJECT_CELL_MOVE_ACTIVE)
        go->_moveState = MAP_OBJECT_CELL_MOVE_INACTIVE;
}

void Map::MoveAllCreaturesInMoveList()
{
    _creatureToMoveLock = true;
    for (std::vector<Creature*>::iterator itr = _creaturesToMove.begin(); itr != _creaturesToMove.end(); ++itr)
    {
        Creature* c = *itr;
        if (c->FindMap() != this) //pet is teleported to another map
            continue;

        if (c->_moveState != MAP_OBJECT_CELL_MOVE_ACTIVE)
        {
            c->_moveState = MAP_OBJECT_CELL_MOVE_NONE;
            continue;
        }

        c->_moveState = MAP_OBJECT_CELL_MOVE_NONE;
        if (!c->IsInWorld())
            continue;

        // do move or do move to respawn or remove creature if previous all fail
        if (CreatureCellRelocation(c, Cell(c->_newPosition.m_positionX, c->_newPosition.m_positionY)))
        {
            // update pos
            c->Relocate(c->_newPosition);
            if (c->IsVehicle())
                c->GetVehicleKit()->RelocatePassengers();
            //CreatureRelocationNotify(c, new_cell, new_cell.cellCoord());
            c->UpdateObjectVisibility(false);
        }
        else
        {
            // if creature can't be move in new cell/grid (not loaded) move it to repawn cell/grid
            // creature coordinates will be updated and notifiers send
            if (!CreatureRespawnRelocation(c, false))
            {
                // ... or unload (if respawn grid also not loaded)
                #ifdef TRINITY_DEBUG
                    TC_LOG_DEBUG(LOG_FILTER_MAPS, "Creature (GUID: %u Entry: %u) cannot be move to unloaded respawn grid.", c->GetGUIDLow(), c->GetEntry());
                #endif
                //AddObjectToRemoveList(Pet*) should only be called in Pet::Remove
                //This may happen when a player just logs in and a pet moves to a nearby unloaded cell
                //To avoid this, we can load nearby cells when player log in
                //But this check is always needed to ensure safety
                /// @todo pets will disappear if this is outside CreatureRespawnRelocation
                //need to check why pet is frequently relocated to an unloaded cell
                if (c->IsPet())
                    ((Pet*)c)->Remove(PET_SAVE_NOT_IN_SLOT, true);
                else
                    AddObjectToRemoveList(c);
            }
        }
    }
    _creaturesToMove.clear();
    _creatureToMoveLock = false;
}

void Map::MoveAllGameObjectsInMoveList()
{
    _gameObjectsToMoveLock = true;
    for (std::vector<GameObject*>::iterator itr = _gameObjectsToMove.begin(); itr != _gameObjectsToMove.end(); ++itr)
    {
        GameObject* go = *itr;
        if (go->FindMap() != this) //transport is teleported to another map
            continue;

        if (go->_moveState != MAP_OBJECT_CELL_MOVE_ACTIVE)
        {
            go->_moveState = MAP_OBJECT_CELL_MOVE_NONE;
            continue;
        }

        go->_moveState = MAP_OBJECT_CELL_MOVE_NONE;
        if (!go->IsInWorld())
            continue;

        // do move or do move to respawn or remove creature if previous all fail
        if (GameObjectCellRelocation(go, Cell(go->_newPosition.m_positionX, go->_newPosition.m_positionY)))
        {
            // update pos
            go->Relocate(go->_newPosition);
            go->UpdateObjectVisibility(false);
        }
        else
        {
            // if GameObject can't be move in new cell/grid (not loaded) move it to repawn cell/grid
            // GameObject coordinates will be updated and notifiers send
            if (!GameObjectRespawnRelocation(go, false))
            {
                // ... or unload (if respawn grid also not loaded)
#ifdef TRINITY_DEBUG
                sLog->outDebug(LOG_FILTER_MAPS, "GameObject (GUID: %u Entry: %u) cannot be move to unloaded respawn grid.", go->GetGUIDLow(), go->GetEntry());
#endif
                AddObjectToRemoveList(go);
            }
        }
    }
    _gameObjectsToMove.clear();
    _gameObjectsToMoveLock = false;
}

bool Map::CreatureCellRelocation(Creature* c, Cell new_cell)
{
    Cell const& old_cell = c->GetCurrentCell();
    if (!old_cell.DiffGrid(new_cell))                       // in same grid
    {
        // if in same cell then none do
        if (old_cell.DiffCell(new_cell))
        {
            #ifdef TRINITY_DEBUG
                TC_LOG_DEBUG(LOG_FILTER_MAPS, "Creature (GUID: %u Entry: %u) moved in grid[%u, %u] from cell[%u, %u] to cell[%u, %u].", c->GetGUIDLow(), c->GetEntry(), old_cell.GridX(), old_cell.GridY(), old_cell.CellX(), old_cell.CellY(), new_cell.CellX(), new_cell.CellY());
            #endif

            c->RemoveFromGrid();
            AddToGrid(c, new_cell);
        }
        else
        {
            #ifdef TRINITY_DEBUG
                TC_LOG_DEBUG(LOG_FILTER_MAPS, "Creature (GUID: %u Entry: %u) moved in same grid[%u, %u]cell[%u, %u].", c->GetGUIDLow(), c->GetEntry(), old_cell.GridX(), old_cell.GridY(), old_cell.CellX(), old_cell.CellY());
            #endif
        }

        return true;
    }

    // in diff. grids but active creature
    if (c->isActiveObject())
    {
        EnsureGridLoadedForActiveObject(new_cell, c);

        #ifdef TRINITY_DEBUG
            TC_LOG_DEBUG(LOG_FILTER_MAPS, "Active creature (GUID: %u Entry: %u) moved from grid[%u, %u]cell[%u, %u] to grid[%u, %u]cell[%u, %u].", c->GetGUIDLow(), c->GetEntry(), old_cell.GridX(), old_cell.GridY(), old_cell.CellX(), old_cell.CellY(), new_cell.GridX(), new_cell.GridY(), new_cell.CellX(), new_cell.CellY());
        #endif

        c->RemoveFromGrid();
        AddToGrid(c, new_cell);

        return true;
    }

    // in diff. loaded grid normal creature
    if (IsGridLoaded(GridCoord(new_cell.GridX(), new_cell.GridY())))
    {
        #ifdef TRINITY_DEBUG
            TC_LOG_DEBUG(LOG_FILTER_MAPS, "Creature (GUID: %u Entry: %u) moved from grid[%u, %u]cell[%u, %u] to grid[%u, %u]cell[%u, %u].", c->GetGUIDLow(), c->GetEntry(), old_cell.GridX(), old_cell.GridY(), old_cell.CellX(), old_cell.CellY(), new_cell.GridX(), new_cell.GridY(), new_cell.CellX(), new_cell.CellY());
        #endif

        c->RemoveFromGrid();
        EnsureGridCreated(GridCoord(new_cell.GridX(), new_cell.GridY()));
        AddToGrid(c, new_cell);

        return true;
    }

    // fail to move: normal creature attempt move to unloaded grid
    #ifdef TRINITY_DEBUG
        TC_LOG_DEBUG(LOG_FILTER_MAPS, "Creature (GUID: %u Entry: %u) attempted to move from grid[%u, %u]cell[%u, %u] to unloaded grid[%u, %u]cell[%u, %u].", c->GetGUIDLow(), c->GetEntry(), old_cell.GridX(), old_cell.GridY(), old_cell.CellX(), old_cell.CellY(), new_cell.GridX(), new_cell.GridY(), new_cell.CellX(), new_cell.CellY());
    #endif
    return false;
}

bool Map::GameObjectCellRelocation(GameObject* go, Cell new_cell)
{
    Cell const& old_cell = go->GetCurrentCell();
    if (!old_cell.DiffGrid(new_cell))                       // in same grid
    {
        // if in same cell then none do
        if (old_cell.DiffCell(new_cell))
        {
            #ifdef TRINITY_DEBUG
                TC_LOG_DEBUG(LOG_FILTER_MAPS, "GameObject (GUID: %u Entry: %u) moved in grid[%u, %u] from cell[%u, %u] to cell[%u, %u].", go->GetGUIDLow(), go->GetEntry(), old_cell.GridX(), old_cell.GridY(), old_cell.CellX(), old_cell.CellY(), new_cell.CellX(), new_cell.CellY());
            #endif

            go->RemoveFromGrid();
            AddToGrid(go, new_cell);
        }
        else
        {
            #ifdef TRINITY_DEBUG
                TC_LOG_DEBUG(LOG_FILTER_MAPS, "GameObject (GUID: %u Entry: %u) moved in same grid[%u, %u]cell[%u, %u].", go->GetGUIDLow(), go->GetEntry(), old_cell.GridX(), old_cell.GridY(), old_cell.CellX(), old_cell.CellY());
            #endif
        }

        return true;
    }

    // in diff. grids but active GameObject
    if (go->isActiveObject())
    {
        EnsureGridLoadedForActiveObject(new_cell, go);

        #ifdef TRINITY_DEBUG
            TC_LOG_DEBUG(LOG_FILTER_MAPS, "Active GameObject (GUID: %u Entry: %u) moved from grid[%u, %u]cell[%u, %u] to grid[%u, %u]cell[%u, %u].", go->GetGUIDLow(), go->GetEntry(), old_cell.GridX(), old_cell.GridY(), old_cell.CellX(), old_cell.CellY(), new_cell.GridX(), new_cell.GridY(), new_cell.CellX(), new_cell.CellY());
        #endif

        go->RemoveFromGrid();
        AddToGrid(go, new_cell);

        return true;
    }

    // in diff. loaded grid normal GameObject
    if (IsGridLoaded(GridCoord(new_cell.GridX(), new_cell.GridY())))
    {
        #ifdef TRINITY_DEBUG
            TC_LOG_DEBUG(LOG_FILTER_MAPS, "GameObject (GUID: %u Entry: %u) moved from grid[%u, %u]cell[%u, %u] to grid[%u, %u]cell[%u, %u].", go->GetGUIDLow(), go->GetEntry(), old_cell.GridX(), old_cell.GridY(), old_cell.CellX(), old_cell.CellY(), new_cell.GridX(), new_cell.GridY(), new_cell.CellX(), new_cell.CellY());
        #endif

        go->RemoveFromGrid();
        EnsureGridCreated(GridCoord(new_cell.GridX(), new_cell.GridY()));
        AddToGrid(go, new_cell);

        return true;
    }

    // fail to move: normal GameObject attempt move to unloaded grid
    #ifdef TRINITY_DEBUG
        TC_LOG_DEBUG(LOG_FILTER_MAPS, "GameObject (GUID: %u Entry: %u) attempted to move from grid[%u, %u]cell[%u, %u] to unloaded grid[%u, %u]cell[%u, %u].", go->GetGUIDLow(), go->GetEntry(), old_cell.GridX(), old_cell.GridY(), old_cell.CellX(), old_cell.CellY(), new_cell.GridX(), new_cell.GridY(), new_cell.CellX(), new_cell.CellY());
    #endif
    return false;
}

bool Map::CreatureRespawnRelocation(Creature* c, bool diffGridOnly)
{
    float resp_x, resp_y, resp_z, resp_o;
    c->GetRespawnPosition(resp_x, resp_y, resp_z, &resp_o);
    Cell resp_cell(resp_x, resp_y);

    //creature will be unloaded with grid
    if (diffGridOnly && !c->GetCurrentCell().DiffGrid(resp_cell))
        return true;

    c->CombatStop();
    c->GetMotionMaster()->Clear();

    #ifdef TRINITY_DEBUG
        TC_LOG_DEBUG(LOG_FILTER_MAPS, "Creature (GUID: %u Entry: %u) moved from grid[%u, %u]cell[%u, %u] to respawn grid[%u, %u]cell[%u, %u].", c->GetGUIDLow(), c->GetEntry(), c->GetCurrentCell().GridX(), c->GetCurrentCell().GridY(), c->GetCurrentCell().CellX(), c->GetCurrentCell().CellY(), resp_cell.GridX(), resp_cell.GridY(), resp_cell.CellX(), resp_cell.CellY());
    #endif

    // teleport it to respawn point (like normal respawn if player see)
    if (CreatureCellRelocation(c, resp_cell))
    {
        c->Relocate(resp_x, resp_y, resp_z, resp_o);
        c->GetMotionMaster()->Initialize();                 // prevent possible problems with default move generators
        //CreatureRelocationNotify(c, resp_cell, resp_cell.GetCellCoord());
        c->UpdateObjectVisibility(false);
        return true;
    }

    return false;
}

bool Map::GameObjectRespawnRelocation(GameObject* go, bool diffGridOnly)
{
    float resp_x, resp_y, resp_z, resp_o;
    go->GetRespawnPosition(resp_x, resp_y, resp_z, &resp_o);
    Cell resp_cell(resp_x, resp_y);

    //GameObject will be unloaded with grid
    if (diffGridOnly && !go->GetCurrentCell().DiffGrid(resp_cell))
        return true;

    #ifdef TRINITY_DEBUG
        TC_LOG_DEBUG(LOG_FILTER_MAPS, "GameObject (GUID: %u Entry: %u) moved from grid[%u, %u]cell[%u, %u] to respawn grid[%u, %u]cell[%u, %u].", go->GetGUIDLow(), go->GetEntry(), go->GetCurrentCell().GridX(), go->GetCurrentCell().GridY(), go->GetCurrentCell().CellX(), go->GetCurrentCell().CellY(), resp_cell.GridX(), resp_cell.GridY(), resp_cell.CellX(), resp_cell.CellY());
    #endif

    // teleport it to respawn point (like normal respawn if player see)
    if (GameObjectCellRelocation(go, resp_cell))
    {
        go->Relocate(resp_x, resp_y, resp_z, resp_o);
        go->UpdateObjectVisibility(false);
        return true;
    }

    return false;
}

bool Map::UnloadGrid(NGridType& ngrid, bool unloadAll)
{
    const uint32 x = ngrid.getX();
    const uint32 y = ngrid.getY();

    {
        if (!unloadAll)
        {
            //pets, possessed creatures (must be active), transport passengers
            if (ngrid.GetWorldObjectCountInNGrid<Creature>())
                return false;

            if (ActiveObjectsNearGrid(ngrid))
                return false;
        }

        TC_LOG_DEBUG(LOG_FILTER_MAPS, "Unloading grid[%u, %u] for map %u", x, y, GetId());

        if (!unloadAll)
        {
            // Finish creature moves, remove and delete all creatures with delayed remove before moving to respawn grids
            // Must know real mob position before move
            MoveAllCreaturesInMoveList();
            MoveAllGameObjectsInMoveList();

            // move creatures to respawn grids if this is diff.grid or to remove list
            ObjectGridEvacuator worker;
            TypeContainerVisitor<ObjectGridEvacuator, GridTypeMapContainer> visitor(worker);
            ngrid.VisitAllGrids(visitor);

            // Finish creature moves, remove and delete all creatures with delayed remove before unload
            MoveAllCreaturesInMoveList();
            MoveAllGameObjectsInMoveList();
        }

        {
            ObjectGridCleaner worker;
            TypeContainerVisitor<ObjectGridCleaner, GridTypeMapContainer> visitor(worker);
            ngrid.VisitAllGrids(visitor);
        }

        RemoveAllObjectsInRemoveList();

        {
            ObjectGridUnloader worker;
            TypeContainerVisitor<ObjectGridUnloader, GridTypeMapContainer> visitor(worker);
            ngrid.VisitAllGrids(visitor);
        }

        ASSERT(i_objectsToRemove.empty());

        delete &ngrid;
        setNGrid(NULL, x, y);
    }
    int gx = (MAX_NUMBER_OF_GRIDS - 1) - x;
    int gy = (MAX_NUMBER_OF_GRIDS - 1) - y;

    // delete grid map, but don't delete if it is from parent map (and thus only reference)
    //+++if (GridMaps[gx][gy]) don't check for GridMaps[gx][gy], we might have to unload vmaps
    {
        if (i_InstanceId == 0)
        {
            if (GridMaps[gx][gy])
            {
                GridMaps[gx][gy]->unloadData();
                delete GridMaps[gx][gy];
            }
            VMAP::VMapFactory::createOrGetVMapManager()->unloadMap(GetId(), gx, gy);
            MMAP::MMapFactory::createOrGetMMapManager()->unloadMap(GetId(), gx, gy);
        }
        else
            ((MapInstanced*)m_parentMap)->RemoveGridMapReference(GridCoord(gx, gy));

        GridMaps[gx][gy] = NULL;
    }
    TC_LOG_DEBUG(LOG_FILTER_MAPS, "Unloading grid[%u, %u] for map %u finished", x, y, GetId());
    return true;
}

void Map::RemoveAllPlayers()
{
    if (HavePlayers())
    {
        for (MapRefManager::iterator itr = m_mapRefManager.begin(); itr != m_mapRefManager.end(); ++itr)
        {
            Player* player = itr->GetSource();
            if (!player->IsBeingTeleportedFar())
            {
                // this is happening for bg
                TC_LOG_ERROR(LOG_FILTER_MAPS, "Map::UnloadAll: player %s is still in map %u during unload, this should not happen!", player->GetName().c_str(), GetId());
                player->TeleportTo(player->m_homebindMapId, player->m_homebindX, player->m_homebindY, player->m_homebindZ, player->GetOrientation());
            }
        }
    }
}

void Map::UnloadAll()
{
    // clear all delayed moves, useless anyway do this moves before map unload.
    _creaturesToMove.clear();
    _gameObjectsToMove.clear();

    for (GridRefManager<NGridType>::iterator i = GridRefManager<NGridType>::begin(); i != GridRefManager<NGridType>::end();)
    {
        NGridType &grid(*i->GetSource());
        ++i;
        UnloadGrid(grid, true);       // deletes the grid and removes it from the GridRefManager
    }
}

// *****************************
// Grid function
// *****************************
GridMap::GridMap()
{
    _flags = 0;
    // Area data
    _gridArea = 0;
    _areaMap = NULL;
    // Height level data
    _gridHeight = INVALID_HEIGHT;
    _gridGetHeight = &GridMap::getHeightFromFlat;
    m_V9 = NULL;
    m_V8 = NULL;
    // Liquid data
    _liquidType    = 0;
    _liquidOffX   = 0;
    _liquidOffY   = 0;
    _liquidWidth  = 0;
    _liquidHeight = 0;
    _liquidLevel = INVALID_HEIGHT;
    _liquidEntry = NULL;
    _liquidFlags = NULL;
    _liquidMap  = NULL;
}

GridMap::~GridMap()
{
    unloadData();
}

bool GridMap::loadData(char* filename)
{
    // Unload old data if exist
    unloadData();

    map_fileheader header;
    // Not return error if file not found
    FILE* in = fopen(filename, "rb");
    if (!in)
        return true;

    if (fread(&header, sizeof(header), 1, in) != 1)
    {
        fclose(in);
        return false;
    }

    if (header.mapMagic.asUInt == MapMagic.asUInt && header.versionMagic.asUInt == MapVersionMagic.asUInt)
    {
        // load up area data
        if (header.areaMapOffset && !loadAreaData(in, header.areaMapOffset, header.areaMapSize))
        {
            TC_LOG_ERROR(LOG_FILTER_MAPS, "Error loading map area data\n");
            fclose(in);
            return false;
        }
        // load up height data
        if (header.heightMapOffset && !loadHeightData(in, header.heightMapOffset, header.heightMapSize))
        {
            TC_LOG_ERROR(LOG_FILTER_MAPS, "Error loading map height data\n");
            fclose(in);
            return false;
        }
        // load up liquid data
        if (header.liquidMapOffset && !loadLiquidData(in, header.liquidMapOffset, header.liquidMapSize))
        {
            TC_LOG_ERROR(LOG_FILTER_MAPS, "Error loading map liquids data\n");
            fclose(in);
            return false;
        }
        fclose(in);
        return true;
    }

    TC_LOG_ERROR(LOG_FILTER_MAPS, "Map file '%s' is from an incompatible map version (%.*s %.*s), %.*s %.*s is expected. Please recreate using the mapextractor.",
        filename, 4, header.mapMagic.asChar, 4, header.versionMagic.asChar, 4, MapMagic.asChar, 4, MapVersionMagic.asChar);
    fclose(in);
    return false;
}

void GridMap::unloadData()
{
    delete[] _areaMap;
    delete[] m_V9;
    delete[] m_V8;
    delete[] _liquidEntry;
    delete[] _liquidFlags;
    delete[] _liquidMap;
    _areaMap = NULL;
    m_V9 = NULL;
    m_V8 = NULL;
    _liquidEntry = NULL;
    _liquidFlags = NULL;
    _liquidMap  = NULL;
    _gridGetHeight = &GridMap::getHeightFromFlat;
}

bool GridMap::loadAreaData(FILE* in, uint32 offset, uint32 /*size*/)
{
    map_areaHeader header;
    fseek(in, offset, SEEK_SET);

    if (fread(&header, sizeof(header), 1, in) != 1 || header.fourcc != MapAreaMagic.asUInt)
        return false;

    _gridArea = header.gridArea;
    if (!(header.flags & MAP_AREA_NO_AREA))
    {
        _areaMap = new uint16 [16*16];
        if (fread(_areaMap, sizeof(uint16), 16*16, in) != 16*16)
            return false;
    }
    return true;
}

bool GridMap::loadHeightData(FILE* in, uint32 offset, uint32 /*size*/)
{
    map_heightHeader header;
    fseek(in, offset, SEEK_SET);

    if (fread(&header, sizeof(header), 1, in) != 1 || header.fourcc != MapHeightMagic.asUInt)
        return false;

    _gridHeight = header.gridHeight;
    if (!(header.flags & MAP_HEIGHT_NO_HEIGHT))
    {
        if ((header.flags & MAP_HEIGHT_AS_INT16))
        {
            m_uint16_V9 = new uint16 [129*129];
            m_uint16_V8 = new uint16 [128*128];
            if (fread(m_uint16_V9, sizeof(uint16), 129*129, in) != 129*129 ||
                fread(m_uint16_V8, sizeof(uint16), 128*128, in) != 128*128)
                return false;
            _gridIntHeightMultiplier = (header.gridMaxHeight - header.gridHeight) / 65535;
            _gridGetHeight = &GridMap::getHeightFromUint16;
        }
        else if ((header.flags & MAP_HEIGHT_AS_INT8))
        {
            m_uint8_V9 = new uint8 [129*129];
            m_uint8_V8 = new uint8 [128*128];
            if (fread(m_uint8_V9, sizeof(uint8), 129*129, in) != 129*129 ||
                fread(m_uint8_V8, sizeof(uint8), 128*128, in) != 128*128)
                return false;
            _gridIntHeightMultiplier = (header.gridMaxHeight - header.gridHeight) / 255;
            _gridGetHeight = &GridMap::getHeightFromUint8;
        }
        else
        {
            m_V9 = new float [129*129];
            m_V8 = new float [128*128];
            if (fread(m_V9, sizeof(float), 129*129, in) != 129*129 ||
                fread(m_V8, sizeof(float), 128*128, in) != 128*128)
                return false;
            _gridGetHeight = &GridMap::getHeightFromFloat;
        }
    }
    else
        _gridGetHeight = &GridMap::getHeightFromFlat;
    return true;
}

bool GridMap::loadLiquidData(FILE* in, uint32 offset, uint32 /*size*/)
{
    map_liquidHeader header;
    fseek(in, offset, SEEK_SET);

    if (fread(&header, sizeof(header), 1, in) != 1 || header.fourcc != MapLiquidMagic.asUInt)
        return false;

    _liquidType   = header.liquidType;
    _liquidOffX  = header.offsetX;
    _liquidOffY  = header.offsetY;
    _liquidWidth = header.width;
    _liquidHeight = header.height;
    _liquidLevel  = header.liquidLevel;

    if (!(header.flags & MAP_LIQUID_NO_TYPE))
    {
        _liquidEntry = new uint16[16*16];
        if (fread(_liquidEntry, sizeof(uint16), 16*16, in) != 16*16)
            return false;

        _liquidFlags = new uint8[16*16];
        if (fread(_liquidFlags, sizeof(uint8), 16*16, in) != 16*16)
            return false;
    }
    if (!(header.flags & MAP_LIQUID_NO_HEIGHT))
    {
        _liquidMap = new float[uint32(_liquidWidth) * uint32(_liquidHeight)];
        if (fread(_liquidMap, sizeof(float), _liquidWidth*_liquidHeight, in) != (uint32(_liquidWidth) * uint32(_liquidHeight)))
            return false;
    }
    return true;
}

uint16 GridMap::getArea(float x, float y) const
{
    if (!_areaMap)
        return _gridArea;

    x = 16 * (32 - x/SIZE_OF_GRIDS);
    y = 16 * (32 - y/SIZE_OF_GRIDS);
    int lx = (int)x & 15;
    int ly = (int)y & 15;
    return _areaMap[lx*16 + ly];
}

float GridMap::getHeightFromFlat(float /*x*/, float /*y*/) const
{
    return _gridHeight;
}

float GridMap::getHeightFromFloat(float x, float y) const
{
    if (!m_V8 || !m_V9)
        return _gridHeight;

    x = MAP_RESOLUTION * (32 - x/SIZE_OF_GRIDS);
    y = MAP_RESOLUTION * (32 - y/SIZE_OF_GRIDS);

    int x_int = (int)x;
    int y_int = (int)y;
    x -= x_int;
    y -= y_int;
    x_int&=(MAP_RESOLUTION - 1);
    y_int&=(MAP_RESOLUTION - 1);

    // Height stored as: h5 - its v8 grid, h1-h4 - its v9 grid
    // +--------------> X
    // | h1-------h2     Coordinates is:
    // | | \  1  / |     h1 0, 0
    // | |  \   /  |     h2 0, 1
    // | | 2  h5 3 |     h3 1, 0
    // | |  /   \  |     h4 1, 1
    // | | /  4  \ |     h5 1/2, 1/2
    // | h3-------h4
    // V Y
    // For find height need
    // 1 - detect triangle
    // 2 - solve linear equation from triangle points
    // Calculate coefficients for solve h = a*x + b*y + c

    float a, b, c;
    // Select triangle:
    if (x+y < 1)
    {
        if (x > y)
        {
            // 1 triangle (h1, h2, h5 points)
            float h1 = m_V9[(x_int)*129 + y_int];
            float h2 = m_V9[(x_int+1)*129 + y_int];
            float h5 = 2 * m_V8[x_int*128 + y_int];
            a = h2-h1;
            b = h5-h1-h2;
            c = h1;
        }
        else
        {
            // 2 triangle (h1, h3, h5 points)
            float h1 = m_V9[x_int*129 + y_int  ];
            float h3 = m_V9[x_int*129 + y_int+1];
            float h5 = 2 * m_V8[x_int*128 + y_int];
            a = h5 - h1 - h3;
            b = h3 - h1;
            c = h1;
        }
    }
    else
    {
        if (x > y)
        {
            // 3 triangle (h2, h4, h5 points)
            float h2 = m_V9[(x_int+1)*129 + y_int  ];
            float h4 = m_V9[(x_int+1)*129 + y_int+1];
            float h5 = 2 * m_V8[x_int*128 + y_int];
            a = h2 + h4 - h5;
            b = h4 - h2;
            c = h5 - h4;
        }
        else
        {
            // 4 triangle (h3, h4, h5 points)
            float h3 = m_V9[(x_int)*129 + y_int+1];
            float h4 = m_V9[(x_int+1)*129 + y_int+1];
            float h5 = 2 * m_V8[x_int*128 + y_int];
            a = h4 - h3;
            b = h3 + h4 - h5;
            c = h5 - h4;
        }
    }
    // Calculate height
    return a * x + b * y + c;
}

float GridMap::getHeightFromUint8(float x, float y) const
{
    if (!m_uint8_V8 || !m_uint8_V9)
        return _gridHeight;

    x = MAP_RESOLUTION * (32 - x/SIZE_OF_GRIDS);
    y = MAP_RESOLUTION * (32 - y/SIZE_OF_GRIDS);

    int x_int = (int)x;
    int y_int = (int)y;
    x -= x_int;
    y -= y_int;
    x_int&=(MAP_RESOLUTION - 1);
    y_int&=(MAP_RESOLUTION - 1);

    int32 a, b, c;
    uint8 *V9_h1_ptr = &m_uint8_V9[x_int*128 + x_int + y_int];
    if (x+y < 1)
    {
        if (x > y)
        {
            // 1 triangle (h1, h2, h5 points)
            int32 h1 = V9_h1_ptr[  0];
            int32 h2 = V9_h1_ptr[129];
            int32 h5 = 2 * m_uint8_V8[x_int*128 + y_int];
            a = h2-h1;
            b = h5-h1-h2;
            c = h1;
        }
        else
        {
            // 2 triangle (h1, h3, h5 points)
            int32 h1 = V9_h1_ptr[0];
            int32 h3 = V9_h1_ptr[1];
            int32 h5 = 2 * m_uint8_V8[x_int*128 + y_int];
            a = h5 - h1 - h3;
            b = h3 - h1;
            c = h1;
        }
    }
    else
    {
        if (x > y)
        {
            // 3 triangle (h2, h4, h5 points)
            int32 h2 = V9_h1_ptr[129];
            int32 h4 = V9_h1_ptr[130];
            int32 h5 = 2 * m_uint8_V8[x_int*128 + y_int];
            a = h2 + h4 - h5;
            b = h4 - h2;
            c = h5 - h4;
        }
        else
        {
            // 4 triangle (h3, h4, h5 points)
            int32 h3 = V9_h1_ptr[  1];
            int32 h4 = V9_h1_ptr[130];
            int32 h5 = 2 * m_uint8_V8[x_int*128 + y_int];
            a = h4 - h3;
            b = h3 + h4 - h5;
            c = h5 - h4;
        }
    }
    // Calculate height
    return (float)((a * x) + (b * y) + c)*_gridIntHeightMultiplier + _gridHeight;
}

float GridMap::getHeightFromUint16(float x, float y) const
{
    if (!m_uint16_V8 || !m_uint16_V9)
        return _gridHeight;

    x = MAP_RESOLUTION * (32 - x/SIZE_OF_GRIDS);
    y = MAP_RESOLUTION * (32 - y/SIZE_OF_GRIDS);

    int x_int = (int)x;
    int y_int = (int)y;
    x -= x_int;
    y -= y_int;
    x_int&=(MAP_RESOLUTION - 1);
    y_int&=(MAP_RESOLUTION - 1);

    int32 a, b, c;
    uint16 *V9_h1_ptr = &m_uint16_V9[x_int*128 + x_int + y_int];
    if (x+y < 1)
    {
        if (x > y)
        {
            // 1 triangle (h1, h2, h5 points)
            int32 h1 = V9_h1_ptr[  0];
            int32 h2 = V9_h1_ptr[129];
            int32 h5 = 2 * m_uint16_V8[x_int*128 + y_int];
            a = h2-h1;
            b = h5-h1-h2;
            c = h1;
        }
        else
        {
            // 2 triangle (h1, h3, h5 points)
            int32 h1 = V9_h1_ptr[0];
            int32 h3 = V9_h1_ptr[1];
            int32 h5 = 2 * m_uint16_V8[x_int*128 + y_int];
            a = h5 - h1 - h3;
            b = h3 - h1;
            c = h1;
        }
    }
    else
    {
        if (x > y)
        {
            // 3 triangle (h2, h4, h5 points)
            int32 h2 = V9_h1_ptr[129];
            int32 h4 = V9_h1_ptr[130];
            int32 h5 = 2 * m_uint16_V8[x_int*128 + y_int];
            a = h2 + h4 - h5;
            b = h4 - h2;
            c = h5 - h4;
        }
        else
        {
            // 4 triangle (h3, h4, h5 points)
            int32 h3 = V9_h1_ptr[  1];
            int32 h4 = V9_h1_ptr[130];
            int32 h5 = 2 * m_uint16_V8[x_int*128 + y_int];
            a = h4 - h3;
            b = h3 + h4 - h5;
            c = h5 - h4;
        }
    }
    // Calculate height
    return (float)((a * x) + (b * y) + c)*_gridIntHeightMultiplier + _gridHeight;
}

float GridMap::getLiquidLevel(float x, float y) const
{
    if (!_liquidMap)
        return _liquidLevel;

    x = MAP_RESOLUTION * (32 - x/SIZE_OF_GRIDS);
    y = MAP_RESOLUTION * (32 - y/SIZE_OF_GRIDS);

    int cx_int = ((int)x & (MAP_RESOLUTION-1)) - _liquidOffY;
    int cy_int = ((int)y & (MAP_RESOLUTION-1)) - _liquidOffX;

    if (cx_int < 0 || cx_int >=_liquidHeight)
        return INVALID_HEIGHT;
    if (cy_int < 0 || cy_int >=_liquidWidth)
        return INVALID_HEIGHT;

    return _liquidMap[cx_int*_liquidWidth + cy_int];
}

// Why does this return LIQUID data?
uint8 GridMap::getTerrainType(float x, float y) const
{
    if (!_liquidFlags)
        return 0;

    x = 16 * (32 - x/SIZE_OF_GRIDS);
    y = 16 * (32 - y/SIZE_OF_GRIDS);
    int lx = (int)x & 15;
    int ly = (int)y & 15;
    return _liquidFlags[lx*16 + ly];
}

// Get water state on map
inline ZLiquidStatus GridMap::getLiquidStatus(float x, float y, float z, uint8 ReqLiquidType, LiquidData* data)
{
    // Check water type (if no water return)
    if (!_liquidType && !_liquidFlags)
        return LIQUID_MAP_NO_WATER;

    // Get cell
    float cx = MAP_RESOLUTION * (32 - x/SIZE_OF_GRIDS);
    float cy = MAP_RESOLUTION * (32 - y/SIZE_OF_GRIDS);

    int x_int = (int)cx & (MAP_RESOLUTION-1);
    int y_int = (int)cy & (MAP_RESOLUTION-1);

    // Check water type in cell
    int idx=(x_int>>3)*16 + (y_int>>3);
    uint8 type = _liquidFlags ? _liquidFlags[idx] : _liquidType;
    uint32 entry = 0;
    if (_liquidEntry)
    {
        if (LiquidTypeEntry const* liquidEntry = sLiquidTypeStore.LookupEntry(_liquidEntry[idx]))
        {
            entry = liquidEntry->Id;
            type &= MAP_LIQUID_TYPE_DARK_WATER;
            uint32 liqTypeIdx = liquidEntry->Type;
            if (entry < 21)
            {
                if (AreaTableEntry const* area = GetAreaEntryByAreaFlagAndMap(getArea(x, y), MAPID_INVALID))
                {
                    uint32 overrideLiquid = area->LiquidTypeOverride[liquidEntry->Type];
                    if (!overrideLiquid && area->zone)
                    {
                        area = GetAreaEntryByAreaID(area->zone);
                        if (area)
                            overrideLiquid = area->LiquidTypeOverride[liquidEntry->Type];
                    }

                    if (LiquidTypeEntry const* liq = sLiquidTypeStore.LookupEntry(overrideLiquid))
                    {
                        entry = overrideLiquid;
                        liqTypeIdx = liq->Type;
                    }
                }
            }

            type |= 1 << liqTypeIdx;
        }
    }

    if (type == 0)
        return LIQUID_MAP_NO_WATER;

    // Check req liquid type mask
    if (ReqLiquidType && !(ReqLiquidType&type))
        return LIQUID_MAP_NO_WATER;

    // Check water level:
    // Check water height map
    int lx_int = x_int - _liquidOffY;
    int ly_int = y_int - _liquidOffX;
    if (lx_int < 0 || lx_int >=_liquidHeight)
        return LIQUID_MAP_NO_WATER;
    if (ly_int < 0 || ly_int >=_liquidWidth)
        return LIQUID_MAP_NO_WATER;

    // Get water level
    float liquid_level = _liquidMap ? _liquidMap[lx_int*_liquidWidth + ly_int] : _liquidLevel;
    // Get ground level (sub 0.2 for fix some errors)
    float ground_level = getHeight(x, y);

    // Check water level and ground level
    if (liquid_level < ground_level || z < ground_level - 2)
        return LIQUID_MAP_NO_WATER;

    // All ok in water -> store data
    if (data)
    {
        data->entry = entry;
        data->type_flags  = type;
        data->level = liquid_level;
        data->depth_level = ground_level;
    }

    // For speed check as int values
    float delta = liquid_level - z;

    if (delta > 2.0f)                   // Under water
        return LIQUID_MAP_UNDER_WATER;
    if (delta > 0.0f)                   // In water
        return LIQUID_MAP_IN_WATER;
    if (delta > -0.1f)                   // Walk on water
        return LIQUID_MAP_WATER_WALK;
                                      // Above water
    return LIQUID_MAP_ABOVE_WATER;
}

inline GridMap* Map::GetGrid(float x, float y)
{
    // half opt method
    int gx=(int)(32-x/SIZE_OF_GRIDS);                       //grid x
    int gy=(int)(32-y/SIZE_OF_GRIDS);                       //grid y

    // ensure GridMap is loaded
    EnsureGridCreated(GridCoord(63-gx, 63-gy));

    return GridMaps[gx][gy];
}

float Map::GetWaterOrGroundLevel(float x, float y, float z, float* ground /*= NULL*/, bool /*swim = false*/) const
{
    if (const_cast<Map*>(this)->GetGrid(x, y))
    {
        // we need ground level (including grid height version) for proper return water level in point
        float ground_z = GetHeight(PHASEMASK_NORMAL, x, y, z, true, 50.0f);
        if (ground)
            *ground = ground_z;

        LiquidData liquid_status;

        ZLiquidStatus res = getLiquidStatus(x, y, ground_z, MAP_ALL_LIQUIDS, &liquid_status);
        return res ? liquid_status.level : ground_z;
    }

    return VMAP_INVALID_HEIGHT_VALUE;
}

float Map::GetHeight(float x, float y, float z, bool checkVMap /*= true*/, float maxSearchDist /*= DEFAULT_HEIGHT_SEARCH*/) const
{
    // find raw .map surface under Z coordinates
    float mapHeight = VMAP_INVALID_HEIGHT_VALUE;
    if (GridMap* gmap = const_cast<Map*>(this)->GetGrid(x, y))
    {
        float gridHeight = gmap->getHeight(x, y);
        // look from a bit higher pos to find the floor, ignore under surface case
        if (z + 2.0f > gridHeight)
            mapHeight = gridHeight;
    }

    float vmapHeight = VMAP_INVALID_HEIGHT_VALUE;
    if (checkVMap)
    {
        VMAP::IVMapManager* vmgr = VMAP::VMapFactory::createOrGetVMapManager();
        if (vmgr->isHeightCalcEnabled())
            vmapHeight = vmgr->getHeight(GetId(), x, y, z + 2.0f, maxSearchDist);   // look from a bit higher pos to find the floor
    }

    // mapHeight set for any above raw ground Z or <= INVALID_HEIGHT
    // vmapheight set for any under Z value or <= INVALID_HEIGHT
    if (vmapHeight > INVALID_HEIGHT)
    {
        if (mapHeight > INVALID_HEIGHT)
        {
            // we have mapheight and vmapheight and must select more appropriate

            // we are already under the surface or vmap height above map heigt
            // or if the distance of the vmap height is less the land height distance
            if (z < mapHeight || vmapHeight > mapHeight || fabs(mapHeight-z) > fabs(vmapHeight-z))
                return vmapHeight;
            else
                return mapHeight;                           // better use .map surface height
        }
        else
            return vmapHeight;                              // we have only vmapHeight (if have)
    }

    return mapHeight;                               // explicitly use map data
}

inline bool IsOutdoorWMO(uint32 mogpFlags, int32 /*adtId*/, int32 /*rootId*/, int32 /*groupId*/, WMOAreaTableEntry const* wmoEntry, AreaTableEntry const* atEntry)
{
    bool outdoor = true;

    if (wmoEntry && atEntry)
    {
        if (atEntry->flags & AREA_FLAG_OUTSIDE)
            return true;
        if (atEntry->flags & AREA_FLAG_INSIDE)
            return false;
    }

    outdoor = mogpFlags&0x8;

    if (wmoEntry)
    {
        if (wmoEntry->Flags & 4)
            return true;
        if ((wmoEntry->Flags & 2)!=0)
            outdoor = false;
    }
    return outdoor;
}

bool Map::IsOutdoors(float x, float y, float z) const
{
    uint32 mogpFlags;
    int32 adtId, rootId, groupId;

    // no wmo found? -> outside by default
    if (!GetAreaInfo(x, y, z, mogpFlags, adtId, rootId, groupId))
        return true;

    AreaTableEntry const* atEntry = 0;
    WMOAreaTableEntry const* wmoEntry= GetWMOAreaTableEntryByTripple(rootId, adtId, groupId);
    if (wmoEntry)
    {
        TC_LOG_DEBUG(LOG_FILTER_MAPS, "Got WMOAreaTableEntry! flag %u, areaid %u", wmoEntry->Flags, wmoEntry->areaId);
        atEntry = GetAreaEntryByAreaID(wmoEntry->areaId);
    }
    return IsOutdoorWMO(mogpFlags, adtId, rootId, groupId, wmoEntry, atEntry);
}

bool Map::GetAreaInfo(float x, float y, float z, uint32 &flags, int32 &adtId, int32 &rootId, int32 &groupId) const
{
    float vmap_z = z;
    VMAP::IVMapManager* vmgr = VMAP::VMapFactory::createOrGetVMapManager();
    if (vmgr->getAreaInfo(GetId(), x, y, vmap_z, flags, adtId, rootId, groupId))
    {
        // check if there's terrain between player height and object height
        if (GridMap* gmap = const_cast<Map*>(this)->GetGrid(x, y))
        {
            float _mapheight = gmap->getHeight(x, y);
            // z + 2.0f condition taken from GetHeight(), not sure if it's such a great choice...
            if (z + 2.0f > _mapheight &&  _mapheight > vmap_z)
                return false;
        }
        return true;
    }
    return false;
}

uint16 Map::GetAreaFlag(float x, float y, float z, bool *isOutdoors) const
{
    uint32 mogpFlags;
    int32 adtId, rootId, groupId;
    WMOAreaTableEntry const* wmoEntry = 0;
    AreaTableEntry const* atEntry = 0;
    bool haveAreaInfo = false;

    if (GetAreaInfo(x, y, z, mogpFlags, adtId, rootId, groupId))
    {
        haveAreaInfo = true;
        wmoEntry = GetWMOAreaTableEntryByTripple(rootId, adtId, groupId);
        if (wmoEntry)
            atEntry = GetAreaEntryByAreaID(wmoEntry->areaId);
    }

    uint16 areaflag;

    if (atEntry)
        areaflag = atEntry->exploreFlag;
    else
    {
        if (GridMap* gmap = const_cast<Map*>(this)->GetGrid(x, y))
            areaflag = gmap->getArea(x, y);
        // this used while not all *.map files generated (instances)
        else
            areaflag = GetAreaFlagByMapId(i_mapEntry->MapID);
    }

    if (isOutdoors)
    {
        if (haveAreaInfo)
            *isOutdoors = IsOutdoorWMO(mogpFlags, adtId, rootId, groupId, wmoEntry, atEntry);
        else
            *isOutdoors = true;
    }
    return areaflag;
 }

uint8 Map::GetTerrainType(float x, float y) const
{
    if (GridMap* gmap = const_cast<Map*>(this)->GetGrid(x, y))
        return gmap->getTerrainType(x, y);
    else
        return 0;
}

ZLiquidStatus Map::getLiquidStatus(float x, float y, float z, uint8 ReqLiquidType, LiquidData* data) const
{
    ZLiquidStatus result = LIQUID_MAP_NO_WATER;
    VMAP::IVMapManager* vmgr = VMAP::VMapFactory::createOrGetVMapManager();
    float liquid_level = INVALID_HEIGHT;
    float ground_level = INVALID_HEIGHT;
    uint32 liquid_type = 0;
    if (vmgr->GetLiquidLevel(GetId(), x, y, z, ReqLiquidType, liquid_level, ground_level, liquid_type))
    {
        TC_LOG_DEBUG(LOG_FILTER_MAPS, "getLiquidStatus(): vmap liquid level: %f ground: %f type: %u", liquid_level, ground_level, liquid_type);
        // Check water level and ground level
        if (liquid_level > ground_level && z > ground_level - 2)
        {
            // All ok in water -> store data
            if (data)
            {
                // hardcoded in client like this
                if (GetId() == 530 && liquid_type == 2)
                    liquid_type = 15;

                uint32 liquidFlagType = 0;
                if (LiquidTypeEntry const* liq = sLiquidTypeStore.LookupEntry(liquid_type))
                    liquidFlagType = liq->Type;

                if (liquid_type && liquid_type < 21)
                {
                    if (AreaTableEntry const* area = GetAreaEntryByAreaFlagAndMap(GetAreaFlag(x, y, z), GetId()))
                    {
                        uint32 overrideLiquid = area->LiquidTypeOverride[liquidFlagType];
                        if (!overrideLiquid && area->zone)
                        {
                            area = GetAreaEntryByAreaID(area->zone);
                            if (area)
                                overrideLiquid = area->LiquidTypeOverride[liquidFlagType];
                        }

                        if (LiquidTypeEntry const* liq = sLiquidTypeStore.LookupEntry(overrideLiquid))
                        {
                            liquid_type = overrideLiquid;
                            liquidFlagType = liq->Type;
                        }
                    }
                }

                data->level = liquid_level;
                data->depth_level = ground_level;

                data->entry = liquid_type;
                data->type_flags = 1 << liquidFlagType;
            }

            float delta = liquid_level - z;

            // Get position delta
            if (delta > 2.0f)                   // Under water
                return LIQUID_MAP_UNDER_WATER;
            if (delta > 0.0f)                   // In water
                return LIQUID_MAP_IN_WATER;
            if (delta > -0.1f)                   // Walk on water
                return LIQUID_MAP_WATER_WALK;
            result = LIQUID_MAP_ABOVE_WATER;
        }
    }

    if (GridMap* gmap = const_cast<Map*>(this)->GetGrid(x, y))
    {
        LiquidData map_data;
        ZLiquidStatus map_result = gmap->getLiquidStatus(x, y, z, ReqLiquidType, &map_data);
        // Not override LIQUID_MAP_ABOVE_WATER with LIQUID_MAP_NO_WATER:
        if (map_result != LIQUID_MAP_NO_WATER && (map_data.level > ground_level))
        {
            if (data)
            {
                // hardcoded in client like this
                if (GetId() == 530 && map_data.entry == 2)
                    map_data.entry = 15;

                *data = map_data;
            }
            return map_result;
        }
    }
    return result;
}

float Map::GetWaterLevel(float x, float y) const
{
    if (GridMap* gmap = const_cast<Map*>(this)->GetGrid(x, y))
        return gmap->getLiquidLevel(x, y);
    else
        return 0;
}

uint32 Map::GetAreaIdByAreaFlag(uint16 areaflag, uint32 map_id)
{
    AreaTableEntry const* entry = GetAreaEntryByAreaFlagAndMap(areaflag, map_id);

    if (entry)
        return entry->ID;
    else
        return 0;
}

uint32 Map::GetZoneIdByAreaFlag(uint16 areaflag, uint32 map_id)
{
    AreaTableEntry const* entry = GetAreaEntryByAreaFlagAndMap(areaflag, map_id);

    if (entry)
        return (entry->zone != 0) ? entry->zone : entry->ID;
    else
        return 0;
}

void Map::GetZoneAndAreaIdByAreaFlag(uint32& zoneid, uint32& areaid, uint16 areaflag, uint32 map_id)
{
    AreaTableEntry const* entry = GetAreaEntryByAreaFlagAndMap(areaflag, map_id);

    areaid = entry ? entry->ID : 0;
    zoneid = entry ? ((entry->zone != 0) ? entry->zone : entry->ID) : 0;
}

bool Map::isInLineOfSight(float x1, float y1, float z1, float x2, float y2, float z2, uint32 phasemask) const
{
    return VMAP::VMapFactory::createOrGetVMapManager()->isInLineOfSight(GetId(), x1, y1, z1, x2, y2, z2)
        && _dynamicTree.isInLineOfSight(x1, y1, z1, x2, y2, z2, phasemask);
}

bool Map::getObjectHitPos(uint32 phasemask, float x1, float y1, float z1, float x2, float y2, float z2, float& rx, float& ry, float& rz, float modifyDist)
{
    G3D::Vector3 startPos(x1, y1, z1);
    G3D::Vector3 dstPos(x2, y2, z2);

    G3D::Vector3 resultPos;
    bool result = _dynamicTree.getObjectHitPos(phasemask, startPos, dstPos, resultPos, modifyDist);

    rx = resultPos.x;
    ry = resultPos.y;
    rz = resultPos.z;
    return result;
}

float Map::GetHeight(uint32 phasemask, float x, float y, float z, bool vmap/*=true*/, float maxSearchDist/*=DEFAULT_HEIGHT_SEARCH*/) const
{
    return std::max<float>(GetHeight(x, y, z, vmap, maxSearchDist), _dynamicTree.getHeight(x, y, z, maxSearchDist, phasemask));
}

bool Map::IsInWater(float x, float y, float pZ, LiquidData* data) const
{
    LiquidData liquid_status;
    LiquidData* liquid_ptr = data ? data : &liquid_status;
    return getLiquidStatus(x, y, pZ, MAP_ALL_LIQUIDS, liquid_ptr) & (LIQUID_MAP_IN_WATER | LIQUID_MAP_UNDER_WATER);
}

bool Map::IsUnderWater(float x, float y, float z) const
{
    return getLiquidStatus(x, y, z, MAP_LIQUID_TYPE_WATER|MAP_LIQUID_TYPE_OCEAN) & LIQUID_MAP_UNDER_WATER;
}

bool Map::CheckGridIntegrity(Creature* c, bool moved) const
{
    Cell const& cur_cell = c->GetCurrentCell();
    Cell xy_cell(c->GetPositionX(), c->GetPositionY());
    if (xy_cell != cur_cell)
    {
        TC_LOG_DEBUG(LOG_FILTER_MAPS, "Creature (GUID: %u) X: %f Y: %f (%s) is in grid[%u, %u]cell[%u, %u] instead of grid[%u, %u]cell[%u, %u]",
            c->GetGUIDLow(),
            c->GetPositionX(), c->GetPositionY(), (moved ? "final" : "original"),
            cur_cell.GridX(), cur_cell.GridY(), cur_cell.CellX(), cur_cell.CellY(),
            xy_cell.GridX(),  xy_cell.GridY(),  xy_cell.CellX(),  xy_cell.CellY());
        return true;                                        // not crash at error, just output error in debug mode
    }

    return true;
}

char const* Map::GetMapName() const
{
    return i_mapEntry ? i_mapEntry->name : "UNNAMEDMAP\x0";
}

void Map::UpdateObjectVisibility(WorldObject* obj, Cell cell, CellCoord cellpair)
{
    cell.SetNoCreate();
    Trinity::VisibleChangesNotifier notifier(*obj);
    TypeContainerVisitor<Trinity::VisibleChangesNotifier, WorldTypeMapContainer > player_notifier(notifier);
    cell.Visit(cellpair, player_notifier, *this, *obj, obj->GetVisibilityRange());
}

void Map::UpdateObjectsVisibilityFor(Player* player, Cell cell, CellCoord cellpair)
{
    Trinity::VisibleNotifier notifier(*player);

    cell.SetNoCreate();
    TypeContainerVisitor<Trinity::VisibleNotifier, WorldTypeMapContainer > world_notifier(notifier);
    TypeContainerVisitor<Trinity::VisibleNotifier, GridTypeMapContainer  > grid_notifier(notifier);
    cell.Visit(cellpair, world_notifier, *this, *player, player->GetSightRange());
    cell.Visit(cellpair, grid_notifier,  *this, *player, player->GetSightRange());

    // send data
    notifier.SendToSelf();
}

void Map::SendInitSelf(Player* player)
{
    TC_LOG_INFO(LOG_FILTER_MAPS, "Creating player data for himself %u", player->GetGUIDLow());

    UpdateData data(player->GetMapId());

    // attach to player data current transport data
    if (Transport* transport = player->GetTransport())
    {
        transport->BuildCreateUpdateBlockForPlayer(&data, player);
    }

    // build data for self presence in world at own client (one time for map)
    player->BuildCreateUpdateBlockForPlayer(&data, player);

    // build other passengers at transport also (they always visible and marked as visible and will not send at visibility update at add to map
    if (Transport* transport = player->GetTransport())
    {
        for (std::set<WorldObject*>::const_iterator itr = transport->GetPassengers().begin(); itr != transport->GetPassengers().end(); ++itr)
        {
            if (player != (*itr) && player->HaveAtClient(*itr))
            {
                (*itr)->BuildCreateUpdateBlockForPlayer(&data, player);
            }
        }
    }

    WorldPacket packet;
    data.BuildPacket(&packet);
    player->GetSession()->SendPacket(&packet);
}

void Map::SendInitTransports(Player* player)
{
    // Hack to send out transports
<<<<<<< HEAD
    MapManager::TransportMap& tmap = sMapMgr->m_TransportsByMap;

    // no transports at map
    if (tmap.find(player->GetMapId()) == tmap.end())
        return;

    UpdateData transData(player->GetMapId());

    MapManager::TransportSet& tset = tmap[player->GetMapId()];

    for (MapManager::TransportSet::const_iterator i = tset.begin(); i != tset.end(); ++i)
    {
        // send data for current transport in other place
        if ((*i) != player->GetTransport() && (*i)->GetMapId() == GetId())
        {
=======
    UpdateData transData;
    for (TransportsContainer::const_iterator i = _transports.begin(); i != _transports.end(); ++i)
        if (*i != player->GetTransport())
>>>>>>> 4a99fb6b
            (*i)->BuildCreateUpdateBlockForPlayer(&transData, player);

    WorldPacket packet;
    transData.BuildPacket(&packet);
    player->GetSession()->SendPacket(&packet);
}

void Map::SendRemoveTransports(Player* player)
{
    // Hack to send out transports
<<<<<<< HEAD
    MapManager::TransportMap& tmap = sMapMgr->m_TransportsByMap;

    // no transports at map
    if (tmap.find(player->GetMapId()) == tmap.end())
        return;

    UpdateData transData(player->GetMapId());

    MapManager::TransportSet& tset = tmap[player->GetMapId()];

    // except used transport
    for (MapManager::TransportSet::const_iterator i = tset.begin(); i != tset.end(); ++i)
        if ((*i) != player->GetTransport() && (*i)->GetMapId() != GetId())
=======
    UpdateData transData;
    for (TransportsContainer::const_iterator i = _transports.begin(); i != _transports.end(); ++i)
        if (*i != player->GetTransport())
>>>>>>> 4a99fb6b
            (*i)->BuildOutOfRangeUpdateBlock(&transData);

    WorldPacket packet;
    transData.BuildPacket(&packet);
    player->GetSession()->SendPacket(&packet);
}

inline void Map::setNGrid(NGridType *grid, uint32 x, uint32 y)
{
    if (x >= MAX_NUMBER_OF_GRIDS || y >= MAX_NUMBER_OF_GRIDS)
    {
        TC_LOG_ERROR(LOG_FILTER_MAPS, "map::setNGrid() Invalid grid coordinates found: %d, %d!", x, y);
        ASSERT(false);
    }
    i_grids[x][y] = grid;
}

void Map::DelayedUpdate(const uint32 t_diff)
{
    RemoveAllObjectsInRemoveList();

    // Don't unload grids if it's battleground, since we may have manually added GOs, creatures, those doesn't load from DB at grid re-load !
    // This isn't really bother us, since as soon as we have instanced BG-s, the whole map unloads as the BG gets ended
    if (!IsBattlegroundOrArena())
    {
        for (GridRefManager<NGridType>::iterator i = GridRefManager<NGridType>::begin(); i != GridRefManager<NGridType>::end();)
        {
            NGridType *grid = i->GetSource();
            GridInfo* info = i->GetSource()->getGridInfoRef();
            ++i;                                                // The update might delete the map and we need the next map before the iterator gets invalid
            ASSERT(grid->GetGridState() >= 0 && grid->GetGridState() < MAX_GRID_STATE);
            si_GridStates[grid->GetGridState()]->Update(*this, *grid, *info, t_diff);
        }
    }
}

void Map::AddObjectToRemoveList(WorldObject* obj)
{
    ASSERT(obj->GetMapId() == GetId() && obj->GetInstanceId() == GetInstanceId());

    obj->CleanupsBeforeDelete(false);                            // remove or simplify at least cross referenced links

    i_objectsToRemove.insert(obj);
    //TC_LOG_DEBUG(LOG_FILTER_MAPS, "Object (GUID: %u TypeId: %u) added to removing list.", obj->GetGUIDLow(), obj->GetTypeId());
}

void Map::AddObjectToSwitchList(WorldObject* obj, bool on)
{
    ASSERT(obj->GetMapId() == GetId() && obj->GetInstanceId() == GetInstanceId());
    // i_objectsToSwitch is iterated only in Map::RemoveAllObjectsInRemoveList() and it uses
    // the contained objects only if GetTypeId() == TYPEID_UNIT , so we can return in all other cases
    if (obj->GetTypeId() != TYPEID_UNIT && obj->GetTypeId() != TYPEID_GAMEOBJECT)
        return;

    std::map<WorldObject*, bool>::iterator itr = i_objectsToSwitch.find(obj);
    if (itr == i_objectsToSwitch.end())
        i_objectsToSwitch.insert(itr, std::make_pair(obj, on));
    else if (itr->second != on)
        i_objectsToSwitch.erase(itr);
    else
        ASSERT(false);
}

void Map::RemoveAllObjectsInRemoveList()
{
    while (!i_objectsToSwitch.empty())
    {
        std::map<WorldObject*, bool>::iterator itr = i_objectsToSwitch.begin();
        WorldObject* obj = itr->first;
        bool on = itr->second;
        i_objectsToSwitch.erase(itr);

        if ((obj->GetTypeId() == TYPEID_UNIT || obj->GetTypeId() == TYPEID_GAMEOBJECT) && !obj->IsPermanentWorldObject())
            SwitchGridContainers(obj, on);
    }

    //TC_LOG_DEBUG(LOG_FILTER_MAPS, "Object remover 1 check.");
    while (!i_objectsToRemove.empty())
    {
        std::set<WorldObject*>::iterator itr = i_objectsToRemove.begin();
        WorldObject* obj = *itr;

        switch (obj->GetTypeId())
        {
            case TYPEID_CORPSE:
            {
                Corpse* corpse = ObjectAccessor::GetCorpse(*obj, obj->GetGUID());
                if (!corpse)
                    TC_LOG_ERROR(LOG_FILTER_MAPS, "Tried to delete corpse/bones %u that is not in map.", obj->GetGUIDLow());
                else
                    RemoveFromMap(corpse, true);
                break;
            }
        case TYPEID_DYNAMICOBJECT:
            RemoveFromMap((DynamicObject*)obj, true);
            break;
        case TYPEID_AREATRIGGER:
            RemoveFromMap((AreaTrigger*)obj, true);
            break;
        case TYPEID_GAMEOBJECT:
            RemoveFromMap((GameObject*)obj, true);
            break;
        case TYPEID_UNIT:
            // in case triggered sequence some spell can continue casting after prev CleanupsBeforeDelete call
            // make sure that like sources auras/etc removed before destructor start
            obj->ToCreature()->CleanupsBeforeDelete();
            RemoveFromMap(obj->ToCreature(), true);
            break;
        default:
            TC_LOG_ERROR(LOG_FILTER_MAPS, "Non-grid object (TypeId: %u) is in grid object remove list, ignored.", obj->GetTypeId());
            break;
        }

        i_objectsToRemove.erase(itr);
    }

    //TC_LOG_DEBUG(LOG_FILTER_MAPS, "Object remover 2 check.");
}

uint32 Map::GetPlayersCountExceptGMs() const
{
    uint32 count = 0;
    for (MapRefManager::const_iterator itr = m_mapRefManager.begin(); itr != m_mapRefManager.end(); ++itr)
        if (!itr->GetSource()->IsGameMaster())
            ++count;
    return count;
}

void Map::SendToPlayers(WorldPacket const* data) const
{
    for (MapRefManager::const_iterator itr = m_mapRefManager.begin(); itr != m_mapRefManager.end(); ++itr)
        itr->GetSource()->GetSession()->SendPacket(data);
}

bool Map::ActiveObjectsNearGrid(NGridType const& ngrid) const
{
    CellCoord cell_min(ngrid.getX() * MAX_NUMBER_OF_CELLS, ngrid.getY() * MAX_NUMBER_OF_CELLS);
    CellCoord cell_max(cell_min.x_coord + MAX_NUMBER_OF_CELLS, cell_min.y_coord+MAX_NUMBER_OF_CELLS);

    //we must find visible range in cells so we unload only non-visible cells...
    float viewDist = GetVisibilityRange();
    int cell_range = (int)ceilf(viewDist / SIZE_OF_GRID_CELL) + 1;

    cell_min.dec_x(cell_range);
    cell_min.dec_y(cell_range);
    cell_max.inc_x(cell_range);
    cell_max.inc_y(cell_range);

    for (MapRefManager::const_iterator iter = m_mapRefManager.begin(); iter != m_mapRefManager.end(); ++iter)
    {
        Player* player = iter->GetSource();

        CellCoord p = Trinity::ComputeCellCoord(player->GetPositionX(), player->GetPositionY());
        if ((cell_min.x_coord <= p.x_coord && p.x_coord <= cell_max.x_coord) &&
            (cell_min.y_coord <= p.y_coord && p.y_coord <= cell_max.y_coord))
            return true;
    }

    for (ActiveNonPlayers::const_iterator iter = m_activeNonPlayers.begin(); iter != m_activeNonPlayers.end(); ++iter)
    {
        WorldObject* obj = *iter;

        CellCoord p = Trinity::ComputeCellCoord(obj->GetPositionX(), obj->GetPositionY());
        if ((cell_min.x_coord <= p.x_coord && p.x_coord <= cell_max.x_coord) &&
            (cell_min.y_coord <= p.y_coord && p.y_coord <= cell_max.y_coord))
            return true;
    }

    return false;
}

template<class T>
void Map::AddToActive(T* obj)
{
    AddToActiveHelper(obj);
}

template <>
void Map::AddToActive(Creature* c)
{
    AddToActiveHelper(c);

    // also not allow unloading spawn grid to prevent creating creature clone at load
    if (!c->IsPet() && c->GetDBTableGUIDLow())
    {
        float x, y, z;
        c->GetRespawnPosition(x, y, z);
        GridCoord p = Trinity::ComputeGridCoord(x, y);
        if (getNGrid(p.x_coord, p.y_coord))
            getNGrid(p.x_coord, p.y_coord)->incUnloadActiveLock();
        else
        {
            GridCoord p2 = Trinity::ComputeGridCoord(c->GetPositionX(), c->GetPositionY());
            TC_LOG_ERROR(LOG_FILTER_MAPS, "Active creature (GUID: %u Entry: %u) added to grid[%u, %u] but spawn grid[%u, %u] was not loaded.",
                c->GetGUIDLow(), c->GetEntry(), p.x_coord, p.y_coord, p2.x_coord, p2.y_coord);
        }
    }
}

template<>
void Map::AddToActive(DynamicObject* d)
{
    AddToActiveHelper(d);
}

template<class T>
void Map::RemoveFromActive(T* /*obj*/)
{
}

template <>
void Map::RemoveFromActive(Creature* c)
{
    RemoveFromActiveHelper(c);

    // also allow unloading spawn grid
    if (!c->IsPet() && c->GetDBTableGUIDLow())
    {
        float x, y, z;
        c->GetRespawnPosition(x, y, z);
        GridCoord p = Trinity::ComputeGridCoord(x, y);
        if (getNGrid(p.x_coord, p.y_coord))
            getNGrid(p.x_coord, p.y_coord)->decUnloadActiveLock();
        else
        {
            GridCoord p2 = Trinity::ComputeGridCoord(c->GetPositionX(), c->GetPositionY());
            TC_LOG_ERROR(LOG_FILTER_MAPS, "Active creature (GUID: %u Entry: %u) removed from grid[%u, %u] but spawn grid[%u, %u] was not loaded.",
                c->GetGUIDLow(), c->GetEntry(), p.x_coord, p.y_coord, p2.x_coord, p2.y_coord);
        }
    }
}

template<>
void Map::RemoveFromActive(DynamicObject* obj)
{
    RemoveFromActiveHelper(obj);
}

template bool Map::AddToMap(Corpse*);
template bool Map::AddToMap(Creature*);
template bool Map::AddToMap(GameObject*);
template bool Map::AddToMap(DynamicObject*);
template bool Map::AddToMap(AreaTrigger*);

template void Map::RemoveFromMap(Corpse*, bool);
template void Map::RemoveFromMap(Creature*, bool);
template void Map::RemoveFromMap(GameObject*, bool);
template void Map::RemoveFromMap(DynamicObject*, bool);
template void Map::RemoveFromMap(AreaTrigger*, bool);

/* ******* Dungeon Instance Maps ******* */

InstanceMap::InstanceMap(uint32 id, time_t expiry, uint32 InstanceId, uint8 SpawnMode, Map* _parent)
  : Map(id, expiry, InstanceId, SpawnMode, _parent),
    m_resetAfterUnload(false), m_unloadWhenEmpty(false),
    i_data(NULL), i_script_id(0)
{
    //lets initialize visibility distance for dungeons
    InstanceMap::InitVisibilityDistance();

    // the timer is started by default, and stopped when the first player joins
    // this make sure it gets unloaded if for some reason no player joins
    m_unloadTimer = std::max(sWorld->getIntConfig(CONFIG_INSTANCE_UNLOAD_DELAY), (uint32)MIN_UNLOAD_DELAY);
}

InstanceMap::~InstanceMap()
{
    delete i_data;
    i_data = NULL;
}

void InstanceMap::InitVisibilityDistance()
{
    //init visibility distance for instances
    m_VisibleDistance = World::GetMaxVisibleDistanceInInstances();
    m_VisibilityNotifyPeriod = World::GetVisibilityNotifyPeriodInInstances();
}

/*
    Do map specific checks to see if the player can enter
*/
bool InstanceMap::CanEnter(Player* player)
{
    if (player->GetMapRef().getTarget() == this)
    {
        TC_LOG_ERROR(LOG_FILTER_MAPS, "InstanceMap::CanEnter - player %s(%u) already in map %d, %d, %d!", player->GetName().c_str(), player->GetGUIDLow(), GetId(), GetInstanceId(), GetSpawnMode());
        ASSERT(false);
        return false;
    }

    // allow GM's to enter
    if (player->IsGameMaster())
        return Map::CanEnter(player);

    // cannot enter if the instance is full (player cap), GMs don't count
    uint32 maxPlayers = GetMaxPlayers();
    if (GetPlayersCountExceptGMs() >= maxPlayers)
    {
        TC_LOG_INFO(LOG_FILTER_MAPS, "MAP: Instance '%u' of map '%s' cannot have more than '%u' players. Player '%s' rejected", GetInstanceId(), GetMapName(), maxPlayers, player->GetName().c_str());
        player->SendTransferAborted(GetId(), TRANSFER_ABORT_MAX_PLAYERS);
        return false;
    }

    // cannot enter while an encounter is in progress on raids
    /*Group* group = player->GetGroup();
    if (!player->IsGameMaster() && group && group->InCombatToInstance(GetInstanceId()) && player->GetMapId() != GetId())*/
    if (IsRaid() && GetInstanceScript() && GetInstanceScript()->IsEncounterInProgress())
    {
        player->SendTransferAborted(GetId(), TRANSFER_ABORT_ZONE_IN_COMBAT);
        return false;
    }

    // cannot enter if instance is in use by another party/soloer that have a
    // permanent save in the same instance id

    PlayerList const &playerList = GetPlayers();

    if (!playerList.isEmpty())
        for (PlayerList::const_iterator i = playerList.begin(); i != playerList.end(); ++i)
            if (Player* iPlayer = i->GetSource())
            {
                if (iPlayer->IsGameMaster()) // bypass GMs
                    continue;
                if (!player->GetGroup()) // player has not group and there is someone inside, deny entry
                {
                    player->SendTransferAborted(GetId(), TRANSFER_ABORT_MAX_PLAYERS);
                    return false;
                }
                // player inside instance has no group or his groups is different to entering player's one, deny entry
                if (!iPlayer->GetGroup() || iPlayer->GetGroup() != player->GetGroup())
                {
                    player->SendTransferAborted(GetId(), TRANSFER_ABORT_MAX_PLAYERS);
                    return false;
                }
                break;
            }

    return Map::CanEnter(player);
}

/*
    Do map specific checks and add the player to the map if successful.
*/
bool InstanceMap::AddPlayerToMap(Player* player)
{
    /// @todo Not sure about checking player level: already done in HandleAreaTriggerOpcode
    // GMs still can teleport player in instance.
    // Is it needed?

    {
        TRINITY_GUARD(ACE_Thread_Mutex, Lock);
        // Check moved to void WorldSession::HandleMoveWorldportAckOpcode()
        //if (!CanEnter(player))
            //return false;

        // Dungeon only code
        if (IsDungeon())
        {
            Group* group = player->GetGroup();

            // increase current instances (hourly limit)
            if (!group || !group->isLFGGroup())
                player->AddInstanceEnterTime(GetInstanceId(), time(NULL));

            // get or create an instance save for the map
            InstanceSave* mapSave = sInstanceSaveMgr->GetInstanceSave(GetInstanceId());
            if (!mapSave)
            {
                TC_LOG_INFO(LOG_FILTER_MAPS, "InstanceMap::Add: creating instance save for map %d spawnmode %d with instance id %d", GetId(), GetSpawnMode(), GetInstanceId());
                mapSave = sInstanceSaveMgr->AddInstanceSave(GetId(), GetInstanceId(), Difficulty(GetSpawnMode()), 0, true);
            }

            ASSERT(mapSave);

            // check for existing instance binds
            InstancePlayerBind* playerBind = player->GetBoundInstance(GetId(), Difficulty(GetSpawnMode()));
            if (playerBind && playerBind->perm)
            {
                // cannot enter other instances if bound permanently
                if (playerBind->save != mapSave)
                {
                    TC_LOG_ERROR(LOG_FILTER_MAPS, "InstanceMap::Add: player %s(%d) is permanently bound to instance %s %d, %d, %d, %d, %d, %d but he is being put into instance %s %d, %d, %d, %d, %d, %d", player->GetName().c_str(), player->GetGUIDLow(), GetMapName(), playerBind->save->GetMapId(), playerBind->save->GetInstanceId(), playerBind->save->GetDifficulty(), playerBind->save->GetPlayerCount(), playerBind->save->GetGroupCount(), playerBind->save->CanReset(), GetMapName(), mapSave->GetMapId(), mapSave->GetInstanceId(), mapSave->GetDifficulty(), mapSave->GetPlayerCount(), mapSave->GetGroupCount(), mapSave->CanReset());
                    return false;
                }
            }
            else
            {
                if (group)
                {
                    // solo saves should be reset when entering a group
                    InstanceGroupBind* groupBind = group->GetBoundInstance(this);
                    if (playerBind && playerBind->save != mapSave)
                    {
                        TC_LOG_ERROR(LOG_FILTER_MAPS, "InstanceMap::Add: player %s(%d) is being put into instance %s %d, %d, %d, %d, %d, %d but he is in group %d and is bound to instance %d, %d, %d, %d, %d, %d!", player->GetName().c_str(), player->GetGUIDLow(), GetMapName(), mapSave->GetMapId(), mapSave->GetInstanceId(), mapSave->GetDifficulty(), mapSave->GetPlayerCount(), mapSave->GetGroupCount(), mapSave->CanReset(), GUID_LOPART(group->GetLeaderGUID()), playerBind->save->GetMapId(), playerBind->save->GetInstanceId(), playerBind->save->GetDifficulty(), playerBind->save->GetPlayerCount(), playerBind->save->GetGroupCount(), playerBind->save->CanReset());
                        if (groupBind)
                            TC_LOG_ERROR(LOG_FILTER_MAPS, "InstanceMap::Add: the group is bound to the instance %s %d, %d, %d, %d, %d, %d", GetMapName(), groupBind->save->GetMapId(), groupBind->save->GetInstanceId(), groupBind->save->GetDifficulty(), groupBind->save->GetPlayerCount(), groupBind->save->GetGroupCount(), groupBind->save->CanReset());
                        //ASSERT(false);
                        return false;
                    }
                    // bind to the group or keep using the group save
                    if (!groupBind)
                        group->BindToInstance(mapSave, false);
                    else
                    {
                        // cannot jump to a different instance without resetting it
                        if (groupBind->save != mapSave)
                        {
                            TC_LOG_ERROR(LOG_FILTER_MAPS, "InstanceMap::Add: player %s(%d) is being put into instance %d, %d, %d but he is in group %d which is bound to instance %d, %d, %d!", player->GetName().c_str(), player->GetGUIDLow(), mapSave->GetMapId(), mapSave->GetInstanceId(), mapSave->GetDifficulty(), GUID_LOPART(group->GetLeaderGUID()), groupBind->save->GetMapId(), groupBind->save->GetInstanceId(), groupBind->save->GetDifficulty());
                            TC_LOG_ERROR(LOG_FILTER_MAPS, "MapSave players: %d, group count: %d", mapSave->GetPlayerCount(), mapSave->GetGroupCount());
                            if (groupBind->save)
                                TC_LOG_ERROR(LOG_FILTER_MAPS, "GroupBind save players: %d, group count: %d", groupBind->save->GetPlayerCount(), groupBind->save->GetGroupCount());
                            else
                                TC_LOG_ERROR(LOG_FILTER_MAPS, "GroupBind save NULL");
                            return false;
                        }
                        // if the group/leader is permanently bound to the instance
                        // players also become permanently bound when they enter
                        if (groupBind->perm)
                        {
                            WorldPacket data(SMSG_INSTANCE_LOCK_WARNING_QUERY, 10);
                            data << uint32(60000);
                            data << uint32(i_data ? i_data->GetCompletedEncounterMask() : 0);
                            data << uint8(0);
                            data << uint8(0); // events it throws:  1 : INSTANCE_LOCK_WARNING   0 : INSTANCE_LOCK_STOP / INSTANCE_LOCK_START
                            player->GetSession()->SendPacket(&data);
                            player->SetPendingBind(mapSave->GetInstanceId(), 60000);
                        }
                    }
                }
                else
                {
                    // set up a solo bind or continue using it
                    if (!playerBind)
                        player->BindToInstance(mapSave, false);
                    else
                        // cannot jump to a different instance without resetting it
                        ASSERT(playerBind->save == mapSave);
                }
            }
        }

        // for normal instances cancel the reset schedule when the
        // first player enters (no players yet)
        SetResetSchedule(false);

        TC_LOG_INFO(LOG_FILTER_MAPS, "MAP: Player '%s' entered instance '%u' of map '%s'", player->GetName().c_str(), GetInstanceId(), GetMapName());
        // initialize unload state
        m_unloadTimer = 0;
        m_resetAfterUnload = false;
        m_unloadWhenEmpty = false;
    }

    // this will acquire the same mutex so it cannot be in the previous block
    Map::AddPlayerToMap(player);

    if (i_data)
        i_data->OnPlayerEnter(player);

    return true;
}

void InstanceMap::Update(const uint32 t_diff)
{
    Map::Update(t_diff);

    if (i_data)
        i_data->Update(t_diff);
}

void InstanceMap::RemovePlayerFromMap(Player* player, bool remove)
{
    TC_LOG_INFO(LOG_FILTER_MAPS, "MAP: Removing player '%s' from instance '%u' of map '%s' before relocating to another map", player->GetName().c_str(), GetInstanceId(), GetMapName());
    //if last player set unload timer
    if (!m_unloadTimer && m_mapRefManager.getSize() == 1)
        m_unloadTimer = m_unloadWhenEmpty ? MIN_UNLOAD_DELAY : std::max(sWorld->getIntConfig(CONFIG_INSTANCE_UNLOAD_DELAY), (uint32)MIN_UNLOAD_DELAY);
    Map::RemovePlayerFromMap(player, remove);
    // for normal instances schedule the reset after all players have left
    SetResetSchedule(true);
}

void InstanceMap::CreateInstanceData(bool load)
{
    if (i_data != NULL)
        return;

    InstanceTemplate const* mInstance = sObjectMgr->GetInstanceTemplate(GetId());
    if (mInstance)
    {
        i_script_id = mInstance->ScriptId;
        i_data = sScriptMgr->CreateInstanceData(this);
    }

    if (!i_data)
        return;

    i_data->Initialize();

    if (load)
    {
        /// @todo make a global storage for this
        PreparedStatement* stmt = CharacterDatabase.GetPreparedStatement(CHAR_SEL_INSTANCE);
        stmt->setUInt16(0, uint16(GetId()));
        stmt->setUInt32(1, i_InstanceId);
        PreparedQueryResult result = CharacterDatabase.Query(stmt);

        if (result)
        {
            Field* fields = result->Fetch();
            std::string data = fields[0].GetString();
            i_data->SetCompletedEncountersMask(fields[1].GetUInt32());
            if (data != "")
            {
                TC_LOG_DEBUG(LOG_FILTER_MAPS, "Loading instance data for `%s` with id %u", sObjectMgr->GetScriptName(i_script_id), i_InstanceId);
                i_data->Load(data.c_str());
            }
        }
    }
}

/*
    Returns true if there are no players in the instance
*/
bool InstanceMap::Reset(uint8 method)
{
    // note: since the map may not be loaded when the instance needs to be reset
    // the instance must be deleted from the DB by InstanceSaveManager

    if (HavePlayers())
    {
        if (method == INSTANCE_RESET_ALL || method == INSTANCE_RESET_CHANGE_DIFFICULTY)
        {
            // notify the players to leave the instance so it can be reset
            for (MapRefManager::iterator itr = m_mapRefManager.begin(); itr != m_mapRefManager.end(); ++itr)
                itr->GetSource()->SendResetFailedNotify(GetId());
        }
        else
        {
            if (method == INSTANCE_RESET_GLOBAL)
                // set the homebind timer for players inside (1 minute)
                for (MapRefManager::iterator itr = m_mapRefManager.begin(); itr != m_mapRefManager.end(); ++itr)
                    itr->GetSource()->m_InstanceValid = false;

            // the unload timer is not started
            // instead the map will unload immediately after the players have left
            m_unloadWhenEmpty = true;
            m_resetAfterUnload = true;
        }
    }
    else
    {
        // unloaded at next update
        m_unloadTimer = MIN_UNLOAD_DELAY;
        m_resetAfterUnload = true;
    }

    return m_mapRefManager.isEmpty();
}

void InstanceMap::PermBindAllPlayers(Player* source)
{
    if (!IsDungeon())
        return;

    InstanceSave* save = sInstanceSaveMgr->GetInstanceSave(GetInstanceId());
    if (!save)
    {
        TC_LOG_ERROR(LOG_FILTER_MAPS, "Cannot bind player (GUID: %u, Name: %s), because no instance save is available for instance map (Name: %s, Entry: %u, InstanceId: %u)!", source->GetGUIDLow(), source->GetName().c_str(), source->GetMap()->GetMapName(), source->GetMapId(), GetInstanceId());
        return;
    }

    Group* group = source->GetGroup();
    // group members outside the instance group don't get bound
    for (MapRefManager::iterator itr = m_mapRefManager.begin(); itr != m_mapRefManager.end(); ++itr)
    {
        Player* player = itr->GetSource();
        // players inside an instance cannot be bound to other instances
        // some players may already be permanently bound, in this case nothing happens
        InstancePlayerBind* bind = player->GetBoundInstance(save->GetMapId(), save->GetDifficulty());
        if (!bind || !bind->perm)
        {
            player->BindToInstance(save, true);
            WorldPacket data(SMSG_INSTANCE_SAVE_CREATED, 4);
            data << uint32(0);
            player->GetSession()->SendPacket(&data);

            player->GetSession()->SendCalendarRaidLockout(save, true);
        }

        // if the leader is not in the instance the group will not get a perm bind
        if (group && group->GetLeaderGUID() == player->GetGUID())
            group->BindToInstance(save, true);
    }
}

void InstanceMap::UnloadAll()
{
    ASSERT(!HavePlayers());

    if (m_resetAfterUnload == true)
        DeleteRespawnTimes();

    Map::UnloadAll();
}

void InstanceMap::SendResetWarnings(uint32 timeLeft) const
{
    for (MapRefManager::const_iterator itr = m_mapRefManager.begin(); itr != m_mapRefManager.end(); ++itr)
        itr->GetSource()->SendInstanceResetWarning(GetId(), itr->GetSource()->GetDifficulty(IsRaid()), timeLeft);
}

void InstanceMap::SetResetSchedule(bool on)
{
    // only for normal instances
    // the reset time is only scheduled when there are no payers inside
    // it is assumed that the reset time will rarely (if ever) change while the reset is scheduled
    if (IsDungeon() && !HavePlayers() && !IsRaidOrHeroicDungeon())
    {
        if (InstanceSave* save = sInstanceSaveMgr->GetInstanceSave(GetInstanceId()))
            sInstanceSaveMgr->ScheduleReset(on, save->GetResetTime(), InstanceSaveManager::InstResetEvent(0, GetId(), Difficulty(GetSpawnMode()), GetInstanceId()));
        else
            TC_LOG_ERROR(LOG_FILTER_MAPS, "InstanceMap::SetResetSchedule: cannot turn schedule %s, there is no save information for instance (map [id: %u, name: %s], instance id: %u, difficulty: %u)",
                on ? "on" : "off", GetId(), GetMapName(), GetInstanceId(), Difficulty(GetSpawnMode()));
    }
}

MapDifficulty const* Map::GetMapDifficulty() const
{
    return GetMapDifficultyData(GetId(), GetDifficulty());
}

uint32 InstanceMap::GetMaxPlayers() const
{
    if (MapDifficulty const* mapDiff = GetMapDifficulty())
    {
        if (mapDiff->maxPlayers || IsRegularDifficulty())    // Normal case (expect that regular difficulty always have correct maxplayers)
            return mapDiff->maxPlayers;
        else                                                // DBC have 0 maxplayers for heroic instances with expansion < 2
        {                                                   // The heroic entry exists, so we don't have to check anything, simply return normal max players
            MapDifficulty const* normalDiff = GetMapDifficultyData(GetId(), REGULAR_DIFFICULTY);
            return normalDiff ? normalDiff->maxPlayers : 0;
        }
    }
    else                                                    // I'd rather ASSERT(false);
        return 0;
}

uint32 InstanceMap::GetMaxResetDelay() const
{
    MapDifficulty const* mapDiff = GetMapDifficulty();
    return mapDiff ? mapDiff->resetTime : 0;
}

/* ******* Battleground Instance Maps ******* */

BattlegroundMap::BattlegroundMap(uint32 id, time_t expiry, uint32 InstanceId, Map* _parent, uint8 spawnMode)
  : Map(id, expiry, InstanceId, spawnMode, _parent), m_bg(NULL)
{
    //lets initialize visibility distance for BG/Arenas
    BattlegroundMap::InitVisibilityDistance();
}

BattlegroundMap::~BattlegroundMap()
{
    if (m_bg)
    {
        //unlink to prevent crash, always unlink all pointer reference before destruction
        m_bg->SetBgMap(NULL);
        m_bg = NULL;
    }
}

void BattlegroundMap::InitVisibilityDistance()
{
    //init visibility distance for BG/Arenas
    m_VisibleDistance = World::GetMaxVisibleDistanceInBGArenas();
    m_VisibilityNotifyPeriod = World::GetVisibilityNotifyPeriodInBGArenas();
}

bool BattlegroundMap::CanEnter(Player* player)
{
    if (player->GetMapRef().getTarget() == this)
    {
        TC_LOG_ERROR(LOG_FILTER_MAPS, "BGMap::CanEnter - player %u is already in map!", player->GetGUIDLow());
        ASSERT(false);
        return false;
    }

    if (player->GetBattlegroundId() != GetInstanceId())
        return false;

    // player number limit is checked in bgmgr, no need to do it here

    return Map::CanEnter(player);
}

bool BattlegroundMap::AddPlayerToMap(Player* player)
{
    {
        TRINITY_GUARD(ACE_Thread_Mutex, Lock);
        //Check moved to void WorldSession::HandleMoveWorldportAckOpcode()
        //if (!CanEnter(player))
            //return false;
        // reset instance validity, battleground maps do not homebind
        player->m_InstanceValid = true;
    }
    return Map::AddPlayerToMap(player);
}

void BattlegroundMap::RemovePlayerFromMap(Player* player, bool remove)
{
    TC_LOG_INFO(LOG_FILTER_MAPS, "MAP: Removing player '%s' from bg '%u' of map '%s' before relocating to another map", player->GetName().c_str(), GetInstanceId(), GetMapName());
    Map::RemovePlayerFromMap(player, remove);
}

void BattlegroundMap::SetUnload()
{
    m_unloadTimer = MIN_UNLOAD_DELAY;
}

void BattlegroundMap::RemoveAllPlayers()
{
    if (HavePlayers())
        for (MapRefManager::iterator itr = m_mapRefManager.begin(); itr != m_mapRefManager.end(); ++itr)
            if (Player* player = itr->GetSource())
                if (!player->IsBeingTeleportedFar())
                    player->TeleportTo(player->GetBattlegroundEntryPoint());
}

Creature* Map::GetCreature(uint64 guid)
{
    return ObjectAccessor::GetObjectInMap(guid, this, (Creature*)NULL);
}

GameObject* Map::GetGameObject(uint64 guid)
{
    return ObjectAccessor::GetObjectInMap(guid, this, (GameObject*)NULL);
}

Transport* Map::GetTransport(uint64 guid)
{
    if (GUID_HIPART(guid) != HIGHGUID_MO_TRANSPORT)
        return NULL;

    GameObject* go = GetGameObject(guid);
    return go ? go->ToTransport() : NULL;
}

DynamicObject* Map::GetDynamicObject(uint64 guid)
{
    return ObjectAccessor::GetObjectInMap(guid, this, (DynamicObject*)NULL);
}

void Map::UpdateIteratorBack(Player* player)
{
    if (m_mapRefIter == player->GetMapRef())
        m_mapRefIter = m_mapRefIter->nocheck_prev();
}

void Map::SaveCreatureRespawnTime(uint32 dbGuid, time_t respawnTime)
{
    if (!respawnTime)
    {
        // Delete only
        RemoveCreatureRespawnTime(dbGuid);
        return;
    }

    _creatureRespawnTimes[dbGuid] = respawnTime;

    PreparedStatement* stmt = CharacterDatabase.GetPreparedStatement(CHAR_REP_CREATURE_RESPAWN);
    stmt->setUInt32(0, dbGuid);
    stmt->setUInt32(1, uint32(respawnTime));
    stmt->setUInt16(2, GetId());
    stmt->setUInt32(3, GetInstanceId());
    CharacterDatabase.Execute(stmt);
}

void Map::RemoveCreatureRespawnTime(uint32 dbGuid)
{
    _creatureRespawnTimes.erase(dbGuid);

    PreparedStatement* stmt = CharacterDatabase.GetPreparedStatement(CHAR_DEL_CREATURE_RESPAWN);
    stmt->setUInt32(0, dbGuid);
    stmt->setUInt16(1, GetId());
    stmt->setUInt32(2, GetInstanceId());
    CharacterDatabase.Execute(stmt);
}

void Map::SaveGORespawnTime(uint32 dbGuid, time_t respawnTime)
{
    if (!respawnTime)
    {
        // Delete only
        RemoveGORespawnTime(dbGuid);
        return;
    }

    _goRespawnTimes[dbGuid] = respawnTime;

    PreparedStatement* stmt = CharacterDatabase.GetPreparedStatement(CHAR_REP_GO_RESPAWN);
    stmt->setUInt32(0, dbGuid);
    stmt->setUInt32(1, uint32(respawnTime));
    stmt->setUInt16(2, GetId());
    stmt->setUInt32(3, GetInstanceId());
    CharacterDatabase.Execute(stmt);
}

void Map::RemoveGORespawnTime(uint32 dbGuid)
{
    _goRespawnTimes.erase(dbGuid);

    PreparedStatement* stmt = CharacterDatabase.GetPreparedStatement(CHAR_DEL_GO_RESPAWN);
    stmt->setUInt32(0, dbGuid);
    stmt->setUInt16(1, GetId());
    stmt->setUInt32(2, GetInstanceId());
    CharacterDatabase.Execute(stmt);
}

void Map::LoadRespawnTimes()
{
    PreparedStatement* stmt = CharacterDatabase.GetPreparedStatement(CHAR_SEL_CREATURE_RESPAWNS);
    stmt->setUInt16(0, GetId());
    stmt->setUInt32(1, GetInstanceId());
    if (PreparedQueryResult result = CharacterDatabase.Query(stmt))
    {
        do
        {
            Field* fields = result->Fetch();
            uint32 loguid      = fields[0].GetUInt32();
            uint32 respawnTime = fields[1].GetUInt32();

            _creatureRespawnTimes[loguid] = time_t(respawnTime);
        } while (result->NextRow());
    }

    stmt = CharacterDatabase.GetPreparedStatement(CHAR_SEL_GO_RESPAWNS);
    stmt->setUInt16(0, GetId());
    stmt->setUInt32(1, GetInstanceId());
    if (PreparedQueryResult result = CharacterDatabase.Query(stmt))
    {
        do
        {
            Field* fields = result->Fetch();
            uint32 loguid      = fields[0].GetUInt32();
            uint32 respawnTime = fields[1].GetUInt32();

            _goRespawnTimes[loguid] = time_t(respawnTime);
        } while (result->NextRow());
    }
}

void Map::DeleteRespawnTimes()
{
    _creatureRespawnTimes.clear();
    _goRespawnTimes.clear();

    DeleteRespawnTimesInDB(GetId(), GetInstanceId());
}

void Map::DeleteRespawnTimesInDB(uint16 mapId, uint32 instanceId)
{
    PreparedStatement* stmt = CharacterDatabase.GetPreparedStatement(CHAR_DEL_CREATURE_RESPAWN_BY_INSTANCE);
    stmt->setUInt16(0, mapId);
    stmt->setUInt32(1, instanceId);
    CharacterDatabase.Execute(stmt);

    stmt = CharacterDatabase.GetPreparedStatement(CHAR_DEL_GO_RESPAWN_BY_INSTANCE);
    stmt->setUInt16(0, mapId);
    stmt->setUInt32(1, instanceId);
    CharacterDatabase.Execute(stmt);
}

time_t Map::GetLinkedRespawnTime(uint64 guid) const
{
    uint64 linkedGuid = sObjectMgr->GetLinkedRespawnGuid(guid);
    switch (GUID_HIPART(linkedGuid))
    {
        case HIGHGUID_UNIT:
            return GetCreatureRespawnTime(GUID_LOPART(linkedGuid));
        case HIGHGUID_GAMEOBJECT:
            return GetGORespawnTime(GUID_LOPART(linkedGuid));
        default:
            break;
    }

    return time_t(0);
}
<|MERGE_RESOLUTION|>--- conflicted
+++ resolved
@@ -2340,27 +2340,9 @@
 void Map::SendInitTransports(Player* player)
 {
     // Hack to send out transports
-<<<<<<< HEAD
-    MapManager::TransportMap& tmap = sMapMgr->m_TransportsByMap;
-
-    // no transports at map
-    if (tmap.find(player->GetMapId()) == tmap.end())
-        return;
-
     UpdateData transData(player->GetMapId());
-
-    MapManager::TransportSet& tset = tmap[player->GetMapId()];
-
-    for (MapManager::TransportSet::const_iterator i = tset.begin(); i != tset.end(); ++i)
-    {
-        // send data for current transport in other place
-        if ((*i) != player->GetTransport() && (*i)->GetMapId() == GetId())
-        {
-=======
-    UpdateData transData;
     for (TransportsContainer::const_iterator i = _transports.begin(); i != _transports.end(); ++i)
         if (*i != player->GetTransport())
->>>>>>> 4a99fb6b
             (*i)->BuildCreateUpdateBlockForPlayer(&transData, player);
 
     WorldPacket packet;
@@ -2371,25 +2353,9 @@
 void Map::SendRemoveTransports(Player* player)
 {
     // Hack to send out transports
-<<<<<<< HEAD
-    MapManager::TransportMap& tmap = sMapMgr->m_TransportsByMap;
-
-    // no transports at map
-    if (tmap.find(player->GetMapId()) == tmap.end())
-        return;
-
     UpdateData transData(player->GetMapId());
-
-    MapManager::TransportSet& tset = tmap[player->GetMapId()];
-
-    // except used transport
-    for (MapManager::TransportSet::const_iterator i = tset.begin(); i != tset.end(); ++i)
-        if ((*i) != player->GetTransport() && (*i)->GetMapId() != GetId())
-=======
-    UpdateData transData;
     for (TransportsContainer::const_iterator i = _transports.begin(); i != _transports.end(); ++i)
         if (*i != player->GetTransport())
->>>>>>> 4a99fb6b
             (*i)->BuildOutOfRangeUpdateBlock(&transData);
 
     WorldPacket packet;
