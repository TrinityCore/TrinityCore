/*
 * Copyright (C) 2008-2013 Trinity <http://www.trinitycore.org/>
 *
 * This program is free software; you can redistribute it and/or modify
 * it under the terms of the GNU General Public License as published by
 * the Free Software Foundation; either version 2 of the License, or
 * (at your option) any later version.
 *
 * This program is distributed in the hope that it will be useful,
 * but WITHOUT ANY WARRANTY; without even the implied warranty of
 * MERCHANTABILITY or FITNESS FOR A PARTICULAR PURPOSE.  See the
 * GNU General Public License for more details.
 *
 * You should have received a copy of the GNU General Public License
 * along with this program; if not, write to the Free Software
 * Foundation, Inc., 59 Temple Place, Suite 330, Boston, MA  02111-1307  USA
 *
 * Updated by: Toba and Baeumchen (maddin)
 */

#include "Map.h"
#include "Battleground.h"
#include "MMapFactory.h"
#include "CellImpl.h"
#include "DynamicTree.h"
#include "GridNotifiers.h"
#include "GridNotifiersImpl.h"
#include "GridStates.h"
#include "Group.h"
#include "InstanceScript.h"
#include "MapInstanced.h"
#include "MapManager.h"
#include "ObjectAccessor.h"
#include "ObjectMgr.h"
#include "Pet.h"
#include "ScriptMgr.h"
#include "Transport.h"
#include "Vehicle.h"
#include "VMapFactory.h"

u_map_magic MapMagic        = { {'M','A','P','S'} };
u_map_magic MapVersionMagic = { {'v','1','.','3'} };
u_map_magic MapAreaMagic    = { {'A','R','E','A'} };
u_map_magic MapHeightMagic  = { {'M','H','G','T'} };
u_map_magic MapLiquidMagic  = { {'M','L','I','Q'} };

#define DEFAULT_GRID_EXPIRY     300
#define MAX_GRID_LOAD_TIME      50
#define MAX_CREATURE_ATTACK_RADIUS  (45.0f * sWorld->getRate(RATE_CREATURE_AGGRO))

GridState* si_GridStates[MAX_GRID_STATE];

Map::~Map()
{
    sScriptMgr->OnDestroyMap(this);

    UnloadAll();

    while (!i_worldObjects.empty())
    {
        WorldObject* obj = *i_worldObjects.begin();
        ASSERT(obj->IsWorldObject());
        //ASSERT(obj->GetTypeId() == TYPEID_CORPSE);
        obj->RemoveFromWorld();
        obj->ResetMap();
    }

    if (!m_scriptSchedule.empty())
        sScriptMgr->DecreaseScheduledScriptCount(m_scriptSchedule.size());

    MMAP::MMapFactory::createOrGetMMapManager()->unloadMapInstance(GetId(), i_InstanceId);
}

bool Map::ExistMap(uint32 mapid, int gx, int gy)
{
    int len = sWorld->GetDataPath().length() + strlen("maps/%03u%02u%02u.map") + 1;
    char* fileName = new char[len];
    snprintf(fileName, len, (char *)(sWorld->GetDataPath() + "maps/%03u%02u%02u.map").c_str(), mapid, gx, gy);

    bool ret = false;
    FILE* pf = fopen(fileName, "rb");

    if (!pf)
        TC_LOG_ERROR(LOG_FILTER_MAPS, "Map file '%s': does not exist!", fileName);
    else
    {
        map_fileheader header;
        if (fread(&header, sizeof(header), 1, pf) == 1)
        {
            if (header.mapMagic.asUInt != MapMagic.asUInt || header.versionMagic.asUInt != MapVersionMagic.asUInt)
                TC_LOG_ERROR(LOG_FILTER_MAPS, "Map file '%s' is from an incompatible map version (%.*s %.*s), %.*s %.*s is expected. Please recreate using the mapextractor.",
                    fileName, 4, header.mapMagic.asChar, 4, header.versionMagic.asChar, 4, MapMagic.asChar, 4, MapVersionMagic.asChar);
            else
                ret = true;
        }
        fclose(pf);
    }

    delete[] fileName;
    return ret;
}

bool Map::ExistVMap(uint32 mapid, int gx, int gy)
{
    if (VMAP::IVMapManager* vmgr = VMAP::VMapFactory::createOrGetVMapManager())
    {
        if (vmgr->isMapLoadingEnabled())
        {
            bool exists = vmgr->existsMap((sWorld->GetDataPath()+ "vmaps").c_str(),  mapid, gx, gy);
            if (!exists)
            {
                std::string name = vmgr->getDirFileName(mapid, gx, gy);
                TC_LOG_ERROR(LOG_FILTER_MAPS, "VMap file '%s' is missing or points to wrong version of vmap file. Redo vmaps with latest version of vmap_assembler.exe.", (sWorld->GetDataPath()+"vmaps/"+name).c_str());
                return false;
            }
        }
    }

    return true;
}

void Map::LoadMMap(int gx, int gy)
{
    bool mmapLoadResult = MMAP::MMapFactory::createOrGetMMapManager()->loadMap((sWorld->GetDataPath() + "mmaps").c_str(), GetId(), gx, gy);

    if (mmapLoadResult)
        TC_LOG_INFO(LOG_FILTER_MAPS, "MMAP loaded name:%s, id:%d, x:%d, y:%d (mmap rep.: x:%d, y:%d)", GetMapName(), GetId(), gx, gy, gx, gy);
    else
        TC_LOG_INFO(LOG_FILTER_MAPS, "Could not load MMAP name:%s, id:%d, x:%d, y:%d (mmap rep.: x:%d, y:%d)", GetMapName(), GetId(), gx, gy, gx, gy);
}

void Map::LoadVMap(int gx, int gy)
{
                                                            // x and y are swapped !!
    int vmapLoadResult = VMAP::VMapFactory::createOrGetVMapManager()->loadMap((sWorld->GetDataPath()+ "vmaps").c_str(),  GetId(), gx, gy);
    switch (vmapLoadResult)
    {
        case VMAP::VMAP_LOAD_RESULT_OK:
            TC_LOG_INFO(LOG_FILTER_MAPS, "VMAP loaded name:%s, id:%d, x:%d, y:%d (vmap rep.: x:%d, y:%d)", GetMapName(), GetId(), gx, gy, gx, gy);
            break;
        case VMAP::VMAP_LOAD_RESULT_ERROR:
            TC_LOG_INFO(LOG_FILTER_MAPS, "Could not load VMAP name:%s, id:%d, x:%d, y:%d (vmap rep.: x:%d, y:%d)", GetMapName(), GetId(), gx, gy, gx, gy);
            break;
        case VMAP::VMAP_LOAD_RESULT_IGNORED:
            TC_LOG_DEBUG(LOG_FILTER_MAPS, "Ignored VMAP name:%s, id:%d, x:%d, y:%d (vmap rep.: x:%d, y:%d)", GetMapName(), GetId(), gx, gy, gx, gy);
            break;
    }
}

void Map::LoadMap(int gx, int gy, bool reload)
{
    if (i_InstanceId != 0)
    {
        if (GridMaps[gx][gy])
            return;

        // load grid map for base map
        if (!m_parentMap->GridMaps[gx][gy])
            m_parentMap->EnsureGridCreated_i(GridCoord(63-gx, 63-gy));

        ((MapInstanced*)(m_parentMap))->AddGridMapReference(GridCoord(gx, gy));
        GridMaps[gx][gy] = m_parentMap->GridMaps[gx][gy];
        return;
    }

    if (GridMaps[gx][gy] && !reload)
        return;

    //map already load, delete it before reloading (Is it necessary? Do we really need the ability the reload maps during runtime?)
    if (GridMaps[gx][gy])
    {
        TC_LOG_INFO(LOG_FILTER_MAPS, "Unloading previously loaded map %u before reloading.", GetId());
        sScriptMgr->OnUnloadGridMap(this, GridMaps[gx][gy], gx, gy);

        delete (GridMaps[gx][gy]);
        GridMaps[gx][gy]=NULL;
    }

    // map file name
    char* tmp = NULL;
    int len = sWorld->GetDataPath().length() + strlen("maps/%03u%02u%02u.map") + 1;
    tmp = new char[len];
    snprintf(tmp, len, (char *)(sWorld->GetDataPath() + "maps/%03u%02u%02u.map").c_str(), GetId(), gx, gy);
    TC_LOG_INFO(LOG_FILTER_MAPS, "Loading map %s", tmp);
    // loading data
    GridMaps[gx][gy] = new GridMap();
    if (!GridMaps[gx][gy]->loadData(tmp))
        TC_LOG_ERROR(LOG_FILTER_MAPS, "Error loading map file: \n %s\n", tmp);
    delete[] tmp;

    sScriptMgr->OnLoadGridMap(this, GridMaps[gx][gy], gx, gy);
}

void Map::LoadMapAndVMap(int gx, int gy)
{
    LoadMap(gx, gy);
   // Only load the data for the base map
    if (i_InstanceId == 0)
    {
        LoadVMap(gx, gy);
        LoadMMap(gx, gy);
    }
}

void Map::InitStateMachine()
{
    si_GridStates[GRID_STATE_INVALID] = new InvalidState;
    si_GridStates[GRID_STATE_ACTIVE] = new ActiveState;
    si_GridStates[GRID_STATE_IDLE] = new IdleState;
    si_GridStates[GRID_STATE_REMOVAL] = new RemovalState;
}

void Map::DeleteStateMachine()
{
    delete si_GridStates[GRID_STATE_INVALID];
    delete si_GridStates[GRID_STATE_ACTIVE];
    delete si_GridStates[GRID_STATE_IDLE];
    delete si_GridStates[GRID_STATE_REMOVAL];
}

Map::Map(uint32 id, time_t expiry, uint32 InstanceId, uint8 SpawnMode, Map* _parent):
_creatureToMoveLock(false), i_mapEntry (sMapStore.LookupEntry(id)), i_spawnMode(SpawnMode), i_InstanceId(InstanceId),
m_unloadTimer(0), m_VisibleDistance(DEFAULT_VISIBILITY_DISTANCE),
m_VisibilityNotifyPeriod(DEFAULT_VISIBILITY_NOTIFY_PERIOD),
m_activeNonPlayersIter(m_activeNonPlayers.end()), i_gridExpiry(expiry),
i_scriptLock(false)
{
    m_parentMap = (_parent ? _parent : this);
    for (unsigned int idx=0; idx < MAX_NUMBER_OF_GRIDS; ++idx)
    {
        for (unsigned int j=0; j < MAX_NUMBER_OF_GRIDS; ++j)
        {
            //z code
            GridMaps[idx][j] =NULL;
            setNGrid(NULL, idx, j);
        }
    }

    //lets initialize visibility distance for map
    Map::InitVisibilityDistance();

    sScriptMgr->OnCreateMap(this);
}

void Map::InitVisibilityDistance()
{
    //init visibility for continents
    m_VisibleDistance = World::GetMaxVisibleDistanceOnContinents();
    m_VisibilityNotifyPeriod = World::GetVisibilityNotifyPeriodOnContinents();
}

// Template specialization of utility methods
template<class T>
void Map::AddToGrid(T* obj, Cell const& cell)
{
    NGridType* grid = getNGrid(cell.GridX(), cell.GridY());
    if (obj->IsWorldObject())
        grid->GetGridType(cell.CellX(), cell.CellY()).template AddWorldObject<T>(obj);
    else
        grid->GetGridType(cell.CellX(), cell.CellY()).template AddGridObject<T>(obj);
}

template<>
void Map::AddToGrid(Creature* obj, Cell const& cell)
{
    NGridType* grid = getNGrid(cell.GridX(), cell.GridY());
    if (obj->IsWorldObject())
        grid->GetGridType(cell.CellX(), cell.CellY()).AddWorldObject(obj);
    else
        grid->GetGridType(cell.CellX(), cell.CellY()).AddGridObject(obj);

    obj->SetCurrentCell(cell);
}

void Map::SwitchGridContainers(Creature* obj, bool on)
{
    ASSERT(!obj->IsPermanentWorldObject());
    CellCoord p = Trinity::ComputeCellCoord(obj->GetPositionX(), obj->GetPositionY());
    if (!p.IsCoordValid())
    {
        TC_LOG_ERROR(LOG_FILTER_MAPS, "Map::SwitchGridContainers: Object " UI64FMTD " has invalid coordinates X:%f Y:%f grid cell [%u:%u]", obj->GetGUID(), obj->GetPositionX(), obj->GetPositionY(), p.x_coord, p.y_coord);
        return;
    }

    Cell cell(p);
    if (!IsGridLoaded(GridCoord(cell.data.Part.grid_x, cell.data.Part.grid_y)))
        return;

    TC_LOG_DEBUG(LOG_FILTER_MAPS, "Switch object " UI64FMTD " from grid[%u, %u] %u", obj->GetGUID(), cell.data.Part.grid_x, cell.data.Part.grid_y, on);
    NGridType *ngrid = getNGrid(cell.GridX(), cell.GridY());
    ASSERT(ngrid != NULL);

    GridType &grid = ngrid->GetGridType(cell.CellX(), cell.CellY());

    obj->RemoveFromGrid(); //This step is not really necessary but we want to do ASSERT in remove/add
    if (on)
    {
        grid.AddWorldObject(obj);
        AddWorldObject(obj);
    }
    else
    {
        grid.AddGridObject(obj);
        RemoveWorldObject(obj);
    }
    obj->m_isTempWorldObject = on;
}

template<class T>
void Map::DeleteFromWorld(T* obj)
{
    // Note: In case resurrectable corpse and pet its removed from global lists in own destructor
    delete obj;
}

template<>
void Map::DeleteFromWorld(Player* player)
{
    sObjectAccessor->RemoveObject(player);
    sObjectAccessor->RemoveUpdateObject(player); /// @todo I do not know why we need this, it should be removed in ~Object anyway
    delete player;
}

void Map::EnsureGridCreated(const GridCoord &p)
{
    TRINITY_GUARD(ACE_Thread_Mutex, GridLock);
    EnsureGridCreated_i(p);
}

//Create NGrid so the object can be added to it
//But object data is not loaded here
void Map::EnsureGridCreated_i(const GridCoord &p)
{
    if (!getNGrid(p.x_coord, p.y_coord))
    {
        TC_LOG_DEBUG(LOG_FILTER_MAPS, "Creating grid[%u, %u] for map %u instance %u", p.x_coord, p.y_coord, GetId(), i_InstanceId);

        setNGrid(new NGridType(p.x_coord*MAX_NUMBER_OF_GRIDS + p.y_coord, p.x_coord, p.y_coord, i_gridExpiry, sWorld->getBoolConfig(CONFIG_GRID_UNLOAD)),
            p.x_coord, p.y_coord);

        // build a linkage between this map and NGridType
        buildNGridLinkage(getNGrid(p.x_coord, p.y_coord));

        getNGrid(p.x_coord, p.y_coord)->SetGridState(GRID_STATE_IDLE);

        //z coord
        int gx = (MAX_NUMBER_OF_GRIDS - 1) - p.x_coord;
        int gy = (MAX_NUMBER_OF_GRIDS - 1) - p.y_coord;

        if (!GridMaps[gx][gy])
            LoadMapAndVMap(gx, gy);
    }
}

//Load NGrid and make it active
void Map::EnsureGridLoadedForActiveObject(const Cell &cell, WorldObject* object)
{
    EnsureGridLoaded(cell);
    NGridType *grid = getNGrid(cell.GridX(), cell.GridY());
    ASSERT(grid != NULL);

    // refresh grid state & timer
    if (grid->GetGridState() != GRID_STATE_ACTIVE)
    {
        TC_LOG_DEBUG(LOG_FILTER_MAPS, "Active object "UI64FMTD" triggers loading of grid [%u, %u] on map %u", object->GetGUID(), cell.GridX(), cell.GridY(), GetId());
        ResetGridExpiry(*grid, 0.1f);
        grid->SetGridState(GRID_STATE_ACTIVE);
    }
}

//Create NGrid and load the object data in it
bool Map::EnsureGridLoaded(const Cell &cell)
{
    EnsureGridCreated(GridCoord(cell.GridX(), cell.GridY()));
    NGridType *grid = getNGrid(cell.GridX(), cell.GridY());

    ASSERT(grid != NULL);
    if (!isGridObjectDataLoaded(cell.GridX(), cell.GridY()))
    {
        TC_LOG_DEBUG(LOG_FILTER_MAPS, "Loading grid[%u, %u] for map %u instance %u", cell.GridX(), cell.GridY(), GetId(), i_InstanceId);

        setGridObjectDataLoaded(true, cell.GridX(), cell.GridY());

        ObjectGridLoader loader(*grid, this, cell);
        loader.LoadN();

        // Add resurrectable corpses to world object list in grid
        sObjectAccessor->AddCorpsesToGrid(GridCoord(cell.GridX(), cell.GridY()), grid->GetGridType(cell.CellX(), cell.CellY()), this);
        Balance();
        return true;
    }

    return false;
}

void Map::LoadGrid(float x, float y)
{
    EnsureGridLoaded(Cell(x, y));
}

bool Map::AddPlayerToMap(Player* player)
{
    CellCoord cellCoord = Trinity::ComputeCellCoord(player->GetPositionX(), player->GetPositionY());
    if (!cellCoord.IsCoordValid())
    {
        TC_LOG_ERROR(LOG_FILTER_MAPS, "Map::Add: Player (GUID: %u) has invalid coordinates X:%f Y:%f grid cell [%u:%u]", player->GetGUIDLow(), player->GetPositionX(), player->GetPositionY(), cellCoord.x_coord, cellCoord.y_coord);
        return false;
    }

    Cell cell(cellCoord);
    EnsureGridLoadedForActiveObject(cell, player);
    AddToGrid(player, cell);

    // Check if we are adding to correct map
    ASSERT (player->GetMap() == this);
    player->SetMap(this);
    player->AddToWorld();

    SendInitSelf(player);
    SendInitTransports(player);

    player->m_clientGUIDs.clear();
    player->UpdateObjectVisibility(false);

    sScriptMgr->OnPlayerEnterMap(this, player);
    return true;
}

template<class T>
void Map::InitializeObject(T* /*obj*/)
{
}

template<>
void Map::InitializeObject(Creature* obj)
{
    obj->_moveState = CREATURE_CELL_MOVE_NONE;
}

template<class T>
bool Map::AddToMap(T *obj)
{
    /// @todo Needs clean up. An object should not be added to map twice.
    if (obj->IsInWorld())
    {
        ASSERT(obj->IsInGrid());
        obj->UpdateObjectVisibility(true);
        return true;
    }

    CellCoord cellCoord = Trinity::ComputeCellCoord(obj->GetPositionX(), obj->GetPositionY());
    //It will create many problems (including crashes) if an object is not added to grid after creation
    //The correct way to fix it is to make AddToMap return false and delete the object if it is not added to grid
    //But now AddToMap is used in too many places, I will just see how many ASSERT failures it will cause
    ASSERT(cellCoord.IsCoordValid());
    if (!cellCoord.IsCoordValid())
    {
        TC_LOG_ERROR(LOG_FILTER_MAPS, "Map::Add: Object " UI64FMTD " has invalid coordinates X:%f Y:%f grid cell [%u:%u]", obj->GetGUID(), obj->GetPositionX(), obj->GetPositionY(), cellCoord.x_coord, cellCoord.y_coord);
        return false; //Should delete object
    }

    Cell cell(cellCoord);
    if (obj->isActiveObject())
        EnsureGridLoadedForActiveObject(cell, obj);
    else
        EnsureGridCreated(GridCoord(cell.GridX(), cell.GridY()));
    AddToGrid(obj, cell);
    TC_LOG_DEBUG(LOG_FILTER_MAPS, "Object %u enters grid[%u, %u]", GUID_LOPART(obj->GetGUID()), cell.GridX(), cell.GridY());

    //Must already be set before AddToMap. Usually during obj->Create.
    //obj->SetMap(this);
    obj->AddToWorld();

    InitializeObject(obj);

    if (obj->isActiveObject())
        AddToActive(obj);

    //something, such as vehicle, needs to be update immediately
    //also, trigger needs to cast spell, if not update, cannot see visual
    obj->UpdateObjectVisibility(true);
    return true;
}

bool Map::IsGridLoaded(const GridCoord &p) const
{
    return (getNGrid(p.x_coord, p.y_coord) && isGridObjectDataLoaded(p.x_coord, p.y_coord));
}

void Map::VisitNearbyCellsOf(WorldObject* obj, TypeContainerVisitor<Trinity::ObjectUpdater, GridTypeMapContainer> &gridVisitor, TypeContainerVisitor<Trinity::ObjectUpdater, WorldTypeMapContainer> &worldVisitor)
{
    // Check for valid position
    if (!obj->IsPositionValid())
        return;

    // Update mobs/objects in ALL visible cells around object!
    CellArea area = Cell::CalculateCellArea(obj->GetPositionX(), obj->GetPositionY(), obj->GetGridActivationRange());

    for (uint32 x = area.low_bound.x_coord; x <= area.high_bound.x_coord; ++x)
    {
        for (uint32 y = area.low_bound.y_coord; y <= area.high_bound.y_coord; ++y)
        {
            // marked cells are those that have been visited
            // don't visit the same cell twice
            uint32 cell_id = (y * TOTAL_NUMBER_OF_CELLS_PER_MAP) + x;
            if (isCellMarked(cell_id))
                continue;

            markCell(cell_id);
            CellCoord pair(x, y);
            Cell cell(pair);
            cell.SetNoCreate();
            Visit(cell, gridVisitor);
            Visit(cell, worldVisitor);
        }
    }
}

void Map::Update(const uint32 t_diff)
{
    _dynamicTree.update(t_diff);
    /// update worldsessions for existing players
    for (m_mapRefIter = m_mapRefManager.begin(); m_mapRefIter != m_mapRefManager.end(); ++m_mapRefIter)
    {
        Player* player = m_mapRefIter->getSource();
        if (player && player->IsInWorld())
        {
            //player->Update(t_diff);
            WorldSession* session = player->GetSession();
            MapSessionFilter updater(session);
            session->Update(t_diff, updater);
        }
    }
    /// update active cells around players and active objects
    resetMarkedCells();

    Trinity::ObjectUpdater updater(t_diff);
    // for creature
    TypeContainerVisitor<Trinity::ObjectUpdater, GridTypeMapContainer  > grid_object_update(updater);
    // for pets
    TypeContainerVisitor<Trinity::ObjectUpdater, WorldTypeMapContainer > world_object_update(updater);

    // the player iterator is stored in the map object
    // to make sure calls to Map::Remove don't invalidate it
    for (m_mapRefIter = m_mapRefManager.begin(); m_mapRefIter != m_mapRefManager.end(); ++m_mapRefIter)
    {
        Player* player = m_mapRefIter->getSource();

        if (!player || !player->IsInWorld())
            continue;

        // update players at tick
        player->Update(t_diff);

        VisitNearbyCellsOf(player, grid_object_update, world_object_update);
    }

    // non-player active objects, increasing iterator in the loop in case of object removal
    for (m_activeNonPlayersIter = m_activeNonPlayers.begin(); m_activeNonPlayersIter != m_activeNonPlayers.end();)
    {
        WorldObject* obj = *m_activeNonPlayersIter;
        ++m_activeNonPlayersIter;

        if (!obj || !obj->IsInWorld())
            continue;

        VisitNearbyCellsOf(obj, grid_object_update, world_object_update);
    }

    ///- Process necessary scripts
    if (!m_scriptSchedule.empty())
    {
        i_scriptLock = true;
        ScriptsProcess();
        i_scriptLock = false;
    }

    MoveAllCreaturesInMoveList();

    if (!m_mapRefManager.isEmpty() || !m_activeNonPlayers.empty())
        ProcessRelocationNotifies(t_diff);

    sScriptMgr->OnMapUpdate(this, t_diff);
}

struct ResetNotifier
{
    template<class T>inline void resetNotify(GridRefManager<T> &m)
    {
        for (typename GridRefManager<T>::iterator iter=m.begin(); iter != m.end(); ++iter)
            iter->getSource()->ResetAllNotifies();
    }
    template<class T> void Visit(GridRefManager<T> &) {}
    void Visit(CreatureMapType &m) { resetNotify<Creature>(m);}
    void Visit(PlayerMapType &m) { resetNotify<Player>(m);}
};

void Map::ProcessRelocationNotifies(const uint32 diff)
{
    for (GridRefManager<NGridType>::iterator i = GridRefManager<NGridType>::begin(); i != GridRefManager<NGridType>::end(); ++i)
    {
        NGridType *grid = i->getSource();

        if (grid->GetGridState() != GRID_STATE_ACTIVE)
            continue;

        grid->getGridInfoRef()->getRelocationTimer().TUpdate(diff);
        if (!grid->getGridInfoRef()->getRelocationTimer().TPassed())
            continue;

        uint32 gx = grid->getX(), gy = grid->getY();

        CellCoord cell_min(gx*MAX_NUMBER_OF_CELLS, gy*MAX_NUMBER_OF_CELLS);
        CellCoord cell_max(cell_min.x_coord + MAX_NUMBER_OF_CELLS, cell_min.y_coord+MAX_NUMBER_OF_CELLS);

        for (uint32 x = cell_min.x_coord; x < cell_max.x_coord; ++x)
        {
            for (uint32 y = cell_min.y_coord; y < cell_max.y_coord; ++y)
            {
                uint32 cell_id = (y * TOTAL_NUMBER_OF_CELLS_PER_MAP) + x;
                if (!isCellMarked(cell_id))
                    continue;

                CellCoord pair(x, y);
                Cell cell(pair);
                cell.SetNoCreate();

                Trinity::DelayedUnitRelocation cell_relocation(cell, pair, *this, MAX_VISIBILITY_DISTANCE);
                TypeContainerVisitor<Trinity::DelayedUnitRelocation, GridTypeMapContainer  > grid_object_relocation(cell_relocation);
                TypeContainerVisitor<Trinity::DelayedUnitRelocation, WorldTypeMapContainer > world_object_relocation(cell_relocation);
                Visit(cell, grid_object_relocation);
                Visit(cell, world_object_relocation);
            }
        }
    }

    ResetNotifier reset;
    TypeContainerVisitor<ResetNotifier, GridTypeMapContainer >  grid_notifier(reset);
    TypeContainerVisitor<ResetNotifier, WorldTypeMapContainer > world_notifier(reset);
    for (GridRefManager<NGridType>::iterator i = GridRefManager<NGridType>::begin(); i != GridRefManager<NGridType>::end(); ++i)
    {
        NGridType *grid = i->getSource();

        if (grid->GetGridState() != GRID_STATE_ACTIVE)
            continue;

        if (!grid->getGridInfoRef()->getRelocationTimer().TPassed())
            continue;

        grid->getGridInfoRef()->getRelocationTimer().TReset(diff, m_VisibilityNotifyPeriod);

        uint32 gx = grid->getX(), gy = grid->getY();

        CellCoord cell_min(gx*MAX_NUMBER_OF_CELLS, gy*MAX_NUMBER_OF_CELLS);
        CellCoord cell_max(cell_min.x_coord + MAX_NUMBER_OF_CELLS, cell_min.y_coord+MAX_NUMBER_OF_CELLS);

        for (uint32 x = cell_min.x_coord; x < cell_max.x_coord; ++x)
        {
            for (uint32 y = cell_min.y_coord; y < cell_max.y_coord; ++y)
            {
                uint32 cell_id = (y * TOTAL_NUMBER_OF_CELLS_PER_MAP) + x;
                if (!isCellMarked(cell_id))
                    continue;

                CellCoord pair(x, y);
                Cell cell(pair);
                cell.SetNoCreate();
                Visit(cell, grid_notifier);
                Visit(cell, world_notifier);
            }
        }
    }
}

void Map::RemovePlayerFromMap(Player* player, bool remove)
{
    sScriptMgr->OnPlayerLeaveMap(this, player);

    player->RemoveFromWorld();
    SendRemoveTransports(player);

    player->UpdateObjectVisibility(true);
    if (player->IsInGrid())
        player->RemoveFromGrid();
    else
        ASSERT(remove); //maybe deleted in logoutplayer when player is not in a map

    if (remove)
        DeleteFromWorld(player);
}

template<class T>
void Map::RemoveFromMap(T *obj, bool remove)
{
    obj->RemoveFromWorld();
    if (obj->isActiveObject())
        RemoveFromActive(obj);

    obj->UpdateObjectVisibility(true);
    obj->RemoveFromGrid();
  // gunship data
    obj->ResetMap();

    if (remove)
    {
        // if option set then object already saved at this moment
        if (!sWorld->getBoolConfig(CONFIG_SAVE_RESPAWN_TIME_IMMEDIATELY))
            obj->SaveRespawnTime();
        DeleteFromWorld(obj);
    }
}

void Map::PlayerRelocation(Player* player, float x, float y, float z, float orientation)
{
    ASSERT(player);

    Cell old_cell(player->GetPositionX(), player->GetPositionY());
    Cell new_cell(x, y);

    //! If hovering, always increase our server-side Z position
    //! Client automatically projects correct position based on Z coord sent in monster move
    //! and UNIT_FIELD_HOVERHEIGHT sent in object updates
    if (player->HasUnitMovementFlag(MOVEMENTFLAG_HOVER))
        z += player->GetFloatValue(UNIT_FIELD_HOVERHEIGHT);

    player->Relocate(x, y, z, orientation);
    if (player->IsVehicle())
        player->GetVehicleKit()->RelocatePassengers();

    if (old_cell.DiffGrid(new_cell) || old_cell.DiffCell(new_cell))
    {
        TC_LOG_DEBUG(LOG_FILTER_MAPS, "Player %s relocation grid[%u, %u]cell[%u, %u]->grid[%u, %u]cell[%u, %u]", player->GetName().c_str(), old_cell.GridX(), old_cell.GridY(), old_cell.CellX(), old_cell.CellY(), new_cell.GridX(), new_cell.GridY(), new_cell.CellX(), new_cell.CellY());

        player->RemoveFromGrid();

        if (old_cell.DiffGrid(new_cell))
            EnsureGridLoadedForActiveObject(new_cell, player);

        AddToGrid(player, new_cell);
    }

    player->UpdateObjectVisibility(false);
}

void Map::CreatureRelocation(Creature* creature, float x, float y, float z, float ang, bool respawnRelocationOnFail)
{
    ASSERT(CheckGridIntegrity(creature, false));

    Cell old_cell = creature->GetCurrentCell();
    Cell new_cell(x, y);

    if (!respawnRelocationOnFail && !getNGrid(new_cell.GridX(), new_cell.GridY()))
        return;

    //! If hovering, always increase our server-side Z position
    //! Client automatically projects correct position based on Z coord sent in monster move
    //! and UNIT_FIELD_HOVERHEIGHT sent in object updates
    if (creature->HasUnitMovementFlag(MOVEMENTFLAG_HOVER))
        z += creature->GetFloatValue(UNIT_FIELD_HOVERHEIGHT);

    // delay creature move for grid/cell to grid/cell moves
    if (old_cell.DiffCell(new_cell) || old_cell.DiffGrid(new_cell))
    {
        #ifdef TRINITY_DEBUG
            TC_LOG_DEBUG(LOG_FILTER_MAPS, "Creature (GUID: %u Entry: %u) added to moving list from grid[%u, %u]cell[%u, %u] to grid[%u, %u]cell[%u, %u].", creature->GetGUIDLow(), creature->GetEntry(), old_cell.GridX(), old_cell.GridY(), old_cell.CellX(), old_cell.CellY(), new_cell.GridX(), new_cell.GridY(), new_cell.CellX(), new_cell.CellY());
        #endif
        AddCreatureToMoveList(creature, x, y, z, ang);
        // in diffcell/diffgrid case notifiers called at finishing move creature in Map::MoveAllCreaturesInMoveList
    }
    else
    {
        creature->Relocate(x, y, z, ang);
        if (creature->IsVehicle())
            creature->GetVehicleKit()->RelocatePassengers();
        creature->UpdateObjectVisibility(false);
        RemoveCreatureFromMoveList(creature);
    }

    ASSERT(CheckGridIntegrity(creature, true));
}

void Map::AddCreatureToMoveList(Creature* c, float x, float y, float z, float ang)
{
    if (_creatureToMoveLock) //can this happen?
        return;

    if (c->_moveState == CREATURE_CELL_MOVE_NONE)
        _creaturesToMove.push_back(c);
    c->SetNewCellPosition(x, y, z, ang);
}

void Map::RemoveCreatureFromMoveList(Creature* c)
{
    if (_creatureToMoveLock) //can this happen?
        return;

    if (c->_moveState == CREATURE_CELL_MOVE_ACTIVE)
        c->_moveState = CREATURE_CELL_MOVE_INACTIVE;
}

void Map::MoveAllCreaturesInMoveList()
{
    _creatureToMoveLock = true;
    for (std::vector<Creature*>::iterator itr = _creaturesToMove.begin(); itr != _creaturesToMove.end(); ++itr)
    {
        Creature* c = *itr;
        if (c->FindMap() != this) //pet is teleported to another map
            continue;

        if (c->_moveState != CREATURE_CELL_MOVE_ACTIVE)
        {
            c->_moveState = CREATURE_CELL_MOVE_NONE;
            continue;
        }

        c->_moveState = CREATURE_CELL_MOVE_NONE;
        if (!c->IsInWorld())
            continue;

        // do move or do move to respawn or remove creature if previous all fail
        if (CreatureCellRelocation(c, Cell(c->_newPosition.m_positionX, c->_newPosition.m_positionY)))
        {
            // update pos
            c->Relocate(c->_newPosition);
            //CreatureRelocationNotify(c, new_cell, new_cell.cellCoord());
            c->UpdateObjectVisibility(false);
        }
        else
        {
            // if creature can't be move in new cell/grid (not loaded) move it to repawn cell/grid
            // creature coordinates will be updated and notifiers send
            if (!CreatureRespawnRelocation(c, false))
            {
                // ... or unload (if respawn grid also not loaded)
                #ifdef TRINITY_DEBUG
                    TC_LOG_DEBUG(LOG_FILTER_MAPS, "Creature (GUID: %u Entry: %u) cannot be move to unloaded respawn grid.", c->GetGUIDLow(), c->GetEntry());
                #endif
                //AddObjectToRemoveList(Pet*) should only be called in Pet::Remove
                //This may happen when a player just logs in and a pet moves to a nearby unloaded cell
                //To avoid this, we can load nearby cells when player log in
                //But this check is always needed to ensure safety
                /// @todo pets will disappear if this is outside CreatureRespawnRelocation
                //need to check why pet is frequently relocated to an unloaded cell
                if (c->isPet())
                    ((Pet*)c)->Remove(PET_SAVE_NOT_IN_SLOT, true);
                else
                    AddObjectToRemoveList(c);
            }
        }
    }
    _creaturesToMove.clear();
    _creatureToMoveLock = false;
}

bool Map::CreatureCellRelocation(Creature* c, Cell new_cell)
{
    Cell const& old_cell = c->GetCurrentCell();
    if (!old_cell.DiffGrid(new_cell))                       // in same grid
    {
        // if in same cell then none do
        if (old_cell.DiffCell(new_cell))
        {
            #ifdef TRINITY_DEBUG
                TC_LOG_DEBUG(LOG_FILTER_MAPS, "Creature (GUID: %u Entry: %u) moved in grid[%u, %u] from cell[%u, %u] to cell[%u, %u].", c->GetGUIDLow(), c->GetEntry(), old_cell.GridX(), old_cell.GridY(), old_cell.CellX(), old_cell.CellY(), new_cell.CellX(), new_cell.CellY());
            #endif

            c->RemoveFromGrid();
            AddToGrid(c, new_cell);
        }
        else
        {
            #ifdef TRINITY_DEBUG
                TC_LOG_DEBUG(LOG_FILTER_MAPS, "Creature (GUID: %u Entry: %u) moved in same grid[%u, %u]cell[%u, %u].", c->GetGUIDLow(), c->GetEntry(), old_cell.GridX(), old_cell.GridY(), old_cell.CellX(), old_cell.CellY());
            #endif
        }

        return true;
    }

    // in diff. grids but active creature
    if (c->isActiveObject())
    {
        EnsureGridLoadedForActiveObject(new_cell, c);

        #ifdef TRINITY_DEBUG
            TC_LOG_DEBUG(LOG_FILTER_MAPS, "Active creature (GUID: %u Entry: %u) moved from grid[%u, %u]cell[%u, %u] to grid[%u, %u]cell[%u, %u].", c->GetGUIDLow(), c->GetEntry(), old_cell.GridX(), old_cell.GridY(), old_cell.CellX(), old_cell.CellY(), new_cell.GridX(), new_cell.GridY(), new_cell.CellX(), new_cell.CellY());
        #endif

        c->RemoveFromGrid();
        AddToGrid(c, new_cell);

        return true;
    }

    // in diff. loaded grid normal creature
    if (IsGridLoaded(GridCoord(new_cell.GridX(), new_cell.GridY())))
    {
        #ifdef TRINITY_DEBUG
            TC_LOG_DEBUG(LOG_FILTER_MAPS, "Creature (GUID: %u Entry: %u) moved from grid[%u, %u]cell[%u, %u] to grid[%u, %u]cell[%u, %u].", c->GetGUIDLow(), c->GetEntry(), old_cell.GridX(), old_cell.GridY(), old_cell.CellX(), old_cell.CellY(), new_cell.GridX(), new_cell.GridY(), new_cell.CellX(), new_cell.CellY());
        #endif

        c->RemoveFromGrid();
        EnsureGridCreated(GridCoord(new_cell.GridX(), new_cell.GridY()));
        AddToGrid(c, new_cell);

        return true;
    }

    // fail to move: normal creature attempt move to unloaded grid
    #ifdef TRINITY_DEBUG
        TC_LOG_DEBUG(LOG_FILTER_MAPS, "Creature (GUID: %u Entry: %u) attempted to move from grid[%u, %u]cell[%u, %u] to unloaded grid[%u, %u]cell[%u, %u].", c->GetGUIDLow(), c->GetEntry(), old_cell.GridX(), old_cell.GridY(), old_cell.CellX(), old_cell.CellY(), new_cell.GridX(), new_cell.GridY(), new_cell.CellX(), new_cell.CellY());
    #endif
    return false;
}

bool Map::CreatureRespawnRelocation(Creature* c, bool diffGridOnly)
{
    float resp_x, resp_y, resp_z, resp_o;
    c->GetRespawnPosition(resp_x, resp_y, resp_z, &resp_o);
    Cell resp_cell(resp_x, resp_y);

    //creature will be unloaded with grid
    if (diffGridOnly && !c->GetCurrentCell().DiffGrid(resp_cell))
        return true;

    c->CombatStop();
    c->GetMotionMaster()->Clear();

    #ifdef TRINITY_DEBUG
        TC_LOG_DEBUG(LOG_FILTER_MAPS, "Creature (GUID: %u Entry: %u) moved from grid[%u, %u]cell[%u, %u] to respawn grid[%u, %u]cell[%u, %u].", c->GetGUIDLow(), c->GetEntry(), c->GetCurrentCell().GridX(), c->GetCurrentCell().GridY(), c->GetCurrentCell().CellX(), c->GetCurrentCell().CellY(), resp_cell.GridX(), resp_cell.GridY(), resp_cell.CellX(), resp_cell.CellY());
    #endif

    // teleport it to respawn point (like normal respawn if player see)
    if (CreatureCellRelocation(c, resp_cell))
    {
        c->Relocate(resp_x, resp_y, resp_z, resp_o);
        c->GetMotionMaster()->Initialize();                 // prevent possible problems with default move generators
        //CreatureRelocationNotify(c, resp_cell, resp_cell.GetCellCoord());
        c->UpdateObjectVisibility(false);
        return true;
    }

    return false;
}

bool Map::UnloadGrid(NGridType& ngrid, bool unloadAll)
{
    const uint32 x = ngrid.getX();
    const uint32 y = ngrid.getY();

    {
        if (!unloadAll)
        {
            //pets, possessed creatures (must be active), transport passengers
            if (ngrid.GetWorldObjectCountInNGrid<Creature>())
                return false;

            if (ActiveObjectsNearGrid(ngrid))
                return false;
        }

        TC_LOG_DEBUG(LOG_FILTER_MAPS, "Unloading grid[%u, %u] for map %u", x, y, GetId());

        if (!unloadAll)
        {
            // Finish creature moves, remove and delete all creatures with delayed remove before moving to respawn grids
            // Must know real mob position before move
            MoveAllCreaturesInMoveList();

            // move creatures to respawn grids if this is diff.grid or to remove list
            ObjectGridEvacuator worker;
            TypeContainerVisitor<ObjectGridEvacuator, GridTypeMapContainer> visitor(worker);
            ngrid.VisitAllGrids(visitor);

            // Finish creature moves, remove and delete all creatures with delayed remove before unload
            MoveAllCreaturesInMoveList();
        }

        {
            ObjectGridCleaner worker;
            TypeContainerVisitor<ObjectGridCleaner, GridTypeMapContainer> visitor(worker);
            ngrid.VisitAllGrids(visitor);
        }

        RemoveAllObjectsInRemoveList();

        {
            ObjectGridUnloader worker;
            TypeContainerVisitor<ObjectGridUnloader, GridTypeMapContainer> visitor(worker);
            ngrid.VisitAllGrids(visitor);
        }

        ASSERT(i_objectsToRemove.empty());

        delete &ngrid;
        setNGrid(NULL, x, y);
    }
    int gx = (MAX_NUMBER_OF_GRIDS - 1) - x;
    int gy = (MAX_NUMBER_OF_GRIDS - 1) - y;

    // delete grid map, but don't delete if it is from parent map (and thus only reference)
    //+++if (GridMaps[gx][gy]) don't check for GridMaps[gx][gy], we might have to unload vmaps
    {
        if (i_InstanceId == 0)
        {
            if (GridMaps[gx][gy])
            {
                GridMaps[gx][gy]->unloadData();
                delete GridMaps[gx][gy];
            }
            VMAP::VMapFactory::createOrGetVMapManager()->unloadMap(GetId(), gx, gy);
            MMAP::MMapFactory::createOrGetMMapManager()->unloadMap(GetId(), gx, gy);
        }
        else
            ((MapInstanced*)m_parentMap)->RemoveGridMapReference(GridCoord(gx, gy));

        GridMaps[gx][gy] = NULL;
    }
    TC_LOG_DEBUG(LOG_FILTER_MAPS, "Unloading grid[%u, %u] for map %u finished", x, y, GetId());
    return true;
}

void Map::RemoveAllPlayers()
{
    if (HavePlayers())
    {
        for (MapRefManager::iterator itr = m_mapRefManager.begin(); itr != m_mapRefManager.end(); ++itr)
        {
            Player* player = itr->getSource();
            if (!player->IsBeingTeleportedFar())
            {
                // this is happening for bg
                TC_LOG_ERROR(LOG_FILTER_MAPS, "Map::UnloadAll: player %s is still in map %u during unload, this should not happen!", player->GetName().c_str(), GetId());
                player->TeleportTo(player->m_homebindMapId, player->m_homebindX, player->m_homebindY, player->m_homebindZ, player->GetOrientation());
            }
        }
    }
}

void Map::UnloadAll()
{
    // clear all delayed moves, useless anyway do this moves before map unload.
    _creaturesToMove.clear();

    for (GridRefManager<NGridType>::iterator i = GridRefManager<NGridType>::begin(); i != GridRefManager<NGridType>::end();)
    {
        NGridType &grid(*i->getSource());
        ++i;
        UnloadGrid(grid, true);       // deletes the grid and removes it from the GridRefManager
    }
}

// *****************************
// Grid function
// *****************************
GridMap::GridMap()
{
    _flags = 0;
    // Area data
    _gridArea = 0;
    _areaMap = NULL;
    // Height level data
    _gridHeight = INVALID_HEIGHT;
    _gridGetHeight = &GridMap::getHeightFromFlat;
    m_V9 = NULL;
    m_V8 = NULL;
    // Liquid data
    _liquidType    = 0;
    _liquidOffX   = 0;
    _liquidOffY   = 0;
    _liquidWidth  = 0;
    _liquidHeight = 0;
    _liquidLevel = INVALID_HEIGHT;
    _liquidEntry = NULL;
    _liquidFlags = NULL;
    _liquidMap  = NULL;
}

GridMap::~GridMap()
{
    unloadData();
}

bool GridMap::loadData(char* filename)
{
    // Unload old data if exist
    unloadData();

    map_fileheader header;
    // Not return error if file not found
    FILE* in = fopen(filename, "rb");
    if (!in)
        return true;

    if (fread(&header, sizeof(header), 1, in) != 1)
    {
        fclose(in);
        return false;
    }

    if (header.mapMagic.asUInt == MapMagic.asUInt && header.versionMagic.asUInt == MapVersionMagic.asUInt)
    {
        // load up area data
        if (header.areaMapOffset && !loadAreaData(in, header.areaMapOffset, header.areaMapSize))
        {
            TC_LOG_ERROR(LOG_FILTER_MAPS, "Error loading map area data\n");
            fclose(in);
            return false;
        }
        // load up height data
        if (header.heightMapOffset && !loadHeightData(in, header.heightMapOffset, header.heightMapSize))
        {
            TC_LOG_ERROR(LOG_FILTER_MAPS, "Error loading map height data\n");
            fclose(in);
            return false;
        }
        // load up liquid data
        if (header.liquidMapOffset && !loadLiquidData(in, header.liquidMapOffset, header.liquidMapSize))
        {
            TC_LOG_ERROR(LOG_FILTER_MAPS, "Error loading map liquids data\n");
            fclose(in);
            return false;
        }
        fclose(in);
        return true;
    }

    TC_LOG_ERROR(LOG_FILTER_MAPS, "Map file '%s' is from an incompatible map version (%.*s %.*s), %.*s %.*s is expected. Please recreate using the mapextractor.",
        filename, 4, header.mapMagic.asChar, 4, header.versionMagic.asChar, 4, MapMagic.asChar, 4, MapVersionMagic.asChar);
    fclose(in);
    return false;
}

void GridMap::unloadData()
{
    delete[] _areaMap;
    delete[] m_V9;
    delete[] m_V8;
    delete[] _liquidEntry;
    delete[] _liquidFlags;
    delete[] _liquidMap;
    _areaMap = NULL;
    m_V9 = NULL;
    m_V8 = NULL;
    _liquidEntry = NULL;
    _liquidFlags = NULL;
    _liquidMap  = NULL;
    _gridGetHeight = &GridMap::getHeightFromFlat;
}

bool GridMap::loadAreaData(FILE* in, uint32 offset, uint32 /*size*/)
{
    map_areaHeader header;
    fseek(in, offset, SEEK_SET);

    if (fread(&header, sizeof(header), 1, in) != 1 || header.fourcc != MapAreaMagic.asUInt)
        return false;

    _gridArea = header.gridArea;
    if (!(header.flags & MAP_AREA_NO_AREA))
    {
        _areaMap = new uint16 [16*16];
        if (fread(_areaMap, sizeof(uint16), 16*16, in) != 16*16)
            return false;
    }
    return true;
}

bool GridMap::loadHeightData(FILE* in, uint32 offset, uint32 /*size*/)
{
    map_heightHeader header;
    fseek(in, offset, SEEK_SET);

    if (fread(&header, sizeof(header), 1, in) != 1 || header.fourcc != MapHeightMagic.asUInt)
        return false;

    _gridHeight = header.gridHeight;
    if (!(header.flags & MAP_HEIGHT_NO_HEIGHT))
    {
        if ((header.flags & MAP_HEIGHT_AS_INT16))
        {
            m_uint16_V9 = new uint16 [129*129];
            m_uint16_V8 = new uint16 [128*128];
            if (fread(m_uint16_V9, sizeof(uint16), 129*129, in) != 129*129 ||
                fread(m_uint16_V8, sizeof(uint16), 128*128, in) != 128*128)
                return false;
            _gridIntHeightMultiplier = (header.gridMaxHeight - header.gridHeight) / 65535;
            _gridGetHeight = &GridMap::getHeightFromUint16;
        }
        else if ((header.flags & MAP_HEIGHT_AS_INT8))
        {
            m_uint8_V9 = new uint8 [129*129];
            m_uint8_V8 = new uint8 [128*128];
            if (fread(m_uint8_V9, sizeof(uint8), 129*129, in) != 129*129 ||
                fread(m_uint8_V8, sizeof(uint8), 128*128, in) != 128*128)
                return false;
            _gridIntHeightMultiplier = (header.gridMaxHeight - header.gridHeight) / 255;
            _gridGetHeight = &GridMap::getHeightFromUint8;
        }
        else
        {
            m_V9 = new float [129*129];
            m_V8 = new float [128*128];
            if (fread(m_V9, sizeof(float), 129*129, in) != 129*129 ||
                fread(m_V8, sizeof(float), 128*128, in) != 128*128)
                return false;
            _gridGetHeight = &GridMap::getHeightFromFloat;
        }
    }
    else
        _gridGetHeight = &GridMap::getHeightFromFlat;
    return true;
}

bool GridMap::loadLiquidData(FILE* in, uint32 offset, uint32 /*size*/)
{
    map_liquidHeader header;
    fseek(in, offset, SEEK_SET);

    if (fread(&header, sizeof(header), 1, in) != 1 || header.fourcc != MapLiquidMagic.asUInt)
        return false;

    _liquidType   = header.liquidType;
    _liquidOffX  = header.offsetX;
    _liquidOffY  = header.offsetY;
    _liquidWidth = header.width;
    _liquidHeight = header.height;
    _liquidLevel  = header.liquidLevel;

    if (!(header.flags & MAP_LIQUID_NO_TYPE))
    {
        _liquidEntry = new uint16[16*16];
        if (fread(_liquidEntry, sizeof(uint16), 16*16, in) != 16*16)
            return false;

        _liquidFlags = new uint8[16*16];
        if (fread(_liquidFlags, sizeof(uint8), 16*16, in) != 16*16)
            return false;
    }
    if (!(header.flags & MAP_LIQUID_NO_HEIGHT))
    {
        _liquidMap = new float[uint32(_liquidWidth) * uint32(_liquidHeight)];
        if (fread(_liquidMap, sizeof(float), _liquidWidth*_liquidHeight, in) != (uint32(_liquidWidth) * uint32(_liquidHeight)))
            return false;
    }
    return true;
}

uint16 GridMap::getArea(float x, float y) const
{
    if (!_areaMap)
        return _gridArea;

    x = 16 * (32 - x/SIZE_OF_GRIDS);
    y = 16 * (32 - y/SIZE_OF_GRIDS);
    int lx = (int)x & 15;
    int ly = (int)y & 15;
    return _areaMap[lx*16 + ly];
}

float GridMap::getHeightFromFlat(float /*x*/, float /*y*/) const
{
    return _gridHeight;
}

float GridMap::getHeightFromFloat(float x, float y) const
{
    if (!m_V8 || !m_V9)
        return _gridHeight;

    x = MAP_RESOLUTION * (32 - x/SIZE_OF_GRIDS);
    y = MAP_RESOLUTION * (32 - y/SIZE_OF_GRIDS);

    int x_int = (int)x;
    int y_int = (int)y;
    x -= x_int;
    y -= y_int;
    x_int&=(MAP_RESOLUTION - 1);
    y_int&=(MAP_RESOLUTION - 1);

    // Height stored as: h5 - its v8 grid, h1-h4 - its v9 grid
    // +--------------> X
    // | h1-------h2     Coordinates is:
    // | | \  1  / |     h1 0, 0
    // | |  \   /  |     h2 0, 1
    // | | 2  h5 3 |     h3 1, 0
    // | |  /   \  |     h4 1, 1
    // | | /  4  \ |     h5 1/2, 1/2
    // | h3-------h4
    // V Y
    // For find height need
    // 1 - detect triangle
    // 2 - solve linear equation from triangle points
    // Calculate coefficients for solve h = a*x + b*y + c

    float a, b, c;
    // Select triangle:
    if (x+y < 1)
    {
        if (x > y)
        {
            // 1 triangle (h1, h2, h5 points)
            float h1 = m_V9[(x_int)*129 + y_int];
            float h2 = m_V9[(x_int+1)*129 + y_int];
            float h5 = 2 * m_V8[x_int*128 + y_int];
            a = h2-h1;
            b = h5-h1-h2;
            c = h1;
        }
        else
        {
            // 2 triangle (h1, h3, h5 points)
            float h1 = m_V9[x_int*129 + y_int  ];
            float h3 = m_V9[x_int*129 + y_int+1];
            float h5 = 2 * m_V8[x_int*128 + y_int];
            a = h5 - h1 - h3;
            b = h3 - h1;
            c = h1;
        }
    }
    else
    {
        if (x > y)
        {
            // 3 triangle (h2, h4, h5 points)
            float h2 = m_V9[(x_int+1)*129 + y_int  ];
            float h4 = m_V9[(x_int+1)*129 + y_int+1];
            float h5 = 2 * m_V8[x_int*128 + y_int];
            a = h2 + h4 - h5;
            b = h4 - h2;
            c = h5 - h4;
        }
        else
        {
            // 4 triangle (h3, h4, h5 points)
            float h3 = m_V9[(x_int)*129 + y_int+1];
            float h4 = m_V9[(x_int+1)*129 + y_int+1];
            float h5 = 2 * m_V8[x_int*128 + y_int];
            a = h4 - h3;
            b = h3 + h4 - h5;
            c = h5 - h4;
        }
    }
    // Calculate height
    return a * x + b * y + c;
}

float GridMap::getHeightFromUint8(float x, float y) const
{
    if (!m_uint8_V8 || !m_uint8_V9)
        return _gridHeight;

    x = MAP_RESOLUTION * (32 - x/SIZE_OF_GRIDS);
    y = MAP_RESOLUTION * (32 - y/SIZE_OF_GRIDS);

    int x_int = (int)x;
    int y_int = (int)y;
    x -= x_int;
    y -= y_int;
    x_int&=(MAP_RESOLUTION - 1);
    y_int&=(MAP_RESOLUTION - 1);

    int32 a, b, c;
    uint8 *V9_h1_ptr = &m_uint8_V9[x_int*128 + x_int + y_int];
    if (x+y < 1)
    {
        if (x > y)
        {
            // 1 triangle (h1, h2, h5 points)
            int32 h1 = V9_h1_ptr[  0];
            int32 h2 = V9_h1_ptr[129];
            int32 h5 = 2 * m_uint8_V8[x_int*128 + y_int];
            a = h2-h1;
            b = h5-h1-h2;
            c = h1;
        }
        else
        {
            // 2 triangle (h1, h3, h5 points)
            int32 h1 = V9_h1_ptr[0];
            int32 h3 = V9_h1_ptr[1];
            int32 h5 = 2 * m_uint8_V8[x_int*128 + y_int];
            a = h5 - h1 - h3;
            b = h3 - h1;
            c = h1;
        }
    }
    else
    {
        if (x > y)
        {
            // 3 triangle (h2, h4, h5 points)
            int32 h2 = V9_h1_ptr[129];
            int32 h4 = V9_h1_ptr[130];
            int32 h5 = 2 * m_uint8_V8[x_int*128 + y_int];
            a = h2 + h4 - h5;
            b = h4 - h2;
            c = h5 - h4;
        }
        else
        {
            // 4 triangle (h3, h4, h5 points)
            int32 h3 = V9_h1_ptr[  1];
            int32 h4 = V9_h1_ptr[130];
            int32 h5 = 2 * m_uint8_V8[x_int*128 + y_int];
            a = h4 - h3;
            b = h3 + h4 - h5;
            c = h5 - h4;
        }
    }
    // Calculate height
    return (float)((a * x) + (b * y) + c)*_gridIntHeightMultiplier + _gridHeight;
}

float GridMap::getHeightFromUint16(float x, float y) const
{
    if (!m_uint16_V8 || !m_uint16_V9)
        return _gridHeight;

    x = MAP_RESOLUTION * (32 - x/SIZE_OF_GRIDS);
    y = MAP_RESOLUTION * (32 - y/SIZE_OF_GRIDS);

    int x_int = (int)x;
    int y_int = (int)y;
    x -= x_int;
    y -= y_int;
    x_int&=(MAP_RESOLUTION - 1);
    y_int&=(MAP_RESOLUTION - 1);

    int32 a, b, c;
    uint16 *V9_h1_ptr = &m_uint16_V9[x_int*128 + x_int + y_int];
    if (x+y < 1)
    {
        if (x > y)
        {
            // 1 triangle (h1, h2, h5 points)
            int32 h1 = V9_h1_ptr[  0];
            int32 h2 = V9_h1_ptr[129];
            int32 h5 = 2 * m_uint16_V8[x_int*128 + y_int];
            a = h2-h1;
            b = h5-h1-h2;
            c = h1;
        }
        else
        {
            // 2 triangle (h1, h3, h5 points)
            int32 h1 = V9_h1_ptr[0];
            int32 h3 = V9_h1_ptr[1];
            int32 h5 = 2 * m_uint16_V8[x_int*128 + y_int];
            a = h5 - h1 - h3;
            b = h3 - h1;
            c = h1;
        }
    }
    else
    {
        if (x > y)
        {
            // 3 triangle (h2, h4, h5 points)
            int32 h2 = V9_h1_ptr[129];
            int32 h4 = V9_h1_ptr[130];
            int32 h5 = 2 * m_uint16_V8[x_int*128 + y_int];
            a = h2 + h4 - h5;
            b = h4 - h2;
            c = h5 - h4;
        }
        else
        {
            // 4 triangle (h3, h4, h5 points)
            int32 h3 = V9_h1_ptr[  1];
            int32 h4 = V9_h1_ptr[130];
            int32 h5 = 2 * m_uint16_V8[x_int*128 + y_int];
            a = h4 - h3;
            b = h3 + h4 - h5;
            c = h5 - h4;
        }
    }
    // Calculate height
    return (float)((a * x) + (b * y) + c)*_gridIntHeightMultiplier + _gridHeight;
}

float GridMap::getLiquidLevel(float x, float y) const
{
    if (!_liquidMap)
        return _liquidLevel;

    x = MAP_RESOLUTION * (32 - x/SIZE_OF_GRIDS);
    y = MAP_RESOLUTION * (32 - y/SIZE_OF_GRIDS);

    int cx_int = ((int)x & (MAP_RESOLUTION-1)) - _liquidOffY;
    int cy_int = ((int)y & (MAP_RESOLUTION-1)) - _liquidOffX;

    if (cx_int < 0 || cx_int >=_liquidHeight)
        return INVALID_HEIGHT;
    if (cy_int < 0 || cy_int >=_liquidWidth)
        return INVALID_HEIGHT;

    return _liquidMap[cx_int*_liquidWidth + cy_int];
}

// Why does this return LIQUID data?
uint8 GridMap::getTerrainType(float x, float y) const
{
    if (!_liquidFlags)
        return 0;

    x = 16 * (32 - x/SIZE_OF_GRIDS);
    y = 16 * (32 - y/SIZE_OF_GRIDS);
    int lx = (int)x & 15;
    int ly = (int)y & 15;
    return _liquidFlags[lx*16 + ly];
}

// Get water state on map
inline ZLiquidStatus GridMap::getLiquidStatus(float x, float y, float z, uint8 ReqLiquidType, LiquidData* data)
{
    // Check water type (if no water return)
    if (!_liquidType && !_liquidFlags)
        return LIQUID_MAP_NO_WATER;

    // Get cell
    float cx = MAP_RESOLUTION * (32 - x/SIZE_OF_GRIDS);
    float cy = MAP_RESOLUTION * (32 - y/SIZE_OF_GRIDS);

    int x_int = (int)cx & (MAP_RESOLUTION-1);
    int y_int = (int)cy & (MAP_RESOLUTION-1);

    // Check water type in cell
    int idx=(x_int>>3)*16 + (y_int>>3);
    uint8 type = _liquidFlags ? _liquidFlags[idx] : _liquidType;
    uint32 entry = 0;
    if (_liquidEntry)
    {
        if (LiquidTypeEntry const* liquidEntry = sLiquidTypeStore.LookupEntry(_liquidEntry[idx]))
        {
            entry = liquidEntry->Id;
            type &= MAP_LIQUID_TYPE_DARK_WATER;
            uint32 liqTypeIdx = liquidEntry->Type;
            if (entry < 21)
            {
                if (AreaTableEntry const* area = GetAreaEntryByAreaFlagAndMap(getArea(x, y), MAPID_INVALID))
                {
                    uint32 overrideLiquid = area->LiquidTypeOverride[liquidEntry->Type];
                    if (!overrideLiquid && area->zone)
                    {
                        area = GetAreaEntryByAreaID(area->zone);
                        if (area)
                            overrideLiquid = area->LiquidTypeOverride[liquidEntry->Type];
                    }

                    if (LiquidTypeEntry const* liq = sLiquidTypeStore.LookupEntry(overrideLiquid))
                    {
                        entry = overrideLiquid;
                        liqTypeIdx = liq->Type;
                    }
                }
            }

            type |= 1 << liqTypeIdx;
        }
    }

    if (type == 0)
        return LIQUID_MAP_NO_WATER;

    // Check req liquid type mask
    if (ReqLiquidType && !(ReqLiquidType&type))
        return LIQUID_MAP_NO_WATER;

    // Check water level:
    // Check water height map
    int lx_int = x_int - _liquidOffY;
    int ly_int = y_int - _liquidOffX;
    if (lx_int < 0 || lx_int >=_liquidHeight)
        return LIQUID_MAP_NO_WATER;
    if (ly_int < 0 || ly_int >=_liquidWidth)
        return LIQUID_MAP_NO_WATER;

    // Get water level
    float liquid_level = _liquidMap ? _liquidMap[lx_int*_liquidWidth + ly_int] : _liquidLevel;
    // Get ground level (sub 0.2 for fix some errors)
    float ground_level = getHeight(x, y);

    // Check water level and ground level
    if (liquid_level < ground_level || z < ground_level - 2)
        return LIQUID_MAP_NO_WATER;

    // All ok in water -> store data
    if (data)
    {
        data->entry = entry;
        data->type_flags  = type;
        data->level = liquid_level;
        data->depth_level = ground_level;
    }

    // For speed check as int values
    float delta = liquid_level - z;

    if (delta > 2.0f)                   // Under water
        return LIQUID_MAP_UNDER_WATER;
    if (delta > 0.0f)                   // In water
        return LIQUID_MAP_IN_WATER;
    if (delta > -0.1f)                   // Walk on water
        return LIQUID_MAP_WATER_WALK;
                                      // Above water
    return LIQUID_MAP_ABOVE_WATER;
}

inline GridMap* Map::GetGrid(float x, float y)
{
    // half opt method
    int gx=(int)(32-x/SIZE_OF_GRIDS);                       //grid x
    int gy=(int)(32-y/SIZE_OF_GRIDS);                       //grid y

    // ensure GridMap is loaded
    EnsureGridCreated(GridCoord(63-gx, 63-gy));

    return GridMaps[gx][gy];
}

float Map::GetWaterOrGroundLevel(float x, float y, float z, float* ground /*= NULL*/, bool /*swim = false*/) const
{
    if (const_cast<Map*>(this)->GetGrid(x, y))
    {
        // we need ground level (including grid height version) for proper return water level in point
        float ground_z = GetHeight(PHASEMASK_NORMAL, x, y, z, true, 50.0f);
        if (ground)
            *ground = ground_z;

        LiquidData liquid_status;

        ZLiquidStatus res = getLiquidStatus(x, y, ground_z, MAP_ALL_LIQUIDS, &liquid_status);
        return res ? liquid_status.level : ground_z;
    }

    return VMAP_INVALID_HEIGHT_VALUE;
}

float Map::GetHeight(float x, float y, float z, bool checkVMap /*= true*/, float maxSearchDist /*= DEFAULT_HEIGHT_SEARCH*/) const
{
    // find raw .map surface under Z coordinates
    float mapHeight = VMAP_INVALID_HEIGHT_VALUE;
    if (GridMap* gmap = const_cast<Map*>(this)->GetGrid(x, y))
    {
        float gridHeight = gmap->getHeight(x, y);
        // look from a bit higher pos to find the floor, ignore under surface case
        if (z + 2.0f > gridHeight)
            mapHeight = gridHeight;
    }

    float vmapHeight = VMAP_INVALID_HEIGHT_VALUE;
    if (checkVMap)
    {
        VMAP::IVMapManager* vmgr = VMAP::VMapFactory::createOrGetVMapManager();
        if (vmgr->isHeightCalcEnabled())
            vmapHeight = vmgr->getHeight(GetId(), x, y, z + 2.0f, maxSearchDist);   // look from a bit higher pos to find the floor
    }

    // mapHeight set for any above raw ground Z or <= INVALID_HEIGHT
    // vmapheight set for any under Z value or <= INVALID_HEIGHT
    if (vmapHeight > INVALID_HEIGHT)
    {
        if (mapHeight > INVALID_HEIGHT)
        {
            // we have mapheight and vmapheight and must select more appropriate

            // we are already under the surface or vmap height above map heigt
            // or if the distance of the vmap height is less the land height distance
            if (z < mapHeight || vmapHeight > mapHeight || fabs(mapHeight-z) > fabs(vmapHeight-z))
                return vmapHeight;
            else
                return mapHeight;                           // better use .map surface height
        }
        else
            return vmapHeight;                              // we have only vmapHeight (if have)
    }
<<<<<<< HEAD
    else
    {
        if (!checkVMap)
            return mapHeight;                               // explicitly use map data (if have)
        else if (mapHeight > INVALID_HEIGHT && (z < mapHeight + 2 || z == MAX_HEIGHT))
            return mapHeight;                               // explicitly use map data if original z < mapHeight but map found (z+2 > mapHeight)
        else
            return VMAP_INVALID_HEIGHT_VALUE;               // we not have any height
    }
=======

else  

    {  

        if (!checkVMap)  

            return mapHeight;                               // explicitly use map data (if have)  

        else if (mapHeight > INVALID_HEIGHT && (z < mapHeight + 2 || z == MAX_HEIGHT))  

            return mapHeight;                               // explicitly use map data if original z < mapHeight but map found (z+2 > mapHeight)  

        else  

            return VMAP_INVALID_HEIGHT_VALUE;               // we not have any height  

    }  

    //return mapHeight;                                // explicitly use map data
>>>>>>> 7fda6f37
}

inline bool IsOutdoorWMO(uint32 mogpFlags, int32 /*adtId*/, int32 /*rootId*/, int32 /*groupId*/, WMOAreaTableEntry const* wmoEntry, AreaTableEntry const* atEntry)
{
    bool outdoor = true;

    if (wmoEntry && atEntry)
    {
        if (atEntry->flags & AREA_FLAG_OUTSIDE)
            return true;
        if (atEntry->flags & AREA_FLAG_INSIDE)
            return false;
    }

    outdoor = mogpFlags&0x8;

    if (wmoEntry)
    {
        if (wmoEntry->Flags & 4)
            return true;
        if ((wmoEntry->Flags & 2)!=0)
            outdoor = false;
    }
    return outdoor;
}

bool Map::IsOutdoors(float x, float y, float z) const
{
    uint32 mogpFlags;
    int32 adtId, rootId, groupId;

    // no wmo found? -> outside by default
    if (!GetAreaInfo(x, y, z, mogpFlags, adtId, rootId, groupId))
        return true;

    AreaTableEntry const* atEntry = 0;
    WMOAreaTableEntry const* wmoEntry= GetWMOAreaTableEntryByTripple(rootId, adtId, groupId);
    if (wmoEntry)
    {
        TC_LOG_DEBUG(LOG_FILTER_MAPS, "Got WMOAreaTableEntry! flag %u, areaid %u", wmoEntry->Flags, wmoEntry->areaId);
        atEntry = GetAreaEntryByAreaID(wmoEntry->areaId);
    }
    return IsOutdoorWMO(mogpFlags, adtId, rootId, groupId, wmoEntry, atEntry);
}

bool Map::GetAreaInfo(float x, float y, float z, uint32 &flags, int32 &adtId, int32 &rootId, int32 &groupId) const
{
    float vmap_z = z;
    VMAP::IVMapManager* vmgr = VMAP::VMapFactory::createOrGetVMapManager();
    if (vmgr->getAreaInfo(GetId(), x, y, vmap_z, flags, adtId, rootId, groupId))
    {
        // check if there's terrain between player height and object height
        if (GridMap* gmap = const_cast<Map*>(this)->GetGrid(x, y))
        {
            float _mapheight = gmap->getHeight(x, y);
            // z + 2.0f condition taken from GetHeight(), not sure if it's such a great choice...
            if (z + 2.0f > _mapheight &&  _mapheight > vmap_z)
                return false;
        }
        return true;
    }
    return false;
}

uint16 Map::GetAreaFlag(float x, float y, float z, bool *isOutdoors) const
{
    uint32 mogpFlags;
    int32 adtId, rootId, groupId;
    WMOAreaTableEntry const* wmoEntry = 0;
    AreaTableEntry const* atEntry = 0;
    bool haveAreaInfo = false;

    if (GetAreaInfo(x, y, z, mogpFlags, adtId, rootId, groupId))
    {
        haveAreaInfo = true;
        wmoEntry = GetWMOAreaTableEntryByTripple(rootId, adtId, groupId);
        if (wmoEntry)
            atEntry = GetAreaEntryByAreaID(wmoEntry->areaId);
    }

    uint16 areaflag;

    if (atEntry)
        areaflag = atEntry->exploreFlag;
    else
    {
        if (GridMap* gmap = const_cast<Map*>(this)->GetGrid(x, y))
            areaflag = gmap->getArea(x, y);
        // this used while not all *.map files generated (instances)
        else
            areaflag = GetAreaFlagByMapId(i_mapEntry->MapID);
    }

    if (isOutdoors)
    {
        if (haveAreaInfo)
            *isOutdoors = IsOutdoorWMO(mogpFlags, adtId, rootId, groupId, wmoEntry, atEntry);
        else
            *isOutdoors = true;
    }
    return areaflag;
 }

uint8 Map::GetTerrainType(float x, float y) const
{
    if (GridMap* gmap = const_cast<Map*>(this)->GetGrid(x, y))
        return gmap->getTerrainType(x, y);
    else
        return 0;
}

ZLiquidStatus Map::getLiquidStatus(float x, float y, float z, uint8 ReqLiquidType, LiquidData* data) const
{
    ZLiquidStatus result = LIQUID_MAP_NO_WATER;
    VMAP::IVMapManager* vmgr = VMAP::VMapFactory::createOrGetVMapManager();
    float liquid_level = INVALID_HEIGHT;
    float ground_level = INVALID_HEIGHT;
    uint32 liquid_type = 0;
    if (vmgr->GetLiquidLevel(GetId(), x, y, z, ReqLiquidType, liquid_level, ground_level, liquid_type))
    {
        TC_LOG_DEBUG(LOG_FILTER_MAPS, "getLiquidStatus(): vmap liquid level: %f ground: %f type: %u", liquid_level, ground_level, liquid_type);
        // Check water level and ground level
        if (liquid_level > ground_level && z > ground_level - 2)
        {
            // All ok in water -> store data
            if (data)
            {
                // hardcoded in client like this
                if (GetId() == 530 && liquid_type == 2)
                    liquid_type = 15;

                uint32 liquidFlagType = 0;
                if (LiquidTypeEntry const* liq = sLiquidTypeStore.LookupEntry(liquid_type))
                    liquidFlagType = liq->Type;

                if (liquid_type && liquid_type < 21)
                {
                    if (AreaTableEntry const* area = GetAreaEntryByAreaFlagAndMap(GetAreaFlag(x, y, z), GetId()))
                    {
                        uint32 overrideLiquid = area->LiquidTypeOverride[liquidFlagType];
                        if (!overrideLiquid && area->zone)
                        {
                            area = GetAreaEntryByAreaID(area->zone);
                            if (area)
                                overrideLiquid = area->LiquidTypeOverride[liquidFlagType];
                        }

                        if (LiquidTypeEntry const* liq = sLiquidTypeStore.LookupEntry(overrideLiquid))
                        {
                            liquid_type = overrideLiquid;
                            liquidFlagType = liq->Type;
                        }
                    }
                }

                data->level = liquid_level;
                data->depth_level = ground_level;

                data->entry = liquid_type;
                data->type_flags = 1 << liquidFlagType;
            }

            float delta = liquid_level - z;

            // Get position delta
            if (delta > 2.0f)                   // Under water
                return LIQUID_MAP_UNDER_WATER;
            if (delta > 0.0f)                   // In water
                return LIQUID_MAP_IN_WATER;
            if (delta > -0.1f)                   // Walk on water
                return LIQUID_MAP_WATER_WALK;
            result = LIQUID_MAP_ABOVE_WATER;
        }
    }

    if (GridMap* gmap = const_cast<Map*>(this)->GetGrid(x, y))
    {
        LiquidData map_data;
        ZLiquidStatus map_result = gmap->getLiquidStatus(x, y, z, ReqLiquidType, &map_data);
        // Not override LIQUID_MAP_ABOVE_WATER with LIQUID_MAP_NO_WATER:
        if (map_result != LIQUID_MAP_NO_WATER && (map_data.level > ground_level))
        {
            if (data)
            {
                // hardcoded in client like this
                if (GetId() == 530 && map_data.entry == 2)
                    map_data.entry = 15;

                *data = map_data;
            }
            return map_result;
        }
    }
    return result;
}

float Map::GetWaterLevel(float x, float y) const
{
    if (GridMap* gmap = const_cast<Map*>(this)->GetGrid(x, y))
        return gmap->getLiquidLevel(x, y);
    else
        return 0;
}

uint32 Map::GetAreaIdByAreaFlag(uint16 areaflag, uint32 map_id)
{
    AreaTableEntry const* entry = GetAreaEntryByAreaFlagAndMap(areaflag, map_id);

    if (entry)
        return entry->ID;
    else
        return 0;
}

uint32 Map::GetZoneIdByAreaFlag(uint16 areaflag, uint32 map_id)
{
    AreaTableEntry const* entry = GetAreaEntryByAreaFlagAndMap(areaflag, map_id);

    if (entry)
        return (entry->zone != 0) ? entry->zone : entry->ID;
    else
        return 0;
}

void Map::GetZoneAndAreaIdByAreaFlag(uint32& zoneid, uint32& areaid, uint16 areaflag, uint32 map_id)
{
    AreaTableEntry const* entry = GetAreaEntryByAreaFlagAndMap(areaflag, map_id);

    areaid = entry ? entry->ID : 0;
    zoneid = entry ? ((entry->zone != 0) ? entry->zone : entry->ID) : 0;
}

bool Map::isInLineOfSight(float x1, float y1, float z1, float x2, float y2, float z2, uint32 phasemask) const
{
    return VMAP::VMapFactory::createOrGetVMapManager()->isInLineOfSight(GetId(), x1, y1, z1, x2, y2, z2)
        && _dynamicTree.isInLineOfSight(x1, y1, z1, x2, y2, z2, phasemask);
}

bool Map::getObjectHitPos(uint32 phasemask, float x1, float y1, float z1, float x2, float y2, float z2, float& rx, float& ry, float& rz, float modifyDist)
{
    G3D::Vector3 startPos(x1, y1, z1);
    G3D::Vector3 dstPos(x2, y2, z2);

    G3D::Vector3 resultPos;
    bool result = _dynamicTree.getObjectHitPos(phasemask, startPos, dstPos, resultPos, modifyDist);

    rx = resultPos.x;
    ry = resultPos.y;
    rz = resultPos.z;
    return result;
}

float Map::GetHeight(uint32 phasemask, float x, float y, float z, bool vmap/*=true*/, float maxSearchDist/*=DEFAULT_HEIGHT_SEARCH*/) const
{
    return std::max<float>(GetHeight(x, y, z, vmap, maxSearchDist), _dynamicTree.getHeight(x, y, z, maxSearchDist, phasemask));
}

bool Map::IsInWater(float x, float y, float pZ, LiquidData* data) const
{
    // Check surface in x, y point for liquid
    if (const_cast<Map*>(this)->GetGrid(x, y))
    {
        LiquidData liquid_status;
        LiquidData* liquid_ptr = data ? data : &liquid_status;
        if (getLiquidStatus(x, y, pZ, MAP_ALL_LIQUIDS, liquid_ptr))
            return true;
    }
    return false;
}

bool Map::IsUnderWater(float x, float y, float z) const
{
    if (const_cast<Map*>(this)->GetGrid(x, y))
    {
        if (getLiquidStatus(x, y, z, MAP_LIQUID_TYPE_WATER|MAP_LIQUID_TYPE_OCEAN)&LIQUID_MAP_UNDER_WATER)
            return true;
    }
    return false;
}

bool Map::CheckGridIntegrity(Creature* c, bool moved) const
{
    Cell const& cur_cell = c->GetCurrentCell();
    Cell xy_cell(c->GetPositionX(), c->GetPositionY());
    if (xy_cell != cur_cell)
    {
        TC_LOG_DEBUG(LOG_FILTER_MAPS, "Creature (GUID: %u) X: %f Y: %f (%s) is in grid[%u, %u]cell[%u, %u] instead of grid[%u, %u]cell[%u, %u]",
            c->GetGUIDLow(),
            c->GetPositionX(), c->GetPositionY(), (moved ? "final" : "original"),
            cur_cell.GridX(), cur_cell.GridY(), cur_cell.CellX(), cur_cell.CellY(),
            xy_cell.GridX(),  xy_cell.GridY(),  xy_cell.CellX(),  xy_cell.CellY());
        return true;                                        // not crash at error, just output error in debug mode
    }

    return true;
}

char const* Map::GetMapName() const
{
    return i_mapEntry ? i_mapEntry->name[sWorld->GetDefaultDbcLocale()] : "UNNAMEDMAP\x0";
}

void Map::UpdateObjectVisibility(WorldObject* obj, Cell cell, CellCoord cellpair)
{
    cell.SetNoCreate();
    Trinity::VisibleChangesNotifier notifier(*obj);
    TypeContainerVisitor<Trinity::VisibleChangesNotifier, WorldTypeMapContainer > player_notifier(notifier);
    cell.Visit(cellpair, player_notifier, *this, *obj, obj->GetVisibilityRange());
}

void Map::UpdateObjectsVisibilityFor(Player* player, Cell cell, CellCoord cellpair)
{
    Trinity::VisibleNotifier notifier(*player);

    cell.SetNoCreate();
    TypeContainerVisitor<Trinity::VisibleNotifier, WorldTypeMapContainer > world_notifier(notifier);
    TypeContainerVisitor<Trinity::VisibleNotifier, GridTypeMapContainer  > grid_notifier(notifier);
    cell.Visit(cellpair, world_notifier, *this, *player, player->GetSightRange());
    cell.Visit(cellpair, grid_notifier,  *this, *player, player->GetSightRange());

    // send data
    notifier.SendToSelf();
}

void Map::SendInitSelf(Player* player)
{
    TC_LOG_INFO(LOG_FILTER_MAPS, "Creating player data for himself %u", player->GetGUIDLow());

    UpdateData data;

    // attach to player data current transport data
    if (Transport* transport = player->GetTransport())
    {
        transport->BuildCreateUpdateBlockForPlayer(&data, player);
    }

    // build data for self presence in world at own client (one time for map)
    player->BuildCreateUpdateBlockForPlayer(&data, player);

    // build other passengers at transport also (they always visible and marked as visible and will not send at visibility update at add to map
    if (Transport* transport = player->GetTransport())
    {
        for (Transport::PlayerSet::const_iterator itr = transport->GetPassengers().begin(); itr != transport->GetPassengers().end(); ++itr)
        {
            if (player != (*itr) && player->HaveAtClient(*itr))
            {
                (*itr)->BuildCreateUpdateBlockForPlayer(&data, player);
            }
        }
    }

    WorldPacket packet;
    data.BuildPacket(&packet);
    player->GetSession()->SendPacket(&packet);
}

void Map::SendInitTransports(Player* player)
{
    // Hack to send out transports
    MapManager::TransportMap& tmap = sMapMgr->m_TransportsByMap;

    // no transports at map
    if (tmap.find(player->GetMapId()) == tmap.end())
        return;

    UpdateData transData;

    MapManager::TransportSet& tset = tmap[player->GetMapId()];

    for (MapManager::TransportSet::const_iterator i = tset.begin(); i != tset.end(); ++i)
    {
        // send data for current transport in other place
        if ((*i) != player->GetTransport() && (*i)->GetMapId() == GetId())
        {
            (*i)->BuildCreateUpdateBlockForPlayer(&transData, player);
        }
    }

    WorldPacket packet;
    transData.BuildPacket(&packet);
    player->GetSession()->SendPacket(&packet);
}

void Map::SendRemoveTransports(Player* player)
{
    // Hack to send out transports
    MapManager::TransportMap& tmap = sMapMgr->m_TransportsByMap;

    // no transports at map
    if (tmap.find(player->GetMapId()) == tmap.end())
        return;

    UpdateData transData;

    MapManager::TransportSet& tset = tmap[player->GetMapId()];

    // except used transport
    for (MapManager::TransportSet::const_iterator i = tset.begin(); i != tset.end(); ++i)
        if ((*i) != player->GetTransport() && (*i)->GetMapId() != GetId())
            (*i)->BuildOutOfRangeUpdateBlock(&transData);

    WorldPacket packet;
    transData.BuildPacket(&packet);
    player->GetSession()->SendPacket(&packet);
}

inline void Map::setNGrid(NGridType *grid, uint32 x, uint32 y)
{
    if (x >= MAX_NUMBER_OF_GRIDS || y >= MAX_NUMBER_OF_GRIDS)
    {
        TC_LOG_ERROR(LOG_FILTER_MAPS, "map::setNGrid() Invalid grid coordinates found: %d, %d!", x, y);
        ASSERT(false);
    }
    i_grids[x][y] = grid;
}

void Map::DelayedUpdate(const uint32 t_diff)
{
    RemoveAllObjectsInRemoveList();

    // Don't unload grids if it's battleground, since we may have manually added GOs, creatures, those doesn't load from DB at grid re-load !
    // This isn't really bother us, since as soon as we have instanced BG-s, the whole map unloads as the BG gets ended
    if (!IsBattlegroundOrArena())
    {
        for (GridRefManager<NGridType>::iterator i = GridRefManager<NGridType>::begin(); i != GridRefManager<NGridType>::end();)
        {
            NGridType *grid = i->getSource();
            GridInfo* info = i->getSource()->getGridInfoRef();
            ++i;                                                // The update might delete the map and we need the next map before the iterator gets invalid
            ASSERT(grid->GetGridState() >= 0 && grid->GetGridState() < MAX_GRID_STATE);
            si_GridStates[grid->GetGridState()]->Update(*this, *grid, *info, t_diff);
        }
    }
}

void Map::AddObjectToRemoveList(WorldObject* obj)
{
    ASSERT(obj->GetMapId() == GetId() && obj->GetInstanceId() == GetInstanceId());

    obj->CleanupsBeforeDelete(false);                            // remove or simplify at least cross referenced links

    i_objectsToRemove.insert(obj);
    //TC_LOG_DEBUG(LOG_FILTER_MAPS, "Object (GUID: %u TypeId: %u) added to removing list.", obj->GetGUIDLow(), obj->GetTypeId());
}

void Map::AddObjectToSwitchList(WorldObject* obj, bool on)
{
    ASSERT(obj->GetMapId() == GetId() && obj->GetInstanceId() == GetInstanceId());

    std::map<WorldObject*, bool>::iterator itr = i_objectsToSwitch.find(obj);
    if (itr == i_objectsToSwitch.end())
        i_objectsToSwitch.insert(itr, std::make_pair(obj, on));
    else if (itr->second != on)
        i_objectsToSwitch.erase(itr);
    else
        ASSERT(false);
}

void Map::RemoveAllObjectsInRemoveList()
{
    while (!i_objectsToSwitch.empty())
    {
        std::map<WorldObject*, bool>::iterator itr = i_objectsToSwitch.begin();
        WorldObject* obj = itr->first;
        bool on = itr->second;
        i_objectsToSwitch.erase(itr);

        if (obj->GetTypeId() == TYPEID_UNIT && !obj->IsPermanentWorldObject())
            SwitchGridContainers(obj->ToCreature(), on);
    }

    //TC_LOG_DEBUG(LOG_FILTER_MAPS, "Object remover 1 check.");
    while (!i_objectsToRemove.empty())
    {
        std::set<WorldObject*>::iterator itr = i_objectsToRemove.begin();
        WorldObject* obj = *itr;

        switch (obj->GetTypeId())
        {
            case TYPEID_CORPSE:
            {
                Corpse* corpse = ObjectAccessor::GetCorpse(*obj, obj->GetGUID());
                if (!corpse)
                    TC_LOG_ERROR(LOG_FILTER_MAPS, "Tried to delete corpse/bones %u that is not in map.", obj->GetGUIDLow());
                else
                    RemoveFromMap(corpse, true);
                break;
            }
        case TYPEID_DYNAMICOBJECT:
            RemoveFromMap((DynamicObject*)obj, true);
            break;
        case TYPEID_GAMEOBJECT:
            RemoveFromMap((GameObject*)obj, true);
            break;
        case TYPEID_UNIT:
            // in case triggered sequence some spell can continue casting after prev CleanupsBeforeDelete call
            // make sure that like sources auras/etc removed before destructor start
            obj->ToCreature()->CleanupsBeforeDelete();
            RemoveFromMap(obj->ToCreature(), true);
            break;
        default:
            TC_LOG_ERROR(LOG_FILTER_MAPS, "Non-grid object (TypeId: %u) is in grid object remove list, ignored.", obj->GetTypeId());
            break;
        }

        i_objectsToRemove.erase(itr);
    }

    //TC_LOG_DEBUG(LOG_FILTER_MAPS, "Object remover 2 check.");
}

uint32 Map::GetPlayersCountExceptGMs() const
{
    uint32 count = 0;
    for (MapRefManager::const_iterator itr = m_mapRefManager.begin(); itr != m_mapRefManager.end(); ++itr)
        if (!itr->getSource()->isGameMaster())
            ++count;
    return count;
}

void Map::SendToPlayers(WorldPacket const* data) const
{
    for (MapRefManager::const_iterator itr = m_mapRefManager.begin(); itr != m_mapRefManager.end(); ++itr)
        itr->getSource()->GetSession()->SendPacket(data);
}

bool Map::ActiveObjectsNearGrid(NGridType const& ngrid) const
{
    CellCoord cell_min(ngrid.getX() * MAX_NUMBER_OF_CELLS, ngrid.getY() * MAX_NUMBER_OF_CELLS);
    CellCoord cell_max(cell_min.x_coord + MAX_NUMBER_OF_CELLS, cell_min.y_coord+MAX_NUMBER_OF_CELLS);

    //we must find visible range in cells so we unload only non-visible cells...
    float viewDist = GetVisibilityRange();
    int cell_range = (int)ceilf(viewDist / SIZE_OF_GRID_CELL) + 1;

    cell_min.dec_x(cell_range);
    cell_min.dec_y(cell_range);
    cell_max.inc_x(cell_range);
    cell_max.inc_y(cell_range);

    for (MapRefManager::const_iterator iter = m_mapRefManager.begin(); iter != m_mapRefManager.end(); ++iter)
    {
        Player* player = iter->getSource();

        CellCoord p = Trinity::ComputeCellCoord(player->GetPositionX(), player->GetPositionY());
        if ((cell_min.x_coord <= p.x_coord && p.x_coord <= cell_max.x_coord) &&
            (cell_min.y_coord <= p.y_coord && p.y_coord <= cell_max.y_coord))
            return true;
    }

    for (ActiveNonPlayers::const_iterator iter = m_activeNonPlayers.begin(); iter != m_activeNonPlayers.end(); ++iter)
    {
        WorldObject* obj = *iter;

        CellCoord p = Trinity::ComputeCellCoord(obj->GetPositionX(), obj->GetPositionY());
        if ((cell_min.x_coord <= p.x_coord && p.x_coord <= cell_max.x_coord) &&
            (cell_min.y_coord <= p.y_coord && p.y_coord <= cell_max.y_coord))
            return true;
    }

    return false;
}

void Map::AddToActive(Creature* c)
{
    AddToActiveHelper(c);

    // also not allow unloading spawn grid to prevent creating creature clone at load
    if (!c->isPet() && c->GetDBTableGUIDLow())
    {
        float x, y, z;
        c->GetRespawnPosition(x, y, z);
        GridCoord p = Trinity::ComputeGridCoord(x, y);
        if (getNGrid(p.x_coord, p.y_coord))
            getNGrid(p.x_coord, p.y_coord)->incUnloadActiveLock();
        else
        {
            GridCoord p2 = Trinity::ComputeGridCoord(c->GetPositionX(), c->GetPositionY());
            TC_LOG_ERROR(LOG_FILTER_MAPS, "Active creature (GUID: %u Entry: %u) added to grid[%u, %u] but spawn grid[%u, %u] was not loaded.",
                c->GetGUIDLow(), c->GetEntry(), p.x_coord, p.y_coord, p2.x_coord, p2.y_coord);
        }
    }
}

void Map::RemoveFromActive(Creature* c)
{
    RemoveFromActiveHelper(c);

    // also allow unloading spawn grid
    if (!c->isPet() && c->GetDBTableGUIDLow())
    {
        float x, y, z;
        c->GetRespawnPosition(x, y, z);
        GridCoord p = Trinity::ComputeGridCoord(x, y);
        if (getNGrid(p.x_coord, p.y_coord))
            getNGrid(p.x_coord, p.y_coord)->decUnloadActiveLock();
        else
        {
            GridCoord p2 = Trinity::ComputeGridCoord(c->GetPositionX(), c->GetPositionY());
            TC_LOG_ERROR(LOG_FILTER_MAPS, "Active creature (GUID: %u Entry: %u) removed from grid[%u, %u] but spawn grid[%u, %u] was not loaded.",
                c->GetGUIDLow(), c->GetEntry(), p.x_coord, p.y_coord, p2.x_coord, p2.y_coord);
        }
    }
}

template bool Map::AddToMap(Corpse*);
template bool Map::AddToMap(Creature*);
template bool Map::AddToMap(GameObject*);
template bool Map::AddToMap(DynamicObject*);

template void Map::RemoveFromMap(Corpse*, bool);
template void Map::RemoveFromMap(Creature*, bool);
template void Map::RemoveFromMap(GameObject*, bool);
template void Map::RemoveFromMap(DynamicObject*, bool);

/* ******* Dungeon Instance Maps ******* */

InstanceMap::InstanceMap(uint32 id, time_t expiry, uint32 InstanceId, uint8 SpawnMode, Map* _parent)
  : Map(id, expiry, InstanceId, SpawnMode, _parent),
    m_resetAfterUnload(false), m_unloadWhenEmpty(false),
    i_data(NULL), i_script_id(0)
{
    //lets initialize visibility distance for dungeons
    InstanceMap::InitVisibilityDistance();

    // the timer is started by default, and stopped when the first player joins
    // this make sure it gets unloaded if for some reason no player joins
    m_unloadTimer = std::max(sWorld->getIntConfig(CONFIG_INSTANCE_UNLOAD_DELAY), (uint32)MIN_UNLOAD_DELAY);
}

InstanceMap::~InstanceMap()
{
    delete i_data;
    i_data = NULL;
}

void InstanceMap::InitVisibilityDistance()
{
    //init visibility distance for instances
    m_VisibleDistance = World::GetMaxVisibleDistanceInInstances();
    m_VisibilityNotifyPeriod = World::GetVisibilityNotifyPeriodInInstances();
}

/*
    Do map specific checks to see if the player can enter
*/
bool InstanceMap::CanEnter(Player* player)
{
    if (player->GetMapRef().getTarget() == this)
    {
        TC_LOG_ERROR(LOG_FILTER_MAPS, "InstanceMap::CanEnter - player %s(%u) already in map %d, %d, %d!", player->GetName().c_str(), player->GetGUIDLow(), GetId(), GetInstanceId(), GetSpawnMode());
        ASSERT(false);
        return false;
    }

    // allow GM's to enter
    if (player->isGameMaster())
        return Map::CanEnter(player);

    // cannot enter if the instance is full (player cap), GMs don't count
    uint32 maxPlayers = GetMaxPlayers();
    if (GetPlayersCountExceptGMs() >= maxPlayers)
    {
        TC_LOG_INFO(LOG_FILTER_MAPS, "MAP: Instance '%u' of map '%s' cannot have more than '%u' players. Player '%s' rejected", GetInstanceId(), GetMapName(), maxPlayers, player->GetName().c_str());
        player->SendTransferAborted(GetId(), TRANSFER_ABORT_MAX_PLAYERS);
        return false;
    }

    // cannot enter while an encounter is in progress on raids
    /*Group* group = player->GetGroup();
    if (!player->isGameMaster() && group && group->InCombatToInstance(GetInstanceId()) && player->GetMapId() != GetId())*/
    if (IsRaid() && GetInstanceScript() && GetInstanceScript()->IsEncounterInProgress())
    {
        player->SendTransferAborted(GetId(), TRANSFER_ABORT_ZONE_IN_COMBAT);
        return false;
    }

    // cannot enter if instance is in use by another party/soloer that have a
    // permanent save in the same instance id

    PlayerList const &playerList = GetPlayers();

    if (!playerList.isEmpty())
        for (PlayerList::const_iterator i = playerList.begin(); i != playerList.end(); ++i)
            if (Player* iPlayer = i->getSource())
            {
                if (iPlayer->isGameMaster()) // bypass GMs
                    continue;
                if (!player->GetGroup()) // player has not group and there is someone inside, deny entry
                {
                    player->SendTransferAborted(GetId(), TRANSFER_ABORT_MAX_PLAYERS);
                    return false;
                }
                // player inside instance has no group or his groups is different to entering player's one, deny entry
                if (!iPlayer->GetGroup() || iPlayer->GetGroup() != player->GetGroup())
                {
                    player->SendTransferAborted(GetId(), TRANSFER_ABORT_MAX_PLAYERS);
                    return false;
                }
                break;
            }

    return Map::CanEnter(player);
}

/*
    Do map specific checks and add the player to the map if successful.
*/
bool InstanceMap::AddPlayerToMap(Player* player)
{
    /// @todo Not sure about checking player level: already done in HandleAreaTriggerOpcode
    // GMs still can teleport player in instance.
    // Is it needed?

    {
        TRINITY_GUARD(ACE_Thread_Mutex, Lock);
        // Check moved to void WorldSession::HandleMoveWorldportAckOpcode()
        //if (!CanEnter(player))
            //return false;

        // Dungeon only code
        if (IsDungeon())
        {
            Group* group = player->GetGroup();

            // increase current instances (hourly limit)
            if (!group || !group->isLFGGroup())
                player->AddInstanceEnterTime(GetInstanceId(), time(NULL));

            // get or create an instance save for the map
            InstanceSave* mapSave = sInstanceSaveMgr->GetInstanceSave(GetInstanceId());
            if (!mapSave)
            {
                TC_LOG_INFO(LOG_FILTER_MAPS, "InstanceMap::Add: creating instance save for map %d spawnmode %d with instance id %d", GetId(), GetSpawnMode(), GetInstanceId());
                mapSave = sInstanceSaveMgr->AddInstanceSave(GetId(), GetInstanceId(), Difficulty(GetSpawnMode()), 0, true);
            }

            // check for existing instance binds
            InstancePlayerBind* playerBind = player->GetBoundInstance(GetId(), Difficulty(GetSpawnMode()));
            if (playerBind && playerBind->perm)
            {
                // cannot enter other instances if bound permanently
                if (playerBind->save != mapSave)
                {
                    TC_LOG_ERROR(LOG_FILTER_MAPS, "InstanceMap::Add: player %s(%d) is permanently bound to instance %s %d, %d, %d, %d, %d, %d but he is being put into instance %s %d, %d, %d, %d, %d, %d", player->GetName().c_str(), player->GetGUIDLow(), GetMapName(), playerBind->save->GetMapId(), playerBind->save->GetInstanceId(), playerBind->save->GetDifficulty(), playerBind->save->GetPlayerCount(), playerBind->save->GetGroupCount(), playerBind->save->CanReset(), GetMapName(), mapSave->GetMapId(), mapSave->GetInstanceId(), mapSave->GetDifficulty(), mapSave->GetPlayerCount(), mapSave->GetGroupCount(), mapSave->CanReset());
                    return false;
                }
            }
            else
            {
                if (group)
                {
                    // solo saves should be reset when entering a group
                    InstanceGroupBind* groupBind = group->GetBoundInstance(this);
                    if (playerBind && playerBind->save != mapSave)
                    {
                        TC_LOG_ERROR(LOG_FILTER_MAPS, "InstanceMap::Add: player %s(%d) is being put into instance %s %d, %d, %d, %d, %d, %d but he is in group %d and is bound to instance %d, %d, %d, %d, %d, %d!", player->GetName().c_str(), player->GetGUIDLow(), GetMapName(), mapSave->GetMapId(), mapSave->GetInstanceId(), mapSave->GetDifficulty(), mapSave->GetPlayerCount(), mapSave->GetGroupCount(), mapSave->CanReset(), GUID_LOPART(group->GetLeaderGUID()), playerBind->save->GetMapId(), playerBind->save->GetInstanceId(), playerBind->save->GetDifficulty(), playerBind->save->GetPlayerCount(), playerBind->save->GetGroupCount(), playerBind->save->CanReset());
                        if (groupBind)
                            TC_LOG_ERROR(LOG_FILTER_MAPS, "InstanceMap::Add: the group is bound to the instance %s %d, %d, %d, %d, %d, %d", GetMapName(), groupBind->save->GetMapId(), groupBind->save->GetInstanceId(), groupBind->save->GetDifficulty(), groupBind->save->GetPlayerCount(), groupBind->save->GetGroupCount(), groupBind->save->CanReset());
                        //ASSERT(false);
                        return false;
                    }
                    // bind to the group or keep using the group save
                    if (!groupBind)
                        group->BindToInstance(mapSave, false);
                    else
                    {
                        // cannot jump to a different instance without resetting it
                        if (groupBind->save != mapSave)
                        {
                            TC_LOG_ERROR(LOG_FILTER_MAPS, "InstanceMap::Add: player %s(%d) is being put into instance %d, %d, %d but he is in group %d which is bound to instance %d, %d, %d!", player->GetName().c_str(), player->GetGUIDLow(), mapSave->GetMapId(), mapSave->GetInstanceId(), mapSave->GetDifficulty(), GUID_LOPART(group->GetLeaderGUID()), groupBind->save->GetMapId(), groupBind->save->GetInstanceId(), groupBind->save->GetDifficulty());
                            if (mapSave)
                                TC_LOG_ERROR(LOG_FILTER_MAPS, "MapSave players: %d, group count: %d", mapSave->GetPlayerCount(), mapSave->GetGroupCount());
                            else
                                TC_LOG_ERROR(LOG_FILTER_MAPS, "MapSave NULL");
                            if (groupBind->save)
                                TC_LOG_ERROR(LOG_FILTER_MAPS, "GroupBind save players: %d, group count: %d", groupBind->save->GetPlayerCount(), groupBind->save->GetGroupCount());
                            else
                                TC_LOG_ERROR(LOG_FILTER_MAPS, "GroupBind save NULL");
                            return false;
                        }
                        // if the group/leader is permanently bound to the instance
                        // players also become permanently bound when they enter
                        if (groupBind->perm)
                        {
                            WorldPacket data(SMSG_INSTANCE_LOCK_WARNING_QUERY, 9);
                            data << uint32(60000);
                            data << uint32(i_data ? i_data->GetCompletedEncounterMask() : 0);
                            data << uint8(0);
                            player->GetSession()->SendPacket(&data);
                            player->SetPendingBind(mapSave->GetInstanceId(), 60000);
                        }
                    }
                }
                else
                {
                    // set up a solo bind or continue using it
                    if (!playerBind)
                        player->BindToInstance(mapSave, false);
                    else
                        // cannot jump to a different instance without resetting it
                        ASSERT(playerBind->save == mapSave);
                }
            }
        }

        // for normal instances cancel the reset schedule when the
        // first player enters (no players yet)
        SetResetSchedule(false);

        TC_LOG_INFO(LOG_FILTER_MAPS, "MAP: Player '%s' entered instance '%u' of map '%s'", player->GetName().c_str(), GetInstanceId(), GetMapName());
        // initialize unload state
        m_unloadTimer = 0;
        m_resetAfterUnload = false;
        m_unloadWhenEmpty = false;
    }

    // this will acquire the same mutex so it cannot be in the previous block
    Map::AddPlayerToMap(player);

    if (i_data)
        i_data->OnPlayerEnter(player);

    return true;
}

void InstanceMap::Update(const uint32 t_diff)
{
    Map::Update(t_diff);

    if (i_data)
        i_data->Update(t_diff);
}

void InstanceMap::RemovePlayerFromMap(Player* player, bool remove)
{
    TC_LOG_INFO(LOG_FILTER_MAPS, "MAP: Removing player '%s' from instance '%u' of map '%s' before relocating to another map", player->GetName().c_str(), GetInstanceId(), GetMapName());
    //if last player set unload timer
    if (!m_unloadTimer && m_mapRefManager.getSize() == 1)
        m_unloadTimer = m_unloadWhenEmpty ? MIN_UNLOAD_DELAY : std::max(sWorld->getIntConfig(CONFIG_INSTANCE_UNLOAD_DELAY), (uint32)MIN_UNLOAD_DELAY);
    Map::RemovePlayerFromMap(player, remove);
    // for normal instances schedule the reset after all players have left
    SetResetSchedule(true);
}

void InstanceMap::CreateInstanceData(bool load)
{
    if (i_data != NULL)
        return;

    InstanceTemplate const* mInstance = sObjectMgr->GetInstanceTemplate(GetId());
    if (mInstance)
    {
        i_script_id = mInstance->ScriptId;
        i_data = sScriptMgr->CreateInstanceData(this);
    }

    if (!i_data)
        return;

    i_data->Initialize();

    if (load)
    {
        /// @todo make a global storage for this
        PreparedStatement* stmt = CharacterDatabase.GetPreparedStatement(CHAR_SEL_INSTANCE);
        stmt->setUInt16(0, uint16(GetId()));
        stmt->setUInt32(1, i_InstanceId);
        PreparedQueryResult result = CharacterDatabase.Query(stmt);

        if (result)
        {
            Field* fields = result->Fetch();
            std::string data = fields[0].GetString();
            i_data->SetCompletedEncountersMask(fields[1].GetUInt32());
            if (data != "")
            {
                TC_LOG_DEBUG(LOG_FILTER_MAPS, "Loading instance data for `%s` with id %u", sObjectMgr->GetScriptName(i_script_id), i_InstanceId);
                i_data->Load(data.c_str());
            }
        }
    }
}

/*
    Returns true if there are no players in the instance
*/
bool InstanceMap::Reset(uint8 method)
{
    // note: since the map may not be loaded when the instance needs to be reset
    // the instance must be deleted from the DB by InstanceSaveManager

    if (HavePlayers())
    {
        if (method == INSTANCE_RESET_ALL || method == INSTANCE_RESET_CHANGE_DIFFICULTY)
        {
            // notify the players to leave the instance so it can be reset
            for (MapRefManager::iterator itr = m_mapRefManager.begin(); itr != m_mapRefManager.end(); ++itr)
                itr->getSource()->SendResetFailedNotify(GetId());
        }
        else
        {
            if (method == INSTANCE_RESET_GLOBAL)
                // set the homebind timer for players inside (1 minute)
                for (MapRefManager::iterator itr = m_mapRefManager.begin(); itr != m_mapRefManager.end(); ++itr)
                    itr->getSource()->m_InstanceValid = false;

            // the unload timer is not started
            // instead the map will unload immediately after the players have left
            m_unloadWhenEmpty = true;
            m_resetAfterUnload = true;
        }
    }
    else
    {
        // unloaded at next update
        m_unloadTimer = MIN_UNLOAD_DELAY;
        m_resetAfterUnload = true;
    }

    return m_mapRefManager.isEmpty();
}

void InstanceMap::PermBindAllPlayers(Player* source)
{
    if (!IsDungeon())
        return;

    InstanceSave* save = sInstanceSaveMgr->GetInstanceSave(GetInstanceId());
    if (!save)
    {
        TC_LOG_ERROR(LOG_FILTER_MAPS, "Cannot bind player (GUID: %u, Name: %s), because no instance save is available for instance map (Name: %s, Entry: %u, InstanceId: %u)!", source->GetGUIDLow(), source->GetName().c_str(), source->GetMap()->GetMapName(), source->GetMapId(), GetInstanceId());
        return;
    }

    Group* group = source->GetGroup();
    // group members outside the instance group don't get bound
    for (MapRefManager::iterator itr = m_mapRefManager.begin(); itr != m_mapRefManager.end(); ++itr)
    {
        Player* player = itr->getSource();
        // players inside an instance cannot be bound to other instances
        // some players may already be permanently bound, in this case nothing happens
        InstancePlayerBind* bind = player->GetBoundInstance(save->GetMapId(), save->GetDifficulty());
        if (!bind || !bind->perm)
        {
            player->BindToInstance(save, true);
            WorldPacket data(SMSG_INSTANCE_SAVE_CREATED, 4);
            data << uint32(0);
            player->GetSession()->SendPacket(&data);

            player->GetSession()->SendCalendarRaidLockout(save, true);
        }

        // if the leader is not in the instance the group will not get a perm bind
        if (group && group->GetLeaderGUID() == player->GetGUID())
            group->BindToInstance(save, true);
    }
}

void InstanceMap::UnloadAll()
{
    ASSERT(!HavePlayers());

    if (m_resetAfterUnload == true)
        DeleteRespawnTimes();

    Map::UnloadAll();
}

void InstanceMap::SendResetWarnings(uint32 timeLeft) const
{
    for (MapRefManager::const_iterator itr = m_mapRefManager.begin(); itr != m_mapRefManager.end(); ++itr)
        itr->getSource()->SendInstanceResetWarning(GetId(), itr->getSource()->GetDifficulty(IsRaid()), timeLeft);
}

void InstanceMap::SetResetSchedule(bool on)
{
    // only for normal instances
    // the reset time is only scheduled when there are no payers inside
    // it is assumed that the reset time will rarely (if ever) change while the reset is scheduled
    if (IsDungeon() && !HavePlayers() && !IsRaidOrHeroicDungeon())
    {
        if (InstanceSave* save = sInstanceSaveMgr->GetInstanceSave(GetInstanceId()))
            sInstanceSaveMgr->ScheduleReset(on, save->GetResetTime(), InstanceSaveManager::InstResetEvent(0, GetId(), Difficulty(GetSpawnMode()), GetInstanceId()));
        else
            TC_LOG_ERROR(LOG_FILTER_MAPS, "InstanceMap::SetResetSchedule: cannot turn schedule %s, there is no save information for instance (map [id: %u, name: %s], instance id: %u, difficulty: %u)",
                on ? "on" : "off", GetId(), GetMapName(), GetInstanceId(), Difficulty(GetSpawnMode()));
    }
}

MapDifficulty const* Map::GetMapDifficulty() const
{
    return GetMapDifficultyData(GetId(), GetDifficulty());
}

uint32 InstanceMap::GetMaxPlayers() const
{
    if (MapDifficulty const* mapDiff = GetMapDifficulty())
    {
        if (mapDiff->maxPlayers || IsRegularDifficulty())    // Normal case (expect that regular difficulty always have correct maxplayers)
            return mapDiff->maxPlayers;
        else                                                // DBC have 0 maxplayers for heroic instances with expansion < 2
        {                                                   // The heroic entry exists, so we don't have to check anything, simply return normal max players
            MapDifficulty const* normalDiff = GetMapDifficultyData(GetId(), REGULAR_DIFFICULTY);
            return normalDiff ? normalDiff->maxPlayers : 0;
        }
    }
    else                                                    // I'd rather ASSERT(false);
        return 0;
}

uint32 InstanceMap::GetMaxResetDelay() const
{
    MapDifficulty const* mapDiff = GetMapDifficulty();
    return mapDiff ? mapDiff->resetTime : 0;
}

/* ******* Battleground Instance Maps ******* */

BattlegroundMap::BattlegroundMap(uint32 id, time_t expiry, uint32 InstanceId, Map* _parent, uint8 spawnMode)
  : Map(id, expiry, InstanceId, spawnMode, _parent), m_bg(NULL)
{
    //lets initialize visibility distance for BG/Arenas
    BattlegroundMap::InitVisibilityDistance();
}

BattlegroundMap::~BattlegroundMap()
{
    if (m_bg)
    {
        //unlink to prevent crash, always unlink all pointer reference before destruction
        m_bg->SetBgMap(NULL);
        m_bg = NULL;
    }
}

void BattlegroundMap::InitVisibilityDistance()
{
    //init visibility distance for BG/Arenas
    m_VisibleDistance = World::GetMaxVisibleDistanceInBGArenas();
    m_VisibilityNotifyPeriod = World::GetVisibilityNotifyPeriodInBGArenas();
}

bool BattlegroundMap::CanEnter(Player* player)
{
    if (player->GetMapRef().getTarget() == this)
    {
        TC_LOG_ERROR(LOG_FILTER_MAPS, "BGMap::CanEnter - player %u is already in map!", player->GetGUIDLow());
        ASSERT(false);
        return false;
    }

    if (player->GetBattlegroundId() != GetInstanceId())
        return false;

    // player number limit is checked in bgmgr, no need to do it here

    return Map::CanEnter(player);
}

bool BattlegroundMap::AddPlayerToMap(Player* player)
{
    {
        TRINITY_GUARD(ACE_Thread_Mutex, Lock);
        //Check moved to void WorldSession::HandleMoveWorldportAckOpcode()
        //if (!CanEnter(player))
            //return false;
        // reset instance validity, battleground maps do not homebind
        player->m_InstanceValid = true;
    }
    return Map::AddPlayerToMap(player);
}

void BattlegroundMap::RemovePlayerFromMap(Player* player, bool remove)
{
    if (player && player->isSpectator() && !player->isSpectateCanceled())
    {
        if (GetBG())
            GetBG()->RemoveSpectator(player->GetGUID());
        player->SetSpectate(false);
    }

    TC_LOG_INFO(LOG_FILTER_MAPS, "MAP: Removing player '%s' from bg '%u' of map '%s' before relocating to another map", player->GetName().c_str(), GetInstanceId(), GetMapName());
    Map::RemovePlayerFromMap(player, remove);
}

void BattlegroundMap::SetUnload()
{
    m_unloadTimer = MIN_UNLOAD_DELAY;
}

void BattlegroundMap::RemoveAllPlayers()
{
    if (HavePlayers())
        for (MapRefManager::iterator itr = m_mapRefManager.begin(); itr != m_mapRefManager.end(); ++itr)
            if (Player* player = itr->getSource())
                if (!player->IsBeingTeleportedFar())
                    player->TeleportTo(player->GetBattlegroundEntryPoint());
}

Creature* Map::GetCreature(uint64 guid)
{
    return ObjectAccessor::GetObjectInMap(guid, this, (Creature*)NULL);
}

GameObject* Map::GetGameObject(uint64 guid)
{
    return ObjectAccessor::GetObjectInMap(guid, this, (GameObject*)NULL);
}

DynamicObject* Map::GetDynamicObject(uint64 guid)
{
    return ObjectAccessor::GetObjectInMap(guid, this, (DynamicObject*)NULL);
}

void Map::UpdateIteratorBack(Player* player)
{
    if (m_mapRefIter == player->GetMapRef())
        m_mapRefIter = m_mapRefIter->nocheck_prev();
}

void Map::SaveCreatureRespawnTime(uint32 dbGuid, time_t respawnTime)
{
    if (!respawnTime)
    {
        // Delete only
        RemoveCreatureRespawnTime(dbGuid);
        return;
    }

    _creatureRespawnTimes[dbGuid] = respawnTime;

    PreparedStatement* stmt = CharacterDatabase.GetPreparedStatement(CHAR_REP_CREATURE_RESPAWN);
    stmt->setUInt32(0, dbGuid);
    stmt->setUInt32(1, uint32(respawnTime));
    stmt->setUInt16(2, GetId());
    stmt->setUInt32(3, GetInstanceId());
    CharacterDatabase.Execute(stmt);
}

void Map::RemoveCreatureRespawnTime(uint32 dbGuid)
{
    _creatureRespawnTimes.erase(dbGuid);

    PreparedStatement* stmt = CharacterDatabase.GetPreparedStatement(CHAR_DEL_CREATURE_RESPAWN);
    stmt->setUInt32(0, dbGuid);
    stmt->setUInt16(1, GetId());
    stmt->setUInt32(2, GetInstanceId());
    CharacterDatabase.Execute(stmt);
}

void Map::SaveGORespawnTime(uint32 dbGuid, time_t respawnTime)
{
    if (!respawnTime)
    {
        // Delete only
        RemoveGORespawnTime(dbGuid);
        return;
    }

    _goRespawnTimes[dbGuid] = respawnTime;

    PreparedStatement* stmt = CharacterDatabase.GetPreparedStatement(CHAR_REP_GO_RESPAWN);
    stmt->setUInt32(0, dbGuid);
    stmt->setUInt32(1, uint32(respawnTime));
    stmt->setUInt16(2, GetId());
    stmt->setUInt32(3, GetInstanceId());
    CharacterDatabase.Execute(stmt);
}

void Map::RemoveGORespawnTime(uint32 dbGuid)
{
    _goRespawnTimes.erase(dbGuid);

    PreparedStatement* stmt = CharacterDatabase.GetPreparedStatement(CHAR_DEL_GO_RESPAWN);
    stmt->setUInt32(0, dbGuid);
    stmt->setUInt16(1, GetId());
    stmt->setUInt32(2, GetInstanceId());
    CharacterDatabase.Execute(stmt);
}

void Map::LoadRespawnTimes()
{
    PreparedStatement* stmt = CharacterDatabase.GetPreparedStatement(CHAR_SEL_CREATURE_RESPAWNS);
    stmt->setUInt16(0, GetId());
    stmt->setUInt32(1, GetInstanceId());
    if (PreparedQueryResult result = CharacterDatabase.Query(stmt))
    {
        do
        {
            Field* fields = result->Fetch();
            uint32 loguid      = fields[0].GetUInt32();
            uint32 respawnTime = fields[1].GetUInt32();

            _creatureRespawnTimes[loguid] = time_t(respawnTime);
        } while (result->NextRow());
    }

    stmt = CharacterDatabase.GetPreparedStatement(CHAR_SEL_GO_RESPAWNS);
    stmt->setUInt16(0, GetId());
    stmt->setUInt32(1, GetInstanceId());
    if (PreparedQueryResult result = CharacterDatabase.Query(stmt))
    {
        do
        {
            Field* fields = result->Fetch();
            uint32 loguid      = fields[0].GetUInt32();
            uint32 respawnTime = fields[1].GetUInt32();

            _goRespawnTimes[loguid] = time_t(respawnTime);
        } while (result->NextRow());
    }
}

void Map::DeleteRespawnTimes()
{
    _creatureRespawnTimes.clear();
    _goRespawnTimes.clear();

    DeleteRespawnTimesInDB(GetId(), GetInstanceId());
}

void Map::DeleteRespawnTimesInDB(uint16 mapId, uint32 instanceId)
{
    PreparedStatement* stmt = CharacterDatabase.GetPreparedStatement(CHAR_DEL_CREATURE_RESPAWN_BY_INSTANCE);
    stmt->setUInt16(0, mapId);
    stmt->setUInt32(1, instanceId);
    CharacterDatabase.Execute(stmt);

    stmt = CharacterDatabase.GetPreparedStatement(CHAR_DEL_GO_RESPAWN_BY_INSTANCE);
    stmt->setUInt16(0, mapId);
    stmt->setUInt32(1, instanceId);
    CharacterDatabase.Execute(stmt);
}

time_t Map::GetLinkedRespawnTime(uint64 guid) const
{
    uint64 linkedGuid = sObjectMgr->GetLinkedRespawnGuid(guid);
    switch (GUID_HIPART(linkedGuid))
    {
        case HIGHGUID_UNIT:
            return GetCreatureRespawnTime(GUID_LOPART(linkedGuid));
        case HIGHGUID_GAMEOBJECT:
            return GetGORespawnTime(GUID_LOPART(linkedGuid));
        default:
            break;
    }

    return time_t(0);
}
<|MERGE_RESOLUTION|>--- conflicted
+++ resolved
@@ -698,7 +698,7 @@
 
     obj->UpdateObjectVisibility(true);
     obj->RemoveFromGrid();
-  // gunship data
+
     obj->ResetMap();
 
     if (remove)
@@ -1675,7 +1675,6 @@
         else
             return vmapHeight;                              // we have only vmapHeight (if have)
     }
-<<<<<<< HEAD
     else
     {
         if (!checkVMap)
@@ -1685,28 +1684,8 @@
         else
             return VMAP_INVALID_HEIGHT_VALUE;               // we not have any height
     }
-=======
-
-else  
-
-    {  
-
-        if (!checkVMap)  
-
-            return mapHeight;                               // explicitly use map data (if have)  
-
-        else if (mapHeight > INVALID_HEIGHT && (z < mapHeight + 2 || z == MAX_HEIGHT))  
-
-            return mapHeight;                               // explicitly use map data if original z < mapHeight but map found (z+2 > mapHeight)  
-
-        else  
-
-            return VMAP_INVALID_HEIGHT_VALUE;               // we not have any height  
-
-    }  
 
     //return mapHeight;                                // explicitly use map data
->>>>>>> 7fda6f37
 }
 
 inline bool IsOutdoorWMO(uint32 mogpFlags, int32 /*adtId*/, int32 /*rootId*/, int32 /*groupId*/, WMOAreaTableEntry const* wmoEntry, AreaTableEntry const* atEntry)
