--- conflicted
+++ resolved
@@ -305,15 +305,12 @@
 
     _weatherUpdateTimer.SetInterval(time_t(1 * IN_MILLISECONDS));
 
-<<<<<<< HEAD
     sScriptMgr->OnCreateMap(this);
     // @tswow-begin
     FIRE_ID(GetId(),Map,OnCreate,TSMap(this));
     FIRE_ID(GetId(),Map,OnReload,TSMap(this));
     // @tswow-end
-=======
     MMAP::MMapFactory::createOrGetMMapManager()->loadMapInstance(sWorld->GetDataPath(), GetId(), GetInstanceId());
->>>>>>> 0b105142
 }
 
 void Map::InitVisibilityDistance()
