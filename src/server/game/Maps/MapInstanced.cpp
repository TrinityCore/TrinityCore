/*
 * Copyright (C) 2008-2015 TrinityCore <http://www.trinitycore.org/>
 * Copyright (C) 2005-2009 MaNGOS <http://getmangos.com/>
 *
 * This program is free software; you can redistribute it and/or modify it
 * under the terms of the GNU General Public License as published by the
 * Free Software Foundation; either version 2 of the License, or (at your
 * option) any later version.
 *
 * This program is distributed in the hope that it will be useful, but WITHOUT
 * ANY WARRANTY; without even the implied warranty of MERCHANTABILITY or
 * FITNESS FOR A PARTICULAR PURPOSE. See the GNU General Public License for
 * more details.
 *
 * You should have received a copy of the GNU General Public License along
 * with this program. If not, see <http://www.gnu.org/licenses/>.
 */

#include "MapInstanced.h"
#include "ObjectMgr.h"
#include "MapManager.h"
#include "BattlegroundMap.h"
#include "VMapFactory.h"
#include "MMapFactory.h"
#include "InstanceSaveMgr.h"
#include "World.h"
#include "Group.h"
<<<<<<< HEAD
#include "BattlegroundMgr.h"
=======
#include "Player.h"
>>>>>>> b7f254db

MapInstanced::MapInstanced(uint32 id, time_t expiry) : Map(id, expiry, 0, DIFFICULTY_NORMAL)
{
<<<<<<< HEAD
    // initialize instanced maps list
    _instancedMaps.clear();

=======
>>>>>>> b7f254db
    // fill with zero
    memset(&GridMapReference, 0, MAX_NUMBER_OF_GRIDS * MAX_NUMBER_OF_GRIDS * sizeof(uint16));
}

void MapInstanced::InitVisibilityDistance()
{
    if (_instancedMaps.empty())
        return;

    // initialize visibility distances for all instances of map
    for (InstancedMaps::iterator i = _instancedMaps.begin(); i != _instancedMaps.end(); ++i)
        i->second->InitVisibilityDistance();
}

void MapInstanced::Update(const uint32 t)
{
    // take care of loaded GridMaps (when unused, unload it!)
    Map::Update(t);
}

void MapInstanced::UnloadAll()
{
    // Unload instanced maps
    for (InstancedMaps::iterator i = _instancedMaps.begin(); i != _instancedMaps.end(); ++i)
        i->second->UnloadAll();

    // Delete the maps only after everything is unloaded to prevent crashes
    for (InstancedMaps::iterator i = _instancedMaps.begin(); i != _instancedMaps.end(); ++i)
        delete i->second;

    _instancedMaps.clear();

    // Unload own grids (just dummy(placeholder) grids, neccesary to unload GridMaps!)
    Map::UnloadAll();
}

/*
- return the right instance for the object, based on its InstanceId
- create the instance if it's not created already
- the player is not actually added to the instance (only in InstanceMap::Add)
*/
<<<<<<< HEAD
Map* MapInstanced::CreateInstance(uint32 const mapId, Player* player)
=======
Map* MapInstanced::CreateInstanceForPlayer(const uint32 mapId, Player* player)
>>>>>>> b7f254db
{
    if (GetId() != mapId || !player)
        return NULL;

    Map* map = NULL;
    uint32 newInstanceId = 0;                       // instanceId of the resulting map

    if (IsBattlegroundOrArena())
    {
        // instantiate or find existing bg map for player
        // the instance id is set in battlegroundid
        newInstanceId = player->GetBattlegroundId();
        if (!newInstanceId)
            return NULL;

<<<<<<< HEAD
        map = _FindMap(newInstanceId);
        if (!map)
            map = CreateBattlegroundOrArena(newInstanceId, player->GetBattlegroundTypeId());
=======
        map = sMapMgr->FindMap(mapId, newInstanceId);
        if (!map)
        {
            if (Battleground* bg = player->GetBattleground())
                map = CreateBattleground(newInstanceId, bg);
            else
            {
                player->TeleportToBGEntryPoint();
                return NULL;
            }
        }
>>>>>>> b7f254db
    }
    else
    {
        InstancePlayerBind* pBind = player->GetBoundInstance(GetId(), player->GetDifficulty(IsRaid()));
        InstanceSave* pSave = pBind ? pBind->save : NULL;

        // the player's permanent player bind is taken into consideration first
        // then the player's group bind and finally the solo bind.
        if (!pBind || !pBind->perm)
        {
            InstanceGroupBind* groupBind = NULL;
            Group* group = player->GetGroup();
            // use the player's difficulty setting (it may not be the same as the group's)
            if (group)
            {
                groupBind = group->GetBoundInstance(this);
                if (groupBind)
                    pSave = groupBind->save;
            }
        }
        if (pSave)
        {
            // solo/perm/group
            newInstanceId = pSave->GetInstanceId();
<<<<<<< HEAD
            map = _FindMap(newInstanceId);
=======
            map = FindInstanceMap(newInstanceId);
>>>>>>> b7f254db
            // it is possible that the save exists but the map doesn't
            if (!map)
                map = CreateInstance(newInstanceId, pSave, pSave->GetDifficulty());
        }
        else
        {
            // if no instanceId via group members or instance saves is found
            // the instance will be created for the first time
            newInstanceId = sMapMgr->GenerateInstanceId();

            Difficulty diff = player->GetGroup() ? player->GetGroup()->GetDifficulty(IsRaid()) : player->GetDifficulty(IsRaid());
<<<<<<< HEAD
            map = CreateInstance(newInstanceId, NULL, diff);
=======
            //Seems it is now possible, but I do not know if it should be allowed
            //ASSERT(!FindInstanceMap(NewInstanceId));
            map = FindInstanceMap(newInstanceId);
            if (!map)
                map = CreateInstance(newInstanceId, NULL, diff);
>>>>>>> b7f254db
        }
    }

    return map;
}

InstanceMap* MapInstanced::CreateInstance(uint32 InstanceId, InstanceSave* save, Difficulty difficulty)
{
    // load/create a map
    std::lock_guard<std::mutex> lock(_mapLock);

    // make sure we have a valid map id
    const MapEntry* entry = sMapStore.LookupEntry(GetId());
    if (!entry)
    {
        TC_LOG_ERROR("maps", "CreateInstance: no entry for map %d", GetId());
        ASSERT(false);
    }
    const InstanceTemplate* iTemplate = sObjectMgr->GetInstanceTemplate(GetId());
    if (!iTemplate)
    {
        TC_LOG_ERROR("maps", "CreateInstance: no instance template for map %d", GetId());
        ASSERT(false);
    }

    // some instances only have one difficulty
    GetDownscaledMapDifficultyData(GetId(), difficulty);

    TC_LOG_DEBUG("maps", "MapInstanced::CreateInstance: %s map instance %d for %d created with difficulty %s", save?"":"new ", InstanceId, GetId(), difficulty?"heroic":"normal");

    InstanceMap* map = new InstanceMap(GetId(), GetGridExpiry(), InstanceId, difficulty, this);
    ASSERT(map->IsDungeon());

    map->LoadRespawnTimes();

    bool load_data = save != NULL;
    map->CreateInstanceData(load_data);

    _instancedMaps[InstanceId] = map;
    return map;
}
/*
BattlegroundMap* MapInstanced::CreateBattlegroundOrArena(uint32 instanceId, BattlegroundTypeId bgTypeId)
{
    // load/create a map
<<<<<<< HEAD
    ACE_GUARD_RETURN(ACE_Thread_Mutex, Guard, Lock, NULL);

    sLog->outDebug(LOG_FILTER_MAPS, "MapInstanced::CreateBattleground: InstanceId %u for map %u created.", instanceId, GetId());

    BattlegroundTemplate const* bgTemplate = sBattlegroundMgr->GetBattlegroundTemplate(bgTypeId);
    PvPDifficultyEntry const* bracketEntry = GetBattlegroundBracketByLevel(GetId(), bgTemplate->MinLevel);

    uint8 spawnMode;

    if (bracketEntry)
        spawnMode = bracketEntry->difficulty;
    else
        spawnMode = REGULAR_DIFFICULTY;

    ArenaMap* map;
    BattlegroundMap* map = new BattlegroundMap(GetId(), GetGridExpiry(), instanceId, this, spawnMode);
=======
    std::lock_guard<std::mutex> lock(_mapLock);

    TC_LOG_DEBUG("maps", "MapInstanced::CreateBattleground: map bg %d for %d created.", InstanceId, GetId());

    BattlegroundMap* map = new BattlegroundMap(GetId(), GetGridExpiry(), InstanceId, this, DIFFICULTY_NONE);
>>>>>>> b7f254db
    ASSERT(map->IsBattlegroundOrArena());

    _instancedMaps[instanceId] = map;
    return map;
}*/

// increments the iterator after erase
bool MapInstanced::DestroyInstance(InstancedMaps::iterator &itr)
{
    itr->second->RemoveAllPlayers();
    if (itr->second->HavePlayers())
    {
        ++itr;
        return false;
    }

    itr->second->UnloadAll();
    // should only unload VMaps if this is the last instance and grid unloading is enabled
    if (_instancedMaps.size() <= 1 && sWorld->getBoolConfig(CONFIG_GRID_UNLOAD))
    {
        VMAP::VMapFactory::createOrGetVMapManager()->unloadMap(itr->second->GetId());
        MMAP::MMapFactory::createOrGetMMapManager()->unloadMap(itr->second->GetId());
        // in that case, unload grids of the base map, too
        // so in the next map creation, (EnsureGridCreated actually) VMaps will be reloaded
        Map::UnloadAll();
    }

    // Free up the instance id and allow it to be reused for bgs and arenas (other instances are handled in the InstanceSaveMgr)
    if (itr->second->IsBattlegroundOrArena())
        sMapMgr->FreeInstanceId(itr->second->GetInstanceId());

    // erase map
    delete itr->second;
    _instancedMaps.erase(itr++);

    return true;
}

bool MapInstanced::CanEnter(Player* /*player*/)
{
    //ASSERT(false);
    return true;
}<|MERGE_RESOLUTION|>--- conflicted
+++ resolved
@@ -25,20 +25,12 @@
 #include "InstanceSaveMgr.h"
 #include "World.h"
 #include "Group.h"
-<<<<<<< HEAD
 #include "BattlegroundMgr.h"
-=======
-#include "Player.h"
->>>>>>> b7f254db
 
 MapInstanced::MapInstanced(uint32 id, time_t expiry) : Map(id, expiry, 0, DIFFICULTY_NORMAL)
 {
-<<<<<<< HEAD
-    // initialize instanced maps list
-    _instancedMaps.clear();
-
-=======
->>>>>>> b7f254db
+    m_InstancedMaps.clear();
+
     // fill with zero
     memset(&GridMapReference, 0, MAX_NUMBER_OF_GRIDS * MAX_NUMBER_OF_GRIDS * sizeof(uint16));
 }
@@ -80,11 +72,7 @@
 - create the instance if it's not created already
 - the player is not actually added to the instance (only in InstanceMap::Add)
 */
-<<<<<<< HEAD
-Map* MapInstanced::CreateInstance(uint32 const mapId, Player* player)
-=======
 Map* MapInstanced::CreateInstanceForPlayer(const uint32 mapId, Player* player)
->>>>>>> b7f254db
 {
     if (GetId() != mapId || !player)
         return NULL;
@@ -100,14 +88,9 @@
         if (!newInstanceId)
             return NULL;
 
-<<<<<<< HEAD
         map = _FindMap(newInstanceId);
         if (!map)
-            map = CreateBattlegroundOrArena(newInstanceId, player->GetBattlegroundTypeId());
-=======
-        map = sMapMgr->FindMap(mapId, newInstanceId);
-        if (!map)
-        {
+            map = CreateBattleground(NewInstanceId, player->GetBattleground());
             if (Battleground* bg = player->GetBattleground())
                 map = CreateBattleground(newInstanceId, bg);
             else
@@ -116,7 +99,6 @@
                 return NULL;
             }
         }
->>>>>>> b7f254db
     }
     else
     {
@@ -141,11 +123,7 @@
         {
             // solo/perm/group
             newInstanceId = pSave->GetInstanceId();
-<<<<<<< HEAD
             map = _FindMap(newInstanceId);
-=======
-            map = FindInstanceMap(newInstanceId);
->>>>>>> b7f254db
             // it is possible that the save exists but the map doesn't
             if (!map)
                 map = CreateInstance(newInstanceId, pSave, pSave->GetDifficulty());
@@ -157,15 +135,11 @@
             newInstanceId = sMapMgr->GenerateInstanceId();
 
             Difficulty diff = player->GetGroup() ? player->GetGroup()->GetDifficulty(IsRaid()) : player->GetDifficulty(IsRaid());
-<<<<<<< HEAD
-            map = CreateInstance(newInstanceId, NULL, diff);
-=======
             //Seems it is now possible, but I do not know if it should be allowed
             //ASSERT(!FindInstanceMap(NewInstanceId));
             map = FindInstanceMap(newInstanceId);
             if (!map)
                 map = CreateInstance(newInstanceId, NULL, diff);
->>>>>>> b7f254db
         }
     }
 
@@ -211,30 +185,14 @@
 BattlegroundMap* MapInstanced::CreateBattlegroundOrArena(uint32 instanceId, BattlegroundTypeId bgTypeId)
 {
     // load/create a map
-<<<<<<< HEAD
-    ACE_GUARD_RETURN(ACE_Thread_Mutex, Guard, Lock, NULL);
+    std::lock_guard<std::mutex> lock(_mapLock);
 
     sLog->outDebug(LOG_FILTER_MAPS, "MapInstanced::CreateBattleground: InstanceId %u for map %u created.", instanceId, GetId());
 
-    BattlegroundTemplate const* bgTemplate = sBattlegroundMgr->GetBattlegroundTemplate(bgTypeId);
+    PvPDifficultyEntry const* bracketEntry = GetBattlegroundBracketByLevel(bg->GetMapId(), bg->GetMinLevel());
     PvPDifficultyEntry const* bracketEntry = GetBattlegroundBracketByLevel(GetId(), bgTemplate->MinLevel);
-
-    uint8 spawnMode;
-
-    if (bracketEntry)
-        spawnMode = bracketEntry->difficulty;
-    else
-        spawnMode = REGULAR_DIFFICULTY;
-
     ArenaMap* map;
     BattlegroundMap* map = new BattlegroundMap(GetId(), GetGridExpiry(), instanceId, this, spawnMode);
-=======
-    std::lock_guard<std::mutex> lock(_mapLock);
-
-    TC_LOG_DEBUG("maps", "MapInstanced::CreateBattleground: map bg %d for %d created.", InstanceId, GetId());
-
-    BattlegroundMap* map = new BattlegroundMap(GetId(), GetGridExpiry(), InstanceId, this, DIFFICULTY_NONE);
->>>>>>> b7f254db
     ASSERT(map->IsBattlegroundOrArena());
 
     _instancedMaps[instanceId] = map;
