--- conflicted
+++ resolved
@@ -3025,16 +3025,6 @@
             spellInfo->_GetEffect(EFFECT_1).Amplitude = 1 * IN_MILLISECONDS;
         });
 
-<<<<<<< HEAD
-=======
-        // Strider Presence
-        ApplySpellFix({ 4312 }, [](SpellInfo* spellInfo)
-        {
-            spellInfo->_GetEffect(EFFECT_0).Amplitude = 1 * IN_MILLISECONDS;
-            spellInfo->_GetEffect(EFFECT_1).Amplitude = 1 * IN_MILLISECONDS;
-        });
-
->>>>>>> 7ae525d5
         // Food
         ApplySpellFix({ 64345 }, [](SpellInfo* spellInfo)
         {
@@ -4958,7 +4948,12 @@
         spellInfo->Attributes |= SPELL_ATTR0_UNAFFECTED_BY_INVULNERABILITY;
     });
 
-<<<<<<< HEAD
+    // Sacred Cleansing
+    ApplySpellFix({ 53659 }, [](SpellInfo* spellInfo)
+    {
+        spellInfo->RangeEntry = sSpellRangeStore.LookupEntry(5); // 40yd
+    });
+
     ApplySpellFix({
         31365,  // Self Fear
         31797,  // Banish Self
@@ -4968,12 +4963,6 @@
     }, [](SpellInfo* spellInfo)
     {
         spellInfo->Attributes &= ~SPELL_ATTR0_HEARTBEAT_RESIST_CHECK;
-=======
-    // Sacred Cleansing
-    ApplySpellFix({ 53659 }, [](SpellInfo* spellInfo)
-    {
-        spellInfo->RangeEntry = sSpellRangeStore.LookupEntry(5); // 40yd
->>>>>>> 7ae525d5
     });
 
     for (uint32 i = 0; i < GetSpellInfoStoreSize(); ++i)
