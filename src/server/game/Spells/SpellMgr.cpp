/*
 * Copyright (C) 2008-2013 TrinityCore <http://www.trinitycore.org/>
 * Copyright (C) 2005-2009 MaNGOS <http://getmangos.com/>
 *
 * This program is free software; you can redistribute it and/or modify it
 * under the terms of the GNU General Public License as published by the
 * Free Software Foundation; either version 2 of the License, or (at your
 * option) any later version.
 *
 * This program is distributed in the hope that it will be useful, but WITHOUT
 * ANY WARRANTY; without even the implied warranty of MERCHANTABILITY or
 * FITNESS FOR A PARTICULAR PURPOSE. See the GNU General Public License for
 * more details.
 *
 * You should have received a copy of the GNU General Public License along
 * with this program. If not, see <http://www.gnu.org/licenses/>.
 */

#include "SpellMgr.h"
#include "SpellInfo.h"
#include "ObjectMgr.h"
#include "SpellAuras.h"
#include "SpellAuraDefines.h"
#include "SharedDefines.h"
#include "DBCStores.h"
#include "World.h"
#include "Chat.h"
#include "Spell.h"
#include "BattlegroundMgr.h"
#include "CreatureAI.h"
#include "MapManager.h"
#include "BattlegroundIC.h"
#include "BattlefieldWG.h"
#include "BattlefieldMgr.h"
#include "Player.h"

bool IsPrimaryProfessionSkill(uint32 skill)
{
    SkillLineEntry const* pSkill = sSkillLineStore.LookupEntry(skill);
    if (!pSkill)
        return false;

    if (pSkill->categoryId != SKILL_CATEGORY_PROFESSION)
        return false;

    return true;
}

bool IsPartOfSkillLine(uint32 skillId, uint32 spellId)
{
    SkillLineAbilityMapBounds skillBounds = sSpellMgr->GetSkillLineAbilityMapBounds(spellId);
    for (SkillLineAbilityMap::const_iterator itr = skillBounds.first; itr != skillBounds.second; ++itr)
        if (itr->second->skillId == skillId)
            return true;

    return false;
}

DiminishingGroup GetDiminishingReturnsGroupForSpell(SpellInfo const* spellproto, bool triggered)
{
    if (spellproto->IsPositive())
        return DIMINISHING_NONE;

    for (uint8 i = 0; i < MAX_SPELL_EFFECTS; ++i)
    {
        if (spellproto->Effects[i].ApplyAuraName == SPELL_AURA_MOD_TAUNT)
            return DIMINISHING_TAUNT;
    }

    // Explicit Diminishing Groups
    switch (spellproto->SpellFamilyName)
    {
        case SPELLFAMILY_GENERIC:
        {
            // Pet charge effects (Infernal Awakening, Demon Charge)
            if (spellproto->SpellVisual[0] == 2816 && spellproto->SpellIconID == 15)
                return DIMINISHING_CONTROLLED_STUN;
            // Frost Tomb
            else if (spellproto->Id == 48400)
                return DIMINISHING_NONE;
            // Gnaw
            else if (spellproto->Id == 47481)
                return DIMINISHING_CONTROLLED_STUN;
            // ToC Icehowl Arctic Breath
            else if (spellproto->SpellVisual[0] == 14153)
                return DIMINISHING_NONE;
            break;
        }
        // Event spells
        case SPELLFAMILY_UNK1:
            return DIMINISHING_NONE;
        case SPELLFAMILY_MAGE:
        {
            // Frostbite
            if (spellproto->SpellFamilyFlags[1] & 0x80000000)
                return DIMINISHING_ROOT;
            // Shattered Barrier
            else if (spellproto->SpellVisual[0] == 12297)
                return DIMINISHING_ROOT;
            // Deep Freeze
            else if (spellproto->SpellIconID == 2939 && spellproto->SpellVisual[0] == 9963)
                return DIMINISHING_CONTROLLED_STUN;
            // Frost Nova / Freeze (Water Elemental)
            else if (spellproto->SpellIconID == 193)
                return DIMINISHING_CONTROLLED_ROOT;
            // Dragon's Breath
            else if (spellproto->SpellFamilyFlags[0] & 0x800000)
                return DIMINISHING_DRAGONS_BREATH;
            break;
        }
        case SPELLFAMILY_WARRIOR:
        {
            // Hamstring - limit duration to 10s in PvP
            if (spellproto->SpellFamilyFlags[0] & 0x2)
                return DIMINISHING_LIMITONLY;
            // Charge Stun (own diminishing)
            else if (spellproto->SpellFamilyFlags[0] & 0x01000000)
                return DIMINISHING_CHARGE;
            break;
        }
        case SPELLFAMILY_WARLOCK:
        {
            // Curses/etc
            if ((spellproto->SpellFamilyFlags[0] & 0x80000000) || (spellproto->SpellFamilyFlags[1] & 0x200))
                return DIMINISHING_LIMITONLY;
            // Seduction
            else if (spellproto->SpellFamilyFlags[1] & 0x10000000)
                return DIMINISHING_FEAR;
            break;
        }
        case SPELLFAMILY_DRUID:
        {
            // Pounce
            if (spellproto->SpellFamilyFlags[0] & 0x20000)
                return DIMINISHING_OPENING_STUN;
            // Cyclone
            else if (spellproto->SpellFamilyFlags[1] & 0x20)
                return DIMINISHING_CYCLONE;
            // Entangling Roots
            // Nature's Grasp
            else if (spellproto->SpellFamilyFlags[0] & 0x00000200)
                return DIMINISHING_CONTROLLED_ROOT;
            // Faerie Fire
            else if (spellproto->SpellFamilyFlags[0] & 0x400)
                return DIMINISHING_LIMITONLY;
            break;
        }
        case SPELLFAMILY_ROGUE:
        {
            // Gouge
            if (spellproto->SpellFamilyFlags[0] & 0x8)
                return DIMINISHING_DISORIENT;
            // Blind
            else if (spellproto->SpellFamilyFlags[0] & 0x1000000)
                return DIMINISHING_FEAR;
            // Cheap Shot
            else if (spellproto->SpellFamilyFlags[0] & 0x400)
                return DIMINISHING_OPENING_STUN;
            // Crippling poison - Limit to 10 seconds in PvP (No SpellFamilyFlags)
            else if (spellproto->SpellIconID == 163)
                return DIMINISHING_LIMITONLY;
            break;
        }
        case SPELLFAMILY_HUNTER:
        {
            // Hunter's Mark
            if ((spellproto->SpellFamilyFlags[0] & 0x400) && spellproto->SpellIconID == 538)
                return DIMINISHING_LIMITONLY;
            // Scatter Shot (own diminishing)
            else if ((spellproto->SpellFamilyFlags[0] & 0x40000) && spellproto->SpellIconID == 132)
                return DIMINISHING_SCATTER_SHOT;
            // Entrapment (own diminishing)
            else if (spellproto->SpellVisual[0] == 7484 && spellproto->SpellIconID == 20)
                return DIMINISHING_ENTRAPMENT;
            // Wyvern Sting mechanic is MECHANIC_SLEEP but the diminishing is DIMINISHING_DISORIENT
            else if ((spellproto->SpellFamilyFlags[1] & 0x1000) && spellproto->SpellIconID == 1721)
                return DIMINISHING_DISORIENT;
            // Freezing Arrow
            else if (spellproto->SpellFamilyFlags[0] & 0x8)
                return DIMINISHING_DISORIENT;
            break;
        }
        case SPELLFAMILY_PALADIN:
        {
            // Judgement of Justice - limit duration to 10s in PvP
            if (spellproto->SpellFamilyFlags[0] & 0x100000)
                return DIMINISHING_LIMITONLY;
            // Turn Evil
            else if ((spellproto->SpellFamilyFlags[1] & 0x804000) && spellproto->SpellIconID == 309)
                return DIMINISHING_FEAR;
            break;
        }
        case SPELLFAMILY_DEATHKNIGHT:
        {
            // Hungering Cold (no flags)
            if (spellproto->SpellIconID == 2797)
                return DIMINISHING_DISORIENT;
            // Mark of Blood
            else if ((spellproto->SpellFamilyFlags[0] & 0x10000000) && spellproto->SpellIconID == 2285)
                return DIMINISHING_LIMITONLY;
            break;
        }
        case SPELLFAMILY_SHAMAN:
        {
            // Earthgrab
            if (spellproto->SpellFamilyFlags[2] & 0x00004000)
                return DIMINISHING_NONE;
            break;
        }
        default:
            break;
    }

    // Lastly - Set diminishing depending on mechanic
    uint32 mechanic = spellproto->GetAllEffectsMechanicMask();
    if (mechanic & (1 << MECHANIC_CHARM))
        return DIMINISHING_MIND_CONTROL;
    if (mechanic & (1 << MECHANIC_SILENCE))
        return DIMINISHING_SILENCE;
    if (mechanic & (1 << MECHANIC_SLEEP))
        return DIMINISHING_SLEEP;
    if (mechanic & ((1 << MECHANIC_SAPPED) | (1 << MECHANIC_POLYMORPH) | (1 << MECHANIC_SHACKLE)))
        return DIMINISHING_DISORIENT;
    // Mechanic Knockout, except Blast Wave
    if (mechanic & (1 << MECHANIC_KNOCKOUT) && spellproto->SpellIconID != 292)
        return DIMINISHING_DISORIENT;
    if (mechanic & (1 << MECHANIC_DISARM))
        return DIMINISHING_DISARM;
    if (mechanic & (1 << MECHANIC_FEAR))
        return DIMINISHING_FEAR;
    if (mechanic & (1 << MECHANIC_STUN))
        return triggered ? DIMINISHING_STUN : DIMINISHING_CONTROLLED_STUN;
    if (mechanic & (1 << MECHANIC_BANISH))
        return DIMINISHING_BANISH;
    if (mechanic & (1 << MECHANIC_ROOT))
        return triggered ? DIMINISHING_ROOT : DIMINISHING_CONTROLLED_ROOT;
    if (mechanic & (1 << MECHANIC_HORROR))
        return DIMINISHING_HORROR;

    return DIMINISHING_NONE;
}

DiminishingReturnsType GetDiminishingReturnsGroupType(DiminishingGroup group)
{
    switch (group)
    {
        case DIMINISHING_TAUNT:
        case DIMINISHING_CONTROLLED_STUN:
        case DIMINISHING_STUN:
        case DIMINISHING_OPENING_STUN:
        case DIMINISHING_CYCLONE:
        case DIMINISHING_CHARGE:
            return DRTYPE_ALL;
        case DIMINISHING_LIMITONLY:
        case DIMINISHING_NONE:
            return DRTYPE_NONE;
        default:
            return DRTYPE_PLAYER;
    }
}

DiminishingLevels GetDiminishingReturnsMaxLevel(DiminishingGroup group)
{
    switch (group)
    {
        case DIMINISHING_TAUNT:
            return DIMINISHING_LEVEL_TAUNT_IMMUNE;
        default:
            return DIMINISHING_LEVEL_IMMUNE;
    }
}

int32 GetDiminishingReturnsLimitDuration(DiminishingGroup group, SpellInfo const* spellproto)
{
    if (!IsDiminishingReturnsGroupDurationLimited(group))
        return 0;

    // Explicit diminishing duration
    switch (spellproto->SpellFamilyName)
    {
        case SPELLFAMILY_DRUID:
        {
            // Faerie Fire - limit to 40 seconds in PvP (3.1)
            if (spellproto->SpellFamilyFlags[0] & 0x400)
                return 40 * IN_MILLISECONDS;
            break;
        }
        case SPELLFAMILY_HUNTER:
        {
            // Wyvern Sting
            if (spellproto->SpellFamilyFlags[1] & 0x1000)
                return 6 * IN_MILLISECONDS;
            // Hunter's Mark
            if (spellproto->SpellFamilyFlags[0] & 0x400)
                return 120 * IN_MILLISECONDS;
            break;
        }
        case SPELLFAMILY_PALADIN:
        {
            // Repentance - limit to 6 seconds in PvP
            if (spellproto->SpellFamilyFlags[0] & 0x4)
                return 6 * IN_MILLISECONDS;
            break;
        }
        case SPELLFAMILY_WARLOCK:
        {
            // Banish - limit to 6 seconds in PvP
            if (spellproto->SpellFamilyFlags[1] & 0x8000000)
                return 6 * IN_MILLISECONDS;
            // Curse of Tongues - limit to 12 seconds in PvP
            else if (spellproto->SpellFamilyFlags[2] & 0x800)
                return 12 * IN_MILLISECONDS;
            // Curse of Elements - limit to 120 seconds in PvP
            else if (spellproto->SpellFamilyFlags[1] & 0x200)
               return 120 * IN_MILLISECONDS;
            break;
        }
        default:
            break;
    }

    return 10 * IN_MILLISECONDS;
}

bool IsDiminishingReturnsGroupDurationLimited(DiminishingGroup group)
{
    switch (group)
    {
        case DIMINISHING_BANISH:
        case DIMINISHING_CONTROLLED_STUN:
        case DIMINISHING_CONTROLLED_ROOT:
        case DIMINISHING_CYCLONE:
        case DIMINISHING_DISORIENT:
        case DIMINISHING_ENTRAPMENT:
        case DIMINISHING_FEAR:
        case DIMINISHING_HORROR:
        case DIMINISHING_MIND_CONTROL:
        case DIMINISHING_OPENING_STUN:
        case DIMINISHING_ROOT:
        case DIMINISHING_STUN:
        case DIMINISHING_SLEEP:
        case DIMINISHING_LIMITONLY:
            return true;
        default:
            return false;
    }
}

SpellMgr::SpellMgr()
{
}

SpellMgr::~SpellMgr()
{
    UnloadSpellInfoStore();
}

/// Some checks for spells, to prevent adding deprecated/broken spells for trainers, spell book, etc
bool SpellMgr::IsSpellValid(SpellInfo const* spellInfo, Player* player, bool msg)
{
    // not exist
    if (!spellInfo)
        return false;

    bool need_check_reagents = false;

    // check effects
    for (uint8 i = 0; i < MAX_SPELL_EFFECTS; ++i)
    {
        switch (spellInfo->Effects[i].Effect)
        {
            case 0:
                continue;

            // craft spell for crafting non-existed item (break client recipes list show)
            case SPELL_EFFECT_CREATE_ITEM:
            case SPELL_EFFECT_CREATE_ITEM_2:
            {
                if (spellInfo->Effects[i].ItemType == 0)
                {
                    // skip auto-loot crafting spells, its not need explicit item info (but have special fake items sometime)
                    if (!spellInfo->IsLootCrafting())
                    {
                        if (msg)
                        {
                            if (player)
                                ChatHandler(player->GetSession()).PSendSysMessage("Craft spell %u not have create item entry.", spellInfo->Id);
                            else
                                sLog->outError(LOG_FILTER_SQL, "Craft spell %u not have create item entry.", spellInfo->Id);
                        }
                        return false;
                    }

                }
                // also possible IsLootCrafting case but fake item must exist anyway
                else if (!sObjectMgr->GetItemTemplate(spellInfo->Effects[i].ItemType))
                {
                    if (msg)
                    {
                        if (player)
                            ChatHandler(player->GetSession()).PSendSysMessage("Craft spell %u create not-exist in DB item (Entry: %u) and then...", spellInfo->Id, spellInfo->Effects[i].ItemType);
                        else
                            sLog->outError(LOG_FILTER_SQL, "Craft spell %u create not-exist in DB item (Entry: %u) and then...", spellInfo->Id, spellInfo->Effects[i].ItemType);
                    }
                    return false;
                }

                need_check_reagents = true;
                break;
            }
            case SPELL_EFFECT_LEARN_SPELL:
            {
                SpellInfo const* spellInfo2 = sSpellMgr->GetSpellInfo(spellInfo->Effects[i].TriggerSpell);
                if (!IsSpellValid(spellInfo2, player, msg))
                {
                    if (msg)
                    {
                        if (player)
                            ChatHandler(player->GetSession()).PSendSysMessage("Spell %u learn to broken spell %u, and then...", spellInfo->Id, spellInfo->Effects[i].TriggerSpell);
                        else
                            sLog->outError(LOG_FILTER_SQL, "Spell %u learn to invalid spell %u, and then...", spellInfo->Id, spellInfo->Effects[i].TriggerSpell);
                    }
                    return false;
                }
                break;
            }
        }
    }

    if (need_check_reagents)
    {
        for (uint8 j = 0; j < MAX_SPELL_REAGENTS; ++j)
        {
            if (spellInfo->Reagent[j] > 0 && !sObjectMgr->GetItemTemplate(spellInfo->Reagent[j]))
            {
                if (msg)
                {
                    if (player)
                        ChatHandler(player->GetSession()).PSendSysMessage("Craft spell %u have not-exist reagent in DB item (Entry: %u) and then...", spellInfo->Id, spellInfo->Reagent[j]);
                    else
                        sLog->outError(LOG_FILTER_SQL, "Craft spell %u have not-exist reagent in DB item (Entry: %u) and then...", spellInfo->Id, spellInfo->Reagent[j]);
                }
                return false;
            }
        }
    }

    return true;
}

uint32 SpellMgr::GetSpellDifficultyId(uint32 spellId) const
{
    SpellDifficultySearcherMap::const_iterator i = mSpellDifficultySearcherMap.find(spellId);
    return i == mSpellDifficultySearcherMap.end() ? 0 : (*i).second;
}

void SpellMgr::SetSpellDifficultyId(uint32 spellId, uint32 id)
{
    mSpellDifficultySearcherMap[spellId] = id;
}

uint32 SpellMgr::GetSpellIdForDifficulty(uint32 spellId, Unit const* caster) const
{
    if (!GetSpellInfo(spellId))
        return spellId;

    if (!caster || !caster->GetMap() || !caster->GetMap()->IsDungeon())
        return spellId;

    uint32 mode = uint32(caster->GetMap()->GetSpawnMode());
    if (mode >= MAX_DIFFICULTY)
    {
        sLog->outError(LOG_FILTER_SPELLS_AURAS, "SpellMgr::GetSpellIdForDifficulty: Incorrect Difficulty for spell %u.", spellId);
        return spellId; //return source spell
    }

    uint32 difficultyId = GetSpellDifficultyId(spellId);
    if (!difficultyId)
        return spellId; //return source spell, it has only REGULAR_DIFFICULTY

    SpellDifficultyEntry const* difficultyEntry = sSpellDifficultyStore.LookupEntry(difficultyId);
    if (!difficultyEntry)
    {
        sLog->outDebug(LOG_FILTER_SPELLS_AURAS, "SpellMgr::GetSpellIdForDifficulty: SpellDifficultyEntry not found for spell %u. This should never happen.", spellId);
        return spellId; //return source spell
    }

    if (difficultyEntry->SpellID[mode] <= 0 && mode > DUNGEON_DIFFICULTY_HEROIC)
    {
        sLog->outDebug(LOG_FILTER_SPELLS_AURAS, "SpellMgr::GetSpellIdForDifficulty: spell %u mode %u spell is NULL, using mode %u", spellId, mode, mode - 2);
        mode -= 2;
    }

    if (difficultyEntry->SpellID[mode] <= 0)
    {
        sLog->outError(LOG_FILTER_SQL, "SpellMgr::GetSpellIdForDifficulty: spell %u mode %u spell is 0. Check spelldifficulty_dbc!", spellId, mode);
        return spellId;
    }

    sLog->outDebug(LOG_FILTER_SPELLS_AURAS, "SpellMgr::GetSpellIdForDifficulty: spellid for spell %u in mode %u is %d", spellId, mode, difficultyEntry->SpellID[mode]);
    return uint32(difficultyEntry->SpellID[mode]);
}

SpellInfo const* SpellMgr::GetSpellForDifficultyFromSpell(SpellInfo const* spell, Unit const* caster) const
{
    uint32 newSpellId = GetSpellIdForDifficulty(spell->Id, caster);
    SpellInfo const* newSpell = GetSpellInfo(newSpellId);
    if (!newSpell)
    {
        sLog->outDebug(LOG_FILTER_SPELLS_AURAS, "SpellMgr::GetSpellForDifficultyFromSpell: spell %u not found. Check spelldifficulty_dbc!", newSpellId);
        return spell;
    }

    sLog->outDebug(LOG_FILTER_SPELLS_AURAS, "SpellMgr::GetSpellForDifficultyFromSpell: Spell id for instance mode is %u (original %u)", newSpell->Id, spell->Id);
    return newSpell;
}

SpellChainNode const* SpellMgr::GetSpellChainNode(uint32 spell_id) const
{
    SpellChainMap::const_iterator itr = mSpellChains.find(spell_id);
    if (itr == mSpellChains.end())
        return NULL;

    return &itr->second;
}

uint32 SpellMgr::GetFirstSpellInChain(uint32 spell_id) const
{
    if (SpellChainNode const* node = GetSpellChainNode(spell_id))
        return node->first->Id;

    return spell_id;
}

uint32 SpellMgr::GetLastSpellInChain(uint32 spell_id) const
{
    if (SpellChainNode const* node = GetSpellChainNode(spell_id))
        return node->last->Id;

    return spell_id;
}

uint32 SpellMgr::GetNextSpellInChain(uint32 spell_id) const
{
    if (SpellChainNode const* node = GetSpellChainNode(spell_id))
        if (node->next)
            return node->next->Id;

    return 0;
}

uint32 SpellMgr::GetPrevSpellInChain(uint32 spell_id) const
{
    if (SpellChainNode const* node = GetSpellChainNode(spell_id))
        if (node->prev)
            return node->prev->Id;

    return 0;
}

uint8 SpellMgr::GetSpellRank(uint32 spell_id) const
{
    if (SpellChainNode const* node = GetSpellChainNode(spell_id))
        return node->rank;

    return 0;
}

uint32 SpellMgr::GetSpellWithRank(uint32 spell_id, uint32 rank, bool strict) const
{
    if (SpellChainNode const* node = GetSpellChainNode(spell_id))
    {
        if (rank != node->rank)
            return GetSpellWithRank(node->rank < rank ? node->next->Id : node->prev->Id, rank, strict);
    }
    else if (strict && rank > 1)
        return 0;
    return spell_id;
}

SpellRequiredMapBounds SpellMgr::GetSpellsRequiredForSpellBounds(uint32 spell_id) const
{
    return mSpellReq.equal_range(spell_id);
}

SpellsRequiringSpellMapBounds SpellMgr::GetSpellsRequiringSpellBounds(uint32 spell_id) const
{
    return mSpellsReqSpell.equal_range(spell_id);
}

bool SpellMgr::IsSpellRequiringSpell(uint32 spellid, uint32 req_spellid) const
{
    SpellsRequiringSpellMapBounds spellsRequiringSpell = GetSpellsRequiringSpellBounds(req_spellid);
    for (SpellsRequiringSpellMap::const_iterator itr = spellsRequiringSpell.first; itr != spellsRequiringSpell.second; ++itr)
    {
        if (itr->second == spellid)
            return true;
    }
    return false;
}

const SpellsRequiringSpellMap SpellMgr::GetSpellsRequiringSpell()
{
    return this->mSpellsReqSpell;
}

uint32 SpellMgr::GetSpellRequired(uint32 spell_id) const
{
    SpellRequiredMap::const_iterator itr = mSpellReq.find(spell_id);

    if (itr == mSpellReq.end())
        return 0;

    return itr->second;
}

SpellLearnSkillNode const* SpellMgr::GetSpellLearnSkill(uint32 spell_id) const
{
    SpellLearnSkillMap::const_iterator itr = mSpellLearnSkills.find(spell_id);
    if (itr != mSpellLearnSkills.end())
        return &itr->second;
    else
        return NULL;
}

SpellLearnSpellMapBounds SpellMgr::GetSpellLearnSpellMapBounds(uint32 spell_id) const
{
    return mSpellLearnSpells.equal_range(spell_id);
}

bool SpellMgr::IsSpellLearnSpell(uint32 spell_id) const
{
    return mSpellLearnSpells.find(spell_id) != mSpellLearnSpells.end();
}

bool SpellMgr::IsSpellLearnToSpell(uint32 spell_id1, uint32 spell_id2) const
{
    SpellLearnSpellMapBounds bounds = GetSpellLearnSpellMapBounds(spell_id1);
    for (SpellLearnSpellMap::const_iterator i = bounds.first; i != bounds.second; ++i)
        if (i->second.spell == spell_id2)
            return true;
    return false;
}

SpellTargetPosition const* SpellMgr::GetSpellTargetPosition(uint32 spell_id) const
{
    SpellTargetPositionMap::const_iterator itr = mSpellTargetPositions.find(spell_id);
    if (itr != mSpellTargetPositions.end())
        return &itr->second;
    return NULL;
}

SpellSpellGroupMapBounds SpellMgr::GetSpellSpellGroupMapBounds(uint32 spell_id) const
{
    spell_id = GetFirstSpellInChain(spell_id);
    return mSpellSpellGroup.equal_range(spell_id);
}

bool SpellMgr::IsSpellMemberOfSpellGroup(uint32 spellid, SpellGroup groupid) const
{
    SpellSpellGroupMapBounds spellGroup = GetSpellSpellGroupMapBounds(spellid);
    for (SpellSpellGroupMap::const_iterator itr = spellGroup.first; itr != spellGroup.second; ++itr)
    {
        if (itr->second == groupid)
            return true;
    }
    return false;
}

SpellGroupSpellMapBounds SpellMgr::GetSpellGroupSpellMapBounds(SpellGroup group_id) const
{
    return mSpellGroupSpell.equal_range(group_id);
}

void SpellMgr::GetSetOfSpellsInSpellGroup(SpellGroup group_id, std::set<uint32>& foundSpells) const
{
    std::set<SpellGroup> usedGroups;
    GetSetOfSpellsInSpellGroup(group_id, foundSpells, usedGroups);
}

void SpellMgr::GetSetOfSpellsInSpellGroup(SpellGroup group_id, std::set<uint32>& foundSpells, std::set<SpellGroup>& usedGroups) const
{
    if (usedGroups.find(group_id) != usedGroups.end())
        return;
    usedGroups.insert(group_id);

    SpellGroupSpellMapBounds groupSpell = GetSpellGroupSpellMapBounds(group_id);
    for (SpellGroupSpellMap::const_iterator itr = groupSpell.first; itr != groupSpell.second; ++itr)
    {
        if (itr->second < 0)
        {
            SpellGroup currGroup = (SpellGroup)abs(itr->second);
            GetSetOfSpellsInSpellGroup(currGroup, foundSpells, usedGroups);
        }
        else
        {
            foundSpells.insert(itr->second);
        }
    }
}

bool SpellMgr::AddSameEffectStackRuleSpellGroups(SpellInfo const* spellInfo, int32 amount, std::map<SpellGroup, int32>& groups) const
{
    uint32 spellId = spellInfo->GetFirstRankSpell()->Id;
    SpellSpellGroupMapBounds spellGroup = GetSpellSpellGroupMapBounds(spellId);
    // Find group with SPELL_GROUP_STACK_RULE_EXCLUSIVE_SAME_EFFECT if it belongs to one
    for (SpellSpellGroupMap::const_iterator itr = spellGroup.first; itr != spellGroup.second; ++itr)
    {
        SpellGroup group = itr->second;
        SpellGroupStackMap::const_iterator found = mSpellGroupStack.find(group);
        if (found != mSpellGroupStack.end())
        {
            if (found->second == SPELL_GROUP_STACK_RULE_EXCLUSIVE_SAME_EFFECT)
            {
                // Put the highest amount in the map
                if (groups.find(group) == groups.end())
                    groups[group] = amount;
                else
                {
                    int32 curr_amount = groups[group];
                    // Take absolute value because this also counts for the highest negative aura
                    if (abs(curr_amount) < abs(amount))
                        groups[group] = amount;
                }
                // return because a spell should be in only one SPELL_GROUP_STACK_RULE_EXCLUSIVE_SAME_EFFECT group
                return true;
            }
        }
    }
    // Not in a SPELL_GROUP_STACK_RULE_EXCLUSIVE_SAME_EFFECT group, so return false
    return false;
}

SpellGroupStackRule SpellMgr::CheckSpellGroupStackRules(SpellInfo const* spellInfo1, SpellInfo const* spellInfo2) const
{
    uint32 spellid_1 = spellInfo1->GetFirstRankSpell()->Id;
    uint32 spellid_2 = spellInfo2->GetFirstRankSpell()->Id;
    if (spellid_1 == spellid_2)
        return SPELL_GROUP_STACK_RULE_DEFAULT;
    // find SpellGroups which are common for both spells
    SpellSpellGroupMapBounds spellGroup1 = GetSpellSpellGroupMapBounds(spellid_1);
    std::set<SpellGroup> groups;
    for (SpellSpellGroupMap::const_iterator itr = spellGroup1.first; itr != spellGroup1.second; ++itr)
    {
        if (IsSpellMemberOfSpellGroup(spellid_2, itr->second))
        {
            bool add = true;
            SpellGroupSpellMapBounds groupSpell = GetSpellGroupSpellMapBounds(itr->second);
            for (SpellGroupSpellMap::const_iterator itr2 = groupSpell.first; itr2 != groupSpell.second; ++itr2)
            {
                if (itr2->second < 0)
                {
                    SpellGroup currGroup = (SpellGroup)abs(itr2->second);
                    if (IsSpellMemberOfSpellGroup(spellid_1, currGroup) && IsSpellMemberOfSpellGroup(spellid_2, currGroup))
                    {
                        add = false;
                        break;
                    }
                }
            }
            if (add)
                groups.insert(itr->second);
        }
    }

    SpellGroupStackRule rule = SPELL_GROUP_STACK_RULE_DEFAULT;

    for (std::set<SpellGroup>::iterator itr = groups.begin(); itr!= groups.end(); ++itr)
    {
        SpellGroupStackMap::const_iterator found = mSpellGroupStack.find(*itr);
        if (found != mSpellGroupStack.end())
            rule = found->second;
        if (rule)
            break;
    }
    return rule;
}

SpellProcEventEntry const* SpellMgr::GetSpellProcEvent(uint32 spellId) const
{
    SpellProcEventMap::const_iterator itr = mSpellProcEventMap.find(spellId);
    if (itr != mSpellProcEventMap.end())
        return &itr->second;
    return NULL;
}

bool SpellMgr::IsSpellProcEventCanTriggeredBy(SpellProcEventEntry const* spellProcEvent, uint32 EventProcFlag, SpellInfo const* procSpell, uint32 procFlags, uint32 procExtra, bool active)
{
    // No extra req need
    uint32 procEvent_procEx = PROC_EX_NONE;

    // check prockFlags for condition
    if ((procFlags & EventProcFlag) == 0)
        return false;

    bool hasFamilyMask = false;

    /* Check Periodic Auras

    *Dots can trigger if spell has no PROC_FLAG_SUCCESSFUL_NEGATIVE_MAGIC_SPELL
        nor PROC_FLAG_TAKEN_POSITIVE_MAGIC_SPELL

    *Only Hots can trigger if spell has PROC_FLAG_TAKEN_POSITIVE_MAGIC_SPELL

    *Only dots can trigger if spell has both positivity flags or PROC_FLAG_SUCCESSFUL_NEGATIVE_MAGIC_SPELL

    *Aura has to have PROC_FLAG_TAKEN_POSITIVE_MAGIC_SPELL or spellfamily specified to trigger from Hot

    */

    if (procFlags & PROC_FLAG_DONE_PERIODIC)
    {
        if (EventProcFlag & PROC_FLAG_DONE_SPELL_MAGIC_DMG_CLASS_NEG)
        {
            if (!(procExtra & PROC_EX_INTERNAL_DOT))
                return false;
        }
        else if (procExtra & PROC_EX_INTERNAL_HOT)
            procExtra |= PROC_EX_INTERNAL_REQ_FAMILY;
        else if (EventProcFlag & PROC_FLAG_DONE_SPELL_MAGIC_DMG_CLASS_POS)
            return false;
    }

    if (procFlags & PROC_FLAG_TAKEN_PERIODIC)
    {
        if (EventProcFlag & PROC_FLAG_TAKEN_SPELL_MAGIC_DMG_CLASS_POS)
        {
            if (!(procExtra & PROC_EX_INTERNAL_DOT))
                return false;
        }
        else if (procExtra & PROC_EX_INTERNAL_HOT)
            procExtra |= PROC_EX_INTERNAL_REQ_FAMILY;
        else if (EventProcFlag & PROC_FLAG_TAKEN_SPELL_NONE_DMG_CLASS_POS)
            return false;
    }
    // Trap casts are active by default
    if (procFlags & PROC_FLAG_DONE_TRAP_ACTIVATION)
        active = true;

    // Always trigger for this
    if (procFlags & (PROC_FLAG_KILLED | PROC_FLAG_KILL | PROC_FLAG_DEATH))
        return true;

    if (spellProcEvent)     // Exist event data
    {
        // Store extra req
        procEvent_procEx = spellProcEvent->procEx;

        // For melee triggers
        if (procSpell == NULL)
        {
            // Check (if set) for school (melee attack have Normal school)
            if (spellProcEvent->schoolMask && (spellProcEvent->schoolMask & SPELL_SCHOOL_MASK_NORMAL) == 0)
                return false;
        }
        else // For spells need check school/spell family/family mask
        {
            // Check (if set) for school
            if (spellProcEvent->schoolMask && (spellProcEvent->schoolMask & procSpell->SchoolMask) == 0)
                return false;

            // Check (if set) for spellFamilyName
            if (spellProcEvent->spellFamilyName && (spellProcEvent->spellFamilyName != procSpell->SpellFamilyName))
                return false;

            // spellFamilyName is Ok need check for spellFamilyMask if present
            if (spellProcEvent->spellFamilyMask)
            {
                if (!(spellProcEvent->spellFamilyMask & procSpell->SpellFamilyFlags))
                    return false;
                hasFamilyMask = true;
                // Some spells are not considered as active even with have spellfamilyflags
                if (!(procEvent_procEx & PROC_EX_ONLY_ACTIVE_SPELL))
                    active = true;
            }
        }
    }

    if (procExtra & (PROC_EX_INTERNAL_REQ_FAMILY))
    {
        if (!hasFamilyMask)
            return false;
    }

    // Check for extra req (if none) and hit/crit
    if (procEvent_procEx == PROC_EX_NONE)
    {
        // No extra req, so can trigger only for hit/crit - spell has to be active
        if ((procExtra & (PROC_EX_NORMAL_HIT|PROC_EX_CRITICAL_HIT)) && active)
            return true;
    }
    else // Passive spells hits here only if resist/reflect/immune/evade
    {
        if (procExtra & AURA_SPELL_PROC_EX_MASK)
        {
            // if spell marked as procing only from not active spells
            if (active && procEvent_procEx & PROC_EX_NOT_ACTIVE_SPELL)
                return false;
            // if spell marked as procing only from active spells
            if (!active && procEvent_procEx & PROC_EX_ONLY_ACTIVE_SPELL)
                return false;
            // Exist req for PROC_EX_EX_TRIGGER_ALWAYS
            if (procEvent_procEx & PROC_EX_EX_TRIGGER_ALWAYS)
                return true;
            // PROC_EX_NOT_ACTIVE_SPELL and PROC_EX_ONLY_ACTIVE_SPELL flags handle: if passed checks before
            if ((procExtra & (PROC_EX_NORMAL_HIT|PROC_EX_CRITICAL_HIT)) && ((procEvent_procEx & (AURA_SPELL_PROC_EX_MASK)) == 0))
                return true;
        }
        // Check Extra Requirement like (hit/crit/miss/resist/parry/dodge/block/immune/reflect/absorb and other)
        if (procEvent_procEx & procExtra)
            return true;
    }
    return false;
}

SpellProcEntry const* SpellMgr::GetSpellProcEntry(uint32 spellId) const
{
    SpellProcMap::const_iterator itr = mSpellProcMap.find(spellId);
    if (itr != mSpellProcMap.end())
        return &itr->second;
    return NULL;
}

bool SpellMgr::CanSpellTriggerProcOnEvent(SpellProcEntry const& procEntry, ProcEventInfo& eventInfo)
{
    // proc type doesn't match
    if (!(eventInfo.GetTypeMask() & procEntry.typeMask))
        return false;

    // check XP or honor target requirement
    if (procEntry.attributesMask & PROC_ATTR_REQ_EXP_OR_HONOR)
        if (Player* actor = eventInfo.GetActor()->ToPlayer())
            if (eventInfo.GetActionTarget() && !actor->isHonorOrXPTarget(eventInfo.GetActionTarget()))
                return false;

    // always trigger for these types
    if (eventInfo.GetTypeMask() & (PROC_FLAG_KILLED | PROC_FLAG_KILL | PROC_FLAG_DEATH))
        return true;

    // check school mask (if set) for other trigger types
    if (procEntry.schoolMask && !(eventInfo.GetSchoolMask() & procEntry.schoolMask))
        return false;

    // check spell family name/flags (if set) for spells
    if (eventInfo.GetTypeMask() & (PERIODIC_PROC_FLAG_MASK | SPELL_PROC_FLAG_MASK | PROC_FLAG_DONE_TRAP_ACTIVATION))
    {
        if (procEntry.spellFamilyName && (procEntry.spellFamilyName != eventInfo.GetSpellInfo()->SpellFamilyName))
            return false;

        if (procEntry.spellFamilyMask && !(procEntry.spellFamilyMask & eventInfo.GetSpellInfo()->SpellFamilyFlags))
            return false;
    }

    // check spell type mask (if set)
    if (eventInfo.GetTypeMask() & (SPELL_PROC_FLAG_MASK | PERIODIC_PROC_FLAG_MASK))
    {
        if (procEntry.spellTypeMask && !(eventInfo.GetSpellTypeMask() & procEntry.spellTypeMask))
            return false;
    }

    // check spell phase mask
    if (eventInfo.GetTypeMask() & REQ_SPELL_PHASE_PROC_FLAG_MASK)
    {
        if (!(eventInfo.GetSpellPhaseMask() & procEntry.spellPhaseMask))
            return false;
    }

    // check hit mask (on taken hit or on done hit, but not on spell cast phase)
    if ((eventInfo.GetTypeMask() & TAKEN_HIT_PROC_FLAG_MASK) || ((eventInfo.GetTypeMask() & DONE_HIT_PROC_FLAG_MASK) && !(eventInfo.GetSpellPhaseMask() & PROC_SPELL_PHASE_CAST)))
    {
        uint32 hitMask = procEntry.hitMask;
        // get default values if hit mask not set
        if (!hitMask)
        {
            // for taken procs allow normal + critical hits by default
            if (eventInfo.GetTypeMask() & TAKEN_HIT_PROC_FLAG_MASK)
                hitMask |= PROC_HIT_NORMAL | PROC_HIT_CRITICAL;
            // for done procs allow normal + critical + absorbs by default
            else
                hitMask |= PROC_HIT_NORMAL | PROC_HIT_CRITICAL | PROC_HIT_ABSORB;
        }
        if (!(eventInfo.GetHitMask() & hitMask))
            return false;
    }

    return true;
}

SpellBonusEntry const* SpellMgr::GetSpellBonusData(uint32 spellId) const
{
    // Lookup data
    SpellBonusMap::const_iterator itr = mSpellBonusMap.find(spellId);
    if (itr != mSpellBonusMap.end())
        return &itr->second;
    // Not found, try lookup for 1 spell rank if exist
    if (uint32 rank_1 = GetFirstSpellInChain(spellId))
    {
        SpellBonusMap::const_iterator itr2 = mSpellBonusMap.find(rank_1);
        if (itr2 != mSpellBonusMap.end())
            return &itr2->second;
    }
    return NULL;
}

SpellThreatEntry const* SpellMgr::GetSpellThreatEntry(uint32 spellID) const
{
    SpellThreatMap::const_iterator itr = mSpellThreatMap.find(spellID);
    if (itr != mSpellThreatMap.end())
        return &itr->second;
    else
    {
        uint32 firstSpell = GetFirstSpellInChain(spellID);
        itr = mSpellThreatMap.find(firstSpell);
        if (itr != mSpellThreatMap.end())
            return &itr->second;
    }
    return NULL;
}

SkillLineAbilityMapBounds SpellMgr::GetSkillLineAbilityMapBounds(uint32 spell_id) const
{
    return mSkillLineAbilityMap.equal_range(spell_id);
}

PetAura const* SpellMgr::GetPetAura(uint32 spell_id, uint8 eff)
{
    SpellPetAuraMap::const_iterator itr = mSpellPetAuraMap.find((spell_id<<8) + eff);
    if (itr != mSpellPetAuraMap.end())
        return &itr->second;
    else
        return NULL;
}

SpellEnchantProcEntry const* SpellMgr::GetSpellEnchantProcEvent(uint32 enchId) const
{
    SpellEnchantProcEventMap::const_iterator itr = mSpellEnchantProcEventMap.find(enchId);
    if (itr != mSpellEnchantProcEventMap.end())
        return &itr->second;
    return NULL;
}

bool SpellMgr::IsArenaAllowedEnchancment(uint32 ench_id) const
{
    return mEnchantCustomAttr[ench_id];
}

const std::vector<int32>* SpellMgr::GetSpellLinked(int32 spell_id) const
{
    SpellLinkedMap::const_iterator itr = mSpellLinkedMap.find(spell_id);
    return itr != mSpellLinkedMap.end() ? &(itr->second) : NULL;
}

PetLevelupSpellSet const* SpellMgr::GetPetLevelupSpellList(uint32 petFamily) const
{
    PetLevelupSpellMap::const_iterator itr = mPetLevelupSpellMap.find(petFamily);
    if (itr != mPetLevelupSpellMap.end())
        return &itr->second;
    else
        return NULL;
}

PetDefaultSpellsEntry const* SpellMgr::GetPetDefaultSpellsEntry(int32 id) const
{
    PetDefaultSpellsMap::const_iterator itr = mPetDefaultSpellsMap.find(id);
    if (itr != mPetDefaultSpellsMap.end())
        return &itr->second;
    return NULL;
}

SpellAreaMapBounds SpellMgr::GetSpellAreaMapBounds(uint32 spell_id) const
{
    return mSpellAreaMap.equal_range(spell_id);
}

SpellAreaForQuestMapBounds SpellMgr::GetSpellAreaForQuestMapBounds(uint32 quest_id) const
{
    return mSpellAreaForQuestMap.equal_range(quest_id);
}

SpellAreaForQuestMapBounds SpellMgr::GetSpellAreaForQuestEndMapBounds(uint32 quest_id) const
{
    return mSpellAreaForQuestEndMap.equal_range(quest_id);
}

SpellAreaForAuraMapBounds SpellMgr::GetSpellAreaForAuraMapBounds(uint32 spell_id) const
{
    return mSpellAreaForAuraMap.equal_range(spell_id);
}

SpellAreaForAreaMapBounds SpellMgr::GetSpellAreaForAreaMapBounds(uint32 area_id) const
{
    return mSpellAreaForAreaMap.equal_range(area_id);
}

bool SpellArea::IsFitToRequirements(Player const* player, uint32 newZone, uint32 newArea) const
{
    if (gender != GENDER_NONE)                   // not in expected gender
        if (!player || gender != player->getGender())
            return false;

    if (raceMask)                                // not in expected race
        if (!player || !(raceMask & player->getRaceMask()))
            return false;

    if (areaId)                                  // not in expected zone
        if (newZone != areaId && newArea != areaId)
            return false;

    if (questStart)                              // not in expected required quest state
        if (!player || (((1 << player->GetQuestStatus(questStart)) & questStartStatus) == 0))
            return false;

    if (questEnd)                                // not in expected forbidden quest state
        if (!player || (((1 << player->GetQuestStatus(questEnd)) & questEndStatus) == 0))
            return false;

    if (auraSpell)                               // not have expected aura
        if (!player || (auraSpell > 0 && !player->HasAura(auraSpell)) || (auraSpell < 0 && player->HasAura(-auraSpell)))
            return false;

    // Extra conditions -- leaving the possibility add extra conditions...
    switch (spellId)
    {
        case 58600: // No fly Zone - Dalaran
        {
            if (!player)
                return false;

            AreaTableEntry const* pArea = GetAreaEntryByAreaID(player->GetAreaId());
            if (!(pArea && pArea->flags & AREA_FLAG_NO_FLY_ZONE))
                return false;
            if (!player->HasAuraType(SPELL_AURA_MOD_INCREASE_MOUNTED_FLIGHT_SPEED) && !player->HasAuraType(SPELL_AURA_FLY))
                return false;
            break;
        }
        case 58730: // No fly Zone - Wintergrasp
        {
            if (!player)
                return false;

            Battlefield* Bf = sBattlefieldMgr->GetBattlefieldToZoneId(player->GetZoneId());
            if (!Bf || Bf->CanFlyIn() || (!player->HasAuraType(SPELL_AURA_MOD_INCREASE_MOUNTED_FLIGHT_SPEED) && !player->HasAuraType(SPELL_AURA_FLY)))
                return false;
            break;
        }
        case 68719: // Oil Refinery - Isle of Conquest.
        case 68720: // Quarry - Isle of Conquest.
        {
            if (!player || player->GetBattlegroundTypeId() != BATTLEGROUND_IC || !player->GetBattleground())
                return false;

            uint8 nodeType = spellId == 68719 ? NODE_TYPE_REFINERY : NODE_TYPE_QUARRY;
            uint8 nodeState = player->GetTeamId() == TEAM_ALLIANCE ? NODE_STATE_CONTROLLED_A : NODE_STATE_CONTROLLED_H;

            BattlegroundIC* pIC = static_cast<BattlegroundIC*>(player->GetBattleground());
            if (pIC->GetNodeState(nodeType) == nodeState)
                return true;

            return false;
        }
        case 56618: // Horde Controls Factory Phase Shift
        case 56617: // Alliance Controls Factory Phase Shift
            {
                if (!player)
                    return false;

                Battlefield* bf = sBattlefieldMgr->GetBattlefieldToZoneId(player->GetZoneId());

                if (!bf || bf->GetTypeId() != BATTLEFIELD_WG)
                    return false;

                // team that controls the workshop in the specified area
                uint32 team = bf->GetData(newArea);

                if (team == TEAM_HORDE)
                    return spellId == 56618;
                else if (team == TEAM_ALLIANCE)
                    return spellId == 56617;
            }
            break;
        case 57940: // Essence of Wintergrasp - Northrend
        case 58045: // Essence of Wintergrasp - Wintergrasp
        {
            if (!player)
                return false;

            if (Battlefield* battlefieldWG = sBattlefieldMgr->GetBattlefieldByBattleId(BATTLEFIELD_BATTLEID_WG))
                return battlefieldWG->IsEnabled() && (player->GetTeamId() == battlefieldWG->GetDefenderTeam()) && !battlefieldWG->IsWarTime();
            break;
        }
        case 74411: // Battleground - Dampening
        {
            if (!player)
                return false;

            if (Battlefield* bf = sBattlefieldMgr->GetBattlefieldToZoneId(player->GetZoneId()))
                return bf->IsWarTime();
            break;
        }

    }

    return true;
}

void SpellMgr::LoadSpellRanks()
{
    uint32 oldMSTime = getMSTime();

    // cleanup core data before reload - remove reference to ChainNode from SpellInfo
    for (SpellChainMap::iterator itr = mSpellChains.begin(); itr != mSpellChains.end(); ++itr)
    {
        mSpellInfoMap[itr->first]->ChainEntry = NULL;
    }
    mSpellChains.clear();
    //                                                     0             1      2
    QueryResult result = WorldDatabase.Query("SELECT first_spell_id, spell_id, rank from spell_ranks ORDER BY first_spell_id, rank");

    if (!result)
    {
        sLog->outInfo(LOG_FILTER_SERVER_LOADING, ">> Loaded 0 spell rank records. DB table `spell_ranks` is empty.");

        return;
    }

    uint32 count = 0;
    bool finished = false;

    do
    {
                        // spellid, rank
        std::list < std::pair < int32, int32 > > rankChain;
        int32 currentSpell = -1;
        int32 lastSpell = -1;

        // fill one chain
        while (currentSpell == lastSpell && !finished)
        {
            Field* fields = result->Fetch();

            currentSpell = fields[0].GetUInt32();
            if (lastSpell == -1)
                lastSpell = currentSpell;
            uint32 spell_id = fields[1].GetUInt32();
            uint32 rank = fields[2].GetUInt8();

            // don't drop the row if we're moving to the next rank
            if (currentSpell == lastSpell)
            {
                rankChain.push_back(std::make_pair(spell_id, rank));
                if (!result->NextRow())
                    finished = true;
            }
            else
                break;
        }
        // check if chain is made with valid first spell
        SpellInfo const* first = GetSpellInfo(lastSpell);
        if (!first)
        {
            sLog->outError(LOG_FILTER_SQL, "Spell rank identifier(first_spell_id) %u listed in `spell_ranks` does not exist!", lastSpell);
            continue;
        }
        // check if chain is long enough
        if (rankChain.size() < 2)
        {
            sLog->outError(LOG_FILTER_SQL, "There is only 1 spell rank for identifier(first_spell_id) %u in `spell_ranks`, entry is not needed!", lastSpell);
            continue;
        }
        int32 curRank = 0;
        bool valid = true;
        // check spells in chain
        for (std::list<std::pair<int32, int32> >::iterator itr = rankChain.begin(); itr!= rankChain.end(); ++itr)
        {
            SpellInfo const* spell = GetSpellInfo(itr->first);
            if (!spell)
            {
                sLog->outError(LOG_FILTER_SQL, "Spell %u (rank %u) listed in `spell_ranks` for chain %u does not exist!", itr->first, itr->second, lastSpell);
                valid = false;
                break;
            }
            ++curRank;
            if (itr->second != curRank)
            {
                sLog->outError(LOG_FILTER_SQL, "Spell %u (rank %u) listed in `spell_ranks` for chain %u does not have proper rank value(should be %u)!", itr->first, itr->second, lastSpell, curRank);
                valid = false;
                break;
            }
        }
        if (!valid)
            continue;
        int32 prevRank = 0;
        // insert the chain
        std::list<std::pair<int32, int32> >::iterator itr = rankChain.begin();
        do
        {
            ++count;
            int32 addedSpell = itr->first;
            mSpellChains[addedSpell].first = GetSpellInfo(lastSpell);
            mSpellChains[addedSpell].last = GetSpellInfo(rankChain.back().first);
            mSpellChains[addedSpell].rank = itr->second;
            mSpellChains[addedSpell].prev = GetSpellInfo(prevRank);
            mSpellInfoMap[addedSpell]->ChainEntry = &mSpellChains[addedSpell];
            prevRank = addedSpell;
            ++itr;
            if (itr == rankChain.end())
            {
                mSpellChains[addedSpell].next = NULL;
                break;
            }
            else
                mSpellChains[addedSpell].next = GetSpellInfo(itr->first);
        }
        while (true);
    } while (!finished);

    sLog->outInfo(LOG_FILTER_SERVER_LOADING, ">> Loaded %u spell rank records in %u ms", count, GetMSTimeDiffToNow(oldMSTime));

}

void SpellMgr::LoadSpellRequired()
{
    uint32 oldMSTime = getMSTime();

    mSpellsReqSpell.clear();                                   // need for reload case
    mSpellReq.clear();                                         // need for reload case

    //                                                   0        1
    QueryResult result = WorldDatabase.Query("SELECT spell_id, req_spell from spell_required");

    if (!result)
    {
        sLog->outInfo(LOG_FILTER_SERVER_LOADING, ">> Loaded 0 spell required records. DB table `spell_required` is empty.");

        return;
    }

    uint32 count = 0;
    do
    {
        Field* fields = result->Fetch();

        uint32 spell_id = fields[0].GetUInt32();
        uint32 spell_req = fields[1].GetUInt32();

        // check if chain is made with valid first spell
        SpellInfo const* spell = GetSpellInfo(spell_id);
        if (!spell)
        {
            sLog->outError(LOG_FILTER_SQL, "spell_id %u in `spell_required` table is not found in dbcs, skipped", spell_id);
            continue;
        }

        SpellInfo const* req_spell = GetSpellInfo(spell_req);
        if (!req_spell)
        {
            sLog->outError(LOG_FILTER_SQL, "req_spell %u in `spell_required` table is not found in dbcs, skipped", spell_req);
            continue;
        }

        if (GetFirstSpellInChain(spell_id) == GetFirstSpellInChain(spell_req))
        {
            sLog->outError(LOG_FILTER_SQL, "req_spell %u and spell_id %u in `spell_required` table are ranks of the same spell, entry not needed, skipped", spell_req, spell_id);
            continue;
        }

        if (IsSpellRequiringSpell(spell_id, spell_req))
        {
            sLog->outError(LOG_FILTER_SQL, "duplicated entry of req_spell %u and spell_id %u in `spell_required`, skipped", spell_req, spell_id);
            continue;
        }

        mSpellReq.insert (std::pair<uint32, uint32>(spell_id, spell_req));
        mSpellsReqSpell.insert (std::pair<uint32, uint32>(spell_req, spell_id));
        ++count;
    } while (result->NextRow());

    sLog->outInfo(LOG_FILTER_SERVER_LOADING, ">> Loaded %u spell required records in %u ms", count, GetMSTimeDiffToNow(oldMSTime));

}

void SpellMgr::LoadSpellLearnSkills()
{
    uint32 oldMSTime = getMSTime();

    mSpellLearnSkills.clear();                              // need for reload case

    // search auto-learned skills and add its to map also for use in unlearn spells/talents
    uint32 dbc_count = 0;
    for (uint32 spell = 0; spell < GetSpellInfoStoreSize(); ++spell)
    {
        SpellInfo const* entry = GetSpellInfo(spell);

        if (!entry)
            continue;

        for (uint8 i = 0; i < MAX_SPELL_EFFECTS; ++i)
        {
            if (entry->Effects[i].Effect == SPELL_EFFECT_SKILL)
            {
                SpellLearnSkillNode dbc_node;
                dbc_node.skill = entry->Effects[i].MiscValue;
                dbc_node.step  = entry->Effects[i].CalcValue();
                if (dbc_node.skill != SKILL_RIDING)
                    dbc_node.value = 1;
                else
                    dbc_node.value = dbc_node.step * 75;
                dbc_node.maxvalue = dbc_node.step * 75;
                mSpellLearnSkills[spell] = dbc_node;
                ++dbc_count;
                break;
            }
        }
    }

    sLog->outInfo(LOG_FILTER_SERVER_LOADING, ">> Loaded %u Spell Learn Skills from DBC in %u ms", dbc_count, GetMSTimeDiffToNow(oldMSTime));
}

void SpellMgr::LoadSpellLearnSpells()
{
    uint32 oldMSTime = getMSTime();

    mSpellLearnSpells.clear();                              // need for reload case

    //                                                  0      1        2
    QueryResult result = WorldDatabase.Query("SELECT entry, SpellID, Active FROM spell_learn_spell");
    if (!result)
    {
        sLog->outInfo(LOG_FILTER_SERVER_LOADING, ">> Loaded 0 spell learn spells. DB table `spell_learn_spell` is empty.");
        return;
    }

    uint32 count = 0;
    do
    {
        Field* fields = result->Fetch();

        uint32 spell_id = fields[0].GetUInt16();

        SpellLearnSpellNode node;
        node.spell       = fields[1].GetUInt16();
        node.active      = fields[2].GetBool();
        node.autoLearned = false;

        if (!GetSpellInfo(spell_id))
        {
            sLog->outError(LOG_FILTER_SQL, "Spell %u listed in `spell_learn_spell` does not exist", spell_id);
            continue;
        }

        if (!GetSpellInfo(node.spell))
        {
            sLog->outError(LOG_FILTER_SQL, "Spell %u listed in `spell_learn_spell` learning not existed spell %u", spell_id, node.spell);
            continue;
        }

        if (GetTalentSpellCost(node.spell))
        {
            sLog->outError(LOG_FILTER_SQL, "Spell %u listed in `spell_learn_spell` attempt learning talent spell %u, skipped", spell_id, node.spell);
            continue;
        }

        mSpellLearnSpells.insert(SpellLearnSpellMap::value_type(spell_id, node));

        ++count;
    } while (result->NextRow());

    // search auto-learned spells and add its to map also for use in unlearn spells/talents
    uint32 dbc_count = 0;
    for (uint32 spell = 0; spell < GetSpellInfoStoreSize(); ++spell)
    {
        SpellInfo const* entry = GetSpellInfo(spell);

        if (!entry)
            continue;

        for (uint8 i = 0; i < MAX_SPELL_EFFECTS; ++i)
        {
            if (entry->Effects[i].Effect == SPELL_EFFECT_LEARN_SPELL)
            {
                SpellLearnSpellNode dbc_node;
                dbc_node.spell = entry->Effects[i].TriggerSpell;
                dbc_node.active = true;                     // all dbc based learned spells is active (show in spell book or hide by client itself)

                // ignore learning not existed spells (broken/outdated/or generic learnig spell 483
                if (!GetSpellInfo(dbc_node.spell))
                    continue;

                // talent or passive spells or skill-step spells auto-casted and not need dependent learning,
                // pet teaching spells must not be dependent learning (casted)
                // other required explicit dependent learning
                dbc_node.autoLearned = entry->Effects[i].TargetA.GetTarget() == TARGET_UNIT_PET || GetTalentSpellCost(spell) > 0 || entry->IsPassive() || entry->HasEffect(SPELL_EFFECT_SKILL_STEP);

                SpellLearnSpellMapBounds db_node_bounds = GetSpellLearnSpellMapBounds(spell);

                bool found = false;
                for (SpellLearnSpellMap::const_iterator itr = db_node_bounds.first; itr != db_node_bounds.second; ++itr)
                {
                    if (itr->second.spell == dbc_node.spell)
                    {
                        sLog->outError(LOG_FILTER_SQL, "Spell %u auto-learn spell %u in spell.dbc then the record in `spell_learn_spell` is redundant, please fix DB.",
                            spell, dbc_node.spell);
                        found = true;
                        break;
                    }
                }

                if (!found)                                  // add new spell-spell pair if not found
                {
                    mSpellLearnSpells.insert(SpellLearnSpellMap::value_type(spell, dbc_node));
                    ++dbc_count;
                }
            }
        }
    }

    sLog->outInfo(LOG_FILTER_SERVER_LOADING, ">> Loaded %u spell learn spells + %u found in DBC in %u ms", count, dbc_count, GetMSTimeDiffToNow(oldMSTime));
}

void SpellMgr::LoadSpellTargetPositions()
{
    uint32 oldMSTime = getMSTime();

    mSpellTargetPositions.clear();                                // need for reload case

    //                                                0      1              2                  3                  4                  5
    QueryResult result = WorldDatabase.Query("SELECT id, target_map, target_position_x, target_position_y, target_position_z, target_orientation FROM spell_target_position");
    if (!result)
    {
        sLog->outInfo(LOG_FILTER_SERVER_LOADING, ">> Loaded 0 spell target coordinates. DB table `spell_target_position` is empty.");
        return;
    }

    uint32 count = 0;
    do
    {
        Field* fields = result->Fetch();

        uint32 Spell_ID = fields[0].GetUInt32();

        SpellTargetPosition st;

        st.target_mapId       = fields[1].GetUInt16();
        st.target_X           = fields[2].GetFloat();
        st.target_Y           = fields[3].GetFloat();
        st.target_Z           = fields[4].GetFloat();
        st.target_Orientation = fields[5].GetFloat();

        MapEntry const* mapEntry = sMapStore.LookupEntry(st.target_mapId);
        if (!mapEntry)
        {
            sLog->outError(LOG_FILTER_SQL, "Spell (ID:%u) target map (ID: %u) does not exist in `Map.dbc`.", Spell_ID, st.target_mapId);
            continue;
        }

        if (st.target_X==0 && st.target_Y==0 && st.target_Z==0)
        {
            sLog->outError(LOG_FILTER_SQL, "Spell (ID:%u) target coordinates not provided.", Spell_ID);
            continue;
        }

        SpellInfo const* spellInfo = GetSpellInfo(Spell_ID);
        if (!spellInfo)
        {
            sLog->outError(LOG_FILTER_SQL, "Spell (ID:%u) listed in `spell_target_position` does not exist.", Spell_ID);
            continue;
        }

        bool found = false;
        for (uint8 i = 0; i < MAX_SPELL_EFFECTS; ++i)
        {
            if (spellInfo->Effects[i].TargetA.GetTarget() == TARGET_DEST_DB || spellInfo->Effects[i].TargetB.GetTarget() == TARGET_DEST_DB)
            {
                // additional requirements
                if (spellInfo->Effects[i].Effect == SPELL_EFFECT_BIND && spellInfo->Effects[i].MiscValue)
                {
                    uint32 area_id = sMapMgr->GetAreaId(st.target_mapId, st.target_X, st.target_Y, st.target_Z);
                    if (area_id != uint32(spellInfo->Effects[i].MiscValue))
                    {
                        sLog->outError(LOG_FILTER_SQL, "Spell (Id: %u) listed in `spell_target_position` expected point to zone %u bit point to zone %u.", Spell_ID, spellInfo->Effects[i].MiscValue, area_id);
                        break;
                    }
                }

                found = true;
                break;
            }
        }
        if (!found)
        {
            sLog->outError(LOG_FILTER_SQL, "Spell (Id: %u) listed in `spell_target_position` does not have target TARGET_DEST_DB (17).", Spell_ID);
            continue;
        }

        mSpellTargetPositions[Spell_ID] = st;
        ++count;

    } while (result->NextRow());

    /*
    // Check all spells
    for (uint32 i = 1; i < GetSpellInfoStoreSize; ++i)
    {
        SpellInfo const* spellInfo = GetSpellInfo(i);
        if (!spellInfo)
            continue;

        bool found = false;
        for (int j = 0; j < MAX_SPELL_EFFECTS; ++j)
        {
            switch (spellInfo->Effects[j].TargetA)
            {
                case TARGET_DEST_DB:
                    found = true;
                    break;
            }
            if (found)
                break;
            switch (spellInfo->Effects[j].TargetB)
            {
                case TARGET_DEST_DB:
                    found = true;
                    break;
            }
            if (found)
                break;
        }
        if (found)
        {
            if (!sSpellMgr->GetSpellTargetPosition(i))
                sLog->outDebug(LOG_FILTER_SPELLS_AURAS, "Spell (ID: %u) does not have record in `spell_target_position`", i);
        }
    }*/

    sLog->outInfo(LOG_FILTER_SERVER_LOADING, ">> Loaded %u spell teleport coordinates in %u ms", count, GetMSTimeDiffToNow(oldMSTime));
}

void SpellMgr::LoadSpellGroups()
{
    uint32 oldMSTime = getMSTime();

    mSpellSpellGroup.clear();                                  // need for reload case
    mSpellGroupSpell.clear();

    //                                                0     1
    QueryResult result = WorldDatabase.Query("SELECT id, spell_id FROM spell_group");
    if (!result)
    {
        sLog->outInfo(LOG_FILTER_SERVER_LOADING, ">> Loaded 0 spell group definitions. DB table `spell_group` is empty.");
        return;
    }

    std::set<uint32> groups;
    uint32 count = 0;
    do
    {
        Field* fields = result->Fetch();

        uint32 group_id = fields[0].GetUInt32();
        if (group_id <= SPELL_GROUP_DB_RANGE_MIN && group_id >= SPELL_GROUP_CORE_RANGE_MAX)
        {
            sLog->outError(LOG_FILTER_SQL, "SpellGroup id %u listed in `spell_group` is in core range, but is not defined in core!", group_id);
            continue;
        }
        int32 spell_id = fields[1].GetInt32();

        groups.insert(std::set<uint32>::value_type(group_id));
        mSpellGroupSpell.insert(SpellGroupSpellMap::value_type((SpellGroup)group_id, spell_id));

    } while (result->NextRow());

    for (SpellGroupSpellMap::iterator itr = mSpellGroupSpell.begin(); itr!= mSpellGroupSpell.end();)
    {
        if (itr->second < 0)
        {
            if (groups.find(abs(itr->second)) == groups.end())
            {
                sLog->outError(LOG_FILTER_SQL, "SpellGroup id %u listed in `spell_group` does not exist", abs(itr->second));
                mSpellGroupSpell.erase(itr++);
            }
            else
                ++itr;
        }
        else
        {
            SpellInfo const* spellInfo = GetSpellInfo(itr->second);

            if (!spellInfo)
            {
                sLog->outError(LOG_FILTER_SQL, "Spell %u listed in `spell_group` does not exist", itr->second);
                mSpellGroupSpell.erase(itr++);
            }
            else if (spellInfo->GetRank() > 1)
            {
                sLog->outError(LOG_FILTER_SQL, "Spell %u listed in `spell_group` is not first rank of spell", itr->second);
                mSpellGroupSpell.erase(itr++);
            }
            else
                ++itr;
        }
    }

    for (std::set<uint32>::iterator groupItr = groups.begin(); groupItr != groups.end(); ++groupItr)
    {
        std::set<uint32> spells;
        GetSetOfSpellsInSpellGroup(SpellGroup(*groupItr), spells);

        for (std::set<uint32>::iterator spellItr = spells.begin(); spellItr != spells.end(); ++spellItr)
        {
            ++count;
            mSpellSpellGroup.insert(SpellSpellGroupMap::value_type(*spellItr, SpellGroup(*groupItr)));
        }
    }

    sLog->outInfo(LOG_FILTER_SERVER_LOADING, ">> Loaded %u spell group definitions in %u ms", count, GetMSTimeDiffToNow(oldMSTime));
}

void SpellMgr::LoadSpellGroupStackRules()
{
    uint32 oldMSTime = getMSTime();

    mSpellGroupStack.clear();                                  // need for reload case

    //                                                       0         1
    QueryResult result = WorldDatabase.Query("SELECT group_id, stack_rule FROM spell_group_stack_rules");
    if (!result)
    {
        sLog->outInfo(LOG_FILTER_SERVER_LOADING, ">> Loaded 0 spell group stack rules. DB table `spell_group_stack_rules` is empty.");
        return;
    }

    uint32 count = 0;
    do
    {
        Field* fields = result->Fetch();

        uint32 group_id = fields[0].GetUInt32();
        uint8 stack_rule = fields[1].GetInt8();
        if (stack_rule >= SPELL_GROUP_STACK_RULE_MAX)
        {
            sLog->outError(LOG_FILTER_SQL, "SpellGroupStackRule %u listed in `spell_group_stack_rules` does not exist", stack_rule);
            continue;
        }

        SpellGroupSpellMapBounds spellGroup = GetSpellGroupSpellMapBounds((SpellGroup)group_id);

        if (spellGroup.first == spellGroup.second)
        {
            sLog->outError(LOG_FILTER_SQL, "SpellGroup id %u listed in `spell_group_stack_rules` does not exist", group_id);
            continue;
        }

        mSpellGroupStack[(SpellGroup)group_id] = (SpellGroupStackRule)stack_rule;

        ++count;
    } while (result->NextRow());

    sLog->outInfo(LOG_FILTER_SERVER_LOADING, ">> Loaded %u spell group stack rules in %u ms", count, GetMSTimeDiffToNow(oldMSTime));
}

void SpellMgr::LoadSpellProcEvents()
{
    uint32 oldMSTime = getMSTime();

    mSpellProcEventMap.clear();                             // need for reload case

    //                                                0      1           2                3                 4                 5                 6          7       8        9             10
    QueryResult result = WorldDatabase.Query("SELECT entry, SchoolMask, SpellFamilyName, SpellFamilyMask0, SpellFamilyMask1, SpellFamilyMask2, procFlags, procEx, ppmRate, CustomChance, Cooldown FROM spell_proc_event");
    if (!result)
    {
        sLog->outInfo(LOG_FILTER_SERVER_LOADING, ">> Loaded 0 spell proc event conditions. DB table `spell_proc_event` is empty.");
        return;
    }

    uint32 count = 0;
    uint32 customProc = 0;
    do
    {
        Field* fields = result->Fetch();

        uint32 entry = fields[0].GetUInt32();

        SpellInfo const* spell = GetSpellInfo(entry);
        if (!spell)
        {
            sLog->outError(LOG_FILTER_SQL, "Spell %u listed in `spell_proc_event` does not exist", entry);
            continue;
        }

        SpellProcEventEntry spe;

        spe.schoolMask      = fields[1].GetInt8();
        spe.spellFamilyName = fields[2].GetUInt16();
        spe.spellFamilyMask[0] = fields[3].GetUInt32();
        spe.spellFamilyMask[1] = fields[4].GetUInt32();
        spe.spellFamilyMask[2] = fields[5].GetUInt32();
        spe.procFlags       = fields[6].GetUInt32();
        spe.procEx          = fields[7].GetUInt32();
        spe.ppmRate         = fields[8].GetFloat();
        spe.customChance    = fields[9].GetFloat();
        spe.cooldown        = fields[10].GetUInt32();

        mSpellProcEventMap[entry] = spe;

        if (spell->ProcFlags == 0)
        {
            if (spe.procFlags == 0)
            {
                sLog->outError(LOG_FILTER_SQL, "Spell %u listed in `spell_proc_event` probally not triggered spell", entry);
                continue;
            }
            customProc++;
        }
        ++count;
    } while (result->NextRow());

    if (customProc)
        sLog->outInfo(LOG_FILTER_SERVER_LOADING, ">> Loaded %u extra and %u custom spell proc event conditions in %u ms",  count, customProc, GetMSTimeDiffToNow(oldMSTime));
    else
        sLog->outInfo(LOG_FILTER_SERVER_LOADING, ">> Loaded %u extra spell proc event conditions in %u ms", count, GetMSTimeDiffToNow(oldMSTime));

}

void SpellMgr::LoadSpellProcs()
{
    uint32 oldMSTime = getMSTime();

    mSpellProcMap.clear();                             // need for reload case

    //                                                 0        1           2                3                 4                 5                 6         7              8               9        10              11             12      13        14
    QueryResult result = WorldDatabase.Query("SELECT spellId, schoolMask, spellFamilyName, spellFamilyMask0, spellFamilyMask1, spellFamilyMask2, typeMask, spellTypeMask, spellPhaseMask, hitMask, attributesMask, ratePerMinute, chance, cooldown, charges FROM spell_proc");
    if (!result)
    {
        sLog->outInfo(LOG_FILTER_SERVER_LOADING, ">> Loaded 0 spell proc conditions and data. DB table `spell_proc` is empty.");
        return;
    }

    uint32 count = 0;
    do
    {
        Field* fields = result->Fetch();

        int32 spellId = fields[0].GetInt32();

        bool allRanks = false;
        if (spellId < 0)
        {
            allRanks = true;
            spellId = -spellId;
        }

        SpellInfo const* spellInfo = GetSpellInfo(spellId);
        if (!spellInfo)
        {
            sLog->outError(LOG_FILTER_SQL, "Spell %u listed in `spell_proc` does not exist", spellId);
            continue;
        }

        if (allRanks)
        {
            if (spellInfo->GetFirstRankSpell()->Id != uint32(spellId))
            {
                sLog->outError(LOG_FILTER_SQL, "Spell %u listed in `spell_proc` is not first rank of spell.", spellId);
                continue;
            }
        }

        SpellProcEntry baseProcEntry;

        baseProcEntry.schoolMask      = fields[1].GetInt8();
        baseProcEntry.spellFamilyName = fields[2].GetUInt16();
        baseProcEntry.spellFamilyMask[0] = fields[3].GetUInt32();
        baseProcEntry.spellFamilyMask[1] = fields[4].GetUInt32();
        baseProcEntry.spellFamilyMask[2] = fields[5].GetUInt32();
        baseProcEntry.typeMask        = fields[6].GetUInt32();
        baseProcEntry.spellTypeMask   = fields[7].GetUInt32();
        baseProcEntry.spellPhaseMask  = fields[8].GetUInt32();
        baseProcEntry.hitMask         = fields[9].GetUInt32();
        baseProcEntry.attributesMask  = fields[10].GetUInt32();
        baseProcEntry.ratePerMinute   = fields[11].GetFloat();
        baseProcEntry.chance          = fields[12].GetFloat();
        float cooldown                = fields[13].GetFloat();
        baseProcEntry.cooldown        = uint32(cooldown);
        baseProcEntry.charges         = fields[14].GetUInt32();

        while (spellInfo)
        {
            if (mSpellProcMap.find(spellInfo->Id) != mSpellProcMap.end())
            {
                sLog->outError(LOG_FILTER_SQL, "Spell %u listed in `spell_proc` has duplicate entry in the table", spellInfo->Id);
                break;
            }
            SpellProcEntry procEntry = SpellProcEntry(baseProcEntry);

            // take defaults from dbcs
            if (!procEntry.typeMask)
                procEntry.typeMask = spellInfo->ProcFlags;
            if (!procEntry.charges)
                procEntry.charges = spellInfo->ProcCharges;
            if (!procEntry.chance && !procEntry.ratePerMinute)
                procEntry.chance = float(spellInfo->ProcChance);

            // validate data
            if (procEntry.schoolMask & ~SPELL_SCHOOL_MASK_ALL)
                sLog->outError(LOG_FILTER_SQL, "`spell_proc` table entry for spellId %u has wrong `schoolMask` set: %u", spellInfo->Id, procEntry.schoolMask);
            if (procEntry.spellFamilyName && (procEntry.spellFamilyName < 3 || procEntry.spellFamilyName > 17 || procEntry.spellFamilyName == 14 || procEntry.spellFamilyName == 16))
                sLog->outError(LOG_FILTER_SQL, "`spell_proc` table entry for spellId %u has wrong `spellFamilyName` set: %u", spellInfo->Id, procEntry.spellFamilyName);
            if (procEntry.chance < 0)
            {
                sLog->outError(LOG_FILTER_SQL, "`spell_proc` table entry for spellId %u has negative value in `chance` field", spellInfo->Id);
                procEntry.chance = 0;
            }
            if (procEntry.ratePerMinute < 0)
            {
                sLog->outError(LOG_FILTER_SQL, "`spell_proc` table entry for spellId %u has negative value in `ratePerMinute` field", spellInfo->Id);
                procEntry.ratePerMinute = 0;
            }
            if (cooldown < 0)
            {
                sLog->outError(LOG_FILTER_SQL, "`spell_proc` table entry for spellId %u has negative value in `cooldown` field", spellInfo->Id);
                procEntry.cooldown = 0;
            }
            if (procEntry.chance == 0 && procEntry.ratePerMinute == 0)
                sLog->outError(LOG_FILTER_SQL, "`spell_proc` table entry for spellId %u doesn't have `chance` and `ratePerMinute` values defined, proc will not be triggered", spellInfo->Id);
            if (procEntry.charges > 99)
            {
                sLog->outError(LOG_FILTER_SQL, "`spell_proc` table entry for spellId %u has too big value in `charges` field", spellInfo->Id);
                procEntry.charges = 99;
            }
            if (!procEntry.typeMask)
                sLog->outError(LOG_FILTER_SQL, "`spell_proc` table entry for spellId %u doesn't have `typeMask` value defined, proc will not be triggered", spellInfo->Id);
            if (procEntry.spellTypeMask & ~PROC_SPELL_TYPE_MASK_ALL)
                sLog->outError(LOG_FILTER_SQL, "`spell_proc` table entry for spellId %u has wrong `spellTypeMask` set: %u", spellInfo->Id, procEntry.spellTypeMask);
            if (procEntry.spellTypeMask && !(procEntry.typeMask & (SPELL_PROC_FLAG_MASK | PERIODIC_PROC_FLAG_MASK)))
                sLog->outError(LOG_FILTER_SQL, "`spell_proc` table entry for spellId %u has `spellTypeMask` value defined, but it won't be used for defined `typeMask` value", spellInfo->Id);
            if (!procEntry.spellPhaseMask && procEntry.typeMask & REQ_SPELL_PHASE_PROC_FLAG_MASK)
                sLog->outError(LOG_FILTER_SQL, "`spell_proc` table entry for spellId %u doesn't have `spellPhaseMask` value defined, but it's required for defined `typeMask` value, proc will not be triggered", spellInfo->Id);
            if (procEntry.spellPhaseMask & ~PROC_SPELL_PHASE_MASK_ALL)
                sLog->outError(LOG_FILTER_SQL, "`spell_proc` table entry for spellId %u has wrong `spellPhaseMask` set: %u", spellInfo->Id, procEntry.spellPhaseMask);
            if (procEntry.spellPhaseMask && !(procEntry.typeMask & REQ_SPELL_PHASE_PROC_FLAG_MASK))
                sLog->outError(LOG_FILTER_SQL, "`spell_proc` table entry for spellId %u has `spellPhaseMask` value defined, but it won't be used for defined `typeMask` value", spellInfo->Id);
            if (procEntry.hitMask & ~PROC_HIT_MASK_ALL)
                sLog->outError(LOG_FILTER_SQL, "`spell_proc` table entry for spellId %u has wrong `hitMask` set: %u", spellInfo->Id, procEntry.hitMask);
            if (procEntry.hitMask && !(procEntry.typeMask & TAKEN_HIT_PROC_FLAG_MASK || (procEntry.typeMask & DONE_HIT_PROC_FLAG_MASK && (!procEntry.spellPhaseMask || procEntry.spellPhaseMask & (PROC_SPELL_PHASE_HIT | PROC_SPELL_PHASE_FINISH)))))
                sLog->outError(LOG_FILTER_SQL, "`spell_proc` table entry for spellId %u has `hitMask` value defined, but it won't be used for defined `typeMask` and `spellPhaseMask` values", spellInfo->Id);

            mSpellProcMap[spellInfo->Id] = procEntry;

            if (allRanks)
                spellInfo = spellInfo->GetNextRankSpell();
            else
                break;
        }
        ++count;
    }
    while (result->NextRow());

    sLog->outInfo(LOG_FILTER_SERVER_LOADING, ">> Loaded %u spell proc conditions and data in %u ms", count, GetMSTimeDiffToNow(oldMSTime));
}

void SpellMgr::LoadSpellBonusess()
{
    uint32 oldMSTime = getMSTime();

    mSpellBonusMap.clear();                             // need for reload case

    //                                                0      1             2          3         4
    QueryResult result = WorldDatabase.Query("SELECT entry, direct_bonus, dot_bonus, ap_bonus, ap_dot_bonus FROM spell_bonus_data");
    if (!result)
    {
        sLog->outInfo(LOG_FILTER_SERVER_LOADING, ">> Loaded 0 spell bonus data. DB table `spell_bonus_data` is empty.");
        return;
    }

    uint32 count = 0;
    do
    {
        Field* fields = result->Fetch();
        uint32 entry = fields[0].GetUInt32();

        SpellInfo const* spell = GetSpellInfo(entry);
        if (!spell)
        {
            sLog->outError(LOG_FILTER_SQL, "Spell %u listed in `spell_bonus_data` does not exist", entry);
            continue;
        }

        SpellBonusEntry& sbe = mSpellBonusMap[entry];
        sbe.direct_damage = fields[1].GetFloat();
        sbe.dot_damage    = fields[2].GetFloat();
        sbe.ap_bonus      = fields[3].GetFloat();
        sbe.ap_dot_bonus   = fields[4].GetFloat();

        ++count;
    } while (result->NextRow());

    sLog->outInfo(LOG_FILTER_SERVER_LOADING, ">> Loaded %u extra spell bonus data in %u ms", count, GetMSTimeDiffToNow(oldMSTime));
}

void SpellMgr::LoadSpellThreats()
{
    uint32 oldMSTime = getMSTime();

    mSpellThreatMap.clear();                                // need for reload case

    //                                                0      1        2       3
    QueryResult result = WorldDatabase.Query("SELECT entry, flatMod, pctMod, apPctMod FROM spell_threat");
    if (!result)
    {
        sLog->outInfo(LOG_FILTER_SERVER_LOADING, ">> Loaded 0 aggro generating spells. DB table `spell_threat` is empty.");
        return;
    }

    uint32 count = 0;
    do
    {
        Field* fields = result->Fetch();

        uint32 entry = fields[0].GetUInt32();

        if (!GetSpellInfo(entry))
        {
            sLog->outError(LOG_FILTER_SQL, "Spell %u listed in `spell_threat` does not exist", entry);
            continue;
        }

        SpellThreatEntry ste;
        ste.flatMod  = fields[1].GetInt32();
        ste.pctMod   = fields[2].GetFloat();
        ste.apPctMod = fields[3].GetFloat();

        mSpellThreatMap[entry] = ste;
        ++count;
    } while (result->NextRow());

    sLog->outInfo(LOG_FILTER_SERVER_LOADING, ">> Loaded %u SpellThreatEntries in %u ms", count, GetMSTimeDiffToNow(oldMSTime));
}

void SpellMgr::LoadSkillLineAbilityMap()
{
    uint32 oldMSTime = getMSTime();

    mSkillLineAbilityMap.clear();

    uint32 count = 0;

    for (uint32 i = 0; i < sSkillLineAbilityStore.GetNumRows(); ++i)
    {
        SkillLineAbilityEntry const* SkillInfo = sSkillLineAbilityStore.LookupEntry(i);
        if (!SkillInfo)
            continue;

        mSkillLineAbilityMap.insert(SkillLineAbilityMap::value_type(SkillInfo->spellId, SkillInfo));
        ++count;
    }

    sLog->outInfo(LOG_FILTER_SERVER_LOADING, ">> Loaded %u SkillLineAbility MultiMap Data in %u ms", count, GetMSTimeDiffToNow(oldMSTime));
}

void SpellMgr::LoadSpellPetAuras()
{
    uint32 oldMSTime = getMSTime();

    mSpellPetAuraMap.clear();                                  // need for reload case

    //                                                  0       1       2    3
    QueryResult result = WorldDatabase.Query("SELECT spell, effectId, pet, aura FROM spell_pet_auras");
    if (!result)
    {
        sLog->outInfo(LOG_FILTER_SERVER_LOADING, ">> Loaded 0 spell pet auras. DB table `spell_pet_auras` is empty.");
        return;
    }

    uint32 count = 0;
    do
    {
        Field* fields = result->Fetch();

        uint32 spell = fields[0].GetUInt32();
        uint8 eff = fields[1].GetUInt8();
        uint32 pet = fields[2].GetUInt32();
        uint32 aura = fields[3].GetUInt32();

        SpellPetAuraMap::iterator itr = mSpellPetAuraMap.find((spell<<8) + eff);
        if (itr != mSpellPetAuraMap.end())
            itr->second.AddAura(pet, aura);
        else
        {
            SpellInfo const* spellInfo = GetSpellInfo(spell);
            if (!spellInfo)
            {
                sLog->outError(LOG_FILTER_SQL, "Spell %u listed in `spell_pet_auras` does not exist", spell);
                continue;
            }
            if (spellInfo->Effects[eff].Effect != SPELL_EFFECT_DUMMY &&
               (spellInfo->Effects[eff].Effect != SPELL_EFFECT_APPLY_AURA ||
                spellInfo->Effects[eff].ApplyAuraName != SPELL_AURA_DUMMY))
            {
                sLog->outError(LOG_FILTER_SPELLS_AURAS, "Spell %u listed in `spell_pet_auras` does not have dummy aura or dummy effect", spell);
                continue;
            }

            SpellInfo const* spellInfo2 = GetSpellInfo(aura);
            if (!spellInfo2)
            {
                sLog->outError(LOG_FILTER_SQL, "Aura %u listed in `spell_pet_auras` does not exist", aura);
                continue;
            }

            PetAura pa(pet, aura, spellInfo->Effects[eff].TargetA.GetTarget() == TARGET_UNIT_PET, spellInfo->Effects[eff].CalcValue());
            mSpellPetAuraMap[(spell<<8) + eff] = pa;
        }

        ++count;
    } while (result->NextRow());

    sLog->outInfo(LOG_FILTER_SERVER_LOADING, ">> Loaded %u spell pet auras in %u ms", count, GetMSTimeDiffToNow(oldMSTime));
}

// Fill custom data about enchancments
void SpellMgr::LoadEnchantCustomAttr()
{
    uint32 oldMSTime = getMSTime();

    uint32 size = sSpellItemEnchantmentStore.GetNumRows();
    mEnchantCustomAttr.resize(size);

    for (uint32 i = 0; i < size; ++i)
       mEnchantCustomAttr[i] = 0;

    uint32 count = 0;
    for (uint32 i = 0; i < GetSpellInfoStoreSize(); ++i)
    {
        SpellInfo const* spellInfo = GetSpellInfo(i);
        if (!spellInfo)
            continue;

        // TODO: find a better check
        if (!(spellInfo->AttributesEx2 & SPELL_ATTR2_PRESERVE_ENCHANT_IN_ARENA) || !(spellInfo->Attributes & SPELL_ATTR0_NOT_SHAPESHIFT))
            continue;

        for (uint32 j = 0; j < MAX_SPELL_EFFECTS; ++j)
        {
            if (spellInfo->Effects[j].Effect == SPELL_EFFECT_ENCHANT_ITEM_TEMPORARY)
            {
                uint32 enchId = spellInfo->Effects[j].MiscValue;
                SpellItemEnchantmentEntry const* ench = sSpellItemEnchantmentStore.LookupEntry(enchId);
                if (!ench)
                    continue;
                mEnchantCustomAttr[enchId] = true;
                ++count;
                break;
            }
        }
    }

    sLog->outInfo(LOG_FILTER_SERVER_LOADING, ">> Loaded %u custom enchant attributes in %u ms", count, GetMSTimeDiffToNow(oldMSTime));
}

void SpellMgr::LoadSpellEnchantProcData()
{
    uint32 oldMSTime = getMSTime();

    mSpellEnchantProcEventMap.clear();                             // need for reload case

    //                                                  0         1           2         3
    QueryResult result = WorldDatabase.Query("SELECT entry, customChance, PPMChance, procEx FROM spell_enchant_proc_data");
    if (!result)
    {
        sLog->outInfo(LOG_FILTER_SERVER_LOADING, ">> Loaded 0 spell enchant proc event conditions. DB table `spell_enchant_proc_data` is empty.");
        return;
    }

    uint32 count = 0;
    do
    {
        Field* fields = result->Fetch();

        uint32 enchantId = fields[0].GetUInt32();

        SpellItemEnchantmentEntry const* ench = sSpellItemEnchantmentStore.LookupEntry(enchantId);
        if (!ench)
        {
            sLog->outError(LOG_FILTER_SQL, "Enchancment %u listed in `spell_enchant_proc_data` does not exist", enchantId);
            continue;
        }

        SpellEnchantProcEntry spe;

        spe.customChance = fields[1].GetUInt32();
        spe.PPMChance = fields[2].GetFloat();
        spe.procEx = fields[3].GetUInt32();

        mSpellEnchantProcEventMap[enchantId] = spe;

        ++count;
    } while (result->NextRow());

    sLog->outInfo(LOG_FILTER_SERVER_LOADING, ">> Loaded %u enchant proc data definitions in %u ms", count, GetMSTimeDiffToNow(oldMSTime));
}

void SpellMgr::LoadSpellLinked()
{
    uint32 oldMSTime = getMSTime();

    mSpellLinkedMap.clear();    // need for reload case

    //                                                0              1             2
    QueryResult result = WorldDatabase.Query("SELECT spell_trigger, spell_effect, type FROM spell_linked_spell");
    if (!result)
    {
        sLog->outInfo(LOG_FILTER_SERVER_LOADING, ">> Loaded 0 linked spells. DB table `spell_linked_spell` is empty.");
        return;
    }

    uint32 count = 0;
    do
    {
        Field* fields = result->Fetch();

        int32 trigger = fields[0].GetInt32();
        int32 effect = fields[1].GetInt32();
        int32 type = fields[2].GetUInt8();

        SpellInfo const* spellInfo = GetSpellInfo(abs(trigger));
        if (!spellInfo)
        {
            sLog->outError(LOG_FILTER_SQL, "Spell %u listed in `spell_linked_spell` does not exist", abs(trigger));
            continue;
        }
        spellInfo = GetSpellInfo(abs(effect));
        if (!spellInfo)
        {
            sLog->outError(LOG_FILTER_SQL, "Spell %u listed in `spell_linked_spell` does not exist", abs(effect));
            continue;
        }

        if (type) //we will find a better way when more types are needed
        {
            if (trigger > 0)
                trigger += SPELL_LINKED_MAX_SPELLS * type;
            else
                trigger -= SPELL_LINKED_MAX_SPELLS * type;
        }
        mSpellLinkedMap[trigger].push_back(effect);

        ++count;
    } while (result->NextRow());

    sLog->outInfo(LOG_FILTER_SERVER_LOADING, ">> Loaded %u linked spells in %u ms", count, GetMSTimeDiffToNow(oldMSTime));
}

void SpellMgr::LoadPetLevelupSpellMap()
{
    uint32 oldMSTime = getMSTime();

    mPetLevelupSpellMap.clear();                                   // need for reload case

    uint32 count = 0;
    uint32 family_count = 0;

    for (uint32 i = 0; i < sCreatureFamilyStore.GetNumRows(); ++i)
    {
        CreatureFamilyEntry const* creatureFamily = sCreatureFamilyStore.LookupEntry(i);
        if (!creatureFamily)                                     // not exist
            continue;

        for (uint8 j = 0; j < 2; ++j)
        {
            if (!creatureFamily->skillLine[j])
                continue;

            for (uint32 k = 0; k < sSkillLineAbilityStore.GetNumRows(); ++k)
            {
                SkillLineAbilityEntry const* skillLine = sSkillLineAbilityStore.LookupEntry(k);
                if (!skillLine)
                    continue;

                //if (skillLine->skillId != creatureFamily->skillLine[0] &&
                //    (!creatureFamily->skillLine[1] || skillLine->skillId != creatureFamily->skillLine[1]))
                //    continue;

                if (skillLine->skillId != creatureFamily->skillLine[j])
                    continue;

                if (skillLine->learnOnGetSkill != ABILITY_LEARNED_ON_GET_RACE_OR_CLASS_SKILL)
                    continue;

                SpellInfo const* spell = GetSpellInfo(skillLine->spellId);
                if (!spell) // not exist or triggered or talent
                    continue;

                if (!spell->SpellLevel)
                    continue;

                PetLevelupSpellSet& spellSet = mPetLevelupSpellMap[creatureFamily->ID];
                if (spellSet.empty())
                    ++family_count;

                spellSet.insert(PetLevelupSpellSet::value_type(spell->SpellLevel, spell->Id));
                ++count;
            }
        }
    }

    sLog->outInfo(LOG_FILTER_SERVER_LOADING, ">> Loaded %u pet levelup and default spells for %u families in %u ms", count, family_count, GetMSTimeDiffToNow(oldMSTime));
}

bool LoadPetDefaultSpells_helper(CreatureTemplate const* cInfo, PetDefaultSpellsEntry& petDefSpells)
{
    // skip empty list;
    bool have_spell = false;
    for (uint8 j = 0; j < MAX_CREATURE_SPELL_DATA_SLOT; ++j)
    {
        if (petDefSpells.spellid[j])
        {
            have_spell = true;
            break;
        }
    }
    if (!have_spell)
        return false;

    // remove duplicates with levelupSpells if any
    if (PetLevelupSpellSet const* levelupSpells = cInfo->family ? sSpellMgr->GetPetLevelupSpellList(cInfo->family) : NULL)
    {
        for (uint8 j = 0; j < MAX_CREATURE_SPELL_DATA_SLOT; ++j)
        {
            if (!petDefSpells.spellid[j])
                continue;

            for (PetLevelupSpellSet::const_iterator itr = levelupSpells->begin(); itr != levelupSpells->end(); ++itr)
            {
                if (itr->second == petDefSpells.spellid[j])
                {
                    petDefSpells.spellid[j] = 0;
                    break;
                }
            }
        }
    }

    // skip empty list;
    have_spell = false;
    for (uint8 j = 0; j < MAX_CREATURE_SPELL_DATA_SLOT; ++j)
    {
        if (petDefSpells.spellid[j])
        {
            have_spell = true;
            break;
        }
    }

    return have_spell;
}

void SpellMgr::LoadPetDefaultSpells()
{
    uint32 oldMSTime = getMSTime();

    mPetDefaultSpellsMap.clear();

    uint32 countCreature = 0;
    uint32 countData = 0;

    CreatureTemplateContainer const* ctc = sObjectMgr->GetCreatureTemplates();
    for (CreatureTemplateContainer::const_iterator itr = ctc->begin(); itr != ctc->end(); ++itr)
    {

        if (!itr->second.PetSpellDataId)
            continue;

        // for creature with PetSpellDataId get default pet spells from dbc
        CreatureSpellDataEntry const* spellDataEntry = sCreatureSpellDataStore.LookupEntry(itr->second.PetSpellDataId);
        if (!spellDataEntry)
            continue;

        int32 petSpellsId = -int32(itr->second.PetSpellDataId);
        PetDefaultSpellsEntry petDefSpells;
        for (uint8 j = 0; j < MAX_CREATURE_SPELL_DATA_SLOT; ++j)
            petDefSpells.spellid[j] = spellDataEntry->spellId[j];

        if (LoadPetDefaultSpells_helper(&itr->second, petDefSpells))
        {
            mPetDefaultSpellsMap[petSpellsId] = petDefSpells;
            ++countData;
        }
    }

    sLog->outInfo(LOG_FILTER_SERVER_LOADING, ">> Loaded addition spells for %u pet spell data entries in %u ms", countData, GetMSTimeDiffToNow(oldMSTime));

    sLog->outInfo(LOG_FILTER_SERVER_LOADING, "Loading summonable creature templates...");
    oldMSTime = getMSTime();

    // different summon spells
    for (uint32 i = 0; i < GetSpellInfoStoreSize(); ++i)
    {
        SpellInfo const* spellEntry = GetSpellInfo(i);
        if (!spellEntry)
            continue;

        for (uint8 k = 0; k < MAX_SPELL_EFFECTS; ++k)
        {
            if (spellEntry->Effects[k].Effect == SPELL_EFFECT_SUMMON || spellEntry->Effects[k].Effect == SPELL_EFFECT_SUMMON_PET)
            {
                uint32 creature_id = spellEntry->Effects[k].MiscValue;
                CreatureTemplate const* cInfo = sObjectMgr->GetCreatureTemplate(creature_id);
                if (!cInfo)
                    continue;

                // already loaded
                if (cInfo->PetSpellDataId)
                    continue;

                // for creature without PetSpellDataId get default pet spells from creature_template
                int32 petSpellsId = cInfo->Entry;
                if (mPetDefaultSpellsMap.find(cInfo->Entry) != mPetDefaultSpellsMap.end())
                    continue;

                PetDefaultSpellsEntry petDefSpells;
                for (uint8 j = 0; j < MAX_CREATURE_SPELL_DATA_SLOT; ++j)
                    petDefSpells.spellid[j] = cInfo->spells[j];

                if (LoadPetDefaultSpells_helper(cInfo, petDefSpells))
                {
                    mPetDefaultSpellsMap[petSpellsId] = petDefSpells;
                    ++countCreature;
                }
            }
        }
    }

    sLog->outInfo(LOG_FILTER_SERVER_LOADING, ">> Loaded %u summonable creature templates in %u ms", countCreature, GetMSTimeDiffToNow(oldMSTime));
}

void SpellMgr::LoadSpellAreas()
{
    uint32 oldMSTime = getMSTime();

    mSpellAreaMap.clear();                                  // need for reload case
    mSpellAreaForQuestMap.clear();
    mSpellAreaForQuestEndMap.clear();
    mSpellAreaForAuraMap.clear();

    //                                                  0     1         2              3               4                 5          6          7       8         9
    QueryResult result = WorldDatabase.Query("SELECT spell, area, quest_start, quest_start_status, quest_end_status, quest_end, aura_spell, racemask, gender, autocast FROM spell_area");
    if (!result)
    {
        sLog->outInfo(LOG_FILTER_SERVER_LOADING, ">> Loaded 0 spell area requirements. DB table `spell_area` is empty.");

        return;
    }

    uint32 count = 0;
    do
    {
        Field* fields = result->Fetch();

        uint32 spell = fields[0].GetUInt32();
        SpellArea spellArea;
        spellArea.spellId             = spell;
        spellArea.areaId              = fields[1].GetUInt32();
        spellArea.questStart          = fields[2].GetUInt32();
        spellArea.questStartStatus    = fields[3].GetUInt32();
        spellArea.questEndStatus      = fields[4].GetUInt32();
        spellArea.questEnd            = fields[5].GetUInt32();
        spellArea.auraSpell           = fields[6].GetInt32();
        spellArea.raceMask            = fields[7].GetUInt32();
        spellArea.gender              = Gender(fields[8].GetUInt8());
        spellArea.autocast            = fields[9].GetBool();

        if (SpellInfo const* spellInfo = GetSpellInfo(spell))
        {
            if (spellArea.autocast)
                const_cast<SpellInfo*>(spellInfo)->Attributes |= SPELL_ATTR0_CANT_CANCEL;
        }
        else
        {
            sLog->outError(LOG_FILTER_SQL, "Spell %u listed in `spell_area` does not exist", spell);
            continue;
        }

        {
            bool ok = true;
            SpellAreaMapBounds sa_bounds = GetSpellAreaMapBounds(spellArea.spellId);
            for (SpellAreaMap::const_iterator itr = sa_bounds.first; itr != sa_bounds.second; ++itr)
            {
                if (spellArea.spellId != itr->second.spellId)
                    continue;
                if (spellArea.areaId != itr->second.areaId)
                    continue;
                if (spellArea.questStart != itr->second.questStart)
                    continue;
                if (spellArea.auraSpell != itr->second.auraSpell)
                    continue;
                if ((spellArea.raceMask & itr->second.raceMask) == 0)
                    continue;
                if (spellArea.gender != itr->second.gender)
                    continue;

                // duplicate by requirements
                ok = false;
                break;
            }

            if (!ok)
            {
                sLog->outError(LOG_FILTER_SQL, "Spell %u listed in `spell_area` already listed with similar requirements.", spell);
                continue;
            }
        }

        if (spellArea.areaId && !GetAreaEntryByAreaID(spellArea.areaId))
        {
            sLog->outError(LOG_FILTER_SQL, "Spell %u listed in `spell_area` have wrong area (%u) requirement", spell, spellArea.areaId);
            continue;
        }

        if (spellArea.questStart && !sObjectMgr->GetQuestTemplate(spellArea.questStart))
        {
            sLog->outError(LOG_FILTER_SQL, "Spell %u listed in `spell_area` have wrong start quest (%u) requirement", spell, spellArea.questStart);
            continue;
        }

        if (spellArea.questEnd)
        {
            if (!sObjectMgr->GetQuestTemplate(spellArea.questEnd))
            {
                sLog->outError(LOG_FILTER_SQL, "Spell %u listed in `spell_area` have wrong end quest (%u) requirement", spell, spellArea.questEnd);
                continue;
            }
        }

        if (spellArea.auraSpell)
        {
            SpellInfo const* spellInfo = GetSpellInfo(abs(spellArea.auraSpell));
            if (!spellInfo)
            {
                sLog->outError(LOG_FILTER_SQL, "Spell %u listed in `spell_area` have wrong aura spell (%u) requirement", spell, abs(spellArea.auraSpell));
                continue;
            }

            if (uint32(abs(spellArea.auraSpell)) == spellArea.spellId)
            {
                sLog->outError(LOG_FILTER_SQL, "Spell %u listed in `spell_area` have aura spell (%u) requirement for itself", spell, abs(spellArea.auraSpell));
                continue;
            }

            // not allow autocast chains by auraSpell field (but allow use as alternative if not present)
            if (spellArea.autocast && spellArea.auraSpell > 0)
            {
                bool chain = false;
                SpellAreaForAuraMapBounds saBound = GetSpellAreaForAuraMapBounds(spellArea.spellId);
                for (SpellAreaForAuraMap::const_iterator itr = saBound.first; itr != saBound.second; ++itr)
                {
                    if (itr->second->autocast && itr->second->auraSpell > 0)
                    {
                        chain = true;
                        break;
                    }
                }

                if (chain)
                {
                    sLog->outError(LOG_FILTER_SQL, "Spell %u listed in `spell_area` have aura spell (%u) requirement that itself autocast from aura", spell, spellArea.auraSpell);
                    continue;
                }

                SpellAreaMapBounds saBound2 = GetSpellAreaMapBounds(spellArea.auraSpell);
                for (SpellAreaMap::const_iterator itr2 = saBound2.first; itr2 != saBound2.second; ++itr2)
                {
                    if (itr2->second.autocast && itr2->second.auraSpell > 0)
                    {
                        chain = true;
                        break;
                    }
                }

                if (chain)
                {
                    sLog->outError(LOG_FILTER_SQL, "Spell %u listed in `spell_area` have aura spell (%u) requirement that itself autocast from aura", spell, spellArea.auraSpell);
                    continue;
                }
            }
        }

        if (spellArea.raceMask && (spellArea.raceMask & RACEMASK_ALL_PLAYABLE) == 0)
        {
            sLog->outError(LOG_FILTER_SQL, "Spell %u listed in `spell_area` have wrong race mask (%u) requirement", spell, spellArea.raceMask);
            continue;
        }

        if (spellArea.gender != GENDER_NONE && spellArea.gender != GENDER_FEMALE && spellArea.gender != GENDER_MALE)
        {
            sLog->outError(LOG_FILTER_SQL, "Spell %u listed in `spell_area` have wrong gender (%u) requirement", spell, spellArea.gender);
            continue;
        }

        SpellArea const* sa = &mSpellAreaMap.insert(SpellAreaMap::value_type(spell, spellArea))->second;

        // for search by current zone/subzone at zone/subzone change
        if (spellArea.areaId)
            mSpellAreaForAreaMap.insert(SpellAreaForAreaMap::value_type(spellArea.areaId, sa));

        // for search at quest start/reward
        if (spellArea.questStart)
            mSpellAreaForQuestMap.insert(SpellAreaForQuestMap::value_type(spellArea.questStart, sa));

        // for search at quest start/reward
        if (spellArea.questEnd)
            mSpellAreaForQuestEndMap.insert(SpellAreaForQuestMap::value_type(spellArea.questEnd, sa));

        // for search at aura apply
        if (spellArea.auraSpell)
            mSpellAreaForAuraMap.insert(SpellAreaForAuraMap::value_type(abs(spellArea.auraSpell), sa));

        ++count;
    } while (result->NextRow());

    sLog->outInfo(LOG_FILTER_SERVER_LOADING, ">> Loaded %u spell area requirements in %u ms", count, GetMSTimeDiffToNow(oldMSTime));
}

void SpellMgr::LoadSpellInfoStore()
{
    uint32 oldMSTime = getMSTime();

    UnloadSpellInfoStore();
    mSpellInfoMap.resize(sSpellStore.GetNumRows(), NULL);

    for (uint32 i = 0; i < sSpellStore.GetNumRows(); ++i)
    {
        if (SpellEntry const* spellEntry = sSpellStore.LookupEntry(i))
            mSpellInfoMap[i] = new SpellInfo(spellEntry);
    }

    sLog->outInfo(LOG_FILTER_SERVER_LOADING, ">> Loaded spell custom attributes in %u ms", GetMSTimeDiffToNow(oldMSTime));
}

void SpellMgr::UnloadSpellInfoStore()
{
    for (uint32 i = 0; i < mSpellInfoMap.size(); ++i)
    {
        if (mSpellInfoMap[i])
            delete mSpellInfoMap[i];
    }
    mSpellInfoMap.clear();
}

void SpellMgr::UnloadSpellInfoImplicitTargetConditionLists()
{
    for (uint32 i = 0; i < mSpellInfoMap.size(); ++i)
    {
        if (mSpellInfoMap[i])
            mSpellInfoMap[i]->_UnloadImplicitTargetConditionLists();
    }
}

void SpellMgr::LoadSpellCustomAttr()
{
    uint32 oldMSTime = getMSTime();

    SpellInfo* spellInfo = NULL;
    for (uint32 i = 0; i < GetSpellInfoStoreSize(); ++i)
    {
        spellInfo = mSpellInfoMap[i];
        if (!spellInfo)
            continue;

        for (uint8 j = 0; j < MAX_SPELL_EFFECTS; ++j)
        {
            switch (spellInfo->Effects[j].ApplyAuraName)
            {
                case SPELL_AURA_MOD_POSSESS:
                case SPELL_AURA_MOD_CONFUSE:
                case SPELL_AURA_MOD_CHARM:
                case SPELL_AURA_AOE_CHARM:
                case SPELL_AURA_MOD_FEAR:
                case SPELL_AURA_MOD_STUN:
                case SPELL_AURA_MOD_ROOT:
                    spellInfo->AttributesCu |= SPELL_ATTR0_CU_AURA_CC;
                    break;
                case SPELL_AURA_PERIODIC_HEAL:
                case SPELL_AURA_PERIODIC_DAMAGE:
                case SPELL_AURA_PERIODIC_DAMAGE_PERCENT:
                case SPELL_AURA_PERIODIC_LEECH:
                case SPELL_AURA_PERIODIC_MANA_LEECH:
                case SPELL_AURA_PERIODIC_HEALTH_FUNNEL:
                case SPELL_AURA_PERIODIC_ENERGIZE:
                case SPELL_AURA_OBS_MOD_HEALTH:
                case SPELL_AURA_OBS_MOD_POWER:
                case SPELL_AURA_POWER_BURN:
                    spellInfo->AttributesCu |= SPELL_ATTR0_CU_NO_INITIAL_THREAT;
                    break;
            }

            switch (spellInfo->Effects[j].Effect)
            {
                case SPELL_EFFECT_SCHOOL_DAMAGE:
                case SPELL_EFFECT_WEAPON_DAMAGE:
                case SPELL_EFFECT_WEAPON_DAMAGE_NOSCHOOL:
                case SPELL_EFFECT_NORMALIZED_WEAPON_DMG:
                case SPELL_EFFECT_WEAPON_PERCENT_DAMAGE:
                case SPELL_EFFECT_HEAL:
                    spellInfo->AttributesCu |= SPELL_ATTR0_CU_DIRECT_DAMAGE;
                    break;
                case SPELL_EFFECT_POWER_DRAIN:
                case SPELL_EFFECT_POWER_BURN:
                case SPELL_EFFECT_HEAL_MAX_HEALTH:
                case SPELL_EFFECT_HEALTH_LEECH:
                case SPELL_EFFECT_HEAL_PCT:
                case SPELL_EFFECT_ENERGIZE_PCT:
                case SPELL_EFFECT_ENERGIZE:
                case SPELL_EFFECT_HEAL_MECHANICAL:
                    spellInfo->AttributesCu |= SPELL_ATTR0_CU_NO_INITIAL_THREAT;
                    break;
                case SPELL_EFFECT_CHARGE:
                case SPELL_EFFECT_CHARGE_DEST:
                case SPELL_EFFECT_JUMP:
                case SPELL_EFFECT_JUMP_DEST:
                case SPELL_EFFECT_LEAP_BACK:
                    spellInfo->AttributesCu |= SPELL_ATTR0_CU_CHARGE;
                    break;
                case SPELL_EFFECT_PICKPOCKET:
                    spellInfo->AttributesCu |= SPELL_ATTR0_CU_PICKPOCKET;
                    break;
                case SPELL_EFFECT_ENCHANT_ITEM:
                case SPELL_EFFECT_ENCHANT_ITEM_TEMPORARY:
                case SPELL_EFFECT_ENCHANT_ITEM_PRISMATIC:
                case SPELL_EFFECT_ENCHANT_HELD_ITEM:
                {
                    // only enchanting profession enchantments procs can stack
                    if (IsPartOfSkillLine(SKILL_ENCHANTING, i))
                    {
                        uint32 enchantId = spellInfo->Effects[j].MiscValue;
                        SpellItemEnchantmentEntry const* enchant = sSpellItemEnchantmentStore.LookupEntry(enchantId);
                        for (uint8 s = 0; s < MAX_ITEM_ENCHANTMENT_EFFECTS; ++s)
                        {
                            if (enchant->type[s] != ITEM_ENCHANTMENT_TYPE_COMBAT_SPELL)
                                continue;

                            SpellInfo* procInfo = (SpellInfo*)GetSpellInfo(enchant->spellid[s]);
                            if (!procInfo)
                                continue;

                            // if proced directly from enchantment, not via proc aura
                            // NOTE: Enchant Weapon - Blade Ward also has proc aura spell and is proced directly
                            // however its not expected to stack so this check is good
                            if (procInfo->HasAura(SPELL_AURA_PROC_TRIGGER_SPELL))
                                continue;

                            procInfo->AttributesCu |= SPELL_ATTR0_CU_ENCHANT_PROC;
                        }
                    }
                    break;
                }
            }
        }

        if (!spellInfo->_IsPositiveEffect(EFFECT_0, false))
            spellInfo->AttributesCu |= SPELL_ATTR0_CU_NEGATIVE_EFF0;

        if (!spellInfo->_IsPositiveEffect(EFFECT_1, false))
            spellInfo->AttributesCu |= SPELL_ATTR0_CU_NEGATIVE_EFF1;

        if (!spellInfo->_IsPositiveEffect(EFFECT_2, false))
            spellInfo->AttributesCu |= SPELL_ATTR0_CU_NEGATIVE_EFF2;

        if (spellInfo->SpellVisual[0] == 3879)
            spellInfo->AttributesCu |= SPELL_ATTR0_CU_CONE_BACK;

        switch (spellInfo->Id)
        {
            case 60256:
                //Crashes client on pressing ESC (Maybe because of ReqSpellFocus and GameObject)
                spellInfo->AttributesEx4 &= ~SPELL_ATTR4_TRIGGERED;
                break;
            case 1776: // Gouge
            case 1777:
            case 8629:
            case 11285:
            case 11286:
            case 12540:
            case 13579:
            case 24698:
            case 28456:
            case 29425:
            case 34940:
            case 36862:
            case 38764:
            case 38863:
            case 52743: // Head Smack
                spellInfo->AttributesCu |= SPELL_ATTR0_CU_REQ_TARGET_FACING_CASTER;
                break;
            case 53: // Backstab
            case 2589:
            case 2590:
            case 2591:
            case 8721:
            case 11279:
            case 11280:
            case 11281:
            case 25300:
            case 26863:
            case 48656:
            case 48657:
            case 703: // Garrote
            case 8631:
            case 8632:
            case 8633:
            case 11289:
            case 11290:
            case 26839:
            case 26884:
            case 48675:
            case 48676:
            case 5221: // Shred
            case 6800:
            case 8992:
            case 9829:
            case 9830:
            case 27001:
            case 27002:
            case 48571:
            case 48572:
            case 8676: // Ambush
            case 8724:
            case 8725:
            case 11267:
            case 11268:
            case 11269:
            case 27441:
            case 48689:
            case 48690:
            case 48691:
            case 6785: // Ravage
            case 6787:
            case 9866:
            case 9867:
            case 27005:
            case 48578:
            case 48579:
            case 21987: // Lash of Pain
            case 23959: // Test Stab R50
            case 24825: // Test Backstab
            case 58563: // Assassinate Restless Lookout
                spellInfo->AttributesCu |= SPELL_ATTR0_CU_REQ_CASTER_BEHIND_TARGET;
                break;
            case 26029: // Dark Glare
            case 37433: // Spout
            case 43140: // Flame Breath
            case 43215: // Flame Breath
            case 70461: // Coldflame Trap
            case 72133: // Pain and Suffering
            case 73788: // Pain and Suffering
            case 73789: // Pain and Suffering
            case 73790: // Pain and Suffering
                spellInfo->AttributesCu |= SPELL_ATTR0_CU_CONE_LINE;
                break;
            case 24340: // Meteor
            case 26558: // Meteor
            case 28884: // Meteor
            case 36837: // Meteor
            case 38903: // Meteor
            case 41276: // Meteor
            case 57467: // Meteor
            case 26789: // Shard of the Fallen Star
            case 31436: // Malevolent Cleave
            case 35181: // Dive Bomb
            case 40810: // Saber Lash
            case 43267: // Saber Lash
            case 43268: // Saber Lash
            case 42384: // Brutal Swipe
            case 45150: // Meteor Slash
            case 64688: // Sonic Screech
            case 72373: // Shared Suffering
            case 71904: // Chaos Bane
            case 70492: // Ooze Eruption
            case 72505: // Ooze Eruption
            case 72624: // Ooze Eruption
            case 72625: // Ooze Eruption
                // ONLY SPELLS WITH SPELLFAMILY_GENERIC and EFFECT_SCHOOL_DAMAGE
                spellInfo->AttributesCu |= SPELL_ATTR0_CU_SHARE_DAMAGE;
                break;
            case 18500: // Wing Buffet
            case 33086: // Wild Bite
            case 49749: // Piercing Blow
            case 52890: // Penetrating Strike
            case 53454: // Impale
            case 59446: // Impale
            case 62383: // Shatter
            case 64777: // Machine Gun
            case 65239: // Machine Gun
            case 65919: // Impale
            case 67858: // Impale
            case 67859: // Impale
            case 67860: // Impale
            case 69293: // Wing Buffet
            case 74439: // Machine Gun
            case 63278: // Mark of the Faceless (General Vezax)
            case 62544: // Thrust (Argent Tournament)
            case 64588: // Thrust (Argent Tournament)
            case 66479: // Thrust (Argent Tournament)
            case 68505: // Thrust (Argent Tournament)
            case 62709: // Counterattack! (Argent Tournament)
            case 62626: // Break-Shield (Argent Tournament, Player)
            case 64590: // Break-Shield (Argent Tournament, Player)
            case 64342: // Break-Shield (Argent Tournament, NPC)
            case 64686: // Break-Shield (Argent Tournament, NPC)
            case 65147: // Break-Shield (Argent Tournament, NPC)
            case 68504: // Break-Shield (Argent Tournament, NPC)
            case 62874: // Charge (Argent Tournament, Player)
            case 68498: // Charge (Argent Tournament, Player)
            case 64591: // Charge (Argent Tournament, Player)
            case 63003: // Charge (Argent Tournament, NPC)
            case 63010: // Charge (Argent Tournament, NPC)
            case 68321: // Charge (Argent Tournament, NPC)
            case 72255: // Mark of the Fallen Champion (Deathbringer Saurfang)
            case 72444: // Mark of the Fallen Champion (Deathbringer Saurfang)
            case 72445: // Mark of the Fallen Champion (Deathbringer Saurfang)
            case 72446: // Mark of the Fallen Champion (Deathbringer Saurfang)
                spellInfo->AttributesCu |= SPELL_ATTR0_CU_IGNORE_ARMOR;
                break;
            case 64422: // Sonic Screech (Auriaya)
                spellInfo->AttributesCu |= SPELL_ATTR0_CU_SHARE_DAMAGE;
                spellInfo->AttributesCu |= SPELL_ATTR0_CU_IGNORE_ARMOR;
                break;
            case 72293: // Mark of the Fallen Champion (Deathbringer Saurfang)
                spellInfo->AttributesCu |= SPELL_ATTR0_CU_NEGATIVE_EFF0;
                break;
            default:
                break;
        }

        switch (spellInfo->SpellFamilyName)
        {
            case SPELLFAMILY_WARRIOR:
                // Shout
                if (spellInfo->SpellFamilyFlags[0] & 0x20000 || spellInfo->SpellFamilyFlags[1] & 0x20)
                    spellInfo->AttributesCu |= SPELL_ATTR0_CU_AURA_CC;
                break;
            case SPELLFAMILY_DRUID:
                // Roar
                if (spellInfo->SpellFamilyFlags[0] & 0x8)
                    spellInfo->AttributesCu |= SPELL_ATTR0_CU_AURA_CC;
                break;
            default:
                break;
        }
    }

    CreatureAI::FillAISpellInfo();

    sLog->outInfo(LOG_FILTER_SERVER_LOADING, ">> Loaded spell custom attributes in %u ms", GetMSTimeDiffToNow(oldMSTime));
}

void SpellMgr::LoadDbcDataCorrections()
{
    uint32 oldMSTime = getMSTime();

    SpellEntry* spellInfo = NULL;
    for (uint32 i = 0; i < sSpellStore.GetNumRows(); ++i)
    {
        spellInfo = (SpellEntry*)sSpellStore.LookupEntry(i);
        if (!spellInfo)
            continue;

        for (uint8 j = 0; j < MAX_SPELL_EFFECTS; ++j)
        {
            switch (spellInfo->Effect[j])
            {
                case SPELL_EFFECT_CHARGE:
                case SPELL_EFFECT_CHARGE_DEST:
                case SPELL_EFFECT_JUMP:
                case SPELL_EFFECT_JUMP_DEST:
                case SPELL_EFFECT_LEAP_BACK:
                    if (!spellInfo->speed && !spellInfo->SpellFamilyName)
                        spellInfo->speed = SPEED_CHARGE;
                    break;
            }
        }

        if (spellInfo->activeIconID == 2158)  // flight
            spellInfo->Attributes |= SPELL_ATTR0_PASSIVE;

        switch (spellInfo->Id)
        {
            case 53096: // Quetz'lun's Judgment
                spellInfo->MaxAffectedTargets = 1;
                break;
            case 42730:
                spellInfo->EffectTriggerSpell[EFFECT_1] = 42739;
                break;
            case 59735:
                spellInfo->EffectTriggerSpell[EFFECT_1] = 59736;
                break;
            case 52611: // Summon Skeletons
            case 52612: // Summon Skeletons
                spellInfo->EffectMiscValueB[0] = 64;
                break;
            case 40244: // Simon Game Visual
            case 40245: // Simon Game Visual
            case 40246: // Simon Game Visual
            case 40247: // Simon Game Visual
            case 42835: // Spout, remove damage effect, only anim is needed
                spellInfo->Effect[0] = 0;
                break;
            case 30657: // Quake
                spellInfo->EffectTriggerSpell[0] = 30571;
                break;
            case 1543: // Flare
                spellInfo->EffectRadiusIndex[0] = EFFECT_RADIUS_10_YARDS;
                spellInfo->EffectRadiusIndex[1] = EFFECT_RADIUS_10_YARDS;
                spellInfo->speed = 100;
                break;
            case 49575: // Death Grip
                 spellInfo->EffectMiscValueB[0] = 1;
                break;
            case 30541: // Blaze (needs conditions entry)
                spellInfo->EffectImplicitTargetA[0] = TARGET_UNIT_TARGET_ENEMY;
                spellInfo->EffectImplicitTargetB[0] = 0;
                break;
            case 63665: // Charge (Argent Tournament emote on riders)
            case 31298: // Sleep (needs target selection script)
            case 51904: // Summon Ghouls On Scarlet Crusade (this should use conditions table, script for this spell needs to be fixed)
            case 2895:  // Wrath of Air Totem rank 1 (Aura)
            case 68933: // Wrath of Air Totem rank 2 (Aura)
            case 29200: // Purify Helboar Meat
                spellInfo->EffectImplicitTargetA[0] = TARGET_UNIT_CASTER;
                spellInfo->EffectImplicitTargetB[0] = 0;
                break;
            case 31344: // Howl of Azgalor
                spellInfo->EffectRadiusIndex[0] = EFFECT_RADIUS_100_YARDS; // 100yards instead of 50000?!
                break;
            case 42818: // Headless Horseman - Wisp Flight Port
            case 42821: // Headless Horseman - Wisp Flight Missile
                spellInfo->rangeIndex = 6; // 100 yards
                break;
            case 36350: //They Must Burn Bomb Aura (self)
                spellInfo->EffectTriggerSpell[0] = 36325; // They Must Burn Bomb Drop (DND)
                break;
            case 49838: // Stop Time
            case 3600:  // Earthbind totem effect
                spellInfo->AttributesEx3 |= SPELL_ATTR3_NO_INITIAL_AGGRO;
                break;
            case 50526: // Wandering plague
                spellInfo->AttributesEx3 |= SPELL_ATTR3_NO_INITIAL_AGGRO;
                spellInfo->AttributesEx3 |= SPELL_ATTR3_NO_DONE_BONUS;
                break;
            case 61407: // Energize Cores
            case 62136: // Energize Cores
            case 54069: // Energize Cores
            case 56251: // Energize Cores
                spellInfo->EffectImplicitTargetA[0] = TARGET_UNIT_SRC_AREA_ENTRY;
                break;
            case 50785: // Energize Cores
            case 59372: // Energize Cores
                spellInfo->EffectImplicitTargetA[0] = TARGET_UNIT_SRC_AREA_ENEMY;
                break;
            case 8494: // Mana Shield (rank 2)
                // because of bug in dbc
                spellInfo->procChance = 0;
                break;
            case 20335: // Heart of the Crusader
            case 20336:
            case 20337:
            case 63320: // Glyph of Life Tap
            // Entries were not updated after spell effect change, we have to do that manually :/
                spellInfo->AttributesEx3 |= SPELL_ATTR3_CAN_PROC_WITH_TRIGGERED;
                break;
            case 59725: // Improved Spell Reflection - aoe aura
                // Target entry seems to be wrong for this spell :/
                spellInfo->EffectImplicitTargetA[0] = TARGET_UNIT_CASTER_AREA_PARTY;
                spellInfo->EffectRadiusIndex[0] = EFFECT_RADIUS_10_YARDS_2;
                break;
            case 44978: // Wild Magic
            case 45001:
            case 45002:
            case 45004:
            case 45006:
            case 45010:
            case 31347: // Doom
            case 41635: // Prayer of Mending
            case 44869: // Spectral Blast
            case 45027: // Revitalize
            case 45976: // Muru Portal Channel
            case 39365: // Thundering Storm
            case 41071: // Raise Dead (HACK)
            case 52124: // Sky Darkener Assault
            case 42442: // Vengeance Landing Cannonfire
            case 45863: // Cosmetic - Incinerate to Random Target
            case 25425: // Shoot
            case 45761: // Shoot
            case 42611: // Shoot
            case 61588: // Blazing Harpoon
            case 52479: // Gift of the Harvester
            case 48246: // Ball of Flame
                spellInfo->MaxAffectedTargets = 1;
                break;
            case 36384: // Skartax Purple Beam
                spellInfo->MaxAffectedTargets = 2;
                break;
            case 41376: // Spite
            case 39992: // Needle Spine
            case 29576: // Multi-Shot
            case 40816: // Saber Lash
            case 37790: // Spread Shot
            case 46771: // Flame Sear
            case 45248: // Shadow Blades
            case 41303: // Soul Drain
            case 54172: // Divine Storm (heal)
            case 29213: // Curse of the Plaguebringer - Noth
            case 28542: // Life Drain - Sapphiron
            case 66588: // Flaming Spear
            case 54171: // Divine Storm
                spellInfo->MaxAffectedTargets = 3;
                break;
            case 38310: // Multi-Shot
            case 53385: // Divine Storm (Damage)
                spellInfo->MaxAffectedTargets = 4;
                break;
            case 42005: // Bloodboil
            case 38296: // Spitfire Totem
            case 37676: // Insidious Whisper
            case 46008: // Negative Energy
            case 45641: // Fire Bloom
            case 55665: // Life Drain - Sapphiron (H)
            case 28796: // Poison Bolt Volly - Faerlina
                spellInfo->MaxAffectedTargets = 5;
                break;
            case 40827: // Sinful Beam
            case 40859: // Sinister Beam
            case 40860: // Vile Beam
            case 40861: // Wicked Beam
            case 54835: // Curse of the Plaguebringer - Noth (H)
            case 54098: // Poison Bolt Volly - Faerlina (H)
                spellInfo->MaxAffectedTargets = 10;
                break;
            case 50312: // Unholy Frenzy
                spellInfo->MaxAffectedTargets = 15;
                break;
            case 33711: // Murmur's Touch
            case 38794:
                spellInfo->MaxAffectedTargets = 1;
                spellInfo->EffectTriggerSpell[0] = 33760;
                break;
            case 17941: // Shadow Trance
            case 22008: // Netherwind Focus
            case 31834: // Light's Grace
            case 34754: // Clearcasting
            case 34936: // Backlash
            case 48108: // Hot Streak
            case 51124: // Killing Machine
            case 54741: // Firestarter
            case 57761: // Fireball!
            case 39805: // Lightning Overload
            case 64823: // Item - Druid T8 Balance 4P Bonus
            case 34477: // Misdirection
            case 44401: // Missile Barrage
                spellInfo->procCharges = 1;
                break;
            case 44544: // Fingers of Frost
                spellInfo->EffectSpellClassMask[0] = flag96(685904631, 1151048, 0);
                break;
            case 74396: // Fingers of Frost visual buff
                spellInfo->procCharges = 2;
                spellInfo->StackAmount = 0;
                break;
            case 28200: // Ascendance (Talisman of Ascendance trinket)
                spellInfo->procCharges = 6;
                break;
            case 47201: // Everlasting Affliction
            case 47202:
            case 47203:
            case 47204:
            case 47205:
                // add corruption to affected spells
                spellInfo->EffectSpellClassMask[1][0] |= 2;
                break;
            case 51852: // The Eye of Acherus (no spawn in phase 2 in db)
                spellInfo->EffectMiscValue[0] |= 1;
                break;
            case 51912: // Crafty's Ultra-Advanced Proto-Typical Shortening Blaster
                spellInfo->EffectAmplitude[0] = 3000;
                break;
            case 29809: // Desecration Arm - 36 instead of 37 - typo? :/
                spellInfo->EffectRadiusIndex[0] = EFFECT_RADIUS_7_YARDS;
                break;
            // Master Shapeshifter: missing stance data for forms other than bear - bear version has correct data
            // To prevent aura staying on target after talent unlearned
            case 48420:
                spellInfo->Stances = 1 << (FORM_CAT - 1);
                break;
            case 48421:
                spellInfo->Stances = 1 << (FORM_MOONKIN - 1);
                break;
            case 48422:
                spellInfo->Stances = 1 << (FORM_TREE - 1);
                break;
            case 51466: // Elemental Oath (Rank 1)
            case 51470: // Elemental Oath (Rank 2)
                spellInfo->Effect[EFFECT_1] = SPELL_EFFECT_APPLY_AURA;
                spellInfo->EffectApplyAuraName[EFFECT_1] = SPELL_AURA_ADD_FLAT_MODIFIER;
                spellInfo->EffectMiscValue[EFFECT_1] = SPELLMOD_EFFECT2;
                spellInfo->EffectSpellClassMask[EFFECT_1] = flag96(0x00000000, 0x00004000, 0x00000000);
                break;
            case 47569: // Improved Shadowform (Rank 1)
                // with this spell atrribute aura can be stacked several times
                spellInfo->Attributes &= ~SPELL_ATTR0_NOT_SHAPESHIFT;
                break;
            case 64904: // Hymn of Hope
                spellInfo->EffectApplyAuraName[EFFECT_1] = SPELL_AURA_MOD_INCREASE_ENERGY_PERCENT;
                break;
            case 47502: // Thunder Clap
                spellInfo->EquippedItemClass = ITEM_CLASS_WEAPON;
                break;
            case 19465: // Improved Stings (Rank 2)
                spellInfo->EffectImplicitTargetA[EFFECT_2] = TARGET_UNIT_CASTER;
                break;
            case 30421: // Nether Portal - Perseverence
                spellInfo->EffectBasePoints[2] += 30000;
                break;
            case 16834: // Natural shapeshifter
            case 16835:
                spellInfo->DurationIndex = 21;
                break;
            case 51735: // Ebon Plague
            case 51734:
            case 51726:
                spellInfo->AttributesEx3 |= SPELL_ATTR3_STACK_FOR_DIFF_CASTERS;
                spellInfo->SpellFamilyFlags[2] = 0x10;
                spellInfo->EffectApplyAuraName[1] = SPELL_AURA_MOD_DAMAGE_PERCENT_TAKEN;
                break;
            case 41913: // Parasitic Shadowfiend Passive
                spellInfo->EffectApplyAuraName[0] = SPELL_AURA_DUMMY; // proc debuff, and summon infinite fiends
                break;
            case 27892: // To Anchor 1
            case 27928: // To Anchor 1
            case 27935: // To Anchor 1
            case 27915: // Anchor to Skulls
            case 27931: // Anchor to Skulls
            case 27937: // Anchor to Skulls
                spellInfo->rangeIndex = 13;
                break;
            // target allys instead of enemies, target A is src_caster, spells with effect like that have ally target
            // this is the only known exception, probably just wrong data
            case 29214: // Wrath of the Plaguebringer
            case 54836: // Wrath of the Plaguebringer
                spellInfo->EffectImplicitTargetB[0] = TARGET_UNIT_SRC_AREA_ALLY;
                spellInfo->EffectImplicitTargetB[1] = TARGET_UNIT_SRC_AREA_ALLY;
                break;
            case 54807: // DK Sigil of the Wild Buck
                spellInfo->EffectBasePoints[EFFECT_0] = 39;
                break;
            case 57994: // Wind Shear - improper data for EFFECT_1 in 3.3.5 DBC, but is correct in 4.x
                spellInfo->Effect[EFFECT_1] = SPELL_EFFECT_MODIFY_THREAT_PERCENT;
                spellInfo->EffectBasePoints[EFFECT_1] = -6; // -5%
                break;
            case 63675: // Improved Devouring Plague
                spellInfo->AttributesEx3 |= SPELL_ATTR3_NO_DONE_BONUS;
                break;
            case 8145: // Tremor Totem (instant pulse)
            case 6474: // Earthbind Totem (instant pulse)
                spellInfo->AttributesEx5 |= SPELL_ATTR5_START_PERIODIC_AT_APPLY;
                break;
            case 23881: // Bloodthirst
                spellInfo->EffectImplicitTargetA[1] = TARGET_UNIT_CASTER;
                break;
            case 52109: // Flametongue Totem rank 1 (Aura)
            case 52110: // Flametongue Totem rank 2 (Aura)
            case 52111: // Flametongue Totem rank 3 (Aura)
            case 52112: // Flametongue Totem rank 4 (Aura)
            case 52113: // Flametongue Totem rank 5 (Aura)
            case 58651: // Flametongue Totem rank 6 (Aura)
            case 58654: // Flametongue Totem rank 7 (Aura)
            case 58655: // Flametongue Totem rank 8 (Aura)
                spellInfo->EffectImplicitTargetA[0] = TARGET_UNIT_CASTER;
                spellInfo->EffectImplicitTargetA[1] = TARGET_UNIT_CASTER;
                spellInfo->EffectImplicitTargetB[0] = 0;
                spellInfo->EffectImplicitTargetB[1] = 0;
                break;
            case 53241: // Marked for Death (Rank 1)
            case 53243: // Marked for Death (Rank 2)
            case 53244: // Marked for Death (Rank 3)
            case 53245: // Marked for Death (Rank 4)
            case 53246: // Marked for Death (Rank 5)
                spellInfo->EffectSpellClassMask[0] = flag96(0x00067801, 0x10820001, 0x00000801);
                break;
            case 70728: // Exploit Weakness (needs target selection script)
            case 70840: // Devious Minds (needs target selection script)
                spellInfo->EffectImplicitTargetA[0] = TARGET_UNIT_CASTER;
                spellInfo->EffectImplicitTargetB[0] = TARGET_UNIT_PET;
                break;
            case 53434: // Call of The Wild
            case 70893: // Culling The Herd (needs target selection script)
                spellInfo->EffectImplicitTargetA[0] = TARGET_UNIT_CASTER;
                spellInfo->EffectImplicitTargetB[0] = TARGET_UNIT_MASTER;
                break;
            case 54800: // Sigil of the Frozen Conscience - change class mask to custom extended flags of Icy Touch
                        // this is done because another spell also uses the same SpellFamilyFlags as Icy Touch
                        // SpellFamilyFlags[0] & 0x00000040 in SPELLFAMILY_DEATHKNIGHT is currently unused (3.3.5a)
                        // this needs research on modifier applying rules, does not seem to be in Attributes fields
                spellInfo->EffectSpellClassMask[0] = flag96(0x00000040, 0x00000000, 0x00000000);
                break;
            case 64949: // Idol of the Flourishing Life
                spellInfo->EffectSpellClassMask[EFFECT_0] = flag96(0x00000000, 0x02000000, 0x00000000);
                spellInfo->EffectApplyAuraName[EFFECT_0] = SPELL_AURA_ADD_FLAT_MODIFIER;
                break;
            case 34231: // Libram of the Lightbringer
            case 60792: // Libram of Tolerance
            case 64956: // Libram of the Resolute
                spellInfo->EffectSpellClassMask[EFFECT_0] = flag96(0x80000000, 0x00000000, 0x00000000);
                spellInfo->EffectApplyAuraName[EFFECT_0] = SPELL_AURA_ADD_FLAT_MODIFIER;
                break;
            case 28851: // Libram of Light
            case 28853: // Libram of Divinity
            case 32403: // Blessed Book of Nagrand
                spellInfo->EffectSpellClassMask[EFFECT_0] = flag96(0x40000000, 0x00000000, 0x00000000);
                spellInfo->EffectApplyAuraName[EFFECT_0] = SPELL_AURA_ADD_FLAT_MODIFIER;
                break;
            case 63163: // Apply Enchanted Bridle (Argent Tournament)
                spellInfo->EffectDieSides[0] = 0; // was 1, that should probably mean seat 0, but instead it's treated as spell 1
                spellInfo->EffectBasePoints[0] = 52391; // Ride Vehicle (forces seat 0)
                break;
            case 45602: // Ride Carpet
                spellInfo->EffectBasePoints[EFFECT_0] = 0; // force seat 0, vehicle doesn't have the required seat flags for "no seat specified (-1)"
                break;
            case 64745: // Item - Death Knight T8 Tank 4P Bonus
            case 64936: // Item - Warrior T8 Protection 4P Bonus
                spellInfo->EffectBasePoints[0] = 100; // 100% chance of procc'ing, not -10% (chance calculated in PrepareTriggersExecutedOnHit)
                break;
            case 19970: // Entangling Roots (Rank 6) -- Nature's Grasp Proc
            case 19971: // Entangling Roots (Rank 5) -- Nature's Grasp Proc
            case 19972: // Entangling Roots (Rank 4) -- Nature's Grasp Proc
            case 19973: // Entangling Roots (Rank 3) -- Nature's Grasp Proc
            case 19974: // Entangling Roots (Rank 2) -- Nature's Grasp Proc
            case 19975: // Entangling Roots (Rank 1) -- Nature's Grasp Proc
            case 27010: // Entangling Roots (Rank 7) -- Nature's Grasp Proc
            case 53313: // Entangling Roots (Rank 8) -- Nature's Grasp Proc
                spellInfo->CastingTimeIndex = 1;
                break;
            case 59414: // Pulsing Shockwave Aura (Loken)
                // this flag breaks movement, remove it
                spellInfo->AttributesEx &= ~SPELL_ATTR1_CHANNELED_1;
                break;
            case 61719: // Easter Lay Noblegarden Egg Aura - Interrupt flags copied from aura which this aura is linked with
                spellInfo->AuraInterruptFlags = AURA_INTERRUPT_FLAG_HITBYSPELL | AURA_INTERRUPT_FLAG_TAKE_DAMAGE;
                break;
            case 61874: // Noblegarden Chocolate
                spellInfo->Effect[EFFECT_1] = SPELL_EFFECT_APPLY_AURA;
                spellInfo->EffectApplyAuraName[EFFECT_1] = SPELL_AURA_PERIODIC_TRIGGER_SPELL;
                spellInfo->EffectAmplitude[EFFECT_1] = 10000;
                spellInfo->EffectTriggerSpell[EFFECT_1] = 24870;
                break;
            case 70650: // Death Knight T10 Tank 2P Bonus
                spellInfo->EffectApplyAuraName[0] = SPELL_AURA_ADD_PCT_MODIFIER;
                break;
            case 71838: // Drain Life - Bryntroll Normal
            case 71839: // Drain Life - Bryntroll Heroic
                spellInfo->AttributesEx2 |= SPELL_ATTR2_CANT_CRIT;
                break;
            case 34471: // The Beast Within
                spellInfo->AttributesEx5 |= SPELL_ATTR5_USABLE_WHILE_CONFUSED | SPELL_ATTR5_USABLE_WHILE_FEARED | SPELL_ATTR5_USABLE_WHILE_STUNNED;
                break;
            // ULDUAR SPELLS
            //
            case 62374: // Pursued (Flame Leviathan)
                spellInfo->EffectRadiusIndex[0] = EFFECT_RADIUS_50000_YARDS;   // 50000yd
                break;
            case 63342: // Focused Eyebeam Summon Trigger (Kologarn)
                spellInfo->MaxAffectedTargets = 1;
                break;
            case 62716: // Growth of Nature (Freya)
            case 65584: // Growth of Nature (Freya)
            case 64381: // Strength of the Pack (Auriaya)
                spellInfo->AttributesEx3 |= SPELL_ATTR3_STACK_FOR_DIFF_CASTERS;
                break;
            case 63018: // Searing Light (XT-002)
            case 65121: // Searing Light (25m) (XT-002)
            case 63024: // Gravity Bomb (XT-002)
            case 64234: // Gravity Bomb (25m) (XT-002)
                spellInfo->MaxAffectedTargets = 1;
                break;
            case 62834: // Boom (XT-002)
            // This hack is here because we suspect our implementation of spell effect execution on targets
            // is done in the wrong order. We suspect that EFFECT_0 needs to be applied on all targets,
            // then EFFECT_1, etc - instead of applying each effect on target1, then target2, etc.
            // The above situation causes the visual for this spell to be bugged, so we remove the instakill
            // effect and implement a script hack for that.
                spellInfo->Effect[EFFECT_1] = 0;
                break;
            case 64386: // Terrifying Screech (Auriaya)
            case 64389: // Sentinel Blast (Auriaya)
            case 64678: // Sentinel Blast (Auriaya)
                spellInfo->DurationIndex = 28; // 5 seconds, wrong DBC data?
                break;
            case 64321: // Potent Pheromones (Freya)
                // spell should dispel area aura, but doesn't have the attribute
                // may be db data bug, or blizz may keep reapplying area auras every update with checking immunity
                // that will be clear if we get more spells with problem like this
                spellInfo->AttributesEx |= SPELL_ATTR1_DISPEL_AURAS_ON_IMMUNITY;
                break;
            case 62301: // Cosmic Smash (Algalon the Observer)
                spellInfo->MaxAffectedTargets = 1;
                break;
            case 64598: // Cosmic Smash (Algalon the Observer)
                spellInfo->MaxAffectedTargets = 3;
                break;
            case 62293: // Cosmic Smash (Algalon the Observer)
                spellInfo->EffectImplicitTargetB[0] = TARGET_DEST_CASTER;
                break;
            case 62311: // Cosmic Smash (Algalon the Observer)
            case 64596: // Cosmic Smash (Algalon the Observer)
                spellInfo->rangeIndex = 6;  // 100yd
                break;
            // ENDOF ULDUAR SPELLS
            //
            // TRIAL OF THE CRUSADER SPELLS
            //
            case 66258: // Infernal Eruption (10N)
            case 67901: // Infernal Eruption (25N)
                // increase duration from 15 to 18 seconds because caster is already
                // unsummoned when spell missile hits the ground so nothing happen in result
                spellInfo->DurationIndex = 85;
                break;
            // ENDOF TRIAL OF THE CRUSADER SPELLS
            //
            // ICECROWN CITADEL SPELLS
            //
            // THESE SPELLS ARE WORKING CORRECTLY EVEN WITHOUT THIS HACK
            // THE ONLY REASON ITS HERE IS THAT CURRENT GRID SYSTEM
            // DOES NOT ALLOW FAR OBJECT SELECTION (dist > 333)
            case 70781: // Light's Hammer Teleport
            case 70856: // Oratory of the Damned Teleport
            case 70857: // Rampart of Skulls Teleport
            case 70858: // Deathbringer's Rise Teleport
            case 70859: // Upper Spire Teleport
            case 70860: // Frozen Throne Teleport
            case 70861: // Sindragosa's Lair Teleport
                spellInfo->EffectImplicitTargetA[0] = TARGET_DEST_DB;
                break;
            case 69055: // Saber Lash (Lord Marrowgar)
            case 70814: // Saber Lash (Lord Marrowgar)
                spellInfo->EffectRadiusIndex[0] = EFFECT_RADIUS_5_YARDS; // 5yd
                break;
            case 69075: // Bone Storm (Lord Marrowgar)
            case 70834: // Bone Storm (Lord Marrowgar)
            case 70835: // Bone Storm (Lord Marrowgar)
            case 70836: // Bone Storm (Lord Marrowgar)
            case 72864: // Death Plague (Rotting Frost Giant)
            case 71160: // Plague Stench (Stinky)
            case 71161: // Plague Stench (Stinky)
            case 71123: // Decimate (Stinky & Precious)
                spellInfo->EffectRadiusIndex[0] = EFFECT_RADIUS_100_YARDS; // 100yd
                break;
            case 71169: // Shadow's Fate
                spellInfo->AttributesEx3 |= SPELL_ATTR3_STACK_FOR_DIFF_CASTERS;
                break;
            case 72378: // Blood Nova (Deathbringer Saurfang)
            case 73058: // Blood Nova (Deathbringer Saurfang)
                spellInfo->EffectRadiusIndex[0] = EFFECT_RADIUS_200_YARDS;
                spellInfo->EffectRadiusIndex[1] = EFFECT_RADIUS_200_YARDS;
                break;
            case 72769: // Scent of Blood (Deathbringer Saurfang)
                spellInfo->EffectRadiusIndex[0] = EFFECT_RADIUS_200_YARDS;
                // no break
            case 72771: // Scent of Blood (Deathbringer Saurfang)
                spellInfo->EffectRadiusIndex[1] = EFFECT_RADIUS_200_YARDS;
                break;
            case 72723: // Resistant Skin (Deathbringer Saurfang adds)
                // this spell initially granted Shadow damage immunity, however it was removed but the data was left in client
                spellInfo->Effect[2] = 0;
                break;
            case 70460: // Coldflame Jets (Traps after Saurfang)
                spellInfo->DurationIndex = 1; // 10 seconds
                break;
            case 71412: // Green Ooze Summon (Professor Putricide)
            case 71415: // Orange Ooze Summon (Professor Putricide)
                spellInfo->EffectImplicitTargetA[0] = TARGET_UNIT_TARGET_ANY;
                break;
            case 71159: // Awaken Plagued Zombies
                spellInfo->DurationIndex = 21;
                break;
            case 70530: // Volatile Ooze Beam Protection (Professor Putricide)
                spellInfo->Effect[0] = SPELL_EFFECT_APPLY_AURA; // for an unknown reason this was SPELL_EFFECT_APPLY_AREA_AURA_RAID
                break;
            // THIS IS HERE BECAUSE COOLDOWN ON CREATURE PROCS IS NOT IMPLEMENTED
            case 71604: // Mutated Strength (Professor Putricide)
            case 72673: // Mutated Strength (Professor Putricide)
            case 72674: // Mutated Strength (Professor Putricide)
            case 72675: // Mutated Strength (Professor Putricide)
                spellInfo->Effect[1] = 0;
                break;
            case 72454: // Mutated Plague (Professor Putricide)
            case 72464: // Mutated Plague (Professor Putricide)
            case 72506: // Mutated Plague (Professor Putricide)
            case 72507: // Mutated Plague (Professor Putricide)
                spellInfo->EffectRadiusIndex[0] = EFFECT_RADIUS_50000_YARDS; // 50000yd
                break;
            case 70911: // Unbound Plague (Professor Putricide) (needs target selection script)
            case 72854: // Unbound Plague (Professor Putricide) (needs target selection script)
            case 72855: // Unbound Plague (Professor Putricide) (needs target selection script)
            case 72856: // Unbound Plague (Professor Putricide) (needs target selection script)
                spellInfo->EffectImplicitTargetB[0] = TARGET_UNIT_TARGET_ENEMY;
                break;
            case 71518: // Unholy Infusion Quest Credit (Professor Putricide)
            case 72934: // Blood Infusion Quest Credit (Blood-Queen Lana'thel)
            case 72289: // Frost Infusion Quest Credit (Sindragosa)
                spellInfo->EffectRadiusIndex[0] = EFFECT_RADIUS_50000_YARDS; // another missing radius
                break;
            case 71708: // Empowered Flare (Blood Prince Council)
            case 72785: // Empowered Flare (Blood Prince Council)
            case 72786: // Empowered Flare (Blood Prince Council)
            case 72787: // Empowered Flare (Blood Prince Council)
                spellInfo->AttributesEx3 |= SPELL_ATTR3_NO_DONE_BONUS;
                break;
            case 71266: // Swarming Shadows
            case 72890: // Swarming Shadows
                spellInfo->AreaGroupId = 0; // originally, these require area 4522, which is... outside of Icecrown Citadel
                break;
            case 70602: // Corruption
            case 48278: // Paralyze
                spellInfo->AttributesEx3 |= SPELL_ATTR3_STACK_FOR_DIFF_CASTERS;
                break;
            case 70715: // Column of Frost (visual marker)
                spellInfo->DurationIndex = 32; // 6 seconds (missing)
                break;
            case 71085: // Mana Void (periodic aura)
                spellInfo->DurationIndex = 9; // 30 seconds (missing)
                break;
            case 72015: // Frostbolt Volley (only heroic)
            case 72016: // Frostbolt Volley (only heroic)
                spellInfo->EffectRadiusIndex[2] = EFFECT_RADIUS_40_YARDS;
                break;
            case 70936: // Summon Suppressor (needs target selection script)
                spellInfo->EffectImplicitTargetA[0] = TARGET_UNIT_TARGET_ANY;
                spellInfo->EffectImplicitTargetB[0] = 0;
                break;
            case 72706: // Achievement Check (Valithria Dreamwalker)
            case 71357: // Order Whelp
                spellInfo->EffectRadiusIndex[0] = EFFECT_RADIUS_200_YARDS;   // 200yd
                break;
            case 70598: // Sindragosa's Fury
                spellInfo->EffectImplicitTargetA[0] = TARGET_DEST_DEST;
                break;
            case 69846: // Frost Bomb
                spellInfo->speed = 0.0f;    // This spell's summon happens instantly
                break;
            case 71614: // Ice Lock
                spellInfo->Mechanic = MECHANIC_STUN;
                break;
            case 72762: // Defile
                spellInfo->DurationIndex = 559; // 53 seconds
                break;
            case 72743: // Defile
                spellInfo->DurationIndex = 22; // 45 seconds
                break;
            case 72754: // Defile
            case 73708: // Defile
            case 73709: // Defile
            case 73710: // Defile
                spellInfo->EffectRadiusIndex[0] = EFFECT_RADIUS_200_YARDS; // 200yd
                spellInfo->EffectRadiusIndex[1] = EFFECT_RADIUS_200_YARDS; // 200yd
                break;
            case 69030: // Val'kyr Target Search
                spellInfo->EffectRadiusIndex[0] = EFFECT_RADIUS_200_YARDS; // 200yd
                spellInfo->EffectRadiusIndex[1] = EFFECT_RADIUS_200_YARDS; // 200yd
                break;
            case 69198: // Raging Spirit Visual
                spellInfo->rangeIndex = 13; // 50000yd
                break;
            case 73654: // Harvest Souls
            case 74295: // Harvest Souls
            case 74296: // Harvest Souls
            case 74297: // Harvest Souls
                spellInfo->EffectRadiusIndex[0] = EFFECT_RADIUS_50000_YARDS; // 50000yd
                spellInfo->EffectRadiusIndex[1] = EFFECT_RADIUS_50000_YARDS; // 50000yd
                spellInfo->EffectRadiusIndex[2] = EFFECT_RADIUS_50000_YARDS; // 50000yd
                break;
            case 73655: // Harvest Soul
                spellInfo->AttributesEx3 |= SPELL_ATTR3_NO_DONE_BONUS;
                break;
            case 73540: // Summon Shadow Trap
                spellInfo->DurationIndex = 23; // 90 seconds
                break;
            case 73530: // Shadow Trap (visual)
                spellInfo->DurationIndex = 28; // 5 seconds
                break;
            case 73529: // Shadow Trap
                spellInfo->EffectRadiusIndex[1] = EFFECT_RADIUS_10_YARDS; // 10yd
                break;
            case 74282: // Shadow Trap (searcher)
                spellInfo->EffectRadiusIndex[0] = EFFECT_RADIUS_3_YARDS; // 3yd
                break;
            case 72595: // Restore Soul
            case 73650: // Restore Soul
                spellInfo->EffectRadiusIndex[0] = EFFECT_RADIUS_200_YARDS; // 200yd
                break;
            case 74086: // Destroy Soul
                spellInfo->EffectRadiusIndex[0] = EFFECT_RADIUS_200_YARDS; // 200yd
                break;
            case 74302: // Summon Spirit Bomb
            case 74342: // Summon Spirit Bomb
                spellInfo->EffectRadiusIndex[0] = EFFECT_RADIUS_200_YARDS; // 200yd
                spellInfo->MaxAffectedTargets = 1;
                break;
            case 74341: // Summon Spirit Bomb
            case 74343: // Summon Spirit Bomb
                spellInfo->EffectRadiusIndex[0] = EFFECT_RADIUS_200_YARDS; // 200yd
                spellInfo->MaxAffectedTargets = 3;
                break;
            case 73579: // Summon Spirit Bomb
                spellInfo->EffectRadiusIndex[0] = EFFECT_RADIUS_25_YARDS; // 25yd
                break;
            case 72350: // Fury of Frostmourne
                spellInfo->EffectRadiusIndex[0] = EFFECT_RADIUS_50000_YARDS; // 50000yd
                spellInfo->EffectRadiusIndex[1] = EFFECT_RADIUS_50000_YARDS; // 50000yd
                break;
            case 75127: // Kill Frostmourne Players
            case 72351: // Fury of Frostmourne
            case 72431: // Jump (removes Fury of Frostmourne debuff)
            case 72429: // Mass Resurrection
            case 73159: // Play Movie
            case 73582: // Trigger Vile Spirit (Inside, Heroic)
                spellInfo->EffectRadiusIndex[0] = EFFECT_RADIUS_50000_YARDS; // 50000yd
                break;
            case 72376: // Raise Dead
                spellInfo->MaxAffectedTargets = 3;
                spellInfo->EffectRadiusIndex[0] = EFFECT_RADIUS_50000_YARDS; // 50000yd
                break;
            case 71809: // Jump
                spellInfo->rangeIndex = 3; // 20yd
                spellInfo->EffectRadiusIndex[0] = EFFECT_RADIUS_25_YARDS; // 25yd
                break;
            case 72405: // Broken Frostmourne
                spellInfo->EffectRadiusIndex[1] = EFFECT_RADIUS_200_YARDS; // 200yd
                break;
            // ENDOF ICECROWN CITADEL SPELLS
            //
            // RUBY SANCTUM SPELLS
            //
            case 74769: // Twilight Cutter
            case 77844: // Twilight Cutter
            case 77845: // Twilight Cutter
            case 77846: // Twilight Cutter
                spellInfo->EffectRadiusIndex[0] = EFFECT_RADIUS_100_YARDS; // 100yd
                break;
            case 75509: // Twilight Mending
                spellInfo->AttributesEx6 |= SPELL_ATTR6_CAN_TARGET_INVISIBLE;
                spellInfo->AttributesEx2 |= SPELL_ATTR2_CAN_TARGET_NOT_IN_LOS;
                break;
            case 75888: // Awaken Flames
            case 75889: // Awaken Flames
                spellInfo->AttributesEx |= SPELL_ATTR1_CANT_TARGET_SELF;
                break;
            // ENDOF RUBY SANCTUM SPELLS
            //
            case 40055: // Introspection
            case 40165: // Introspection
            case 40166: // Introspection
            case 40167: // Introspection
                spellInfo->Attributes |= SPELL_ATTR0_NEGATIVE_1;
                break;
            case 45524: // Chains of Ice
                spellInfo->EffectImplicitTargetA[EFFECT_2] = 0;
                spellInfo->EffectImplicitTargetA[2] = TARGET_UNIT_TARGET_ENEMY;
                break;
            case 2378: // Minor Fortitude
                spellInfo->manaCost = 0;
                spellInfo->manaPerSecond = 0;
                break;
            case 52212: // Death Knight: Death and Decay trigger spell
                spellInfo->AttributesEx6 |= SPELL_ATTR6_CAN_TARGET_INVISIBLE;
                break;
            case 18754: // Improved succubus - problems with apply if target is pet
                spellInfo->EffectApplyAuraName[0] = SPELL_AURA_ADD_FLAT_MODIFIER; // it's affects duration of seduction, let's minimize affection 
                spellInfo->EffectBasePoints[0] = -1.5*IN_MILLISECONDS*0.22; // reduce cast time of seduction by 22%
                spellInfo->EffectImplicitTargetA[0] = TARGET_UNIT_CASTER;
                break;
            case 18755:
                spellInfo->EffectApplyAuraName[0] = SPELL_AURA_ADD_FLAT_MODIFIER;
                spellInfo->EffectBasePoints[0] = -1.5*IN_MILLISECONDS*0.44; // reduce cast time of seduction by 44%
                spellInfo->EffectImplicitTargetA[0] = TARGET_UNIT_CASTER;
                break;
            case 18756:
                spellInfo->EffectApplyAuraName[0] = SPELL_AURA_ADD_FLAT_MODIFIER;
                spellInfo->EffectBasePoints[0] = -1.5*IN_MILLISECONDS*0.66; // reduce cast time of seduction by 66%
                spellInfo->EffectImplicitTargetA[0] = TARGET_UNIT_CASTER;
                break;
            // OCULUS SPELLS
            // The spells below are here, because their effect 1 is giving warning, because the triggered spell is not found in dbc and is missing from encounter sniff.
            case 49462: // Call Ruby Drake
            case 49461: // Call Amber Drake
            case 49345: // Call Emerald Drake
                spellInfo->Effect[1] = 0;
                break;
<<<<<<< HEAD
            case 62012: // Turkey Caller
                spellInfo->EffectRadiusIndex[0] = EFFECT_RADIUS_0_YARDS;    // 0yd
                break;
            case 28374: // Gluth's Decimate
            case 54426: // Gluth's Decimate
                spellInfo->AttributesEx |= SPELL_ATTR1_CANT_TARGET_SELF;
                break;
            case 29307: // Infected Wounds (Zombie Chow)
                spellInfo->AttributesEx3 |= SPELL_ATTR3_STACK_FOR_DIFF_CASTERS;
                break;
=======
            case 24314: // Threatening Gaze
                spellInfo->AuraInterruptFlags |= AURA_INTERRUPT_FLAG_CAST | AURA_INTERRUPT_FLAG_MOVE | AURA_INTERRUPT_FLAG_JUMP;
>>>>>>> a8652baa
            default:
                break;
        }

        switch (spellInfo->SpellFamilyName)
        {
            case SPELLFAMILY_PALADIN:
                // Seals of the Pure should affect Seal of Righteousness
                if (spellInfo->SpellIconID == 25 && spellInfo->Attributes & SPELL_ATTR0_PASSIVE)
                    spellInfo->EffectSpellClassMask[0][1] |= 0x20000000;
                break;
            case SPELLFAMILY_DEATHKNIGHT:
                // Icy Touch - extend FamilyFlags (unused value) for Sigil of the Frozen Conscience to use
                if (spellInfo->SpellIconID == 2721 && spellInfo->SpellFamilyFlags[0] & 0x2)
                    spellInfo->SpellFamilyFlags[0] |= 0x40;
                break;
        }
    }

    SummonPropertiesEntry* properties = const_cast<SummonPropertiesEntry*>(sSummonPropertiesStore.LookupEntry(121));
    properties->Type = SUMMON_TYPE_TOTEM;
    properties = const_cast<SummonPropertiesEntry*>(sSummonPropertiesStore.LookupEntry(647)); // 52893
    properties->Type = SUMMON_TYPE_TOTEM;

    sLog->outInfo(LOG_FILTER_SERVER_LOADING, ">> Loaded spell dbc data corrections in %u ms", GetMSTimeDiffToNow(oldMSTime));
}<|MERGE_RESOLUTION|>--- conflicted
+++ resolved
@@ -3693,7 +3693,6 @@
             case 49345: // Call Emerald Drake
                 spellInfo->Effect[1] = 0;
                 break;
-<<<<<<< HEAD
             case 62012: // Turkey Caller
                 spellInfo->EffectRadiusIndex[0] = EFFECT_RADIUS_0_YARDS;    // 0yd
                 break;
@@ -3704,10 +3703,8 @@
             case 29307: // Infected Wounds (Zombie Chow)
                 spellInfo->AttributesEx3 |= SPELL_ATTR3_STACK_FOR_DIFF_CASTERS;
                 break;
-=======
             case 24314: // Threatening Gaze
                 spellInfo->AuraInterruptFlags |= AURA_INTERRUPT_FLAG_CAST | AURA_INTERRUPT_FLAG_MOVE | AURA_INTERRUPT_FLAG_JUMP;
->>>>>>> a8652baa
             default:
                 break;
         }
