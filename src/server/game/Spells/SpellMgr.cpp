--- conflicted
+++ resolved
@@ -4141,13 +4141,8 @@
             ++count;
             break;
         case 71266: // Swarming Shadows
-<<<<<<< HEAD
-        case 72890: // Swarming Shadows 25-man
-            spellInfo->AreaGroupId = 0;
-=======
         case 72890: // Swarming Shadows
             spellInfo->AreaGroupId = 0; // originally, these require area 4522, which is... outside of Icecrown Citadel
->>>>>>> eccbc87f
             ++count;
             break;
         case 70588: // Suppression
