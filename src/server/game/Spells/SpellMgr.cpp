--- conflicted
+++ resolved
@@ -3456,13 +3456,11 @@
             case 71159: // Awaken Plagued Zombies
                 spellInfo->DurationIndex = 21;
                 break;
-<<<<<<< HEAD
             case 69508: // Slime Spray
                 spellInfo->EffectImplicitTargetA[0] = TARGET_UNIT_TARGET_ANY;
-=======
+                break;
             case 70530: // Volatile Ooze Beam Protection (Professor Putricide)
                 spellInfo->Effect[0] = SPELL_EFFECT_APPLY_AURA; // for an unknown reason this was SPELL_EFFECT_APPLY_AREA_AURA_RAID
->>>>>>> 8d049545
                 break;
             // THIS IS HERE BECAUSE COOLDOWN ON CREATURE PROCS IS NOT IMPLEMENTED
             case 71604: // Mutated Strength (Professor Putricide)
