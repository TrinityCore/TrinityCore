--- conflicted
+++ resolved
@@ -2982,6 +2982,9 @@
             case 72293: // Mark of the Fallen Champion (Deathbringer Saurfang)
                 spellInfo->AttributesCu |= SPELL_ATTR0_CU_NEGATIVE_EFF0;
                 break;
+            case 38729: // Rod of Purification
+                spellInfo->AttributesCu |= SPELL_ATTR0_CU_TRIGGERED_BY_CASTER;
+                break;
             default:
                 break;
         }
@@ -3761,7 +3764,6 @@
                 // Crashes client on pressing ESC
                 spellInfo->AttributesEx4 &= ~SPELL_ATTR4_TRIGGERED;
                 break;
-<<<<<<< HEAD
             case 28374: // Gluth's Decimate
             case 54426: // Gluth's Decimate
                 spellInfo->AttributesEx |= SPELL_ATTR1_CANT_TARGET_SELF;
@@ -3774,7 +3776,6 @@
             case 18756:
                 spellInfo->Effects[0].TargetA = SpellImplicitTargetInfo(TARGET_UNIT_CASTER);
                 break;
-=======
             // ISLE OF CONQUEST SPELLS
             //
             case 66551: // Teleport
@@ -3782,7 +3783,6 @@
                 break;
             // ENDOF ISLE OF CONQUEST SPELLS
             //
->>>>>>> fcf95529
             default:
                 break;
         }
