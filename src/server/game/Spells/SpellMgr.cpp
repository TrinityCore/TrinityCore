/*
 * Copyright (C) 2008-2013 TrinityCore <http://www.trinitycore.org/>
 * Copyright (C) 2005-2009 MaNGOS <http://getmangos.com/>
 *
 * This program is free software; you can redistribute it and/or modify it
 * under the terms of the GNU General Public License as published by the
 * Free Software Foundation; either version 2 of the License, or (at your
 * option) any later version.
 *
 * This program is distributed in the hope that it will be useful, but WITHOUT
 * ANY WARRANTY; without even the implied warranty of MERCHANTABILITY or
 * FITNESS FOR A PARTICULAR PURPOSE. See the GNU General Public License for
 * more details.
 *
 * You should have received a copy of the GNU General Public License along
 * with this program. If not, see <http://www.gnu.org/licenses/>.
 */

#include "SpellMgr.h"
#include "SpellInfo.h"
#include "ObjectMgr.h"
#include "SpellAuras.h"
#include "SpellAuraDefines.h"
#include "SharedDefines.h"
#include "DBCStores.h"
#include "World.h"
#include "Chat.h"
#include "Spell.h"
#include "BattlegroundMgr.h"
#include "CreatureAI.h"
#include "MapManager.h"
#include "BattlegroundIC.h"
#include "BattlefieldWG.h"
#include "BattlefieldMgr.h"
#include "Player.h"

bool IsPrimaryProfessionSkill(uint32 skill)
{
    SkillLineEntry const* pSkill = sSkillLineStore.LookupEntry(skill);
    if (!pSkill)
        return false;

    if (pSkill->categoryId != SKILL_CATEGORY_PROFESSION)
        return false;

    return true;
}

bool IsPartOfSkillLine(uint32 skillId, uint32 spellId)
{
    SkillLineAbilityMapBounds skillBounds = sSpellMgr->GetSkillLineAbilityMapBounds(spellId);
    for (SkillLineAbilityMap::const_iterator itr = skillBounds.first; itr != skillBounds.second; ++itr)
        if (itr->second->skillId == skillId)
            return true;

    return false;
}

DiminishingGroup GetDiminishingReturnsGroupForSpell(SpellInfo const* spellproto, bool triggered)
{
    if (spellproto->IsPositive())
        return DIMINISHING_NONE;

    for (uint8 i = 0; i < MAX_SPELL_EFFECTS; ++i)
    {
        if (spellproto->Effects[i].ApplyAuraName == SPELL_AURA_MOD_TAUNT)
            return DIMINISHING_TAUNT;
    }

    // Explicit Diminishing Groups
    switch (spellproto->SpellFamilyName)
    {
        case SPELLFAMILY_GENERIC:
        {
            // Pet charge effects (Infernal Awakening, Demon Charge)
            if (spellproto->SpellVisual[0] == 2816 && spellproto->SpellIconID == 15)
                return DIMINISHING_CONTROLLED_STUN;
            // Frost Tomb
            else if (spellproto->Id == 48400)
                return DIMINISHING_NONE;
            // Gnaw
            else if (spellproto->Id == 47481)
                return DIMINISHING_CONTROLLED_STUN;
            // ToC Icehowl Arctic Breath
            else if (spellproto->SpellVisual[0] == 14153)
                return DIMINISHING_NONE;
            break;
        }
        // Event spells
        case SPELLFAMILY_UNK1:
            return DIMINISHING_NONE;
        case SPELLFAMILY_MAGE:
        {
            // Frostbite
            if (spellproto->SpellFamilyFlags[1] & 0x80000000)
                return DIMINISHING_ROOT;
            // Shattered Barrier
            else if (spellproto->SpellVisual[0] == 12297)
                return DIMINISHING_ROOT;
            // Deep Freeze
            else if (spellproto->SpellIconID == 2939 && spellproto->SpellVisual[0] == 9963)
                return DIMINISHING_CONTROLLED_STUN;
            // Frost Nova / Freeze (Water Elemental)
            else if (spellproto->SpellIconID == 193)
                return DIMINISHING_CONTROLLED_ROOT;
            // Dragon's Breath
            else if (spellproto->SpellFamilyFlags[0] & 0x800000)
                return DIMINISHING_DRAGONS_BREATH;
            break;
        }
        case SPELLFAMILY_WARRIOR:
        {
            // Hamstring - limit duration to 10s in PvP
            if (spellproto->SpellFamilyFlags[0] & 0x2)
                return DIMINISHING_LIMITONLY;
            // Charge Stun (own diminishing)
            else if (spellproto->SpellFamilyFlags[0] & 0x01000000)
                return DIMINISHING_CHARGE;
            break;
        }
        case SPELLFAMILY_WARLOCK:
        {
            // Curses/etc
            if ((spellproto->SpellFamilyFlags[0] & 0x80000000) || (spellproto->SpellFamilyFlags[1] & 0x200))
                return DIMINISHING_LIMITONLY;
            // Seduction
            else if (spellproto->SpellFamilyFlags[1] & 0x10000000)
                return DIMINISHING_FEAR;
            break;
        }
        case SPELLFAMILY_DRUID:
        {
            // Pounce
            if (spellproto->SpellFamilyFlags[0] & 0x20000)
                return DIMINISHING_OPENING_STUN;
            // Cyclone
            else if (spellproto->SpellFamilyFlags[1] & 0x20)
                return DIMINISHING_CYCLONE;
            // Entangling Roots
            // Nature's Grasp
            else if (spellproto->SpellFamilyFlags[0] & 0x00000200)
                return DIMINISHING_CONTROLLED_ROOT;
            // Faerie Fire
            else if (spellproto->SpellFamilyFlags[0] & 0x400)
                return DIMINISHING_LIMITONLY;
            break;
        }
        case SPELLFAMILY_ROGUE:
        {
            // Gouge
            if (spellproto->SpellFamilyFlags[0] & 0x8)
                return DIMINISHING_DISORIENT;
            // Blind
            else if (spellproto->SpellFamilyFlags[0] & 0x1000000)
                return DIMINISHING_FEAR;
            // Cheap Shot
            else if (spellproto->SpellFamilyFlags[0] & 0x400)
                return DIMINISHING_OPENING_STUN;
            // Crippling poison - Limit to 10 seconds in PvP (No SpellFamilyFlags)
            else if (spellproto->SpellIconID == 163)
                return DIMINISHING_LIMITONLY;
            break;
        }
        case SPELLFAMILY_HUNTER:
        {
            // Hunter's Mark
            if ((spellproto->SpellFamilyFlags[0] & 0x400) && spellproto->SpellIconID == 538)
                return DIMINISHING_LIMITONLY;
            // Scatter Shot (own diminishing)
            else if ((spellproto->SpellFamilyFlags[0] & 0x40000) && spellproto->SpellIconID == 132)
                return DIMINISHING_SCATTER_SHOT;
            // Entrapment (own diminishing)
            else if (spellproto->SpellVisual[0] == 7484 && spellproto->SpellIconID == 20)
                return DIMINISHING_ENTRAPMENT;
            // Wyvern Sting mechanic is MECHANIC_SLEEP but the diminishing is DIMINISHING_DISORIENT
            else if ((spellproto->SpellFamilyFlags[1] & 0x1000) && spellproto->SpellIconID == 1721)
                return DIMINISHING_DISORIENT;
            // Freezing Arrow
            else if (spellproto->SpellFamilyFlags[0] & 0x8)
                return DIMINISHING_DISORIENT;
            break;
        }
        case SPELLFAMILY_PALADIN:
        {
            // Judgement of Justice - limit duration to 10s in PvP
            if (spellproto->SpellFamilyFlags[0] & 0x100000)
                return DIMINISHING_LIMITONLY;
            // Turn Evil
            else if ((spellproto->SpellFamilyFlags[1] & 0x804000) && spellproto->SpellIconID == 309)
                return DIMINISHING_FEAR;
            break;
        }
        case SPELLFAMILY_DEATHKNIGHT:
        {
            // Hungering Cold (no flags)
            if (spellproto->SpellIconID == 2797)
                return DIMINISHING_DISORIENT;
            // Mark of Blood
            else if ((spellproto->SpellFamilyFlags[0] & 0x10000000) && spellproto->SpellIconID == 2285)
                return DIMINISHING_LIMITONLY;
            break;
        }
        case SPELLFAMILY_SHAMAN:
        {
            // Earthgrab
            if (spellproto->SpellFamilyFlags[2] & 0x00004000)
                return DIMINISHING_NONE;
            break;
        }
        default:
            break;
    }

    // Lastly - Set diminishing depending on mechanic
    uint32 mechanic = spellproto->GetAllEffectsMechanicMask();
    if (mechanic & (1 << MECHANIC_CHARM))
        return DIMINISHING_MIND_CONTROL;
    if (mechanic & (1 << MECHANIC_SILENCE))
        return DIMINISHING_SILENCE;
    if (mechanic & (1 << MECHANIC_SLEEP))
        return DIMINISHING_SLEEP;
    if (mechanic & ((1 << MECHANIC_SAPPED) | (1 << MECHANIC_POLYMORPH) | (1 << MECHANIC_SHACKLE)))
        return DIMINISHING_DISORIENT;
    // Mechanic Knockout, except Blast Wave
    if (mechanic & (1 << MECHANIC_KNOCKOUT) && spellproto->SpellIconID != 292)
        return DIMINISHING_DISORIENT;
    if (mechanic & (1 << MECHANIC_DISARM))
        return DIMINISHING_DISARM;
    if (mechanic & (1 << MECHANIC_FEAR))
        return DIMINISHING_FEAR;
    if (mechanic & (1 << MECHANIC_STUN))
        return triggered ? DIMINISHING_STUN : DIMINISHING_CONTROLLED_STUN;
    if (mechanic & (1 << MECHANIC_BANISH))
        return DIMINISHING_BANISH;
    if (mechanic & (1 << MECHANIC_ROOT))
        return triggered ? DIMINISHING_ROOT : DIMINISHING_CONTROLLED_ROOT;
    if (mechanic & (1 << MECHANIC_HORROR))
        return DIMINISHING_HORROR;

    return DIMINISHING_NONE;
}

DiminishingReturnsType GetDiminishingReturnsGroupType(DiminishingGroup group)
{
    switch (group)
    {
        case DIMINISHING_TAUNT:
        case DIMINISHING_CONTROLLED_STUN:
        case DIMINISHING_STUN:
        case DIMINISHING_OPENING_STUN:
        case DIMINISHING_CYCLONE:
        case DIMINISHING_CHARGE:
            return DRTYPE_ALL;
        case DIMINISHING_LIMITONLY:
        case DIMINISHING_NONE:
            return DRTYPE_NONE;
        default:
            return DRTYPE_PLAYER;
    }
}

DiminishingLevels GetDiminishingReturnsMaxLevel(DiminishingGroup group)
{
    switch (group)
    {
        case DIMINISHING_TAUNT:
            return DIMINISHING_LEVEL_TAUNT_IMMUNE;
        default:
            return DIMINISHING_LEVEL_IMMUNE;
    }
}

int32 GetDiminishingReturnsLimitDuration(DiminishingGroup group, SpellInfo const* spellproto)
{
    if (!IsDiminishingReturnsGroupDurationLimited(group))
        return 0;

    // Explicit diminishing duration
    switch (spellproto->SpellFamilyName)
    {
        case SPELLFAMILY_DRUID:
        {
            // Faerie Fire - limit to 40 seconds in PvP (3.1)
            if (spellproto->SpellFamilyFlags[0] & 0x400)
                return 40 * IN_MILLISECONDS;
            break;
        }
        case SPELLFAMILY_HUNTER:
        {
            // Wyvern Sting
            if (spellproto->SpellFamilyFlags[1] & 0x1000)
                return 6 * IN_MILLISECONDS;
            // Hunter's Mark
            if (spellproto->SpellFamilyFlags[0] & 0x400)
                return 120 * IN_MILLISECONDS;
            break;
        }
        case SPELLFAMILY_PALADIN:
        {
            // Repentance - limit to 6 seconds in PvP
            if (spellproto->SpellFamilyFlags[0] & 0x4)
                return 6 * IN_MILLISECONDS;
            break;
        }
        case SPELLFAMILY_WARLOCK:
        {
            // Banish - limit to 6 seconds in PvP
            if (spellproto->SpellFamilyFlags[1] & 0x8000000)
                return 6 * IN_MILLISECONDS;
            // Curse of Tongues - limit to 12 seconds in PvP
            else if (spellproto->SpellFamilyFlags[2] & 0x800)
                return 12 * IN_MILLISECONDS;
            // Curse of Elements - limit to 120 seconds in PvP
            else if (spellproto->SpellFamilyFlags[1] & 0x200)
               return 120 * IN_MILLISECONDS;
            break;
        }
        default:
            break;
    }

    return 10 * IN_MILLISECONDS;
}

bool IsDiminishingReturnsGroupDurationLimited(DiminishingGroup group)
{
    switch (group)
    {
        case DIMINISHING_BANISH:
        case DIMINISHING_CONTROLLED_STUN:
        case DIMINISHING_CONTROLLED_ROOT:
        case DIMINISHING_CYCLONE:
        case DIMINISHING_DISORIENT:
        case DIMINISHING_ENTRAPMENT:
        case DIMINISHING_FEAR:
        case DIMINISHING_HORROR:
        case DIMINISHING_MIND_CONTROL:
        case DIMINISHING_OPENING_STUN:
        case DIMINISHING_ROOT:
        case DIMINISHING_STUN:
        case DIMINISHING_SLEEP:
        case DIMINISHING_LIMITONLY:
            return true;
        default:
            return false;
    }
}

SpellMgr::SpellMgr()
{
}

SpellMgr::~SpellMgr()
{
    UnloadSpellInfoStore();
}

/// Some checks for spells, to prevent adding deprecated/broken spells for trainers, spell book, etc
bool SpellMgr::IsSpellValid(SpellInfo const* spellInfo, Player* player, bool msg)
{
    // not exist
    if (!spellInfo)
        return false;

    bool need_check_reagents = false;

    // check effects
    for (uint8 i = 0; i < MAX_SPELL_EFFECTS; ++i)
    {
        switch (spellInfo->Effects[i].Effect)
        {
            case 0:
                continue;

            // craft spell for crafting non-existed item (break client recipes list show)
            case SPELL_EFFECT_CREATE_ITEM:
            case SPELL_EFFECT_CREATE_ITEM_2:
            {
                if (spellInfo->Effects[i].ItemType == 0)
                {
                    // skip auto-loot crafting spells, its not need explicit item info (but have special fake items sometime)
                    if (!spellInfo->IsLootCrafting())
                    {
                        if (msg)
                        {
                            if (player)
                                ChatHandler(player->GetSession()).PSendSysMessage("Craft spell %u not have create item entry.", spellInfo->Id);
                            else
                                sLog->outError(LOG_FILTER_SQL, "Craft spell %u not have create item entry.", spellInfo->Id);
                        }
                        return false;
                    }

                }
                // also possible IsLootCrafting case but fake item must exist anyway
                else if (!sObjectMgr->GetItemTemplate(spellInfo->Effects[i].ItemType))
                {
                    if (msg)
                    {
                        if (player)
                            ChatHandler(player->GetSession()).PSendSysMessage("Craft spell %u create not-exist in DB item (Entry: %u) and then...", spellInfo->Id, spellInfo->Effects[i].ItemType);
                        else
                            sLog->outError(LOG_FILTER_SQL, "Craft spell %u create not-exist in DB item (Entry: %u) and then...", spellInfo->Id, spellInfo->Effects[i].ItemType);
                    }
                    return false;
                }

                need_check_reagents = true;
                break;
            }
            case SPELL_EFFECT_LEARN_SPELL:
            {
                SpellInfo const* spellInfo2 = sSpellMgr->GetSpellInfo(spellInfo->Effects[i].TriggerSpell);
                if (!IsSpellValid(spellInfo2, player, msg))
                {
                    if (msg)
                    {
                        if (player)
                            ChatHandler(player->GetSession()).PSendSysMessage("Spell %u learn to broken spell %u, and then...", spellInfo->Id, spellInfo->Effects[i].TriggerSpell);
                        else
                            sLog->outError(LOG_FILTER_SQL, "Spell %u learn to invalid spell %u, and then...", spellInfo->Id, spellInfo->Effects[i].TriggerSpell);
                    }
                    return false;
                }
                break;
            }
        }
    }

    if (need_check_reagents)
    {
        for (uint8 j = 0; j < MAX_SPELL_REAGENTS; ++j)
        {
            if (spellInfo->Reagent[j] > 0 && !sObjectMgr->GetItemTemplate(spellInfo->Reagent[j]))
            {
                if (msg)
                {
                    if (player)
                        ChatHandler(player->GetSession()).PSendSysMessage("Craft spell %u have not-exist reagent in DB item (Entry: %u) and then...", spellInfo->Id, spellInfo->Reagent[j]);
                    else
                        sLog->outError(LOG_FILTER_SQL, "Craft spell %u have not-exist reagent in DB item (Entry: %u) and then...", spellInfo->Id, spellInfo->Reagent[j]);
                }
                return false;
            }
        }
    }

    return true;
}

uint32 SpellMgr::GetSpellDifficultyId(uint32 spellId) const
{
    SpellDifficultySearcherMap::const_iterator i = mSpellDifficultySearcherMap.find(spellId);
    return i == mSpellDifficultySearcherMap.end() ? 0 : (*i).second;
}

void SpellMgr::SetSpellDifficultyId(uint32 spellId, uint32 id)
{
    mSpellDifficultySearcherMap[spellId] = id;
}

uint32 SpellMgr::GetSpellIdForDifficulty(uint32 spellId, Unit const* caster) const
{
    if (!GetSpellInfo(spellId))
        return spellId;

    if (!caster || !caster->GetMap() || !caster->GetMap()->IsDungeon())
        return spellId;

    uint32 mode = uint32(caster->GetMap()->GetSpawnMode());
    if (mode >= MAX_DIFFICULTY)
    {
        sLog->outError(LOG_FILTER_SPELLS_AURAS, "SpellMgr::GetSpellIdForDifficulty: Incorrect Difficulty for spell %u.", spellId);
        return spellId; //return source spell
    }

    uint32 difficultyId = GetSpellDifficultyId(spellId);
    if (!difficultyId)
        return spellId; //return source spell, it has only REGULAR_DIFFICULTY

    SpellDifficultyEntry const* difficultyEntry = sSpellDifficultyStore.LookupEntry(difficultyId);
    if (!difficultyEntry)
    {
        sLog->outDebug(LOG_FILTER_SPELLS_AURAS, "SpellMgr::GetSpellIdForDifficulty: SpellDifficultyEntry not found for spell %u. This should never happen.", spellId);
        return spellId; //return source spell
    }

    if (difficultyEntry->SpellID[mode] <= 0 && mode > DUNGEON_DIFFICULTY_HEROIC)
    {
        sLog->outDebug(LOG_FILTER_SPELLS_AURAS, "SpellMgr::GetSpellIdForDifficulty: spell %u mode %u spell is NULL, using mode %u", spellId, mode, mode - 2);
        mode -= 2;
    }

    if (difficultyEntry->SpellID[mode] <= 0)
    {
        sLog->outError(LOG_FILTER_SQL, "SpellMgr::GetSpellIdForDifficulty: spell %u mode %u spell is 0. Check spelldifficulty_dbc!", spellId, mode);
        return spellId;
    }

    sLog->outDebug(LOG_FILTER_SPELLS_AURAS, "SpellMgr::GetSpellIdForDifficulty: spellid for spell %u in mode %u is %d", spellId, mode, difficultyEntry->SpellID[mode]);
    return uint32(difficultyEntry->SpellID[mode]);
}

SpellInfo const* SpellMgr::GetSpellForDifficultyFromSpell(SpellInfo const* spell, Unit const* caster) const
{
    uint32 newSpellId = GetSpellIdForDifficulty(spell->Id, caster);
    SpellInfo const* newSpell = GetSpellInfo(newSpellId);
    if (!newSpell)
    {
        sLog->outDebug(LOG_FILTER_SPELLS_AURAS, "SpellMgr::GetSpellForDifficultyFromSpell: spell %u not found. Check spelldifficulty_dbc!", newSpellId);
        return spell;
    }

    sLog->outDebug(LOG_FILTER_SPELLS_AURAS, "SpellMgr::GetSpellForDifficultyFromSpell: Spell id for instance mode is %u (original %u)", newSpell->Id, spell->Id);
    return newSpell;
}

SpellChainNode const* SpellMgr::GetSpellChainNode(uint32 spell_id) const
{
    SpellChainMap::const_iterator itr = mSpellChains.find(spell_id);
    if (itr == mSpellChains.end())
        return NULL;

    return &itr->second;
}

uint32 SpellMgr::GetFirstSpellInChain(uint32 spell_id) const
{
    if (SpellChainNode const* node = GetSpellChainNode(spell_id))
        return node->first->Id;

    return spell_id;
}

uint32 SpellMgr::GetLastSpellInChain(uint32 spell_id) const
{
    if (SpellChainNode const* node = GetSpellChainNode(spell_id))
        return node->last->Id;

    return spell_id;
}

uint32 SpellMgr::GetNextSpellInChain(uint32 spell_id) const
{
    if (SpellChainNode const* node = GetSpellChainNode(spell_id))
        if (node->next)
            return node->next->Id;

    return 0;
}

uint32 SpellMgr::GetPrevSpellInChain(uint32 spell_id) const
{
    if (SpellChainNode const* node = GetSpellChainNode(spell_id))
        if (node->prev)
            return node->prev->Id;

    return 0;
}

uint8 SpellMgr::GetSpellRank(uint32 spell_id) const
{
    if (SpellChainNode const* node = GetSpellChainNode(spell_id))
        return node->rank;

    return 0;
}

uint32 SpellMgr::GetSpellWithRank(uint32 spell_id, uint32 rank, bool strict) const
{
    if (SpellChainNode const* node = GetSpellChainNode(spell_id))
    {
        if (rank != node->rank)
            return GetSpellWithRank(node->rank < rank ? node->next->Id : node->prev->Id, rank, strict);
    }
    else if (strict && rank > 1)
        return 0;
    return spell_id;
}

SpellRequiredMapBounds SpellMgr::GetSpellsRequiredForSpellBounds(uint32 spell_id) const
{
    return mSpellReq.equal_range(spell_id);
}

SpellsRequiringSpellMapBounds SpellMgr::GetSpellsRequiringSpellBounds(uint32 spell_id) const
{
    return mSpellsReqSpell.equal_range(spell_id);
}

bool SpellMgr::IsSpellRequiringSpell(uint32 spellid, uint32 req_spellid) const
{
    SpellsRequiringSpellMapBounds spellsRequiringSpell = GetSpellsRequiringSpellBounds(req_spellid);
    for (SpellsRequiringSpellMap::const_iterator itr = spellsRequiringSpell.first; itr != spellsRequiringSpell.second; ++itr)
    {
        if (itr->second == spellid)
            return true;
    }
    return false;
}

SpellLearnSkillNode const* SpellMgr::GetSpellLearnSkill(uint32 spell_id) const
{
    SpellLearnSkillMap::const_iterator itr = mSpellLearnSkills.find(spell_id);
    if (itr != mSpellLearnSkills.end())
        return &itr->second;
    else
        return NULL;
}

SpellLearnSpellMapBounds SpellMgr::GetSpellLearnSpellMapBounds(uint32 spell_id) const
{
    return mSpellLearnSpells.equal_range(spell_id);
}

bool SpellMgr::IsSpellLearnSpell(uint32 spell_id) const
{
    return mSpellLearnSpells.find(spell_id) != mSpellLearnSpells.end();
}

bool SpellMgr::IsSpellLearnToSpell(uint32 spell_id1, uint32 spell_id2) const
{
    SpellLearnSpellMapBounds bounds = GetSpellLearnSpellMapBounds(spell_id1);
    for (SpellLearnSpellMap::const_iterator i = bounds.first; i != bounds.second; ++i)
        if (i->second.spell == spell_id2)
            return true;
    return false;
}

SpellTargetPosition const* SpellMgr::GetSpellTargetPosition(uint32 spell_id) const
{
    SpellTargetPositionMap::const_iterator itr = mSpellTargetPositions.find(spell_id);
    if (itr != mSpellTargetPositions.end())
        return &itr->second;
    return NULL;
}

SpellSpellGroupMapBounds SpellMgr::GetSpellSpellGroupMapBounds(uint32 spell_id) const
{
    spell_id = GetFirstSpellInChain(spell_id);
    return mSpellSpellGroup.equal_range(spell_id);
}

bool SpellMgr::IsSpellMemberOfSpellGroup(uint32 spellid, SpellGroup groupid) const
{
    SpellSpellGroupMapBounds spellGroup = GetSpellSpellGroupMapBounds(spellid);
    for (SpellSpellGroupMap::const_iterator itr = spellGroup.first; itr != spellGroup.second; ++itr)
    {
        if (itr->second == groupid)
            return true;
    }
    return false;
}

SpellGroupSpellMapBounds SpellMgr::GetSpellGroupSpellMapBounds(SpellGroup group_id) const
{
    return mSpellGroupSpell.equal_range(group_id);
}

void SpellMgr::GetSetOfSpellsInSpellGroup(SpellGroup group_id, std::set<uint32>& foundSpells) const
{
    std::set<SpellGroup> usedGroups;
    GetSetOfSpellsInSpellGroup(group_id, foundSpells, usedGroups);
}

void SpellMgr::GetSetOfSpellsInSpellGroup(SpellGroup group_id, std::set<uint32>& foundSpells, std::set<SpellGroup>& usedGroups) const
{
    if (usedGroups.find(group_id) != usedGroups.end())
        return;
    usedGroups.insert(group_id);

    SpellGroupSpellMapBounds groupSpell = GetSpellGroupSpellMapBounds(group_id);
    for (SpellGroupSpellMap::const_iterator itr = groupSpell.first; itr != groupSpell.second; ++itr)
    {
        if (itr->second < 0)
        {
            SpellGroup currGroup = (SpellGroup)abs(itr->second);
            GetSetOfSpellsInSpellGroup(currGroup, foundSpells, usedGroups);
        }
        else
        {
            foundSpells.insert(itr->second);
        }
    }
}

bool SpellMgr::AddSameEffectStackRuleSpellGroups(SpellInfo const* spellInfo, int32 amount, std::map<SpellGroup, int32>& groups) const
{
    uint32 spellId = spellInfo->GetFirstRankSpell()->Id;
    SpellSpellGroupMapBounds spellGroup = GetSpellSpellGroupMapBounds(spellId);
    // Find group with SPELL_GROUP_STACK_RULE_EXCLUSIVE_SAME_EFFECT if it belongs to one
    for (SpellSpellGroupMap::const_iterator itr = spellGroup.first; itr != spellGroup.second; ++itr)
    {
        SpellGroup group = itr->second;
        SpellGroupStackMap::const_iterator found = mSpellGroupStack.find(group);
        if (found != mSpellGroupStack.end())
        {
            if (found->second == SPELL_GROUP_STACK_RULE_EXCLUSIVE_SAME_EFFECT)
            {
                // Put the highest amount in the map
                if (groups.find(group) == groups.end())
                    groups[group] = amount;
                else
                {
                    int32 curr_amount = groups[group];
                    // Take absolute value because this also counts for the highest negative aura
                    if (abs(curr_amount) < abs(amount))
                        groups[group] = amount;
                }
                // return because a spell should be in only one SPELL_GROUP_STACK_RULE_EXCLUSIVE_SAME_EFFECT group
                return true;
            }
        }
    }
    // Not in a SPELL_GROUP_STACK_RULE_EXCLUSIVE_SAME_EFFECT group, so return false
    return false;
}

SpellGroupStackRule SpellMgr::CheckSpellGroupStackRules(SpellInfo const* spellInfo1, SpellInfo const* spellInfo2) const
{
    uint32 spellid_1 = spellInfo1->GetFirstRankSpell()->Id;
    uint32 spellid_2 = spellInfo2->GetFirstRankSpell()->Id;
    if (spellid_1 == spellid_2)
        return SPELL_GROUP_STACK_RULE_DEFAULT;
    // find SpellGroups which are common for both spells
    SpellSpellGroupMapBounds spellGroup1 = GetSpellSpellGroupMapBounds(spellid_1);
    std::set<SpellGroup> groups;
    for (SpellSpellGroupMap::const_iterator itr = spellGroup1.first; itr != spellGroup1.second; ++itr)
    {
        if (IsSpellMemberOfSpellGroup(spellid_2, itr->second))
        {
            bool add = true;
            SpellGroupSpellMapBounds groupSpell = GetSpellGroupSpellMapBounds(itr->second);
            for (SpellGroupSpellMap::const_iterator itr2 = groupSpell.first; itr2 != groupSpell.second; ++itr2)
            {
                if (itr2->second < 0)
                {
                    SpellGroup currGroup = (SpellGroup)abs(itr2->second);
                    if (IsSpellMemberOfSpellGroup(spellid_1, currGroup) && IsSpellMemberOfSpellGroup(spellid_2, currGroup))
                    {
                        add = false;
                        break;
                    }
                }
            }
            if (add)
                groups.insert(itr->second);
        }
    }

    SpellGroupStackRule rule = SPELL_GROUP_STACK_RULE_DEFAULT;

    for (std::set<SpellGroup>::iterator itr = groups.begin(); itr!= groups.end(); ++itr)
    {
        SpellGroupStackMap::const_iterator found = mSpellGroupStack.find(*itr);
        if (found != mSpellGroupStack.end())
            rule = found->second;
        if (rule)
            break;
    }
    return rule;
}

SpellProcEventEntry const* SpellMgr::GetSpellProcEvent(uint32 spellId) const
{
    SpellProcEventMap::const_iterator itr = mSpellProcEventMap.find(spellId);
    if (itr != mSpellProcEventMap.end())
        return &itr->second;
    return NULL;
}

bool SpellMgr::IsSpellProcEventCanTriggeredBy(SpellProcEventEntry const* spellProcEvent, uint32 EventProcFlag, SpellInfo const* procSpell, uint32 procFlags, uint32 procExtra, bool active) const
{
    // No extra req need
    uint32 procEvent_procEx = PROC_EX_NONE;

    // check prockFlags for condition
    if ((procFlags & EventProcFlag) == 0)
        return false;

    bool hasFamilyMask = false;

    /* Check Periodic Auras

    *Dots can trigger if spell has no PROC_FLAG_SUCCESSFUL_NEGATIVE_MAGIC_SPELL
        nor PROC_FLAG_TAKEN_POSITIVE_MAGIC_SPELL

    *Only Hots can trigger if spell has PROC_FLAG_TAKEN_POSITIVE_MAGIC_SPELL

    *Only dots can trigger if spell has both positivity flags or PROC_FLAG_SUCCESSFUL_NEGATIVE_MAGIC_SPELL

    *Aura has to have PROC_FLAG_TAKEN_POSITIVE_MAGIC_SPELL or spellfamily specified to trigger from Hot

    */

    if (procFlags & PROC_FLAG_DONE_PERIODIC)
    {
        if (EventProcFlag & PROC_FLAG_DONE_SPELL_MAGIC_DMG_CLASS_NEG)
        {
            if (!(procExtra & PROC_EX_INTERNAL_DOT))
                return false;
        }
        else if (procExtra & PROC_EX_INTERNAL_HOT)
            procExtra |= PROC_EX_INTERNAL_REQ_FAMILY;
        else if (EventProcFlag & PROC_FLAG_DONE_SPELL_MAGIC_DMG_CLASS_POS)
            return false;
    }

    if (procFlags & PROC_FLAG_TAKEN_PERIODIC)
    {
        if (EventProcFlag & PROC_FLAG_TAKEN_SPELL_MAGIC_DMG_CLASS_POS)
        {
            if (!(procExtra & PROC_EX_INTERNAL_DOT))
                return false;
        }
        else if (procExtra & PROC_EX_INTERNAL_HOT)
            procExtra |= PROC_EX_INTERNAL_REQ_FAMILY;
        else if (EventProcFlag & PROC_FLAG_TAKEN_SPELL_NONE_DMG_CLASS_POS)
            return false;
    }
    // Trap casts are active by default
    if (procFlags & PROC_FLAG_DONE_TRAP_ACTIVATION)
        active = true;

    // Always trigger for this
    if (procFlags & (PROC_FLAG_KILLED | PROC_FLAG_KILL | PROC_FLAG_DEATH))
        return true;

    if (spellProcEvent)     // Exist event data
    {
        // Store extra req
        procEvent_procEx = spellProcEvent->procEx;

        // For melee triggers
        if (procSpell == NULL)
        {
            // Check (if set) for school (melee attack have Normal school)
            if (spellProcEvent->schoolMask && (spellProcEvent->schoolMask & SPELL_SCHOOL_MASK_NORMAL) == 0)
                return false;
        }
        else // For spells need check school/spell family/family mask
        {
            // Check (if set) for school
            if (spellProcEvent->schoolMask && (spellProcEvent->schoolMask & procSpell->SchoolMask) == 0)
                return false;

            // Check (if set) for spellFamilyName
            if (spellProcEvent->spellFamilyName && (spellProcEvent->spellFamilyName != procSpell->SpellFamilyName))
                return false;

            // spellFamilyName is Ok need check for spellFamilyMask if present
            if (spellProcEvent->spellFamilyMask)
            {
                if (!(spellProcEvent->spellFamilyMask & procSpell->SpellFamilyFlags))
                    return false;
                hasFamilyMask = true;
                // Some spells are not considered as active even with have spellfamilyflags
                if (!(procEvent_procEx & PROC_EX_ONLY_ACTIVE_SPELL))
                    active = true;
            }
        }
    }

    if (procExtra & (PROC_EX_INTERNAL_REQ_FAMILY))
    {
        if (!hasFamilyMask)
            return false;
    }

    // Check for extra req (if none) and hit/crit
    if (procEvent_procEx == PROC_EX_NONE)
    {
        // No extra req, so can trigger only for hit/crit - spell has to be active
        if ((procExtra & (PROC_EX_NORMAL_HIT|PROC_EX_CRITICAL_HIT)) && active)
            return true;
    }
    else // Passive spells hits here only if resist/reflect/immune/evade
    {
        if (procExtra & AURA_SPELL_PROC_EX_MASK)
        {
            // if spell marked as procing only from not active spells
            if (active && procEvent_procEx & PROC_EX_NOT_ACTIVE_SPELL)
                return false;
            // if spell marked as procing only from active spells
            if (!active && procEvent_procEx & PROC_EX_ONLY_ACTIVE_SPELL)
                return false;
            // Exist req for PROC_EX_EX_TRIGGER_ALWAYS
            if (procEvent_procEx & PROC_EX_EX_TRIGGER_ALWAYS)
                return true;
            // PROC_EX_NOT_ACTIVE_SPELL and PROC_EX_ONLY_ACTIVE_SPELL flags handle: if passed checks before
            if ((procExtra & (PROC_EX_NORMAL_HIT|PROC_EX_CRITICAL_HIT)) && ((procEvent_procEx & (AURA_SPELL_PROC_EX_MASK)) == 0))
                return true;
        }
        // Check Extra Requirement like (hit/crit/miss/resist/parry/dodge/block/immune/reflect/absorb and other)
        if (procEvent_procEx & procExtra)
            return true;
    }
    return false;
}

SpellProcEntry const* SpellMgr::GetSpellProcEntry(uint32 spellId) const
{
    SpellProcMap::const_iterator itr = mSpellProcMap.find(spellId);
    if (itr != mSpellProcMap.end())
        return &itr->second;
    return NULL;
}

bool SpellMgr::CanSpellTriggerProcOnEvent(SpellProcEntry const& procEntry, ProcEventInfo& eventInfo) const
{
    // proc type doesn't match
    if (!(eventInfo.GetTypeMask() & procEntry.typeMask))
        return false;

    // check XP or honor target requirement
    if (procEntry.attributesMask & PROC_ATTR_REQ_EXP_OR_HONOR)
        if (Player* actor = eventInfo.GetActor()->ToPlayer())
            if (eventInfo.GetActionTarget() && !actor->isHonorOrXPTarget(eventInfo.GetActionTarget()))
                return false;

    // always trigger for these types
    if (eventInfo.GetTypeMask() & (PROC_FLAG_KILLED | PROC_FLAG_KILL | PROC_FLAG_DEATH))
        return true;

    // check school mask (if set) for other trigger types
    if (procEntry.schoolMask && !(eventInfo.GetSchoolMask() & procEntry.schoolMask))
        return false;

    // check spell family name/flags (if set) for spells
    if (eventInfo.GetTypeMask() & (PERIODIC_PROC_FLAG_MASK | SPELL_PROC_FLAG_MASK | PROC_FLAG_DONE_TRAP_ACTIVATION))
    {
        if (procEntry.spellFamilyName && (procEntry.spellFamilyName != eventInfo.GetSpellInfo()->SpellFamilyName))
            return false;

        if (procEntry.spellFamilyMask && !(procEntry.spellFamilyMask & eventInfo.GetSpellInfo()->SpellFamilyFlags))
            return false;
    }

    // check spell type mask (if set)
    if (eventInfo.GetTypeMask() & (SPELL_PROC_FLAG_MASK | PERIODIC_PROC_FLAG_MASK))
    {
        if (procEntry.spellTypeMask && !(eventInfo.GetSpellTypeMask() & procEntry.spellTypeMask))
            return false;
    }

    // check spell phase mask
    if (eventInfo.GetTypeMask() & REQ_SPELL_PHASE_PROC_FLAG_MASK)
    {
        if (!(eventInfo.GetSpellPhaseMask() & procEntry.spellPhaseMask))
            return false;
    }

    // check hit mask (on taken hit or on done hit, but not on spell cast phase)
    if ((eventInfo.GetTypeMask() & TAKEN_HIT_PROC_FLAG_MASK) || ((eventInfo.GetTypeMask() & DONE_HIT_PROC_FLAG_MASK) && !(eventInfo.GetSpellPhaseMask() & PROC_SPELL_PHASE_CAST)))
    {
        uint32 hitMask = procEntry.hitMask;
        // get default values if hit mask not set
        if (!hitMask)
        {
            // for taken procs allow normal + critical hits by default
            if (eventInfo.GetTypeMask() & TAKEN_HIT_PROC_FLAG_MASK)
                hitMask |= PROC_HIT_NORMAL | PROC_HIT_CRITICAL;
            // for done procs allow normal + critical + absorbs by default
            else
                hitMask |= PROC_HIT_NORMAL | PROC_HIT_CRITICAL | PROC_HIT_ABSORB;
        }
        if (!(eventInfo.GetHitMask() & hitMask))
            return false;
    }

    return true;
}

SpellBonusEntry const* SpellMgr::GetSpellBonusData(uint32 spellId) const
{
    // Lookup data
    SpellBonusMap::const_iterator itr = mSpellBonusMap.find(spellId);
    if (itr != mSpellBonusMap.end())
        return &itr->second;
    // Not found, try lookup for 1 spell rank if exist
    if (uint32 rank_1 = GetFirstSpellInChain(spellId))
    {
        SpellBonusMap::const_iterator itr2 = mSpellBonusMap.find(rank_1);
        if (itr2 != mSpellBonusMap.end())
            return &itr2->second;
    }
    return NULL;
}

SpellThreatEntry const* SpellMgr::GetSpellThreatEntry(uint32 spellID) const
{
    SpellThreatMap::const_iterator itr = mSpellThreatMap.find(spellID);
    if (itr != mSpellThreatMap.end())
        return &itr->second;
    else
    {
        uint32 firstSpell = GetFirstSpellInChain(spellID);
        itr = mSpellThreatMap.find(firstSpell);
        if (itr != mSpellThreatMap.end())
            return &itr->second;
    }
    return NULL;
}

SkillLineAbilityMapBounds SpellMgr::GetSkillLineAbilityMapBounds(uint32 spell_id) const
{
    return mSkillLineAbilityMap.equal_range(spell_id);
}

PetAura const* SpellMgr::GetPetAura(uint32 spell_id, uint8 eff) const
{
    SpellPetAuraMap::const_iterator itr = mSpellPetAuraMap.find((spell_id<<8) + eff);
    if (itr != mSpellPetAuraMap.end())
        return &itr->second;
    else
        return NULL;
}

SpellEnchantProcEntry const* SpellMgr::GetSpellEnchantProcEvent(uint32 enchId) const
{
    SpellEnchantProcEventMap::const_iterator itr = mSpellEnchantProcEventMap.find(enchId);
    if (itr != mSpellEnchantProcEventMap.end())
        return &itr->second;
    return NULL;
}

bool SpellMgr::IsArenaAllowedEnchancment(uint32 ench_id) const
{
    return mEnchantCustomAttr[ench_id];
}

const std::vector<int32>* SpellMgr::GetSpellLinked(int32 spell_id) const
{
    SpellLinkedMap::const_iterator itr = mSpellLinkedMap.find(spell_id);
    return itr != mSpellLinkedMap.end() ? &(itr->second) : NULL;
}

PetLevelupSpellSet const* SpellMgr::GetPetLevelupSpellList(uint32 petFamily) const
{
    PetLevelupSpellMap::const_iterator itr = mPetLevelupSpellMap.find(petFamily);
    if (itr != mPetLevelupSpellMap.end())
        return &itr->second;
    else
        return NULL;
}

PetDefaultSpellsEntry const* SpellMgr::GetPetDefaultSpellsEntry(int32 id) const
{
    PetDefaultSpellsMap::const_iterator itr = mPetDefaultSpellsMap.find(id);
    if (itr != mPetDefaultSpellsMap.end())
        return &itr->second;
    return NULL;
}

SpellAreaMapBounds SpellMgr::GetSpellAreaMapBounds(uint32 spell_id) const
{
    return mSpellAreaMap.equal_range(spell_id);
}

SpellAreaForQuestMapBounds SpellMgr::GetSpellAreaForQuestMapBounds(uint32 quest_id) const
{
    return mSpellAreaForQuestMap.equal_range(quest_id);
}

SpellAreaForQuestMapBounds SpellMgr::GetSpellAreaForQuestEndMapBounds(uint32 quest_id) const
{
    return mSpellAreaForQuestEndMap.equal_range(quest_id);
}

SpellAreaForAuraMapBounds SpellMgr::GetSpellAreaForAuraMapBounds(uint32 spell_id) const
{
    return mSpellAreaForAuraMap.equal_range(spell_id);
}

SpellAreaForAreaMapBounds SpellMgr::GetSpellAreaForAreaMapBounds(uint32 area_id) const
{
    return mSpellAreaForAreaMap.equal_range(area_id);
}

bool SpellArea::IsFitToRequirements(Player const* player, uint32 newZone, uint32 newArea) const
{
    if (gender != GENDER_NONE)                   // not in expected gender
        if (!player || gender != player->getGender())
            return false;

    if (raceMask)                                // not in expected race
        if (!player || !(raceMask & player->getRaceMask()))
            return false;

    if (areaId)                                  // not in expected zone
        if (newZone != areaId && newArea != areaId)
            return false;

    if (questStart)                              // not in expected required quest state
        if (!player || (((1 << player->GetQuestStatus(questStart)) & questStartStatus) == 0))
            return false;

    if (questEnd)                                // not in expected forbidden quest state
        if (!player || (((1 << player->GetQuestStatus(questEnd)) & questEndStatus) == 0))
            return false;

    if (auraSpell)                               // not have expected aura
        if (!player || (auraSpell > 0 && !player->HasAura(auraSpell)) || (auraSpell < 0 && player->HasAura(-auraSpell)))
            return false;

    // Extra conditions -- leaving the possibility add extra conditions...
    switch (spellId)
    {
        case 58600: // No fly Zone - Dalaran
        {
            if (!player)
                return false;

            AreaTableEntry const* pArea = GetAreaEntryByAreaID(player->GetAreaId());
            if (!(pArea && pArea->flags & AREA_FLAG_NO_FLY_ZONE))
                return false;
            if (!player->HasAuraType(SPELL_AURA_MOD_INCREASE_MOUNTED_FLIGHT_SPEED) && !player->HasAuraType(SPELL_AURA_FLY))
                return false;
            break;
        }
        case 58730: // No fly Zone - Wintergrasp
        {
            if (!player)
                return false;

            Battlefield* Bf = sBattlefieldMgr->GetBattlefieldToZoneId(player->GetZoneId());
            if (!Bf || Bf->CanFlyIn() || (!player->HasAuraType(SPELL_AURA_MOD_INCREASE_MOUNTED_FLIGHT_SPEED) && !player->HasAuraType(SPELL_AURA_FLY)))
                return false;
            break;
        }
        case 68719: // Oil Refinery - Isle of Conquest.
        case 68720: // Quarry - Isle of Conquest.
        {
            if (!player || player->GetBattlegroundTypeId() != BATTLEGROUND_IC || !player->GetBattleground())
                return false;

            uint8 nodeType = spellId == 68719 ? NODE_TYPE_REFINERY : NODE_TYPE_QUARRY;
            uint8 nodeState = player->GetTeamId() == TEAM_ALLIANCE ? NODE_STATE_CONTROLLED_A : NODE_STATE_CONTROLLED_H;

            BattlegroundIC* pIC = static_cast<BattlegroundIC*>(player->GetBattleground());
            if (pIC->GetNodeState(nodeType) == nodeState)
                return true;

            return false;
        }
        case 56618: // Horde Controls Factory Phase Shift
        case 56617: // Alliance Controls Factory Phase Shift
            {
                if (!player)
                    return false;

                Battlefield* bf = sBattlefieldMgr->GetBattlefieldToZoneId(player->GetZoneId());

                if (!bf || bf->GetTypeId() != BATTLEFIELD_WG)
                    return false;

                // team that controls the workshop in the specified area
                uint32 team = bf->GetData(newArea);

                if (team == TEAM_HORDE)
                    return spellId == 56618;
                else if (team == TEAM_ALLIANCE)
                    return spellId == 56617;
            }
            break;
        case 57940: // Essence of Wintergrasp - Northrend
        case 58045: // Essence of Wintergrasp - Wintergrasp
        {
            if (!player)
                return false;

            if (Battlefield* battlefieldWG = sBattlefieldMgr->GetBattlefieldByBattleId(BATTLEFIELD_BATTLEID_WG))
                return battlefieldWG->IsEnabled() && (player->GetTeamId() == battlefieldWG->GetDefenderTeam()) && !battlefieldWG->IsWarTime();
            break;
        }
        case 74411: // Battleground - Dampening
        {
            if (!player)
                return false;

            if (Battlefield* bf = sBattlefieldMgr->GetBattlefieldToZoneId(player->GetZoneId()))
                return bf->IsWarTime();
            break;
        }

    }

    return true;
}

void SpellMgr::LoadSpellRanks()
{
    uint32 oldMSTime = getMSTime();

    // cleanup core data before reload - remove reference to ChainNode from SpellInfo
    for (SpellChainMap::iterator itr = mSpellChains.begin(); itr != mSpellChains.end(); ++itr)
    {
        mSpellInfoMap[itr->first]->ChainEntry = NULL;
    }
    mSpellChains.clear();
    //                                                     0             1      2
    QueryResult result = WorldDatabase.Query("SELECT first_spell_id, spell_id, rank from spell_ranks ORDER BY first_spell_id, rank");

    if (!result)
    {
        sLog->outInfo(LOG_FILTER_SERVER_LOADING, ">> Loaded 0 spell rank records. DB table `spell_ranks` is empty.");

        return;
    }

    uint32 count = 0;
    bool finished = false;

    do
    {
                        // spellid, rank
        std::list < std::pair < int32, int32 > > rankChain;
        int32 currentSpell = -1;
        int32 lastSpell = -1;

        // fill one chain
        while (currentSpell == lastSpell && !finished)
        {
            Field* fields = result->Fetch();

            currentSpell = fields[0].GetUInt32();
            if (lastSpell == -1)
                lastSpell = currentSpell;
            uint32 spell_id = fields[1].GetUInt32();
            uint32 rank = fields[2].GetUInt8();

            // don't drop the row if we're moving to the next rank
            if (currentSpell == lastSpell)
            {
                rankChain.push_back(std::make_pair(spell_id, rank));
                if (!result->NextRow())
                    finished = true;
            }
            else
                break;
        }
        // check if chain is made with valid first spell
        SpellInfo const* first = GetSpellInfo(lastSpell);
        if (!first)
        {
            sLog->outError(LOG_FILTER_SQL, "Spell rank identifier(first_spell_id) %u listed in `spell_ranks` does not exist!", lastSpell);
            continue;
        }
        // check if chain is long enough
        if (rankChain.size() < 2)
        {
            sLog->outError(LOG_FILTER_SQL, "There is only 1 spell rank for identifier(first_spell_id) %u in `spell_ranks`, entry is not needed!", lastSpell);
            continue;
        }
        int32 curRank = 0;
        bool valid = true;
        // check spells in chain
        for (std::list<std::pair<int32, int32> >::iterator itr = rankChain.begin(); itr!= rankChain.end(); ++itr)
        {
            SpellInfo const* spell = GetSpellInfo(itr->first);
            if (!spell)
            {
                sLog->outError(LOG_FILTER_SQL, "Spell %u (rank %u) listed in `spell_ranks` for chain %u does not exist!", itr->first, itr->second, lastSpell);
                valid = false;
                break;
            }
            ++curRank;
            if (itr->second != curRank)
            {
                sLog->outError(LOG_FILTER_SQL, "Spell %u (rank %u) listed in `spell_ranks` for chain %u does not have proper rank value(should be %u)!", itr->first, itr->second, lastSpell, curRank);
                valid = false;
                break;
            }
        }
        if (!valid)
            continue;
        int32 prevRank = 0;
        // insert the chain
        std::list<std::pair<int32, int32> >::iterator itr = rankChain.begin();
        do
        {
            ++count;
            int32 addedSpell = itr->first;
            mSpellChains[addedSpell].first = GetSpellInfo(lastSpell);
            mSpellChains[addedSpell].last = GetSpellInfo(rankChain.back().first);
            mSpellChains[addedSpell].rank = itr->second;
            mSpellChains[addedSpell].prev = GetSpellInfo(prevRank);
            mSpellInfoMap[addedSpell]->ChainEntry = &mSpellChains[addedSpell];
            prevRank = addedSpell;
            ++itr;
            if (itr == rankChain.end())
            {
                mSpellChains[addedSpell].next = NULL;
                break;
            }
            else
                mSpellChains[addedSpell].next = GetSpellInfo(itr->first);
        }
        while (true);
    } while (!finished);

    sLog->outInfo(LOG_FILTER_SERVER_LOADING, ">> Loaded %u spell rank records in %u ms", count, GetMSTimeDiffToNow(oldMSTime));

}

void SpellMgr::LoadSpellRequired()
{
    uint32 oldMSTime = getMSTime();

    mSpellsReqSpell.clear();                                   // need for reload case
    mSpellReq.clear();                                         // need for reload case

    //                                                   0        1
    QueryResult result = WorldDatabase.Query("SELECT spell_id, req_spell from spell_required");

    if (!result)
    {
        sLog->outInfo(LOG_FILTER_SERVER_LOADING, ">> Loaded 0 spell required records. DB table `spell_required` is empty.");

        return;
    }

    uint32 count = 0;
    do
    {
        Field* fields = result->Fetch();

        uint32 spell_id = fields[0].GetUInt32();
        uint32 spell_req = fields[1].GetUInt32();

        // check if chain is made with valid first spell
        SpellInfo const* spell = GetSpellInfo(spell_id);
        if (!spell)
        {
            sLog->outError(LOG_FILTER_SQL, "spell_id %u in `spell_required` table is not found in dbcs, skipped", spell_id);
            continue;
        }

        SpellInfo const* req_spell = GetSpellInfo(spell_req);
        if (!req_spell)
        {
            sLog->outError(LOG_FILTER_SQL, "req_spell %u in `spell_required` table is not found in dbcs, skipped", spell_req);
            continue;
        }

        if (GetFirstSpellInChain(spell_id) == GetFirstSpellInChain(spell_req))
        {
            sLog->outError(LOG_FILTER_SQL, "req_spell %u and spell_id %u in `spell_required` table are ranks of the same spell, entry not needed, skipped", spell_req, spell_id);
            continue;
        }

        if (IsSpellRequiringSpell(spell_id, spell_req))
        {
            sLog->outError(LOG_FILTER_SQL, "duplicated entry of req_spell %u and spell_id %u in `spell_required`, skipped", spell_req, spell_id);
            continue;
        }

        mSpellReq.insert (std::pair<uint32, uint32>(spell_id, spell_req));
        mSpellsReqSpell.insert (std::pair<uint32, uint32>(spell_req, spell_id));
        ++count;
    } while (result->NextRow());

    sLog->outInfo(LOG_FILTER_SERVER_LOADING, ">> Loaded %u spell required records in %u ms", count, GetMSTimeDiffToNow(oldMSTime));

}

void SpellMgr::LoadSpellLearnSkills()
{
    uint32 oldMSTime = getMSTime();

    mSpellLearnSkills.clear();                              // need for reload case

    // search auto-learned skills and add its to map also for use in unlearn spells/talents
    uint32 dbc_count = 0;
    for (uint32 spell = 0; spell < GetSpellInfoStoreSize(); ++spell)
    {
        SpellInfo const* entry = GetSpellInfo(spell);

        if (!entry)
            continue;

        for (uint8 i = 0; i < MAX_SPELL_EFFECTS; ++i)
        {
            if (entry->Effects[i].Effect == SPELL_EFFECT_SKILL)
            {
                SpellLearnSkillNode dbc_node;
                dbc_node.skill = entry->Effects[i].MiscValue;
                dbc_node.step  = entry->Effects[i].CalcValue();
                if (dbc_node.skill != SKILL_RIDING)
                    dbc_node.value = 1;
                else
                    dbc_node.value = dbc_node.step * 75;
                dbc_node.maxvalue = dbc_node.step * 75;
                mSpellLearnSkills[spell] = dbc_node;
                ++dbc_count;
                break;
            }
        }
    }

    sLog->outInfo(LOG_FILTER_SERVER_LOADING, ">> Loaded %u Spell Learn Skills from DBC in %u ms", dbc_count, GetMSTimeDiffToNow(oldMSTime));
}

void SpellMgr::LoadSpellLearnSpells()
{
    uint32 oldMSTime = getMSTime();

    mSpellLearnSpells.clear();                              // need for reload case

    //                                                  0      1        2
    QueryResult result = WorldDatabase.Query("SELECT entry, SpellID, Active FROM spell_learn_spell");
    if (!result)
    {
        sLog->outInfo(LOG_FILTER_SERVER_LOADING, ">> Loaded 0 spell learn spells. DB table `spell_learn_spell` is empty.");
        return;
    }

    uint32 count = 0;
    do
    {
        Field* fields = result->Fetch();

        uint32 spell_id = fields[0].GetUInt16();

        SpellLearnSpellNode node;
        node.spell       = fields[1].GetUInt16();
        node.active      = fields[2].GetBool();
        node.autoLearned = false;

        if (!GetSpellInfo(spell_id))
        {
            sLog->outError(LOG_FILTER_SQL, "Spell %u listed in `spell_learn_spell` does not exist", spell_id);
            continue;
        }

        if (!GetSpellInfo(node.spell))
        {
            sLog->outError(LOG_FILTER_SQL, "Spell %u listed in `spell_learn_spell` learning not existed spell %u", spell_id, node.spell);
            continue;
        }

        if (GetTalentSpellCost(node.spell))
        {
            sLog->outError(LOG_FILTER_SQL, "Spell %u listed in `spell_learn_spell` attempt learning talent spell %u, skipped", spell_id, node.spell);
            continue;
        }

        mSpellLearnSpells.insert(SpellLearnSpellMap::value_type(spell_id, node));

        ++count;
    } while (result->NextRow());

    // search auto-learned spells and add its to map also for use in unlearn spells/talents
    uint32 dbc_count = 0;
    for (uint32 spell = 0; spell < GetSpellInfoStoreSize(); ++spell)
    {
        SpellInfo const* entry = GetSpellInfo(spell);

        if (!entry)
            continue;

        for (uint8 i = 0; i < MAX_SPELL_EFFECTS; ++i)
        {
            if (entry->Effects[i].Effect == SPELL_EFFECT_LEARN_SPELL)
            {
                SpellLearnSpellNode dbc_node;
                dbc_node.spell = entry->Effects[i].TriggerSpell;
                dbc_node.active = true;                     // all dbc based learned spells is active (show in spell book or hide by client itself)

                // ignore learning not existed spells (broken/outdated/or generic learnig spell 483
                if (!GetSpellInfo(dbc_node.spell))
                    continue;

                // talent or passive spells or skill-step spells auto-casted and not need dependent learning,
                // pet teaching spells must not be dependent learning (casted)
                // other required explicit dependent learning
                dbc_node.autoLearned = entry->Effects[i].TargetA.GetTarget() == TARGET_UNIT_PET || GetTalentSpellCost(spell) > 0 || entry->IsPassive() || entry->HasEffect(SPELL_EFFECT_SKILL_STEP);

                SpellLearnSpellMapBounds db_node_bounds = GetSpellLearnSpellMapBounds(spell);

                bool found = false;
                for (SpellLearnSpellMap::const_iterator itr = db_node_bounds.first; itr != db_node_bounds.second; ++itr)
                {
                    if (itr->second.spell == dbc_node.spell)
                    {
                        sLog->outError(LOG_FILTER_SQL, "Spell %u auto-learn spell %u in spell.dbc then the record in `spell_learn_spell` is redundant, please fix DB.",
                            spell, dbc_node.spell);
                        found = true;
                        break;
                    }
                }

                if (!found)                                  // add new spell-spell pair if not found
                {
                    mSpellLearnSpells.insert(SpellLearnSpellMap::value_type(spell, dbc_node));
                    ++dbc_count;
                }
            }
        }
    }

    sLog->outInfo(LOG_FILTER_SERVER_LOADING, ">> Loaded %u spell learn spells + %u found in DBC in %u ms", count, dbc_count, GetMSTimeDiffToNow(oldMSTime));
}

void SpellMgr::LoadSpellTargetPositions()
{
    uint32 oldMSTime = getMSTime();

    mSpellTargetPositions.clear();                                // need for reload case

    //                                                0      1              2                  3                  4                  5
    QueryResult result = WorldDatabase.Query("SELECT id, target_map, target_position_x, target_position_y, target_position_z, target_orientation FROM spell_target_position");
    if (!result)
    {
        sLog->outInfo(LOG_FILTER_SERVER_LOADING, ">> Loaded 0 spell target coordinates. DB table `spell_target_position` is empty.");
        return;
    }

    uint32 count = 0;
    do
    {
        Field* fields = result->Fetch();

        uint32 Spell_ID = fields[0].GetUInt32();

        SpellTargetPosition st;

        st.target_mapId       = fields[1].GetUInt16();
        st.target_X           = fields[2].GetFloat();
        st.target_Y           = fields[3].GetFloat();
        st.target_Z           = fields[4].GetFloat();
        st.target_Orientation = fields[5].GetFloat();

        MapEntry const* mapEntry = sMapStore.LookupEntry(st.target_mapId);
        if (!mapEntry)
        {
            sLog->outError(LOG_FILTER_SQL, "Spell (ID:%u) target map (ID: %u) does not exist in `Map.dbc`.", Spell_ID, st.target_mapId);
            continue;
        }

        if (st.target_X==0 && st.target_Y==0 && st.target_Z==0)
        {
            sLog->outError(LOG_FILTER_SQL, "Spell (ID:%u) target coordinates not provided.", Spell_ID);
            continue;
        }

        SpellInfo const* spellInfo = GetSpellInfo(Spell_ID);
        if (!spellInfo)
        {
            sLog->outError(LOG_FILTER_SQL, "Spell (ID:%u) listed in `spell_target_position` does not exist.", Spell_ID);
            continue;
        }

        bool found = false;
        for (uint8 i = 0; i < MAX_SPELL_EFFECTS; ++i)
        {
            if (spellInfo->Effects[i].TargetA.GetTarget() == TARGET_DEST_DB || spellInfo->Effects[i].TargetB.GetTarget() == TARGET_DEST_DB)
            {
                // additional requirements
                if (spellInfo->Effects[i].Effect == SPELL_EFFECT_BIND && spellInfo->Effects[i].MiscValue)
                {
                    uint32 area_id = sMapMgr->GetAreaId(st.target_mapId, st.target_X, st.target_Y, st.target_Z);
                    if (area_id != uint32(spellInfo->Effects[i].MiscValue))
                    {
                        sLog->outError(LOG_FILTER_SQL, "Spell (Id: %u) listed in `spell_target_position` expected point to zone %u bit point to zone %u.", Spell_ID, spellInfo->Effects[i].MiscValue, area_id);
                        break;
                    }
                }

                found = true;
                break;
            }
        }
        if (!found)
        {
            sLog->outError(LOG_FILTER_SQL, "Spell (Id: %u) listed in `spell_target_position` does not have target TARGET_DEST_DB (17).", Spell_ID);
            continue;
        }

        mSpellTargetPositions[Spell_ID] = st;
        ++count;

    } while (result->NextRow());

    /*
    // Check all spells
    for (uint32 i = 1; i < GetSpellInfoStoreSize; ++i)
    {
        SpellInfo const* spellInfo = GetSpellInfo(i);
        if (!spellInfo)
            continue;

        bool found = false;
        for (int j = 0; j < MAX_SPELL_EFFECTS; ++j)
        {
            switch (spellInfo->Effects[j].TargetA)
            {
                case TARGET_DEST_DB:
                    found = true;
                    break;
            }
            if (found)
                break;
            switch (spellInfo->Effects[j].TargetB)
            {
                case TARGET_DEST_DB:
                    found = true;
                    break;
            }
            if (found)
                break;
        }
        if (found)
        {
            if (!sSpellMgr->GetSpellTargetPosition(i))
                sLog->outDebug(LOG_FILTER_SPELLS_AURAS, "Spell (ID: %u) does not have record in `spell_target_position`", i);
        }
    }*/

    sLog->outInfo(LOG_FILTER_SERVER_LOADING, ">> Loaded %u spell teleport coordinates in %u ms", count, GetMSTimeDiffToNow(oldMSTime));
}

void SpellMgr::LoadSpellGroups()
{
    uint32 oldMSTime = getMSTime();

    mSpellSpellGroup.clear();                                  // need for reload case
    mSpellGroupSpell.clear();

    //                                                0     1
    QueryResult result = WorldDatabase.Query("SELECT id, spell_id FROM spell_group");
    if (!result)
    {
        sLog->outInfo(LOG_FILTER_SERVER_LOADING, ">> Loaded 0 spell group definitions. DB table `spell_group` is empty.");
        return;
    }

    std::set<uint32> groups;
    uint32 count = 0;
    do
    {
        Field* fields = result->Fetch();

        uint32 group_id = fields[0].GetUInt32();
        if (group_id <= SPELL_GROUP_DB_RANGE_MIN && group_id >= SPELL_GROUP_CORE_RANGE_MAX)
        {
            sLog->outError(LOG_FILTER_SQL, "SpellGroup id %u listed in `spell_group` is in core range, but is not defined in core!", group_id);
            continue;
        }
        int32 spell_id = fields[1].GetInt32();

        groups.insert(std::set<uint32>::value_type(group_id));
        mSpellGroupSpell.insert(SpellGroupSpellMap::value_type((SpellGroup)group_id, spell_id));

    } while (result->NextRow());

    for (SpellGroupSpellMap::iterator itr = mSpellGroupSpell.begin(); itr!= mSpellGroupSpell.end();)
    {
        if (itr->second < 0)
        {
            if (groups.find(abs(itr->second)) == groups.end())
            {
                sLog->outError(LOG_FILTER_SQL, "SpellGroup id %u listed in `spell_group` does not exist", abs(itr->second));
                mSpellGroupSpell.erase(itr++);
            }
            else
                ++itr;
        }
        else
        {
            SpellInfo const* spellInfo = GetSpellInfo(itr->second);

            if (!spellInfo)
            {
                sLog->outError(LOG_FILTER_SQL, "Spell %u listed in `spell_group` does not exist", itr->second);
                mSpellGroupSpell.erase(itr++);
            }
            else if (spellInfo->GetRank() > 1)
            {
                sLog->outError(LOG_FILTER_SQL, "Spell %u listed in `spell_group` is not first rank of spell", itr->second);
                mSpellGroupSpell.erase(itr++);
            }
            else
                ++itr;
        }
    }

    for (std::set<uint32>::iterator groupItr = groups.begin(); groupItr != groups.end(); ++groupItr)
    {
        std::set<uint32> spells;
        GetSetOfSpellsInSpellGroup(SpellGroup(*groupItr), spells);

        for (std::set<uint32>::iterator spellItr = spells.begin(); spellItr != spells.end(); ++spellItr)
        {
            ++count;
            mSpellSpellGroup.insert(SpellSpellGroupMap::value_type(*spellItr, SpellGroup(*groupItr)));
        }
    }

    sLog->outInfo(LOG_FILTER_SERVER_LOADING, ">> Loaded %u spell group definitions in %u ms", count, GetMSTimeDiffToNow(oldMSTime));
}

void SpellMgr::LoadSpellGroupStackRules()
{
    uint32 oldMSTime = getMSTime();

    mSpellGroupStack.clear();                                  // need for reload case

    //                                                       0         1
    QueryResult result = WorldDatabase.Query("SELECT group_id, stack_rule FROM spell_group_stack_rules");
    if (!result)
    {
        sLog->outInfo(LOG_FILTER_SERVER_LOADING, ">> Loaded 0 spell group stack rules. DB table `spell_group_stack_rules` is empty.");
        return;
    }

    uint32 count = 0;
    do
    {
        Field* fields = result->Fetch();

        uint32 group_id = fields[0].GetUInt32();
        uint8 stack_rule = fields[1].GetInt8();
        if (stack_rule >= SPELL_GROUP_STACK_RULE_MAX)
        {
            sLog->outError(LOG_FILTER_SQL, "SpellGroupStackRule %u listed in `spell_group_stack_rules` does not exist", stack_rule);
            continue;
        }

        SpellGroupSpellMapBounds spellGroup = GetSpellGroupSpellMapBounds((SpellGroup)group_id);

        if (spellGroup.first == spellGroup.second)
        {
            sLog->outError(LOG_FILTER_SQL, "SpellGroup id %u listed in `spell_group_stack_rules` does not exist", group_id);
            continue;
        }

        mSpellGroupStack[(SpellGroup)group_id] = (SpellGroupStackRule)stack_rule;

        ++count;
    } while (result->NextRow());

    sLog->outInfo(LOG_FILTER_SERVER_LOADING, ">> Loaded %u spell group stack rules in %u ms", count, GetMSTimeDiffToNow(oldMSTime));
}

void SpellMgr::LoadSpellProcEvents()
{
    uint32 oldMSTime = getMSTime();

    mSpellProcEventMap.clear();                             // need for reload case

    //                                                0      1           2                3                 4                 5                 6          7       8        9             10
    QueryResult result = WorldDatabase.Query("SELECT entry, SchoolMask, SpellFamilyName, SpellFamilyMask0, SpellFamilyMask1, SpellFamilyMask2, procFlags, procEx, ppmRate, CustomChance, Cooldown FROM spell_proc_event");
    if (!result)
    {
        sLog->outInfo(LOG_FILTER_SERVER_LOADING, ">> Loaded 0 spell proc event conditions. DB table `spell_proc_event` is empty.");
        return;
    }

    uint32 count = 0;
    uint32 customProc = 0;
    do
    {
        Field* fields = result->Fetch();

        uint32 entry = fields[0].GetUInt32();

        SpellInfo const* spell = GetSpellInfo(entry);
        if (!spell)
        {
            sLog->outError(LOG_FILTER_SQL, "Spell %u listed in `spell_proc_event` does not exist", entry);
            continue;
        }

        SpellProcEventEntry spe;

        spe.schoolMask      = fields[1].GetInt8();
        spe.spellFamilyName = fields[2].GetUInt16();
        spe.spellFamilyMask[0] = fields[3].GetUInt32();
        spe.spellFamilyMask[1] = fields[4].GetUInt32();
        spe.spellFamilyMask[2] = fields[5].GetUInt32();
        spe.procFlags       = fields[6].GetUInt32();
        spe.procEx          = fields[7].GetUInt32();
        spe.ppmRate         = fields[8].GetFloat();
        spe.customChance    = fields[9].GetFloat();
        spe.cooldown        = fields[10].GetUInt32();

        mSpellProcEventMap[entry] = spe;

        if (spell->ProcFlags == 0)
        {
            if (spe.procFlags == 0)
            {
                sLog->outError(LOG_FILTER_SQL, "Spell %u listed in `spell_proc_event` probally not triggered spell", entry);
                continue;
            }
            customProc++;
        }
        ++count;
    } while (result->NextRow());

    if (customProc)
        sLog->outInfo(LOG_FILTER_SERVER_LOADING, ">> Loaded %u extra and %u custom spell proc event conditions in %u ms",  count, customProc, GetMSTimeDiffToNow(oldMSTime));
    else
        sLog->outInfo(LOG_FILTER_SERVER_LOADING, ">> Loaded %u extra spell proc event conditions in %u ms", count, GetMSTimeDiffToNow(oldMSTime));

}

void SpellMgr::LoadSpellProcs()
{
    uint32 oldMSTime = getMSTime();

    mSpellProcMap.clear();                             // need for reload case

    //                                                 0        1           2                3                 4                 5                 6         7              8               9        10              11             12      13        14
    QueryResult result = WorldDatabase.Query("SELECT spellId, schoolMask, spellFamilyName, spellFamilyMask0, spellFamilyMask1, spellFamilyMask2, typeMask, spellTypeMask, spellPhaseMask, hitMask, attributesMask, ratePerMinute, chance, cooldown, charges FROM spell_proc");
    if (!result)
    {
        sLog->outInfo(LOG_FILTER_SERVER_LOADING, ">> Loaded 0 spell proc conditions and data. DB table `spell_proc` is empty.");
        return;
    }

    uint32 count = 0;
    do
    {
        Field* fields = result->Fetch();

        int32 spellId = fields[0].GetInt32();

        bool allRanks = false;
        if (spellId < 0)
        {
            allRanks = true;
            spellId = -spellId;
        }

        SpellInfo const* spellInfo = GetSpellInfo(spellId);
        if (!spellInfo)
        {
            sLog->outError(LOG_FILTER_SQL, "Spell %u listed in `spell_proc` does not exist", spellId);
            continue;
        }

        if (allRanks)
        {
            if (spellInfo->GetFirstRankSpell()->Id != uint32(spellId))
            {
                sLog->outError(LOG_FILTER_SQL, "Spell %u listed in `spell_proc` is not first rank of spell.", spellId);
                continue;
            }
        }

        SpellProcEntry baseProcEntry;

        baseProcEntry.schoolMask      = fields[1].GetInt8();
        baseProcEntry.spellFamilyName = fields[2].GetUInt16();
        baseProcEntry.spellFamilyMask[0] = fields[3].GetUInt32();
        baseProcEntry.spellFamilyMask[1] = fields[4].GetUInt32();
        baseProcEntry.spellFamilyMask[2] = fields[5].GetUInt32();
        baseProcEntry.typeMask        = fields[6].GetUInt32();
        baseProcEntry.spellTypeMask   = fields[7].GetUInt32();
        baseProcEntry.spellPhaseMask  = fields[8].GetUInt32();
        baseProcEntry.hitMask         = fields[9].GetUInt32();
        baseProcEntry.attributesMask  = fields[10].GetUInt32();
        baseProcEntry.ratePerMinute   = fields[11].GetFloat();
        baseProcEntry.chance          = fields[12].GetFloat();
        float cooldown                = fields[13].GetFloat();
        baseProcEntry.cooldown        = uint32(cooldown);
        baseProcEntry.charges         = fields[14].GetUInt32();

        while (spellInfo)
        {
            if (mSpellProcMap.find(spellInfo->Id) != mSpellProcMap.end())
            {
                sLog->outError(LOG_FILTER_SQL, "Spell %u listed in `spell_proc` has duplicate entry in the table", spellInfo->Id);
                break;
            }
            SpellProcEntry procEntry = SpellProcEntry(baseProcEntry);

            // take defaults from dbcs
            if (!procEntry.typeMask)
                procEntry.typeMask = spellInfo->ProcFlags;
            if (!procEntry.charges)
                procEntry.charges = spellInfo->ProcCharges;
            if (!procEntry.chance && !procEntry.ratePerMinute)
                procEntry.chance = float(spellInfo->ProcChance);

            // validate data
            if (procEntry.schoolMask & ~SPELL_SCHOOL_MASK_ALL)
                sLog->outError(LOG_FILTER_SQL, "`spell_proc` table entry for spellId %u has wrong `schoolMask` set: %u", spellInfo->Id, procEntry.schoolMask);
            if (procEntry.spellFamilyName && (procEntry.spellFamilyName < 3 || procEntry.spellFamilyName > 17 || procEntry.spellFamilyName == 14 || procEntry.spellFamilyName == 16))
                sLog->outError(LOG_FILTER_SQL, "`spell_proc` table entry for spellId %u has wrong `spellFamilyName` set: %u", spellInfo->Id, procEntry.spellFamilyName);
            if (procEntry.chance < 0)
            {
                sLog->outError(LOG_FILTER_SQL, "`spell_proc` table entry for spellId %u has negative value in `chance` field", spellInfo->Id);
                procEntry.chance = 0;
            }
            if (procEntry.ratePerMinute < 0)
            {
                sLog->outError(LOG_FILTER_SQL, "`spell_proc` table entry for spellId %u has negative value in `ratePerMinute` field", spellInfo->Id);
                procEntry.ratePerMinute = 0;
            }
            if (cooldown < 0)
            {
                sLog->outError(LOG_FILTER_SQL, "`spell_proc` table entry for spellId %u has negative value in `cooldown` field", spellInfo->Id);
                procEntry.cooldown = 0;
            }
            if (procEntry.chance == 0 && procEntry.ratePerMinute == 0)
                sLog->outError(LOG_FILTER_SQL, "`spell_proc` table entry for spellId %u doesn't have `chance` and `ratePerMinute` values defined, proc will not be triggered", spellInfo->Id);
            if (procEntry.charges > 99)
            {
                sLog->outError(LOG_FILTER_SQL, "`spell_proc` table entry for spellId %u has too big value in `charges` field", spellInfo->Id);
                procEntry.charges = 99;
            }
            if (!procEntry.typeMask)
                sLog->outError(LOG_FILTER_SQL, "`spell_proc` table entry for spellId %u doesn't have `typeMask` value defined, proc will not be triggered", spellInfo->Id);
            if (procEntry.spellTypeMask & ~PROC_SPELL_TYPE_MASK_ALL)
                sLog->outError(LOG_FILTER_SQL, "`spell_proc` table entry for spellId %u has wrong `spellTypeMask` set: %u", spellInfo->Id, procEntry.spellTypeMask);
            if (procEntry.spellTypeMask && !(procEntry.typeMask & (SPELL_PROC_FLAG_MASK | PERIODIC_PROC_FLAG_MASK)))
                sLog->outError(LOG_FILTER_SQL, "`spell_proc` table entry for spellId %u has `spellTypeMask` value defined, but it won't be used for defined `typeMask` value", spellInfo->Id);
            if (!procEntry.spellPhaseMask && procEntry.typeMask & REQ_SPELL_PHASE_PROC_FLAG_MASK)
                sLog->outError(LOG_FILTER_SQL, "`spell_proc` table entry for spellId %u doesn't have `spellPhaseMask` value defined, but it's required for defined `typeMask` value, proc will not be triggered", spellInfo->Id);
            if (procEntry.spellPhaseMask & ~PROC_SPELL_PHASE_MASK_ALL)
                sLog->outError(LOG_FILTER_SQL, "`spell_proc` table entry for spellId %u has wrong `spellPhaseMask` set: %u", spellInfo->Id, procEntry.spellPhaseMask);
            if (procEntry.spellPhaseMask && !(procEntry.typeMask & REQ_SPELL_PHASE_PROC_FLAG_MASK))
                sLog->outError(LOG_FILTER_SQL, "`spell_proc` table entry for spellId %u has `spellPhaseMask` value defined, but it won't be used for defined `typeMask` value", spellInfo->Id);
            if (procEntry.hitMask & ~PROC_HIT_MASK_ALL)
                sLog->outError(LOG_FILTER_SQL, "`spell_proc` table entry for spellId %u has wrong `hitMask` set: %u", spellInfo->Id, procEntry.hitMask);
            if (procEntry.hitMask && !(procEntry.typeMask & TAKEN_HIT_PROC_FLAG_MASK || (procEntry.typeMask & DONE_HIT_PROC_FLAG_MASK && (!procEntry.spellPhaseMask || procEntry.spellPhaseMask & (PROC_SPELL_PHASE_HIT | PROC_SPELL_PHASE_FINISH)))))
                sLog->outError(LOG_FILTER_SQL, "`spell_proc` table entry for spellId %u has `hitMask` value defined, but it won't be used for defined `typeMask` and `spellPhaseMask` values", spellInfo->Id);

            mSpellProcMap[spellInfo->Id] = procEntry;

            if (allRanks)
                spellInfo = spellInfo->GetNextRankSpell();
            else
                break;
        }
        ++count;
    }
    while (result->NextRow());

    sLog->outInfo(LOG_FILTER_SERVER_LOADING, ">> Loaded %u spell proc conditions and data in %u ms", count, GetMSTimeDiffToNow(oldMSTime));
}

void SpellMgr::LoadSpellBonusess()
{
    uint32 oldMSTime = getMSTime();

    mSpellBonusMap.clear();                             // need for reload case

    //                                                0      1             2          3         4
    QueryResult result = WorldDatabase.Query("SELECT entry, direct_bonus, dot_bonus, ap_bonus, ap_dot_bonus FROM spell_bonus_data");
    if (!result)
    {
        sLog->outInfo(LOG_FILTER_SERVER_LOADING, ">> Loaded 0 spell bonus data. DB table `spell_bonus_data` is empty.");
        return;
    }

    uint32 count = 0;
    do
    {
        Field* fields = result->Fetch();
        uint32 entry = fields[0].GetUInt32();

        SpellInfo const* spell = GetSpellInfo(entry);
        if (!spell)
        {
            sLog->outError(LOG_FILTER_SQL, "Spell %u listed in `spell_bonus_data` does not exist", entry);
            continue;
        }

        SpellBonusEntry& sbe = mSpellBonusMap[entry];
        sbe.direct_damage = fields[1].GetFloat();
        sbe.dot_damage    = fields[2].GetFloat();
        sbe.ap_bonus      = fields[3].GetFloat();
        sbe.ap_dot_bonus   = fields[4].GetFloat();

        ++count;
    } while (result->NextRow());

    sLog->outInfo(LOG_FILTER_SERVER_LOADING, ">> Loaded %u extra spell bonus data in %u ms", count, GetMSTimeDiffToNow(oldMSTime));
}

void SpellMgr::LoadSpellThreats()
{
    uint32 oldMSTime = getMSTime();

    mSpellThreatMap.clear();                                // need for reload case

    //                                                0      1        2       3
    QueryResult result = WorldDatabase.Query("SELECT entry, flatMod, pctMod, apPctMod FROM spell_threat");
    if (!result)
    {
        sLog->outInfo(LOG_FILTER_SERVER_LOADING, ">> Loaded 0 aggro generating spells. DB table `spell_threat` is empty.");
        return;
    }

    uint32 count = 0;
    do
    {
        Field* fields = result->Fetch();

        uint32 entry = fields[0].GetUInt32();

        if (!GetSpellInfo(entry))
        {
            sLog->outError(LOG_FILTER_SQL, "Spell %u listed in `spell_threat` does not exist", entry);
            continue;
        }

        SpellThreatEntry ste;
        ste.flatMod  = fields[1].GetInt32();
        ste.pctMod   = fields[2].GetFloat();
        ste.apPctMod = fields[3].GetFloat();

        mSpellThreatMap[entry] = ste;
        ++count;
    } while (result->NextRow());

    sLog->outInfo(LOG_FILTER_SERVER_LOADING, ">> Loaded %u SpellThreatEntries in %u ms", count, GetMSTimeDiffToNow(oldMSTime));
}

void SpellMgr::LoadSkillLineAbilityMap()
{
    uint32 oldMSTime = getMSTime();

    mSkillLineAbilityMap.clear();

    uint32 count = 0;

    for (uint32 i = 0; i < sSkillLineAbilityStore.GetNumRows(); ++i)
    {
        SkillLineAbilityEntry const* SkillInfo = sSkillLineAbilityStore.LookupEntry(i);
        if (!SkillInfo)
            continue;

        mSkillLineAbilityMap.insert(SkillLineAbilityMap::value_type(SkillInfo->spellId, SkillInfo));
        ++count;
    }

    sLog->outInfo(LOG_FILTER_SERVER_LOADING, ">> Loaded %u SkillLineAbility MultiMap Data in %u ms", count, GetMSTimeDiffToNow(oldMSTime));
}

void SpellMgr::LoadSpellPetAuras()
{
    uint32 oldMSTime = getMSTime();

    mSpellPetAuraMap.clear();                                  // need for reload case

    //                                                  0       1       2    3
    QueryResult result = WorldDatabase.Query("SELECT spell, effectId, pet, aura FROM spell_pet_auras");
    if (!result)
    {
        sLog->outInfo(LOG_FILTER_SERVER_LOADING, ">> Loaded 0 spell pet auras. DB table `spell_pet_auras` is empty.");
        return;
    }

    uint32 count = 0;
    do
    {
        Field* fields = result->Fetch();

        uint32 spell = fields[0].GetUInt32();
        uint8 eff = fields[1].GetUInt8();
        uint32 pet = fields[2].GetUInt32();
        uint32 aura = fields[3].GetUInt32();

        SpellPetAuraMap::iterator itr = mSpellPetAuraMap.find((spell<<8) + eff);
        if (itr != mSpellPetAuraMap.end())
            itr->second.AddAura(pet, aura);
        else
        {
            SpellInfo const* spellInfo = GetSpellInfo(spell);
            if (!spellInfo)
            {
                sLog->outError(LOG_FILTER_SQL, "Spell %u listed in `spell_pet_auras` does not exist", spell);
                continue;
            }
            if (spellInfo->Effects[eff].Effect != SPELL_EFFECT_DUMMY &&
               (spellInfo->Effects[eff].Effect != SPELL_EFFECT_APPLY_AURA ||
                spellInfo->Effects[eff].ApplyAuraName != SPELL_AURA_DUMMY))
            {
                sLog->outError(LOG_FILTER_SPELLS_AURAS, "Spell %u listed in `spell_pet_auras` does not have dummy aura or dummy effect", spell);
                continue;
            }

            SpellInfo const* spellInfo2 = GetSpellInfo(aura);
            if (!spellInfo2)
            {
                sLog->outError(LOG_FILTER_SQL, "Aura %u listed in `spell_pet_auras` does not exist", aura);
                continue;
            }

            PetAura pa(pet, aura, spellInfo->Effects[eff].TargetA.GetTarget() == TARGET_UNIT_PET, spellInfo->Effects[eff].CalcValue());
            mSpellPetAuraMap[(spell<<8) + eff] = pa;
        }

        ++count;
    } while (result->NextRow());

    sLog->outInfo(LOG_FILTER_SERVER_LOADING, ">> Loaded %u spell pet auras in %u ms", count, GetMSTimeDiffToNow(oldMSTime));
}

// Fill custom data about enchancments
void SpellMgr::LoadEnchantCustomAttr()
{
    uint32 oldMSTime = getMSTime();

    uint32 size = sSpellItemEnchantmentStore.GetNumRows();
    mEnchantCustomAttr.resize(size);

    for (uint32 i = 0; i < size; ++i)
       mEnchantCustomAttr[i] = 0;

    uint32 count = 0;
    for (uint32 i = 0; i < GetSpellInfoStoreSize(); ++i)
    {
        SpellInfo const* spellInfo = GetSpellInfo(i);
        if (!spellInfo)
            continue;

        // TODO: find a better check
        if (!(spellInfo->AttributesEx2 & SPELL_ATTR2_PRESERVE_ENCHANT_IN_ARENA) || !(spellInfo->Attributes & SPELL_ATTR0_NOT_SHAPESHIFT))
            continue;

        for (uint32 j = 0; j < MAX_SPELL_EFFECTS; ++j)
        {
            if (spellInfo->Effects[j].Effect == SPELL_EFFECT_ENCHANT_ITEM_TEMPORARY)
            {
                uint32 enchId = spellInfo->Effects[j].MiscValue;
                SpellItemEnchantmentEntry const* ench = sSpellItemEnchantmentStore.LookupEntry(enchId);
                if (!ench)
                    continue;
                mEnchantCustomAttr[enchId] = true;
                ++count;
                break;
            }
        }
    }

    sLog->outInfo(LOG_FILTER_SERVER_LOADING, ">> Loaded %u custom enchant attributes in %u ms", count, GetMSTimeDiffToNow(oldMSTime));
}

void SpellMgr::LoadSpellEnchantProcData()
{
    uint32 oldMSTime = getMSTime();

    mSpellEnchantProcEventMap.clear();                             // need for reload case

    //                                                  0         1           2         3
    QueryResult result = WorldDatabase.Query("SELECT entry, customChance, PPMChance, procEx FROM spell_enchant_proc_data");
    if (!result)
    {
        sLog->outInfo(LOG_FILTER_SERVER_LOADING, ">> Loaded 0 spell enchant proc event conditions. DB table `spell_enchant_proc_data` is empty.");
        return;
    }

    uint32 count = 0;
    do
    {
        Field* fields = result->Fetch();

        uint32 enchantId = fields[0].GetUInt32();

        SpellItemEnchantmentEntry const* ench = sSpellItemEnchantmentStore.LookupEntry(enchantId);
        if (!ench)
        {
            sLog->outError(LOG_FILTER_SQL, "Enchancment %u listed in `spell_enchant_proc_data` does not exist", enchantId);
            continue;
        }

        SpellEnchantProcEntry spe;

        spe.customChance = fields[1].GetUInt32();
        spe.PPMChance = fields[2].GetFloat();
        spe.procEx = fields[3].GetUInt32();

        mSpellEnchantProcEventMap[enchantId] = spe;

        ++count;
    } while (result->NextRow());

    sLog->outInfo(LOG_FILTER_SERVER_LOADING, ">> Loaded %u enchant proc data definitions in %u ms", count, GetMSTimeDiffToNow(oldMSTime));
}

void SpellMgr::LoadSpellLinked()
{
    uint32 oldMSTime = getMSTime();

    mSpellLinkedMap.clear();    // need for reload case

    //                                                0              1             2
    QueryResult result = WorldDatabase.Query("SELECT spell_trigger, spell_effect, type FROM spell_linked_spell");
    if (!result)
    {
        sLog->outInfo(LOG_FILTER_SERVER_LOADING, ">> Loaded 0 linked spells. DB table `spell_linked_spell` is empty.");
        return;
    }

    uint32 count = 0;
    do
    {
        Field* fields = result->Fetch();

        int32 trigger = fields[0].GetInt32();
        int32 effect = fields[1].GetInt32();
        int32 type = fields[2].GetUInt8();

        SpellInfo const* spellInfo = GetSpellInfo(abs(trigger));
        if (!spellInfo)
        {
            sLog->outError(LOG_FILTER_SQL, "Spell %u listed in `spell_linked_spell` does not exist", abs(trigger));
            continue;
        }
        spellInfo = GetSpellInfo(abs(effect));
        if (!spellInfo)
        {
            sLog->outError(LOG_FILTER_SQL, "Spell %u listed in `spell_linked_spell` does not exist", abs(effect));
            continue;
        }

        if (type) //we will find a better way when more types are needed
        {
            if (trigger > 0)
                trigger += SPELL_LINKED_MAX_SPELLS * type;
            else
                trigger -= SPELL_LINKED_MAX_SPELLS * type;
        }
        mSpellLinkedMap[trigger].push_back(effect);

        ++count;
    } while (result->NextRow());

    sLog->outInfo(LOG_FILTER_SERVER_LOADING, ">> Loaded %u linked spells in %u ms", count, GetMSTimeDiffToNow(oldMSTime));
}

void SpellMgr::LoadPetLevelupSpellMap()
{
    uint32 oldMSTime = getMSTime();

    mPetLevelupSpellMap.clear();                                   // need for reload case

    uint32 count = 0;
    uint32 family_count = 0;

    for (uint32 i = 0; i < sCreatureFamilyStore.GetNumRows(); ++i)
    {
        CreatureFamilyEntry const* creatureFamily = sCreatureFamilyStore.LookupEntry(i);
        if (!creatureFamily)                                     // not exist
            continue;

        for (uint8 j = 0; j < 2; ++j)
        {
            if (!creatureFamily->skillLine[j])
                continue;

            for (uint32 k = 0; k < sSkillLineAbilityStore.GetNumRows(); ++k)
            {
                SkillLineAbilityEntry const* skillLine = sSkillLineAbilityStore.LookupEntry(k);
                if (!skillLine)
                    continue;

                //if (skillLine->skillId != creatureFamily->skillLine[0] &&
                //    (!creatureFamily->skillLine[1] || skillLine->skillId != creatureFamily->skillLine[1]))
                //    continue;

                if (skillLine->skillId != creatureFamily->skillLine[j])
                    continue;

                if (skillLine->learnOnGetSkill != ABILITY_LEARNED_ON_GET_RACE_OR_CLASS_SKILL)
                    continue;

                SpellInfo const* spell = GetSpellInfo(skillLine->spellId);
                if (!spell) // not exist or triggered or talent
                    continue;

                if (!spell->SpellLevel)
                    continue;

                PetLevelupSpellSet& spellSet = mPetLevelupSpellMap[creatureFamily->ID];
                if (spellSet.empty())
                    ++family_count;

                spellSet.insert(PetLevelupSpellSet::value_type(spell->SpellLevel, spell->Id));
                ++count;
            }
        }
    }

    sLog->outInfo(LOG_FILTER_SERVER_LOADING, ">> Loaded %u pet levelup and default spells for %u families in %u ms", count, family_count, GetMSTimeDiffToNow(oldMSTime));
}

bool LoadPetDefaultSpells_helper(CreatureTemplate const* cInfo, PetDefaultSpellsEntry& petDefSpells)
{
    // skip empty list;
    bool have_spell = false;
    for (uint8 j = 0; j < MAX_CREATURE_SPELL_DATA_SLOT; ++j)
    {
        if (petDefSpells.spellid[j])
        {
            have_spell = true;
            break;
        }
    }
    if (!have_spell)
        return false;

    // remove duplicates with levelupSpells if any
    if (PetLevelupSpellSet const* levelupSpells = cInfo->family ? sSpellMgr->GetPetLevelupSpellList(cInfo->family) : NULL)
    {
        for (uint8 j = 0; j < MAX_CREATURE_SPELL_DATA_SLOT; ++j)
        {
            if (!petDefSpells.spellid[j])
                continue;

            for (PetLevelupSpellSet::const_iterator itr = levelupSpells->begin(); itr != levelupSpells->end(); ++itr)
            {
                if (itr->second == petDefSpells.spellid[j])
                {
                    petDefSpells.spellid[j] = 0;
                    break;
                }
            }
        }
    }

    // skip empty list;
    have_spell = false;
    for (uint8 j = 0; j < MAX_CREATURE_SPELL_DATA_SLOT; ++j)
    {
        if (petDefSpells.spellid[j])
        {
            have_spell = true;
            break;
        }
    }

    return have_spell;
}

void SpellMgr::LoadPetDefaultSpells()
{
    uint32 oldMSTime = getMSTime();

    mPetDefaultSpellsMap.clear();

    uint32 countCreature = 0;
    uint32 countData = 0;

    CreatureTemplateContainer const* ctc = sObjectMgr->GetCreatureTemplates();
    for (CreatureTemplateContainer::const_iterator itr = ctc->begin(); itr != ctc->end(); ++itr)
    {

        if (!itr->second.PetSpellDataId)
            continue;

        // for creature with PetSpellDataId get default pet spells from dbc
        CreatureSpellDataEntry const* spellDataEntry = sCreatureSpellDataStore.LookupEntry(itr->second.PetSpellDataId);
        if (!spellDataEntry)
            continue;

        int32 petSpellsId = -int32(itr->second.PetSpellDataId);
        PetDefaultSpellsEntry petDefSpells;
        for (uint8 j = 0; j < MAX_CREATURE_SPELL_DATA_SLOT; ++j)
            petDefSpells.spellid[j] = spellDataEntry->spellId[j];

        if (LoadPetDefaultSpells_helper(&itr->second, petDefSpells))
        {
            mPetDefaultSpellsMap[petSpellsId] = petDefSpells;
            ++countData;
        }
    }

    sLog->outInfo(LOG_FILTER_SERVER_LOADING, ">> Loaded addition spells for %u pet spell data entries in %u ms", countData, GetMSTimeDiffToNow(oldMSTime));

    sLog->outInfo(LOG_FILTER_SERVER_LOADING, "Loading summonable creature templates...");
    oldMSTime = getMSTime();

    // different summon spells
    for (uint32 i = 0; i < GetSpellInfoStoreSize(); ++i)
    {
        SpellInfo const* spellEntry = GetSpellInfo(i);
        if (!spellEntry)
            continue;

        for (uint8 k = 0; k < MAX_SPELL_EFFECTS; ++k)
        {
            if (spellEntry->Effects[k].Effect == SPELL_EFFECT_SUMMON || spellEntry->Effects[k].Effect == SPELL_EFFECT_SUMMON_PET)
            {
                uint32 creature_id = spellEntry->Effects[k].MiscValue;
                CreatureTemplate const* cInfo = sObjectMgr->GetCreatureTemplate(creature_id);
                if (!cInfo)
                    continue;

                // already loaded
                if (cInfo->PetSpellDataId)
                    continue;

                // for creature without PetSpellDataId get default pet spells from creature_template
                int32 petSpellsId = cInfo->Entry;
                if (mPetDefaultSpellsMap.find(cInfo->Entry) != mPetDefaultSpellsMap.end())
                    continue;

                PetDefaultSpellsEntry petDefSpells;
                for (uint8 j = 0; j < MAX_CREATURE_SPELL_DATA_SLOT; ++j)
                    petDefSpells.spellid[j] = cInfo->spells[j];

                if (LoadPetDefaultSpells_helper(cInfo, petDefSpells))
                {
                    mPetDefaultSpellsMap[petSpellsId] = petDefSpells;
                    ++countCreature;
                }
            }
        }
    }

    sLog->outInfo(LOG_FILTER_SERVER_LOADING, ">> Loaded %u summonable creature templates in %u ms", countCreature, GetMSTimeDiffToNow(oldMSTime));
}

void SpellMgr::LoadSpellAreas()
{
    uint32 oldMSTime = getMSTime();

    mSpellAreaMap.clear();                                  // need for reload case
    mSpellAreaForQuestMap.clear();
    mSpellAreaForQuestEndMap.clear();
    mSpellAreaForAuraMap.clear();

    //                                                  0     1         2              3               4                 5          6          7       8         9
    QueryResult result = WorldDatabase.Query("SELECT spell, area, quest_start, quest_start_status, quest_end_status, quest_end, aura_spell, racemask, gender, autocast FROM spell_area");
    if (!result)
    {
        sLog->outInfo(LOG_FILTER_SERVER_LOADING, ">> Loaded 0 spell area requirements. DB table `spell_area` is empty.");

        return;
    }

    uint32 count = 0;
    do
    {
        Field* fields = result->Fetch();

        uint32 spell = fields[0].GetUInt32();
        SpellArea spellArea;
        spellArea.spellId             = spell;
        spellArea.areaId              = fields[1].GetUInt32();
        spellArea.questStart          = fields[2].GetUInt32();
        spellArea.questStartStatus    = fields[3].GetUInt32();
        spellArea.questEndStatus      = fields[4].GetUInt32();
        spellArea.questEnd            = fields[5].GetUInt32();
        spellArea.auraSpell           = fields[6].GetInt32();
        spellArea.raceMask            = fields[7].GetUInt32();
        spellArea.gender              = Gender(fields[8].GetUInt8());
        spellArea.autocast            = fields[9].GetBool();

        if (SpellInfo const* spellInfo = GetSpellInfo(spell))
        {
            if (spellArea.autocast)
                const_cast<SpellInfo*>(spellInfo)->Attributes |= SPELL_ATTR0_CANT_CANCEL;
        }
        else
        {
            sLog->outError(LOG_FILTER_SQL, "Spell %u listed in `spell_area` does not exist", spell);
            continue;
        }

        {
            bool ok = true;
            SpellAreaMapBounds sa_bounds = GetSpellAreaMapBounds(spellArea.spellId);
            for (SpellAreaMap::const_iterator itr = sa_bounds.first; itr != sa_bounds.second; ++itr)
            {
                if (spellArea.spellId != itr->second.spellId)
                    continue;
                if (spellArea.areaId != itr->second.areaId)
                    continue;
                if (spellArea.questStart != itr->second.questStart)
                    continue;
                if (spellArea.auraSpell != itr->second.auraSpell)
                    continue;
                if ((spellArea.raceMask & itr->second.raceMask) == 0)
                    continue;
                if (spellArea.gender != itr->second.gender)
                    continue;

                // duplicate by requirements
                ok = false;
                break;
            }

            if (!ok)
            {
                sLog->outError(LOG_FILTER_SQL, "Spell %u listed in `spell_area` already listed with similar requirements.", spell);
                continue;
            }
        }

        if (spellArea.areaId && !GetAreaEntryByAreaID(spellArea.areaId))
        {
            sLog->outError(LOG_FILTER_SQL, "Spell %u listed in `spell_area` have wrong area (%u) requirement", spell, spellArea.areaId);
            continue;
        }

        if (spellArea.questStart && !sObjectMgr->GetQuestTemplate(spellArea.questStart))
        {
            sLog->outError(LOG_FILTER_SQL, "Spell %u listed in `spell_area` have wrong start quest (%u) requirement", spell, spellArea.questStart);
            continue;
        }

        if (spellArea.questEnd)
        {
            if (!sObjectMgr->GetQuestTemplate(spellArea.questEnd))
            {
                sLog->outError(LOG_FILTER_SQL, "Spell %u listed in `spell_area` have wrong end quest (%u) requirement", spell, spellArea.questEnd);
                continue;
            }
        }

        if (spellArea.auraSpell)
        {
            SpellInfo const* spellInfo = GetSpellInfo(abs(spellArea.auraSpell));
            if (!spellInfo)
            {
                sLog->outError(LOG_FILTER_SQL, "Spell %u listed in `spell_area` have wrong aura spell (%u) requirement", spell, abs(spellArea.auraSpell));
                continue;
            }

            if (uint32(abs(spellArea.auraSpell)) == spellArea.spellId)
            {
                sLog->outError(LOG_FILTER_SQL, "Spell %u listed in `spell_area` have aura spell (%u) requirement for itself", spell, abs(spellArea.auraSpell));
                continue;
            }

            // not allow autocast chains by auraSpell field (but allow use as alternative if not present)
            if (spellArea.autocast && spellArea.auraSpell > 0)
            {
                bool chain = false;
                SpellAreaForAuraMapBounds saBound = GetSpellAreaForAuraMapBounds(spellArea.spellId);
                for (SpellAreaForAuraMap::const_iterator itr = saBound.first; itr != saBound.second; ++itr)
                {
                    if (itr->second->autocast && itr->second->auraSpell > 0)
                    {
                        chain = true;
                        break;
                    }
                }

                if (chain)
                {
                    sLog->outError(LOG_FILTER_SQL, "Spell %u listed in `spell_area` have aura spell (%u) requirement that itself autocast from aura", spell, spellArea.auraSpell);
                    continue;
                }

                SpellAreaMapBounds saBound2 = GetSpellAreaMapBounds(spellArea.auraSpell);
                for (SpellAreaMap::const_iterator itr2 = saBound2.first; itr2 != saBound2.second; ++itr2)
                {
                    if (itr2->second.autocast && itr2->second.auraSpell > 0)
                    {
                        chain = true;
                        break;
                    }
                }

                if (chain)
                {
                    sLog->outError(LOG_FILTER_SQL, "Spell %u listed in `spell_area` have aura spell (%u) requirement that itself autocast from aura", spell, spellArea.auraSpell);
                    continue;
                }
            }
        }

        if (spellArea.raceMask && (spellArea.raceMask & RACEMASK_ALL_PLAYABLE) == 0)
        {
            sLog->outError(LOG_FILTER_SQL, "Spell %u listed in `spell_area` have wrong race mask (%u) requirement", spell, spellArea.raceMask);
            continue;
        }

        if (spellArea.gender != GENDER_NONE && spellArea.gender != GENDER_FEMALE && spellArea.gender != GENDER_MALE)
        {
            sLog->outError(LOG_FILTER_SQL, "Spell %u listed in `spell_area` have wrong gender (%u) requirement", spell, spellArea.gender);
            continue;
        }

        SpellArea const* sa = &mSpellAreaMap.insert(SpellAreaMap::value_type(spell, spellArea))->second;

        // for search by current zone/subzone at zone/subzone change
        if (spellArea.areaId)
            mSpellAreaForAreaMap.insert(SpellAreaForAreaMap::value_type(spellArea.areaId, sa));

        // for search at quest start/reward
        if (spellArea.questStart)
            mSpellAreaForQuestMap.insert(SpellAreaForQuestMap::value_type(spellArea.questStart, sa));

        // for search at quest start/reward
        if (spellArea.questEnd)
            mSpellAreaForQuestEndMap.insert(SpellAreaForQuestMap::value_type(spellArea.questEnd, sa));

        // for search at aura apply
        if (spellArea.auraSpell)
            mSpellAreaForAuraMap.insert(SpellAreaForAuraMap::value_type(abs(spellArea.auraSpell), sa));

        ++count;
    } while (result->NextRow());

    sLog->outInfo(LOG_FILTER_SERVER_LOADING, ">> Loaded %u spell area requirements in %u ms", count, GetMSTimeDiffToNow(oldMSTime));
}

void SpellMgr::LoadSpellInfoStore()
{
    uint32 oldMSTime = getMSTime();

    UnloadSpellInfoStore();
    mSpellInfoMap.resize(sSpellStore.GetNumRows(), NULL);

    for (uint32 i = 0; i < sSpellStore.GetNumRows(); ++i)
    {
        if (SpellEntry const* spellEntry = sSpellStore.LookupEntry(i))
            mSpellInfoMap[i] = new SpellInfo(spellEntry);
    }

    sLog->outInfo(LOG_FILTER_SERVER_LOADING, ">> Loaded spell custom attributes in %u ms", GetMSTimeDiffToNow(oldMSTime));
}

void SpellMgr::UnloadSpellInfoStore()
{
    for (uint32 i = 0; i < mSpellInfoMap.size(); ++i)
    {
        if (mSpellInfoMap[i])
            delete mSpellInfoMap[i];
    }
    mSpellInfoMap.clear();
}

void SpellMgr::UnloadSpellInfoImplicitTargetConditionLists()
{
    for (uint32 i = 0; i < mSpellInfoMap.size(); ++i)
    {
        if (mSpellInfoMap[i])
            mSpellInfoMap[i]->_UnloadImplicitTargetConditionLists();
    }
}

void SpellMgr::LoadSpellCustomAttr()
{
    uint32 oldMSTime = getMSTime();

    SpellInfo* spellInfo = NULL;
    for (uint32 i = 0; i < GetSpellInfoStoreSize(); ++i)
    {
        spellInfo = mSpellInfoMap[i];
        if (!spellInfo)
            continue;

        for (uint8 j = 0; j < MAX_SPELL_EFFECTS; ++j)
        {
            switch (spellInfo->Effects[j].ApplyAuraName)
            {
                case SPELL_AURA_MOD_POSSESS:
                case SPELL_AURA_MOD_CONFUSE:
                case SPELL_AURA_MOD_CHARM:
                case SPELL_AURA_AOE_CHARM:
                case SPELL_AURA_MOD_FEAR:
                case SPELL_AURA_MOD_STUN:
                case SPELL_AURA_MOD_ROOT:
                    spellInfo->AttributesCu |= SPELL_ATTR0_CU_AURA_CC;
                    break;
                case SPELL_AURA_PERIODIC_HEAL:
                case SPELL_AURA_PERIODIC_DAMAGE:
                case SPELL_AURA_PERIODIC_DAMAGE_PERCENT:
                case SPELL_AURA_PERIODIC_LEECH:
                case SPELL_AURA_PERIODIC_MANA_LEECH:
                case SPELL_AURA_PERIODIC_HEALTH_FUNNEL:
                case SPELL_AURA_PERIODIC_ENERGIZE:
                case SPELL_AURA_OBS_MOD_HEALTH:
                case SPELL_AURA_OBS_MOD_POWER:
                case SPELL_AURA_POWER_BURN:
                    spellInfo->AttributesCu |= SPELL_ATTR0_CU_NO_INITIAL_THREAT;
                    break;
            }

            switch (spellInfo->Effects[j].Effect)
            {
                case SPELL_EFFECT_SCHOOL_DAMAGE:
                case SPELL_EFFECT_WEAPON_DAMAGE:
                case SPELL_EFFECT_WEAPON_DAMAGE_NOSCHOOL:
                case SPELL_EFFECT_NORMALIZED_WEAPON_DMG:
                case SPELL_EFFECT_WEAPON_PERCENT_DAMAGE:
                case SPELL_EFFECT_HEAL:
                    spellInfo->AttributesCu |= SPELL_ATTR0_CU_DIRECT_DAMAGE;
                    break;
                case SPELL_EFFECT_POWER_DRAIN:
                case SPELL_EFFECT_POWER_BURN:
                case SPELL_EFFECT_HEAL_MAX_HEALTH:
                case SPELL_EFFECT_HEALTH_LEECH:
                case SPELL_EFFECT_HEAL_PCT:
                case SPELL_EFFECT_ENERGIZE_PCT:
                case SPELL_EFFECT_ENERGIZE:
                case SPELL_EFFECT_HEAL_MECHANICAL:
                    spellInfo->AttributesCu |= SPELL_ATTR0_CU_NO_INITIAL_THREAT;
                    break;
                case SPELL_EFFECT_CHARGE:
                case SPELL_EFFECT_CHARGE_DEST:
                case SPELL_EFFECT_JUMP:
                case SPELL_EFFECT_JUMP_DEST:
                case SPELL_EFFECT_LEAP_BACK:
                    spellInfo->AttributesCu |= SPELL_ATTR0_CU_CHARGE;
                    break;
                case SPELL_EFFECT_PICKPOCKET:
                    spellInfo->AttributesCu |= SPELL_ATTR0_CU_PICKPOCKET;
                    break;
                case SPELL_EFFECT_ENCHANT_ITEM:
                case SPELL_EFFECT_ENCHANT_ITEM_TEMPORARY:
                case SPELL_EFFECT_ENCHANT_ITEM_PRISMATIC:
                case SPELL_EFFECT_ENCHANT_HELD_ITEM:
                {
                    // only enchanting profession enchantments procs can stack
                    if (IsPartOfSkillLine(SKILL_ENCHANTING, i))
                    {
                        uint32 enchantId = spellInfo->Effects[j].MiscValue;
                        SpellItemEnchantmentEntry const* enchant = sSpellItemEnchantmentStore.LookupEntry(enchantId);
                        for (uint8 s = 0; s < MAX_ITEM_ENCHANTMENT_EFFECTS; ++s)
                        {
                            if (enchant->type[s] != ITEM_ENCHANTMENT_TYPE_COMBAT_SPELL)
                                continue;

                            SpellInfo* procInfo = (SpellInfo*)GetSpellInfo(enchant->spellid[s]);
                            if (!procInfo)
                                continue;

                            // if proced directly from enchantment, not via proc aura
                            // NOTE: Enchant Weapon - Blade Ward also has proc aura spell and is proced directly
                            // however its not expected to stack so this check is good
                            if (procInfo->HasAura(SPELL_AURA_PROC_TRIGGER_SPELL))
                                continue;

                            procInfo->AttributesCu |= SPELL_ATTR0_CU_ENCHANT_PROC;
                        }
                    }
                    break;
                }
            }
        }

        if (!spellInfo->_IsPositiveEffect(EFFECT_0, false))
            spellInfo->AttributesCu |= SPELL_ATTR0_CU_NEGATIVE_EFF0;

        if (!spellInfo->_IsPositiveEffect(EFFECT_1, false))
            spellInfo->AttributesCu |= SPELL_ATTR0_CU_NEGATIVE_EFF1;

        if (!spellInfo->_IsPositiveEffect(EFFECT_2, false))
            spellInfo->AttributesCu |= SPELL_ATTR0_CU_NEGATIVE_EFF2;

        if (spellInfo->SpellVisual[0] == 3879)
            spellInfo->AttributesCu |= SPELL_ATTR0_CU_CONE_BACK;

        switch (spellInfo->Id)
        {
            case 60256:
                //Crashes client on pressing ESC (Maybe because of ReqSpellFocus and GameObject)
                spellInfo->AttributesEx4 &= ~SPELL_ATTR4_TRIGGERED;
                break;
            case 1776: // Gouge
            case 1777:
            case 8629:
            case 11285:
            case 11286:
            case 12540:
            case 13579:
            case 24698:
            case 28456:
            case 29425:
            case 34940:
            case 36862:
            case 38764:
            case 38863:
            case 52743: // Head Smack
                spellInfo->AttributesCu |= SPELL_ATTR0_CU_REQ_TARGET_FACING_CASTER;
                break;
            case 53: // Backstab
            case 2589:
            case 2590:
            case 2591:
            case 8721:
            case 11279:
            case 11280:
            case 11281:
            case 25300:
            case 26863:
            case 48656:
            case 48657:
            case 703: // Garrote
            case 8631:
            case 8632:
            case 8633:
            case 11289:
            case 11290:
            case 26839:
            case 26884:
            case 48675:
            case 48676:
            case 5221: // Shred
            case 6800:
            case 8992:
            case 9829:
            case 9830:
            case 27001:
            case 27002:
            case 48571:
            case 48572:
            case 8676: // Ambush
            case 8724:
            case 8725:
            case 11267:
            case 11268:
            case 11269:
            case 27441:
            case 48689:
            case 48690:
            case 48691:
            case 6785: // Ravage
            case 6787:
            case 9866:
            case 9867:
            case 27005:
            case 48578:
            case 48579:
            case 21987: // Lash of Pain
            case 23959: // Test Stab R50
            case 24825: // Test Backstab
            case 58563: // Assassinate Restless Lookout
                spellInfo->AttributesCu |= SPELL_ATTR0_CU_REQ_CASTER_BEHIND_TARGET;
                break;
            case 26029: // Dark Glare
            case 37433: // Spout
            case 43140: // Flame Breath
            case 43215: // Flame Breath
            case 70461: // Coldflame Trap
            case 72133: // Pain and Suffering
            case 73788: // Pain and Suffering
            case 73789: // Pain and Suffering
            case 73790: // Pain and Suffering
                spellInfo->AttributesCu |= SPELL_ATTR0_CU_CONE_LINE;
                break;
            case 24340: // Meteor
            case 26558: // Meteor
            case 28884: // Meteor
            case 36837: // Meteor
            case 38903: // Meteor
            case 41276: // Meteor
            case 57467: // Meteor
            case 26789: // Shard of the Fallen Star
            case 31436: // Malevolent Cleave
            case 35181: // Dive Bomb
            case 40810: // Saber Lash
            case 43267: // Saber Lash
            case 43268: // Saber Lash
            case 42384: // Brutal Swipe
            case 45150: // Meteor Slash
            case 64688: // Sonic Screech
            case 72373: // Shared Suffering
            case 71904: // Chaos Bane
            case 70492: // Ooze Eruption
            case 72505: // Ooze Eruption
            case 72624: // Ooze Eruption
            case 72625: // Ooze Eruption
                // ONLY SPELLS WITH SPELLFAMILY_GENERIC and EFFECT_SCHOOL_DAMAGE
                spellInfo->AttributesCu |= SPELL_ATTR0_CU_SHARE_DAMAGE;
                break;
            case 18500: // Wing Buffet
            case 33086: // Wild Bite
            case 49749: // Piercing Blow
            case 52890: // Penetrating Strike
            case 53454: // Impale
            case 59446: // Impale
            case 62383: // Shatter
            case 64777: // Machine Gun
            case 65239: // Machine Gun
            case 65919: // Impale
            case 67858: // Impale
            case 67859: // Impale
            case 67860: // Impale
            case 69293: // Wing Buffet
            case 74439: // Machine Gun
            case 63278: // Mark of the Faceless (General Vezax)
            case 62544: // Thrust (Argent Tournament)
            case 64588: // Thrust (Argent Tournament)
            case 66479: // Thrust (Argent Tournament)
            case 68505: // Thrust (Argent Tournament)
            case 62709: // Counterattack! (Argent Tournament)
            case 62626: // Break-Shield (Argent Tournament, Player)
            case 64590: // Break-Shield (Argent Tournament, Player)
            case 64342: // Break-Shield (Argent Tournament, NPC)
            case 64686: // Break-Shield (Argent Tournament, NPC)
            case 65147: // Break-Shield (Argent Tournament, NPC)
            case 68504: // Break-Shield (Argent Tournament, NPC)
            case 62874: // Charge (Argent Tournament, Player)
            case 68498: // Charge (Argent Tournament, Player)
            case 64591: // Charge (Argent Tournament, Player)
            case 63003: // Charge (Argent Tournament, NPC)
            case 63010: // Charge (Argent Tournament, NPC)
            case 68321: // Charge (Argent Tournament, NPC)
            case 72255: // Mark of the Fallen Champion (Deathbringer Saurfang)
            case 72444: // Mark of the Fallen Champion (Deathbringer Saurfang)
            case 72445: // Mark of the Fallen Champion (Deathbringer Saurfang)
            case 72446: // Mark of the Fallen Champion (Deathbringer Saurfang)
                spellInfo->AttributesCu |= SPELL_ATTR0_CU_IGNORE_ARMOR;
                break;
            case 64422: // Sonic Screech (Auriaya)
                spellInfo->AttributesCu |= SPELL_ATTR0_CU_SHARE_DAMAGE;
                spellInfo->AttributesCu |= SPELL_ATTR0_CU_IGNORE_ARMOR;
                break;
            case 72293: // Mark of the Fallen Champion (Deathbringer Saurfang)
                spellInfo->AttributesCu |= SPELL_ATTR0_CU_NEGATIVE_EFF0;
                break;
            default:
                break;
        }

        switch (spellInfo->SpellFamilyName)
        {
            case SPELLFAMILY_WARRIOR:
                // Shout
                if (spellInfo->SpellFamilyFlags[0] & 0x20000 || spellInfo->SpellFamilyFlags[1] & 0x20)
                    spellInfo->AttributesCu |= SPELL_ATTR0_CU_AURA_CC;
                break;
            case SPELLFAMILY_DRUID:
                // Roar
                if (spellInfo->SpellFamilyFlags[0] & 0x8)
                    spellInfo->AttributesCu |= SPELL_ATTR0_CU_AURA_CC;
                break;
            default:
                break;
        }
    }

    CreatureAI::FillAISpellInfo();

    sLog->outInfo(LOG_FILTER_SERVER_LOADING, ">> Loaded spell custom attributes in %u ms", GetMSTimeDiffToNow(oldMSTime));
}

void SpellMgr::LoadDbcDataCorrections()
{
    uint32 oldMSTime = getMSTime();

    SpellEntry* spellInfo = NULL;
    for (uint32 i = 0; i < sSpellStore.GetNumRows(); ++i)
    {
        spellInfo = (SpellEntry*)sSpellStore.LookupEntry(i);
        if (!spellInfo)
            continue;

        for (uint8 j = 0; j < MAX_SPELL_EFFECTS; ++j)
        {
            switch (spellInfo->Effect[j])
            {
                case SPELL_EFFECT_CHARGE:
                case SPELL_EFFECT_CHARGE_DEST:
                case SPELL_EFFECT_JUMP:
                case SPELL_EFFECT_JUMP_DEST:
                case SPELL_EFFECT_LEAP_BACK:
                    if (!spellInfo->speed && !spellInfo->SpellFamilyName)
                        spellInfo->speed = SPEED_CHARGE;
                    break;
            }
        }

        if (spellInfo->activeIconID == 2158)  // flight
            spellInfo->Attributes |= SPELL_ATTR0_PASSIVE;

        switch (spellInfo->Id)
        {
            case 53096: // Quetz'lun's Judgment
                spellInfo->MaxAffectedTargets = 1;
                break;
            case 42730:
                spellInfo->EffectTriggerSpell[EFFECT_1] = 42739;
                break;
            case 59735:
                spellInfo->EffectTriggerSpell[EFFECT_1] = 59736;
                break;
            case 52611: // Summon Skeletons
            case 52612: // Summon Skeletons
                spellInfo->EffectMiscValueB[0] = 64;
                break;
            case 40244: // Simon Game Visual
            case 40245: // Simon Game Visual
            case 40246: // Simon Game Visual
            case 40247: // Simon Game Visual
            case 42835: // Spout, remove damage effect, only anim is needed
                spellInfo->Effect[0] = 0;
                break;
            case 30657: // Quake
                spellInfo->EffectTriggerSpell[0] = 30571;
                break;
            case 1543: // Flare
                spellInfo->EffectRadiusIndex[0] = EFFECT_RADIUS_10_YARDS;
                spellInfo->EffectRadiusIndex[1] = EFFECT_RADIUS_10_YARDS;
                spellInfo->speed = 100;
                break;
            case 49575: // Death Grip
                 spellInfo->EffectMiscValueB[0] = 1;
                break;
            case 30541: // Blaze (needs conditions entry)
                spellInfo->EffectImplicitTargetA[0] = TARGET_UNIT_TARGET_ENEMY;
                spellInfo->EffectImplicitTargetB[0] = 0;
                break;
            case 63665: // Charge (Argent Tournament emote on riders)
            case 31298: // Sleep (needs target selection script)
            case 51904: // Summon Ghouls On Scarlet Crusade (this should use conditions table, script for this spell needs to be fixed)
            case 2895:  // Wrath of Air Totem rank 1 (Aura)
            case 68933: // Wrath of Air Totem rank 2 (Aura)
            case 29200: // Purify Helboar Meat
                spellInfo->EffectImplicitTargetA[0] = TARGET_UNIT_CASTER;
                spellInfo->EffectImplicitTargetB[0] = 0;
                break;
            case 31344: // Howl of Azgalor
                spellInfo->EffectRadiusIndex[0] = EFFECT_RADIUS_100_YARDS; // 100yards instead of 50000?!
                break;
            case 42818: // Headless Horseman - Wisp Flight Port
            case 42821: // Headless Horseman - Wisp Flight Missile
                spellInfo->rangeIndex = 6; // 100 yards
                break;
            case 36350: //They Must Burn Bomb Aura (self)
                spellInfo->EffectTriggerSpell[0] = 36325; // They Must Burn Bomb Drop (DND)
                break;
            case 49838: // Stop Time
            case 5171: // Slice and Dice rank1
            case 6774: // Slice and Dice rank2
            case 52916: // Honor Among Thieves
            case 3600:  // Earthbind totem effect
                spellInfo->AttributesEx3 |= SPELL_ATTR3_NO_INITIAL_AGGRO;
                break;
            case 50526: // Wandering plague
                spellInfo->AttributesEx3 |= SPELL_ATTR3_NO_INITIAL_AGGRO;
                spellInfo->AttributesEx3 |= SPELL_ATTR3_NO_DONE_BONUS;
                break;
            case 61407: // Energize Cores
            case 62136: // Energize Cores
            case 54069: // Energize Cores
            case 56251: // Energize Cores
                spellInfo->EffectImplicitTargetA[0] = TARGET_UNIT_SRC_AREA_ENTRY;
                break;
            case 50785: // Energize Cores
            case 59372: // Energize Cores
                spellInfo->EffectImplicitTargetA[0] = TARGET_UNIT_SRC_AREA_ENEMY;
                break;
            case 8494: // Mana Shield (rank 2)
                // because of bug in dbc
                spellInfo->procChance = 0;
                break;
            case 20335: // Heart of the Crusader
            case 20336:
            case 20337:
            case 63320: // Glyph of Life Tap
            // Entries were not updated after spell effect change, we have to do that manually :/
                spellInfo->AttributesEx3 |= SPELL_ATTR3_CAN_PROC_WITH_TRIGGERED;
                break;
            case 59725: // Improved Spell Reflection - aoe aura
                // Target entry seems to be wrong for this spell :/
                spellInfo->EffectImplicitTargetA[0] = TARGET_UNIT_CASTER_AREA_PARTY;
                spellInfo->EffectRadiusIndex[0] = EFFECT_RADIUS_10_YARDS_2;
                break;
            case 44978: // Wild Magic
            case 45001:
            case 45002:
            case 45004:
            case 45006:
            case 45010:
            case 31347: // Doom
            case 41635: // Prayer of Mending
            case 44869: // Spectral Blast
            case 45027: // Revitalize
            case 45976: // Muru Portal Channel
            case 39365: // Thundering Storm
            case 41071: // Raise Dead (HACK)
            case 52124: // Sky Darkener Assault
            case 42442: // Vengeance Landing Cannonfire
            case 45863: // Cosmetic - Incinerate to Random Target
            case 25425: // Shoot
            case 45761: // Shoot
            case 42611: // Shoot
            case 61588: // Blazing Harpoon
            case 52479: // Gift of the Harvester
            case 48246: // Ball of Flame
                spellInfo->MaxAffectedTargets = 1;
                break;
            case 36384: // Skartax Purple Beam
                spellInfo->MaxAffectedTargets = 2;
                break;
            case 41376: // Spite
            case 39992: // Needle Spine
            case 29576: // Multi-Shot
            case 40816: // Saber Lash
            case 37790: // Spread Shot
            case 46771: // Flame Sear
            case 45248: // Shadow Blades
            case 41303: // Soul Drain
            case 54172: // Divine Storm (heal)
            case 29213: // Curse of the Plaguebringer - Noth
            case 28542: // Life Drain - Sapphiron
            case 66588: // Flaming Spear
            case 54171: // Divine Storm
                spellInfo->MaxAffectedTargets = 3;
                break;
            case 71464: // Divine Surge
                spellInfo->EffectRadiusIndex[0] = EFFECT_RADIUS_100_YARDS;
                spellInfo->DurationIndex = 28;          // 5 seconds
                break;
            case 38310: // Multi-Shot
            case 53385: // Divine Storm (Damage)
                spellInfo->MaxAffectedTargets = 4;
                break;
            case 42005: // Bloodboil
            case 38296: // Spitfire Totem
            case 37676: // Insidious Whisper
            case 46008: // Negative Energy
            case 45641: // Fire Bloom
            case 55665: // Life Drain - Sapphiron (H)
            case 28796: // Poison Bolt Volly - Faerlina
                spellInfo->MaxAffectedTargets = 5;
                break;
            case 40827: // Sinful Beam
            case 40859: // Sinister Beam
            case 40860: // Vile Beam
            case 40861: // Wicked Beam
            case 54835: // Curse of the Plaguebringer - Noth (H)
            case 54098: // Poison Bolt Volly - Faerlina (H)
                spellInfo->MaxAffectedTargets = 10;
                break;
            case 50312: // Unholy Frenzy
                spellInfo->MaxAffectedTargets = 15;
                break;
            case 33711: // Murmur's Touch
            case 38794:
                spellInfo->MaxAffectedTargets = 1;
                spellInfo->EffectTriggerSpell[0] = 33760;
                break;
            case 17941: // Shadow Trance
            case 22008: // Netherwind Focus
            case 31834: // Light's Grace
            case 34754: // Clearcasting
            case 34936: // Backlash
            case 48108: // Hot Streak
            case 51124: // Killing Machine
            case 54741: // Firestarter
            case 57761: // Fireball!
            case 39805: // Lightning Overload
            case 64823: // Item - Druid T8 Balance 4P Bonus
            case 34477: // Misdirection
            case 44401: // Missile Barrage
                spellInfo->procCharges = 1;
                break;
            case 44544: // Fingers of Frost
                spellInfo->EffectSpellClassMask[0] = flag96(685904631, 1151048, 0);
                break;
            case 74396: // Fingers of Frost visual buff
                spellInfo->procCharges = 2;
                spellInfo->StackAmount = 0;
                break;
            case 28200: // Ascendance (Talisman of Ascendance trinket)
                spellInfo->procCharges = 6;
                break;
            case 47201: // Everlasting Affliction
            case 47202:
            case 47203:
            case 47204:
            case 47205:
                // add corruption to affected spells
                spellInfo->EffectSpellClassMask[1][0] |= 2;
                break;
            case 51852: // The Eye of Acherus (no spawn in phase 2 in db)
                spellInfo->EffectMiscValue[0] |= 1;
                break;
            case 51912: // Crafty's Ultra-Advanced Proto-Typical Shortening Blaster
                spellInfo->EffectAmplitude[0] = 3000;
                break;
            case 29809: // Desecration Arm - 36 instead of 37 - typo? :/
                spellInfo->EffectRadiusIndex[0] = EFFECT_RADIUS_7_YARDS;
                break;
            // Master Shapeshifter: missing stance data for forms other than bear - bear version has correct data
            // To prevent aura staying on target after talent unlearned
            case 48420:
                spellInfo->Stances = 1 << (FORM_CAT - 1);
                break;
            case 48421:
                spellInfo->Stances = 1 << (FORM_MOONKIN - 1);
                break;
            case 48422:
                spellInfo->Stances = 1 << (FORM_TREE - 1);
                break;
            case 51466: // Elemental Oath (Rank 1)
            case 51470: // Elemental Oath (Rank 2)
                spellInfo->Effect[EFFECT_1] = SPELL_EFFECT_APPLY_AURA;
                spellInfo->EffectApplyAuraName[EFFECT_1] = SPELL_AURA_ADD_FLAT_MODIFIER;
                spellInfo->EffectMiscValue[EFFECT_1] = SPELLMOD_EFFECT2;
                spellInfo->EffectSpellClassMask[EFFECT_1] = flag96(0x00000000, 0x00004000, 0x00000000);
                break;
            case 47569: // Improved Shadowform (Rank 1)
                // with this spell atrribute aura can be stacked several times
                spellInfo->Attributes &= ~SPELL_ATTR0_NOT_SHAPESHIFT;
                break;
            case 64904: // Hymn of Hope
                spellInfo->EffectApplyAuraName[EFFECT_1] = SPELL_AURA_MOD_INCREASE_ENERGY_PERCENT;
                break;
            case 47502: // Thunder Clap
                spellInfo->EquippedItemClass = ITEM_CLASS_WEAPON;
                break;
            case 19465: // Improved Stings (Rank 2)
                spellInfo->EffectImplicitTargetA[EFFECT_2] = TARGET_UNIT_CASTER;
                break;
            case 30421: // Nether Portal - Perseverence
                spellInfo->EffectBasePoints[2] += 30000;
                break;
            case 16834: // Natural shapeshifter
            case 16835:
                spellInfo->DurationIndex = 21;
                break;
            case 51735: // Ebon Plague
            case 51734:
            case 51726:
                spellInfo->AttributesEx3 |= SPELL_ATTR3_STACK_FOR_DIFF_CASTERS;
                spellInfo->SpellFamilyFlags[2] = 0x10;
                spellInfo->EffectApplyAuraName[1] = SPELL_AURA_MOD_DAMAGE_PERCENT_TAKEN;
                break;
            case 41913: // Parasitic Shadowfiend Passive
                spellInfo->EffectApplyAuraName[0] = SPELL_AURA_DUMMY; // proc debuff, and summon infinite fiends
                break;
            case 27892: // To Anchor 1
            case 27928: // To Anchor 1
            case 27935: // To Anchor 1
            case 27915: // Anchor to Skulls
            case 27931: // Anchor to Skulls
            case 27937: // Anchor to Skulls
                spellInfo->rangeIndex = 13;
                break;
            // target allys instead of enemies, target A is src_caster, spells with effect like that have ally target
            // this is the only known exception, probably just wrong data
            case 29214: // Wrath of the Plaguebringer
            case 54836: // Wrath of the Plaguebringer
                spellInfo->EffectImplicitTargetB[0] = TARGET_UNIT_SRC_AREA_ALLY;
                spellInfo->EffectImplicitTargetB[1] = TARGET_UNIT_SRC_AREA_ALLY;
                break;
            case 54807: // DK Sigil of the Wild Buck
                spellInfo->EffectBasePoints[EFFECT_0] = 39;
                break;
            case 57994: // Wind Shear - improper data for EFFECT_1 in 3.3.5 DBC, but is correct in 4.x
                spellInfo->Effect[EFFECT_1] = SPELL_EFFECT_MODIFY_THREAT_PERCENT;
                spellInfo->EffectBasePoints[EFFECT_1] = -6; // -5%
                break;
            case 63675: // Improved Devouring Plague
                spellInfo->AttributesEx3 |= SPELL_ATTR3_NO_DONE_BONUS;
                break;
            case 8145: // Tremor Totem (instant pulse)
            case 6474: // Earthbind Totem (instant pulse)
                spellInfo->AttributesEx5 |= SPELL_ATTR5_START_PERIODIC_AT_APPLY;
                break;
            case 23881: // Bloodthirst
                spellInfo->EffectImplicitTargetA[1] = TARGET_UNIT_CASTER;
                break;
            case 42436: // Brewfest: Drink!
                spellInfo->EffectImplicitTargetA[0] = TARGET_UNIT_TARGET_ANY;
                spellInfo->EffectImplicitTargetB[0] = 0;
                break;
            case 52109: // Flametongue Totem rank 1 (Aura)
            case 52110: // Flametongue Totem rank 2 (Aura)
            case 52111: // Flametongue Totem rank 3 (Aura)
            case 52112: // Flametongue Totem rank 4 (Aura)
            case 52113: // Flametongue Totem rank 5 (Aura)
            case 58651: // Flametongue Totem rank 6 (Aura)
            case 58654: // Flametongue Totem rank 7 (Aura)
            case 58655: // Flametongue Totem rank 8 (Aura)
                spellInfo->EffectImplicitTargetA[0] = TARGET_UNIT_CASTER;
                spellInfo->EffectImplicitTargetA[1] = TARGET_UNIT_CASTER;
                spellInfo->EffectImplicitTargetB[0] = 0;
                spellInfo->EffectImplicitTargetB[1] = 0;
                break;
            case 53241: // Marked for Death (Rank 1)
            case 53243: // Marked for Death (Rank 2)
            case 53244: // Marked for Death (Rank 3)
            case 53245: // Marked for Death (Rank 4)
            case 53246: // Marked for Death (Rank 5)
                spellInfo->EffectSpellClassMask[0] = flag96(0x00067801, 0x10820001, 0x00000801);
                break;
            case 70728: // Exploit Weakness (needs target selection script)
            case 70840: // Devious Minds (needs target selection script)
                spellInfo->EffectImplicitTargetA[0] = TARGET_UNIT_CASTER;
                spellInfo->EffectImplicitTargetB[0] = TARGET_UNIT_PET;
                break;
            case 53434: // Call of The Wild
            case 70893: // Culling The Herd (needs target selection script)
                spellInfo->EffectImplicitTargetA[0] = TARGET_UNIT_CASTER;
                spellInfo->EffectImplicitTargetB[0] = TARGET_UNIT_MASTER;
                break;
            case 54800: // Sigil of the Frozen Conscience - change class mask to custom extended flags of Icy Touch
                        // this is done because another spell also uses the same SpellFamilyFlags as Icy Touch
                        // SpellFamilyFlags[0] & 0x00000040 in SPELLFAMILY_DEATHKNIGHT is currently unused (3.3.5a)
                        // this needs research on modifier applying rules, does not seem to be in Attributes fields
                spellInfo->EffectSpellClassMask[0] = flag96(0x00000040, 0x00000000, 0x00000000);
                break;
            case 64949: // Idol of the Flourishing Life
                spellInfo->EffectSpellClassMask[EFFECT_0] = flag96(0x00000000, 0x02000000, 0x00000000);
                spellInfo->EffectApplyAuraName[EFFECT_0] = SPELL_AURA_ADD_FLAT_MODIFIER;
                break;
            case 34231: // Libram of the Lightbringer
            case 60792: // Libram of Tolerance
            case 64956: // Libram of the Resolute
                spellInfo->EffectSpellClassMask[EFFECT_0] = flag96(0x80000000, 0x00000000, 0x00000000);
                spellInfo->EffectApplyAuraName[EFFECT_0] = SPELL_AURA_ADD_FLAT_MODIFIER;
                break;
            case 28851: // Libram of Light
            case 28853: // Libram of Divinity
            case 32403: // Blessed Book of Nagrand
                spellInfo->EffectSpellClassMask[EFFECT_0] = flag96(0x40000000, 0x00000000, 0x00000000);
                spellInfo->EffectApplyAuraName[EFFECT_0] = SPELL_AURA_ADD_FLAT_MODIFIER;
                break;
            case 63163: // Apply Enchanted Bridle (Argent Tournament)
                spellInfo->EffectDieSides[0] = 0; // was 1, that should probably mean seat 0, but instead it's treated as spell 1
                spellInfo->EffectBasePoints[0] = 52391; // Ride Vehicle (forces seat 0)
                break;
            case 45602: // Ride Carpet
                spellInfo->EffectBasePoints[EFFECT_0] = 0; // force seat 0, vehicle doesn't have the required seat flags for "no seat specified (-1)"
                break;
            case 64745: // Item - Death Knight T8 Tank 4P Bonus
            case 64936: // Item - Warrior T8 Protection 4P Bonus
                spellInfo->EffectBasePoints[0] = 100; // 100% chance of procc'ing, not -10% (chance calculated in PrepareTriggersExecutedOnHit)
                break;
            case 19970: // Entangling Roots (Rank 6) -- Nature's Grasp Proc
            case 19971: // Entangling Roots (Rank 5) -- Nature's Grasp Proc
            case 19972: // Entangling Roots (Rank 4) -- Nature's Grasp Proc
            case 19973: // Entangling Roots (Rank 3) -- Nature's Grasp Proc
            case 19974: // Entangling Roots (Rank 2) -- Nature's Grasp Proc
            case 19975: // Entangling Roots (Rank 1) -- Nature's Grasp Proc
            case 27010: // Entangling Roots (Rank 7) -- Nature's Grasp Proc
            case 53313: // Entangling Roots (Rank 8) -- Nature's Grasp Proc
                spellInfo->CastingTimeIndex = 1;
                break;
            case 59414: // Pulsing Shockwave Aura (Loken)
                // this flag breaks movement, remove it
                spellInfo->AttributesEx &= ~SPELL_ATTR1_CHANNELED_1;
                break;
            case 61719: // Easter Lay Noblegarden Egg Aura - Interrupt flags copied from aura which this aura is linked with
                spellInfo->AuraInterruptFlags = AURA_INTERRUPT_FLAG_HITBYSPELL | AURA_INTERRUPT_FLAG_TAKE_DAMAGE;
                break;
            case 61874: // Noblegarden Chocolate
                spellInfo->Effect[EFFECT_1] = SPELL_EFFECT_APPLY_AURA;
                spellInfo->EffectApplyAuraName[EFFECT_1] = SPELL_AURA_PERIODIC_TRIGGER_SPELL;
                spellInfo->EffectAmplitude[EFFECT_1] = 10000;
                spellInfo->EffectTriggerSpell[EFFECT_1] = 24870;
                break;
            case 70650: // Death Knight T10 Tank 2P Bonus
                spellInfo->EffectApplyAuraName[0] = SPELL_AURA_ADD_PCT_MODIFIER;
                break;
            case 71838: // Drain Life - Bryntroll Normal
            case 71839: // Drain Life - Bryntroll Heroic
                spellInfo->AttributesEx2 |= SPELL_ATTR2_CANT_CRIT;
                break;
            case 34471: // The Beast Within
                spellInfo->AttributesEx5 |= SPELL_ATTR5_USABLE_WHILE_CONFUSED | SPELL_ATTR5_USABLE_WHILE_FEARED | SPELL_ATTR5_USABLE_WHILE_STUNNED;
                break;
            // ULDUAR SPELLS
            //
            case 62374: // Pursued (Flame Leviathan)
                spellInfo->EffectRadiusIndex[0] = EFFECT_RADIUS_50000_YARDS;   // 50000yd
                break;
            case 63342: // Focused Eyebeam Summon Trigger (Kologarn)
                spellInfo->MaxAffectedTargets = 1;
                break;
            case 62716: // Growth of Nature (Freya)
            case 65584: // Growth of Nature (Freya)
            case 64381: // Strength of the Pack (Auriaya)
                spellInfo->AttributesEx3 |= SPELL_ATTR3_STACK_FOR_DIFF_CASTERS;
                break;
            case 63018: // Searing Light (XT-002)
            case 65121: // Searing Light (25m) (XT-002)
            case 63024: // Gravity Bomb (XT-002)
            case 64234: // Gravity Bomb (25m) (XT-002)
                spellInfo->MaxAffectedTargets = 1;
                break;
            case 62834: // Boom (XT-002)
            // This hack is here because we suspect our implementation of spell effect execution on targets
            // is done in the wrong order. We suspect that EFFECT_0 needs to be applied on all targets,
            // then EFFECT_1, etc - instead of applying each effect on target1, then target2, etc.
            // The above situation causes the visual for this spell to be bugged, so we remove the instakill
            // effect and implement a script hack for that.
                spellInfo->Effect[EFFECT_1] = 0;
                break;
            case 64386: // Terrifying Screech (Auriaya)
            case 64389: // Sentinel Blast (Auriaya)
            case 64678: // Sentinel Blast (Auriaya)
                spellInfo->DurationIndex = 28; // 5 seconds, wrong DBC data?
                break;
            case 64321: // Potent Pheromones (Freya)
                // spell should dispel area aura, but doesn't have the attribute
                // may be db data bug, or blizz may keep reapplying area auras every update with checking immunity
                // that will be clear if we get more spells with problem like this
                spellInfo->AttributesEx |= SPELL_ATTR1_DISPEL_AURAS_ON_IMMUNITY;
                break;
            case 62301: // Cosmic Smash (Algalon the Observer)
                spellInfo->MaxAffectedTargets = 1;
                break;
            case 64598: // Cosmic Smash (Algalon the Observer)
                spellInfo->MaxAffectedTargets = 3;
                break;
            case 62293: // Cosmic Smash (Algalon the Observer)
                spellInfo->EffectImplicitTargetB[0] = TARGET_DEST_CASTER;
                break;
            case 62311: // Cosmic Smash (Algalon the Observer)
            case 64596: // Cosmic Smash (Algalon the Observer)
                spellInfo->rangeIndex = 6;  // 100yd
                break;
            case 64014: // Expedition Base Camp Teleport
            case 64024: // Conservatory Teleport
            case 64025: // Halls of Invention Teleport
            case 64028: // Colossal Forge Teleport
            case 64029: // Shattered Walkway Teleport
            case 64030: // Antechamber Teleport
            case 64031: // Scrapyard Teleport
            case 64032: // Formation Grounds Teleport
            case 65042: // Prison of Yogg-Saron Teleport
                spellInfo->EffectImplicitTargetA[0] = TARGET_DEST_DB;
                break;
            // ENDOF ULDUAR SPELLS
            //
            // TRIAL OF THE CRUSADER SPELLS
            //
            case 66258: // Infernal Eruption (10N)
            case 67901: // Infernal Eruption (25N)
                // increase duration from 15 to 18 seconds because caster is already
                // unsummoned when spell missile hits the ground so nothing happen in result
                spellInfo->DurationIndex = 85;
                break;
            // ENDOF TRIAL OF THE CRUSADER SPELLS
            //
            // ICECROWN CITADEL SPELLS
            //
            // THESE SPELLS ARE WORKING CORRECTLY EVEN WITHOUT THIS HACK
            // THE ONLY REASON ITS HERE IS THAT CURRENT GRID SYSTEM
            // DOES NOT ALLOW FAR OBJECT SELECTION (dist > 333)
            case 70781: // Light's Hammer Teleport
            case 70856: // Oratory of the Damned Teleport
            case 70857: // Rampart of Skulls Teleport
            case 70858: // Deathbringer's Rise Teleport
            case 70859: // Upper Spire Teleport
            case 70860: // Frozen Throne Teleport
            case 70861: // Sindragosa's Lair Teleport
                spellInfo->EffectImplicitTargetA[0] = TARGET_DEST_DB;
                break;
            case 69055: // Bone Slice (Lord Marrowgar)
            case 70814: // Bone Slice (Lord Marrowgar)
                spellInfo->EffectRadiusIndex[0] = EFFECT_RADIUS_8_YARDS; // 5yd
                break;
            case 69075: // Bone Storm (Lord Marrowgar)
            case 70834: // Bone Storm (Lord Marrowgar)
            case 70835: // Bone Storm (Lord Marrowgar)
            case 70836: // Bone Storm (Lord Marrowgar)
            case 72864: // Death Plague (Rotting Frost Giant)
            case 71160: // Plague Stench (Stinky)
            case 71161: // Plague Stench (Stinky)
            case 71123: // Decimate (Stinky & Precious)
                spellInfo->EffectRadiusIndex[0] = EFFECT_RADIUS_100_YARDS; // 100yd
                break;
            case 71169: // Shadow's Fate
                spellInfo->AttributesEx3 |= SPELL_ATTR3_STACK_FOR_DIFF_CASTERS;
                break;
            case 72378: // Blood Nova (Deathbringer Saurfang)
            case 73058: // Blood Nova (Deathbringer Saurfang)
                spellInfo->EffectRadiusIndex[0] = EFFECT_RADIUS_200_YARDS;
                spellInfo->EffectRadiusIndex[1] = EFFECT_RADIUS_200_YARDS;
                break;
            case 72769: // Scent of Blood (Deathbringer Saurfang)
                spellInfo->EffectRadiusIndex[0] = EFFECT_RADIUS_200_YARDS;
                // no break
            case 72771: // Scent of Blood (Deathbringer Saurfang)
                spellInfo->EffectRadiusIndex[1] = EFFECT_RADIUS_200_YARDS;
                break;
            case 72723: // Resistant Skin (Deathbringer Saurfang adds)
                // this spell initially granted Shadow damage immunity, however it was removed but the data was left in client
                spellInfo->Effect[2] = 0;
                break;
            case 70460: // Coldflame Jets (Traps after Saurfang)
                spellInfo->DurationIndex = 1; // 10 seconds
                break;
            case 71412: // Green Ooze Summon (Professor Putricide)
            case 71415: // Orange Ooze Summon (Professor Putricide)
                spellInfo->EffectImplicitTargetA[0] = TARGET_UNIT_TARGET_ANY;
                break;
            case 71159: // Awaken Plagued Zombies
                spellInfo->DurationIndex = 21;
                break;
            case 69508: // Slime Spray
                spellInfo->EffectImplicitTargetA[0] = TARGET_UNIT_TARGET_ANY;
                break;
            case 70530: // Volatile Ooze Beam Protection (Professor Putricide)
                spellInfo->Effect[0] = SPELL_EFFECT_APPLY_AURA; // for an unknown reason this was SPELL_EFFECT_APPLY_AREA_AURA_RAID
                break;
            // THIS IS HERE BECAUSE COOLDOWN ON CREATURE PROCS IS NOT IMPLEMENTED
            case 71604: // Mutated Strength (Professor Putricide)
            case 72673: // Mutated Strength (Professor Putricide)
            case 72674: // Mutated Strength (Professor Putricide)
            case 72675: // Mutated Strength (Professor Putricide)
                spellInfo->Effect[1] = 0;
                break;
            case 72454: // Mutated Plague (Professor Putricide)
            case 72464: // Mutated Plague (Professor Putricide)
            case 72506: // Mutated Plague (Professor Putricide)
            case 72507: // Mutated Plague (Professor Putricide)
                spellInfo->EffectRadiusIndex[0] = EFFECT_RADIUS_50000_YARDS; // 50000yd
                break;
            case 70911: // Unbound Plague (Professor Putricide) (needs target selection script)
            case 72854: // Unbound Plague (Professor Putricide) (needs target selection script)
            case 72855: // Unbound Plague (Professor Putricide) (needs target selection script)
            case 72856: // Unbound Plague (Professor Putricide) (needs target selection script)
                spellInfo->EffectImplicitTargetB[0] = TARGET_UNIT_TARGET_ENEMY;
                break;
            case 71518: // Unholy Infusion Quest Credit (Professor Putricide)
            case 72934: // Blood Infusion Quest Credit (Blood-Queen Lana'thel)
            case 72289: // Frost Infusion Quest Credit (Sindragosa)
                spellInfo->EffectRadiusIndex[0] = EFFECT_RADIUS_200_YARDS; // another missing radius
                break;
            case 71708: // Empowered Flare (Blood Prince Council)
            case 72785: // Empowered Flare (Blood Prince Council)
            case 72786: // Empowered Flare (Blood Prince Council)
            case 72787: // Empowered Flare (Blood Prince Council)
                spellInfo->AttributesEx3 |= SPELL_ATTR3_NO_DONE_BONUS;
                break;
            case 71266: // Swarming Shadows
            case 72890: // Swarming Shadows
                spellInfo->AreaGroupId = 0; // originally, these require area 4522, which is... outside of Icecrown Citadel
                break;
            case 70602: // Corruption
            case 48278: // Paralyze
                spellInfo->AttributesEx3 |= SPELL_ATTR3_STACK_FOR_DIFF_CASTERS;
                break;
            case 70715: // Column of Frost (visual marker)
                spellInfo->DurationIndex = 32; // 6 seconds (missing)
                break;
            case 71085: // Mana Void (periodic aura)
                spellInfo->DurationIndex = 9; // 30 seconds (missing)
                break;
            case 72015: // Frostbolt Volley (only heroic)
            case 72016: // Frostbolt Volley (only heroic)
                spellInfo->EffectRadiusIndex[2] = EFFECT_RADIUS_40_YARDS;
                break;
            case 70936: // Summon Suppressor (needs target selection script)
                spellInfo->EffectImplicitTargetA[0] = TARGET_UNIT_TARGET_ANY;
                spellInfo->EffectImplicitTargetB[0] = 0;
                break;
            case 72706: // Achievement Check (Valithria Dreamwalker)
            case 71357: // Order Whelp
                spellInfo->EffectRadiusIndex[0] = EFFECT_RADIUS_200_YARDS;   // 200yd
                break;
            case 70598: // Sindragosa's Fury
                spellInfo->EffectImplicitTargetA[0] = TARGET_DEST_DEST;
                break;
            case 69846: // Frost Bomb
                spellInfo->speed = 0.0f;    // This spell's summon happens instantly
                break;
            case 71614: // Ice Lock
                spellInfo->Mechanic = MECHANIC_STUN;
                break;
            case 24259: // Spell Lock silence
                spellInfo->speed = 80.0f;
                break;
            case 72762: // Defile
                spellInfo->DurationIndex = 559; // 53 seconds
                break;
            case 72743: // Defile
                spellInfo->DurationIndex = 22; // 45 seconds
                break;
            case 72754: // Defile
            case 73708: // Defile
            case 73709: // Defile
            case 73710: // Defile
                spellInfo->EffectRadiusIndex[0] = EFFECT_RADIUS_200_YARDS; // 200yd
                spellInfo->EffectRadiusIndex[1] = EFFECT_RADIUS_200_YARDS; // 200yd
                break;
            case 69030: // Val'kyr Target Search
                spellInfo->EffectRadiusIndex[0] = EFFECT_RADIUS_200_YARDS; // 200yd
                spellInfo->EffectRadiusIndex[1] = EFFECT_RADIUS_200_YARDS; // 200yd
                break;
            case 69198: // Raging Spirit Visual
                spellInfo->rangeIndex = 13; // 50000yd
                break;
            case 73654: // Harvest Souls
            case 74295: // Harvest Souls
            case 74296: // Harvest Souls
            case 74297: // Harvest Souls
                spellInfo->EffectRadiusIndex[0] = EFFECT_RADIUS_50000_YARDS; // 50000yd
                spellInfo->EffectRadiusIndex[1] = EFFECT_RADIUS_50000_YARDS; // 50000yd
                spellInfo->EffectRadiusIndex[2] = EFFECT_RADIUS_50000_YARDS; // 50000yd
                break;
            case 73655: // Harvest Soul
                spellInfo->AttributesEx3 |= SPELL_ATTR3_NO_DONE_BONUS;
                break;
            case 73540: // Summon Shadow Trap
                spellInfo->DurationIndex = 23; // 90 seconds
                break;
            case 73530: // Shadow Trap (visual)
                spellInfo->DurationIndex = 28; // 5 seconds
                break;
            case 73529: // Shadow Trap
                spellInfo->EffectRadiusIndex[1] = EFFECT_RADIUS_10_YARDS; // 10yd
                break;
            case 74282: // Shadow Trap (searcher)
                spellInfo->EffectRadiusIndex[0] = EFFECT_RADIUS_3_YARDS; // 3yd
                break;
            case 72595: // Restore Soul
            case 73650: // Restore Soul
                spellInfo->EffectRadiusIndex[0] = EFFECT_RADIUS_200_YARDS; // 200yd
                break;
            case 74086: // Destroy Soul
                spellInfo->EffectRadiusIndex[0] = EFFECT_RADIUS_200_YARDS; // 200yd
                break;
            case 74302: // Summon Spirit Bomb
            case 74342: // Summon Spirit Bomb
                spellInfo->EffectRadiusIndex[0] = EFFECT_RADIUS_200_YARDS; // 200yd
                spellInfo->MaxAffectedTargets = 1;
                break;
            case 74341: // Summon Spirit Bomb
            case 74343: // Summon Spirit Bomb
                spellInfo->EffectRadiusIndex[0] = EFFECT_RADIUS_200_YARDS; // 200yd
                spellInfo->MaxAffectedTargets = 3;
                break;
            case 73579: // Summon Spirit Bomb
                spellInfo->EffectRadiusIndex[0] = EFFECT_RADIUS_25_YARDS; // 25yd
                break;
            case 72350: // Fury of Frostmourne
                spellInfo->EffectRadiusIndex[0] = EFFECT_RADIUS_50000_YARDS; // 50000yd
                spellInfo->EffectRadiusIndex[1] = EFFECT_RADIUS_50000_YARDS; // 50000yd
                break;
            case 75127: // Kill Frostmourne Players
            case 72351: // Fury of Frostmourne
            case 72431: // Jump (removes Fury of Frostmourne debuff)
            case 72429: // Mass Resurrection
            case 73159: // Play Movie
            case 73582: // Trigger Vile Spirit (Inside, Heroic)
                spellInfo->EffectRadiusIndex[0] = EFFECT_RADIUS_50000_YARDS; // 50000yd
                break;
            case 72376: // Raise Dead
                spellInfo->MaxAffectedTargets = 3;
                spellInfo->EffectRadiusIndex[0] = EFFECT_RADIUS_50000_YARDS; // 50000yd
                break;
            case 71809: // Jump
                spellInfo->rangeIndex = 3; // 20yd
                spellInfo->EffectRadiusIndex[0] = EFFECT_RADIUS_25_YARDS; // 25yd
                break;
            case 72405: // Broken Frostmourne
                spellInfo->EffectRadiusIndex[1] = EFFECT_RADIUS_200_YARDS; // 200yd
                break;
            // ENDOF ICECROWN CITADEL SPELLS
            //
            // RUBY SANCTUM SPELLS
            //
            case 74769: // Twilight Cutter
            case 77844: // Twilight Cutter
            case 77845: // Twilight Cutter
            case 77846: // Twilight Cutter
                spellInfo->EffectRadiusIndex[0] = EFFECT_RADIUS_100_YARDS; // 100yd
                break;
            case 75509: // Twilight Mending
                spellInfo->AttributesEx6 |= SPELL_ATTR6_CAN_TARGET_INVISIBLE;
                spellInfo->AttributesEx2 |= SPELL_ATTR2_CAN_TARGET_NOT_IN_LOS;
                break;
            case 75888: // Awaken Flames
            case 75889: // Awaken Flames
                spellInfo->AttributesEx |= SPELL_ATTR1_CANT_TARGET_SELF;
                break;
            // ENDOF RUBY SANCTUM SPELLS
            //
            // EYE OF ETERNITY SPELLS
            // All spells below work even without these changes. The LOS attribute is due to problem
            // from collision between maps & gos with active destroyed state.
            case 57473: // Arcane Storm bonus explicit visual spell
            case 57431: // Summon Static Field
            case 56091: // Flame Spike (Wyrmrest Skytalon)
            case 56092: // Engulf in Flames (Wyrmrest Skytalon)
            case 57090: // Revivify (Wyrmrest Skytalon)
            case 57143: // Life Burst (Wyrmrest Skytalon)
                spellInfo->AttributesEx2 |= SPELL_ATTR2_CAN_TARGET_NOT_IN_LOS;
                break;
            // This would never crit on retail and it has attribute for SPELL_ATTR3_NO_DONE_BONUS because is handled from player,
            // until someone figures how to make scions not critting without hack and without making them main casters this should stay here.
            case 63934: // Arcane Barrage (casted by players and NONMELEEDAMAGELOG with caster Scion of Eternity (original caster)).
                spellInfo->AttributesEx2 |= SPELL_ATTR2_CANT_CRIT;
                break;
            // ENDOF EYE OF ETERNITY SPELLS
            //
            // OCULUS SPELLS
            // The spells below are here because their effect 1 is giving warning due to
            // triggered spell not found in any dbc and is missing from encounter source* of data.
            // Even judged as clientside these spells can't be guessed for* now.
            case 49462: // Call Ruby Drake
            case 49461: // Call Amber Drake
            case 49345: // Call Emerald Drake
                spellInfo->Effect[1] = 0;
                break;
            // ENDOF OCULUS SPELLS
            //
            case 40055: // Introspection
            case 40165: // Introspection
            case 40166: // Introspection
            case 40167: // Introspection
                spellInfo->Attributes |= SPELL_ATTR0_NEGATIVE_1;
                break;
            case 45524: // Chains of Ice
                spellInfo->EffectImplicitTargetA[EFFECT_2] = 0;
                spellInfo->EffectImplicitTargetA[2] = TARGET_UNIT_TARGET_ENEMY;
                break;
            case 2378: // Minor Fortitude
                spellInfo->manaCost = 0;
                spellInfo->manaPerSecond = 0;
                break;
<<<<<<< HEAD
            case 52212: // Death Knight: Death and Decay trigger spell
                spellInfo->AttributesEx6 |= SPELL_ATTR6_CAN_TARGET_INVISIBLE;
                break;
            case 18754: // Improved succubus - problems with apply if target is pet
                spellInfo->EffectApplyAuraName[0] = SPELL_AURA_ADD_FLAT_MODIFIER; // it's affects duration of seduction, let's minimize affection 
                spellInfo->EffectBasePoints[0] = -1.5*IN_MILLISECONDS*0.22; // reduce cast time of seduction by 22%
                spellInfo->EffectImplicitTargetA[0] = TARGET_UNIT_CASTER;
                break;
            case 18755:
                spellInfo->EffectApplyAuraName[0] = SPELL_AURA_ADD_FLAT_MODIFIER;
                spellInfo->EffectBasePoints[0] = -1.5*IN_MILLISECONDS*0.44; // reduce cast time of seduction by 44%
                spellInfo->EffectImplicitTargetA[0] = TARGET_UNIT_CASTER;
                break;
            case 18756:
                spellInfo->EffectApplyAuraName[0] = SPELL_AURA_ADD_FLAT_MODIFIER;
                spellInfo->EffectBasePoints[0] = -1.5*IN_MILLISECONDS*0.66; // reduce cast time of seduction by 66%
                spellInfo->EffectImplicitTargetA[0] = TARGET_UNIT_CASTER;
                break;
            // OCULUS SPELLS
            // The spells below are here, because their effect 1 is giving warning, because the triggered spell is not found in dbc and is missing from encounter sniff.
            case 49462: // Call Ruby Drake
            case 49461: // Call Amber Drake
            case 49345: // Call Emerald Drake
                spellInfo->Effect[1] = 0;
                break;
            case 62012: // Turkey Caller
                spellInfo->EffectRadiusIndex[0] = EFFECT_RADIUS_0_YARDS;    // 0yd
                break;
            case 28374: // Gluth's Decimate
            case 54426: // Gluth's Decimate
                spellInfo->AttributesEx |= SPELL_ATTR1_CANT_TARGET_SELF;
                break;
            case 29307: // Infected Wounds (Zombie Chow)
                spellInfo->AttributesEx3 |= SPELL_ATTR3_STACK_FOR_DIFF_CASTERS;
                break;
=======
>>>>>>> 5d4e657e
            case 24314: // Threatening Gaze
                spellInfo->AuraInterruptFlags |= AURA_INTERRUPT_FLAG_CAST | AURA_INTERRUPT_FLAG_MOVE | AURA_INTERRUPT_FLAG_JUMP;
                break;
            case 52908: // Backhand (Venture Co. Ruffian)
                spellInfo->EffectImplicitTargetA[0] = TARGET_UNIT_TARGET_ENEMY;
                break;
            default:
                break;
        }

        switch (spellInfo->SpellFamilyName)
        {
            case SPELLFAMILY_PALADIN:
                // Seals of the Pure should affect Seal of Righteousness
                if (spellInfo->SpellIconID == 25 && spellInfo->Attributes & SPELL_ATTR0_PASSIVE)
                    spellInfo->EffectSpellClassMask[0][1] |= 0x20000000;
                if (spellInfo->SpellFamilyFlags[1] & 0x00040000 /* Hammer of the Righteous */)
                    spellInfo->AttributesEx6 |= SPELL_ATTR6_NO_DONE_PCT_DAMAGE_MODS;
                break;
            case SPELLFAMILY_DEATHKNIGHT:
                // Icy Touch - extend FamilyFlags (unused value) for Sigil of the Frozen Conscience to use
                if (spellInfo->SpellIconID == 2721 && spellInfo->SpellFamilyFlags[0] & 0x2)
                    spellInfo->SpellFamilyFlags[0] |= 0x40;
                break;
        }
    }

    SummonPropertiesEntry* properties = const_cast<SummonPropertiesEntry*>(sSummonPropertiesStore.LookupEntry(121));
    properties->Type = SUMMON_TYPE_TOTEM;
    properties = const_cast<SummonPropertiesEntry*>(sSummonPropertiesStore.LookupEntry(647)); // 52893
    properties->Type = SUMMON_TYPE_TOTEM;

    sLog->outInfo(LOG_FILTER_SERVER_LOADING, ">> Loaded spell dbc data corrections in %u ms", GetMSTimeDiffToNow(oldMSTime));
}<|MERGE_RESOLUTION|>--- conflicted
+++ resolved
@@ -3710,7 +3710,6 @@
                 spellInfo->manaCost = 0;
                 spellInfo->manaPerSecond = 0;
                 break;
-<<<<<<< HEAD
             case 52212: // Death Knight: Death and Decay trigger spell
                 spellInfo->AttributesEx6 |= SPELL_ATTR6_CAN_TARGET_INVISIBLE;
                 break;
@@ -3729,13 +3728,6 @@
                 spellInfo->EffectBasePoints[0] = -1.5*IN_MILLISECONDS*0.66; // reduce cast time of seduction by 66%
                 spellInfo->EffectImplicitTargetA[0] = TARGET_UNIT_CASTER;
                 break;
-            // OCULUS SPELLS
-            // The spells below are here, because their effect 1 is giving warning, because the triggered spell is not found in dbc and is missing from encounter sniff.
-            case 49462: // Call Ruby Drake
-            case 49461: // Call Amber Drake
-            case 49345: // Call Emerald Drake
-                spellInfo->Effect[1] = 0;
-                break;
             case 62012: // Turkey Caller
                 spellInfo->EffectRadiusIndex[0] = EFFECT_RADIUS_0_YARDS;    // 0yd
                 break;
@@ -3746,8 +3738,6 @@
             case 29307: // Infected Wounds (Zombie Chow)
                 spellInfo->AttributesEx3 |= SPELL_ATTR3_STACK_FOR_DIFF_CASTERS;
                 break;
-=======
->>>>>>> 5d4e657e
             case 24314: // Threatening Gaze
                 spellInfo->AuraInterruptFlags |= AURA_INTERRUPT_FLAG_CAST | AURA_INTERRUPT_FLAG_MOVE | AURA_INTERRUPT_FLAG_JUMP;
                 break;
