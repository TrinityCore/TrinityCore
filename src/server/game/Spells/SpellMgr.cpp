--- conflicted
+++ resolved
@@ -16,16 +16,15 @@
  */
 
 #include "SpellMgr.h"
-#include "BattlePetMgr.h"
 #include "BattlefieldMgr.h"
 #include "BattlegroundMgr.h"
+#include "BattlePetMgr.h"
 #include "Chat.h"
-#include "DB2HotfixGenerator.h"
+#include "Containers.h"
 #include "DB2Stores.h"
 #include "DatabaseEnv.h"
 #include "LanguageMgr.h"
 #include "Log.h"
-#include "MapUtils.h"
 #include "MotionMaster.h"
 #include "ObjectMgr.h"
 #include "Player.h"
@@ -35,10 +34,10 @@
 #include "SpellInfo.h"
 #include "StringConvert.h"
 #include <G3D/g3dmath.h>
+#include <boost/multi_index_container.hpp>
 #include <boost/multi_index/composite_key.hpp>
 #include <boost/multi_index/hashed_index.hpp>
 #include <boost/multi_index/member.hpp>
-#include <boost/multi_index_container.hpp>
 
 namespace
 {
@@ -120,7 +119,7 @@
 {
     SkillLineAbilityMapBounds skillBounds = sSpellMgr->GetSkillLineAbilityMapBounds(spellId);
     for (SkillLineAbilityMap::const_iterator itr = skillBounds.first; itr != skillBounds.second; ++itr)
-        if (itr->second->SkillLine == skillId)
+        if (itr->second->SkillLine == int32(skillId))
             return true;
 
     return false;
@@ -343,22 +342,12 @@
     return false;
 }
 
-Trinity::IteratorPair<SpellLearnedBySpellMap::const_iterator> SpellMgr::GetSpellLearnedBySpellMapBounds(uint32 learnedSpellId) const
-{
-    return Trinity::Containers::MapEqualRange(mSpellLearnedBySpells, learnedSpellId);
-}
-
 SpellTargetPosition const* SpellMgr::GetSpellTargetPosition(uint32 spell_id, SpellEffIndex effIndex) const
 {
     SpellTargetPositionMap::const_iterator itr = mSpellTargetPositions.find(std::make_pair(spell_id, effIndex));
     if (itr != mSpellTargetPositions.end())
         return &itr->second;
     return nullptr;
-}
-
-Trinity::IteratorPair<SpellTargetPositionMap::const_iterator> SpellMgr::GetSpellTargetPositions(uint32 spell_id, SpellEffIndex effIndex) const
-{
-    return Trinity::Containers::MapEqualRange(mSpellTargetPositions, { spell_id, effIndex });
 }
 
 SpellSpellGroupMapBounds SpellMgr::GetSpellSpellGroupMapBounds(uint32 spell_id) const
@@ -540,7 +529,8 @@
             return false;
 
         std::vector<SpellPowerCost> const& costs = eventInfo.GetProcSpell()->GetPowerCost();
-        if (std::ranges::none_of(costs, [](SpellPowerCost const& cost) { return cost.Amount > 0; }))
+        auto m = std::find_if(costs.begin(), costs.end(), [](SpellPowerCost const& cost) { return cost.Amount > 0; });
+        if (m == costs.end())
             return false;
     }
 
@@ -1002,7 +992,6 @@
 {
     uint32 oldMSTime = getMSTime();
 
-    mSpellLearnedBySpells.clear();
     mSpellLearnSpells.clear();                              // need for reload case
 
     //                                                  0      1        2
@@ -1021,7 +1010,6 @@
         uint32 spell_id = fields[0].GetUInt32();
 
         SpellLearnSpellNode node;
-        node.SourceSpell = spell_id;
         node.Spell       = fields[1].GetUInt32();
         node.OverridesSpell = 0;
         node.Active      = fields[2].GetBool();
@@ -1066,7 +1054,6 @@
             if (spellEffectInfo.IsEffect(SPELL_EFFECT_LEARN_SPELL))
             {
                 SpellLearnSpellNode dbc_node;
-                dbc_node.SourceSpell = entry.Id;
                 dbc_node.Spell = spellEffectInfo.TriggerSpell;
                 dbc_node.Active = true;                     // all dbc based learned spells is active (show in spell book or hide by client itself)
                 dbc_node.OverridesSpell = 0;
@@ -1140,7 +1127,6 @@
             continue;
 
         SpellLearnSpellNode dbcLearnNode;
-        dbcLearnNode.SourceSpell = spellLearnSpell->SpellID;
         dbcLearnNode.Spell = spellLearnSpell->LearnSpellID;
         dbcLearnNode.OverridesSpell = spellLearnSpell->OverridesSpellID;
         dbcLearnNode.Active = true;
@@ -1150,9 +1136,6 @@
         ++dbc_count;
     }
 
-    for (auto const& [spellId, learnedSpellNode] : mSpellLearnSpells)
-        mSpellLearnedBySpells.emplace(learnedSpellNode.Spell, &learnedSpellNode);
-
     TC_LOG_INFO("server.loading", ">> Loaded {} spell learn spells, {} found in Spell.dbc in {} ms", count, dbc_count, GetMSTimeDiffToNow(oldMSTime));
 }
 
@@ -1162,14 +1145,15 @@
 
     mSpellTargetPositions.clear();                                // need for reload case
 
-    //                                               0   1            2           3      4          5          6          7
-    QueryResult result = WorldDatabase.Query("SELECT ID, EffectIndex, OrderIndex, MapID, PositionX, PositionY, PositionZ, Orientation FROM spell_target_position");
+    //                                               0   1            2      3          4          5          6
+    QueryResult result = WorldDatabase.Query("SELECT ID, EffectIndex, MapID, PositionX, PositionY, PositionZ, Orientation FROM spell_target_position");
     if (!result)
     {
         TC_LOG_INFO("server.loading", ">> Loaded 0 spell target coordinates. DB table `spell_target_position` is empty.");
         return;
     }
 
+    uint32 count = 0;
     do
     {
         Field* fields = result->Fetch();
@@ -1177,16 +1161,21 @@
         uint32 spellId = fields[0].GetUInt32();
         SpellEffIndex effIndex = SpellEffIndex(fields[1].GetUInt8());
 
-        SpellTargetPosition st(fields[3].GetUInt16(), fields[4].GetFloat(), fields[5].GetFloat(), fields[6].GetFloat());
-
-        MapEntry const* mapEntry = sMapStore.LookupEntry(st.GetMapId());
+        SpellTargetPosition st;
+
+        st.target_mapId       = fields[2].GetUInt16();
+        st.target_X           = fields[3].GetFloat();
+        st.target_Y           = fields[4].GetFloat();
+        st.target_Z           = fields[5].GetFloat();
+
+        MapEntry const* mapEntry = sMapStore.LookupEntry(st.target_mapId);
         if (!mapEntry)
         {
-            TC_LOG_ERROR("sql.sql", "Spell (Id: {}, EffectIndex: {}) is using a non-existant MapID (ID: {}).", spellId, uint32(effIndex), st.GetMapId());
+            TC_LOG_ERROR("sql.sql", "Spell (Id: {}, EffectIndex: {}) is using a non-existant MapID (ID: {}).", spellId, uint32(effIndex), st.target_mapId);
             continue;
         }
 
-        if (st.GetPositionX() == 0 && st.GetPositionY() == 0 && st.GetPositionZ() == 0)
+        if (st.target_X == 0 && st.target_Y == 0 && st.target_Z == 0)
         {
             TC_LOG_ERROR("sql.sql", "Spell (Id: {}, EffectIndex: {}): target coordinates not provided.", spellId, uint32(effIndex));
             continue;
@@ -1205,62 +1194,61 @@
             continue;
         }
 
-        SpellEffectInfo const& spellEffectInfo = spellInfo->GetEffect(effIndex);
-        if (Optional<float> orientiation = fields[7].GetFloatOrNull())
-            st.SetOrientation(*orientiation);
+        if (!fields[6].IsNull())
+            st.target_Orientation = fields[6].GetFloat();
         else
         {
-            // target facing is in degrees for 6484 & 9268...
-            if (spellEffectInfo.PositionFacing > 2 * float(M_PI))
-                st.SetOrientation(spellEffectInfo.PositionFacing * float(M_PI) / 180);
+            // target facing is in degrees for 6484 & 9268... (blizz sucks)
+            if (spellInfo->GetEffect(effIndex).PositionFacing > 2 * float(M_PI))
+                st.target_Orientation = spellInfo->GetEffect(effIndex).PositionFacing * float(M_PI) / 180;
             else
-                st.SetOrientation(spellEffectInfo.PositionFacing);
+                st.target_Orientation = spellInfo->GetEffect(effIndex).PositionFacing;
         }
 
         auto hasTarget = [&](Targets target)
         {
+            SpellEffectInfo const& spellEffectInfo = spellInfo->GetEffect(effIndex);
             return spellEffectInfo.TargetA.GetTarget() == target || spellEffectInfo.TargetB.GetTarget() == target;
         };
 
-        if (!hasTarget(TARGET_DEST_NEARBY_DB))
-        {
-            if (!hasTarget(TARGET_DEST_DB) && !hasTarget(TARGET_DEST_NEARBY_ENTRY_OR_DB))
-            {
-                TC_LOG_ERROR("sql.sql", "Spell (Id: {}, effIndex: {}) listed in `spell_target_position` does not have a target TARGET_DEST_DB ({}) or TARGET_DEST_NEARBY_DB ({}) or TARGET_DEST_NEARBY_ENTRY_OR_DB ({}).",
-                    spellId, uint32(effIndex), TARGET_DEST_DB, TARGET_DEST_NEARBY_DB, TARGET_DEST_NEARBY_ENTRY_OR_DB);
-                continue;
-            }
-            if (fields[2].GetInt32() != 0)
-            {
-                TC_LOG_ERROR("sql.sql", "Spell (Id: {}, effIndex: {}) listed in `spell_target_position` does not have a target TARGET_DEST_NEARBY_DB ({}) but lists multiple points, only one is allowed.",
-                    spellId, uint32(effIndex), TARGET_DEST_NEARBY_DB);
-                continue;
-            }
-        }
-
-        mSpellTargetPositions.emplace(std::make_pair(spellId, effIndex), st);
+        if (hasTarget(TARGET_DEST_DB) || hasTarget(TARGET_DEST_NEARBY_ENTRY_OR_DB))
+        {
+            std::pair<uint32, SpellEffIndex> key = std::make_pair(spellId, effIndex);
+            mSpellTargetPositions[key] = st;
+            ++count;
+        }
+        else
+        {
+            TC_LOG_ERROR("sql.sql", "Spell (Id: {}, effIndex: {}) listed in `spell_target_position` does not have a target TARGET_DEST_DB (17).", spellId, uint32(effIndex));
+            continue;
+        }
 
     } while (result->NextRow());
 
     /*
     // Check all spells
-    for (SpellInfo const& spellInfo : mSpellInfoMap)
-    {
-        if (spellInfo.Difficulty != DIFFICULTY_NONE)
+    for (uint32 i = 1; i < GetSpellInfoStoreSize(); ++i)
+    {
+        SpellInfo const* spellInfo = GetSpellInfo(i);
+        if (!spellInfo)
             continue;
 
-        for (SpellEffectInfo const& effect : spellInfo.GetEffects())
-        {
-            if (effect.TargetA.GetTarget() != TARGET_DEST_DB && effect.TargetB.GetTarget() != TARGET_DEST_DB)
+        for (uint8 j = 0; j < MAX_SPELL_EFFECTS; ++j)
+        {
+            SpellEffectInfo const* effect = spellInfo->GetEffect(j);
+            if (!effect)
                 continue;
 
-            if (!GetSpellTargetPosition(spellInfo.Id, effect.EffectIndex))
-                TC_LOG_DEBUG("spells", "Spell (Id: {}, EffectIndex: {}) does not have record in `spell_target_position`.", spellInfo.Id, effect.EffectIndex);
+            if (effect->TargetA.GetTarget() != TARGET_DEST_DB && effect->TargetB.GetTarget() != TARGET_DEST_DB)
+                continue;
+
+            if (!GetSpellTargetPosition(i, SpellEffIndex(j)))
+                TC_LOG_DEBUG("spells", "Spell (Id: {}, EffectIndex: {}) does not have record in `spell_target_position`.", i, j);
         }
     }
     */
 
-    TC_LOG_INFO("server.loading", ">> Loaded {} spell teleport coordinates in {} ms", mSpellTargetPositions.size(), GetMSTimeDiffToNow(oldMSTime));
+    TC_LOG_INFO("server.loading", ">> Loaded {} spell teleport coordinates in {} ms", count, GetMSTimeDiffToNow(oldMSTime));
 }
 
 void SpellMgr::LoadSpellGroups()
@@ -1951,11 +1939,19 @@
 
     mSkillLineAbilityMap.clear();
 
-    for (SkillLineAbilityEntry const* skillLineAbility : sSkillLineAbilityStore)
-        mSkillLineAbilityMap.emplace(skillLineAbility->Spell, skillLineAbility);
-
-    TC_LOG_INFO("server.loading", ">> Loaded {} SkillLineAbility MultiMap Data in {} ms",
-        mSkillLineAbilityMap.size(), GetMSTimeDiffToNow(oldMSTime));
+    uint32 count = 0;
+
+    for (uint32 i = 0; i < sSkillLineAbilityStore.GetNumRows(); ++i)
+    {
+        SkillLineAbilityEntry const* SkillInfo = sSkillLineAbilityStore.LookupEntry(i);
+        if (!SkillInfo)
+            continue;
+
+        mSkillLineAbilityMap.insert(SkillLineAbilityMap::value_type(SkillInfo->Spell, SkillInfo));
+        ++count;
+    }
+
+    TC_LOG_INFO("server.loading", ">> Loaded {} SkillLineAbility MultiMap Data in {} ms", count, GetMSTimeDiffToNow(oldMSTime));
 }
 
 void SpellMgr::LoadSpellPetAuras()
@@ -2171,7 +2167,7 @@
 
             for (SkillLineAbilityEntry const* skillLine : *skillLineAbilities)
             {
-                if (skillLine->GetAcquireMethod() != SkillLineAbilityAcquireMethod::AutomaticCharLevel)
+                if (skillLine->AcquireMethod != SKILL_LINE_ABILITY_LEARNED_ON_SKILL_LEARN)
                     continue;
 
                 SpellInfo const* spell = GetSpellInfo(skillLine->Spell, DIFFICULTY_NONE);
@@ -2527,11 +2523,7 @@
             case SPELL_AURA_ADD_PCT_MODIFIER:
             case SPELL_AURA_ADD_PCT_MODIFIER_BY_SPELL_LABEL:
             case SPELL_AURA_ADD_FLAT_MODIFIER_BY_SPELL_LABEL:
-                if (effect->EffectMiscValue[0] >= MAX_SPELLMOD)
-                {
-                    TC_LOG_ERROR("server.loading", "Invalid spell modifier type {} found on spell {} effect index {}, consider increasing MAX_SPELLMOD",
-                        effect->EffectMiscValue[0], effect->SpellID, effect->EffectIndex);
-                }
+                ASSERT(effect->EffectMiscValue[0] < MAX_SPELLMOD, "MAX_SPELLMOD must be at least %d", effect->EffectMiscValue[0] + 1);
                 break;
             default:
                 break;
@@ -2786,7 +2778,7 @@
             auto existingSpellBounds = _GetSpellInfo(spellId);
             if (existingSpellBounds.begin() != existingSpellBounds.end())
             {
-                TC_LOG_ERROR("sql.sql", "Serverside spell {} difficulty {} effect index {} references a regular spell loaded from file. Adding serverside effects to existing spells is not allowed.",
+                TC_LOG_ERROR("sql.sql", "Serverside spell {} difficulty {} effext index {} references a regular spell loaded from file. Adding serverside effects to existing spells is not allowed.",
                     spellId, uint32(difficulty), effect.EffectIndex);
                 continue;
             }
@@ -2854,21 +2846,21 @@
     QueryResult spellsResult = WorldDatabase.Query("SELECT Id, DifficultyID, CategoryId, Dispel, Mechanic, Attributes, AttributesEx, AttributesEx2, AttributesEx3, "
     //   9              10             11             12             13             14             15              16              17              18
         "AttributesEx4, AttributesEx5, AttributesEx6, AttributesEx7, AttributesEx8, AttributesEx9, AttributesEx10, AttributesEx11, AttributesEx12, AttributesEx13, "
-    //   19              20              21       22          23       24                  25                  26                 27               28
-        "AttributesEx14, AttributesEx15, Stances, StancesNot, Targets, TargetCreatureType, RequiresSpellFocus, FacingCasterFlags, CasterAuraState, TargetAuraState, "
-    //   29                      30                      31               32               33                      34
+    //   19              20       21          22       23                  24                  25                 26               27
+        "AttributesEx14, Stances, StancesNot, Targets, TargetCreatureType, RequiresSpellFocus, FacingCasterFlags, CasterAuraState, TargetAuraState, "
+    //   28                      29                      30               31               32                      33
         "ExcludeCasterAuraState, ExcludeTargetAuraState, CasterAuraSpell, TargetAuraSpell, ExcludeCasterAuraSpell, ExcludeTargetAuraSpell, "
-    //   35              36              37                     38                     39
+    //   34              35              36                     37                     38
         "CasterAuraType, TargetAuraType, ExcludeCasterAuraType, ExcludeTargetAuraType, CastingTimeIndex, "
-    //   40            41                    42                     43                 44              45                   46
+    //   39            40                    41                     42                 43              44                   45
         "RecoveryTime, CategoryRecoveryTime, StartRecoveryCategory, StartRecoveryTime, InterruptFlags, AuraInterruptFlags1, AuraInterruptFlags2, "
-    //   47                      48                      49         50          51          52           53            54           55        56         57
+    //   46                      47                      48         49          50          51           52            53           54        55         56
         "ChannelInterruptFlags1, ChannelInterruptFlags2, ProcFlags, ProcFlags2, ProcChance, ProcCharges, ProcCooldown, ProcBasePPM, MaxLevel, BaseLevel, SpellLevel, "
-    //   58             59          60     61           62           63                 64                        65                             66
+    //   57             58          59     60           61           62                 63                        64                             65
         "DurationIndex, RangeIndex, Speed, LaunchDelay, StackAmount, EquippedItemClass, EquippedItemSubClassMask, EquippedItemInventoryTypeMask, ContentTuningId, "
-    //   67         68         69         70              71                  72               73                 74                 75                 76
+    //   66         67         68         69              70                  71               72                 73                 74                 75
         "SpellName, ConeAngle, ConeWidth, MaxTargetLevel, MaxAffectedTargets, SpellFamilyName, SpellFamilyFlags1, SpellFamilyFlags2, SpellFamilyFlags3, SpellFamilyFlags4, "
-    //   77        78              79           80          81
+    //   76        77              78           79          80
         "DmgClass, PreventionType, AreaGroupId, SchoolMask, ChargeCategoryId FROM serverside_spell");
     if (spellsResult)
     {
@@ -2886,7 +2878,7 @@
                 continue;
             }
 
-            mServersideSpellNames.emplace_back(spellId, fields[67].GetString());
+            mServersideSpellNames.emplace_back(spellId, fields[66].GetString());
 
             SpellInfo& spellInfo = const_cast<SpellInfo&>(*mSpellInfoMap.emplace(&mServersideSpellNames.back().Name, difficulty, spellEffects[{ spellId, difficulty }]).first);
             spellInfo.CategoryId = fields[2].GetUInt32();
@@ -2907,64 +2899,63 @@
             spellInfo.AttributesEx12 = fields[17].GetUInt32();
             spellInfo.AttributesEx13 = fields[18].GetUInt32();
             spellInfo.AttributesEx14 = fields[19].GetUInt32();
-            spellInfo.AttributesEx15 = fields[20].GetUInt32();
-            spellInfo.Stances = fields[21].GetUInt64();
-            spellInfo.StancesNot = fields[22].GetUInt64();
-            spellInfo.Targets = fields[23].GetUInt32();
-            spellInfo.TargetCreatureType = fields[24].GetUInt32();
-            spellInfo.RequiresSpellFocus = fields[25].GetUInt32();
-            spellInfo.FacingCasterFlags = fields[26].GetUInt32();
-            spellInfo.CasterAuraState = fields[27].GetUInt32();
-            spellInfo.TargetAuraState = fields[28].GetUInt32();
-            spellInfo.ExcludeCasterAuraState = fields[29].GetUInt32();
-            spellInfo.ExcludeTargetAuraState = fields[30].GetUInt32();
-            spellInfo.CasterAuraSpell = fields[31].GetUInt32();
-            spellInfo.TargetAuraSpell = fields[32].GetUInt32();
-            spellInfo.ExcludeCasterAuraSpell = fields[33].GetUInt32();
-            spellInfo.ExcludeTargetAuraSpell = fields[34].GetUInt32();
-            spellInfo.CasterAuraType = AuraType(fields[35].GetInt32());
-            spellInfo.TargetAuraType = AuraType(fields[36].GetInt32());
-            spellInfo.ExcludeCasterAuraType = AuraType(fields[37].GetInt32());
-            spellInfo.ExcludeTargetAuraType = AuraType(fields[38].GetInt32());
-            spellInfo.CastTimeEntry = sSpellCastTimesStore.LookupEntry(fields[39].GetUInt32());
-            spellInfo.RecoveryTime = fields[40].GetUInt32();
-            spellInfo.CategoryRecoveryTime = fields[41].GetUInt32();
-            spellInfo.StartRecoveryCategory = fields[42].GetUInt32();
-            spellInfo.StartRecoveryTime = fields[43].GetUInt32();
-            spellInfo.InterruptFlags = SpellInterruptFlags(fields[44].GetUInt32());
-            spellInfo.AuraInterruptFlags = SpellAuraInterruptFlags(fields[45].GetUInt32());
-            spellInfo.AuraInterruptFlags2 = SpellAuraInterruptFlags2(fields[46].GetUInt32());
-            spellInfo.ChannelInterruptFlags = SpellAuraInterruptFlags(fields[47].GetUInt32());
-            spellInfo.ChannelInterruptFlags2 = SpellAuraInterruptFlags2(fields[48].GetUInt32());
-            spellInfo.ProcFlags[0] = fields[49].GetUInt32();
-            spellInfo.ProcFlags[1] = fields[50].GetUInt32();
-            spellInfo.ProcChance = fields[51].GetUInt32();
-            spellInfo.ProcCharges = fields[52].GetUInt32();
-            spellInfo.ProcCooldown = fields[53].GetUInt32();
-            spellInfo.ProcBasePPM = fields[54].GetFloat();
-            spellInfo.MaxLevel = fields[55].GetUInt32();
-            spellInfo.BaseLevel = fields[56].GetUInt32();
-            spellInfo.SpellLevel = fields[57].GetUInt32();
-            spellInfo.DurationEntry = sSpellDurationStore.LookupEntry(fields[58].GetUInt32());
-            spellInfo.RangeEntry = sSpellRangeStore.LookupEntry(fields[59].GetUInt32());
-            spellInfo.Speed = fields[60].GetFloat();
-            spellInfo.LaunchDelay = fields[61].GetFloat();
-            spellInfo.StackAmount = fields[62].GetUInt32();
-            spellInfo.EquippedItemClass = fields[63].GetInt32();
-            spellInfo.EquippedItemSubClassMask = fields[64].GetInt32();
-            spellInfo.EquippedItemInventoryTypeMask = fields[65].GetInt32();
-            spellInfo.ContentTuningId = fields[66].GetUInt32();
-            spellInfo.ConeAngle = fields[68].GetFloat();
-            spellInfo.Width = fields[69].GetFloat();
-            spellInfo.MaxTargetLevel = fields[70].GetUInt32();
-            spellInfo.MaxAffectedTargets = fields[71].GetUInt32();
-            spellInfo.SpellFamilyName = fields[72].GetUInt32();
-            spellInfo.SpellFamilyFlags = flag128(fields[73].GetUInt32(), fields[74].GetUInt32(), fields[75].GetUInt32(), fields[76].GetUInt32());
-            spellInfo.DmgClass = fields[77].GetUInt32();
-            spellInfo.PreventionType = fields[78].GetUInt32();
-            spellInfo.RequiredAreasID = fields[79].GetInt32();
-            spellInfo.SchoolMask = fields[80].GetUInt32();
-            spellInfo.ChargeCategoryId = fields[81].GetUInt32();
+            spellInfo.Stances = fields[20].GetUInt64();
+            spellInfo.StancesNot = fields[21].GetUInt64();
+            spellInfo.Targets = fields[22].GetUInt32();
+            spellInfo.TargetCreatureType = fields[23].GetUInt32();
+            spellInfo.RequiresSpellFocus = fields[24].GetUInt32();
+            spellInfo.FacingCasterFlags = fields[25].GetUInt32();
+            spellInfo.CasterAuraState = fields[26].GetUInt32();
+            spellInfo.TargetAuraState = fields[27].GetUInt32();
+            spellInfo.ExcludeCasterAuraState = fields[28].GetUInt32();
+            spellInfo.ExcludeTargetAuraState = fields[29].GetUInt32();
+            spellInfo.CasterAuraSpell = fields[30].GetUInt32();
+            spellInfo.TargetAuraSpell = fields[31].GetUInt32();
+            spellInfo.ExcludeCasterAuraSpell = fields[32].GetUInt32();
+            spellInfo.ExcludeTargetAuraSpell = fields[33].GetUInt32();
+            spellInfo.CasterAuraType = AuraType(fields[34].GetInt32());
+            spellInfo.TargetAuraType = AuraType(fields[35].GetInt32());
+            spellInfo.ExcludeCasterAuraType = AuraType(fields[36].GetInt32());
+            spellInfo.ExcludeTargetAuraType = AuraType(fields[37].GetInt32());
+            spellInfo.CastTimeEntry = sSpellCastTimesStore.LookupEntry(fields[38].GetUInt32());
+            spellInfo.RecoveryTime = fields[39].GetUInt32();
+            spellInfo.CategoryRecoveryTime = fields[40].GetUInt32();
+            spellInfo.StartRecoveryCategory = fields[41].GetUInt32();
+            spellInfo.StartRecoveryTime = fields[42].GetUInt32();
+            spellInfo.InterruptFlags = SpellInterruptFlags(fields[43].GetUInt32());
+            spellInfo.AuraInterruptFlags = SpellAuraInterruptFlags(fields[44].GetUInt32());
+            spellInfo.AuraInterruptFlags2 = SpellAuraInterruptFlags2(fields[45].GetUInt32());
+            spellInfo.ChannelInterruptFlags = SpellAuraInterruptFlags(fields[46].GetUInt32());
+            spellInfo.ChannelInterruptFlags2 = SpellAuraInterruptFlags2(fields[47].GetUInt32());
+            spellInfo.ProcFlags[0] = fields[48].GetUInt32();
+            spellInfo.ProcFlags[1] = fields[49].GetUInt32();
+            spellInfo.ProcChance = fields[50].GetUInt32();
+            spellInfo.ProcCharges = fields[51].GetUInt32();
+            spellInfo.ProcCooldown = fields[52].GetUInt32();
+            spellInfo.ProcBasePPM = fields[53].GetFloat();
+            spellInfo.MaxLevel = fields[54].GetUInt32();
+            spellInfo.BaseLevel = fields[55].GetUInt32();
+            spellInfo.SpellLevel = fields[56].GetUInt32();
+            spellInfo.DurationEntry = sSpellDurationStore.LookupEntry(fields[57].GetUInt32());
+            spellInfo.RangeEntry = sSpellRangeStore.LookupEntry(fields[58].GetUInt32());
+            spellInfo.Speed = fields[59].GetFloat();
+            spellInfo.LaunchDelay = fields[60].GetFloat();
+            spellInfo.StackAmount = fields[61].GetUInt32();
+            spellInfo.EquippedItemClass = fields[62].GetInt32();
+            spellInfo.EquippedItemSubClassMask = fields[63].GetInt32();
+            spellInfo.EquippedItemInventoryTypeMask = fields[64].GetInt32();
+            spellInfo.ContentTuningId = fields[65].GetUInt32();
+            spellInfo.ConeAngle = fields[67].GetFloat();
+            spellInfo.Width = fields[68].GetFloat();
+            spellInfo.MaxTargetLevel = fields[69].GetUInt32();
+            spellInfo.MaxAffectedTargets = fields[70].GetUInt32();
+            spellInfo.SpellFamilyName = fields[71].GetUInt32();
+            spellInfo.SpellFamilyFlags = flag128(fields[72].GetUInt32(), fields[73].GetUInt32(), fields[74].GetUInt32(), fields[75].GetUInt32());
+            spellInfo.DmgClass = fields[76].GetUInt32();
+            spellInfo.PreventionType = fields[77].GetUInt32();
+            spellInfo.RequiredAreasID = fields[78].GetInt32();
+            spellInfo.SchoolMask = fields[79].GetUInt32();
+            spellInfo.ChargeCategoryId = fields[80].GetUInt32();
 
         } while (spellsResult->NextRow());
     }
@@ -3873,14 +3864,10 @@
         });
     });
 
-    // Maelstrom Weapon
-    ApplySpellFix({ 187881 }, [](SpellInfo* spellInfo)
-    {
-        ApplySpellEffectFix(spellInfo, EFFECT_1, [](SpellEffectInfo* spellEffectInfo)
-        {
-            // Add Lava Burst to spells that benefit from it
-            spellEffectInfo->SpellClassMask[1] |= 0x1000;
-        });
+    // Gathering Storms
+    ApplySpellFix({ 198300 }, [](SpellInfo* spellInfo)
+    {
+        spellInfo->ProcCharges = 1; // override proc charges, has 0 (unlimited) in db2
     });
 
     ApplySpellFix({
@@ -4016,16 +4003,6 @@
         spellInfo->RangeEntry = sSpellRangeStore.LookupEntry(6);  // 100yd
     });
 
-    // Death and Decay (target increase)
-    ApplySpellFix({ 188290 }, [](SpellInfo* spellInfo)
-    {
-        // Change SpellClassMask to exclude 49020 and only keep its triggered spells
-        ApplySpellEffectFix(spellInfo, EFFECT_3, [](SpellEffectInfo* spellEffectInfo)
-        {
-            spellEffectInfo->SpellClassMask.Set(0x80, 0, 0, 0x8000);
-        });
-    });
-
     // Chrono Shift (enemy slow part)
     ApplySpellFix({ 236299 }, [](SpellInfo* spellInfo)
     {
@@ -4039,15 +4016,6 @@
         ApplySpellEffectFix(spellInfo, EFFECT_3, [](SpellEffectInfo* spellEffectInfo)
         {
             spellEffectInfo->Effect = SPELL_EFFECT_DUMMY;
-        });
-    });
-
-    // Summon Faol in Tirisfal
-    ApplySpellFix({ 202112 }, [](SpellInfo* spellInfo)
-    {
-        ApplySpellEffectFix(spellInfo, EFFECT_0, [](SpellEffectInfo* spellEffectInfo)
-        {
-            spellEffectInfo->TargetA = SpellImplicitTargetInfo(TARGET_DEST_DB);
         });
     });
 
@@ -4729,40 +4697,6 @@
     // ENDOF MARDUM SPELLS
 
     //
-    // MAW OF SOULS SPELLS
-    //
-
-    // 193465 - Bane
-    ApplySpellFix({ 193465 }, [](SpellInfo* spellInfo)
-    {
-        ApplySpellEffectFix(spellInfo, EFFECT_0, [](SpellEffectInfo* spellEffectInfo)
-        {
-            // Normal difficulty should also be using the regular heroic+ AreaTriggerCreateProperties
-            spellEffectInfo->MiscValue = 5838;
-        });
-    });
-
-    // ENDOF MAW OF SOULS SPELLS
-
-    //
-    // BLACK ROOK HOLD SPELLS
-    //
-
-    // Soul Echoes
-    ApplySpellFix({ 194981 }, [](SpellInfo* spellInfo)
-    {
-        spellInfo->RangeEntry = sSpellRangeStore.LookupEntry(6); // Vision Range (AOI)
-    });
-
-    // Soulgorge
-    ApplySpellFix({ 196930 }, [](SpellInfo* spellInfo)
-    {
-        spellInfo->RangeEntry = sSpellRangeStore.LookupEntry(7); // 10 yd
-    });
-
-    // ENDOF BLACK ROOK HOLD SPELLS
-
-    //
     // ANTORUS THE BURNING THRONE SPELLS
     //
 
@@ -4780,64 +4714,6 @@
     // ENDOF ANTORUS THE BURNING THRONE SPELLS
 
     //
-    // STORMSONG VALLEY SPELLS
-    //
-
-    // Void Orb
-    ApplySpellFix({ 273467 }, [](SpellInfo* spellInfo)
-    {
-        ApplySpellEffectFix(spellInfo, EFFECT_0, [](SpellEffectInfo* spellEffectInfo)
-        {
-            spellEffectInfo->TargetARadiusEntry = sSpellRadiusStore.LookupEntry(EFFECT_RADIUS_0_5_YARDS);
-        });
-    });
-
-    // ENDOF STORMSONG VALLEY SPELLS
-
-    //
-    // KINGS REST SPELLS
-    //
-
-    // Fixate
-    ApplySpellFix({ 269936 }, [](SpellInfo* spellInfo)
-    {
-        spellInfo->Attributes |= SPELL_ATTR0_AURA_IS_DEBUFF;
-    });
-
-    // ENDOF KINGS REST SPELLS
-
-    //
-    // WAYCREST MANOR SPELLS
-    //
-
-    // Discordant Cadenza
-    ApplySpellFix({ 268308 }, [](SpellInfo* spellInfo)
-    {
-        spellInfo->AttributesEx2 |= SPELL_ATTR2_IGNORE_LINE_OF_SIGHT;
-    });
-
-    // Waycrest Manor - Waycrests Defeated (Horde)
-    // Waycrest Manor - Waycrests Defeated (Alliance)
-    ApplySpellFix({ 267595, 267597, 267609 }, [](SpellInfo* spellInfo)
-    {
-        ApplySpellEffectFix(spellInfo, EFFECT_0, [](SpellEffectInfo* spellEffectInfo)
-        {
-            spellEffectInfo->Effect = SPELL_EFFECT_CREATE_CONVERSATION;
-        });
-    });
-
-    ApplySpellFix({
-        260566, // Wildfire Missile
-        260570  // Wildfire Missile Impact
-    }, [](SpellInfo* spellInfo)
-    {
-        spellInfo->AttributesEx2 |= SPELL_ATTR2_IGNORE_LINE_OF_SIGHT;
-        spellInfo->AttributesEx9 |= SPELL_ATTR9_FORCE_DEST_LOCATION;
-    });
-
-    // ENDOF WAYCREST MANOR SPELLS
-
-    //
     // SEPULCHER OF THE FIRST ONES
     //
 
@@ -4901,7 +4777,7 @@
             spellEffectInfo->TargetB = SpellImplicitTargetInfo(TARGET_DEST_DEST);
         });
     });
-    // ENDOF SEPULCHER OF THE FIRST ONES
+    // END OF SEPULCHER OF THE FIRST ONES
 
     //
     // THE AZURE VAULT SPELLS
@@ -4933,9 +4809,8 @@
 
     // ENDOF THE AZURE VAULT SPELLS
     //
-
+    
     //
-<<<<<<< HEAD
     // TERRACE OF ENDLESS SPRING SPELLS
     //
 
@@ -4946,92 +4821,8 @@
     });
 
     // END OF TERRACE OF ENDLESS SPRING SPELLS
-=======
-    // SHRINE OF THE STORM SPELLS
     //
-
-    // These spells have TARGET_DEST_NEARBY_ENTRY for serverside unit
-    ApplySpellFix({
-        274365, // Requiem of the Abyss
-        274367, // Requiem of the Abyss
-        264911, // Erupting Waters
-        264912, // Erupting Waters
-        264913, // Erupting Waters
-    }, [](SpellInfo* spellInfo)
-    {
-        ApplySpellEffectFix(spellInfo, EFFECT_0, [](SpellEffectInfo* spellEffectInfo)
-        {
-            spellEffectInfo->TargetA = SpellImplicitTargetInfo(TARGET_DEST_DEST);
-        });
-    });
-
-    // Conversation
-    ApplySpellFix({ 274668, 274669 }, [](SpellInfo* spellInfo)
-    {
-        ApplySpellEffectFix(spellInfo, EFFECT_0, [](SpellEffectInfo* spellEffectInfo)
-        {
-            spellEffectInfo->Effect = SPELL_EFFECT_CREATE_CONVERSATION;
-        });
-    });
-
-    // ENDOF SHRINE OF THE STORM SPELLS
-    //
-
-    //
-    // UNDERROT SPELLS
-    //
-
-    // Boundless Rot
-    ApplySpellFix({ 259845 }, [](SpellInfo* spellInfo)
-    {
-        ApplySpellEffectFix(spellInfo, EFFECT_0, [](SpellEffectInfo* spellEffectInfo)
-        {
-            spellEffectInfo->TargetA = SpellImplicitTargetInfo(TARGET_DEST_DEST);
-        });
-    });
-
-    // ENDOF UNDERROT SPELLS
-    //
-
-    //
-    // ATAL DAZAR SPELLS
-    //
-
-    // Reverse Cast Ride Vehicle
-    ApplySpellFix({ 258344 }, [](SpellInfo* spellInfo)
-    {
-        spellInfo->AttributesEx8 &= ~SPELL_ATTR8_ONLY_TARGET_IF_SAME_CREATOR;
-    });
-
-    // Ritual
-    // Spirit of Gold
-    // Summon Spirit of Gold
-    ApplySpellFix({
-        258388,
-        259205,
-        259209
-    }, [](SpellInfo* spellInfo)
-    {
-        ApplySpellEffectFix(spellInfo, EFFECT_0, [](SpellEffectInfo* spellEffectInfo)
-        {
-            spellEffectInfo->TargetA = SpellImplicitTargetInfo(TARGET_DEST_DEST);
-        });
-    });
-
-    // Tainted Blood
-    ApplySpellFix({ 255592 }, [](SpellInfo* spellInfo)
-    {
-        spellInfo->AttributesEx2 |= SPELL_ATTR2_IGNORE_LINE_OF_SIGHT;
-    });
-
-    // ENDOF ATAL DAZAR SPELLS
-    //
-
-    //
-    // THE WANDERING ISLE SPELLS
->>>>>>> 1a282933
-    //
-
+    
     // Summon Master Li Fei
     ApplySpellFix({ 102445 }, [](SpellInfo* spellInfo)
     {
@@ -5041,60 +4832,10 @@
         });
     });
 
-    // Flame Spout
-    ApplySpellFix({ 114685 }, [](SpellInfo* spellInfo)
-    {
-        spellInfo->AttributesEx |= SPELL_ATTR1_NO_THREAT;
-        spellInfo->AttributesEx8 |= SPELL_ATTR8_CAN_ATTACK_IMMUNE_PC;
-    });
-
-    // ENDOF THE WANDERING ISLE SPELLS
-    //
-
-    //
-    // JADE FOREST SPELLS
-    //
-
-    // Shredder Round
-    ApplySpellFix({ 130162 }, [](SpellInfo* spellInfo)
-    {
-        spellInfo->RangeEntry = sSpellRangeStore.LookupEntry(245); // Five Hundred Yards
-    });
-
-    // Cannon Explosion
-    ApplySpellFix({ 130237 }, [](SpellInfo* spellInfo)
-    {
-        ApplySpellEffectFix(spellInfo, EFFECT_1, [](SpellEffectInfo* spellEffectInfo)
-        {
-            spellEffectInfo->Effect = SPELL_EFFECT_NONE;
-        });
-    });
-
-    // Summon Gunship Turret, Left
-    // Summon Gunship Turret, Middle
-    // Summon Gunship Turret, Right
-    ApplySpellFix({ 130996, 130997, 130998 }, [](SpellInfo* spellInfo)
-    {
-        spellInfo->RangeEntry = sSpellRangeStore.LookupEntry(12); // Interact Range
-        spellInfo->AttributesEx4 &= ~SPELL_ATTR4_USE_FACING_FROM_SPELL;
-    });
-
-    // ENDOF JADE FOREST SPELLS
-    //
-
     // Earthquake
     ApplySpellFix({ 61882 }, [](SpellInfo* spellInfo)
     {
         spellInfo->NegativeEffects[EFFECT_2] = true;
-    });
-
-    // Sundering
-    ApplySpellFix({ 197214 }, [](SpellInfo* spellInfo)
-    {
-        ApplySpellEffectFix(spellInfo, EFFECT_2, [](SpellEffectInfo* spellEffectInfo)
-        {
-            spellEffectInfo->TargetB = SpellImplicitTargetInfo();
-        });
     });
 
     // Headless Horseman Climax - Return Head (Hallow End)
@@ -5153,27 +4894,6 @@
     ApplySpellFix({ 111400 }, [](SpellInfo* spellInfo)
     {
         spellInfo->AttributesEx4 |= SPELL_ATTR4_AURA_IS_BUFF;
-    });
-
-    // TODO: temporary, remove with dragonriding
-    ApplySpellFix({ 404468 }, [](SpellInfo* spellInfo)
-    {
-        spellInfo->AttributesCu |= SPELL_ATTR0_CU_AURA_CANNOT_BE_SAVED;
-    });
-
-    // Sigil of Flame
-    ApplySpellFix({ 204598 }, [](SpellInfo* spellInfo)
-    {
-        ApplySpellEffectFix(spellInfo, EFFECT_2, [](SpellEffectInfo* spellEffectInfo)
-        {
-            spellEffectInfo->Effect = SPELL_EFFECT_NONE;
-        });
-    });
-
-    // Collective Anguish channel hack (triggered by another channel)
-    ApplySpellFix({ 391057, 393831 }, [](SpellInfo* spellInfo)
-    {
-        spellInfo->AttributesEx &= ~SPELL_ATTR1_IS_CHANNELLED;
     });
 
     for (SpellInfo const& s : mSpellInfoMap)
@@ -5206,7 +4926,7 @@
                 case SPELL_EFFECT_JUMP:
                 case SPELL_EFFECT_JUMP_DEST:
                 case SPELL_EFFECT_LEAP_BACK:
-                    if (!spellInfo->Speed && !spellInfo->SpellFamilyName && !spellInfo->HasAttribute(SPELL_ATTR9_MISSILE_SPEED_IS_DELAY_IN_SEC))
+                    if (!spellInfo->Speed && !spellInfo->SpellFamilyName && !spellInfo->HasAttribute(SPELL_ATTR9_SPECIAL_DELAY_CALCULATION))
                         spellInfo->Speed = SPEED_CHARGE;
                     break;
                 default:
@@ -5240,19 +4960,12 @@
             spellInfo->MaxAffectedTargets = 1;
     }
 
-    DB2HotfixGenerator summonProperties(sSummonPropertiesStore);
-    summonProperties.ApplyHotfix(121, [](SummonPropertiesEntry* properties)
-    {
+    if (SummonPropertiesEntry* properties = const_cast<SummonPropertiesEntry*>(sSummonPropertiesStore.LookupEntry(121)))
         properties->Title = AsUnderlyingType(SummonTitle::Totem);
-    });
-    summonProperties.ApplyHotfix(647, [](SummonPropertiesEntry* properties) // 52893
-    {
+    if (SummonPropertiesEntry* properties = const_cast<SummonPropertiesEntry*>(sSummonPropertiesStore.LookupEntry(647))) // 52893
         properties->Title = AsUnderlyingType(SummonTitle::Totem);
-    });
-    summonProperties.ApplyHotfix(628, [](SummonPropertiesEntry* properties) // Hungry Plaguehound
-    {
+    if (SummonPropertiesEntry* properties = const_cast<SummonPropertiesEntry*>(sSummonPropertiesStore.LookupEntry(628))) // Hungry Plaguehound
         properties->Control = SUMMON_CATEGORY_PET;
-    });
 
     TC_LOG_INFO("server.loading", ">> Loaded SpellInfo corrections in {} ms", GetMSTimeDiffToNow(oldMSTime));
 }
@@ -5339,121 +5052,6 @@
     TC_LOG_INFO("server.loading", ">> Loaded SpellInfo immunity infos in {} ms", GetMSTimeDiffToNow(oldMSTime));
 }
 
-void SpellMgr::LoadSpellInfoTargetCaps()
-{
-    uint32 oldMSTime = getMSTime();
-
-    // Eye Beam
-    ApplySpellFix({ 198030 }, [](SpellInfo* spellInfo)
-    {
-        spellInfo->_LoadSqrtTargetLimit(5, 0, 198013, EFFECT_4, {}, {});
-    });
-
-    // Volatile Agony
-    ApplySpellFix({ 453035 }, [](SpellInfo* spellInfo)
-    {
-        spellInfo->_LoadSqrtTargetLimit(8, 0, 453034, EFFECT_1, {}, {});
-    });
-
-    // Essence Break
-    ApplySpellFix({ 258860 }, [](SpellInfo* spellInfo)
-    {
-        spellInfo->_LoadSqrtTargetLimit(8, 0, {}, EFFECT_1, {}, {});
-    });
-
-    // Fel Barrage
-    ApplySpellFix({ 258926 }, [](SpellInfo* spellInfo)
-    {
-        spellInfo->_LoadSqrtTargetLimit(5, 0, {}, EFFECT_1, {}, {});
-    });
-
-    // Inner Demon
-    ApplySpellFix({ 390137 }, [](SpellInfo* spellInfo)
-    {
-        spellInfo->_LoadSqrtTargetLimit(5, 0, 389693, EFFECT_1, {}, {});
-    });
-
-    // Divine Storm
-    ApplySpellFix({ 53385 }, [](SpellInfo* spellInfo)
-    {
-        spellInfo->_LoadSqrtTargetLimit(5, 0, {}, EFFECT_1, {}, {});
-    });
-
-    // Blade of Justice
-    ApplySpellFix({ 404358 }, [](SpellInfo* spellInfo)
-    {
-        spellInfo->_LoadSqrtTargetLimit(5, 0, {}, {}, {}, {});
-    });
-
-    // Ice Nova
-    ApplySpellFix({ 157997 }, [](SpellInfo* spellInfo)
-    {
-        spellInfo->_LoadSqrtTargetLimit(8, 0, {}, EFFECT_2, {}, {});
-    });
-
-    // Raze
-    ApplySpellFix({ 400254 }, [](SpellInfo* spellInfo)
-    {
-        spellInfo->_LoadSqrtTargetLimit(5, 0, {}, EFFECT_2, {}, {});
-    });
-
-    // Explosive Shot
-    ApplySpellFix({ 212680 }, [](SpellInfo* spellInfo)
-    {
-        spellInfo->_LoadSqrtTargetLimit(5, 0, 212431, EFFECT_1, {}, {});
-    });
-
-    // Revival
-    ApplySpellFix({ 115310 }, [](SpellInfo* spellInfo)
-    {
-        spellInfo->_LoadSqrtTargetLimit(5, 0, {}, EFFECT_4, {}, {});
-    });
-
-    // Restoral
-    ApplySpellFix({ 388615 }, [](SpellInfo* spellInfo)
-    {
-        spellInfo->_LoadSqrtTargetLimit(5, 0, {}, EFFECT_4, {}, {});
-    });
-
-    // Keg Smash
-    ApplySpellFix({ 121253 }, [](SpellInfo* spellInfo)
-    {
-        spellInfo->_LoadSqrtTargetLimit(5, 0, {}, EFFECT_6, {}, {});
-    });
-
-    // Odyn's Fury
-    ApplySpellFix({ 385060, 385061, 385062 }, [](SpellInfo* spellInfo)
-    {
-        spellInfo->_LoadSqrtTargetLimit(5, 0, 385059, EFFECT_5, {}, {});
-    });
-
-    // Flame Patch
-    ApplySpellFix({ 205472 }, [](SpellInfo* spellInfo)
-    {
-        spellInfo->_LoadSqrtTargetLimit(8, 0, {}, EFFECT_1, {}, {});
-    });
-
-    // Flamestrike
-    ApplySpellFix({ 2120 }, [](SpellInfo* spellInfo)
-    {
-        spellInfo->_LoadSqrtTargetLimit(8, 0, {}, EFFECT_2, {}, {});
-    });
-
-    // Meteor
-    ApplySpellFix({ 351140 }, [](SpellInfo* spellInfo)
-    {
-        spellInfo->_LoadSqrtTargetLimit(8, 0, {}, {}, {}, {});
-    });
-
-    // Whirlwind
-    ApplySpellFix({ 199667, 44949, 199852, 199851 }, [](SpellInfo* spellInfo)
-    {
-        spellInfo->_LoadSqrtTargetLimit(5, 0, 190411, EFFECT_2, {}, {});
-    });
-
-    TC_LOG_INFO("server.loading", ">> Loaded SpellInfo target caps in {} ms", GetMSTimeDiffToNow(oldMSTime));
-}
-
 void SpellMgr::LoadPetFamilySpellsStore()
 {
     std::unordered_map<uint32, SpellLevelsEntry const*> levelsBySpell;
@@ -5478,7 +5076,7 @@
                 if (skillLine->SkillLine != cFamily->SkillLine[0] && skillLine->SkillLine != cFamily->SkillLine[1])
                     continue;
 
-                if (skillLine->GetAcquireMethod() != SkillLineAbilityAcquireMethod::AutomaticCharLevel)
+                if (skillLine->AcquireMethod != SKILL_LINE_ABILITY_LEARNED_ON_SKILL_LEARN)
                     continue;
 
                 sPetFamilySpellsStore[cFamily->ID].insert(spellInfo->Id);
@@ -5545,4 +5143,18 @@
         return itr->second;
 
     return 0;
+}
+    } while (result->NextRow());
+
+    TC_LOG_INFO("server.loading", ">> Loaded {} spell totem model records in {} ms", count, GetMSTimeDiffToNow(oldMSTime));
+
+}
+
+uint32 SpellMgr::GetModelForTotem(uint32 spellId, uint8 race) const
+{
+    auto itr = mSpellTotemModel.find(std::make_pair(spellId, race));
+    if (itr != mSpellTotemModel.end())
+        return itr->second;
+
+    return 0;
 }