/*
 * Copyright (C) 2008-2011 TrinityCore <http://www.trinitycore.org/>
 * Copyright (C) 2005-2009 MaNGOS <http://getmangos.com/>
 *
 * This program is free software; you can redistribute it and/or modify it
 * under the terms of the GNU General Public License as published by the
 * Free Software Foundation; either version 2 of the License, or (at your
 * option) any later version.
 *
 * This program is distributed in the hope that it will be useful, but WITHOUT
 * ANY WARRANTY; without even the implied warranty of MERCHANTABILITY or
 * FITNESS FOR A PARTICULAR PURPOSE. See the GNU General Public License for
 * more details.
 *
 * You should have received a copy of the GNU General Public License along
 * with this program. If not, see <http://www.gnu.org/licenses/>.
 */

#include "SpellMgr.h"
#include "SpellInfo.h"
#include "ObjectMgr.h"
#include "SpellAuras.h"
#include "SpellAuraDefines.h"
#include "SharedDefines.h"
#include "DBCStores.h"
#include "World.h"
#include "Chat.h"
#include "Spell.h"
#include "BattlegroundMgr.h"
#include "CreatureAI.h"
#include "MapManager.h"
#include "BattlegroundIC.h"

bool IsPrimaryProfessionSkill(uint32 skill)
{
    SkillLineEntry const* pSkill = sSkillLineStore.LookupEntry(skill);
    if (!pSkill)
        return false;

    if (pSkill->categoryId != SKILL_CATEGORY_PROFESSION)
        return false;

    return true;
}

bool IsPartOfSkillLine(uint32 skillId, uint32 spellId)
{
    SkillLineAbilityMapBounds skillBounds = sSpellMgr->GetSkillLineAbilityMapBounds(spellId);
    for (SkillLineAbilityMap::const_iterator itr = skillBounds.first; itr != skillBounds.second; ++itr)
        if (itr->second->skillId == skillId)
            return true;

    return false;
}

DiminishingGroup GetDiminishingReturnsGroupForSpell(SpellInfo const* spellproto, bool triggered)
{
    if (spellproto->IsPositive())
        return DIMINISHING_NONE;

    for (uint8 i = 0; i < MAX_SPELL_EFFECTS; ++i)
    {
        if (spellproto->Effects[i].ApplyAuraName == SPELL_AURA_MOD_TAUNT)
            return DIMINISHING_TAUNT;
    }

    // Explicit Diminishing Groups
    switch (spellproto->SpellFamilyName)
    {
        case SPELLFAMILY_GENERIC:
        {
            // Pet charge effects (Infernal Awakening, Demon Charge)
            if (spellproto->SpellVisual[0] == 2816 && spellproto->SpellIconID == 15)
                return DIMINISHING_CONTROLLED_STUN;
            // Gnaw
            else if (spellproto->Id == 47481)
                return DIMINISHING_CONTROLLED_STUN;
            break;
        }
        // Event spells
        case SPELLFAMILY_UNK1:
            return DIMINISHING_NONE;
        case SPELLFAMILY_MAGE:
        {
            // Frostbite
            if (spellproto->SpellFamilyFlags[1] & 0x80000000)
                return DIMINISHING_ROOT;
            // Shattered Barrier
            else if (spellproto->SpellVisual[0] == 12297)
                return DIMINISHING_ROOT;
            // Deep Freeze
            else if (spellproto->SpellIconID == 2939 && spellproto->SpellVisual[0] == 9963)
                return DIMINISHING_CONTROLLED_STUN;
            // Frost Nova / Freeze (Water Elemental)
            else if (spellproto->SpellIconID == 193)
                return DIMINISHING_CONTROLLED_ROOT;
            // Dragon's Breath
            else if (spellproto->SpellFamilyFlags[0] & 0x800000)
                return DIMINISHING_DRAGONS_BREATH;
            break;
        }
        case SPELLFAMILY_WARRIOR:
        {
            // Hamstring - limit duration to 10s in PvP
            if (spellproto->SpellFamilyFlags[0] & 0x2)
                return DIMINISHING_LIMITONLY;
            // Improved Hamstring
            else if (spellproto->AttributesEx3 & 0x80000 && spellproto->SpellIconID == 23)
                return DIMINISHING_ROOT;
            // Charge Stun (own diminishing)
            else if (spellproto->SpellFamilyFlags[0] & 0x01000000)
                return DIMINISHING_CHARGE;
            break;
        }
        case SPELLFAMILY_WARLOCK:
        {
            // Death Coil
            if (spellproto->SpellFamilyFlags[0] & 0x80000)
                return DIMINISHING_HORROR;
            // Curses/etc
            else if ((spellproto->SpellFamilyFlags[0] & 0x80000000) || (spellproto->SpellFamilyFlags[1] & 0x200))
                return DIMINISHING_LIMITONLY;
            // Seduction
            else if (spellproto->SpellFamilyFlags[1] & 0x10000000)
                return DIMINISHING_FEAR;
            break;
        }
        case SPELLFAMILY_PRIEST:
        {
            // Psychic Horror
            if (spellproto->SpellFamilyFlags[2] & 0x2000)
                return DIMINISHING_HORROR;
            break;
        }
        case SPELLFAMILY_DRUID:
        {
            // Pounce
            if (spellproto->SpellFamilyFlags[0] & 0x20000)
                return DIMINISHING_OPENING_STUN;
            // Cyclone
            else if (spellproto->SpellFamilyFlags[1] & 0x20)
                return DIMINISHING_CYCLONE;
            // Entangling Roots
            // Nature's Grasp
            else if (spellproto->SpellFamilyFlags[0] & 0x00000200)
                return DIMINISHING_CONTROLLED_ROOT;
            // Faerie Fire
            else if (spellproto->SpellFamilyFlags[0] & 0x400)
                return DIMINISHING_LIMITONLY;
            break;
        }
        case SPELLFAMILY_ROGUE:
        {
            // Gouge
            if (spellproto->SpellFamilyFlags[0] & 0x8)
                return DIMINISHING_DISORIENT;
            // Blind
            else if (spellproto->SpellFamilyFlags[0] & 0x1000000)
                return DIMINISHING_FEAR;
            // Cheap Shot
            else if (spellproto->SpellFamilyFlags[0] & 0x400)
                return DIMINISHING_OPENING_STUN;
            // Crippling poison - Limit to 10 seconds in PvP (No SpellFamilyFlags)
            else if (spellproto->SpellIconID == 163)
                return DIMINISHING_LIMITONLY;
            break;
        }
        case SPELLFAMILY_HUNTER:
        {
            // Hunter's Mark
            if ((spellproto->SpellFamilyFlags[0] & 0x400) && spellproto->SpellIconID == 538)
                return DIMINISHING_LIMITONLY;
            // Scatter Shot (own diminishing)
            else if ((spellproto->SpellFamilyFlags[0] & 0x40000) && spellproto->SpellIconID == 132)
                return DIMINISHING_SCATTER_SHOT;
            // Entrapment (own diminishing)
            else if (spellproto->SpellVisual[0] == 7484 && spellproto->SpellIconID == 20)
                return DIMINISHING_ENTRAPMENT;
            // Wyvern Sting mechanic is MECHANIC_SLEEP but the diminishing is DIMINISHING_DISORIENT
            else if ((spellproto->SpellFamilyFlags[1] & 0x1000) && spellproto->SpellIconID == 1721)
                return DIMINISHING_DISORIENT;
            // Freezing Arrow
            else if (spellproto->SpellFamilyFlags[0] & 0x8)
                return DIMINISHING_DISORIENT;
            break;
        }
        case SPELLFAMILY_PALADIN:
        {
            // Judgement of Justice - limit duration to 10s in PvP
            if (spellproto->SpellFamilyFlags[0] & 0x100000)
                return DIMINISHING_LIMITONLY;
            // Turn Evil
            else if ((spellproto->SpellFamilyFlags[1] & 0x804000) && spellproto->SpellIconID == 309)
                return DIMINISHING_FEAR;
            break;
        }
        case SPELLFAMILY_DEATHKNIGHT:
        {
            // Hungering Cold (no flags)
            if (spellproto->SpellIconID == 2797)
                return DIMINISHING_DISORIENT;
            // Mark of Blood
            else if ((spellproto->SpellFamilyFlags[0] & 0x10000000) && spellproto->SpellIconID == 2285)
                return DIMINISHING_LIMITONLY;
            break;
        }
        default:
            break;
    }

    // Lastly - Set diminishing depending on mechanic
    uint32 mechanic = spellproto->GetAllEffectsMechanicMask();
    if (mechanic & (1 << MECHANIC_CHARM))
        return DIMINISHING_MIND_CONTROL;
    if (mechanic & (1 << MECHANIC_SILENCE))
        return DIMINISHING_SILENCE;
    if (mechanic & (1 << MECHANIC_SLEEP))
        return DIMINISHING_SLEEP;
    if (mechanic & ((1 << MECHANIC_SAPPED) | (1 << MECHANIC_POLYMORPH) | (1 << MECHANIC_SHACKLE)))
        return DIMINISHING_DISORIENT;
    // Mechanic Knockout, except Blast Wave
    if (mechanic & (1 << MECHANIC_KNOCKOUT) && spellproto->SpellIconID != 292)
        return DIMINISHING_DISORIENT;
    if (mechanic & (1 << MECHANIC_DISARM))
        return DIMINISHING_DISARM;
    if (mechanic & (1 << MECHANIC_FEAR))
        return DIMINISHING_FEAR;
    if (mechanic & (1 << MECHANIC_STUN))
        return triggered ? DIMINISHING_STUN : DIMINISHING_CONTROLLED_STUN;
    if (mechanic & (1 << MECHANIC_BANISH))
        return DIMINISHING_BANISH;
    if (mechanic & (1 << MECHANIC_ROOT))
        return triggered ? DIMINISHING_ROOT : DIMINISHING_CONTROLLED_ROOT;

    return DIMINISHING_NONE;
}

DiminishingReturnsType GetDiminishingReturnsGroupType(DiminishingGroup group)
{
    switch (group)
    {
        case DIMINISHING_TAUNT:
        case DIMINISHING_CONTROLLED_STUN:
        case DIMINISHING_STUN:
        case DIMINISHING_OPENING_STUN:
        case DIMINISHING_CYCLONE:
        case DIMINISHING_CHARGE:
            return DRTYPE_ALL;
        case DIMINISHING_LIMITONLY:
        case DIMINISHING_NONE:
            return DRTYPE_NONE;
        default:
            return DRTYPE_PLAYER;
    }
}

DiminishingLevels GetDiminishingReturnsMaxLevel(DiminishingGroup group)
{
    switch (group)
    {
        case DIMINISHING_TAUNT:
            return DIMINISHING_LEVEL_TAUNT_IMMUNE;
        default:
            return DIMINISHING_LEVEL_IMMUNE;
    }
}

int32 GetDiminishingReturnsLimitDuration(DiminishingGroup group, SpellInfo const* spellproto)
{
    if (!IsDiminishingReturnsGroupDurationLimited(group))
        return 0;

    // Explicit diminishing duration
    switch (spellproto->SpellFamilyName)
    {
        case SPELLFAMILY_DRUID:
        {
            // Faerie Fire - limit to 40 seconds in PvP (3.1)
            if (spellproto->SpellFamilyFlags[0] & 0x400)
                return 40 * IN_MILLISECONDS;
            break;
        }
        case SPELLFAMILY_HUNTER:
        {
            // Wyvern Sting
            if (spellproto->SpellFamilyFlags[1] & 0x1000)
                return 6 * IN_MILLISECONDS;
            // Hunter's Mark
            if (spellproto->SpellFamilyFlags[0] & 0x400)
                return 120 * IN_MILLISECONDS;
            break;
        }
        case SPELLFAMILY_PALADIN:
        {
            // Repentance - limit to 6 seconds in PvP
            if (spellproto->SpellFamilyFlags[0] & 0x4)
                return 6 * IN_MILLISECONDS;
            break;
        }
        case SPELLFAMILY_WARLOCK:
        {
            // Banish - limit to 6 seconds in PvP
            if (spellproto->SpellFamilyFlags[1] & 0x8000000)
                return 6 * IN_MILLISECONDS;
            // Curse of Tongues - limit to 12 seconds in PvP
            else if (spellproto->SpellFamilyFlags[2] & 0x800)
                return 12 * IN_MILLISECONDS;
            // Curse of Elements - limit to 120 seconds in PvP
            else if (spellproto->SpellFamilyFlags[1] & 0x200)
               return 120 * IN_MILLISECONDS;
            break;
        }
        default:
            break;
    }

    return 10 * IN_MILLISECONDS;
}

bool IsDiminishingReturnsGroupDurationLimited(DiminishingGroup group)
{
    switch (group)
    {
        case DIMINISHING_BANISH:
        case DIMINISHING_CONTROLLED_STUN:
        case DIMINISHING_CONTROLLED_ROOT:
        case DIMINISHING_CYCLONE:
        case DIMINISHING_DISORIENT:
        case DIMINISHING_ENTRAPMENT:
        case DIMINISHING_FEAR:
        case DIMINISHING_HORROR:
        case DIMINISHING_MIND_CONTROL:
        case DIMINISHING_OPENING_STUN:
        case DIMINISHING_ROOT:
        case DIMINISHING_STUN:
        case DIMINISHING_SLEEP:
        case DIMINISHING_LIMITONLY:
            return true;
        default:
            return false;
    }
}

SpellMgr::SpellMgr()
{
}

SpellMgr::~SpellMgr()
{
    UnloadSpellInfoStore();
}

/// Some checks for spells, to prevent adding deprecated/broken spells for trainers, spell book, etc
bool SpellMgr::IsSpellValid(SpellInfo const* spellInfo, Player* player, bool msg)
{
    // not exist
    if (!spellInfo)
        return false;

    bool need_check_reagents = false;

    // check effects
    for (uint8 i = 0; i < MAX_SPELL_EFFECTS; ++i)
    {
        switch (spellInfo->Effects[i].Effect)
        {
            case 0:
                continue;

            // craft spell for crafting non-existed item (break client recipes list show)
            case SPELL_EFFECT_CREATE_ITEM:
            case SPELL_EFFECT_CREATE_ITEM_2:
            {
                if (spellInfo->Effects[i].ItemType == 0)
                {
                    // skip auto-loot crafting spells, its not need explicit item info (but have special fake items sometime)
                    if (!spellInfo->IsLootCrafting())
                    {
                        if (msg)
                        {
                            if (player)
                                ChatHandler(player).PSendSysMessage("Craft spell %u not have create item entry.", spellInfo->Id);
                            else
                                sLog->outErrorDb("Craft spell %u not have create item entry.", spellInfo->Id);
                        }
                        return false;
                    }

                }
                // also possible IsLootCrafting case but fake item must exist anyway
                else if (!sObjectMgr->GetItemTemplate(spellInfo->Effects[i].ItemType))
                {
                    if (msg)
                    {
                        if (player)
                            ChatHandler(player).PSendSysMessage("Craft spell %u create not-exist in DB item (Entry: %u) and then...", spellInfo->Id, spellInfo->Effects[i].ItemType);
                        else
                            sLog->outErrorDb("Craft spell %u create not-exist in DB item (Entry: %u) and then...", spellInfo->Id, spellInfo->Effects[i].ItemType);
                    }
                    return false;
                }

                need_check_reagents = true;
                break;
            }
            case SPELL_EFFECT_LEARN_SPELL:
            {
                SpellInfo const* spellInfo2 = sSpellMgr->GetSpellInfo(spellInfo->Effects[i].TriggerSpell);
                if (!IsSpellValid(spellInfo2, player, msg))
                {
                    if (msg)
                    {
                        if (player)
                            ChatHandler(player).PSendSysMessage("Spell %u learn to broken spell %u, and then...", spellInfo->Id, spellInfo->Effects[i].TriggerSpell);
                        else
                            sLog->outErrorDb("Spell %u learn to invalid spell %u, and then...", spellInfo->Id, spellInfo->Effects[i].TriggerSpell);
                    }
                    return false;
                }
                break;
            }
        }
    }

    if (need_check_reagents)
    {
        for (uint8 j = 0; j < MAX_SPELL_REAGENTS; ++j)
        {
            if (spellInfo->Reagent[j] > 0 && !sObjectMgr->GetItemTemplate(spellInfo->Reagent[j]))
            {
                if (msg)
                {
                    if (player)
                        ChatHandler(player).PSendSysMessage("Craft spell %u have not-exist reagent in DB item (Entry: %u) and then...", spellInfo->Id, spellInfo->Reagent[j]);
                    else
                        sLog->outErrorDb("Craft spell %u have not-exist reagent in DB item (Entry: %u) and then...", spellInfo->Id, spellInfo->Reagent[j]);
                }
                return false;
            }
        }
    }

    return true;
}

uint32 SpellMgr::GetSpellDifficultyId(uint32 spellId) const
{
    SpellDifficultySearcherMap::const_iterator i = mSpellDifficultySearcherMap.find(spellId);
    return i == mSpellDifficultySearcherMap.end() ? 0 : (*i).second;
}

void SpellMgr::SetSpellDifficultyId(uint32 spellId, uint32 id)
{
    mSpellDifficultySearcherMap[spellId] = id;
}

uint32 SpellMgr::GetSpellIdForDifficulty(uint32 spellId, Unit const* caster) const
{
    if (!GetSpellInfo(spellId))
        return spellId;

    if (!caster || !caster->GetMap() || !caster->GetMap()->IsDungeon())
        return spellId;

    uint32 mode = uint32(caster->GetMap()->GetSpawnMode());
    if (mode >= MAX_DIFFICULTY)
    {
        sLog->outError("SpellMgr::GetSpellIdForDifficulty: Incorrect Difficulty for spell %u.", spellId);
        return spellId; //return source spell
    }

    uint32 difficultyId = GetSpellDifficultyId(spellId);
    if (!difficultyId)
        return spellId; //return source spell, it has only REGULAR_DIFFICULTY

    SpellDifficultyEntry const* difficultyEntry = sSpellDifficultyStore.LookupEntry(difficultyId);
    if (!difficultyEntry)
    {
        sLog->outDebug(LOG_FILTER_SPELLS_AURAS, "SpellMgr::GetSpellIdForDifficulty: SpellDifficultyEntry not found for spell %u. This should never happen.", spellId);
        return spellId; //return source spell
    }

    if (difficultyEntry->SpellID[mode] <= 0 && mode > DUNGEON_DIFFICULTY_HEROIC)
    {
        sLog->outDebug(LOG_FILTER_SPELLS_AURAS, "SpellMgr::GetSpellIdForDifficulty: spell %u mode %u spell is NULL, using mode %u", spellId, mode, mode - 2);
        mode -= 2;
    }

    if (difficultyEntry->SpellID[mode] <= 0)
    {
        sLog->outErrorDb("SpellMgr::GetSpellIdForDifficulty: spell %u mode %u spell is 0. Check spelldifficulty_dbc!", spellId, mode);
        return spellId;
    }

    sLog->outDebug(LOG_FILTER_SPELLS_AURAS, "SpellMgr::GetSpellIdForDifficulty: spellid for spell %u in mode %u is %d", spellId, mode, difficultyEntry->SpellID[mode]);
    return uint32(difficultyEntry->SpellID[mode]);
}

SpellInfo const* SpellMgr::GetSpellForDifficultyFromSpell(SpellInfo const* spell, Unit const* caster) const
{
    uint32 newSpellId = GetSpellIdForDifficulty(spell->Id, caster);
    SpellInfo const* newSpell = GetSpellInfo(newSpellId);
    if (!newSpell)
    {
        sLog->outDebug(LOG_FILTER_SPELLS_AURAS, "SpellMgr::GetSpellForDifficultyFromSpell: spell %u not found. Check spelldifficulty_dbc!", newSpellId);
        return spell;
    }

    sLog->outDebug(LOG_FILTER_SPELLS_AURAS, "SpellMgr::GetSpellForDifficultyFromSpell: Spell id for instance mode is %u (original %u)", newSpell->Id, spell->Id);
    return newSpell;
}

SpellChainNode const* SpellMgr::GetSpellChainNode(uint32 spell_id) const
{
    SpellChainMap::const_iterator itr = mSpellChains.find(spell_id);
    if (itr == mSpellChains.end())
        return NULL;

    return &itr->second;
}

uint32 SpellMgr::GetFirstSpellInChain(uint32 spell_id) const
{
    if (SpellChainNode const* node = GetSpellChainNode(spell_id))
        return node->first->Id;

    return spell_id;
}

uint32 SpellMgr::GetLastSpellInChain(uint32 spell_id) const
{
    if (SpellChainNode const* node = GetSpellChainNode(spell_id))
        return node->last->Id;

    return spell_id;
}

uint32 SpellMgr::GetNextSpellInChain(uint32 spell_id) const
{
    if (SpellChainNode const* node = GetSpellChainNode(spell_id))
        if (node->next)
            return node->next->Id;

    return 0;
}

uint32 SpellMgr::GetPrevSpellInChain(uint32 spell_id) const
{
    if (SpellChainNode const* node = GetSpellChainNode(spell_id))
        if (node->prev)
            return node->prev->Id;

    return 0;
}

uint8 SpellMgr::GetSpellRank(uint32 spell_id) const
{
    if (SpellChainNode const* node = GetSpellChainNode(spell_id))
        return node->rank;

    return 0;
}

uint32 SpellMgr::GetSpellWithRank(uint32 spell_id, uint32 rank, bool strict) const
{
    if (SpellChainNode const* node = GetSpellChainNode(spell_id))
    {
        if (rank != node->rank)
            return GetSpellWithRank(node->rank < rank ? node->next->Id : node->prev->Id, rank, strict);
    }
    else if (strict && rank > 1)
        return 0;
    return spell_id;
}

SpellRequiredMapBounds SpellMgr::GetSpellsRequiredForSpellBounds(uint32 spell_id) const
{
    return SpellRequiredMapBounds(mSpellReq.lower_bound(spell_id), mSpellReq.upper_bound(spell_id));
}

SpellsRequiringSpellMapBounds SpellMgr::GetSpellsRequiringSpellBounds(uint32 spell_id) const
{
    return SpellsRequiringSpellMapBounds(mSpellsReqSpell.lower_bound(spell_id), mSpellsReqSpell.upper_bound(spell_id));
}

bool SpellMgr::IsSpellRequiringSpell(uint32 spellid, uint32 req_spellid) const
{
    SpellsRequiringSpellMapBounds spellsRequiringSpell = GetSpellsRequiringSpellBounds(req_spellid);
    for (SpellsRequiringSpellMap::const_iterator itr = spellsRequiringSpell.first; itr != spellsRequiringSpell.second; ++itr)
    {
        if (itr->second == spellid)
            return true;
    }
    return false;
}

const SpellsRequiringSpellMap SpellMgr::GetSpellsRequiringSpell()
{
    return this->mSpellsReqSpell;
}

uint32 SpellMgr::GetSpellRequired(uint32 spell_id) const
{
    SpellRequiredMap::const_iterator itr = mSpellReq.find(spell_id);

    if (itr == mSpellReq.end())
        return 0;

    return itr->second;
}

SpellLearnSkillNode const* SpellMgr::GetSpellLearnSkill(uint32 spell_id) const
{
    SpellLearnSkillMap::const_iterator itr = mSpellLearnSkills.find(spell_id);
    if (itr != mSpellLearnSkills.end())
        return &itr->second;
    else
        return NULL;
}

SpellLearnSpellMapBounds SpellMgr::GetSpellLearnSpellMapBounds(uint32 spell_id) const
{
    return SpellLearnSpellMapBounds(mSpellLearnSpells.lower_bound(spell_id), mSpellLearnSpells.upper_bound(spell_id));
}

bool SpellMgr::IsSpellLearnSpell(uint32 spell_id) const
{
    return mSpellLearnSpells.find(spell_id) != mSpellLearnSpells.end();
}

bool SpellMgr::IsSpellLearnToSpell(uint32 spell_id1, uint32 spell_id2) const
{
    SpellLearnSpellMapBounds bounds = GetSpellLearnSpellMapBounds(spell_id1);
    for (SpellLearnSpellMap::const_iterator i = bounds.first; i != bounds.second; ++i)
        if (i->second.spell == spell_id2)
            return true;
    return false;
}

SpellTargetPosition const* SpellMgr::GetSpellTargetPosition(uint32 spell_id) const
{
    SpellTargetPositionMap::const_iterator itr = mSpellTargetPositions.find(spell_id);
    if (itr != mSpellTargetPositions.end())
        return &itr->second;
    return NULL;
}

SpellSpellGroupMapBounds SpellMgr::GetSpellSpellGroupMapBounds(uint32 spell_id) const
{
    spell_id = GetFirstSpellInChain(spell_id);
    return SpellSpellGroupMapBounds(mSpellSpellGroup.lower_bound(spell_id), mSpellSpellGroup.upper_bound(spell_id));
}

uint32 SpellMgr::IsSpellMemberOfSpellGroup(uint32 spellid, SpellGroup groupid) const
{
    SpellSpellGroupMapBounds spellGroup = GetSpellSpellGroupMapBounds(spellid);
    for (SpellSpellGroupMap::const_iterator itr = spellGroup.first; itr != spellGroup.second ; ++itr)
    {
        if (itr->second == groupid)
            return true;
    }
    return false;
}

SpellGroupSpellMapBounds SpellMgr::GetSpellGroupSpellMapBounds(SpellGroup group_id) const
{
    return SpellGroupSpellMapBounds(mSpellGroupSpell.lower_bound(group_id), mSpellGroupSpell.upper_bound(group_id));
}

void SpellMgr::GetSetOfSpellsInSpellGroup(SpellGroup group_id, std::set<uint32>& foundSpells) const
{
    std::set<SpellGroup> usedGroups;
    GetSetOfSpellsInSpellGroup(group_id, foundSpells, usedGroups);
}

void SpellMgr::GetSetOfSpellsInSpellGroup(SpellGroup group_id, std::set<uint32>& foundSpells, std::set<SpellGroup>& usedGroups) const
{
    if (usedGroups.find(group_id) != usedGroups.end())
        return;
    usedGroups.insert(group_id);

    SpellGroupSpellMapBounds groupSpell = GetSpellGroupSpellMapBounds(group_id);
    for (SpellGroupSpellMap::const_iterator itr = groupSpell.first; itr != groupSpell.second ; ++itr)
    {
        if (itr->second < 0)
        {
            SpellGroup currGroup = (SpellGroup)abs(itr->second);
            GetSetOfSpellsInSpellGroup(currGroup, foundSpells, usedGroups);
        }
        else
        {
            foundSpells.insert(itr->second);
        }
    }
}

bool SpellMgr::AddSameEffectStackRuleSpellGroups(SpellInfo const* spellInfo, int32 amount, std::map<SpellGroup, int32>& groups) const
{
    uint32 spellId = spellInfo->GetFirstRankSpell()->Id;
    SpellSpellGroupMapBounds spellGroup = GetSpellSpellGroupMapBounds(spellId);
    // Find group with SPELL_GROUP_STACK_RULE_EXCLUSIVE_SAME_EFFECT if it belongs to one
    for (SpellSpellGroupMap::const_iterator itr = spellGroup.first; itr != spellGroup.second ; ++itr)
    {
        SpellGroup group = itr->second;
        SpellGroupStackMap::const_iterator found = mSpellGroupStack.find(group);
        if (found != mSpellGroupStack.end())
        {
            if (found->second == SPELL_GROUP_STACK_RULE_EXCLUSIVE_SAME_EFFECT)
            {
                // Put the highest amount in the map
                if (groups.find(group) == groups.end())
                    groups[group] = amount;
                else
                {
                    int32 curr_amount = groups[group];
                    // Take absolute value because this also counts for the highest negative aura
                    if (abs(curr_amount) < abs(amount))
                        groups[group] = amount;
                }
                // return because a spell should be in only one SPELL_GROUP_STACK_RULE_EXCLUSIVE_SAME_EFFECT group
                return true;
            }
        }
    }
    // Not in a SPELL_GROUP_STACK_RULE_EXCLUSIVE_SAME_EFFECT group, so return false
    return false;
}

SpellGroupStackRule SpellMgr::CheckSpellGroupStackRules(SpellInfo const* spellInfo1, SpellInfo const* spellInfo2) const
{
    uint32 spellid_1 = spellInfo1->GetFirstRankSpell()->Id;
    uint32 spellid_2 = spellInfo2->GetFirstRankSpell()->Id;
    if (spellid_1 == spellid_2)
        return SPELL_GROUP_STACK_RULE_DEFAULT;
    // find SpellGroups which are common for both spells
    SpellSpellGroupMapBounds spellGroup1 = GetSpellSpellGroupMapBounds(spellid_1);
    std::set<SpellGroup> groups;
    for (SpellSpellGroupMap::const_iterator itr = spellGroup1.first; itr != spellGroup1.second ; ++itr)
    {
        if (IsSpellMemberOfSpellGroup(spellid_2, itr->second))
        {
            bool add = true;
            SpellGroupSpellMapBounds groupSpell = GetSpellGroupSpellMapBounds(itr->second);
            for (SpellGroupSpellMap::const_iterator itr2 = groupSpell.first; itr2 != groupSpell.second ; ++itr2)
            {
                if (itr2->second < 0)
                {
                    SpellGroup currGroup = (SpellGroup)abs(itr2->second);
                    if (IsSpellMemberOfSpellGroup(spellid_1, currGroup) && IsSpellMemberOfSpellGroup(spellid_2, currGroup))
                    {
                        add = false;
                        break;
                    }
                }
            }
            if (add)
                groups.insert(itr->second);
        }
    }

    SpellGroupStackRule rule = SPELL_GROUP_STACK_RULE_DEFAULT;

    for (std::set<SpellGroup>::iterator itr = groups.begin() ; itr!= groups.end() ; ++itr)
    {
        SpellGroupStackMap::const_iterator found = mSpellGroupStack.find(*itr);
        if (found != mSpellGroupStack.end())
            rule = found->second;
        if (rule)
            break;
    }
    return rule;
}

SpellProcEventEntry const* SpellMgr::GetSpellProcEvent(uint32 spellId) const
{
    SpellProcEventMap::const_iterator itr = mSpellProcEventMap.find(spellId);
    if (itr != mSpellProcEventMap.end())
        return &itr->second;
    return NULL;
}

bool SpellMgr::IsSpellProcEventCanTriggeredBy(SpellProcEventEntry const* spellProcEvent, uint32 EventProcFlag, SpellInfo const* procSpell, uint32 procFlags, uint32 procExtra, bool active)
{
    // No extra req need
    uint32 procEvent_procEx = PROC_EX_NONE;

    // check prockFlags for condition
    if ((procFlags & EventProcFlag) == 0)
        return false;

    bool hasFamilyMask = false;

    /* Check Periodic Auras

    *Dots can trigger if spell has no PROC_FLAG_SUCCESSFUL_NEGATIVE_MAGIC_SPELL
        nor PROC_FLAG_TAKEN_POSITIVE_MAGIC_SPELL

    *Only Hots can trigger if spell has PROC_FLAG_TAKEN_POSITIVE_MAGIC_SPELL

    *Only dots can trigger if spell has both positivity flags or PROC_FLAG_SUCCESSFUL_NEGATIVE_MAGIC_SPELL

    *Aura has to have PROC_FLAG_TAKEN_POSITIVE_MAGIC_SPELL or spellfamily specified to trigger from Hot

    */

    if (procFlags & PROC_FLAG_DONE_PERIODIC)
    {
        if (EventProcFlag & PROC_FLAG_DONE_SPELL_MAGIC_DMG_CLASS_NEG)
        {
            if (!(procExtra & PROC_EX_INTERNAL_DOT))
                return false;
        }
        else if (procExtra & PROC_EX_INTERNAL_HOT)
            procExtra |= PROC_EX_INTERNAL_REQ_FAMILY;
        else if (EventProcFlag & PROC_FLAG_DONE_SPELL_MAGIC_DMG_CLASS_POS)
            return false;
    }

    if (procFlags & PROC_FLAG_TAKEN_PERIODIC)
    {
        if (EventProcFlag & PROC_FLAG_TAKEN_SPELL_MAGIC_DMG_CLASS_POS)
        {
            if (!(procExtra & PROC_EX_INTERNAL_DOT))
                return false;
        }
        else if (procExtra & PROC_EX_INTERNAL_HOT)
            procExtra |= PROC_EX_INTERNAL_REQ_FAMILY;
        else if (EventProcFlag & PROC_FLAG_TAKEN_SPELL_NONE_DMG_CLASS_POS)
            return false;
    }
    // Trap casts are active by default
    if (procFlags & PROC_FLAG_DONE_TRAP_ACTIVATION)
        active = true;

    // Always trigger for this
    if (procFlags & (PROC_FLAG_KILLED | PROC_FLAG_KILL | PROC_FLAG_DEATH))
        return true;

    if (spellProcEvent)     // Exist event data
    {
        // Store extra req
        procEvent_procEx = spellProcEvent->procEx;

        // For melee triggers
        if (procSpell == NULL)
        {
            // Check (if set) for school (melee attack have Normal school)
            if (spellProcEvent->schoolMask && (spellProcEvent->schoolMask & SPELL_SCHOOL_MASK_NORMAL) == 0)
                return false;
        }
        else // For spells need check school/spell family/family mask
        {
            // Check (if set) for school
            if (spellProcEvent->schoolMask && (spellProcEvent->schoolMask & procSpell->SchoolMask) == 0)
                return false;

            // Check (if set) for spellFamilyName
            if (spellProcEvent->spellFamilyName && (spellProcEvent->spellFamilyName != procSpell->SpellFamilyName))
                return false;

            // spellFamilyName is Ok need check for spellFamilyMask if present
            if (spellProcEvent->spellFamilyMask)
            {
                if (!(spellProcEvent->spellFamilyMask & procSpell->SpellFamilyFlags))
                    return false;
                hasFamilyMask = true;
                // Some spells are not considered as active even with have spellfamilyflags
                if (!(procEvent_procEx & PROC_EX_ONLY_ACTIVE_SPELL))
                    active = true;
            }
        }
    }

    if (procExtra & (PROC_EX_INTERNAL_REQ_FAMILY))
    {
        if (!hasFamilyMask)
            return false;
    }

    // Check for extra req (if none) and hit/crit
    if (procEvent_procEx == PROC_EX_NONE)
    {
        // No extra req, so can trigger only for hit/crit - spell has to be active
        if ((procExtra & (PROC_EX_NORMAL_HIT|PROC_EX_CRITICAL_HIT)) && active)
            return true;
    }
    else // Passive spells hits here only if resist/reflect/immune/evade
    {
        if (procExtra & AURA_SPELL_PROC_EX_MASK)
        {
            // if spell marked as procing only from not active spells
            if (active && procEvent_procEx & PROC_EX_NOT_ACTIVE_SPELL)
                return false;
            // if spell marked as procing only from active spells
            if (!active && procEvent_procEx & PROC_EX_ONLY_ACTIVE_SPELL)
                return false;
            // Exist req for PROC_EX_EX_TRIGGER_ALWAYS
            if (procEvent_procEx & PROC_EX_EX_TRIGGER_ALWAYS)
                return true;
            // PROC_EX_NOT_ACTIVE_SPELL and PROC_EX_ONLY_ACTIVE_SPELL flags handle: if passed checks before
            if ((procExtra & (PROC_EX_NORMAL_HIT|PROC_EX_CRITICAL_HIT)) && ((procEvent_procEx & (AURA_SPELL_PROC_EX_MASK)) == 0))
                return true;
        }
        // Check Extra Requirement like (hit/crit/miss/resist/parry/dodge/block/immune/reflect/absorb and other)
        if (procEvent_procEx & procExtra)
            return true;
    }
    return false;
}

SpellProcEntry const* SpellMgr::GetSpellProcEntry(uint32 spellId) const
{
    SpellProcMap::const_iterator itr = mSpellProcMap.find(spellId);
    if (itr != mSpellProcMap.end())
        return &itr->second;
    return NULL;
}

bool SpellMgr::CanSpellTriggerProcOnEvent(SpellProcEntry const& procEntry, ProcEventInfo& eventInfo)
{
    // proc type doesn't match
    if (!(eventInfo.GetTypeMask() & procEntry.typeMask))
        return false;

    // check XP or honor target requirement
    if (procEntry.attributesMask & PROC_ATTR_REQ_EXP_OR_HONOR)
        if (Player* actor = eventInfo.GetActor()->ToPlayer())
            if (eventInfo.GetActionTarget() && !actor->isHonorOrXPTarget(eventInfo.GetActionTarget()))
                return false;

    // always trigger for these types
    if (eventInfo.GetTypeMask() & (PROC_FLAG_KILLED | PROC_FLAG_KILL | PROC_FLAG_DEATH))
        return true;

    // check school mask (if set) for other trigger types
    if (procEntry.schoolMask && !(eventInfo.GetSchoolMask() & procEntry.schoolMask))
        return false;

    // check spell family name/flags (if set) for spells
    if (eventInfo.GetTypeMask() & (PERIODIC_PROC_FLAG_MASK | SPELL_PROC_FLAG_MASK | PROC_FLAG_DONE_TRAP_ACTIVATION))
    {
        if (procEntry.spellFamilyName && (procEntry.spellFamilyName != eventInfo.GetSpellInfo()->SpellFamilyName))
            return false;

        if (procEntry.spellFamilyMask && !(procEntry.spellFamilyMask & eventInfo.GetSpellInfo()->SpellFamilyFlags))
            return false;
    }

    // check spell type mask (if set)
    if (eventInfo.GetTypeMask() & (SPELL_PROC_FLAG_MASK | PERIODIC_PROC_FLAG_MASK))
    {
        if (procEntry.spellTypeMask && !(eventInfo.GetSpellTypeMask() & procEntry.spellTypeMask))
            return false;
    }

    // check spell phase mask
    if (eventInfo.GetTypeMask() & REQ_SPELL_PHASE_PROC_FLAG_MASK)
    {
        if (!(eventInfo.GetSpellPhaseMask() & procEntry.spellPhaseMask))
            return false;
    }

    // check hit mask (on taken hit or on done hit, but not on spell cast phase)
    if ((eventInfo.GetTypeMask() & TAKEN_HIT_PROC_FLAG_MASK) || ((eventInfo.GetTypeMask() & DONE_HIT_PROC_FLAG_MASK) && !(eventInfo.GetSpellPhaseMask() & PROC_SPELL_PHASE_CAST)))
    {
        uint32 hitMask = procEntry.hitMask;
        // get default values if hit mask not set
        if (!hitMask)
        {
            // for taken procs allow normal + critical hits by default
            if (eventInfo.GetTypeMask() & TAKEN_HIT_PROC_FLAG_MASK)
                hitMask |= PROC_HIT_NORMAL | PROC_HIT_CRITICAL;
            // for done procs allow normal + critical + absorbs by default
            else
                hitMask |= PROC_HIT_NORMAL | PROC_HIT_CRITICAL | PROC_HIT_ABSORB;
        }
        if (!(eventInfo.GetHitMask() & hitMask))
            return false;
    }

    return true;
}

SpellBonusEntry const* SpellMgr::GetSpellBonusData(uint32 spellId) const
{
    // Lookup data
    SpellBonusMap::const_iterator itr = mSpellBonusMap.find(spellId);
    if (itr != mSpellBonusMap.end())
        return &itr->second;
    // Not found, try lookup for 1 spell rank if exist
    if (uint32 rank_1 = GetFirstSpellInChain(spellId))
    {
        SpellBonusMap::const_iterator itr2 = mSpellBonusMap.find(rank_1);
        if (itr2 != mSpellBonusMap.end())
            return &itr2->second;
    }
    return NULL;
}

SpellThreatEntry const* SpellMgr::GetSpellThreatEntry(uint32 spellID) const
{
    SpellThreatMap::const_iterator itr = mSpellThreatMap.find(spellID);
    if (itr != mSpellThreatMap.end())
        return &itr->second;
    else
    {
        uint32 firstSpell = GetFirstSpellInChain(spellID);
        itr = mSpellThreatMap.find(firstSpell);
        if (itr != mSpellThreatMap.end())
            return &itr->second;
    }
    return NULL;
}

SkillLineAbilityMapBounds SpellMgr::GetSkillLineAbilityMapBounds(uint32 spell_id) const
{
    return SkillLineAbilityMapBounds(mSkillLineAbilityMap.lower_bound(spell_id), mSkillLineAbilityMap.upper_bound(spell_id));
}

PetAura const* SpellMgr::GetPetAura(uint32 spell_id, uint8 eff)
{
    SpellPetAuraMap::const_iterator itr = mSpellPetAuraMap.find((spell_id<<8) + eff);
    if (itr != mSpellPetAuraMap.end())
        return &itr->second;
    else
        return NULL;
}

SpellEnchantProcEntry const* SpellMgr::GetSpellEnchantProcEvent(uint32 enchId) const
{
    SpellEnchantProcEventMap::const_iterator itr = mSpellEnchantProcEventMap.find(enchId);
    if (itr != mSpellEnchantProcEventMap.end())
        return &itr->second;
    return NULL;
}

bool SpellMgr::IsArenaAllowedEnchancment(uint32 ench_id) const
{
    return mEnchantCustomAttr[ench_id];
}

const std::vector<int32>* SpellMgr::GetSpellLinked(int32 spell_id) const
{
    SpellLinkedMap::const_iterator itr = mSpellLinkedMap.find(spell_id);
    return itr != mSpellLinkedMap.end() ? &(itr->second) : NULL;
}

PetLevelupSpellSet const* SpellMgr::GetPetLevelupSpellList(uint32 petFamily) const
{
    PetLevelupSpellMap::const_iterator itr = mPetLevelupSpellMap.find(petFamily);
    if (itr != mPetLevelupSpellMap.end())
        return &itr->second;
    else
        return NULL;
}

PetDefaultSpellsEntry const* SpellMgr::GetPetDefaultSpellsEntry(int32 id) const
{
    PetDefaultSpellsMap::const_iterator itr = mPetDefaultSpellsMap.find(id);
    if (itr != mPetDefaultSpellsMap.end())
        return &itr->second;
    return NULL;
}

SpellAreaMapBounds SpellMgr::GetSpellAreaMapBounds(uint32 spell_id) const
{
    return SpellAreaMapBounds(mSpellAreaMap.lower_bound(spell_id), mSpellAreaMap.upper_bound(spell_id));
}

SpellAreaForQuestMapBounds SpellMgr::GetSpellAreaForQuestMapBounds(uint32 quest_id, bool active) const
{
    if (active)
        return SpellAreaForQuestMapBounds(mSpellAreaForActiveQuestMap.lower_bound(quest_id), mSpellAreaForActiveQuestMap.upper_bound(quest_id));
    else
        return SpellAreaForQuestMapBounds(mSpellAreaForQuestMap.lower_bound(quest_id), mSpellAreaForQuestMap.upper_bound(quest_id));
}

SpellAreaForQuestMapBounds SpellMgr::GetSpellAreaForQuestEndMapBounds(uint32 quest_id) const
{
    return SpellAreaForQuestMapBounds(mSpellAreaForQuestEndMap.lower_bound(quest_id), mSpellAreaForQuestEndMap.upper_bound(quest_id));
}

SpellAreaForAuraMapBounds SpellMgr::GetSpellAreaForAuraMapBounds(uint32 spell_id) const
{
    return SpellAreaForAuraMapBounds(mSpellAreaForAuraMap.lower_bound(spell_id), mSpellAreaForAuraMap.upper_bound(spell_id));
}

SpellAreaForAreaMapBounds SpellMgr::GetSpellAreaForAreaMapBounds(uint32 area_id) const
{
    return SpellAreaForAreaMapBounds(mSpellAreaForAreaMap.lower_bound(area_id), mSpellAreaForAreaMap.upper_bound(area_id));
}

bool SpellArea::IsFitToRequirements(Player const* player, uint32 newZone, uint32 newArea) const
{
    if (gender != GENDER_NONE)                   // not in expected gender
        if (!player || gender != player->getGender())
            return false;

    if (raceMask)                                // not in expected race
        if (!player || !(raceMask & player->getRaceMask()))
            return false;

    if (areaId)                                  // not in expected zone
        if (newZone != areaId && newArea != areaId)
            return false;

    if (questStart)                              // not in expected required quest state
        if (!player || ((!questStartCanActive || !player->IsActiveQuest(questStart)) && !player->GetQuestRewardStatus(questStart)))
            return false;

    if (questEnd)                                // not in expected forbidden quest state
        if (!player || player->GetQuestRewardStatus(questEnd))
            return false;

    if (auraSpell)                               // not have expected aura
        if (!player || (auraSpell > 0 && !player->HasAura(auraSpell)) || (auraSpell < 0 && player->HasAura(-auraSpell)))
            return false;

    // Extra conditions -- leaving the possibility add extra conditions...
    switch (spellId)
    {
        case 58600: // No fly Zone - Dalaran
        {
            if (!player)
                return false;

            AreaTableEntry const* pArea = GetAreaEntryByAreaID(player->GetAreaId());
            if (!(pArea && pArea->flags & AREA_FLAG_NO_FLY_ZONE))
                return false;
            if (!player->HasAuraType(SPELL_AURA_MOD_INCREASE_MOUNTED_FLIGHT_SPEED) && !player->HasAuraType(SPELL_AURA_FLY))
                return false;
            break;
        }
        case 68719: // Oil Refinery - Isle of Conquest.
        case 68720: // Quarry - Isle of Conquest.
        {
            if (player->GetBattlegroundTypeId() != BATTLEGROUND_IC || !player->GetBattleground())
                return false;

            uint8 nodeType = spellId == 68719 ? NODE_TYPE_REFINERY : NODE_TYPE_QUARRY;
            uint8 nodeState = player->GetTeamId() == TEAM_ALLIANCE ? NODE_STATE_CONTROLLED_A : NODE_STATE_CONTROLLED_H;

            BattlegroundIC* pIC = static_cast<BattlegroundIC*>(player->GetBattleground());
            if (pIC->GetNodeState(nodeType) == nodeState)
                return true;

            return false;
        }
    }

    return true;
}

void SpellMgr::LoadSpellInfos()
{

}

void SpellMgr::LoadSpellRanks()
{
    uint32 oldMSTime = getMSTime();

    // cleanup core data before reload - remove reference to ChainNode from SpellInfo
    for (SpellChainMap::iterator itr = mSpellChains.begin(); itr != mSpellChains.end(); ++itr)
    {
        mSpellInfoMap[itr->first]->ChainEntry = NULL;
    }
    mSpellChains.clear();

    QueryResult result = WorldDatabase.Query("SELECT first_spell_id, spell_id, rank from spell_ranks ORDER BY first_spell_id, rank");

    if (!result)
    {
        sLog->outString(">> Loaded 0 spell rank records");
        sLog->outString();
        sLog->outErrorDb("`spell_ranks` table is empty!");
        return;
    }

    uint32 rows = 0;
    bool finished = false;

    do
    {
                        // spellid, rank
        std::list < std::pair < int32, int32 > > rankChain;
        int32 currentSpell = -1;
        int32 lastSpell = -1;

        // fill one chain
        while (currentSpell == lastSpell && !finished)
        {
            Field* fields = result->Fetch();

            currentSpell = fields[0].GetUInt32();
            if (lastSpell == -1)
                lastSpell = currentSpell;
            uint32 spell_id = fields[1].GetUInt32();
            uint32 rank = fields[2].GetUInt32();

            // don't drop the row if we're moving to the next rank
            if (currentSpell == lastSpell)
            {
                rankChain.push_back(std::make_pair(spell_id, rank));
                if (!result->NextRow())
                    finished = true;
            }
            else
                break;
        }
        // check if chain is made with valid first spell
        SpellInfo const* first = GetSpellInfo(lastSpell);
        if (!first)
        {
            sLog->outErrorDb("Spell rank identifier(first_spell_id) %u listed in `spell_ranks` does not exist!", lastSpell);
            continue;
        }
        // check if chain is long enough
        if (rankChain.size() < 2)
        {
            sLog->outErrorDb("There is only 1 spell rank for identifier(first_spell_id) %u in `spell_ranks`, entry is not needed!", lastSpell);
            continue;
        }
        int32 curRank = 0;
        bool valid = true;
        // check spells in chain
        for (std::list<std::pair<int32, int32> >::iterator itr = rankChain.begin() ; itr!= rankChain.end(); ++itr)
        {
            SpellInfo const* spell = GetSpellInfo(itr->first);
            if (!spell)
            {
                sLog->outErrorDb("Spell %u (rank %u) listed in `spell_ranks` for chain %u does not exist!", itr->first, itr->second, lastSpell);
                valid = false;
                break;
            }
            ++curRank;
            if (itr->second != curRank)
            {
                sLog->outErrorDb("Spell %u (rank %u) listed in `spell_ranks` for chain %u does not have proper rank value(should be %u)!", itr->first, itr->second, lastSpell, curRank);
                valid = false;
                break;
            }
        }
        if (!valid)
            continue;
        int32 prevRank = 0;
        // insert the chain
        std::list<std::pair<int32, int32> >::iterator itr = rankChain.begin();
        do
        {
            ++rows;
            int32 addedSpell = itr->first;
            mSpellChains[addedSpell].first = GetSpellInfo(lastSpell);
            mSpellChains[addedSpell].last = GetSpellInfo(rankChain.back().first);
            mSpellChains[addedSpell].rank = itr->second;
            mSpellChains[addedSpell].prev = GetSpellInfo(prevRank);
            mSpellInfoMap[addedSpell]->ChainEntry = &mSpellChains[addedSpell];
            prevRank = addedSpell;
            ++itr;
            if (itr == rankChain.end())
            {
                mSpellChains[addedSpell].next = NULL;
                break;
            }
            else
                mSpellChains[addedSpell].next = GetSpellInfo(itr->first);
        }
        while (true);
    } while (!finished);

    sLog->outString(">> Loaded %u spell rank records in %u ms", rows, GetMSTimeDiffToNow(oldMSTime));
    sLog->outString();
}

void SpellMgr::LoadSpellRequired()
{
    uint32 oldMSTime = getMSTime();

    mSpellsReqSpell.clear();                                   // need for reload case
    mSpellReq.clear();                                         // need for reload case

    QueryResult result = WorldDatabase.Query("SELECT spell_id, req_spell from spell_required");

    if (!result)
    {
        sLog->outString(">> Loaded 0 spell required records");
        sLog->outString();
        sLog->outErrorDb("`spell_required` table is empty!");
        return;
    }
    uint32 rows = 0;

    do
    {
        Field* fields = result->Fetch();

        uint32 spell_id =  fields[0].GetUInt32();
        uint32 spell_req = fields[1].GetUInt32();
        // check if chain is made with valid first spell
        SpellInfo const* spell = GetSpellInfo(spell_id);
        if (!spell)
        {
            sLog->outErrorDb("spell_id %u in `spell_required` table is not found in dbcs, skipped", spell_id);
            continue;
        }
        SpellInfo const* req_spell = GetSpellInfo(spell_req);
        if (!req_spell)
        {
            sLog->outErrorDb("req_spell %u in `spell_required` table is not found in dbcs, skipped", spell_req);
            continue;
        }
        if (GetFirstSpellInChain(spell_id) == GetFirstSpellInChain(spell_req))
        {
            sLog->outErrorDb("req_spell %u and spell_id %u in `spell_required` table are ranks of the same spell, entry not needed, skipped", spell_req, spell_id);
            continue;
        }
        if (IsSpellRequiringSpell(spell_id, spell_req))
        {
            sLog->outErrorDb("duplicated entry of req_spell %u and spell_id %u in `spell_required`, skipped", spell_req, spell_id);
            continue;
        }

        mSpellReq.insert (std::pair<uint32, uint32>(spell_id, spell_req));
        mSpellsReqSpell.insert (std::pair<uint32, uint32>(spell_req, spell_id));
        ++rows;
    } while (result->NextRow());

    sLog->outString(">> Loaded %u spell required records in %u ms", rows, GetMSTimeDiffToNow(oldMSTime));
    sLog->outString();
}

void SpellMgr::LoadSpellLearnSkills()
{
    uint32 oldMSTime = getMSTime();

    mSpellLearnSkills.clear();                              // need for reload case

    // search auto-learned skills and add its to map also for use in unlearn spells/talents
    uint32 dbc_count = 0;
    for (uint32 spell = 0; spell < GetSpellInfoStoreSize(); ++spell)
    {
        SpellInfo const* entry = GetSpellInfo(spell);

        if (!entry)
            continue;

        for (uint8 i = 0; i < MAX_SPELL_EFFECTS; ++i)
        {
            if (entry->Effects[i].Effect == SPELL_EFFECT_SKILL)
            {
                SpellLearnSkillNode dbc_node;
                dbc_node.skill = entry->Effects[i].MiscValue;
                dbc_node.step  = entry->Effects[i].CalcValue();
                if (dbc_node.skill != SKILL_RIDING)
                    dbc_node.value = 1;
                else
                    dbc_node.value = dbc_node.step * 75;
                dbc_node.maxvalue = dbc_node.step * 75;
                mSpellLearnSkills[spell] = dbc_node;
                ++dbc_count;
                break;
            }
        }
    }

    sLog->outString(">> Loaded %u Spell Learn Skills from DBC in %u ms", dbc_count, GetMSTimeDiffToNow(oldMSTime));
    sLog->outString();
}

void SpellMgr::LoadSpellLearnSpells()
{
    uint32 oldMSTime = getMSTime();

    mSpellLearnSpells.clear();                              // need for reload case

    //                                                  0      1        2
    QueryResult result = WorldDatabase.Query("SELECT entry, SpellID, Active FROM spell_learn_spell");
    if (!result)
    {
        sLog->outString(">> Loaded 0 spell learn spells");
        sLog->outString();
        sLog->outErrorDb("`spell_learn_spell` table is empty!");
        return;
    }

    uint32 count = 0;

    do
    {
        Field* fields = result->Fetch();

        uint32 spell_id = fields[0].GetUInt32();

        SpellLearnSpellNode node;
        node.spell      = fields[1].GetUInt32();
        node.active     = fields[2].GetBool();
        node.autoLearned= false;

        if (!GetSpellInfo(spell_id))
        {
            sLog->outErrorDb("Spell %u listed in `spell_learn_spell` does not exist", spell_id);
            continue;
        }

        if (!GetSpellInfo(node.spell))
        {
            sLog->outErrorDb("Spell %u listed in `spell_learn_spell` learning not existed spell %u", spell_id, node.spell);
            continue;
        }

        if (GetTalentSpellCost(node.spell))
        {
            sLog->outErrorDb("Spell %u listed in `spell_learn_spell` attempt learning talent spell %u, skipped", spell_id, node.spell);
            continue;
        }

        mSpellLearnSpells.insert(SpellLearnSpellMap::value_type(spell_id, node));

        ++count;
    } while (result->NextRow());

    // search auto-learned spells and add its to map also for use in unlearn spells/talents
    uint32 dbc_count = 0;
    for (uint32 spell = 0; spell < GetSpellInfoStoreSize(); ++spell)
    {
        SpellInfo const* entry = GetSpellInfo(spell);

        if (!entry)
            continue;

        for (uint8 i = 0; i < MAX_SPELL_EFFECTS; ++i)
        {
            if (entry->Effects[i].Effect == SPELL_EFFECT_LEARN_SPELL)
            {
                SpellLearnSpellNode dbc_node;
                dbc_node.spell = entry->Effects[i].TriggerSpell;
                dbc_node.active = true;                     // all dbc based learned spells is active (show in spell book or hide by client itself)

                // ignore learning not existed spells (broken/outdated/or generic learnig spell 483
                if (!GetSpellInfo(dbc_node.spell))
                    continue;

                // talent or passive spells or skill-step spells auto-casted and not need dependent learning,
                // pet teaching spells must not be dependent learning (casted)
                // other required explicit dependent learning
                dbc_node.autoLearned = entry->Effects[i].TargetA.GetTarget() == TARGET_UNIT_PET || GetTalentSpellCost(spell) > 0 || entry->IsPassive() || entry->HasEffect(SPELL_EFFECT_SKILL_STEP);

                SpellLearnSpellMapBounds db_node_bounds = GetSpellLearnSpellMapBounds(spell);

                bool found = false;
                for (SpellLearnSpellMap::const_iterator itr = db_node_bounds.first; itr != db_node_bounds.second; ++itr)
                {
                    if (itr->second.spell == dbc_node.spell)
                    {
                        sLog->outErrorDb("Spell %u auto-learn spell %u in spell.dbc then the record in `spell_learn_spell` is redundant, please fix DB.",
                            spell, dbc_node.spell);
                        found = true;
                        break;
                    }
                }

                if (!found)                                  // add new spell-spell pair if not found
                {
                    mSpellLearnSpells.insert(SpellLearnSpellMap::value_type(spell, dbc_node));
                    ++dbc_count;
                }
            }
        }
    }

    sLog->outString(">> Loaded %u spell learn spells + %u found in DBC in %u ms", count, dbc_count, GetMSTimeDiffToNow(oldMSTime));
    sLog->outString();
}

void SpellMgr::LoadSpellTargetPositions()
{
    uint32 oldMSTime = getMSTime();

    mSpellTargetPositions.clear();                                // need for reload case

    //                                                0   1           2                  3                  4                  5
    QueryResult result = WorldDatabase.Query("SELECT id, target_map, target_position_x, target_position_y, target_position_z, target_orientation FROM spell_target_position");
    if (!result)
    {
        sLog->outString(">> Loaded 0 spell target coordinates. DB table `spell_target_position` is empty.");
        sLog->outString();
        return;
    }

    uint32 count = 0;

    do
    {
        Field* fields = result->Fetch();

        uint32 Spell_ID = fields[0].GetUInt32();

        SpellTargetPosition st;

        st.target_mapId       = fields[1].GetUInt32();
        st.target_X           = fields[2].GetFloat();
        st.target_Y           = fields[3].GetFloat();
        st.target_Z           = fields[4].GetFloat();
        st.target_Orientation = fields[5].GetFloat();

        MapEntry const* mapEntry = sMapStore.LookupEntry(st.target_mapId);
        if (!mapEntry)
        {
            sLog->outErrorDb("Spell (ID:%u) target map (ID: %u) does not exist in `Map.dbc`.", Spell_ID, st.target_mapId);
            continue;
        }

        if (st.target_X==0 && st.target_Y==0 && st.target_Z==0)
        {
            sLog->outErrorDb("Spell (ID:%u) target coordinates not provided.", Spell_ID);
            continue;
        }

        SpellInfo const* spellInfo = GetSpellInfo(Spell_ID);
        if (!spellInfo)
        {
            sLog->outErrorDb("Spell (ID:%u) listed in `spell_target_position` does not exist.", Spell_ID);
            continue;
        }

        bool found = false;
        for (uint8 i = 0; i < MAX_SPELL_EFFECTS; ++i)
        {
            if (spellInfo->Effects[i].TargetA.GetTarget() == TARGET_DEST_DB || spellInfo->Effects[i].TargetB.GetTarget() == TARGET_DEST_DB)
            {
                // additional requirements
                if (spellInfo->Effects[i].Effect == SPELL_EFFECT_BIND && spellInfo->Effects[i].MiscValue)
                {
                    uint32 area_id = sMapMgr->GetAreaId(st.target_mapId, st.target_X, st.target_Y, st.target_Z);
                    if (area_id != uint32(spellInfo->Effects[i].MiscValue))
                    {
                        sLog->outErrorDb("Spell (Id: %u) listed in `spell_target_position` expected point to zone %u bit point to zone %u.", Spell_ID, spellInfo->Effects[i].MiscValue, area_id);
                        break;
                    }
                }

                found = true;
                break;
            }
        }
        if (!found)
        {
            sLog->outErrorDb("Spell (Id: %u) listed in `spell_target_position` does not have target TARGET_DEST_DB (17).", Spell_ID);
            continue;
        }

        mSpellTargetPositions[Spell_ID] = st;
        ++count;

    } while (result->NextRow());

    /*
    // Check all spells
    for (uint32 i = 1; i < GetSpellInfoStoreSize; ++i)
    {
        SpellInfo const* spellInfo = GetSpellInfo(i);
        if (!spellInfo)
            continue;

        bool found = false;
        for (int j = 0; j < MAX_SPELL_EFFECTS; ++j)
        {
            switch (spellInfo->Effects[j].TargetA)
            {
                case TARGET_DEST_DB:
                    found = true;
                    break;
            }
            if (found)
                break;
            switch (spellInfo->Effects[j].TargetB)
            {
                case TARGET_DEST_DB:
                    found = true;
                    break;
            }
            if (found)
                break;
        }
        if (found)
        {
            if (!sSpellMgr->GetSpellTargetPosition(i))
                sLog->outDebug(LOG_FILTER_SPELLS_AURAS, "Spell (ID: %u) does not have record in `spell_target_position`", i);
        }
    }*/

    sLog->outString(">> Loaded %u spell teleport coordinates in %u ms", count, GetMSTimeDiffToNow(oldMSTime));
    sLog->outString();
}

void SpellMgr::LoadSpellGroups()
{
    uint32 oldMSTime = getMSTime();

    mSpellSpellGroup.clear();                                  // need for reload case
    mSpellGroupSpell.clear();

    uint32 count = 0;

    //                                                       0   1
    QueryResult result = WorldDatabase.Query("SELECT id, spell_id FROM spell_group");
    if (!result)
    {
        sLog->outString();
        sLog->outString(">> Loaded %u spell group definitions", count);
        return;
    }

    std::set<uint32> groups;

    do
    {
        Field* fields = result->Fetch();

        uint32 group_id = fields[0].GetUInt32();
        if (group_id <= SPELL_GROUP_DB_RANGE_MIN && group_id >= SPELL_GROUP_CORE_RANGE_MAX)
        {
            sLog->outErrorDb("SpellGroup id %u listed in `spell_groups` is in core range, but is not defined in core!", group_id);
            continue;
        }
        int32 spell_id = fields[1].GetInt32();

        groups.insert(std::set<uint32>::value_type(group_id));
        mSpellGroupSpell.insert(SpellGroupSpellMap::value_type((SpellGroup)group_id, spell_id));

    } while (result->NextRow());

    for (SpellGroupSpellMap::iterator itr = mSpellGroupSpell.begin(); itr!= mSpellGroupSpell.end() ;)
    {
        if (itr->second < 0)
        {
            if (groups.find(abs(itr->second)) == groups.end())
            {
                sLog->outErrorDb("SpellGroup id %u listed in `spell_groups` does not exist", abs(itr->second));
                mSpellGroupSpell.erase(itr++);
            }
            else
                ++itr;
        }
        else
        {
            SpellInfo const* spellInfo = GetSpellInfo(itr->second);

            if (!spellInfo)
            {
                sLog->outErrorDb("Spell %u listed in `spell_group` does not exist", itr->second);
                mSpellGroupSpell.erase(itr++);
            }
            else if (spellInfo->GetRank() > 1)
            {
                sLog->outErrorDb("Spell %u listed in `spell_group` is not first rank of spell", itr->second);
                mSpellGroupSpell.erase(itr++);
            }
            else
                ++itr;
        }
    }

    for (std::set<uint32>::iterator groupItr = groups.begin() ; groupItr != groups.end() ; ++groupItr)
    {
        std::set<uint32> spells;
        GetSetOfSpellsInSpellGroup(SpellGroup(*groupItr), spells);

        for (std::set<uint32>::iterator spellItr = spells.begin() ; spellItr != spells.end() ; ++spellItr)
        {
            ++count;
            mSpellSpellGroup.insert(SpellSpellGroupMap::value_type(*spellItr, SpellGroup(*groupItr)));
        }
    }

    sLog->outString(">> Loaded %u spell group definitions in %u ms", count, GetMSTimeDiffToNow(oldMSTime));
    sLog->outString();
}

void SpellMgr::LoadSpellGroupStackRules()
{
    uint32 oldMSTime = getMSTime();

    mSpellGroupStack.clear();                                  // need for reload case

    uint32 count = 0;

    //                                                       0         1
    QueryResult result = WorldDatabase.Query("SELECT group_id, stack_rule FROM spell_group_stack_rules");
    if (!result)
    {
        sLog->outString(">> Loaded 0 spell group stack rules");
        sLog->outString();
        return;
    }

    do
    {
        Field* fields = result->Fetch();

        uint32 group_id = fields[0].GetUInt32();
        uint8 stack_rule = fields[1].GetUInt32();
        if (stack_rule >= SPELL_GROUP_STACK_RULE_MAX)
        {
            sLog->outErrorDb("SpellGroupStackRule %u listed in `spell_group_stack_rules` does not exist", stack_rule);
            continue;
        }

        SpellGroupSpellMapBounds spellGroup = GetSpellGroupSpellMapBounds((SpellGroup)group_id);

        if (spellGroup.first == spellGroup.second)
        {
            sLog->outErrorDb("SpellGroup id %u listed in `spell_group_stack_rules` does not exist", group_id);
            continue;
        }

        mSpellGroupStack[(SpellGroup)group_id] = (SpellGroupStackRule)stack_rule;

        ++count;
    } while (result->NextRow());

    sLog->outString(">> Loaded %u spell group stack rules in %u ms", count, GetMSTimeDiffToNow(oldMSTime));
    sLog->outString();
}

void SpellMgr::LoadSpellProcEvents()
{
    uint32 oldMSTime = getMSTime();

    mSpellProcEventMap.clear();                             // need for reload case

    uint32 count = 0;

    //                                                0      1           2                3                 4                 5                 6          7       8        9             10
    QueryResult result = WorldDatabase.Query("SELECT entry, SchoolMask, SpellFamilyName, SpellFamilyMask0, SpellFamilyMask1, SpellFamilyMask2, procFlags, procEx, ppmRate, CustomChance, Cooldown FROM spell_proc_event");
    if (!result)
    {
        sLog->outString(">> Loaded %u spell proc event conditions", count);
        sLog->outString();
        return;
    }

    uint32 customProc = 0;
    do
    {
        Field* fields = result->Fetch();

        uint32 entry = fields[0].GetUInt32();

        SpellInfo const* spell = GetSpellInfo(entry);
        if (!spell)
        {
            sLog->outErrorDb("Spell %u listed in `spell_proc_event` does not exist", entry);
            continue;
        }

        SpellProcEventEntry spe;

        spe.schoolMask      = fields[1].GetUInt32();
        spe.spellFamilyName = fields[2].GetUInt32();
        spe.spellFamilyMask[0] = fields[3].GetUInt32();
        spe.spellFamilyMask[1] = fields[4].GetUInt32();
        spe.spellFamilyMask[2] = fields[5].GetUInt32();
        spe.procFlags       = fields[6].GetUInt32();
        spe.procEx          = fields[7].GetUInt32();
        spe.ppmRate         = fields[8].GetFloat();
        spe.customChance    = fields[9].GetFloat();
        spe.cooldown        = fields[10].GetUInt32();

        mSpellProcEventMap[entry] = spe;

        if (spell->ProcFlags == 0)
        {
            if (spe.procFlags == 0)
            {
                sLog->outErrorDb("Spell %u listed in `spell_proc_event` probally not triggered spell", entry);
                continue;
            }
            customProc++;
        }
        ++count;
    } while (result->NextRow());

    if (customProc)
        sLog->outString(">> Loaded %u extra and %u custom spell proc event conditions in %u ms",  count, customProc, GetMSTimeDiffToNow(oldMSTime));
    else
        sLog->outString(">> Loaded %u extra spell proc event conditions in %u ms", count, GetMSTimeDiffToNow(oldMSTime));
    sLog->outString();
}

void SpellMgr::LoadSpellProcs()
{
    uint32 oldMSTime = getMSTime();

    mSpellProcMap.clear();                             // need for reload case

    uint32 count = 0;

    //                                               0        1           2                3                 4                 5                 6         7              8               9        10              11             12      13        14
    QueryResult result = WorldDatabase.Query("SELECT spellId, schoolMask, spellFamilyName, spellFamilyMask0, spellFamilyMask1, spellFamilyMask2, typeMask, spellTypeMask, spellPhaseMask, hitMask, attributesMask, ratePerMinute, chance, cooldown, charges FROM spell_proc");
    if (!result)
    {
        sLog->outString(">> Loaded %u spell proc conditions and data", count);
        sLog->outString();
        return;
    }

    do
    {
        Field* fields = result->Fetch();

        int32 spellId = fields[0].GetInt32();

        bool allRanks = false;
        if (spellId <=0)
        {
            allRanks = true;
            spellId = -spellId;
        }

        SpellInfo const* spellEntry = GetSpellInfo(spellId);
        if (!spellEntry)
        {
            sLog->outErrorDb("Spell %u listed in `spell_proc` does not exist", spellId);
            continue;
        }

        if (allRanks)
        {
            if (GetFirstSpellInChain(spellId) != uint32(spellId))
            {
                sLog->outErrorDb("Spell %u listed in `spell_proc` is not first rank of spell.", fields[0].GetInt32());
                continue;
            }
        }

        SpellProcEntry baseProcEntry;

        baseProcEntry.schoolMask      = fields[1].GetUInt32();
        baseProcEntry.spellFamilyName = fields[2].GetUInt32();
        baseProcEntry.spellFamilyMask[0] = fields[3].GetUInt32();
        baseProcEntry.spellFamilyMask[1] = fields[4].GetUInt32();
        baseProcEntry.spellFamilyMask[2] = fields[5].GetUInt32();
        baseProcEntry.typeMask        = fields[6].GetUInt32();
        baseProcEntry.spellTypeMask   = fields[7].GetUInt32();
        baseProcEntry.spellPhaseMask  = fields[8].GetUInt32();
        baseProcEntry.hitMask         = fields[9].GetUInt32();
        baseProcEntry.attributesMask  = fields[10].GetUInt32();
        baseProcEntry.ratePerMinute   = fields[11].GetFloat();
        baseProcEntry.chance          = fields[12].GetFloat();
        float cooldown                = fields[13].GetFloat();
        baseProcEntry.cooldown        = uint32(cooldown);
        baseProcEntry.charges         = fields[14].GetUInt32();

        while (true)
        {
            if (mSpellProcMap.find(spellId) != mSpellProcMap.end())
            {
                sLog->outErrorDb("Spell %u listed in `spell_proc` has duplicate entry in the table", spellId);
                break;
            }
            SpellProcEntry procEntry = SpellProcEntry(baseProcEntry);

            // take defaults from dbcs
            if (!procEntry.typeMask)
                procEntry.typeMask = spellEntry->ProcFlags;
            if (!procEntry.charges)
                procEntry.charges = spellEntry->ProcCharges;
            if (!procEntry.chance && !procEntry.ratePerMinute)
                procEntry.chance = float(spellEntry->ProcChance);

            // validate data
            if (procEntry.schoolMask & ~SPELL_SCHOOL_MASK_ALL)
                sLog->outErrorDb("`spell_proc` table entry for spellId %u has wrong `schoolMask` set: %u", spellId, procEntry.schoolMask);
            if (procEntry.spellFamilyName && (procEntry.spellFamilyName < 3 || procEntry.spellFamilyName > 17 || procEntry.spellFamilyName == 14 || procEntry.spellFamilyName == 16))
                sLog->outErrorDb("`spell_proc` table entry for spellId %u has wrong `spellFamilyName` set: %u", spellId, procEntry.spellFamilyName);
            if (procEntry.chance < 0)
            {
                sLog->outErrorDb("`spell_proc` table entry for spellId %u has negative value in `chance` field", spellId);
                procEntry.chance = 0;
            }
            if (procEntry.ratePerMinute < 0)
            {
                sLog->outErrorDb("`spell_proc` table entry for spellId %u has negative value in `ratePerMinute` field", spellId);
                procEntry.ratePerMinute = 0;
            }
            if (cooldown < 0)
            {
                sLog->outErrorDb("`spell_proc` table entry for spellId %u has negative value in `cooldown` field", spellId);
                procEntry.cooldown = 0;
            }
            if (procEntry.chance == 0 && procEntry.ratePerMinute == 0)
                sLog->outErrorDb("`spell_proc` table entry for spellId %u doesn't have `chance` and `ratePerMinute` values defined, proc will not be triggered", spellId);
            if (procEntry.charges > 99)
            {
                sLog->outErrorDb("`spell_proc` table entry for spellId %u has too big value in `charges` field", spellId);
                procEntry.charges = 99;
            }
            if (!procEntry.typeMask)
                sLog->outErrorDb("`spell_proc` table entry for spellId %u doesn't have `typeMask` value defined, proc will not be triggered", spellId);
            if (procEntry.spellTypeMask & ~PROC_SPELL_PHASE_MASK_ALL)
                sLog->outErrorDb("`spell_proc` table entry for spellId %u has wrong `spellTypeMask` set: %u", spellId, procEntry.spellTypeMask);
            if (procEntry.spellTypeMask && !(procEntry.typeMask & (SPELL_PROC_FLAG_MASK | PERIODIC_PROC_FLAG_MASK)))
                sLog->outErrorDb("`spell_proc` table entry for spellId %u has `spellTypeMask` value defined, but it won't be used for defined `typeMask` value", spellId);
            if (!procEntry.spellPhaseMask && procEntry.typeMask & REQ_SPELL_PHASE_PROC_FLAG_MASK)
                sLog->outErrorDb("`spell_proc` table entry for spellId %u doesn't have `spellPhaseMask` value defined, but it's required for defined `typeMask` value, proc will not be triggered", spellId);
            if (procEntry.spellPhaseMask & ~PROC_SPELL_PHASE_MASK_ALL)
                sLog->outErrorDb("`spell_proc` table entry for spellId %u has wrong `spellPhaseMask` set: %u", spellId, procEntry.spellPhaseMask);
            if (procEntry.spellPhaseMask && !(procEntry.typeMask & REQ_SPELL_PHASE_PROC_FLAG_MASK))
                sLog->outErrorDb("`spell_proc` table entry for spellId %u has `spellPhaseMask` value defined, but it won't be used for defined `typeMask` value", spellId);
            if (procEntry.hitMask & ~PROC_HIT_MASK_ALL)
                sLog->outErrorDb("`spell_proc` table entry for spellId %u has wrong `hitMask` set: %u", spellId, procEntry.hitMask);
            if (procEntry.hitMask && !(procEntry.typeMask & TAKEN_HIT_PROC_FLAG_MASK || (procEntry.typeMask & DONE_HIT_PROC_FLAG_MASK && (!procEntry.spellPhaseMask || procEntry.spellPhaseMask & (PROC_SPELL_PHASE_HIT | PROC_SPELL_PHASE_FINISH)))))
                sLog->outErrorDb("`spell_proc` table entry for spellId %u has `hitMask` value defined, but it won't be used for defined `typeMask` and `spellPhaseMask` values", spellId);

            mSpellProcMap[spellId] = procEntry;

            if (allRanks)
            {
                spellId = GetNextSpellInChain(spellId);
                spellEntry = GetSpellInfo(spellId);
            }
            else
                break;
        }
        ++count;
    } while (result->NextRow());

    sLog->outString(">> Loaded %u spell proc conditions and data in %u ms", count, GetMSTimeDiffToNow(oldMSTime));
    sLog->outString();
}

void SpellMgr::LoadSpellBonusess()
{
    uint32 oldMSTime = getMSTime();

    mSpellBonusMap.clear();                             // need for reload case
    uint32 count = 0;
    //                                                0      1             2          3         4
    QueryResult result = WorldDatabase.Query("SELECT entry, direct_bonus, dot_bonus, ap_bonus, ap_dot_bonus FROM spell_bonus_data");
    if (!result)
    {
        sLog->outString(">> Loaded %u spell bonus data", count);
        sLog->outString();
        return;
    }

    do
    {
        Field* fields = result->Fetch();
        uint32 entry = fields[0].GetUInt32();

        SpellInfo const* spell = GetSpellInfo(entry);
        if (!spell)
        {
            sLog->outErrorDb("Spell %u listed in `spell_bonus_data` does not exist", entry);
            continue;
        }

        SpellBonusEntry& sbe = mSpellBonusMap[entry];
        sbe.direct_damage = fields[1].GetFloat();
        sbe.dot_damage    = fields[2].GetFloat();
        sbe.ap_bonus      = fields[3].GetFloat();
        sbe.ap_dot_bonus   = fields[4].GetFloat();

        ++count;
    } while (result->NextRow());

    sLog->outString(">> Loaded %u extra spell bonus data in %u ms", count, GetMSTimeDiffToNow(oldMSTime));
    sLog->outString();
}

void SpellMgr::LoadSpellThreats()
{
    uint32 oldMSTime = getMSTime();

    mSpellThreatMap.clear();                                // need for reload case

    uint32 count = 0;

    //                                                0      1        2       3
    QueryResult result = WorldDatabase.Query("SELECT entry, flatMod, pctMod, apPctMod FROM spell_threat");
    if (!result)
    {
        sLog->outString(">> Loaded 0 aggro generating spells");
        sLog->outString();
        return;
    }

    do
    {
        Field* fields = result->Fetch();

        uint32 entry = fields[0].GetUInt32();

        if (!GetSpellInfo(entry))
        {
            sLog->outErrorDb("Spell %u listed in `spell_threat` does not exist", entry);
            continue;
        }

        SpellThreatEntry ste;
        ste.flatMod  = fields[1].GetInt16();
        ste.pctMod   = fields[2].GetFloat();
        ste.apPctMod = fields[3].GetFloat();

        mSpellThreatMap[entry] = ste;
        ++count;
    } while (result->NextRow());

    sLog->outString(">> Loaded %u SpellThreatEntries in %u ms", count, GetMSTimeDiffToNow(oldMSTime));
    sLog->outString();
}

void SpellMgr::LoadSkillLineAbilityMap()
{
    uint32 oldMSTime = getMSTime();

    mSkillLineAbilityMap.clear();

    uint32 count = 0;

    for (uint32 i = 0; i < sSkillLineAbilityStore.GetNumRows(); ++i)
    {
        SkillLineAbilityEntry const* SkillInfo = sSkillLineAbilityStore.LookupEntry(i);
        if (!SkillInfo)
            continue;

        mSkillLineAbilityMap.insert(SkillLineAbilityMap::value_type(SkillInfo->spellId, SkillInfo));
        ++count;
    }

    sLog->outString(">> Loaded %u SkillLineAbility MultiMap Data in %u ms", count, GetMSTimeDiffToNow(oldMSTime));
    sLog->outString();
}

void SpellMgr::LoadSpellPetAuras()
{
    uint32 oldMSTime = getMSTime();

    mSpellPetAuraMap.clear();                                  // need for reload case

    //                                                  0       1       2    3
    QueryResult result = WorldDatabase.Query("SELECT spell, effectId, pet, aura FROM spell_pet_auras");
    if (!result)
    {
        sLog->outString(">> Loaded 0 spell pet auras. DB table `spell_pet_auras` is empty.");
        sLog->outString();
        return;
    }

    uint32 count = 0;

    do
    {
        Field* fields = result->Fetch();

        uint32 spell = fields[0].GetUInt32();
        uint8 eff = fields[1].GetUInt8();
        uint32 pet = fields[2].GetUInt32();
        uint32 aura = fields[3].GetUInt32();

        SpellPetAuraMap::iterator itr = mSpellPetAuraMap.find((spell<<8) + eff);
        if (itr != mSpellPetAuraMap.end())
            itr->second.AddAura(pet, aura);
        else
        {
            SpellInfo const* spellInfo = GetSpellInfo(spell);
            if (!spellInfo)
            {
                sLog->outErrorDb("Spell %u listed in `spell_pet_auras` does not exist", spell);
                continue;
            }
            if (spellInfo->Effects[eff].Effect != SPELL_EFFECT_DUMMY &&
               (spellInfo->Effects[eff].Effect != SPELL_EFFECT_APPLY_AURA ||
                spellInfo->Effects[eff].ApplyAuraName != SPELL_AURA_DUMMY))
            {
                sLog->outError("Spell %u listed in `spell_pet_auras` does not have dummy aura or dummy effect", spell);
                continue;
            }

            SpellInfo const* spellInfo2 = GetSpellInfo(aura);
            if (!spellInfo2)
            {
                sLog->outErrorDb("Aura %u listed in `spell_pet_auras` does not exist", aura);
                continue;
            }

            PetAura pa(pet, aura, spellInfo->Effects[eff].TargetA.GetTarget() == TARGET_UNIT_PET, spellInfo->Effects[eff].CalcValue());
            mSpellPetAuraMap[(spell<<8) + eff] = pa;
        }

        ++count;
    } while (result->NextRow());

    sLog->outString(">> Loaded %u spell pet auras in %u ms", count, GetMSTimeDiffToNow(oldMSTime));
    sLog->outString();
}

// Fill custom data about enchancments
void SpellMgr::LoadEnchantCustomAttr()
{
    uint32 oldMSTime = getMSTime();

    uint32 size = sSpellItemEnchantmentStore.GetNumRows();
    mEnchantCustomAttr.resize(size);

    uint32 count = 0;

    for (uint32 i = 0; i < size; ++i)
       mEnchantCustomAttr[i] = 0;

    for (uint32 i = 0; i < GetSpellInfoStoreSize(); ++i)
    {
        SpellInfo const* spellInfo = GetSpellInfo(i);
        if (!spellInfo)
            continue;

        // TODO: find a better check
        if (!(spellInfo->AttributesEx2 & SPELL_ATTR2_UNK13) || !(spellInfo->Attributes & SPELL_ATTR0_NOT_SHAPESHIFT))
            continue;

        for (uint32 j = 0; j < MAX_SPELL_EFFECTS; ++j)
        {
            if (spellInfo->Effects[j].Effect == SPELL_EFFECT_ENCHANT_ITEM_TEMPORARY)
            {
                uint32 enchId = spellInfo->Effects[j].MiscValue;
                SpellItemEnchantmentEntry const* ench = sSpellItemEnchantmentStore.LookupEntry(enchId);
                if (!ench)
                    continue;
                mEnchantCustomAttr[enchId] = true;
                ++count;
                break;
            }
        }
    }

    sLog->outString(">> Loaded %u custom enchant attributes in %u ms", count, GetMSTimeDiffToNow(oldMSTime));
    sLog->outString();
}

void SpellMgr::LoadSpellEnchantProcData()
{
    uint32 oldMSTime = getMSTime();

    mSpellEnchantProcEventMap.clear();                             // need for reload case

    uint32 count = 0;

    //                                                  0         1           2         3
    QueryResult result = WorldDatabase.Query("SELECT entry, customChance, PPMChance, procEx FROM spell_enchant_proc_data");
    if (!result)
    {
        sLog->outString(">> Loaded %u spell enchant proc event conditions", count);
        sLog->outString();
        return;
    }

    do
    {
        Field* fields = result->Fetch();

        uint32 enchantId = fields[0].GetUInt32();

        SpellItemEnchantmentEntry const* ench = sSpellItemEnchantmentStore.LookupEntry(enchantId);
        if (!ench)
        {
            sLog->outErrorDb("Enchancment %u listed in `spell_enchant_proc_data` does not exist", enchantId);
            continue;
        }

        SpellEnchantProcEntry spe;

        spe.customChance = fields[1].GetUInt32();
        spe.PPMChance = fields[2].GetFloat();
        spe.procEx = fields[3].GetUInt32();

        mSpellEnchantProcEventMap[enchantId] = spe;

        ++count;
    } while (result->NextRow());

    sLog->outString(">> Loaded %u enchant proc data definitions in %u ms", count, GetMSTimeDiffToNow(oldMSTime));
    sLog->outString();
}

void SpellMgr::LoadSpellLinked()
{
    uint32 oldMSTime = getMSTime();

    mSpellLinkedMap.clear();    // need for reload case

    //                                                0              1             2
    QueryResult result = WorldDatabase.Query("SELECT spell_trigger, spell_effect, type FROM spell_linked_spell");
    if (!result)
    {
        sLog->outString(">> Loaded 0 linked spells. DB table `spell_linked_spell` is empty.");
        sLog->outString();
        return;
    }

    uint32 count = 0;

    do
    {
        Field* fields = result->Fetch();

        int32 trigger = fields[0].GetInt32();
        int32 effect =  fields[1].GetInt32();
        int32 type =    fields[2].GetInt32();

        SpellInfo const* spellInfo = GetSpellInfo(abs(trigger));
        if (!spellInfo)
        {
            sLog->outErrorDb("Spell %u listed in `spell_linked_spell` does not exist", abs(trigger));
            continue;
        }
        spellInfo = GetSpellInfo(abs(effect));
        if (!spellInfo)
        {
            sLog->outErrorDb("Spell %u listed in `spell_linked_spell` does not exist", abs(effect));
            continue;
        }

        if (type) //we will find a better way when more types are needed
        {
            if (trigger > 0)
                trigger += SPELL_LINKED_MAX_SPELLS * type;
            else
                trigger -= SPELL_LINKED_MAX_SPELLS * type;
        }
        mSpellLinkedMap[trigger].push_back(effect);

        ++count;
    } while (result->NextRow());

    sLog->outString(">> Loaded %u linked spells in %u ms", count, GetMSTimeDiffToNow(oldMSTime));
    sLog->outString();
}

void SpellMgr::LoadPetLevelupSpellMap()
{
    uint32 oldMSTime = getMSTime();

    mPetLevelupSpellMap.clear();                                   // need for reload case

    uint32 count = 0;
    uint32 family_count = 0;

    for (uint32 i = 0; i < sCreatureFamilyStore.GetNumRows(); ++i)
    {
        CreatureFamilyEntry const* creatureFamily = sCreatureFamilyStore.LookupEntry(i);
        if (!creatureFamily)                                     // not exist
            continue;

        for (uint8 j = 0; j < 2; ++j)
        {
            if (!creatureFamily->skillLine[j])
                continue;

            for (uint32 k = 0; k < sSkillLineAbilityStore.GetNumRows(); ++k)
            {
                SkillLineAbilityEntry const* skillLine = sSkillLineAbilityStore.LookupEntry(k);
                if (!skillLine)
                    continue;

                //if (skillLine->skillId != creatureFamily->skillLine[0] &&
                //    (!creatureFamily->skillLine[1] || skillLine->skillId != creatureFamily->skillLine[1]))
                //    continue;

                if (skillLine->skillId != creatureFamily->skillLine[j])
                    continue;

                if (skillLine->learnOnGetSkill != ABILITY_LEARNED_ON_GET_RACE_OR_CLASS_SKILL)
                    continue;

                SpellInfo const* spell = GetSpellInfo(skillLine->spellId);
                if (!spell) // not exist or triggered or talent
                    continue;

                if (!spell->SpellLevel)
                    continue;

                PetLevelupSpellSet& spellSet = mPetLevelupSpellMap[creatureFamily->ID];
                if (spellSet.empty())
                    ++family_count;

                spellSet.insert(PetLevelupSpellSet::value_type(spell->SpellLevel, spell->Id));
                ++count;
            }
        }
    }

    sLog->outString(">> Loaded %u pet levelup and default spells for %u families in %u ms", count, family_count, GetMSTimeDiffToNow(oldMSTime));
    sLog->outString();
}

bool LoadPetDefaultSpells_helper(CreatureTemplate const* cInfo, PetDefaultSpellsEntry& petDefSpells)
{
    // skip empty list;
    bool have_spell = false;
    for (uint8 j = 0; j < MAX_CREATURE_SPELL_DATA_SLOT; ++j)
    {
        if (petDefSpells.spellid[j])
        {
            have_spell = true;
            break;
        }
    }
    if (!have_spell)
        return false;

    // remove duplicates with levelupSpells if any
    if (PetLevelupSpellSet const* levelupSpells = cInfo->family ? sSpellMgr->GetPetLevelupSpellList(cInfo->family) : NULL)
    {
        for (uint8 j = 0; j < MAX_CREATURE_SPELL_DATA_SLOT; ++j)
        {
            if (!petDefSpells.spellid[j])
                continue;

            for (PetLevelupSpellSet::const_iterator itr = levelupSpells->begin(); itr != levelupSpells->end(); ++itr)
            {
                if (itr->second == petDefSpells.spellid[j])
                {
                    petDefSpells.spellid[j] = 0;
                    break;
                }
            }
        }
    }

    // skip empty list;
    have_spell = false;
    for (uint8 j = 0; j < MAX_CREATURE_SPELL_DATA_SLOT; ++j)
    {
        if (petDefSpells.spellid[j])
        {
            have_spell = true;
            break;
        }
    }

    return have_spell;
}

void SpellMgr::LoadPetDefaultSpells()
{
    uint32 oldMSTime = getMSTime();

    mPetDefaultSpellsMap.clear();

    uint32 countCreature = 0;
    uint32 countData = 0;

    CreatureTemplateContainer const* ctc = sObjectMgr->GetCreatureTemplates();
    for (CreatureTemplateContainer::const_iterator itr = ctc->begin(); itr != ctc->end(); ++itr)
    {

        if (!itr->second.PetSpellDataId)
            continue;

        // for creature with PetSpellDataId get default pet spells from dbc
        CreatureSpellDataEntry const* spellDataEntry = sCreatureSpellDataStore.LookupEntry(itr->second.PetSpellDataId);
        if (!spellDataEntry)
            continue;

        int32 petSpellsId = -int32(itr->second.PetSpellDataId);
        PetDefaultSpellsEntry petDefSpells;
        for (uint8 j = 0; j < MAX_CREATURE_SPELL_DATA_SLOT; ++j)
            petDefSpells.spellid[j] = spellDataEntry->spellId[j];

        if (LoadPetDefaultSpells_helper(&itr->second, petDefSpells))
        {
            mPetDefaultSpellsMap[petSpellsId] = petDefSpells;
            ++countData;
        }
    }

    sLog->outString(">> Loaded addition spells for %u pet spell data entries in %u ms", countData, GetMSTimeDiffToNow(oldMSTime));
    sLog->outString();

    sLog->outString("Loading summonable creature templates...");
    oldMSTime = getMSTime();

    // different summon spells
    for (uint32 i = 0; i < GetSpellInfoStoreSize(); ++i)
    {
        SpellInfo const* spellEntry = GetSpellInfo(i);
        if (!spellEntry)
            continue;

        for (uint8 k = 0; k < MAX_SPELL_EFFECTS; ++k)
        {
            if (spellEntry->Effects[k].Effect == SPELL_EFFECT_SUMMON || spellEntry->Effects[k].Effect == SPELL_EFFECT_SUMMON_PET)
            {
                uint32 creature_id = spellEntry->Effects[k].MiscValue;
                CreatureTemplate const* cInfo = sObjectMgr->GetCreatureTemplate(creature_id);
                if (!cInfo)
                    continue;

                // already loaded
                if (cInfo->PetSpellDataId)
                    continue;

                // for creature without PetSpellDataId get default pet spells from creature_template
                int32 petSpellsId = cInfo->Entry;
                if (mPetDefaultSpellsMap.find(cInfo->Entry) != mPetDefaultSpellsMap.end())
                    continue;

                PetDefaultSpellsEntry petDefSpells;
                for (uint8 j = 0; j < MAX_CREATURE_SPELL_DATA_SLOT; ++j)
                    petDefSpells.spellid[j] = cInfo->spells[j];

                if (LoadPetDefaultSpells_helper(cInfo, petDefSpells))
                {
                    mPetDefaultSpellsMap[petSpellsId] = petDefSpells;
                    ++countCreature;
                }
            }
        }
    }

    sLog->outString(">> Loaded %u summonable creature templates in %u ms", countCreature, GetMSTimeDiffToNow(oldMSTime));
    sLog->outString();
}

void SpellMgr::LoadSpellAreas()
{
    uint32 oldMSTime = getMSTime();

    mSpellAreaMap.clear();                                  // need for reload case
    mSpellAreaForQuestMap.clear();
    mSpellAreaForActiveQuestMap.clear();
    mSpellAreaForQuestEndMap.clear();
    mSpellAreaForAuraMap.clear();

    //                                                  0     1         2              3               4           5          6        7       8
    QueryResult result = WorldDatabase.Query("SELECT spell, area, quest_start, quest_start_active, quest_end, aura_spell, racemask, gender, autocast FROM spell_area");

    if (!result)
    {
        sLog->outString(">> Loaded 0 spell area requirements. DB table `spell_area` is empty.");
        sLog->outString();
        return;
    }

    uint32 count = 0;

    do
    {
        Field* fields = result->Fetch();

        uint32 spell = fields[0].GetUInt32();
        SpellArea spellArea;
        spellArea.spellId             = spell;
        spellArea.areaId              = fields[1].GetUInt32();
        spellArea.questStart          = fields[2].GetUInt32();
        spellArea.questStartCanActive = fields[3].GetBool();
        spellArea.questEnd            = fields[4].GetUInt32();
        spellArea.auraSpell           = fields[5].GetInt32();
        spellArea.raceMask            = fields[6].GetUInt32();
        spellArea.gender              = Gender(fields[7].GetUInt8());
        spellArea.autocast            = fields[8].GetBool();

        if (SpellInfo const* spellInfo = GetSpellInfo(spell))
        {
            if (spellArea.autocast)
                const_cast<SpellInfo*>(spellInfo)->Attributes |= SPELL_ATTR0_CANT_CANCEL;
        }
        else
        {
            sLog->outErrorDb("Spell %u listed in `spell_area` does not exist", spell);
            continue;
        }

        {
            bool ok = true;
            SpellAreaMapBounds sa_bounds = GetSpellAreaMapBounds(spellArea.spellId);
            for (SpellAreaMap::const_iterator itr = sa_bounds.first; itr != sa_bounds.second; ++itr)
            {
                if (spellArea.spellId != itr->second.spellId)
                    continue;
                if (spellArea.areaId != itr->second.areaId)
                    continue;
                if (spellArea.questStart != itr->second.questStart)
                    continue;
                if (spellArea.auraSpell != itr->second.auraSpell)
                    continue;
                if ((spellArea.raceMask & itr->second.raceMask) == 0)
                    continue;
                if (spellArea.gender != itr->second.gender)
                    continue;

                // duplicate by requirements
                ok =false;
                break;
            }

            if (!ok)
            {
                sLog->outErrorDb("Spell %u listed in `spell_area` already listed with similar requirements.", spell);
                continue;
            }
        }

        if (spellArea.areaId && !GetAreaEntryByAreaID(spellArea.areaId))
        {
            sLog->outErrorDb("Spell %u listed in `spell_area` have wrong area (%u) requirement", spell, spellArea.areaId);
            continue;
        }

        if (spellArea.questStart && !sObjectMgr->GetQuestTemplate(spellArea.questStart))
        {
            sLog->outErrorDb("Spell %u listed in `spell_area` have wrong start quest (%u) requirement", spell, spellArea.questStart);
            continue;
        }

        if (spellArea.questEnd)
        {
            if (!sObjectMgr->GetQuestTemplate(spellArea.questEnd))
            {
                sLog->outErrorDb("Spell %u listed in `spell_area` have wrong end quest (%u) requirement", spell, spellArea.questEnd);
                continue;
            }

            if (spellArea.questEnd == spellArea.questStart && !spellArea.questStartCanActive)
            {
                sLog->outErrorDb("Spell %u listed in `spell_area` have quest (%u) requirement for start and end in same time", spell, spellArea.questEnd);
                continue;
            }
        }

        if (spellArea.auraSpell)
        {
            SpellInfo const* spellInfo = GetSpellInfo(abs(spellArea.auraSpell));
            if (!spellInfo)
            {
                sLog->outErrorDb("Spell %u listed in `spell_area` have wrong aura spell (%u) requirement", spell, abs(spellArea.auraSpell));
                continue;
            }

            if (uint32(abs(spellArea.auraSpell)) == spellArea.spellId)
            {
                sLog->outErrorDb("Spell %u listed in `spell_area` have aura spell (%u) requirement for itself", spell, abs(spellArea.auraSpell));
                continue;
            }

            // not allow autocast chains by auraSpell field (but allow use as alternative if not present)
            if (spellArea.autocast && spellArea.auraSpell > 0)
            {
                bool chain = false;
                SpellAreaForAuraMapBounds saBound = GetSpellAreaForAuraMapBounds(spellArea.spellId);
                for (SpellAreaForAuraMap::const_iterator itr = saBound.first; itr != saBound.second; ++itr)
                {
                    if (itr->second->autocast && itr->second->auraSpell > 0)
                    {
                        chain = true;
                        break;
                    }
                }

                if (chain)
                {
                    sLog->outErrorDb("Spell %u listed in `spell_area` have aura spell (%u) requirement that itself autocast from aura", spell, spellArea.auraSpell);
                    continue;
                }

                SpellAreaMapBounds saBound2 = GetSpellAreaMapBounds(spellArea.auraSpell);
                for (SpellAreaMap::const_iterator itr2 = saBound2.first; itr2 != saBound2.second; ++itr2)
                {
                    if (itr2->second.autocast && itr2->second.auraSpell > 0)
                    {
                        chain = true;
                        break;
                    }
                }

                if (chain)
                {
                    sLog->outErrorDb("Spell %u listed in `spell_area` have aura spell (%u) requirement that itself autocast from aura", spell, spellArea.auraSpell);
                    continue;
                }
            }
        }

        if (spellArea.raceMask && (spellArea.raceMask & RACEMASK_ALL_PLAYABLE) == 0)
        {
            sLog->outErrorDb("Spell %u listed in `spell_area` have wrong race mask (%u) requirement", spell, spellArea.raceMask);
            continue;
        }

        if (spellArea.gender != GENDER_NONE && spellArea.gender != GENDER_FEMALE && spellArea.gender != GENDER_MALE)
        {
            sLog->outErrorDb("Spell %u listed in `spell_area` have wrong gender (%u) requirement", spell, spellArea.gender);
            continue;
        }

        SpellArea const* sa = &mSpellAreaMap.insert(SpellAreaMap::value_type(spell, spellArea))->second;

        // for search by current zone/subzone at zone/subzone change
        if (spellArea.areaId)
            mSpellAreaForAreaMap.insert(SpellAreaForAreaMap::value_type(spellArea.areaId, sa));

        // for search at quest start/reward
        if (spellArea.questStart)
        {
            if (spellArea.questStartCanActive)
                mSpellAreaForActiveQuestMap.insert(SpellAreaForQuestMap::value_type(spellArea.questStart, sa));
            else
                mSpellAreaForQuestMap.insert(SpellAreaForQuestMap::value_type(spellArea.questStart, sa));
        }

        // for search at quest start/reward
        if (spellArea.questEnd)
            mSpellAreaForQuestEndMap.insert(SpellAreaForQuestMap::value_type(spellArea.questEnd, sa));

        // for search at aura apply
        if (spellArea.auraSpell)
            mSpellAreaForAuraMap.insert(SpellAreaForAuraMap::value_type(abs(spellArea.auraSpell), sa));

        ++count;
    } while (result->NextRow());

    sLog->outString(">> Loaded %u spell area requirements in %u ms", count, GetMSTimeDiffToNow(oldMSTime));
    sLog->outString();
}

void SpellMgr::LoadSpellInfoStore()
{
    uint32 oldMSTime = getMSTime();

    UnloadSpellInfoStore();
    mSpellInfoMap.resize(sSpellStore.GetNumRows(), NULL);

    for (uint32 i = 0; i < sSpellStore.GetNumRows(); ++i)
    {
        if (SpellEntry const* spellEntry = sSpellStore.LookupEntry(i))
            mSpellInfoMap[i] = new SpellInfo(spellEntry);
    }

    sLog->outString(">> Loaded spell custom attributes in %u ms", GetMSTimeDiffToNow(oldMSTime));
    sLog->outString();
}

void SpellMgr::UnloadSpellInfoStore()
{
    for (uint32 i = 0; i < mSpellInfoMap.size(); ++i)
    {
        if (mSpellInfoMap[i])
          delete mSpellInfoMap[i];
    }
    mSpellInfoMap.clear();
}

void SpellMgr::LoadSpellCustomAttr()
{
    uint32 oldMSTime = getMSTime();

    SpellInfo* spellInfo = NULL;
    for (uint32 i = 0; i < GetSpellInfoStoreSize(); ++i)
    {
        spellInfo = mSpellInfoMap[i];
        if (!spellInfo)
            continue;

        for (uint8 j = 0; j < MAX_SPELL_EFFECTS; ++j)
        {
            switch (spellInfo->Effects[j].ApplyAuraName)
            {
                case SPELL_AURA_MOD_POSSESS:
                case SPELL_AURA_MOD_CONFUSE:
                case SPELL_AURA_MOD_CHARM:
                case SPELL_AURA_AOE_CHARM:
                case SPELL_AURA_MOD_FEAR:
                case SPELL_AURA_MOD_STUN:
                    spellInfo->AttributesCu |= SPELL_ATTR0_CU_AURA_CC;
                    break;
                case SPELL_AURA_PERIODIC_HEAL:
                case SPELL_AURA_PERIODIC_DAMAGE:
                case SPELL_AURA_PERIODIC_DAMAGE_PERCENT:
                case SPELL_AURA_PERIODIC_LEECH:
                case SPELL_AURA_PERIODIC_MANA_LEECH:
                case SPELL_AURA_PERIODIC_HEALTH_FUNNEL:
                case SPELL_AURA_PERIODIC_ENERGIZE:
                case SPELL_AURA_OBS_MOD_HEALTH:
                case SPELL_AURA_OBS_MOD_POWER:
                case SPELL_AURA_POWER_BURN:
                    spellInfo->AttributesCu |= SPELL_ATTR0_CU_NO_INITIAL_THREAT;
                    break;
            }

            switch (spellInfo->Effects[j].Effect)
            {
                case SPELL_EFFECT_SCHOOL_DAMAGE:
                case SPELL_EFFECT_WEAPON_DAMAGE:
                case SPELL_EFFECT_WEAPON_DAMAGE_NOSCHOOL:
                case SPELL_EFFECT_NORMALIZED_WEAPON_DMG:
                case SPELL_EFFECT_WEAPON_PERCENT_DAMAGE:
                case SPELL_EFFECT_HEAL:
                    spellInfo->AttributesCu |= SPELL_ATTR0_CU_DIRECT_DAMAGE;
                    break;
                case SPELL_EFFECT_POWER_DRAIN:
                case SPELL_EFFECT_POWER_BURN:
                case SPELL_EFFECT_HEAL_MAX_HEALTH:
                case SPELL_EFFECT_HEALTH_LEECH:
                case SPELL_EFFECT_HEAL_PCT:
                case SPELL_EFFECT_ENERGIZE_PCT:
                case SPELL_EFFECT_ENERGIZE:
                case SPELL_EFFECT_HEAL_MECHANICAL:
                    spellInfo->AttributesCu |= SPELL_ATTR0_CU_NO_INITIAL_THREAT;
                    break;
                case SPELL_EFFECT_CHARGE:
                case SPELL_EFFECT_CHARGE_DEST:
                case SPELL_EFFECT_JUMP:
                case SPELL_EFFECT_JUMP_DEST:
                case SPELL_EFFECT_LEAP_BACK:
                    spellInfo->AttributesCu |= SPELL_ATTR0_CU_CHARGE;
                    break;
                case SPELL_EFFECT_PICKPOCKET:
                    spellInfo->AttributesCu |= SPELL_ATTR0_CU_PICKPOCKET;
                    break;
                case SPELL_EFFECT_ENCHANT_ITEM:
                case SPELL_EFFECT_ENCHANT_ITEM_TEMPORARY:
                case SPELL_EFFECT_ENCHANT_ITEM_PRISMATIC:
                case SPELL_EFFECT_ENCHANT_HELD_ITEM:
                {
                    // only enchanting profession enchantments procs can stack
                    if (IsPartOfSkillLine(SKILL_ENCHANTING, i))
                    {
                        uint32 enchantId = spellInfo->Effects[j].MiscValue;
                        SpellItemEnchantmentEntry const* enchant = sSpellItemEnchantmentStore.LookupEntry(enchantId);
                        for (uint8 s = 0; s < MAX_ITEM_ENCHANTMENT_EFFECTS; ++s)
                        {
                            if (enchant->type[s] != ITEM_ENCHANTMENT_TYPE_COMBAT_SPELL)
                                continue;

                            SpellInfo* procInfo = (SpellInfo*)GetSpellInfo(enchant->spellid[s]);
                            if (!procInfo)
                                continue;

                            // if proced directly from enchantment, not via proc aura
                            // NOTE: Enchant Weapon - Blade Ward also has proc aura spell and is proced directly
                            // however its not expected to stack so this check is good
                            if (procInfo->HasAura(SPELL_AURA_PROC_TRIGGER_SPELL))
                                continue;

                            procInfo->AttributesCu |= SPELL_ATTR0_CU_ENCHANT_PROC;
                        }
                    }
                    break;
                }
            }
        }

        if (!spellInfo->_IsPositiveEffect(EFFECT_0, false))
            spellInfo->AttributesCu |= SPELL_ATTR0_CU_NEGATIVE_EFF0;

        if (!spellInfo->_IsPositiveEffect(EFFECT_1, false))
            spellInfo->AttributesCu |= SPELL_ATTR0_CU_NEGATIVE_EFF1;

        if (!spellInfo->_IsPositiveEffect(EFFECT_2, false))
            spellInfo->AttributesCu |= SPELL_ATTR0_CU_NEGATIVE_EFF2;

        if (spellInfo->SpellVisual[0] == 3879)
            spellInfo->AttributesCu |= SPELL_ATTR0_CU_CONE_BACK;

        switch (spellInfo->Id)
        {
            case 1776: // Gouge
            case 1777:
            case 8629:
            case 11285:
            case 11286:
            case 12540:
            case 13579:
            case 24698:
            case 28456:
            case 29425:
            case 34940:
            case 36862:
            case 38764:
            case 38863:
            case 52743: // Head Smack
                spellInfo->AttributesCu |= SPELL_ATTR0_CU_REQ_TARGET_FACING_CASTER;
                break;
            case 53: // Backstab
            case 2589:
            case 2590:
            case 2591:
            case 8721:
            case 11279:
            case 11280:
            case 11281:
            case 25300:
            case 26863:
            case 48656:
            case 48657:
            case 703: // Garrote
            case 8631:
            case 8632:
            case 8633:
            case 11289:
            case 11290:
            case 26839:
            case 26884:
            case 48675:
            case 48676:
            case 5221: // Shred
            case 6800:
            case 8992:
            case 9829:
            case 9830:
            case 27001:
            case 27002:
            case 48571:
            case 48572:
            case 8676: // Ambush
            case 8724:
            case 8725:
            case 11267:
            case 11268:
            case 11269:
            case 27441:
            case 48689:
            case 48690:
            case 48691:
            case 6785: // Ravage
            case 6787:
            case 9866:
<<<<<<< HEAD
			case 9867:
=======
            case 9867:
>>>>>>> f5b3553b
            case 27005:
            case 48578:
            case 48579:
            case 21987: // Lash of Pain
            case 23959: // Test Stab R50
            case 24825: // Test Backstab
            case 58563: // Assassinate Restless Lookout
                spellInfo->AttributesCu |= SPELL_ATTR0_CU_REQ_CASTER_BEHIND_TARGET;
                break;
            case 26029: // Dark Glare
            case 37433: // Spout
            case 43140: // Flame Breath
            case 43215: // Flame Breath
            case 70461: // Coldflame Trap
            case 72133: // Pain and Suffering
            case 73788: // Pain and Suffering
            case 73789: // Pain and Suffering
            case 73790: // Pain and Suffering
                spellInfo->AttributesCu |= SPELL_ATTR0_CU_CONE_LINE;
                break;
            case 24340: // Meteor
            case 26558: // Meteor
            case 28884: // Meteor
            case 36837: // Meteor
            case 38903: // Meteor
            case 41276: // Meteor
            case 57467: // Meteor
            case 26789: // Shard of the Fallen Star
            case 31436: // Malevolent Cleave
            case 35181: // Dive Bomb
            case 40810: // Saber Lash
            case 43267: // Saber Lash
            case 43268: // Saber Lash
            case 42384: // Brutal Swipe
            case 45150: // Meteor Slash
            case 64688: // Sonic Screech
            case 72373: // Shared Suffering
            case 71904: // Chaos Bane
            case 70492: // Ooze Eruption
            case 72505: // Ooze Eruption
            case 72624: // Ooze Eruption
            case 72625: // Ooze Eruption
                // ONLY SPELLS WITH SPELLFAMILY_GENERIC and EFFECT_SCHOOL_DAMAGE
                spellInfo->AttributesCu |= SPELL_ATTR0_CU_SHARE_DAMAGE;
                break;
            case 18500: // Wing Buffet
            case 33086: // Wild Bite
            case 49749: // Piercing Blow
            case 52890: // Penetrating Strike
            case 53454: // Impale
            case 59446: // Impale
            case 62383: // Shatter
            case 64777: // Machine Gun
            case 65239: // Machine Gun
            case 65919: // Impale
            case 67858: // Impale
            case 67859: // Impale
            case 67860: // Impale
            case 69293: // Wing Buffet
            case 74439: // Machine Gun
            case 63278: // Mark of the Faceless (General Vezax)
            case 72255: // Mark of the Fallen Champion (Deathbringer Saurfang)
            case 72444: // Mark of the Fallen Champion (Deathbringer Saurfang)
            case 72445: // Mark of the Fallen Champion (Deathbringer Saurfang)
            case 72446: // Mark of the Fallen Champion (Deathbringer Saurfang)
                spellInfo->AttributesCu |= SPELL_ATTR0_CU_IGNORE_ARMOR;
                break;
            case 64422: // Sonic Screech (Auriaya)
                spellInfo->AttributesCu |= SPELL_ATTR0_CU_SHARE_DAMAGE;
                spellInfo->AttributesCu |= SPELL_ATTR0_CU_IGNORE_ARMOR;
                break;
            case 72293: // Mark of the Fallen Champion (Deathbringer Saurfang)
                spellInfo->AttributesCu |= SPELL_ATTR0_CU_NEGATIVE_EFF0;
                break;
            default:
                break;
        }

        switch (spellInfo->SpellFamilyName)
        {
            case SPELLFAMILY_WARRIOR:
                // Shout
                if (spellInfo->SpellFamilyFlags[0] & 0x20000 || spellInfo->SpellFamilyFlags[1] & 0x20)
                    spellInfo->AttributesCu |= SPELL_ATTR0_CU_AURA_CC;
                break;
            case SPELLFAMILY_DRUID:
                // Roar
                if (spellInfo->SpellFamilyFlags[0] & 0x8)
                    spellInfo->AttributesCu |= SPELL_ATTR0_CU_AURA_CC;
                break;
            default:
                break;
        }
    }

    CreatureAI::FillAISpellInfo();

    sLog->outString(">> Loaded spell custom attributes in %u ms", GetMSTimeDiffToNow(oldMSTime));
    sLog->outString();
}

void SpellMgr::LoadDbcDataCorrections()
{
    uint32 oldMSTime = getMSTime();

    SpellEntry* spellInfo = NULL;
    for (uint32 i = 0; i < sSpellStore.GetNumRows(); ++i)
    {
        spellInfo = (SpellEntry*)sSpellStore.LookupEntry(i);
        if (!spellInfo)
            continue;

        for (uint8 j = 0; j < MAX_SPELL_EFFECTS; ++j)
        {
            switch (spellInfo->Effect[j])
            {
                case SPELL_EFFECT_CHARGE:
                case SPELL_EFFECT_CHARGE_DEST:
                case SPELL_EFFECT_JUMP:
                case SPELL_EFFECT_JUMP_DEST:
                case SPELL_EFFECT_LEAP_BACK:
                    if (!spellInfo->speed && !spellInfo->SpellFamilyName)
                        spellInfo->speed = SPEED_CHARGE;
                    break;
            }
        }

        if (spellInfo->activeIconID == 2158)  // flight
            spellInfo->Attributes |= SPELL_ATTR0_PASSIVE;

        switch (spellInfo->Id)
        {
            case 42835: // Spout
                spellInfo->Effect[0] = 0; // remove damage effect, only anim is needed
                break;
            case 30657: // Quake
                spellInfo->EffectTriggerSpell[0] = 30571;
                break;
            case 30541: // Blaze (needs conditions entry)
                spellInfo->EffectImplicitTargetA[0] = TARGET_UNIT_TARGET_ENEMY;
                spellInfo->EffectImplicitTargetB[0] = 0;
                break;
            case 31447: // Mark of Kaz'rogal (needs target selection script)
            case 31298: // Sleep (needs target selection script)
            case 51904: // Summon Ghouls On Scarlet Crusade (this should use conditions table, script for this spell needs to be fixed)
            case 2895:  // Wrath of Air Totem rank 1 (Aura)
            case 68933: // Wrath of Air Totem rank 2 (Aura)
            case 29200: // Purify Helboar Meat
                spellInfo->EffectImplicitTargetA[0] = TARGET_UNIT_CASTER;
                spellInfo->EffectImplicitTargetB[0] = 0;
                break;
            case 31344: // Howl of Azgalor
                spellInfo->EffectRadiusIndex[0] = EFFECT_RADIUS_100_YARDS; // 100yards instead of 50000?!
                break;
            case 42818: // Headless Horseman - Wisp Flight Port
            case 42821: // Headless Horseman - Wisp Flight Missile
                spellInfo->rangeIndex = 6; // 100 yards
                break;
            case 36350: //They Must Burn Bomb Aura (self)
                spellInfo->EffectTriggerSpell[0] = 36325; // They Must Burn Bomb Drop (DND)
                break;
            case 49838: // Stop Time
                spellInfo->AttributesEx3 |= SPELL_ATTR3_NO_INITIAL_AGGRO;
                break;
            case 61407: // Energize Cores
            case 62136: // Energize Cores
            case 54069: // Energize Cores
            case 56251: // Energize Cores
                spellInfo->EffectImplicitTargetA[0] = TARGET_UNIT_SRC_AREA_ENTRY;
                break;
            case 50785: // Energize Cores
            case 59372: // Energize Cores
                spellInfo->EffectImplicitTargetA[0] = TARGET_UNIT_SRC_AREA_ENEMY;
                break;
            case 8494: // Mana Shield (rank 2)
                // because of bug in dbc
                spellInfo->procChance = 0;
                break;
            case 20335: // Heart of the Crusader
            case 20336:
            case 20337:
            case 63320: // Glyph of Life Tap
            // Entries were not updated after spell effect change, we have to do that manually :/
                spellInfo->AttributesEx3 |= SPELL_ATTR3_CAN_PROC_WITH_TRIGGERED;
                break;
            case 59725: // Improved Spell Reflection - aoe aura
                // Target entry seems to be wrong for this spell :/
                spellInfo->EffectImplicitTargetA[0] = TARGET_UNIT_CASTER_AREA_PARTY;
                spellInfo->EffectRadiusIndex[0] = EFFECT_RADIUS_10_YARDS_2;
                break;
            case 44978: // Wild Magic
            case 45001:
            case 45002:
            case 45004:
            case 45006:
            case 45010:
            case 31347: // Doom
            case 41635: // Prayer of Mending
            case 44869: // Spectral Blast
            case 45027: // Revitalize
            case 45976: // Muru Portal Channel
            case 39365: // Thundering Storm
            case 41071: // Raise Dead (HACK)
            case 52124: // Sky Darkener Assault
            case 42442: // Vengeance Landing Cannonfire
            case 45863: // Cosmetic - Incinerate to Random Target
            case 25425: // Shoot
            case 45761: // Shoot
            case 42611: // Shoot
            case 61588: // Blazing Harpoon
            case 52479: // Gift of the Harvester
                spellInfo->MaxAffectedTargets = 1;
                break;
            case 41376: // Spite
            case 39992: // Needle Spine
            case 29576: // Multi-Shot
            case 40816: // Saber Lash
            case 37790: // Spread Shot
            case 46771: // Flame Sear
            case 45248: // Shadow Blades
            case 41303: // Soul Drain
            case 54172: // Divine Storm (heal)
            case 29213: // Curse of the Plaguebringer - Noth
            case 28542: // Life Drain - Sapphiron
            case 66588: // Flaming Spear
            case 54171: // Divine Storm
                spellInfo->MaxAffectedTargets = 3;
                break;
            case 38310: // Multi-Shot
            case 53385: // Divine Storm (Damage)
                spellInfo->MaxAffectedTargets = 4;
                break;
            case 42005: // Bloodboil
            case 38296: // Spitfire Totem
            case 37676: // Insidious Whisper
            case 46008: // Negative Energy
            case 45641: // Fire Bloom
            case 55665: // Life Drain - Sapphiron (H)
            case 28796: // Poison Bolt Volly - Faerlina
                spellInfo->MaxAffectedTargets = 5;
                break;
            case 40827: // Sinful Beam
            case 40859: // Sinister Beam
            case 40860: // Vile Beam
            case 40861: // Wicked Beam
            case 54835: // Curse of the Plaguebringer - Noth (H)
            case 54098: // Poison Bolt Volly - Faerlina (H)
                spellInfo->MaxAffectedTargets = 10;
                break;
            case 50312: // Unholy Frenzy
                spellInfo->MaxAffectedTargets = 15;
                break;
            case 33711: //Murmur's Touch
            case 38794:
                spellInfo->MaxAffectedTargets = 1;
                spellInfo->EffectTriggerSpell[0] = 33760;
                break;
            case 17941: // Shadow Trance
            case 22008: // Netherwind Focus
            case 31834: // Light's Grace
            case 34754: // Clearcasting
            case 34936: // Backlash
            case 48108: // Hot Streak
            case 51124: // Killing Machine
            case 54741: // Firestarter
            case 57761: // Fireball!
            case 39805: // Lightning Overload
            case 64823: // Item - Druid T8 Balance 4P Bonus
            case 34477: // Misdirection
            case 44401: // Missile Barrage
                spellInfo->procCharges = 1;
                break;
            case 44544: // Fingers of Frost
                spellInfo->EffectSpellClassMask[0] = flag96(685904631, 1151048, 0);
                break;
            case 74396: // Fingers of Frost visual buff
                spellInfo->procCharges = 2;
                spellInfo->StackAmount = 0;
                break;
            case 28200: // Ascendance (Talisman of Ascendance trinket)
                spellInfo->procCharges = 6;
                break;
            case 47201: // Everlasting Affliction
            case 47202:
            case 47203:
            case 47204:
            case 47205:
                // add corruption to affected spells
                spellInfo->EffectSpellClassMask[1][0] |= 2;
                break;
            case 51852: // The Eye of Acherus (no spawn in phase 2 in db)
                spellInfo->EffectMiscValue[0] |= 1;
                break;
            case 29809: // Desecration Arm - 36 instead of 37 - typo? :/
                spellInfo->EffectRadiusIndex[0] = EFFECT_RADIUS_7_YARDS;
                break;
            // Master Shapeshifter: missing stance data for forms other than bear - bear version has correct data
            // To prevent aura staying on target after talent unlearned
            case 48420:
                spellInfo->Stances = 1 << (FORM_CAT - 1);
                break;
            case 48421:
                spellInfo->Stances = 1 << (FORM_MOONKIN - 1);
                break;
            case 48422:
                spellInfo->Stances = 1 << (FORM_TREE - 1);
                break;
            case 51466: // Elemental Oath (Rank 1)
            case 51470: // Elemental Oath (Rank 2)
                spellInfo->Effect[EFFECT_1] = SPELL_EFFECT_APPLY_AURA;
                spellInfo->EffectApplyAuraName[EFFECT_1] = SPELL_AURA_ADD_FLAT_MODIFIER;
                spellInfo->EffectMiscValue[EFFECT_1] = SPELLMOD_EFFECT2;
                spellInfo->EffectSpellClassMask[EFFECT_1] = flag96(0x00000000, 0x00004000, 0x00000000);
                break;
            case 47569: // Improved Shadowform (Rank 1)
                // with this spell atrribute aura can be stacked several times
                spellInfo->Attributes &= ~SPELL_ATTR0_NOT_SHAPESHIFT;
                break;
            case 64904: // Hymn of Hope
                spellInfo->EffectApplyAuraName[EFFECT_1] = SPELL_AURA_MOD_INCREASE_ENERGY_PERCENT;
                break;
            case 30421: // Nether Portal - Perseverence
                spellInfo->EffectBasePoints[2] += 30000;
                break;
            case 16834: // Natural shapeshifter
            case 16835:
                spellInfo->DurationIndex = 21;
                break;
            case 51735: // Ebon Plague
            case 51734:
            case 51726:
                spellInfo->AttributesEx3 |= SPELL_ATTR3_STACK_FOR_DIFF_CASTERS;
                spellInfo->SpellFamilyFlags[2] = 0x10;
                spellInfo->EffectApplyAuraName[1] = SPELL_AURA_MOD_DAMAGE_PERCENT_TAKEN;
                break;
            case 41913: // Parasitic Shadowfiend Passive
                spellInfo->EffectApplyAuraName[0] = SPELL_AURA_DUMMY; // proc debuff, and summon infinite fiends
                break;
            case 27892: // To Anchor 1
            case 27928: // To Anchor 1
            case 27935: // To Anchor 1
            case 27915: // Anchor to Skulls
            case 27931: // Anchor to Skulls
            case 27937: // Anchor to Skulls
                spellInfo->rangeIndex = 13;
                break;
            // target allys instead of enemies, target A is src_caster, spells with effect like that have ally target
            // this is the only known exception, probably just wrong data
            case 29214: // Wrath of the Plaguebringer
            case 54836: // Wrath of the Plaguebringer
                spellInfo->EffectImplicitTargetB[0] = TARGET_UNIT_SRC_AREA_ALLY;
                spellInfo->EffectImplicitTargetB[1] = TARGET_UNIT_SRC_AREA_ALLY;
                break;
            case 57994: // Wind Shear - improper data for EFFECT_1 in 3.3.5 DBC, but is correct in 4.x
                spellInfo->Effect[EFFECT_1] = SPELL_EFFECT_MODIFY_THREAT_PERCENT;
                spellInfo->EffectBasePoints[EFFECT_1] = -6; // -5%
                break;
            case 63675: // Improved Devouring Plague
                spellInfo->AttributesEx3 |= SPELL_ATTR3_NO_DONE_BONUS;
                break;
            case 8145: // Tremor Totem (instant pulse)
            case 6474: // Earthbind Totem (instant pulse)
                spellInfo->AttributesEx5 |= SPELL_ATTR5_START_PERIODIC_AT_APPLY;
                break;
            case 52109: // Flametongue Totem rank 1 (Aura)
            case 52110: // Flametongue Totem rank 2 (Aura)
            case 52111: // Flametongue Totem rank 3 (Aura)
            case 52112: // Flametongue Totem rank 4 (Aura)
            case 52113: // Flametongue Totem rank 5 (Aura)
            case 58651: // Flametongue Totem rank 6 (Aura)
            case 58654: // Flametongue Totem rank 7 (Aura)
            case 58655: // Flametongue Totem rank 8 (Aura)
                spellInfo->EffectImplicitTargetA[0] = TARGET_UNIT_CASTER;
                spellInfo->EffectImplicitTargetA[1] = TARGET_UNIT_CASTER;
                spellInfo->EffectImplicitTargetB[0] = 0;
                spellInfo->EffectImplicitTargetB[1] = 0;
                break;
            case 53241: // Marked for Death (Rank 1)
            case 53243: // Marked for Death (Rank 2)
            case 53244: // Marked for Death (Rank 3)
            case 53245: // Marked for Death (Rank 4)
            case 53246: // Marked for Death (Rank 5)
                spellInfo->EffectSpellClassMask[0] = flag96(0x00067801, 0x10820001, 0x00000801);
                break;
            case 70728: // Exploit Weakness (needs target selection script)
            case 70840: // Devious Minds (needs target selection script)
                spellInfo->EffectImplicitTargetA[0] = TARGET_UNIT_CASTER;
                spellInfo->EffectImplicitTargetB[0] = TARGET_UNIT_PET;
                break;
            case 70893: // Culling The Herd (needs target selection script)
                spellInfo->EffectImplicitTargetA[0] = TARGET_UNIT_CASTER;
                spellInfo->EffectImplicitTargetB[0] = TARGET_UNIT_MASTER;
                break;
            case 54800: // Sigil of the Frozen Conscience - change class mask to custom extended flags of Icy Touch
                        // this is done because another spell also uses the same SpellFamilyFlags as Icy Touch
                        // SpellFamilyFlags[0] & 0x00000040 in SPELLFAMILY_DEATHKNIGHT is currently unused (3.3.5a)
                        // this needs research on modifier applying rules, does not seem to be in Attributes fields
                spellInfo->EffectSpellClassMask[0] = flag96(0x00000040, 0x00000000, 0x00000000);
                break;
            case 19970: // Entangling Roots (Rank 6) -- Nature's Grasp Proc
            case 19971: // Entangling Roots (Rank 5) -- Nature's Grasp Proc
            case 19972: // Entangling Roots (Rank 4) -- Nature's Grasp Proc
            case 19973: // Entangling Roots (Rank 3) -- Nature's Grasp Proc
            case 19974: // Entangling Roots (Rank 2) -- Nature's Grasp Proc
            case 19975: // Entangling Roots (Rank 1) -- Nature's Grasp Proc
            case 27010: // Entangling Roots (Rank 7) -- Nature's Grasp Proc
            case 53313: // Entangling Roots (Rank 8) -- Nature's Grasp Proc
                spellInfo->CastingTimeIndex = 1;
                break;
            case 61719: // Easter Lay Noblegarden Egg Aura - Interrupt flags copied from aura which this aura is linked with
                spellInfo->AuraInterruptFlags = AURA_INTERRUPT_FLAG_HITBYSPELL | AURA_INTERRUPT_FLAG_TAKE_DAMAGE;
                break;
            // ULDUAR SPELLS
            //
            case 62374: // Pursued (Flame Leviathan)
                spellInfo->EffectRadiusIndex[0] = EFFECT_RADIUS_50000_YARDS;   // 50000yd
                break;
            case 63342: // Focused Eyebeam Summon Trigger (Kologarn)
                spellInfo->MaxAffectedTargets = 1;
                break;
            case 62716: // Growth of Nature (Freya)
            case 65584: // Growth of Nature (Freya)
            case 64381: // Strength of the Pack (Auriaya)
                spellInfo->AttributesEx3 |= SPELL_ATTR3_STACK_FOR_DIFF_CASTERS;
                break;
            case 63018: // Searing Light (XT-002)
            case 65121: // Searing Light (25m) (XT-002)
            case 63024: // Gravity Bomb (XT-002)
            case 64234: // Gravity Bomb (25m) (XT-002)
                spellInfo->MaxAffectedTargets = 1;
                break;
            case 62834: // Boom (XT-002)
            // This hack is here because we suspect our implementation of spell effect execution on targets
            // is done in the wrong order. We suspect that EFFECT_0 needs to be applied on all targets,
            // then EFFECT_1, etc - instead of applying each effect on target1, then target2, etc.
            // The above situation causes the visual for this spell to be bugged, so we remove the instakill
            // effect and implement a script hack for that.
                spellInfo->Effect[EFFECT_1] = 0;
                break;
            case 64386: // Terrifying Screech (Auriaya)
            case 64389: // Sentinel Blast (Auriaya)
            case 64678: // Sentinel Blast (Auriaya)
                spellInfo->DurationIndex = 28; // 5 seconds, wrong DBC data?
                break;
            case 64321: // Potent Pheromones (Freya)
                // spell should dispel area aura, but doesn't have the attribute
                // may be db data bug, or blizz may keep reapplying area auras every update with checking immunity
                // that will be clear if we get more spells with problem like this
                spellInfo->AttributesEx |= SPELL_ATTR1_DISPEL_AURAS_ON_IMMUNITY;
                break;
            case 62584: // Lifebinder's Gift
            case 64185: // Lifebinder's Gift
                spellInfo->EffectImplicitTargetB[1] = TARGET_UNIT_NEARBY_ENTRY;
                spellInfo->EffectImplicitTargetB[2] = TARGET_UNIT_NEARBY_ENTRY;
                break;
            // ENDOF ULDUAR SPELLS
            //
            // TRIAL OF THE CRUSADER SPELLS
            //
            case 66258: // Infernal Eruption (10N)
            case 67901: // Infernal Eruption (25N)
                // increase duration from 15 to 18 seconds because caster is already
                // unsummoned when spell missile hits the ground so nothing happen in result
                spellInfo->DurationIndex = 85;
                break;
            // ENDOF TRIAL OF THE CRUSADER SPELLS
            //
            // ICECROWN CITADEL SPELLS
            //
            // THESE SPELLS ARE WORKING CORRECTLY EVEN WITHOUT THIS HACK
            // THE ONLY REASON ITS HERE IS THAT CURRENT GRID SYSTEM
            // DOES NOT ALLOW FAR OBJECT SELECTION (dist > 333)
            case 70781: // Light's Hammer Teleport
            case 70856: // Oratory of the Damned Teleport
            case 70857: // Rampart of Skulls Teleport
            case 70858: // Deathbringer's Rise Teleport
            case 70859: // Upper Spire Teleport
            case 70860: // Frozen Throne Teleport
            case 70861: // Sindragosa's Lair Teleport
                spellInfo->EffectImplicitTargetA[0] = TARGET_DEST_DB;
                break;
            case 69055: // Saber Lash (Lord Marrowgar)
            case 70814: // Saber Lash (Lord Marrowgar)
                spellInfo->EffectRadiusIndex[0] = EFFECT_RADIUS_5_YARDS;    // 5yd
                break;
            case 69075: // Bone Storm (Lord Marrowgar)
            case 70834: // Bone Storm (Lord Marrowgar)
            case 70835: // Bone Storm (Lord Marrowgar)
            case 70836: // Bone Storm (Lord Marrowgar)
            case 72864: // Death Plague (Rotting Frost Giant)
            case 72378: // Blood Nova (Deathbringer Saurfang)
            case 73058: // Blood Nova (Deathbringer Saurfang)
            case 71160: // Plague Stench (Stinky)
            case 71161: // Plague Stench (Stinky)
            case 71123: // Decimate (Stinky & Precious)
                spellInfo->EffectRadiusIndex[0] = EFFECT_RADIUS_100_YARDS;   // 100yd
                break;
            case 72723: // Resistant Skin (Deathbringer Saurfang adds)
                // this spell initially granted Shadow damage immunity, however it was removed but the data was left in client
                spellInfo->Effect[2] = 0;
                break;
            case 70460: // Coldflame Jets (Traps after Saurfang)
                spellInfo->DurationIndex = 1;   // 10 seconds
                break;
            case 71413: // Green Ooze Summon (Professor Putricide)
            case 71414: // Orange Ooze Summon (Professor Putricide)
                spellInfo->EffectImplicitTargetA[0] = TARGET_DEST_DEST;
                break;
            case 71159: // Awaken Plagued Zombies
                spellInfo->DurationIndex = 21;
                break;
            // THIS IS HERE BECAUSE COOLDOWN ON CREATURE PROCS IS NOT IMPLEMENTED
            case 71604: // Mutated Strength (Professor Putricide)
            case 72673: // Mutated Strength (Professor Putricide)
            case 72674: // Mutated Strength (Professor Putricide)
            case 72675: // Mutated Strength (Professor Putricide)
                spellInfo->Effect[1] = 0;
                break;
            case 72454: // Mutated Plague (Professor Putricide)
            case 72464: // Mutated Plague (Professor Putricide)
            case 72506: // Mutated Plague (Professor Putricide)
            case 72507: // Mutated Plague (Professor Putricide)
                spellInfo->EffectRadiusIndex[0] = EFFECT_RADIUS_50000_YARDS;   // 50000yd
                break;
            case 70911: // Unbound Plague (Professor Putricide) (needs target selection script)
            case 72854: // Unbound Plague (Professor Putricide) (needs target selection script)
            case 72855: // Unbound Plague (Professor Putricide) (needs target selection script)
            case 72856: // Unbound Plague (Professor Putricide) (needs target selection script)
                spellInfo->EffectImplicitTargetB[0] = TARGET_UNIT_TARGET_ENEMY;
                break;
            case 71518: // Unholy Infusion Quest Credit (Professor Putricide)
            case 72934: // Blood Infusion Quest Credit (Blood-Queen Lana'thel)
            case 72289: // Frost Infusion Quest Credit (Sindragosa)
                spellInfo->EffectRadiusIndex[0] = EFFECT_RADIUS_50000_YARDS;   // another missing radius
                break;
            case 71708: // Empowered Flare (Blood Prince Council)
            case 72785: // Empowered Flare (Blood Prince Council)
            case 72786: // Empowered Flare (Blood Prince Council)
            case 72787: // Empowered Flare (Blood Prince Council)
                spellInfo->AttributesEx3 |= SPELL_ATTR3_NO_DONE_BONUS;
                break;
            case 71266: // Swarming Shadows
            case 72890: // Swarming Shadows
                spellInfo->AreaGroupId = 0; // originally, these require area 4522, which is... outside of Icecrown Citadel
                break;
            case 70602: // Corruption
                spellInfo->AttributesEx3 |= SPELL_ATTR3_STACK_FOR_DIFF_CASTERS;
                break;
            case 70715: // Column of Frost (visual marker)
                spellInfo->DurationIndex = 32; // 6 seconds (missing)
                break;
            case 71085: // Mana Void (periodic aura)
                spellInfo->DurationIndex = 9; // 30 seconds (missing)
                break;
            case 70936: // Summon Suppressor (needs target selection script)
                spellInfo->EffectImplicitTargetA[0] = TARGET_UNIT_TARGET_ANY;
                spellInfo->EffectImplicitTargetB[0] = 0;
                break;
            case 72706: // Achievement Check (Valithria Dreamwalker)
            case 71357: // Order Whelp
                spellInfo->EffectRadiusIndex[0] = EFFECT_RADIUS_200_YARDS;   // 200yd
                break;
            case 70598: // Sindragosa's Fury
                spellInfo->EffectImplicitTargetA[0] = TARGET_DEST_CASTER;
                break;
            case 69846: // Frost Bomb
                spellInfo->speed = 10;
                spellInfo->EffectImplicitTargetA[0] = TARGET_DEST_TARGET_ANY;
                spellInfo->EffectImplicitTargetB[0] = TARGET_UNIT_TARGET_ANY;
                spellInfo->Effect[1] = 0;
                break;
            case 71614: // Ice Lock
                spellInfo->Mechanic = MECHANIC_STUN;
                break;
            case 72762: // Defile
                spellInfo->DurationIndex = 559; // 53 seconds
                break;
            case 72743: // Defile
                spellInfo->DurationIndex = 22; // 45 seconds
                break;
            case 72754: // Defile
            case 73708: // Defile
            case 73709: // Defile
            case 73710: // Defile
                spellInfo->EffectRadiusIndex[0] = EFFECT_RADIUS_200_YARDS;   // 200yd
                spellInfo->EffectRadiusIndex[1] = EFFECT_RADIUS_200_YARDS;   // 200yd
                break;
            case 69030: // Val'kyr Target Search
                spellInfo->EffectRadiusIndex[0] = EFFECT_RADIUS_200_YARDS;   // 200yd
                spellInfo->EffectRadiusIndex[1] = EFFECT_RADIUS_200_YARDS;   // 200yd
                break;
            case 69198: // Raging Spirit Visual
                spellInfo->rangeIndex = 13;             // 50000yd
                break;
            case 73654: // Harvest Souls
            case 74295: // Harvest Souls
            case 74296: // Harvest Souls
            case 74297: // Harvest Souls
                spellInfo->EffectRadiusIndex[0] = EFFECT_RADIUS_50000_YARDS;   // 50000yd
                spellInfo->EffectRadiusIndex[1] = EFFECT_RADIUS_50000_YARDS;   // 50000yd
                spellInfo->EffectRadiusIndex[2] = EFFECT_RADIUS_50000_YARDS;   // 50000yd
                break;
            case 73655: // Harvest Soul
                spellInfo->AttributesEx3 |= SPELL_ATTR3_NO_DONE_BONUS;
                break;
            case 73540: // Summon Shadow Trap
                spellInfo->DurationIndex = 23;          // 90 seconds
                break;
            case 73530: // Shadow Trap (visual)
                spellInfo->DurationIndex = 28;          // 5 seconds
                break;
            case 73529: // Shadow Trap
                spellInfo->EffectRadiusIndex[1] = EFFECT_RADIUS_10_YARDS;   // 10yd
                break;
            case 74282: // Shadow Trap (searcher)
                spellInfo->EffectRadiusIndex[0] = EFFECT_RADIUS_3_YARDS;   // 3yd
                break;
            case 72595: // Restore Soul
            case 73650: // Restore Soul
                spellInfo->EffectRadiusIndex[0] = EFFECT_RADIUS_200_YARDS;   // 200yd
                break;
            case 74086: // Destroy Soul
                spellInfo->EffectRadiusIndex[0] = EFFECT_RADIUS_200_YARDS;   // 200yd
                break;
            case 74302: // Summon Spirit Bomb
            case 74342: // Summon Spirit Bomb
                spellInfo->EffectRadiusIndex[0] = EFFECT_RADIUS_200_YARDS;   // 200yd
                spellInfo->MaxAffectedTargets = 1;
                break;
            case 74341: // Summon Spirit Bomb
            case 74343: // Summon Spirit Bomb
                spellInfo->EffectRadiusIndex[0] = EFFECT_RADIUS_200_YARDS;   // 200yd
                spellInfo->MaxAffectedTargets = 3;
                break;
            case 73579: // Summon Spirit Bomb
                spellInfo->EffectRadiusIndex[0] = EFFECT_RADIUS_25_YARDS;   // 25yd
                break;
            case 72350: // Fury of Frostmourne
                spellInfo->EffectRadiusIndex[0] = EFFECT_RADIUS_50000_YARDS;   // 50000yd
                spellInfo->EffectRadiusIndex[1] = EFFECT_RADIUS_50000_YARDS;   // 50000yd
                break;
            case 75127: // Kill Frostmourne Players
            case 72351: // Fury of Frostmourne
            case 72431: // Jump (removes Fury of Frostmourne debuff)
            case 72429: // Mass Resurrection
            case 73159: // Play Movie
            case 73582: // Trigger Vile Spirit (Inside, Heroic)
                spellInfo->EffectRadiusIndex[0] = EFFECT_RADIUS_50000_YARDS;   // 50000yd
                break;
            case 72376: // Raise Dead
                spellInfo->MaxAffectedTargets = 3;
                spellInfo->EffectRadiusIndex[0] = EFFECT_RADIUS_50000_YARDS;   // 50000yd
                break;
            case 71809: // Jump
                spellInfo->rangeIndex = 3;              // 20yd
                spellInfo->EffectRadiusIndex[0] = EFFECT_RADIUS_25_YARDS;   // 25yd
                break;
            case 72405: // Broken Frostmourne
                spellInfo->EffectRadiusIndex[1] = EFFECT_RADIUS_200_YARDS;   // 200yd
                break;
            default:
                break;
        }

        switch (spellInfo->SpellFamilyName)
        {
            case SPELLFAMILY_DRUID:
                // Starfall Target Selection
                if (spellInfo->SpellFamilyFlags[2] & 0x100)
                    spellInfo->MaxAffectedTargets = 2;
                break;
            case SPELLFAMILY_PALADIN:
                // Seals of the Pure should affect Seal of Righteousness
                if (spellInfo->SpellIconID == 25 && spellInfo->Attributes & SPELL_ATTR0_PASSIVE)
                    spellInfo->EffectSpellClassMask[0][1] |= 0x20000000;
                break;
            case SPELLFAMILY_DEATHKNIGHT:
                // Icy Touch - extend FamilyFlags (unused value) for Sigil of the Frozen Conscience to use
                if (spellInfo->SpellIconID == 2721 && spellInfo->SpellFamilyFlags[0] & 0x2)
                    spellInfo->SpellFamilyFlags[0] |= 0x40;
                break;
        }
    }

    SummonPropertiesEntry* properties = const_cast<SummonPropertiesEntry*>(sSummonPropertiesStore.LookupEntry(121));
    properties->Type = SUMMON_TYPE_TOTEM;
    properties = const_cast<SummonPropertiesEntry*>(sSummonPropertiesStore.LookupEntry(647)); // 52893
    properties->Type = SUMMON_TYPE_TOTEM;

    sLog->outString(">> Loading spell dbc data corrections  in %u ms", GetMSTimeDiffToNow(oldMSTime));
    sLog->outString();
}<|MERGE_RESOLUTION|>--- conflicted
+++ resolved
@@ -2827,11 +2827,7 @@
             case 6785: // Ravage
             case 6787:
             case 9866:
-<<<<<<< HEAD
-			case 9867:
-=======
             case 9867:
->>>>>>> f5b3553b
             case 27005:
             case 48578:
             case 48579:
