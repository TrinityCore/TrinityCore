--- conflicted
+++ resolved
@@ -5368,17 +5368,16 @@
         spellInfo->_LoadSqrtTargetLimit(5, 0, {}, EFFECT_4, {}, {});
     });
 
-<<<<<<< HEAD
     // Keg Smash
     ApplySpellFix({ 121253 }, [](SpellInfo* spellInfo)
     {
         spellInfo->_LoadSqrtTargetLimit(5, 0, {}, EFFECT_6, {}, {});
-=======
+    });
+
     // Odyn's Fury
     ApplySpellFix({ 385060, 385061, 385062 }, [](SpellInfo* spellInfo)
     {
         spellInfo->_LoadSqrtTargetLimit(5, 0, 385059, EFFECT_5, {}, {});
->>>>>>> 1f5f245c
     });
 
     TC_LOG_INFO("server.loading", ">> Loaded SpellInfo target caps in {} ms", GetMSTimeDiffToNow(oldMSTime));
