--- conflicted
+++ resolved
@@ -3874,7 +3874,6 @@
             spellInfo->Stances = 1 << (FORM_TREE - 1);
             ++count;
             break;
-<<<<<<< HEAD
         case 8145: // Tremor Totem (instant pulse)
         case 6474: // Earthbind Totem (instant pulse)
             spellInfo->AttributesEx5 |= SPELL_ATTR5_START_PERIODIC_AT_APPLY;
@@ -3893,10 +3892,7 @@
             spellInfo->EffectMiscValue[0] = 127;
             ++count;
             break;
-        case 30421:     // Nether Portal - Perseverence
-=======
         case 30421: // Nether Portal - Perseverence
->>>>>>> d64c6ad5
             spellInfo->EffectBasePoints[2] += 30000;
             ++count;
             break;
