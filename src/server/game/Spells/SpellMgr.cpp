--- conflicted
+++ resolved
@@ -3864,18 +3864,11 @@
             spellInfo->procCharges = 1;
             ++count;
             break;
-<<<<<<< HEAD
-        case 53390: // Tidal Wave
-            spellInfo->procCharges = 2;
-            ++count;
-            break;
         case 53257: // Cobra Strikes
             spellInfo->procCharges = 2;
             spellInfo->StackAmount = 0;
             count++;
             break;
-=======
->>>>>>> 5bbeccd0
         case 44544: // Fingers of Frost
             spellInfo->EffectSpellClassMask[0] = flag96(685904631, 1151048, 0);
             ++count;
