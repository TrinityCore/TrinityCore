--- conflicted
+++ resolved
@@ -3309,14 +3309,9 @@
                 spellInfo->EffectSpellClassMask[0] = flag96(0x00000040, 0x00000000, 0x00000000);
                 break;
             case 63163: // Apply Enchanted Bridle (Argent Tournament)
-<<<<<<< HEAD
-                spellInfo->EffectDieSides[0] = 0;
-            break;
-=======
                 spellInfo->EffectDieSides[0] = 0; // was 1, that should probably mean seat 0, but instead it's treated as spell 1
                 spellInfo->EffectBasePoints[0] = 52391; // Ride Vehicle (forces seat 0)
                 break;
->>>>>>> e870b0d1
             case 19970: // Entangling Roots (Rank 6) -- Nature's Grasp Proc
             case 19971: // Entangling Roots (Rank 5) -- Nature's Grasp Proc
             case 19972: // Entangling Roots (Rank 4) -- Nature's Grasp Proc
