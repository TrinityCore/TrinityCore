/*
 * Copyright (C) 2008-2013 TrinityCore <http://www.trinitycore.org/>
 * Copyright (C) 2005-2009 MaNGOS <http://getmangos.com/>
 *
 * This program is free software; you can redistribute it and/or modify it
 * under the terms of the GNU General Public License as published by the
 * Free Software Foundation; either version 2 of the License, or (at your
 * option) any later version.
 *
 * This program is distributed in the hope that it will be useful, but WITHOUT
 * ANY WARRANTY; without even the implied warranty of MERCHANTABILITY or
 * FITNESS FOR A PARTICULAR PURPOSE. See the GNU General Public License for
 * more details.
 *
 * You should have received a copy of the GNU General Public License along
 * with this program. If not, see <http://www.gnu.org/licenses/>.
 */

#include "SpellMgr.h"
#include "SpellInfo.h"
#include "ObjectMgr.h"
#include "SpellAuras.h"
#include "SpellAuraDefines.h"
#include "SharedDefines.h"
#include "DBCStores.h"
#include "World.h"
#include "Chat.h"
#include "Spell.h"
#include "BattlegroundMgr.h"
#include "CreatureAI.h"
#include "MapManager.h"
#include "BattlegroundIC.h"
#include "BattlefieldWG.h"
#include "BattlefieldMgr.h"
#include "Player.h"

bool IsPrimaryProfessionSkill(uint32 skill)
{
    SkillLineEntry const* pSkill = sSkillLineStore.LookupEntry(skill);
    if (!pSkill)
        return false;

    if (pSkill->categoryId != SKILL_CATEGORY_PROFESSION)
        return false;

    return true;
}

bool IsPartOfSkillLine(uint32 skillId, uint32 spellId)
{
    SkillLineAbilityMapBounds skillBounds = sSpellMgr->GetSkillLineAbilityMapBounds(spellId);
    for (SkillLineAbilityMap::const_iterator itr = skillBounds.first; itr != skillBounds.second; ++itr)
        if (itr->second->skillId == skillId)
            return true;

    return false;
}

DiminishingGroup GetDiminishingReturnsGroupForSpell(SpellInfo const* spellproto, bool triggered)
{
    if (spellproto->IsPositive())
        return DIMINISHING_NONE;

    for (uint8 i = 0; i < MAX_SPELL_EFFECTS; ++i)
    {
        if (spellproto->Effects[i].ApplyAuraName == SPELL_AURA_MOD_TAUNT)
            return DIMINISHING_TAUNT;
    }

    // Explicit Diminishing Groups
    switch (spellproto->SpellFamilyName)
    {
        case SPELLFAMILY_GENERIC:
        {
            // Pet charge effects (Infernal Awakening, Demon Charge)
            if (spellproto->SpellVisual[0] == 2816 && spellproto->SpellIconID == 15)
                return DIMINISHING_CONTROLLED_STUN;
            // Frost Tomb
            else if (spellproto->Id == 48400)
                return DIMINISHING_NONE;
            // Gnaw
            else if (spellproto->Id == 47481)
                return DIMINISHING_CONTROLLED_STUN;
            // ToC Icehowl Arctic Breath
            else if (spellproto->SpellVisual[0] == 14153)
                return DIMINISHING_NONE;
            break;
        }
        // Event spells
        case SPELLFAMILY_UNK1:
            return DIMINISHING_NONE;
        case SPELLFAMILY_MAGE:
        {
            // Frostbite
            if (spellproto->SpellFamilyFlags[1] & 0x80000000)
                return DIMINISHING_ROOT;
            // Shattered Barrier
            else if (spellproto->SpellVisual[0] == 12297)
                return DIMINISHING_ROOT;
            // Deep Freeze
            else if (spellproto->SpellIconID == 2939 && spellproto->SpellVisual[0] == 9963)
                return DIMINISHING_CONTROLLED_STUN;
            // Frost Nova / Freeze (Water Elemental)
            else if (spellproto->SpellIconID == 193)
                return DIMINISHING_CONTROLLED_ROOT;
            // Dragon's Breath
            else if (spellproto->SpellFamilyFlags[0] & 0x800000)
                return DIMINISHING_DRAGONS_BREATH;
            break;
        }
        case SPELLFAMILY_WARRIOR:
        {
            // Hamstring - limit duration to 10s in PvP
            if (spellproto->SpellFamilyFlags[0] & 0x2)
                return DIMINISHING_LIMITONLY;
            // Charge Stun (own diminishing)
            else if (spellproto->SpellFamilyFlags[0] & 0x01000000)
                return DIMINISHING_CHARGE;
            break;
        }
        case SPELLFAMILY_WARLOCK:
        {
            // Curses/etc
            if ((spellproto->SpellFamilyFlags[0] & 0x80000000) || (spellproto->SpellFamilyFlags[1] & 0x200))
                return DIMINISHING_LIMITONLY;
            // Seduction
            else if (spellproto->SpellFamilyFlags[1] & 0x10000000)
                return DIMINISHING_FEAR;
            break;
        }
        case SPELLFAMILY_DRUID:
        {
            // Pounce
            if (spellproto->SpellFamilyFlags[0] & 0x20000)
                return DIMINISHING_OPENING_STUN;
            // Cyclone
            else if (spellproto->SpellFamilyFlags[1] & 0x20)
                return DIMINISHING_CYCLONE;
            // Entangling Roots
            // Nature's Grasp
            else if (spellproto->SpellFamilyFlags[0] & 0x00000200)
                return DIMINISHING_CONTROLLED_ROOT;
            // Faerie Fire
            else if (spellproto->SpellFamilyFlags[0] & 0x400)
                return DIMINISHING_LIMITONLY;
            break;
        }
        case SPELLFAMILY_ROGUE:
        {
            // Gouge
            if (spellproto->SpellFamilyFlags[0] & 0x8)
                return DIMINISHING_DISORIENT;
            // Blind
            else if (spellproto->SpellFamilyFlags[0] & 0x1000000)
                return DIMINISHING_FEAR;
            // Cheap Shot
            else if (spellproto->SpellFamilyFlags[0] & 0x400)
                return DIMINISHING_OPENING_STUN;
            // Crippling poison - Limit to 10 seconds in PvP (No SpellFamilyFlags)
            else if (spellproto->SpellIconID == 163)
                return DIMINISHING_LIMITONLY;
            break;
        }
        case SPELLFAMILY_HUNTER:
        {
            // Hunter's Mark
            if ((spellproto->SpellFamilyFlags[0] & 0x400) && spellproto->SpellIconID == 538)
                return DIMINISHING_LIMITONLY;
            // Scatter Shot (own diminishing)
            else if ((spellproto->SpellFamilyFlags[0] & 0x40000) && spellproto->SpellIconID == 132)
                return DIMINISHING_SCATTER_SHOT;
            // Entrapment (own diminishing)
            else if (spellproto->SpellVisual[0] == 7484 && spellproto->SpellIconID == 20)
                return DIMINISHING_ENTRAPMENT;
            // Wyvern Sting mechanic is MECHANIC_SLEEP but the diminishing is DIMINISHING_DISORIENT
            else if ((spellproto->SpellFamilyFlags[1] & 0x1000) && spellproto->SpellIconID == 1721)
                return DIMINISHING_DISORIENT;
            // Freezing Arrow
            else if (spellproto->SpellFamilyFlags[0] & 0x8)
                return DIMINISHING_DISORIENT;
            break;
        }
        case SPELLFAMILY_PALADIN:
        {
            // Judgement of Justice - limit duration to 10s in PvP
            if (spellproto->SpellFamilyFlags[0] & 0x100000)
                return DIMINISHING_LIMITONLY;
            // Turn Evil
            else if ((spellproto->SpellFamilyFlags[1] & 0x804000) && spellproto->SpellIconID == 309)
                return DIMINISHING_FEAR;
            break;
        }
        case SPELLFAMILY_DEATHKNIGHT:
        {
            // Hungering Cold (no flags)
            if (spellproto->SpellIconID == 2797)
                return DIMINISHING_DISORIENT;
            // Mark of Blood
            else if ((spellproto->SpellFamilyFlags[0] & 0x10000000) && spellproto->SpellIconID == 2285)
                return DIMINISHING_LIMITONLY;
            break;
        }
        case SPELLFAMILY_SHAMAN:
        {
            // Earthgrab
            if (spellproto->SpellFamilyFlags[2] & 0x00004000)
                return DIMINISHING_NONE;
            break;
        }
        default:
            break;
    }

    // Lastly - Set diminishing depending on mechanic
    uint32 mechanic = spellproto->GetAllEffectsMechanicMask();
    if (mechanic & (1 << MECHANIC_CHARM))
        return DIMINISHING_MIND_CONTROL;
    if (mechanic & (1 << MECHANIC_SILENCE))
        return DIMINISHING_SILENCE;
    if (mechanic & (1 << MECHANIC_SLEEP))
        return DIMINISHING_SLEEP;
    if (mechanic & ((1 << MECHANIC_SAPPED) | (1 << MECHANIC_POLYMORPH) | (1 << MECHANIC_SHACKLE)))
        return DIMINISHING_DISORIENT;
    // Mechanic Knockout, except Blast Wave
    if (mechanic & (1 << MECHANIC_KNOCKOUT) && spellproto->SpellIconID != 292)
        return DIMINISHING_DISORIENT;
    if (mechanic & (1 << MECHANIC_DISARM))
        return DIMINISHING_DISARM;
    if (mechanic & (1 << MECHANIC_FEAR))
        return DIMINISHING_FEAR;
    if (mechanic & (1 << MECHANIC_STUN))
        return triggered ? DIMINISHING_STUN : DIMINISHING_CONTROLLED_STUN;
    if (mechanic & (1 << MECHANIC_BANISH))
        return DIMINISHING_BANISH;
    if (mechanic & (1 << MECHANIC_ROOT))
        return triggered ? DIMINISHING_ROOT : DIMINISHING_CONTROLLED_ROOT;
    if (mechanic & (1 << MECHANIC_HORROR))
        return DIMINISHING_HORROR;

    return DIMINISHING_NONE;
}

DiminishingReturnsType GetDiminishingReturnsGroupType(DiminishingGroup group)
{
    switch (group)
    {
        case DIMINISHING_TAUNT:
        case DIMINISHING_CONTROLLED_STUN:
        case DIMINISHING_STUN:
        case DIMINISHING_OPENING_STUN:
        case DIMINISHING_CYCLONE:
        case DIMINISHING_CHARGE:
            return DRTYPE_ALL;
        case DIMINISHING_LIMITONLY:
        case DIMINISHING_NONE:
            return DRTYPE_NONE;
        default:
            return DRTYPE_PLAYER;
    }
}

DiminishingLevels GetDiminishingReturnsMaxLevel(DiminishingGroup group)
{
    switch (group)
    {
        case DIMINISHING_TAUNT:
            return DIMINISHING_LEVEL_TAUNT_IMMUNE;
        default:
            return DIMINISHING_LEVEL_IMMUNE;
    }
}

int32 GetDiminishingReturnsLimitDuration(DiminishingGroup group, SpellInfo const* spellproto)
{
    if (!IsDiminishingReturnsGroupDurationLimited(group))
        return 0;

    // Explicit diminishing duration
    switch (spellproto->SpellFamilyName)
    {
        case SPELLFAMILY_DRUID:
        {
            // Faerie Fire - limit to 40 seconds in PvP (3.1)
            if (spellproto->SpellFamilyFlags[0] & 0x400)
                return 40 * IN_MILLISECONDS;
            break;
        }
        case SPELLFAMILY_HUNTER:
        {
            // Wyvern Sting
            if (spellproto->SpellFamilyFlags[1] & 0x1000)
                return 6 * IN_MILLISECONDS;
            // Hunter's Mark
            if (spellproto->SpellFamilyFlags[0] & 0x400)
                return 120 * IN_MILLISECONDS;
            break;
        }
        case SPELLFAMILY_PALADIN:
        {
            // Repentance - limit to 6 seconds in PvP
            if (spellproto->SpellFamilyFlags[0] & 0x4)
                return 6 * IN_MILLISECONDS;
            break;
        }
        case SPELLFAMILY_WARLOCK:
        {
            // Banish - limit to 6 seconds in PvP
            if (spellproto->SpellFamilyFlags[1] & 0x8000000)
                return 6 * IN_MILLISECONDS;
            // Curse of Tongues - limit to 12 seconds in PvP
            else if (spellproto->SpellFamilyFlags[2] & 0x800)
                return 12 * IN_MILLISECONDS;
            // Curse of Elements - limit to 120 seconds in PvP
            else if (spellproto->SpellFamilyFlags[1] & 0x200)
               return 120 * IN_MILLISECONDS;
            break;
        }
        default:
            break;
    }

    return 10 * IN_MILLISECONDS;
}

bool IsDiminishingReturnsGroupDurationLimited(DiminishingGroup group)
{
    switch (group)
    {
        case DIMINISHING_BANISH:
        case DIMINISHING_CONTROLLED_STUN:
        case DIMINISHING_CONTROLLED_ROOT:
        case DIMINISHING_CYCLONE:
        case DIMINISHING_DISORIENT:
        case DIMINISHING_ENTRAPMENT:
        case DIMINISHING_FEAR:
        case DIMINISHING_HORROR:
        case DIMINISHING_MIND_CONTROL:
        case DIMINISHING_OPENING_STUN:
        case DIMINISHING_ROOT:
        case DIMINISHING_STUN:
        case DIMINISHING_SLEEP:
        case DIMINISHING_LIMITONLY:
            return true;
        default:
            return false;
    }
}

SpellMgr::SpellMgr()
{
}

SpellMgr::~SpellMgr()
{
    UnloadSpellInfoStore();
}

/// Some checks for spells, to prevent adding deprecated/broken spells for trainers, spell book, etc
bool SpellMgr::IsSpellValid(SpellInfo const* spellInfo, Player* player, bool msg)
{
    // not exist
    if (!spellInfo)
        return false;

    bool need_check_reagents = false;

    // check effects
    for (uint8 i = 0; i < MAX_SPELL_EFFECTS; ++i)
    {
        switch (spellInfo->Effects[i].Effect)
        {
            case 0:
                continue;

            // craft spell for crafting non-existed item (break client recipes list show)
            case SPELL_EFFECT_CREATE_ITEM:
            case SPELL_EFFECT_CREATE_ITEM_2:
            {
                if (spellInfo->Effects[i].ItemType == 0)
                {
                    // skip auto-loot crafting spells, its not need explicit item info (but have special fake items sometime)
                    if (!spellInfo->IsLootCrafting())
                    {
                        if (msg)
                        {
                            if (player)
                                ChatHandler(player->GetSession()).PSendSysMessage("Craft spell %u not have create item entry.", spellInfo->Id);
                            else
                                sLog->outError(LOG_FILTER_SQL, "Craft spell %u not have create item entry.", spellInfo->Id);
                        }
                        return false;
                    }

                }
                // also possible IsLootCrafting case but fake item must exist anyway
                else if (!sObjectMgr->GetItemTemplate(spellInfo->Effects[i].ItemType))
                {
                    if (msg)
                    {
                        if (player)
                            ChatHandler(player->GetSession()).PSendSysMessage("Craft spell %u create not-exist in DB item (Entry: %u) and then...", spellInfo->Id, spellInfo->Effects[i].ItemType);
                        else
                            sLog->outError(LOG_FILTER_SQL, "Craft spell %u create not-exist in DB item (Entry: %u) and then...", spellInfo->Id, spellInfo->Effects[i].ItemType);
                    }
                    return false;
                }

                need_check_reagents = true;
                break;
            }
            case SPELL_EFFECT_LEARN_SPELL:
            {
                SpellInfo const* spellInfo2 = sSpellMgr->GetSpellInfo(spellInfo->Effects[i].TriggerSpell);
                if (!IsSpellValid(spellInfo2, player, msg))
                {
                    if (msg)
                    {
                        if (player)
                            ChatHandler(player->GetSession()).PSendSysMessage("Spell %u learn to broken spell %u, and then...", spellInfo->Id, spellInfo->Effects[i].TriggerSpell);
                        else
                            sLog->outError(LOG_FILTER_SQL, "Spell %u learn to invalid spell %u, and then...", spellInfo->Id, spellInfo->Effects[i].TriggerSpell);
                    }
                    return false;
                }
                break;
            }
        }
    }

    if (need_check_reagents)
    {
        for (uint8 j = 0; j < MAX_SPELL_REAGENTS; ++j)
        {
            if (spellInfo->Reagent[j] > 0 && !sObjectMgr->GetItemTemplate(spellInfo->Reagent[j]))
            {
                if (msg)
                {
                    if (player)
                        ChatHandler(player->GetSession()).PSendSysMessage("Craft spell %u have not-exist reagent in DB item (Entry: %u) and then...", spellInfo->Id, spellInfo->Reagent[j]);
                    else
                        sLog->outError(LOG_FILTER_SQL, "Craft spell %u have not-exist reagent in DB item (Entry: %u) and then...", spellInfo->Id, spellInfo->Reagent[j]);
                }
                return false;
            }
        }
    }

    return true;
}

uint32 SpellMgr::GetSpellDifficultyId(uint32 spellId) const
{
    SpellDifficultySearcherMap::const_iterator i = mSpellDifficultySearcherMap.find(spellId);
    return i == mSpellDifficultySearcherMap.end() ? 0 : (*i).second;
}

void SpellMgr::SetSpellDifficultyId(uint32 spellId, uint32 id)
{
    mSpellDifficultySearcherMap[spellId] = id;
}

uint32 SpellMgr::GetSpellIdForDifficulty(uint32 spellId, Unit const* caster) const
{
    if (!GetSpellInfo(spellId))
        return spellId;

    if (!caster || !caster->GetMap() || !caster->GetMap()->IsDungeon())
        return spellId;

    uint32 mode = uint32(caster->GetMap()->GetSpawnMode());
    if (mode >= MAX_DIFFICULTY)
    {
        sLog->outError(LOG_FILTER_SPELLS_AURAS, "SpellMgr::GetSpellIdForDifficulty: Incorrect Difficulty for spell %u.", spellId);
        return spellId; //return source spell
    }

    uint32 difficultyId = GetSpellDifficultyId(spellId);
    if (!difficultyId)
        return spellId; //return source spell, it has only REGULAR_DIFFICULTY

    SpellDifficultyEntry const* difficultyEntry = sSpellDifficultyStore.LookupEntry(difficultyId);
    if (!difficultyEntry)
    {
        sLog->outDebug(LOG_FILTER_SPELLS_AURAS, "SpellMgr::GetSpellIdForDifficulty: SpellDifficultyEntry not found for spell %u. This should never happen.", spellId);
        return spellId; //return source spell
    }

    if (difficultyEntry->SpellID[mode] <= 0 && mode > DUNGEON_DIFFICULTY_HEROIC)
    {
        sLog->outDebug(LOG_FILTER_SPELLS_AURAS, "SpellMgr::GetSpellIdForDifficulty: spell %u mode %u spell is NULL, using mode %u", spellId, mode, mode - 2);
        mode -= 2;
    }

    if (difficultyEntry->SpellID[mode] <= 0)
    {
        sLog->outError(LOG_FILTER_SQL, "SpellMgr::GetSpellIdForDifficulty: spell %u mode %u spell is 0. Check spelldifficulty_dbc!", spellId, mode);
        return spellId;
    }

    sLog->outDebug(LOG_FILTER_SPELLS_AURAS, "SpellMgr::GetSpellIdForDifficulty: spellid for spell %u in mode %u is %d", spellId, mode, difficultyEntry->SpellID[mode]);
    return uint32(difficultyEntry->SpellID[mode]);
}

SpellInfo const* SpellMgr::GetSpellForDifficultyFromSpell(SpellInfo const* spell, Unit const* caster) const
{
    uint32 newSpellId = GetSpellIdForDifficulty(spell->Id, caster);
    SpellInfo const* newSpell = GetSpellInfo(newSpellId);
    if (!newSpell)
    {
        sLog->outDebug(LOG_FILTER_SPELLS_AURAS, "SpellMgr::GetSpellForDifficultyFromSpell: spell %u not found. Check spelldifficulty_dbc!", newSpellId);
        return spell;
    }

    sLog->outDebug(LOG_FILTER_SPELLS_AURAS, "SpellMgr::GetSpellForDifficultyFromSpell: Spell id for instance mode is %u (original %u)", newSpell->Id, spell->Id);
    return newSpell;
}

SpellChainNode const* SpellMgr::GetSpellChainNode(uint32 spell_id) const
{
    SpellChainMap::const_iterator itr = mSpellChains.find(spell_id);
    if (itr == mSpellChains.end())
        return NULL;

    return &itr->second;
}

uint32 SpellMgr::GetFirstSpellInChain(uint32 spell_id) const
{
    if (SpellChainNode const* node = GetSpellChainNode(spell_id))
        return node->first->Id;

    return spell_id;
}

uint32 SpellMgr::GetLastSpellInChain(uint32 spell_id) const
{
    if (SpellChainNode const* node = GetSpellChainNode(spell_id))
        return node->last->Id;

    return spell_id;
}

uint32 SpellMgr::GetNextSpellInChain(uint32 spell_id) const
{
    if (SpellChainNode const* node = GetSpellChainNode(spell_id))
        if (node->next)
            return node->next->Id;

    return 0;
}

uint32 SpellMgr::GetPrevSpellInChain(uint32 spell_id) const
{
    if (SpellChainNode const* node = GetSpellChainNode(spell_id))
        if (node->prev)
            return node->prev->Id;

    return 0;
}

uint8 SpellMgr::GetSpellRank(uint32 spell_id) const
{
    if (SpellChainNode const* node = GetSpellChainNode(spell_id))
        return node->rank;

    return 0;
}

uint32 SpellMgr::GetSpellWithRank(uint32 spell_id, uint32 rank, bool strict) const
{
    if (SpellChainNode const* node = GetSpellChainNode(spell_id))
    {
        if (rank != node->rank)
            return GetSpellWithRank(node->rank < rank ? node->next->Id : node->prev->Id, rank, strict);
    }
    else if (strict && rank > 1)
        return 0;
    return spell_id;
}

SpellRequiredMapBounds SpellMgr::GetSpellsRequiredForSpellBounds(uint32 spell_id) const
{
    return mSpellReq.equal_range(spell_id);
}

SpellsRequiringSpellMapBounds SpellMgr::GetSpellsRequiringSpellBounds(uint32 spell_id) const
{
    return mSpellsReqSpell.equal_range(spell_id);
}

bool SpellMgr::IsSpellRequiringSpell(uint32 spellid, uint32 req_spellid) const
{
    SpellsRequiringSpellMapBounds spellsRequiringSpell = GetSpellsRequiringSpellBounds(req_spellid);
    for (SpellsRequiringSpellMap::const_iterator itr = spellsRequiringSpell.first; itr != spellsRequiringSpell.second; ++itr)
    {
        if (itr->second == spellid)
            return true;
    }
    return false;
}

const SpellsRequiringSpellMap SpellMgr::GetSpellsRequiringSpell()
{
    return this->mSpellsReqSpell;
}

uint32 SpellMgr::GetSpellRequired(uint32 spell_id) const
{
    SpellRequiredMap::const_iterator itr = mSpellReq.find(spell_id);

    if (itr == mSpellReq.end())
        return 0;

    return itr->second;
}

SpellLearnSkillNode const* SpellMgr::GetSpellLearnSkill(uint32 spell_id) const
{
    SpellLearnSkillMap::const_iterator itr = mSpellLearnSkills.find(spell_id);
    if (itr != mSpellLearnSkills.end())
        return &itr->second;
    else
        return NULL;
}

SpellLearnSpellMapBounds SpellMgr::GetSpellLearnSpellMapBounds(uint32 spell_id) const
{
    return mSpellLearnSpells.equal_range(spell_id);
}

bool SpellMgr::IsSpellLearnSpell(uint32 spell_id) const
{
    return mSpellLearnSpells.find(spell_id) != mSpellLearnSpells.end();
}

bool SpellMgr::IsSpellLearnToSpell(uint32 spell_id1, uint32 spell_id2) const
{
    SpellLearnSpellMapBounds bounds = GetSpellLearnSpellMapBounds(spell_id1);
    for (SpellLearnSpellMap::const_iterator i = bounds.first; i != bounds.second; ++i)
        if (i->second.spell == spell_id2)
            return true;
    return false;
}

SpellTargetPosition const* SpellMgr::GetSpellTargetPosition(uint32 spell_id) const
{
    SpellTargetPositionMap::const_iterator itr = mSpellTargetPositions.find(spell_id);
    if (itr != mSpellTargetPositions.end())
        return &itr->second;
    return NULL;
}

SpellSpellGroupMapBounds SpellMgr::GetSpellSpellGroupMapBounds(uint32 spell_id) const
{
    spell_id = GetFirstSpellInChain(spell_id);
    return mSpellSpellGroup.equal_range(spell_id);
}

bool SpellMgr::IsSpellMemberOfSpellGroup(uint32 spellid, SpellGroup groupid) const
{
    SpellSpellGroupMapBounds spellGroup = GetSpellSpellGroupMapBounds(spellid);
    for (SpellSpellGroupMap::const_iterator itr = spellGroup.first; itr != spellGroup.second; ++itr)
    {
        if (itr->second == groupid)
            return true;
    }
    return false;
}

SpellGroupSpellMapBounds SpellMgr::GetSpellGroupSpellMapBounds(SpellGroup group_id) const
{
    return mSpellGroupSpell.equal_range(group_id);
}

void SpellMgr::GetSetOfSpellsInSpellGroup(SpellGroup group_id, std::set<uint32>& foundSpells) const
{
    std::set<SpellGroup> usedGroups;
    GetSetOfSpellsInSpellGroup(group_id, foundSpells, usedGroups);
}

void SpellMgr::GetSetOfSpellsInSpellGroup(SpellGroup group_id, std::set<uint32>& foundSpells, std::set<SpellGroup>& usedGroups) const
{
    if (usedGroups.find(group_id) != usedGroups.end())
        return;
    usedGroups.insert(group_id);

    SpellGroupSpellMapBounds groupSpell = GetSpellGroupSpellMapBounds(group_id);
    for (SpellGroupSpellMap::const_iterator itr = groupSpell.first; itr != groupSpell.second; ++itr)
    {
        if (itr->second < 0)
        {
            SpellGroup currGroup = (SpellGroup)abs(itr->second);
            GetSetOfSpellsInSpellGroup(currGroup, foundSpells, usedGroups);
        }
        else
        {
            foundSpells.insert(itr->second);
        }
    }
}

bool SpellMgr::AddSameEffectStackRuleSpellGroups(SpellInfo const* spellInfo, int32 amount, std::map<SpellGroup, int32>& groups) const
{
    uint32 spellId = spellInfo->GetFirstRankSpell()->Id;
    SpellSpellGroupMapBounds spellGroup = GetSpellSpellGroupMapBounds(spellId);
    // Find group with SPELL_GROUP_STACK_RULE_EXCLUSIVE_SAME_EFFECT if it belongs to one
    for (SpellSpellGroupMap::const_iterator itr = spellGroup.first; itr != spellGroup.second; ++itr)
    {
        SpellGroup group = itr->second;
        SpellGroupStackMap::const_iterator found = mSpellGroupStack.find(group);
        if (found != mSpellGroupStack.end())
        {
            if (found->second == SPELL_GROUP_STACK_RULE_EXCLUSIVE_SAME_EFFECT)
            {
                // Put the highest amount in the map
                if (groups.find(group) == groups.end())
                    groups[group] = amount;
                else
                {
                    int32 curr_amount = groups[group];
                    // Take absolute value because this also counts for the highest negative aura
                    if (abs(curr_amount) < abs(amount))
                        groups[group] = amount;
                }
                // return because a spell should be in only one SPELL_GROUP_STACK_RULE_EXCLUSIVE_SAME_EFFECT group
                return true;
            }
        }
    }
    // Not in a SPELL_GROUP_STACK_RULE_EXCLUSIVE_SAME_EFFECT group, so return false
    return false;
}

SpellGroupStackRule SpellMgr::CheckSpellGroupStackRules(SpellInfo const* spellInfo1, SpellInfo const* spellInfo2) const
{
    uint32 spellid_1 = spellInfo1->GetFirstRankSpell()->Id;
    uint32 spellid_2 = spellInfo2->GetFirstRankSpell()->Id;
    if (spellid_1 == spellid_2)
        return SPELL_GROUP_STACK_RULE_DEFAULT;
    // find SpellGroups which are common for both spells
    SpellSpellGroupMapBounds spellGroup1 = GetSpellSpellGroupMapBounds(spellid_1);
    std::set<SpellGroup> groups;
    for (SpellSpellGroupMap::const_iterator itr = spellGroup1.first; itr != spellGroup1.second; ++itr)
    {
        if (IsSpellMemberOfSpellGroup(spellid_2, itr->second))
        {
            bool add = true;
            SpellGroupSpellMapBounds groupSpell = GetSpellGroupSpellMapBounds(itr->second);
            for (SpellGroupSpellMap::const_iterator itr2 = groupSpell.first; itr2 != groupSpell.second; ++itr2)
            {
                if (itr2->second < 0)
                {
                    SpellGroup currGroup = (SpellGroup)abs(itr2->second);
                    if (IsSpellMemberOfSpellGroup(spellid_1, currGroup) && IsSpellMemberOfSpellGroup(spellid_2, currGroup))
                    {
                        add = false;
                        break;
                    }
                }
            }
            if (add)
                groups.insert(itr->second);
        }
    }

    SpellGroupStackRule rule = SPELL_GROUP_STACK_RULE_DEFAULT;

    for (std::set<SpellGroup>::iterator itr = groups.begin(); itr!= groups.end(); ++itr)
    {
        SpellGroupStackMap::const_iterator found = mSpellGroupStack.find(*itr);
        if (found != mSpellGroupStack.end())
            rule = found->second;
        if (rule)
            break;
    }
    return rule;
}

SpellProcEventEntry const* SpellMgr::GetSpellProcEvent(uint32 spellId) const
{
    SpellProcEventMap::const_iterator itr = mSpellProcEventMap.find(spellId);
    if (itr != mSpellProcEventMap.end())
        return &itr->second;
    return NULL;
}

bool SpellMgr::IsSpellProcEventCanTriggeredBy(SpellProcEventEntry const* spellProcEvent, uint32 EventProcFlag, SpellInfo const* procSpell, uint32 procFlags, uint32 procExtra, bool active)
{
    // No extra req need
    uint32 procEvent_procEx = PROC_EX_NONE;

    // check prockFlags for condition
    if ((procFlags & EventProcFlag) == 0)
        return false;

    bool hasFamilyMask = false;

    /* Check Periodic Auras

    *Dots can trigger if spell has no PROC_FLAG_SUCCESSFUL_NEGATIVE_MAGIC_SPELL
        nor PROC_FLAG_TAKEN_POSITIVE_MAGIC_SPELL

    *Only Hots can trigger if spell has PROC_FLAG_TAKEN_POSITIVE_MAGIC_SPELL

    *Only dots can trigger if spell has both positivity flags or PROC_FLAG_SUCCESSFUL_NEGATIVE_MAGIC_SPELL

    *Aura has to have PROC_FLAG_TAKEN_POSITIVE_MAGIC_SPELL or spellfamily specified to trigger from Hot

    */

    if (procFlags & PROC_FLAG_DONE_PERIODIC)
    {
        if (EventProcFlag & PROC_FLAG_DONE_SPELL_MAGIC_DMG_CLASS_NEG)
        {
            if (!(procExtra & PROC_EX_INTERNAL_DOT))
                return false;
        }
        else if (procExtra & PROC_EX_INTERNAL_HOT)
            procExtra |= PROC_EX_INTERNAL_REQ_FAMILY;
        else if (EventProcFlag & PROC_FLAG_DONE_SPELL_MAGIC_DMG_CLASS_POS)
            return false;
    }

    if (procFlags & PROC_FLAG_TAKEN_PERIODIC)
    {
        if (EventProcFlag & PROC_FLAG_TAKEN_SPELL_MAGIC_DMG_CLASS_POS)
        {
            if (!(procExtra & PROC_EX_INTERNAL_DOT))
                return false;
        }
        else if (procExtra & PROC_EX_INTERNAL_HOT)
            procExtra |= PROC_EX_INTERNAL_REQ_FAMILY;
        else if (EventProcFlag & PROC_FLAG_TAKEN_SPELL_NONE_DMG_CLASS_POS)
            return false;
    }
    // Trap casts are active by default
    if (procFlags & PROC_FLAG_DONE_TRAP_ACTIVATION)
        active = true;

    // Always trigger for this
    if (procFlags & (PROC_FLAG_KILLED | PROC_FLAG_KILL | PROC_FLAG_DEATH))
        return true;

    if (spellProcEvent)     // Exist event data
    {
        // Store extra req
        procEvent_procEx = spellProcEvent->procEx;

        // For melee triggers
        if (procSpell == NULL)
        {
            // Check (if set) for school (melee attack have Normal school)
            if (spellProcEvent->schoolMask && (spellProcEvent->schoolMask & SPELL_SCHOOL_MASK_NORMAL) == 0)
                return false;
        }
        else // For spells need check school/spell family/family mask
        {
            // Check (if set) for school
            if (spellProcEvent->schoolMask && (spellProcEvent->schoolMask & procSpell->SchoolMask) == 0)
                return false;

            // Check (if set) for spellFamilyName
            if (spellProcEvent->spellFamilyName && (spellProcEvent->spellFamilyName != procSpell->SpellFamilyName))
                return false;

            // spellFamilyName is Ok need check for spellFamilyMask if present
            if (spellProcEvent->spellFamilyMask)
            {
                if (!(spellProcEvent->spellFamilyMask & procSpell->SpellFamilyFlags))
                    return false;
                hasFamilyMask = true;
                // Some spells are not considered as active even with have spellfamilyflags
                if (!(procEvent_procEx & PROC_EX_ONLY_ACTIVE_SPELL))
                    active = true;
            }
        }
    }

    if (procExtra & (PROC_EX_INTERNAL_REQ_FAMILY))
    {
        if (!hasFamilyMask)
            return false;
    }

    // Check for extra req (if none) and hit/crit
    if (procEvent_procEx == PROC_EX_NONE)
    {
        // No extra req, so can trigger only for hit/crit - spell has to be active
        if ((procExtra & (PROC_EX_NORMAL_HIT|PROC_EX_CRITICAL_HIT)) && active)
            return true;
    }
    else // Passive spells hits here only if resist/reflect/immune/evade
    {
        if (procExtra & AURA_SPELL_PROC_EX_MASK)
        {
            // if spell marked as procing only from not active spells
            if (active && procEvent_procEx & PROC_EX_NOT_ACTIVE_SPELL)
                return false;
            // if spell marked as procing only from active spells
            if (!active && procEvent_procEx & PROC_EX_ONLY_ACTIVE_SPELL)
                return false;
            // Exist req for PROC_EX_EX_TRIGGER_ALWAYS
            if (procEvent_procEx & PROC_EX_EX_TRIGGER_ALWAYS)
                return true;
            // PROC_EX_NOT_ACTIVE_SPELL and PROC_EX_ONLY_ACTIVE_SPELL flags handle: if passed checks before
            if ((procExtra & (PROC_EX_NORMAL_HIT|PROC_EX_CRITICAL_HIT)) && ((procEvent_procEx & (AURA_SPELL_PROC_EX_MASK)) == 0))
                return true;
        }
        // Check Extra Requirement like (hit/crit/miss/resist/parry/dodge/block/immune/reflect/absorb and other)
        if (procEvent_procEx & procExtra)
            return true;
    }
    return false;
}

SpellProcEntry const* SpellMgr::GetSpellProcEntry(uint32 spellId) const
{
    SpellProcMap::const_iterator itr = mSpellProcMap.find(spellId);
    if (itr != mSpellProcMap.end())
        return &itr->second;
    return NULL;
}

bool SpellMgr::CanSpellTriggerProcOnEvent(SpellProcEntry const& procEntry, ProcEventInfo& eventInfo)
{
    // proc type doesn't match
    if (!(eventInfo.GetTypeMask() & procEntry.typeMask))
        return false;

    // check XP or honor target requirement
    if (procEntry.attributesMask & PROC_ATTR_REQ_EXP_OR_HONOR)
        if (Player* actor = eventInfo.GetActor()->ToPlayer())
            if (eventInfo.GetActionTarget() && !actor->isHonorOrXPTarget(eventInfo.GetActionTarget()))
                return false;

    // always trigger for these types
    if (eventInfo.GetTypeMask() & (PROC_FLAG_KILLED | PROC_FLAG_KILL | PROC_FLAG_DEATH))
        return true;

    // check school mask (if set) for other trigger types
    if (procEntry.schoolMask && !(eventInfo.GetSchoolMask() & procEntry.schoolMask))
        return false;

    // check spell family name/flags (if set) for spells
    if (eventInfo.GetTypeMask() & (PERIODIC_PROC_FLAG_MASK | SPELL_PROC_FLAG_MASK | PROC_FLAG_DONE_TRAP_ACTIVATION))
    {
        if (procEntry.spellFamilyName && (procEntry.spellFamilyName != eventInfo.GetSpellInfo()->SpellFamilyName))
            return false;

        if (procEntry.spellFamilyMask && !(procEntry.spellFamilyMask & eventInfo.GetSpellInfo()->SpellFamilyFlags))
            return false;
    }

    // check spell type mask (if set)
    if (eventInfo.GetTypeMask() & (SPELL_PROC_FLAG_MASK | PERIODIC_PROC_FLAG_MASK))
    {
        if (procEntry.spellTypeMask && !(eventInfo.GetSpellTypeMask() & procEntry.spellTypeMask))
            return false;
    }

    // check spell phase mask
    if (eventInfo.GetTypeMask() & REQ_SPELL_PHASE_PROC_FLAG_MASK)
    {
        if (!(eventInfo.GetSpellPhaseMask() & procEntry.spellPhaseMask))
            return false;
    }

    // check hit mask (on taken hit or on done hit, but not on spell cast phase)
    if ((eventInfo.GetTypeMask() & TAKEN_HIT_PROC_FLAG_MASK) || ((eventInfo.GetTypeMask() & DONE_HIT_PROC_FLAG_MASK) && !(eventInfo.GetSpellPhaseMask() & PROC_SPELL_PHASE_CAST)))
    {
        uint32 hitMask = procEntry.hitMask;
        // get default values if hit mask not set
        if (!hitMask)
        {
            // for taken procs allow normal + critical hits by default
            if (eventInfo.GetTypeMask() & TAKEN_HIT_PROC_FLAG_MASK)
                hitMask |= PROC_HIT_NORMAL | PROC_HIT_CRITICAL;
            // for done procs allow normal + critical + absorbs by default
            else
                hitMask |= PROC_HIT_NORMAL | PROC_HIT_CRITICAL | PROC_HIT_ABSORB;
        }
        if (!(eventInfo.GetHitMask() & hitMask))
            return false;
    }

    return true;
}

SpellBonusEntry const* SpellMgr::GetSpellBonusData(uint32 spellId) const
{
    // Lookup data
    SpellBonusMap::const_iterator itr = mSpellBonusMap.find(spellId);
    if (itr != mSpellBonusMap.end())
        return &itr->second;
    // Not found, try lookup for 1 spell rank if exist
    if (uint32 rank_1 = GetFirstSpellInChain(spellId))
    {
        SpellBonusMap::const_iterator itr2 = mSpellBonusMap.find(rank_1);
        if (itr2 != mSpellBonusMap.end())
            return &itr2->second;
    }
    return NULL;
}

SpellThreatEntry const* SpellMgr::GetSpellThreatEntry(uint32 spellID) const
{
    SpellThreatMap::const_iterator itr = mSpellThreatMap.find(spellID);
    if (itr != mSpellThreatMap.end())
        return &itr->second;
    else
    {
        uint32 firstSpell = GetFirstSpellInChain(spellID);
        itr = mSpellThreatMap.find(firstSpell);
        if (itr != mSpellThreatMap.end())
            return &itr->second;
    }
    return NULL;
}

SkillLineAbilityMapBounds SpellMgr::GetSkillLineAbilityMapBounds(uint32 spell_id) const
{
    return mSkillLineAbilityMap.equal_range(spell_id);
}

PetAura const* SpellMgr::GetPetAura(uint32 spell_id, uint8 eff)
{
    SpellPetAuraMap::const_iterator itr = mSpellPetAuraMap.find((spell_id<<8) + eff);
    if (itr != mSpellPetAuraMap.end())
        return &itr->second;
    else
        return NULL;
}

SpellEnchantProcEntry const* SpellMgr::GetSpellEnchantProcEvent(uint32 enchId) const
{
    SpellEnchantProcEventMap::const_iterator itr = mSpellEnchantProcEventMap.find(enchId);
    if (itr != mSpellEnchantProcEventMap.end())
        return &itr->second;
    return NULL;
}

bool SpellMgr::IsArenaAllowedEnchancment(uint32 ench_id) const
{
    return mEnchantCustomAttr[ench_id];
}

const std::vector<int32>* SpellMgr::GetSpellLinked(int32 spell_id) const
{
    SpellLinkedMap::const_iterator itr = mSpellLinkedMap.find(spell_id);
    return itr != mSpellLinkedMap.end() ? &(itr->second) : NULL;
}

PetLevelupSpellSet const* SpellMgr::GetPetLevelupSpellList(uint32 petFamily) const
{
    PetLevelupSpellMap::const_iterator itr = mPetLevelupSpellMap.find(petFamily);
    if (itr != mPetLevelupSpellMap.end())
        return &itr->second;
    else
        return NULL;
}

PetDefaultSpellsEntry const* SpellMgr::GetPetDefaultSpellsEntry(int32 id) const
{
    PetDefaultSpellsMap::const_iterator itr = mPetDefaultSpellsMap.find(id);
    if (itr != mPetDefaultSpellsMap.end())
        return &itr->second;
    return NULL;
}

SpellAreaMapBounds SpellMgr::GetSpellAreaMapBounds(uint32 spell_id) const
{
    return mSpellAreaMap.equal_range(spell_id);
}

SpellAreaForQuestMapBounds SpellMgr::GetSpellAreaForQuestMapBounds(uint32 quest_id) const
{
    return mSpellAreaForQuestMap.equal_range(quest_id);
}

SpellAreaForQuestMapBounds SpellMgr::GetSpellAreaForQuestEndMapBounds(uint32 quest_id) const
{
    return mSpellAreaForQuestEndMap.equal_range(quest_id);
}

SpellAreaForAuraMapBounds SpellMgr::GetSpellAreaForAuraMapBounds(uint32 spell_id) const
{
    return mSpellAreaForAuraMap.equal_range(spell_id);
}

SpellAreaForAreaMapBounds SpellMgr::GetSpellAreaForAreaMapBounds(uint32 area_id) const
{
    return mSpellAreaForAreaMap.equal_range(area_id);
}

bool SpellArea::IsFitToRequirements(Player const* player, uint32 newZone, uint32 newArea) const
{
    if (gender != GENDER_NONE)                   // not in expected gender
        if (!player || gender != player->getGender())
            return false;

    if (raceMask)                                // not in expected race
        if (!player || !(raceMask & player->getRaceMask()))
            return false;

    if (areaId)                                  // not in expected zone
        if (newZone != areaId && newArea != areaId)
            return false;

    if (questStart)                              // not in expected required quest state
        if (!player || (((1 << player->GetQuestStatus(questStart)) & questStartStatus) == 0))
            return false;

    if (questEnd)                                // not in expected forbidden quest state
        if (!player || (((1 << player->GetQuestStatus(questEnd)) & questEndStatus) == 0))
            return false;

    if (auraSpell)                               // not have expected aura
        if (!player || (auraSpell > 0 && !player->HasAura(auraSpell)) || (auraSpell < 0 && player->HasAura(-auraSpell)))
            return false;

    // Extra conditions -- leaving the possibility add extra conditions...
    switch (spellId)
    {
        case 58600: // No fly Zone - Dalaran
        {
            if (!player)
                return false;

            AreaTableEntry const* pArea = GetAreaEntryByAreaID(player->GetAreaId());
            if (!(pArea && pArea->flags & AREA_FLAG_NO_FLY_ZONE))
                return false;
            if (!player->HasAuraType(SPELL_AURA_MOD_INCREASE_MOUNTED_FLIGHT_SPEED) && !player->HasAuraType(SPELL_AURA_FLY))
                return false;
            break;
        }
        case 58730: // No fly Zone - Wintergrasp
        {
            if (!player)
                return false;

            Battlefield* Bf = sBattlefieldMgr->GetBattlefieldToZoneId(player->GetZoneId());
            if (!Bf || Bf->CanFlyIn() || (!player->HasAuraType(SPELL_AURA_MOD_INCREASE_MOUNTED_FLIGHT_SPEED) && !player->HasAuraType(SPELL_AURA_FLY)))
                return false;
            break;
        }
        case 68719: // Oil Refinery - Isle of Conquest.
        case 68720: // Quarry - Isle of Conquest.
        {
            if (!player || player->GetBattlegroundTypeId() != BATTLEGROUND_IC || !player->GetBattleground())
                return false;

            uint8 nodeType = spellId == 68719 ? NODE_TYPE_REFINERY : NODE_TYPE_QUARRY;
            uint8 nodeState = player->GetTeamId() == TEAM_ALLIANCE ? NODE_STATE_CONTROLLED_A : NODE_STATE_CONTROLLED_H;

            BattlegroundIC* pIC = static_cast<BattlegroundIC*>(player->GetBattleground());
            if (pIC->GetNodeState(nodeType) == nodeState)
                return true;

            return false;
        }
        case 56618: // Horde Controls Factory Phase Shift
        case 56617: // Alliance Controls Factory Phase Shift
            {
                if (!player)
                    return false;

                Battlefield* bf = sBattlefieldMgr->GetBattlefieldToZoneId(player->GetZoneId());

                if (!bf || bf->GetTypeId() != BATTLEFIELD_WG)
                    return false;

                // team that controls the workshop in the specified area
                uint32 team = bf->GetData(newArea);

                if (team == TEAM_HORDE)
                    return spellId == 56618;
                else if (team == TEAM_ALLIANCE)
                    return spellId == 56617;
            }
            break;
        case 57940: // Essence of Wintergrasp - Northrend
        case 58045: // Essence of Wintergrasp - Wintergrasp
        {
            if (!player)
                return false;

            if (Battlefield* battlefieldWG = sBattlefieldMgr->GetBattlefieldByBattleId(BATTLEFIELD_BATTLEID_WG))
                return battlefieldWG->IsEnabled() && (player->GetTeamId() == battlefieldWG->GetDefenderTeam()) && !battlefieldWG->IsWarTime();
            break;
        }
        case 74411: // Battleground - Dampening
        {
            if (!player)
                return false;

            if (Battlefield* bf = sBattlefieldMgr->GetBattlefieldToZoneId(player->GetZoneId()))
                return bf->IsWarTime();
            break;
        }

    }

    return true;
}

void SpellMgr::LoadSpellRanks()
{
    uint32 oldMSTime = getMSTime();

    // cleanup core data before reload - remove reference to ChainNode from SpellInfo
    for (SpellChainMap::iterator itr = mSpellChains.begin(); itr != mSpellChains.end(); ++itr)
    {
        mSpellInfoMap[itr->first]->ChainEntry = NULL;
    }
    mSpellChains.clear();
    //                                                     0             1      2
    QueryResult result = WorldDatabase.Query("SELECT first_spell_id, spell_id, rank from spell_ranks ORDER BY first_spell_id, rank");

    if (!result)
    {
        sLog->outInfo(LOG_FILTER_SERVER_LOADING, ">> Loaded 0 spell rank records. DB table `spell_ranks` is empty.");

        return;
    }

    uint32 count = 0;
    bool finished = false;

    do
    {
                        // spellid, rank
        std::list < std::pair < int32, int32 > > rankChain;
        int32 currentSpell = -1;
        int32 lastSpell = -1;

        // fill one chain
        while (currentSpell == lastSpell && !finished)
        {
            Field* fields = result->Fetch();

            currentSpell = fields[0].GetUInt32();
            if (lastSpell == -1)
                lastSpell = currentSpell;
            uint32 spell_id = fields[1].GetUInt32();
            uint32 rank = fields[2].GetUInt8();

            // don't drop the row if we're moving to the next rank
            if (currentSpell == lastSpell)
            {
                rankChain.push_back(std::make_pair(spell_id, rank));
                if (!result->NextRow())
                    finished = true;
            }
            else
                break;
        }
        // check if chain is made with valid first spell
        SpellInfo const* first = GetSpellInfo(lastSpell);
        if (!first)
        {
            sLog->outError(LOG_FILTER_SQL, "Spell rank identifier(first_spell_id) %u listed in `spell_ranks` does not exist!", lastSpell);
            continue;
        }
        // check if chain is long enough
        if (rankChain.size() < 2)
        {
            sLog->outError(LOG_FILTER_SQL, "There is only 1 spell rank for identifier(first_spell_id) %u in `spell_ranks`, entry is not needed!", lastSpell);
            continue;
        }
        int32 curRank = 0;
        bool valid = true;
        // check spells in chain
        for (std::list<std::pair<int32, int32> >::iterator itr = rankChain.begin(); itr!= rankChain.end(); ++itr)
        {
            SpellInfo const* spell = GetSpellInfo(itr->first);
            if (!spell)
            {
                sLog->outError(LOG_FILTER_SQL, "Spell %u (rank %u) listed in `spell_ranks` for chain %u does not exist!", itr->first, itr->second, lastSpell);
                valid = false;
                break;
            }
            ++curRank;
            if (itr->second != curRank)
            {
                sLog->outError(LOG_FILTER_SQL, "Spell %u (rank %u) listed in `spell_ranks` for chain %u does not have proper rank value(should be %u)!", itr->first, itr->second, lastSpell, curRank);
                valid = false;
                break;
            }
        }
        if (!valid)
            continue;
        int32 prevRank = 0;
        // insert the chain
        std::list<std::pair<int32, int32> >::iterator itr = rankChain.begin();
        do
        {
            ++count;
            int32 addedSpell = itr->first;
            mSpellChains[addedSpell].first = GetSpellInfo(lastSpell);
            mSpellChains[addedSpell].last = GetSpellInfo(rankChain.back().first);
            mSpellChains[addedSpell].rank = itr->second;
            mSpellChains[addedSpell].prev = GetSpellInfo(prevRank);
            mSpellInfoMap[addedSpell]->ChainEntry = &mSpellChains[addedSpell];
            prevRank = addedSpell;
            ++itr;
            if (itr == rankChain.end())
            {
                mSpellChains[addedSpell].next = NULL;
                break;
            }
            else
                mSpellChains[addedSpell].next = GetSpellInfo(itr->first);
        }
        while (true);
    } while (!finished);

    sLog->outInfo(LOG_FILTER_SERVER_LOADING, ">> Loaded %u spell rank records in %u ms", count, GetMSTimeDiffToNow(oldMSTime));

}

void SpellMgr::LoadSpellRequired()
{
    uint32 oldMSTime = getMSTime();

    mSpellsReqSpell.clear();                                   // need for reload case
    mSpellReq.clear();                                         // need for reload case

    //                                                   0        1
    QueryResult result = WorldDatabase.Query("SELECT spell_id, req_spell from spell_required");

    if (!result)
    {
        sLog->outInfo(LOG_FILTER_SERVER_LOADING, ">> Loaded 0 spell required records. DB table `spell_required` is empty.");

        return;
    }

    uint32 count = 0;
    do
    {
        Field* fields = result->Fetch();

        uint32 spell_id = fields[0].GetUInt32();
        uint32 spell_req = fields[1].GetUInt32();

        // check if chain is made with valid first spell
        SpellInfo const* spell = GetSpellInfo(spell_id);
        if (!spell)
        {
            sLog->outError(LOG_FILTER_SQL, "spell_id %u in `spell_required` table is not found in dbcs, skipped", spell_id);
            continue;
        }

        SpellInfo const* req_spell = GetSpellInfo(spell_req);
        if (!req_spell)
        {
            sLog->outError(LOG_FILTER_SQL, "req_spell %u in `spell_required` table is not found in dbcs, skipped", spell_req);
            continue;
        }

        if (GetFirstSpellInChain(spell_id) == GetFirstSpellInChain(spell_req))
        {
            sLog->outError(LOG_FILTER_SQL, "req_spell %u and spell_id %u in `spell_required` table are ranks of the same spell, entry not needed, skipped", spell_req, spell_id);
            continue;
        }

        if (IsSpellRequiringSpell(spell_id, spell_req))
        {
            sLog->outError(LOG_FILTER_SQL, "duplicated entry of req_spell %u and spell_id %u in `spell_required`, skipped", spell_req, spell_id);
            continue;
        }

        mSpellReq.insert (std::pair<uint32, uint32>(spell_id, spell_req));
        mSpellsReqSpell.insert (std::pair<uint32, uint32>(spell_req, spell_id));
        ++count;
    } while (result->NextRow());

    sLog->outInfo(LOG_FILTER_SERVER_LOADING, ">> Loaded %u spell required records in %u ms", count, GetMSTimeDiffToNow(oldMSTime));

}

void SpellMgr::LoadSpellLearnSkills()
{
    uint32 oldMSTime = getMSTime();

    mSpellLearnSkills.clear();                              // need for reload case

    // search auto-learned skills and add its to map also for use in unlearn spells/talents
    uint32 dbc_count = 0;
    for (uint32 spell = 0; spell < GetSpellInfoStoreSize(); ++spell)
    {
        SpellInfo const* entry = GetSpellInfo(spell);

        if (!entry)
            continue;

        for (uint8 i = 0; i < MAX_SPELL_EFFECTS; ++i)
        {
            if (entry->Effects[i].Effect == SPELL_EFFECT_SKILL)
            {
                SpellLearnSkillNode dbc_node;
                dbc_node.skill = entry->Effects[i].MiscValue;
                dbc_node.step  = entry->Effects[i].CalcValue();
                if (dbc_node.skill != SKILL_RIDING)
                    dbc_node.value = 1;
                else
                    dbc_node.value = dbc_node.step * 75;
                dbc_node.maxvalue = dbc_node.step * 75;
                mSpellLearnSkills[spell] = dbc_node;
                ++dbc_count;
                break;
            }
        }
    }

    sLog->outInfo(LOG_FILTER_SERVER_LOADING, ">> Loaded %u Spell Learn Skills from DBC in %u ms", dbc_count, GetMSTimeDiffToNow(oldMSTime));
}

void SpellMgr::LoadSpellLearnSpells()
{
    uint32 oldMSTime = getMSTime();

    mSpellLearnSpells.clear();                              // need for reload case

    //                                                  0      1        2
    QueryResult result = WorldDatabase.Query("SELECT entry, SpellID, Active FROM spell_learn_spell");
    if (!result)
    {
        sLog->outInfo(LOG_FILTER_SERVER_LOADING, ">> Loaded 0 spell learn spells. DB table `spell_learn_spell` is empty.");
        return;
    }

    uint32 count = 0;
    do
    {
        Field* fields = result->Fetch();

        uint32 spell_id = fields[0].GetUInt16();

        SpellLearnSpellNode node;
        node.spell       = fields[1].GetUInt16();
        node.active      = fields[2].GetBool();
        node.autoLearned = false;

        if (!GetSpellInfo(spell_id))
        {
            sLog->outError(LOG_FILTER_SQL, "Spell %u listed in `spell_learn_spell` does not exist", spell_id);
            continue;
        }

        if (!GetSpellInfo(node.spell))
        {
            sLog->outError(LOG_FILTER_SQL, "Spell %u listed in `spell_learn_spell` learning not existed spell %u", spell_id, node.spell);
            continue;
        }

        if (GetTalentSpellCost(node.spell))
        {
            sLog->outError(LOG_FILTER_SQL, "Spell %u listed in `spell_learn_spell` attempt learning talent spell %u, skipped", spell_id, node.spell);
            continue;
        }

        mSpellLearnSpells.insert(SpellLearnSpellMap::value_type(spell_id, node));

        ++count;
    } while (result->NextRow());

    // search auto-learned spells and add its to map also for use in unlearn spells/talents
    uint32 dbc_count = 0;
    for (uint32 spell = 0; spell < GetSpellInfoStoreSize(); ++spell)
    {
        SpellInfo const* entry = GetSpellInfo(spell);

        if (!entry)
            continue;

        for (uint8 i = 0; i < MAX_SPELL_EFFECTS; ++i)
        {
            if (entry->Effects[i].Effect == SPELL_EFFECT_LEARN_SPELL)
            {
                SpellLearnSpellNode dbc_node;
                dbc_node.spell = entry->Effects[i].TriggerSpell;
                dbc_node.active = true;                     // all dbc based learned spells is active (show in spell book or hide by client itself)

                // ignore learning not existed spells (broken/outdated/or generic learnig spell 483
                if (!GetSpellInfo(dbc_node.spell))
                    continue;

                // talent or passive spells or skill-step spells auto-casted and not need dependent learning,
                // pet teaching spells must not be dependent learning (casted)
                // other required explicit dependent learning
                dbc_node.autoLearned = entry->Effects[i].TargetA.GetTarget() == TARGET_UNIT_PET || GetTalentSpellCost(spell) > 0 || entry->IsPassive() || entry->HasEffect(SPELL_EFFECT_SKILL_STEP);

                SpellLearnSpellMapBounds db_node_bounds = GetSpellLearnSpellMapBounds(spell);

                bool found = false;
                for (SpellLearnSpellMap::const_iterator itr = db_node_bounds.first; itr != db_node_bounds.second; ++itr)
                {
                    if (itr->second.spell == dbc_node.spell)
                    {
                        sLog->outError(LOG_FILTER_SQL, "Spell %u auto-learn spell %u in spell.dbc then the record in `spell_learn_spell` is redundant, please fix DB.",
                            spell, dbc_node.spell);
                        found = true;
                        break;
                    }
                }

                if (!found)                                  // add new spell-spell pair if not found
                {
                    mSpellLearnSpells.insert(SpellLearnSpellMap::value_type(spell, dbc_node));
                    ++dbc_count;
                }
            }
        }
    }

    sLog->outInfo(LOG_FILTER_SERVER_LOADING, ">> Loaded %u spell learn spells + %u found in DBC in %u ms", count, dbc_count, GetMSTimeDiffToNow(oldMSTime));
}

void SpellMgr::LoadSpellTargetPositions()
{
    uint32 oldMSTime = getMSTime();

    mSpellTargetPositions.clear();                                // need for reload case

    //                                                0      1              2                  3                  4                  5
    QueryResult result = WorldDatabase.Query("SELECT id, target_map, target_position_x, target_position_y, target_position_z, target_orientation FROM spell_target_position");
    if (!result)
    {
        sLog->outInfo(LOG_FILTER_SERVER_LOADING, ">> Loaded 0 spell target coordinates. DB table `spell_target_position` is empty.");
        return;
    }

    uint32 count = 0;
    do
    {
        Field* fields = result->Fetch();

        uint32 Spell_ID = fields[0].GetUInt32();

        SpellTargetPosition st;

        st.target_mapId       = fields[1].GetUInt16();
        st.target_X           = fields[2].GetFloat();
        st.target_Y           = fields[3].GetFloat();
        st.target_Z           = fields[4].GetFloat();
        st.target_Orientation = fields[5].GetFloat();

        MapEntry const* mapEntry = sMapStore.LookupEntry(st.target_mapId);
        if (!mapEntry)
        {
            sLog->outError(LOG_FILTER_SQL, "Spell (ID:%u) target map (ID: %u) does not exist in `Map.dbc`.", Spell_ID, st.target_mapId);
            continue;
        }

        if (st.target_X==0 && st.target_Y==0 && st.target_Z==0)
        {
            sLog->outError(LOG_FILTER_SQL, "Spell (ID:%u) target coordinates not provided.", Spell_ID);
            continue;
        }

        SpellInfo const* spellInfo = GetSpellInfo(Spell_ID);
        if (!spellInfo)
        {
            sLog->outError(LOG_FILTER_SQL, "Spell (ID:%u) listed in `spell_target_position` does not exist.", Spell_ID);
            continue;
        }

        bool found = false;
        for (uint8 i = 0; i < MAX_SPELL_EFFECTS; ++i)
        {
            if (spellInfo->Effects[i].TargetA.GetTarget() == TARGET_DEST_DB || spellInfo->Effects[i].TargetB.GetTarget() == TARGET_DEST_DB)
            {
                // additional requirements
                if (spellInfo->Effects[i].Effect == SPELL_EFFECT_BIND && spellInfo->Effects[i].MiscValue)
                {
                    uint32 area_id = sMapMgr->GetAreaId(st.target_mapId, st.target_X, st.target_Y, st.target_Z);
                    if (area_id != uint32(spellInfo->Effects[i].MiscValue))
                    {
                        sLog->outError(LOG_FILTER_SQL, "Spell (Id: %u) listed in `spell_target_position` expected point to zone %u bit point to zone %u.", Spell_ID, spellInfo->Effects[i].MiscValue, area_id);
                        break;
                    }
                }

                found = true;
                break;
            }
        }
        if (!found)
        {
            sLog->outError(LOG_FILTER_SQL, "Spell (Id: %u) listed in `spell_target_position` does not have target TARGET_DEST_DB (17).", Spell_ID);
            continue;
        }

        mSpellTargetPositions[Spell_ID] = st;
        ++count;

    } while (result->NextRow());

    /*
    // Check all spells
    for (uint32 i = 1; i < GetSpellInfoStoreSize; ++i)
    {
        SpellInfo const* spellInfo = GetSpellInfo(i);
        if (!spellInfo)
            continue;

        bool found = false;
        for (int j = 0; j < MAX_SPELL_EFFECTS; ++j)
        {
            switch (spellInfo->Effects[j].TargetA)
            {
                case TARGET_DEST_DB:
                    found = true;
                    break;
            }
            if (found)
                break;
            switch (spellInfo->Effects[j].TargetB)
            {
                case TARGET_DEST_DB:
                    found = true;
                    break;
            }
            if (found)
                break;
        }
        if (found)
        {
            if (!sSpellMgr->GetSpellTargetPosition(i))
                sLog->outDebug(LOG_FILTER_SPELLS_AURAS, "Spell (ID: %u) does not have record in `spell_target_position`", i);
        }
    }*/

    sLog->outInfo(LOG_FILTER_SERVER_LOADING, ">> Loaded %u spell teleport coordinates in %u ms", count, GetMSTimeDiffToNow(oldMSTime));
}

void SpellMgr::LoadSpellGroups()
{
    uint32 oldMSTime = getMSTime();

    mSpellSpellGroup.clear();                                  // need for reload case
    mSpellGroupSpell.clear();

    //                                                0     1
    QueryResult result = WorldDatabase.Query("SELECT id, spell_id FROM spell_group");
    if (!result)
    {
        sLog->outInfo(LOG_FILTER_SERVER_LOADING, ">> Loaded 0 spell group definitions. DB table `spell_group` is empty.");
        return;
    }

    std::set<uint32> groups;
    uint32 count = 0;
    do
    {
        Field* fields = result->Fetch();

        uint32 group_id = fields[0].GetUInt32();
        if (group_id <= SPELL_GROUP_DB_RANGE_MIN && group_id >= SPELL_GROUP_CORE_RANGE_MAX)
        {
            sLog->outError(LOG_FILTER_SQL, "SpellGroup id %u listed in `spell_group` is in core range, but is not defined in core!", group_id);
            continue;
        }
        int32 spell_id = fields[1].GetInt32();

        groups.insert(std::set<uint32>::value_type(group_id));
        mSpellGroupSpell.insert(SpellGroupSpellMap::value_type((SpellGroup)group_id, spell_id));

    } while (result->NextRow());

    for (SpellGroupSpellMap::iterator itr = mSpellGroupSpell.begin(); itr!= mSpellGroupSpell.end();)
    {
        if (itr->second < 0)
        {
            if (groups.find(abs(itr->second)) == groups.end())
            {
                sLog->outError(LOG_FILTER_SQL, "SpellGroup id %u listed in `spell_group` does not exist", abs(itr->second));
                mSpellGroupSpell.erase(itr++);
            }
            else
                ++itr;
        }
        else
        {
            SpellInfo const* spellInfo = GetSpellInfo(itr->second);

            if (!spellInfo)
            {
                sLog->outError(LOG_FILTER_SQL, "Spell %u listed in `spell_group` does not exist", itr->second);
                mSpellGroupSpell.erase(itr++);
            }
            else if (spellInfo->GetRank() > 1)
            {
                sLog->outError(LOG_FILTER_SQL, "Spell %u listed in `spell_group` is not first rank of spell", itr->second);
                mSpellGroupSpell.erase(itr++);
            }
            else
                ++itr;
        }
    }

    for (std::set<uint32>::iterator groupItr = groups.begin(); groupItr != groups.end(); ++groupItr)
    {
        std::set<uint32> spells;
        GetSetOfSpellsInSpellGroup(SpellGroup(*groupItr), spells);

        for (std::set<uint32>::iterator spellItr = spells.begin(); spellItr != spells.end(); ++spellItr)
        {
            ++count;
            mSpellSpellGroup.insert(SpellSpellGroupMap::value_type(*spellItr, SpellGroup(*groupItr)));
        }
    }

    sLog->outInfo(LOG_FILTER_SERVER_LOADING, ">> Loaded %u spell group definitions in %u ms", count, GetMSTimeDiffToNow(oldMSTime));
}

void SpellMgr::LoadSpellGroupStackRules()
{
    uint32 oldMSTime = getMSTime();

    mSpellGroupStack.clear();                                  // need for reload case

    //                                                       0         1
    QueryResult result = WorldDatabase.Query("SELECT group_id, stack_rule FROM spell_group_stack_rules");
    if (!result)
    {
        sLog->outInfo(LOG_FILTER_SERVER_LOADING, ">> Loaded 0 spell group stack rules. DB table `spell_group_stack_rules` is empty.");
        return;
    }

    uint32 count = 0;
    do
    {
        Field* fields = result->Fetch();

        uint32 group_id = fields[0].GetUInt32();
        uint8 stack_rule = fields[1].GetInt8();
        if (stack_rule >= SPELL_GROUP_STACK_RULE_MAX)
        {
            sLog->outError(LOG_FILTER_SQL, "SpellGroupStackRule %u listed in `spell_group_stack_rules` does not exist", stack_rule);
            continue;
        }

        SpellGroupSpellMapBounds spellGroup = GetSpellGroupSpellMapBounds((SpellGroup)group_id);

        if (spellGroup.first == spellGroup.second)
        {
            sLog->outError(LOG_FILTER_SQL, "SpellGroup id %u listed in `spell_group_stack_rules` does not exist", group_id);
            continue;
        }

        mSpellGroupStack[(SpellGroup)group_id] = (SpellGroupStackRule)stack_rule;

        ++count;
    } while (result->NextRow());

    sLog->outInfo(LOG_FILTER_SERVER_LOADING, ">> Loaded %u spell group stack rules in %u ms", count, GetMSTimeDiffToNow(oldMSTime));
}

void SpellMgr::LoadSpellProcEvents()
{
    uint32 oldMSTime = getMSTime();

    mSpellProcEventMap.clear();                             // need for reload case

    //                                                0      1           2                3                 4                 5                 6          7       8        9             10
    QueryResult result = WorldDatabase.Query("SELECT entry, SchoolMask, SpellFamilyName, SpellFamilyMask0, SpellFamilyMask1, SpellFamilyMask2, procFlags, procEx, ppmRate, CustomChance, Cooldown FROM spell_proc_event");
    if (!result)
    {
        sLog->outInfo(LOG_FILTER_SERVER_LOADING, ">> Loaded 0 spell proc event conditions. DB table `spell_proc_event` is empty.");
        return;
    }

    uint32 count = 0;
    uint32 customProc = 0;
    do
    {
        Field* fields = result->Fetch();

        uint32 entry = fields[0].GetUInt32();

        SpellInfo const* spell = GetSpellInfo(entry);
        if (!spell)
        {
            sLog->outError(LOG_FILTER_SQL, "Spell %u listed in `spell_proc_event` does not exist", entry);
            continue;
        }

        SpellProcEventEntry spe;

        spe.schoolMask      = fields[1].GetInt8();
        spe.spellFamilyName = fields[2].GetUInt16();
        spe.spellFamilyMask[0] = fields[3].GetUInt32();
        spe.spellFamilyMask[1] = fields[4].GetUInt32();
        spe.spellFamilyMask[2] = fields[5].GetUInt32();
        spe.procFlags       = fields[6].GetUInt32();
        spe.procEx          = fields[7].GetUInt32();
        spe.ppmRate         = fields[8].GetFloat();
        spe.customChance    = fields[9].GetFloat();
        spe.cooldown        = fields[10].GetUInt32();

        mSpellProcEventMap[entry] = spe;

        if (spell->ProcFlags == 0)
        {
            if (spe.procFlags == 0)
            {
                sLog->outError(LOG_FILTER_SQL, "Spell %u listed in `spell_proc_event` probally not triggered spell", entry);
                continue;
            }
            customProc++;
        }
        ++count;
    } while (result->NextRow());

    if (customProc)
        sLog->outInfo(LOG_FILTER_SERVER_LOADING, ">> Loaded %u extra and %u custom spell proc event conditions in %u ms",  count, customProc, GetMSTimeDiffToNow(oldMSTime));
    else
        sLog->outInfo(LOG_FILTER_SERVER_LOADING, ">> Loaded %u extra spell proc event conditions in %u ms", count, GetMSTimeDiffToNow(oldMSTime));

}

void SpellMgr::LoadSpellProcs()
{
    uint32 oldMSTime = getMSTime();

    mSpellProcMap.clear();                             // need for reload case

    //                                                 0        1           2                3                 4                 5                 6         7              8               9        10              11             12      13        14
    QueryResult result = WorldDatabase.Query("SELECT spellId, schoolMask, spellFamilyName, spellFamilyMask0, spellFamilyMask1, spellFamilyMask2, typeMask, spellTypeMask, spellPhaseMask, hitMask, attributesMask, ratePerMinute, chance, cooldown, charges FROM spell_proc");
    if (!result)
    {
        sLog->outInfo(LOG_FILTER_SERVER_LOADING, ">> Loaded 0 spell proc conditions and data. DB table `spell_proc` is empty.");
        return;
    }

    uint32 count = 0;
    do
    {
        Field* fields = result->Fetch();

        int32 spellId = fields[0].GetInt32();

        bool allRanks = false;
        if (spellId < 0)
        {
            allRanks = true;
            spellId = -spellId;
        }

        SpellInfo const* spellInfo = GetSpellInfo(spellId);
        if (!spellInfo)
        {
            sLog->outError(LOG_FILTER_SQL, "Spell %u listed in `spell_proc` does not exist", spellId);
            continue;
        }

        if (allRanks)
        {
            if (spellInfo->GetFirstRankSpell()->Id != uint32(spellId))
            {
                sLog->outError(LOG_FILTER_SQL, "Spell %u listed in `spell_proc` is not first rank of spell.", spellId);
                continue;
            }
        }

        SpellProcEntry baseProcEntry;

        baseProcEntry.schoolMask      = fields[1].GetInt8();
        baseProcEntry.spellFamilyName = fields[2].GetUInt16();
        baseProcEntry.spellFamilyMask[0] = fields[3].GetUInt32();
        baseProcEntry.spellFamilyMask[1] = fields[4].GetUInt32();
        baseProcEntry.spellFamilyMask[2] = fields[5].GetUInt32();
        baseProcEntry.typeMask        = fields[6].GetUInt32();
        baseProcEntry.spellTypeMask   = fields[7].GetUInt32();
        baseProcEntry.spellPhaseMask  = fields[8].GetUInt32();
        baseProcEntry.hitMask         = fields[9].GetUInt32();
        baseProcEntry.attributesMask  = fields[10].GetUInt32();
        baseProcEntry.ratePerMinute   = fields[11].GetFloat();
        baseProcEntry.chance          = fields[12].GetFloat();
        float cooldown                = fields[13].GetFloat();
        baseProcEntry.cooldown        = uint32(cooldown);
        baseProcEntry.charges         = fields[14].GetUInt32();

        while (spellInfo)
        {
            if (mSpellProcMap.find(spellInfo->Id) != mSpellProcMap.end())
            {
                sLog->outError(LOG_FILTER_SQL, "Spell %u listed in `spell_proc` has duplicate entry in the table", spellInfo->Id);
                break;
            }
            SpellProcEntry procEntry = SpellProcEntry(baseProcEntry);

            // take defaults from dbcs
            if (!procEntry.typeMask)
                procEntry.typeMask = spellInfo->ProcFlags;
            if (!procEntry.charges)
                procEntry.charges = spellInfo->ProcCharges;
            if (!procEntry.chance && !procEntry.ratePerMinute)
                procEntry.chance = float(spellInfo->ProcChance);

            // validate data
            if (procEntry.schoolMask & ~SPELL_SCHOOL_MASK_ALL)
                sLog->outError(LOG_FILTER_SQL, "`spell_proc` table entry for spellId %u has wrong `schoolMask` set: %u", spellInfo->Id, procEntry.schoolMask);
            if (procEntry.spellFamilyName && (procEntry.spellFamilyName < 3 || procEntry.spellFamilyName > 17 || procEntry.spellFamilyName == 14 || procEntry.spellFamilyName == 16))
                sLog->outError(LOG_FILTER_SQL, "`spell_proc` table entry for spellId %u has wrong `spellFamilyName` set: %u", spellInfo->Id, procEntry.spellFamilyName);
            if (procEntry.chance < 0)
            {
                sLog->outError(LOG_FILTER_SQL, "`spell_proc` table entry for spellId %u has negative value in `chance` field", spellInfo->Id);
                procEntry.chance = 0;
            }
            if (procEntry.ratePerMinute < 0)
            {
                sLog->outError(LOG_FILTER_SQL, "`spell_proc` table entry for spellId %u has negative value in `ratePerMinute` field", spellInfo->Id);
                procEntry.ratePerMinute = 0;
            }
            if (cooldown < 0)
            {
                sLog->outError(LOG_FILTER_SQL, "`spell_proc` table entry for spellId %u has negative value in `cooldown` field", spellInfo->Id);
                procEntry.cooldown = 0;
            }
            if (procEntry.chance == 0 && procEntry.ratePerMinute == 0)
                sLog->outError(LOG_FILTER_SQL, "`spell_proc` table entry for spellId %u doesn't have `chance` and `ratePerMinute` values defined, proc will not be triggered", spellInfo->Id);
            if (procEntry.charges > 99)
            {
                sLog->outError(LOG_FILTER_SQL, "`spell_proc` table entry for spellId %u has too big value in `charges` field", spellInfo->Id);
                procEntry.charges = 99;
            }
            if (!procEntry.typeMask)
                sLog->outError(LOG_FILTER_SQL, "`spell_proc` table entry for spellId %u doesn't have `typeMask` value defined, proc will not be triggered", spellInfo->Id);
            if (procEntry.spellTypeMask & ~PROC_SPELL_TYPE_MASK_ALL)
                sLog->outError(LOG_FILTER_SQL, "`spell_proc` table entry for spellId %u has wrong `spellTypeMask` set: %u", spellInfo->Id, procEntry.spellTypeMask);
            if (procEntry.spellTypeMask && !(procEntry.typeMask & (SPELL_PROC_FLAG_MASK | PERIODIC_PROC_FLAG_MASK)))
                sLog->outError(LOG_FILTER_SQL, "`spell_proc` table entry for spellId %u has `spellTypeMask` value defined, but it won't be used for defined `typeMask` value", spellInfo->Id);
            if (!procEntry.spellPhaseMask && procEntry.typeMask & REQ_SPELL_PHASE_PROC_FLAG_MASK)
                sLog->outError(LOG_FILTER_SQL, "`spell_proc` table entry for spellId %u doesn't have `spellPhaseMask` value defined, but it's required for defined `typeMask` value, proc will not be triggered", spellInfo->Id);
            if (procEntry.spellPhaseMask & ~PROC_SPELL_PHASE_MASK_ALL)
                sLog->outError(LOG_FILTER_SQL, "`spell_proc` table entry for spellId %u has wrong `spellPhaseMask` set: %u", spellInfo->Id, procEntry.spellPhaseMask);
            if (procEntry.spellPhaseMask && !(procEntry.typeMask & REQ_SPELL_PHASE_PROC_FLAG_MASK))
                sLog->outError(LOG_FILTER_SQL, "`spell_proc` table entry for spellId %u has `spellPhaseMask` value defined, but it won't be used for defined `typeMask` value", spellInfo->Id);
            if (procEntry.hitMask & ~PROC_HIT_MASK_ALL)
                sLog->outError(LOG_FILTER_SQL, "`spell_proc` table entry for spellId %u has wrong `hitMask` set: %u", spellInfo->Id, procEntry.hitMask);
            if (procEntry.hitMask && !(procEntry.typeMask & TAKEN_HIT_PROC_FLAG_MASK || (procEntry.typeMask & DONE_HIT_PROC_FLAG_MASK && (!procEntry.spellPhaseMask || procEntry.spellPhaseMask & (PROC_SPELL_PHASE_HIT | PROC_SPELL_PHASE_FINISH)))))
                sLog->outError(LOG_FILTER_SQL, "`spell_proc` table entry for spellId %u has `hitMask` value defined, but it won't be used for defined `typeMask` and `spellPhaseMask` values", spellInfo->Id);

            mSpellProcMap[spellInfo->Id] = procEntry;

            if (allRanks)
                spellInfo = spellInfo->GetNextRankSpell();
            else
                break;
        }
        ++count;
    }
    while (result->NextRow());

    sLog->outInfo(LOG_FILTER_SERVER_LOADING, ">> Loaded %u spell proc conditions and data in %u ms", count, GetMSTimeDiffToNow(oldMSTime));
}

void SpellMgr::LoadSpellBonusess()
{
    uint32 oldMSTime = getMSTime();

    mSpellBonusMap.clear();                             // need for reload case

    //                                                0      1             2          3         4
    QueryResult result = WorldDatabase.Query("SELECT entry, direct_bonus, dot_bonus, ap_bonus, ap_dot_bonus FROM spell_bonus_data");
    if (!result)
    {
        sLog->outInfo(LOG_FILTER_SERVER_LOADING, ">> Loaded 0 spell bonus data. DB table `spell_bonus_data` is empty.");
        return;
    }

    uint32 count = 0;
    do
    {
        Field* fields = result->Fetch();
        uint32 entry = fields[0].GetUInt32();

        SpellInfo const* spell = GetSpellInfo(entry);
        if (!spell)
        {
            sLog->outError(LOG_FILTER_SQL, "Spell %u listed in `spell_bonus_data` does not exist", entry);
            continue;
        }

        SpellBonusEntry& sbe = mSpellBonusMap[entry];
        sbe.direct_damage = fields[1].GetFloat();
        sbe.dot_damage    = fields[2].GetFloat();
        sbe.ap_bonus      = fields[3].GetFloat();
        sbe.ap_dot_bonus   = fields[4].GetFloat();

        ++count;
    } while (result->NextRow());

    sLog->outInfo(LOG_FILTER_SERVER_LOADING, ">> Loaded %u extra spell bonus data in %u ms", count, GetMSTimeDiffToNow(oldMSTime));
}

void SpellMgr::LoadSpellThreats()
{
    uint32 oldMSTime = getMSTime();

    mSpellThreatMap.clear();                                // need for reload case

    //                                                0      1        2       3
    QueryResult result = WorldDatabase.Query("SELECT entry, flatMod, pctMod, apPctMod FROM spell_threat");
    if (!result)
    {
        sLog->outInfo(LOG_FILTER_SERVER_LOADING, ">> Loaded 0 aggro generating spells. DB table `spell_threat` is empty.");
        return;
    }

    uint32 count = 0;
    do
    {
        Field* fields = result->Fetch();

        uint32 entry = fields[0].GetUInt32();

        if (!GetSpellInfo(entry))
        {
            sLog->outError(LOG_FILTER_SQL, "Spell %u listed in `spell_threat` does not exist", entry);
            continue;
        }

        SpellThreatEntry ste;
        ste.flatMod  = fields[1].GetInt32();
        ste.pctMod   = fields[2].GetFloat();
        ste.apPctMod = fields[3].GetFloat();

        mSpellThreatMap[entry] = ste;
        ++count;
    } while (result->NextRow());

    sLog->outInfo(LOG_FILTER_SERVER_LOADING, ">> Loaded %u SpellThreatEntries in %u ms", count, GetMSTimeDiffToNow(oldMSTime));
}

void SpellMgr::LoadSkillLineAbilityMap()
{
    uint32 oldMSTime = getMSTime();

    mSkillLineAbilityMap.clear();

    uint32 count = 0;

    for (uint32 i = 0; i < sSkillLineAbilityStore.GetNumRows(); ++i)
    {
        SkillLineAbilityEntry const* SkillInfo = sSkillLineAbilityStore.LookupEntry(i);
        if (!SkillInfo)
            continue;

        mSkillLineAbilityMap.insert(SkillLineAbilityMap::value_type(SkillInfo->spellId, SkillInfo));
        ++count;
    }

    sLog->outInfo(LOG_FILTER_SERVER_LOADING, ">> Loaded %u SkillLineAbility MultiMap Data in %u ms", count, GetMSTimeDiffToNow(oldMSTime));
}

void SpellMgr::LoadSpellPetAuras()
{
    uint32 oldMSTime = getMSTime();

    mSpellPetAuraMap.clear();                                  // need for reload case

    //                                                  0       1       2    3
    QueryResult result = WorldDatabase.Query("SELECT spell, effectId, pet, aura FROM spell_pet_auras");
    if (!result)
    {
        sLog->outInfo(LOG_FILTER_SERVER_LOADING, ">> Loaded 0 spell pet auras. DB table `spell_pet_auras` is empty.");
        return;
    }

    uint32 count = 0;
    do
    {
        Field* fields = result->Fetch();

        uint32 spell = fields[0].GetUInt32();
        uint8 eff = fields[1].GetUInt8();
        uint32 pet = fields[2].GetUInt32();
        uint32 aura = fields[3].GetUInt32();

        SpellPetAuraMap::iterator itr = mSpellPetAuraMap.find((spell<<8) + eff);
        if (itr != mSpellPetAuraMap.end())
            itr->second.AddAura(pet, aura);
        else
        {
            SpellInfo const* spellInfo = GetSpellInfo(spell);
            if (!spellInfo)
            {
                sLog->outError(LOG_FILTER_SQL, "Spell %u listed in `spell_pet_auras` does not exist", spell);
                continue;
            }
            if (spellInfo->Effects[eff].Effect != SPELL_EFFECT_DUMMY &&
               (spellInfo->Effects[eff].Effect != SPELL_EFFECT_APPLY_AURA ||
                spellInfo->Effects[eff].ApplyAuraName != SPELL_AURA_DUMMY))
            {
                sLog->outError(LOG_FILTER_SPELLS_AURAS, "Spell %u listed in `spell_pet_auras` does not have dummy aura or dummy effect", spell);
                continue;
            }

            SpellInfo const* spellInfo2 = GetSpellInfo(aura);
            if (!spellInfo2)
            {
                sLog->outError(LOG_FILTER_SQL, "Aura %u listed in `spell_pet_auras` does not exist", aura);
                continue;
            }

            PetAura pa(pet, aura, spellInfo->Effects[eff].TargetA.GetTarget() == TARGET_UNIT_PET, spellInfo->Effects[eff].CalcValue());
            mSpellPetAuraMap[(spell<<8) + eff] = pa;
        }

        ++count;
    } while (result->NextRow());

    sLog->outInfo(LOG_FILTER_SERVER_LOADING, ">> Loaded %u spell pet auras in %u ms", count, GetMSTimeDiffToNow(oldMSTime));
}

// Fill custom data about enchancments
void SpellMgr::LoadEnchantCustomAttr()
{
    uint32 oldMSTime = getMSTime();

    uint32 size = sSpellItemEnchantmentStore.GetNumRows();
    mEnchantCustomAttr.resize(size);

    for (uint32 i = 0; i < size; ++i)
       mEnchantCustomAttr[i] = 0;

    uint32 count = 0;
    for (uint32 i = 0; i < GetSpellInfoStoreSize(); ++i)
    {
        SpellInfo const* spellInfo = GetSpellInfo(i);
        if (!spellInfo)
            continue;

        // TODO: find a better check
        if (!(spellInfo->AttributesEx2 & SPELL_ATTR2_PRESERVE_ENCHANT_IN_ARENA) || !(spellInfo->Attributes & SPELL_ATTR0_NOT_SHAPESHIFT))
            continue;

        for (uint32 j = 0; j < MAX_SPELL_EFFECTS; ++j)
        {
            if (spellInfo->Effects[j].Effect == SPELL_EFFECT_ENCHANT_ITEM_TEMPORARY)
            {
                uint32 enchId = spellInfo->Effects[j].MiscValue;
                SpellItemEnchantmentEntry const* ench = sSpellItemEnchantmentStore.LookupEntry(enchId);
                if (!ench)
                    continue;
                mEnchantCustomAttr[enchId] = true;
                ++count;
                break;
            }
        }
    }

    sLog->outInfo(LOG_FILTER_SERVER_LOADING, ">> Loaded %u custom enchant attributes in %u ms", count, GetMSTimeDiffToNow(oldMSTime));
}

void SpellMgr::LoadSpellEnchantProcData()
{
    uint32 oldMSTime = getMSTime();

    mSpellEnchantProcEventMap.clear();                             // need for reload case

    //                                                  0         1           2         3
    QueryResult result = WorldDatabase.Query("SELECT entry, customChance, PPMChance, procEx FROM spell_enchant_proc_data");
    if (!result)
    {
        sLog->outInfo(LOG_FILTER_SERVER_LOADING, ">> Loaded 0 spell enchant proc event conditions. DB table `spell_enchant_proc_data` is empty.");
        return;
    }

    uint32 count = 0;
    do
    {
        Field* fields = result->Fetch();

        uint32 enchantId = fields[0].GetUInt32();

        SpellItemEnchantmentEntry const* ench = sSpellItemEnchantmentStore.LookupEntry(enchantId);
        if (!ench)
        {
            sLog->outError(LOG_FILTER_SQL, "Enchancment %u listed in `spell_enchant_proc_data` does not exist", enchantId);
            continue;
        }

        SpellEnchantProcEntry spe;

        spe.customChance = fields[1].GetUInt32();
        spe.PPMChance = fields[2].GetFloat();
        spe.procEx = fields[3].GetUInt32();

        mSpellEnchantProcEventMap[enchantId] = spe;

        ++count;
    } while (result->NextRow());

    sLog->outInfo(LOG_FILTER_SERVER_LOADING, ">> Loaded %u enchant proc data definitions in %u ms", count, GetMSTimeDiffToNow(oldMSTime));
}

void SpellMgr::LoadSpellLinked()
{
    uint32 oldMSTime = getMSTime();

    mSpellLinkedMap.clear();    // need for reload case

    //                                                0              1             2
    QueryResult result = WorldDatabase.Query("SELECT spell_trigger, spell_effect, type FROM spell_linked_spell");
    if (!result)
    {
        sLog->outInfo(LOG_FILTER_SERVER_LOADING, ">> Loaded 0 linked spells. DB table `spell_linked_spell` is empty.");
        return;
    }

    uint32 count = 0;
    do
    {
        Field* fields = result->Fetch();

        int32 trigger = fields[0].GetInt32();
        int32 effect = fields[1].GetInt32();
        int32 type = fields[2].GetUInt8();

        SpellInfo const* spellInfo = GetSpellInfo(abs(trigger));
        if (!spellInfo)
        {
            sLog->outError(LOG_FILTER_SQL, "Spell %u listed in `spell_linked_spell` does not exist", abs(trigger));
            continue;
        }
        spellInfo = GetSpellInfo(abs(effect));
        if (!spellInfo)
        {
            sLog->outError(LOG_FILTER_SQL, "Spell %u listed in `spell_linked_spell` does not exist", abs(effect));
            continue;
        }

        if (type) //we will find a better way when more types are needed
        {
            if (trigger > 0)
                trigger += SPELL_LINKED_MAX_SPELLS * type;
            else
                trigger -= SPELL_LINKED_MAX_SPELLS * type;
        }
        mSpellLinkedMap[trigger].push_back(effect);

        ++count;
    } while (result->NextRow());

    sLog->outInfo(LOG_FILTER_SERVER_LOADING, ">> Loaded %u linked spells in %u ms", count, GetMSTimeDiffToNow(oldMSTime));
}

void SpellMgr::LoadPetLevelupSpellMap()
{
    uint32 oldMSTime = getMSTime();

    mPetLevelupSpellMap.clear();                                   // need for reload case

    uint32 count = 0;
    uint32 family_count = 0;

    for (uint32 i = 0; i < sCreatureFamilyStore.GetNumRows(); ++i)
    {
        CreatureFamilyEntry const* creatureFamily = sCreatureFamilyStore.LookupEntry(i);
        if (!creatureFamily)                                     // not exist
            continue;

        for (uint8 j = 0; j < 2; ++j)
        {
            if (!creatureFamily->skillLine[j])
                continue;

            for (uint32 k = 0; k < sSkillLineAbilityStore.GetNumRows(); ++k)
            {
                SkillLineAbilityEntry const* skillLine = sSkillLineAbilityStore.LookupEntry(k);
                if (!skillLine)
                    continue;

                //if (skillLine->skillId != creatureFamily->skillLine[0] &&
                //    (!creatureFamily->skillLine[1] || skillLine->skillId != creatureFamily->skillLine[1]))
                //    continue;

                if (skillLine->skillId != creatureFamily->skillLine[j])
                    continue;

                if (skillLine->learnOnGetSkill != ABILITY_LEARNED_ON_GET_RACE_OR_CLASS_SKILL)
                    continue;

                SpellInfo const* spell = GetSpellInfo(skillLine->spellId);
                if (!spell) // not exist or triggered or talent
                    continue;

                if (!spell->SpellLevel)
                    continue;

                PetLevelupSpellSet& spellSet = mPetLevelupSpellMap[creatureFamily->ID];
                if (spellSet.empty())
                    ++family_count;

                spellSet.insert(PetLevelupSpellSet::value_type(spell->SpellLevel, spell->Id));
                ++count;
            }
        }
    }

    sLog->outInfo(LOG_FILTER_SERVER_LOADING, ">> Loaded %u pet levelup and default spells for %u families in %u ms", count, family_count, GetMSTimeDiffToNow(oldMSTime));
}

bool LoadPetDefaultSpells_helper(CreatureTemplate const* cInfo, PetDefaultSpellsEntry& petDefSpells)
{
    // skip empty list;
    bool have_spell = false;
    for (uint8 j = 0; j < MAX_CREATURE_SPELL_DATA_SLOT; ++j)
    {
        if (petDefSpells.spellid[j])
        {
            have_spell = true;
            break;
        }
    }
    if (!have_spell)
        return false;

    // remove duplicates with levelupSpells if any
    if (PetLevelupSpellSet const* levelupSpells = cInfo->family ? sSpellMgr->GetPetLevelupSpellList(cInfo->family) : NULL)
    {
        for (uint8 j = 0; j < MAX_CREATURE_SPELL_DATA_SLOT; ++j)
        {
            if (!petDefSpells.spellid[j])
                continue;

            for (PetLevelupSpellSet::const_iterator itr = levelupSpells->begin(); itr != levelupSpells->end(); ++itr)
            {
                if (itr->second == petDefSpells.spellid[j])
                {
                    petDefSpells.spellid[j] = 0;
                    break;
                }
            }
        }
    }

    // skip empty list;
    have_spell = false;
    for (uint8 j = 0; j < MAX_CREATURE_SPELL_DATA_SLOT; ++j)
    {
        if (petDefSpells.spellid[j])
        {
            have_spell = true;
            break;
        }
    }

    return have_spell;
}

void SpellMgr::LoadPetDefaultSpells()
{
    uint32 oldMSTime = getMSTime();

    mPetDefaultSpellsMap.clear();

    uint32 countCreature = 0;
    uint32 countData = 0;

    CreatureTemplateContainer const* ctc = sObjectMgr->GetCreatureTemplates();
    for (CreatureTemplateContainer::const_iterator itr = ctc->begin(); itr != ctc->end(); ++itr)
    {

        if (!itr->second.PetSpellDataId)
            continue;

        // for creature with PetSpellDataId get default pet spells from dbc
        CreatureSpellDataEntry const* spellDataEntry = sCreatureSpellDataStore.LookupEntry(itr->second.PetSpellDataId);
        if (!spellDataEntry)
            continue;

        int32 petSpellsId = -int32(itr->second.PetSpellDataId);
        PetDefaultSpellsEntry petDefSpells;
        for (uint8 j = 0; j < MAX_CREATURE_SPELL_DATA_SLOT; ++j)
            petDefSpells.spellid[j] = spellDataEntry->spellId[j];

        if (LoadPetDefaultSpells_helper(&itr->second, petDefSpells))
        {
            mPetDefaultSpellsMap[petSpellsId] = petDefSpells;
            ++countData;
        }
    }

    sLog->outInfo(LOG_FILTER_SERVER_LOADING, ">> Loaded addition spells for %u pet spell data entries in %u ms", countData, GetMSTimeDiffToNow(oldMSTime));

    sLog->outInfo(LOG_FILTER_SERVER_LOADING, "Loading summonable creature templates...");
    oldMSTime = getMSTime();

    // different summon spells
    for (uint32 i = 0; i < GetSpellInfoStoreSize(); ++i)
    {
        SpellInfo const* spellEntry = GetSpellInfo(i);
        if (!spellEntry)
            continue;

        for (uint8 k = 0; k < MAX_SPELL_EFFECTS; ++k)
        {
            if (spellEntry->Effects[k].Effect == SPELL_EFFECT_SUMMON || spellEntry->Effects[k].Effect == SPELL_EFFECT_SUMMON_PET)
            {
                uint32 creature_id = spellEntry->Effects[k].MiscValue;
                CreatureTemplate const* cInfo = sObjectMgr->GetCreatureTemplate(creature_id);
                if (!cInfo)
                    continue;

                // already loaded
                if (cInfo->PetSpellDataId)
                    continue;

                // for creature without PetSpellDataId get default pet spells from creature_template
                int32 petSpellsId = cInfo->Entry;
                if (mPetDefaultSpellsMap.find(cInfo->Entry) != mPetDefaultSpellsMap.end())
                    continue;

                PetDefaultSpellsEntry petDefSpells;
                for (uint8 j = 0; j < MAX_CREATURE_SPELL_DATA_SLOT; ++j)
                    petDefSpells.spellid[j] = cInfo->spells[j];

                if (LoadPetDefaultSpells_helper(cInfo, petDefSpells))
                {
                    mPetDefaultSpellsMap[petSpellsId] = petDefSpells;
                    ++countCreature;
                }
            }
        }
    }

    sLog->outInfo(LOG_FILTER_SERVER_LOADING, ">> Loaded %u summonable creature templates in %u ms", countCreature, GetMSTimeDiffToNow(oldMSTime));
}

void SpellMgr::LoadSpellAreas()
{
    uint32 oldMSTime = getMSTime();

    mSpellAreaMap.clear();                                  // need for reload case
    mSpellAreaForQuestMap.clear();
    mSpellAreaForQuestEndMap.clear();
    mSpellAreaForAuraMap.clear();

    //                                                  0     1         2              3               4                 5          6          7       8         9
    QueryResult result = WorldDatabase.Query("SELECT spell, area, quest_start, quest_start_status, quest_end_status, quest_end, aura_spell, racemask, gender, autocast FROM spell_area");
    if (!result)
    {
        sLog->outInfo(LOG_FILTER_SERVER_LOADING, ">> Loaded 0 spell area requirements. DB table `spell_area` is empty.");

        return;
    }

    uint32 count = 0;
    do
    {
        Field* fields = result->Fetch();

        uint32 spell = fields[0].GetUInt32();
        SpellArea spellArea;
        spellArea.spellId             = spell;
        spellArea.areaId              = fields[1].GetUInt32();
        spellArea.questStart          = fields[2].GetUInt32();
        spellArea.questStartStatus    = fields[3].GetUInt32();
        spellArea.questEndStatus      = fields[4].GetUInt32();
        spellArea.questEnd            = fields[5].GetUInt32();
        spellArea.auraSpell           = fields[6].GetInt32();
        spellArea.raceMask            = fields[7].GetUInt32();
        spellArea.gender              = Gender(fields[8].GetUInt8());
        spellArea.autocast            = fields[9].GetBool();

        if (SpellInfo const* spellInfo = GetSpellInfo(spell))
        {
            if (spellArea.autocast)
                const_cast<SpellInfo*>(spellInfo)->Attributes |= SPELL_ATTR0_CANT_CANCEL;
        }
        else
        {
            sLog->outError(LOG_FILTER_SQL, "Spell %u listed in `spell_area` does not exist", spell);
            continue;
        }

        {
            bool ok = true;
            SpellAreaMapBounds sa_bounds = GetSpellAreaMapBounds(spellArea.spellId);
            for (SpellAreaMap::const_iterator itr = sa_bounds.first; itr != sa_bounds.second; ++itr)
            {
                if (spellArea.spellId != itr->second.spellId)
                    continue;
                if (spellArea.areaId != itr->second.areaId)
                    continue;
                if (spellArea.questStart != itr->second.questStart)
                    continue;
                if (spellArea.auraSpell != itr->second.auraSpell)
                    continue;
                if ((spellArea.raceMask & itr->second.raceMask) == 0)
                    continue;
                if (spellArea.gender != itr->second.gender)
                    continue;

                // duplicate by requirements
                ok = false;
                break;
            }

            if (!ok)
            {
                sLog->outError(LOG_FILTER_SQL, "Spell %u listed in `spell_area` already listed with similar requirements.", spell);
                continue;
            }
        }

        if (spellArea.areaId && !GetAreaEntryByAreaID(spellArea.areaId))
        {
            sLog->outError(LOG_FILTER_SQL, "Spell %u listed in `spell_area` have wrong area (%u) requirement", spell, spellArea.areaId);
            continue;
        }

        if (spellArea.questStart && !sObjectMgr->GetQuestTemplate(spellArea.questStart))
        {
            sLog->outError(LOG_FILTER_SQL, "Spell %u listed in `spell_area` have wrong start quest (%u) requirement", spell, spellArea.questStart);
            continue;
        }

        if (spellArea.questEnd)
        {
            if (!sObjectMgr->GetQuestTemplate(spellArea.questEnd))
            {
                sLog->outError(LOG_FILTER_SQL, "Spell %u listed in `spell_area` have wrong end quest (%u) requirement", spell, spellArea.questEnd);
                continue;
            }
        }

        if (spellArea.auraSpell)
        {
            SpellInfo const* spellInfo = GetSpellInfo(abs(spellArea.auraSpell));
            if (!spellInfo)
            {
                sLog->outError(LOG_FILTER_SQL, "Spell %u listed in `spell_area` have wrong aura spell (%u) requirement", spell, abs(spellArea.auraSpell));
                continue;
            }

            if (uint32(abs(spellArea.auraSpell)) == spellArea.spellId)
            {
                sLog->outError(LOG_FILTER_SQL, "Spell %u listed in `spell_area` have aura spell (%u) requirement for itself", spell, abs(spellArea.auraSpell));
                continue;
            }

            // not allow autocast chains by auraSpell field (but allow use as alternative if not present)
            if (spellArea.autocast && spellArea.auraSpell > 0)
            {
                bool chain = false;
                SpellAreaForAuraMapBounds saBound = GetSpellAreaForAuraMapBounds(spellArea.spellId);
                for (SpellAreaForAuraMap::const_iterator itr = saBound.first; itr != saBound.second; ++itr)
                {
                    if (itr->second->autocast && itr->second->auraSpell > 0)
                    {
                        chain = true;
                        break;
                    }
                }

                if (chain)
                {
                    sLog->outError(LOG_FILTER_SQL, "Spell %u listed in `spell_area` have aura spell (%u) requirement that itself autocast from aura", spell, spellArea.auraSpell);
                    continue;
                }

                SpellAreaMapBounds saBound2 = GetSpellAreaMapBounds(spellArea.auraSpell);
                for (SpellAreaMap::const_iterator itr2 = saBound2.first; itr2 != saBound2.second; ++itr2)
                {
                    if (itr2->second.autocast && itr2->second.auraSpell > 0)
                    {
                        chain = true;
                        break;
                    }
                }

                if (chain)
                {
                    sLog->outError(LOG_FILTER_SQL, "Spell %u listed in `spell_area` have aura spell (%u) requirement that itself autocast from aura", spell, spellArea.auraSpell);
                    continue;
                }
            }
        }

        if (spellArea.raceMask && (spellArea.raceMask & RACEMASK_ALL_PLAYABLE) == 0)
        {
            sLog->outError(LOG_FILTER_SQL, "Spell %u listed in `spell_area` have wrong race mask (%u) requirement", spell, spellArea.raceMask);
            continue;
        }

        if (spellArea.gender != GENDER_NONE && spellArea.gender != GENDER_FEMALE && spellArea.gender != GENDER_MALE)
        {
            sLog->outError(LOG_FILTER_SQL, "Spell %u listed in `spell_area` have wrong gender (%u) requirement", spell, spellArea.gender);
            continue;
        }

        SpellArea const* sa = &mSpellAreaMap.insert(SpellAreaMap::value_type(spell, spellArea))->second;

        // for search by current zone/subzone at zone/subzone change
        if (spellArea.areaId)
            mSpellAreaForAreaMap.insert(SpellAreaForAreaMap::value_type(spellArea.areaId, sa));

        // for search at quest start/reward
        if (spellArea.questStart)
            mSpellAreaForQuestMap.insert(SpellAreaForQuestMap::value_type(spellArea.questStart, sa));

        // for search at quest start/reward
        if (spellArea.questEnd)
            mSpellAreaForQuestEndMap.insert(SpellAreaForQuestMap::value_type(spellArea.questEnd, sa));

        // for search at aura apply
        if (spellArea.auraSpell)
            mSpellAreaForAuraMap.insert(SpellAreaForAuraMap::value_type(abs(spellArea.auraSpell), sa));

        ++count;
    } while (result->NextRow());

    sLog->outInfo(LOG_FILTER_SERVER_LOADING, ">> Loaded %u spell area requirements in %u ms", count, GetMSTimeDiffToNow(oldMSTime));
}

void SpellMgr::LoadSpellInfoStore()
{
    uint32 oldMSTime = getMSTime();

    UnloadSpellInfoStore();
    mSpellInfoMap.resize(sSpellStore.GetNumRows(), NULL);

    for (uint32 i = 0; i < sSpellStore.GetNumRows(); ++i)
    {
        if (SpellEntry const* spellEntry = sSpellStore.LookupEntry(i))
            mSpellInfoMap[i] = new SpellInfo(spellEntry);
    }

    sLog->outInfo(LOG_FILTER_SERVER_LOADING, ">> Loaded spell custom attributes in %u ms", GetMSTimeDiffToNow(oldMSTime));
}

void SpellMgr::UnloadSpellInfoStore()
{
    for (uint32 i = 0; i < mSpellInfoMap.size(); ++i)
    {
        if (mSpellInfoMap[i])
            delete mSpellInfoMap[i];
    }
    mSpellInfoMap.clear();
}

void SpellMgr::UnloadSpellInfoImplicitTargetConditionLists()
{
    for (uint32 i = 0; i < mSpellInfoMap.size(); ++i)
    {
        if (mSpellInfoMap[i])
            mSpellInfoMap[i]->_UnloadImplicitTargetConditionLists();
    }
}

void SpellMgr::LoadSpellCustomAttr()
{
    uint32 oldMSTime = getMSTime();

    SpellInfo* spellInfo = NULL;
    for (uint32 i = 0; i < GetSpellInfoStoreSize(); ++i)
    {
        spellInfo = mSpellInfoMap[i];
        if (!spellInfo)
            continue;

        for (uint8 j = 0; j < MAX_SPELL_EFFECTS; ++j)
        {
            switch (spellInfo->Effects[j].ApplyAuraName)
            {
                case SPELL_AURA_MOD_POSSESS:
                case SPELL_AURA_MOD_CONFUSE:
                case SPELL_AURA_MOD_CHARM:
                case SPELL_AURA_AOE_CHARM:
                case SPELL_AURA_MOD_FEAR:
                case SPELL_AURA_MOD_STUN:
                case SPELL_AURA_MOD_ROOT:
                    spellInfo->AttributesCu |= SPELL_ATTR0_CU_AURA_CC;
                    break;
                case SPELL_AURA_PERIODIC_HEAL:
                case SPELL_AURA_PERIODIC_DAMAGE:
                case SPELL_AURA_PERIODIC_DAMAGE_PERCENT:
                case SPELL_AURA_PERIODIC_LEECH:
                case SPELL_AURA_PERIODIC_MANA_LEECH:
                case SPELL_AURA_PERIODIC_HEALTH_FUNNEL:
                case SPELL_AURA_PERIODIC_ENERGIZE:
                case SPELL_AURA_OBS_MOD_HEALTH:
                case SPELL_AURA_OBS_MOD_POWER:
                case SPELL_AURA_POWER_BURN:
                    spellInfo->AttributesCu |= SPELL_ATTR0_CU_NO_INITIAL_THREAT;
                    break;
            }

            switch (spellInfo->Effects[j].Effect)
            {
                case SPELL_EFFECT_SCHOOL_DAMAGE:
                case SPELL_EFFECT_WEAPON_DAMAGE:
                case SPELL_EFFECT_WEAPON_DAMAGE_NOSCHOOL:
                case SPELL_EFFECT_NORMALIZED_WEAPON_DMG:
                case SPELL_EFFECT_WEAPON_PERCENT_DAMAGE:
                case SPELL_EFFECT_HEAL:
                    spellInfo->AttributesCu |= SPELL_ATTR0_CU_DIRECT_DAMAGE;
                    break;
                case SPELL_EFFECT_POWER_DRAIN:
                case SPELL_EFFECT_POWER_BURN:
                case SPELL_EFFECT_HEAL_MAX_HEALTH:
                case SPELL_EFFECT_HEALTH_LEECH:
                case SPELL_EFFECT_HEAL_PCT:
                case SPELL_EFFECT_ENERGIZE_PCT:
                case SPELL_EFFECT_ENERGIZE:
                case SPELL_EFFECT_HEAL_MECHANICAL:
                    spellInfo->AttributesCu |= SPELL_ATTR0_CU_NO_INITIAL_THREAT;
                    break;
                case SPELL_EFFECT_CHARGE:
                case SPELL_EFFECT_CHARGE_DEST:
                case SPELL_EFFECT_JUMP:
                case SPELL_EFFECT_JUMP_DEST:
                case SPELL_EFFECT_LEAP_BACK:
                    spellInfo->AttributesCu |= SPELL_ATTR0_CU_CHARGE;
                    break;
                case SPELL_EFFECT_PICKPOCKET:
                    spellInfo->AttributesCu |= SPELL_ATTR0_CU_PICKPOCKET;
                    break;
                case SPELL_EFFECT_ENCHANT_ITEM:
                case SPELL_EFFECT_ENCHANT_ITEM_TEMPORARY:
                case SPELL_EFFECT_ENCHANT_ITEM_PRISMATIC:
                case SPELL_EFFECT_ENCHANT_HELD_ITEM:
                {
                    // only enchanting profession enchantments procs can stack
                    if (IsPartOfSkillLine(SKILL_ENCHANTING, i))
                    {
                        uint32 enchantId = spellInfo->Effects[j].MiscValue;
                        SpellItemEnchantmentEntry const* enchant = sSpellItemEnchantmentStore.LookupEntry(enchantId);
                        for (uint8 s = 0; s < MAX_ITEM_ENCHANTMENT_EFFECTS; ++s)
                        {
                            if (enchant->type[s] != ITEM_ENCHANTMENT_TYPE_COMBAT_SPELL)
                                continue;

                            SpellInfo* procInfo = (SpellInfo*)GetSpellInfo(enchant->spellid[s]);
                            if (!procInfo)
                                continue;

                            // if proced directly from enchantment, not via proc aura
                            // NOTE: Enchant Weapon - Blade Ward also has proc aura spell and is proced directly
                            // however its not expected to stack so this check is good
                            if (procInfo->HasAura(SPELL_AURA_PROC_TRIGGER_SPELL))
                                continue;

                            procInfo->AttributesCu |= SPELL_ATTR0_CU_ENCHANT_PROC;
                        }
                    }
                    break;
                }
            }
        }

        if (!spellInfo->_IsPositiveEffect(EFFECT_0, false))
            spellInfo->AttributesCu |= SPELL_ATTR0_CU_NEGATIVE_EFF0;

        if (!spellInfo->_IsPositiveEffect(EFFECT_1, false))
            spellInfo->AttributesCu |= SPELL_ATTR0_CU_NEGATIVE_EFF1;

        if (!spellInfo->_IsPositiveEffect(EFFECT_2, false))
            spellInfo->AttributesCu |= SPELL_ATTR0_CU_NEGATIVE_EFF2;

        if (spellInfo->SpellVisual[0] == 3879)
            spellInfo->AttributesCu |= SPELL_ATTR0_CU_CONE_BACK;

        switch (spellInfo->Id)
        {
            case 60256:
                //Crashes client on pressing ESC (Maybe because of ReqSpellFocus and GameObject)
                spellInfo->AttributesEx4 &= ~SPELL_ATTR4_TRIGGERED;
                break;
            case 1776: // Gouge
            case 1777:
            case 8629:
            case 11285:
            case 11286:
            case 12540:
            case 13579:
            case 24698:
            case 28456:
            case 29425:
            case 34940:
            case 36862:
            case 38764:
            case 38863:
            case 52743: // Head Smack
                spellInfo->AttributesCu |= SPELL_ATTR0_CU_REQ_TARGET_FACING_CASTER;
                break;
            case 53: // Backstab
            case 2589:
            case 2590:
            case 2591:
            case 8721:
            case 11279:
            case 11280:
            case 11281:
            case 25300:
            case 26863:
            case 48656:
            case 48657:
            case 703: // Garrote
            case 8631:
            case 8632:
            case 8633:
            case 11289:
            case 11290:
            case 26839:
            case 26884:
            case 48675:
            case 48676:
            case 5221: // Shred
            case 6800:
            case 8992:
            case 9829:
            case 9830:
            case 27001:
            case 27002:
            case 48571:
            case 48572:
            case 8676: // Ambush
            case 8724:
            case 8725:
            case 11267:
            case 11268:
            case 11269:
            case 27441:
            case 48689:
            case 48690:
            case 48691:
            case 6785: // Ravage
            case 6787:
            case 9866:
            case 9867:
            case 27005:
            case 48578:
            case 48579:
            case 21987: // Lash of Pain
            case 23959: // Test Stab R50
            case 24825: // Test Backstab
            case 58563: // Assassinate Restless Lookout
                spellInfo->AttributesCu |= SPELL_ATTR0_CU_REQ_CASTER_BEHIND_TARGET;
                break;
            case 26029: // Dark Glare
            case 37433: // Spout
            case 43140: // Flame Breath
            case 43215: // Flame Breath
            case 70461: // Coldflame Trap
            case 72133: // Pain and Suffering
            case 73788: // Pain and Suffering
            case 73789: // Pain and Suffering
            case 73790: // Pain and Suffering
                spellInfo->AttributesCu |= SPELL_ATTR0_CU_CONE_LINE;
                break;
            case 24340: // Meteor
            case 26558: // Meteor
            case 28884: // Meteor
            case 36837: // Meteor
            case 38903: // Meteor
            case 41276: // Meteor
            case 57467: // Meteor
            case 26789: // Shard of the Fallen Star
            case 31436: // Malevolent Cleave
            case 35181: // Dive Bomb
            case 40810: // Saber Lash
            case 43267: // Saber Lash
            case 43268: // Saber Lash
            case 42384: // Brutal Swipe
            case 45150: // Meteor Slash
            case 64688: // Sonic Screech
            case 72373: // Shared Suffering
            case 71904: // Chaos Bane
            case 70492: // Ooze Eruption
            case 72505: // Ooze Eruption
            case 72624: // Ooze Eruption
            case 72625: // Ooze Eruption
                // ONLY SPELLS WITH SPELLFAMILY_GENERIC and EFFECT_SCHOOL_DAMAGE
                spellInfo->AttributesCu |= SPELL_ATTR0_CU_SHARE_DAMAGE;
                break;
            case 18500: // Wing Buffet
            case 33086: // Wild Bite
            case 49749: // Piercing Blow
            case 52890: // Penetrating Strike
            case 53454: // Impale
            case 59446: // Impale
            case 62383: // Shatter
            case 64777: // Machine Gun
            case 65239: // Machine Gun
            case 65919: // Impale
            case 67858: // Impale
            case 67859: // Impale
            case 67860: // Impale
            case 69293: // Wing Buffet
            case 74439: // Machine Gun
            case 63278: // Mark of the Faceless (General Vezax)
            case 62544: // Thrust (Argent Tournament)
            case 64588: // Thrust (Argent Tournament)
            case 66479: // Thrust (Argent Tournament)
            case 68505: // Thrust (Argent Tournament)
            case 62709: // Counterattack! (Argent Tournament)
            case 62626: // Break-Shield (Argent Tournament, Player)
            case 64590: // Break-Shield (Argent Tournament, Player)
            case 64342: // Break-Shield (Argent Tournament, NPC)
            case 64686: // Break-Shield (Argent Tournament, NPC)
            case 65147: // Break-Shield (Argent Tournament, NPC)
            case 68504: // Break-Shield (Argent Tournament, NPC)
            case 62874: // Charge (Argent Tournament, Player)
            case 68498: // Charge (Argent Tournament, Player)
            case 64591: // Charge (Argent Tournament, Player)
            case 63003: // Charge (Argent Tournament, NPC)
            case 63010: // Charge (Argent Tournament, NPC)
            case 68321: // Charge (Argent Tournament, NPC)
            case 72255: // Mark of the Fallen Champion (Deathbringer Saurfang)
            case 72444: // Mark of the Fallen Champion (Deathbringer Saurfang)
            case 72445: // Mark of the Fallen Champion (Deathbringer Saurfang)
            case 72446: // Mark of the Fallen Champion (Deathbringer Saurfang)
                spellInfo->AttributesCu |= SPELL_ATTR0_CU_IGNORE_ARMOR;
                break;
            case 64422: // Sonic Screech (Auriaya)
                spellInfo->AttributesCu |= SPELL_ATTR0_CU_SHARE_DAMAGE;
                spellInfo->AttributesCu |= SPELL_ATTR0_CU_IGNORE_ARMOR;
                break;
            case 72293: // Mark of the Fallen Champion (Deathbringer Saurfang)
                spellInfo->AttributesCu |= SPELL_ATTR0_CU_NEGATIVE_EFF0;
                break;
            default:
                break;
        }

        switch (spellInfo->SpellFamilyName)
        {
            case SPELLFAMILY_WARRIOR:
                // Shout
                if (spellInfo->SpellFamilyFlags[0] & 0x20000 || spellInfo->SpellFamilyFlags[1] & 0x20)
                    spellInfo->AttributesCu |= SPELL_ATTR0_CU_AURA_CC;
                break;
            case SPELLFAMILY_DRUID:
                // Roar
                if (spellInfo->SpellFamilyFlags[0] & 0x8)
                    spellInfo->AttributesCu |= SPELL_ATTR0_CU_AURA_CC;
                break;
            default:
                break;
        }
    }

    CreatureAI::FillAISpellInfo();

    sLog->outInfo(LOG_FILTER_SERVER_LOADING, ">> Loaded spell custom attributes in %u ms", GetMSTimeDiffToNow(oldMSTime));
}

void SpellMgr::LoadDbcDataCorrections()
{
    uint32 oldMSTime = getMSTime();

    SpellEntry* spellInfo = NULL;
    for (uint32 i = 0; i < sSpellStore.GetNumRows(); ++i)
    {
        spellInfo = (SpellEntry*)sSpellStore.LookupEntry(i);
        if (!spellInfo)
            continue;

        for (uint8 j = 0; j < MAX_SPELL_EFFECTS; ++j)
        {
            switch (spellInfo->Effect[j])
            {
                case SPELL_EFFECT_CHARGE:
                case SPELL_EFFECT_CHARGE_DEST:
                case SPELL_EFFECT_JUMP:
                case SPELL_EFFECT_JUMP_DEST:
                case SPELL_EFFECT_LEAP_BACK:
                    if (!spellInfo->speed && !spellInfo->SpellFamilyName)
                        spellInfo->speed = SPEED_CHARGE;
                    break;
            }
        }

        if (spellInfo->activeIconID == 2158)  // flight
            spellInfo->Attributes |= SPELL_ATTR0_PASSIVE;

        switch (spellInfo->Id)
        {
            case 53096: // Quetz'lun's Judgment
                spellInfo->MaxAffectedTargets = 1;
                break;
            case 42730:
                spellInfo->EffectTriggerSpell[EFFECT_1] = 42739;
                break;
            case 59735:
                spellInfo->EffectTriggerSpell[EFFECT_1] = 59736;
                break;
            case 52611: // Summon Skeletons
            case 52612: // Summon Skeletons
                spellInfo->EffectMiscValueB[0] = 64;
                break;
            case 40244: // Simon Game Visual
            case 40245: // Simon Game Visual
            case 40246: // Simon Game Visual
            case 40247: // Simon Game Visual
            case 42835: // Spout, remove damage effect, only anim is needed
                spellInfo->Effect[0] = 0;
                break;
            case 30657: // Quake
                spellInfo->EffectTriggerSpell[0] = 30571;
                break;
            case 1543: // Flare
                spellInfo->EffectRadiusIndex[0] = EFFECT_RADIUS_10_YARDS;
                spellInfo->EffectRadiusIndex[1] = EFFECT_RADIUS_10_YARDS;
                spellInfo->speed = 100;
                break;
            case 49575: // Death Grip
                 spellInfo->EffectMiscValueB[0] = 1;
                break;
            case 30541: // Blaze (needs conditions entry)
                spellInfo->EffectImplicitTargetA[0] = TARGET_UNIT_TARGET_ENEMY;
                spellInfo->EffectImplicitTargetB[0] = 0;
                break;
            case 63665: // Charge (Argent Tournament emote on riders)
            case 31298: // Sleep (needs target selection script)
            case 51904: // Summon Ghouls On Scarlet Crusade (this should use conditions table, script for this spell needs to be fixed)
            case 2895:  // Wrath of Air Totem rank 1 (Aura)
            case 68933: // Wrath of Air Totem rank 2 (Aura)
            case 29200: // Purify Helboar Meat
                spellInfo->EffectImplicitTargetA[0] = TARGET_UNIT_CASTER;
                spellInfo->EffectImplicitTargetB[0] = 0;
                break;
            case 31344: // Howl of Azgalor
                spellInfo->EffectRadiusIndex[0] = EFFECT_RADIUS_100_YARDS; // 100yards instead of 50000?!
                break;
            case 42818: // Headless Horseman - Wisp Flight Port
            case 42821: // Headless Horseman - Wisp Flight Missile
                spellInfo->rangeIndex = 6; // 100 yards
                break;
            case 36350: //They Must Burn Bomb Aura (self)
                spellInfo->EffectTriggerSpell[0] = 36325; // They Must Burn Bomb Drop (DND)
                break;
            case 49838: // Stop Time
<<<<<<< HEAD
            case 5171: // Slice and Dice rank1
            case 6774: // Slice and Dice rank2
            case 52916: // Honor Among Thieves
            case 3600:  // Earthbind totem effect
                spellInfo->AttributesEx3 |= SPELL_ATTR3_NO_INITIAL_AGGRO;
                break;
            case 50526: // Wandering plague
=======
            case 3600:  // Earthbind totem effect
>>>>>>> aec2682c
                spellInfo->AttributesEx3 |= SPELL_ATTR3_NO_INITIAL_AGGRO;
                spellInfo->AttributesEx3 |= SPELL_ATTR3_NO_DONE_BONUS;
                break;
            case 50526: // Wandering plague
                spellInfo->AttributesEx3 |= SPELL_ATTR3_NO_INITIAL_AGGRO;
                spellInfo->AttributesEx3 |= SPELL_ATTR3_NO_DONE_BONUS;
                break;
            case 61407: // Energize Cores
            case 62136: // Energize Cores
            case 54069: // Energize Cores
            case 56251: // Energize Cores
                spellInfo->EffectImplicitTargetA[0] = TARGET_UNIT_SRC_AREA_ENTRY;
                break;
            case 50785: // Energize Cores
            case 59372: // Energize Cores
                spellInfo->EffectImplicitTargetA[0] = TARGET_UNIT_SRC_AREA_ENEMY;
                break;
            case 8494: // Mana Shield (rank 2)
                // because of bug in dbc
                spellInfo->procChance = 0;
                break;
            case 20335: // Heart of the Crusader
            case 20336:
            case 20337:
            case 63320: // Glyph of Life Tap
            // Entries were not updated after spell effect change, we have to do that manually :/
                spellInfo->AttributesEx3 |= SPELL_ATTR3_CAN_PROC_WITH_TRIGGERED;
                break;
            case 59725: // Improved Spell Reflection - aoe aura
                // Target entry seems to be wrong for this spell :/
                spellInfo->EffectImplicitTargetA[0] = TARGET_UNIT_CASTER_AREA_PARTY;
                spellInfo->EffectRadiusIndex[0] = EFFECT_RADIUS_10_YARDS_2;
                break;
            case 44978: // Wild Magic
            case 45001:
            case 45002:
            case 45004:
            case 45006:
            case 45010:
            case 31347: // Doom
            case 41635: // Prayer of Mending
            case 44869: // Spectral Blast
            case 45027: // Revitalize
            case 45976: // Muru Portal Channel
            case 39365: // Thundering Storm
            case 41071: // Raise Dead (HACK)
            case 52124: // Sky Darkener Assault
            case 42442: // Vengeance Landing Cannonfire
            case 45863: // Cosmetic - Incinerate to Random Target
            case 25425: // Shoot
            case 45761: // Shoot
            case 42611: // Shoot
            case 61588: // Blazing Harpoon
            case 52479: // Gift of the Harvester
            case 48246: // Ball of Flame
                spellInfo->MaxAffectedTargets = 1;
                break;
            case 36384: // Skartax Purple Beam
                spellInfo->MaxAffectedTargets = 2;
                break;
            case 41376: // Spite
            case 39992: // Needle Spine
            case 29576: // Multi-Shot
            case 40816: // Saber Lash
            case 37790: // Spread Shot
            case 46771: // Flame Sear
            case 45248: // Shadow Blades
            case 41303: // Soul Drain
            case 54172: // Divine Storm (heal)
            case 29213: // Curse of the Plaguebringer - Noth
            case 28542: // Life Drain - Sapphiron
            case 66588: // Flaming Spear
            case 54171: // Divine Storm
                spellInfo->MaxAffectedTargets = 3;
                break;
            case 71464: // Divine Surge
                spellInfo->EffectRadiusIndex[0] = EFFECT_RADIUS_100_YARDS;
                spellInfo->DurationIndex = 28;          // 5 seconds
                break;
            case 38310: // Multi-Shot
            case 53385: // Divine Storm (Damage)
                spellInfo->MaxAffectedTargets = 4;
                break;
            case 42005: // Bloodboil
            case 38296: // Spitfire Totem
            case 37676: // Insidious Whisper
            case 46008: // Negative Energy
            case 45641: // Fire Bloom
            case 55665: // Life Drain - Sapphiron (H)
            case 28796: // Poison Bolt Volly - Faerlina
                spellInfo->MaxAffectedTargets = 5;
                break;
            case 40827: // Sinful Beam
            case 40859: // Sinister Beam
            case 40860: // Vile Beam
            case 40861: // Wicked Beam
            case 54835: // Curse of the Plaguebringer - Noth (H)
            case 54098: // Poison Bolt Volly - Faerlina (H)
                spellInfo->MaxAffectedTargets = 10;
                break;
            case 50312: // Unholy Frenzy
                spellInfo->MaxAffectedTargets = 15;
                break;
            case 33711: // Murmur's Touch
            case 38794:
                spellInfo->MaxAffectedTargets = 1;
                spellInfo->EffectTriggerSpell[0] = 33760;
                break;
            case 17941: // Shadow Trance
            case 22008: // Netherwind Focus
            case 31834: // Light's Grace
            case 34754: // Clearcasting
            case 34936: // Backlash
            case 48108: // Hot Streak
            case 51124: // Killing Machine
            case 54741: // Firestarter
            case 57761: // Fireball!
            case 39805: // Lightning Overload
            case 64823: // Item - Druid T8 Balance 4P Bonus
            case 34477: // Misdirection
            case 44401: // Missile Barrage
                spellInfo->procCharges = 1;
                break;
            case 44544: // Fingers of Frost
                spellInfo->EffectSpellClassMask[0] = flag96(685904631, 1151048, 0);
                break;
            case 74396: // Fingers of Frost visual buff
                spellInfo->procCharges = 2;
                spellInfo->StackAmount = 0;
                break;
            case 28200: // Ascendance (Talisman of Ascendance trinket)
                spellInfo->procCharges = 6;
                break;
            case 47201: // Everlasting Affliction
            case 47202:
            case 47203:
            case 47204:
            case 47205:
                // add corruption to affected spells
                spellInfo->EffectSpellClassMask[1][0] |= 2;
                break;
            case 51852: // The Eye of Acherus (no spawn in phase 2 in db)
                spellInfo->EffectMiscValue[0] |= 1;
                break;
            case 51912: // Crafty's Ultra-Advanced Proto-Typical Shortening Blaster
                spellInfo->EffectAmplitude[0] = 3000;
                break;
            case 29809: // Desecration Arm - 36 instead of 37 - typo? :/
                spellInfo->EffectRadiusIndex[0] = EFFECT_RADIUS_7_YARDS;
                break;
            // Master Shapeshifter: missing stance data for forms other than bear - bear version has correct data
            // To prevent aura staying on target after talent unlearned
            case 48420:
                spellInfo->Stances = 1 << (FORM_CAT - 1);
                break;
            case 48421:
                spellInfo->Stances = 1 << (FORM_MOONKIN - 1);
                break;
            case 48422:
                spellInfo->Stances = 1 << (FORM_TREE - 1);
                break;
            case 51466: // Elemental Oath (Rank 1)
            case 51470: // Elemental Oath (Rank 2)
                spellInfo->Effect[EFFECT_1] = SPELL_EFFECT_APPLY_AURA;
                spellInfo->EffectApplyAuraName[EFFECT_1] = SPELL_AURA_ADD_FLAT_MODIFIER;
                spellInfo->EffectMiscValue[EFFECT_1] = SPELLMOD_EFFECT2;
                spellInfo->EffectSpellClassMask[EFFECT_1] = flag96(0x00000000, 0x00004000, 0x00000000);
                break;
            case 47569: // Improved Shadowform (Rank 1)
                // with this spell atrribute aura can be stacked several times
                spellInfo->Attributes &= ~SPELL_ATTR0_NOT_SHAPESHIFT;
                break;
            case 64904: // Hymn of Hope
                spellInfo->EffectApplyAuraName[EFFECT_1] = SPELL_AURA_MOD_INCREASE_ENERGY_PERCENT;
                break;
            case 47502: // Thunder Clap
                spellInfo->EquippedItemClass = ITEM_CLASS_WEAPON;
                break;
            case 19465: // Improved Stings (Rank 2)
                spellInfo->EffectImplicitTargetA[EFFECT_2] = TARGET_UNIT_CASTER;
                break;
            case 30421: // Nether Portal - Perseverence
                spellInfo->EffectBasePoints[2] += 30000;
                break;
            case 16834: // Natural shapeshifter
            case 16835:
                spellInfo->DurationIndex = 21;
                break;
            case 51735: // Ebon Plague
            case 51734:
            case 51726:
                spellInfo->AttributesEx3 |= SPELL_ATTR3_STACK_FOR_DIFF_CASTERS;
                spellInfo->SpellFamilyFlags[2] = 0x10;
                spellInfo->EffectApplyAuraName[1] = SPELL_AURA_MOD_DAMAGE_PERCENT_TAKEN;
                break;
            case 41913: // Parasitic Shadowfiend Passive
                spellInfo->EffectApplyAuraName[0] = SPELL_AURA_DUMMY; // proc debuff, and summon infinite fiends
                break;
            case 27892: // To Anchor 1
            case 27928: // To Anchor 1
            case 27935: // To Anchor 1
            case 27915: // Anchor to Skulls
            case 27931: // Anchor to Skulls
            case 27937: // Anchor to Skulls
                spellInfo->rangeIndex = 13;
                break;
            // target allys instead of enemies, target A is src_caster, spells with effect like that have ally target
            // this is the only known exception, probably just wrong data
            case 29214: // Wrath of the Plaguebringer
            case 54836: // Wrath of the Plaguebringer
                spellInfo->EffectImplicitTargetB[0] = TARGET_UNIT_SRC_AREA_ALLY;
                spellInfo->EffectImplicitTargetB[1] = TARGET_UNIT_SRC_AREA_ALLY;
                break;
            case 54807: // DK Sigil of the Wild Buck
                spellInfo->EffectBasePoints[EFFECT_0] = 39;
                break;
            case 57994: // Wind Shear - improper data for EFFECT_1 in 3.3.5 DBC, but is correct in 4.x
                spellInfo->Effect[EFFECT_1] = SPELL_EFFECT_MODIFY_THREAT_PERCENT;
                spellInfo->EffectBasePoints[EFFECT_1] = -6; // -5%
                break;
            case 63675: // Improved Devouring Plague
                spellInfo->AttributesEx3 |= SPELL_ATTR3_NO_DONE_BONUS;
                break;
            case 8145: // Tremor Totem (instant pulse)
            case 6474: // Earthbind Totem (instant pulse)
                spellInfo->AttributesEx5 |= SPELL_ATTR5_START_PERIODIC_AT_APPLY;
                break;
            case 23881: // Bloodthirst
                spellInfo->EffectImplicitTargetA[1] = TARGET_UNIT_CASTER;
                break;
<<<<<<< HEAD
            case 42436: // Brewfest: Drink!
                spellInfo->EffectImplicitTargetA[0] = TARGET_UNIT_TARGET_ANY;
                spellInfo->EffectImplicitTargetB[0] = 0;
                break;
=======
>>>>>>> aec2682c
            case 52109: // Flametongue Totem rank 1 (Aura)
            case 52110: // Flametongue Totem rank 2 (Aura)
            case 52111: // Flametongue Totem rank 3 (Aura)
            case 52112: // Flametongue Totem rank 4 (Aura)
            case 52113: // Flametongue Totem rank 5 (Aura)
            case 58651: // Flametongue Totem rank 6 (Aura)
            case 58654: // Flametongue Totem rank 7 (Aura)
            case 58655: // Flametongue Totem rank 8 (Aura)
                spellInfo->EffectImplicitTargetA[0] = TARGET_UNIT_CASTER;
                spellInfo->EffectImplicitTargetA[1] = TARGET_UNIT_CASTER;
                spellInfo->EffectImplicitTargetB[0] = 0;
                spellInfo->EffectImplicitTargetB[1] = 0;
                break;
            case 53241: // Marked for Death (Rank 1)
            case 53243: // Marked for Death (Rank 2)
            case 53244: // Marked for Death (Rank 3)
            case 53245: // Marked for Death (Rank 4)
            case 53246: // Marked for Death (Rank 5)
                spellInfo->EffectSpellClassMask[0] = flag96(0x00067801, 0x10820001, 0x00000801);
                break;
            case 70728: // Exploit Weakness (needs target selection script)
            case 70840: // Devious Minds (needs target selection script)
                spellInfo->EffectImplicitTargetA[0] = TARGET_UNIT_CASTER;
                spellInfo->EffectImplicitTargetB[0] = TARGET_UNIT_PET;
                break;
            case 53434: // Call of The Wild
            case 70893: // Culling The Herd (needs target selection script)
                spellInfo->EffectImplicitTargetA[0] = TARGET_UNIT_CASTER;
                spellInfo->EffectImplicitTargetB[0] = TARGET_UNIT_MASTER;
                break;
            case 54800: // Sigil of the Frozen Conscience - change class mask to custom extended flags of Icy Touch
                        // this is done because another spell also uses the same SpellFamilyFlags as Icy Touch
                        // SpellFamilyFlags[0] & 0x00000040 in SPELLFAMILY_DEATHKNIGHT is currently unused (3.3.5a)
                        // this needs research on modifier applying rules, does not seem to be in Attributes fields
                spellInfo->EffectSpellClassMask[0] = flag96(0x00000040, 0x00000000, 0x00000000);
                break;
            case 64949: // Idol of the Flourishing Life
                spellInfo->EffectSpellClassMask[EFFECT_0] = flag96(0x00000000, 0x02000000, 0x00000000);
                spellInfo->EffectApplyAuraName[EFFECT_0] = SPELL_AURA_ADD_FLAT_MODIFIER;
                break;
            case 34231: // Libram of the Lightbringer
            case 60792: // Libram of Tolerance
            case 64956: // Libram of the Resolute
                spellInfo->EffectSpellClassMask[EFFECT_0] = flag96(0x80000000, 0x00000000, 0x00000000);
                spellInfo->EffectApplyAuraName[EFFECT_0] = SPELL_AURA_ADD_FLAT_MODIFIER;
                break;
            case 28851: // Libram of Light
            case 28853: // Libram of Divinity
            case 32403: // Blessed Book of Nagrand
                spellInfo->EffectSpellClassMask[EFFECT_0] = flag96(0x40000000, 0x00000000, 0x00000000);
                spellInfo->EffectApplyAuraName[EFFECT_0] = SPELL_AURA_ADD_FLAT_MODIFIER;
                break;
            case 63163: // Apply Enchanted Bridle (Argent Tournament)
                spellInfo->EffectDieSides[0] = 0; // was 1, that should probably mean seat 0, but instead it's treated as spell 1
                spellInfo->EffectBasePoints[0] = 52391; // Ride Vehicle (forces seat 0)
                break;
            case 45602: // Ride Carpet
                spellInfo->EffectBasePoints[EFFECT_0] = 0; // force seat 0, vehicle doesn't have the required seat flags for "no seat specified (-1)"
                break;
            case 64745: // Item - Death Knight T8 Tank 4P Bonus
            case 64936: // Item - Warrior T8 Protection 4P Bonus
                spellInfo->EffectBasePoints[0] = 100; // 100% chance of procc'ing, not -10% (chance calculated in PrepareTriggersExecutedOnHit)
                break;
            case 19970: // Entangling Roots (Rank 6) -- Nature's Grasp Proc
            case 19971: // Entangling Roots (Rank 5) -- Nature's Grasp Proc
            case 19972: // Entangling Roots (Rank 4) -- Nature's Grasp Proc
            case 19973: // Entangling Roots (Rank 3) -- Nature's Grasp Proc
            case 19974: // Entangling Roots (Rank 2) -- Nature's Grasp Proc
            case 19975: // Entangling Roots (Rank 1) -- Nature's Grasp Proc
            case 27010: // Entangling Roots (Rank 7) -- Nature's Grasp Proc
            case 53313: // Entangling Roots (Rank 8) -- Nature's Grasp Proc
                spellInfo->CastingTimeIndex = 1;
                break;
            case 59414: // Pulsing Shockwave Aura (Loken)
                // this flag breaks movement, remove it
                spellInfo->AttributesEx &= ~SPELL_ATTR1_CHANNELED_1;
                break;
            case 61719: // Easter Lay Noblegarden Egg Aura - Interrupt flags copied from aura which this aura is linked with
                spellInfo->AuraInterruptFlags = AURA_INTERRUPT_FLAG_HITBYSPELL | AURA_INTERRUPT_FLAG_TAKE_DAMAGE;
                break;
            case 61874: // Noblegarden Chocolate
                spellInfo->Effect[EFFECT_1] = SPELL_EFFECT_APPLY_AURA;
                spellInfo->EffectApplyAuraName[EFFECT_1] = SPELL_AURA_PERIODIC_TRIGGER_SPELL;
                spellInfo->EffectAmplitude[EFFECT_1] = 10000;
                spellInfo->EffectTriggerSpell[EFFECT_1] = 24870;
                break;
            case 70650: // Death Knight T10 Tank 2P Bonus
                spellInfo->EffectApplyAuraName[0] = SPELL_AURA_ADD_PCT_MODIFIER;
                break;
            case 71838: // Drain Life - Bryntroll Normal
            case 71839: // Drain Life - Bryntroll Heroic
                spellInfo->AttributesEx2 |= SPELL_ATTR2_CANT_CRIT;
                break;
            case 34471: // The Beast Within
                spellInfo->AttributesEx5 |= SPELL_ATTR5_USABLE_WHILE_CONFUSED | SPELL_ATTR5_USABLE_WHILE_FEARED | SPELL_ATTR5_USABLE_WHILE_STUNNED;
                break;
            // ULDUAR SPELLS
            //
            case 62374: // Pursued (Flame Leviathan)
                spellInfo->EffectRadiusIndex[0] = EFFECT_RADIUS_50000_YARDS;   // 50000yd
                break;
            case 63342: // Focused Eyebeam Summon Trigger (Kologarn)
                spellInfo->MaxAffectedTargets = 1;
                break;
            case 62716: // Growth of Nature (Freya)
            case 65584: // Growth of Nature (Freya)
            case 64381: // Strength of the Pack (Auriaya)
                spellInfo->AttributesEx3 |= SPELL_ATTR3_STACK_FOR_DIFF_CASTERS;
                break;
            case 63018: // Searing Light (XT-002)
            case 65121: // Searing Light (25m) (XT-002)
            case 63024: // Gravity Bomb (XT-002)
            case 64234: // Gravity Bomb (25m) (XT-002)
                spellInfo->MaxAffectedTargets = 1;
                break;
            case 62834: // Boom (XT-002)
            // This hack is here because we suspect our implementation of spell effect execution on targets
            // is done in the wrong order. We suspect that EFFECT_0 needs to be applied on all targets,
            // then EFFECT_1, etc - instead of applying each effect on target1, then target2, etc.
            // The above situation causes the visual for this spell to be bugged, so we remove the instakill
            // effect and implement a script hack for that.
                spellInfo->Effect[EFFECT_1] = 0;
                break;
            case 64386: // Terrifying Screech (Auriaya)
            case 64389: // Sentinel Blast (Auriaya)
            case 64678: // Sentinel Blast (Auriaya)
                spellInfo->DurationIndex = 28; // 5 seconds, wrong DBC data?
                break;
            case 64321: // Potent Pheromones (Freya)
                // spell should dispel area aura, but doesn't have the attribute
                // may be db data bug, or blizz may keep reapplying area auras every update with checking immunity
                // that will be clear if we get more spells with problem like this
                spellInfo->AttributesEx |= SPELL_ATTR1_DISPEL_AURAS_ON_IMMUNITY;
                break;
            case 62301: // Cosmic Smash (Algalon the Observer)
                spellInfo->MaxAffectedTargets = 1;
                break;
            case 64598: // Cosmic Smash (Algalon the Observer)
                spellInfo->MaxAffectedTargets = 3;
                break;
            case 62293: // Cosmic Smash (Algalon the Observer)
                spellInfo->EffectImplicitTargetB[0] = TARGET_DEST_CASTER;
                break;
            case 62311: // Cosmic Smash (Algalon the Observer)
            case 64596: // Cosmic Smash (Algalon the Observer)
                spellInfo->rangeIndex = 6;  // 100yd
                break;
            // ENDOF ULDUAR SPELLS
            //
            // TRIAL OF THE CRUSADER SPELLS
            //
            case 66258: // Infernal Eruption (10N)
            case 67901: // Infernal Eruption (25N)
                // increase duration from 15 to 18 seconds because caster is already
                // unsummoned when spell missile hits the ground so nothing happen in result
                spellInfo->DurationIndex = 85;
                break;
            // ENDOF TRIAL OF THE CRUSADER SPELLS
            //
            // ICECROWN CITADEL SPELLS
            //
            // THESE SPELLS ARE WORKING CORRECTLY EVEN WITHOUT THIS HACK
            // THE ONLY REASON ITS HERE IS THAT CURRENT GRID SYSTEM
            // DOES NOT ALLOW FAR OBJECT SELECTION (dist > 333)
            case 70781: // Light's Hammer Teleport
            case 70856: // Oratory of the Damned Teleport
            case 70857: // Rampart of Skulls Teleport
            case 70858: // Deathbringer's Rise Teleport
            case 70859: // Upper Spire Teleport
            case 70860: // Frozen Throne Teleport
            case 70861: // Sindragosa's Lair Teleport
                spellInfo->EffectImplicitTargetA[0] = TARGET_DEST_DB;
                break;
            case 69055: // Saber Lash (Lord Marrowgar)
            case 70814: // Saber Lash (Lord Marrowgar)
                spellInfo->EffectRadiusIndex[0] = EFFECT_RADIUS_5_YARDS; // 5yd
                break;
            case 69075: // Bone Storm (Lord Marrowgar)
            case 70834: // Bone Storm (Lord Marrowgar)
            case 70835: // Bone Storm (Lord Marrowgar)
            case 70836: // Bone Storm (Lord Marrowgar)
            case 72864: // Death Plague (Rotting Frost Giant)
            case 71160: // Plague Stench (Stinky)
            case 71161: // Plague Stench (Stinky)
            case 71123: // Decimate (Stinky & Precious)
                spellInfo->EffectRadiusIndex[0] = EFFECT_RADIUS_100_YARDS; // 100yd
                break;
            case 71169: // Shadow's Fate
                spellInfo->AttributesEx3 |= SPELL_ATTR3_STACK_FOR_DIFF_CASTERS;
                break;
            case 72378: // Blood Nova (Deathbringer Saurfang)
            case 73058: // Blood Nova (Deathbringer Saurfang)
                spellInfo->EffectRadiusIndex[0] = EFFECT_RADIUS_200_YARDS;
                spellInfo->EffectRadiusIndex[1] = EFFECT_RADIUS_200_YARDS;
                break;
            case 72769: // Scent of Blood (Deathbringer Saurfang)
                spellInfo->EffectRadiusIndex[0] = EFFECT_RADIUS_200_YARDS;
                // no break
            case 72771: // Scent of Blood (Deathbringer Saurfang)
                spellInfo->EffectRadiusIndex[1] = EFFECT_RADIUS_200_YARDS;
                break;
            case 72723: // Resistant Skin (Deathbringer Saurfang adds)
                // this spell initially granted Shadow damage immunity, however it was removed but the data was left in client
                spellInfo->Effect[2] = 0;
                break;
            case 70460: // Coldflame Jets (Traps after Saurfang)
                spellInfo->DurationIndex = 1; // 10 seconds
                break;
            case 71412: // Green Ooze Summon (Professor Putricide)
            case 71415: // Orange Ooze Summon (Professor Putricide)
                spellInfo->EffectImplicitTargetA[0] = TARGET_UNIT_TARGET_ANY;
                break;
            case 71159: // Awaken Plagued Zombies
                spellInfo->DurationIndex = 21;
                break;
            case 69508: // Slime Spray
                spellInfo->EffectImplicitTargetA[0] = TARGET_UNIT_TARGET_ANY;
                break;
            case 70530: // Volatile Ooze Beam Protection (Professor Putricide)
                spellInfo->Effect[0] = SPELL_EFFECT_APPLY_AURA; // for an unknown reason this was SPELL_EFFECT_APPLY_AREA_AURA_RAID
                break;
            // THIS IS HERE BECAUSE COOLDOWN ON CREATURE PROCS IS NOT IMPLEMENTED
            case 71604: // Mutated Strength (Professor Putricide)
            case 72673: // Mutated Strength (Professor Putricide)
            case 72674: // Mutated Strength (Professor Putricide)
            case 72675: // Mutated Strength (Professor Putricide)
                spellInfo->Effect[1] = 0;
                break;
            case 72454: // Mutated Plague (Professor Putricide)
            case 72464: // Mutated Plague (Professor Putricide)
            case 72506: // Mutated Plague (Professor Putricide)
            case 72507: // Mutated Plague (Professor Putricide)
                spellInfo->EffectRadiusIndex[0] = EFFECT_RADIUS_50000_YARDS; // 50000yd
                break;
            case 70911: // Unbound Plague (Professor Putricide) (needs target selection script)
            case 72854: // Unbound Plague (Professor Putricide) (needs target selection script)
            case 72855: // Unbound Plague (Professor Putricide) (needs target selection script)
            case 72856: // Unbound Plague (Professor Putricide) (needs target selection script)
                spellInfo->EffectImplicitTargetB[0] = TARGET_UNIT_TARGET_ENEMY;
                break;
            case 71518: // Unholy Infusion Quest Credit (Professor Putricide)
            case 72934: // Blood Infusion Quest Credit (Blood-Queen Lana'thel)
            case 72289: // Frost Infusion Quest Credit (Sindragosa)
                spellInfo->EffectRadiusIndex[0] = EFFECT_RADIUS_50000_YARDS; // another missing radius
                break;
            case 71708: // Empowered Flare (Blood Prince Council)
            case 72785: // Empowered Flare (Blood Prince Council)
            case 72786: // Empowered Flare (Blood Prince Council)
            case 72787: // Empowered Flare (Blood Prince Council)
                spellInfo->AttributesEx3 |= SPELL_ATTR3_NO_DONE_BONUS;
                break;
            case 71266: // Swarming Shadows
            case 72890: // Swarming Shadows
                spellInfo->AreaGroupId = 0; // originally, these require area 4522, which is... outside of Icecrown Citadel
                break;
            case 70602: // Corruption
            case 48278: // Paralyze
                spellInfo->AttributesEx3 |= SPELL_ATTR3_STACK_FOR_DIFF_CASTERS;
                break;
            case 70715: // Column of Frost (visual marker)
                spellInfo->DurationIndex = 32; // 6 seconds (missing)
                break;
            case 71085: // Mana Void (periodic aura)
                spellInfo->DurationIndex = 9; // 30 seconds (missing)
                break;
            case 72015: // Frostbolt Volley (only heroic)
            case 72016: // Frostbolt Volley (only heroic)
                spellInfo->EffectRadiusIndex[2] = EFFECT_RADIUS_40_YARDS;
                break;
            case 70936: // Summon Suppressor (needs target selection script)
                spellInfo->EffectImplicitTargetA[0] = TARGET_UNIT_TARGET_ANY;
                spellInfo->EffectImplicitTargetB[0] = 0;
                break;
            case 72706: // Achievement Check (Valithria Dreamwalker)
            case 71357: // Order Whelp
                spellInfo->EffectRadiusIndex[0] = EFFECT_RADIUS_200_YARDS;   // 200yd
                break;
            case 70598: // Sindragosa's Fury
                spellInfo->EffectImplicitTargetA[0] = TARGET_DEST_DEST;
                break;
            case 69846: // Frost Bomb
                spellInfo->speed = 0.0f;    // This spell's summon happens instantly
                break;
            case 71614: // Ice Lock
                spellInfo->Mechanic = MECHANIC_STUN;
                break;
            case 24259: // Spell Lock silence
                spellInfo->speed = 80.0f;
                break;
            case 72762: // Defile
                spellInfo->DurationIndex = 559; // 53 seconds
                break;
            case 72743: // Defile
                spellInfo->DurationIndex = 22; // 45 seconds
                break;
            case 72754: // Defile
            case 73708: // Defile
            case 73709: // Defile
            case 73710: // Defile
                spellInfo->EffectRadiusIndex[0] = EFFECT_RADIUS_200_YARDS; // 200yd
                spellInfo->EffectRadiusIndex[1] = EFFECT_RADIUS_200_YARDS; // 200yd
                break;
            case 69030: // Val'kyr Target Search
                spellInfo->EffectRadiusIndex[0] = EFFECT_RADIUS_200_YARDS; // 200yd
                spellInfo->EffectRadiusIndex[1] = EFFECT_RADIUS_200_YARDS; // 200yd
                break;
            case 69198: // Raging Spirit Visual
                spellInfo->rangeIndex = 13; // 50000yd
                break;
            case 73654: // Harvest Souls
            case 74295: // Harvest Souls
            case 74296: // Harvest Souls
            case 74297: // Harvest Souls
                spellInfo->EffectRadiusIndex[0] = EFFECT_RADIUS_50000_YARDS; // 50000yd
                spellInfo->EffectRadiusIndex[1] = EFFECT_RADIUS_50000_YARDS; // 50000yd
                spellInfo->EffectRadiusIndex[2] = EFFECT_RADIUS_50000_YARDS; // 50000yd
                break;
            case 73655: // Harvest Soul
                spellInfo->AttributesEx3 |= SPELL_ATTR3_NO_DONE_BONUS;
                break;
            case 73540: // Summon Shadow Trap
                spellInfo->DurationIndex = 23; // 90 seconds
                break;
            case 73530: // Shadow Trap (visual)
                spellInfo->DurationIndex = 28; // 5 seconds
                break;
            case 73529: // Shadow Trap
                spellInfo->EffectRadiusIndex[1] = EFFECT_RADIUS_10_YARDS; // 10yd
                break;
            case 74282: // Shadow Trap (searcher)
                spellInfo->EffectRadiusIndex[0] = EFFECT_RADIUS_3_YARDS; // 3yd
                break;
            case 72595: // Restore Soul
            case 73650: // Restore Soul
                spellInfo->EffectRadiusIndex[0] = EFFECT_RADIUS_200_YARDS; // 200yd
                break;
            case 74086: // Destroy Soul
                spellInfo->EffectRadiusIndex[0] = EFFECT_RADIUS_200_YARDS; // 200yd
                break;
            case 74302: // Summon Spirit Bomb
            case 74342: // Summon Spirit Bomb
                spellInfo->EffectRadiusIndex[0] = EFFECT_RADIUS_200_YARDS; // 200yd
                spellInfo->MaxAffectedTargets = 1;
                break;
            case 74341: // Summon Spirit Bomb
            case 74343: // Summon Spirit Bomb
                spellInfo->EffectRadiusIndex[0] = EFFECT_RADIUS_200_YARDS; // 200yd
                spellInfo->MaxAffectedTargets = 3;
                break;
            case 73579: // Summon Spirit Bomb
                spellInfo->EffectRadiusIndex[0] = EFFECT_RADIUS_25_YARDS; // 25yd
                break;
            case 72350: // Fury of Frostmourne
                spellInfo->EffectRadiusIndex[0] = EFFECT_RADIUS_50000_YARDS; // 50000yd
                spellInfo->EffectRadiusIndex[1] = EFFECT_RADIUS_50000_YARDS; // 50000yd
                break;
            case 75127: // Kill Frostmourne Players
            case 72351: // Fury of Frostmourne
            case 72431: // Jump (removes Fury of Frostmourne debuff)
            case 72429: // Mass Resurrection
            case 73159: // Play Movie
            case 73582: // Trigger Vile Spirit (Inside, Heroic)
                spellInfo->EffectRadiusIndex[0] = EFFECT_RADIUS_50000_YARDS; // 50000yd
                break;
            case 72376: // Raise Dead
                spellInfo->MaxAffectedTargets = 3;
                spellInfo->EffectRadiusIndex[0] = EFFECT_RADIUS_50000_YARDS; // 50000yd
                break;
            case 71809: // Jump
                spellInfo->rangeIndex = 3; // 20yd
                spellInfo->EffectRadiusIndex[0] = EFFECT_RADIUS_25_YARDS; // 25yd
                break;
            case 72405: // Broken Frostmourne
                spellInfo->EffectRadiusIndex[1] = EFFECT_RADIUS_200_YARDS; // 200yd
                break;
            // ENDOF ICECROWN CITADEL SPELLS
            //
            // RUBY SANCTUM SPELLS
            //
            case 74769: // Twilight Cutter
            case 77844: // Twilight Cutter
            case 77845: // Twilight Cutter
            case 77846: // Twilight Cutter
                spellInfo->EffectRadiusIndex[0] = EFFECT_RADIUS_100_YARDS; // 100yd
                break;
            case 75509: // Twilight Mending
                spellInfo->AttributesEx6 |= SPELL_ATTR6_CAN_TARGET_INVISIBLE;
                spellInfo->AttributesEx2 |= SPELL_ATTR2_CAN_TARGET_NOT_IN_LOS;
                break;
            case 75888: // Awaken Flames
            case 75889: // Awaken Flames
                spellInfo->AttributesEx |= SPELL_ATTR1_CANT_TARGET_SELF;
                break;
            // ENDOF RUBY SANCTUM SPELLS
            //
            case 40055: // Introspection
            case 40165: // Introspection
            case 40166: // Introspection
            case 40167: // Introspection
                spellInfo->Attributes |= SPELL_ATTR0_NEGATIVE_1;
                break;
            case 45524: // Chains of Ice
                spellInfo->EffectImplicitTargetA[EFFECT_2] = 0;
                spellInfo->EffectImplicitTargetA[2] = TARGET_UNIT_TARGET_ENEMY;
                break;
            case 2378: // Minor Fortitude
                spellInfo->manaCost = 0;
                spellInfo->manaPerSecond = 0;
                break;
            case 52212: // Death Knight: Death and Decay trigger spell
                spellInfo->AttributesEx6 |= SPELL_ATTR6_CAN_TARGET_INVISIBLE;
                break;
            case 18754: // Improved succubus - problems with apply if target is pet
                spellInfo->EffectApplyAuraName[0] = SPELL_AURA_ADD_FLAT_MODIFIER; // it's affects duration of seduction, let's minimize affection 
                spellInfo->EffectBasePoints[0] = -1.5*IN_MILLISECONDS*0.22; // reduce cast time of seduction by 22%
                spellInfo->EffectImplicitTargetA[0] = TARGET_UNIT_CASTER;
                break;
            case 18755:
                spellInfo->EffectApplyAuraName[0] = SPELL_AURA_ADD_FLAT_MODIFIER;
                spellInfo->EffectBasePoints[0] = -1.5*IN_MILLISECONDS*0.44; // reduce cast time of seduction by 44%
                spellInfo->EffectImplicitTargetA[0] = TARGET_UNIT_CASTER;
                break;
            case 18756:
                spellInfo->EffectApplyAuraName[0] = SPELL_AURA_ADD_FLAT_MODIFIER;
                spellInfo->EffectBasePoints[0] = -1.5*IN_MILLISECONDS*0.66; // reduce cast time of seduction by 66%
                spellInfo->EffectImplicitTargetA[0] = TARGET_UNIT_CASTER;
                break;
            // OCULUS SPELLS
            // The spells below are here, because their effect 1 is giving warning, because the triggered spell is not found in dbc and is missing from encounter sniff.
            case 49462: // Call Ruby Drake
            case 49461: // Call Amber Drake
            case 49345: // Call Emerald Drake
                spellInfo->Effect[1] = 0;
                break;
            case 62012: // Turkey Caller
                spellInfo->EffectRadiusIndex[0] = EFFECT_RADIUS_0_YARDS;    // 0yd
                break;
            case 28374: // Gluth's Decimate
            case 54426: // Gluth's Decimate
                spellInfo->AttributesEx |= SPELL_ATTR1_CANT_TARGET_SELF;
                break;
            case 29307: // Infected Wounds (Zombie Chow)
                spellInfo->AttributesEx3 |= SPELL_ATTR3_STACK_FOR_DIFF_CASTERS;
                break;
            default:
                break;
        }

        switch (spellInfo->SpellFamilyName)
        {
            case SPELLFAMILY_PALADIN:
                // Seals of the Pure should affect Seal of Righteousness
                if (spellInfo->SpellIconID == 25 && spellInfo->Attributes & SPELL_ATTR0_PASSIVE)
                    spellInfo->EffectSpellClassMask[0][1] |= 0x20000000;
                break;
            case SPELLFAMILY_DEATHKNIGHT:
                // Icy Touch - extend FamilyFlags (unused value) for Sigil of the Frozen Conscience to use
                if (spellInfo->SpellIconID == 2721 && spellInfo->SpellFamilyFlags[0] & 0x2)
                    spellInfo->SpellFamilyFlags[0] |= 0x40;
                break;
        }
    }

    SummonPropertiesEntry* properties = const_cast<SummonPropertiesEntry*>(sSummonPropertiesStore.LookupEntry(121));
    properties->Type = SUMMON_TYPE_TOTEM;
    properties = const_cast<SummonPropertiesEntry*>(sSummonPropertiesStore.LookupEntry(647)); // 52893
    properties->Type = SUMMON_TYPE_TOTEM;

    sLog->outInfo(LOG_FILTER_SERVER_LOADING, ">> Loaded spell dbc data corrections in %u ms", GetMSTimeDiffToNow(oldMSTime));
}<|MERGE_RESOLUTION|>--- conflicted
+++ resolved
@@ -3039,19 +3039,11 @@
                 spellInfo->EffectTriggerSpell[0] = 36325; // They Must Burn Bomb Drop (DND)
                 break;
             case 49838: // Stop Time
-<<<<<<< HEAD
             case 5171: // Slice and Dice rank1
             case 6774: // Slice and Dice rank2
             case 52916: // Honor Among Thieves
             case 3600:  // Earthbind totem effect
                 spellInfo->AttributesEx3 |= SPELL_ATTR3_NO_INITIAL_AGGRO;
-                break;
-            case 50526: // Wandering plague
-=======
-            case 3600:  // Earthbind totem effect
->>>>>>> aec2682c
-                spellInfo->AttributesEx3 |= SPELL_ATTR3_NO_INITIAL_AGGRO;
-                spellInfo->AttributesEx3 |= SPELL_ATTR3_NO_DONE_BONUS;
                 break;
             case 50526: // Wandering plague
                 spellInfo->AttributesEx3 |= SPELL_ATTR3_NO_INITIAL_AGGRO;
@@ -3280,13 +3272,10 @@
             case 23881: // Bloodthirst
                 spellInfo->EffectImplicitTargetA[1] = TARGET_UNIT_CASTER;
                 break;
-<<<<<<< HEAD
             case 42436: // Brewfest: Drink!
                 spellInfo->EffectImplicitTargetA[0] = TARGET_UNIT_TARGET_ANY;
                 spellInfo->EffectImplicitTargetB[0] = 0;
                 break;
-=======
->>>>>>> aec2682c
             case 52109: // Flametongue Totem rank 1 (Aura)
             case 52110: // Flametongue Totem rank 2 (Aura)
             case 52111: // Flametongue Totem rank 3 (Aura)
