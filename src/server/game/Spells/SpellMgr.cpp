/*
 * Copyright (C) 2008-2011 TrinityCore <http://www.trinitycore.org/>
 * Copyright (C) 2005-2009 MaNGOS <http://getmangos.com/>
 *
 * This program is free software; you can redistribute it and/or modify it
 * under the terms of the GNU General Public License as published by the
 * Free Software Foundation; either version 2 of the License, or (at your
 * option) any later version.
 *
 * This program is distributed in the hope that it will be useful, but WITHOUT
 * ANY WARRANTY; without even the implied warranty of MERCHANTABILITY or
 * FITNESS FOR A PARTICULAR PURPOSE. See the GNU General Public License for
 * more details.
 *
 * You should have received a copy of the GNU General Public License along
 * with this program. If not, see <http://www.gnu.org/licenses/>.
 */

#include "SpellMgr.h"
#include "ObjectMgr.h"
#include "SpellAuras.h"
#include "SpellAuraDefines.h"
#include "DBCStores.h"
#include "World.h"
#include "Chat.h"
#include "Spell.h"
#include "BattlegroundMgr.h"
#include "CreatureAI.h"
#include "MapManager.h"
#include "BattlegroundIC.h"
#include "OutdoorPvPMgr.h"
#include "OutdoorPvPWG.h"

bool IsAreaEffectTarget[TOTAL_SPELL_TARGETS];
SpellEffectTargetTypes EffectTargetType[TOTAL_SPELL_EFFECTS];
SpellSelectTargetTypes SpellTargetType[TOTAL_SPELL_TARGETS];

SpellMgr::SpellMgr()
{
    for (uint8 i = 0; i < TOTAL_SPELL_EFFECTS; ++i)
    {
        switch (i)
        {
            case SPELL_EFFECT_PERSISTENT_AREA_AURA: //27
            case SPELL_EFFECT_SUMMON:               //28
            case SPELL_EFFECT_TRIGGER_MISSILE:      //32
            case SPELL_EFFECT_TRANS_DOOR:           //50 summon object
            case SPELL_EFFECT_SUMMON_PET:           //56
            case SPELL_EFFECT_ADD_FARSIGHT:         //72
            case SPELL_EFFECT_SUMMON_OBJECT_WILD:   //76
            //case SPELL_EFFECT_SUMMON_CRITTER:       //97 not 303
            case SPELL_EFFECT_SUMMON_OBJECT_SLOT1:  //104
            case SPELL_EFFECT_SUMMON_OBJECT_SLOT2:  //105
            case SPELL_EFFECT_SUMMON_OBJECT_SLOT3:  //106
            case SPELL_EFFECT_SUMMON_OBJECT_SLOT4:  //107
            case SPELL_EFFECT_SUMMON_DEAD_PET:      //109
            case SPELL_EFFECT_TRIGGER_SPELL_2:      //151 ritual of summon
                EffectTargetType[i] = SPELL_REQUIRE_DEST;
                break;
            case SPELL_EFFECT_PARRY: // 0
            case SPELL_EFFECT_BLOCK: // 0
            case SPELL_EFFECT_SKILL: // always with dummy 3 as A
            //case SPELL_EFFECT_LEARN_SPELL: // 0 may be 5 pet
            case SPELL_EFFECT_TRADE_SKILL: // 0 or 1
            case SPELL_EFFECT_PROFICIENCY: // 0
                EffectTargetType[i] = SPELL_REQUIRE_NONE;
                break;
            case SPELL_EFFECT_ENCHANT_ITEM:
            case SPELL_EFFECT_ENCHANT_ITEM_TEMPORARY:
            case SPELL_EFFECT_DISENCHANT:
            //in 243 this is 0, in 309 it is 1
            //so both item target and unit target is pushed, and cause crash
            //case SPELL_EFFECT_FEED_PET:
            case SPELL_EFFECT_PROSPECTING:
            case SPELL_EFFECT_MILLING:
            case SPELL_EFFECT_ENCHANT_ITEM_PRISMATIC:
                EffectTargetType[i] = SPELL_REQUIRE_ITEM;
                break;
            //caster must be pushed otherwise no sound
            case SPELL_EFFECT_APPLY_AREA_AURA_PARTY:
            case SPELL_EFFECT_APPLY_AREA_AURA_FRIEND:
            case SPELL_EFFECT_APPLY_AREA_AURA_ENEMY:
            case SPELL_EFFECT_APPLY_AREA_AURA_PET:
            case SPELL_EFFECT_APPLY_AREA_AURA_OWNER:
            case SPELL_EFFECT_APPLY_AREA_AURA_RAID:
            case SPELL_EFFECT_CHARGE:
            case SPELL_EFFECT_CHARGE_DEST:
            case SPELL_EFFECT_JUMP:
            case SPELL_EFFECT_JUMP_DEST:
            case SPELL_EFFECT_LEAP_BACK:
                EffectTargetType[i] = SPELL_REQUIRE_CASTER;
                break;
            //case SPELL_EFFECT_WMO_DAMAGE:
            //case SPELL_EFFECT_WMO_REPAIR:
            //case SPELL_EFFECT_WMO_CHANGE:
            //    EffectTargetType[i] = SPELL_REQUIRE_GOBJECT;
            //    break;
            default:
                EffectTargetType[i] = SPELL_REQUIRE_UNIT;
                break;
        }
    }

    for (uint8 i = 0; i < TOTAL_SPELL_TARGETS; ++i)
    {
        switch (i)
        {
            case TARGET_UNIT_CASTER:
            case TARGET_UNIT_CASTER_FISHING:
            case TARGET_UNIT_MASTER:
            case TARGET_UNIT_PET:
            case TARGET_UNIT_PARTY_CASTER:
            case TARGET_UNIT_RAID_CASTER:
            case TARGET_UNIT_VEHICLE:
            case TARGET_UNIT_PASSENGER_0:
            case TARGET_UNIT_PASSENGER_1:
            case TARGET_UNIT_PASSENGER_2:
            case TARGET_UNIT_PASSENGER_3:
            case TARGET_UNIT_PASSENGER_4:
            case TARGET_UNIT_PASSENGER_5:
            case TARGET_UNIT_PASSENGER_6:
            case TARGET_UNIT_PASSENGER_7:
            case TARGET_UNIT_SUMMONER:
                SpellTargetType[i] = TARGET_TYPE_UNIT_CASTER;
                break;
            case TARGET_UNIT_TARGET_MINIPET:
            case TARGET_UNIT_TARGET_ALLY:
            case TARGET_UNIT_TARGET_RAID:
            case TARGET_UNIT_TARGET_ANY:
            case TARGET_UNIT_TARGET_ENEMY:
            case TARGET_UNIT_TARGET_PARTY:
            case TARGET_UNIT_PARTY_TARGET:
            case TARGET_UNIT_CLASS_TARGET:
            case TARGET_UNIT_CHAINHEAL:
                SpellTargetType[i] = TARGET_TYPE_UNIT_TARGET;
                break;
            case TARGET_UNIT_NEARBY_ENEMY:
            case TARGET_UNIT_NEARBY_ALLY:
            case TARGET_UNIT_NEARBY_ALLY_UNK:
            case TARGET_UNIT_NEARBY_ENTRY:
            case TARGET_UNIT_NEARBY_RAID:
            case TARGET_GAMEOBJECT_NEARBY_ENTRY:
                SpellTargetType[i] = TARGET_TYPE_UNIT_NEARBY;
                break;
            case TARGET_UNIT_AREA_ENEMY_SRC:
            case TARGET_UNIT_AREA_ALLY_SRC:
            case TARGET_UNIT_AREA_ENTRY_SRC:
            case TARGET_UNIT_AREA_PARTY_SRC:
            case TARGET_GAMEOBJECT_AREA_SRC:
                SpellTargetType[i] = TARGET_TYPE_AREA_SRC;
                break;
            case TARGET_UNIT_AREA_ENEMY_DST:
            case TARGET_UNIT_AREA_ALLY_DST:
            case TARGET_UNIT_AREA_ENTRY_DST:
            case TARGET_UNIT_AREA_PARTY_DST:
            case TARGET_GAMEOBJECT_AREA_DST:
                SpellTargetType[i] = TARGET_TYPE_AREA_DST;
                break;
            case TARGET_UNIT_CONE_ENEMY:
            case TARGET_UNIT_CONE_ALLY:
            case TARGET_UNIT_CONE_ENTRY:
            case TARGET_UNIT_CONE_ENEMY_UNKNOWN:
            case TARGET_UNIT_AREA_PATH:
            case TARGET_GAMEOBJECT_AREA_PATH:
                SpellTargetType[i] = TARGET_TYPE_AREA_CONE;
                break;
            case TARGET_DST_CASTER:
            case TARGET_SRC_CASTER:
            case TARGET_MINION:
            case TARGET_DEST_CASTER_FRONT_LEAP:
            case TARGET_DEST_CASTER_FRONT:
            case TARGET_DEST_CASTER_BACK:
            case TARGET_DEST_CASTER_RIGHT:
            case TARGET_DEST_CASTER_LEFT:
            case TARGET_DEST_CASTER_FRONT_LEFT:
            case TARGET_DEST_CASTER_BACK_LEFT:
            case TARGET_DEST_CASTER_BACK_RIGHT:
            case TARGET_DEST_CASTER_FRONT_RIGHT:
            case TARGET_DEST_CASTER_RANDOM:
            case TARGET_DEST_CASTER_RADIUS:
                SpellTargetType[i] = TARGET_TYPE_DEST_CASTER;
                break;
            case TARGET_DST_TARGET_ENEMY:
            case TARGET_DEST_TARGET_ANY:
            case TARGET_DEST_TARGET_FRONT:
            case TARGET_DEST_TARGET_BACK:
            case TARGET_DEST_TARGET_RIGHT:
            case TARGET_DEST_TARGET_LEFT:
            case TARGET_DEST_TARGET_FRONT_LEFT:
            case TARGET_DEST_TARGET_BACK_LEFT:
            case TARGET_DEST_TARGET_BACK_RIGHT:
            case TARGET_DEST_TARGET_FRONT_RIGHT:
            case TARGET_DEST_TARGET_RANDOM:
            case TARGET_DEST_TARGET_RADIUS:
                SpellTargetType[i] = TARGET_TYPE_DEST_TARGET;
                break;
            case TARGET_DEST_DYNOBJ_ENEMY:
            case TARGET_DEST_DYNOBJ_ALLY:
            case TARGET_DEST_DYNOBJ_NONE:
            case TARGET_DEST_DEST:
            case TARGET_DEST_TRAJ:
            case TARGET_DEST_DEST_FRONT_LEFT:
            case TARGET_DEST_DEST_BACK_LEFT:
            case TARGET_DEST_DEST_BACK_RIGHT:
            case TARGET_DEST_DEST_FRONT_RIGHT:
            case TARGET_DEST_DEST_FRONT:
            case TARGET_DEST_DEST_BACK:
            case TARGET_DEST_DEST_RIGHT:
            case TARGET_DEST_DEST_LEFT:
            case TARGET_DEST_DEST_RANDOM:
            case TARGET_DEST_DEST_RANDOM_DIR_DIST:
                SpellTargetType[i] = TARGET_TYPE_DEST_DEST;
                break;
            case TARGET_DST_DB:
            case TARGET_DST_HOME:
            case TARGET_DST_NEARBY_ENTRY:
                SpellTargetType[i] = TARGET_TYPE_DEST_SPECIAL;
                break;
            case TARGET_UNIT_CHANNEL_TARGET:
            case TARGET_DEST_CHANNEL_TARGET:
            case TARGET_DEST_CHANNEL_CASTER:
                SpellTargetType[i] = TARGET_TYPE_CHANNEL;
                break;
            default:
                SpellTargetType[i] = TARGET_TYPE_DEFAULT;
        }
    }

    for (int32 i = 0; i < TOTAL_SPELL_TARGETS; ++i)
    {
        switch (i)
        {
            case TARGET_UNIT_AREA_ENEMY_DST:
            case TARGET_UNIT_AREA_ENEMY_SRC:
            case TARGET_UNIT_AREA_ALLY_DST:
            case TARGET_UNIT_AREA_ALLY_SRC:
            case TARGET_UNIT_AREA_ENTRY_DST:
            case TARGET_UNIT_AREA_ENTRY_SRC:
            case TARGET_UNIT_AREA_PARTY_DST:
            case TARGET_UNIT_AREA_PARTY_SRC:
            case TARGET_UNIT_PARTY_TARGET:
            case TARGET_UNIT_PARTY_CASTER:
            case TARGET_UNIT_CONE_ENEMY:
            case TARGET_UNIT_CONE_ALLY:
            case TARGET_UNIT_CONE_ENEMY_UNKNOWN:
            case TARGET_UNIT_AREA_PATH:
            case TARGET_GAMEOBJECT_AREA_PATH:
            case TARGET_UNIT_RAID_CASTER:
                IsAreaEffectTarget[i] = true;
                break;
            default:
                IsAreaEffectTarget[i] = false;
                break;
        }
    }
}

SpellMgr::~SpellMgr()
{
}

bool SpellMgr::IsSrcTargetSpell(SpellEntry const *spellInfo) const
{
    for (uint8 i = 0; i< MAX_SPELL_EFFECTS; ++i)
    {
        if (SpellTargetType[spellInfo->EffectImplicitTargetA[i]] == TARGET_TYPE_AREA_SRC || SpellTargetType[spellInfo->EffectImplicitTargetB[i]] == TARGET_TYPE_AREA_SRC)
            return true;
    }
    return false;
}

int32 GetSpellDuration(SpellEntry const *spellInfo)
{
    if (!spellInfo)
        return 0;
    SpellDurationEntry const *du = sSpellDurationStore.LookupEntry(spellInfo->DurationIndex);
    if (!du)
        return 0;
    return (du->Duration[0] == -1) ? -1 : abs(du->Duration[0]);
}

int32 GetSpellMaxDuration(SpellEntry const *spellInfo)
{
    if (!spellInfo)
        return 0;
    SpellDurationEntry const *du = sSpellDurationStore.LookupEntry(spellInfo->DurationIndex);
    if (!du)
        return 0;
    return (du->Duration[2] == -1) ? -1 : abs(du->Duration[2]);
}

uint32 GetDispelChance(Unit* auraCaster, Unit* target, uint32 spellId, bool offensive, bool *result)
{
    // we assume that aura dispel chance is 100% on start
    // need formula for level difference based chance
    int32 resist_chance = 0;

    // Apply dispel mod from aura caster
    if (auraCaster)
        if (Player* modOwner = auraCaster->GetSpellModOwner())
            modOwner->ApplySpellMod(spellId, SPELLMOD_RESIST_DISPEL_CHANCE, resist_chance);

    // Dispel resistance from target SPELL_AURA_MOD_DISPEL_RESIST
    // Only affects offensive dispels
    if (offensive && target)
        resist_chance += target->GetTotalAuraModifier(SPELL_AURA_MOD_DISPEL_RESIST);

    // Try dispel
    if (result)
        *result = !roll_chance_i(resist_chance);

    resist_chance = resist_chance < 0 ? 0 : resist_chance;
    resist_chance = resist_chance > 100 ? 100 : resist_chance;
    return 100 - resist_chance;
}

uint32 GetSpellCastTime(SpellEntry const* spellInfo, Spell* spell)
{
    SpellCastTimesEntry const *spellCastTimeEntry = sSpellCastTimesStore.LookupEntry(spellInfo->CastingTimeIndex);

    // not all spells have cast time index and this is all is pasiive abilities
    if (!spellCastTimeEntry)
        return 0;

    int32 castTime = spellCastTimeEntry->CastTime;

    if (Unit *caster = (spell ? spell->GetCaster() : NULL))
        caster->ModSpellCastTime(spellInfo, castTime, spell);

    if (spellInfo->Attributes & SPELL_ATTR0_REQ_AMMO && (!spell || !(spell->IsAutoRepeat())))
        castTime += 500;

    return (castTime > 0) ? uint32(castTime) : 0;
}

bool IsPassiveSpell(uint32 spellId)
{
    SpellEntry const *spellInfo = sSpellStore.LookupEntry(spellId);
    if (!spellInfo)
        return false;
    return IsPassiveSpell(spellInfo);
}

bool IsPassiveSpell(SpellEntry const* spellInfo)
{
    if (spellInfo->Attributes & SPELL_ATTR0_PASSIVE)
        return true;
    return false;
}

bool IsAutocastableSpell(uint32 spellId)
{
    SpellEntry const *spellInfo = sSpellStore.LookupEntry(spellId);
    if (!spellInfo)
        return false;
    if (spellInfo->Attributes & SPELL_ATTR0_PASSIVE)
        return false;
    if (spellInfo->AttributesEx & SPELL_ATTR1_UNAUTOCASTABLE_BY_PET)
        return false;
    return true;
}

bool IsHigherHankOfSpell(uint32 spellId_1, uint32 spellId_2)
{
    return sSpellMgr->GetSpellRank(spellId_1) < sSpellMgr->GetSpellRank(spellId_2);
}

uint32 CalculatePowerCost(SpellEntry const* spellInfo, Unit const* caster, SpellSchoolMask schoolMask)
{
    // Spell drain all exist power on cast (Only paladin lay of Hands)
    if (spellInfo->AttributesEx & SPELL_ATTR1_DRAIN_ALL_POWER)
    {
        // If power type - health drain all
        if (spellInfo->powerType == POWER_HEALTH)
            return caster->GetHealth();
        // Else drain all power
        if (spellInfo->powerType < MAX_POWERS)
            return caster->GetPower(Powers(spellInfo->powerType));
        sLog->outError("CalculateManaCost: Unknown power type '%d' in spell %d", spellInfo->powerType, spellInfo->Id);
        return 0;
    }

    // Base powerCost
    int32 powerCost = spellInfo->manaCost;
    // PCT cost from total amount
    if (spellInfo->ManaCostPercentage)
    {
        switch (spellInfo->powerType)
        {
            // health as power used
            case POWER_HEALTH:
                powerCost += int32(CalculatePctU(caster->GetCreateHealth(), spellInfo->ManaCostPercentage));
                break;
            case POWER_MANA:
                powerCost += int32(CalculatePctU(caster->GetCreateMana(), spellInfo->ManaCostPercentage));
                break;
            case POWER_RAGE:
            case POWER_FOCUS:
            case POWER_ENERGY:
            case POWER_HAPPINESS:
                powerCost += int32(CalculatePctU(caster->GetMaxPower(Powers(spellInfo->powerType)), spellInfo->ManaCostPercentage));
                break;
            case POWER_RUNE:
            case POWER_RUNIC_POWER:
                sLog->outDebug(LOG_FILTER_SPELLS_AURAS, "CalculateManaCost: Not implemented yet!");
                break;
            default:
                sLog->outError("CalculateManaCost: Unknown power type '%d' in spell %d", spellInfo->powerType, spellInfo->Id);
                return 0;
        }
    }
    SpellSchools school = GetFirstSchoolInMask(schoolMask);
    // Flat mod from caster auras by spell school
    powerCost += caster->GetInt32Value(UNIT_FIELD_POWER_COST_MODIFIER + school);
    // Shiv - costs 20 + weaponSpeed*10 energy (apply only to non-triggered spell with energy cost)
    if (spellInfo->AttributesEx4 & SPELL_ATTR4_SPELL_VS_EXTEND_COST)
        powerCost += caster->GetAttackTime(OFF_ATTACK)/100;
    // Apply cost mod by spell
    if (Player* modOwner = caster->GetSpellModOwner())
        modOwner->ApplySpellMod(spellInfo->Id, SPELLMOD_COST, powerCost);

    if (spellInfo->Attributes & SPELL_ATTR0_LEVEL_DAMAGE_CALCULATION)
        powerCost = int32(powerCost/ (1.117f* spellInfo->spellLevel / caster->getLevel() -0.1327f));

    // PCT mod from user auras by school
    powerCost = int32(powerCost * (1.0f+caster->GetFloatValue(UNIT_FIELD_POWER_COST_MULTIPLIER+school)));
    if (powerCost < 0)
        powerCost = 0;
    return powerCost;
}

bool IsSpellRequiringFocusedTarget(SpellEntry const* spellInfo)
{
    for (uint8 i = 0 ; i < MAX_SPELL_EFFECTS; ++i)
    {
        if (SpellTargetType[spellInfo->EffectImplicitTargetA[i]] == TARGET_TYPE_UNIT_TARGET
            || SpellTargetType[spellInfo->EffectImplicitTargetB[i]] == TARGET_TYPE_UNIT_TARGET
            || SpellTargetType[spellInfo->EffectImplicitTargetA[i]] == TARGET_TYPE_CHANNEL
            || SpellTargetType[spellInfo->EffectImplicitTargetB[i]] == TARGET_TYPE_CHANNEL
            || SpellTargetType[spellInfo->EffectImplicitTargetA[i]] == TARGET_TYPE_DEST_TARGET
            || SpellTargetType[spellInfo->EffectImplicitTargetB[i]] == TARGET_TYPE_DEST_TARGET)
            return true;
    }
    return false;
}

Unit* GetTriggeredSpellCaster(SpellEntry const* spellInfo, Unit* caster, Unit* target)
{
    if (IsSpellRequiringFocusedTarget(spellInfo))
        return caster;
    return target;
}

AuraState GetSpellAuraState(SpellEntry const* spellInfo)
{
    // Seals
    if (IsSealSpell(spellInfo))
        return AURA_STATE_JUDGEMENT;

    // Conflagrate aura state on Immolate and Shadowflame
    if (spellInfo->SpellFamilyName == SPELLFAMILY_WARLOCK &&
        // Immolate
        ((spellInfo->SpellFamilyFlags[0] & 4) ||
        // Shadowflame
        (spellInfo->SpellFamilyFlags[2] & 2)))
        return AURA_STATE_CONFLAGRATE;

    // Faerie Fire (druid versions)
    if (spellInfo->SpellFamilyName == SPELLFAMILY_DRUID && spellInfo->SpellFamilyFlags[0] & 0x400)
        return AURA_STATE_FAERIE_FIRE;

    // Sting (hunter's pet ability)
    if (spellInfo->Category == 1133)
        return AURA_STATE_FAERIE_FIRE;

    // Victorious
    if (spellInfo->SpellFamilyName == SPELLFAMILY_WARRIOR &&  spellInfo->SpellFamilyFlags[1] & 0x00040000)
        return AURA_STATE_WARRIOR_VICTORY_RUSH;

    // Swiftmend state on Regrowth & Rejuvenation
    if (spellInfo->SpellFamilyName == SPELLFAMILY_DRUID && spellInfo->SpellFamilyFlags[0] & 0x50)
        return AURA_STATE_SWIFTMEND;

    // Deadly poison aura state
    if (spellInfo->SpellFamilyName == SPELLFAMILY_ROGUE && spellInfo->SpellFamilyFlags[0] & 0x10000)
        return AURA_STATE_DEADLY_POISON;

    // Enrage aura state
    if (spellInfo->Dispel == DISPEL_ENRAGE)
        return AURA_STATE_ENRAGE;

    // Bleeding aura state
    if (GetAllSpellMechanicMask(spellInfo) & 1<<MECHANIC_BLEED)
        return AURA_STATE_BLEEDING;

    if (GetSpellSchoolMask(spellInfo) & SPELL_SCHOOL_MASK_FROST)
        for (uint8 i = 0; i < MAX_SPELL_EFFECTS; ++i)
            if (spellInfo->EffectApplyAuraName[i] == SPELL_AURA_MOD_STUN
                || spellInfo->EffectApplyAuraName[i] == SPELL_AURA_MOD_ROOT)
                return AURA_STATE_FROZEN;

    switch (spellInfo->Id)
    {
        case 71465: // Divine Surge
            return AURA_STATE_UNKNOWN22;
        default:
            break;
    }

    return AURA_STATE_NONE;
}

SpellSpecific GetSpellSpecific(SpellEntry const* spellInfo)
{
    switch (spellInfo->SpellFamilyName)
    {
        case SPELLFAMILY_GENERIC:
        {
            // Food / Drinks (mostly)
            if (spellInfo->AuraInterruptFlags & AURA_INTERRUPT_FLAG_NOT_SEATED)
            {
                bool food = false;
                bool drink = false;
                for (uint8 i = 0; i < MAX_SPELL_EFFECTS; ++i)
                {
                    switch (spellInfo->EffectApplyAuraName[i])
                    {
                        // Food
                        case SPELL_AURA_MOD_REGEN:
                        case SPELL_AURA_OBS_MOD_HEALTH:
                            food = true;
                            break;
                        // Drink
                        case SPELL_AURA_MOD_POWER_REGEN:
                        case SPELL_AURA_OBS_MOD_POWER:
                            drink = true;
                            break;
                        default:
                            break;
                    }
                }

                if (food && drink)
                    return SPELL_SPECIFIC_FOOD_AND_DRINK;
                else if (food)
                    return SPELL_SPECIFIC_FOOD;
                else if (drink)
                    return SPELL_SPECIFIC_DRINK;
            }
            // scrolls effects
            else
            {
                uint32 firstSpell = sSpellMgr->GetFirstSpellInChain(spellInfo->Id);
                switch (firstSpell)
                {
                    case 8118: // Strength
                    case 8099: // Stamina
                    case 8112: // Spirit
                    case 8096: // Intellect
                    case 8115: // Agility
                    case 8091: // Armor
                        return SPELL_SPECIFIC_SCROLL;
                    case 12880: // Enrage (Enrage)
                    case 57518: // Enrage (Wrecking Crew)
                        return SPELL_SPECIFIC_WARRIOR_ENRAGE;
                }
            }
            break;
        }
        case SPELLFAMILY_MAGE:
        {
            // family flags 18(Molten), 25(Frost/Ice), 28(Mage)
            if (spellInfo->SpellFamilyFlags[0] & 0x12040000)
                return SPELL_SPECIFIC_MAGE_ARMOR;

            // Arcane brillance and Arcane intelect (normal check fails because of flags difference)
            if (spellInfo->SpellFamilyFlags[0] & 0x400)
                return SPELL_SPECIFIC_MAGE_ARCANE_BRILLANCE;

            if ((spellInfo->SpellFamilyFlags[0] & 0x1000000) && spellInfo->EffectApplyAuraName[0] == SPELL_AURA_MOD_CONFUSE)
                return SPELL_SPECIFIC_MAGE_POLYMORPH;

            break;
        }
        case SPELLFAMILY_WARRIOR:
        {
            if (spellInfo->Id == 12292) // Death Wish
                return SPELL_SPECIFIC_WARRIOR_ENRAGE;

            break;
        }
        case SPELLFAMILY_WARLOCK:
        {
            // only warlock curses have this
            if (spellInfo->Dispel == DISPEL_CURSE)
                return SPELL_SPECIFIC_CURSE;

            // Warlock (Demon Armor | Demon Skin | Fel Armor)
            if (spellInfo->SpellFamilyFlags[1] & 0x20000020 || spellInfo->SpellFamilyFlags[2] & 0x00000010)
                return SPELL_SPECIFIC_WARLOCK_ARMOR;

            //seed of corruption and corruption
            if (spellInfo->SpellFamilyFlags[1] & 0x10 || spellInfo->SpellFamilyFlags[0] & 0x2)
                return SPELL_SPECIFIC_WARLOCK_CORRUPTION;
            break;
        }
        case SPELLFAMILY_PRIEST:
        {
            // Divine Spirit and Prayer of Spirit
            if (spellInfo->SpellFamilyFlags[0] & 0x20)
                return SPELL_SPECIFIC_PRIEST_DIVINE_SPIRIT;

            break;
        }
        case SPELLFAMILY_HUNTER:
        {
            // only hunter stings have this
            if (spellInfo->Dispel == DISPEL_POISON)
                return SPELL_SPECIFIC_STING;

            // only hunter aspects have this (but not all aspects in hunter family)
            if (spellInfo->SpellFamilyFlags.HasFlag(0x00380000, 0x00440000, 0x00001010))
                return SPELL_SPECIFIC_ASPECT;

            break;
        }
        case SPELLFAMILY_PALADIN:
        {
            if (IsSealSpell(spellInfo))
                return SPELL_SPECIFIC_SEAL;

            if (spellInfo->SpellFamilyFlags[0] & 0x00002190)
                return SPELL_SPECIFIC_HAND;

            // Judgement of Wisdom, Judgement of Light, Judgement of Justice
            if (spellInfo->Id == 20184 || spellInfo->Id == 20185 || spellInfo->Id == 20186)
                return SPELL_SPECIFIC_JUDGEMENT;

            // only paladin auras have this (for palaldin class family)
            if (spellInfo->SpellFamilyFlags[2] & 0x00000020)
                return SPELL_SPECIFIC_AURA;

            break;
        }
        case SPELLFAMILY_SHAMAN:
        {
            if (IsElementalShield(spellInfo))
                return SPELL_SPECIFIC_ELEMENTAL_SHIELD;

            break;
        }

        case SPELLFAMILY_DEATHKNIGHT:
            if (spellInfo->Id == 48266 || spellInfo->Id == 48263 || spellInfo->Id == 48265)
            //if (spellInfo->Category == 47)
                return SPELL_SPECIFIC_PRESENCE;
            break;
    }

    for (uint8 i = 0; i < MAX_SPELL_EFFECTS; ++i)
    {
        if (spellInfo->Effect[i] == SPELL_EFFECT_APPLY_AURA)
        {
            switch (spellInfo->EffectApplyAuraName[i])
            {
                case SPELL_AURA_MOD_CHARM:
                case SPELL_AURA_MOD_POSSESS_PET:
                case SPELL_AURA_MOD_POSSESS:
                case SPELL_AURA_AOE_CHARM:
                    return SPELL_SPECIFIC_CHARM;
                case SPELL_AURA_TRACK_CREATURES:
                case SPELL_AURA_TRACK_RESOURCES:
                case SPELL_AURA_TRACK_STEALTHED:
                    return SPELL_SPECIFIC_TRACKER;
                case SPELL_AURA_PHASE:
                    return SPELL_SPECIFIC_PHASE;
            }
        }
    }

    return SPELL_SPECIFIC_NORMAL;
}

// target not allow have more one spell specific from same caster
bool IsSingleFromSpellSpecificPerCaster(SpellSpecific spellSpec1, SpellSpecific spellSpec2)
{
    switch (spellSpec1)
    {
        case SPELL_SPECIFIC_SEAL:
        case SPELL_SPECIFIC_HAND:
        case SPELL_SPECIFIC_AURA:
        case SPELL_SPECIFIC_STING:
        case SPELL_SPECIFIC_CURSE:
        case SPELL_SPECIFIC_ASPECT:
        case SPELL_SPECIFIC_JUDGEMENT:
        case SPELL_SPECIFIC_WARLOCK_CORRUPTION:
            return spellSpec1 == spellSpec2;
        default:
            return false;
    }
}

bool IsSingleFromSpellSpecificPerTarget(SpellSpecific spellSpec1, SpellSpecific spellSpec2)
{
    switch (spellSpec1)
    {
        case SPELL_SPECIFIC_PHASE:
        case SPELL_SPECIFIC_TRACKER:
        case SPELL_SPECIFIC_WARLOCK_ARMOR:
        case SPELL_SPECIFIC_MAGE_ARMOR:
        case SPELL_SPECIFIC_ELEMENTAL_SHIELD:
        case SPELL_SPECIFIC_MAGE_POLYMORPH:
        case SPELL_SPECIFIC_PRESENCE:
        case SPELL_SPECIFIC_CHARM:
        case SPELL_SPECIFIC_SCROLL:
        case SPELL_SPECIFIC_WARRIOR_ENRAGE:
        case SPELL_SPECIFIC_MAGE_ARCANE_BRILLANCE:
        case SPELL_SPECIFIC_PRIEST_DIVINE_SPIRIT:
            return spellSpec1 == spellSpec2;
        case SPELL_SPECIFIC_FOOD:
            return spellSpec2 == SPELL_SPECIFIC_FOOD
                || spellSpec2 == SPELL_SPECIFIC_FOOD_AND_DRINK;
        case SPELL_SPECIFIC_DRINK:
            return spellSpec2 == SPELL_SPECIFIC_DRINK
                || spellSpec2 == SPELL_SPECIFIC_FOOD_AND_DRINK;
        case SPELL_SPECIFIC_FOOD_AND_DRINK:
            return spellSpec2 == SPELL_SPECIFIC_FOOD
                || spellSpec2 == SPELL_SPECIFIC_DRINK
                || spellSpec2 == SPELL_SPECIFIC_FOOD_AND_DRINK;
        default:
            return false;
    }
}

bool IsPositiveTarget(uint32 targetA, uint32 targetB)
{
    // non-positive targets
    switch (targetA)
    {
        case TARGET_UNIT_NEARBY_ENEMY:
        case TARGET_UNIT_TARGET_ENEMY:
        case TARGET_UNIT_AREA_ENEMY_SRC:
        case TARGET_UNIT_AREA_ENEMY_DST:
        case TARGET_UNIT_CONE_ENEMY:
        case TARGET_UNIT_AREA_PATH:
        case TARGET_DEST_DYNOBJ_ENEMY:
        case TARGET_DST_TARGET_ENEMY:
            return false;
        default:
            break;
    }
    if (targetB)
        return IsPositiveTarget(targetB, 0);
    return true;
}

bool SpellMgr::_isPositiveEffect(uint32 spellId, uint32 effIndex, bool deep) const
{
    SpellEntry const* spellproto = sSpellStore.LookupEntry(spellId);
    if (!spellproto)
        return false;

    // not found a single positive spell with this attribute
    if (spellproto->Attributes & SPELL_ATTR0_NEGATIVE_1)
        return false;

    switch (spellproto->SpellFamilyName)
    {
        case SPELLFAMILY_GENERIC:
            switch (spellId)
            {
                case 34700: // Allergic Reaction
                case 61716: // Rabbit Costume
                case 61734: // Noblegarden Bunny
                case 61987: // Avenging Wrath Marker
                case 61988: // Divine Shield exclude aura
                case 62532: // Conservator's Grip
                    return false;
                case 30877: // Tag Murloc
                case 62344: // Fists of Stone
                    return true;
                default:
                    break;
            }
            break;
        case SPELLFAMILY_MAGE:
            // Amplify Magic, Dampen Magic
            if (spellproto->SpellFamilyFlags[0] == 0x00002000)
                return true;
            // Ignite
            if (spellproto->SpellIconID == 45)
                return true;
            break;
        case SPELLFAMILY_PRIEST:
            switch (spellId)
            {
                case 64844: // Divine Hymn
                case 64904: // Hymn of Hope
                case 47585: // Dispersion
                    return true;
                default:
                    break;
            }
            break;
        case SPELLFAMILY_HUNTER:
            // Aspect of the Viper
            if (spellId == 34074)
                return true;
            break;
        case SPELLFAMILY_SHAMAN:
            if (spellId == 30708)
                return false;
            break;
        default:
            break;
    }

    switch (spellproto->Mechanic)
    {
        case MECHANIC_IMMUNE_SHIELD:
            return true;
        default:
            break;
    }

    // Special case: effects which determine positivity of whole spell
    for (uint8 i = 0; i < MAX_SPELL_EFFECTS; ++i)
    {
        if (spellproto->EffectApplyAuraName[i] == SPELL_AURA_MOD_STEALTH)
            return true;
    }

    switch (spellproto->Effect[effIndex])
    {
        case SPELL_EFFECT_DUMMY:
            // some explicitly required dummy effect sets
            switch (spellId)
            {
                case 28441:
                    return false; // AB Effect 000
                default:
                    break;
            }
            break;
        // always positive effects (check before target checks that provided non-positive result in some case for positive effects)
        case SPELL_EFFECT_HEAL:
        case SPELL_EFFECT_LEARN_SPELL:
        case SPELL_EFFECT_SKILL_STEP:
        case SPELL_EFFECT_HEAL_PCT:
        case SPELL_EFFECT_ENERGIZE_PCT:
            return true;

            // non-positive aura use
        case SPELL_EFFECT_APPLY_AURA:
        case SPELL_EFFECT_APPLY_AREA_AURA_FRIEND:
        {
            switch (spellproto->EffectApplyAuraName[effIndex])
            {
                case SPELL_AURA_MOD_DAMAGE_DONE:            // dependent from bas point sign (negative -> negative)
                case SPELL_AURA_MOD_STAT:
                case SPELL_AURA_MOD_SKILL:
                case SPELL_AURA_MOD_DODGE_PERCENT:
                case SPELL_AURA_MOD_HEALING_PCT:
                case SPELL_AURA_MOD_HEALING_DONE:
                case SPELL_AURA_MOD_DAMAGE_PERCENT_DONE:
                    if (SpellMgr::CalculateSpellEffectAmount(spellproto, effIndex) < 0)
                        return false;
                    break;
                case SPELL_AURA_MOD_DAMAGE_TAKEN:           // dependent from bas point sign (positive -> negative)
                    if (SpellMgr::CalculateSpellEffectAmount(spellproto, effIndex) > 0)
                        return false;
                    break;
                case SPELL_AURA_MOD_CRIT_PCT:
                case SPELL_AURA_MOD_SPELL_CRIT_CHANCE:
                    if (SpellMgr::CalculateSpellEffectAmount(spellproto, effIndex) > 0)
                        return true;                        // some expected positive spells have SPELL_ATTR1_NEGATIVE
                    break;
                case SPELL_AURA_ADD_TARGET_TRIGGER:
                    return true;
                case SPELL_AURA_PERIODIC_TRIGGER_SPELL_WITH_VALUE:
                case SPELL_AURA_PERIODIC_TRIGGER_SPELL:
                    if (!deep)
                    {
                        uint32 spellTriggeredId = spellproto->EffectTriggerSpell[effIndex];
                        SpellEntry const* spellTriggeredProto = sSpellStore.LookupEntry(spellTriggeredId);

                        if (spellTriggeredProto)
                        {
                            // non-positive targets of main spell return early
                            for (uint8 i = 0; i < MAX_SPELL_EFFECTS; ++i)
                            {
                                if (!spellTriggeredProto->Effect[i])
                                    continue;
                                // if non-positive trigger cast targeted to positive target this main cast is non-positive
                                // this will place this spell auras as debuffs
                                if (IsPositiveTarget(spellTriggeredProto->EffectImplicitTargetA[effIndex], spellTriggeredProto->EffectImplicitTargetB[effIndex]) && !_isPositiveEffect(spellTriggeredId, i, true))
                                    return false;
                            }
                        }
                    }
                case SPELL_AURA_PROC_TRIGGER_SPELL:
                    // many positive auras have negative triggered spells at damage for example and this not make it negative (it can be canceled for example)
                    break;
                case SPELL_AURA_MOD_STUN:                   //have positive and negative spells, we can't sort its correctly at this moment.
                    if (effIndex == 0 && spellproto->Effect[1] == 0 && spellproto->Effect[2] == 0)
                        return false;                       // but all single stun aura spells is negative
                    break;
                case SPELL_AURA_MOD_PACIFY_SILENCE:
                    if (spellproto->Id == 24740)             // Wisp Costume
                        return true;
                    return false;
                case SPELL_AURA_MOD_ROOT:
                case SPELL_AURA_MOD_SILENCE:
                case SPELL_AURA_GHOST:
                case SPELL_AURA_PERIODIC_LEECH:
                case SPELL_AURA_MOD_STALKED:
                case SPELL_AURA_PERIODIC_DAMAGE_PERCENT:
                case SPELL_AURA_PREVENT_RESSURECTION:
                    return false;
                case SPELL_AURA_PERIODIC_DAMAGE:            // used in positive spells also.
                    // part of negative spell if casted at self (prevent cancel)
                    if (spellproto->EffectImplicitTargetA[effIndex] == TARGET_UNIT_CASTER)
                        return false;
                    break;
                case SPELL_AURA_MOD_DECREASE_SPEED:         // used in positive spells also
                    // part of positive spell if casted at self
                    if (spellproto->EffectImplicitTargetA[effIndex] != TARGET_UNIT_CASTER)
                        return false;
                    // but not this if this first effect (didn't find better check)
                    if (spellproto->Attributes & SPELL_ATTR0_NEGATIVE_1 && effIndex == 0)
                        return false;
                    break;
                case SPELL_AURA_MECHANIC_IMMUNITY:
                {
                    // non-positive immunities
                    switch (spellproto->EffectMiscValue[effIndex])
                    {
                        case MECHANIC_BANDAGE:
                        case MECHANIC_SHIELD:
                        case MECHANIC_MOUNT:
                        case MECHANIC_INVULNERABILITY:
                            return false;
                        default:
                            break;
                    }
                    break;
                }
                case SPELL_AURA_ADD_FLAT_MODIFIER:          // mods
                case SPELL_AURA_ADD_PCT_MODIFIER:
                {
                    // non-positive mods
                    switch (spellproto->EffectMiscValue[effIndex])
                    {
                        case SPELLMOD_COST:                 // dependent from bas point sign (negative -> positive)
                            if (SpellMgr::CalculateSpellEffectAmount(spellproto, effIndex) > 0)
                            {
                                if (!deep)
                                {
                                    bool negative = true;
                                    for (uint8 i = 0; i < MAX_SPELL_EFFECTS; ++i)
                                    {
                                        if (i != effIndex)
                                            if (_isPositiveEffect(spellId, i, true))
                                            {
                                                negative = false;
                                                break;
                                            }
                                    }
                                    if (negative)
                                        return false;
                                }
                            }
                            break;
                        default:
                            break;
                    }
                    break;
                }
                default:
                    break;
            }
            break;
        }
        default:
            break;
    }

    // non-positive targets
    if (!IsPositiveTarget(spellproto->EffectImplicitTargetA[effIndex], spellproto->EffectImplicitTargetB[effIndex]))
        return false;

    // AttributesEx check
    if (spellproto->AttributesEx & SPELL_ATTR1_NEGATIVE)
        return false;

    if (!deep && spellproto->EffectTriggerSpell[effIndex]
        && !spellproto->EffectApplyAuraName[effIndex]
        && IsPositiveTarget(spellproto->EffectImplicitTargetA[effIndex], spellproto->EffectImplicitTargetB[effIndex])
        && !_isPositiveSpell(spellproto->EffectTriggerSpell[effIndex], true))
        return false;

    // ok, positive
    return true;
}

bool IsPositiveSpell(uint32 spellId)
{
    if (!sSpellStore.LookupEntry(spellId)) // non-existing spells
        return false;
    return !(sSpellMgr->GetSpellCustomAttr(spellId) & SPELL_ATTR0_CU_NEGATIVE);
}

bool IsPositiveEffect(uint32 spellId, uint32 effIndex)
{
    if (!sSpellStore.LookupEntry(spellId))
        return false;
    switch (effIndex)
    {
        default:
        case 0:
            return !(sSpellMgr->GetSpellCustomAttr(spellId) & SPELL_ATTR0_CU_NEGATIVE_EFF0);
        case 1:
            return !(sSpellMgr->GetSpellCustomAttr(spellId) & SPELL_ATTR0_CU_NEGATIVE_EFF1);
        case 2:
            return !(sSpellMgr->GetSpellCustomAttr(spellId) & SPELL_ATTR0_CU_NEGATIVE_EFF2);
    }
}

bool SpellMgr::_isPositiveSpell(uint32 spellId, bool deep) const
{
    SpellEntry const* spellproto = sSpellStore.LookupEntry(spellId);
    if (!spellproto)
        return false;

    // spells with at least one negative effect are considered negative
    // some self-applied spells have negative effects but in self casting case negative check ignored.
    for (uint8 i = 0; i < MAX_SPELL_EFFECTS; ++i)
        if (!_isPositiveEffect(spellId, i, deep))
            return false;
    return true;
}

bool IsSingleTargetSpell(SpellEntry const* spellInfo)
{
    // all other single target spells have if it has AttributesEx5
    if (spellInfo->AttributesEx5 & SPELL_ATTR5_SINGLE_TARGET_SPELL)
        return true;

    switch (GetSpellSpecific(spellInfo))
    {
        case SPELL_SPECIFIC_JUDGEMENT:
            return true;
        default:
            break;
    }

    return false;
}

bool IsSingleTargetSpells(SpellEntry const* spellInfo1, SpellEntry const* spellInfo2)
{
    // TODO - need better check
    // Equal icon and spellfamily
    if (spellInfo1->SpellFamilyName == spellInfo2->SpellFamilyName &&
        spellInfo1->SpellIconID == spellInfo2->SpellIconID)
        return true;

    // TODO - need found Judgements rule
    SpellSpecific spec1 = GetSpellSpecific(spellInfo1);
    // spell with single target specific types
    switch (spec1)
    {
        case SPELL_SPECIFIC_JUDGEMENT:
        case SPELL_SPECIFIC_MAGE_POLYMORPH:
            if (GetSpellSpecific(spellInfo2) == spec1)
                return true;
            break;
        default:
            break;
    }

    return false;
}

SpellCastResult GetErrorAtShapeshiftedCast(SpellEntry const* spellInfo, uint32 form)
{
    // talents that learn spells can have stance requirements that need ignore
    // (this requirement only for client-side stance show in talent description)
    if (GetTalentSpellCost(spellInfo->Id) > 0 &&
        (spellInfo->Effect[0] == SPELL_EFFECT_LEARN_SPELL || spellInfo->Effect[1] == SPELL_EFFECT_LEARN_SPELL || spellInfo->Effect[2] == SPELL_EFFECT_LEARN_SPELL))
        return SPELL_CAST_OK;

    uint32 stanceMask = (form ? 1 << (form - 1) : 0);

    if (stanceMask & spellInfo->StancesNot)                 // can explicitly not be casted in this stance
        return SPELL_FAILED_NOT_SHAPESHIFT;

    if (stanceMask & spellInfo->Stances)                    // can explicitly be casted in this stance
        return SPELL_CAST_OK;

    bool actAsShifted = false;
    SpellShapeshiftEntry const* shapeInfo = NULL;
    if (form > 0)
    {
        shapeInfo = sSpellShapeshiftStore.LookupEntry(form);
        if (!shapeInfo)
        {
            sLog->outError("GetErrorAtShapeshiftedCast: unknown shapeshift %u", form);
            return SPELL_CAST_OK;
        }
        actAsShifted = !(shapeInfo->flags1 & 1);            // shapeshift acts as normal form for spells
    }

    if (actAsShifted)
    {
        if (spellInfo->Attributes & SPELL_ATTR0_NOT_SHAPESHIFT) // not while shapeshifted
            return SPELL_FAILED_NOT_SHAPESHIFT;
        else if (spellInfo->Stances != 0)                   // needs other shapeshift
            return SPELL_FAILED_ONLY_SHAPESHIFT;
    }
    else
    {
        // needs shapeshift
        if (!(spellInfo->AttributesEx2 & SPELL_ATTR2_NOT_NEED_SHAPESHIFT) && spellInfo->Stances != 0)
            return SPELL_FAILED_ONLY_SHAPESHIFT;
    }

    // Check if stance disables cast of not-stance spells
    // Example: cannot cast any other spells in zombie or ghoul form
    // TODO: Find a way to disable use of these spells clientside
    if (shapeInfo && shapeInfo->flags1 & 0x400)
    {
        if (!(stanceMask & spellInfo->Stances))
            return SPELL_FAILED_ONLY_SHAPESHIFT;
    }

    return SPELL_CAST_OK;
}

void SpellMgr::LoadSpellTargetPositions()
{
    uint32 oldMSTime = getMSTime();

    mSpellTargetPositions.clear();                                // need for reload case

    //                                                0   1           2                  3                  4                  5
    QueryResult result = WorldDatabase.Query("SELECT id, target_map, target_position_x, target_position_y, target_position_z, target_orientation FROM spell_target_position");
    if (!result)
    {
        sLog->outString(">> Loaded 0 spell target coordinates. DB table `spell_target_position` is empty.");
        sLog->outString();
        return;
    }

    uint32 count = 0;

    do
    {
        Field *fields = result->Fetch();

        uint32 Spell_ID = fields[0].GetUInt32();

        SpellTargetPosition st;

        st.target_mapId       = fields[1].GetUInt32();
        st.target_X           = fields[2].GetFloat();
        st.target_Y           = fields[3].GetFloat();
        st.target_Z           = fields[4].GetFloat();
        st.target_Orientation = fields[5].GetFloat();

        MapEntry const* mapEntry = sMapStore.LookupEntry(st.target_mapId);
        if (!mapEntry)
        {
            sLog->outErrorDb("Spell (ID:%u) target map (ID: %u) does not exist in `Map.dbc`.", Spell_ID, st.target_mapId);
            continue;
        }

        if (st.target_X==0 && st.target_Y==0 && st.target_Z==0)
        {
            sLog->outErrorDb("Spell (ID:%u) target coordinates not provided.", Spell_ID);
            continue;
        }

        SpellEntry const* spellInfo = sSpellStore.LookupEntry(Spell_ID);
        if (!spellInfo)
        {
            sLog->outErrorDb("Spell (ID:%u) listed in `spell_target_position` does not exist.", Spell_ID);
            continue;
        }

        bool found = false;
        for (uint8 i = 0; i < MAX_SPELL_EFFECTS; ++i)
        {
            if (spellInfo->EffectImplicitTargetA[i] == TARGET_DST_DB || spellInfo->EffectImplicitTargetB[i] == TARGET_DST_DB)
            {
                // additional requirements
                if (spellInfo->Effect[i]==SPELL_EFFECT_BIND && spellInfo->EffectMiscValue[i])
                {
                    uint32 area_id = sMapMgr->GetAreaId(st.target_mapId, st.target_X, st.target_Y, st.target_Z);
                    if (area_id != uint32(spellInfo->EffectMiscValue[i]))
                    {
                        sLog->outErrorDb("Spell (Id: %u) listed in `spell_target_position` expected point to zone %u bit point to zone %u.", Spell_ID, spellInfo->EffectMiscValue[i], area_id);
                        break;
                    }
                }

                found = true;
                break;
            }
        }
        if (!found)
        {
            sLog->outErrorDb("Spell (Id: %u) listed in `spell_target_position` does not have target TARGET_DST_DB (17).", Spell_ID);
            continue;
        }

        mSpellTargetPositions[Spell_ID] = st;
        ++count;

    } while (result->NextRow());

    // Check all spells
    for (uint32 i = 1; i < sSpellStore.GetNumRows(); ++i)
    {
        SpellEntry const* spellInfo = sSpellStore.LookupEntry(i);
        if (!spellInfo)
            continue;

        bool found = false;
        for (int j = 0; j < MAX_SPELL_EFFECTS; ++j)
        {
            switch (spellInfo->EffectImplicitTargetA[j])
            {
                case TARGET_DST_DB:
                    found = true;
                    break;
            }
            if (found)
                break;
            switch (spellInfo->EffectImplicitTargetB[j])
            {
                case TARGET_DST_DB:
                    found = true;
                    break;
            }
            if (found)
                break;
        }
        if (found)
        {
//            if (!sSpellMgr->GetSpellTargetPosition(i))
//                sLog->outDebug(LOG_FILTER_SPELLS_AURAS, "Spell (ID: %u) does not have record in `spell_target_position`", i);
        }
    }

    sLog->outString(">> Loaded %u spell teleport coordinates in %u ms", count, GetMSTimeDiffToNow(oldMSTime));
    sLog->outString();
}

bool SpellMgr::IsAffectedByMod(SpellEntry const *spellInfo, SpellModifier *mod) const
{
    // false for spellInfo == NULL
    if (!spellInfo || !mod)
        return false;

    SpellEntry const *affect_spell = sSpellStore.LookupEntry(mod->spellId);
    // False if affect_spell == NULL or spellFamily not equal
    if (!affect_spell || affect_spell->SpellFamilyName != spellInfo->SpellFamilyName)
        return false;

    // true
    if (mod->mask  & spellInfo->SpellFamilyFlags)
        return true;

    return false;
}

void SpellMgr::LoadSpellProcEvents()
{
    uint32 oldMSTime = getMSTime();

    mSpellProcEventMap.clear();                             // need for reload case

    uint32 count = 0;

    //                                                0      1           2                3                 4                 5                 6          7       8        9             10
    QueryResult result = WorldDatabase.Query("SELECT entry, SchoolMask, SpellFamilyName, SpellFamilyMask0, SpellFamilyMask1, SpellFamilyMask2, procFlags, procEx, ppmRate, CustomChance, Cooldown FROM spell_proc_event");
    if (!result)
    {
        sLog->outString(">> Loaded %u spell proc event conditions", count);
        sLog->outString();
        return;
    }

    uint32 customProc = 0;
    do
    {
        Field *fields = result->Fetch();

        uint32 entry = fields[0].GetUInt32();

        const SpellEntry *spell = sSpellStore.LookupEntry(entry);
        if (!spell)
        {
            sLog->outErrorDb("Spell %u listed in `spell_proc_event` does not exist", entry);
            continue;
        }

        SpellProcEventEntry spe;

        spe.schoolMask      = fields[1].GetUInt32();
        spe.spellFamilyName = fields[2].GetUInt32();
        spe.spellFamilyMask[0] = fields[3].GetUInt32();
        spe.spellFamilyMask[1] = fields[4].GetUInt32();
        spe.spellFamilyMask[2] = fields[5].GetUInt32();
        spe.procFlags       = fields[6].GetUInt32();
        spe.procEx          = fields[7].GetUInt32();
        spe.ppmRate         = fields[8].GetFloat();
        spe.customChance    = fields[9].GetFloat();
        spe.cooldown        = fields[10].GetUInt32();

        mSpellProcEventMap[entry] = spe;

        if (spell->procFlags == 0)
        {
            if (spe.procFlags == 0)
            {
                sLog->outErrorDb("Spell %u listed in `spell_proc_event` probally not triggered spell", entry);
                continue;
            }
            customProc++;
        }
        ++count;
    } while (result->NextRow());

    if (customProc)
        sLog->outString(">> Loaded %u extra and %u custom spell proc event conditions in %u ms",  count, customProc, GetMSTimeDiffToNow(oldMSTime));
    else
        sLog->outString(">> Loaded %u extra spell proc event conditions in %u ms", count, GetMSTimeDiffToNow(oldMSTime));
    sLog->outString();
}

bool SpellMgr::IsSpellProcEventCanTriggeredBy(SpellProcEventEntry const* spellProcEvent, uint32 EventProcFlag, SpellEntry const* procSpell, uint32 procFlags, uint32 procExtra, bool active)
{
    // No extra req need
    uint32 procEvent_procEx = PROC_EX_NONE;

    // check prockFlags for condition
    if ((procFlags & EventProcFlag) == 0)
        return false;

    bool hasFamilyMask = false;

    /* Check Periodic Auras

    *Dots can trigger if spell has no PROC_FLAG_SUCCESSFUL_NEGATIVE_MAGIC_SPELL
        nor PROC_FLAG_TAKEN_POSITIVE_MAGIC_SPELL

    *Only Hots can trigger if spell has PROC_FLAG_TAKEN_POSITIVE_MAGIC_SPELL

    *Only dots can trigger if spell has both positivity flags or PROC_FLAG_SUCCESSFUL_NEGATIVE_MAGIC_SPELL

    *Aura has to have PROC_FLAG_TAKEN_POSITIVE_MAGIC_SPELL or spellfamily specified to trigger from Hot

    */

    if (procFlags & PROC_FLAG_DONE_PERIODIC)
    {
        if (EventProcFlag & PROC_FLAG_DONE_SPELL_MAGIC_DMG_CLASS_NEG)
        {
            if (!(procExtra & PROC_EX_INTERNAL_DOT))
                return false;
        }
        else if (procExtra & PROC_EX_INTERNAL_HOT)
            procExtra |= PROC_EX_INTERNAL_REQ_FAMILY;
        else if (EventProcFlag & PROC_FLAG_DONE_SPELL_MAGIC_DMG_CLASS_POS)
            return false;
    }

    if (procFlags & PROC_FLAG_TAKEN_PERIODIC)
    {
        if (EventProcFlag & PROC_FLAG_TAKEN_SPELL_MAGIC_DMG_CLASS_POS)
        {
            if (!(procExtra & PROC_EX_INTERNAL_DOT))
                return false;
        }
        else if (procExtra & PROC_EX_INTERNAL_HOT)
            procExtra |= PROC_EX_INTERNAL_REQ_FAMILY;
        else if (EventProcFlag & PROC_FLAG_TAKEN_SPELL_NONE_DMG_CLASS_POS)
            return false;
    }
    // Trap casts are active by default
    if (procFlags & PROC_FLAG_DONE_TRAP_ACTIVATION)
        active = true;

    // Always trigger for this
    if (procFlags & (PROC_FLAG_KILLED | PROC_FLAG_KILL | PROC_FLAG_DEATH))
        return true;

    if (spellProcEvent)     // Exist event data
    {
        // Store extra req
        procEvent_procEx = spellProcEvent->procEx;

        // For melee triggers
        if (procSpell == NULL)
        {
            // Check (if set) for school (melee attack have Normal school)
            if (spellProcEvent->schoolMask && (spellProcEvent->schoolMask & SPELL_SCHOOL_MASK_NORMAL) == 0)
                return false;
        }
        else // For spells need check school/spell family/family mask
        {
            // Check (if set) for school
            if (spellProcEvent->schoolMask && (spellProcEvent->schoolMask & procSpell->SchoolMask) == 0)
                return false;

            // Check (if set) for spellFamilyName
            if (spellProcEvent->spellFamilyName && (spellProcEvent->spellFamilyName != procSpell->SpellFamilyName))
                return false;

            // spellFamilyName is Ok need check for spellFamilyMask if present
            if (spellProcEvent->spellFamilyMask)
            {
                if (!(spellProcEvent->spellFamilyMask & procSpell->SpellFamilyFlags))
                    return false;
                hasFamilyMask = true;
                // Some spells are not considered as active even with have spellfamilyflags
                if (!(procEvent_procEx & PROC_EX_ONLY_ACTIVE_SPELL))
                    active = true;
            }
        }
    }

    if (procExtra & (PROC_EX_INTERNAL_REQ_FAMILY))
    {
        if (!hasFamilyMask)
            return false;
    }

    // Check for extra req (if none) and hit/crit
    if (procEvent_procEx == PROC_EX_NONE)
    {
        // No extra req, so can trigger only for hit/crit - spell has to be active
        if ((procExtra & (PROC_EX_NORMAL_HIT|PROC_EX_CRITICAL_HIT)) && active)
            return true;
    }
    else // Passive spells hits here only if resist/reflect/immune/evade
    {
        if (procExtra & AURA_SPELL_PROC_EX_MASK)
        {
            // if spell marked as procing only from not active spells
            if (active && procEvent_procEx & PROC_EX_NOT_ACTIVE_SPELL)
                return false;
            // if spell marked as procing only from active spells
            if (!active && procEvent_procEx & PROC_EX_ONLY_ACTIVE_SPELL)
                return false;
            // Exist req for PROC_EX_EX_TRIGGER_ALWAYS
            if (procEvent_procEx & PROC_EX_EX_TRIGGER_ALWAYS)
                return true;
            // PROC_EX_NOT_ACTIVE_SPELL and PROC_EX_ONLY_ACTIVE_SPELL flags handle: if passed checks before
            if ((procExtra & (PROC_EX_NORMAL_HIT|PROC_EX_CRITICAL_HIT)) && ((procEvent_procEx & (AURA_SPELL_PROC_EX_MASK)) == 0))
                return true;
        }
        // Check Extra Requirement like (hit/crit/miss/resist/parry/dodge/block/immune/reflect/absorb and other)
        if (procEvent_procEx & procExtra)
            return true;
    }
    return false;
}

void SpellMgr::LoadSpellProcs()
{
    uint32 oldMSTime = getMSTime();

    mSpellProcMap.clear();                             // need for reload case

    uint32 count = 0;

    //                                               0        1           2                3                 4                 5                 6         7              8               9        10              11             12      13        14
    QueryResult result = WorldDatabase.Query("SELECT spellId, schoolMask, spellFamilyName, spellFamilyMask0, spellFamilyMask1, spellFamilyMask2, typeMask, spellTypeMask, spellPhaseMask, hitMask, attributesMask, ratePerMinute, chance, cooldown, charges FROM spell_proc");
    if (!result)
    {
        sLog->outString(">> Loaded %u spell proc conditions and data", count);
        sLog->outString();
        return;
    }

    do
    {
        Field* fields = result->Fetch();

        int32 spellId = fields[0].GetInt32();

        bool allRanks = false;
        if (spellId <=0)
        {
            allRanks = true;
            spellId = -spellId;
        }

        SpellEntry const* spellEntry = sSpellStore.LookupEntry(spellId);
        if (!spellEntry)
        {
            sLog->outErrorDb("Spell %u listed in `spell_proc` does not exist", spellId);
            continue;
        }

        if (allRanks)
        {
            if (sSpellMgr->GetFirstSpellInChain(spellId) != uint32(spellId))
            {
                sLog->outErrorDb("Spell %u listed in `spell_proc` is not first rank of spell.", fields[0].GetInt32());
                continue;
            }
        }

        SpellProcEntry baseProcEntry;

        baseProcEntry.schoolMask      = fields[1].GetUInt32();
        baseProcEntry.spellFamilyName = fields[2].GetUInt32();
        baseProcEntry.spellFamilyMask[0] = fields[3].GetUInt32();
        baseProcEntry.spellFamilyMask[1] = fields[4].GetUInt32();
        baseProcEntry.spellFamilyMask[2] = fields[5].GetUInt32();
        baseProcEntry.typeMask        = fields[6].GetUInt32();
        baseProcEntry.spellTypeMask   = fields[7].GetUInt32();
        baseProcEntry.spellPhaseMask  = fields[8].GetUInt32();
        baseProcEntry.hitMask         = fields[9].GetUInt32();
        baseProcEntry.attributesMask  = fields[10].GetUInt32();
        baseProcEntry.ratePerMinute   = fields[11].GetFloat();
        baseProcEntry.chance          = fields[12].GetFloat();
        baseProcEntry.cooldown        = fields[13].GetFloat();
        baseProcEntry.charges         = fields[14].GetUInt32();

        while(true)
        {
            if (mSpellProcMap.find(spellId) != mSpellProcMap.end())
            {
                sLog->outErrorDb("Spell %u listed in `spell_proc` has duplicate entry in the table", spellId);
                break;
            }
            SpellProcEntry procEntry = SpellProcEntry(baseProcEntry);

            // take defaults from dbcs
            if (!procEntry.typeMask)
                procEntry.typeMask = spellEntry->procFlags;
            if (!procEntry.charges)
                procEntry.charges = spellEntry->procCharges;
            if (!procEntry.chance && !procEntry.ratePerMinute)
                procEntry.chance = float(spellEntry->procChance);

            // validate data
            if (procEntry.schoolMask & ~SPELL_SCHOOL_MASK_ALL)
                sLog->outErrorDb("`spell_proc` table entry for spellId %u has wrong `schoolMask` set: %u", spellId, procEntry.schoolMask);
            if (procEntry.spellFamilyName && (procEntry.spellFamilyName < 3 || procEntry.spellFamilyName > 17 || procEntry.spellFamilyName == 14 || procEntry.spellFamilyName == 16))
                sLog->outErrorDb("`spell_proc` table entry for spellId %u has wrong `spellFamilyName` set: %u", spellId, procEntry.spellFamilyName);
            if (procEntry.chance < 0)
            {
                sLog->outErrorDb("`spell_proc` table entry for spellId %u has negative value in `chance` field", spellId);
                procEntry.chance = 0;
            }
            if (procEntry.ratePerMinute < 0)
            {
                sLog->outErrorDb("`spell_proc` table entry for spellId %u has negative value in `ratePerMinute` field", spellId);
                procEntry.ratePerMinute = 0;
            }
            if (procEntry.cooldown < 0)
            {
                sLog->outErrorDb("`spell_proc` table entry for spellId %u has negative value in `cooldown` field", spellId);
                procEntry.cooldown = 0;
            }
            if (procEntry.chance == 0 && procEntry.ratePerMinute == 0)
                sLog->outErrorDb("`spell_proc` table entry for spellId %u doesn't have `chance` and `ratePerMinute` values defined, proc will not be triggered", spellId);
            if (procEntry.charges > 99)
            {
                sLog->outErrorDb("`spell_proc` table entry for spellId %u has too big value in `charges` field", spellId);
                procEntry.charges = 99;
            }
            if (!procEntry.typeMask)
                sLog->outErrorDb("`spell_proc` table entry for spellId %u doesn't have `typeMask` value defined, proc will not be triggered", spellId);
            if (procEntry.spellTypeMask & ~PROC_SPELL_PHASE_MASK_ALL)
                sLog->outErrorDb("`spell_proc` table entry for spellId %u has wrong `spellTypeMask` set: %u", spellId, procEntry.spellTypeMask);
            if (procEntry.spellTypeMask && !(procEntry.typeMask & SPELL_PROC_FLAG_MASK))
                sLog->outErrorDb("`spell_proc` table entry for spellId %u has `spellTypeMask` value defined, but it won't be used for defined `typeMask` value", spellId);
            if (!procEntry.spellPhaseMask && procEntry.typeMask & REQ_SPELL_PHASE_PROC_FLAG_MASK)
                sLog->outErrorDb("`spell_proc` table entry for spellId %u doesn't have `spellPhaseMask` value defined, but it's required for defined `typeMask` value, proc will not be triggered", spellId);
            if (procEntry.spellPhaseMask & ~PROC_SPELL_PHASE_MASK_ALL)
                sLog->outErrorDb("`spell_proc` table entry for spellId %u has wrong `spellPhaseMask` set: %u", spellId, procEntry.spellPhaseMask);
            if (procEntry.spellPhaseMask && !(procEntry.typeMask & REQ_SPELL_PHASE_PROC_FLAG_MASK))
                sLog->outErrorDb("`spell_proc` table entry for spellId %u has `spellPhaseMask` value defined, but it won't be used for defined `typeMask` value", spellId);
            if (procEntry.hitMask & ~PROC_HIT_MASK_ALL)
                sLog->outErrorDb("`spell_proc` table entry for spellId %u has wrong `hitMask` set: %u", spellId, procEntry.hitMask);
            if (procEntry.hitMask && !(procEntry.typeMask & TAKEN_HIT_PROC_FLAG_MASK || (procEntry.typeMask & DONE_HIT_PROC_FLAG_MASK && (!procEntry.spellPhaseMask || procEntry.spellPhaseMask & (PROC_SPELL_PHASE_HIT | PROC_SPELL_PHASE_FINISH)))))
                sLog->outErrorDb("`spell_proc` table entry for spellId %u has `hitMask` value defined, but it won't be used for defined `typeMask` and `spellPhaseMask` values", spellId);

            mSpellProcMap[spellId] = procEntry;

            if (allRanks)
            {
                spellId = sSpellMgr->GetNextSpellInChain(spellId);
                spellEntry = sSpellStore.LookupEntry(spellId);
            }
            else
                break;
        }
        ++count;
    } while (result->NextRow());

    sLog->outString(">> Loaded %u spell proc conditions and data in %u ms", count, GetMSTimeDiffToNow(oldMSTime));
    sLog->outString();
}

void SpellMgr::LoadSpellBonusess()
{
    uint32 oldMSTime = getMSTime();

    mSpellBonusMap.clear();                             // need for reload case
    uint32 count = 0;
    //                                                0      1             2          3         4
    QueryResult result = WorldDatabase.Query("SELECT entry, direct_bonus, dot_bonus, ap_bonus, ap_dot_bonus FROM spell_bonus_data");
    if (!result)
    {
        sLog->outString(">> Loaded %u spell bonus data", count);
        sLog->outString();
        return;
    }

    do
    {
        Field *fields = result->Fetch();
        uint32 entry = fields[0].GetUInt32();

        const SpellEntry *spell = sSpellStore.LookupEntry(entry);
        if (!spell)
        {
            sLog->outErrorDb("Spell %u listed in `spell_bonus_data` does not exist", entry);
            continue;
        }

        SpellBonusEntry& sbe = mSpellBonusMap[entry];
        sbe.direct_damage = fields[1].GetFloat();
        sbe.dot_damage    = fields[2].GetFloat();
        sbe.ap_bonus      = fields[3].GetFloat();
        sbe.ap_dot_bonus   = fields[4].GetFloat();

        ++count;
    } while (result->NextRow());

    sLog->outString(">> Loaded %u extra spell bonus data in %u ms", count, GetMSTimeDiffToNow(oldMSTime));
    sLog->outString();
}

void SpellMgr::LoadSpellGroups()
{
    uint32 oldMSTime = getMSTime();

    mSpellSpellGroup.clear();                                  // need for reload case
    mSpellGroupSpell.clear();

    uint32 count = 0;

    //                                                       0   1
    QueryResult result = WorldDatabase.Query("SELECT id, spell_id FROM spell_group");
    if (!result)
    {
        sLog->outString();
        sLog->outString(">> Loaded %u spell group definitions", count);
        return;
    }

    std::set<uint32> groups;

    do
    {
        Field *fields = result->Fetch();

        uint32 group_id = fields[0].GetUInt32();
        if (group_id <= SPELL_GROUP_DB_RANGE_MIN && group_id >= SPELL_GROUP_CORE_RANGE_MAX)
        {
            sLog->outErrorDb("SpellGroup id %u listed in `spell_groups` is in core range, but is not defined in core!", group_id);
            continue;
        }
        int32 spell_id = fields[1].GetInt32();

        groups.insert(std::set<uint32>::value_type(group_id));
        mSpellGroupSpell.insert(SpellGroupSpellMap::value_type((SpellGroup)group_id, spell_id));

    } while (result->NextRow());

    for (SpellGroupSpellMap::iterator itr = mSpellGroupSpell.begin(); itr!= mSpellGroupSpell.end() ;)
    {
        if (itr->second < 0)
        {
            if (groups.find(abs(itr->second)) == groups.end())
            {
                sLog->outErrorDb("SpellGroup id %u listed in `spell_groups` does not exist", abs(itr->second));
                mSpellGroupSpell.erase(itr++);
            }
            else
                ++itr;
        }
        else
        {
            SpellEntry const* spellInfo = sSpellStore.LookupEntry(itr->second);

            if (!spellInfo)
            {
                sLog->outErrorDb("Spell %u listed in `spell_group` does not exist", itr->second);
                mSpellGroupSpell.erase(itr++);
            }
            else if (GetSpellRank(itr->second) > 1)
            {
                sLog->outErrorDb("Spell %u listed in `spell_group` is not first rank of spell", itr->second);
                mSpellGroupSpell.erase(itr++);
            }
            else
                ++itr;
        }
    }

    for (std::set<uint32>::iterator groupItr = groups.begin() ; groupItr != groups.end() ; ++groupItr)
    {
        std::set<uint32> spells;
        GetSetOfSpellsInSpellGroup(SpellGroup(*groupItr), spells);

        for (std::set<uint32>::iterator spellItr = spells.begin() ; spellItr != spells.end() ; ++spellItr)
        {
            ++count;
            mSpellSpellGroup.insert(SpellSpellGroupMap::value_type(*spellItr, SpellGroup(*groupItr)));
        }
    }

    sLog->outString(">> Loaded %u spell group definitions in %u ms", count, GetMSTimeDiffToNow(oldMSTime));
    sLog->outString();
}

void SpellMgr::LoadSpellGroupStackRules()
{
    uint32 oldMSTime = getMSTime();

    mSpellGroupStack.clear();                                  // need for reload case

    uint32 count = 0;

    //                                                       0         1
    QueryResult result = WorldDatabase.Query("SELECT group_id, stack_rule FROM spell_group_stack_rules");
    if (!result)
    {
        sLog->outString(">> Loaded 0 spell group stack rules");
        sLog->outString();
        return;
    }

    do
    {
        Field *fields = result->Fetch();

        uint32 group_id = fields[0].GetUInt32();
        uint8 stack_rule = fields[1].GetUInt32();
        if (stack_rule >= SPELL_GROUP_STACK_RULE_MAX)
        {
            sLog->outErrorDb("SpellGroupStackRule %u listed in `spell_group_stack_rules` does not exist", stack_rule);
            continue;
        }

        SpellGroupSpellMapBounds spellGroup = GetSpellGroupSpellMapBounds((SpellGroup)group_id);

        if (spellGroup.first == spellGroup.second)
        {
            sLog->outErrorDb("SpellGroup id %u listed in `spell_group_stack_rules` does not exist", group_id);
            continue;
        }

        mSpellGroupStack[(SpellGroup)group_id] = (SpellGroupStackRule)stack_rule;

        ++count;
    } while (result->NextRow());

    sLog->outString(">> Loaded %u spell group stack rules in %u ms", count, GetMSTimeDiffToNow(oldMSTime));
    sLog->outString();
}

void SpellMgr::LoadSpellThreats()
{
    uint32 oldMSTime = getMSTime();

    mSpellThreatMap.clear();                                // need for reload case

    uint32 count = 0;

    //                                                0      1
    QueryResult result = WorldDatabase.Query("SELECT entry, Threat FROM spell_threat");
    if (!result)
    {
        sLog->outString(">> Loaded %u aggro generating spells", count);
        sLog->outString();
        return;
    }

    do
    {
        Field *fields = result->Fetch();

        uint32 entry = fields[0].GetUInt32();
        uint16 Threat = fields[1].GetUInt16();

        if (!sSpellStore.LookupEntry(entry))
        {
            sLog->outErrorDb("Spell %u listed in `spell_threat` does not exist", entry);
            continue;
        }

        mSpellThreatMap[entry] = Threat;

        ++count;
    } while (result->NextRow());

    sLog->outString(">> Loaded %u aggro generating spells in %u ms", count, GetMSTimeDiffToNow(oldMSTime));
    sLog->outString();
}

bool SpellMgr::IsRankSpellDueToSpell(SpellEntry const *spellInfo_1, uint32 spellId_2) const
{
    SpellEntry const *spellInfo_2 = sSpellStore.LookupEntry(spellId_2);
    if (!spellInfo_1 || !spellInfo_2) return false;
    if (spellInfo_1->Id == spellId_2) return false;

    return GetFirstSpellInChain(spellInfo_1->Id) == GetFirstSpellInChain(spellId_2);
}

bool SpellMgr::canStackSpellRanks(SpellEntry const *spellInfo)
{
    if (IsPassiveSpell(spellInfo->Id))                       // ranked passive spell
        return false;
    if (spellInfo->powerType != POWER_MANA && spellInfo->powerType != POWER_HEALTH)
        return false;
    if (IsProfessionOrRidingSpell(spellInfo->Id))
        return false;

    if (sSpellMgr->IsSkillBonusSpell(spellInfo->Id))
        return false;

    // All stance spells. if any better way, change it.
    for (uint8 i = 0; i < MAX_SPELL_EFFECTS; ++i)
    {
        switch (spellInfo->SpellFamilyName)
        {
            case SPELLFAMILY_PALADIN:
                // Paladin aura Spell
                if (spellInfo->Effect[i] == SPELL_EFFECT_APPLY_AREA_AURA_RAID)
                    return false;
                break;
            case SPELLFAMILY_DRUID:
                // Druid form Spell
                if (spellInfo->Effect[i] == SPELL_EFFECT_APPLY_AURA &&
                    spellInfo->EffectApplyAuraName[i] == SPELL_AURA_MOD_SHAPESHIFT)
                    return false;
                break;
            case SPELLFAMILY_ROGUE:
                // Rogue Stealth
                if (spellInfo->Effect[i] == SPELL_EFFECT_APPLY_AURA &&
                    spellInfo->EffectApplyAuraName[i] == SPELL_AURA_MOD_SHAPESHIFT)
                    return false;
        }
    }
    return true;
}

bool SpellMgr::IsProfessionOrRidingSpell(uint32 spellId)
{
    SpellEntry const *spellInfo = sSpellStore.LookupEntry(spellId);
    if (!spellInfo)
        return false;

    for (uint8 i = 0 ; i < MAX_SPELL_EFFECTS ; ++i)
    {
        if (spellInfo->Effect[i] == SPELL_EFFECT_SKILL)
        {
            uint32 skill = spellInfo->EffectMiscValue[i];

            bool found = IsProfessionOrRidingSkill(skill);
            if (found)
                return true;
        }
    }
    return false;
}

bool SpellMgr::IsProfessionSpell(uint32 spellId)
{
    SpellEntry const *spellInfo = sSpellStore.LookupEntry(spellId);
    if (!spellInfo)
        return false;

    for (uint8 i = 0 ; i < MAX_SPELL_EFFECTS ; ++i)
    {
        if (spellInfo->Effect[i] == SPELL_EFFECT_SKILL)
        {
            uint32 skill = spellInfo->EffectMiscValue[i];

            bool found = IsProfessionSkill(skill);
            if (found)
                return true;
        }
    }
    return false;
}

bool SpellMgr::IsPrimaryProfessionSpell(uint32 spellId)
{
    SpellEntry const *spellInfo = sSpellStore.LookupEntry(spellId);
    if (!spellInfo)
        return false;

    for (uint8 i = 0 ; i < MAX_SPELL_EFFECTS ; ++i)
    {
        if (spellInfo->Effect[i] == SPELL_EFFECT_SKILL)
        {
            uint32 skill = spellInfo->EffectMiscValue[i];

            bool found = IsPrimaryProfessionSkill(skill);
            if (found)
                return true;
        }
    }
    return false;
}

bool SpellMgr::IsPrimaryProfessionFirstRankSpell(uint32 spellId) const
{
    return IsPrimaryProfessionSpell(spellId) && GetSpellRank(spellId) == 1;
}

bool SpellMgr::IsSkillBonusSpell(uint32 spellId) const
{
    SkillLineAbilityMapBounds bounds = GetSkillLineAbilityMapBounds(spellId);

    for (SkillLineAbilityMap::const_iterator _spell_idx = bounds.first; _spell_idx != bounds.second; ++_spell_idx)
    {
        SkillLineAbilityEntry const *pAbility = _spell_idx->second;
        if (!pAbility || pAbility->learnOnGetSkill != ABILITY_LEARNED_ON_GET_PROFESSION_SKILL)
            continue;

        if (pAbility->req_skill_value > 0)
            return true;
    }

    return false;
}

bool SpellMgr::IsSkillTypeSpell(uint32 spellId, SkillType type) const
{
    SkillLineAbilityMapBounds bounds = GetSkillLineAbilityMapBounds(spellId);

    for (SkillLineAbilityMap::const_iterator _spell_idx = bounds.first; _spell_idx != bounds.second; ++_spell_idx)
        if (_spell_idx->second->skillId == uint32(type))
            return true;

    return false;
}

// basepoints provided here have to be valid basepoints (use SpellMgr::CalculateSpellEffectBaseAmount)
int32 SpellMgr::CalculateSpellEffectAmount(SpellEntry const* spellEntry, uint8 effIndex, Unit const* caster, int32 const* effBasePoints, Unit const* /*target*/)
{
    float basePointsPerLevel = spellEntry->EffectRealPointsPerLevel[effIndex];
    int32 basePoints = effBasePoints ? *effBasePoints : spellEntry->EffectBasePoints[effIndex];
    int32 randomPoints = int32(spellEntry->EffectDieSides[effIndex]);

    // base amount modification based on spell lvl vs caster lvl
    if (caster)
    {
        int32 level = int32(caster->getLevel());
        if (level > int32(spellEntry->maxLevel) && spellEntry->maxLevel > 0)
            level = int32(spellEntry->maxLevel);
        else if (level < int32(spellEntry->baseLevel))
            level = int32(spellEntry->baseLevel);
        level -= int32(spellEntry->spellLevel);
        basePoints += int32(level * basePointsPerLevel);
    }

    // roll in a range <1;EffectDieSides> as of patch 3.3.3
    switch (randomPoints)
    {
        case 0: break;
        case 1: basePoints += 1; break;                     // range 1..1
        default:
            // range can have positive (1..rand) and negative (rand..1) values, so order its for irand
            int32 randvalue = (randomPoints >= 1)
                ? irand(1, randomPoints)
                : irand(randomPoints, 1);

            basePoints += randvalue;
            break;
    }

    float value = float(basePoints);

    // random damage
    if (caster)
    {
        // bonus amount from combo points
        if (caster->m_movedPlayer)
            if (uint8 comboPoints = caster->m_movedPlayer->GetComboPoints())
                if (float comboDamage = spellEntry->EffectPointsPerComboPoint[effIndex])
                    value += comboDamage * comboPoints;

        value = caster->ApplyEffectModifiers(spellEntry, effIndex, value);

        // amount multiplication based on caster's level
        if (!basePointsPerLevel && (spellEntry->Attributes & SPELL_ATTR0_LEVEL_DAMAGE_CALCULATION && spellEntry->spellLevel) &&
                spellEntry->Effect[effIndex] != SPELL_EFFECT_WEAPON_PERCENT_DAMAGE &&
                spellEntry->Effect[effIndex] != SPELL_EFFECT_KNOCK_BACK &&
                spellEntry->EffectApplyAuraName[effIndex] != SPELL_AURA_MOD_SPEED_ALWAYS &&
                spellEntry->EffectApplyAuraName[effIndex] != SPELL_AURA_MOD_SPEED_NOT_STACK &&
                spellEntry->EffectApplyAuraName[effIndex] != SPELL_AURA_MOD_INCREASE_SPEED &&
                spellEntry->EffectApplyAuraName[effIndex] != SPELL_AURA_MOD_DECREASE_SPEED)
                //there are many more: slow speed, -healing pct
            value *= 0.25f * exp(caster->getLevel() * (70 - spellEntry->spellLevel) / 1000.0f);
            //value = int32(value * (int32)getLevel() / (int32)(spellProto->spellLevel ? spellProto->spellLevel : 1));
    }

    return int32(value);
}

int32 SpellMgr::CalculateSpellEffectBaseAmount(int32 value, SpellEntry const* spellEntry, uint8 effIndex)
{
    if (spellEntry->EffectDieSides[effIndex] == 0)
        return value;
    else
        return value - 1;
}

float SpellMgr::CalculateSpellEffectValueMultiplier(SpellEntry const* spellEntry, uint8 effIndex, Unit* caster, Spell* spell)
{
    float multiplier = spellEntry->EffectValueMultiplier[effIndex];
    if (Player* modOwner = (caster ? caster->GetSpellModOwner() : NULL))
        modOwner->ApplySpellMod(spellEntry->Id, SPELLMOD_VALUE_MULTIPLIER, multiplier, spell);
    return multiplier;
}

float SpellMgr::CalculateSpellEffectDamageMultiplier(SpellEntry const* spellEntry, uint8 effIndex, Unit* caster, Spell* spell)
{
    float multiplier = spellEntry->EffectDamageMultiplier[effIndex];
    if (Player* modOwner = (caster ? caster->GetSpellModOwner() : NULL))
        modOwner->ApplySpellMod(spellEntry->Id, SPELLMOD_DAMAGE_MULTIPLIER, multiplier, spell);
    return multiplier;
}

SpellEntry const* SpellMgr::SelectAuraRankForPlayerLevel(SpellEntry const* spellInfo, uint32 playerLevel) const
{
    // ignore passive spells
    if (IsPassiveSpell(spellInfo->Id))
        return spellInfo;

    bool needRankSelection = false;
    for (uint8 i = 0; i < MAX_SPELL_EFFECTS; ++i)
    {
        if (IsPositiveEffect(spellInfo->Id, i) && (
            spellInfo->Effect[i] == SPELL_EFFECT_APPLY_AURA ||
            spellInfo->Effect[i] == SPELL_EFFECT_APPLY_AREA_AURA_PARTY ||
            spellInfo->Effect[i] == SPELL_EFFECT_APPLY_AREA_AURA_RAID
))
        {
            needRankSelection = true;
            break;
        }
    }

    // not required
    if (!needRankSelection)
        return spellInfo;

    for (uint32 nextSpellId = spellInfo->Id; nextSpellId != 0; nextSpellId = GetPrevSpellInChain(nextSpellId))
    {
        SpellEntry const *nextSpellInfo = sSpellStore.LookupEntry(nextSpellId);
        if (!nextSpellInfo)
            break;

        // if found appropriate level
        if (playerLevel + 10 >= nextSpellInfo->spellLevel)
            return nextSpellInfo;

        // one rank less then
    }

    // not found
    return NULL;
}

void SpellMgr::LoadSpellLearnSkills()
{
    uint32 oldMSTime = getMSTime();

    mSpellLearnSkills.clear();                              // need for reload case

    // search auto-learned skills and add its to map also for use in unlearn spells/talents
    uint32 dbc_count = 0;
    for (uint32 spell = 0; spell < sSpellStore.GetNumRows(); ++spell)
    {
        SpellEntry const* entry = sSpellStore.LookupEntry(spell);

        if (!entry)
            continue;

        for (uint8 i = 0; i < MAX_SPELL_EFFECTS; ++i)
        {
            if (entry->Effect[i] == SPELL_EFFECT_SKILL)
            {
                SpellLearnSkillNode dbc_node;
                dbc_node.skill = entry->EffectMiscValue[i];
                dbc_node.step  = SpellMgr::CalculateSpellEffectAmount(entry, i);
                if (dbc_node.skill != SKILL_RIDING)
                    dbc_node.value = 1;
                else
                    dbc_node.value = dbc_node.step * 75;
                dbc_node.maxvalue = dbc_node.step * 75;
                mSpellLearnSkills[spell] = dbc_node;
                ++dbc_count;
                break;
            }
        }
    }

    sLog->outString(">> Loaded %u Spell Learn Skills from DBC in %u ms", dbc_count, GetMSTimeDiffToNow(oldMSTime));
    sLog->outString();
}

void SpellMgr::LoadSpellLearnSpells()
{
    uint32 oldMSTime = getMSTime();

    mSpellLearnSpells.clear();                              // need for reload case

    //                                                  0      1        2
    QueryResult result = WorldDatabase.Query("SELECT entry, SpellID, Active FROM spell_learn_spell");
    if (!result)
    {
        sLog->outString(">> Loaded 0 spell learn spells");
        sLog->outString();
        sLog->outErrorDb("`spell_learn_spell` table is empty!");
        return;
    }

    uint32 count = 0;

    do
    {
        Field *fields = result->Fetch();

        uint32 spell_id = fields[0].GetUInt32();

        SpellLearnSpellNode node;
        node.spell      = fields[1].GetUInt32();
        node.active     = fields[2].GetBool();
        node.autoLearned= false;

        if (!sSpellStore.LookupEntry(spell_id))
        {
            sLog->outErrorDb("Spell %u listed in `spell_learn_spell` does not exist", spell_id);
            continue;
        }

        if (!sSpellStore.LookupEntry(node.spell))
        {
            sLog->outErrorDb("Spell %u listed in `spell_learn_spell` learning not existed spell %u", spell_id, node.spell);
            continue;
        }

        if (GetTalentSpellCost(node.spell))
        {
            sLog->outErrorDb("Spell %u listed in `spell_learn_spell` attempt learning talent spell %u, skipped", spell_id, node.spell);
            continue;
        }

        mSpellLearnSpells.insert(SpellLearnSpellMap::value_type(spell_id, node));

        ++count;
    } while (result->NextRow());

    // search auto-learned spells and add its to map also for use in unlearn spells/talents
    uint32 dbc_count = 0;
    for (uint32 spell = 0; spell < sSpellStore.GetNumRows(); ++spell)
    {
        SpellEntry const* entry = sSpellStore.LookupEntry(spell);

        if (!entry)
            continue;

        for (uint8 i = 0; i < MAX_SPELL_EFFECTS; ++i)
        {
            if (entry->Effect[i] == SPELL_EFFECT_LEARN_SPELL)
            {
                SpellLearnSpellNode dbc_node;
                dbc_node.spell = entry->EffectTriggerSpell[i];
                dbc_node.active = true;                     // all dbc based learned spells is active (show in spell book or hide by client itself)

                // ignore learning not existed spells (broken/outdated/or generic learnig spell 483
                if (!sSpellStore.LookupEntry(dbc_node.spell))
                    continue;

                // talent or passive spells or skill-step spells auto-casted and not need dependent learning,
                // pet teaching spells must not be dependent learning (casted)
                // other required explicit dependent learning
                dbc_node.autoLearned = entry->EffectImplicitTargetA[i] == TARGET_UNIT_PET || GetTalentSpellCost(spell) > 0 || IsPassiveSpell(spell) || IsSpellHaveEffect(entry, SPELL_EFFECT_SKILL_STEP);

                SpellLearnSpellMapBounds db_node_bounds = GetSpellLearnSpellMapBounds(spell);

                bool found = false;
                for (SpellLearnSpellMap::const_iterator itr = db_node_bounds.first; itr != db_node_bounds.second; ++itr)
                {
                    if (itr->second.spell == dbc_node.spell)
                    {
                        sLog->outErrorDb("Spell %u auto-learn spell %u in spell.dbc then the record in `spell_learn_spell` is redundant, please fix DB.",
                            spell, dbc_node.spell);
                        found = true;
                        break;
                    }
                }

                if (!found)                                  // add new spell-spell pair if not found
                {
                    mSpellLearnSpells.insert(SpellLearnSpellMap::value_type(spell, dbc_node));
                    ++dbc_count;
                }
            }
        }
    }

    sLog->outString(">> Loaded %u spell learn spells + %u found in DBC in %u ms", count, dbc_count, GetMSTimeDiffToNow(oldMSTime));
    sLog->outString();
}

void SpellMgr::LoadSpellPetAuras()
{
    uint32 oldMSTime = getMSTime();

    mSpellPetAuraMap.clear();                                  // need for reload case

    //                                                  0       1       2    3
    QueryResult result = WorldDatabase.Query("SELECT spell, effectId, pet, aura FROM spell_pet_auras");
    if (!result)
    {
        sLog->outString(">> Loaded 0 spell pet auras. DB table `spell_pet_auras` is empty.");
        sLog->outString();
        return;
    }

    uint32 count = 0;

    do
    {
        Field *fields = result->Fetch();

        uint32 spell = fields[0].GetUInt32();
        uint8 eff = fields[1].GetUInt8();
        uint32 pet = fields[2].GetUInt32();
        uint32 aura = fields[3].GetUInt32();

        SpellPetAuraMap::iterator itr = mSpellPetAuraMap.find((spell<<8) + eff);
        if (itr != mSpellPetAuraMap.end())
            itr->second.AddAura(pet, aura);
        else
        {
            SpellEntry const* spellInfo = sSpellStore.LookupEntry(spell);
            if (!spellInfo)
            {
                sLog->outErrorDb("Spell %u listed in `spell_pet_auras` does not exist", spell);
                continue;
            }
            if (spellInfo->Effect[eff] != SPELL_EFFECT_DUMMY &&
               (spellInfo->Effect[eff] != SPELL_EFFECT_APPLY_AURA ||
                spellInfo->EffectApplyAuraName[eff] != SPELL_AURA_DUMMY))
            {
                sLog->outError("Spell %u listed in `spell_pet_auras` does not have dummy aura or dummy effect", spell);
                continue;
            }

            SpellEntry const* spellInfo2 = sSpellStore.LookupEntry(aura);
            if (!spellInfo2)
            {
                sLog->outErrorDb("Aura %u listed in `spell_pet_auras` does not exist", aura);
                continue;
            }

            PetAura pa(pet, aura, spellInfo->EffectImplicitTargetA[eff] == TARGET_UNIT_PET, SpellMgr::CalculateSpellEffectAmount(spellInfo, eff));
            mSpellPetAuraMap[(spell<<8) + eff] = pa;
        }

        ++count;
    } while (result->NextRow());

    sLog->outString(">> Loaded %u spell pet auras in %u ms", count, GetMSTimeDiffToNow(oldMSTime));
    sLog->outString();
}

void SpellMgr::LoadPetLevelupSpellMap()
{
    uint32 oldMSTime = getMSTime();

    mPetLevelupSpellMap.clear();                                   // need for reload case

    uint32 count = 0;
    uint32 family_count = 0;

    for (uint32 i = 0; i < sCreatureFamilyStore.GetNumRows(); ++i)
    {
        CreatureFamilyEntry const *creatureFamily = sCreatureFamilyStore.LookupEntry(i);
        if (!creatureFamily)                                     // not exist
            continue;

        for (uint8 j = 0; j < 2; ++j)
        {
            if (!creatureFamily->skillLine[j])
                continue;

            for (uint32 k = 0; k < sSkillLineAbilityStore.GetNumRows(); ++k)
            {
                SkillLineAbilityEntry const *skillLine = sSkillLineAbilityStore.LookupEntry(k);
                if (!skillLine)
                    continue;

                //if (skillLine->skillId != creatureFamily->skillLine[0] &&
                //    (!creatureFamily->skillLine[1] || skillLine->skillId != creatureFamily->skillLine[1]))
                //    continue;

                if (skillLine->skillId != creatureFamily->skillLine[j])
                    continue;

                if (skillLine->learnOnGetSkill != ABILITY_LEARNED_ON_GET_RACE_OR_CLASS_SKILL)
                    continue;

                SpellEntry const *spell = sSpellStore.LookupEntry(skillLine->spellId);
                if (!spell) // not exist or triggered or talent
                    continue;

                if (!spell->spellLevel)
                    continue;

                PetLevelupSpellSet& spellSet = mPetLevelupSpellMap[creatureFamily->ID];
                if (spellSet.empty())
                    ++family_count;

                spellSet.insert(PetLevelupSpellSet::value_type(spell->spellLevel, spell->Id));
                ++count;
            }
        }
    }

    sLog->outString(">> Loaded %u pet levelup and default spells for %u families in %u ms", count, family_count, GetMSTimeDiffToNow(oldMSTime));
    sLog->outString();
}

bool LoadPetDefaultSpells_helper(CreatureTemplate const* cInfo, PetDefaultSpellsEntry& petDefSpells)
{
    // skip empty list;
    bool have_spell = false;
    for (uint8 j = 0; j < MAX_CREATURE_SPELL_DATA_SLOT; ++j)
    {
        if (petDefSpells.spellid[j])
        {
            have_spell = true;
            break;
        }
    }
    if (!have_spell)
        return false;

    // remove duplicates with levelupSpells if any
    if (PetLevelupSpellSet const *levelupSpells = cInfo->family ? sSpellMgr->GetPetLevelupSpellList(cInfo->family) : NULL)
    {
        for (uint8 j = 0; j < MAX_CREATURE_SPELL_DATA_SLOT; ++j)
        {
            if (!petDefSpells.spellid[j])
                continue;

            for (PetLevelupSpellSet::const_iterator itr = levelupSpells->begin(); itr != levelupSpells->end(); ++itr)
            {
                if (itr->second == petDefSpells.spellid[j])
                {
                    petDefSpells.spellid[j] = 0;
                    break;
                }
            }
        }
    }

    // skip empty list;
    have_spell = false;
    for (uint8 j = 0; j < MAX_CREATURE_SPELL_DATA_SLOT; ++j)
    {
        if (petDefSpells.spellid[j])
        {
            have_spell = true;
            break;
        }
    }

    return have_spell;
}

void SpellMgr::LoadPetDefaultSpells()
{
    uint32 oldMSTime = getMSTime();

    mPetDefaultSpellsMap.clear();

    uint32 countCreature = 0;
    uint32 countData = 0;

    CreatureTemplateContainer const* ctc = sObjectMgr->GetCreatureTemplates();
    for (CreatureTemplateContainer::const_iterator itr = ctc->begin(); itr != ctc->end(); ++itr)
    {

        if (!itr->second.PetSpellDataId)
            continue;

        // for creature with PetSpellDataId get default pet spells from dbc
        CreatureSpellDataEntry const* spellDataEntry = sCreatureSpellDataStore.LookupEntry(itr->second.PetSpellDataId);
        if (!spellDataEntry)
            continue;

        int32 petSpellsId = -int32(itr->second.PetSpellDataId);
        PetDefaultSpellsEntry petDefSpells;
        for (uint8 j = 0; j < MAX_CREATURE_SPELL_DATA_SLOT; ++j)
            petDefSpells.spellid[j] = spellDataEntry->spellId[j];

        if (LoadPetDefaultSpells_helper(&itr->second, petDefSpells))
        {
            mPetDefaultSpellsMap[petSpellsId] = petDefSpells;
            ++countData;
        }
    }

    sLog->outString(">> Loaded addition spells for %u pet spell data entries in %u ms", countData, GetMSTimeDiffToNow(oldMSTime));
    sLog->outString();

    sLog->outString("Loading summonable creature templates...");
    oldMSTime = getMSTime();

    // different summon spells
    for (uint32 i = 0; i < sSpellStore.GetNumRows(); ++i)
    {

        SpellEntry const* spellEntry = sSpellStore.LookupEntry(i);
        if (!spellEntry)
            continue;

        for (uint8 k = 0; k < MAX_SPELL_EFFECTS; ++k)
        {
            if (spellEntry->Effect[k] == SPELL_EFFECT_SUMMON || spellEntry->Effect[k] == SPELL_EFFECT_SUMMON_PET)
            {
                uint32 creature_id = spellEntry->EffectMiscValue[k];
                CreatureTemplate const *cInfo = sObjectMgr->GetCreatureTemplate(creature_id);
                if (!cInfo)
                    continue;

                // already loaded
                if (cInfo->PetSpellDataId)
                    continue;

                // for creature without PetSpellDataId get default pet spells from creature_template
                int32 petSpellsId = cInfo->Entry;
                if (mPetDefaultSpellsMap.find(cInfo->Entry) != mPetDefaultSpellsMap.end())
                    continue;

                PetDefaultSpellsEntry petDefSpells;
                for (uint8 j = 0; j < MAX_CREATURE_SPELL_DATA_SLOT; ++j)
                    petDefSpells.spellid[j] = cInfo->spells[j];

                if (LoadPetDefaultSpells_helper(cInfo, petDefSpells))
                {
                    mPetDefaultSpellsMap[petSpellsId] = petDefSpells;
                    ++countCreature;
                }
            }
        }
    }

    sLog->outString(">> Loaded %u summonable creature templates in %u ms", countCreature, GetMSTimeDiffToNow(oldMSTime));
    sLog->outString();
}

/// Some checks for spells, to prevent adding deprecated/broken spells for trainers, spell book, etc
bool SpellMgr::IsSpellValid(SpellEntry const *spellInfo, Player *pl, bool msg)
{
    // not exist
    if (!spellInfo)
        return false;

    bool need_check_reagents = false;

    // check effects
    for (uint8 i = 0; i < MAX_SPELL_EFFECTS; ++i)
    {
        switch (spellInfo->Effect[i])
        {
            case 0:
                continue;

            // craft spell for crafting non-existed item (break client recipes list show)
            case SPELL_EFFECT_CREATE_ITEM:
            case SPELL_EFFECT_CREATE_ITEM_2:
            {
                if (spellInfo->EffectItemType[i] == 0)
                {
                    // skip auto-loot crafting spells, its not need explicit item info (but have special fake items sometime)
                    if (!IsLootCraftingSpell(spellInfo))
                    {
                        if (msg)
                        {
                            if (pl)
                                ChatHandler(pl).PSendSysMessage("Craft spell %u not have create item entry.", spellInfo->Id);
                            else
                                sLog->outErrorDb("Craft spell %u not have create item entry.", spellInfo->Id);
                        }
                        return false;
                    }

                }
                // also possible IsLootCraftingSpell case but fake item must exist anyway
                else if (!sObjectMgr->GetItemTemplate(spellInfo->EffectItemType[i]))
                {
                    if (msg)
                    {
                        if (pl)
                            ChatHandler(pl).PSendSysMessage("Craft spell %u create not-exist in DB item (Entry: %u) and then...", spellInfo->Id, spellInfo->EffectItemType[i]);
                        else
                            sLog->outErrorDb("Craft spell %u create not-exist in DB item (Entry: %u) and then...", spellInfo->Id, spellInfo->EffectItemType[i]);
                    }
                    return false;
                }

                need_check_reagents = true;
                break;
            }
            case SPELL_EFFECT_LEARN_SPELL:
            {
                SpellEntry const *spellInfo2 = sSpellStore.LookupEntry(spellInfo->EffectTriggerSpell[i]);
                if (!IsSpellValid(spellInfo2, pl, msg))
                {
                    if (msg)
                    {
                        if (pl)
                            ChatHandler(pl).PSendSysMessage("Spell %u learn to broken spell %u, and then...", spellInfo->Id, spellInfo->EffectTriggerSpell[i]);
                        else
                            sLog->outErrorDb("Spell %u learn to invalid spell %u, and then...", spellInfo->Id, spellInfo->EffectTriggerSpell[i]);
                    }
                    return false;
                }
                break;
            }
        }
    }

    if (need_check_reagents)
    {
        for (uint8 j = 0; j < MAX_SPELL_REAGENTS; ++j)
        {
            if (spellInfo->Reagent[j] > 0 && !sObjectMgr->GetItemTemplate(spellInfo->Reagent[j]))
            {
                if (msg)
                {
                    if (pl)
                        ChatHandler(pl).PSendSysMessage("Craft spell %u have not-exist reagent in DB item (Entry: %u) and then...", spellInfo->Id, spellInfo->Reagent[j]);
                    else
                        sLog->outErrorDb("Craft spell %u have not-exist reagent in DB item (Entry: %u) and then...", spellInfo->Id, spellInfo->Reagent[j]);
                }
                return false;
            }
        }
    }

    return true;
}

void SpellMgr::LoadSpellAreas()
{
    uint32 oldMSTime = getMSTime();

    mSpellAreaMap.clear();                                  // need for reload case
    mSpellAreaForQuestMap.clear();
    mSpellAreaForActiveQuestMap.clear();
    mSpellAreaForQuestEndMap.clear();
    mSpellAreaForAuraMap.clear();

    //                                                  0     1         2              3               4           5          6        7       8
    QueryResult result = WorldDatabase.Query("SELECT spell, area, quest_start, quest_start_active, quest_end, aura_spell, racemask, gender, autocast FROM spell_area");

    if (!result)
    {
        sLog->outString(">> Loaded 0 spell area requirements. DB table `spell_area` is empty.");
        sLog->outString();
        return;
    }

    uint32 count = 0;

    do
    {
        Field *fields = result->Fetch();

        uint32 spell = fields[0].GetUInt32();
        SpellArea spellArea;
        spellArea.spellId             = spell;
        spellArea.areaId              = fields[1].GetUInt32();
        spellArea.questStart          = fields[2].GetUInt32();
        spellArea.questStartCanActive = fields[3].GetBool();
        spellArea.questEnd            = fields[4].GetUInt32();
        spellArea.auraSpell           = fields[5].GetInt32();
        spellArea.raceMask            = fields[6].GetUInt32();
        spellArea.gender              = Gender(fields[7].GetUInt8());
        spellArea.autocast            = fields[8].GetBool();

        if (const SpellEntry* spellInfo = sSpellStore.LookupEntry(spell))
        {
            if (spellArea.autocast)
                const_cast<SpellEntry*>(spellInfo)->Attributes |= SPELL_ATTR0_CANT_CANCEL;
        }
        else
        {
            sLog->outErrorDb("Spell %u listed in `spell_area` does not exist", spell);
            continue;
        }

        {
            bool ok = true;
            SpellAreaMapBounds sa_bounds = GetSpellAreaMapBounds(spellArea.spellId);
            for (SpellAreaMap::const_iterator itr = sa_bounds.first; itr != sa_bounds.second; ++itr)
            {
                if (spellArea.spellId != itr->second.spellId)
                    continue;
                if (spellArea.areaId != itr->second.areaId)
                    continue;
                if (spellArea.questStart != itr->second.questStart)
                    continue;
                if (spellArea.auraSpell != itr->second.auraSpell)
                    continue;
                if ((spellArea.raceMask & itr->second.raceMask) == 0)
                    continue;
                if (spellArea.gender != itr->second.gender)
                    continue;

                // duplicate by requirements
                ok =false;
                break;
            }

            if (!ok)
            {
                sLog->outErrorDb("Spell %u listed in `spell_area` already listed with similar requirements.", spell);
                continue;
            }
        }

        if (spellArea.areaId && !GetAreaEntryByAreaID(spellArea.areaId))
        {
            sLog->outErrorDb("Spell %u listed in `spell_area` have wrong area (%u) requirement", spell, spellArea.areaId);
            continue;
        }

        if (spellArea.questStart && !sObjectMgr->GetQuestTemplate(spellArea.questStart))
        {
            sLog->outErrorDb("Spell %u listed in `spell_area` have wrong start quest (%u) requirement", spell, spellArea.questStart);
            continue;
        }

        if (spellArea.questEnd)
        {
            if (!sObjectMgr->GetQuestTemplate(spellArea.questEnd))
            {
                sLog->outErrorDb("Spell %u listed in `spell_area` have wrong end quest (%u) requirement", spell, spellArea.questEnd);
                continue;
            }

            if (spellArea.questEnd == spellArea.questStart && !spellArea.questStartCanActive)
            {
                sLog->outErrorDb("Spell %u listed in `spell_area` have quest (%u) requirement for start and end in same time", spell, spellArea.questEnd);
                continue;
            }
        }

        if (spellArea.auraSpell)
        {
            SpellEntry const* spellInfo = sSpellStore.LookupEntry(abs(spellArea.auraSpell));
            if (!spellInfo)
            {
                sLog->outErrorDb("Spell %u listed in `spell_area` have wrong aura spell (%u) requirement", spell, abs(spellArea.auraSpell));
                continue;
            }

            if (uint32(abs(spellArea.auraSpell)) == spellArea.spellId)
            {
                sLog->outErrorDb("Spell %u listed in `spell_area` have aura spell (%u) requirement for itself", spell, abs(spellArea.auraSpell));
                continue;
            }

            // not allow autocast chains by auraSpell field (but allow use as alternative if not present)
            if (spellArea.autocast && spellArea.auraSpell > 0)
            {
                bool chain = false;
                SpellAreaForAuraMapBounds saBound = GetSpellAreaForAuraMapBounds(spellArea.spellId);
                for (SpellAreaForAuraMap::const_iterator itr = saBound.first; itr != saBound.second; ++itr)
                {
                    if (itr->second->autocast && itr->second->auraSpell > 0)
                    {
                        chain = true;
                        break;
                    }
                }

                if (chain)
                {
                    sLog->outErrorDb("Spell %u listed in `spell_area` have aura spell (%u) requirement that itself autocast from aura", spell, spellArea.auraSpell);
                    continue;
                }

                SpellAreaMapBounds saBound2 = GetSpellAreaMapBounds(spellArea.auraSpell);
                for (SpellAreaMap::const_iterator itr2 = saBound2.first; itr2 != saBound2.second; ++itr2)
                {
                    if (itr2->second.autocast && itr2->second.auraSpell > 0)
                    {
                        chain = true;
                        break;
                    }
                }

                if (chain)
                {
                    sLog->outErrorDb("Spell %u listed in `spell_area` have aura spell (%u) requirement that itself autocast from aura", spell, spellArea.auraSpell);
                    continue;
                }
            }
        }

        if (spellArea.raceMask && (spellArea.raceMask & RACEMASK_ALL_PLAYABLE) == 0)
        {
            sLog->outErrorDb("Spell %u listed in `spell_area` have wrong race mask (%u) requirement", spell, spellArea.raceMask);
            continue;
        }

        if (spellArea.gender != GENDER_NONE && spellArea.gender != GENDER_FEMALE && spellArea.gender != GENDER_MALE)
        {
            sLog->outErrorDb("Spell %u listed in `spell_area` have wrong gender (%u) requirement", spell, spellArea.gender);
            continue;
        }

        SpellArea const* sa = &mSpellAreaMap.insert(SpellAreaMap::value_type(spell, spellArea))->second;

        // for search by current zone/subzone at zone/subzone change
        if (spellArea.areaId)
            mSpellAreaForAreaMap.insert(SpellAreaForAreaMap::value_type(spellArea.areaId, sa));

        // for search at quest start/reward
        if (spellArea.questStart)
        {
            if (spellArea.questStartCanActive)
                mSpellAreaForActiveQuestMap.insert(SpellAreaForQuestMap::value_type(spellArea.questStart, sa));
            else
                mSpellAreaForQuestMap.insert(SpellAreaForQuestMap::value_type(spellArea.questStart, sa));
        }

        // for search at quest start/reward
        if (spellArea.questEnd)
            mSpellAreaForQuestEndMap.insert(SpellAreaForQuestMap::value_type(spellArea.questEnd, sa));

        // for search at aura apply
        if (spellArea.auraSpell)
            mSpellAreaForAuraMap.insert(SpellAreaForAuraMap::value_type(abs(spellArea.auraSpell), sa));

        ++count;
    } while (result->NextRow());

    sLog->outString(">> Loaded %u spell area requirements in %u ms", count, GetMSTimeDiffToNow(oldMSTime));
    sLog->outString();
}

SpellCastResult SpellMgr::GetSpellAllowedInLocationError(SpellEntry const *spellInfo, uint32 map_id, uint32 zone_id, uint32 area_id, Player const* player)
{
    // normal case
    if (spellInfo->AreaGroupId > 0)
    {
        bool found = false;
        AreaGroupEntry const* groupEntry = sAreaGroupStore.LookupEntry(spellInfo->AreaGroupId);
        while (groupEntry)
        {
            for (uint8 i = 0; i < MAX_GROUP_AREA_IDS; ++i)
                if (groupEntry->AreaId[i] == zone_id || groupEntry->AreaId[i] == area_id)
                    found = true;
            if (found || !groupEntry->nextGroup)
                break;
            // Try search in next group
            groupEntry = sAreaGroupStore.LookupEntry(groupEntry->nextGroup);
        }

        if (!found)
            return SPELL_FAILED_INCORRECT_AREA;
    }

    // continent limitation (virtual continent)
    if (spellInfo->AttributesEx4 & SPELL_ATTR4_CAST_ONLY_IN_OUTLAND)
    {
        uint32 v_map = GetVirtualMapForMapAndZone(map_id, zone_id);
        MapEntry const *mapEntry = sMapStore.LookupEntry(v_map);
        if (!mapEntry || mapEntry->addon < 1 || !mapEntry->IsContinent())
            return SPELL_FAILED_INCORRECT_AREA;
    }

    // raid instance limitation
    if (spellInfo->AttributesEx6 & SPELL_ATTR6_NOT_IN_RAID_INSTANCE)
    {
        MapEntry const *mapEntry = sMapStore.LookupEntry(map_id);
        if (!mapEntry || mapEntry->IsRaid())
            return SPELL_FAILED_NOT_IN_RAID_INSTANCE;
    }

    // DB base check (if non empty then must fit at least single for allow)
    SpellAreaMapBounds saBounds = sSpellMgr->GetSpellAreaMapBounds(spellInfo->Id);
    if (saBounds.first != saBounds.second)
    {
        for (SpellAreaMap::const_iterator itr = saBounds.first; itr != saBounds.second; ++itr)
        {
            if (itr->second.IsFitToRequirements(player, zone_id, area_id))
                return SPELL_CAST_OK;
        }
        return SPELL_FAILED_INCORRECT_AREA;
    }

    // bg spell checks
    switch (spellInfo->Id)
    {
        case 23333:                                         // Warsong Flag
        case 23335:                                         // Silverwing Flag
            return map_id == 489 && player && player->InBattleground() ? SPELL_CAST_OK : SPELL_FAILED_REQUIRES_AREA;
        case 34976:                                         // Netherstorm Flag
            return map_id == 566 && player && player->InBattleground() ? SPELL_CAST_OK : SPELL_FAILED_REQUIRES_AREA;
        case 2584:                                          // Waiting to Resurrect
        case 22011:                                         // Spirit Heal Channel
        case 22012:                                         // Spirit Heal
        case 24171:                                         // Resurrection Impact Visual
        case 42792:                                         // Recently Dropped Flag
        case 43681:                                         // Inactive
        case 44535:                                         // Spirit Heal (mana)
        {
            MapEntry const* mapEntry = sMapStore.LookupEntry(map_id);
            if (!mapEntry)
                return SPELL_FAILED_INCORRECT_AREA;

            return zone_id == 4197 || (mapEntry->IsBattleground() && player && player->InBattleground()) ? SPELL_CAST_OK : SPELL_FAILED_REQUIRES_AREA;
        }
        case 44521:                                         // Preparation
        {
            if (!player)
                return SPELL_FAILED_REQUIRES_AREA;

            MapEntry const *mapEntry = sMapStore.LookupEntry(map_id);
            if (!mapEntry)
                return SPELL_FAILED_INCORRECT_AREA;

            if (!mapEntry->IsBattleground())
                return SPELL_FAILED_REQUIRES_AREA;

            Battleground* bg = player->GetBattleground();
            return bg && bg->GetStatus() == STATUS_WAIT_JOIN ? SPELL_CAST_OK : SPELL_FAILED_REQUIRES_AREA;
        }
        case 32724:                                         // Gold Team (Alliance)
        case 32725:                                         // Green Team (Alliance)
        case 35774:                                         // Gold Team (Horde)
        case 35775:                                         // Green Team (Horde)
        {
            MapEntry const *mapEntry = sMapStore.LookupEntry(map_id);
            if (!mapEntry)
                return SPELL_FAILED_INCORRECT_AREA;

            return mapEntry->IsBattleArena() && player && player->InBattleground() ? SPELL_CAST_OK : SPELL_FAILED_REQUIRES_AREA;
        }
        case 32727:                                         // Arena Preparation
        {
            if (!player)
                return SPELL_FAILED_REQUIRES_AREA;

            MapEntry const *mapEntry = sMapStore.LookupEntry(map_id);
            if (!mapEntry)
                return SPELL_FAILED_INCORRECT_AREA;

            if (!mapEntry->IsBattleArena())
                return SPELL_FAILED_REQUIRES_AREA;

            Battleground *bg = player->GetBattleground();
            return bg && bg->GetStatus() == STATUS_WAIT_JOIN ? SPELL_CAST_OK : SPELL_FAILED_REQUIRES_AREA;
        }
    }

    // aura limitations
    for (uint8 i = 0; i < MAX_SPELL_EFFECTS; ++i)
    {
        switch (spellInfo->EffectApplyAuraName[i])
        {
            case SPELL_AURA_MOD_INCREASE_MOUNTED_FLIGHT_SPEED:
            case SPELL_AURA_FLY:
            {
                if (player && !player->IsKnowHowFlyIn(map_id, zone_id))
                    return SPELL_FAILED_INCORRECT_AREA;
            }
        }
    }

    return SPELL_CAST_OK;
}

void SpellMgr::LoadSkillLineAbilityMap()
{
    uint32 oldMSTime = getMSTime();

    mSkillLineAbilityMap.clear();

    uint32 count = 0;

    for (uint32 i = 0; i < sSkillLineAbilityStore.GetNumRows(); ++i)
    {
        SkillLineAbilityEntry const *SkillInfo = sSkillLineAbilityStore.LookupEntry(i);
        if (!SkillInfo)
            continue;

        mSkillLineAbilityMap.insert(SkillLineAbilityMap::value_type(SkillInfo->spellId, SkillInfo));
        ++count;
    }

    sLog->outString(">> Loaded %u SkillLineAbility MultiMap Data in %u ms", count, GetMSTimeDiffToNow(oldMSTime));
    sLog->outString();
}

DiminishingGroup GetDiminishingReturnsGroupForSpell(SpellEntry const* spellproto, bool triggered)
{
    if (IsPositiveSpell(spellproto->Id))
        return DIMINISHING_NONE;

    for (uint8 i = 0; i < MAX_SPELL_EFFECTS; ++i)
    {
        if (spellproto->EffectApplyAuraName[i] == SPELL_AURA_MOD_TAUNT)
            return DIMINISHING_TAUNT;
    }

    // Explicit Diminishing Groups
    switch (spellproto->SpellFamilyName)
    {
        // Event spells
        case SPELLFAMILY_UNK1:
            return DIMINISHING_NONE;
        case SPELLFAMILY_DEATHKNIGHT:
        {
            // Hungering Cold (no flags)
            if (spellproto->SpellIconID == 2797)
                return DIMINISHING_DISORIENT;
            // Mark of Blood
            else if ((spellproto->SpellFamilyFlags[0] & 0x10000000) && spellproto->SpellIconID == 2285)
                return DIMINISHING_LIMITONLY;
            break;
        }
        case SPELLFAMILY_DRUID:
        {
            // Pounce
            if (spellproto->SpellFamilyFlags[0] & 0x20000)
                return DIMINISHING_OPENING_STUN;
            // Cyclone
            else if (spellproto->SpellFamilyFlags[1] & 0x20)
                return DIMINISHING_CYCLONE;
            // Entangling Roots
            // Nature's Grasp
            else if (spellproto->SpellFamilyFlags[0] & 0x00000200)
                return DIMINISHING_CONTROLLED_ROOT;
            // Faerie Fire
            else if (spellproto->SpellFamilyFlags[0] & 0x400)
                return DIMINISHING_LIMITONLY;
            break;
        }
        case SPELLFAMILY_HUNTER:
        {
            // Hunter's mark
            if ((spellproto->SpellFamilyFlags[0] & 0x400) && spellproto->SpellIconID == 538)
                return DIMINISHING_LIMITONLY;
            // Scatter Shot (own diminishing)
            else if ((spellproto->SpellFamilyFlags[0] & 0x40000) && spellproto->SpellIconID == 132)
                return DIMINISHING_SCATTER_SHOT;
            // Entrapment (own diminishing)
            else if (spellproto->SpellVisual[0] == 7484 && spellproto->SpellIconID == 20)
                return DIMINISHING_ENTRAPMENT;
            // Wyvern Sting mechanic is MECHANIC_SLEEP but the diminishing is DIMINISHING_DISORIENT
            else if ((spellproto->SpellFamilyFlags[1] & 0x1000) && spellproto->SpellIconID == 1721)
                return DIMINISHING_DISORIENT;
            // Freezing Arrow
            else if (spellproto->SpellFamilyFlags[0] & 0x8)
                return DIMINISHING_DISORIENT;
            break;
        }
        case SPELLFAMILY_PALADIN:
        {
            // Judgement of Justice - limit duration to 10s in PvP
            if (spellproto->SpellFamilyFlags[0] & 0x100000)
                return DIMINISHING_LIMITONLY;
            // Turn Evil
            else if ((spellproto->SpellFamilyFlags[1] & 0x804000) && spellproto->SpellIconID == 309)
                return DIMINISHING_FEAR;
            break;
        }
        case SPELLFAMILY_PRIEST:
        {
            // Psychic Horror
            if (spellproto->SpellFamilyFlags[2] & 0x2000)
                return DIMINISHING_HORROR;
            break;
        }
        case SPELLFAMILY_ROGUE:
        {
            // Gouge
            if (spellproto->SpellFamilyFlags[0] & 0x8)
                return DIMINISHING_DISORIENT;
            // Blind
            else if (spellproto->SpellFamilyFlags[0] & 0x1000000)
                return DIMINISHING_FEAR;
            // Cheap Shot
            else if (spellproto->SpellFamilyFlags[0] & 0x400)
                return DIMINISHING_OPENING_STUN;
            // Crippling poison - Limit to 10 seconds in PvP (No SpellFamilyFlags)
            else if (spellproto->SpellIconID == 163)
                return DIMINISHING_LIMITONLY;
            break;
        }
        case SPELLFAMILY_MAGE:
        {
            // Frostbite
            if (spellproto->SpellFamilyFlags[1] & 0x80000000)
                return DIMINISHING_ROOT;
            // Shattered Barrier
            else if (spellproto->SpellVisual[0] == 12297)
                return DIMINISHING_ROOT;
            // Deep Freeze
            else if (spellproto->SpellIconID == 2939 && spellproto->SpellVisual[0] == 9963)
                return DIMINISHING_CONTROLLED_STUN;
            // Frost Nova / Freeze (Water Elemental)
            else if (spellproto->SpellIconID == 193)
                return DIMINISHING_CONTROLLED_ROOT;
            // Dragon's Breath
            else if (spellproto->SpellFamilyFlags[0] & 0x800000)
                return DIMINISHING_DISORIENT;
            break;
        }
        case SPELLFAMILY_WARLOCK:
        {
            // Death Coil
            if (spellproto->SpellFamilyFlags[0] & 0x80000)
                return DIMINISHING_HORROR;
            // Curses/etc
            else if ((spellproto->SpellFamilyFlags[0] & 0x80000000) || (spellproto->SpellFamilyFlags[1] & 0x200))
                return DIMINISHING_LIMITONLY;
            // Seduction
            else if (spellproto->SpellFamilyFlags[1] & 0x10000000)
                return DIMINISHING_FEAR;
            break;
        }
        case SPELLFAMILY_WARRIOR:
        {
            // Hamstring - limit duration to 10s in PvP
            if (spellproto->SpellFamilyFlags[0] & 0x2)
                return DIMINISHING_LIMITONLY;
            // Improved Hamstring
            else if (spellproto->AttributesEx3 & 0x80000 && spellproto->SpellIconID == 23)
                return DIMINISHING_ROOT;
            // Charge Stun (own diminishing)
            else if (spellproto->SpellFamilyFlags[0] & 0x01000000)
                return DIMINISHING_CHARGE;
            break;
        }
        // Must be below SPELLFAMILY_WARRIOR for Charge to work
        case SPELLFAMILY_GENERIC:
        {
            // Pet charge effects (Infernal Awakening, Demon Charge)
            if (spellproto->SpellVisual[0] == 2816 && spellproto->SpellIconID == 15)
                return DIMINISHING_CONTROLLED_STUN;
            // Gnaw
            else if (spellproto->Id == 47481)
                return DIMINISHING_CONTROLLED_STUN;
        }
        default:
            break;
    }

    // Lastly - Set diminishing depending on mechanic
    uint32 mechanic = GetAllSpellMechanicMask(spellproto);
    if (mechanic & (1 << MECHANIC_CHARM))
        return DIMINISHING_MIND_CONTROL;
    if (mechanic & (1 << MECHANIC_SILENCE))
        return DIMINISHING_SILENCE;
    if (mechanic & (1 << MECHANIC_SLEEP))
        return DIMINISHING_SLEEP;
    if (mechanic & ((1 << MECHANIC_SAPPED) | (1 << MECHANIC_POLYMORPH) | (1 << MECHANIC_SHACKLE)))
        return DIMINISHING_DISORIENT;
    // Mechanic Knockout, except Blast Wave
    if (mechanic & (1 << MECHANIC_KNOCKOUT) && spellproto->SpellIconID != 292)
        return DIMINISHING_DISORIENT;
    if (mechanic & (1 << MECHANIC_DISARM))
        return DIMINISHING_DISARM;
    if (mechanic & (1 << MECHANIC_FEAR))
        return DIMINISHING_FEAR;
    if (mechanic & (1 << MECHANIC_STUN))
        return triggered ? DIMINISHING_STUN : DIMINISHING_CONTROLLED_STUN;
    if (mechanic & (1 << MECHANIC_BANISH))
        return DIMINISHING_BANISH;
    if (mechanic & (1 << MECHANIC_ROOT))
        return triggered ? DIMINISHING_ROOT : DIMINISHING_CONTROLLED_ROOT;

    return DIMINISHING_NONE;
}

int32 GetDiminishingReturnsLimitDuration(DiminishingGroup group, SpellEntry const* spellproto)
{
    if (!IsDiminishingReturnsGroupDurationLimited(group))
        return 0;

    // Explicit diminishing duration
    switch (spellproto->SpellFamilyName)
    {
        case SPELLFAMILY_DRUID:
        {
            // Faerie Fire - limit to 40 seconds in PvP (3.1)
            if (spellproto->SpellFamilyFlags[0] & 0x400)
                return 40 * IN_MILLISECONDS;
            break;
        }
        case SPELLFAMILY_HUNTER:
        {
            // Wyvern Sting
            if (spellproto->SpellFamilyFlags[1] & 0x1000)
                return 6 * IN_MILLISECONDS;
            // Hunter's Mark
            if (spellproto->SpellFamilyFlags[0] & 0x400)
                return 120 * IN_MILLISECONDS;
            break;
        }
        case SPELLFAMILY_PALADIN:
        {
            // Repentance - limit to 6 seconds in PvP
            if (spellproto->SpellFamilyFlags[0] & 0x4)
                return 6 * IN_MILLISECONDS;
            break;
        }
        case SPELLFAMILY_WARLOCK:
        {
            // Banish - limit to 6 seconds in PvP
            if (spellproto->SpellFamilyFlags[1] & 0x8000000)
                return 6 * IN_MILLISECONDS;
            // Curse of Tongues - limit to 12 seconds in PvP
            else if (spellproto->SpellFamilyFlags[2] & 0x800)
                return 12 * IN_MILLISECONDS;
            // Curse of Elements - limit to 120 seconds in PvP
            else if (spellproto->SpellFamilyFlags[1] & 0x200)
               return 120 * IN_MILLISECONDS;
            break;
        }
        default:
            break;
    }

    return 10 * IN_MILLISECONDS;
}

bool IsDiminishingReturnsGroupDurationLimited(DiminishingGroup group)
{
    switch (group)
    {
        case DIMINISHING_CONTROLLED_STUN:
        case DIMINISHING_STUN:
        case DIMINISHING_ENTRAPMENT:
        case DIMINISHING_CONTROLLED_ROOT:
        case DIMINISHING_ROOT:
        case DIMINISHING_FEAR:
        case DIMINISHING_MIND_CONTROL:
        case DIMINISHING_DISORIENT:
        case DIMINISHING_CYCLONE:
        case DIMINISHING_BANISH:
        case DIMINISHING_LIMITONLY:
        case DIMINISHING_OPENING_STUN:
        case DIMINISHING_HORROR:
        case DIMINISHING_SLEEP:
            return true;
        default:
            return false;
    }
}

DiminishingLevels GetDiminishingReturnsMaxLevel(DiminishingGroup group)
{
    switch (group)
    {
        case DIMINISHING_TAUNT:
            return DIMINISHING_LEVEL_TAUNT_IMMUNE;
        default:
            return DIMINISHING_LEVEL_IMMUNE;
    }
}

DiminishingReturnsType GetDiminishingReturnsGroupType(DiminishingGroup group)
{
    switch (group)
    {
        case DIMINISHING_TAUNT:
        case DIMINISHING_CONTROLLED_STUN:
        case DIMINISHING_STUN:
        case DIMINISHING_OPENING_STUN:
        case DIMINISHING_CYCLONE:
        case DIMINISHING_CHARGE:
            return DRTYPE_ALL;
        case DIMINISHING_FEAR:
        case DIMINISHING_CONTROLLED_ROOT:
        case DIMINISHING_ROOT:
        case DIMINISHING_MIND_CONTROL:
        case DIMINISHING_DISORIENT:
        case DIMINISHING_ENTRAPMENT:
        case DIMINISHING_SILENCE:
        case DIMINISHING_DISARM:
        case DIMINISHING_BANISH:
        case DIMINISHING_SCATTER_SHOT:
        case DIMINISHING_HORROR:
        case DIMINISHING_SLEEP:
            return DRTYPE_PLAYER;
        default:
            break;
    }

    return DRTYPE_NONE;
}

bool IsPartOfSkillLine(uint32 skillId, uint32 spellId)
{
    SkillLineAbilityMapBounds skillBounds = sSpellMgr->GetSkillLineAbilityMapBounds(spellId);
    for (SkillLineAbilityMap::const_iterator itr = skillBounds.first; itr != skillBounds.second; ++itr)
        if (itr->second->skillId == skillId)
            return true;

    return false;
}

bool SpellArea::IsFitToRequirements(Player const* player, uint32 newZone, uint32 newArea) const
{
    OutdoorPvPWG *pvpWG = (OutdoorPvPWG*)sOutdoorPvPMgr->GetOutdoorPvPToZoneId(4197);

    if (gender != GENDER_NONE)                   // not in expected gender
        if (!player || gender != player->getGender())
            return false;

    if (raceMask)                                // not in expected race
        if (!player || !(raceMask & player->getRaceMask()))
            return false;

    if (areaId)                                  // not in expected zone
        if (newZone != areaId && newArea != areaId)
            return false;

    if (questStart)                              // not in expected required quest state
        if (!player || ((!questStartCanActive || !player->IsActiveQuest(questStart)) && !player->GetQuestRewardStatus(questStart)))
            return false;

    if (questEnd)                                // not in expected forbidden quest state
        if (!player || player->GetQuestRewardStatus(questEnd))
            return false;

    if (auraSpell)                               // not have expected aura
        if (!player || (auraSpell > 0 && !player->HasAura(auraSpell)) || (auraSpell < 0 && player->HasAura(-auraSpell)))
            return false;

    // Extra conditions -- leaving the possibility add extra conditions...
    switch (spellId)
    {
        case 58600: // No fly Zone - Dalaran
        {
            if (!player)
                return false;

<<<<<<< HEAD
                AreaTableEntry const* pArea = GetAreaEntryByAreaID(player->GetAreaId());
                if (!(pArea && pArea->flags & AREA_FLAG_NO_FLY_ZONE))
                    return false;
                if (!player->HasAuraType(SPELL_AURA_MOD_INCREASE_MOUNTED_FLIGHT_SPEED) && !player->HasAuraType(SPELL_AURA_FLY))
                    return false;
                break;
            }
        case 58730: // No fly Zone - Wintergrasp
			{
				if (sWorld->getBoolConfig(CONFIG_OUTDOORPVP_WINTERGRASP_ENABLED))
				{
				  if ((pvpWG->isWarTime()==false) || !player || (!player->HasAuraType(SPELL_AURA_MOD_INCREASE_MOUNTED_FLIGHT_SPEED) && !player->HasAuraType(SPELL_AURA_FLY)) || player->HasAura(45472) || player->HasAura(44795) || player->GetPositionZ() > 619.2f || player->isInFlight())
				    return false;
				}
			}
            break;
        case 58045: // Essence of Wintergrasp - Wintergrasp
        case 57940: // Essence of Wintergrasp - Northrend
             if (!player || player->GetTeamId() != sWorld->getWorldState(WORLDSTATE_WINTERGRASP_CONTROLING_FACTION))
             return false;
        case SPELL_OIL_REFINERY: // Oil Refinery - Isle of Conquest.
        case SPELL_QUARRY: // Quarry - Isle of Conquest.
            {
                if (player->GetBattlegroundTypeId() != BATTLEGROUND_IC || !player->GetBattleground())
                    return false;
=======
            AreaTableEntry const* pArea = GetAreaEntryByAreaID(player->GetAreaId());
            if (!(pArea && pArea->flags & AREA_FLAG_NO_FLY_ZONE))
                return false;
            if (!player->HasAuraType(SPELL_AURA_MOD_INCREASE_MOUNTED_FLIGHT_SPEED) && !player->HasAuraType(SPELL_AURA_FLY))
                return false;
            break;
        }
        case 68719: // Oil Refinery - Isle of Conquest.
        case 68720: // Quarry - Isle of Conquest.
        {
            if (player->GetBattlegroundTypeId() != BATTLEGROUND_IC || !player->GetBattleground())
                return false;
>>>>>>> 3bf00292

            uint8 nodeType = spellId == 68719 ? NODE_TYPE_REFINERY : NODE_TYPE_QUARRY;
            uint8 nodeState = player->GetTeamId() == TEAM_ALLIANCE ? NODE_STATE_CONTROLLED_A : NODE_STATE_CONTROLLED_H;

            BattlegroundIC* pIC = static_cast<BattlegroundIC*>(player->GetBattleground());
            if (pIC->GetNodeState(nodeType) == nodeState)
                return true;

            return false;
        }
    }

    return true;
}

bool SpellMgr::CanAurasStack(Aura const *aura1, Aura const *aura2, bool sameCaster) const
{
    SpellEntry const *spellInfo_1 = aura1->GetSpellProto();
    SpellEntry const *spellInfo_2 = aura2->GetSpellProto();
    SpellSpecific spellSpec_1 = GetSpellSpecific(spellInfo_1);
    SpellSpecific spellSpec_2 = GetSpellSpecific(spellInfo_2);
    if (spellSpec_1 && spellSpec_2)
        if (IsSingleFromSpellSpecificPerTarget(spellSpec_1, spellSpec_2)
            || (sameCaster && IsSingleFromSpellSpecificPerCaster(spellSpec_1, spellSpec_2)))
            return false;

    SpellGroupStackRule stackRule = CheckSpellGroupStackRules(spellInfo_1->Id, spellInfo_2->Id);
    if (stackRule)
    {
        if (stackRule == SPELL_GROUP_STACK_RULE_EXCLUSIVE)
            return false;
        if (sameCaster && stackRule == SPELL_GROUP_STACK_RULE_EXCLUSIVE_FROM_SAME_CASTER)
            return false;
    }

    if (spellInfo_1->SpellFamilyName != spellInfo_2->SpellFamilyName)
        return true;

    if (!sameCaster)
    {
        if (spellInfo_1->AttributesEx & SPELL_ATTR1_STACK_FOR_DIFF_CASTERS
            || spellInfo_1->AttributesEx3 & SPELL_ATTR3_STACK_FOR_DIFF_CASTERS)
            return true;

        // check same periodic auras
        for (uint32 i = 0; i < MAX_SPELL_EFFECTS; ++i)
        {
            switch (spellInfo_1->EffectApplyAuraName[i])
            {
                // DOT or HOT from different casters will stack
                case SPELL_AURA_PERIODIC_DAMAGE:
                case SPELL_AURA_PERIODIC_DUMMY:
                case SPELL_AURA_PERIODIC_HEAL:
                case SPELL_AURA_PERIODIC_TRIGGER_SPELL:
                case SPELL_AURA_PERIODIC_ENERGIZE:
                case SPELL_AURA_PERIODIC_MANA_LEECH:
                case SPELL_AURA_PERIODIC_LEECH:
                case SPELL_AURA_POWER_BURN_MANA:
                case SPELL_AURA_OBS_MOD_POWER:
                case SPELL_AURA_OBS_MOD_HEALTH:
                case SPELL_AURA_PERIODIC_TRIGGER_SPELL_WITH_VALUE:
                    // periodic auras which target areas are not allowed to stack this way (replenishment for example)
                    if (IsAreaOfEffectSpellEffect(spellInfo_1, i) || IsAreaOfEffectSpellEffect(spellInfo_2, i))
                        break;
                    return true;
                default:
                    break;
            }
        }
    }

    bool isVehicleAura1 = false;
    bool isVehicleAura2 = false;
    uint8 i = 0;
    while (i < MAX_SPELL_EFFECTS && !(isVehicleAura1 && isVehicleAura2))
    {
        if (spellInfo_1->EffectApplyAuraName[i] == SPELL_AURA_CONTROL_VEHICLE)
            isVehicleAura1 = true;
        if (spellInfo_2->EffectApplyAuraName[i] == SPELL_AURA_CONTROL_VEHICLE)
            isVehicleAura2 = true;

        ++i;
    }

    if (isVehicleAura1 && isVehicleAura2)
    {
        Vehicle* veh = NULL;
        if (aura1->GetOwner()->ToUnit())
            veh = aura1->GetOwner()->ToUnit()->GetVehicleKit();

        if (!veh)           // We should probably just let it stack. Vehicle system will prevent undefined behaviour later
            return true;

        if (!veh->GetAvailableSeatCount())
            return false;   // No empty seat available

        return true;        // Empty seat available (skip rest)
    }

    uint32 spellId_1 = GetLastSpellInChain(spellInfo_1->Id);
    uint32 spellId_2 = GetLastSpellInChain(spellInfo_2->Id);

    // same spell
    if (spellId_1 == spellId_2)
    {
        // Hack for Incanter's Absorption
        if (spellId_1 == 44413)
            return true;
        if (aura1->GetCastItemGUID() && aura2->GetCastItemGUID())
            if (aura1->GetCastItemGUID() != aura2->GetCastItemGUID() && (GetSpellCustomAttr(spellId_1) & SPELL_ATTR0_CU_ENCHANT_PROC))
                return true;
        // same spell with same caster should not stack
        return false;
    }

    return true;
}

bool CanSpellDispelAura(SpellEntry const* dispelSpell, SpellEntry const* aura)
{
    // These auras (like ressurection sickness) can't be dispelled
    if (aura->Attributes & SPELL_ATTR0_NEGATIVE_1)
        return false;

    // These spells (like Mass Dispel) can dispell all auras
    if (dispelSpell->Attributes & SPELL_ATTR0_UNAFFECTED_BY_INVULNERABILITY)
        return true;

    // These auras (like Divine Shield) can't be dispelled
    if (aura->Attributes & SPELL_ATTR0_UNAFFECTED_BY_INVULNERABILITY)
        return false;

    // These auras (Cyclone for example) are not dispelable
    if (aura->AttributesEx & SPELL_ATTR1_UNAFFECTED_BY_SCHOOL_IMMUNE)
        return false;

    return true;
}

bool CanSpellPierceImmuneAura(SpellEntry const* pierceSpell, SpellEntry const* aura)
{
    // these spells pierce all avalible spells (Resurrection Sickness for example)
    if (pierceSpell->Attributes & SPELL_ATTR0_UNAFFECTED_BY_INVULNERABILITY)
        return true;

    // these spells (Cyclone for example) can pierce all...
    if ((pierceSpell->AttributesEx & SPELL_ATTR1_UNAFFECTED_BY_SCHOOL_IMMUNE)
        // ...but not these (Divine shield for example)
        && !(aura && (aura->Mechanic == MECHANIC_IMMUNE_SHIELD || aura->Mechanic == MECHANIC_INVULNERABILITY)))
        return true;

    return false;
}

void SpellMgr::LoadSpellEnchantProcData()
{
    uint32 oldMSTime = getMSTime();

    mSpellEnchantProcEventMap.clear();                             // need for reload case

    uint32 count = 0;

    //                                                  0         1           2         3
    QueryResult result = WorldDatabase.Query("SELECT entry, customChance, PPMChance, procEx FROM spell_enchant_proc_data");
    if (!result)
    {
        sLog->outString(">> Loaded %u spell enchant proc event conditions", count);
        sLog->outString();
        return;
    }

    do
    {
        Field *fields = result->Fetch();

        uint32 enchantId = fields[0].GetUInt32();

        SpellItemEnchantmentEntry const *ench = sSpellItemEnchantmentStore.LookupEntry(enchantId);
        if (!ench)
        {
            sLog->outErrorDb("Enchancment %u listed in `spell_enchant_proc_data` does not exist", enchantId);
            continue;
        }

        SpellEnchantProcEntry spe;

        spe.customChance = fields[1].GetUInt32();
        spe.PPMChance = fields[2].GetFloat();
        spe.procEx = fields[3].GetUInt32();

        mSpellEnchantProcEventMap[enchantId] = spe;

        ++count;
    } while (result->NextRow());

    sLog->outString(">> Loaded %u enchant proc data definitions in %u ms", count, GetMSTimeDiffToNow(oldMSTime));
    sLog->outString();
}

void SpellMgr::LoadSpellRequired()
{
    uint32 oldMSTime = getMSTime();

    mSpellsReqSpell.clear();                                   // need for reload case
    mSpellReq.clear();                                         // need for reload case

    QueryResult result = WorldDatabase.Query("SELECT spell_id, req_spell from spell_required");

    if (!result)
    {
        sLog->outString(">> Loaded 0 spell required records");
        sLog->outString();
        sLog->outErrorDb("`spell_required` table is empty!");
        return;
    }
    uint32 rows = 0;

    do
    {
        Field *fields = result->Fetch();

        uint32 spell_id =  fields[0].GetUInt32();
        uint32 spell_req = fields[1].GetUInt32();
        // check if chain is made with valid first spell
        SpellEntry const* spell = sSpellStore.LookupEntry(spell_id);
        if (!spell)
        {
            sLog->outErrorDb("spell_id %u in `spell_required` table is not found in dbcs, skipped", spell_id);
            continue;
        }
        SpellEntry const* req_spell = sSpellStore.LookupEntry(spell_req);
        if (!req_spell)
        {
            sLog->outErrorDb("req_spell %u in `spell_required` table is not found in dbcs, skipped", spell_req);
            continue;
        }
        if (GetFirstSpellInChain(spell_id) == GetFirstSpellInChain(spell_req))
        {
            sLog->outErrorDb("req_spell %u and spell_id %u in `spell_required` table are ranks of the same spell, entry not needed, skipped", spell_req, spell_id);
            continue;
        }
        if (IsSpellRequiringSpell(spell_id, spell_req))
        {
            sLog->outErrorDb("duplicated entry of req_spell %u and spell_id %u in `spell_required`, skipped", spell_req, spell_id);
            continue;
        }

        mSpellReq.insert (std::pair<uint32, uint32>(spell_id, spell_req));
        mSpellsReqSpell.insert (std::pair<uint32, uint32>(spell_req, spell_id));
        ++rows;
    } while (result->NextRow());

    sLog->outString(">> Loaded %u spell required records in %u ms", rows, GetMSTimeDiffToNow(oldMSTime));
    sLog->outString();
}

void SpellMgr::LoadSpellRanks()
{
    uint32 oldMSTime = getMSTime();

    mSpellChains.clear();                                   // need for reload case

    QueryResult result = WorldDatabase.Query("SELECT first_spell_id, spell_id, rank from spell_ranks ORDER BY first_spell_id , rank");

    if (!result)
    {
        sLog->outString(">> Loaded 0 spell rank records");
        sLog->outString();
        sLog->outErrorDb("`spell_ranks` table is empty!");
        return;
    }

    uint32 rows = 0;
    bool finished = false;

    do
    {
                        // spellid, rank
        std::list < std::pair < int32, int32 > > rankChain;
        int32 currentSpell = -1;
        int32 lastSpell = -1;

        // fill one chain
        while (currentSpell == lastSpell && !finished)
        {
            Field *fields = result->Fetch();

            currentSpell = fields[0].GetUInt32();
            if (lastSpell == -1)
                lastSpell = currentSpell;
            uint32 spell_id = fields[1].GetUInt32();
            uint32 rank = fields[2].GetUInt32();

            // don't drop the row if we're moving to the next rank
            if (currentSpell == lastSpell)
            {
                rankChain.push_back(std::make_pair(spell_id, rank));
                if (!result->NextRow())
                    finished = true;
            }
            else
                break;
        }
        // check if chain is made with valid first spell
        SpellEntry const* first = sSpellStore.LookupEntry(lastSpell);
        if (!first)
        {
            sLog->outErrorDb("Spell rank identifier(first_spell_id) %u listed in `spell_ranks` does not exist!", lastSpell);
            continue;
        }
        // check if chain is long enough
        if (rankChain.size() < 2)
        {
            sLog->outErrorDb("There is only 1 spell rank for identifier(first_spell_id) %u in `spell_ranks`, entry is not needed!", lastSpell);
            continue;
        }
        int32 curRank = 0;
        bool valid = true;
        // check spells in chain
        for (std::list<std::pair<int32, int32> >::iterator itr = rankChain.begin() ; itr!= rankChain.end(); ++itr)
        {
            SpellEntry const* spell = sSpellStore.LookupEntry(itr->first);
            if (!spell)
            {
                sLog->outErrorDb("Spell %u (rank %u) listed in `spell_ranks` for chain %u does not exist!", itr->first, itr->second, lastSpell);
                valid = false;
                break;
            }
            ++curRank;
            if (itr->second != curRank)
            {
                sLog->outErrorDb("Spell %u (rank %u) listed in `spell_ranks` for chain %u does not have proper rank value(should be %u)!", itr->first, itr->second, lastSpell, curRank);
                valid = false;
                break;
            }
        }
        if (!valid)
            continue;
        int32 prevRank = 0;
        // insert the chain
        std::list<std::pair<int32, int32> >::iterator itr = rankChain.begin();
        do
        {
            ++rows;
            int32 addedSpell = itr->first;
            mSpellChains[addedSpell].first = lastSpell;
            mSpellChains[addedSpell].last = rankChain.back().first;
            mSpellChains[addedSpell].rank = itr->second;
            mSpellChains[addedSpell].prev = prevRank;
            prevRank = addedSpell;
            ++itr;
            if (itr == rankChain.end())
            {
                mSpellChains[addedSpell].next = 0;
                break;
            }
            else
                mSpellChains[addedSpell].next = itr->first;
        }
        while (true);
    } while (!finished);

    sLog->outString(">> Loaded %u spell rank records in %u ms", rows, GetMSTimeDiffToNow(oldMSTime));
    sLog->outString();
}

// set data in core for now
void SpellMgr::LoadSpellCustomAttr()
{
    uint32 oldMSTime = getMSTime();

    mSpellCustomAttr.resize(GetSpellStore()->GetNumRows(), 0);  // initialize with 0 values

    uint32 count = 0;

    SpellEntry* spellInfo = NULL;
    for (uint32 i = 0; i < sSpellStore.GetNumRows(); ++i)
    {
        spellInfo = (SpellEntry*)sSpellStore.LookupEntry(i);
        if (!spellInfo)
            continue;

        for (uint8 j = 0; j < MAX_SPELL_EFFECTS; ++j)
        {
            switch (spellInfo->Effect[j])
            {
                case SPELL_EFFECT_SCHOOL_DAMAGE:
                case SPELL_EFFECT_WEAPON_DAMAGE:
                case SPELL_EFFECT_WEAPON_DAMAGE_NOSCHOOL:
                case SPELL_EFFECT_NORMALIZED_WEAPON_DMG:
                case SPELL_EFFECT_WEAPON_PERCENT_DAMAGE:
                case SPELL_EFFECT_HEAL:
                    mSpellCustomAttr[i] |= SPELL_ATTR0_CU_DIRECT_DAMAGE;
                    ++count;
                    break;
                case SPELL_EFFECT_CHARGE:
                case SPELL_EFFECT_CHARGE_DEST:
                case SPELL_EFFECT_JUMP:
                case SPELL_EFFECT_JUMP_DEST:
                case SPELL_EFFECT_LEAP_BACK:
                    if (!spellInfo->speed && !spellInfo->SpellFamilyName)
                        spellInfo->speed = SPEED_CHARGE;
                    mSpellCustomAttr[i] |= SPELL_ATTR0_CU_CHARGE;
                    ++count;
                    break;
                case SPELL_EFFECT_PICKPOCKET:
                    mSpellCustomAttr[i] |= SPELL_ATTR0_CU_PICKPOCKET;
                    break;
                case SPELL_EFFECT_TRIGGER_SPELL:
                    if (IsPositionTarget(spellInfo->EffectImplicitTargetA[j]) ||
                        spellInfo->Targets & (TARGET_FLAG_SOURCE_LOCATION | TARGET_FLAG_DEST_LOCATION))
                        spellInfo->Effect[j] = SPELL_EFFECT_TRIGGER_MISSILE;
                    ++count;
                    break;
                case SPELL_EFFECT_ENCHANT_ITEM:
                case SPELL_EFFECT_ENCHANT_ITEM_TEMPORARY:
                case SPELL_EFFECT_ENCHANT_ITEM_PRISMATIC:
                case SPELL_EFFECT_ENCHANT_HELD_ITEM:
                {
                    // only enchanting profession enchantments procs can stack
                    if (IsPartOfSkillLine(SKILL_ENCHANTING, i))
                    {
                        uint32 enchantId = spellInfo->EffectMiscValue[j];
                        SpellItemEnchantmentEntry const *enchant = sSpellItemEnchantmentStore.LookupEntry(enchantId);
                        for (uint8 s = 0; s < MAX_ITEM_ENCHANTMENT_EFFECTS; ++s)
                        {
                            if (enchant->type[s] != ITEM_ENCHANTMENT_TYPE_COMBAT_SPELL)
                                continue;

                            SpellEntry const *procInfo = sSpellStore.LookupEntry(enchant->spellid[s]);
                            if (!procInfo)
                                continue;

                            // if proced directly from enchantment, not via proc aura
                            // NOTE: Enchant Weapon - Blade Ward also has proc aura spell and is proced directly
                            // however its not expected to stack so this check is good
                            if (IsSpellHaveAura(procInfo, SPELL_AURA_PROC_TRIGGER_SPELL))
                                continue;

                            mSpellCustomAttr[enchant->spellid[s]] |= SPELL_ATTR0_CU_ENCHANT_PROC;
                        }
                    }
                    break;
                }
            }

            switch (SpellTargetType[spellInfo->EffectImplicitTargetA[j]])
            {
                case TARGET_TYPE_UNIT_TARGET:
                case TARGET_TYPE_DEST_TARGET:
                    spellInfo->Targets |= TARGET_FLAG_UNIT;
                    ++count;
                    break;
                default:
                    break;
            }
        }

        for (uint8 j = 0; j < MAX_SPELL_EFFECTS; ++j)
        {
            switch (spellInfo->EffectApplyAuraName[j])
            {
                case SPELL_AURA_MOD_POSSESS:
                case SPELL_AURA_MOD_CONFUSE:
                case SPELL_AURA_MOD_CHARM:
                case SPELL_AURA_AOE_CHARM:
                case SPELL_AURA_MOD_FEAR:
                case SPELL_AURA_MOD_STUN:
                    mSpellCustomAttr[i] |= SPELL_ATTR0_CU_AURA_CC;
                    ++count;
                    break;
            }
        }

        if (!_isPositiveEffect(i, 0, false))
        {
            mSpellCustomAttr[i] |= SPELL_ATTR0_CU_NEGATIVE_EFF0;
            ++count;
        }
        if (!_isPositiveEffect(i, 1, false))
        {
            mSpellCustomAttr[i] |= SPELL_ATTR0_CU_NEGATIVE_EFF1;
            ++count;
        }
        if (!_isPositiveEffect(i, 2, false))
        {
            mSpellCustomAttr[i] |= SPELL_ATTR0_CU_NEGATIVE_EFF2;
            ++count;
        }

        if (spellInfo->SpellVisual[0] == 3879)
        {
            mSpellCustomAttr[i] |= SPELL_ATTR0_CU_CONE_BACK;
            ++count;
        }

        if (spellInfo->activeIconID == 2158)  // flight
        {
            spellInfo->Attributes |= SPELL_ATTR0_PASSIVE;
            ++count;
        }

        switch (i)
        {
        case 36350: //They Must Burn Bomb Aura (self)
            spellInfo->EffectTriggerSpell[0] = 36325; // They Must Burn Bomb Drop (DND)
            ++count;
            break;
        case 49838: // Stop Time
            spellInfo->AttributesEx3 |= SPELL_ATTR3_NO_INITIAL_AGGRO;
            ++count;
            break;
        case 61407: // Energize Cores
        case 62136: // Energize Cores
        case 54069: // Energize Cores
        case 56251: // Energize Cores
            spellInfo->EffectImplicitTargetA[0] = TARGET_UNIT_AREA_ENTRY_SRC;
            ++count;
            break;
        case 50785: // Energize Cores
        case 59372: // Energize Cores
            spellInfo->EffectImplicitTargetA[0] = TARGET_UNIT_AREA_ENEMY_SRC;
            ++count;
            break;
        case 3286:  // Bind
            spellInfo->EffectImplicitTargetA[0] = TARGET_UNIT_TARGET_ENEMY;
            spellInfo->EffectImplicitTargetA[1] = TARGET_UNIT_TARGET_ENEMY;
            ++count;
            break;
        case 8494: // Mana Shield (rank 2)
            // because of bug in dbc
            spellInfo->procChance = 0;
            ++count;
            break;
        case 32182: // Heroism
            spellInfo->excludeCasterAuraSpell = 57723; // Exhaustion
            ++count;
            break;
        case 2825:  // Bloodlust
            spellInfo->excludeCasterAuraSpell = 57724; // Sated
            ++count;
            break;
        case 20335: // Heart of the Crusader
        case 20336:
        case 20337:
        case 63320: // Glyph of Life Tap
        // Entries were not updated after spell effect change, we have to do that manually :/
            spellInfo->AttributesEx3 |= SPELL_ATTR3_CAN_PROC_TRIGGERED;
            ++count;
            break;
        case 31117: // Unstable Affliction
	            // we need this because spell implemented wrong
	            // it should be done through aura proc with new procEx for dispel
	            spellInfo->AttributesEx4 &= ~SPELL_ATTR4_FIXED_DAMAGE;
	            ++count;
	            break;
        case 16007: // Draco-Incarcinatrix 900
            // was 46, but effect is aura effect
            spellInfo->EffectImplicitTargetA[0] = TARGET_UNIT_NEARBY_ENTRY;
            spellInfo->EffectImplicitTargetB[0] = TARGET_DST_NEARBY_ENTRY;
            ++count;
            break;
        case 26029: // Dark Glare
        case 37433: // Spout
        case 43140: // Flame Breath
        case 43215: // Flame Breath
        case 70461: // Coldflame Trap
            mSpellCustomAttr[i] |= SPELL_ATTR0_CU_CONE_LINE;
            ++count;
            break;
        case 24340: // Meteor
        case 26558: // Meteor
        case 28884: // Meteor
        case 36837: // Meteor
        case 38903: // Meteor
        case 41276: // Meteor
        case 57467: // Meteor
        case 26789: // Shard of the Fallen Star
        case 31436: // Malevolent Cleave
        case 35181: // Dive Bomb
        case 40810: // Saber Lash
        case 43267: // Saber Lash
        case 43268: // Saber Lash
        case 42384: // Brutal Swipe
        case 45150: // Meteor Slash
        case 64688: // Sonic Screech
        case 72373: // Shared Suffering
        case 71904: // Chaos Bane
        case 70492: // Ooze Eruption
        case 72505: // Ooze Eruption
        case 72624: // Ooze Eruption
        case 72625: // Ooze Eruption
            // ONLY SPELLS WITH SPELLFAMILY_GENERIC and EFFECT_SCHOOL_DAMAGE
            mSpellCustomAttr[i] |= SPELL_ATTR0_CU_SHARE_DAMAGE;
            ++count;
            break;
        case 59725: // Improved Spell Reflection - aoe aura
            // Target entry seems to be wrong for this spell :/
            spellInfo->EffectImplicitTargetA[0] = TARGET_UNIT_PARTY_CASTER;
            spellInfo->EffectRadiusIndex[0] = 45;
            ++count;
            break;
        case 27820: // Mana Detonation
        case 69782: // Ooze Flood
        case 69796: // Ooze Flood
        case 69798: // Ooze Flood
        case 69801: // Ooze Flood
        case 69538: // Ooze Combine
        case 69553: // Ooze Combine
        case 69610: // Ooze Combine
        case 71447: // Bloodbolt Splash
        case 71481: // Bloodbolt Splash
        case 71482: // Bloodbolt Splash
        case 71483: // Bloodbolt Splash
        case 71390: // Pact of the Darkfallen
            mSpellCustomAttr[i] |= SPELL_ATTR0_CU_EXCLUDE_SELF;
            ++count;
            break;
        case 44978: case 45001: case 45002: // Wild Magic
        case 45004: case 45006: case 45010: // Wild Magic
        case 31347: // Doom
        case 41635: // Prayer of Mending
        case 44869: // Spectral Blast
        case 45027: // Revitalize
        case 45976: // Muru Portal Channel
        case 39365: // Thundering Storm
        case 41071: // Raise Dead (HACK)
        case 52124: // Sky Darkener Assault
        case 42442: // Vengeance Landing Cannonfire
        case 45863: // Cosmetic - Incinerate to Random Target
        case 25425: // Shoot
        case 45761: // Shoot
        case 42611: // Shoot
        case 62374: // Pursued
        case 61588: // Blazing Harpoon
        case 50988: // Glare of the Tribunal (N)
        case 59870: // Glare of the Tribunal (H)
        case 55927: // Sear Beam (N)
        case 59509: // Sear Beam (H)
        case 56397: // Arcane Barrage
        case 64599: // Arcane Barrage
        case 64607: // Arcane Barrage
        case 47731: // Critter
        case 62301: // Cosmic Smash
            spellInfo->MaxAffectedTargets = 1;
            ++count;
            break;
        case 52479: // Gift of the Harvester
            spellInfo->MaxAffectedTargets = 1;
            // a trap always has dst = src?
            spellInfo->EffectImplicitTargetA[0] = TARGET_DST_CASTER;
            spellInfo->EffectImplicitTargetA[1] = TARGET_DST_CASTER;
            ++count;
            break;
        case 41376: // Spite
        case 39992: // Needle Spine
        case 29576: // Multi-Shot
        case 40816: // Saber Lash
        case 37790: // Spread Shot
        case 46771: // Flame Sear
        case 45248: // Shadow Blades
        case 41303: // Soul Drain
        case 54172: // Divine Storm (heal)
        case 29213: // Curse of the Plaguebringer - Noth
        case 28542: // Life Drain - Sapphiron
        case 41357: // L1 Acane Charge
        case 66588: // Flaming Spear
        case 54171: // Divine Storm
        case 60939: // Surge of Power
        case 61693: // Arcane Storm
        case 64598: // Cosmic Smash
        case 61916: // Lightning Whirl (10N)
            spellInfo->MaxAffectedTargets = 3;
            ++count;
            break;
        case 38310: // Multi-Shot
        case 53385: // Divine Storm (Damage)
            spellInfo->MaxAffectedTargets = 4;
            ++count;
            break;
        case 42005: // Bloodboil
        case 38296: // Spitfire Totem
        case 37676: // Insidious Whisper
        case 46008: // Negative Energy
        case 45641: // Fire Bloom
        case 55665: // Life Drain - Sapphiron (H)
        case 28796: // Poison Bolt Volly - Faerlina
        case 29232: // Fungal Creep - Loatheb Spore - Dont know if needed
            spellInfo->MaxAffectedTargets = 5;
            ++count;
            break;
        case 40827: // Sinful Beam
        case 40859: // Sinister Beam
        case 40860: // Vile Beam
        case 40861: // Wicked Beam
        case 54835: // Curse of the Plaguebringer - Noth (H)
        case 54098: // Poison Bolt Volly - Faerlina (H)
        case 61694: // Arcane Storm
        case 63482: // Lightning Whirl (25N)
            spellInfo->MaxAffectedTargets = 10;
            ++count;
            break;
        case 50312: // Unholy Frenzy
            spellInfo->MaxAffectedTargets = 15;
            ++count;
            break;
        case 38794: case 33711: //Murmur's Touch
            spellInfo->MaxAffectedTargets = 1;
            spellInfo->EffectTriggerSpell[0] = 33760;
            ++count;
            break;
        case 17941: // Shadow Trance
        case 22008: // Netherwind Focus
        case 31834: // Light's Grace
        case 34754: // Clearcasting
        case 34936: // Backlash
        case 48108: // Hot Streak
        case 51124: // Killing Machine
        case 54741: // Firestarter
        case 57761: // Fireball!
        case 39805: // Lightning Overload
        case 64823: // Item - Druid T8 Balance 4P Bonus
        case 44401: // Missile Barrage
            spellInfo->procCharges = 1;
            ++count;
            break;
        case 44544: // Fingers of Frost
            spellInfo->EffectSpellClassMask[0] = flag96(685904631, 1151048, 0);
            ++count;
            break;
        case 74396: // Fingers of Frost visual buff
            spellInfo->procCharges = 2;
            spellInfo->StackAmount = 0;
            ++count;
            break;
        case 28200: // Ascendance (Talisman of Ascendance trinket)
            spellInfo->procCharges = 6;
            ++count;
            break;
        case 47201: // Everlasting Affliction
        case 47202:
        case 47203:
        case 47204:
        case 47205:
            // add corruption to affected spells
            spellInfo->EffectSpellClassMask[1][0] |= 2;
            ++count;
            break;
        case 49305: // Teleport to Boss 1 DND
        case 64981: // Summon Random Vanquished Tentacle
            spellInfo->EffectImplicitTargetB[0] = TARGET_UNIT_CASTER;
            ++count;
            break;
        case 51852: // The Eye of Acherus (no spawn in phase 2 in db)
            spellInfo->EffectMiscValue[0] |= 1;
            ++count;
            break;
        case 51904: // Summon Ghouls On Scarlet Crusade (core does not know the triggered spell is summon spell)
            spellInfo->EffectImplicitTargetA[0] = TARGET_UNIT_CASTER;
            ++count;
            break;
        case 29809:  // Desecration Arm - 36 instead of 37 - typo? :/
            spellInfo->EffectRadiusIndex[0] = 37;
            ++count;
            break;
        case 18754: // Improved succubus - problems with apply if target is pet
            spellInfo->EffectApplyAuraName[0] = SPELL_AURA_ADD_FLAT_MODIFIER;    // it's affects duration of seduction, let's minimize affection
            spellInfo->EffectBasePoints[0] = -1.5*IN_MILLISECONDS*0.22;           // reduce cast time of seduction by 22% 
            spellInfo->EffectImplicitTargetA[0] = TARGET_UNIT_CASTER;
            ++count;
            break;
        case 18755:
            spellInfo->EffectApplyAuraName[0] = SPELL_AURA_ADD_FLAT_MODIFIER;
            spellInfo->EffectBasePoints[0] = -1.5*IN_MILLISECONDS*0.44;           //  reduce cast time of seduction by 44%
            spellInfo->EffectImplicitTargetA[0] = TARGET_UNIT_CASTER;
            ++count;
            break;
        case 18756:
            spellInfo->EffectApplyAuraName[0] = SPELL_AURA_ADD_FLAT_MODIFIER;
            spellInfo->EffectBasePoints[0] = -1.5*IN_MILLISECONDS*0.66;           //  reduce cast time of seduction by 66%
            spellInfo->EffectImplicitTargetA[0] = TARGET_UNIT_CASTER;
            ++count;
            break;
        // Master Shapeshifter: missing stance data for forms other than bear - bear version has correct data
        // To prevent aura staying on target after talent unlearned
        case 48420:
            spellInfo->Stances = 1 << (FORM_CAT - 1);
            ++count;
            break;
        case 48421:
            spellInfo->Stances = 1 << (FORM_MOONKIN - 1);
            ++count;
            break;
        case 48422:
            spellInfo->Stances = 1 << (FORM_TREE - 1);
            ++count;
            break;
        case 47569: // Improved Shadowform (Rank 1)
            // with this spell atrribute aura can be stacked several times
            spellInfo->Attributes &= ~SPELL_ATTR0_NOT_SHAPESHIFT;
            ++count;
            break;
        case 30421: // Nether Portal - Perseverence
            spellInfo->EffectBasePoints[2] += 30000;
            ++count;
            break;
        // some dummy spell only has dest, should push caster in this case
        case 62324: // Throw Passenger
            spellInfo->Targets |= TARGET_FLAG_UNIT_CASTER;
            ++count;
            break;
        case 16834: // Natural shapeshifter
        case 16835:
            spellInfo->DurationIndex = 21;
            ++count;
            break;
        case 51735: // Ebon Plague
        case 51734:
        case 51726:
            spellInfo->AttributesEx3 |= SPELL_ATTR3_STACK_FOR_DIFF_CASTERS;
            spellInfo->SpellFamilyFlags[2] = 0x10;
            ++count;
            break;
        case 41013: // Parasitic Shadowfiend Passive
            spellInfo->EffectApplyAuraName[0] = 4; // proc debuff, and summon infinite fiends
            ++count;
            break;
        case 27892: // To Anchor 1
        case 27928: // To Anchor 1
        case 27935: // To Anchor 1
        case 27915: // Anchor to Skulls
        case 27931: // Anchor to Skulls
        case 27937: // Anchor to Skulls
            spellInfo->rangeIndex = 13;
            ++count;
            break;
        case 48743: // Death Pact
            spellInfo->AttributesEx &= ~SPELL_ATTR1_CANT_TARGET_SELF;
            ++count;
            break;
        // target allys instead of enemies, target A is src_caster, spells with effect like that have ally target
        // this is the only known exception, probably just wrong data
        case 29214: // Wrath of the Plaguebringer
        case 54836: // Wrath of the Plaguebringer
            spellInfo->EffectImplicitTargetB[0] = TARGET_UNIT_AREA_ALLY_SRC;
            spellInfo->EffectImplicitTargetB[1] = TARGET_UNIT_AREA_ALLY_SRC;
            ++count;
            break;
        case 31687: // Summon Water Elemental
            // 322-330 switch - effect changed to dummy, target entry not changed in client:(
            spellInfo->EffectImplicitTargetA[0] = TARGET_UNIT_CASTER;
            ++count;
            break;
        case 18500: // Wing Buffet
        case 33086: // Wild Bite
        case 49749: // Piercing Blow
        case 52890: // Penetrating Strike
        case 53454: // Impale
        case 59446: // Impale
        case 62383: // Shatter
        case 64777: // Machine Gun
        case 65239: // Machine Gun
        case 65919: // Impale
        case 67858: // Impale
        case 67859: // Impale
        case 67860: // Impale
        case 69293: // Wing Buffet
        case 74439: // Machine Gun
            mSpellCustomAttr[i] |= SPELL_ATTR0_CU_IGNORE_ARMOR;
            ++count;
            break;
        case 63675: // Improved Devouring Plague
            spellInfo->AttributesEx3 |= SPELL_ATTR3_NO_DONE_BONUS;
            ++count;
            break;
        case 33206: // Pain Suppression
            spellInfo->AttributesEx5 &= ~SPELL_ATTR5_USABLE_WHILE_STUNNED;
            ++count;
            break;
        case 8145: // Tremor Totem (instant pulse)
        case 6474: // Earthbind Totem (instant pulse)
            spellInfo->AttributesEx5 |= SPELL_ATTR5_START_PERIODIC_AT_APPLY;
            ++count;
            break;
        case 53241: // Marked for Death (Rank 1)
        case 53243: // Marked for Death (Rank 2)
        case 53244: // Marked for Death (Rank 3)
        case 53245: // Marked for Death (Rank 4)
        case 53246: // Marked for Death (Rank 5)
            spellInfo->EffectSpellClassMask[0] = flag96(423937, 276955137, 2049);
            ++count;
            break;
        case 70728: // Exploit Weakness
        case 70840: // Devious Minds
            spellInfo->EffectImplicitTargetA[0] = TARGET_UNIT_CASTER;
            spellInfo->EffectImplicitTargetB[0] = TARGET_UNIT_PET;
            ++count;
            break;
        case 70893: // Culling The Herd
            spellInfo->EffectImplicitTargetA[0] = TARGET_UNIT_CASTER;
            spellInfo->EffectImplicitTargetB[0] = TARGET_UNIT_MASTER;
            ++count;
            break;
        case 54800: // Sigil of the Frozen Conscience - change class mask to custom extended flags of Icy Touch
                    // this is done because another spell also uses the same SpellFamilyFlags as Icy Touch
                    // SpellFamilyFlags[0] & 0x00000040 in SPELLFAMILY_DEATHKNIGHT is currently unused (3.3.5a)
                    // this needs research on modifier applying rules, does not seem to be in Attributes fields
            spellInfo->EffectSpellClassMask[0] = flag96(0x00000040, 0x00000000, 0x00000000);
            ++count;
            break;
        case 19970: // Entangling Roots (Rank 6) -- Nature's Grasp Proc
        case 19971: // Entangling Roots (Rank 5) -- Nature's Grasp Proc
        case 19972: // Entangling Roots (Rank 4) -- Nature's Grasp Proc
        case 19973: // Entangling Roots (Rank 3) -- Nature's Grasp Proc
        case 19974: // Entangling Roots (Rank 2) -- Nature's Grasp Proc
        case 19975: // Entangling Roots (Rank 1) -- Nature's Grasp Proc
        case 27010: // Entangling Roots (Rank 7) -- Nature's Grasp Proc
        case 53313: // Entangling Roots (Rank 8) -- Nature's Grasp Proc
            spellInfo->CastingTimeIndex = 1;
            ++count;
            break;
        case 61719: // Easter Lay Noblegarden Egg Aura - Interrupt flags copied from aura which this aura is linked with
            spellInfo->AuraInterruptFlags = AURA_INTERRUPT_FLAG_HITBYSPELL | AURA_INTERRUPT_FLAG_TAKE_DAMAGE;
            ++count;
            break;
        // ULDUAR SPELLS
        //
        case 62016: // Thorim - Charge Orb
            mSpellCustomAttr[i] |= SPELL_ATTR0_CU_IGNORE_LOS;
            spellInfo->MaxAffectedTargets = 1;
            ++count;
            break;
        case 62039: // Hodir - Biting Cold - Remove on Move
            spellInfo->AuraInterruptFlags |= AURA_INTERRUPT_FLAG_MOVE;
            ++count;
            break;
        case 62775: // XT-002 - Tympanic Tantrum
        case 64443: // Algalon - Big Bang
        case 64584: // Algalon - Big Bang
            mSpellCustomAttr[i] |= SPELL_ATTR0_CU_IGNORE_ARMOR;
            ++count;
            break;
        case 63025: // XT-002 Gravity Bomb
        case 64233: // XT-002 Gravity Bomb
            mSpellCustomAttr[i] |= SPELL_ATTR0_CU_EXCLUDE_SELF;
            ++count;
            break;
        case 65210: // Keeper Mimiron Destabilization Matrix - Ignore LoS (because Mimiron stands in a Tube and is out of LoS)
        case 62042: // Thorim - Stormhammer
        case 62521: // Freya - Attuned to Nature 25 Dose Reduction
        case 62524: // Freya - Attuned to Nature 2 Dose Reduction
        case 62525: // Freya - Attuned to Nature 10 Dose Reduction
            mSpellCustomAttr[i] |= SPELL_ATTR0_CU_IGNORE_LOS;
            ++count;
            break;
        case 62488: // Ignis Activate Construct (only visually)
        case 65301: // Sara Psychosis
        case 63830: // Sara Malady of the Mind
        case 64465: // Yogg Saron Shadow Beacon
        case 63342: // Focused Eyebeam Summon Trigger (Kologarn)
            spellInfo->MaxAffectedTargets = 1;
            ++count;
            break;
        case 63802: // Sara Brain Link
            spellInfo->MaxAffectedTargets = 2;
            ++count;
        case 62716: // Growth of Nature (Freya)
        case 65584: // Growth of Nature (Freya)
        case 64381: // Strength of the Pack (Auriaya)
            spellInfo->AttributesEx3 |= SPELL_ATTR3_STACK_FOR_DIFF_CASTERS;
            ++count;
            break;
        case 63018: // Searing Light (XT-002)
        case 65121: // Searing Light (25m) (XT-002)
        case 63024: // Gravity Bomb (XT-002)
        case 64234: // Gravity Bomb (25m) (XT-002)
            spellInfo->MaxAffectedTargets = 1;
            ++count;
            break;
        case 63293: // Mimiron - P3Wx2 Laser Barrage
            mSpellCustomAttr[i] |= SPELL_ATTR0_CU_CONE_LINE;
            ++count;
            break;
        case 64600: // Freya - Nature Bomb (GO Visual)
            spellInfo->DurationIndex = 38;
            ++count;
            break;
        case 62056: // Kologarn - some Stone Grip related Spells that have SPELL_ATTR1_IGNORE_IMMUNITY (NYI?)
        case 63985:
        case 64224:
        case 64225:
        case 62287: // Tar Passive
            spellInfo->Attributes |= SPELL_ATTR0_UNAFFECTED_BY_INVULNERABILITY;
            ++count;
            break;
        case 62711: // Ignis - Grab
            spellInfo->Attributes |= SPELL_ATTR0_UNAFFECTED_BY_INVULNERABILITY;
            spellInfo->AttributesEx2 |= SPELL_ATTR2_CANT_REFLECTED;
            ++count;
            break;
        case 62834: // Boom (XT-002)
        // This hack is here because we suspect our implementation of spell effect execution on targets
        // is done in the wrong order. We suspect that EFFECT_0 needs to be applied on all targets,
        // then EFFECT_1, etc - instead of applying each effect on target1, then target2, etc.
        // The above situation causes the visual for this spell to be bugged, so we remove the instakill
        // effect and implement a script hack for that.
            spellInfo->Effect[EFFECT_1] = 0;
            ++count;
            break;
        case 64386: // Terrifying Screech (Auriaya)
        case 64389: // Sentinel Blast (Auriaya)
        case 64678: // Sentinel Blast (Auriaya)
            spellInfo->DurationIndex = 28; // 5 seconds, wrong DBC data?
            ++count;
            break;
        case 63278: // Mark of the Faceless (General Vezax)
            mSpellCustomAttr[i] |= SPELL_ATTR0_CU_IGNORE_ARMOR;
            ++count;
            break;
        case 64422: // Sonic Screech (Auriaya)
            mSpellCustomAttr[i] |= SPELL_ATTR0_CU_SHARE_DAMAGE;
            mSpellCustomAttr[i] |= SPELL_ATTR0_CU_IGNORE_ARMOR;
            ++count;
            break;
        case 64321: // Potent Pheromones (Freya)
            // spell should dispel area aura, but doesn't have the attribute
            // may be db data bug, or blizz may keep reapplying area auras every update with checking immunity
            // that will be clear if we get more spells with problem like this
            spellInfo->AttributesEx |= SPELL_ATTR1_DISPEL_AURAS_ON_IMMUNITY;
            ++count;
            break;
        case 62470: // Deafening Thunder - Spell::DoSpellHitOnUnit sends EVADE if speed > 0
            spellInfo->speed = 0;
            ++count;
            break;
        // ENDOF ULDUAR SPELLS
        //
        // ICECROWN CITADEL SPELLS
        //
        // THESE SPELLS ARE WORKING CORRECTLY EVEN WITHOUT THIS HACK
        // THE ONLY REASON ITS HERE IS THAT CURRENT GRID SYSTEM
        // DOES NOT ALLOW FAR OBJECT SELECTION (dist > 333)
        case 70781: // Light's Hammer Teleport
        case 70856: // Oratory of the Damned Teleport
        case 70857: // Rampart of Skulls Teleport
        case 70858: // Deathbringer's Rise Teleport
        case 70859: // Upper Spire Teleport
        case 70860: // Frozen Throne Teleport
        case 70861: // Sindragosa's Lair Teleport
            spellInfo->EffectImplicitTargetA[0] = TARGET_DST_DB;
            ++count;
            break;
        case 69055: // Saber Lash (Lord Marrowgar)
        case 70814: // Saber Lash (Lord Marrowgar)
            spellInfo->EffectRadiusIndex[0] = 8;    // 5yd
            ++count;
            break;
        case 69075: // Bone Storm (Lord Marrowgar)
        case 70834: // Bone Storm (Lord Marrowgar)
        case 70835: // Bone Storm (Lord Marrowgar)
        case 70836: // Bone Storm (Lord Marrowgar)
        case 72864: // Death Plague (Rotting Frost Giant)
        case 72378: // Blood Nova (Deathbringer Saurfang)
        case 73058: // Blood Nova (Deathbringer Saurfang)
        case 71160: // Plague Stench (Stinky)
        case 71161: // Plague Stench (Stinky)
        case 71123: // Decimate (Stinky & Precious)
            spellInfo->EffectRadiusIndex[0] = 12;   // 100yd
            ++count;
            break;
        case 72723: // Resistant Skin (Deathbringer Saurfang adds)
            // this spell initially granted Shadow damage immunity, however it was removed but the data was left in client
            spellInfo->Effect[2] = 0;
            ++count;
            break;
        case 70460: // Coldflame Jets (Traps after Saurfang)
            spellInfo->DurationIndex = 1;   // 10 seconds
            ++count;
            break;
        case 71413: // Green Ooze Summon (Professor Putricide)
        case 71414: // Orange Ooze Summon (Professor Putricide)
            spellInfo->EffectImplicitTargetA[0] = TARGET_DEST_DEST;
            ++count;
            break;
        // THIS IS HERE BECAUSE COOLDOWN ON CREATURE PROCS IS NOT IMPLEMENTED
        case 71604: // Mutated Strength (Professor Putricide)
        case 72673: // Mutated Strength (Professor Putricide)
        case 72674: // Mutated Strength (Professor Putricide)
        case 72675: // Mutated Strength (Professor Putricide)
            spellInfo->Effect[1] = 0;
            ++count;
            break;
        case 70911: // Unbound Plague (Professor Putricide)
        case 72854: // Unbound Plague (Professor Putricide)
        case 72855: // Unbound Plague (Professor Putricide)
        case 72856: // Unbound Plague (Professor Putricide)
            spellInfo->EffectImplicitTargetB[0] = TARGET_UNIT_TARGET_ENEMY;
            ++count;
            break;
        case 71518: // Unholy Infusion Quest Credit (Professor Putricide)
        case 72934: // Blood Infusion Quest Credit (Blood-Queen Lana'thel)
        case 72289: // Frost Infusion Quest Credit (Sindragosa)
            spellInfo->EffectRadiusIndex[0] = 28;   // another missing radius
            ++count;
            break;
        case 71708: // Empowered Flare (Blood Prince Council)
        case 72785: // Empowered Flare (Blood Prince Council)
        case 72786: // Empowered Flare (Blood Prince Council)
        case 72787: // Empowered Flare (Blood Prince Council)
            spellInfo->AttributesEx3 |= SPELL_ATTR3_NO_DONE_BONUS;
            ++count;
            break;
        case 71266: // Swarming Shadows
        case 72890: // Swarming Shadows
            spellInfo->AreaGroupId = 0; // originally, these require area 4522, which is... outside of Icecrown Citadel
            ++count;
            break;
        case 70602: // Corruption
            spellInfo->AttributesEx |= SPELL_ATTR1_STACK_FOR_DIFF_CASTERS;
            ++count;
            break;
        case 70715: // Column of Frost (visual marker)
            spellInfo->DurationIndex = 32; // 6 seconds (missing)
            ++count;
            break;
        case 71085: // Mana Void (periodic aura)
            spellInfo->DurationIndex = 9; // 30 seconds (missing)
            ++count;
            break;
        case 70936: // Summon Suppressor
            spellInfo->EffectImplicitTargetA[0] = TARGET_UNIT_TARGET_ANY;
            spellInfo->EffectImplicitTargetB[0] = 0;
            ++count;
            break;
        case 72706: // Achievement Check (Valithria Dreamwalker)
        case 71357: // Order Whelp
            spellInfo->EffectRadiusIndex[0] = 22;   // 200yd
            ++count;
            break;
        case 70598: // Sindragosa's Fury
            spellInfo->EffectImplicitTargetA[0] = TARGET_DST_CASTER;
            ++count;
            break;
        case 69846: // Frost Bomb
            spellInfo->speed = 10;
            spellInfo->EffectImplicitTargetA[0] = TARGET_DEST_TARGET_ANY;
            spellInfo->EffectImplicitTargetB[0] = TARGET_UNIT_TARGET_ANY;
            spellInfo->Effect[1] = 0;
            ++count;
            break;
        default:
            break;
        }

        switch (spellInfo->SpellFamilyName)
        {
            case SPELLFAMILY_WARRIOR:
                // Shout
                if (spellInfo->SpellFamilyFlags[0] & 0x20000 || spellInfo->SpellFamilyFlags[1] & 0x20)
                    mSpellCustomAttr[i] |= SPELL_ATTR0_CU_AURA_CC;
                else
                    break;
                ++count;
                break;
            case SPELLFAMILY_DRUID:
                // Starfall Target Selection
                if (spellInfo->SpellFamilyFlags[2] & 0x100)
                    spellInfo->MaxAffectedTargets = 2;
                // Roar
                else if (spellInfo->SpellFamilyFlags[0] & 0x8)
                    mSpellCustomAttr[i] |= SPELL_ATTR0_CU_AURA_CC;
                else
                    break;
                ++count;
                break;
            case SPELLFAMILY_PALADIN:
                // Seals of the Pure should affect Seal of Righteousness
                if (spellInfo->SpellIconID == 25 && spellInfo->Attributes & SPELL_ATTR0_PASSIVE)
                    spellInfo->EffectSpellClassMask[0][1] |= 0x20000000;
                else
                    break;
                ++count;
                break;
            case SPELLFAMILY_DEATHKNIGHT:
                // Icy Touch - extend FamilyFlags (unused value) for Sigil of the Frozen Conscience to use
                if (spellInfo->SpellIconID == 2721 && spellInfo->SpellFamilyFlags[0] & 0x2)
                    spellInfo->SpellFamilyFlags[0] |= 0x40;
                ++count;
                break;
            case SPELLFAMILY_WARLOCK:
               switch(spellInfo->Id)
               {
                   //corruption should be affected by everlasting affliction
                   case 172: 
                   case 6222: 
                   case 6223: 
                   case 7648:
                   case 11671: 
                   case 11672: 
                   case 25311:
                   case 27216: 
                   case 47812: 
                   case 47813: //Corruption spellIDs
                       spellInfo->SpellFamilyFlags[1] |= 256;
                       ++count;
                       break;
               }
               break;
           case SPELLFAMILY_PRIEST:
               // Twin Disciplines should affect at Prayer of Mending
               if (spellInfo->SpellIconID == 2292)
                   spellInfo->EffectSpellClassMask[0][1] |= 0x20;
               else
                   break;
               ++count;
               break;
        }
    }

    SummonPropertiesEntry *properties = const_cast<SummonPropertiesEntry*>(sSummonPropertiesStore.LookupEntry(121));
    properties->Type = SUMMON_TYPE_TOTEM;
    properties = const_cast<SummonPropertiesEntry*>(sSummonPropertiesStore.LookupEntry(647)); // 52893
    properties->Type = SUMMON_TYPE_TOTEM;

    CreatureAI::FillAISpellInfo();

    sLog->outString(">> Loaded %u custom spell attributes in %u ms", count, GetMSTimeDiffToNow(oldMSTime));
    sLog->outString();
}

// Fill custom data about enchancments
void SpellMgr::LoadEnchantCustomAttr()
{
    uint32 oldMSTime = getMSTime();

    uint32 size = sSpellItemEnchantmentStore.GetNumRows();
    mEnchantCustomAttr.resize(size);

    uint32 count = 0;

    for (uint32 i = 0; i < size; ++i)
       mEnchantCustomAttr[i] = 0;

    for (uint32 i = 0; i < GetSpellStore()->GetNumRows(); ++i)
    {
        SpellEntry * spellInfo = (SpellEntry*)GetSpellStore()->LookupEntry(i);
        if (!spellInfo)
            continue;

        // TODO: find a better check
        if (!(spellInfo->AttributesEx2 & SPELL_ATTR2_UNK13) || !(spellInfo->Attributes & SPELL_ATTR0_NOT_SHAPESHIFT))
            continue;

        for (uint32 j = 0; j < MAX_SPELL_EFFECTS; ++j)
        {
            if (spellInfo->Effect[j] == SPELL_EFFECT_ENCHANT_ITEM_TEMPORARY)
            {
                uint32 enchId = spellInfo->EffectMiscValue[j];
                SpellItemEnchantmentEntry const *ench = sSpellItemEnchantmentStore.LookupEntry(enchId);
                if (!ench)
                    continue;
                mEnchantCustomAttr[enchId] = true;
                ++count;
                break;
            }
        }
    }

    sLog->outString(">> Loaded %u custom enchant attributes in %u ms", count, GetMSTimeDiffToNow(oldMSTime));
    sLog->outString();
}

void SpellMgr::LoadSpellLinked()
{
    uint32 oldMSTime = getMSTime();

    mSpellLinkedMap.clear();    // need for reload case

    //                                                0              1             2
    QueryResult result = WorldDatabase.Query("SELECT spell_trigger, spell_effect, type FROM spell_linked_spell");
    if (!result)
    {
        sLog->outString(">> Loaded 0 linked spells. DB table `spell_linked_spell` is empty.");
        sLog->outString();
        return;
    }

    uint32 count = 0;

    do
    {
        Field *fields = result->Fetch();

        int32 trigger = fields[0].GetInt32();
        int32 effect =  fields[1].GetInt32();
        int32 type =    fields[2].GetInt32();

        SpellEntry const* spellInfo = sSpellStore.LookupEntry(abs(trigger));
        if (!spellInfo)
        {
            sLog->outErrorDb("Spell %u listed in `spell_linked_spell` does not exist", abs(trigger));
            continue;
        }
        spellInfo = sSpellStore.LookupEntry(abs(effect));
        if (!spellInfo)
        {
            sLog->outErrorDb("Spell %u listed in `spell_linked_spell` does not exist", abs(effect));
            continue;
        }

        if (trigger > 0)
        {
            switch (type)
            {
                case 0: mSpellCustomAttr[trigger] |= SPELL_ATTR0_CU_LINK_CAST; break;
                case 1: mSpellCustomAttr[trigger] |= SPELL_ATTR0_CU_LINK_HIT;  break;
                case 2: mSpellCustomAttr[trigger] |= SPELL_ATTR0_CU_LINK_AURA; break;
            }
        }
        else
        {
            mSpellCustomAttr[-trigger] |= SPELL_ATTR0_CU_LINK_REMOVE;
        }

        if (type) //we will find a better way when more types are needed
        {
            if (trigger > 0)
                trigger += SPELL_LINKED_MAX_SPELLS * type;
            else
                trigger -= SPELL_LINKED_MAX_SPELLS * type;
        }
        mSpellLinkedMap[trigger].push_back(effect);

        ++count;
    } while (result->NextRow());

    sLog->outString(">> Loaded %u linked spells in %u ms", count, GetMSTimeDiffToNow(oldMSTime));
    sLog->outString();
}<|MERGE_RESOLUTION|>--- conflicted
+++ resolved
@@ -494,7 +494,7 @@
         return AURA_STATE_BLEEDING;
 
     if (GetSpellSchoolMask(spellInfo) & SPELL_SCHOOL_MASK_FROST)
-        for (uint8 i = 0; i < MAX_SPELL_EFFECTS; ++i)
+       for (uint8 i = 0; i < MAX_SPELL_EFFECTS; ++i)
             if (spellInfo->EffectApplyAuraName[i] == SPELL_AURA_MOD_STUN
                 || spellInfo->EffectApplyAuraName[i] == SPELL_AURA_MOD_ROOT)
                 return AURA_STATE_FROZEN;
@@ -1663,6 +1663,8 @@
     QueryResult result = WorldDatabase.Query("SELECT id, spell_id FROM spell_group");
     if (!result)
     {
+
+
         sLog->outString();
         sLog->outString(">> Loaded %u spell group definitions", count);
         return;
@@ -1746,6 +1748,7 @@
     QueryResult result = WorldDatabase.Query("SELECT group_id, stack_rule FROM spell_group_stack_rules");
     if (!result)
     {
+
         sLog->outString(">> Loaded 0 spell group stack rules");
         sLog->outString();
         return;
@@ -1792,6 +1795,8 @@
     QueryResult result = WorldDatabase.Query("SELECT entry, Threat FROM spell_threat");
     if (!result)
     {
+
+
         sLog->outString(">> Loaded %u aggro generating spells", count);
         sLog->outString();
         return;
@@ -2135,6 +2140,7 @@
     QueryResult result = WorldDatabase.Query("SELECT entry, SpellID, Active FROM spell_learn_spell");
     if (!result)
     {
+
         sLog->outString(">> Loaded 0 spell learn spells");
         sLog->outString();
         sLog->outErrorDb("`spell_learn_spell` table is empty!");
@@ -2304,6 +2310,7 @@
 
     for (uint32 i = 0; i < sCreatureFamilyStore.GetNumRows(); ++i)
     {
+
         CreatureFamilyEntry const *creatureFamily = sCreatureFamilyStore.LookupEntry(i);
         if (!creatureFamily)                                     // not exist
             continue;
@@ -3275,7 +3282,6 @@
             if (!player)
                 return false;
 
-<<<<<<< HEAD
                 AreaTableEntry const* pArea = GetAreaEntryByAreaID(player->GetAreaId());
                 if (!(pArea && pArea->flags & AREA_FLAG_NO_FLY_ZONE))
                     return false;
@@ -3301,30 +3307,16 @@
             {
                 if (player->GetBattlegroundTypeId() != BATTLEGROUND_IC || !player->GetBattleground())
                     return false;
-=======
-            AreaTableEntry const* pArea = GetAreaEntryByAreaID(player->GetAreaId());
-            if (!(pArea && pArea->flags & AREA_FLAG_NO_FLY_ZONE))
+
+                uint8 nodeType = spellId == 68719 ? NODE_TYPE_REFINERY : NODE_TYPE_QUARRY;
+                uint8 nodeState = player->GetTeamId() == TEAM_ALLIANCE ? NODE_STATE_CONTROLLED_A : NODE_STATE_CONTROLLED_H;
+
+                BattlegroundIC* pIC = static_cast<BattlegroundIC*>(player->GetBattleground());
+                if (pIC->GetNodeState(nodeType) == nodeState)
+                    return true;
+
                 return false;
-            if (!player->HasAuraType(SPELL_AURA_MOD_INCREASE_MOUNTED_FLIGHT_SPEED) && !player->HasAuraType(SPELL_AURA_FLY))
-                return false;
-            break;
-        }
-        case 68719: // Oil Refinery - Isle of Conquest.
-        case 68720: // Quarry - Isle of Conquest.
-        {
-            if (player->GetBattlegroundTypeId() != BATTLEGROUND_IC || !player->GetBattleground())
-                return false;
->>>>>>> 3bf00292
-
-            uint8 nodeType = spellId == 68719 ? NODE_TYPE_REFINERY : NODE_TYPE_QUARRY;
-            uint8 nodeState = player->GetTeamId() == TEAM_ALLIANCE ? NODE_STATE_CONTROLLED_A : NODE_STATE_CONTROLLED_H;
-
-            BattlegroundIC* pIC = static_cast<BattlegroundIC*>(player->GetBattleground());
-            if (pIC->GetNodeState(nodeType) == nodeState)
-                return true;
-
-            return false;
-        }
+            }
     }
 
     return true;
@@ -3362,7 +3354,7 @@
         // check same periodic auras
         for (uint32 i = 0; i < MAX_SPELL_EFFECTS; ++i)
         {
-            switch (spellInfo_1->EffectApplyAuraName[i])
+            switch(spellInfo_1->EffectApplyAuraName[i])
             {
                 // DOT or HOT from different casters will stack
                 case SPELL_AURA_PERIODIC_DAMAGE:
@@ -3481,6 +3473,7 @@
     QueryResult result = WorldDatabase.Query("SELECT entry, customChance, PPMChance, procEx FROM spell_enchant_proc_data");
     if (!result)
     {
+
         sLog->outString(">> Loaded %u spell enchant proc event conditions", count);
         sLog->outString();
         return;
@@ -3525,6 +3518,7 @@
 
     if (!result)
     {
+
         sLog->outString(">> Loaded 0 spell required records");
         sLog->outString();
         sLog->outErrorDb("`spell_required` table is empty!");
@@ -3581,6 +3575,7 @@
 
     if (!result)
     {
+
         sLog->outString(">> Loaded 0 spell rank records");
         sLog->outString();
         sLog->outErrorDb("`spell_ranks` table is empty!");
@@ -4560,6 +4555,7 @@
 
     for (uint32 i = 0; i < GetSpellStore()->GetNumRows(); ++i)
     {
+
         SpellEntry * spellInfo = (SpellEntry*)GetSpellStore()->LookupEntry(i);
         if (!spellInfo)
             continue;
@@ -4627,7 +4623,7 @@
 
         if (trigger > 0)
         {
-            switch (type)
+            switch(type)
             {
                 case 0: mSpellCustomAttr[trigger] |= SPELL_ATTR0_CU_LINK_CAST; break;
                 case 1: mSpellCustomAttr[trigger] |= SPELL_ATTR0_CU_LINK_HIT;  break;
