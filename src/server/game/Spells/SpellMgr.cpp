/*
 * Copyright (C) 2008-2013 TrinityCore <http://www.trinitycore.org/>
 * Copyright (C) 2005-2009 MaNGOS <http://getmangos.com/>
 *
 * This program is free software; you can redistribute it and/or modify it
 * under the terms of the GNU General Public License as published by the
 * Free Software Foundation; either version 2 of the License, or (at your
 * option) any later version.
 *
 * This program is distributed in the hope that it will be useful, but WITHOUT
 * ANY WARRANTY; without even the implied warranty of MERCHANTABILITY or
 * FITNESS FOR A PARTICULAR PURPOSE. See the GNU General Public License for
 * more details.
 *
 * You should have received a copy of the GNU General Public License along
 * with this program. If not, see <http://www.gnu.org/licenses/>.
 */

#include "SpellMgr.h"
#include "SpellInfo.h"
#include "ObjectMgr.h"
#include "SpellAuras.h"
#include "SpellAuraDefines.h"
#include "SharedDefines.h"
#include "DBCStores.h"
#include "World.h"
#include "Chat.h"
#include "Spell.h"
#include "BattlegroundMgr.h"
#include "CreatureAI.h"
#include "MapManager.h"
#include "BattlegroundIC.h"
#include "BattlefieldWG.h"
#include "BattlefieldMgr.h"
#include "Player.h"

bool IsPrimaryProfessionSkill(uint32 skill)
{
    SkillLineEntry const* pSkill = sSkillLineStore.LookupEntry(skill);
    return pSkill && pSkill->categoryId == SKILL_CATEGORY_PROFESSION;
}

bool IsWeaponSkill(uint32 skill)
{
    SkillLineEntry const* pSkill = sSkillLineStore.LookupEntry(skill);
    return pSkill && pSkill->categoryId == SKILL_CATEGORY_WEAPON;
}

bool IsPartOfSkillLine(uint32 skillId, uint32 spellId)
{
    SkillLineAbilityMapBounds skillBounds = sSpellMgr->GetSkillLineAbilityMapBounds(spellId);
    for (SkillLineAbilityMap::const_iterator itr = skillBounds.first; itr != skillBounds.second; ++itr)
        if (itr->second->skillId == skillId)
            return true;

    return false;
}

DiminishingGroup GetDiminishingReturnsGroupForSpell(SpellInfo const* spellproto, bool triggered)
{
    if (spellproto->IsPositive())
        return DIMINISHING_NONE;

    for (uint8 i = 0; i < MAX_SPELL_EFFECTS; ++i)
    {
        if (spellproto->Effects[i].ApplyAuraName == SPELL_AURA_MOD_TAUNT)
            return DIMINISHING_TAUNT;
    }

    // Explicit Diminishing Groups
    switch (spellproto->SpellFamilyName)
    {
        case SPELLFAMILY_GENERIC:
        {
            // Pet charge effects (Infernal Awakening, Demon Charge)
            if (spellproto->SpellVisual[0] == 2816 && spellproto->SpellIconID == 15)
                return DIMINISHING_CONTROLLED_STUN;
            // Frost Tomb
            else if (spellproto->Id == 48400)
                return DIMINISHING_NONE;
            // Gnaw
            else if (spellproto->Id == 47481)
                return DIMINISHING_CONTROLLED_STUN;
            // ToC Icehowl Arctic Breath
            else if (spellproto->SpellVisual[0] == 14153)
                return DIMINISHING_NONE;
            break;
        }
        // Event spells
        case SPELLFAMILY_UNK1:
            return DIMINISHING_NONE;
        case SPELLFAMILY_MAGE:
        {
            // Frostbite
            if (spellproto->SpellFamilyFlags[1] & 0x80000000)
                return DIMINISHING_ROOT;
            // Shattered Barrier
            else if (spellproto->SpellVisual[0] == 12297)
                return DIMINISHING_ROOT;
            // Deep Freeze
            else if (spellproto->SpellIconID == 2939 && spellproto->SpellVisual[0] == 9963)
                return DIMINISHING_CONTROLLED_STUN;
            // Frost Nova / Freeze (Water Elemental)
            else if (spellproto->SpellIconID == 193)
                return DIMINISHING_CONTROLLED_ROOT;
            // Dragon's Breath
            else if (spellproto->SpellFamilyFlags[0] & 0x800000)
                return DIMINISHING_DRAGONS_BREATH;
            break;
        }
        case SPELLFAMILY_WARRIOR:
        {
            // Hamstring - limit duration to 10s in PvP
            if (spellproto->SpellFamilyFlags[0] & 0x2)
                return DIMINISHING_LIMITONLY;
            // Charge Stun (own diminishing)
            else if (spellproto->SpellFamilyFlags[0] & 0x01000000)
                return DIMINISHING_CHARGE;
            break;
        }
        case SPELLFAMILY_WARLOCK:
        {
            // Curses/etc
            if ((spellproto->SpellFamilyFlags[0] & 0x80000000) || (spellproto->SpellFamilyFlags[1] & 0x200))
                return DIMINISHING_LIMITONLY;
            // Seduction
            else if (spellproto->SpellFamilyFlags[1] & 0x10000000)
                return DIMINISHING_FEAR;
            break;
        }
        case SPELLFAMILY_DRUID:
        {
            // Pounce
            if (spellproto->SpellFamilyFlags[0] & 0x20000)
                return DIMINISHING_OPENING_STUN;
            // Cyclone
            else if (spellproto->SpellFamilyFlags[1] & 0x20)
                return DIMINISHING_CYCLONE;
            // Entangling Roots
            // Nature's Grasp
            else if (spellproto->SpellFamilyFlags[0] & 0x00000200)
                return DIMINISHING_CONTROLLED_ROOT;
            // Faerie Fire
            else if (spellproto->SpellFamilyFlags[0] & 0x400)
                return DIMINISHING_LIMITONLY;
            break;
        }
        case SPELLFAMILY_ROGUE:
        {
            // Gouge
            if (spellproto->SpellFamilyFlags[0] & 0x8)
                return DIMINISHING_DISORIENT;
            // Blind
            else if (spellproto->SpellFamilyFlags[0] & 0x1000000)
                return DIMINISHING_FEAR;
            // Cheap Shot
            else if (spellproto->SpellFamilyFlags[0] & 0x400)
                return DIMINISHING_OPENING_STUN;
            // Crippling poison - Limit to 10 seconds in PvP (No SpellFamilyFlags)
            else if (spellproto->SpellIconID == 163)
                return DIMINISHING_LIMITONLY;
            break;
        }
        case SPELLFAMILY_HUNTER:
        {
            // Hunter's Mark
            if ((spellproto->SpellFamilyFlags[0] & 0x400) && spellproto->SpellIconID == 538)
                return DIMINISHING_LIMITONLY;
            // Scatter Shot (own diminishing)
            else if ((spellproto->SpellFamilyFlags[0] & 0x40000) && spellproto->SpellIconID == 132)
                return DIMINISHING_SCATTER_SHOT;
            // Entrapment (own diminishing)
            else if (spellproto->SpellVisual[0] == 7484 && spellproto->SpellIconID == 20)
                return DIMINISHING_ENTRAPMENT;
            // Wyvern Sting mechanic is MECHANIC_SLEEP but the diminishing is DIMINISHING_DISORIENT
            else if ((spellproto->SpellFamilyFlags[1] & 0x1000) && spellproto->SpellIconID == 1721)
                return DIMINISHING_DISORIENT;
            // Freezing Arrow
            else if (spellproto->SpellFamilyFlags[0] & 0x8)
                return DIMINISHING_DISORIENT;
            break;
        }
        case SPELLFAMILY_PALADIN:
        {
            // Judgement of Justice - limit duration to 10s in PvP
            if (spellproto->SpellFamilyFlags[0] & 0x100000)
                return DIMINISHING_LIMITONLY;
            // Turn Evil
            else if ((spellproto->SpellFamilyFlags[1] & 0x804000) && spellproto->SpellIconID == 309)
                return DIMINISHING_FEAR;
            break;
        }
        case SPELLFAMILY_DEATHKNIGHT:
        {
            // Hungering Cold (no flags)
            if (spellproto->SpellIconID == 2797)
                return DIMINISHING_DISORIENT;
            // Mark of Blood
            else if ((spellproto->SpellFamilyFlags[0] & 0x10000000) && spellproto->SpellIconID == 2285)
                return DIMINISHING_LIMITONLY;
            break;
        }
        default:
            break;
    }

    // Lastly - Set diminishing depending on mechanic
    uint32 mechanic = spellproto->GetAllEffectsMechanicMask();
    if (mechanic & (1 << MECHANIC_CHARM))
        return DIMINISHING_MIND_CONTROL;
    if (mechanic & (1 << MECHANIC_SILENCE))
        return DIMINISHING_SILENCE;
    if (mechanic & (1 << MECHANIC_SLEEP))
        return DIMINISHING_SLEEP;
    if (mechanic & ((1 << MECHANIC_SAPPED) | (1 << MECHANIC_POLYMORPH) | (1 << MECHANIC_SHACKLE)))
        return DIMINISHING_DISORIENT;
    // Mechanic Knockout, except Blast Wave
    if (mechanic & (1 << MECHANIC_KNOCKOUT) && spellproto->SpellIconID != 292)
        return DIMINISHING_DISORIENT;
    if (mechanic & (1 << MECHANIC_DISARM))
        return DIMINISHING_DISARM;
    if (mechanic & (1 << MECHANIC_FEAR))
        return DIMINISHING_FEAR;
    if (mechanic & (1 << MECHANIC_STUN))
        return triggered ? DIMINISHING_STUN : DIMINISHING_CONTROLLED_STUN;
    if (mechanic & (1 << MECHANIC_BANISH))
        return DIMINISHING_BANISH;
    if (mechanic & (1 << MECHANIC_ROOT))
        return triggered ? DIMINISHING_ROOT : DIMINISHING_CONTROLLED_ROOT;
    if (mechanic & (1 << MECHANIC_HORROR))
        return DIMINISHING_HORROR;

    return DIMINISHING_NONE;
}

DiminishingReturnsType GetDiminishingReturnsGroupType(DiminishingGroup group)
{
    switch (group)
    {
        case DIMINISHING_TAUNT:
        case DIMINISHING_CONTROLLED_STUN:
        case DIMINISHING_STUN:
        case DIMINISHING_OPENING_STUN:
        case DIMINISHING_CYCLONE:
        case DIMINISHING_CHARGE:
            return DRTYPE_ALL;
        case DIMINISHING_LIMITONLY:
        case DIMINISHING_NONE:
            return DRTYPE_NONE;
        default:
            return DRTYPE_PLAYER;
    }
}

DiminishingLevels GetDiminishingReturnsMaxLevel(DiminishingGroup group)
{
    switch (group)
    {
        case DIMINISHING_TAUNT:
            return DIMINISHING_LEVEL_TAUNT_IMMUNE;
        default:
            return DIMINISHING_LEVEL_IMMUNE;
    }
}

int32 GetDiminishingReturnsLimitDuration(DiminishingGroup group, SpellInfo const* spellproto)
{
    if (!IsDiminishingReturnsGroupDurationLimited(group))
        return 0;

    // Explicit diminishing duration
    switch (spellproto->SpellFamilyName)
    {
        case SPELLFAMILY_DRUID:
        {
            // Faerie Fire - limit to 40 seconds in PvP (3.1)
            if (spellproto->SpellFamilyFlags[0] & 0x400)
                return 40 * IN_MILLISECONDS;
            break;
        }
        case SPELLFAMILY_HUNTER:
        {
            // Wyvern Sting
            if (spellproto->SpellFamilyFlags[1] & 0x1000)
                return 6 * IN_MILLISECONDS;
            // Hunter's Mark
            if (spellproto->SpellFamilyFlags[0] & 0x400)
                return 120 * IN_MILLISECONDS;
            break;
        }
        case SPELLFAMILY_PALADIN:
        {
            // Repentance - limit to 6 seconds in PvP
            if (spellproto->SpellFamilyFlags[0] & 0x4)
                return 6 * IN_MILLISECONDS;
            break;
        }
        case SPELLFAMILY_WARLOCK:
        {
            // Banish - limit to 6 seconds in PvP
            if (spellproto->SpellFamilyFlags[1] & 0x8000000)
                return 6 * IN_MILLISECONDS;
            // Curse of Tongues - limit to 12 seconds in PvP
            else if (spellproto->SpellFamilyFlags[2] & 0x800)
                return 12 * IN_MILLISECONDS;
            // Curse of Elements - limit to 120 seconds in PvP
            else if (spellproto->SpellFamilyFlags[1] & 0x200)
               return 120 * IN_MILLISECONDS;
            break;
        }
        default:
            break;
    }

    return 8 * IN_MILLISECONDS;
}

bool IsDiminishingReturnsGroupDurationLimited(DiminishingGroup group)
{
    switch (group)
    {
        case DIMINISHING_BANISH:
        case DIMINISHING_CONTROLLED_STUN:
        case DIMINISHING_CONTROLLED_ROOT:
        case DIMINISHING_CYCLONE:
        case DIMINISHING_DISORIENT:
        case DIMINISHING_ENTRAPMENT:
        case DIMINISHING_FEAR:
        case DIMINISHING_HORROR:
        case DIMINISHING_MIND_CONTROL:
        case DIMINISHING_OPENING_STUN:
        case DIMINISHING_ROOT:
        case DIMINISHING_STUN:
        case DIMINISHING_SLEEP:
        case DIMINISHING_LIMITONLY:
            return true;
        default:
            return false;
    }
}

SpellMgr::SpellMgr()
{
}

SpellMgr::~SpellMgr()
{
    UnloadSpellInfoStore();
}

/// Some checks for spells, to prevent adding deprecated/broken spells for trainers, spell book, etc
bool SpellMgr::IsSpellValid(SpellInfo const* spellInfo, Player* player, bool msg)
{
    // not exist
    if (!spellInfo)
        return false;

    bool need_check_reagents = false;

    // check effects
    for (uint8 i = 0; i < MAX_SPELL_EFFECTS; ++i)
    {
        switch (spellInfo->Effects[i].Effect)
        {
            case 0:
                continue;

            // craft spell for crafting non-existed item (break client recipes list show)
            case SPELL_EFFECT_CREATE_ITEM:
            case SPELL_EFFECT_CREATE_ITEM_2:
            {
                if (spellInfo->Effects[i].ItemType == 0)
                {
                    // skip auto-loot crafting spells, its not need explicit item info (but have special fake items sometime)
                    if (!spellInfo->IsLootCrafting())
                    {
                        if (msg)
                        {
                            if (player)
                                ChatHandler(player->GetSession()).PSendSysMessage("Craft spell %u not have create item entry.", spellInfo->Id);
                            else
                                sLog->outError(LOG_FILTER_SQL, "Craft spell %u not have create item entry.", spellInfo->Id);
                        }
                        return false;
                    }

                }
                // also possible IsLootCrafting case but fake item must exist anyway
                else if (!sObjectMgr->GetItemTemplate(spellInfo->Effects[i].ItemType))
                {
                    if (msg)
                    {
                        if (player)
                            ChatHandler(player->GetSession()).PSendSysMessage("Craft spell %u create not-exist in DB item (Entry: %u) and then...", spellInfo->Id, spellInfo->Effects[i].ItemType);
                        else
                            sLog->outError(LOG_FILTER_SQL, "Craft spell %u create not-exist in DB item (Entry: %u) and then...", spellInfo->Id, spellInfo->Effects[i].ItemType);
                    }
                    return false;
                }

                need_check_reagents = true;
                break;
            }
            case SPELL_EFFECT_LEARN_SPELL:
            {
                SpellInfo const* spellInfo2 = sSpellMgr->GetSpellInfo(spellInfo->Effects[i].TriggerSpell);
                if (!IsSpellValid(spellInfo2, player, msg))
                {
                    if (msg)
                    {
                        if (player)
                            ChatHandler(player->GetSession()).PSendSysMessage("Spell %u learn to broken spell %u, and then...", spellInfo->Id, spellInfo->Effects[i].TriggerSpell);
                        else
                            sLog->outError(LOG_FILTER_SQL, "Spell %u learn to invalid spell %u, and then...", spellInfo->Id, spellInfo->Effects[i].TriggerSpell);
                    }
                    return false;
                }
                break;
            }
        }
    }

    if (need_check_reagents)
    {
        for (uint8 j = 0; j < MAX_SPELL_REAGENTS; ++j)
        {
            if (spellInfo->Reagent[j] > 0 && !sObjectMgr->GetItemTemplate(spellInfo->Reagent[j]))
            {
                if (msg)
                {
                    if (player)
                        ChatHandler(player->GetSession()).PSendSysMessage("Craft spell %u have not-exist reagent in DB item (Entry: %u) and then...", spellInfo->Id, spellInfo->Reagent[j]);
                    else
                        sLog->outError(LOG_FILTER_SQL, "Craft spell %u have not-exist reagent in DB item (Entry: %u) and then...", spellInfo->Id, spellInfo->Reagent[j]);
                }
                return false;
            }
        }
    }

    return true;
}

uint32 SpellMgr::GetSpellDifficultyId(uint32 spellId) const
{
    SpellDifficultySearcherMap::const_iterator i = mSpellDifficultySearcherMap.find(spellId);
    return i == mSpellDifficultySearcherMap.end() ? 0 : (*i).second;
}

void SpellMgr::SetSpellDifficultyId(uint32 spellId, uint32 id)
{
    mSpellDifficultySearcherMap[spellId] = id;
}

uint32 SpellMgr::GetSpellIdForDifficulty(uint32 spellId, Unit const* caster) const
{
    if (!GetSpellInfo(spellId))
        return spellId;

    if (!caster || !caster->GetMap() || !caster->GetMap()->IsDungeon())
        return spellId;

    uint32 mode = uint32(caster->GetMap()->GetSpawnMode());
    if (mode >= MAX_DIFFICULTY)
    {
        sLog->outError(LOG_FILTER_SPELLS_AURAS, "SpellMgr::GetSpellIdForDifficulty: Incorrect Difficulty for spell %u.", spellId);
        return spellId; //return source spell
    }

    uint32 difficultyId = GetSpellDifficultyId(spellId);
    if (!difficultyId)
        return spellId; //return source spell, it has only REGULAR_DIFFICULTY

    SpellDifficultyEntry const* difficultyEntry = sSpellDifficultyStore.LookupEntry(difficultyId);
    if (!difficultyEntry)
    {
        sLog->outDebug(LOG_FILTER_SPELLS_AURAS, "SpellMgr::GetSpellIdForDifficulty: SpellDifficultyEntry not found for spell %u. This should never happen.", spellId);
        return spellId; //return source spell
    }

    if (difficultyEntry->SpellID[mode] <= 0 && mode > DUNGEON_DIFFICULTY_HEROIC)
    {
        sLog->outDebug(LOG_FILTER_SPELLS_AURAS, "SpellMgr::GetSpellIdForDifficulty: spell %u mode %u spell is NULL, using mode %u", spellId, mode, mode - 2);
        mode -= 2;
    }

    if (difficultyEntry->SpellID[mode] <= 0)
    {
        sLog->outError(LOG_FILTER_SQL, "SpellMgr::GetSpellIdForDifficulty: spell %u mode %u spell is 0. Check spelldifficulty_dbc!", spellId, mode);
        return spellId;
    }

    sLog->outDebug(LOG_FILTER_SPELLS_AURAS, "SpellMgr::GetSpellIdForDifficulty: spellid for spell %u in mode %u is %d", spellId, mode, difficultyEntry->SpellID[mode]);
    return uint32(difficultyEntry->SpellID[mode]);
}

SpellInfo const* SpellMgr::GetSpellForDifficultyFromSpell(SpellInfo const* spell, Unit const* caster) const
{
    uint32 newSpellId = GetSpellIdForDifficulty(spell->Id, caster);
    SpellInfo const* newSpell = GetSpellInfo(newSpellId);
    if (!newSpell)
    {
        sLog->outDebug(LOG_FILTER_SPELLS_AURAS, "SpellMgr::GetSpellForDifficultyFromSpell: spell %u not found. Check spelldifficulty_dbc!", newSpellId);
        return spell;
    }

    sLog->outDebug(LOG_FILTER_SPELLS_AURAS, "SpellMgr::GetSpellForDifficultyFromSpell: Spell id for instance mode is %u (original %u)", newSpell->Id, spell->Id);
    return newSpell;
}

SpellChainNode const* SpellMgr::GetSpellChainNode(uint32 spell_id) const
{
    SpellChainMap::const_iterator itr = mSpellChains.find(spell_id);
    if (itr == mSpellChains.end())
        return NULL;

    return &itr->second;
}

uint32 SpellMgr::GetFirstSpellInChain(uint32 spell_id) const
{
    if (SpellChainNode const* node = GetSpellChainNode(spell_id))
        return node->first->Id;

    return spell_id;
}

uint32 SpellMgr::GetLastSpellInChain(uint32 spell_id) const
{
    if (SpellChainNode const* node = GetSpellChainNode(spell_id))
        return node->last->Id;

    return spell_id;
}

uint32 SpellMgr::GetNextSpellInChain(uint32 spell_id) const
{
    if (SpellChainNode const* node = GetSpellChainNode(spell_id))
        if (node->next)
            return node->next->Id;

    return 0;
}

uint32 SpellMgr::GetPrevSpellInChain(uint32 spell_id) const
{
    if (SpellChainNode const* node = GetSpellChainNode(spell_id))
        if (node->prev)
            return node->prev->Id;

    return 0;
}

uint8 SpellMgr::GetSpellRank(uint32 spell_id) const
{
    if (SpellChainNode const* node = GetSpellChainNode(spell_id))
        return node->rank;

    return 0;
}

uint32 SpellMgr::GetSpellWithRank(uint32 spell_id, uint32 rank, bool strict) const
{
    if (SpellChainNode const* node = GetSpellChainNode(spell_id))
    {
        if (rank != node->rank)
            return GetSpellWithRank(node->rank < rank ? node->next->Id : node->prev->Id, rank, strict);
    }
    else if (strict && rank > 1)
        return 0;
    return spell_id;
}

SpellRequiredMapBounds SpellMgr::GetSpellsRequiredForSpellBounds(uint32 spell_id) const
{
    return mSpellReq.equal_range(spell_id);
}

SpellsRequiringSpellMapBounds SpellMgr::GetSpellsRequiringSpellBounds(uint32 spell_id) const
{
    return mSpellsReqSpell.equal_range(spell_id);
}

bool SpellMgr::IsSpellRequiringSpell(uint32 spellid, uint32 req_spellid) const
{
    SpellsRequiringSpellMapBounds spellsRequiringSpell = GetSpellsRequiringSpellBounds(req_spellid);
    for (SpellsRequiringSpellMap::const_iterator itr = spellsRequiringSpell.first; itr != spellsRequiringSpell.second; ++itr)
    {
        if (itr->second == spellid)
            return true;
    }
    return false;
}

const SpellsRequiringSpellMap SpellMgr::GetSpellsRequiringSpell()
{
    return this->mSpellsReqSpell;
}

uint32 SpellMgr::GetSpellRequired(uint32 spell_id) const
{
    SpellRequiredMap::const_iterator itr = mSpellReq.find(spell_id);

    if (itr == mSpellReq.end())
        return 0;

    return itr->second;
}

SpellLearnSkillNode const* SpellMgr::GetSpellLearnSkill(uint32 spell_id) const
{
    SpellLearnSkillMap::const_iterator itr = mSpellLearnSkills.find(spell_id);
    if (itr != mSpellLearnSkills.end())
        return &itr->second;
    else
        return NULL;
}

SpellLearnSpellMapBounds SpellMgr::GetSpellLearnSpellMapBounds(uint32 spell_id) const
{
    return mSpellLearnSpells.equal_range(spell_id);
}

bool SpellMgr::IsSpellLearnSpell(uint32 spell_id) const
{
    return mSpellLearnSpells.find(spell_id) != mSpellLearnSpells.end();
}

bool SpellMgr::IsSpellLearnToSpell(uint32 spell_id1, uint32 spell_id2) const
{
    SpellLearnSpellMapBounds bounds = GetSpellLearnSpellMapBounds(spell_id1);
    for (SpellLearnSpellMap::const_iterator i = bounds.first; i != bounds.second; ++i)
        if (i->second.spell == spell_id2)
            return true;
    return false;
}

SpellTargetPosition const* SpellMgr::GetSpellTargetPosition(uint32 spell_id) const
{
    SpellTargetPositionMap::const_iterator itr = mSpellTargetPositions.find(spell_id);
    if (itr != mSpellTargetPositions.end())
        return &itr->second;
    return NULL;
}

SpellSpellGroupMapBounds SpellMgr::GetSpellSpellGroupMapBounds(uint32 spell_id) const
{
    spell_id = GetFirstSpellInChain(spell_id);
    return mSpellSpellGroup.equal_range(spell_id);
}

bool SpellMgr::IsSpellMemberOfSpellGroup(uint32 spellid, SpellGroup groupid) const
{
    SpellSpellGroupMapBounds spellGroup = GetSpellSpellGroupMapBounds(spellid);
    for (SpellSpellGroupMap::const_iterator itr = spellGroup.first; itr != spellGroup.second; ++itr)
    {
        if (itr->second == groupid)
            return true;
    }
    return false;
}

SpellGroupSpellMapBounds SpellMgr::GetSpellGroupSpellMapBounds(SpellGroup group_id) const
{
    return mSpellGroupSpell.equal_range(group_id);
}

void SpellMgr::GetSetOfSpellsInSpellGroup(SpellGroup group_id, std::set<uint32>& foundSpells) const
{
    std::set<SpellGroup> usedGroups;
    GetSetOfSpellsInSpellGroup(group_id, foundSpells, usedGroups);
}

void SpellMgr::GetSetOfSpellsInSpellGroup(SpellGroup group_id, std::set<uint32>& foundSpells, std::set<SpellGroup>& usedGroups) const
{
    if (usedGroups.find(group_id) != usedGroups.end())
        return;
    usedGroups.insert(group_id);

    SpellGroupSpellMapBounds groupSpell = GetSpellGroupSpellMapBounds(group_id);
    for (SpellGroupSpellMap::const_iterator itr = groupSpell.first; itr != groupSpell.second; ++itr)
    {
        if (itr->second < 0)
        {
            SpellGroup currGroup = (SpellGroup)abs(itr->second);
            GetSetOfSpellsInSpellGroup(currGroup, foundSpells, usedGroups);
        }
        else
        {
            foundSpells.insert(itr->second);
        }
    }
}

bool SpellMgr::AddSameEffectStackRuleSpellGroups(SpellInfo const* spellInfo, int32 amount, std::map<SpellGroup, int32>& groups) const
{
    uint32 spellId = spellInfo->GetFirstRankSpell()->Id;
    SpellSpellGroupMapBounds spellGroup = GetSpellSpellGroupMapBounds(spellId);
    // Find group with SPELL_GROUP_STACK_RULE_EXCLUSIVE_SAME_EFFECT if it belongs to one
    for (SpellSpellGroupMap::const_iterator itr = spellGroup.first; itr != spellGroup.second; ++itr)
    {
        SpellGroup group = itr->second;
        SpellGroupStackMap::const_iterator found = mSpellGroupStack.find(group);
        if (found != mSpellGroupStack.end())
        {
            if (found->second == SPELL_GROUP_STACK_RULE_EXCLUSIVE_SAME_EFFECT)
            {
                // Put the highest amount in the map
                if (groups.find(group) == groups.end())
                    groups[group] = amount;
                else
                {
                    int32 curr_amount = groups[group];
                    // Take absolute value because this also counts for the highest negative aura
                    if (abs(curr_amount) < abs(amount))
                        groups[group] = amount;
                }
                // return because a spell should be in only one SPELL_GROUP_STACK_RULE_EXCLUSIVE_SAME_EFFECT group
                return true;
            }
        }
    }
    // Not in a SPELL_GROUP_STACK_RULE_EXCLUSIVE_SAME_EFFECT group, so return false
    return false;
}

SpellGroupStackRule SpellMgr::CheckSpellGroupStackRules(SpellInfo const* spellInfo1, SpellInfo const* spellInfo2) const
{
    uint32 spellid_1 = spellInfo1->GetFirstRankSpell()->Id;
    uint32 spellid_2 = spellInfo2->GetFirstRankSpell()->Id;
    if (spellid_1 == spellid_2)
        return SPELL_GROUP_STACK_RULE_DEFAULT;
    // find SpellGroups which are common for both spells
    SpellSpellGroupMapBounds spellGroup1 = GetSpellSpellGroupMapBounds(spellid_1);
    std::set<SpellGroup> groups;
    for (SpellSpellGroupMap::const_iterator itr = spellGroup1.first; itr != spellGroup1.second; ++itr)
    {
        if (IsSpellMemberOfSpellGroup(spellid_2, itr->second))
        {
            bool add = true;
            SpellGroupSpellMapBounds groupSpell = GetSpellGroupSpellMapBounds(itr->second);
            for (SpellGroupSpellMap::const_iterator itr2 = groupSpell.first; itr2 != groupSpell.second; ++itr2)
            {
                if (itr2->second < 0)
                {
                    SpellGroup currGroup = (SpellGroup)abs(itr2->second);
                    if (IsSpellMemberOfSpellGroup(spellid_1, currGroup) && IsSpellMemberOfSpellGroup(spellid_2, currGroup))
                    {
                        add = false;
                        break;
                    }
                }
            }
            if (add)
                groups.insert(itr->second);
        }
    }

    SpellGroupStackRule rule = SPELL_GROUP_STACK_RULE_DEFAULT;

    for (std::set<SpellGroup>::iterator itr = groups.begin(); itr!= groups.end(); ++itr)
    {
        SpellGroupStackMap::const_iterator found = mSpellGroupStack.find(*itr);
        if (found != mSpellGroupStack.end())
            rule = found->second;
        if (rule)
            break;
    }
    return rule;
}

SpellProcEventEntry const* SpellMgr::GetSpellProcEvent(uint32 spellId) const
{
    SpellProcEventMap::const_iterator itr = mSpellProcEventMap.find(spellId);
    if (itr != mSpellProcEventMap.end())
        return &itr->second;
    return NULL;
}

bool SpellMgr::IsSpellProcEventCanTriggeredBy(SpellProcEventEntry const* spellProcEvent, uint32 EventProcFlag, SpellInfo const* procSpell, uint32 procFlags, uint32 procExtra, bool active)
{
    // No extra req need
    uint32 procEvent_procEx = PROC_EX_NONE;

    // check prockFlags for condition
    if ((procFlags & EventProcFlag) == 0)
        return false;

    bool hasFamilyMask = false;

    /* Check Periodic Auras

    *Dots can trigger if spell has no PROC_FLAG_SUCCESSFUL_NEGATIVE_MAGIC_SPELL
        nor PROC_FLAG_TAKEN_POSITIVE_MAGIC_SPELL

    *Only Hots can trigger if spell has PROC_FLAG_TAKEN_POSITIVE_MAGIC_SPELL

    *Only dots can trigger if spell has both positivity flags or PROC_FLAG_SUCCESSFUL_NEGATIVE_MAGIC_SPELL

    *Aura has to have PROC_FLAG_TAKEN_POSITIVE_MAGIC_SPELL or spellfamily specified to trigger from Hot

    */

    if (procFlags & PROC_FLAG_DONE_PERIODIC)
    {
        if (EventProcFlag & PROC_FLAG_DONE_SPELL_MAGIC_DMG_CLASS_NEG)
        {
            if (!(procExtra & PROC_EX_INTERNAL_DOT))
                return false;
        }
        else if (procExtra & PROC_EX_INTERNAL_HOT)
            procExtra |= PROC_EX_INTERNAL_REQ_FAMILY;
        else if (EventProcFlag & PROC_FLAG_DONE_SPELL_MAGIC_DMG_CLASS_POS)
            return false;
    }

    if (procFlags & PROC_FLAG_TAKEN_PERIODIC)
    {
        if (EventProcFlag & PROC_FLAG_TAKEN_SPELL_MAGIC_DMG_CLASS_POS)
        {
            if (!(procExtra & PROC_EX_INTERNAL_DOT))
                return false;
        }
        else if (procExtra & PROC_EX_INTERNAL_HOT)
            procExtra |= PROC_EX_INTERNAL_REQ_FAMILY;
        else if (EventProcFlag & PROC_FLAG_TAKEN_SPELL_NONE_DMG_CLASS_POS)
            return false;
    }
    // Trap casts are active by default
    if (procFlags & PROC_FLAG_DONE_TRAP_ACTIVATION)
        active = true;

    // Always trigger for this
    if (procFlags & (PROC_FLAG_KILLED | PROC_FLAG_KILL | PROC_FLAG_DEATH))
        return true;

    if (spellProcEvent)     // Exist event data
    {
        // Store extra req
        procEvent_procEx = spellProcEvent->procEx;

        // For melee triggers
        if (procSpell == NULL)
        {
            // Check (if set) for school (melee attack have Normal school)
            if (spellProcEvent->schoolMask && (spellProcEvent->schoolMask & SPELL_SCHOOL_MASK_NORMAL) == 0)
                return false;
        }
        else // For spells need check school/spell family/family mask
        {
            // Check (if set) for school
            if (spellProcEvent->schoolMask && (spellProcEvent->schoolMask & procSpell->SchoolMask) == 0)
                return false;

            // Check (if set) for spellFamilyName
            if (spellProcEvent->spellFamilyName && (spellProcEvent->spellFamilyName != procSpell->SpellFamilyName))
                return false;

            // spellFamilyName is Ok need check for spellFamilyMask if present
            if (spellProcEvent->spellFamilyMask)
            {
                if (!(spellProcEvent->spellFamilyMask & procSpell->SpellFamilyFlags))
                    return false;
                hasFamilyMask = true;
                // Some spells are not considered as active even with have spellfamilyflags
                if (!(procEvent_procEx & PROC_EX_ONLY_ACTIVE_SPELL))
                    active = true;
            }
        }
    }

    if (procExtra & (PROC_EX_INTERNAL_REQ_FAMILY))
    {
        if (!hasFamilyMask)
            return false;
    }

    // Check for extra req (if none) and hit/crit
    if (procEvent_procEx == PROC_EX_NONE)
    {
        // No extra req, so can trigger only for hit/crit - spell has to be active
        if ((procExtra & (PROC_EX_NORMAL_HIT|PROC_EX_CRITICAL_HIT)) && active)
            return true;
    }
    else // Passive spells hits here only if resist/reflect/immune/evade
    {
        if (procExtra & AURA_SPELL_PROC_EX_MASK)
        {
            // if spell marked as procing only from not active spells
            if (active && procEvent_procEx & PROC_EX_NOT_ACTIVE_SPELL)
                return false;
            // if spell marked as procing only from active spells
            if (!active && procEvent_procEx & PROC_EX_ONLY_ACTIVE_SPELL)
                return false;
            // Exist req for PROC_EX_EX_TRIGGER_ALWAYS
            if (procEvent_procEx & PROC_EX_EX_TRIGGER_ALWAYS)
                return true;
            // PROC_EX_NOT_ACTIVE_SPELL and PROC_EX_ONLY_ACTIVE_SPELL flags handle: if passed checks before
            if ((procExtra & (PROC_EX_NORMAL_HIT|PROC_EX_CRITICAL_HIT)) && ((procEvent_procEx & (AURA_SPELL_PROC_EX_MASK)) == 0))
                return true;
        }
        // Check Extra Requirement like (hit/crit/miss/resist/parry/dodge/block/immune/reflect/absorb and other)
        if (procEvent_procEx & procExtra)
            return true;
    }
    return false;
}

SpellProcEntry const* SpellMgr::GetSpellProcEntry(uint32 spellId) const
{
    SpellProcMap::const_iterator itr = mSpellProcMap.find(spellId);
    if (itr != mSpellProcMap.end())
        return &itr->second;
    return NULL;
}

bool SpellMgr::CanSpellTriggerProcOnEvent(SpellProcEntry const& procEntry, ProcEventInfo& eventInfo)
{
    // proc type doesn't match
    if (!(eventInfo.GetTypeMask() & procEntry.typeMask))
        return false;

    // check XP or honor target requirement
    if (procEntry.attributesMask & PROC_ATTR_REQ_EXP_OR_HONOR)
        if (Player* actor = eventInfo.GetActor()->ToPlayer())
            if (eventInfo.GetActionTarget() && !actor->isHonorOrXPTarget(eventInfo.GetActionTarget()))
                return false;

    // always trigger for these types
    if (eventInfo.GetTypeMask() & (PROC_FLAG_KILLED | PROC_FLAG_KILL | PROC_FLAG_DEATH))
        return true;

    // check school mask (if set) for other trigger types
    if (procEntry.schoolMask && !(eventInfo.GetSchoolMask() & procEntry.schoolMask))
        return false;

    // check spell family name/flags (if set) for spells
    if (eventInfo.GetTypeMask() & (PERIODIC_PROC_FLAG_MASK | SPELL_PROC_FLAG_MASK | PROC_FLAG_DONE_TRAP_ACTIVATION))
    {
        if (procEntry.spellFamilyName && (procEntry.spellFamilyName != eventInfo.GetSpellInfo()->SpellFamilyName))
            return false;

        if (procEntry.spellFamilyMask && !(procEntry.spellFamilyMask & eventInfo.GetSpellInfo()->SpellFamilyFlags))
            return false;
    }

    // check spell type mask (if set)
    if (eventInfo.GetTypeMask() & (SPELL_PROC_FLAG_MASK | PERIODIC_PROC_FLAG_MASK))
    {
        if (procEntry.spellTypeMask && !(eventInfo.GetSpellTypeMask() & procEntry.spellTypeMask))
            return false;
    }

    // check spell phase mask
    if (eventInfo.GetTypeMask() & REQ_SPELL_PHASE_PROC_FLAG_MASK)
    {
        if (!(eventInfo.GetSpellPhaseMask() & procEntry.spellPhaseMask))
            return false;
    }

    // check hit mask (on taken hit or on done hit, but not on spell cast phase)
    if ((eventInfo.GetTypeMask() & TAKEN_HIT_PROC_FLAG_MASK) || ((eventInfo.GetTypeMask() & DONE_HIT_PROC_FLAG_MASK) && !(eventInfo.GetSpellPhaseMask() & PROC_SPELL_PHASE_CAST)))
    {
        uint32 hitMask = procEntry.hitMask;
        // get default values if hit mask not set
        if (!hitMask)
        {
            // for taken procs allow normal + critical hits by default
            if (eventInfo.GetTypeMask() & TAKEN_HIT_PROC_FLAG_MASK)
                hitMask |= PROC_HIT_NORMAL | PROC_HIT_CRITICAL;
            // for done procs allow normal + critical + absorbs by default
            else
                hitMask |= PROC_HIT_NORMAL | PROC_HIT_CRITICAL | PROC_HIT_ABSORB;
        }
        if (!(eventInfo.GetHitMask() & hitMask))
            return false;
    }

    return true;
}

SpellBonusEntry const* SpellMgr::GetSpellBonusData(uint32 spellId) const
{
    // Lookup data
    SpellBonusMap::const_iterator itr = mSpellBonusMap.find(spellId);
    if (itr != mSpellBonusMap.end())
        return &itr->second;
    // Not found, try lookup for 1 spell rank if exist
    if (uint32 rank_1 = GetFirstSpellInChain(spellId))
    {
        SpellBonusMap::const_iterator itr2 = mSpellBonusMap.find(rank_1);
        if (itr2 != mSpellBonusMap.end())
            return &itr2->second;
    }
    return NULL;
}

SpellThreatEntry const* SpellMgr::GetSpellThreatEntry(uint32 spellID) const
{
    SpellThreatMap::const_iterator itr = mSpellThreatMap.find(spellID);
    if (itr != mSpellThreatMap.end())
        return &itr->second;
    else
    {
        uint32 firstSpell = GetFirstSpellInChain(spellID);
        itr = mSpellThreatMap.find(firstSpell);
        if (itr != mSpellThreatMap.end())
            return &itr->second;
    }
    return NULL;
}

SkillLineAbilityMapBounds SpellMgr::GetSkillLineAbilityMapBounds(uint32 spell_id) const
{
    return mSkillLineAbilityMap.equal_range(spell_id);
}

PetAura const* SpellMgr::GetPetAura(uint32 spell_id, uint8 eff)
{
    SpellPetAuraMap::const_iterator itr = mSpellPetAuraMap.find((spell_id<<8) + eff);
    if (itr != mSpellPetAuraMap.end())
        return &itr->second;
    else
        return NULL;
}

SpellEnchantProcEntry const* SpellMgr::GetSpellEnchantProcEvent(uint32 enchId) const
{
    SpellEnchantProcEventMap::const_iterator itr = mSpellEnchantProcEventMap.find(enchId);
    if (itr != mSpellEnchantProcEventMap.end())
        return &itr->second;
    return NULL;
}

bool SpellMgr::IsArenaAllowedEnchancment(uint32 ench_id) const
{
    return mEnchantCustomAttr[ench_id];
}

const std::vector<int32>* SpellMgr::GetSpellLinked(int32 spell_id) const
{
    SpellLinkedMap::const_iterator itr = mSpellLinkedMap.find(spell_id);
    return itr != mSpellLinkedMap.end() ? &(itr->second) : NULL;
}

PetLevelupSpellSet const* SpellMgr::GetPetLevelupSpellList(uint32 petFamily) const
{
    PetLevelupSpellMap::const_iterator itr = mPetLevelupSpellMap.find(petFamily);
    if (itr != mPetLevelupSpellMap.end())
        return &itr->second;
    else
        return NULL;
}

PetDefaultSpellsEntry const* SpellMgr::GetPetDefaultSpellsEntry(int32 id) const
{
    PetDefaultSpellsMap::const_iterator itr = mPetDefaultSpellsMap.find(id);
    if (itr != mPetDefaultSpellsMap.end())
        return &itr->second;
    return NULL;
}

SpellAreaMapBounds SpellMgr::GetSpellAreaMapBounds(uint32 spell_id) const
{
    return mSpellAreaMap.equal_range(spell_id);
}

SpellAreaForQuestMapBounds SpellMgr::GetSpellAreaForQuestMapBounds(uint32 quest_id) const
{
    return mSpellAreaForQuestMap.equal_range(quest_id);
}

SpellAreaForQuestMapBounds SpellMgr::GetSpellAreaForQuestEndMapBounds(uint32 quest_id) const
{
    return mSpellAreaForQuestEndMap.equal_range(quest_id);
}

SpellAreaForAuraMapBounds SpellMgr::GetSpellAreaForAuraMapBounds(uint32 spell_id) const
{
    return mSpellAreaForAuraMap.equal_range(spell_id);
}

SpellAreaForAreaMapBounds SpellMgr::GetSpellAreaForAreaMapBounds(uint32 area_id) const
{
    return mSpellAreaForAreaMap.equal_range(area_id);
}

bool SpellArea::IsFitToRequirements(Player const* player, uint32 newZone, uint32 newArea) const
{
    if (gender != GENDER_NONE)                   // not in expected gender
        if (!player || gender != player->getGender())
            return false;

    if (raceMask)                                // not in expected race
        if (!player || !(raceMask & player->getRaceMask()))
            return false;

    if (areaId)                                  // not in expected zone
        if (newZone != areaId && newArea != areaId)
            return false;

    if (questStart)                              // not in expected required quest state
        if (!player || (((1 << player->GetQuestStatus(questStart)) & questStartStatus) == 0))
            return false;

    if (questEnd)                                // not in expected forbidden quest state
        if (!player || (((1 << player->GetQuestStatus(questEnd)) & questEndStatus) == 0))
            return false;

    if (auraSpell)                               // not have expected aura
        if (!player || (auraSpell > 0 && !player->HasAura(auraSpell)) || (auraSpell < 0 && player->HasAura(-auraSpell)))
            return false;

    // Extra conditions -- leaving the possibility add extra conditions...
    switch (spellId)
    {
        case 91604: // No fly Zone - Wintergrasp
        {
            if (!player)
                return false;

            Battlefield* Bf = sBattlefieldMgr->GetBattlefieldToZoneId(player->GetZoneId());
            if (!Bf || Bf->CanFlyIn() || (!player->HasAuraType(SPELL_AURA_MOD_INCREASE_MOUNTED_FLIGHT_SPEED) && !player->HasAuraType(SPELL_AURA_FLY)))
                return false;
            break;
        }
        case 68719: // Oil Refinery - Isle of Conquest.
        case 68720: // Quarry - Isle of Conquest.
        {
            if (!player || player->GetBattlegroundTypeId() != BATTLEGROUND_IC || !player->GetBattleground())
                return false;

            uint8 nodeType = spellId == 68719 ? NODE_TYPE_REFINERY : NODE_TYPE_QUARRY;
            uint8 nodeState = player->GetTeamId() == TEAM_ALLIANCE ? NODE_STATE_CONTROLLED_A : NODE_STATE_CONTROLLED_H;

            BattlegroundIC* pIC = static_cast<BattlegroundIC*>(player->GetBattleground());
            if (pIC->GetNodeState(nodeType) == nodeState)
                return true;

            return false;
        }
        case 56618: // Horde Controls Factory Phase Shift
        case 56617: // Alliance Controls Factory Phase Shift
        {
            if (!player)
                return false;

            Battlefield* bf = sBattlefieldMgr->GetBattlefieldToZoneId(player->GetZoneId());

            if (!bf || bf->GetTypeId() != BATTLEFIELD_WG)
                return false;

            // team that controls the workshop in the specified area
            uint32 team = bf->GetData(newArea);

            if (team == TEAM_HORDE)
                return spellId == 56618;
            else if (team == TEAM_ALLIANCE)
                return spellId == 56617;
            break;
        }
        case 57940: // Essence of Wintergrasp - Northrend
        case 58045: // Essence of Wintergrasp - Wintergrasp
        {
            if (!player)
                return false;

            if (Battlefield* battlefieldWG = sBattlefieldMgr->GetBattlefieldByBattleId(BATTLEFIELD_BATTLEID_WG))
                return battlefieldWG->IsEnabled() && (player->GetTeamId() == battlefieldWG->GetDefenderTeam()) && !battlefieldWG->IsWarTime();
            break;
        }
        case 74411: // Battleground - Dampening
        {
            if (!player)
                return false;

            if (Battlefield* bf = sBattlefieldMgr->GetBattlefieldToZoneId(player->GetZoneId()))
                return bf->IsWarTime();
            break;
        }

    }

    return true;
}

void SpellMgr::LoadSpellRanks()
{
    uint32 oldMSTime = getMSTime();

    // cleanup core data before reload - remove reference to ChainNode from SpellInfo
    for (SpellChainMap::iterator itr = mSpellChains.begin(); itr != mSpellChains.end(); ++itr)
    {
        mSpellInfoMap[itr->first]->ChainEntry = NULL;
    }
    mSpellChains.clear();
    //                                                     0             1      2
    QueryResult result = WorldDatabase.Query("SELECT first_spell_id, spell_id, rank from spell_ranks ORDER BY first_spell_id, rank");

    if (!result)
    {
        sLog->outInfo(LOG_FILTER_SERVER_LOADING, ">> Loaded 0 spell rank records. DB table `spell_ranks` is empty.");

        return;
    }

    uint32 count = 0;
    bool finished = false;

    do
    {
                        // spellid, rank
        std::list < std::pair < int32, int32 > > rankChain;
        int32 currentSpell = -1;
        int32 lastSpell = -1;

        // fill one chain
        while (currentSpell == lastSpell && !finished)
        {
            Field* fields = result->Fetch();

            currentSpell = fields[0].GetUInt32();
            if (lastSpell == -1)
                lastSpell = currentSpell;
            uint32 spell_id = fields[1].GetUInt32();
            uint32 rank = fields[2].GetUInt8();

            // don't drop the row if we're moving to the next rank
            if (currentSpell == lastSpell)
            {
                rankChain.push_back(std::make_pair(spell_id, rank));
                if (!result->NextRow())
                    finished = true;
            }
            else
                break;
        }
        // check if chain is made with valid first spell
        SpellInfo const* first = GetSpellInfo(lastSpell);
        if (!first)
        {
            sLog->outError(LOG_FILTER_SQL, "Spell rank identifier(first_spell_id) %u listed in `spell_ranks` does not exist!", lastSpell);
            continue;
        }
        // check if chain is long enough
        if (rankChain.size() < 2)
        {
            sLog->outError(LOG_FILTER_SQL, "There is only 1 spell rank for identifier(first_spell_id) %u in `spell_ranks`, entry is not needed!", lastSpell);
            continue;
        }
        int32 curRank = 0;
        bool valid = true;
        // check spells in chain
        for (std::list<std::pair<int32, int32> >::iterator itr = rankChain.begin(); itr!= rankChain.end(); ++itr)
        {
            SpellInfo const* spell = GetSpellInfo(itr->first);
            if (!spell)
            {
                sLog->outError(LOG_FILTER_SQL, "Spell %u (rank %u) listed in `spell_ranks` for chain %u does not exist!", itr->first, itr->second, lastSpell);
                valid = false;
                break;
            }
            ++curRank;
            if (itr->second != curRank)
            {
                sLog->outError(LOG_FILTER_SQL, "Spell %u (rank %u) listed in `spell_ranks` for chain %u does not have proper rank value(should be %u)!", itr->first, itr->second, lastSpell, curRank);
                valid = false;
                break;
            }
        }
        if (!valid)
            continue;
        int32 prevRank = 0;
        // insert the chain
        std::list<std::pair<int32, int32> >::iterator itr = rankChain.begin();
        do
        {
            ++count;
            int32 addedSpell = itr->first;
            mSpellChains[addedSpell].first = GetSpellInfo(lastSpell);
            mSpellChains[addedSpell].last = GetSpellInfo(rankChain.back().first);
            mSpellChains[addedSpell].rank = itr->second;
            mSpellChains[addedSpell].prev = GetSpellInfo(prevRank);
            mSpellInfoMap[addedSpell]->ChainEntry = &mSpellChains[addedSpell];
            prevRank = addedSpell;
            ++itr;

            if (itr == rankChain.end())
            {
                mSpellChains[addedSpell].next = NULL;
                break;
            }
            else
                mSpellChains[addedSpell].next = GetSpellInfo(itr->first);
        }
        while (true);
    } while (!finished);

    sLog->outInfo(LOG_FILTER_SERVER_LOADING, ">> Loaded %u spell rank records in %u ms", count, GetMSTimeDiffToNow(oldMSTime));

}

void SpellMgr::LoadSpellRequired()
{
    uint32 oldMSTime = getMSTime();

    mSpellsReqSpell.clear();                                   // need for reload case
    mSpellReq.clear();                                         // need for reload case

    //                                                   0        1
    QueryResult result = WorldDatabase.Query("SELECT spell_id, req_spell from spell_required");

    if (!result)
    {
        sLog->outInfo(LOG_FILTER_SERVER_LOADING, ">> Loaded 0 spell required records. DB table `spell_required` is empty.");

        return;
    }

    uint32 count = 0;
    do
    {
        Field* fields = result->Fetch();

        uint32 spell_id = fields[0].GetUInt32();
        uint32 spell_req = fields[1].GetUInt32();

        // check if chain is made with valid first spell
        SpellInfo const* spell = GetSpellInfo(spell_id);
        if (!spell)
        {
            sLog->outError(LOG_FILTER_SQL, "spell_id %u in `spell_required` table is not found in dbcs, skipped", spell_id);
            continue;
        }

        SpellInfo const* req_spell = GetSpellInfo(spell_req);
        if (!req_spell)
        {
            sLog->outError(LOG_FILTER_SQL, "req_spell %u in `spell_required` table is not found in dbcs, skipped", spell_req);
            continue;
        }

        if (GetFirstSpellInChain(spell_id) == GetFirstSpellInChain(spell_req))
        {
            sLog->outError(LOG_FILTER_SQL, "req_spell %u and spell_id %u in `spell_required` table are ranks of the same spell, entry not needed, skipped", spell_req, spell_id);
            continue;
        }

        if (IsSpellRequiringSpell(spell_id, spell_req))
        {
            sLog->outError(LOG_FILTER_SQL, "duplicated entry of req_spell %u and spell_id %u in `spell_required`, skipped", spell_req, spell_id);
            continue;
        }

        mSpellReq.insert (std::pair<uint32, uint32>(spell_id, spell_req));
        mSpellsReqSpell.insert (std::pair<uint32, uint32>(spell_req, spell_id));
        ++count;
    } while (result->NextRow());

    sLog->outInfo(LOG_FILTER_SERVER_LOADING, ">> Loaded %u spell required records in %u ms", count, GetMSTimeDiffToNow(oldMSTime));

}

void SpellMgr::LoadSpellLearnSkills()
{
    uint32 oldMSTime = getMSTime();

    mSpellLearnSkills.clear();                              // need for reload case

    // search auto-learned skills and add its to map also for use in unlearn spells/talents
    uint32 dbc_count = 0;
    for (uint32 spell = 0; spell < GetSpellInfoStoreSize(); ++spell)
    {
        SpellInfo const* entry = GetSpellInfo(spell);

        if (!entry)
            continue;

        for (uint8 i = 0; i < MAX_SPELL_EFFECTS; ++i)
        {
            if (entry->Effects[i].Effect == SPELL_EFFECT_SKILL)
            {
                SpellLearnSkillNode dbc_node;
                dbc_node.skill = entry->Effects[i].MiscValue;
                dbc_node.step  = entry->Effects[i].CalcValue();
                if (dbc_node.skill != SKILL_RIDING)
                    dbc_node.value = 1;
                else
                    dbc_node.value = dbc_node.step * 75;
                dbc_node.maxvalue = dbc_node.step * 75;
                mSpellLearnSkills[spell] = dbc_node;
                ++dbc_count;
                break;
            }
        }
    }

    sLog->outInfo(LOG_FILTER_SERVER_LOADING, ">> Loaded %u Spell Learn Skills from DBC in %u ms", dbc_count, GetMSTimeDiffToNow(oldMSTime));
}

void SpellMgr::LoadSpellLearnSpells()
{
    uint32 oldMSTime = getMSTime();

    mSpellLearnSpells.clear();                              // need for reload case

    //                                                  0      1        2
    QueryResult result = WorldDatabase.Query("SELECT entry, SpellID, Active FROM spell_learn_spell");
    if (!result)
    {
        sLog->outInfo(LOG_FILTER_SERVER_LOADING, ">> Loaded 0 spell learn spells. DB table `spell_learn_spell` is empty.");
        return;
    }

    uint32 count = 0;
    do
    {
        Field* fields = result->Fetch();

        uint32 spell_id = fields[0].GetUInt32();

        SpellLearnSpellNode node;
        node.spell       = fields[1].GetUInt32();
        node.active      = fields[2].GetBool();
        node.autoLearned = false;

        if (!GetSpellInfo(spell_id))
        {
            sLog->outError(LOG_FILTER_SQL, "Spell %u listed in `spell_learn_spell` does not exist", spell_id);
            continue;
        }

        if (!GetSpellInfo(node.spell))
        {
            sLog->outError(LOG_FILTER_SQL, "Spell %u listed in `spell_learn_spell` learning not existed spell %u", spell_id, node.spell);
            continue;
        }

        if (GetTalentSpellCost(node.spell))
        {
            sLog->outError(LOG_FILTER_SQL, "Spell %u listed in `spell_learn_spell` attempt learning talent spell %u, skipped", spell_id, node.spell);
            continue;
        }

        mSpellLearnSpells.insert(SpellLearnSpellMap::value_type(spell_id, node));

        ++count;
    } while (result->NextRow());

    // search auto-learned spells and add its to map also for use in unlearn spells/talents
    uint32 dbc_count = 0;
    for (uint32 spell = 0; spell < GetSpellInfoStoreSize(); ++spell)
    {
        SpellInfo const* entry = GetSpellInfo(spell);

        if (!entry)
            continue;

        for (uint8 i = 0; i < MAX_SPELL_EFFECTS; ++i)
        {
            if (entry->Effects[i].Effect == SPELL_EFFECT_LEARN_SPELL)
            {
                SpellLearnSpellNode dbc_node;
                dbc_node.spell = entry->Effects[i].TriggerSpell;
                dbc_node.active = true;                     // all dbc based learned spells is active (show in spell book or hide by client itself)

                // ignore learning not existed spells (broken/outdated/or generic learnig spell 483
                if (!GetSpellInfo(dbc_node.spell))
                    continue;

                // talent or passive spells or skill-step spells auto-casted and not need dependent learning,
                // pet teaching spells must not be dependent learning (casted)
                // other required explicit dependent learning
                dbc_node.autoLearned = entry->Effects[i].TargetA.GetTarget() == TARGET_UNIT_PET || GetTalentSpellCost(spell) > 0 || entry->IsPassive() || entry->HasEffect(SPELL_EFFECT_SKILL_STEP);

                SpellLearnSpellMapBounds db_node_bounds = GetSpellLearnSpellMapBounds(spell);

                bool found = false;
                for (SpellLearnSpellMap::const_iterator itr = db_node_bounds.first; itr != db_node_bounds.second; ++itr)
                {
                    if (itr->second.spell == dbc_node.spell)
                    {
                        sLog->outError(LOG_FILTER_SQL, "Spell %u auto-learn spell %u in spell.dbc then the record in `spell_learn_spell` is redundant, please fix DB.",
                            spell, dbc_node.spell);
                        found = true;
                        break;
                    }
                }

                if (!found)                                  // add new spell-spell pair if not found
                {
                    mSpellLearnSpells.insert(SpellLearnSpellMap::value_type(spell, dbc_node));
                    ++dbc_count;
                }
            }
        }
    }

    sLog->outInfo(LOG_FILTER_SERVER_LOADING, ">> Loaded %u spell learn spells + %u found in DBC in %u ms", count, dbc_count, GetMSTimeDiffToNow(oldMSTime));
}

void SpellMgr::LoadSpellTargetPositions()
{
    uint32 oldMSTime = getMSTime();

    mSpellTargetPositions.clear();                                // need for reload case

    //                                                0      1              2                  3                  4                  5
    QueryResult result = WorldDatabase.Query("SELECT id, target_map, target_position_x, target_position_y, target_position_z, target_orientation FROM spell_target_position");
    if (!result)
    {
        sLog->outInfo(LOG_FILTER_SERVER_LOADING, ">> Loaded 0 spell target coordinates. DB table `spell_target_position` is empty.");
        return;
    }

    uint32 count = 0;
    do
    {
        Field* fields = result->Fetch();

        uint32 Spell_ID = fields[0].GetUInt32();

        SpellTargetPosition st;

        st.target_mapId       = fields[1].GetUInt16();
        st.target_X           = fields[2].GetFloat();
        st.target_Y           = fields[3].GetFloat();
        st.target_Z           = fields[4].GetFloat();
        st.target_Orientation = fields[5].GetFloat();

        MapEntry const* mapEntry = sMapStore.LookupEntry(st.target_mapId);
        if (!mapEntry)
        {
            sLog->outError(LOG_FILTER_SQL, "Spell (ID:%u) target map (ID: %u) does not exist in `Map.dbc`.", Spell_ID, st.target_mapId);
            continue;
        }

        if (st.target_X==0 && st.target_Y==0 && st.target_Z==0)
        {
            sLog->outError(LOG_FILTER_SQL, "Spell (ID:%u) target coordinates not provided.", Spell_ID);
            continue;
        }

        SpellInfo const* spellInfo = GetSpellInfo(Spell_ID);
        if (!spellInfo)
        {
            sLog->outError(LOG_FILTER_SQL, "Spell (ID:%u) listed in `spell_target_position` does not exist.", Spell_ID);
            continue;
        }

        bool found = false;
        for (uint8 i = 0; i < MAX_SPELL_EFFECTS; ++i)
        {
            if (spellInfo->Effects[i].TargetA.GetTarget() == TARGET_DEST_DB || spellInfo->Effects[i].TargetB.GetTarget() == TARGET_DEST_DB)
            {
                // additional requirements
                if (spellInfo->Effects[i].Effect == SPELL_EFFECT_BIND && spellInfo->Effects[i].MiscValue)
                {
                    uint32 area_id = sMapMgr->GetAreaId(st.target_mapId, st.target_X, st.target_Y, st.target_Z);
                    if (area_id != uint32(spellInfo->Effects[i].MiscValue))
                    {
                        sLog->outError(LOG_FILTER_SQL, "Spell (Id: %u) listed in `spell_target_position` expected point to zone %u bit point to zone %u.", Spell_ID, spellInfo->Effects[i].MiscValue, area_id);
                        break;
                    }
                }

                found = true;
                break;
            }
        }
        if (!found)
        {
            sLog->outError(LOG_FILTER_SQL, "Spell (Id: %u) listed in `spell_target_position` does not have target TARGET_DEST_DB (17).", Spell_ID);
            continue;
        }

        mSpellTargetPositions[Spell_ID] = st;
        ++count;

    } while (result->NextRow());

    /*
    // Check all spells
    for (uint32 i = 1; i < GetSpellInfoStoreSize; ++i)
    {
        SpellInfo const* spellInfo = GetSpellInfo(i);
        if (!spellInfo)
            continue;

        bool found = false;
        for (int j = 0; j < MAX_SPELL_EFFECTS; ++j)
        {
            switch (spellInfo->Effects[j].TargetA)
            {
                case TARGET_DEST_DB:
                    found = true;
                    break;
            }
            if (found)
                break;
            switch (spellInfo->Effects[j].TargetB)
            {
                case TARGET_DEST_DB:
                    found = true;
                    break;
            }
            if (found)
                break;
        }
        if (found)
        {
            if (!sSpellMgr->GetSpellTargetPosition(i))
                sLog->outDebug(LOG_FILTER_SPELLS_AURAS, "Spell (ID: %u) does not have record in `spell_target_position`", i);
        }
    }*/

    sLog->outInfo(LOG_FILTER_SERVER_LOADING, ">> Loaded %u spell teleport coordinates in %u ms", count, GetMSTimeDiffToNow(oldMSTime));
}

void SpellMgr::LoadSpellGroups()
{
    uint32 oldMSTime = getMSTime();

    mSpellSpellGroup.clear();                                  // need for reload case
    mSpellGroupSpell.clear();

    //                                                0     1
    QueryResult result = WorldDatabase.Query("SELECT id, spell_id FROM spell_group");
    if (!result)
    {
        sLog->outInfo(LOG_FILTER_SERVER_LOADING, ">> Loaded 0 spell group definitions. DB table `spell_group` is empty.");
        return;
    }

    std::set<uint32> groups;
    uint32 count = 0;
    do
    {
        Field* fields = result->Fetch();

        uint32 group_id = fields[0].GetUInt32();
        if (group_id <= SPELL_GROUP_DB_RANGE_MIN && group_id >= SPELL_GROUP_CORE_RANGE_MAX)
        {
            sLog->outError(LOG_FILTER_SQL, "SpellGroup id %u listed in `spell_group` is in core range, but is not defined in core!", group_id);
            continue;
        }
        int32 spell_id = fields[1].GetInt32();

        groups.insert(std::set<uint32>::value_type(group_id));
        mSpellGroupSpell.insert(SpellGroupSpellMap::value_type((SpellGroup)group_id, spell_id));

    } while (result->NextRow());

    for (SpellGroupSpellMap::iterator itr = mSpellGroupSpell.begin(); itr!= mSpellGroupSpell.end();)
    {
        if (itr->second < 0)
        {
            if (groups.find(abs(itr->second)) == groups.end())
            {
                sLog->outError(LOG_FILTER_SQL, "SpellGroup id %u listed in `spell_group` does not exist", abs(itr->second));
                mSpellGroupSpell.erase(itr++);
            }
            else
                ++itr;
        }
        else
        {
            SpellInfo const* spellInfo = GetSpellInfo(itr->second);

            if (!spellInfo)
            {
                sLog->outError(LOG_FILTER_SQL, "Spell %u listed in `spell_group` does not exist", itr->second);
                mSpellGroupSpell.erase(itr++);
            }
            else if (spellInfo->GetRank() > 1)
            {
                sLog->outError(LOG_FILTER_SQL, "Spell %u listed in `spell_group` is not first rank of spell", itr->second);
                mSpellGroupSpell.erase(itr++);
            }
            else
                ++itr;
        }
    }

    for (std::set<uint32>::iterator groupItr = groups.begin(); groupItr != groups.end(); ++groupItr)
    {
        std::set<uint32> spells;
        GetSetOfSpellsInSpellGroup(SpellGroup(*groupItr), spells);

        for (std::set<uint32>::iterator spellItr = spells.begin(); spellItr != spells.end(); ++spellItr)
        {
            ++count;
            mSpellSpellGroup.insert(SpellSpellGroupMap::value_type(*spellItr, SpellGroup(*groupItr)));
        }
    }

    sLog->outInfo(LOG_FILTER_SERVER_LOADING, ">> Loaded %u spell group definitions in %u ms", count, GetMSTimeDiffToNow(oldMSTime));
}

void SpellMgr::LoadSpellGroupStackRules()
{
    uint32 oldMSTime = getMSTime();

    mSpellGroupStack.clear();                                  // need for reload case

    //                                                       0         1
    QueryResult result = WorldDatabase.Query("SELECT group_id, stack_rule FROM spell_group_stack_rules");
    if (!result)
    {
        sLog->outInfo(LOG_FILTER_SERVER_LOADING, ">> Loaded 0 spell group stack rules. DB table `spell_group_stack_rules` is empty.");
        return;
    }

    uint32 count = 0;
    do
    {
        Field* fields = result->Fetch();

        uint32 group_id = fields[0].GetUInt32();
        uint8 stack_rule = fields[1].GetInt8();
        if (stack_rule >= SPELL_GROUP_STACK_RULE_MAX)
        {
            sLog->outError(LOG_FILTER_SQL, "SpellGroupStackRule %u listed in `spell_group_stack_rules` does not exist", stack_rule);
            continue;
        }

        SpellGroupSpellMapBounds spellGroup = GetSpellGroupSpellMapBounds((SpellGroup)group_id);

        if (spellGroup.first == spellGroup.second)
        {
            sLog->outError(LOG_FILTER_SQL, "SpellGroup id %u listed in `spell_group_stack_rules` does not exist", group_id);
            continue;
        }

        mSpellGroupStack[(SpellGroup)group_id] = (SpellGroupStackRule)stack_rule;

        ++count;
    } while (result->NextRow());

    sLog->outInfo(LOG_FILTER_SERVER_LOADING, ">> Loaded %u spell group stack rules in %u ms", count, GetMSTimeDiffToNow(oldMSTime));
}

void SpellMgr::LoadSpellProcEvents()
{
    uint32 oldMSTime = getMSTime();

    mSpellProcEventMap.clear();                             // need for reload case

    //                                                0      1           2                3                 4                 5                 6          7       8        9             10
    QueryResult result = WorldDatabase.Query("SELECT entry, SchoolMask, SpellFamilyName, SpellFamilyMask0, SpellFamilyMask1, SpellFamilyMask2, procFlags, procEx, ppmRate, CustomChance, Cooldown FROM spell_proc_event");
    if (!result)
    {
        sLog->outInfo(LOG_FILTER_SERVER_LOADING, ">> Loaded 0 spell proc event conditions. DB table `spell_proc_event` is empty.");
        return;
    }

    uint32 count = 0;
    uint32 customProc = 0;
    do
    {
        Field* fields = result->Fetch();

        uint32 entry = fields[0].GetUInt32();

        SpellInfo const* spell = GetSpellInfo(entry);
        if (!spell)
        {
            sLog->outError(LOG_FILTER_SQL, "Spell %u listed in `spell_proc_event` does not exist", entry);
            continue;
        }

        SpellProcEventEntry spe;

        spe.schoolMask      = fields[1].GetInt8();
        spe.spellFamilyName = fields[2].GetUInt16();
        spe.spellFamilyMask[0] = fields[3].GetUInt32();
        spe.spellFamilyMask[1] = fields[4].GetUInt32();
        spe.spellFamilyMask[2] = fields[5].GetUInt32();
        spe.procFlags       = fields[6].GetUInt32();
        spe.procEx          = fields[7].GetUInt32();
        spe.ppmRate         = fields[8].GetFloat();
        spe.customChance    = fields[9].GetFloat();
        spe.cooldown        = fields[10].GetUInt32();

        mSpellProcEventMap[entry] = spe;

        if (spell->ProcFlags == 0)
        {
            if (spe.procFlags == 0)
            {
                sLog->outError(LOG_FILTER_SQL, "Spell %u listed in `spell_proc_event` probally not triggered spell", entry);
                continue;
            }
            customProc++;
        }
        ++count;
    } while (result->NextRow());

    if (customProc)
        sLog->outInfo(LOG_FILTER_SERVER_LOADING, ">> Loaded %u extra and %u custom spell proc event conditions in %u ms",  count, customProc, GetMSTimeDiffToNow(oldMSTime));
    else
        sLog->outInfo(LOG_FILTER_SERVER_LOADING, ">> Loaded %u extra spell proc event conditions in %u ms", count, GetMSTimeDiffToNow(oldMSTime));

}

void SpellMgr::LoadSpellProcs()
{
    uint32 oldMSTime = getMSTime();

    mSpellProcMap.clear();                             // need for reload case

    //                                                 0        1           2                3                 4                 5                 6         7              8               9        10              11             12      13        14
    QueryResult result = WorldDatabase.Query("SELECT spellId, schoolMask, spellFamilyName, spellFamilyMask0, spellFamilyMask1, spellFamilyMask2, typeMask, spellTypeMask, spellPhaseMask, hitMask, attributesMask, ratePerMinute, chance, cooldown, charges FROM spell_proc");
    if (!result)
    {
        sLog->outInfo(LOG_FILTER_SERVER_LOADING, ">> Loaded 0 spell proc conditions and data. DB table `spell_proc` is empty.");
        return;
    }

    uint32 count = 0;
    do
    {
        Field* fields = result->Fetch();

        int32 spellId = fields[0].GetInt32();

        bool allRanks = false;
        if (spellId < 0)
        {
            allRanks = true;
            spellId = -spellId;
        }

        SpellInfo const* spellInfo = GetSpellInfo(spellId);
        if (!spellInfo)
        {
            sLog->outError(LOG_FILTER_SQL, "Spell %u listed in `spell_proc` does not exist", spellId);
            continue;
        }

        if (allRanks)
        {
            if (spellInfo->GetFirstRankSpell()->Id != uint32(spellId))
            {
                sLog->outError(LOG_FILTER_SQL, "Spell %u listed in `spell_proc` is not first rank of spell.", spellId);
                continue;
            }
        }

        SpellProcEntry baseProcEntry;

        baseProcEntry.schoolMask      = fields[1].GetInt8();
        baseProcEntry.spellFamilyName = fields[2].GetUInt16();
        baseProcEntry.spellFamilyMask[0] = fields[3].GetUInt32();
        baseProcEntry.spellFamilyMask[1] = fields[4].GetUInt32();
        baseProcEntry.spellFamilyMask[2] = fields[5].GetUInt32();
        baseProcEntry.typeMask        = fields[6].GetUInt32();
        baseProcEntry.spellTypeMask   = fields[7].GetUInt32();
        baseProcEntry.spellPhaseMask  = fields[8].GetUInt32();
        baseProcEntry.hitMask         = fields[9].GetUInt32();
        baseProcEntry.attributesMask  = fields[10].GetUInt32();
        baseProcEntry.ratePerMinute   = fields[11].GetFloat();
        baseProcEntry.chance          = fields[12].GetFloat();
        float cooldown                = fields[13].GetFloat();
        baseProcEntry.cooldown        = uint32(cooldown);
        baseProcEntry.charges         = fields[14].GetUInt32();

        while (spellInfo)
        {
            if (mSpellProcMap.find(spellInfo->Id) != mSpellProcMap.end())
            {
                sLog->outError(LOG_FILTER_SQL, "Spell %u listed in `spell_proc` has duplicate entry in the table", spellInfo->Id);
                break;
            }
            SpellProcEntry procEntry = SpellProcEntry(baseProcEntry);

            // take defaults from dbcs
            if (!procEntry.typeMask)
                procEntry.typeMask = spellInfo->ProcFlags;
            if (!procEntry.charges)
                procEntry.charges = spellInfo->ProcCharges;
            if (!procEntry.chance && !procEntry.ratePerMinute)
                procEntry.chance = float(spellInfo->ProcChance);

            // validate data
            if (procEntry.schoolMask & ~SPELL_SCHOOL_MASK_ALL)
                sLog->outError(LOG_FILTER_SQL, "`spell_proc` table entry for spellId %u has wrong `schoolMask` set: %u", spellInfo->Id, procEntry.schoolMask);
            if (procEntry.spellFamilyName && (procEntry.spellFamilyName < 3 || procEntry.spellFamilyName > 17 || procEntry.spellFamilyName == 14 || procEntry.spellFamilyName == 16))
                sLog->outError(LOG_FILTER_SQL, "`spell_proc` table entry for spellId %u has wrong `spellFamilyName` set: %u", spellInfo->Id, procEntry.spellFamilyName);
            if (procEntry.chance < 0)
            {
                sLog->outError(LOG_FILTER_SQL, "`spell_proc` table entry for spellId %u has negative value in `chance` field", spellInfo->Id);
                procEntry.chance = 0;
            }
            if (procEntry.ratePerMinute < 0)
            {
                sLog->outError(LOG_FILTER_SQL, "`spell_proc` table entry for spellId %u has negative value in `ratePerMinute` field", spellInfo->Id);
                procEntry.ratePerMinute = 0;
            }
            if (cooldown < 0)
            {
                sLog->outError(LOG_FILTER_SQL, "`spell_proc` table entry for spellId %u has negative value in `cooldown` field", spellInfo->Id);
                procEntry.cooldown = 0;
            }
            if (procEntry.chance == 0 && procEntry.ratePerMinute == 0)
                sLog->outError(LOG_FILTER_SQL, "`spell_proc` table entry for spellId %u doesn't have `chance` and `ratePerMinute` values defined, proc will not be triggered", spellInfo->Id);
            if (procEntry.charges > 99)
            {
                sLog->outError(LOG_FILTER_SQL, "`spell_proc` table entry for spellId %u has too big value in `charges` field", spellInfo->Id);
                procEntry.charges = 99;
            }
            if (!procEntry.typeMask)
                sLog->outError(LOG_FILTER_SQL, "`spell_proc` table entry for spellId %u doesn't have `typeMask` value defined, proc will not be triggered", spellInfo->Id);
            if (procEntry.spellTypeMask & ~PROC_SPELL_TYPE_MASK_ALL)
                sLog->outError(LOG_FILTER_SQL, "`spell_proc` table entry for spellId %u has wrong `spellTypeMask` set: %u", spellInfo->Id, procEntry.spellTypeMask);
            if (procEntry.spellTypeMask && !(procEntry.typeMask & (SPELL_PROC_FLAG_MASK | PERIODIC_PROC_FLAG_MASK)))
                sLog->outError(LOG_FILTER_SQL, "`spell_proc` table entry for spellId %u has `spellTypeMask` value defined, but it won't be used for defined `typeMask` value", spellInfo->Id);
            if (!procEntry.spellPhaseMask && procEntry.typeMask & REQ_SPELL_PHASE_PROC_FLAG_MASK)
                sLog->outError(LOG_FILTER_SQL, "`spell_proc` table entry for spellId %u doesn't have `spellPhaseMask` value defined, but it's required for defined `typeMask` value, proc will not be triggered", spellInfo->Id);
            if (procEntry.spellPhaseMask & ~PROC_SPELL_PHASE_MASK_ALL)
                sLog->outError(LOG_FILTER_SQL, "`spell_proc` table entry for spellId %u has wrong `spellPhaseMask` set: %u", spellInfo->Id, procEntry.spellPhaseMask);
            if (procEntry.spellPhaseMask && !(procEntry.typeMask & REQ_SPELL_PHASE_PROC_FLAG_MASK))
                sLog->outError(LOG_FILTER_SQL, "`spell_proc` table entry for spellId %u has `spellPhaseMask` value defined, but it won't be used for defined `typeMask` value", spellInfo->Id);
            if (procEntry.hitMask & ~PROC_HIT_MASK_ALL)
                sLog->outError(LOG_FILTER_SQL, "`spell_proc` table entry for spellId %u has wrong `hitMask` set: %u", spellInfo->Id, procEntry.hitMask);
            if (procEntry.hitMask && !(procEntry.typeMask & TAKEN_HIT_PROC_FLAG_MASK || (procEntry.typeMask & DONE_HIT_PROC_FLAG_MASK && (!procEntry.spellPhaseMask || procEntry.spellPhaseMask & (PROC_SPELL_PHASE_HIT | PROC_SPELL_PHASE_FINISH)))))
                sLog->outError(LOG_FILTER_SQL, "`spell_proc` table entry for spellId %u has `hitMask` value defined, but it won't be used for defined `typeMask` and `spellPhaseMask` values", spellInfo->Id);

            mSpellProcMap[spellInfo->Id] = procEntry;

            if (allRanks)
                spellInfo = spellInfo->GetNextRankSpell();
            else
                break;
        }
        ++count;
    }
    while (result->NextRow());

    sLog->outInfo(LOG_FILTER_SERVER_LOADING, ">> Loaded %u spell proc conditions and data in %u ms", count, GetMSTimeDiffToNow(oldMSTime));
}

void SpellMgr::LoadSpellBonusess()
{
    uint32 oldMSTime = getMSTime();

    mSpellBonusMap.clear();                             // need for reload case

    //                                                0      1             2          3         4
    QueryResult result = WorldDatabase.Query("SELECT entry, direct_bonus, dot_bonus, ap_bonus, ap_dot_bonus FROM spell_bonus_data");
    if (!result)
    {
        sLog->outInfo(LOG_FILTER_SERVER_LOADING, ">> Loaded 0 spell bonus data. DB table `spell_bonus_data` is empty.");
        return;
    }

    uint32 count = 0;
    do
    {
        Field* fields = result->Fetch();
        uint32 entry = fields[0].GetUInt32();

        SpellInfo const* spell = GetSpellInfo(entry);
        if (!spell)
        {
            sLog->outError(LOG_FILTER_SQL, "Spell %u listed in `spell_bonus_data` does not exist", entry);
            continue;
        }

        SpellBonusEntry& sbe = mSpellBonusMap[entry];
        sbe.direct_damage = fields[1].GetFloat();
        sbe.dot_damage    = fields[2].GetFloat();
        sbe.ap_bonus      = fields[3].GetFloat();
        sbe.ap_dot_bonus   = fields[4].GetFloat();

        ++count;
    } while (result->NextRow());

    sLog->outInfo(LOG_FILTER_SERVER_LOADING, ">> Loaded %u extra spell bonus data in %u ms", count, GetMSTimeDiffToNow(oldMSTime));
}

void SpellMgr::LoadSpellThreats()
{
    uint32 oldMSTime = getMSTime();

    mSpellThreatMap.clear();                                // need for reload case

    //                                                0      1        2       3
    QueryResult result = WorldDatabase.Query("SELECT entry, flatMod, pctMod, apPctMod FROM spell_threat");
    if (!result)
    {
        sLog->outInfo(LOG_FILTER_SERVER_LOADING, ">> Loaded 0 aggro generating spells. DB table `spell_threat` is empty.");
        return;
    }

    uint32 count = 0;
    do
    {
        Field* fields = result->Fetch();

        uint32 entry = fields[0].GetUInt32();

        if (!GetSpellInfo(entry))
        {
            sLog->outError(LOG_FILTER_SQL, "Spell %u listed in `spell_threat` does not exist", entry);
            continue;
        }

        SpellThreatEntry ste;
        ste.flatMod  = fields[1].GetInt32();
        ste.pctMod   = fields[2].GetFloat();
        ste.apPctMod = fields[3].GetFloat();

        mSpellThreatMap[entry] = ste;
        ++count;
    } while (result->NextRow());

    sLog->outInfo(LOG_FILTER_SERVER_LOADING, ">> Loaded %u SpellThreatEntries in %u ms", count, GetMSTimeDiffToNow(oldMSTime));
}

void SpellMgr::LoadSkillLineAbilityMap()
{
    uint32 oldMSTime = getMSTime();

    mSkillLineAbilityMap.clear();

    uint32 count = 0;

    for (uint32 i = 0; i < sSkillLineAbilityStore.GetNumRows(); ++i)
    {
        SkillLineAbilityEntry const* SkillInfo = sSkillLineAbilityStore.LookupEntry(i);
        if (!SkillInfo)
            continue;

        mSkillLineAbilityMap.insert(SkillLineAbilityMap::value_type(SkillInfo->spellId, SkillInfo));
        ++count;
    }

    sLog->outInfo(LOG_FILTER_SERVER_LOADING, ">> Loaded %u SkillLineAbility MultiMap Data in %u ms", count, GetMSTimeDiffToNow(oldMSTime));
}

void SpellMgr::LoadSpellPetAuras()
{
    uint32 oldMSTime = getMSTime();

    mSpellPetAuraMap.clear();                                  // need for reload case

    //                                                  0       1       2    3
    QueryResult result = WorldDatabase.Query("SELECT spell, effectId, pet, aura FROM spell_pet_auras");
    if (!result)
    {
        sLog->outInfo(LOG_FILTER_SERVER_LOADING, ">> Loaded 0 spell pet auras. DB table `spell_pet_auras` is empty.");
        return;
    }

    uint32 count = 0;
    do
    {
        Field* fields = result->Fetch();

        uint32 spell = fields[0].GetUInt32();
        uint8 eff = fields[1].GetUInt8();
        uint32 pet = fields[2].GetUInt32();
        uint32 aura = fields[3].GetUInt32();

        SpellPetAuraMap::iterator itr = mSpellPetAuraMap.find((spell<<8) + eff);
        if (itr != mSpellPetAuraMap.end())
            itr->second.AddAura(pet, aura);
        else
        {
            SpellInfo const* spellInfo = GetSpellInfo(spell);
            if (!spellInfo)
            {
                sLog->outError(LOG_FILTER_SQL, "Spell %u listed in `spell_pet_auras` does not exist", spell);
                continue;
            }
            if (spellInfo->Effects[eff].Effect != SPELL_EFFECT_DUMMY &&
               (spellInfo->Effects[eff].Effect != SPELL_EFFECT_APPLY_AURA ||
                spellInfo->Effects[eff].ApplyAuraName != SPELL_AURA_DUMMY))
            {
                sLog->outError(LOG_FILTER_SPELLS_AURAS, "Spell %u listed in `spell_pet_auras` does not have dummy aura or dummy effect", spell);
                continue;
            }

            SpellInfo const* spellInfo2 = GetSpellInfo(aura);
            if (!spellInfo2)
            {
                sLog->outError(LOG_FILTER_SQL, "Aura %u listed in `spell_pet_auras` does not exist", aura);
                continue;
            }

            PetAura pa(pet, aura, spellInfo->Effects[eff].TargetA.GetTarget() == TARGET_UNIT_PET, spellInfo->Effects[eff].CalcValue());
            mSpellPetAuraMap[(spell<<8) + eff] = pa;
        }

        ++count;
    } while (result->NextRow());

    sLog->outInfo(LOG_FILTER_SERVER_LOADING, ">> Loaded %u spell pet auras in %u ms", count, GetMSTimeDiffToNow(oldMSTime));
}

// Fill custom data about enchancments
void SpellMgr::LoadEnchantCustomAttr()
{
    uint32 oldMSTime = getMSTime();

    uint32 size = sSpellItemEnchantmentStore.GetNumRows();
    mEnchantCustomAttr.resize(size);

    for (uint32 i = 0; i < size; ++i)
       mEnchantCustomAttr[i] = 0;

    uint32 count = 0;
    for (uint32 i = 0; i < GetSpellInfoStoreSize(); ++i)
    {
        SpellInfo const* spellInfo = GetSpellInfo(i);
        if (!spellInfo)
            continue;

        // TODO: find a better check
        if (!(spellInfo->AttributesEx2 & SPELL_ATTR2_PRESERVE_ENCHANT_IN_ARENA) || !(spellInfo->Attributes & SPELL_ATTR0_NOT_SHAPESHIFT))
            continue;

        for (uint32 j = 0; j < MAX_SPELL_EFFECTS; ++j)
        {
            if (spellInfo->Effects[j].Effect == SPELL_EFFECT_ENCHANT_ITEM_TEMPORARY)
            {
                uint32 enchId = spellInfo->Effects[j].MiscValue;
                SpellItemEnchantmentEntry const* ench = sSpellItemEnchantmentStore.LookupEntry(enchId);
                if (!ench)
                    continue;
                mEnchantCustomAttr[enchId] = true;
                ++count;
                break;
            }
        }
    }

    sLog->outInfo(LOG_FILTER_SERVER_LOADING, ">> Loaded %u custom enchant attributes in %u ms", count, GetMSTimeDiffToNow(oldMSTime));
}

void SpellMgr::LoadSpellEnchantProcData()
{
    uint32 oldMSTime = getMSTime();

    mSpellEnchantProcEventMap.clear();                             // need for reload case

    //                                                  0         1           2         3
    QueryResult result = WorldDatabase.Query("SELECT entry, customChance, PPMChance, procEx FROM spell_enchant_proc_data");
    if (!result)
    {
        sLog->outInfo(LOG_FILTER_SERVER_LOADING, ">> Loaded 0 spell enchant proc event conditions. DB table `spell_enchant_proc_data` is empty.");
        return;
    }

    uint32 count = 0;
    do
    {
        Field* fields = result->Fetch();

        uint32 enchantId = fields[0].GetUInt32();

        SpellItemEnchantmentEntry const* ench = sSpellItemEnchantmentStore.LookupEntry(enchantId);
        if (!ench)
        {
            sLog->outError(LOG_FILTER_SQL, "Enchancment %u listed in `spell_enchant_proc_data` does not exist", enchantId);
            continue;
        }

        SpellEnchantProcEntry spe;

        spe.customChance = fields[1].GetUInt32();
        spe.PPMChance = fields[2].GetFloat();
        spe.procEx = fields[3].GetUInt32();

        mSpellEnchantProcEventMap[enchantId] = spe;

        ++count;
    } while (result->NextRow());

    sLog->outInfo(LOG_FILTER_SERVER_LOADING, ">> Loaded %u enchant proc data definitions in %u ms", count, GetMSTimeDiffToNow(oldMSTime));
}

void SpellMgr::LoadSpellLinked()
{
    uint32 oldMSTime = getMSTime();

    mSpellLinkedMap.clear();    // need for reload case

    //                                                0              1             2
    QueryResult result = WorldDatabase.Query("SELECT spell_trigger, spell_effect, type FROM spell_linked_spell");
    if (!result)
    {
        sLog->outInfo(LOG_FILTER_SERVER_LOADING, ">> Loaded 0 linked spells. DB table `spell_linked_spell` is empty.");
        return;
    }

    uint32 count = 0;
    do
    {
        Field* fields = result->Fetch();

        int32 trigger = fields[0].GetInt32();
        int32 effect = fields[1].GetInt32();
        int32 type = fields[2].GetUInt8();

        SpellInfo const* spellInfo = GetSpellInfo(abs(trigger));
        if (!spellInfo)
        {
            sLog->outError(LOG_FILTER_SQL, "Spell %u listed in `spell_linked_spell` does not exist", abs(trigger));
            continue;
        }
        spellInfo = GetSpellInfo(abs(effect));
        if (!spellInfo)
        {
            sLog->outError(LOG_FILTER_SQL, "Spell %u listed in `spell_linked_spell` does not exist", abs(effect));
            continue;
        }

        if (type) //we will find a better way when more types are needed
        {
            if (trigger > 0)
                trigger += SPELL_LINKED_MAX_SPELLS * type;
            else
                trigger -= SPELL_LINKED_MAX_SPELLS * type;
        }
        mSpellLinkedMap[trigger].push_back(effect);

        ++count;
    } while (result->NextRow());

    sLog->outInfo(LOG_FILTER_SERVER_LOADING, ">> Loaded %u linked spells in %u ms", count, GetMSTimeDiffToNow(oldMSTime));
}

void SpellMgr::LoadPetLevelupSpellMap()
{
    uint32 oldMSTime = getMSTime();

    mPetLevelupSpellMap.clear();                                   // need for reload case

    uint32 count = 0;
    uint32 family_count = 0;

    for (uint32 i = 0; i < sCreatureFamilyStore.GetNumRows(); ++i)
    {
        CreatureFamilyEntry const* creatureFamily = sCreatureFamilyStore.LookupEntry(i);
        if (!creatureFamily)                                     // not exist
            continue;

        for (uint8 j = 0; j < 2; ++j)
        {
            if (!creatureFamily->skillLine[j])
                continue;

            for (uint32 k = 0; k < sSkillLineAbilityStore.GetNumRows(); ++k)
            {
                SkillLineAbilityEntry const* skillLine = sSkillLineAbilityStore.LookupEntry(k);
                if (!skillLine)
                    continue;

                //if (skillLine->skillId != creatureFamily->skillLine[0] &&
                //    (!creatureFamily->skillLine[1] || skillLine->skillId != creatureFamily->skillLine[1]))
                //    continue;

                if (skillLine->skillId != creatureFamily->skillLine[j])
                    continue;

                if (skillLine->learnOnGetSkill != ABILITY_LEARNED_ON_GET_RACE_OR_CLASS_SKILL)
                    continue;

                SpellInfo const* spell = GetSpellInfo(skillLine->spellId);
                if (!spell) // not exist or triggered or talent
                    continue;

                if (!spell->SpellLevel)
                    continue;

                PetLevelupSpellSet& spellSet = mPetLevelupSpellMap[creatureFamily->ID];
                if (spellSet.empty())
                    ++family_count;

                spellSet.insert(PetLevelupSpellSet::value_type(spell->SpellLevel, spell->Id));
                ++count;
            }
        }
    }

    sLog->outInfo(LOG_FILTER_SERVER_LOADING, ">> Loaded %u pet levelup and default spells for %u families in %u ms", count, family_count, GetMSTimeDiffToNow(oldMSTime));
}

bool LoadPetDefaultSpells_helper(CreatureTemplate const* cInfo, PetDefaultSpellsEntry& petDefSpells)
{
    // skip empty list;
    bool have_spell = false;
    for (uint8 j = 0; j < MAX_CREATURE_SPELL_DATA_SLOT; ++j)
    {
        if (petDefSpells.spellid[j])
        {
            have_spell = true;
            break;
        }
    }
    if (!have_spell)
        return false;

    // remove duplicates with levelupSpells if any
    if (PetLevelupSpellSet const* levelupSpells = cInfo->family ? sSpellMgr->GetPetLevelupSpellList(cInfo->family) : NULL)
    {
        for (uint8 j = 0; j < MAX_CREATURE_SPELL_DATA_SLOT; ++j)
        {
            if (!petDefSpells.spellid[j])
                continue;

            for (PetLevelupSpellSet::const_iterator itr = levelupSpells->begin(); itr != levelupSpells->end(); ++itr)
            {
                if (itr->second == petDefSpells.spellid[j])
                {
                    petDefSpells.spellid[j] = 0;
                    break;
                }
            }
        }
    }

    // skip empty list;
    have_spell = false;
    for (uint8 j = 0; j < MAX_CREATURE_SPELL_DATA_SLOT; ++j)
    {
        if (petDefSpells.spellid[j])
        {
            have_spell = true;
            break;
        }
    }

    return have_spell;
}

void SpellMgr::LoadPetDefaultSpells()
{
    uint32 oldMSTime = getMSTime();

    mPetDefaultSpellsMap.clear();

    uint32 countCreature = 0;
    uint32 countData = 0;

    CreatureTemplateContainer const* ctc = sObjectMgr->GetCreatureTemplates();
    for (CreatureTemplateContainer::const_iterator itr = ctc->begin(); itr != ctc->end(); ++itr)
    {

        if (!itr->second.PetSpellDataId)
            continue;

        // for creature with PetSpellDataId get default pet spells from dbc
        CreatureSpellDataEntry const* spellDataEntry = sCreatureSpellDataStore.LookupEntry(itr->second.PetSpellDataId);
        if (!spellDataEntry)
            continue;

        int32 petSpellsId = -int32(itr->second.PetSpellDataId);
        PetDefaultSpellsEntry petDefSpells;
        for (uint8 j = 0; j < MAX_CREATURE_SPELL_DATA_SLOT; ++j)
            petDefSpells.spellid[j] = spellDataEntry->spellId[j];

        if (LoadPetDefaultSpells_helper(&itr->second, petDefSpells))
        {
            mPetDefaultSpellsMap[petSpellsId] = petDefSpells;
            ++countData;
        }
    }

    sLog->outInfo(LOG_FILTER_SERVER_LOADING, ">> Loaded addition spells for %u pet spell data entries in %u ms", countData, GetMSTimeDiffToNow(oldMSTime));

    sLog->outInfo(LOG_FILTER_SERVER_LOADING, "Loading summonable creature templates...");
    oldMSTime = getMSTime();

    // different summon spells
    for (uint32 i = 0; i < GetSpellInfoStoreSize(); ++i)
    {
        SpellInfo const* spellEntry = GetSpellInfo(i);
        if (!spellEntry)
            continue;

        for (uint8 k = 0; k < MAX_SPELL_EFFECTS; ++k)
        {
            if (spellEntry->Effects[k].Effect == SPELL_EFFECT_SUMMON || spellEntry->Effects[k].Effect == SPELL_EFFECT_SUMMON_PET)
            {
                uint32 creature_id = spellEntry->Effects[k].MiscValue;
                CreatureTemplate const* cInfo = sObjectMgr->GetCreatureTemplate(creature_id);
                if (!cInfo)
                    continue;

                // already loaded
                if (cInfo->PetSpellDataId)
                    continue;

                // for creature without PetSpellDataId get default pet spells from creature_template
                int32 petSpellsId = cInfo->Entry;
                if (mPetDefaultSpellsMap.find(cInfo->Entry) != mPetDefaultSpellsMap.end())
                    continue;

                PetDefaultSpellsEntry petDefSpells;
                for (uint8 j = 0; j < MAX_CREATURE_SPELL_DATA_SLOT; ++j)
                    petDefSpells.spellid[j] = cInfo->spells[j];

                if (LoadPetDefaultSpells_helper(cInfo, petDefSpells))
                {
                    mPetDefaultSpellsMap[petSpellsId] = petDefSpells;
                    ++countCreature;
                }
            }
        }
    }

    sLog->outInfo(LOG_FILTER_SERVER_LOADING, ">> Loaded %u summonable creature templates in %u ms", countCreature, GetMSTimeDiffToNow(oldMSTime));
}

void SpellMgr::LoadSpellAreas()
{
    uint32 oldMSTime = getMSTime();

    mSpellAreaMap.clear();                                  // need for reload case
    mSpellAreaForQuestMap.clear();
    mSpellAreaForQuestEndMap.clear();
    mSpellAreaForAuraMap.clear();

    //                                                  0     1         2              3               4                 5          6          7       8         9
    QueryResult result = WorldDatabase.Query("SELECT spell, area, quest_start, quest_start_status, quest_end_status, quest_end, aura_spell, racemask, gender, autocast FROM spell_area");
    if (!result)
    {
        sLog->outInfo(LOG_FILTER_SERVER_LOADING, ">> Loaded 0 spell area requirements. DB table `spell_area` is empty.");

        return;
    }

    uint32 count = 0;
    do
    {
        Field* fields = result->Fetch();

        uint32 spell = fields[0].GetUInt32();
        SpellArea spellArea;
        spellArea.spellId             = spell;
        spellArea.areaId              = fields[1].GetUInt32();
        spellArea.questStart          = fields[2].GetUInt32();
        spellArea.questStartStatus    = fields[3].GetUInt32();
        spellArea.questEndStatus      = fields[4].GetUInt32();
        spellArea.questEnd            = fields[5].GetUInt32();
        spellArea.auraSpell           = fields[6].GetInt32();
        spellArea.raceMask            = fields[7].GetUInt32();
        spellArea.gender              = Gender(fields[8].GetUInt8());
        spellArea.autocast            = fields[9].GetBool();

        if (SpellInfo const* spellInfo = GetSpellInfo(spell))
        {
            if (spellArea.autocast)
                const_cast<SpellInfo*>(spellInfo)->Attributes |= SPELL_ATTR0_CANT_CANCEL;
        }
        else
        {
            sLog->outError(LOG_FILTER_SQL, "Spell %u listed in `spell_area` does not exist", spell);
            continue;
        }

        {
            bool ok = true;
            SpellAreaMapBounds sa_bounds = GetSpellAreaMapBounds(spellArea.spellId);
            for (SpellAreaMap::const_iterator itr = sa_bounds.first; itr != sa_bounds.second; ++itr)
            {
                if (spellArea.spellId != itr->second.spellId)
                    continue;
                if (spellArea.areaId != itr->second.areaId)
                    continue;
                if (spellArea.questStart != itr->second.questStart)
                    continue;
                if (spellArea.auraSpell != itr->second.auraSpell)
                    continue;
                if ((spellArea.raceMask & itr->second.raceMask) == 0)
                    continue;
                if (spellArea.gender != itr->second.gender)
                    continue;

                // duplicate by requirements
                ok = false;
                break;
            }

            if (!ok)
            {
                sLog->outError(LOG_FILTER_SQL, "Spell %u listed in `spell_area` already listed with similar requirements.", spell);
                continue;
            }
        }

        if (spellArea.areaId && !GetAreaEntryByAreaID(spellArea.areaId))
        {
            sLog->outError(LOG_FILTER_SQL, "Spell %u listed in `spell_area` have wrong area (%u) requirement", spell, spellArea.areaId);
            continue;
        }

        if (spellArea.questStart && !sObjectMgr->GetQuestTemplate(spellArea.questStart))
        {
            sLog->outError(LOG_FILTER_SQL, "Spell %u listed in `spell_area` have wrong start quest (%u) requirement", spell, spellArea.questStart);
            continue;
        }

        if (spellArea.questEnd)
        {
            if (!sObjectMgr->GetQuestTemplate(spellArea.questEnd))
            {
                sLog->outError(LOG_FILTER_SQL, "Spell %u listed in `spell_area` have wrong end quest (%u) requirement", spell, spellArea.questEnd);
                continue;
            }
        }

        if (spellArea.auraSpell)
        {
            SpellInfo const* spellInfo = GetSpellInfo(abs(spellArea.auraSpell));
            if (!spellInfo)
            {
                sLog->outError(LOG_FILTER_SQL, "Spell %u listed in `spell_area` have wrong aura spell (%u) requirement", spell, abs(spellArea.auraSpell));
                continue;
            }

            if (uint32(abs(spellArea.auraSpell)) == spellArea.spellId)
            {
                sLog->outError(LOG_FILTER_SQL, "Spell %u listed in `spell_area` have aura spell (%u) requirement for itself", spell, abs(spellArea.auraSpell));
                continue;
            }

            // not allow autocast chains by auraSpell field (but allow use as alternative if not present)
            if (spellArea.autocast && spellArea.auraSpell > 0)
            {
                bool chain = false;
                SpellAreaForAuraMapBounds saBound = GetSpellAreaForAuraMapBounds(spellArea.spellId);
                for (SpellAreaForAuraMap::const_iterator itr = saBound.first; itr != saBound.second; ++itr)
                {
                    if (itr->second->autocast && itr->second->auraSpell > 0)
                    {
                        chain = true;
                        break;
                    }
                }

                if (chain)
                {
                    sLog->outError(LOG_FILTER_SQL, "Spell %u listed in `spell_area` have aura spell (%u) requirement that itself autocast from aura", spell, spellArea.auraSpell);
                    continue;
                }

                SpellAreaMapBounds saBound2 = GetSpellAreaMapBounds(spellArea.auraSpell);
                for (SpellAreaMap::const_iterator itr2 = saBound2.first; itr2 != saBound2.second; ++itr2)
                {
                    if (itr2->second.autocast && itr2->second.auraSpell > 0)
                    {
                        chain = true;
                        break;
                    }
                }

                if (chain)
                {
                    sLog->outError(LOG_FILTER_SQL, "Spell %u listed in `spell_area` have aura spell (%u) requirement that itself autocast from aura", spell, spellArea.auraSpell);
                    continue;
                }
            }
        }

        if (spellArea.raceMask && (spellArea.raceMask & RACEMASK_ALL_PLAYABLE) == 0)
        {
            sLog->outError(LOG_FILTER_SQL, "Spell %u listed in `spell_area` have wrong race mask (%u) requirement", spell, spellArea.raceMask);
            continue;
        }

        if (spellArea.gender != GENDER_NONE && spellArea.gender != GENDER_FEMALE && spellArea.gender != GENDER_MALE)
        {
            sLog->outError(LOG_FILTER_SQL, "Spell %u listed in `spell_area` have wrong gender (%u) requirement", spell, spellArea.gender);
            continue;
        }

        SpellArea const* sa = &mSpellAreaMap.insert(SpellAreaMap::value_type(spell, spellArea))->second;

        // for search by current zone/subzone at zone/subzone change
        if (spellArea.areaId)
            mSpellAreaForAreaMap.insert(SpellAreaForAreaMap::value_type(spellArea.areaId, sa));

        // for search at quest start/reward
        if (spellArea.questStart)
            mSpellAreaForQuestMap.insert(SpellAreaForQuestMap::value_type(spellArea.questStart, sa));

        // for search at quest start/reward
        if (spellArea.questEnd)
            mSpellAreaForQuestEndMap.insert(SpellAreaForQuestMap::value_type(spellArea.questEnd, sa));

        // for search at aura apply
        if (spellArea.auraSpell)
            mSpellAreaForAuraMap.insert(SpellAreaForAuraMap::value_type(abs(spellArea.auraSpell), sa));

        ++count;
    } while (result->NextRow());

    sLog->outInfo(LOG_FILTER_SERVER_LOADING, ">> Loaded %u spell area requirements in %u ms", count, GetMSTimeDiffToNow(oldMSTime));
}

// Temporary structure to hold spell effect entries for faster loading
struct SpellEffectArray
{
    SpellEffectArray()
    {
        effects[0] = NULL;
        effects[1] = NULL;
        effects[2] = NULL;
    }

    SpellEffectEntry const* effects[MAX_SPELL_EFFECTS];
};

void SpellMgr::LoadSpellInfoStore()
{
    uint32 oldMSTime = getMSTime();

    UnloadSpellInfoStore();
    mSpellInfoMap.resize(sSpellStore.GetNumRows(), NULL);

    std::map<uint32, SpellEffectArray> effectsBySpell;

    for (uint32 i = 0; i < sSpellEffectStore.GetNumRows(); ++i)
    {
        SpellEffectEntry const* effect = sSpellEffectStore.LookupEntry(i);
        if (!effect)
            continue;

        effectsBySpell[effect->EffectSpellId].effects[effect->EffectIndex] = effect;
    }

    for (uint32 i = 0; i < sSpellStore.GetNumRows(); ++i)
        if (SpellEntry const* spellEntry = sSpellStore.LookupEntry(i))
            mSpellInfoMap[i] = new SpellInfo(spellEntry, effectsBySpell[i].effects);

    sLog->outInfo(LOG_FILTER_SERVER_LOADING, ">> Loaded spell info store in %u ms", GetMSTimeDiffToNow(oldMSTime));
}

void SpellMgr::UnloadSpellInfoStore()
{
    for (uint32 i = 0; i < mSpellInfoMap.size(); ++i)
    {
        if (mSpellInfoMap[i])
            delete mSpellInfoMap[i];
    }
    mSpellInfoMap.clear();
}

void SpellMgr::UnloadSpellInfoImplicitTargetConditionLists()
{
    for (uint32 i = 0; i < mSpellInfoMap.size(); ++i)
    {
        if (mSpellInfoMap[i])
            mSpellInfoMap[i]->_UnloadImplicitTargetConditionLists();
    }
}

void SpellMgr::LoadSpellCustomAttr()
{
    uint32 oldMSTime = getMSTime();

    SpellInfo* spellInfo = NULL;
    for (uint32 i = 0; i < GetSpellInfoStoreSize(); ++i)
    {
        spellInfo = mSpellInfoMap[i];
        if (!spellInfo)
            continue;

        for (uint8 j = 0; j < MAX_SPELL_EFFECTS; ++j)
        {
            switch (spellInfo->Effects[j].ApplyAuraName)
            {
                case SPELL_AURA_MOD_POSSESS:
                case SPELL_AURA_MOD_CONFUSE:
                case SPELL_AURA_MOD_CHARM:
                case SPELL_AURA_AOE_CHARM:
                case SPELL_AURA_MOD_FEAR:
                case SPELL_AURA_MOD_STUN:
                    spellInfo->AttributesCu |= SPELL_ATTR0_CU_AURA_CC;
                    break;
                case SPELL_AURA_PERIODIC_HEAL:
                case SPELL_AURA_PERIODIC_DAMAGE:
                case SPELL_AURA_PERIODIC_DAMAGE_PERCENT:
                case SPELL_AURA_PERIODIC_LEECH:
                case SPELL_AURA_PERIODIC_MANA_LEECH:
                case SPELL_AURA_PERIODIC_HEALTH_FUNNEL:
                case SPELL_AURA_PERIODIC_ENERGIZE:
                case SPELL_AURA_OBS_MOD_HEALTH:
                case SPELL_AURA_OBS_MOD_POWER:
                case SPELL_AURA_POWER_BURN:
                    spellInfo->AttributesCu |= SPELL_ATTR0_CU_NO_INITIAL_THREAT;
                    break;
            }

            switch (spellInfo->Effects[j].Effect)
            {
                case SPELL_EFFECT_SCHOOL_DAMAGE:
                case SPELL_EFFECT_WEAPON_DAMAGE:
                case SPELL_EFFECT_WEAPON_DAMAGE_NOSCHOOL:
                case SPELL_EFFECT_NORMALIZED_WEAPON_DMG:
                case SPELL_EFFECT_WEAPON_PERCENT_DAMAGE:
                case SPELL_EFFECT_HEAL:
                    spellInfo->AttributesCu |= SPELL_ATTR0_CU_DIRECT_DAMAGE;
                    break;
                case SPELL_EFFECT_POWER_DRAIN:
                case SPELL_EFFECT_POWER_BURN:
                case SPELL_EFFECT_HEAL_MAX_HEALTH:
                case SPELL_EFFECT_HEALTH_LEECH:
                case SPELL_EFFECT_HEAL_PCT:
                case SPELL_EFFECT_ENERGIZE_PCT:
                case SPELL_EFFECT_ENERGIZE:
                case SPELL_EFFECT_HEAL_MECHANICAL:
                    spellInfo->AttributesCu |= SPELL_ATTR0_CU_NO_INITIAL_THREAT;
                    break;
                case SPELL_EFFECT_CHARGE:
                case SPELL_EFFECT_CHARGE_DEST:
                case SPELL_EFFECT_JUMP:
                case SPELL_EFFECT_JUMP_DEST:
                case SPELL_EFFECT_LEAP_BACK:
                    spellInfo->AttributesCu |= SPELL_ATTR0_CU_CHARGE;
                    break;
                case SPELL_EFFECT_PICKPOCKET:
                    spellInfo->AttributesCu |= SPELL_ATTR0_CU_PICKPOCKET;
                    break;
                case SPELL_EFFECT_ENCHANT_ITEM:
                case SPELL_EFFECT_ENCHANT_ITEM_TEMPORARY:
                case SPELL_EFFECT_ENCHANT_ITEM_PRISMATIC:
                case SPELL_EFFECT_ENCHANT_HELD_ITEM:
                {
                    // only enchanting profession enchantments procs can stack
                    if (IsPartOfSkillLine(SKILL_ENCHANTING, i))
                    {
                        uint32 enchantId = spellInfo->Effects[j].MiscValue;
                        SpellItemEnchantmentEntry const* enchant = sSpellItemEnchantmentStore.LookupEntry(enchantId);
                        for (uint8 s = 0; s < MAX_ITEM_ENCHANTMENT_EFFECTS; ++s)
                        {
                            if (enchant->type[s] != ITEM_ENCHANTMENT_TYPE_COMBAT_SPELL)
                                continue;

                            SpellInfo* procInfo = (SpellInfo*)GetSpellInfo(enchant->spellid[s]);
                            if (!procInfo)
                                continue;

                            // if proced directly from enchantment, not via proc aura
                            // NOTE: Enchant Weapon - Blade Ward also has proc aura spell and is proced directly
                            // however its not expected to stack so this check is good
                            if (procInfo->HasAura(SPELL_AURA_PROC_TRIGGER_SPELL))
                                continue;

                            procInfo->AttributesCu |= SPELL_ATTR0_CU_ENCHANT_PROC;
                        }
                    }
                    break;
                }
            }
        }

        if (!spellInfo->_IsPositiveEffect(EFFECT_0, false))
            spellInfo->AttributesCu |= SPELL_ATTR0_CU_NEGATIVE_EFF0;

        if (!spellInfo->_IsPositiveEffect(EFFECT_1, false))
            spellInfo->AttributesCu |= SPELL_ATTR0_CU_NEGATIVE_EFF1;

        if (!spellInfo->_IsPositiveEffect(EFFECT_2, false))
            spellInfo->AttributesCu |= SPELL_ATTR0_CU_NEGATIVE_EFF2;

        if (spellInfo->SpellVisual[0] == 3879)
            spellInfo->AttributesCu |= SPELL_ATTR0_CU_CONE_BACK;

        switch (spellInfo->Id)
        {
            case 60256:
                //Crashes client on pressing ESC (Maybe because of ReqSpellFocus and GameObject)
                spellInfo->AttributesEx4 &= ~SPELL_ATTR4_TRIGGERED;
                break;
            case 1776: // Gouge
            case 1777:
            case 8629:
            case 11285:
            case 11286:
            case 12540:
            case 13579:
            case 24698:
            case 28456:
            case 29425:
            case 34940:
            case 36862:
            case 38764:
            case 38863:
            case 52743: // Head Smack
                spellInfo->AttributesCu |= SPELL_ATTR0_CU_REQ_TARGET_FACING_CASTER;
                break;
            case 53: // Backstab
            case 2589:
            case 2590:
            case 2591:
            case 8721:
            case 11279:
            case 11280:
            case 11281:
            case 25300:
            case 26863:
            case 48656:
            case 48657:
            case 703: // Garrote
            case 8631:
            case 8632:
            case 8633:
            case 11289:
            case 11290:
            case 26839:
            case 26884:
            case 48675:
            case 48676:
            case 5221: // Shred
            case 6800:
            case 8992:
            case 9829:
            case 9830:
            case 27001:
            case 27002:
            case 48571:
            case 48572:
            case 8676: // Ambush
            case 8724:
            case 8725:
            case 11267:
            case 11268:
            case 11269:
            case 27441:
            case 48689:
            case 48690:
            case 48691:
            case 6785: // Ravage
            case 6787:
            case 9866:
            case 9867:
            case 27005:
            case 48578:
            case 48579:
            case 21987: // Lash of Pain
            case 23959: // Test Stab R50
            case 24825: // Test Backstab
            case 58563: // Assassinate Restless Lookout
                spellInfo->AttributesCu |= SPELL_ATTR0_CU_REQ_CASTER_BEHIND_TARGET;
                break;
            case 26029: // Dark Glare
            case 37433: // Spout
            case 43140: // Flame Breath
            case 43215: // Flame Breath
            case 70461: // Coldflame Trap
            case 72133: // Pain and Suffering
            case 73788: // Pain and Suffering
            case 73789: // Pain and Suffering
            case 73790: // Pain and Suffering
                spellInfo->AttributesCu |= SPELL_ATTR0_CU_CONE_LINE;
                break;
            case 24340: // Meteor
            case 26558: // Meteor
            case 28884: // Meteor
            case 36837: // Meteor
            case 38903: // Meteor
            case 41276: // Meteor
            case 57467: // Meteor
            case 26789: // Shard of the Fallen Star
            case 31436: // Malevolent Cleave
            case 35181: // Dive Bomb
            case 40810: // Saber Lash
            case 43267: // Saber Lash
            case 43268: // Saber Lash
            case 42384: // Brutal Swipe
            case 45150: // Meteor Slash
            case 64688: // Sonic Screech
            case 72373: // Shared Suffering
            case 71904: // Chaos Bane
            case 70492: // Ooze Eruption
            case 72505: // Ooze Eruption
            case 72624: // Ooze Eruption
            case 72625: // Ooze Eruption
                // ONLY SPELLS WITH SPELLFAMILY_GENERIC and EFFECT_SCHOOL_DAMAGE
                spellInfo->AttributesCu |= SPELL_ATTR0_CU_SHARE_DAMAGE;
                break;
            case 18500: // Wing Buffet
            case 33086: // Wild Bite
            case 49749: // Piercing Blow
            case 52890: // Penetrating Strike
            case 53454: // Impale
            case 59446: // Impale
            case 62383: // Shatter
            case 64777: // Machine Gun
            case 65239: // Machine Gun
            case 65919: // Impale
            case 67858: // Impale
            case 67859: // Impale
            case 67860: // Impale
            case 69293: // Wing Buffet
            case 74439: // Machine Gun
            case 63278: // Mark of the Faceless (General Vezax)
            case 62544: // Thrust (Argent Tournament)
            case 64588: // Thrust (Argent Tournament)
            case 66479: // Thrust (Argent Tournament)
            case 68505: // Thrust (Argent Tournament)
            case 62709: // Counterattack! (Argent Tournament)
            case 62626: // Break-Shield (Argent Tournament, Player)
            case 64590: // Break-Shield (Argent Tournament, Player)
            case 64342: // Break-Shield (Argent Tournament, NPC)
            case 64686: // Break-Shield (Argent Tournament, NPC)
            case 65147: // Break-Shield (Argent Tournament, NPC)
            case 68504: // Break-Shield (Argent Tournament, NPC)
            case 62874: // Charge (Argent Tournament, Player)
            case 68498: // Charge (Argent Tournament, Player)
            case 64591: // Charge (Argent Tournament, Player)
            case 63003: // Charge (Argent Tournament, NPC)
            case 63010: // Charge (Argent Tournament, NPC)
            case 68321: // Charge (Argent Tournament, NPC)
            case 72255: // Mark of the Fallen Champion (Deathbringer Saurfang)
            case 72444: // Mark of the Fallen Champion (Deathbringer Saurfang)
            case 72445: // Mark of the Fallen Champion (Deathbringer Saurfang)
            case 72446: // Mark of the Fallen Champion (Deathbringer Saurfang)
                spellInfo->AttributesCu |= SPELL_ATTR0_CU_IGNORE_ARMOR;
                break;
            case 64422: // Sonic Screech (Auriaya)
                spellInfo->AttributesCu |= SPELL_ATTR0_CU_SHARE_DAMAGE;
                spellInfo->AttributesCu |= SPELL_ATTR0_CU_IGNORE_ARMOR;
                break;
            case 72293: // Mark of the Fallen Champion (Deathbringer Saurfang)
                spellInfo->AttributesCu |= SPELL_ATTR0_CU_NEGATIVE_EFF0;
                break;
            default:
                break;
        }

        switch (spellInfo->SpellFamilyName)
        {
            case SPELLFAMILY_WARRIOR:
                // Shout
                if (spellInfo->SpellFamilyFlags[0] & 0x20000 || spellInfo->SpellFamilyFlags[1] & 0x20)
                    spellInfo->AttributesCu |= SPELL_ATTR0_CU_AURA_CC;
                break;
            case SPELLFAMILY_DRUID:
                // Roar
                if (spellInfo->SpellFamilyFlags[0] & 0x8)
                    spellInfo->AttributesCu |= SPELL_ATTR0_CU_AURA_CC;
                break;
            default:
                break;
        }
    }

    CreatureAI::FillAISpellInfo();

    sLog->outInfo(LOG_FILTER_SERVER_LOADING, ">> Loaded spell custom attributes in %u ms", GetMSTimeDiffToNow(oldMSTime));
}

void SpellMgr::LoadSpellInfoCorrections()
{
    uint32 oldMSTime = getMSTime();

    SpellInfo* spellInfo = NULL;
    for (uint32 i = 0; i < mSpellInfoMap.size(); ++i)
    {
        spellInfo = (SpellInfo*)mSpellInfoMap[i];
        if (!spellInfo)
            continue;

        for (uint8 j = 0; j < MAX_SPELL_EFFECTS; ++j)
        {
            switch (spellInfo->Effects[j].Effect)
            {
                case SPELL_EFFECT_CHARGE:
                case SPELL_EFFECT_CHARGE_DEST:
                case SPELL_EFFECT_JUMP:
                case SPELL_EFFECT_JUMP_DEST:
                case SPELL_EFFECT_LEAP_BACK:
                    if (!spellInfo->Speed && !spellInfo->SpellFamilyName)
                        spellInfo->Speed = SPEED_CHARGE;
                    break;
            }
        }

        if (spellInfo->ActiveIconID == 2158)  // flight
            spellInfo->Attributes |= SPELL_ATTR0_PASSIVE;

        switch (spellInfo->Id)
        {
            case 53096: // Quetz'lun's Judgment
                spellInfo->MaxAffectedTargets = 1;
                break;
            case 42730:
                spellInfo->Effects[EFFECT_1].TriggerSpell = 42739;
                break;
            case 59735:
                spellInfo->Effects[EFFECT_1].TriggerSpell = 59736;
                break;
            case 52611: // Summon Skeletons
            case 52612: // Summon Skeletons
                spellInfo->Effects[EFFECT_0].MiscValueB = 64;
                break;
            case 40244: // Simon Game Visual
            case 40245: // Simon Game Visual
            case 40246: // Simon Game Visual
            case 40247: // Simon Game Visual
            case 42835: // Spout, remove damage effect, only anim is needed
                spellInfo->Effects[EFFECT_0].Effect = 0;
                break;
            case 30657: // Quake
                spellInfo->Effects[EFFECT_0].TriggerSpell = 30571;
                break;
            case 30541: // Blaze (needs conditions entry)
                spellInfo->Effects[EFFECT_0].TargetA = SpellImplicitTargetInfo(TARGET_UNIT_TARGET_ENEMY);
                spellInfo->Effects[EFFECT_0].TargetB = SpellImplicitTargetInfo();
                break;
            case 63665: // Charge (Argent Tournament emote on riders)
            case 31298: // Sleep (needs target selection script)
            case 51904: // Summon Ghouls On Scarlet Crusade (this should use conditions table, script for this spell needs to be fixed)
            case 2895:  // Wrath of Air Totem rank 1 (Aura)
            case 68933: // Wrath of Air Totem rank 2 (Aura)
            case 29200: // Purify Helboar Meat
                spellInfo->Effects[EFFECT_0].TargetA = SpellImplicitTargetInfo(TARGET_UNIT_CASTER);
                spellInfo->Effects[EFFECT_0].TargetB = SpellImplicitTargetInfo();
                break;
            case 31344: // Howl of Azgalor
                spellInfo->Effects[EFFECT_0].RadiusEntry = sSpellRadiusStore.LookupEntry(EFFECT_RADIUS_100_YARDS); // 100yards instead of 50000?!
                break;
            case 42818: // Headless Horseman - Wisp Flight Port
            case 42821: // Headless Horseman - Wisp Flight Missile
                spellInfo->RangeEntry = sSpellRangeStore.LookupEntry(6); // 100 yards
                break;
            case 36350: //They Must Burn Bomb Aura (self)
                spellInfo->Effects[EFFECT_0].TriggerSpell = 36325; // They Must Burn Bomb Drop (DND)
                break;
            case 49838: // Stop Time
                spellInfo->AttributesEx3 |= SPELL_ATTR3_NO_INITIAL_AGGRO;
                break;
            case 61407: // Energize Cores
            case 62136: // Energize Cores
            case 54069: // Energize Cores
            case 56251: // Energize Cores
                spellInfo->Effects[EFFECT_0].TargetA = SpellImplicitTargetInfo(TARGET_UNIT_SRC_AREA_ENTRY);
                break;
            case 50785: // Energize Cores
            case 59372: // Energize Cores
                spellInfo->Effects[EFFECT_0].TargetA = SpellImplicitTargetInfo(TARGET_UNIT_SRC_AREA_ENEMY);
                break;
            case 8494: // Mana Shield (rank 2)
                // because of bug in dbc
                spellInfo->ProcChance = 0;
                break;
            case 20335: // Heart of the Crusader
            case 20336:
            case 20337:
            case 63320: // Glyph of Life Tap
            // Entries were not updated after spell effect change, we have to do that manually :/
                spellInfo->AttributesEx3 |= SPELL_ATTR3_CAN_PROC_WITH_TRIGGERED;
                break;
            case 59725: // Improved Spell Reflection - aoe aura
                // Target entry seems to be wrong for this spell :/
                spellInfo->Effects[EFFECT_0].TargetA = SpellImplicitTargetInfo(TARGET_UNIT_CASTER_AREA_PARTY);
                spellInfo->Effects[EFFECT_0].RadiusEntry = sSpellRadiusStore.LookupEntry(EFFECT_RADIUS_10_YARDS_2);
                break;
            case 44978: // Wild Magic
            case 45001:
            case 45002:
            case 45004:
            case 45006:
            case 45010:
            case 31347: // Doom
            case 41635: // Prayer of Mending
            case 44869: // Spectral Blast
            case 45027: // Revitalize
            case 45976: // Muru Portal Channel
            case 39365: // Thundering Storm
            case 41071: // Raise Dead (HACK)
            case 52124: // Sky Darkener Assault
            case 42442: // Vengeance Landing Cannonfire
            case 45863: // Cosmetic - Incinerate to Random Target
            case 25425: // Shoot
            case 45761: // Shoot
            case 42611: // Shoot
            case 61588: // Blazing Harpoon
            case 52479: // Gift of the Harvester
            case 48246: // Ball of Flame
                spellInfo->MaxAffectedTargets = 1;
                break;
            case 36384: // Skartax Purple Beam
                spellInfo->MaxAffectedTargets = 2;
                break;
            case 41376: // Spite
            case 39992: // Needle Spine
            case 29576: // Multi-Shot
            case 40816: // Saber Lash
            case 37790: // Spread Shot
            case 46771: // Flame Sear
            case 45248: // Shadow Blades
            case 41303: // Soul Drain
            case 54172: // Divine Storm (heal)
            case 29213: // Curse of the Plaguebringer - Noth
            case 28542: // Life Drain - Sapphiron
            case 66588: // Flaming Spear
            case 54171: // Divine Storm
                spellInfo->MaxAffectedTargets = 3;
                break;
            case 38310: // Multi-Shot
            case 53385: // Divine Storm (Damage)
                spellInfo->MaxAffectedTargets = 4;
                break;
            case 42005: // Bloodboil
            case 38296: // Spitfire Totem
            case 37676: // Insidious Whisper
            case 46008: // Negative Energy
            case 45641: // Fire Bloom
            case 55665: // Life Drain - Sapphiron (H)
            case 28796: // Poison Bolt Volly - Faerlina
                spellInfo->MaxAffectedTargets = 5;
                break;
            case 40827: // Sinful Beam
            case 40859: // Sinister Beam
            case 40860: // Vile Beam
            case 40861: // Wicked Beam
            case 54835: // Curse of the Plaguebringer - Noth (H)
            case 54098: // Poison Bolt Volly - Faerlina (H)
                spellInfo->MaxAffectedTargets = 10;
                break;
            case 50312: // Unholy Frenzy
                spellInfo->MaxAffectedTargets = 15;
                break;
            case 33711: // Murmur's Touch
            case 38794:
                spellInfo->MaxAffectedTargets = 1;
                spellInfo->Effects[EFFECT_0].TriggerSpell = 33760;
                break;
            case 17941: // Shadow Trance
            case 22008: // Netherwind Focus
            case 31834: // Light's Grace
            case 34754: // Clearcasting
            case 34936: // Backlash
            case 48108: // Hot Streak
            case 51124: // Killing Machine
            case 54741: // Firestarter
            case 57761: // Fireball!
            case 39805: // Lightning Overload
            case 64823: // Item - Druid T8 Balance 4P Bonus
            case 34477: // Misdirection
            case 44401: // Missile Barrage
                spellInfo->ProcCharges = 1;
                break;
            case 44544: // Fingers of Frost
                spellInfo->Effects[EFFECT_0].SpellClassMask = flag96(685904631, 1151048, 0);
                break;
            case 74396: // Fingers of Frost visual buff
                spellInfo->ProcCharges = 2;
                spellInfo->StackAmount = 0;
                break;
            case 28200: // Ascendance (Talisman of Ascendance trinket)
                spellInfo->ProcCharges = 6;
                break;
            case 47201: // Everlasting Affliction
            case 47202:
            case 47203:
            case 47204:
            case 47205:
                // add corruption to affected spells
                spellInfo->Effects[1].SpellClassMask[0] |= 2;
                break;
            case 51852: // The Eye of Acherus (no spawn in phase 2 in db)
                spellInfo->Effects[0].MiscValue |= 1;
                break;
            case 51912: // Crafty's Ultra-Advanced Proto-Typical Shortening Blaster
                spellInfo->Effects[0].Amplitude = 3000;
                break;
            case 29809: // Desecration Arm - 36 instead of 37 - typo? :/
                spellInfo->Effects[EFFECT_0].RadiusEntry = sSpellRadiusStore.LookupEntry(EFFECT_RADIUS_7_YARDS);
                break;
            // Master Shapeshifter: missing stance data for forms other than bear - bear version has correct data
            // To prevent aura staying on target after talent unlearned
            case 48420:
                spellInfo->Stances = 1 << (FORM_CAT - 1);
                break;
            case 48421:
                spellInfo->Stances = 1 << (FORM_MOONKIN - 1);
                break;
            case 48422:
                spellInfo->Stances = 1 << (FORM_TREE - 1);
                break;
            case 51466: // Elemental Oath (Rank 1)
            case 51470: // Elemental Oath (Rank 2)
                spellInfo->Effects[EFFECT_1].Effect = SPELL_EFFECT_APPLY_AURA;
                spellInfo->Effects[EFFECT_1].ApplyAuraName = SPELL_AURA_ADD_FLAT_MODIFIER;
                spellInfo->Effects[EFFECT_1].MiscValue = SPELLMOD_EFFECT2;
                spellInfo->Effects[EFFECT_1].SpellClassMask = flag96(0x00000000, 0x00004000, 0x00000000);
                break;
            case 47569: // Improved Shadowform (Rank 1)
                // with this spell atrribute aura can be stacked several times
                spellInfo->Attributes &= ~SPELL_ATTR0_NOT_SHAPESHIFT;
                break;
            case 64904: // Hymn of Hope
                spellInfo->Effects[EFFECT_1].ApplyAuraName = SPELL_AURA_MOD_INCREASE_ENERGY_PERCENT;
                break;
            case 30421: // Nether Portal - Perseverence
                spellInfo->Effects[2].BasePoints += 30000;
                break;
            case 51735: // Ebon Plague
            case 51734:
            case 51726:
                spellInfo->AttributesEx3 |= SPELL_ATTR3_STACK_FOR_DIFF_CASTERS;
                spellInfo->SpellFamilyFlags[2] = 0x10;
                spellInfo->Effects[1].ApplyAuraName = SPELL_AURA_MOD_DAMAGE_PERCENT_TAKEN;
                break;
            case 41913: // Parasitic Shadowfiend Passive
                spellInfo->Effects[0].ApplyAuraName = SPELL_AURA_DUMMY; // proc debuff, and summon infinite fiends
                break;
            case 27892: // To Anchor 1
            case 27928: // To Anchor 1
            case 27935: // To Anchor 1
            case 27915: // Anchor to Skulls
            case 27931: // Anchor to Skulls
            case 27937: // Anchor to Skulls
                spellInfo->RangeEntry = sSpellRangeStore.LookupEntry(13);
                break;
            // target allys instead of enemies, target A is src_caster, spells with effect like that have ally target
            // this is the only known exception, probably just wrong data
            case 29214: // Wrath of the Plaguebringer
            case 54836: // Wrath of the Plaguebringer
                spellInfo->Effects[EFFECT_0].TargetB = SpellImplicitTargetInfo(TARGET_UNIT_SRC_AREA_ALLY);
                spellInfo->Effects[EFFECT_1].TargetB = SpellImplicitTargetInfo(TARGET_UNIT_SRC_AREA_ALLY);
                break;
            case 63675: // Improved Devouring Plague
                spellInfo->AttributesEx3 |= SPELL_ATTR3_NO_DONE_BONUS;
                break;
            case 8145: // Tremor Totem (instant pulse)
            case 6474: // Earthbind Totem (instant pulse)
                spellInfo->AttributesEx5 |= SPELL_ATTR5_START_PERIODIC_AT_APPLY;
                break;
            case 53241: // Marked for Death (Rank 1)
            case 53243: // Marked for Death (Rank 2)
            case 53244: // Marked for Death (Rank 3)
            case 53245: // Marked for Death (Rank 4)
            case 53246: // Marked for Death (Rank 5)
                spellInfo->Effects[EFFECT_0].SpellClassMask = flag96(0x00067801, 0x10820001, 0x00000801);
                break;
            case 5176:  // Wrath
            case 2912:  // Starfire
            case 78674: // Starsurge
                spellInfo->Effects[1].Effect = SPELL_EFFECT_DUMMY;
                spellInfo->Effects[1].TargetA = TARGET_UNIT_CASTER;
                break;
            case 70728: // Exploit Weakness (needs target selection script)
            case 70840: // Devious Minds (needs target selection script)
                spellInfo->Effects[EFFECT_0].TargetA = SpellImplicitTargetInfo(TARGET_UNIT_CASTER);
                spellInfo->Effects[EFFECT_0].TargetB = SpellImplicitTargetInfo(TARGET_UNIT_PET);
                break;
            case 70893: // Culling The Herd (needs target selection script)
                spellInfo->Effects[EFFECT_0].TargetA = SpellImplicitTargetInfo(TARGET_UNIT_CASTER);
                spellInfo->Effects[EFFECT_0].TargetB = SpellImplicitTargetInfo(TARGET_UNIT_MASTER);
                break;
            case 54800: // Sigil of the Frozen Conscience - change class mask to custom extended flags of Icy Touch
                        // this is done because another spell also uses the same SpellFamilyFlags as Icy Touch
                        // SpellFamilyFlags[0] & 0x00000040 in SPELLFAMILY_DEATHKNIGHT is currently unused (3.3.5a)
                        // this needs research on modifier applying rules, does not seem to be in Attributes fields
                spellInfo->Effects[EFFECT_0].SpellClassMask = flag96(0x00000040, 0x00000000, 0x00000000);
                break;
            case 64949: // Idol of the Flourishing Life
                spellInfo->Effects[EFFECT_0].SpellClassMask = flag96(0x00000000, 0x02000000, 0x00000000);
                spellInfo->Effects[EFFECT_0].ApplyAuraName = SPELL_AURA_ADD_FLAT_MODIFIER;
                break;
            case 34231: // Libram of the Lightbringer
            case 60792: // Libram of Tolerance
            case 64956: // Libram of the Resolute
                spellInfo->Effects[EFFECT_0].SpellClassMask = flag96(0x80000000, 0x00000000, 0x00000000);
                spellInfo->Effects[EFFECT_0].ApplyAuraName = SPELL_AURA_ADD_FLAT_MODIFIER;
                break;
            case 28851: // Libram of Light
            case 28853: // Libram of Divinity
            case 32403: // Blessed Book of Nagrand
                spellInfo->Effects[EFFECT_0].SpellClassMask = flag96(0x40000000, 0x00000000, 0x00000000);
                spellInfo->Effects[EFFECT_0].ApplyAuraName = SPELL_AURA_ADD_FLAT_MODIFIER;
                break;
            case 45602: // Ride Carpet
                spellInfo->Effects[EFFECT_0].BasePoints = 0; // force seat 0, vehicle doesn't have the required seat flags for "no seat specified (-1)"
                break;
            case 64745: // Item - Death Knight T8 Tank 4P Bonus
            case 64936: // Item - Warrior T8 Protection 4P Bonus
                spellInfo->Effects[0].BasePoints = 100; // 100% chance of procc'ing, not -10% (chance calculated in PrepareTriggersExecutedOnHit)
                break;
            case 59414: // Pulsing Shockwave Aura (Loken)
                // this flag breaks movement, remove it
                spellInfo->AttributesEx &= ~SPELL_ATTR1_CHANNELED_1;
                break;
            case 61719: // Easter Lay Noblegarden Egg Aura - Interrupt flags copied from aura which this aura is linked with
                spellInfo->AuraInterruptFlags = AURA_INTERRUPT_FLAG_HITBYSPELL | AURA_INTERRUPT_FLAG_TAKE_DAMAGE;
                break;
            case 70650: // Death Knight T10 Tank 2P Bonus
                spellInfo->Effects[0].ApplyAuraName = SPELL_AURA_ADD_PCT_MODIFIER;
                break;
            case 71838: // Drain Life - Bryntroll Normal
            case 71839: // Drain Life - Bryntroll Heroic
                spellInfo->AttributesEx2 |= SPELL_ATTR2_CANT_CRIT;
                break;
            case 34471: // The Beast Within
                spellInfo->AttributesEx5 |= SPELL_ATTR5_USABLE_WHILE_CONFUSED | SPELL_ATTR5_USABLE_WHILE_FEARED | SPELL_ATTR5_USABLE_WHILE_STUNNED;
                break;
            // ULDUAR SPELLS
            //
            case 62374: // Pursued (Flame Leviathan)
                spellInfo->Effects[EFFECT_0].RadiusEntry = sSpellRadiusStore.LookupEntry(EFFECT_RADIUS_50000_YARDS);   // 50000yd
                break;
            case 63342: // Focused Eyebeam Summon Trigger (Kologarn)
                spellInfo->MaxAffectedTargets = 1;
                break;
            case 62716: // Growth of Nature (Freya)
            case 65584: // Growth of Nature (Freya)
            case 64381: // Strength of the Pack (Auriaya)
                spellInfo->AttributesEx3 |= SPELL_ATTR3_STACK_FOR_DIFF_CASTERS;
                break;
            case 63018: // Searing Light (XT-002)
            case 65121: // Searing Light (25m) (XT-002)
            case 63024: // Gravity Bomb (XT-002)
            case 64234: // Gravity Bomb (25m) (XT-002)
                spellInfo->MaxAffectedTargets = 1;
                break;
            case 62834: // Boom (XT-002)
            // This hack is here because we suspect our implementation of spell effect execution on targets
            // is done in the wrong order. We suspect that EFFECT_0 needs to be applied on all targets,
            // then EFFECT_1, etc - instead of applying each effect on target1, then target2, etc.
            // The above situation causes the visual for this spell to be bugged, so we remove the instakill
            // effect and implement a script hack for that.
                spellInfo->Effects[EFFECT_1].Effect = 0;
                break;
            case 64386: // Terrifying Screech (Auriaya)
            case 64389: // Sentinel Blast (Auriaya)
            case 64678: // Sentinel Blast (Auriaya)
                spellInfo->DurationEntry = sSpellDurationStore.LookupEntry(28); // 5 seconds, wrong DBC data?
                break;
            case 64321: // Potent Pheromones (Freya)
                // spell should dispel area aura, but doesn't have the attribute
                // may be db data bug, or blizz may keep reapplying area auras every update with checking immunity
                // that will be clear if we get more spells with problem like this
                spellInfo->AttributesEx |= SPELL_ATTR1_DISPEL_AURAS_ON_IMMUNITY;
                break;
            case 62301: // Cosmic Smash (Algalon the Observer)
                spellInfo->MaxAffectedTargets = 1;
                break;
            case 64598: // Cosmic Smash (Algalon the Observer)
                spellInfo->MaxAffectedTargets = 3;
                break;
            case 62293: // Cosmic Smash (Algalon the Observer)
                spellInfo->Effects[EFFECT_0].TargetB = SpellImplicitTargetInfo(TARGET_DEST_CASTER);
                break;
            case 62311: // Cosmic Smash (Algalon the Observer)
            case 64596: // Cosmic Smash (Algalon the Observer)
                spellInfo->RangeEntry = sSpellRangeStore.LookupEntry(6);  // 100yd
                break;
            // ENDOF ULDUAR SPELLS
            //
            // TRIAL OF THE CRUSADER SPELLS
            //
            case 66258: // Infernal Eruption (10N)
            case 67901: // Infernal Eruption (25N)
                // increase duration from 15 to 18 seconds because caster is already
                // unsummoned when spell missile hits the ground so nothing happen in result
                spellInfo->DurationEntry = sSpellDurationStore.LookupEntry(85);
                break;
            // ENDOF TRIAL OF THE CRUSADER SPELLS
            //
            // ICECROWN CITADEL SPELLS
            //
            // THESE SPELLS ARE WORKING CORRECTLY EVEN WITHOUT THIS HACK
            // THE ONLY REASON ITS HERE IS THAT CURRENT GRID SYSTEM
            // DOES NOT ALLOW FAR OBJECT SELECTION (dist > 333)
            case 70781: // Light's Hammer Teleport
            case 70856: // Oratory of the Damned Teleport
            case 70857: // Rampart of Skulls Teleport
            case 70858: // Deathbringer's Rise Teleport
            case 70859: // Upper Spire Teleport
            case 70860: // Frozen Throne Teleport
            case 70861: // Sindragosa's Lair Teleport
                spellInfo->Effects[EFFECT_0].TargetA = SpellImplicitTargetInfo(TARGET_DEST_DB);
                break;
<<<<<<< HEAD
            case 69055: // Saber Lash (Lord Marrowgar)
            case 70814: // Saber Lash (Lord Marrowgar)
                spellInfo->Effects[EFFECT_0].RadiusEntry = sSpellRadiusStore.LookupEntry(EFFECT_RADIUS_5_YARDS); // 5yd
=======
            case 69055: // Bone Slice (Lord Marrowgar)
            case 70814: // Bone Slice (Lord Marrowgar)
                spellInfo->EffectRadiusIndex[0] = EFFECT_RADIUS_8_YARDS; // 5yd
>>>>>>> 817f5b36
                break;
            case 69075: // Bone Storm (Lord Marrowgar)
            case 70834: // Bone Storm (Lord Marrowgar)
            case 70835: // Bone Storm (Lord Marrowgar)
            case 70836: // Bone Storm (Lord Marrowgar)
            case 72864: // Death Plague (Rotting Frost Giant)
            case 71160: // Plague Stench (Stinky)
            case 71161: // Plague Stench (Stinky)
            case 71123: // Decimate (Stinky & Precious)
                spellInfo->Effects[EFFECT_0].RadiusEntry = sSpellRadiusStore.LookupEntry(EFFECT_RADIUS_100_YARDS); // 100yd
                break;
            case 71169: // Shadow's Fate
                spellInfo->AttributesEx3 |= SPELL_ATTR3_STACK_FOR_DIFF_CASTERS;
                break;
            case 72378: // Blood Nova (Deathbringer Saurfang)
            case 73058: // Blood Nova (Deathbringer Saurfang)
                spellInfo->Effects[EFFECT_0].RadiusEntry = sSpellRadiusStore.LookupEntry(EFFECT_RADIUS_200_YARDS);
                spellInfo->Effects[EFFECT_1].RadiusEntry = sSpellRadiusStore.LookupEntry(EFFECT_RADIUS_200_YARDS);
                break;
            case 72769: // Scent of Blood (Deathbringer Saurfang)
                spellInfo->Effects[EFFECT_0].RadiusEntry = sSpellRadiusStore.LookupEntry(EFFECT_RADIUS_200_YARDS);
                // no break
            case 72771: // Scent of Blood (Deathbringer Saurfang)
                spellInfo->Effects[EFFECT_1].RadiusEntry = sSpellRadiusStore.LookupEntry(EFFECT_RADIUS_200_YARDS);
                break;
            case 72723: // Resistant Skin (Deathbringer Saurfang adds)
                // this spell initially granted Shadow damage immunity, however it was removed but the data was left in client
                spellInfo->Effects[EFFECT_2].Effect = 0;
                break;
            case 70460: // Coldflame Jets (Traps after Saurfang)
                spellInfo->DurationEntry = sSpellDurationStore.LookupEntry(1); // 10 seconds
                break;
            case 71412: // Green Ooze Summon (Professor Putricide)
            case 71415: // Orange Ooze Summon (Professor Putricide)
                spellInfo->Effects[EFFECT_0].TargetA = SpellImplicitTargetInfo(TARGET_UNIT_TARGET_ANY);
                break;
            case 71159: // Awaken Plagued Zombies
                spellInfo->DurationEntry = sSpellDurationStore.LookupEntry(21);
                break;
            case 70530: // Volatile Ooze Beam Protection (Professor Putricide)
                spellInfo->Effects[EFFECT_0].Effect = SPELL_EFFECT_APPLY_AURA; // for an unknown reason this was SPELL_EFFECT_APPLY_AREA_AURA_RAID
                break;
            // THIS IS HERE BECAUSE COOLDOWN ON CREATURE PROCS IS NOT IMPLEMENTED
            case 71604: // Mutated Strength (Professor Putricide)
            case 72673: // Mutated Strength (Professor Putricide)
            case 72674: // Mutated Strength (Professor Putricide)
            case 72675: // Mutated Strength (Professor Putricide)
                spellInfo->Effects[EFFECT_1].Effect = 0;
                break;
            case 72454: // Mutated Plague (Professor Putricide)
            case 72464: // Mutated Plague (Professor Putricide)
            case 72506: // Mutated Plague (Professor Putricide)
            case 72507: // Mutated Plague (Professor Putricide)
                spellInfo->Effects[EFFECT_0].RadiusEntry = sSpellRadiusStore.LookupEntry(EFFECT_RADIUS_50000_YARDS); // 50000yd
                break;
            case 70911: // Unbound Plague (Professor Putricide) (needs target selection script)
            case 72854: // Unbound Plague (Professor Putricide) (needs target selection script)
            case 72855: // Unbound Plague (Professor Putricide) (needs target selection script)
            case 72856: // Unbound Plague (Professor Putricide) (needs target selection script)
                spellInfo->Effects[EFFECT_0].TargetB = SpellImplicitTargetInfo(TARGET_UNIT_TARGET_ENEMY);
                break;
            case 71518: // Unholy Infusion Quest Credit (Professor Putricide)
            case 72934: // Blood Infusion Quest Credit (Blood-Queen Lana'thel)
            case 72289: // Frost Infusion Quest Credit (Sindragosa)
                spellInfo->Effects[EFFECT_0].RadiusEntry = sSpellRadiusStore.LookupEntry(EFFECT_RADIUS_50000_YARDS); // another missing radius
                break;
            case 71708: // Empowered Flare (Blood Prince Council)
            case 72785: // Empowered Flare (Blood Prince Council)
            case 72786: // Empowered Flare (Blood Prince Council)
            case 72787: // Empowered Flare (Blood Prince Council)
                spellInfo->AttributesEx3 |= SPELL_ATTR3_NO_DONE_BONUS;
                break;
            case 71266: // Swarming Shadows
            case 72890: // Swarming Shadows
                spellInfo->AreaGroupId = 0; // originally, these require area 4522, which is... outside of Icecrown Citadel
                break;
            case 70602: // Corruption
            case 48278: // Paralyze
                spellInfo->AttributesEx3 |= SPELL_ATTR3_STACK_FOR_DIFF_CASTERS;
                break;
            case 70715: // Column of Frost (visual marker)
                spellInfo->DurationEntry = sSpellDurationStore.LookupEntry(32); // 6 seconds (missing)
                break;
            case 71085: // Mana Void (periodic aura)
                spellInfo->DurationEntry = sSpellDurationStore.LookupEntry(9); // 30 seconds (missing)
                break;
            case 72015: // Frostbolt Volley (only heroic)
            case 72016: // Frostbolt Volley (only heroic)
                spellInfo->Effects[EFFECT_2].RadiusEntry = sSpellRadiusStore.LookupEntry(EFFECT_RADIUS_40_YARDS);
                break;
            case 70936: // Summon Suppressor (needs target selection script)
                spellInfo->Effects[EFFECT_0].TargetA = SpellImplicitTargetInfo(TARGET_UNIT_TARGET_ANY);
                spellInfo->Effects[EFFECT_0].TargetB = SpellImplicitTargetInfo();
                break;
            case 72706: // Achievement Check (Valithria Dreamwalker)
            case 71357: // Order Whelp
                spellInfo->Effects[EFFECT_0].RadiusEntry = sSpellRadiusStore.LookupEntry(EFFECT_RADIUS_200_YARDS);   // 200yd
                break;
            case 70598: // Sindragosa's Fury
                spellInfo->Effects[EFFECT_0].TargetA = SpellImplicitTargetInfo(TARGET_DEST_DEST);
                break;
            case 69846: // Frost Bomb
                spellInfo->Speed = 0.0f;    // This spell's summon happens instantly
                break;
            case 71614: // Ice Lock
                spellInfo->Mechanic = MECHANIC_STUN;
                break;
            case 72762: // Defile
                spellInfo->DurationEntry = sSpellDurationStore.LookupEntry(559); // 53 seconds
                break;
            case 72743: // Defile
                spellInfo->DurationEntry = sSpellDurationStore.LookupEntry(22); // 45 seconds
                break;
            case 72754: // Defile
            case 73708: // Defile
            case 73709: // Defile
            case 73710: // Defile
                spellInfo->Effects[EFFECT_0].RadiusEntry = sSpellRadiusStore.LookupEntry(EFFECT_RADIUS_200_YARDS); // 200yd
                spellInfo->Effects[EFFECT_1].RadiusEntry = sSpellRadiusStore.LookupEntry(EFFECT_RADIUS_200_YARDS); // 200yd
                break;
            case 69030: // Val'kyr Target Search
                spellInfo->Effects[EFFECT_0].RadiusEntry = sSpellRadiusStore.LookupEntry(EFFECT_RADIUS_200_YARDS); // 200yd
                spellInfo->Effects[EFFECT_1].RadiusEntry = sSpellRadiusStore.LookupEntry(EFFECT_RADIUS_200_YARDS); // 200yd
                break;
            case 69198: // Raging Spirit Visual
                spellInfo->RangeEntry = sSpellRangeStore.LookupEntry(13); // 50000yd
                break;
            case 73654: // Harvest Souls
            case 74295: // Harvest Souls
            case 74296: // Harvest Souls
            case 74297: // Harvest Souls
                spellInfo->Effects[EFFECT_0].RadiusEntry = sSpellRadiusStore.LookupEntry(EFFECT_RADIUS_50000_YARDS); // 50000yd
                spellInfo->Effects[EFFECT_1].RadiusEntry = sSpellRadiusStore.LookupEntry(EFFECT_RADIUS_50000_YARDS); // 50000yd
                spellInfo->Effects[EFFECT_2].RadiusEntry = sSpellRadiusStore.LookupEntry(EFFECT_RADIUS_50000_YARDS); // 50000yd
                break;
            case 73655: // Harvest Soul
                spellInfo->AttributesEx3 |= SPELL_ATTR3_NO_DONE_BONUS;
                break;
            case 73540: // Summon Shadow Trap
                spellInfo->DurationEntry = sSpellDurationStore.LookupEntry(23); // 90 seconds
                break;
            case 73530: // Shadow Trap (visual)
                spellInfo->DurationEntry = sSpellDurationStore.LookupEntry(28); // 5 seconds
                break;
            case 73529: // Shadow Trap
                spellInfo->Effects[EFFECT_1].RadiusEntry = sSpellRadiusStore.LookupEntry(EFFECT_RADIUS_10_YARDS); // 10yd
                break;
            case 74282: // Shadow Trap (searcher)
                spellInfo->Effects[EFFECT_0].RadiusEntry = sSpellRadiusStore.LookupEntry(EFFECT_RADIUS_3_YARDS); // 3yd
                break;
            case 72595: // Restore Soul
            case 73650: // Restore Soul
                spellInfo->Effects[EFFECT_0].RadiusEntry = sSpellRadiusStore.LookupEntry(EFFECT_RADIUS_200_YARDS); // 200yd
                break;
            case 74086: // Destroy Soul
                spellInfo->Effects[EFFECT_0].RadiusEntry = sSpellRadiusStore.LookupEntry(EFFECT_RADIUS_200_YARDS); // 200yd
                break;
            case 74302: // Summon Spirit Bomb
            case 74342: // Summon Spirit Bomb
                spellInfo->Effects[EFFECT_0].RadiusEntry = sSpellRadiusStore.LookupEntry(EFFECT_RADIUS_200_YARDS); // 200yd
                spellInfo->MaxAffectedTargets = 1;
                break;
            case 74341: // Summon Spirit Bomb
            case 74343: // Summon Spirit Bomb
                spellInfo->Effects[EFFECT_0].RadiusEntry = sSpellRadiusStore.LookupEntry(EFFECT_RADIUS_200_YARDS); // 200yd
                spellInfo->MaxAffectedTargets = 3;
                break;
            case 73579: // Summon Spirit Bomb
                spellInfo->Effects[EFFECT_0].RadiusEntry = sSpellRadiusStore.LookupEntry(EFFECT_RADIUS_25_YARDS); // 25yd
                break;
            case 72350: // Fury of Frostmourne
                spellInfo->Effects[EFFECT_0].RadiusEntry = sSpellRadiusStore.LookupEntry(EFFECT_RADIUS_50000_YARDS); // 50000yd
                spellInfo->Effects[EFFECT_1].RadiusEntry = sSpellRadiusStore.LookupEntry(EFFECT_RADIUS_50000_YARDS); // 50000yd
                break;
            case 75127: // Kill Frostmourne Players
            case 72351: // Fury of Frostmourne
            case 72431: // Jump (removes Fury of Frostmourne debuff)
            case 72429: // Mass Resurrection
            case 73159: // Play Movie
            case 73582: // Trigger Vile Spirit (Inside, Heroic)
                spellInfo->Effects[EFFECT_0].RadiusEntry = sSpellRadiusStore.LookupEntry(EFFECT_RADIUS_50000_YARDS); // 50000yd
                break;
            case 72376: // Raise Dead
                spellInfo->MaxAffectedTargets = 3;
                spellInfo->Effects[EFFECT_0].RadiusEntry = sSpellRadiusStore.LookupEntry(EFFECT_RADIUS_50000_YARDS); // 50000yd
                break;
            case 71809: // Jump
                spellInfo->RangeEntry = sSpellRangeStore.LookupEntry(3); // 20yd
                spellInfo->Effects[EFFECT_0].RadiusEntry = sSpellRadiusStore.LookupEntry(EFFECT_RADIUS_25_YARDS); // 25yd
                break;
            case 72405: // Broken Frostmourne
                spellInfo->Effects[EFFECT_1].RadiusEntry = sSpellRadiusStore.LookupEntry(EFFECT_RADIUS_200_YARDS); // 200yd
                break;
            // ENDOF ICECROWN CITADEL SPELLS
            //
            // RUBY SANCTUM SPELLS
            //
            case 74769: // Twilight Cutter
            case 77844: // Twilight Cutter
            case 77845: // Twilight Cutter
            case 77846: // Twilight Cutter
                spellInfo->Effects[EFFECT_0].RadiusEntry = sSpellRadiusStore.LookupEntry(EFFECT_RADIUS_100_YARDS); // 100yd
                break;
            case 75509: // Twilight Mending
                spellInfo->AttributesEx6 |= SPELL_ATTR6_CAN_TARGET_INVISIBLE;
                spellInfo->AttributesEx2 |= SPELL_ATTR2_CAN_TARGET_NOT_IN_LOS;
                break;
            case 75888: // Awaken Flames
            case 75889: // Awaken Flames
                spellInfo->AttributesEx |= SPELL_ATTR1_CANT_TARGET_SELF;
                break;
            // ENDOF RUBY SANCTUM SPELLS
            //
            case 40055: // Introspection
            case 40165: // Introspection
            case 40166: // Introspection
            case 40167: // Introspection
                spellInfo->Attributes |= SPELL_ATTR0_NEGATIVE_1;
                break;
            case 2378: // Minor Fortitude
                spellInfo->ManaCost = 0;
                spellInfo->ManaPerSecond = 0;
                break;
            // OCULUS SPELLS
            // The spells below are here, because their effect 1 is giving warning, because the triggered spell is not found in dbc and is missing from encounter sniff.
            case 49462: // Call Ruby Drake
            case 49461: // Call Amber Drake
            case 49345: // Call Emerald Drake
                spellInfo->Effects[EFFECT_1].Effect = 0;
                break;
            // Halls Of Origination spells
            // Temple Guardian Anhuur
            case 76606: // Disable Beacon Beams L
            case 76608: // Disable Beacon Beams R
                // Little hack, Increase the radius so it can hit the Cave In Stalkers in the platform.
                spellInfo->Effects[EFFECT_0].MaxRadiusEntry = sSpellRadiusStore.LookupEntry(EFFECT_RADIUS_45_YARDS);
                break;
            case 75323: // Reverberating Hymn
                // Aura is refreshed at 3 seconds, and the tick should happen at the fourth.
                spellInfo->AttributesEx8 |= SPELL_ATTR8_DONT_RESET_PERIODIC_TIMER;
                break;
            case 24314: // Threatening Gaze
                spellInfo->AuraInterruptFlags |= AURA_INTERRUPT_FLAG_CAST | AURA_INTERRUPT_FLAG_MOVE | AURA_INTERRUPT_FLAG_JUMP;
                break;
            case 5420: // Tree of Life (Passive)
                spellInfo->Stances = 1 << (FORM_TREE - 1);
                break;
            default:
                break;
        }

        switch (spellInfo->SpellFamilyName)
        {
            case SPELLFAMILY_PALADIN:
                // Seals of the Pure should affect Seal of Righteousness
                if (spellInfo->SpellIconID == 25 && spellInfo->Attributes & SPELL_ATTR0_PASSIVE)
                    spellInfo->Effects[EFFECT_0].SpellClassMask[1] |= 0x20000000;
                break;
            case SPELLFAMILY_DEATHKNIGHT:
                // Icy Touch - extend FamilyFlags (unused value) for Sigil of the Frozen Conscience to use
                if (spellInfo->SpellIconID == 2721 && spellInfo->SpellFamilyFlags[0] & 0x2)
                    spellInfo->SpellFamilyFlags[0] |= 0x40;
                break;
        }
    }

    SummonPropertiesEntry* properties = const_cast<SummonPropertiesEntry*>(sSummonPropertiesStore.LookupEntry(121));
    properties->Type = SUMMON_TYPE_TOTEM;
    properties = const_cast<SummonPropertiesEntry*>(sSummonPropertiesStore.LookupEntry(647)); // 52893
    properties->Type = SUMMON_TYPE_TOTEM;

    sLog->outInfo(LOG_FILTER_SERVER_LOADING, ">> Loaded SpellInfo corrections in %u ms", GetMSTimeDiffToNow(oldMSTime));
}<|MERGE_RESOLUTION|>--- conflicted
+++ resolved
@@ -3380,15 +3380,9 @@
             case 70861: // Sindragosa's Lair Teleport
                 spellInfo->Effects[EFFECT_0].TargetA = SpellImplicitTargetInfo(TARGET_DEST_DB);
                 break;
-<<<<<<< HEAD
             case 69055: // Saber Lash (Lord Marrowgar)
             case 70814: // Saber Lash (Lord Marrowgar)
-                spellInfo->Effects[EFFECT_0].RadiusEntry = sSpellRadiusStore.LookupEntry(EFFECT_RADIUS_5_YARDS); // 5yd
-=======
-            case 69055: // Bone Slice (Lord Marrowgar)
-            case 70814: // Bone Slice (Lord Marrowgar)
-                spellInfo->EffectRadiusIndex[0] = EFFECT_RADIUS_8_YARDS; // 5yd
->>>>>>> 817f5b36
+                spellInfo->Effects[EFFECT_0].RadiusEntry = sSpellRadiusStore.LookupEntry(EFFECT_RADIUS_8_YARDS); // 8yd
                 break;
             case 69075: // Bone Storm (Lord Marrowgar)
             case 70834: // Bone Storm (Lord Marrowgar)
