/*
 * Copyright (C) 2008-2018 TrinityCore <https://www.trinitycore.org/>
 * Copyright (C) 2005-2009 MaNGOS <http://getmangos.com/>
 *
 * This program is free software; you can redistribute it and/or modify it
 * under the terms of the GNU General Public License as published by the
 * Free Software Foundation; either version 2 of the License, or (at your
 * option) any later version.
 *
 * This program is distributed in the hope that it will be useful, but WITHOUT
 * ANY WARRANTY; without even the implied warranty of MERCHANTABILITY or
 * FITNESS FOR A PARTICULAR PURPOSE. See the GNU General Public License for
 * more details.
 *
 * You should have received a copy of the GNU General Public License along
 * with this program. If not, see <http://www.gnu.org/licenses/>.
 */

#include "SpellMgr.h"
#include "BattlefieldMgr.h"
#include "BattlefieldWG.h"
#include "BattlegroundMgr.h"
#include "Chat.h"
#include "DB2Stores.h"
#include "DatabaseEnv.h"
#include "Log.h"
#include "MotionMaster.h"
#include "ObjectMgr.h"
#include "Player.h"
#include "SharedDefines.h"
#include "Spell.h"
#include "SpellAuraDefines.h"
#include "SpellInfo.h"
#include <G3D/g3dmath.h>

PetFamilySpellsStore sPetFamilySpellsStore;

bool IsPrimaryProfessionSkill(uint32 skill)
{
    SkillLineEntry const* pSkill = sSkillLineStore.LookupEntry(skill);
    return pSkill && pSkill->CategoryID == SKILL_CATEGORY_PROFESSION;
}

bool IsWeaponSkill(uint32 skill)
{
    SkillLineEntry const* pSkill = sSkillLineStore.LookupEntry(skill);
    return pSkill && pSkill->CategoryID == SKILL_CATEGORY_WEAPON;
}

bool IsPartOfSkillLine(uint32 skillId, uint32 spellId)
{
    SkillLineAbilityMapBounds skillBounds = sSpellMgr->GetSkillLineAbilityMapBounds(spellId);
    for (SkillLineAbilityMap::const_iterator itr = skillBounds.first; itr != skillBounds.second; ++itr)
        if (itr->second->SkillLine == int32(skillId))
            return true;

    return false;
}

SpellMgr::SpellMgr() { }

SpellMgr::~SpellMgr()
{
    UnloadSpellInfoStore();
}

SpellMgr* SpellMgr::instance()
{
    static SpellMgr instance;
    return &instance;
}

/// Some checks for spells, to prevent adding deprecated/broken spells for trainers, spell book, etc
bool SpellMgr::IsSpellValid(SpellInfo const* spellInfo, Player* player, bool msg)
{
    // not exist
    if (!spellInfo)
        return false;

    bool needCheckReagents = false;

    // check effects
    for (SpellEffectInfo const* effect : spellInfo->GetEffectsForDifficulty(DIFFICULTY_NONE))
    {
        if (!effect)
            continue;

        switch (effect->Effect)
        {
            case 0:
                continue;

            // craft spell for crafting non-existed item (break client recipes list show)
            case SPELL_EFFECT_CREATE_ITEM:
            case SPELL_EFFECT_CREATE_LOOT:
            {
                if (effect->ItemType == 0)
                {
                    // skip auto-loot crafting spells, it does not need explicit item info (but has special fake items sometimes).
                    if (!spellInfo->IsLootCrafting())
                    {
                        if (msg)
                        {
                            if (player)
                                ChatHandler(player->GetSession()).PSendSysMessage("The craft spell %u does not have a create item entry.", spellInfo->Id);
                            else
                                TC_LOG_ERROR("sql.sql", "The craft spell %u does not have a create item entry.", spellInfo->Id);
                        }
                        return false;
                    }

                }
                // also possible IsLootCrafting case but fake items must exist anyway
                else if (!sObjectMgr->GetItemTemplate(effect->ItemType))
                {
                    if (msg)
                    {
                        if (player)
                            ChatHandler(player->GetSession()).PSendSysMessage("Craft spell %u has created a non-existing in DB item (Entry: %u) and then...", spellInfo->Id, effect->ItemType);
                        else
                            TC_LOG_ERROR("sql.sql", "Craft spell %u has created a non-existing item in DB item (Entry: %u) and then...", spellInfo->Id, effect->ItemType);
                    }
                    return false;
                }

                needCheckReagents = true;
                break;
            }
            case SPELL_EFFECT_LEARN_SPELL:
            {
                SpellInfo const* spellInfo2 = sSpellMgr->GetSpellInfo(effect->TriggerSpell);
                if (!IsSpellValid(spellInfo2, player, msg))
                {
                    if (msg)
                    {
                        if (player)
                            ChatHandler(player->GetSession()).PSendSysMessage("Spell %u learn to broken spell %u, and then...", spellInfo->Id, effect->TriggerSpell);
                        else
                            TC_LOG_ERROR("sql.sql", "Spell %u learn to invalid spell %u, and then...", spellInfo->Id, effect->TriggerSpell);
                    }
                    return false;
                }
                break;
            }
        }
    }

    if (needCheckReagents)
    {
        for (uint8 j = 0; j < MAX_SPELL_REAGENTS; ++j)
        {
            if (spellInfo->Reagent[j] > 0 && !sObjectMgr->GetItemTemplate(spellInfo->Reagent[j]))
            {
                if (msg)
                {
                    if (player)
                        ChatHandler(player->GetSession()).PSendSysMessage("Craft spell %u refers a non-existing reagent in DB item (Entry: %u) and then...", spellInfo->Id, spellInfo->Reagent[j]);
                    else
                        TC_LOG_ERROR("sql.sql", "Craft spell %u refers to a non-existing reagent in DB, item (Entry: %u) and then...", spellInfo->Id, spellInfo->Reagent[j]);
                }
                return false;
            }
        }
    }

    return true;
}

SpellChainNode const* SpellMgr::GetSpellChainNode(uint32 spell_id) const
{
    SpellChainMap::const_iterator itr = mSpellChains.find(spell_id);
    if (itr == mSpellChains.end())
        return NULL;

    return &itr->second;
}

uint32 SpellMgr::GetFirstSpellInChain(uint32 spell_id) const
{
    if (SpellChainNode const* node = GetSpellChainNode(spell_id))
        return node->first->Id;

    return spell_id;
}

uint32 SpellMgr::GetLastSpellInChain(uint32 spell_id) const
{
    if (SpellChainNode const* node = GetSpellChainNode(spell_id))
        return node->last->Id;

    return spell_id;
}

uint32 SpellMgr::GetNextSpellInChain(uint32 spell_id) const
{
    if (SpellChainNode const* node = GetSpellChainNode(spell_id))
        if (node->next)
            return node->next->Id;

    return 0;
}

uint32 SpellMgr::GetPrevSpellInChain(uint32 spell_id) const
{
    if (SpellChainNode const* node = GetSpellChainNode(spell_id))
        if (node->prev)
            return node->prev->Id;

    return 0;
}

uint8 SpellMgr::GetSpellRank(uint32 spell_id) const
{
    if (SpellChainNode const* node = GetSpellChainNode(spell_id))
        return node->rank;

    return 0;
}

uint32 SpellMgr::GetSpellWithRank(uint32 spell_id, uint32 rank, bool strict) const
{
    if (SpellChainNode const* node = GetSpellChainNode(spell_id))
    {
        if (rank != node->rank)
            return GetSpellWithRank(node->rank < rank ? node->next->Id : node->prev->Id, rank, strict);
    }
    else if (strict && rank > 1)
        return 0;
    return spell_id;
}

Trinity::IteratorPair<SpellRequiredMap::const_iterator> SpellMgr::GetSpellsRequiredForSpellBounds(uint32 spell_id) const
{
    return Trinity::Containers::MapEqualRange(mSpellReq, spell_id);
}

SpellsRequiringSpellMapBounds SpellMgr::GetSpellsRequiringSpellBounds(uint32 spell_id) const
{
    return mSpellsReqSpell.equal_range(spell_id);
}

bool SpellMgr::IsSpellRequiringSpell(uint32 spellid, uint32 req_spellid) const
{
    SpellsRequiringSpellMapBounds spellsRequiringSpell = GetSpellsRequiringSpellBounds(req_spellid);
    for (SpellsRequiringSpellMap::const_iterator itr = spellsRequiringSpell.first; itr != spellsRequiringSpell.second; ++itr)
    {
        if (itr->second == spellid)
            return true;
    }
    return false;
}

SpellLearnSkillNode const* SpellMgr::GetSpellLearnSkill(uint32 spell_id) const
{
    SpellLearnSkillMap::const_iterator itr = mSpellLearnSkills.find(spell_id);
    if (itr != mSpellLearnSkills.end())
        return &itr->second;
    else
        return NULL;
}

SpellLearnSpellMapBounds SpellMgr::GetSpellLearnSpellMapBounds(uint32 spell_id) const
{
    return mSpellLearnSpells.equal_range(spell_id);
}

bool SpellMgr::IsSpellLearnSpell(uint32 spell_id) const
{
    return mSpellLearnSpells.find(spell_id) != mSpellLearnSpells.end();
}

bool SpellMgr::IsSpellLearnToSpell(uint32 spell_id1, uint32 spell_id2) const
{
    SpellLearnSpellMapBounds bounds = GetSpellLearnSpellMapBounds(spell_id1);
    for (SpellLearnSpellMap::const_iterator i = bounds.first; i != bounds.second; ++i)
        if (i->second.Spell == spell_id2)
            return true;
    return false;
}

SpellTargetPosition const* SpellMgr::GetSpellTargetPosition(uint32 spell_id, SpellEffIndex effIndex) const
{
    SpellTargetPositionMap::const_iterator itr = mSpellTargetPositions.find(std::make_pair(spell_id, effIndex));
    if (itr != mSpellTargetPositions.end())
        return &itr->second;
    return NULL;
}

SpellSpellGroupMapBounds SpellMgr::GetSpellSpellGroupMapBounds(uint32 spell_id) const
{
    spell_id = GetFirstSpellInChain(spell_id);
    return mSpellSpellGroup.equal_range(spell_id);
}

bool SpellMgr::IsSpellMemberOfSpellGroup(uint32 spellid, SpellGroup groupid) const
{
    SpellSpellGroupMapBounds spellGroup = GetSpellSpellGroupMapBounds(spellid);
    for (SpellSpellGroupMap::const_iterator itr = spellGroup.first; itr != spellGroup.second; ++itr)
    {
        if (itr->second == groupid)
            return true;
    }
    return false;
}

SpellGroupSpellMapBounds SpellMgr::GetSpellGroupSpellMapBounds(SpellGroup group_id) const
{
    return mSpellGroupSpell.equal_range(group_id);
}

void SpellMgr::GetSetOfSpellsInSpellGroup(SpellGroup group_id, std::set<uint32>& foundSpells) const
{
    std::set<SpellGroup> usedGroups;
    GetSetOfSpellsInSpellGroup(group_id, foundSpells, usedGroups);
}

void SpellMgr::GetSetOfSpellsInSpellGroup(SpellGroup group_id, std::set<uint32>& foundSpells, std::set<SpellGroup>& usedGroups) const
{
    if (usedGroups.find(group_id) != usedGroups.end())
        return;
    usedGroups.insert(group_id);

    SpellGroupSpellMapBounds groupSpell = GetSpellGroupSpellMapBounds(group_id);
    for (SpellGroupSpellMap::const_iterator itr = groupSpell.first; itr != groupSpell.second; ++itr)
    {
        if (itr->second < 0)
        {
            SpellGroup currGroup = (SpellGroup)abs(itr->second);
            GetSetOfSpellsInSpellGroup(currGroup, foundSpells, usedGroups);
        }
        else
        {
            foundSpells.insert(itr->second);
        }
    }
}

bool SpellMgr::AddSameEffectStackRuleSpellGroups(SpellInfo const* spellInfo, int32 amount, std::map<SpellGroup, int32>& groups) const
{
    uint32 spellId = spellInfo->GetFirstRankSpell()->Id;
    SpellSpellGroupMapBounds spellGroup = GetSpellSpellGroupMapBounds(spellId);
    // Find group with SPELL_GROUP_STACK_RULE_EXCLUSIVE_SAME_EFFECT if it belongs to one
    for (SpellSpellGroupMap::const_iterator itr = spellGroup.first; itr != spellGroup.second; ++itr)
    {
        SpellGroup group = itr->second;
        SpellGroupStackMap::const_iterator found = mSpellGroupStack.find(group);
        if (found != mSpellGroupStack.end())
        {
            if (found->second == SPELL_GROUP_STACK_RULE_EXCLUSIVE_SAME_EFFECT)
            {
                // Put the highest amount in the map
                if (groups.find(group) == groups.end())
                    groups[group] = amount;
                else
                {
                    int32 curr_amount = groups[group];
                    // Take absolute value because this also counts for the highest negative aura
                    if (abs(curr_amount) < abs(amount))
                        groups[group] = amount;
                }
                // return because a spell should be in only one SPELL_GROUP_STACK_RULE_EXCLUSIVE_SAME_EFFECT group
                return true;
            }
        }
    }
    // Not in a SPELL_GROUP_STACK_RULE_EXCLUSIVE_SAME_EFFECT group, so return false
    return false;
}

SpellGroupStackRule SpellMgr::CheckSpellGroupStackRules(SpellInfo const* spellInfo1, SpellInfo const* spellInfo2) const
{
    uint32 spellid_1 = spellInfo1->GetFirstRankSpell()->Id;
    uint32 spellid_2 = spellInfo2->GetFirstRankSpell()->Id;
    if (spellid_1 == spellid_2)
        return SPELL_GROUP_STACK_RULE_DEFAULT;
    // find SpellGroups which are common for both spells
    SpellSpellGroupMapBounds spellGroup1 = GetSpellSpellGroupMapBounds(spellid_1);
    std::set<SpellGroup> groups;
    for (SpellSpellGroupMap::const_iterator itr = spellGroup1.first; itr != spellGroup1.second; ++itr)
    {
        if (IsSpellMemberOfSpellGroup(spellid_2, itr->second))
        {
            bool add = true;
            SpellGroupSpellMapBounds groupSpell = GetSpellGroupSpellMapBounds(itr->second);
            for (SpellGroupSpellMap::const_iterator itr2 = groupSpell.first; itr2 != groupSpell.second; ++itr2)
            {
                if (itr2->second < 0)
                {
                    SpellGroup currGroup = (SpellGroup)abs(itr2->second);
                    if (IsSpellMemberOfSpellGroup(spellid_1, currGroup) && IsSpellMemberOfSpellGroup(spellid_2, currGroup))
                    {
                        add = false;
                        break;
                    }
                }
            }
            if (add)
                groups.insert(itr->second);
        }
    }

    SpellGroupStackRule rule = SPELL_GROUP_STACK_RULE_DEFAULT;

    for (std::set<SpellGroup>::iterator itr = groups.begin(); itr!= groups.end(); ++itr)
    {
        SpellGroupStackMap::const_iterator found = mSpellGroupStack.find(*itr);
        if (found != mSpellGroupStack.end())
            rule = found->second;
        if (rule)
            break;
    }
    return rule;
}

SpellGroupStackRule SpellMgr::GetSpellGroupStackRule(SpellGroup group) const
{
    SpellGroupStackMap::const_iterator itr = mSpellGroupStack.find(group);
    if (itr != mSpellGroupStack.end())
        return itr->second;

    return SPELL_GROUP_STACK_RULE_DEFAULT;
}

SpellProcEntry const* SpellMgr::GetSpellProcEntry(uint32 spellId) const
{
    SpellProcMap::const_iterator itr = mSpellProcMap.find(spellId);
    if (itr != mSpellProcMap.end())
        return &itr->second;
    return NULL;
}

bool SpellMgr::CanSpellTriggerProcOnEvent(SpellProcEntry const& procEntry, ProcEventInfo& eventInfo)
{
    // proc type doesn't match
    if (!(eventInfo.GetTypeMask() & procEntry.ProcFlags))
        return false;

    // check XP or honor target requirement
    if (procEntry.AttributesMask & PROC_ATTR_REQ_EXP_OR_HONOR)
        if (Player* actor = eventInfo.GetActor()->ToPlayer())
            if (eventInfo.GetActionTarget() && !actor->isHonorOrXPTarget(eventInfo.GetActionTarget()))
                return false;

    // check power requirement
    if (procEntry.AttributesMask & PROC_ATTR_REQ_POWER_COST)
    {
        if (!eventInfo.GetProcSpell())
            return false;

        std::vector<SpellPowerCost> const& costs = eventInfo.GetProcSpell()->GetPowerCost();
        auto m = std::find_if(costs.begin(), costs.end(), [](SpellPowerCost const& cost) { return cost.Amount > 0; });
        if (m == costs.end())
            return false;
    }

    // always trigger for these types
    if (eventInfo.GetTypeMask() & (PROC_FLAG_KILLED | PROC_FLAG_KILL | PROC_FLAG_DEATH))
        return true;

    // do triggered cast checks
    // Do not consider autoattacks as triggered spells
    if (!(procEntry.AttributesMask & PROC_ATTR_TRIGGERED_CAN_PROC) && !(eventInfo.GetTypeMask() & AUTO_ATTACK_PROC_FLAG_MASK))
    {
        if (Spell const* spell = eventInfo.GetProcSpell())
        {
            if (spell->IsTriggered())
            {
                SpellInfo const* spellInfo = spell->GetSpellInfo();
                if (!spellInfo->HasAttribute(SPELL_ATTR3_TRIGGERED_CAN_TRIGGER_PROC_2) &&
                    !spellInfo->HasAttribute(SPELL_ATTR2_TRIGGERED_CAN_TRIGGER_PROC))
                    return false;
            }
        }
    }

    // check school mask (if set) for other trigger types
    if (procEntry.SchoolMask && !(eventInfo.GetSchoolMask() & procEntry.SchoolMask))
        return false;

    // check spell family name/flags (if set) for spells
    if (eventInfo.GetTypeMask() & (PERIODIC_PROC_FLAG_MASK | SPELL_PROC_FLAG_MASK))
    {
        if (SpellInfo const* eventSpellInfo = eventInfo.GetSpellInfo())
            if (!eventSpellInfo->IsAffected(procEntry.SpellFamilyName, procEntry.SpellFamilyMask))
                return false;
    }

    // check spell type mask (if set)
    if (eventInfo.GetTypeMask() & (SPELL_PROC_FLAG_MASK | PERIODIC_PROC_FLAG_MASK))
    {
        if (procEntry.SpellTypeMask && !(eventInfo.GetSpellTypeMask() & procEntry.SpellTypeMask))
            return false;
    }

    // check spell phase mask
    if (eventInfo.GetTypeMask() & REQ_SPELL_PHASE_PROC_FLAG_MASK)
    {
        if (!(eventInfo.GetSpellPhaseMask() & procEntry.SpellPhaseMask))
            return false;
    }

    // check hit mask (on taken hit or on done hit, but not on spell cast phase)
    if ((eventInfo.GetTypeMask() & TAKEN_HIT_PROC_FLAG_MASK) || ((eventInfo.GetTypeMask() & DONE_HIT_PROC_FLAG_MASK) && !(eventInfo.GetSpellPhaseMask() & PROC_SPELL_PHASE_CAST)))
    {
        uint32 hitMask = procEntry.HitMask;
        // get default values if hit mask not set
        if (!hitMask)
        {
            // for taken procs allow normal + critical hits by default
            if (eventInfo.GetTypeMask() & TAKEN_HIT_PROC_FLAG_MASK)
                hitMask |= PROC_HIT_NORMAL | PROC_HIT_CRITICAL;
            // for done procs allow normal + critical + absorbs by default
            else
                hitMask |= PROC_HIT_NORMAL | PROC_HIT_CRITICAL | PROC_HIT_ABSORB;
        }
        if (!(eventInfo.GetHitMask() & hitMask))
            return false;
    }

    return true;
}

SpellThreatEntry const* SpellMgr::GetSpellThreatEntry(uint32 spellID) const
{
    SpellThreatMap::const_iterator itr = mSpellThreatMap.find(spellID);
    if (itr != mSpellThreatMap.end())
        return &itr->second;
    else
    {
        uint32 firstSpell = GetFirstSpellInChain(spellID);
        itr = mSpellThreatMap.find(firstSpell);
        if (itr != mSpellThreatMap.end())
            return &itr->second;
    }
    return NULL;
}

SkillLineAbilityMapBounds SpellMgr::GetSkillLineAbilityMapBounds(uint32 spell_id) const
{
    return mSkillLineAbilityMap.equal_range(spell_id);
}

PetAura const* SpellMgr::GetPetAura(uint32 spell_id, uint8 eff) const
{
    SpellPetAuraMap::const_iterator itr = mSpellPetAuraMap.find((spell_id<<8) + eff);
    if (itr != mSpellPetAuraMap.end())
        return &itr->second;
    else
        return NULL;
}

SpellEnchantProcEntry const* SpellMgr::GetSpellEnchantProcEvent(uint32 enchId) const
{
    SpellEnchantProcEventMap::const_iterator itr = mSpellEnchantProcEventMap.find(enchId);
    if (itr != mSpellEnchantProcEventMap.end())
        return &itr->second;
    return NULL;
}

bool SpellMgr::IsArenaAllowedEnchancment(uint32 ench_id) const
{
    return mEnchantCustomAttr[ench_id];
}

const std::vector<int32>* SpellMgr::GetSpellLinked(int32 spell_id) const
{
    SpellLinkedMap::const_iterator itr = mSpellLinkedMap.find(spell_id);
    return itr != mSpellLinkedMap.end() ? &(itr->second) : NULL;
}

PetLevelupSpellStore const* SpellMgr::GetPetLevelupSpellList(uint32 petFamily) const
{
    PetLevelupSpellMap::const_iterator itr = mPetLevelupSpellMap.find(petFamily);
    if (itr != mPetLevelupSpellMap.end())
        return &itr->second;
    else
        return NULL;
}

PetDefaultSpellsEntry const* SpellMgr::GetPetDefaultSpellsEntry(int32 id) const
{
    PetDefaultSpellsMap::const_iterator itr = mPetDefaultSpellsMap.find(id);
    if (itr != mPetDefaultSpellsMap.end())
        return &itr->second;
    return NULL;
}

SpellAreaMapBounds SpellMgr::GetSpellAreaMapBounds(uint32 spell_id) const
{
    return mSpellAreaMap.equal_range(spell_id);
}

SpellAreaForQuestMapBounds SpellMgr::GetSpellAreaForQuestMapBounds(uint32 quest_id) const
{
    return mSpellAreaForQuestMap.equal_range(quest_id);
}

SpellAreaForQuestMapBounds SpellMgr::GetSpellAreaForQuestEndMapBounds(uint32 quest_id) const
{
    return mSpellAreaForQuestEndMap.equal_range(quest_id);
}

SpellAreaForAuraMapBounds SpellMgr::GetSpellAreaForAuraMapBounds(uint32 spell_id) const
{
    return mSpellAreaForAuraMap.equal_range(spell_id);
}

SpellAreaForAreaMapBounds SpellMgr::GetSpellAreaForAreaMapBounds(uint32 area_id) const
{
    return mSpellAreaForAreaMap.equal_range(area_id);
}

SpellAreaForQuestAreaMapBounds SpellMgr::GetSpellAreaForQuestAreaMapBounds(uint32 area_id, uint32 quest_id) const
{
    return mSpellAreaForQuestAreaMap.equal_range(std::pair<uint32, uint32>(area_id, quest_id));
}

bool SpellArea::IsFitToRequirements(Player const* player, uint32 newZone, uint32 newArea) const
{
    if (gender != GENDER_NONE)                   // is not expected gender
        if (!player || gender != player->getGender())
            return false;

    if (teamId != -1)                            // is not expected team
        if (!player || player->GetTeamId() != teamId)
            return false;

    if (raceMask)                                // is not expected race
        if (!player || !(raceMask & player->getRaceMask()))
            return false;

    if (areaId)                                  // is not in expected zone
        if (newZone != areaId && newArea != areaId)
            return false;

    if (questStart)                              // is not in expected required quest state
        if (!player || (((1 << player->GetQuestStatus(questStart)) & questStartStatus) == 0))
            return false;

    if (questEnd)                                // is not in expected forbidden quest state
        if (!player || (((1 << player->GetQuestStatus(questEnd)) & questEndStatus) != 0))
            return false;

    if (auraSpell)                               // does not have expected aura
        if (!player || (auraSpell > 0 && !player->HasAura(auraSpell)) || (auraSpell < 0 && player->HasAura(-auraSpell)))
            return false;

    if (player)
    {
        if (Battleground* bg = player->GetBattleground())
            return bg->IsSpellAllowed(spellId, player);
    }

    // Extra conditions
    switch (spellId)
    {
        case 91604: // No fly Zone - Wintergrasp
        {
            if (!player)
                return false;

            Battlefield* Bf = sBattlefieldMgr->GetBattlefieldToZoneId(player->GetZoneId());
            if (!Bf || Bf->CanFlyIn() || (!player->HasAuraType(SPELL_AURA_MOD_INCREASE_MOUNTED_FLIGHT_SPEED) && !player->HasAuraType(SPELL_AURA_FLY)))
                return false;
            break;
        }
        case 56618: // Horde Controls Factory Phase Shift
        case 56617: // Alliance Controls Factory Phase Shift
        {
            if (!player)
                return false;

            Battlefield* bf = sBattlefieldMgr->GetBattlefieldToZoneId(player->GetZoneId());

            if (!bf || bf->GetTypeId() != BATTLEFIELD_WG)
                return false;

            // team that controls the workshop in the specified area
            uint32 team = bf->GetData(newArea);

            if (team == TEAM_HORDE)
                return spellId == 56618;
            else if (team == TEAM_ALLIANCE)
                return spellId == 56617;
            break;
        }
        case 57940: // Essence of Wintergrasp - Northrend
        case 58045: // Essence of Wintergrasp - Wintergrasp
        {
            if (!player)
                return false;

            if (Battlefield* battlefieldWG = sBattlefieldMgr->GetBattlefieldByBattleId(BATTLEFIELD_BATTLEID_WG))
                return battlefieldWG->IsEnabled() && (player->GetTeamId() == battlefieldWG->GetDefenderTeam()) && !battlefieldWG->IsWarTime();
            break;
        }
        case 74411: // Battleground - Dampening
        {
            if (!player)
                return false;

            if (Battlefield* bf = sBattlefieldMgr->GetBattlefieldToZoneId(player->GetZoneId()))
                return bf->IsWarTime();
            break;
        }

    }

    return true;
}

void SpellMgr::UnloadSpellInfoChains()
{
    for (SpellChainMap::iterator itr = mSpellChains.begin(); itr != mSpellChains.end(); ++itr)
        mSpellInfoMap[itr->first]->ChainEntry = NULL;

    mSpellChains.clear();
}

void SpellMgr::LoadSpellRanks()
{
    uint32 oldMSTime = getMSTime();

    std::map<uint32 /*spell*/, uint32 /*next*/> chains;
    std::set<uint32> hasPrev;
    for (SkillLineAbilityEntry const* skillAbility : sSkillLineAbilityStore)
    {
        if (!skillAbility->SupercedesSpell)
            continue;

        if (!GetSpellInfo(skillAbility->SupercedesSpell) || !GetSpellInfo(skillAbility->Spell))
            continue;

        chains[skillAbility->SupercedesSpell] = skillAbility->Spell;
        hasPrev.insert(skillAbility->Spell);
    }

    // each key in chains that isn't present in hasPrev is a first rank
    for (auto itr = chains.begin(); itr != chains.end(); ++itr)
    {
        if (hasPrev.count(itr->first))
            continue;

        SpellInfo const* first = AssertSpellInfo(itr->first);
        SpellInfo const* next = AssertSpellInfo(itr->second);

        mSpellChains[itr->first].first = first;
        mSpellChains[itr->first].prev = nullptr;
        mSpellChains[itr->first].next = next;
        mSpellChains[itr->first].last = next;
        mSpellChains[itr->first].rank = 1;
        mSpellInfoMap[itr->first]->ChainEntry = &mSpellChains[itr->first];

        mSpellChains[itr->second].first = first;
        mSpellChains[itr->second].prev = first;
        mSpellChains[itr->second].next = nullptr;
        mSpellChains[itr->second].last = next;
        mSpellChains[itr->second].rank = 2;
        mSpellInfoMap[itr->second]->ChainEntry = &mSpellChains[itr->second];

        uint8 rank = 3;
        auto nextItr = chains.find(itr->second);
        while (nextItr != chains.end())
        {
            SpellInfo const* prev = AssertSpellInfo(nextItr->first); // already checked in previous iteration (or above, in case this is the first one)
            SpellInfo const* last = AssertSpellInfo(nextItr->second);

            mSpellChains[nextItr->first].next = last;

            mSpellChains[nextItr->second].first = first;
            mSpellChains[nextItr->second].prev = prev;
            mSpellChains[nextItr->second].next = nullptr;
            mSpellChains[nextItr->second].last = last;
            mSpellChains[nextItr->second].rank = rank++;
            mSpellInfoMap[nextItr->second]->ChainEntry = &mSpellChains[nextItr->second];

            // fill 'last'
            do
            {
                mSpellChains[prev->Id].last = last;
                prev = mSpellChains[prev->Id].prev;
            } while (prev);

            nextItr = chains.find(nextItr->second);
        }
    }

    TC_LOG_INFO("server.loading", ">> Loaded %u spell rank records in %u ms", uint32(mSpellChains.size()), GetMSTimeDiffToNow(oldMSTime));
}

void SpellMgr::LoadSpellRequired()
{
    uint32 oldMSTime = getMSTime();

    mSpellsReqSpell.clear();                                   // need for reload case
    mSpellReq.clear();                                         // need for reload case

    //                                                   0        1
    QueryResult result = WorldDatabase.Query("SELECT spell_id, req_spell from spell_required");

    if (!result)
    {
        TC_LOG_INFO("server.loading", ">> Loaded 0 spell required records. DB table `spell_required` is empty.");

        return;
    }

    uint32 count = 0;
    do
    {
        Field* fields = result->Fetch();

        uint32 spell_id = fields[0].GetUInt32();
        uint32 spell_req = fields[1].GetUInt32();

        // check if chain is made with valid first spell
        SpellInfo const* spell = GetSpellInfo(spell_id);
        if (!spell)
        {
            TC_LOG_ERROR("sql.sql", "spell_id %u in `spell_required` table could not be found in dbc, skipped.", spell_id);
            continue;
        }

        SpellInfo const* reqSpell = GetSpellInfo(spell_req);
        if (!reqSpell)
        {
            TC_LOG_ERROR("sql.sql", "req_spell %u in `spell_required` table could not be found in dbc, skipped.", spell_req);
            continue;
        }

        if (spell->IsRankOf(reqSpell))
        {
            TC_LOG_ERROR("sql.sql", "req_spell %u and spell_id %u in `spell_required` table are ranks of the same spell, entry not needed, skipped.", spell_req, spell_id);
            continue;
        }

        if (IsSpellRequiringSpell(spell_id, spell_req))
        {
            TC_LOG_ERROR("sql.sql", "Duplicate entry of req_spell %u and spell_id %u in `spell_required`, skipped.", spell_req, spell_id);
            continue;
        }

        mSpellReq.insert (std::pair<uint32, uint32>(spell_id, spell_req));
        mSpellsReqSpell.insert (std::pair<uint32, uint32>(spell_req, spell_id));
        ++count;
    } while (result->NextRow());

    TC_LOG_INFO("server.loading", ">> Loaded %u spell required records in %u ms", count, GetMSTimeDiffToNow(oldMSTime));

}

void SpellMgr::LoadSpellLearnSkills()
{
    uint32 oldMSTime = getMSTime();

    mSpellLearnSkills.clear();                              // need for reload case

    // search auto-learned skills and add its to map also for use in unlearn spells/talents
    uint32 dbc_count = 0;
    for (SpellInfo const* entry : mSpellInfoMap)
    {
        if (!entry)
            continue;

        for (SpellEffectInfo const* effect : entry->GetEffectsForDifficulty(DIFFICULTY_NONE))
        {
            if (!effect)
                continue;

            SpellLearnSkillNode dbc_node;
            switch (effect->Effect)
            {
                case SPELL_EFFECT_SKILL:
                    dbc_node.skill = uint16(effect->MiscValue);
                    dbc_node.step  = uint16(effect->CalcValue());
                    if (dbc_node.skill != SKILL_RIDING)
                        dbc_node.value = 1;
                    else
                        dbc_node.value = dbc_node.step * 75;
                    dbc_node.maxvalue = dbc_node.step * 75;
                    break;
                case SPELL_EFFECT_DUAL_WIELD:
                    dbc_node.skill = SKILL_DUAL_WIELD;
                    dbc_node.step = 1;
                    dbc_node.value = 1;
                    dbc_node.maxvalue = 1;
                    break;
                default:
                    continue;
            }

            mSpellLearnSkills[entry->Id] = dbc_node;
            ++dbc_count;
            break;
        }
    }

    TC_LOG_INFO("server.loading", ">> Loaded %u Spell Learn Skills from DBC in %u ms", dbc_count, GetMSTimeDiffToNow(oldMSTime));
}

void SpellMgr::LoadSpellLearnSpells()
{
    uint32 oldMSTime = getMSTime();

    mSpellLearnSpells.clear();                              // need for reload case

    //                                                  0      1        2
    QueryResult result = WorldDatabase.Query("SELECT entry, SpellID, Active FROM spell_learn_spell");
    if (!result)
    {
        TC_LOG_INFO("server.loading", ">> Loaded 0 spell learn spells. DB table `spell_learn_spell` is empty.");
        return;
    }

    uint32 count = 0;
    do
    {
        Field* fields = result->Fetch();

        uint32 spell_id = fields[0].GetUInt32();

        SpellLearnSpellNode node;
        node.Spell       = fields[1].GetUInt32();
        node.OverridesSpell = 0;
        node.Active      = fields[2].GetBool();
        node.AutoLearned = false;

        SpellInfo const* spellInfo = GetSpellInfo(spell_id);
        if (!spellInfo)
        {
            TC_LOG_ERROR("sql.sql", "The spell %u listed in `spell_learn_spell` does not exist.", spell_id);
            continue;
        }

        if (!GetSpellInfo(node.Spell))
        {
            TC_LOG_ERROR("sql.sql", "The spell %u listed in `spell_learn_spell` learning non-existing spell %u.", spell_id, node.Spell);
            continue;
        }

        if (spellInfo->HasAttribute(SPELL_ATTR0_CU_IS_TALENT))
        {
            TC_LOG_ERROR("sql.sql", "The spell %u listed in `spell_learn_spell` attempts learning talent spell %u, skipped.", spell_id, node.Spell);
            continue;
        }

        mSpellLearnSpells.insert(SpellLearnSpellMap::value_type(spell_id, node));

        ++count;
    } while (result->NextRow());

    // copy state loaded from db
    SpellLearnSpellMap dbSpellLearnSpells = mSpellLearnSpells;

    // search auto-learned spells and add its to map also for use in unlearn spells/talents
    uint32 dbc_count = 0;
    for (uint32 spell = 0; spell < GetSpellInfoStoreSize(); ++spell)
    {
        SpellInfo const* entry = GetSpellInfo(spell);

        if (!entry)
            continue;

        for (SpellEffectInfo const* effect : entry->GetEffectsForDifficulty(DIFFICULTY_NONE))
        {
            if (effect && effect->Effect == SPELL_EFFECT_LEARN_SPELL)
            {
                SpellLearnSpellNode dbc_node;
                dbc_node.Spell = effect->TriggerSpell;
                dbc_node.Active = true;                     // all dbc based learned spells is active (show in spell book or hide by client itself)
                dbc_node.OverridesSpell = 0;

                // ignore learning not existed spells (broken/outdated/or generic learnig spell 483
                if (!GetSpellInfo(dbc_node.Spell))
                    continue;

                // talent or passive spells or skill-step spells auto-cast and not need dependent learning,
                // pet teaching spells must not be dependent learning (cast)
                // other required explicit dependent learning
                dbc_node.AutoLearned = effect->TargetA.GetTarget() == TARGET_UNIT_PET || entry->HasAttribute(SPELL_ATTR0_CU_IS_TALENT) || entry->IsPassive() || entry->HasEffect(SPELL_EFFECT_SKILL_STEP);

                SpellLearnSpellMapBounds db_node_bounds = dbSpellLearnSpells.equal_range(spell);

                bool found = false;
                for (SpellLearnSpellMap::const_iterator itr = db_node_bounds.first; itr != db_node_bounds.second; ++itr)
                {
                    if (itr->second.Spell == dbc_node.Spell)
                    {
                        TC_LOG_ERROR("sql.sql", "The spell %u is an auto-learn spell %u in spell.dbc and the record in `spell_learn_spell` is redundant. Please update your DB.",
                            spell, dbc_node.Spell);
                        found = true;
                        break;
                    }
                }

                if (!found)                                  // add new spell-spell pair if not found
                {
                    mSpellLearnSpells.insert(SpellLearnSpellMap::value_type(spell, dbc_node));
                    ++dbc_count;
                }
            }
        }
    }

    for (SpellLearnSpellEntry const* spellLearnSpell : sSpellLearnSpellStore)
    {
        if (!GetSpellInfo(spellLearnSpell->SpellID))
            continue;

        SpellLearnSpellMapBounds db_node_bounds = dbSpellLearnSpells.equal_range(spellLearnSpell->LearnSpellID);
        bool found = false;
        for (SpellLearnSpellMap::const_iterator itr = db_node_bounds.first; itr != db_node_bounds.second; ++itr)
        {
            if (int32(itr->second.Spell) == spellLearnSpell->SpellID)
            {
                TC_LOG_ERROR("sql.sql", "Found redundant record (entry: %u, SpellID: %u) in `spell_learn_spell`, spell added automatically from SpellLearnSpell.db2", spellLearnSpell->LearnSpellID, spellLearnSpell->SpellID);
                found = true;
                break;
            }
        }

        if (found)
            continue;

        // Check if it is already found in Spell.dbc, ignore silently if yes
        SpellLearnSpellMapBounds dbc_node_bounds = GetSpellLearnSpellMapBounds(spellLearnSpell->LearnSpellID);
        found = false;
        for (SpellLearnSpellMap::const_iterator itr = dbc_node_bounds.first; itr != dbc_node_bounds.second; ++itr)
        {
            if (int32(itr->second.Spell) == spellLearnSpell->SpellID)
            {
                found = true;
                break;
            }
        }

        if (found)
            continue;

        SpellLearnSpellNode dbcLearnNode;
        dbcLearnNode.Spell = spellLearnSpell->SpellID;
        dbcLearnNode.OverridesSpell = spellLearnSpell->OverridesSpellID;
        dbcLearnNode.Active = true;
        dbcLearnNode.AutoLearned = false;

        mSpellLearnSpells.insert(SpellLearnSpellMap::value_type(spellLearnSpell->LearnSpellID, dbcLearnNode));
        ++dbc_count;
    }

    TC_LOG_INFO("server.loading", ">> Loaded %u spell learn spells, %u found in Spell.dbc in %u ms", count, dbc_count, GetMSTimeDiffToNow(oldMSTime));
}

void SpellMgr::LoadSpellTargetPositions()
{
    uint32 oldMSTime = getMSTime();

    mSpellTargetPositions.clear();                                // need for reload case

    //                                               0   1            2      3          4          5
    QueryResult result = WorldDatabase.Query("SELECT ID, EffectIndex, MapID, PositionX, PositionY, PositionZ FROM spell_target_position");
    if (!result)
    {
        TC_LOG_INFO("server.loading", ">> Loaded 0 spell target coordinates. DB table `spell_target_position` is empty.");
        return;
    }

    uint32 count = 0;
    do
    {
        Field* fields = result->Fetch();

        uint32 spellId = fields[0].GetUInt32();
        SpellEffIndex effIndex = SpellEffIndex(fields[1].GetUInt8());

        SpellTargetPosition st;

        st.target_mapId       = fields[2].GetUInt16();
        st.target_X           = fields[3].GetFloat();
        st.target_Y           = fields[4].GetFloat();
        st.target_Z           = fields[5].GetFloat();

        MapEntry const* mapEntry = sMapStore.LookupEntry(st.target_mapId);
        if (!mapEntry)
        {
            TC_LOG_ERROR("sql.sql", "Spell (Id: %u, EffectIndex: %u) is using a non-existant MapID (ID: %u).", spellId, effIndex, st.target_mapId);
            continue;
        }

        if (st.target_X == 0 && st.target_Y == 0 && st.target_Z == 0)
        {
            TC_LOG_ERROR("sql.sql", "Spell (Id: %u, EffectIndex: %u): target coordinates not provided.", spellId, effIndex);
            continue;
        }

        SpellInfo const* spellInfo = GetSpellInfo(spellId);
        if (!spellInfo)
        {
            TC_LOG_ERROR("sql.sql", "Spell (Id: %u) listed in `spell_target_position` does not exist.", spellId);
            continue;
        }

        SpellEffectInfo const* effect = spellInfo->GetEffect(effIndex);
        if (!effect)
        {
            TC_LOG_ERROR("sql.sql", "Spell (Id: %u, EffectIndex: %u) listed in `spell_target_position` does not have an effect at index %u.", spellId, effIndex, effIndex);
            continue;
        }

        // target facing is in degrees for 6484 & 9268... (blizz sucks)
        if (effect->PositionFacing > 2 * M_PI)
            st.target_Orientation = effect->PositionFacing * float(M_PI) / 180;
        else
            st.target_Orientation = effect->PositionFacing;

        if (effect->TargetA.GetTarget() == TARGET_DEST_DB || effect->TargetB.GetTarget() == TARGET_DEST_DB)
        {
            std::pair<uint32, SpellEffIndex> key = std::make_pair(spellId, effIndex);
            mSpellTargetPositions[key] = st;
            ++count;
        }
        else
        {
            TC_LOG_ERROR("sql.sql", "Spell (Id: %u, effIndex: %u) listed in `spell_target_position` does not have a target TARGET_DEST_DB (17).", spellId, effIndex);
            continue;
        }

    } while (result->NextRow());

    /*
    // Check all spells
    for (uint32 i = 1; i < GetSpellInfoStoreSize(); ++i)
    {
        SpellInfo const* spellInfo = GetSpellInfo(i);
        if (!spellInfo)
            continue;

        for (uint8 j = 0; j < MAX_SPELL_EFFECTS; ++j)
        {
            SpellEffectInfo const* effect = spellInfo->GetEffect(j);
            if (!effect)
                continue;

            if (effect->TargetA.GetTarget() != TARGET_DEST_DB && effect->TargetB.GetTarget() != TARGET_DEST_DB)
                continue;

            if (!GetSpellTargetPosition(i, SpellEffIndex(j)))
                TC_LOG_DEBUG("spells", "Spell (Id: %u, EffectIndex: %u) does not have record in `spell_target_position`.", i, j);
        }
    }
    */

    TC_LOG_INFO("server.loading", ">> Loaded %u spell teleport coordinates in %u ms", count, GetMSTimeDiffToNow(oldMSTime));
}

void SpellMgr::LoadSpellGroups()
{
    uint32 oldMSTime = getMSTime();

    mSpellSpellGroup.clear();                                  // need for reload case
    mSpellGroupSpell.clear();

    //                                                0     1
    QueryResult result = WorldDatabase.Query("SELECT id, spell_id FROM spell_group");
    if (!result)
    {
        TC_LOG_INFO("server.loading", ">> Loaded 0 spell group definitions. DB table `spell_group` is empty.");
        return;
    }

    std::set<uint32> groups;
    uint32 count = 0;
    do
    {
        Field* fields = result->Fetch();

        uint32 group_id = fields[0].GetUInt32();
        if (group_id <= SPELL_GROUP_DB_RANGE_MIN && group_id >= SPELL_GROUP_CORE_RANGE_MAX)
        {
            TC_LOG_ERROR("sql.sql", "SpellGroup id %u listed in `spell_group` is in core range, but is not defined in core!", group_id);
            continue;
        }
        int32 spell_id = fields[1].GetInt32();

        groups.insert(std::set<uint32>::value_type(group_id));
        mSpellGroupSpell.insert(SpellGroupSpellMap::value_type((SpellGroup)group_id, spell_id));

    } while (result->NextRow());

    for (SpellGroupSpellMap::iterator itr = mSpellGroupSpell.begin(); itr!= mSpellGroupSpell.end();)
    {
        if (itr->second < 0)
        {
            if (groups.find(abs(itr->second)) == groups.end())
            {
                TC_LOG_ERROR("sql.sql", "SpellGroup id %u listed in `spell_group` does not exist", abs(itr->second));
                mSpellGroupSpell.erase(itr++);
            }
            else
                ++itr;
        }
        else
        {
            SpellInfo const* spellInfo = GetSpellInfo(itr->second);

            if (!spellInfo)
            {
                TC_LOG_ERROR("sql.sql", "The spell %u listed in `spell_group` does not exist", itr->second);
                mSpellGroupSpell.erase(itr++);
            }
            else if (spellInfo->GetRank() > 1)
            {
                TC_LOG_ERROR("sql.sql", "The spell %u listed in `spell_group` is not the first rank of the spell.", itr->second);
                mSpellGroupSpell.erase(itr++);
            }
            else
                ++itr;
        }
    }

    for (std::set<uint32>::iterator groupItr = groups.begin(); groupItr != groups.end(); ++groupItr)
    {
        std::set<uint32> spells;
        GetSetOfSpellsInSpellGroup(SpellGroup(*groupItr), spells);

        for (std::set<uint32>::iterator spellItr = spells.begin(); spellItr != spells.end(); ++spellItr)
        {
            ++count;
            mSpellSpellGroup.insert(SpellSpellGroupMap::value_type(*spellItr, SpellGroup(*groupItr)));
        }
    }

    TC_LOG_INFO("server.loading", ">> Loaded %u spell group definitions in %u ms", count, GetMSTimeDiffToNow(oldMSTime));
}

void SpellMgr::LoadSpellGroupStackRules()
{
    uint32 oldMSTime = getMSTime();

    mSpellGroupStack.clear();                                  // need for reload case

    //                                                       0         1
    QueryResult result = WorldDatabase.Query("SELECT group_id, stack_rule FROM spell_group_stack_rules");
    if (!result)
    {
        TC_LOG_INFO("server.loading", ">> Loaded 0 spell group stack rules. DB table `spell_group_stack_rules` is empty.");
        return;
    }

    uint32 count = 0;
    do
    {
        Field* fields = result->Fetch();

        uint32 group_id = fields[0].GetUInt32();
        uint8 stack_rule = fields[1].GetInt8();
        if (stack_rule >= SPELL_GROUP_STACK_RULE_MAX)
        {
            TC_LOG_ERROR("sql.sql", "SpellGroupStackRule %u listed in `spell_group_stack_rules` does not exist.", stack_rule);
            continue;
        }

        SpellGroupSpellMapBounds spellGroup = GetSpellGroupSpellMapBounds((SpellGroup)group_id);

        if (spellGroup.first == spellGroup.second)
        {
            TC_LOG_ERROR("sql.sql", "SpellGroup id %u listed in `spell_group_stack_rules` does not exist.", group_id);
            continue;
        }

        mSpellGroupStack[(SpellGroup)group_id] = (SpellGroupStackRule)stack_rule;

        ++count;
    } while (result->NextRow());

    TC_LOG_INFO("server.loading", ">> Loaded %u spell group stack rules in %u ms", count, GetMSTimeDiffToNow(oldMSTime));
}

void SpellMgr::LoadSpellProcs()
{
    uint32 oldMSTime = getMSTime();

    mSpellProcMap.clear();                             // need for reload case

    //                                                     0           1                2                 3                 4                 5                 6
    QueryResult result = WorldDatabase.Query("SELECT SpellId, SchoolMask, SpellFamilyName, SpellFamilyMask0, SpellFamilyMask1, SpellFamilyMask2, SpellFamilyMask3, "
    //           7              8               9       10              11              12      13        14      15
        "ProcFlags, SpellTypeMask, SpellPhaseMask, HitMask, AttributesMask, ProcsPerMinute, Chance, Cooldown, Charges FROM spell_proc");

    uint32 count = 0;
    if (result)
    {
        do
        {
            Field* fields = result->Fetch();

            int32 spellId = fields[0].GetInt32();

            bool allRanks = false;
            if (spellId < 0)
            {
                allRanks = true;
                spellId = -spellId;
            }

            SpellInfo const* spellInfo = GetSpellInfo(spellId);
            if (!spellInfo)
            {
                TC_LOG_ERROR("sql.sql", "The spell %u listed in `spell_proc` does not exist", spellId);
                continue;
            }

            if (allRanks)
            {
                if (!spellInfo->IsRanked())
                    TC_LOG_ERROR("sql.sql", "The spell %u listed in `spell_proc` with all ranks, but spell has no ranks.", spellId);

                if (spellInfo->GetFirstRankSpell()->Id != uint32(spellId))
                {
                    TC_LOG_ERROR("sql.sql", "The spell %u listed in `spell_proc` is not the first rank of the spell.", spellId);
                    continue;
                }
            }

            SpellProcEntry baseProcEntry;

            baseProcEntry.SchoolMask         = fields[1].GetInt8();
            baseProcEntry.SpellFamilyName    = fields[2].GetUInt16();
            baseProcEntry.SpellFamilyMask[0] = fields[3].GetUInt32();
            baseProcEntry.SpellFamilyMask[1] = fields[4].GetUInt32();
            baseProcEntry.SpellFamilyMask[2] = fields[5].GetUInt32();
            baseProcEntry.SpellFamilyMask[3] = fields[6].GetUInt32();
            baseProcEntry.ProcFlags          = fields[7].GetUInt32();
            baseProcEntry.SpellTypeMask      = fields[8].GetUInt32();
            baseProcEntry.SpellPhaseMask     = fields[9].GetUInt32();
            baseProcEntry.HitMask            = fields[10].GetUInt32();
            baseProcEntry.AttributesMask     = fields[11].GetUInt32();
            baseProcEntry.ProcsPerMinute     = fields[12].GetFloat();
            baseProcEntry.Chance             = fields[13].GetFloat();
            baseProcEntry.Cooldown           = Milliseconds(fields[14].GetUInt32());
            baseProcEntry.Charges            = fields[15].GetUInt8();

            while (spellInfo)
            {
                if (mSpellProcMap.find(spellInfo->Id) != mSpellProcMap.end())
                {
                    TC_LOG_ERROR("sql.sql", "The spell %u listed in `spell_proc` already has its first rank in the table.", spellInfo->Id);
                    break;
                }

                SpellProcEntry procEntry = SpellProcEntry(baseProcEntry);

                // take defaults from dbcs
                if (!procEntry.ProcFlags)
                    procEntry.ProcFlags = spellInfo->ProcFlags;
                if (!procEntry.Charges)
                    procEntry.Charges = spellInfo->ProcCharges;
                if (!procEntry.Chance && !procEntry.ProcsPerMinute)
                    procEntry.Chance = float(spellInfo->ProcChance);
                if (procEntry.Cooldown == Milliseconds::zero())
                    procEntry.Cooldown = Milliseconds(spellInfo->ProcCooldown);

                // validate data
                if (procEntry.SchoolMask & ~SPELL_SCHOOL_MASK_ALL)
                    TC_LOG_ERROR("sql.sql", "`spell_proc` table entry for spellId %u has wrong `SchoolMask` set: %u", spellInfo->Id, procEntry.SchoolMask);
                if (procEntry.SpellFamilyName && !DB2Manager::IsValidSpellFamiliyName(SpellFamilyNames(procEntry.SpellFamilyName)))
                    TC_LOG_ERROR("sql.sql", "`spell_proc` table entry for spellId %u has wrong `SpellFamilyName` set: %u", spellInfo->Id, procEntry.SpellFamilyName);
                if (procEntry.Chance < 0)
                {
                    TC_LOG_ERROR("sql.sql", "`spell_proc` table entry for spellId %u has negative value in the `Chance` field", spellInfo->Id);
                    procEntry.Chance = 0;
                }
                if (procEntry.ProcsPerMinute < 0)
                {
                    TC_LOG_ERROR("sql.sql", "`spell_proc` table entry for spellId %u has negative value in the `ProcsPerMinute` field", spellInfo->Id);
                    procEntry.ProcsPerMinute = 0;
                }
                if (!procEntry.ProcFlags)
                    TC_LOG_ERROR("sql.sql", "The `spell_proc` table entry for spellId %u doesn't have any `ProcFlags` value defined, proc will not be triggered.", spellInfo->Id);
                if (procEntry.SpellTypeMask & ~PROC_SPELL_TYPE_MASK_ALL)
                    TC_LOG_ERROR("sql.sql", "`spell_proc` table entry for spellId %u has wrong `SpellTypeMask` set: %u", spellInfo->Id, procEntry.SpellTypeMask);
                if (procEntry.SpellTypeMask && !(procEntry.ProcFlags & (SPELL_PROC_FLAG_MASK | PERIODIC_PROC_FLAG_MASK)))
                    TC_LOG_ERROR("sql.sql", "The `spell_proc` table entry for spellId %u has `SpellTypeMask` value defined, but it will not be used for the defined `ProcFlags` value.", spellInfo->Id);
                if (!procEntry.SpellPhaseMask && procEntry.ProcFlags & REQ_SPELL_PHASE_PROC_FLAG_MASK)
                    TC_LOG_ERROR("sql.sql", "The `spell_proc` table entry for spellId %u doesn't have any `SpellPhaseMask` value defined, but it is required for the defined `ProcFlags` value. Proc will not be triggered.", spellInfo->Id);
                if (procEntry.SpellPhaseMask & ~PROC_SPELL_PHASE_MASK_ALL)
                    TC_LOG_ERROR("sql.sql", "The `spell_proc` table entry for spellId %u has wrong `SpellPhaseMask` set: %u", spellInfo->Id, procEntry.SpellPhaseMask);
                if (procEntry.SpellPhaseMask && !(procEntry.ProcFlags & REQ_SPELL_PHASE_PROC_FLAG_MASK))
                    TC_LOG_ERROR("sql.sql", "The `spell_proc` table entry for spellId %u has a `SpellPhaseMask` value defined, but it will not be used for the defined `ProcFlags` value.", spellInfo->Id);
                if (procEntry.HitMask & ~PROC_HIT_MASK_ALL)
                    TC_LOG_ERROR("sql.sql", "The `spell_proc` table entry for spellId %u has wrong `HitMask` set: %u", spellInfo->Id, procEntry.HitMask);
                if (procEntry.HitMask && !(procEntry.ProcFlags & TAKEN_HIT_PROC_FLAG_MASK || (procEntry.ProcFlags & DONE_HIT_PROC_FLAG_MASK && (!procEntry.SpellPhaseMask || procEntry.SpellPhaseMask & (PROC_SPELL_PHASE_HIT | PROC_SPELL_PHASE_FINISH)))))
                    TC_LOG_ERROR("sql.sql", "The `spell_proc` table entry for spellId %u has `HitMask` value defined, but it will not be used for defined `ProcFlags` and `SpellPhaseMask` values.", spellInfo->Id);

                mSpellProcMap[spellInfo->Id] = procEntry;

                if (allRanks)
                    spellInfo = spellInfo->GetNextRankSpell();
                else
                    break;
            }
            ++count;
        } while (result->NextRow());
    }
    else
        TC_LOG_INFO("server.loading", ">> Loaded 0 spell proc conditions and data. DB table `spell_proc` is empty.");

    TC_LOG_INFO("server.loading", ">> Loaded %u spell proc conditions and data in %u ms", count, GetMSTimeDiffToNow(oldMSTime));

    // Define can trigger auras
    bool isTriggerAura[TOTAL_AURAS];
    // Triggered always, even from triggered spells
    bool isAlwaysTriggeredAura[TOTAL_AURAS];
    // SpellTypeMask to add to the proc
    uint32 spellTypeMask[TOTAL_AURAS];

    // List of auras that CAN trigger but may not exist in spell_proc
    // in most cases needed to drop charges

    // some aura types need additional checks (eg SPELL_AURA_MECHANIC_IMMUNITY needs mechanic check)
    // see AuraEffect::CheckEffectProc
    for (uint16 i = 0; i < TOTAL_AURAS; ++i)
    {
        isTriggerAura[i] = false;
        isAlwaysTriggeredAura[i] = false;
        spellTypeMask[i] = PROC_SPELL_TYPE_MASK_ALL;
    }

    isTriggerAura[SPELL_AURA_DUMMY] = true;
    isTriggerAura[SPELL_AURA_MOD_CONFUSE] = true;
    isTriggerAura[SPELL_AURA_MOD_THREAT] = true;
    isTriggerAura[SPELL_AURA_MOD_STUN] = true; // Aura does not have charges but needs to be removed on trigger
    isTriggerAura[SPELL_AURA_MOD_DAMAGE_DONE] = true;
    isTriggerAura[SPELL_AURA_MOD_DAMAGE_TAKEN] = true;
    isTriggerAura[SPELL_AURA_MOD_RESISTANCE] = true;
    isTriggerAura[SPELL_AURA_MOD_STEALTH] = true;
    isTriggerAura[SPELL_AURA_MOD_FEAR] = true; // Aura does not have charges but needs to be removed on trigger
    isTriggerAura[SPELL_AURA_MOD_ROOT] = true;
    isTriggerAura[SPELL_AURA_TRANSFORM] = true;
    isTriggerAura[SPELL_AURA_REFLECT_SPELLS] = true;
    isTriggerAura[SPELL_AURA_DAMAGE_IMMUNITY] = true;
    isTriggerAura[SPELL_AURA_PROC_TRIGGER_SPELL] = true;
    isTriggerAura[SPELL_AURA_PROC_TRIGGER_DAMAGE] = true;
    isTriggerAura[SPELL_AURA_MOD_CASTING_SPEED_NOT_STACK] = true;
    isTriggerAura[SPELL_AURA_SCHOOL_ABSORB] = true; // Savage Defense untested
    isTriggerAura[SPELL_AURA_MOD_POWER_COST_SCHOOL_PCT] = true;
    isTriggerAura[SPELL_AURA_MOD_POWER_COST_SCHOOL] = true;
    isTriggerAura[SPELL_AURA_REFLECT_SPELLS_SCHOOL] = true;
    isTriggerAura[SPELL_AURA_MECHANIC_IMMUNITY] = true;
    isTriggerAura[SPELL_AURA_MOD_DAMAGE_PERCENT_TAKEN] = true;
    isTriggerAura[SPELL_AURA_SPELL_MAGNET] = true;
    isTriggerAura[SPELL_AURA_MOD_ATTACK_POWER] = true;
    isTriggerAura[SPELL_AURA_MOD_POWER_REGEN_PERCENT] = true;
    isTriggerAura[SPELL_AURA_INTERCEPT_MELEE_RANGED_ATTACKS] = true;
    isTriggerAura[SPELL_AURA_OVERRIDE_CLASS_SCRIPTS] = true;
    isTriggerAura[SPELL_AURA_MOD_MECHANIC_RESISTANCE] = true;
    isTriggerAura[SPELL_AURA_RANGED_ATTACK_POWER_ATTACKER_BONUS] = true;
    isTriggerAura[SPELL_AURA_MOD_MELEE_HASTE] = true;
    isTriggerAura[SPELL_AURA_MOD_MELEE_HASTE_3] = true;
    isTriggerAura[SPELL_AURA_MOD_ATTACKER_MELEE_HIT_CHANCE] = true;
    isTriggerAura[SPELL_AURA_PROC_TRIGGER_SPELL_WITH_VALUE] = true;
    isTriggerAura[SPELL_AURA_MOD_SPELL_DAMAGE_FROM_CASTER] = true;
    isTriggerAura[SPELL_AURA_MOD_SPELL_CRIT_CHANCE] = true;
    isTriggerAura[SPELL_AURA_ABILITY_IGNORE_AURASTATE] = true;
    isTriggerAura[SPELL_AURA_MOD_ROOT_2] = true;

    isAlwaysTriggeredAura[SPELL_AURA_OVERRIDE_CLASS_SCRIPTS] = true;
    isAlwaysTriggeredAura[SPELL_AURA_MOD_STEALTH] = true;
    isAlwaysTriggeredAura[SPELL_AURA_MOD_CONFUSE] = true;
    isAlwaysTriggeredAura[SPELL_AURA_MOD_FEAR] = true;
    isAlwaysTriggeredAura[SPELL_AURA_MOD_ROOT] = true;
    isAlwaysTriggeredAura[SPELL_AURA_MOD_STUN] = true;
    isAlwaysTriggeredAura[SPELL_AURA_TRANSFORM] = true;
    isAlwaysTriggeredAura[SPELL_AURA_SPELL_MAGNET] = true;
    isAlwaysTriggeredAura[SPELL_AURA_SCHOOL_ABSORB] = true;
    isAlwaysTriggeredAura[SPELL_AURA_MOD_STEALTH] = true;
    isAlwaysTriggeredAura[SPELL_AURA_MOD_ROOT_2] = true;

    spellTypeMask[SPELL_AURA_MOD_STEALTH] = PROC_SPELL_TYPE_DAMAGE | PROC_SPELL_TYPE_NO_DMG_HEAL;
    spellTypeMask[SPELL_AURA_MOD_CONFUSE] = PROC_SPELL_TYPE_DAMAGE;
    spellTypeMask[SPELL_AURA_MOD_FEAR] = PROC_SPELL_TYPE_DAMAGE;
    spellTypeMask[SPELL_AURA_MOD_ROOT] = PROC_SPELL_TYPE_DAMAGE;
    spellTypeMask[SPELL_AURA_MOD_ROOT_2] = PROC_SPELL_TYPE_DAMAGE;
    spellTypeMask[SPELL_AURA_MOD_STUN] = PROC_SPELL_TYPE_DAMAGE;
    spellTypeMask[SPELL_AURA_TRANSFORM] = PROC_SPELL_TYPE_DAMAGE;

    // This generates default procs to retain compatibility with previous proc system
    TC_LOG_INFO("server.loading", "Generating spell proc data from SpellMap...");
    count = 0;
    oldMSTime = getMSTime();

    for (SpellInfo const* spellInfo : mSpellInfoMap)
    {
        if (!spellInfo)
            continue;

        // Data already present in DB, overwrites default proc
        if (mSpellProcMap.find(spellInfo->Id) != mSpellProcMap.end())
            continue;

        // Nothing to do if no flags set
        if (!spellInfo->ProcFlags)
            continue;

        bool addTriggerFlag = false;
        uint32 procSpellTypeMask = PROC_SPELL_TYPE_NONE;
        for (SpellEffectInfo const* effect : spellInfo->GetEffectsForDifficulty(DIFFICULTY_NONE))
        {
            if (!effect || !effect->IsEffect())
                continue;

            uint32 auraName = effect->ApplyAuraName;
            if (!auraName)
                continue;

            if (!isTriggerAura[auraName])
                continue;

            procSpellTypeMask |= spellTypeMask[auraName];
            if (isAlwaysTriggeredAura[auraName])
                addTriggerFlag = true;

            // many proc auras with taken procFlag mask don't have attribute "can proc with triggered"
            // they should proc nevertheless (example mage armor spells with judgement)
            if (!addTriggerFlag && (spellInfo->ProcFlags & TAKEN_HIT_PROC_FLAG_MASK) != 0)
            {
                switch (auraName)
                {
                    case SPELL_AURA_PROC_TRIGGER_SPELL:
                    case SPELL_AURA_PROC_TRIGGER_DAMAGE:
                        addTriggerFlag = true;
                        break;
                    default:
                        break;
                }
            }
            break;
        }

        if (!procSpellTypeMask)
        {
            for (SpellEffectInfo const* effectInfo : spellInfo->GetEffectsForDifficulty(DIFFICULTY_NONE))
            {
                if (effectInfo && effectInfo->IsAura())
                {
                    TC_LOG_ERROR("sql.sql", "Spell Id %u has DBC ProcFlags %u, but it's of non-proc aura type, it probably needs an entry in `spell_proc` table to be handled correctly.", spellInfo->Id, spellInfo->ProcFlags);
                    break;
                }
            }

            continue;
        }

        SpellProcEntry procEntry;
        procEntry.SchoolMask      = 0;
        procEntry.ProcFlags = spellInfo->ProcFlags;
        procEntry.SpellFamilyName = 0;
        for (SpellEffectInfo const* effect : spellInfo->GetEffectsForDifficulty(DIFFICULTY_NONE))
            if (effect && effect->IsEffect() && isTriggerAura[effect->ApplyAuraName])
                procEntry.SpellFamilyMask |= effect->SpellClassMask;

        if (procEntry.SpellFamilyMask)
            procEntry.SpellFamilyName = spellInfo->SpellFamilyName;

        procEntry.SpellTypeMask   = procSpellTypeMask;
        procEntry.SpellPhaseMask  = PROC_SPELL_PHASE_HIT;
        procEntry.HitMask         = PROC_HIT_NONE; // uses default proc @see SpellMgr::CanSpellTriggerProcOnEvent

        // Reflect auras should only proc off reflects
        for (SpellEffectInfo const* effect : spellInfo->GetEffectsForDifficulty(DIFFICULTY_NONE))
        {
            if (effect && (effect->IsAura(SPELL_AURA_REFLECT_SPELLS) || effect->IsAura(SPELL_AURA_REFLECT_SPELLS_SCHOOL)))
            {
                procEntry.HitMask = PROC_HIT_REFLECT;
                break;
            }
        }

        procEntry.AttributesMask  = 0;
        if (spellInfo->ProcFlags & PROC_FLAG_KILL)
            procEntry.AttributesMask |= PROC_ATTR_REQ_EXP_OR_HONOR;
        if (addTriggerFlag)
            procEntry.AttributesMask |= PROC_ATTR_TRIGGERED_CAN_PROC;

        procEntry.ProcsPerMinute  = 0;
        procEntry.Chance          = spellInfo->ProcChance;
        procEntry.Cooldown        = Milliseconds(spellInfo->ProcCooldown);
        procEntry.Charges         = spellInfo->ProcCharges;

        mSpellProcMap[spellInfo->Id] = procEntry;
        ++count;
    }

    TC_LOG_INFO("server.loading", ">> Generated spell proc data for %u spells in %u ms", count, GetMSTimeDiffToNow(oldMSTime));
}

void SpellMgr::LoadSpellThreats()
{
    uint32 oldMSTime = getMSTime();

    mSpellThreatMap.clear();                                // need for reload case

    //                                                0      1        2       3
    QueryResult result = WorldDatabase.Query("SELECT entry, flatMod, pctMod, apPctMod FROM spell_threat");
    if (!result)
    {
        TC_LOG_INFO("server.loading", ">> Loaded 0 aggro generating spells. DB table `spell_threat` is empty.");
        return;
    }

    uint32 count = 0;
    do
    {
        Field* fields = result->Fetch();

        uint32 entry = fields[0].GetUInt32();

        if (!GetSpellInfo(entry))
        {
            TC_LOG_ERROR("sql.sql", "The spell %u listed in `spell_threat` does not exist.", entry);
            continue;
        }

        SpellThreatEntry ste;
        ste.flatMod  = fields[1].GetInt32();
        ste.pctMod   = fields[2].GetFloat();
        ste.apPctMod = fields[3].GetFloat();

        mSpellThreatMap[entry] = ste;
        ++count;
    } while (result->NextRow());

    TC_LOG_INFO("server.loading", ">> Loaded %u SpellThreatEntries in %u ms", count, GetMSTimeDiffToNow(oldMSTime));
}

void SpellMgr::LoadSkillLineAbilityMap()
{
    uint32 oldMSTime = getMSTime();

    mSkillLineAbilityMap.clear();

    uint32 count = 0;

    for (uint32 i = 0; i < sSkillLineAbilityStore.GetNumRows(); ++i)
    {
        SkillLineAbilityEntry const* SkillInfo = sSkillLineAbilityStore.LookupEntry(i);
        if (!SkillInfo)
            continue;

        mSkillLineAbilityMap.insert(SkillLineAbilityMap::value_type(SkillInfo->Spell, SkillInfo));
        ++count;
    }

    TC_LOG_INFO("server.loading", ">> Loaded %u SkillLineAbility MultiMap Data in %u ms", count, GetMSTimeDiffToNow(oldMSTime));
}

void SpellMgr::LoadSpellPetAuras()
{
    uint32 oldMSTime = getMSTime();

    mSpellPetAuraMap.clear();                                  // need for reload case

    //                                                  0       1       2    3
    QueryResult result = WorldDatabase.Query("SELECT spell, effectId, pet, aura FROM spell_pet_auras");
    if (!result)
    {
        TC_LOG_INFO("server.loading", ">> Loaded 0 spell pet auras. DB table `spell_pet_auras` is empty.");
        return;
    }

    uint32 count = 0;
    do
    {
        Field* fields = result->Fetch();

        uint32 spell = fields[0].GetUInt32();
        uint8 eff = fields[1].GetUInt8();
        uint32 pet = fields[2].GetUInt32();
        uint32 aura = fields[3].GetUInt32();

        SpellPetAuraMap::iterator itr = mSpellPetAuraMap.find((spell<<8) + eff);
        if (itr != mSpellPetAuraMap.end())
            itr->second.AddAura(pet, aura);
        else
        {
            SpellInfo const* spellInfo = GetSpellInfo(spell);
            if (!spellInfo)
            {
                TC_LOG_ERROR("sql.sql", "The spell %u listed in `spell_pet_auras` does not exist.", spell);
                continue;
            }
            SpellEffectInfo const* effect = spellInfo->GetEffect(eff);
            if (!effect)
            {
                TC_LOG_ERROR("spells", "The spell %u listed in `spell_pet_auras` does not have any effect at index %u", spell, uint32(eff));
                continue;
            }

            if (effect->Effect != SPELL_EFFECT_DUMMY &&
               (effect->Effect != SPELL_EFFECT_APPLY_AURA ||
                effect->ApplyAuraName != SPELL_AURA_DUMMY))
            {
                TC_LOG_ERROR("spells", "Spell %u listed in `spell_pet_auras` does not have any dummy aura or dummy effect", spell);
                continue;
            }

            SpellInfo const* spellInfo2 = GetSpellInfo(aura);
            if (!spellInfo2)
            {
                TC_LOG_ERROR("sql.sql", "The aura %u listed in `spell_pet_auras` does not exist.", aura);
                continue;
            }

            PetAura pa(pet, aura, effect->TargetA.GetTarget() == TARGET_UNIT_PET, effect->CalcValue());
            mSpellPetAuraMap[(spell<<8) + eff] = pa;
        }

        ++count;
    } while (result->NextRow());

    TC_LOG_INFO("server.loading", ">> Loaded %u spell pet auras in %u ms", count, GetMSTimeDiffToNow(oldMSTime));
}

// Fill custom data about enchancments
void SpellMgr::LoadEnchantCustomAttr()
{
    uint32 oldMSTime = getMSTime();

    uint32 size = sSpellItemEnchantmentStore.GetNumRows();
    mEnchantCustomAttr.resize(size);

    for (uint32 i = 0; i < size; ++i)
       mEnchantCustomAttr[i] = 0;

    uint32 count = 0;
    for (uint32 i = 0; i < GetSpellInfoStoreSize(); ++i)
    {
        SpellInfo const* spellInfo = GetSpellInfo(i);
        if (!spellInfo)
            continue;

        /// @todo find a better check
        if (!spellInfo->HasAttribute(SPELL_ATTR2_PRESERVE_ENCHANT_IN_ARENA) || !spellInfo->HasAttribute(SPELL_ATTR0_NOT_SHAPESHIFT))
            continue;

        for (SpellEffectInfo const* effect : spellInfo->GetEffectsForDifficulty(DIFFICULTY_NONE))
        {
            if (effect && effect->Effect == SPELL_EFFECT_ENCHANT_ITEM_TEMPORARY)
            {
                uint32 enchId = effect->MiscValue;
                SpellItemEnchantmentEntry const* ench = sSpellItemEnchantmentStore.LookupEntry(enchId);
                if (!ench)
                    continue;
                mEnchantCustomAttr[enchId] = true;
                ++count;
                break;
            }
        }
    }

    TC_LOG_INFO("server.loading", ">> Loaded %u custom enchant attributes in %u ms", count, GetMSTimeDiffToNow(oldMSTime));
}

void SpellMgr::LoadSpellEnchantProcData()
{
    uint32 oldMSTime = getMSTime();

    mSpellEnchantProcEventMap.clear();                             // need for reload case

    //                                                  0         1           2         3
    QueryResult result = WorldDatabase.Query("SELECT entry, customChance, PPMChance, procEx FROM spell_enchant_proc_data");
    if (!result)
    {
        TC_LOG_INFO("server.loading", ">> Loaded 0 spell enchant proc event conditions. DB table `spell_enchant_proc_data` is empty.");
        return;
    }

    uint32 count = 0;
    do
    {
        Field* fields = result->Fetch();

        uint32 enchantId = fields[0].GetUInt32();

        SpellItemEnchantmentEntry const* ench = sSpellItemEnchantmentStore.LookupEntry(enchantId);
        if (!ench)
        {
            TC_LOG_ERROR("sql.sql", "The enchancment %u listed in `spell_enchant_proc_data` does not exist.", enchantId);
            continue;
        }

        SpellEnchantProcEntry spe;

        spe.customChance = fields[1].GetUInt32();
        spe.PPMChance = fields[2].GetFloat();
        spe.procEx = fields[3].GetUInt32();

        mSpellEnchantProcEventMap[enchantId] = spe;

        ++count;
    } while (result->NextRow());

    TC_LOG_INFO("server.loading", ">> Loaded %u enchant proc data definitions in %u ms", count, GetMSTimeDiffToNow(oldMSTime));
}

void SpellMgr::LoadSpellLinked()
{
    uint32 oldMSTime = getMSTime();

    mSpellLinkedMap.clear();    // need for reload case

    //                                                0              1             2
    QueryResult result = WorldDatabase.Query("SELECT spell_trigger, spell_effect, type FROM spell_linked_spell");
    if (!result)
    {
        TC_LOG_INFO("server.loading", ">> Loaded 0 linked spells. DB table `spell_linked_spell` is empty.");
        return;
    }

    uint32 count = 0;
    do
    {
        Field* fields = result->Fetch();

        int32 trigger = fields[0].GetInt32();
        int32 effect = fields[1].GetInt32();
        int32 type = fields[2].GetUInt8();

        SpellInfo const* spellInfo = GetSpellInfo(abs(trigger));
        if (!spellInfo)
        {
            TC_LOG_ERROR("sql.sql", "The spell %u listed in `spell_linked_spell` does not exist.", abs(trigger));
            continue;
        }

        if (effect >= 0)
            for (SpellEffectInfo const* eff : spellInfo->GetEffectsForDifficulty(DIFFICULTY_NONE))
            {
                if (eff && eff->CalcValue() == abs(effect))
                    TC_LOG_ERROR("sql.sql", "The spell %u Effect: %u listed in `spell_linked_spell` has same bp%u like effect (possible hack)", abs(trigger), abs(effect), eff->EffectIndex);
            }

        spellInfo = GetSpellInfo(abs(effect));
        if (!spellInfo)
        {
            TC_LOG_ERROR("sql.sql", "The spell %u listed in `spell_linked_spell` does not exist.", abs(effect));
            continue;
        }

        if (type) //we will find a better way when more types are needed
        {
            if (trigger > 0)
                trigger += SPELL_LINKED_MAX_SPELLS * type;
            else
                trigger -= SPELL_LINKED_MAX_SPELLS * type;
        }
        mSpellLinkedMap[trigger].push_back(effect);

        ++count;
    } while (result->NextRow());

    TC_LOG_INFO("server.loading", ">> Loaded %u linked spells in %u ms", count, GetMSTimeDiffToNow(oldMSTime));
}

void SpellMgr::LoadPetLevelupSpellMap()
{
    uint32 oldMSTime = getMSTime();

    mPetLevelupSpellMap.clear();                                   // need for reload case

    uint32 count = 0;
    uint32 family_count = 0;

    for (uint32 i = 0; i < sCreatureFamilyStore.GetNumRows(); ++i)
    {
        CreatureFamilyEntry const* creatureFamily = sCreatureFamilyStore.LookupEntry(i);
        if (!creatureFamily)                                     // not exist
            continue;

        for (uint8 j = 0; j < 2; ++j)
        {
            if (!creatureFamily->SkillLine[j])
                continue;

            for (uint32 k = 0; k < sSkillLineAbilityStore.GetNumRows(); ++k)
            {
                SkillLineAbilityEntry const* skillLine = sSkillLineAbilityStore.LookupEntry(k);
                if (!skillLine)
                    continue;

                //if (skillLine->skillId != creatureFamily->SkillLine[0] &&
                //    (!creatureFamily->SkillLine[1] || skillLine->skillId != creatureFamily->SkillLine[1]))
                //    continue;

                if (skillLine->SkillLine != creatureFamily->SkillLine[j])
                    continue;

                if (skillLine->AcquireMethod != SKILL_LINE_ABILITY_LEARNED_ON_SKILL_LEARN)
                    continue;

                SpellInfo const* spell = GetSpellInfo(skillLine->Spell);
                if (!spell) // not exist or triggered or talent
                    continue;

                if (!spell->SpellLevel)
                    continue;

                PetLevelupSpellStore& spellSet = mPetLevelupSpellMap[i];
                if (spellSet.empty())
                    ++family_count;

                spellSet.push_back(spell->Id);
                ++count;
            }
        }
    }

    TC_LOG_INFO("server.loading", ">> Loaded %u pet levelup and default spells for %u families in %u ms", count, family_count, GetMSTimeDiffToNow(oldMSTime));
}

bool LoadPetDefaultSpells_helper(CreatureTemplate const* cInfo, PetDefaultSpellsEntry& petDefSpells)
{
    // skip empty list;
    bool have_spell = false;
    for (uint8 j = 0; j < MAX_CREATURE_SPELL_DATA_SLOT; ++j)
    {
        if (petDefSpells.spellid[j])
        {
            have_spell = true;
            break;
        }
    }
    if (!have_spell)
        return false;

    // remove duplicates with levelupSpells if any
    if (PetLevelupSpellStore const* levelupSpells = cInfo->family ? sSpellMgr->GetPetLevelupSpellList(cInfo->family) : NULL)
    {
        for (uint8 j = 0; j < MAX_CREATURE_SPELL_DATA_SLOT; ++j)
        {
            if (!petDefSpells.spellid[j])
                continue;

            for (PetLevelupSpellStore::const_iterator itr = levelupSpells->begin(); itr != levelupSpells->end(); ++itr)
            {
                if (*itr == petDefSpells.spellid[j])
                {
                    petDefSpells.spellid[j] = 0;
                    break;
                }
            }
        }
    }

    // skip empty list;
    have_spell = false;
    for (uint8 j = 0; j < MAX_CREATURE_SPELL_DATA_SLOT; ++j)
    {
        if (petDefSpells.spellid[j])
        {
            have_spell = true;
            break;
        }
    }

    return have_spell;
}

void SpellMgr::LoadPetDefaultSpells()
{
    uint32 oldMSTime = getMSTime();

    mPetDefaultSpellsMap.clear();

    uint32 countCreature = 0;

    TC_LOG_INFO("server.loading", "Loading summonable creature templates...");
    oldMSTime = getMSTime();

    // different summon spells
    for (uint32 i = 0; i < GetSpellInfoStoreSize(); ++i)
    {
        SpellInfo const* spellEntry = GetSpellInfo(i);
        if (!spellEntry)
            continue;

        for (SpellEffectInfo const* effect : spellEntry->GetEffectsForDifficulty(DIFFICULTY_NONE))
        {
            if (effect && (effect->Effect == SPELL_EFFECT_SUMMON || effect->Effect == SPELL_EFFECT_SUMMON_PET))
            {
                uint32 creature_id = effect->MiscValue;
                CreatureTemplate const* cInfo = sObjectMgr->GetCreatureTemplate(creature_id);
                if (!cInfo)
                    continue;

                // get default pet spells from creature_template
                int32 petSpellsId = cInfo->Entry;
                if (mPetDefaultSpellsMap.find(cInfo->Entry) != mPetDefaultSpellsMap.end())
                    continue;

                PetDefaultSpellsEntry petDefSpells;
                for (uint8 j = 0; j < MAX_CREATURE_SPELL_DATA_SLOT; ++j)
                    petDefSpells.spellid[j] = cInfo->spells[j];

                if (LoadPetDefaultSpells_helper(cInfo, petDefSpells))
                {
                    mPetDefaultSpellsMap[petSpellsId] = petDefSpells;
                    ++countCreature;
                }
            }
        }
    }

    TC_LOG_INFO("server.loading", ">> Loaded %u summonable creature templates in %u ms", countCreature, GetMSTimeDiffToNow(oldMSTime));
}

void SpellMgr::LoadSpellAreas()
{
    uint32 oldMSTime = getMSTime();

    mSpellAreaMap.clear();                                  // need for reload case
    mSpellAreaForQuestMap.clear();
    mSpellAreaForQuestEndMap.clear();
    mSpellAreaForAuraMap.clear();

    //                                                  0     1         2              3               4                 5          6         7       8         9      10
    QueryResult result = WorldDatabase.Query("SELECT spell, area, quest_start, quest_start_status, quest_end_status, quest_end, aura_spell, teamId, racemask, gender, flags FROM spell_area");
    if (!result)
    {
        TC_LOG_INFO("server.loading", ">> Loaded 0 spell area requirements. DB table `spell_area` is empty.");

        return;
    }

    uint32 count = 0;
    do
    {
        Field* fields = result->Fetch();

        uint32 spell = fields[0].GetUInt32();
        SpellArea spellArea;
        spellArea.spellId             = spell;
        spellArea.areaId              = fields[1].GetUInt32();
        spellArea.questStart          = fields[2].GetUInt32();
        spellArea.questStartStatus    = fields[3].GetUInt32();
        spellArea.questEndStatus      = fields[4].GetUInt32();
        spellArea.questEnd            = fields[5].GetUInt32();
        spellArea.auraSpell           = fields[6].GetInt32();
        spellArea.teamId              = fields[7].GetInt8();
        spellArea.raceMask            = fields[8].GetUInt32();
        spellArea.gender              = Gender(fields[9].GetUInt8());
        spellArea.flags               = fields[10].GetUInt8();

        if (SpellInfo const* spellInfo = GetSpellInfo(spell))
        {
            if (spellArea.flags & SPELL_AREA_FLAG_AUTOCAST)
                const_cast<SpellInfo*>(spellInfo)->Attributes |= SPELL_ATTR0_CANT_CANCEL;
        }
        else
        {
            TC_LOG_ERROR("sql.sql", "The spell %u listed in `spell_area` does not exist", spell);
            continue;
        }

        {
            bool ok = true;
            SpellAreaMapBounds sa_bounds = GetSpellAreaMapBounds(spellArea.spellId);
            for (SpellAreaMap::const_iterator itr = sa_bounds.first; itr != sa_bounds.second; ++itr)
            {
                if (spellArea.spellId != itr->second.spellId)
                    continue;
                if (spellArea.areaId != itr->second.areaId)
                    continue;
                if (spellArea.questStart != itr->second.questStart)
                    continue;
                if (spellArea.auraSpell != itr->second.auraSpell)
                    continue;
                if (spellArea.teamId != itr->second.teamId)
                    continue;
                if ((spellArea.raceMask & itr->second.raceMask) == 0)
                    continue;
                if (spellArea.gender != itr->second.gender)
                    continue;

                // duplicate by requirements
                ok = false;
                break;
            }

            if (!ok)
            {
                TC_LOG_ERROR("sql.sql", "The spell %u listed in `spell_area` is already listed with similar requirements.", spell);
                continue;
            }
        }

        if (spellArea.areaId && !sAreaTableStore.LookupEntry(spellArea.areaId))
        {
            TC_LOG_ERROR("sql.sql", "The spell %u listed in `spell_area` has a wrong area (%u) requirement.", spell, spellArea.areaId);
            continue;
        }

        if (spellArea.questStart && !sObjectMgr->GetQuestTemplate(spellArea.questStart))
        {
            TC_LOG_ERROR("sql.sql", "The spell %u listed in `spell_area` has a wrong start quest (%u) requirement.", spell, spellArea.questStart);
            continue;
        }

        if (spellArea.questEnd)
        {
            if (!sObjectMgr->GetQuestTemplate(spellArea.questEnd))
            {
                TC_LOG_ERROR("sql.sql", "The spell %u listed in `spell_area` has a wrong ending quest (%u) requirement.", spell, spellArea.questEnd);
                continue;
            }
        }

        if (spellArea.auraSpell)
        {
            SpellInfo const* spellInfo = GetSpellInfo(abs(spellArea.auraSpell));
            if (!spellInfo)
            {
                TC_LOG_ERROR("sql.sql", "The spell %u listed in `spell_area` has wrong aura spell (%u) requirement", spell, abs(spellArea.auraSpell));
                continue;
            }

            if (uint32(abs(spellArea.auraSpell)) == spellArea.spellId)
            {
                TC_LOG_ERROR("sql.sql", "The spell %u listed in `spell_area` has aura spell (%u) requirement for itself", spell, abs(spellArea.auraSpell));
                continue;
            }

            // not allow autocast chains by auraSpell field (but allow use as alternative if not present)
            if (spellArea.flags & SPELL_AREA_FLAG_AUTOCAST && spellArea.auraSpell > 0)
            {
                bool chain = false;
                SpellAreaForAuraMapBounds saBound = GetSpellAreaForAuraMapBounds(spellArea.spellId);
                for (SpellAreaForAuraMap::const_iterator itr = saBound.first; itr != saBound.second; ++itr)
                {
                    if (itr->second->flags & SPELL_AREA_FLAG_AUTOCAST && itr->second->auraSpell > 0)
                    {
                        chain = true;
                        break;
                    }
                }

                if (chain)
                {
                    TC_LOG_ERROR("sql.sql", "The spell %u listed in `spell_area` has the aura spell (%u) requirement that it autocasts itself from the aura.", spell, spellArea.auraSpell);
                    continue;
                }

                SpellAreaMapBounds saBound2 = GetSpellAreaMapBounds(spellArea.auraSpell);
                for (SpellAreaMap::const_iterator itr2 = saBound2.first; itr2 != saBound2.second; ++itr2)
                {
                    if (itr2->second.flags & SPELL_AREA_FLAG_AUTOCAST && itr2->second.auraSpell > 0)
                    {
                        chain = true;
                        break;
                    }
                }

                if (chain)
                {
                    TC_LOG_ERROR("sql.sql", "The spell %u listed in `spell_area` has the aura spell (%u) requirement that the spell itself autocasts from the aura.", spell, spellArea.auraSpell);
                    continue;
                }
            }
        }

        if (spellArea.teamId < -1 || spellArea.teamId > TEAM_HORDE)
        {
            TC_LOG_ERROR("sql.sql", "The spell %u listed in `spell_area` has wrong team id (%u) requirement.", spell, spellArea.teamId);
            continue;
        }

        if (spellArea.raceMask && (spellArea.raceMask & RACEMASK_ALL_PLAYABLE) == 0)
        {
            TC_LOG_ERROR("sql.sql", "The spell %u listed in `spell_area` has wrong race mask (%u) requirement.", spell, spellArea.raceMask);
            continue;
        }

        if (spellArea.gender != GENDER_NONE && spellArea.gender != GENDER_FEMALE && spellArea.gender != GENDER_MALE)
        {
            TC_LOG_ERROR("sql.sql", "The spell %u listed in `spell_area` has wrong gender (%u) requirement.", spell, spellArea.gender);
            continue;
        }

        SpellArea const* sa = &mSpellAreaMap.insert(SpellAreaMap::value_type(spell, spellArea))->second;

        // for search by current zone/subzone at zone/subzone change
        if (spellArea.areaId)
            mSpellAreaForAreaMap.insert(SpellAreaForAreaMap::value_type(spellArea.areaId, sa));

        // for search at quest start/reward
        if (spellArea.questStart)
            mSpellAreaForQuestMap.insert(SpellAreaForQuestMap::value_type(spellArea.questStart, sa));

        // for search at quest start/reward
        if (spellArea.questEnd)
            mSpellAreaForQuestEndMap.insert(SpellAreaForQuestMap::value_type(spellArea.questEnd, sa));

        // for search at aura apply
        if (spellArea.auraSpell)
            mSpellAreaForAuraMap.insert(SpellAreaForAuraMap::value_type(abs(spellArea.auraSpell), sa));

        if (spellArea.areaId && spellArea.questStart)
            mSpellAreaForQuestAreaMap.insert(SpellAreaForQuestAreaMap::value_type(std::pair<uint32, uint32>(spellArea.areaId, spellArea.questStart), sa));

        if (spellArea.areaId && spellArea.questEnd)
            mSpellAreaForQuestAreaMap.insert(SpellAreaForQuestAreaMap::value_type(std::pair<uint32, uint32>(spellArea.areaId, spellArea.questEnd), sa));

        ++count;
    } while (result->NextRow());

    TC_LOG_INFO("server.loading", ">> Loaded %u spell area requirements in %u ms", count, GetMSTimeDiffToNow(oldMSTime));
}

typedef std::vector<SpellEffectEntry const*> SpellEffectVector;

void SpellMgr::LoadSpellInfoStore()
{
    uint32 oldMSTime = getMSTime();

    UnloadSpellInfoStore();
    mSpellInfoMap.resize(sSpellStore.GetNumRows(), NULL);
    std::unordered_map<uint32, SpellInfoLoadHelper> loadData;

    std::unordered_map<int32, SpellEffectEntryMap> effectsBySpell;
    std::unordered_map<uint32, SpellVisualMap> visualsBySpell;

    for (SpellEffectEntry const* effect : sSpellEffectStore)
    {
        ASSERT(effect->EffectIndex < MAX_SPELL_EFFECTS, "MAX_SPELL_EFFECTS must be at least %d", effect->EffectIndex + 1);
        ASSERT(effect->Effect < TOTAL_SPELL_EFFECTS, "TOTAL_SPELL_EFFECTS must be at least %u", effect->Effect + 1);
        ASSERT(effect->EffectAura < int32(TOTAL_AURAS), "TOTAL_AURAS must be at least %d", effect->EffectAura + 1);
        ASSERT(effect->ImplicitTarget[0] < TOTAL_SPELL_TARGETS, "TOTAL_SPELL_TARGETS must be at least %u", effect->ImplicitTarget[0] + 1);
        ASSERT(effect->ImplicitTarget[1] < TOTAL_SPELL_TARGETS, "TOTAL_SPELL_TARGETS must be at least %u", effect->ImplicitTarget[1] + 1);

        SpellEffectEntryVector& effectsForDifficulty = effectsBySpell[effect->SpellID][effect->DifficultyID];
        if (effectsForDifficulty.size() <= std::size_t(effect->EffectIndex))
            effectsForDifficulty.resize(std::size_t(effect->EffectIndex + 1));

        effectsForDifficulty[effect->EffectIndex] = effect;
    }

    for (SpellAuraOptionsEntry const* auraOptions : sSpellAuraOptionsStore)
        if (!auraOptions->DifficultyID)    // TODO: implement
            loadData[auraOptions->SpellID].AuraOptions = auraOptions;

    for (SpellAuraRestrictionsEntry const* auraRestrictions : sSpellAuraRestrictionsStore)
        if (!auraRestrictions->DifficultyID)    // TODO: implement
            loadData[auraRestrictions->SpellID].AuraRestrictions = auraRestrictions;

    for (SpellCastingRequirementsEntry const* castingRequirements : sSpellCastingRequirementsStore)
        loadData[castingRequirements->SpellID].CastingRequirements = castingRequirements;

    for (SpellCategoriesEntry const* categories : sSpellCategoriesStore)
        if (!categories->DifficultyID)  // TODO: implement
            loadData[categories->SpellID].Categories = categories;

    for (SpellClassOptionsEntry const* classOptions : sSpellClassOptionsStore)
        loadData[classOptions->SpellID].ClassOptions = classOptions;

    for (SpellCooldownsEntry const* cooldowns : sSpellCooldownsStore)
        if (!cooldowns->DifficultyID)   // TODO: implement
            loadData[cooldowns->SpellID].Cooldowns = cooldowns;

    for (SpellEquippedItemsEntry const* equippedItems : sSpellEquippedItemsStore)
        loadData[equippedItems->SpellID].EquippedItems = equippedItems;

    for (SpellInterruptsEntry const* interrupts : sSpellInterruptsStore)
        if (!interrupts->DifficultyID)  // TODO: implement
            loadData[interrupts->SpellID].Interrupts = interrupts;

    for (SpellLevelsEntry const* levels : sSpellLevelsStore)
        if (!levels->DifficultyID)  // TODO: implement
            loadData[levels->SpellID].Levels = levels;

    for (SpellMiscEntry const* misc : sSpellMiscStore)
        if (!misc->DifficultyID)
            loadData[misc->SpellID].Misc = misc;

    for (SpellReagentsEntry const* reagents : sSpellReagentsStore)
        loadData[reagents->SpellID].Reagents = reagents;

    for (SpellScalingEntry const* scaling : sSpellScalingStore)
        loadData[scaling->SpellID].Scaling = scaling;

    for (SpellShapeshiftEntry const* shapeshift : sSpellShapeshiftStore)
        loadData[shapeshift->SpellID].Shapeshift = shapeshift;

    for (SpellTargetRestrictionsEntry const* targetRestrictions : sSpellTargetRestrictionsStore)
        if (!targetRestrictions->DifficultyID)  // TODO: implement
            loadData[targetRestrictions->SpellID].TargetRestrictions = targetRestrictions;

    for (SpellTotemsEntry const* totems : sSpellTotemsStore)
        loadData[totems->SpellID].Totems = totems;

    for (SpellXSpellVisualEntry const* visual : sSpellXSpellVisualStore)
        visualsBySpell[visual->SpellID][visual->DifficultyID].push_back(visual);

    for (uint32 i = 0; i < sSpellStore.GetNumRows(); ++i)
    {
        if (SpellEntry const* spellEntry = sSpellStore.LookupEntry(i))
        {
            loadData[i].Entry = spellEntry;
            mSpellInfoMap[i] = new SpellInfo(loadData[i], effectsBySpell[i], std::move(visualsBySpell[i]));
        }
    }

    TC_LOG_INFO("server.loading", ">> Loaded SpellInfo store in %u ms", GetMSTimeDiffToNow(oldMSTime));
}

void SpellMgr::UnloadSpellInfoStore()
{
    for (uint32 i = 0; i < GetSpellInfoStoreSize(); ++i)
        delete mSpellInfoMap[i];

    mSpellInfoMap.clear();
}

void SpellMgr::UnloadSpellInfoImplicitTargetConditionLists()
{
    for (uint32 i = 0; i < GetSpellInfoStoreSize(); ++i)
        if (mSpellInfoMap[i])
            mSpellInfoMap[i]->_UnloadImplicitTargetConditionLists();
}

void SpellMgr::LoadSpellInfoCustomAttributes()
{
    uint32 oldMSTime = getMSTime();
    uint32 oldMSTime2 = oldMSTime;
    SpellInfo* spellInfo = NULL;

    QueryResult result = WorldDatabase.Query("SELECT entry, attributes FROM spell_custom_attr");

    if (!result)
        TC_LOG_INFO("server.loading", ">> Loaded 0 spell custom attributes from DB. DB table `spell_custom_attr` is empty.");
    else
    {
        uint32 count = 0;
        do
        {
            Field* fields = result->Fetch();

            uint32 spellId = fields[0].GetUInt32();
            uint32 attributes = fields[1].GetUInt32();

            spellInfo = _GetSpellInfo(spellId);
            if (!spellInfo)
            {
                TC_LOG_ERROR("sql.sql", "Table `spell_custom_attr` has wrong spell (entry: %u), ignored.", spellId);
                continue;
            }

            // TODO: validate attributes
            if (attributes & SPELL_ATTR0_CU_SHARE_DAMAGE)
            {
                if (!spellInfo->HasEffect(SPELL_EFFECT_SCHOOL_DAMAGE))
                {
                    TC_LOG_ERROR("sql.sql", "Spell %u listed in table `spell_custom_attr` with SPELL_ATTR0_CU_SHARE_DAMAGE has no SPELL_EFFECT_SCHOOL_DAMAGE, ignored.", spellId);
                    continue;
                }
            }

            spellInfo->AttributesCu |= attributes;
            ++count;
        } while (result->NextRow());

        TC_LOG_INFO("server.loading", ">> Loaded %u spell custom attributes from DB in %u ms", count, GetMSTimeDiffToNow(oldMSTime2));
    }

    std::set<uint32> talentSpells;
    for (uint32 i = 0; i < sTalentStore.GetNumRows(); ++i)
        if (TalentEntry const* talentInfo = sTalentStore.LookupEntry(i))
            talentSpells.insert(talentInfo->SpellID);

    for (uint32 i = 0; i < GetSpellInfoStoreSize(); ++i)
    {
        spellInfo = mSpellInfoMap[i];
        if (!spellInfo)
            continue;

        for (SpellEffectInfo const* effect : spellInfo->GetEffectsForDifficulty(DIFFICULTY_NONE))
        {
            if (!effect)
                continue;

            switch (effect->ApplyAuraName)
            {
                case SPELL_AURA_PERIODIC_HEAL:
                case SPELL_AURA_PERIODIC_DAMAGE:
                case SPELL_AURA_PERIODIC_DAMAGE_PERCENT:
                case SPELL_AURA_PERIODIC_LEECH:
                case SPELL_AURA_PERIODIC_MANA_LEECH:
                case SPELL_AURA_PERIODIC_HEALTH_FUNNEL:
                case SPELL_AURA_PERIODIC_ENERGIZE:
                case SPELL_AURA_OBS_MOD_HEALTH:
                case SPELL_AURA_OBS_MOD_POWER:
                case SPELL_AURA_POWER_BURN:
                    spellInfo->AttributesCu |= SPELL_ATTR0_CU_NO_INITIAL_THREAT;
                    break;
            }

            switch (effect->Effect)
            {
                case SPELL_EFFECT_SCHOOL_DAMAGE:
                case SPELL_EFFECT_WEAPON_DAMAGE:
                case SPELL_EFFECT_WEAPON_DAMAGE_NOSCHOOL:
                case SPELL_EFFECT_NORMALIZED_WEAPON_DMG:
                case SPELL_EFFECT_WEAPON_PERCENT_DAMAGE:
                case SPELL_EFFECT_HEAL:
                    spellInfo->AttributesCu |= SPELL_ATTR0_CU_DIRECT_DAMAGE;
                    break;
                case SPELL_EFFECT_POWER_DRAIN:
                case SPELL_EFFECT_POWER_BURN:
                case SPELL_EFFECT_HEAL_MAX_HEALTH:
                case SPELL_EFFECT_HEALTH_LEECH:
                case SPELL_EFFECT_HEAL_PCT:
                case SPELL_EFFECT_ENERGIZE_PCT:
                case SPELL_EFFECT_ENERGIZE:
                case SPELL_EFFECT_HEAL_MECHANICAL:
                    spellInfo->AttributesCu |= SPELL_ATTR0_CU_NO_INITIAL_THREAT;
                    break;
                case SPELL_EFFECT_CHARGE:
                case SPELL_EFFECT_CHARGE_DEST:
                case SPELL_EFFECT_JUMP:
                case SPELL_EFFECT_JUMP_DEST:
                case SPELL_EFFECT_LEAP_BACK:
                    spellInfo->AttributesCu |= SPELL_ATTR0_CU_CHARGE;
                    break;
                case SPELL_EFFECT_PICKPOCKET:
                    spellInfo->AttributesCu |= SPELL_ATTR0_CU_PICKPOCKET;
                    break;
                case SPELL_EFFECT_ENCHANT_ITEM:
                case SPELL_EFFECT_ENCHANT_ITEM_TEMPORARY:
                case SPELL_EFFECT_ENCHANT_ITEM_PRISMATIC:
                case SPELL_EFFECT_ENCHANT_HELD_ITEM:
                {
                    // only enchanting profession enchantments procs can stack
                    if (IsPartOfSkillLine(SKILL_ENCHANTING, i))
                    {
                        uint32 enchantId = effect->MiscValue;
                        SpellItemEnchantmentEntry const* enchant = sSpellItemEnchantmentStore.LookupEntry(enchantId);
                        if (!enchant)
                            break;

                        for (uint8 s = 0; s < MAX_ITEM_ENCHANTMENT_EFFECTS; ++s)
                        {
                            if (enchant->Effect[s] != ITEM_ENCHANTMENT_TYPE_COMBAT_SPELL)
                                continue;

                            SpellInfo* procInfo = _GetSpellInfo(enchant->EffectArg[s]);
                            if (!procInfo)
                                continue;

                            // if proced directly from enchantment, not via proc aura
                            // NOTE: Enchant Weapon - Blade Ward also has proc aura spell and is proced directly
                            // however its not expected to stack so this check is good
                            if (procInfo->HasAura(DIFFICULTY_NONE, SPELL_AURA_PROC_TRIGGER_SPELL))
                                continue;

                            procInfo->AttributesCu |= SPELL_ATTR0_CU_ENCHANT_PROC;
                        }
                    }
                    break;
                }
            }
        }

        if (!spellInfo->_IsPositiveEffect(EFFECT_0, false))
            spellInfo->AttributesCu |= SPELL_ATTR0_CU_NEGATIVE_EFF0;

        if (!spellInfo->_IsPositiveEffect(EFFECT_1, false))
            spellInfo->AttributesCu |= SPELL_ATTR0_CU_NEGATIVE_EFF1;

        if (!spellInfo->_IsPositiveEffect(EFFECT_2, false))
            spellInfo->AttributesCu |= SPELL_ATTR0_CU_NEGATIVE_EFF2;

        if (talentSpells.count(spellInfo->Id))
            spellInfo->AttributesCu |= SPELL_ATTR0_CU_IS_TALENT;


        spellInfo->_InitializeExplicitTargetMask();
    }

    TC_LOG_INFO("server.loading", ">> Loaded SpellInfo custom attributes in %u ms", GetMSTimeDiffToNow(oldMSTime));
}

inline void ApplySpellFix(std::initializer_list<uint32> spellIds, void(*fix)(SpellInfo*))
{
    for (uint32 spellId : spellIds)
    {
        SpellInfo const* spellInfo = sSpellMgr->GetSpellInfo(spellId);
        if (!spellInfo)
        {
            TC_LOG_ERROR("server.loading", "Spell info correction specified for non-existing spell %u", spellId);
            continue;
        }

        fix(const_cast<SpellInfo*>(spellInfo));
    }
}

void SpellMgr::LoadSpellInfoCorrections()
{
    uint32 oldMSTime = getMSTime();

    ApplySpellFix({
        63026, // Summon Aspirant Test NPC (HACK: Target shouldn't be changed)
        63137  // Summon Valiant Test (HACK: Target shouldn't be changed; summon position should be untied from spell destination)
    }, [](SpellInfo* spellInfo)
    {
        const_cast<SpellEffectInfo*>(spellInfo->GetEffect(EFFECT_0))->TargetA = SpellImplicitTargetInfo(TARGET_DEST_DB);
    });

    // Summon Skeletons
    ApplySpellFix({ 52611, 52612 }, [](SpellInfo* spellInfo)
    {
        const_cast<SpellEffectInfo*>(spellInfo->GetEffect(EFFECT_0))->MiscValueB = 64;
    });

    ApplySpellFix({
        40244, // Simon Game Visual
        40245, // Simon Game Visual
        40246, // Simon Game Visual
        40247, // Simon Game Visual
        42835  // Spout, remove damage effect, only anim is needed
    }, [](SpellInfo* spellInfo)
    {
        const_cast<SpellEffectInfo*>(spellInfo->GetEffect(EFFECT_0))->Effect = 0;
    });

    ApplySpellFix({
        63665, // Charge (Argent Tournament emote on riders)
        31298, // Sleep (needs target selection script)
        51904, // Summon Ghouls On Scarlet Crusade (this should use conditions table, script for this spell needs to be fixed)
        68933, // Wrath of Air Totem rank 2 (Aura)
        29200  // Purify Helboar Meat
    }, [](SpellInfo* spellInfo)
    {
        const_cast<SpellEffectInfo*>(spellInfo->GetEffect(EFFECT_0))->TargetA = SpellImplicitTargetInfo(TARGET_UNIT_CASTER);
        const_cast<SpellEffectInfo*>(spellInfo->GetEffect(EFFECT_0))->TargetB = SpellImplicitTargetInfo();
    });

    // Howl of Azgalor
    ApplySpellFix({ 31344 }, [](SpellInfo* spellInfo)
    {
        const_cast<SpellEffectInfo*>(spellInfo->GetEffect(EFFECT_0))->RadiusEntry = sSpellRadiusStore.LookupEntry(EFFECT_RADIUS_100_YARDS); // 100yards instead of 50000?!
    });

    ApplySpellFix({
        42818, // Headless Horseman - Wisp Flight Port
        42821  // Headless Horseman - Wisp Flight Missile
    }, [](SpellInfo* spellInfo)
    {
        spellInfo->RangeEntry = sSpellRangeStore.LookupEntry(6); // 100 yards
    });

    // They Must Burn Bomb Aura (self)
    ApplySpellFix({ 36350 }, [](SpellInfo* spellInfo)
    {
        const_cast<SpellEffectInfo*>(spellInfo->GetEffect(EFFECT_0))->TriggerSpell = 36325; // They Must Burn Bomb Drop (DND)
    });

    // Execute
    ApplySpellFix({ 5308 }, [](SpellInfo* spellInfo)
    {
        spellInfo->AttributesEx3 |= SPELL_ATTR3_CANT_TRIGGER_PROC;
    });

    ApplySpellFix({
        31347, // Doom
        36327, // Shoot Arcane Explosion Arrow
        39365, // Thundering Storm
        41071, // Raise Dead (HACK)
        42442, // Vengeance Landing Cannonfire
        42611, // Shoot
        44978, // Wild Magic
        45001, // Wild Magic
        45002, // Wild Magic
        45004, // Wild Magic
        45006, // Wild Magic
        45010, // Wild Magic
        45761, // Shoot Gun
        45863, // Cosmetic - Incinerate to Random Target
        48246, // Ball of Flame
        41635, // Prayer of Mending
        44869, // Spectral Blast
        45027, // Revitalize
        45976, // Muru Portal Channel
        52124, // Sky Darkener Assault
        52479, // Gift of the Harvester
        61588, // Blazing Harpoon
        55479, // Force Obedience
        28560, // Summon Blizzard (Sapphiron)
        53096, // Quetz'lun's Judgment
        70743, // AoD Special
        70614, // AoD Special - Vegard
        4020,  // Safirdrang's Chill
        52438, // Summon Skittering Swarmer (Force Cast)
        52449, // Summon Skittering Infector (Force Cast)
        53609, // Summon Anub'ar Assassin (Force Cast)
        53457  // Summon Impale Trigger (AoE)
    }, [](SpellInfo* spellInfo)
    {
        spellInfo->MaxAffectedTargets = 1;
    });

    // Skartax Purple Beam
    ApplySpellFix({ 36384 }, [](SpellInfo* spellInfo)
    {
        spellInfo->MaxAffectedTargets = 2;
    });

    ApplySpellFix({
        28542, // Life Drain - Sapphiron
        29213, // Curse of the Plaguebringer - Noth
        29576, // Multi-Shot
        37790, // Spread Shot
        39992, // Needle Spine
        40816, // Saber Lash
        41303, // Soul Drain
        41376, // Spite
        45248, // Shadow Blades
        46771, // Flame Sear
        66588  // Flaming Spear
    }, [](SpellInfo* spellInfo)
    {
        spellInfo->MaxAffectedTargets = 3;
    });

    ApplySpellFix({
        38310, // Multi-Shot
        53385  // Divine Storm (Damage)
    }, [](SpellInfo* spellInfo)
    {
        spellInfo->MaxAffectedTargets = 4;
    });

    ApplySpellFix({
        42005, // Bloodboil
        38296, // Spitfire Totem
        37676, // Insidious Whisper
        46008, // Negative Energy
        45641, // Fire Bloom
        55665, // Life Drain - Sapphiron (H)
        28796  // Poison Bolt Volly - Faerlina
    }, [](SpellInfo* spellInfo)
    {
        spellInfo->MaxAffectedTargets = 5;
    });

    // Curse of the Plaguebringer - Noth (H)
    ApplySpellFix({ 54835 }, [](SpellInfo* spellInfo)
    {
        spellInfo->MaxAffectedTargets = 8;
    });

    ApplySpellFix({
        40827, // Sinful Beam
        40859, // Sinister Beam
        40860, // Vile Beam
        40861, // Wicked Beam
        54098  // Poison Bolt Volly - Faerlina (H)
    }, [](SpellInfo* spellInfo)
    {
        spellInfo->MaxAffectedTargets = 10;
    });

    // Unholy Frenzy
    ApplySpellFix({ 50312 }, [](SpellInfo* spellInfo)
    {
        spellInfo->MaxAffectedTargets = 15;
    });

    // Murmur's Touch
    ApplySpellFix({ 33711, 38794 }, [](SpellInfo* spellInfo)
    {
        spellInfo->MaxAffectedTargets = 1;
        const_cast<SpellEffectInfo*>(spellInfo->GetEffect(EFFECT_0))->TriggerSpell = 33760;
    });

    // Fingers of Frost
    ApplySpellFix({ 44544 }, [](SpellInfo* spellInfo)
    {
        const_cast<SpellEffectInfo*>(spellInfo->GetEffect(EFFECT_0))->SpellClassMask = flag128(685904631, 1151048, 0, 0);
    });

    ApplySpellFix({
        52212, // Death and Decay
        41485, // Deadly Poison - Black Temple
        41487  // Envenom - Black Temple
    }, [](SpellInfo* spellInfo)
    {
        spellInfo->AttributesEx6 |= SPELL_ATTR6_CAN_TARGET_INVISIBLE;
    });

    // Oscillation Field
    ApplySpellFix({ 37408 }, [](SpellInfo* spellInfo)
    {
        spellInfo->AttributesEx3 |= SPELL_ATTR3_STACK_FOR_DIFF_CASTERS;
    });

    // The Eye of Acherus (no spawn in phase 2 in db)
    ApplySpellFix({ 51852 }, [](SpellInfo* spellInfo)
    {
        const_cast<SpellEffectInfo*>(spellInfo->GetEffect(EFFECT_0))->MiscValue |= 1;
    });

    // Crafty's Ultra-Advanced Proto-Typical Shortening Blaster
    ApplySpellFix({ 51912 }, [](SpellInfo* spellInfo)
    {
        const_cast<SpellEffectInfo*>(spellInfo->GetEffect(EFFECT_0))->ApplyAuraPeriod = 3000;
    });

    // Nether Portal - Perseverence
    ApplySpellFix({ 30421 }, [](SpellInfo* spellInfo)
    {
        const_cast<SpellEffectInfo*>(spellInfo->GetEffect(EFFECT_2))->BasePoints += 30000;
    });

    // Eye for an Eye
    ApplySpellFix({ 205191 }, [](SpellInfo* spellInfo)
    {
        const_cast<SpellEffectInfo*>(spellInfo->GetEffect(EFFECT_0))->ApplyAuraName = SPELL_AURA_PROC_TRIGGER_SPELL;
    });

    // Parasitic Shadowfiend Passive
    ApplySpellFix({ 41913 }, [](SpellInfo* spellInfo)
    {
        const_cast<SpellEffectInfo*>(spellInfo->GetEffect(EFFECT_0))->ApplyAuraName = SPELL_AURA_DUMMY; // proc debuff, and summon infinite fiends
    });

    ApplySpellFix({
        27892, // To Anchor 1
        27928, // To Anchor 1
        27935, // To Anchor 1
    }, [](SpellInfo* spellInfo)
    {
        const_cast<SpellEffectInfo*>(spellInfo->GetEffect(EFFECT_0))->RadiusEntry = sSpellRadiusStore.LookupEntry(EFFECT_RADIUS_10_YARDS);
    });

    // Wrath of the Plaguebringer
    ApplySpellFix({ 29214, 54836 }, [](SpellInfo* spellInfo)
    {
        // target allys instead of enemies, target A is src_caster, spells with effect like that have ally target
        // this is the only known exception, probably just wrong data
        const_cast<SpellEffectInfo*>(spellInfo->GetEffect(EFFECT_0))->TargetB = SpellImplicitTargetInfo(TARGET_UNIT_SRC_AREA_ALLY);
        const_cast<SpellEffectInfo*>(spellInfo->GetEffect(EFFECT_1))->TargetB = SpellImplicitTargetInfo(TARGET_UNIT_SRC_AREA_ALLY);
    });

    // Vampiric Embrace
    ApplySpellFix({ 15290 }, [](SpellInfo* spellInfo)
    {
        spellInfo->AttributesEx3 |= SPELL_ATTR3_NO_INITIAL_AGGRO;
    });

    // Earthbind Totem (instant pulse)
    ApplySpellFix({ 6474 }, [](SpellInfo* spellInfo)
    {
        spellInfo->AttributesEx5 |= SPELL_ATTR5_START_PERIODIC_AT_APPLY;
    });

    ApplySpellFix({
        70728, // Exploit Weakness (needs target selection script)
        70840  // Devious Minds (needs target selection script)
    }, [](SpellInfo* spellInfo)
    {
        const_cast<SpellEffectInfo*>(spellInfo->GetEffect(EFFECT_0))->TargetA = SpellImplicitTargetInfo(TARGET_UNIT_CASTER);
        const_cast<SpellEffectInfo*>(spellInfo->GetEffect(EFFECT_0))->TargetB = SpellImplicitTargetInfo(TARGET_UNIT_PET);
    });

    // Ride Carpet
    ApplySpellFix({ 45602 }, [](SpellInfo* spellInfo)
    {
        const_cast<SpellEffectInfo*>(spellInfo->GetEffect(EFFECT_0))->BasePoints = 0; // force seat 0, vehicle doesn't have the required seat flags for "no seat specified (-1)"
    });

    // Easter Lay Noblegarden Egg Aura - Interrupt flags copied from aura which this aura is linked with
    ApplySpellFix({ 61719 }, [](SpellInfo* spellInfo)
    {
        spellInfo->AuraInterruptFlags[0] = AURA_INTERRUPT_FLAG_HITBYSPELL | AURA_INTERRUPT_FLAG_TAKE_DAMAGE;
    });

    ApplySpellFix({
        71838, // Drain Life - Bryntroll Normal
        71839  // Drain Life - Bryntroll Heroic
    }, [](SpellInfo* spellInfo)
    {
        spellInfo->AttributesEx2 |= SPELL_ATTR2_CANT_CRIT;
    });

    ApplySpellFix({
        56606, // Ride Jokkum
        61791  // Ride Vehicle (Yogg-Saron)
    }, [](SpellInfo* spellInfo)
    {
        /// @todo: remove this when basepoints of all Ride Vehicle auras are calculated correctly
        const_cast<SpellEffectInfo*>(spellInfo->GetEffect(EFFECT_0))->BasePoints = 1;
    });

    // Black Magic
    ApplySpellFix({ 59630 }, [](SpellInfo* spellInfo)
    {
        spellInfo->Attributes |= SPELL_ATTR0_PASSIVE;
    });

    // Paralyze
    ApplySpellFix({ 48278 }, [](SpellInfo* spellInfo)
    {
        spellInfo->AttributesEx3 |= SPELL_ATTR3_STACK_FOR_DIFF_CASTERS;
    });

    ApplySpellFix({
        51798, // Brewfest - Relay Race - Intro - Quest Complete
        47134  // Quest Complete
    }, [](SpellInfo* spellInfo)
    {
        //! HACK: This spell break quest complete for alliance and on retail not used
        const_cast<SpellEffectInfo*>(spellInfo->GetEffect(EFFECT_0))->Effect = 0;
    });

    // Siege Cannon (Tol Barad)
    ApplySpellFix({ 85123 }, [](SpellInfo* spellInfo)
    {
        const_cast<SpellEffectInfo*>(spellInfo->GetEffect(EFFECT_0))->RadiusEntry = sSpellRadiusStore.LookupEntry(EFFECT_RADIUS_200_YARDS);
        const_cast<SpellEffectInfo*>(spellInfo->GetEffect(EFFECT_0))->TargetA = SpellImplicitTargetInfo(TARGET_UNIT_SRC_AREA_ENTRY);
    });

    // Gathering Storms
    ApplySpellFix({ 198300 }, [](SpellInfo* spellInfo)
    {
        spellInfo->ProcCharges = 1; // override proc charges, has 0 (unlimited) in db2
    });

    ApplySpellFix({
        42490, // Energized!
        42492, // Cast Energized
        43115  // Plague Vial
    }, [](SpellInfo* spellInfo)
    {
        spellInfo->AttributesEx |= SPELL_ATTR1_NO_THREAT;
    });

    // Test Ribbon Pole Channel
    ApplySpellFix({ 29726 }, [](SpellInfo* spellInfo)
    {
        spellInfo->InterruptFlags &= ~AURA_INTERRUPT_FLAG_CAST;
    });

    // Sic'em
    ApplySpellFix({ 42767 }, [](SpellInfo* spellInfo)
    {
        const_cast<SpellEffectInfo*>(spellInfo->GetEffect(EFFECT_0))->TargetA = SpellImplicitTargetInfo(TARGET_UNIT_NEARBY_ENTRY);
    });

    // Burn Body
    ApplySpellFix({ 42793 }, [](SpellInfo* spellInfo)
    {
        const_cast<SpellEffectInfo*>(spellInfo->GetEffect(EFFECT_2))->MiscValue = 24008; // Fallen Combatant
    });

    // Gift of the Naaru (priest and monk variants)
    ApplySpellFix({ 59544, 121093 }, [](SpellInfo* spellInfo)
    {
        spellInfo->SpellFamilyFlags[2] = 0x80000000;
    });

    ApplySpellFix({
        50661, // Weakened Resolve
        68979  // Unleashed Souls
    }, [](SpellInfo* spellInfo)
    {
        spellInfo->RangeEntry = sSpellRangeStore.LookupEntry(13); // 50000yd
    });

    //
    // VIOLET HOLD SPELLS
    //
    // Water Globule (Ichoron)
    ApplySpellFix({ 54258, 54264, 54265, 54266, 54267 }, [](SpellInfo* spellInfo)
    {
        // in 3.3.5 there is only one radius in dbc which is 0 yards in this case
        // use max radius from 4.3.4
        const_cast<SpellEffectInfo*>(spellInfo->GetEffect(EFFECT_0))->RadiusEntry = sSpellRadiusStore.LookupEntry(EFFECT_RADIUS_25_YARDS);
    });
    // ENDOF VIOLET HOLD

    //
    // ULDUAR SPELLS
    //
    // Pursued (Flame Leviathan)
    ApplySpellFix({ 62374 }, [](SpellInfo* spellInfo)
    {
        const_cast<SpellEffectInfo*>(spellInfo->GetEffect(EFFECT_0))->RadiusEntry = sSpellRadiusStore.LookupEntry(EFFECT_RADIUS_50000_YARDS);   // 50000yd
    });

    // Focused Eyebeam Summon Trigger (Kologarn)
    ApplySpellFix({ 63342 }, [](SpellInfo* spellInfo)
    {
        spellInfo->MaxAffectedTargets = 1;
    });

    ApplySpellFix({
        65584, // Growth of Nature (Freya)
        64381  // Strength of the Pack (Auriaya)
    }, [](SpellInfo* spellInfo)
    {
        spellInfo->AttributesEx3 |= SPELL_ATTR3_STACK_FOR_DIFF_CASTERS;
    });

    ApplySpellFix({
        63018, // Searing Light (XT-002)
        65121, // Searing Light (25m) (XT-002)
        63024, // Gravity Bomb (XT-002)
        64234  // Gravity Bomb (25m) (XT-002)
    }, [](SpellInfo* spellInfo)
    {
        spellInfo->MaxAffectedTargets = 1;
    });

    // Boom (XT-002)
    ApplySpellFix({ 62834 }, [](SpellInfo* spellInfo)
    {
        // This hack is here because we suspect our implementation of spell effect execution on targets
        // is done in the wrong order. We suspect that EFFECT_0 needs to be applied on all targets,
        // then EFFECT_1, etc - instead of applying each effect on target1, then target2, etc.
        // The above situation causes the visual for this spell to be bugged, so we remove the instakill
        // effect and implement a script hack for that.
        const_cast<SpellEffectInfo*>(spellInfo->GetEffect(EFFECT_1))->Effect = 0;
    });

    ApplySpellFix({
        64386, // Terrifying Screech (Auriaya)
        64389, // Sentinel Blast (Auriaya)
        64678  // Sentinel Blast (Auriaya)
    }, [](SpellInfo* spellInfo)
    {
        spellInfo->DurationEntry = sSpellDurationStore.LookupEntry(28); // 5 seconds, wrong DBC data?
    });

    // Potent Pheromones (Freya)
    ApplySpellFix({ 64321 }, [](SpellInfo* spellInfo)
    {
        // spell should dispel area aura, but doesn't have the attribute
        // may be db data bug, or blizz may keep reapplying area auras every update with checking immunity
        // that will be clear if we get more spells with problem like this
        spellInfo->AttributesEx |= SPELL_ATTR1_DISPEL_AURAS_ON_IMMUNITY;
    });

    // Spinning Up (Mimiron)
    ApplySpellFix({ 63414 }, [](SpellInfo* spellInfo)
    {
        const_cast<SpellEffectInfo*>(spellInfo->GetEffect(EFFECT_0))->TargetB = SpellImplicitTargetInfo(TARGET_UNIT_CASTER);
        spellInfo->ChannelInterruptFlags.fill(0);
    });

    // Rocket Strike (Mimiron)
    ApplySpellFix({ 63036 }, [](SpellInfo* spellInfo)
    {
        spellInfo->Speed = 0;
    });

    // Magnetic Field (Mimiron)
    ApplySpellFix({ 64668 }, [](SpellInfo* spellInfo)
    {
        spellInfo->Mechanic = MECHANIC_NONE;
    });

    // Empowering Shadows (Yogg-Saron)
    ApplySpellFix({ 64468, 64486 }, [](SpellInfo* spellInfo)
    {
        spellInfo->MaxAffectedTargets = 3;  // same for both modes?
    });

    // Cosmic Smash (Algalon the Observer)
    ApplySpellFix({ 62301 }, [](SpellInfo* spellInfo)
    {
        spellInfo->MaxAffectedTargets = 1;
    });

    // Cosmic Smash (Algalon the Observer)
    ApplySpellFix({ 64598 }, [](SpellInfo* spellInfo)
    {
        spellInfo->MaxAffectedTargets = 3;
    });

    // Cosmic Smash (Algalon the Observer)
    ApplySpellFix({ 62293 }, [](SpellInfo* spellInfo)
    {
        const_cast<SpellEffectInfo*>(spellInfo->GetEffect(EFFECT_0))->TargetB = SpellImplicitTargetInfo(TARGET_DEST_CASTER);
    });

    // Cosmic Smash (Algalon the Observer)
    ApplySpellFix({ 62311, 64596 }, [](SpellInfo* spellInfo)
    {
        spellInfo->RangeEntry = sSpellRangeStore.LookupEntry(6);  // 100yd
    });

    ApplySpellFix({
        64014, // Expedition Base Camp Teleport
        64024, // Conservatory Teleport
        64025, // Halls of Invention Teleport
        64028, // Colossal Forge Teleport
        64029, // Shattered Walkway Teleport
        64030, // Antechamber Teleport
        64031, // Scrapyard Teleport
        64032, // Formation Grounds Teleport
        65042  // Prison of Yogg-Saron Teleport
    }, [](SpellInfo* spellInfo)
    {
        const_cast<SpellEffectInfo*>(spellInfo->GetEffect(EFFECT_0))->TargetA = SpellImplicitTargetInfo(TARGET_DEST_DB);
    });
    // ENDOF ULDUAR SPELLS

    //
    // TRIAL OF THE CRUSADER SPELLS
    //
    // Infernal Eruption
    ApplySpellFix({ 66258 }, [](SpellInfo* spellInfo)
    {
        // increase duration from 15 to 18 seconds because caster is already
        // unsummoned when spell missile hits the ground so nothing happen in result
        spellInfo->DurationEntry = sSpellDurationStore.LookupEntry(85);
    });
    // ENDOF TRIAL OF THE CRUSADER SPELLS

    //
    // ICECROWN CITADEL SPELLS
    //
    ApplySpellFix({
        70781, // Light's Hammer Teleport
        70856, // Oratory of the Damned Teleport
        70857, // Rampart of Skulls Teleport
        70858, // Deathbringer's Rise Teleport
        70859, // Upper Spire Teleport
        70860, // Frozen Throne Teleport
        70861  // Sindragosa's Lair Teleport
    }, [](SpellInfo* spellInfo)
    {
        // THESE SPELLS ARE WORKING CORRECTLY EVEN WITHOUT THIS HACK
        // THE ONLY REASON ITS HERE IS THAT CURRENT GRID SYSTEM
        // DOES NOT ALLOW FAR OBJECT SELECTION (dist > 333)
        const_cast<SpellEffectInfo*>(spellInfo->GetEffect(EFFECT_0))->TargetA = SpellImplicitTargetInfo(TARGET_DEST_DB);
    });

    // Shadow's Fate
    ApplySpellFix({ 71169 }, [](SpellInfo* spellInfo)
    {
        spellInfo->AttributesEx3 |= SPELL_ATTR3_STACK_FOR_DIFF_CASTERS;
    });

    // Lock Players and Tap Chest
    ApplySpellFix({ 72347 }, [](SpellInfo* spellInfo)
    {
        spellInfo->AttributesEx3 &= ~SPELL_ATTR3_NO_INITIAL_AGGRO;
    });

    // Resistant Skin (Deathbringer Saurfang adds)
    ApplySpellFix({ 72723 }, [](SpellInfo* spellInfo)
    {
        // this spell initially granted Shadow damage immunity, however it was removed but the data was left in client
        const_cast<SpellEffectInfo*>(spellInfo->GetEffect(EFFECT_2))->Effect = 0;
    });

    // Coldflame Jets (Traps after Saurfang)
    ApplySpellFix({ 70460 }, [](SpellInfo* spellInfo)
    {
        spellInfo->DurationEntry = sSpellDurationStore.LookupEntry(1); // 10 seconds
    });

    ApplySpellFix({
        71412, // Green Ooze Summon (Professor Putricide)
        71415  // Orange Ooze Summon (Professor Putricide)
    }, [](SpellInfo* spellInfo)
    {
        const_cast<SpellEffectInfo*>(spellInfo->GetEffect(EFFECT_0))->TargetA = SpellImplicitTargetInfo(TARGET_UNIT_TARGET_ANY);
    });

    // Awaken Plagued Zombies
    ApplySpellFix({ 71159 }, [](SpellInfo* spellInfo)
    {
        spellInfo->DurationEntry = sSpellDurationStore.LookupEntry(21);
    });

    // Volatile Ooze Beam Protection (Professor Putricide)
    ApplySpellFix({ 70530 }, [](SpellInfo* spellInfo)
    {
        const_cast<SpellEffectInfo*>(spellInfo->GetEffect(EFFECT_0))->Effect = SPELL_EFFECT_APPLY_AURA; // for an unknown reason this was SPELL_EFFECT_APPLY_AREA_AURA_RAID
    });

    // Mutated Strength (Professor Putricide)
    ApplySpellFix({ 71604 }, [](SpellInfo* spellInfo)
    {
        // THIS IS HERE BECAUSE COOLDOWN ON CREATURE PROCS WERE NOT IMPLEMENTED WHEN THE SCRIPT WAS WRITTEN
        const_cast<SpellEffectInfo*>(spellInfo->GetEffect(EFFECT_1))->Effect = 0;
    });

    // Unbound Plague (Professor Putricide) (needs target selection script)
    ApplySpellFix({ 70911 }, [](SpellInfo* spellInfo)
    {
        const_cast<SpellEffectInfo*>(spellInfo->GetEffect(EFFECT_0))->TargetB = SpellImplicitTargetInfo(TARGET_UNIT_TARGET_ENEMY);
    });

    // Empowered Flare (Blood Prince Council)
    ApplySpellFix({ 71708 }, [](SpellInfo* spellInfo)
    {
        spellInfo->AttributesEx3 |= SPELL_ATTR3_NO_DONE_BONUS;
    });

    // Swarming Shadows
    ApplySpellFix({ 71266 }, [](SpellInfo* spellInfo)
    {
        spellInfo->RequiredAreasID = 0; // originally, these require area 4522, which is... outside of Icecrown Citadel
    });

    // Corruption
    ApplySpellFix({ 70602 }, [](SpellInfo* spellInfo)
    {
        spellInfo->AttributesEx3 |= SPELL_ATTR3_STACK_FOR_DIFF_CASTERS;
    });

    // Column of Frost (visual marker)
    ApplySpellFix({ 70715 }, [](SpellInfo* spellInfo)
    {
        spellInfo->DurationEntry = sSpellDurationStore.LookupEntry(32); // 6 seconds (missing)
    });

    // Mana Void (periodic aura)
    ApplySpellFix({ 71085 }, [](SpellInfo* spellInfo)
    {
        spellInfo->DurationEntry = sSpellDurationStore.LookupEntry(9); // 30 seconds (missing)
    });

    // Summon Suppressor (needs target selection script)
    ApplySpellFix({ 70936 }, [](SpellInfo* spellInfo)
    {
        const_cast<SpellEffectInfo*>(spellInfo->GetEffect(EFFECT_0))->TargetA = SpellImplicitTargetInfo(TARGET_UNIT_TARGET_ANY);
        const_cast<SpellEffectInfo*>(spellInfo->GetEffect(EFFECT_0))->TargetB = SpellImplicitTargetInfo();
        spellInfo->RangeEntry = sSpellRangeStore.LookupEntry(157); // 90yd
    });

    // Sindragosa's Fury
    ApplySpellFix({ 70598 }, [](SpellInfo* spellInfo)
    {
        const_cast<SpellEffectInfo*>(spellInfo->GetEffect(EFFECT_0))->TargetA = SpellImplicitTargetInfo(TARGET_DEST_DEST);
    });

    // Frost Bomb
    ApplySpellFix({ 69846 }, [](SpellInfo* spellInfo)
    {
        spellInfo->Speed = 0.0f;    // This spell's summon happens instantly
    });

    // Ice Lock
    ApplySpellFix({ 71614 }, [](SpellInfo* spellInfo)
    {
        spellInfo->Mechanic = MECHANIC_STUN;
    });

    // Defile
    ApplySpellFix({ 72762 }, [](SpellInfo* spellInfo)
    {
        spellInfo->DurationEntry = sSpellDurationStore.LookupEntry(559); // 53 seconds
    });

    // Defile
    ApplySpellFix({ 72743 }, [](SpellInfo* spellInfo)
    {
        spellInfo->DurationEntry = sSpellDurationStore.LookupEntry(22); // 45 seconds
    });

    // Defile
    ApplySpellFix({ 72754 }, [](SpellInfo* spellInfo)
    {
        const_cast<SpellEffectInfo*>(spellInfo->GetEffect(EFFECT_0))->RadiusEntry = sSpellRadiusStore.LookupEntry(EFFECT_RADIUS_200_YARDS); // 200yd
        const_cast<SpellEffectInfo*>(spellInfo->GetEffect(EFFECT_1))->RadiusEntry = sSpellRadiusStore.LookupEntry(EFFECT_RADIUS_200_YARDS); // 200yd
    });

    // Raging Spirit Visual
    ApplySpellFix({ 69198 }, [](SpellInfo* spellInfo)
    {
        spellInfo->RangeEntry = sSpellRangeStore.LookupEntry(13); // 50000yd
    });

    // Harvest Soul
    ApplySpellFix({ 73655 }, [](SpellInfo* spellInfo)
    {
        spellInfo->AttributesEx3 |= SPELL_ATTR3_NO_DONE_BONUS;
    });

    // Summon Shadow Trap
    ApplySpellFix({ 73540 }, [](SpellInfo* spellInfo)
    {
        spellInfo->DurationEntry = sSpellDurationStore.LookupEntry(23); // 90 seconds
    });

    // Shadow Trap (visual)
    ApplySpellFix({ 73530 }, [](SpellInfo* spellInfo)
    {
        spellInfo->DurationEntry = sSpellDurationStore.LookupEntry(28); // 5 seconds
    });

    // Summon Spirit Bomb
    ApplySpellFix({ 74302 }, [](SpellInfo* spellInfo)
    {
        spellInfo->MaxAffectedTargets = 2;
    });

    // Summon Spirit Bomb
    ApplySpellFix({ 73579 }, [](SpellInfo* spellInfo)
    {
        const_cast<SpellEffectInfo*>(spellInfo->GetEffect(EFFECT_0))->RadiusEntry = sSpellRadiusStore.LookupEntry(EFFECT_RADIUS_25_YARDS); // 25yd
    });

    // Raise Dead
    ApplySpellFix({ 72376 }, [](SpellInfo* spellInfo)
    {
        spellInfo->MaxAffectedTargets = 3;
    });

    // Jump
    ApplySpellFix({ 71809 }, [](SpellInfo* spellInfo)
    {
        spellInfo->RangeEntry = sSpellRangeStore.LookupEntry(3); // 20yd
        const_cast<SpellEffectInfo*>(spellInfo->GetEffect(EFFECT_0))->RadiusEntry = sSpellRadiusStore.LookupEntry(EFFECT_RADIUS_25_YARDS); // 25yd
    });

    // Broken Frostmourne
    ApplySpellFix({ 72405 }, [](SpellInfo* spellInfo)
    {
        const_cast<SpellEffectInfo*>(spellInfo->GetEffect(EFFECT_1))->RadiusEntry = sSpellRadiusStore.LookupEntry(EFFECT_RADIUS_200_YARDS); // 200yd
    });
    // ENDOF ICECROWN CITADEL SPELLS

    //
    // RUBY SANCTUM SPELLS
    //
    // Soul Consumption
    ApplySpellFix({ 74799 }, [](SpellInfo* spellInfo)
    {
        const_cast<SpellEffectInfo*>(spellInfo->GetEffect(EFFECT_1))->RadiusEntry = sSpellRadiusStore.LookupEntry(EFFECT_RADIUS_12_YARDS);
    });

    // Twilight Mending
    ApplySpellFix({ 75509 }, [](SpellInfo* spellInfo)
    {
        spellInfo->AttributesEx6 |= SPELL_ATTR6_CAN_TARGET_INVISIBLE;
        spellInfo->AttributesEx2 |= SPELL_ATTR2_CAN_TARGET_NOT_IN_LOS;
    });

    // Awaken Flames
    ApplySpellFix({ 75888 }, [](SpellInfo* spellInfo)
    {
        spellInfo->AttributesEx |= SPELL_ATTR1_CANT_TARGET_SELF;
    });
    // ENDOF RUBY SANCTUM SPELLS

    //
    // EYE OF ETERNITY SPELLS
    //
    ApplySpellFix({
        57473, // Arcane Storm bonus explicit visual spell
        57431, // Summon Static Field
        56091, // Flame Spike (Wyrmrest Skytalon)
        56092, // Engulf in Flames (Wyrmrest Skytalon)
        57090, // Revivify (Wyrmrest Skytalon)
        57143  // Life Burst (Wyrmrest Skytalon)
    }, [](SpellInfo* spellInfo)
    {
        // All spells work even without these changes. The LOS attribute is due to problem
        // from collision between maps & gos with active destroyed state.
        spellInfo->AttributesEx2 |= SPELL_ATTR2_CAN_TARGET_NOT_IN_LOS;
    });

    // Arcane Barrage (cast by players and NONMELEEDAMAGELOG with caster Scion of Eternity (original caster)).
    ApplySpellFix({ 63934 }, [](SpellInfo* spellInfo)
    {
        // This would never crit on retail and it has attribute for SPELL_ATTR3_NO_DONE_BONUS because is handled from player,
        // until someone figures how to make scions not critting without hack and without making them main casters this should stay here.
        spellInfo->AttributesEx2 |= SPELL_ATTR2_CANT_CRIT;
    });
    // ENDOF EYE OF ETERNITY SPELLS

    ApplySpellFix({
        40055, // Introspection
        40165, // Introspection
        40166, // Introspection
        40167, // Introspection
    }, [](SpellInfo* spellInfo)
    {
        spellInfo->Attributes |= SPELL_ATTR0_NEGATIVE_1;
    });

    //
    // STONECORE SPELLS
    //
    ApplySpellFix({
        95284, // Teleport (from entrance to Slabhide)
        95285  // Teleport (from Slabhide to entrance)
    }, [](SpellInfo* spellInfo)
    {
        const_cast<SpellEffectInfo*>(spellInfo->GetEffect(EFFECT_0))->TargetB = SpellImplicitTargetInfo(TARGET_DEST_DB);
    });
    // ENDOF STONECORE SPELLS

    //
    // HALLS OF ORIGINATION SPELLS
    //
    ApplySpellFix({
        76606, // Disable Beacon Beams L
        76608  // Disable Beacon Beams R
    }, [](SpellInfo* spellInfo)
    {
        // Little hack, Increase the radius so it can hit the Cave In Stalkers in the platform.
        const_cast<SpellEffectInfo*>(spellInfo->GetEffect(EFFECT_0))->MaxRadiusEntry = sSpellRadiusStore.LookupEntry(EFFECT_RADIUS_45_YARDS);
    });

    // ENDOF HALLS OF ORIGINATION SPELLS

    // Threatening Gaze
    ApplySpellFix({ 24314 }, [](SpellInfo* spellInfo)
    {
        spellInfo->AuraInterruptFlags[0] |= AURA_INTERRUPT_FLAG_CAST | AURA_INTERRUPT_FLAG_MOVE | AURA_INTERRUPT_FLAG_JUMP;
    });

    // Tree of Life (Passive)
    ApplySpellFix({ 5420 }, [](SpellInfo* spellInfo)
    {
        spellInfo->Stances = UI64LIT(1) << (FORM_TREE_OF_LIFE - 1);
    });

    // Feral Charge (Cat Form)
    ApplySpellFix({ 49376 }, [](SpellInfo* spellInfo)
    {
        spellInfo->AttributesEx3 &= ~SPELL_ATTR3_CANT_TRIGGER_PROC;
    });

    // Gaze of Occu'thar
    ApplySpellFix({ 96942 }, [](SpellInfo* spellInfo)
    {
        spellInfo->AttributesEx &= ~SPELL_ATTR1_CHANNELED_1;
    });

    // Evolution
    ApplySpellFix({ 75610 }, [](SpellInfo* spellInfo)
    {
        spellInfo->MaxAffectedTargets = 1;
    });

    // Evolution
    ApplySpellFix({ 75697 }, [](SpellInfo* spellInfo)
    {
        const_cast<SpellEffectInfo*>(spellInfo->GetEffect(EFFECT_0))->TargetA = SpellImplicitTargetInfo(TARGET_UNIT_SRC_AREA_ENTRY);
    });

    // Fel Rush &  Demon Hunter Glide
    ApplySpellFix({ 199737, 131347 }, [](SpellInfo* spellInfo)
    {
        spellInfo->AuraInterruptFlags[0] |= AURA_INTERRUPT_FLAG_LANDING;
    });

    //
    // ISLE OF CONQUEST SPELLS
    //
    // Teleport
    ApplySpellFix({ 66551 }, [](SpellInfo* spellInfo)
    {
        spellInfo->RangeEntry = sSpellRangeStore.LookupEntry(13); // 50000yd
    });
    // ENDOF ISLE OF CONQUEST SPELLS

    //
    // FIRELANDS SPELLS
    //
    // Torment Searcher
    ApplySpellFix({ 99253 }, [](SpellInfo* spellInfo)
    {
        const_cast<SpellEffectInfo*>(spellInfo->GetEffect(EFFECT_0))->MaxRadiusEntry = sSpellRadiusStore.LookupEntry(EFFECT_RADIUS_15_YARDS);
    });

    // Torment Damage
    ApplySpellFix({ 99256 }, [](SpellInfo* spellInfo)
    {
        spellInfo->Attributes |= SPELL_ATTR0_NEGATIVE_1;
    });

    // Blaze of Glory
    ApplySpellFix({ 99252 }, [](SpellInfo* spellInfo)
    {
        spellInfo->AuraInterruptFlags[0] |= AURA_INTERRUPT_FLAG_CHANGE_MAP;
    });

    ApplySpellFix({
        98135, // Summon Fragment of Rhyolith
        98553  // Summon Spark of Rhyolith
    }, [](SpellInfo* spellInfo)
    {
        const_cast<SpellEffectInfo*>(spellInfo->GetEffect(EFFECT_0))->TargetA = SpellImplicitTargetInfo(TARGET_DEST_DEST);
    });

    // Volcanic Birth
    ApplySpellFix({ 98010 }, [](SpellInfo* spellInfo)
    {
        const_cast<SpellEffectInfo*>(spellInfo->GetEffect(EFFECT_1))->TargetA = SpellImplicitTargetInfo(TARGET_DEST_DEST);
        const_cast<SpellEffectInfo*>(spellInfo->GetEffect(EFFECT_1))->TargetB = 0;
    });

    // Burning Orbs summon
    ApplySpellFix({ 98565 }, [](SpellInfo* spellInfo)
    {
        const_cast<SpellEffectInfo*>(spellInfo->GetEffect(EFFECT_0))->TargetA = SpellImplicitTargetInfo(TARGET_DEST_DEST);
        const_cast<SpellEffectInfo*>(spellInfo->GetEffect(EFFECT_0))->TargetB = 0;
    });
    // ENDOF FIRELANDS SPELLS

    // THE WANDERING ISLE SPELLS
    // Summon Pet
    ApplySpellFix({ 107924 }, [](SpellInfo* spellInfo)
    {
        const_cast<SpellEffectInfo*>(spellInfo->GetEffect(EFFECT_1))->TargetA = SpellImplicitTargetInfo(TARGET_UNIT_CASTER);
    });

    ApplySpellFix({
        102445, // Summon Master Li Fei
        102499, // Fire Crash
        118499, // Summon Aysa
        118500, // Summon Ji
        116190, // Summon Child 1
        116191, // Summon Child 2
        108786, // Summon Stack of Reeds
        108827, // Summon Stack of Planks
        108847, // Summon Stack of Blocks
        108858, // Summon Tiger Stand
        104450, // Summon Ji Yuan
        104571, // Summon Aysa
        126040, // Summon Master Shang Xi
        115334, // Summon Aysa
        115336, // Summon Ji
        115338, // Summon Jojo
        115493, // Summon Aysa
        115494, // Summon Ji
        115495, // Summon Jojo
        117597  // Summon Ji
    }, [](SpellInfo* spellInfo)
    {
        const_cast<SpellEffectInfo*>(spellInfo->GetEffect(EFFECT_0))->TargetA = SpellImplicitTargetInfo(TARGET_DEST_DB);
    });

<<<<<<< HEAD
    // Taste of Iron Game Aura
    ApplySpellFix({ 164042 }, [](SpellInfo* spellInfo)
    {
        const_cast<SpellEffectInfo*>(spellInfo->GetEffect(EFFECT_2))->Effect = 0;
        const_cast<SpellEffectInfo*>(spellInfo->GetEffect(EFFECT_2))->Effect = 0;
    });

    // Play Teleport Dalaran Scene
    ApplySpellFix({ 227861 }, [](SpellInfo* spellInfo)
    {
        // Area 7881 should be applied to player by Dalaran Gob, but NYI
        spellInfo->RequiredAreasID = 0;
    });

=======
>>>>>>> 4d4873e8
    ApplySpellFix({
        114710, // Forcecast Summon Amberleaf Troublemaker
        118032  // Water Spout
    }, [](SpellInfo* spellInfo)
    {
        spellInfo->MaxAffectedTargets = 1;
    });

    // Summon Lightning
    ApplySpellFix({ 109062 }, [](SpellInfo* spellInfo)
    {
        spellInfo->CastTimeEntry = sSpellCastTimesStore.LookupEntry(1);
    });

<<<<<<< HEAD
    // Flame Spout
    ApplySpellFix({ 114685 }, [](SpellInfo* spellInfo)
    {
        const_cast<SpellEffectInfo*>(spellInfo->GetEffect(EFFECT_0))->MaxRadiusEntry = sSpellRadiusStore.LookupEntry(EFFECT_RADIUS_1_YARD);
    });
=======
	// Flame Spout
	ApplySpellFix({ 114685 }, [](SpellInfo* spellInfo)
	{
		const_cast<SpellEffectInfo*>(spellInfo->GetEffect(EFFECT_0))->MaxRadiusEntry = sSpellRadiusStore.LookupEntry(EFFECT_RADIUS_1_YARD);
	});
>>>>>>> 4d4873e8

    // Ride Vehicle
    ApplySpellFix({ 102717 }, [](SpellInfo* spellInfo)
    {
        spellInfo->RecoveryTime = 0;
    });

    // Summon Jojo Ironbrow
    ApplySpellFix({ 108845 }, [](SpellInfo* spellInfo)
    {
        spellInfo->DurationEntry = sSpellDurationStore.LookupEntry(4); // 120 seconds
    });

    // Eject Passenger 1
    ApplySpellFix({ 60603 }, [](SpellInfo* spellInfo)
    {
        const_cast<SpellEffectInfo*>(spellInfo->GetEffect(EFFECT_0))->BasePoints = 1;
    });

    ApplySpellFix({
<<<<<<< HEAD
=======
        104012, // Break Gong Credit
>>>>>>> 4d4873e8
        105002, // Summon Hot Air Balloon
        120344, // Summon Aysa
        120345, // Summon Jojo
        120749, // Summon Ji
        120753  // Summon Garrosh
    }, [](SpellInfo* spellInfo)
    {
        spellInfo->RangeEntry = sSpellRangeStore.LookupEntry(7); // 10yd
    });
    // ENDOF THE WANDERING ISLE SPELLS

<<<<<<< HEAD
    // BlackRook Hold - Bloodthirsty Leap
    ApplySpellFix({ 225963 }, [](SpellInfo* spellInfo)
    {
        const_cast<SpellEffectInfo*>(spellInfo->GetEffect(DIFFICULTY_NONE,   EFFECT_1))->ApplyAuraPeriod = 5 * IN_MILLISECONDS;
        const_cast<SpellEffectInfo*>(spellInfo->GetEffect(DIFFICULTY_HEROIC, EFFECT_1))->ApplyAuraPeriod = 5 * IN_MILLISECONDS;
        const_cast<SpellEffectInfo*>(spellInfo->GetEffect(DIFFICULTY_MYTHIC, EFFECT_1))->ApplyAuraPeriod = 5 * IN_MILLISECONDS;
    });

    ApplySpellFix({ 196930 }, [](SpellInfo* spellInfo)
    {
        spellInfo->RangeEntry = sSpellRangeStore.LookupEntry(7); // 10yd
    });    

=======
>>>>>>> 4d4873e8
    SpellInfo* spellInfo = NULL;
    for (uint32 i = 0; i < GetSpellInfoStoreSize(); ++i)
    {
        spellInfo = (SpellInfo*)mSpellInfoMap[i];
        if (!spellInfo)
            continue;

        for (SpellEffectInfo const* effect : spellInfo->GetEffectsForDifficulty(DIFFICULTY_NONE))
        {
            if (!effect)
                continue;
            switch (effect->Effect)
            {
                case SPELL_EFFECT_CHARGE:
                case SPELL_EFFECT_CHARGE_DEST:
                case SPELL_EFFECT_JUMP:
                case SPELL_EFFECT_JUMP_DEST:
                case SPELL_EFFECT_LEAP_BACK:
                    if (!spellInfo->Speed && !spellInfo->SpellFamilyName)
                        spellInfo->Speed = SPEED_CHARGE;
                    break;
            }

            if (effect->TargetA.GetSelectionCategory() == TARGET_SELECT_CATEGORY_CONE || effect->TargetB.GetSelectionCategory() == TARGET_SELECT_CATEGORY_CONE)
                if (G3D::fuzzyEq(spellInfo->ConeAngle, 0.f))
                    spellInfo->ConeAngle = 90.f;
        }

        if (spellInfo->ActiveIconFileDataId == 135754)  // flight
            spellInfo->Attributes |= SPELL_ATTR0_PASSIVE;
    }

    if (SummonPropertiesEntry* properties = const_cast<SummonPropertiesEntry*>(sSummonPropertiesStore.LookupEntry(121)))
        properties->Title = SUMMON_TYPE_TOTEM;
    if (SummonPropertiesEntry* properties = const_cast<SummonPropertiesEntry*>(sSummonPropertiesStore.LookupEntry(647))) // 52893
        properties->Title = SUMMON_TYPE_TOTEM;
    if (SummonPropertiesEntry* properties = const_cast<SummonPropertiesEntry*>(sSummonPropertiesStore.LookupEntry(628))) // Hungry Plaguehound
        properties->Control = SUMMON_CATEGORY_PET;

    TC_LOG_INFO("server.loading", ">> Loaded SpellInfo corrections in %u ms", GetMSTimeDiffToNow(oldMSTime));
}

void SpellMgr::LoadSpellInfoSpellSpecificAndAuraState()
{
    uint32 oldMSTime = getMSTime();

    for (SpellInfo* spellInfo : mSpellInfoMap)
    {
        if (!spellInfo)
            continue;

        // AuraState depends on SpellSpecific
        spellInfo->_LoadSpellSpecific();
        spellInfo->_LoadAuraState();
    }

    TC_LOG_INFO("server.loading", ">> Loaded SpellInfo SpellSpecific and AuraState in %u ms", GetMSTimeDiffToNow(oldMSTime));
}

void SpellMgr::LoadSpellInfoDiminishing()
{
    uint32 oldMSTime = getMSTime();

    for (SpellInfo* spellInfo : mSpellInfoMap)
    {
        if (!spellInfo)
            continue;

        spellInfo->_LoadSpellDiminishInfo();
    }

    TC_LOG_INFO("server.loading", ">> Loaded SpellInfo diminishing infos in %u ms", GetMSTimeDiffToNow(oldMSTime));
}

void SpellMgr::LoadSpellInfoImmunities()
{
    uint32 oldMSTime = getMSTime();

    for (SpellInfo* spellInfo : mSpellInfoMap)
    {
        if (!spellInfo)
            continue;

        spellInfo->_LoadImmunityInfo();
    }

    TC_LOG_INFO("server.loading", ">> Loaded SpellInfo immunity infos in %u ms", GetMSTimeDiffToNow(oldMSTime));
}

void SpellMgr::LoadPetFamilySpellsStore()
{
    std::unordered_map<uint32, SpellLevelsEntry const*> levelsBySpell;
    for (SpellLevelsEntry const* levels : sSpellLevelsStore)
        if (!levels->DifficultyID)
            levelsBySpell[levels->SpellID] = levels;

    for (SkillLineAbilityEntry const* skillLine : sSkillLineAbilityStore)
    {
        SpellInfo const* spellInfo = GetSpellInfo(skillLine->Spell);
        if (!spellInfo)
            continue;

        auto levels = levelsBySpell.find(skillLine->Spell);
        if (levels != levelsBySpell.end() && levels->second->SpellLevel)
            continue;

        if (spellInfo->IsPassive())
        {
            for (CreatureFamilyEntry const* cFamily : sCreatureFamilyStore)
            {
                if (skillLine->SkillLine != cFamily->SkillLine[0] && skillLine->SkillLine != cFamily->SkillLine[1])
                    continue;

                if (skillLine->AcquireMethod != SKILL_LINE_ABILITY_LEARNED_ON_SKILL_LEARN)
                    continue;

                sPetFamilySpellsStore[cFamily->ID].insert(spellInfo->Id);
            }
        }
    }
}<|MERGE_RESOLUTION|>--- conflicted
+++ resolved
@@ -3448,7 +3448,6 @@
         const_cast<SpellEffectInfo*>(spellInfo->GetEffect(EFFECT_0))->TargetA = SpellImplicitTargetInfo(TARGET_DEST_DB);
     });
 
-<<<<<<< HEAD
     // Taste of Iron Game Aura
     ApplySpellFix({ 164042 }, [](SpellInfo* spellInfo)
     {
@@ -3463,8 +3462,6 @@
         spellInfo->RequiredAreasID = 0;
     });
 
-=======
->>>>>>> 4d4873e8
     ApplySpellFix({
         114710, // Forcecast Summon Amberleaf Troublemaker
         118032  // Water Spout
@@ -3479,19 +3476,11 @@
         spellInfo->CastTimeEntry = sSpellCastTimesStore.LookupEntry(1);
     });
 
-<<<<<<< HEAD
     // Flame Spout
     ApplySpellFix({ 114685 }, [](SpellInfo* spellInfo)
     {
         const_cast<SpellEffectInfo*>(spellInfo->GetEffect(EFFECT_0))->MaxRadiusEntry = sSpellRadiusStore.LookupEntry(EFFECT_RADIUS_1_YARD);
     });
-=======
-	// Flame Spout
-	ApplySpellFix({ 114685 }, [](SpellInfo* spellInfo)
-	{
-		const_cast<SpellEffectInfo*>(spellInfo->GetEffect(EFFECT_0))->MaxRadiusEntry = sSpellRadiusStore.LookupEntry(EFFECT_RADIUS_1_YARD);
-	});
->>>>>>> 4d4873e8
 
     // Ride Vehicle
     ApplySpellFix({ 102717 }, [](SpellInfo* spellInfo)
@@ -3512,10 +3501,7 @@
     });
 
     ApplySpellFix({
-<<<<<<< HEAD
-=======
         104012, // Break Gong Credit
->>>>>>> 4d4873e8
         105002, // Summon Hot Air Balloon
         120344, // Summon Aysa
         120345, // Summon Jojo
@@ -3527,7 +3513,6 @@
     });
     // ENDOF THE WANDERING ISLE SPELLS
 
-<<<<<<< HEAD
     // BlackRook Hold - Bloodthirsty Leap
     ApplySpellFix({ 225963 }, [](SpellInfo* spellInfo)
     {
@@ -3541,8 +3526,6 @@
         spellInfo->RangeEntry = sSpellRangeStore.LookupEntry(7); // 10yd
     });    
 
-=======
->>>>>>> 4d4873e8
     SpellInfo* spellInfo = NULL;
     for (uint32 i = 0; i < GetSpellInfoStoreSize(); ++i)
     {
