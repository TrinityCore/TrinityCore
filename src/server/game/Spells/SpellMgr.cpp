/*
 * Copyright (C) 2008-2011 TrinityCore <http://www.trinitycore.org/>
 * Copyright (C) 2005-2009 MaNGOS <http://getmangos.com/>
 *
 * This program is free software; you can redistribute it and/or modify it
 * under the terms of the GNU General Public License as published by the
 * Free Software Foundation; either version 2 of the License, or (at your
 * option) any later version.
 *
 * This program is distributed in the hope that it will be useful, but WITHOUT
 * ANY WARRANTY; without even the implied warranty of MERCHANTABILITY or
 * FITNESS FOR A PARTICULAR PURPOSE. See the GNU General Public License for
 * more details.
 *
 * You should have received a copy of the GNU General Public License along
 * with this program. If not, see <http://www.gnu.org/licenses/>.
 */

#include "SpellMgr.h"
#include "ObjectMgr.h"
#include "SpellAuras.h"
#include "SpellAuraDefines.h"
#include "DBCStores.h"
#include "World.h"
#include "Chat.h"
#include "Spell.h"
#include "BattlegroundMgr.h"
#include "CreatureAI.h"
#include "MapManager.h"
#include "BattlegroundIC.h"
#include "OutdoorPvPMgr.h"
#include "OutdoorPvPWG.h"

bool IsAreaEffectTarget[TOTAL_SPELL_TARGETS];
SpellEffectTargetTypes EffectTargetType[TOTAL_SPELL_EFFECTS];
SpellSelectTargetTypes SpellTargetType[TOTAL_SPELL_TARGETS];

SpellMgr::SpellMgr()
{
    for (int i = 0; i < TOTAL_SPELL_EFFECTS; ++i)
    {
        switch(i)
        {
            case SPELL_EFFECT_PERSISTENT_AREA_AURA: //27
            case SPELL_EFFECT_SUMMON:               //28
            case SPELL_EFFECT_TRIGGER_MISSILE:      //32
            case SPELL_EFFECT_TRANS_DOOR:           //50 summon object
            case SPELL_EFFECT_SUMMON_PET:           //56
            case SPELL_EFFECT_ADD_FARSIGHT:         //72
            case SPELL_EFFECT_SUMMON_OBJECT_WILD:   //76
            //case SPELL_EFFECT_SUMMON_CRITTER:       //97 not 303
            case SPELL_EFFECT_SUMMON_OBJECT_SLOT1:  //104
            case SPELL_EFFECT_SUMMON_OBJECT_SLOT2:  //105
            case SPELL_EFFECT_SUMMON_OBJECT_SLOT3:  //106
            case SPELL_EFFECT_SUMMON_OBJECT_SLOT4:  //107
            case SPELL_EFFECT_SUMMON_DEAD_PET:      //109
            case SPELL_EFFECT_TRIGGER_SPELL_2:      //151 ritual of summon
                EffectTargetType[i] = SPELL_REQUIRE_DEST;
                break;
            case SPELL_EFFECT_PARRY: // 0
            case SPELL_EFFECT_BLOCK: // 0
            case SPELL_EFFECT_SKILL: // always with dummy 3 as A
            //case SPELL_EFFECT_LEARN_SPELL: // 0 may be 5 pet
            case SPELL_EFFECT_TRADE_SKILL: // 0 or 1
            case SPELL_EFFECT_PROFICIENCY: // 0
                EffectTargetType[i] = SPELL_REQUIRE_NONE;
                break;
            case SPELL_EFFECT_ENCHANT_ITEM:
            case SPELL_EFFECT_ENCHANT_ITEM_TEMPORARY:
            case SPELL_EFFECT_DISENCHANT:
            //in 243 this is 0, in 309 it is 1
            //so both item target and unit target is pushed, and cause crash
            //case SPELL_EFFECT_FEED_PET:
            case SPELL_EFFECT_PROSPECTING:
            case SPELL_EFFECT_MILLING:
            case SPELL_EFFECT_ENCHANT_ITEM_PRISMATIC:
                EffectTargetType[i] = SPELL_REQUIRE_ITEM;
                break;
            //caster must be pushed otherwise no sound
            case SPELL_EFFECT_APPLY_AREA_AURA_PARTY:
            case SPELL_EFFECT_APPLY_AREA_AURA_FRIEND:
            case SPELL_EFFECT_APPLY_AREA_AURA_ENEMY:
            case SPELL_EFFECT_APPLY_AREA_AURA_PET:
            case SPELL_EFFECT_APPLY_AREA_AURA_OWNER:
            case SPELL_EFFECT_APPLY_AREA_AURA_RAID:
            case SPELL_EFFECT_CHARGE:
            case SPELL_EFFECT_CHARGE_DEST:
            case SPELL_EFFECT_JUMP:
            case SPELL_EFFECT_JUMP_DEST:
            case SPELL_EFFECT_LEAP_BACK:
                EffectTargetType[i] = SPELL_REQUIRE_CASTER;
                break;
            //case SPELL_EFFECT_WMO_DAMAGE:
            //case SPELL_EFFECT_WMO_REPAIR:
            //case SPELL_EFFECT_WMO_CHANGE:
            //    EffectTargetType[i] = SPELL_REQUIRE_GOBJECT;
            //    break;
            default:
                EffectTargetType[i] = SPELL_REQUIRE_UNIT;
                break;
        }
    }

    for (int i = 0; i < TOTAL_SPELL_TARGETS; ++i)
    {
        switch(i)
        {
            case TARGET_UNIT_CASTER:
            case TARGET_UNIT_CASTER_FISHING:
            case TARGET_UNIT_MASTER:
            case TARGET_UNIT_PET:
            case TARGET_UNIT_PARTY_CASTER:
            case TARGET_UNIT_RAID_CASTER:
            case TARGET_UNIT_VEHICLE:
            case TARGET_UNIT_PASSENGER_0:
            case TARGET_UNIT_PASSENGER_1:
            case TARGET_UNIT_PASSENGER_2:
            case TARGET_UNIT_PASSENGER_3:
            case TARGET_UNIT_PASSENGER_4:
            case TARGET_UNIT_PASSENGER_5:
            case TARGET_UNIT_PASSENGER_6:
            case TARGET_UNIT_PASSENGER_7:
            case TARGET_UNIT_SUMMONER:
                SpellTargetType[i] = TARGET_TYPE_UNIT_CASTER;
                break;
            case TARGET_UNIT_TARGET_PUPPET:
            case TARGET_UNIT_TARGET_ALLY:
            case TARGET_UNIT_TARGET_RAID:
            case TARGET_UNIT_TARGET_ANY:
            case TARGET_UNIT_TARGET_ENEMY:
            case TARGET_UNIT_TARGET_PARTY:
            case TARGET_UNIT_PARTY_TARGET:
            case TARGET_UNIT_CLASS_TARGET:
            case TARGET_UNIT_CHAINHEAL:
                SpellTargetType[i] = TARGET_TYPE_UNIT_TARGET;
                break;
            case TARGET_UNIT_NEARBY_ENEMY:
            case TARGET_UNIT_NEARBY_ALLY:
            case TARGET_UNIT_NEARBY_ALLY_UNK:
            case TARGET_UNIT_NEARBY_ENTRY:
            case TARGET_UNIT_NEARBY_RAID:
            case TARGET_GAMEOBJECT_NEARBY_ENTRY:
                SpellTargetType[i] = TARGET_TYPE_UNIT_NEARBY;
                break;
            case TARGET_UNIT_AREA_ENEMY_SRC:
            case TARGET_UNIT_AREA_ALLY_SRC:
            case TARGET_UNIT_AREA_ENTRY_SRC:
            case TARGET_UNIT_AREA_PARTY_SRC:
            case TARGET_GAMEOBJECT_AREA_SRC:
                SpellTargetType[i] = TARGET_TYPE_AREA_SRC;
                break;
            case TARGET_UNIT_AREA_ENEMY_DST:
            case TARGET_UNIT_AREA_ALLY_DST:
            case TARGET_UNIT_AREA_ENTRY_DST:
            case TARGET_UNIT_AREA_PARTY_DST:
            case TARGET_GAMEOBJECT_AREA_DST:
                SpellTargetType[i] = TARGET_TYPE_AREA_DST;
                break;
            case TARGET_UNIT_CONE_ENEMY:
            case TARGET_UNIT_CONE_ALLY:
            case TARGET_UNIT_CONE_ENTRY:
            case TARGET_UNIT_CONE_ENEMY_UNKNOWN:
            case TARGET_UNIT_AREA_PATH:
            case TARGET_GAMEOBJECT_AREA_PATH:
                SpellTargetType[i] = TARGET_TYPE_AREA_CONE;
                break;
            case TARGET_DST_CASTER:
            case TARGET_SRC_CASTER:
            case TARGET_MINION:
            case TARGET_DEST_CASTER_FRONT_LEAP:
            case TARGET_DEST_CASTER_FRONT:
            case TARGET_DEST_CASTER_BACK:
            case TARGET_DEST_CASTER_RIGHT:
            case TARGET_DEST_CASTER_LEFT:
            case TARGET_DEST_CASTER_FRONT_LEFT:
            case TARGET_DEST_CASTER_BACK_LEFT:
            case TARGET_DEST_CASTER_BACK_RIGHT:
            case TARGET_DEST_CASTER_FRONT_RIGHT:
            case TARGET_DEST_CASTER_RANDOM:
            case TARGET_DEST_CASTER_RADIUS:
                SpellTargetType[i] = TARGET_TYPE_DEST_CASTER;
                break;
            case TARGET_DST_TARGET_ENEMY:
            case TARGET_DEST_TARGET_ANY:
            case TARGET_DEST_TARGET_FRONT:
            case TARGET_DEST_TARGET_BACK:
            case TARGET_DEST_TARGET_RIGHT:
            case TARGET_DEST_TARGET_LEFT:
            case TARGET_DEST_TARGET_FRONT_LEFT:
            case TARGET_DEST_TARGET_BACK_LEFT:
            case TARGET_DEST_TARGET_BACK_RIGHT:
            case TARGET_DEST_TARGET_FRONT_RIGHT:
            case TARGET_DEST_TARGET_RANDOM:
            case TARGET_DEST_TARGET_RADIUS:
                SpellTargetType[i] = TARGET_TYPE_DEST_TARGET;
                break;
            case TARGET_DEST_DYNOBJ_ENEMY:
            case TARGET_DEST_DYNOBJ_ALLY:
            case TARGET_DEST_DYNOBJ_NONE:
            case TARGET_DEST_DEST:
            case TARGET_DEST_TRAJ:
            case TARGET_DEST_DEST_FRONT_LEFT:
            case TARGET_DEST_DEST_BACK_LEFT:
            case TARGET_DEST_DEST_BACK_RIGHT:
            case TARGET_DEST_DEST_FRONT_RIGHT:
            case TARGET_DEST_DEST_FRONT:
            case TARGET_DEST_DEST_BACK:
            case TARGET_DEST_DEST_RIGHT:
            case TARGET_DEST_DEST_LEFT:
            case TARGET_DEST_DEST_RANDOM:
            case TARGET_DEST_DEST_RANDOM_DIR_DIST:
                SpellTargetType[i] = TARGET_TYPE_DEST_DEST;
                break;
            case TARGET_DST_DB:
            case TARGET_DST_HOME:
            case TARGET_DST_NEARBY_ENTRY:
                SpellTargetType[i] = TARGET_TYPE_DEST_SPECIAL;
                break;
            case TARGET_UNIT_CHANNEL_TARGET:
            case TARGET_DEST_CHANNEL_TARGET:
            case TARGET_DEST_CHANNEL_CASTER:
                SpellTargetType[i] = TARGET_TYPE_CHANNEL;
                break;
            default:
                SpellTargetType[i] = TARGET_TYPE_DEFAULT;
        }
    }

    for (int32 i = 0; i < TOTAL_SPELL_TARGETS; ++i)
    {
        switch(i)
        {
            case TARGET_UNIT_AREA_ENEMY_DST:
            case TARGET_UNIT_AREA_ENEMY_SRC:
            case TARGET_UNIT_AREA_ALLY_DST:
            case TARGET_UNIT_AREA_ALLY_SRC:
            case TARGET_UNIT_AREA_ENTRY_DST:
            case TARGET_UNIT_AREA_ENTRY_SRC:
            case TARGET_UNIT_AREA_PARTY_DST:
            case TARGET_UNIT_AREA_PARTY_SRC:
            case TARGET_UNIT_PARTY_TARGET:
            case TARGET_UNIT_PARTY_CASTER:
            case TARGET_UNIT_CONE_ENEMY:
            case TARGET_UNIT_CONE_ALLY:
            case TARGET_UNIT_CONE_ENEMY_UNKNOWN:
            case TARGET_UNIT_AREA_PATH:
            case TARGET_GAMEOBJECT_AREA_PATH:
            case TARGET_UNIT_RAID_CASTER:
                IsAreaEffectTarget[i] = true;
                break;
            default:
                IsAreaEffectTarget[i] = false;
                break;
        }
    }
}

SpellMgr::~SpellMgr()
{
}

bool SpellMgr::IsSrcTargetSpell(SpellEntry const *spellInfo) const
{
    for (uint8 i = 0; i< MAX_SPELL_EFFECTS; ++i)
    {
        if (SpellTargetType[spellInfo->EffectImplicitTargetA[i]] == TARGET_TYPE_AREA_SRC || SpellTargetType[spellInfo->EffectImplicitTargetB[i]] == TARGET_TYPE_AREA_SRC)
            return true;
    }
    return false;
}

int32 GetSpellDuration(SpellEntry const *spellInfo)
{
    if (!spellInfo)
        return 0;
    //Awaken Plagued Zombies spell (id 71159) fix: zombies should spawn not for just 3 seconds, but until they are killed
    if (spellInfo->Id == 71159)
        return 0; 
    SpellDurationEntry const *du = sSpellDurationStore.LookupEntry(spellInfo->DurationIndex);
    if (!du)
        return 0;
    return (du->Duration[0] == -1) ? -1 : abs(du->Duration[0]);
}

int32 GetSpellMaxDuration(SpellEntry const *spellInfo)
{
    if (!spellInfo)
        return 0;
    SpellDurationEntry const *du = sSpellDurationStore.LookupEntry(spellInfo->DurationIndex);
    if (!du)
        return 0;
    return (du->Duration[2] == -1) ? -1 : abs(du->Duration[2]);
}

uint32 GetDispelChance(Unit* auraCaster, Unit* target, uint32 spellId, bool offensive, bool *result)
{
    // we assume that aura dispel chance is 100% on start
    // need formula for level difference based chance
    int32 resist_chance = 0;

    // Apply dispel mod from aura caster
    if (auraCaster)
        if (Player* modOwner = auraCaster->GetSpellModOwner())
            modOwner->ApplySpellMod(spellId, SPELLMOD_RESIST_DISPEL_CHANCE, resist_chance);

    // Dispel resistance from target SPELL_AURA_MOD_DISPEL_RESIST
    // Only affects offensive dispels
    if (offensive && target)
        resist_chance += target->GetTotalAuraModifier(SPELL_AURA_MOD_DISPEL_RESIST);

    // Try dispel
    if (result)
        *result = !roll_chance_i(resist_chance);

    resist_chance = resist_chance < 0 ? 0 : resist_chance;
    resist_chance = resist_chance > 100 ? 100 : resist_chance;
    return 100 - resist_chance;
}

uint32 GetSpellCastTime(SpellEntry const* spellInfo, Spell * spell)
{
    SpellCastTimesEntry const *spellCastTimeEntry = sSpellCastTimesStore.LookupEntry(spellInfo->CastingTimeIndex);

    // not all spells have cast time index and this is all is pasiive abilities
    if (!spellCastTimeEntry)
        return 0;

    int32 castTime = spellCastTimeEntry->CastTime;

    if (spell && spell->GetCaster())
        spell->GetCaster()->ModSpellCastTime(spellInfo, castTime, spell);

    if (spellInfo->Attributes & SPELL_ATTR0_REQ_AMMO && (!spell || !(spell->IsAutoRepeat())))
        castTime += 500;

    return (castTime > 0) ? uint32(castTime) : 0;
}

bool IsPassiveSpell(uint32 spellId)
{
    SpellEntry const *spellInfo = sSpellStore.LookupEntry(spellId);
    if (!spellInfo)
        return false;
    return IsPassiveSpell(spellInfo);
}

bool IsPassiveSpell(SpellEntry const * spellInfo)
{
    if (spellInfo->Attributes & SPELL_ATTR0_PASSIVE)
        return true;
    return false;
}

bool IsAutocastableSpell(uint32 spellId)
{
    SpellEntry const *spellInfo = sSpellStore.LookupEntry(spellId);
    if (!spellInfo)
        return false;
    if (spellInfo->Attributes & SPELL_ATTR0_PASSIVE)
        return false;
    if (spellInfo->AttributesEx & SPELL_ATTR1_UNAUTOCASTABLE_BY_PET)
        return false;
    return true;
}

bool IsHigherHankOfSpell(uint32 spellId_1, uint32 spellId_2)
{
    return sSpellMgr->GetSpellRank(spellId_1) < sSpellMgr->GetSpellRank(spellId_2);
}

uint32 CalculatePowerCost(SpellEntry const * spellInfo, Unit const * caster, SpellSchoolMask schoolMask)
{
    // Spell drain all exist power on cast (Only paladin lay of Hands)
    if (spellInfo->AttributesEx & SPELL_ATTR1_DRAIN_ALL_POWER)
    {
        // If power type - health drain all
        if (spellInfo->powerType == POWER_HEALTH)
            return caster->GetHealth();
        // Else drain all power
        if (spellInfo->powerType < MAX_POWERS)
            return caster->GetPower(Powers(spellInfo->powerType));
        sLog->outError("CalculateManaCost: Unknown power type '%d' in spell %d", spellInfo->powerType, spellInfo->Id);
        return 0;
    }

    // Base powerCost
    int32 powerCost = spellInfo->manaCost;
    // PCT cost from total amount
    if (spellInfo->ManaCostPercentage)
    {
        switch (spellInfo->powerType)
        {
            // health as power used
            case POWER_HEALTH:
                powerCost += int32(CalculatePctU(caster->GetCreateHealth(), spellInfo->ManaCostPercentage));
                break;
            case POWER_MANA:
                powerCost += int32(CalculatePctU(caster->GetCreateMana(), spellInfo->ManaCostPercentage));
                break;
            case POWER_RAGE:
            case POWER_FOCUS:
            case POWER_ENERGY:
            case POWER_HAPPINESS:
                powerCost += int32(CalculatePctU(caster->GetMaxPower(Powers(spellInfo->powerType)), spellInfo->ManaCostPercentage));
                break;
            case POWER_RUNE:
            case POWER_RUNIC_POWER:
                sLog->outDebug(LOG_FILTER_SPELLS_AURAS, "CalculateManaCost: Not implemented yet!");
                break;
            default:
                sLog->outError("CalculateManaCost: Unknown power type '%d' in spell %d", spellInfo->powerType, spellInfo->Id);
                return 0;
        }
    }
    SpellSchools school = GetFirstSchoolInMask(schoolMask);
    // Flat mod from caster auras by spell school
    powerCost += caster->GetInt32Value(UNIT_FIELD_POWER_COST_MODIFIER + school);
    // Shiv - costs 20 + weaponSpeed*10 energy (apply only to non-triggered spell with energy cost)
    if (spellInfo->AttributesEx4 & SPELL_ATTR4_SPELL_VS_EXTEND_COST)
        powerCost += caster->GetAttackTime(OFF_ATTACK)/100;
    // Apply cost mod by spell
    if (Player* modOwner = caster->GetSpellModOwner())
        modOwner->ApplySpellMod(spellInfo->Id, SPELLMOD_COST, powerCost);

    if (spellInfo->Attributes & SPELL_ATTR0_LEVEL_DAMAGE_CALCULATION)
        powerCost = int32(powerCost/ (1.117f* spellInfo->spellLevel / caster->getLevel() -0.1327f));

    // PCT mod from user auras by school
    powerCost = int32(powerCost * (1.0f+caster->GetFloatValue(UNIT_FIELD_POWER_COST_MULTIPLIER+school)));
    if (powerCost < 0)
        powerCost = 0;
    return powerCost;
}

Unit* GetTriggeredSpellCaster(SpellEntry const * spellInfo, Unit * caster, Unit * target)
{
    for (uint8 i = 0 ; i < MAX_SPELL_EFFECTS; ++i)
    {
        if (SpellTargetType[spellInfo->EffectImplicitTargetA[i]] == TARGET_TYPE_UNIT_TARGET
            || SpellTargetType[spellInfo->EffectImplicitTargetB[i]] == TARGET_TYPE_UNIT_TARGET
            || SpellTargetType[spellInfo->EffectImplicitTargetA[i]] == TARGET_TYPE_CHANNEL
            || SpellTargetType[spellInfo->EffectImplicitTargetB[i]] == TARGET_TYPE_CHANNEL
            || SpellTargetType[spellInfo->EffectImplicitTargetA[i]] == TARGET_TYPE_DEST_TARGET
            || SpellTargetType[spellInfo->EffectImplicitTargetB[i]] == TARGET_TYPE_DEST_TARGET)
            return caster;
    }
    return target;
}

AuraState GetSpellAuraState(SpellEntry const* spellInfo)
{
    // Seals
    if (IsSealSpell(spellInfo))
        return AURA_STATE_JUDGEMENT;

    // Conflagrate aura state on Immolate and Shadowflame
    if (spellInfo->SpellFamilyName == SPELLFAMILY_WARLOCK &&
        // Immolate
        ((spellInfo->SpellFamilyFlags[0] & 4) ||
        // Shadowflame
        (spellInfo->SpellFamilyFlags[2] & 2)))
        return AURA_STATE_CONFLAGRATE;

    // Faerie Fire (druid versions)
    if (spellInfo->SpellFamilyName == SPELLFAMILY_DRUID && spellInfo->SpellFamilyFlags[0] & 0x400)
        return AURA_STATE_FAERIE_FIRE;

    // Sting (hunter's pet ability)
    if (spellInfo->Category == 1133)
        return AURA_STATE_FAERIE_FIRE;

    // Victorious
    if (spellInfo->SpellFamilyName == SPELLFAMILY_WARRIOR &&  spellInfo->SpellFamilyFlags[1] & 0x00040000)
        return AURA_STATE_WARRIOR_VICTORY_RUSH;

    // Swiftmend state on Regrowth & Rejuvenation
    if (spellInfo->SpellFamilyName == SPELLFAMILY_DRUID && spellInfo->SpellFamilyFlags[0] & 0x50)
        return AURA_STATE_SWIFTMEND;

    // Deadly poison aura state
    if (spellInfo->SpellFamilyName == SPELLFAMILY_ROGUE && spellInfo->SpellFamilyFlags[0] & 0x10000)
        return AURA_STATE_DEADLY_POISON;

    // Enrage aura state
    if (spellInfo->Dispel == DISPEL_ENRAGE)
        return AURA_STATE_ENRAGE;

    // Bleeding aura state
    if (GetAllSpellMechanicMask(spellInfo) & 1<<MECHANIC_BLEED)
        return AURA_STATE_BLEEDING;

    if (GetSpellSchoolMask(spellInfo) & SPELL_SCHOOL_MASK_FROST)
    {
        for (uint8 i = 0; i<MAX_SPELL_EFFECTS; ++i)
        {
            if (spellInfo->EffectApplyAuraName[i] == SPELL_AURA_MOD_STUN
                || spellInfo->EffectApplyAuraName[i] == SPELL_AURA_MOD_ROOT)
                return AURA_STATE_FROZEN;
        }
    }
    return AURA_STATE_NONE;
}

SpellSpecific GetSpellSpecific(SpellEntry const * spellInfo)
{
    switch(spellInfo->SpellFamilyName)
    {
        case SPELLFAMILY_GENERIC:
        {
            // Food / Drinks (mostly)
            if (spellInfo->AuraInterruptFlags & AURA_INTERRUPT_FLAG_NOT_SEATED)
            {
                bool food = false;
                bool drink = false;
                for (int i = 0; i < MAX_SPELL_EFFECTS; ++i)
                {
                    switch(spellInfo->EffectApplyAuraName[i])
                    {
                        // Food
                        case SPELL_AURA_MOD_REGEN:
                        case SPELL_AURA_OBS_MOD_HEALTH:
                            food = true;
                            break;
                        // Drink
                        case SPELL_AURA_MOD_POWER_REGEN:
                        case SPELL_AURA_OBS_MOD_POWER:
                            drink = true;
                            break;
                        default:
                            break;
                    }
                }

                if (food && drink)
                    return SPELL_SPECIFIC_FOOD_AND_DRINK;
                else if (food)
                    return SPELL_SPECIFIC_FOOD;
                else if (drink)
                    return SPELL_SPECIFIC_DRINK;
            }
            // scrolls effects
            else
            {
                uint32 firstSpell = sSpellMgr->GetFirstSpellInChain(spellInfo->Id);
                switch (firstSpell)
                {
                    case 8118: // Strength
                    case 8099: // Stamina
                    case 8112: // Spirit
                    case 8096: // Intellect
                    case 8115: // Agility
                    case 8091: // Armor
                        return SPELL_SPECIFIC_SCROLL;
                    case 12880: // Enrage (Enrage)
                    case 57518: // Enrage (Wrecking Crew)
                        return SPELL_SPECIFIC_WARRIOR_ENRAGE;
                }
            }
            break;
        }
        case SPELLFAMILY_MAGE:
        {
            // family flags 18(Molten), 25(Frost/Ice), 28(Mage)
            if (spellInfo->SpellFamilyFlags[0] & 0x12040000)
                return SPELL_SPECIFIC_MAGE_ARMOR;

            // Arcane brillance and Arcane intelect (normal check fails because of flags difference)
            if (spellInfo->SpellFamilyFlags[0] & 0x400)
                return SPELL_SPECIFIC_MAGE_ARCANE_BRILLANCE;

            if ((spellInfo->SpellFamilyFlags[0] & 0x1000000) && spellInfo->EffectApplyAuraName[0] == SPELL_AURA_MOD_CONFUSE)
                return SPELL_SPECIFIC_MAGE_POLYMORPH;

            break;
        }
        case SPELLFAMILY_WARRIOR:
        {
            if (spellInfo->Id == 12292) // Death Wish
                return SPELL_SPECIFIC_WARRIOR_ENRAGE;

            break;
        }
        case SPELLFAMILY_WARLOCK:
        {
            // only warlock curses have this
            if (spellInfo->Dispel == DISPEL_CURSE)
                return SPELL_SPECIFIC_CURSE;

            // Warlock (Demon Armor | Demon Skin | Fel Armor)
            if (spellInfo->SpellFamilyFlags[1] & 0x20000020 || spellInfo->SpellFamilyFlags[2] & 0x00000010)
                return SPELL_SPECIFIC_WARLOCK_ARMOR;

            //seed of corruption and corruption
            if (spellInfo->SpellFamilyFlags[1] & 0x10 || spellInfo->SpellFamilyFlags[0] & 0x2)
                return SPELL_SPECIFIC_WARLOCK_CORRUPTION;
            break;
        }
        case SPELLFAMILY_PRIEST:
        {
            // Divine Spirit and Prayer of Spirit
            if (spellInfo->SpellFamilyFlags[0] & 0x20)
                return SPELL_SPECIFIC_PRIEST_DIVINE_SPIRIT;

            break;
        }
        case SPELLFAMILY_HUNTER:
        {
            // only hunter stings have this
            if (spellInfo->Dispel == DISPEL_POISON)
                return SPELL_SPECIFIC_STING;

            // only hunter aspects have this (but not all aspects in hunter family)
            if (spellInfo->SpellFamilyFlags.HasFlag(0x00380000, 0x00440000, 0x00001010))
                return SPELL_SPECIFIC_ASPECT;

            break;
        }
        case SPELLFAMILY_PALADIN:
        {
            if (IsSealSpell(spellInfo))
                return SPELL_SPECIFIC_SEAL;

            if (spellInfo->SpellFamilyFlags[0] & 0x00002190)
                return SPELL_SPECIFIC_HAND;

            // Judgement of Wisdom, Judgement of Light, Judgement of Justice
            if (spellInfo->Id == 20184 || spellInfo->Id == 20185 || spellInfo->Id == 20186)
                return SPELL_SPECIFIC_JUDGEMENT;

            // only paladin auras have this (for palaldin class family)
            if (spellInfo->SpellFamilyFlags[2] & 0x00000020)
                return SPELL_SPECIFIC_AURA;

            break;
        }
        case SPELLFAMILY_SHAMAN:
        {
            if (IsElementalShield(spellInfo))
                return SPELL_SPECIFIC_ELEMENTAL_SHIELD;

            break;
        }

        case SPELLFAMILY_DEATHKNIGHT:
            if (spellInfo->Id == 48266 || spellInfo->Id == 48263 || spellInfo->Id == 48265)
            //if (spellInfo->Category == 47)
                return SPELL_SPECIFIC_PRESENCE;
            break;
    }

    for (int i = 0; i < MAX_SPELL_EFFECTS; ++i)
    {
        if (spellInfo->Effect[i] == SPELL_EFFECT_APPLY_AURA)
        {
            switch(spellInfo->EffectApplyAuraName[i])
            {
                case SPELL_AURA_MOD_CHARM:
                case SPELL_AURA_MOD_POSSESS_PET:
                case SPELL_AURA_MOD_POSSESS:
                case SPELL_AURA_AOE_CHARM:
                    return SPELL_SPECIFIC_CHARM;
                case SPELL_AURA_TRACK_CREATURES:
                case SPELL_AURA_TRACK_RESOURCES:
                case SPELL_AURA_TRACK_STEALTHED:
                    return SPELL_SPECIFIC_TRACKER;
                case SPELL_AURA_PHASE:
                    return SPELL_SPECIFIC_PHASE;
            }
        }
    }

    return SPELL_SPECIFIC_NORMAL;
}

// target not allow have more one spell specific from same caster
bool IsSingleFromSpellSpecificPerCaster(SpellSpecific spellSpec1, SpellSpecific spellSpec2)
{
    switch(spellSpec1)
    {
        case SPELL_SPECIFIC_SEAL:
        case SPELL_SPECIFIC_HAND:
        case SPELL_SPECIFIC_AURA:
        case SPELL_SPECIFIC_STING:
        case SPELL_SPECIFIC_CURSE:
        case SPELL_SPECIFIC_ASPECT:
        case SPELL_SPECIFIC_JUDGEMENT:
        case SPELL_SPECIFIC_WARLOCK_CORRUPTION:
            return spellSpec1 == spellSpec2;
        default:
            return false;
    }
}

bool IsSingleFromSpellSpecificPerTarget(SpellSpecific spellSpec1, SpellSpecific spellSpec2)
{
    switch(spellSpec1)
    {
        case SPELL_SPECIFIC_PHASE:
        case SPELL_SPECIFIC_TRACKER:
        case SPELL_SPECIFIC_WARLOCK_ARMOR:
        case SPELL_SPECIFIC_MAGE_ARMOR:
        case SPELL_SPECIFIC_ELEMENTAL_SHIELD:
        case SPELL_SPECIFIC_MAGE_POLYMORPH:
        case SPELL_SPECIFIC_PRESENCE:
        case SPELL_SPECIFIC_CHARM:
        case SPELL_SPECIFIC_SCROLL:
        case SPELL_SPECIFIC_WARRIOR_ENRAGE:
        case SPELL_SPECIFIC_MAGE_ARCANE_BRILLANCE:
        case SPELL_SPECIFIC_PRIEST_DIVINE_SPIRIT:
            return spellSpec1 == spellSpec2;
        case SPELL_SPECIFIC_FOOD:
            return spellSpec2 == SPELL_SPECIFIC_FOOD
                || spellSpec2 == SPELL_SPECIFIC_FOOD_AND_DRINK;
        case SPELL_SPECIFIC_DRINK:
            return spellSpec2 == SPELL_SPECIFIC_DRINK
                || spellSpec2 == SPELL_SPECIFIC_FOOD_AND_DRINK;
        case SPELL_SPECIFIC_FOOD_AND_DRINK:
            return spellSpec2 == SPELL_SPECIFIC_FOOD
                || spellSpec2 == SPELL_SPECIFIC_DRINK
                || spellSpec2 == SPELL_SPECIFIC_FOOD_AND_DRINK;
        default:
            return false;
    }
}

bool IsPositiveTarget(uint32 targetA, uint32 targetB)
{
    // non-positive targets
    switch(targetA)
    {
        case TARGET_UNIT_NEARBY_ENEMY:
        case TARGET_UNIT_TARGET_ENEMY:
        case TARGET_UNIT_AREA_ENEMY_SRC:
        case TARGET_UNIT_AREA_ENEMY_DST:
        case TARGET_UNIT_CONE_ENEMY:
        case TARGET_DEST_DYNOBJ_ENEMY:
        case TARGET_DST_TARGET_ENEMY:
            return false;
        default:
            break;
    }
    if (targetB)
        return IsPositiveTarget(targetB, 0);
    return true;
}

bool SpellMgr::_isPositiveEffect(uint32 spellId, uint32 effIndex, bool deep) const
{
    SpellEntry const *spellproto = sSpellStore.LookupEntry(spellId);
    if (!spellproto) return false;

    // not found a single positive spell with this attribute
    if (spellproto->Attributes & SPELL_ATTR0_NEGATIVE_1)
        return false;

    switch (spellproto->SpellFamilyName)
    {
        case SPELLFAMILY_GENERIC:
            switch (spellId)
            {
                case 34700: // Allergic Reaction
                case 61987: // Avenging Wrath Marker
                case 61988: // Divine Shield exclude aura
                    return false;
                case 30877: // Tag Murloc
                    return true;
                default:
                    break;
            }
            break;
        case SPELLFAMILY_MAGE:
            // Amplify Magic, Dampen Magic
            if (spellproto->SpellFamilyFlags[0] == 0x00002000)
                return true;
            // Ignite
            if (spellproto->SpellIconID == 45)
                return true;
            break;
        case SPELLFAMILY_WARRIOR:
	     // Shockwave
            if (spellId == 46968)
                return false;
            break;
        case SPELLFAMILY_PRIEST:
            switch (spellId)
            {
                case 64844: // Divine Hymn
                case 64904: // Hymn of Hope
                case 47585: // Dispersion
                    return true;
                default:
                    break;
            }
            break;
        case SPELLFAMILY_HUNTER:
            // Aspect of the Viper
            if (spellId == 34074)
                return true;
            break;
        case SPELLFAMILY_SHAMAN:
            if (spellId == 30708)
                return false;
            break;
        default:
            break;
    }

    switch (spellproto->Mechanic)
    {
        case MECHANIC_IMMUNE_SHIELD:
            return true;
        default:
            break;
    }

    // Special case: effects which determine positivity of whole spell
    for (uint8 i = 0; i<MAX_SPELL_EFFECTS; ++i)
    {
        if (spellproto->EffectApplyAuraName[i] == SPELL_AURA_MOD_STEALTH)
            return true;
    }

    switch(spellproto->Effect[effIndex])
    {
        case SPELL_EFFECT_DUMMY:
            // some explicitly required dummy effect sets
            switch(spellId)
            {
                case 28441: return false;                   // AB Effect 000
                default:
                    break;
            }
            break;
        // always positive effects (check before target checks that provided non-positive result in some case for positive effects)
        case SPELL_EFFECT_HEAL:
        case SPELL_EFFECT_LEARN_SPELL:
        case SPELL_EFFECT_SKILL_STEP:
        case SPELL_EFFECT_HEAL_PCT:
        case SPELL_EFFECT_ENERGIZE_PCT:
            return true;

            // non-positive aura use
        case SPELL_EFFECT_APPLY_AURA:
        case SPELL_EFFECT_APPLY_AREA_AURA_FRIEND:
        {
            switch(spellproto->EffectApplyAuraName[effIndex])
            {
                case SPELL_AURA_MOD_DAMAGE_DONE:            // dependent from bas point sign (negative -> negative)
                case SPELL_AURA_MOD_STAT:
                case SPELL_AURA_MOD_SKILL:
                case SPELL_AURA_MOD_DODGE_PERCENT:
                case SPELL_AURA_MOD_HEALING_PCT:
                case SPELL_AURA_MOD_HEALING_DONE:
                case SPELL_AURA_MOD_DAMAGE_PERCENT_DONE:
                    if (SpellMgr::CalculateSpellEffectAmount(spellproto, effIndex) < 0)
                        return false;
                    break;
                case SPELL_AURA_MOD_DAMAGE_TAKEN:           // dependent from bas point sign (positive -> negative)
                    if (SpellMgr::CalculateSpellEffectAmount(spellproto, effIndex) > 0)
                        return false;
                    break;
                case SPELL_AURA_MOD_CRIT_PCT:
                case SPELL_AURA_MOD_SPELL_CRIT_CHANCE:
                    if (SpellMgr::CalculateSpellEffectAmount(spellproto, effIndex) > 0)
                        return true;                        // some expected positive spells have SPELL_ATTR1_NEGATIVE
                    break;
                case SPELL_AURA_ADD_TARGET_TRIGGER:
                    return true;
                case SPELL_AURA_PERIODIC_TRIGGER_SPELL_WITH_VALUE:
                case SPELL_AURA_PERIODIC_TRIGGER_SPELL:
                    if (!deep)
                    {
                        uint32 spellTriggeredId = spellproto->EffectTriggerSpell[effIndex];
                        SpellEntry const *spellTriggeredProto = sSpellStore.LookupEntry(spellTriggeredId);

                        if (spellTriggeredProto)
                        {
                            // non-positive targets of main spell return early
                            for (int i = 0; i < MAX_SPELL_EFFECTS; ++i)
                            {
                                if (!spellTriggeredProto->Effect[i])
                                    continue;
                                // if non-positive trigger cast targeted to positive target this main cast is non-positive
                                // this will place this spell auras as debuffs
                                if (IsPositiveTarget(spellTriggeredProto->EffectImplicitTargetA[effIndex], spellTriggeredProto->EffectImplicitTargetB[effIndex]) && !_isPositiveEffect(spellTriggeredId, i, true))
                                    return false;
                            }
                        }
                    }
                case SPELL_AURA_PROC_TRIGGER_SPELL:
                    // many positive auras have negative triggered spells at damage for example and this not make it negative (it can be canceled for example)
                    break;
                case SPELL_AURA_MOD_STUN:                   //have positive and negative spells, we can't sort its correctly at this moment.
                    if (effIndex == 0 && spellproto->Effect[1] == 0 && spellproto->Effect[2] == 0)
                        return false;                       // but all single stun aura spells is negative
                    break;
                case SPELL_AURA_MOD_PACIFY_SILENCE:
                    if (spellproto->Id == 24740)             // Wisp Costume
                        return true;
                    return false;
                case SPELL_AURA_MOD_ROOT:
                case SPELL_AURA_MOD_SILENCE:
                case SPELL_AURA_GHOST:
                case SPELL_AURA_PERIODIC_LEECH:
                case SPELL_AURA_MOD_STALKED:
                case SPELL_AURA_PERIODIC_DAMAGE_PERCENT:
                case SPELL_AURA_PREVENT_RESSURECTION:
                    return false;
                case SPELL_AURA_PERIODIC_DAMAGE:            // used in positive spells also.
                    // part of negative spell if casted at self (prevent cancel)
                    if (spellproto->EffectImplicitTargetA[effIndex] == TARGET_UNIT_CASTER)
                        return false;
                    break;
                case SPELL_AURA_MOD_DECREASE_SPEED:         // used in positive spells also
                    // part of positive spell if casted at self
                    if (spellproto->EffectImplicitTargetA[effIndex] != TARGET_UNIT_CASTER)
                        return false;
                    // but not this if this first effect (didn't find better check)
                    if (spellproto->Attributes & SPELL_ATTR0_NEGATIVE_1 && effIndex == 0)
                        return false;
                    break;
                case SPELL_AURA_MECHANIC_IMMUNITY:
                {
                    // non-positive immunities
                    switch(spellproto->EffectMiscValue[effIndex])
                    {
                        case MECHANIC_BANDAGE:
                        case MECHANIC_SHIELD:
                        case MECHANIC_MOUNT:
                        case MECHANIC_INVULNERABILITY:
                            return false;
                        default:
                            break;
                    }
                }   break;
                case SPELL_AURA_ADD_FLAT_MODIFIER:          // mods
                case SPELL_AURA_ADD_PCT_MODIFIER:
                {
                    // non-positive mods
                    switch(spellproto->EffectMiscValue[effIndex])
                    {
                        case SPELLMOD_COST:                 // dependent from bas point sign (negative -> positive)
                            if (SpellMgr::CalculateSpellEffectAmount(spellproto, effIndex) > 0)
                            {
                                if (!deep)
                                {
                                    bool negative = true;
                                    for (uint8 i=0; i<MAX_SPELL_EFFECTS; ++i)
                                    {
                                        if (i != effIndex)
                                            if (_isPositiveEffect(spellId, i, true))
                                            {
                                                negative = false;
                                                break;
                                            }
                                    }
                                    if (negative)
                                        return false;
                                }
                            }
                            break;
                        default:
                            break;
                    }
                }   break;
                default:
                    break;
            }
            break;
        }
        default:
            break;
    }

    // non-positive targets
    if (!IsPositiveTarget(spellproto->EffectImplicitTargetA[effIndex], spellproto->EffectImplicitTargetB[effIndex]))
        return false;

    // AttributesEx check
    if (spellproto->AttributesEx & SPELL_ATTR1_NEGATIVE)
        return false;

    if (!deep && spellproto->EffectTriggerSpell[effIndex]
        && !spellproto->EffectApplyAuraName[effIndex]
        && IsPositiveTarget(spellproto->EffectImplicitTargetA[effIndex], spellproto->EffectImplicitTargetB[effIndex])
        && !_isPositiveSpell(spellproto->EffectTriggerSpell[effIndex], true))
        return false;

    // ok, positive
    return true;
}

bool IsPositiveSpell(uint32 spellId)
{
    if (!sSpellStore.LookupEntry(spellId)) // non-existing spells
        return false;
    return !(sSpellMgr->GetSpellCustomAttr(spellId) & SPELL_ATTR0_CU_NEGATIVE);
}

bool IsPositiveEffect(uint32 spellId, uint32 effIndex)
{
    if (!sSpellStore.LookupEntry(spellId))
        return false;
    switch(effIndex)
    {
        default:
        case 0: return !(sSpellMgr->GetSpellCustomAttr(spellId) & SPELL_ATTR0_CU_NEGATIVE_EFF0);
        case 1: return !(sSpellMgr->GetSpellCustomAttr(spellId) & SPELL_ATTR0_CU_NEGATIVE_EFF1);
        case 2: return !(sSpellMgr->GetSpellCustomAttr(spellId) & SPELL_ATTR0_CU_NEGATIVE_EFF2);
    }
}

bool SpellMgr::_isPositiveSpell(uint32 spellId, bool deep) const
{
    SpellEntry const *spellproto = sSpellStore.LookupEntry(spellId);
    if (!spellproto) return false;

    // spells with at least one negative effect are considered negative
    // some self-applied spells have negative effects but in self casting case negative check ignored.
    for (int i = 0; i < MAX_SPELL_EFFECTS; ++i)
        if (!_isPositiveEffect(spellId, i, deep))
            return false;
    return true;
}

bool IsSingleTargetSpell(SpellEntry const *spellInfo)
{
    // all other single target spells have if it has AttributesEx5
    if (spellInfo->AttributesEx5 & SPELL_ATTR5_SINGLE_TARGET_SPELL)
        return true;

    switch(GetSpellSpecific(spellInfo))
    {
        case SPELL_SPECIFIC_JUDGEMENT:
            return true;
        default:
            break;
    }

    return false;
}

bool IsSingleTargetSpells(SpellEntry const *spellInfo1, SpellEntry const *spellInfo2)
{
    // TODO - need better check
    // Equal icon and spellfamily
    if (spellInfo1->SpellFamilyName == spellInfo2->SpellFamilyName &&
        spellInfo1->SpellIconID == spellInfo2->SpellIconID)
        return true;

    // TODO - need found Judgements rule
    SpellSpecific spec1 = GetSpellSpecific(spellInfo1);
    // spell with single target specific types
    switch(spec1)
    {
        case SPELL_SPECIFIC_JUDGEMENT:
        case SPELL_SPECIFIC_MAGE_POLYMORPH:
            if (GetSpellSpecific(spellInfo2) == spec1)
                return true;
            break;
        default:
            break;
    }

    return false;
}

SpellCastResult GetErrorAtShapeshiftedCast (SpellEntry const *spellInfo, uint32 form)
{
    // talents that learn spells can have stance requirements that need ignore
    // (this requirement only for client-side stance show in talent description)
    if (GetTalentSpellCost(spellInfo->Id) > 0 &&
        (spellInfo->Effect[0] == SPELL_EFFECT_LEARN_SPELL || spellInfo->Effect[1] == SPELL_EFFECT_LEARN_SPELL || spellInfo->Effect[2] == SPELL_EFFECT_LEARN_SPELL))
        return SPELL_CAST_OK;

    uint32 stanceMask = (form ? 1 << (form - 1) : 0);

    if (stanceMask & spellInfo->StancesNot)                 // can explicitly not be casted in this stance
        return SPELL_FAILED_NOT_SHAPESHIFT;

    if (stanceMask & spellInfo->Stances)                    // can explicitly be casted in this stance
        return SPELL_CAST_OK;

    bool actAsShifted = false;
    SpellShapeshiftEntry const *shapeInfo = NULL;
    if (form > 0)
    {
        shapeInfo = sSpellShapeshiftStore.LookupEntry(form);
        if (!shapeInfo)
        {
            sLog->outError("GetErrorAtShapeshiftedCast: unknown shapeshift %u", form);
            return SPELL_CAST_OK;
        }
        actAsShifted = !(shapeInfo->flags1 & 1);            // shapeshift acts as normal form for spells
    }

    if (actAsShifted)
    {
        if (spellInfo->Attributes & SPELL_ATTR0_NOT_SHAPESHIFT) // not while shapeshifted
            return SPELL_FAILED_NOT_SHAPESHIFT;
        else if (spellInfo->Stances != 0)                   // needs other shapeshift
            return SPELL_FAILED_ONLY_SHAPESHIFT;
    }
    else
    {
        // needs shapeshift
        if (!(spellInfo->AttributesEx2 & SPELL_ATTR2_NOT_NEED_SHAPESHIFT) && spellInfo->Stances != 0)
            return SPELL_FAILED_ONLY_SHAPESHIFT;
    }

    // Check if stance disables cast of not-stance spells
    // Example: cannot cast any other spells in zombie or ghoul form
    // TODO: Find a way to disable use of these spells clientside
    if (shapeInfo && shapeInfo->flags1 & 0x400)
    {
        if (!(stanceMask & spellInfo->Stances))
            return SPELL_FAILED_ONLY_SHAPESHIFT;
    }

    return SPELL_CAST_OK;
}

void SpellMgr::LoadSpellTargetPositions()
{
    uint32 oldMSTime = getMSTime();

    mSpellTargetPositions.clear();                                // need for reload case

    //                                                0   1           2                  3                  4                  5
    QueryResult result = WorldDatabase.Query("SELECT id, target_map, target_position_x, target_position_y, target_position_z, target_orientation FROM spell_target_position");
    if (!result)
    {
        sLog->outString(">> Loaded 0 spell target coordinates. DB table `spell_target_position` is empty.");
        sLog->outString();
        return;
    }

    uint32 count = 0;

    do
    {
        Field *fields = result->Fetch();

        uint32 Spell_ID = fields[0].GetUInt32();

        SpellTargetPosition st;

        st.target_mapId       = fields[1].GetUInt32();
        st.target_X           = fields[2].GetFloat();
        st.target_Y           = fields[3].GetFloat();
        st.target_Z           = fields[4].GetFloat();
        st.target_Orientation = fields[5].GetFloat();

        MapEntry const* mapEntry = sMapStore.LookupEntry(st.target_mapId);
        if (!mapEntry)
        {
            sLog->outErrorDb("Spell (ID:%u) target map (ID: %u) does not exist in `Map.dbc`.", Spell_ID, st.target_mapId);
            continue;
        }

        if (st.target_X==0 && st.target_Y==0 && st.target_Z==0)
        {
            sLog->outErrorDb("Spell (ID:%u) target coordinates not provided.", Spell_ID);
            continue;
        }

        SpellEntry const* spellInfo = sSpellStore.LookupEntry(Spell_ID);
        if (!spellInfo)
        {
            sLog->outErrorDb("Spell (ID:%u) listed in `spell_target_position` does not exist.", Spell_ID);
            continue;
        }

        bool found = false;
        for (int i = 0; i < MAX_SPELL_EFFECTS; ++i)
        {
            if (spellInfo->EffectImplicitTargetA[i] == TARGET_DST_DB || spellInfo->EffectImplicitTargetB[i] == TARGET_DST_DB)
            {
                // additional requirements
                if (spellInfo->Effect[i]==SPELL_EFFECT_BIND && spellInfo->EffectMiscValue[i])
                {
                    uint32 area_id = sMapMgr->GetAreaId(st.target_mapId, st.target_X, st.target_Y, st.target_Z);
                    if (area_id != uint32(spellInfo->EffectMiscValue[i]))
                    {
                        sLog->outErrorDb("Spell (Id: %u) listed in `spell_target_position` expected point to zone %u bit point to zone %u.", Spell_ID, spellInfo->EffectMiscValue[i], area_id);
                        break;
                    }
                }

                found = true;
                break;
            }
        }
        if (!found)
        {
            sLog->outErrorDb("Spell (Id: %u) listed in `spell_target_position` does not have target TARGET_DST_DB (17).", Spell_ID);
            continue;
        }

        mSpellTargetPositions[Spell_ID] = st;
        ++count;

    } while (result->NextRow());

    // Check all spells
    for (uint32 i = 1; i < sSpellStore.GetNumRows(); ++i)
    {
        SpellEntry const * spellInfo = sSpellStore.LookupEntry(i);
        if (!spellInfo)
            continue;

        bool found = false;
        for (int j = 0; j < MAX_SPELL_EFFECTS; ++j)
        {
            switch(spellInfo->EffectImplicitTargetA[j])
            {
                case TARGET_DST_DB:
                    found = true;
                    break;
            }
            if (found)
                break;
            switch(spellInfo->EffectImplicitTargetB[j])
            {
                case TARGET_DST_DB:
                    found = true;
                    break;
            }
            if (found)
                break;
        }
        if (found)
        {
//            if (!sSpellMgr->GetSpellTargetPosition(i))
//                sLog->outDebug(LOG_FILTER_SPELLS_AURAS, "Spell (ID: %u) does not have record in `spell_target_position`", i);
        }
    }

    sLog->outString(">> Loaded %u spell teleport coordinates in %u ms", count, GetMSTimeDiffToNow(oldMSTime));
    sLog->outString();
}

bool SpellMgr::IsAffectedByMod(SpellEntry const *spellInfo, SpellModifier *mod) const
{
    // false for spellInfo == NULL
    if (!spellInfo || !mod)
        return false;

    SpellEntry const *affect_spell = sSpellStore.LookupEntry(mod->spellId);
    // False if affect_spell == NULL or spellFamily not equal
    if (!affect_spell || affect_spell->SpellFamilyName != spellInfo->SpellFamilyName)
        return false;

    // true
    if (mod->mask  & spellInfo->SpellFamilyFlags)
        return true;

    return false;
}

void SpellMgr::LoadSpellProcEvents()
{
    uint32 oldMSTime = getMSTime();

    mSpellProcEventMap.clear();                             // need for reload case

    uint32 count = 0;

    //                                                0      1           2                3                 4                 5                 6          7       8        9             10
    QueryResult result = WorldDatabase.Query("SELECT entry, SchoolMask, SpellFamilyName, SpellFamilyMask0, SpellFamilyMask1, SpellFamilyMask2, procFlags, procEx, ppmRate, CustomChance, Cooldown FROM spell_proc_event");
    if (!result)
    {
        sLog->outString(">> Loaded %u spell proc event conditions", count);
        sLog->outString();
        return;
    }

    uint32 customProc = 0;
    do
    {
        Field *fields = result->Fetch();

        uint32 entry = fields[0].GetUInt32();

        const SpellEntry *spell = sSpellStore.LookupEntry(entry);
        if (!spell)
        {
            sLog->outErrorDb("Spell %u listed in `spell_proc_event` does not exist", entry);
            continue;
        }

        SpellProcEventEntry spe;

        spe.schoolMask      = fields[1].GetUInt32();
        spe.spellFamilyName = fields[2].GetUInt32();
        spe.spellFamilyMask[0] = fields[3].GetUInt32();
        spe.spellFamilyMask[1] = fields[4].GetUInt32();
        spe.spellFamilyMask[2] = fields[5].GetUInt32();
        spe.procFlags       = fields[6].GetUInt32();
        spe.procEx          = fields[7].GetUInt32();
        spe.ppmRate         = fields[8].GetFloat();
        spe.customChance    = fields[9].GetFloat();
        spe.cooldown        = fields[10].GetUInt32();

        mSpellProcEventMap[entry] = spe;

        if (spell->procFlags == 0)
        {
            if (spe.procFlags == 0)
            {
                sLog->outErrorDb("Spell %u listed in `spell_proc_event` probally not triggered spell", entry);
                continue;
            }
            customProc++;
        }
        ++count;
    } while (result->NextRow());

    if (customProc)
        sLog->outString(">> Loaded %u extra and %u custom spell proc event conditions in %u ms",  count, customProc, GetMSTimeDiffToNow(oldMSTime));
    else
        sLog->outString(">> Loaded %u extra spell proc event conditions in %u ms", count, GetMSTimeDiffToNow(oldMSTime));
    sLog->outString();
}

void SpellMgr::LoadSpellBonusess()
{
    uint32 oldMSTime = getMSTime();

    mSpellBonusMap.clear();                             // need for reload case
    uint32 count = 0;
    //                                                0      1             2          3         4
    QueryResult result = WorldDatabase.Query("SELECT entry, direct_bonus, dot_bonus, ap_bonus, ap_dot_bonus FROM spell_bonus_data");
    if (!result)
    {
        sLog->outString(">> Loaded %u spell bonus data", count);
        sLog->outString();
        return;
    }

    do
    {
        Field *fields = result->Fetch();
        uint32 entry = fields[0].GetUInt32();

        const SpellEntry *spell = sSpellStore.LookupEntry(entry);
        if (!spell)
        {
            sLog->outErrorDb("Spell %u listed in `spell_bonus_data` does not exist", entry);
            continue;
        }

        SpellBonusEntry sbe;

        sbe.direct_damage = fields[1].GetFloat();
        sbe.dot_damage    = fields[2].GetFloat();
        sbe.ap_bonus      = fields[3].GetFloat();
        sbe.ap_dot_bonus   = fields[4].GetFloat();

        mSpellBonusMap[entry] = sbe;
        ++count;
    } while (result->NextRow());

    sLog->outString(">> Loaded %u extra spell bonus data in %u ms", count, GetMSTimeDiffToNow(oldMSTime));
    sLog->outString();
}

bool SpellMgr::IsSpellProcEventCanTriggeredBy(SpellProcEventEntry const* spellProcEvent, uint32 EventProcFlag, SpellEntry const * procSpell, uint32 procFlags, uint32 procExtra, bool active)
{
    // No extra req need
    uint32 procEvent_procEx = PROC_EX_NONE;

    // check prockFlags for condition
    if ((procFlags & EventProcFlag) == 0)
        return false;

    bool hasFamilyMask = false;

    /* Check Periodic Auras

    *Dots can trigger if spell has no PROC_FLAG_SUCCESSFUL_NEGATIVE_MAGIC_SPELL
        nor PROC_FLAG_TAKEN_POSITIVE_MAGIC_SPELL

    *Only Hots can trigger if spell has PROC_FLAG_TAKEN_POSITIVE_MAGIC_SPELL

    *Only dots can trigger if spell has both positivity flags or PROC_FLAG_SUCCESSFUL_NEGATIVE_MAGIC_SPELL

    *Aura has to have PROC_FLAG_TAKEN_POSITIVE_MAGIC_SPELL or spellfamily specified to trigger from Hot

    */

    if (procFlags & PROC_FLAG_DONE_PERIODIC)
    {
        if (EventProcFlag & PROC_FLAG_DONE_SPELL_MAGIC_DMG_CLASS_NEG)
        {
            if (!(procExtra & PROC_EX_INTERNAL_DOT))
                return false;
        }
        else if (procExtra & PROC_EX_INTERNAL_HOT)
            procExtra |= PROC_EX_INTERNAL_REQ_FAMILY;
        else if (EventProcFlag & PROC_FLAG_DONE_SPELL_MAGIC_DMG_CLASS_POS)
            return false;
    }

    if (procFlags & PROC_FLAG_TAKEN_PERIODIC)
    {
        if (EventProcFlag & PROC_FLAG_TAKEN_SPELL_MAGIC_DMG_CLASS_POS)
        {
            if (!(procExtra & PROC_EX_INTERNAL_DOT))
                return false;
        }
        else if (procExtra & PROC_EX_INTERNAL_HOT)
            procExtra |= PROC_EX_INTERNAL_REQ_FAMILY;
        else if (EventProcFlag & PROC_FLAG_TAKEN_SPELL_NONE_DMG_CLASS_POS)
            return false;
    }
    // Trap casts are active by default
    if (procFlags & PROC_FLAG_DONE_TRAP_ACTIVATION)
        active = true;

    // Always trigger for this
    if (procFlags & (PROC_FLAG_KILLED | PROC_FLAG_KILL | PROC_FLAG_DEATH))
        return true;

    if (spellProcEvent)     // Exist event data
    {
        // Store extra req
        procEvent_procEx = spellProcEvent->procEx;

        // For melee triggers
        if (procSpell == NULL)
        {
            // Check (if set) for school (melee attack have Normal school)
            if (spellProcEvent->schoolMask && (spellProcEvent->schoolMask & SPELL_SCHOOL_MASK_NORMAL) == 0)
                return false;
        }
        else // For spells need check school/spell family/family mask
        {
            // Check (if set) for school
            if (spellProcEvent->schoolMask && (spellProcEvent->schoolMask & procSpell->SchoolMask) == 0)
                return false;

            // Check (if set) for spellFamilyName
            if (spellProcEvent->spellFamilyName && (spellProcEvent->spellFamilyName != procSpell->SpellFamilyName))
                return false;

            // spellFamilyName is Ok need check for spellFamilyMask if present
            if (spellProcEvent->spellFamilyMask)
            {
                if ((spellProcEvent->spellFamilyMask & procSpell->SpellFamilyFlags) == 0)
                    return false;
                hasFamilyMask = true;
                // Some spells are not considered as active even with have spellfamilyflags
                if (!(procEvent_procEx & PROC_EX_ONLY_ACTIVE_SPELL))
                    active = true;
            }
        }
    }

    if (procExtra & (PROC_EX_INTERNAL_REQ_FAMILY))
    {
        if (!hasFamilyMask)
            return false;
    }

    // Check for extra req (if none) and hit/crit
    if (procEvent_procEx == PROC_EX_NONE)
    {
        // No extra req, so can trigger only for hit/crit - spell has to be active
        if ((procExtra & (PROC_EX_NORMAL_HIT|PROC_EX_CRITICAL_HIT)) && active)
            return true;
    }
    else // Passive spells hits here only if resist/reflect/immune/evade
    {
        if (procExtra & AURA_SPELL_PROC_EX_MASK)
        {
            // if spell marked as procing only from not active spells
            if (active && procEvent_procEx & PROC_EX_NOT_ACTIVE_SPELL)
                return false;
            // if spell marked as procing only from active spells
            if (!active && procEvent_procEx & PROC_EX_ONLY_ACTIVE_SPELL)
                return false;
            // Exist req for PROC_EX_EX_TRIGGER_ALWAYS
            if (procEvent_procEx & PROC_EX_EX_TRIGGER_ALWAYS)
                return true;
            // PROC_EX_NOT_ACTIVE_SPELL and PROC_EX_ONLY_ACTIVE_SPELL flags handle: if passed checks before
            if ((procExtra & (PROC_EX_NORMAL_HIT|PROC_EX_CRITICAL_HIT)) && ((procEvent_procEx & (AURA_SPELL_PROC_EX_MASK)) == 0))
                return true;
        }
        // Check Extra Requirement like (hit/crit/miss/resist/parry/dodge/block/immune/reflect/absorb and other)
        if (procEvent_procEx & procExtra)
            return true;
    }
    return false;
}

void SpellMgr::LoadSpellGroups()
{
    uint32 oldMSTime = getMSTime();

    mSpellSpellGroup.clear();                                  // need for reload case
    mSpellGroupSpell.clear();

    uint32 count = 0;

    //                                                       0   1
    QueryResult result = WorldDatabase.Query("SELECT id, spell_id FROM spell_group");
    if (!result)
    {
        sLog->outString();
        sLog->outString(">> Loaded %u spell group definitions", count);
        return;
    }

    std::set<uint32> groups;

    do
    {
        Field *fields = result->Fetch();

        uint32 group_id = fields[0].GetUInt32();
        if (group_id <= SPELL_GROUP_DB_RANGE_MIN && group_id >= SPELL_GROUP_CORE_RANGE_MAX)
        {
            sLog->outErrorDb("SpellGroup id %u listed in `spell_groups` is in core range, but is not defined in core!", group_id);
            continue;
        }
        int32 spell_id = fields[1].GetInt32();

        groups.insert(std::set<uint32>::value_type(group_id));
        mSpellGroupSpell.insert(SpellGroupSpellMap::value_type((SpellGroup)group_id, spell_id));

    } while (result->NextRow());

    for (SpellGroupSpellMap::iterator itr = mSpellGroupSpell.begin(); itr!= mSpellGroupSpell.end() ;)
    {
        if (itr->second < 0)
        {
            if (groups.find(abs(itr->second)) == groups.end())
            {
                sLog->outErrorDb("SpellGroup id %u listed in `spell_groups` does not exist", abs(itr->second));
                mSpellGroupSpell.erase(itr++);
            }
            else
                ++itr;
        }
        else
        {
            SpellEntry const* spellInfo = sSpellStore.LookupEntry(itr->second);

            if (!spellInfo)
            {
                sLog->outErrorDb("Spell %u listed in `spell_group` does not exist", itr->second);
                mSpellGroupSpell.erase(itr++);
            }
            else if (GetSpellRank(itr->second) > 1)
            {
                sLog->outErrorDb("Spell %u listed in `spell_group` is not first rank of spell", itr->second);
                mSpellGroupSpell.erase(itr++);
            }
            else
                ++itr;
        }
    }

    for (std::set<uint32>::iterator groupItr = groups.begin() ; groupItr != groups.end() ; ++groupItr)
    {
        std::set<uint32> spells;
        GetSetOfSpellsInSpellGroup(SpellGroup(*groupItr), spells);

        for (std::set<uint32>::iterator spellItr = spells.begin() ; spellItr != spells.end() ; ++spellItr)
        {
            ++count;
            mSpellSpellGroup.insert(SpellSpellGroupMap::value_type(*spellItr, SpellGroup(*groupItr)));
        }
    }

    sLog->outString(">> Loaded %u spell group definitions in %u ms", count, GetMSTimeDiffToNow(oldMSTime));
    sLog->outString();
}

void SpellMgr::LoadSpellGroupStackRules()
{
    uint32 oldMSTime = getMSTime();

    mSpellGroupStack.clear();                                  // need for reload case

    uint32 count = 0;

    //                                                       0         1
    QueryResult result = WorldDatabase.Query("SELECT group_id, stack_rule FROM spell_group_stack_rules");
    if (!result)
    {

        sLog->outString(">> Loaded 0 spell group stack rules");
        sLog->outString();
        return;
    }

    do
    {
        Field *fields = result->Fetch();

        uint32 group_id = fields[0].GetUInt32();
        uint8 stack_rule = fields[1].GetUInt32();
        if (stack_rule >= SPELL_GROUP_STACK_RULE_MAX)
        {
            sLog->outErrorDb("SpellGroupStackRule %u listed in `spell_group_stack_rules` does not exist", stack_rule);
            continue;
        }

        SpellGroupSpellMapBounds spellGroup = GetSpellGroupSpellMapBounds((SpellGroup)group_id);

        if (spellGroup.first == spellGroup.second)
        {
            sLog->outErrorDb("SpellGroup id %u listed in `spell_group_stack_rules` does not exist", group_id);
            continue;
        }

        mSpellGroupStack[(SpellGroup)group_id] = (SpellGroupStackRule)stack_rule;

        ++count;
    } while (result->NextRow());

    sLog->outString(">> Loaded %u spell group stack rules in %u ms", count, GetMSTimeDiffToNow(oldMSTime));
    sLog->outString();
}

void SpellMgr::LoadSpellThreats()
{
    uint32 oldMSTime = getMSTime();

    mSpellThreatMap.clear();                                // need for reload case

    uint32 count = 0;

    //                                                0      1
    QueryResult result = WorldDatabase.Query("SELECT entry, Threat FROM spell_threat");
    if (!result)
    {


        sLog->outString(">> Loaded %u aggro generating spells", count);
        sLog->outString();
        return;
    }

    do
    {
        Field *fields = result->Fetch();

        uint32 entry = fields[0].GetUInt32();
        uint16 Threat = fields[1].GetUInt16();

        if (!sSpellStore.LookupEntry(entry))
        {
            sLog->outErrorDb("Spell %u listed in `spell_threat` does not exist", entry);
            continue;
        }

        mSpellThreatMap[entry] = Threat;

        ++count;
    } while (result->NextRow());

    sLog->outString(">> Loaded %u aggro generating spells in %u ms", count, GetMSTimeDiffToNow(oldMSTime));
    sLog->outString();
}

bool SpellMgr::IsRankSpellDueToSpell(SpellEntry const *spellInfo_1, uint32 spellId_2) const
{
    SpellEntry const *spellInfo_2 = sSpellStore.LookupEntry(spellId_2);
    if (!spellInfo_1 || !spellInfo_2) return false;
    if (spellInfo_1->Id == spellId_2) return false;

    return GetFirstSpellInChain(spellInfo_1->Id) == GetFirstSpellInChain(spellId_2);
}

bool SpellMgr::canStackSpellRanks(SpellEntry const *spellInfo)
{
    if (IsPassiveSpell(spellInfo->Id))                       // ranked passive spell
        return false;
    if (spellInfo->powerType != POWER_MANA && spellInfo->powerType != POWER_HEALTH)
        return false;
    if (IsProfessionOrRidingSpell(spellInfo->Id))
        return false;

    if (sSpellMgr->IsSkillBonusSpell(spellInfo->Id))
        return false;

    // All stance spells. if any better way, change it.
    for (int i = 0; i < MAX_SPELL_EFFECTS; ++i)
    {
        switch(spellInfo->SpellFamilyName)
        {
            case SPELLFAMILY_PALADIN:
                // Paladin aura Spell
                if (spellInfo->Effect[i] == SPELL_EFFECT_APPLY_AREA_AURA_RAID)
                    return false;
                break;
            case SPELLFAMILY_DRUID:
                // Druid form Spell
                if (spellInfo->Effect[i] == SPELL_EFFECT_APPLY_AURA &&
                    spellInfo->EffectApplyAuraName[i] == SPELL_AURA_MOD_SHAPESHIFT)
                    return false;
                break;
            case SPELLFAMILY_ROGUE:
                // Rogue Stealth
                if (spellInfo->Effect[i] == SPELL_EFFECT_APPLY_AURA &&
                    spellInfo->EffectApplyAuraName[i] == SPELL_AURA_MOD_SHAPESHIFT)
                    return false;
        }
    }
    return true;
}

bool SpellMgr::IsProfessionOrRidingSpell(uint32 spellId)
{
    SpellEntry const *spellInfo = sSpellStore.LookupEntry(spellId);
    if (!spellInfo)
        return false;

    for (uint8 i = 0 ; i < MAX_SPELL_EFFECTS ; ++i)
    {
        if (spellInfo->Effect[i] == SPELL_EFFECT_SKILL)
        {
            uint32 skill = spellInfo->EffectMiscValue[i];

            bool found = IsProfessionOrRidingSkill(skill);
            if (found)
                return true;
        }
    }
    return false;
}

bool SpellMgr::IsProfessionSpell(uint32 spellId)
{
    SpellEntry const *spellInfo = sSpellStore.LookupEntry(spellId);
    if (!spellInfo)
        return false;

    for (uint8 i = 0 ; i < MAX_SPELL_EFFECTS ; ++i)
    {
        if (spellInfo->Effect[i] == SPELL_EFFECT_SKILL)
        {
            uint32 skill = spellInfo->EffectMiscValue[i];

            bool found = IsProfessionSkill(skill);
            if (found)
                return true;
        }
    }
    return false;
}

bool SpellMgr::IsPrimaryProfessionSpell(uint32 spellId)
{
    SpellEntry const *spellInfo = sSpellStore.LookupEntry(spellId);
    if (!spellInfo)
        return false;

    for (uint8 i = 0 ; i < MAX_SPELL_EFFECTS ; ++i)
    {
        if (spellInfo->Effect[i] == SPELL_EFFECT_SKILL)
        {
            uint32 skill = spellInfo->EffectMiscValue[i];

            bool found = IsPrimaryProfessionSkill(skill);
            if (found)
                return true;
        }
    }
    return false;
}

bool SpellMgr::IsPrimaryProfessionFirstRankSpell(uint32 spellId) const
{
    return IsPrimaryProfessionSpell(spellId) && GetSpellRank(spellId) == 1;
}

bool SpellMgr::IsSkillBonusSpell(uint32 spellId) const
{
    SkillLineAbilityMapBounds bounds = GetSkillLineAbilityMapBounds(spellId);

    for (SkillLineAbilityMap::const_iterator _spell_idx = bounds.first; _spell_idx != bounds.second; ++_spell_idx)
    {
        SkillLineAbilityEntry const *pAbility = _spell_idx->second;
        if (!pAbility || pAbility->learnOnGetSkill != ABILITY_LEARNED_ON_GET_PROFESSION_SKILL)
            continue;

        if (pAbility->req_skill_value > 0)
            return true;
    }

    return false;
}

bool SpellMgr::IsSkillTypeSpell(uint32 spellId, SkillType type) const
{
    SkillLineAbilityMapBounds bounds = GetSkillLineAbilityMapBounds(spellId);

    for (SkillLineAbilityMap::const_iterator _spell_idx = bounds.first; _spell_idx != bounds.second; ++_spell_idx)
        if (_spell_idx->second->skillId == uint32(type))
            return true;

    return false;
}

// basepoints provided here have to be valid basepoints (use SpellMgr::CalculateSpellEffectBaseAmount)
int32 SpellMgr::CalculateSpellEffectAmount(SpellEntry const * spellEntry, uint8 effIndex, Unit const * caster, int32 const * effBasePoints, Unit const * /*target*/)
{
    float basePointsPerLevel = spellEntry->EffectRealPointsPerLevel[effIndex];
    int32 basePoints = effBasePoints ? *effBasePoints : spellEntry->EffectBasePoints[effIndex];
    int32 randomPoints = int32(spellEntry->EffectDieSides[effIndex]);

    // base amount modification based on spell lvl vs caster lvl
    if (caster)
    {
        int32 level = int32(caster->getLevel());
        if (level > int32(spellEntry->maxLevel) && spellEntry->maxLevel > 0)
            level = int32(spellEntry->maxLevel);
        else if (level < int32(spellEntry->baseLevel))
            level = int32(spellEntry->baseLevel);
        level -= int32(spellEntry->spellLevel);
        basePoints += int32(level * basePointsPerLevel);
    }

    // roll in a range <1;EffectDieSides> as of patch 3.3.3
    switch(randomPoints)
    {
        case 0: break;
        case 1: basePoints += 1; break;                     // range 1..1
        default:
            // range can have positive (1..rand) and negative (rand..1) values, so order its for irand
            int32 randvalue = (randomPoints >= 1)
                ? irand(1, randomPoints)
                : irand(randomPoints, 1);

            basePoints += randvalue;
            break;
    }

    float value = float(basePoints);

    // random damage
    if (caster)
    {
        // bonus amount from combo points
        if  (caster->m_movedPlayer)
            if (uint8 comboPoints = caster->m_movedPlayer->GetComboPoints())
                if (float comboDamage = spellEntry->EffectPointsPerComboPoint[effIndex])
                    value += comboDamage * comboPoints;

        value = caster->ApplyEffectModifiers(spellEntry, effIndex, value);

        // amount multiplication based on caster's level
        if (!basePointsPerLevel && (spellEntry->Attributes & SPELL_ATTR0_LEVEL_DAMAGE_CALCULATION && spellEntry->spellLevel) &&
                spellEntry->Effect[effIndex] != SPELL_EFFECT_WEAPON_PERCENT_DAMAGE &&
                spellEntry->Effect[effIndex] != SPELL_EFFECT_KNOCK_BACK &&
                spellEntry->EffectApplyAuraName[effIndex] != SPELL_AURA_MOD_SPEED_ALWAYS &&
                spellEntry->EffectApplyAuraName[effIndex] != SPELL_AURA_MOD_SPEED_NOT_STACK &&
                spellEntry->EffectApplyAuraName[effIndex] != SPELL_AURA_MOD_INCREASE_SPEED &&
                spellEntry->EffectApplyAuraName[effIndex] != SPELL_AURA_MOD_DECREASE_SPEED)
                //there are many more: slow speed, -healing pct
            value *= 0.25f * exp(caster->getLevel() * (70 - spellEntry->spellLevel) / 1000.0f);
            //value = int32(value * (int32)getLevel() / (int32)(spellProto->spellLevel ? spellProto->spellLevel : 1));
    }

    return int32(value);
}

int32 SpellMgr::CalculateSpellEffectBaseAmount(int32 value, SpellEntry const * spellEntry, uint8 effIndex)
{
    if (spellEntry->EffectDieSides[effIndex] == 0)
        return value;
    else
        return value - 1;
}

float SpellMgr::CalculateSpellEffectValueMultiplier(SpellEntry const * spellEntry, uint8 effIndex, Unit * caster, Spell * spell)
{
    float multiplier = spellEntry->EffectValueMultiplier[effIndex];

    if (caster)
        if (Player * modOwner = caster->GetSpellModOwner())
            modOwner->ApplySpellMod(spellEntry->Id, SPELLMOD_VALUE_MULTIPLIER, multiplier, spell);
    return multiplier;
}

float SpellMgr::CalculateSpellEffectDamageMultiplier(SpellEntry const * spellEntry, uint8 effIndex, Unit * caster, Spell * spell)
{
    float multiplier = spellEntry->EffectDamageMultiplier[effIndex];

    if (caster)
        if (Player * modOwner = caster->GetSpellModOwner())
            modOwner->ApplySpellMod(spellEntry->Id, SPELLMOD_DAMAGE_MULTIPLIER, multiplier, spell);
    return multiplier;
}

SpellEntry const* SpellMgr::SelectAuraRankForPlayerLevel(SpellEntry const* spellInfo, uint32 playerLevel) const
{
    // ignore passive spells
    if (IsPassiveSpell(spellInfo->Id))
        return spellInfo;

    bool needRankSelection = false;
    for (int i = 0; i < MAX_SPELL_EFFECTS; ++i)
    {
        if (IsPositiveEffect(spellInfo->Id, i) && (
            spellInfo->Effect[i] == SPELL_EFFECT_APPLY_AURA ||
            spellInfo->Effect[i] == SPELL_EFFECT_APPLY_AREA_AURA_PARTY ||
            spellInfo->Effect[i] == SPELL_EFFECT_APPLY_AREA_AURA_RAID
))
        {
            needRankSelection = true;
            break;
        }
    }

    // not required
    if (!needRankSelection)
        return spellInfo;

    for (uint32 nextSpellId = spellInfo->Id; nextSpellId != 0; nextSpellId = GetPrevSpellInChain(nextSpellId))
    {
        SpellEntry const *nextSpellInfo = sSpellStore.LookupEntry(nextSpellId);
        if (!nextSpellInfo)
            break;

        // if found appropriate level
        if (playerLevel + 10 >= nextSpellInfo->spellLevel)
            return nextSpellInfo;

        // one rank less then
    }

    // not found
    return NULL;
}

void SpellMgr::LoadSpellLearnSkills()
{
    uint32 oldMSTime = getMSTime();

    mSpellLearnSkills.clear();                              // need for reload case

    // search auto-learned skills and add its to map also for use in unlearn spells/talents
    uint32 dbc_count = 0;
    for (uint32 spell = 0; spell < sSpellStore.GetNumRows(); ++spell)
    {
        SpellEntry const* entry = sSpellStore.LookupEntry(spell);

        if (!entry)
            continue;

        for (uint8 i = 0; i < MAX_SPELL_EFFECTS; ++i)
        {
            if (entry->Effect[i] == SPELL_EFFECT_SKILL)
            {
                SpellLearnSkillNode dbc_node;
                dbc_node.skill = entry->EffectMiscValue[i];
                dbc_node.step  = SpellMgr::CalculateSpellEffectAmount(entry, i);
                if (dbc_node.skill != SKILL_RIDING)
                    dbc_node.value = 1;
                else
                    dbc_node.value = dbc_node.step * 75;
                dbc_node.maxvalue = dbc_node.step * 75;
                mSpellLearnSkills[spell] = dbc_node;
                ++dbc_count;
                break;
            }
        }
    }

    sLog->outString(">> Loaded %u Spell Learn Skills from DBC in %u ms", dbc_count, GetMSTimeDiffToNow(oldMSTime));
    sLog->outString();
}

void SpellMgr::LoadSpellLearnSpells()
{
    uint32 oldMSTime = getMSTime();

    mSpellLearnSpells.clear();                              // need for reload case

    //                                                  0      1        2
    QueryResult result = WorldDatabase.Query("SELECT entry, SpellID, Active FROM spell_learn_spell");
    if (!result)
    {

        sLog->outString(">> Loaded 0 spell learn spells");
        sLog->outString();
        sLog->outErrorDb("`spell_learn_spell` table is empty!");
        return;
    }

    uint32 count = 0;

    do
    {
        Field *fields = result->Fetch();

        uint32 spell_id = fields[0].GetUInt32();

        SpellLearnSpellNode node;
        node.spell      = fields[1].GetUInt32();
        node.active     = fields[2].GetBool();
        node.autoLearned= false;

        if (!sSpellStore.LookupEntry(spell_id))
        {
            sLog->outErrorDb("Spell %u listed in `spell_learn_spell` does not exist", spell_id);
            continue;
        }

        if (!sSpellStore.LookupEntry(node.spell))
        {
            sLog->outErrorDb("Spell %u listed in `spell_learn_spell` learning not existed spell %u", spell_id, node.spell);
            continue;
        }

        if (GetTalentSpellCost(node.spell))
        {
            sLog->outErrorDb("Spell %u listed in `spell_learn_spell` attempt learning talent spell %u, skipped", spell_id, node.spell);
            continue;
        }

        mSpellLearnSpells.insert(SpellLearnSpellMap::value_type(spell_id, node));

        ++count;
    } while (result->NextRow());

    // search auto-learned spells and add its to map also for use in unlearn spells/talents
    uint32 dbc_count = 0;
    for (uint32 spell = 0; spell < sSpellStore.GetNumRows(); ++spell)
    {
        SpellEntry const* entry = sSpellStore.LookupEntry(spell);

        if (!entry)
            continue;

        for (uint8 i = 0; i < MAX_SPELL_EFFECTS; ++i)
        {
            if (entry->Effect[i] == SPELL_EFFECT_LEARN_SPELL)
            {
                SpellLearnSpellNode dbc_node;
                dbc_node.spell = entry->EffectTriggerSpell[i];
                dbc_node.active = true;                     // all dbc based learned spells is active (show in spell book or hide by client itself)

                // ignore learning not existed spells (broken/outdated/or generic learnig spell 483
                if (!sSpellStore.LookupEntry(dbc_node.spell))
                    continue;

                // talent or passive spells or skill-step spells auto-casted and not need dependent learning,
                // pet teaching spells don't must be dependent learning (casted)
                // other required explicit dependent learning
                dbc_node.autoLearned = entry->EffectImplicitTargetA[i] == TARGET_UNIT_PET || GetTalentSpellCost(spell) > 0 || IsPassiveSpell(spell) || IsSpellHaveEffect(entry, SPELL_EFFECT_SKILL_STEP);

                SpellLearnSpellMapBounds db_node_bounds = GetSpellLearnSpellMapBounds(spell);

                bool found = false;
                for (SpellLearnSpellMap::const_iterator itr = db_node_bounds.first; itr != db_node_bounds.second; ++itr)
                {
                    if (itr->second.spell == dbc_node.spell)
                    {
                        sLog->outErrorDb("Spell %u auto-learn spell %u in spell.dbc then the record in `spell_learn_spell` is redundant, please fix DB.",
                            spell, dbc_node.spell);
                        found = true;
                        break;
                    }
                }

                if (!found)                                  // add new spell-spell pair if not found
                {
                    mSpellLearnSpells.insert(SpellLearnSpellMap::value_type(spell, dbc_node));
                    ++dbc_count;
                }
            }
        }
    }

    sLog->outString(">> Loaded %u spell learn spells + %u found in DBC in %u ms", count, dbc_count, GetMSTimeDiffToNow(oldMSTime));
    sLog->outString();
}

void SpellMgr::LoadSpellPetAuras()
{
    uint32 oldMSTime = getMSTime();

    mSpellPetAuraMap.clear();                                  // need for reload case

    //                                                  0       1       2    3
    QueryResult result = WorldDatabase.Query("SELECT spell, effectId, pet, aura FROM spell_pet_auras");
    if (!result)
    {
        sLog->outString(">> Loaded 0 spell pet auras. DB table `spell_pet_auras` is empty.");
        sLog->outString();
        return;
    }

    uint32 count = 0;

    do
    {
        Field *fields = result->Fetch();

        uint32 spell = fields[0].GetUInt32();
        uint8 eff = fields[1].GetUInt8();
        uint32 pet = fields[2].GetUInt32();
        uint32 aura = fields[3].GetUInt32();

        SpellPetAuraMap::iterator itr = mSpellPetAuraMap.find((spell<<8) + eff);
        if (itr != mSpellPetAuraMap.end())
            itr->second.AddAura(pet, aura);
        else
        {
            SpellEntry const* spellInfo = sSpellStore.LookupEntry(spell);
            if (!spellInfo)
            {
                sLog->outErrorDb("Spell %u listed in `spell_pet_auras` does not exist", spell);
                continue;
            }
            if (spellInfo->Effect[eff] != SPELL_EFFECT_DUMMY &&
               (spellInfo->Effect[eff] != SPELL_EFFECT_APPLY_AURA ||
                spellInfo->EffectApplyAuraName[eff] != SPELL_AURA_DUMMY))
            {
                sLog->outError("Spell %u listed in `spell_pet_auras` does not have dummy aura or dummy effect", spell);
                continue;
            }

            SpellEntry const* spellInfo2 = sSpellStore.LookupEntry(aura);
            if (!spellInfo2)
            {
                sLog->outErrorDb("Aura %u listed in `spell_pet_auras` does not exist", aura);
                continue;
            }

            PetAura pa(pet, aura, spellInfo->EffectImplicitTargetA[eff] == TARGET_UNIT_PET, SpellMgr::CalculateSpellEffectAmount(spellInfo, eff));
            mSpellPetAuraMap[(spell<<8) + eff] = pa;
        }

        ++count;
    } while (result->NextRow());

    sLog->outString(">> Loaded %u spell pet auras in %u ms", count, GetMSTimeDiffToNow(oldMSTime));
    sLog->outString();
}

void SpellMgr::LoadPetLevelupSpellMap()
{
    uint32 oldMSTime = getMSTime();

    mPetLevelupSpellMap.clear();                                   // need for reload case

    uint32 count = 0;
    uint32 family_count = 0;

    for (uint32 i = 0; i < sCreatureFamilyStore.GetNumRows(); ++i)
    {

        CreatureFamilyEntry const *creatureFamily = sCreatureFamilyStore.LookupEntry(i);
        if (!creatureFamily)                                     // not exist
            continue;

        for (uint8 j = 0; j < 2; ++j)
        {
            if (!creatureFamily->skillLine[j])
                continue;

            for (uint32 k = 0; k < sSkillLineAbilityStore.GetNumRows(); ++k)
            {
                SkillLineAbilityEntry const *skillLine = sSkillLineAbilityStore.LookupEntry(k);
                if (!skillLine)
                    continue;

                //if (skillLine->skillId != creatureFamily->skillLine[0] &&
                //    (!creatureFamily->skillLine[1] || skillLine->skillId != creatureFamily->skillLine[1]))
                //    continue;

                if (skillLine->skillId != creatureFamily->skillLine[j])
                    continue;

                if (skillLine->learnOnGetSkill != ABILITY_LEARNED_ON_GET_RACE_OR_CLASS_SKILL)
                    continue;

                SpellEntry const *spell = sSpellStore.LookupEntry(skillLine->spellId);
                if (!spell) // not exist or triggered or talent
                    continue;

                if (!spell->spellLevel)
                    continue;

                PetLevelupSpellSet& spellSet = mPetLevelupSpellMap[creatureFamily->ID];
                if (spellSet.empty())
                    ++family_count;

                spellSet.insert(PetLevelupSpellSet::value_type(spell->spellLevel, spell->Id));
                ++count;
            }
        }
    }

    sLog->outString(">> Loaded %u pet levelup and default spells for %u families in %u ms", count, family_count, GetMSTimeDiffToNow(oldMSTime));
    sLog->outString();
}

bool LoadPetDefaultSpells_helper(CreatureTemplate const* cInfo, PetDefaultSpellsEntry& petDefSpells)
{
    // skip empty list;
    bool have_spell = false;
    for (uint8 j = 0; j < MAX_CREATURE_SPELL_DATA_SLOT; ++j)
    {
        if (petDefSpells.spellid[j])
        {
            have_spell = true;
            break;
        }
    }
    if (!have_spell)
        return false;

    // remove duplicates with levelupSpells if any
    if (PetLevelupSpellSet const *levelupSpells = cInfo->family ? sSpellMgr->GetPetLevelupSpellList(cInfo->family) : NULL)
    {
        for (uint8 j = 0; j < MAX_CREATURE_SPELL_DATA_SLOT; ++j)
        {
            if (!petDefSpells.spellid[j])
                continue;

            for (PetLevelupSpellSet::const_iterator itr = levelupSpells->begin(); itr != levelupSpells->end(); ++itr)
            {
                if (itr->second == petDefSpells.spellid[j])
                {
                    petDefSpells.spellid[j] = 0;
                    break;
                }
            }
        }
    }

    // skip empty list;
    have_spell = false;
    for (uint8 j = 0; j < MAX_CREATURE_SPELL_DATA_SLOT; ++j)
    {
        if (petDefSpells.spellid[j])
        {
            have_spell = true;
            break;
        }
    }

    return have_spell;
}

void SpellMgr::LoadPetDefaultSpells()
{
    uint32 oldMSTime = getMSTime();

    mPetDefaultSpellsMap.clear();

    uint32 countCreature = 0;
    uint32 countData = 0;

    CreatureTemplateContainer const* ctc = sObjectMgr->GetCreatureTemplates();
    for (CreatureTemplateContainer::const_iterator itr = ctc->begin(); itr != ctc->end(); ++itr)
    {

        if (!itr->second.PetSpellDataId)
            continue;

        // for creature with PetSpellDataId get default pet spells from dbc
        CreatureSpellDataEntry const* spellDataEntry = sCreatureSpellDataStore.LookupEntry(itr->second.PetSpellDataId);
        if (!spellDataEntry)
            continue;

        int32 petSpellsId = -int32(itr->second.PetSpellDataId);
        PetDefaultSpellsEntry petDefSpells;
        for (uint8 j = 0; j < MAX_CREATURE_SPELL_DATA_SLOT; ++j)
            petDefSpells.spellid[j] = spellDataEntry->spellId[j];

        if (LoadPetDefaultSpells_helper(&itr->second, petDefSpells))
        {
            mPetDefaultSpellsMap[petSpellsId] = petDefSpells;
            ++countData;
        }
    }

    sLog->outString(">> Loaded addition spells for %u pet spell data entries in %u ms", countData, GetMSTimeDiffToNow(oldMSTime));
    sLog->outString();

    sLog->outString("Loading summonable creature templates...");
    oldMSTime = getMSTime();

    // different summon spells
    for (uint32 i = 0; i < sSpellStore.GetNumRows(); ++i)
    {

        SpellEntry const* spellEntry = sSpellStore.LookupEntry(i);
        if (!spellEntry)
            continue;

        for (uint8 k = 0; k < MAX_SPELL_EFFECTS; ++k)
        {
            if (spellEntry->Effect[k] == SPELL_EFFECT_SUMMON || spellEntry->Effect[k] == SPELL_EFFECT_SUMMON_PET)
            {
                uint32 creature_id = spellEntry->EffectMiscValue[k];
                CreatureTemplate const *cInfo = sObjectMgr->GetCreatureTemplate(creature_id);
                if (!cInfo)
                    continue;

                // already loaded
                if (cInfo->PetSpellDataId)
                    continue;

                // for creature without PetSpellDataId get default pet spells from creature_template
                int32 petSpellsId = cInfo->Entry;
                if (mPetDefaultSpellsMap.find(cInfo->Entry) != mPetDefaultSpellsMap.end())
                    continue;

                PetDefaultSpellsEntry petDefSpells;
                for (uint8 j = 0; j < MAX_CREATURE_SPELL_DATA_SLOT; ++j)
                    petDefSpells.spellid[j] = cInfo->spells[j];

                if (LoadPetDefaultSpells_helper(cInfo, petDefSpells))
                {
                    mPetDefaultSpellsMap[petSpellsId] = petDefSpells;
                    ++countCreature;
                }
            }
        }
    }

    sLog->outString(">> Loaded %u summonable creature templates in %u ms", countCreature, GetMSTimeDiffToNow(oldMSTime));
    sLog->outString();
}

/// Some checks for spells, to prevent adding deprecated/broken spells for trainers, spell book, etc
bool SpellMgr::IsSpellValid(SpellEntry const *spellInfo, Player *pl, bool msg)
{
    // not exist
    if (!spellInfo)
        return false;

    bool need_check_reagents = false;

    // check effects
    for (uint8 i = 0; i < MAX_SPELL_EFFECTS; ++i)
    {
        switch (spellInfo->Effect[i])
        {
            case 0:
                continue;

            // craft spell for crafting non-existed item (break client recipes list show)
            case SPELL_EFFECT_CREATE_ITEM:
            case SPELL_EFFECT_CREATE_ITEM_2:
            {
                if (spellInfo->EffectItemType[i] == 0)
                {
                    // skip auto-loot crafting spells, its not need explicit item info (but have special fake items sometime)
                    if (!IsLootCraftingSpell(spellInfo))
                    {
                        if (msg)
                        {
                            if (pl)
                                ChatHandler(pl).PSendSysMessage("Craft spell %u not have create item entry.", spellInfo->Id);
                            else
                                sLog->outErrorDb("Craft spell %u not have create item entry.", spellInfo->Id);
                        }
                        return false;
                    }

                }
                // also possible IsLootCraftingSpell case but fake item must exist anyway
                else if (!sObjectMgr->GetItemTemplate(spellInfo->EffectItemType[i]))
                {
                    if (msg)
                    {
                        if (pl)
                            ChatHandler(pl).PSendSysMessage("Craft spell %u create not-exist in DB item (Entry: %u) and then...", spellInfo->Id, spellInfo->EffectItemType[i]);
                        else
                            sLog->outErrorDb("Craft spell %u create not-exist in DB item (Entry: %u) and then...", spellInfo->Id, spellInfo->EffectItemType[i]);
                    }
                    return false;
                }

                need_check_reagents = true;
                break;
            }
            case SPELL_EFFECT_LEARN_SPELL:
            {
                SpellEntry const *spellInfo2 = sSpellStore.LookupEntry(spellInfo->EffectTriggerSpell[i]);
                if (!IsSpellValid(spellInfo2, pl, msg))
                {
                    if (msg)
                    {
                        if (pl)
                            ChatHandler(pl).PSendSysMessage("Spell %u learn to broken spell %u, and then...", spellInfo->Id, spellInfo->EffectTriggerSpell[i]);
                        else
                            sLog->outErrorDb("Spell %u learn to invalid spell %u, and then...", spellInfo->Id, spellInfo->EffectTriggerSpell[i]);
                    }
                    return false;
                }
                break;
            }
        }
    }

    if (need_check_reagents)
    {
        for (uint8 j = 0; j < MAX_SPELL_REAGENTS; ++j)
        {
            if (spellInfo->Reagent[j] > 0 && !sObjectMgr->GetItemTemplate(spellInfo->Reagent[j]))
            {
                if (msg)
                {
                    if (pl)
                        ChatHandler(pl).PSendSysMessage("Craft spell %u have not-exist reagent in DB item (Entry: %u) and then...", spellInfo->Id, spellInfo->Reagent[j]);
                    else
                        sLog->outErrorDb("Craft spell %u have not-exist reagent in DB item (Entry: %u) and then...", spellInfo->Id, spellInfo->Reagent[j]);
                }
                return false;
            }
        }
    }

    return true;
}

void SpellMgr::LoadSpellAreas()
{
    uint32 oldMSTime = getMSTime();

    mSpellAreaMap.clear();                                  // need for reload case
    mSpellAreaForQuestMap.clear();
    mSpellAreaForActiveQuestMap.clear();
    mSpellAreaForQuestEndMap.clear();
    mSpellAreaForAuraMap.clear();

    //                                                  0     1         2              3               4           5          6        7       8
    QueryResult result = WorldDatabase.Query("SELECT spell, area, quest_start, quest_start_active, quest_end, aura_spell, racemask, gender, autocast FROM spell_area");

    if (!result)
    {
        sLog->outString(">> Loaded 0 spell area requirements. DB table `spell_area` is empty.");
        sLog->outString();
        return;
    }

    uint32 count = 0;

    do
    {
        Field *fields = result->Fetch();

        uint32 spell = fields[0].GetUInt32();
        SpellArea spellArea;
        spellArea.spellId             = spell;
        spellArea.areaId              = fields[1].GetUInt32();
        spellArea.questStart          = fields[2].GetUInt32();
        spellArea.questStartCanActive = fields[3].GetBool();
        spellArea.questEnd            = fields[4].GetUInt32();
        spellArea.auraSpell           = fields[5].GetInt32();
        spellArea.raceMask            = fields[6].GetUInt32();
        spellArea.gender              = Gender(fields[7].GetUInt8());
        spellArea.autocast            = fields[8].GetBool();

        if (const SpellEntry* spellInfo = sSpellStore.LookupEntry(spell))
        {
            if (spellArea.autocast)
                const_cast<SpellEntry*>(spellInfo)->Attributes |= SPELL_ATTR0_CANT_CANCEL;
        }
        else
        {
            sLog->outErrorDb("Spell %u listed in `spell_area` does not exist", spell);
            continue;
        }

        {
            bool ok = true;
            SpellAreaMapBounds sa_bounds = GetSpellAreaMapBounds(spellArea.spellId);
            for (SpellAreaMap::const_iterator itr = sa_bounds.first; itr != sa_bounds.second; ++itr)
            {
                if (spellArea.spellId != itr->second.spellId)
                    continue;
                if (spellArea.areaId != itr->second.areaId)
                    continue;
                if (spellArea.questStart != itr->second.questStart)
                    continue;
                if (spellArea.auraSpell != itr->second.auraSpell)
                    continue;
                if ((spellArea.raceMask & itr->second.raceMask) == 0)
                    continue;
                if (spellArea.gender != itr->second.gender)
                    continue;

                // duplicate by requirements
                ok =false;
                break;
            }

            if (!ok)
            {
                sLog->outErrorDb("Spell %u listed in `spell_area` already listed with similar requirements.", spell);
                continue;
            }
        }

        if (spellArea.areaId && !GetAreaEntryByAreaID(spellArea.areaId))
        {
            sLog->outErrorDb("Spell %u listed in `spell_area` have wrong area (%u) requirement", spell, spellArea.areaId);
            continue;
        }

        if (spellArea.questStart && !sObjectMgr->GetQuestTemplate(spellArea.questStart))
        {
            sLog->outErrorDb("Spell %u listed in `spell_area` have wrong start quest (%u) requirement", spell, spellArea.questStart);
            continue;
        }

        if (spellArea.questEnd)
        {
            if (!sObjectMgr->GetQuestTemplate(spellArea.questEnd))
            {
                sLog->outErrorDb("Spell %u listed in `spell_area` have wrong end quest (%u) requirement", spell, spellArea.questEnd);
                continue;
            }

            if (spellArea.questEnd == spellArea.questStart && !spellArea.questStartCanActive)
            {
                sLog->outErrorDb("Spell %u listed in `spell_area` have quest (%u) requirement for start and end in same time", spell, spellArea.questEnd);
                continue;
            }
        }

        if (spellArea.auraSpell)
        {
            SpellEntry const* spellInfo = sSpellStore.LookupEntry(abs(spellArea.auraSpell));
            if (!spellInfo)
            {
                sLog->outErrorDb("Spell %u listed in `spell_area` have wrong aura spell (%u) requirement", spell, abs(spellArea.auraSpell));
                continue;
            }

            if (uint32(abs(spellArea.auraSpell)) == spellArea.spellId)
            {
                sLog->outErrorDb("Spell %u listed in `spell_area` have aura spell (%u) requirement for itself", spell, abs(spellArea.auraSpell));
                continue;
            }

            // not allow autocast chains by auraSpell field (but allow use as alternative if not present)
            if (spellArea.autocast && spellArea.auraSpell > 0)
            {
                bool chain = false;
                SpellAreaForAuraMapBounds saBound = GetSpellAreaForAuraMapBounds(spellArea.spellId);
                for (SpellAreaForAuraMap::const_iterator itr = saBound.first; itr != saBound.second; ++itr)
                {
                    if (itr->second->autocast && itr->second->auraSpell > 0)
                    {
                        chain = true;
                        break;
                    }
                }

                if (chain)
                {
                    sLog->outErrorDb("Spell %u listed in `spell_area` have aura spell (%u) requirement that itself autocast from aura", spell, spellArea.auraSpell);
                    continue;
                }

                SpellAreaMapBounds saBound2 = GetSpellAreaMapBounds(spellArea.auraSpell);
                for (SpellAreaMap::const_iterator itr2 = saBound2.first; itr2 != saBound2.second; ++itr2)
                {
                    if (itr2->second.autocast && itr2->second.auraSpell > 0)
                    {
                        chain = true;
                        break;
                    }
                }

                if (chain)
                {
                    sLog->outErrorDb("Spell %u listed in `spell_area` have aura spell (%u) requirement that itself autocast from aura", spell, spellArea.auraSpell);
                    continue;
                }
            }
        }

        if (spellArea.raceMask && (spellArea.raceMask & RACEMASK_ALL_PLAYABLE) == 0)
        {
            sLog->outErrorDb("Spell %u listed in `spell_area` have wrong race mask (%u) requirement", spell, spellArea.raceMask);
            continue;
        }

        if (spellArea.gender != GENDER_NONE && spellArea.gender != GENDER_FEMALE && spellArea.gender != GENDER_MALE)
        {
            sLog->outErrorDb("Spell %u listed in `spell_area` have wrong gender (%u) requirement", spell, spellArea.gender);
            continue;
        }

        SpellArea const* sa = &mSpellAreaMap.insert(SpellAreaMap::value_type(spell, spellArea))->second;

        // for search by current zone/subzone at zone/subzone change
        if (spellArea.areaId)
            mSpellAreaForAreaMap.insert(SpellAreaForAreaMap::value_type(spellArea.areaId, sa));

        // for search at quest start/reward
        if (spellArea.questStart)
        {
            if (spellArea.questStartCanActive)
                mSpellAreaForActiveQuestMap.insert(SpellAreaForQuestMap::value_type(spellArea.questStart, sa));
            else
                mSpellAreaForQuestMap.insert(SpellAreaForQuestMap::value_type(spellArea.questStart, sa));
        }

        // for search at quest start/reward
        if (spellArea.questEnd)
            mSpellAreaForQuestEndMap.insert(SpellAreaForQuestMap::value_type(spellArea.questEnd, sa));

        // for search at aura apply
        if (spellArea.auraSpell)
            mSpellAreaForAuraMap.insert(SpellAreaForAuraMap::value_type(abs(spellArea.auraSpell), sa));

        ++count;
    } while (result->NextRow());

    sLog->outString(">> Loaded %u spell area requirements in %u ms", count, GetMSTimeDiffToNow(oldMSTime));
    sLog->outString();
}

SpellCastResult SpellMgr::GetSpellAllowedInLocationError(SpellEntry const *spellInfo, uint32 map_id, uint32 zone_id, uint32 area_id, Player const* player)
{
    // normal case
    if (spellInfo->AreaGroupId > 0)
    {
        bool found = false;
        AreaGroupEntry const* groupEntry = sAreaGroupStore.LookupEntry(spellInfo->AreaGroupId);
        while (groupEntry)
        {
            for (uint8 i = 0; i < MAX_GROUP_AREA_IDS; ++i)
                if (groupEntry->AreaId[i] == zone_id || groupEntry->AreaId[i] == area_id)
                    found = true;
            if (found || !groupEntry->nextGroup)
                break;
            // Try search in next group
            groupEntry = sAreaGroupStore.LookupEntry(groupEntry->nextGroup);
        }

        if (!found)
            return SPELL_FAILED_INCORRECT_AREA;
    }

    // continent limitation (virtual continent)
    if (spellInfo->AttributesEx4 & SPELL_ATTR4_CAST_ONLY_IN_OUTLAND)
    {
        uint32 v_map = GetVirtualMapForMapAndZone(map_id, zone_id);
        MapEntry const *mapEntry = sMapStore.LookupEntry(v_map);
        if (!mapEntry || mapEntry->addon < 1 || !mapEntry->IsContinent())
            return SPELL_FAILED_INCORRECT_AREA;
    }

    // raid instance limitation
    if (spellInfo->AttributesEx6 & SPELL_ATTR6_NOT_IN_RAID_INSTANCE)
    {
        MapEntry const *mapEntry = sMapStore.LookupEntry(map_id);
        if (!mapEntry || mapEntry->IsRaid())
            return SPELL_FAILED_NOT_IN_RAID_INSTANCE;
    }

    // DB base check (if non empty then must fit at least single for allow)
    SpellAreaMapBounds saBounds = sSpellMgr->GetSpellAreaMapBounds(spellInfo->Id);
    if (saBounds.first != saBounds.second)
    {
        for (SpellAreaMap::const_iterator itr = saBounds.first; itr != saBounds.second; ++itr)
        {
            if (itr->second.IsFitToRequirements(player, zone_id, area_id))
                return SPELL_CAST_OK;
        }
        return SPELL_FAILED_INCORRECT_AREA;
    }

    // bg spell checks
    switch(spellInfo->Id)
    {
        case 23333:                                         // Warsong Flag
        case 23335:                                         // Silverwing Flag
            return map_id == 489 && player && player->InBattleground() ? SPELL_CAST_OK : SPELL_FAILED_REQUIRES_AREA;
        case 34976:                                         // Netherstorm Flag
            return map_id == 566 && player && player->InBattleground() ? SPELL_CAST_OK : SPELL_FAILED_REQUIRES_AREA;
        case 2584:                                          // Waiting to Resurrect
        case 22011:                                         // Spirit Heal Channel
        case 22012:                                         // Spirit Heal
        case 24171:                                         // Resurrection Impact Visual
        case 42792:                                         // Recently Dropped Flag
        case 43681:                                         // Inactive
        case 44535:                                         // Spirit Heal (mana)
        {
            MapEntry const* mapEntry = sMapStore.LookupEntry(map_id);
            if (!mapEntry)
                return SPELL_FAILED_INCORRECT_AREA;

            return zone_id == 4197 || (mapEntry->IsBattleground() && player && player->InBattleground()) ? SPELL_CAST_OK : SPELL_FAILED_REQUIRES_AREA;
        }
        case 44521:                                         // Preparation
        {
            if (!player)
                return SPELL_FAILED_REQUIRES_AREA;

            MapEntry const *mapEntry = sMapStore.LookupEntry(map_id);
            if (!mapEntry)
                return SPELL_FAILED_INCORRECT_AREA;

            if (!mapEntry->IsBattleground())
                return SPELL_FAILED_REQUIRES_AREA;

            Battleground* bg = player->GetBattleground();
            return bg && bg->GetStatus() == STATUS_WAIT_JOIN ? SPELL_CAST_OK : SPELL_FAILED_REQUIRES_AREA;
        }
        case 32724:                                         // Gold Team (Alliance)
        case 32725:                                         // Green Team (Alliance)
        case 35774:                                         // Gold Team (Horde)
        case 35775:                                         // Green Team (Horde)
        {
            MapEntry const *mapEntry = sMapStore.LookupEntry(map_id);
            if (!mapEntry)
                return SPELL_FAILED_INCORRECT_AREA;

            return mapEntry->IsBattleArena() && player && player->InBattleground() ? SPELL_CAST_OK : SPELL_FAILED_REQUIRES_AREA;
        }
        case 32727:                                         // Arena Preparation
        {
            if (!player)
                return SPELL_FAILED_REQUIRES_AREA;

            MapEntry const *mapEntry = sMapStore.LookupEntry(map_id);
            if (!mapEntry)
                return SPELL_FAILED_INCORRECT_AREA;

            if (!mapEntry->IsBattleArena())
                return SPELL_FAILED_REQUIRES_AREA;

            Battleground *bg = player->GetBattleground();
            return bg && bg->GetStatus() == STATUS_WAIT_JOIN ? SPELL_CAST_OK : SPELL_FAILED_REQUIRES_AREA;
        }
    }

    // aura limitations
    for (uint8 i = 0; i < MAX_SPELL_EFFECTS; ++i)
    {
        switch (spellInfo->EffectApplyAuraName[i])
        {
            case SPELL_AURA_MOD_INCREASE_MOUNTED_FLIGHT_SPEED:
            case SPELL_AURA_FLY:
            {
                if (player && !player->IsKnowHowFlyIn(map_id, zone_id))
                    return SPELL_FAILED_INCORRECT_AREA;
            }
        }
    }

    return SPELL_CAST_OK;
}

void SpellMgr::LoadSkillLineAbilityMap()
{
    uint32 oldMSTime = getMSTime();

    mSkillLineAbilityMap.clear();

    uint32 count = 0;

    for (uint32 i = 0; i < sSkillLineAbilityStore.GetNumRows(); ++i)
    {
        SkillLineAbilityEntry const *SkillInfo = sSkillLineAbilityStore.LookupEntry(i);
        if (!SkillInfo)
            continue;

        mSkillLineAbilityMap.insert(SkillLineAbilityMap::value_type(SkillInfo->spellId, SkillInfo));
        ++count;
    }

    sLog->outString(">> Loaded %u SkillLineAbility MultiMap Data in %u ms", count, GetMSTimeDiffToNow(oldMSTime));
    sLog->outString();
}

DiminishingGroup GetDiminishingReturnsGroupForSpell(SpellEntry const* spellproto, bool triggered)
{
    if (IsPositiveSpell(spellproto->Id))
        return DIMINISHING_NONE;

    // Explicit Diminishing Groups
    switch (spellproto->SpellFamilyName)
    {
        // Event spells
        case SPELLFAMILY_UNK1:
            return DIMINISHING_NONE;
        case SPELLFAMILY_GENERIC:
            // some generic arena related spells have by some strange reason MECHANIC_TURN
            if  (spellproto->Mechanic == MECHANIC_TURN)
                return DIMINISHING_NONE;
            switch (spellproto->Id)
            {
                // Noblegarden Bunny transforms
                case 61716:
                case 61734:
                    return DIMINISHING_NONE;
                default:
                    break;
            }
            break;
        case SPELLFAMILY_MAGE:
        {
            // Frostbite
            if (spellproto->SpellFamilyFlags[1] & 0x80000000)
                return DIMINISHING_TRIGGER_ROOT;
            //Shattered Barrier: only flag SpellFamilyFlags[0] = 0x00080000 shared
            //by most frost spells, using id instead
            if (spellproto->Id == 55080)
                return DIMINISHING_TRIGGER_ROOT;
            // Frost Nova / Freeze (Water Elemental)
            if (spellproto->SpellIconID == 193)
                return DIMINISHING_CONTROL_ROOT;
            break;
        }
        case SPELLFAMILY_ROGUE:
        {
            // Sap 0x80 Gouge 0x8
            if (spellproto->SpellFamilyFlags[0] & 0x88)
                return DIMINISHING_POLYMORPH;
            // Blind
            else if (spellproto->SpellFamilyFlags[0] & 0x1000000)
                return DIMINISHING_FEAR_BLIND;
            // Cheap Shot
            else if (spellproto->SpellFamilyFlags[0] & 0x400)
                return DIMINISHING_CHEAPSHOT_POUNCE;
            // Crippling poison - Limit to 10 seconds in PvP (No SpellFamilyFlags)
            else if (spellproto->SpellIconID == 163)
                return DIMINISHING_LIMITONLY;
            break;
        }
        case SPELLFAMILY_WARLOCK:
        {
            // Death Coil
            if (spellproto->SpellFamilyFlags[0] & 0x80000)
                return DIMINISHING_DEATHCOIL;
            // Curses/etc
            else if (spellproto->SpellFamilyFlags[0] & 0x80000000)
                return DIMINISHING_LIMITONLY;
            // Howl of Terror
            else if (spellproto->SpellFamilyFlags[1] & 0x8)
                return DIMINISHING_FEAR_BLIND;
            // Seduction
            else if (spellproto->SpellFamilyFlags[1] & 0x10000000)
                return DIMINISHING_FEAR_BLIND;
            break;
        }
        case SPELLFAMILY_DRUID:
        {
            // Pounce
            if (spellproto->SpellFamilyFlags[0] & 0x20000)
                return DIMINISHING_CHEAPSHOT_POUNCE;
            // Cyclone
            else if (spellproto->SpellFamilyFlags[1] & 0x20)
                return DIMINISHING_CYCLONE;
            // Entangling Roots: to force natures grasp proc to be control root
            else if (spellproto->SpellFamilyFlags[0] & 0x00000200)
                return DIMINISHING_CONTROL_ROOT;
            // Faerie Fire
            else if (spellproto->SpellFamilyFlags[0] & 0x400)
                return DIMINISHING_LIMITONLY;
            break;
        }
        case SPELLFAMILY_WARRIOR:
        {
            // Hamstring - limit duration to 10s in PvP
            if (spellproto->SpellFamilyFlags[0] & 0x2)
                return DIMINISHING_LIMITONLY;
            // Intimidating Shout
            else if (spellproto->SpellFamilyFlags[0] & 0x40000)
                return DIMINISHING_FEAR_BLIND;
            // Charge Stun
            else if (spellproto->SpellFamilyFlags[0] & 0x01000000)
                return DIMINISHING_NONE;
            break;
        }
        case SPELLFAMILY_PALADIN:
        {
            // Repentance
            if (spellproto->SpellFamilyFlags[0] & 0x4)
                return DIMINISHING_POLYMORPH;
            // Judgement of Justice
            if (spellproto->SpellFamilyFlags[0] & 0x100000)
                return DIMINISHING_LIMITONLY;
            break;
        }
        case SPELLFAMILY_DEATHKNIGHT:
        {
            // Hungering Cold (no flags)
            if (spellproto->SpellIconID == 2797)
                return DIMINISHING_POLYMORPH;
            // Mark of Blood
            else if ((spellproto->SpellFamilyFlags[0] & 0x10000000)
                && spellproto->SpellIconID == 2285)
                return DIMINISHING_LIMITONLY;
            break;
        }
        case SPELLFAMILY_HUNTER:
        {
            // Hunter's mark
            if ((spellproto->SpellFamilyFlags[0] & 0x400) && spellproto->SpellIconID == 538)
                return DIMINISHING_LIMITONLY;
            // Scatter Shot
            if ((spellproto->SpellFamilyFlags[0] & 0x40000) && spellproto->SpellIconID == 132)
                return DIMINISHING_NONE;
            break;
        }
        default:
            break;
    }

    // Get by mechanic
    uint32 mechanic = GetAllSpellMechanicMask(spellproto);
    if (mechanic == MECHANIC_NONE)          return DIMINISHING_NONE;
    if (mechanic & ((1<<MECHANIC_STUN) |
                    (1<<MECHANIC_SHACKLE))) return triggered ? DIMINISHING_TRIGGER_STUN : DIMINISHING_CONTROL_STUN;
    if (mechanic & ((1<<MECHANIC_SLEEP) |
                    (1<<MECHANIC_FREEZE))) return DIMINISHING_FREEZE_SLEEP;
    if (mechanic & (1<<MECHANIC_POLYMORPH)) return DIMINISHING_POLYMORPH;
    if (mechanic & (1<<MECHANIC_ROOT))      return triggered ? DIMINISHING_TRIGGER_ROOT : DIMINISHING_CONTROL_ROOT;
    if (mechanic & ((1<<MECHANIC_FEAR) |
                    (1<<MECHANIC_TURN)))    return DIMINISHING_FEAR_BLIND;
    if (mechanic & (1<<MECHANIC_CHARM))     return DIMINISHING_CHARM;
    if (mechanic & (1<<MECHANIC_SILENCE))   return DIMINISHING_SILENCE;
    if (mechanic & (1<<MECHANIC_DISARM))    return DIMINISHING_DISARM;
    if (mechanic & (1<<MECHANIC_FREEZE))    return DIMINISHING_FREEZE_SLEEP;
    if (mechanic & ((1<<MECHANIC_KNOCKOUT) |
                    (1<<MECHANIC_SAPPED)))  return DIMINISHING_KNOCKOUT;
    if (mechanic & (1<<MECHANIC_BANISH))    return DIMINISHING_BANISH;
    if (mechanic & (1<<MECHANIC_HORROR))    return DIMINISHING_DEATHCOIL;

    // Get by effect
    for (uint8 i = 0; i < MAX_SPELL_EFFECTS; ++i)
    {
        if (spellproto->EffectApplyAuraName[i] == SPELL_AURA_MOD_TAUNT)
            return DIMINISHING_TAUNT;
    }
    return DIMINISHING_NONE;
}

int32 GetDiminishingReturnsLimitDuration(DiminishingGroup group, SpellEntry const* spellproto)
{
    if (!IsDiminishingReturnsGroupDurationLimited(group))
        return 0;

    // Explicit diminishing duration
    switch(spellproto->SpellFamilyName)
    {
        case SPELLFAMILY_HUNTER:
        {
            // Wyvern Sting
            if (spellproto->SpellFamilyFlags[1] & 0x1000)
                return 6 * IN_MILLISECONDS;
            // Hunter's Mark
            if (spellproto->SpellFamilyFlags[0] & 0x400)
                return 120 * IN_MILLISECONDS;
            break;
        }
        case SPELLFAMILY_PALADIN:
        {
            // Repentance - limit to 6 seconds in PvP
            if (spellproto->SpellFamilyFlags[0] & 0x4)
                return 6 * IN_MILLISECONDS;
            break;
        }
        case SPELLFAMILY_DRUID:
        {
            // Faerie Fire - limit to 40 seconds in PvP (3.1)
            if (spellproto->SpellFamilyFlags[0] & 0x400)
                return 40 * IN_MILLISECONDS;
            break;
        }
        default:
            break;
    }

    return 10 * IN_MILLISECONDS;
}

bool IsDiminishingReturnsGroupDurationLimited(DiminishingGroup group)
{
    switch(group)
    {
        case DIMINISHING_CONTROL_STUN:
        case DIMINISHING_TRIGGER_STUN:
        case DIMINISHING_FREEZE_SLEEP:
        case DIMINISHING_CONTROL_ROOT:
        case DIMINISHING_TRIGGER_ROOT:
        case DIMINISHING_FEAR_BLIND:
        case DIMINISHING_CHARM:
        case DIMINISHING_POLYMORPH:
        case DIMINISHING_KNOCKOUT:
        case DIMINISHING_CYCLONE:
        case DIMINISHING_BANISH:
        case DIMINISHING_LIMITONLY:
        case DIMINISHING_CHEAPSHOT_POUNCE:
            return true;
        default:
            return false;
    }
}

DiminishingLevels GetDiminishingReturnsMaxLevel(DiminishingGroup group)
{
    switch(group)
    {
        case DIMINISHING_TAUNT:
            return DIMINISHING_LEVEL_TAUNT_IMMUNE;
        default:
            return DIMINISHING_LEVEL_IMMUNE;
    }
}

DiminishingReturnsType GetDiminishingReturnsGroupType(DiminishingGroup group)
{
    switch(group)
    {
        case DIMINISHING_TAUNT:
        case DIMINISHING_CONTROL_STUN:
        case DIMINISHING_TRIGGER_STUN:
        case DIMINISHING_CHEAPSHOT_POUNCE:
        case DIMINISHING_CYCLONE:
            return DRTYPE_ALL;
        case DIMINISHING_FEAR_BLIND:
        case DIMINISHING_CONTROL_ROOT:
        case DIMINISHING_TRIGGER_ROOT:
        case DIMINISHING_CHARM:
        case DIMINISHING_POLYMORPH:
        case DIMINISHING_SILENCE:
        case DIMINISHING_DISARM:
        case DIMINISHING_DEATHCOIL:
        case DIMINISHING_FREEZE_SLEEP:
        case DIMINISHING_BANISH:
        case DIMINISHING_KNOCKOUT:
            return DRTYPE_PLAYER;
        default:
            break;
    }

    return DRTYPE_NONE;
}

bool IsPartOfSkillLine(uint32 skillId, uint32 spellId)
{
    SkillLineAbilityMapBounds skillBounds = sSpellMgr->GetSkillLineAbilityMapBounds(spellId);
    for (SkillLineAbilityMap::const_iterator itr = skillBounds.first; itr != skillBounds.second; ++itr)
        if (itr->second->skillId == skillId)
            return true;

    return false;
}

bool SpellArea::IsFitToRequirements(Player const* player, uint32 newZone, uint32 newArea) const
{
    OutdoorPvPWG *pvpWG = (OutdoorPvPWG*)sOutdoorPvPMgr->GetOutdoorPvPToZoneId(4197);

    if (gender != GENDER_NONE)                   // not in expected gender
        if (!player || gender != player->getGender())
            return false;

    if (raceMask)                                // not in expected race
        if (!player || !(raceMask & player->getRaceMask()))
            return false;

    if (areaId)                                  // not in expected zone
        if (newZone != areaId && newArea != areaId)
            return false;

    if (questStart)                              // not in expected required quest state
        if (!player || ((!questStartCanActive || !player->IsActiveQuest(questStart)) && !player->GetQuestRewardStatus(questStart)))
            return false;

    if (questEnd)                                // not in expected forbidden quest state
        if (!player || player->GetQuestRewardStatus(questEnd))
            return false;

    if (auraSpell)                               // not have expected aura
        if (!player || (auraSpell > 0 && !player->HasAura(auraSpell)) || (auraSpell < 0 && player->HasAura(-auraSpell)))
            return false;

    // Extra conditions -- leaving the possibility add extra conditions...
    switch(spellId)
    {
        case 58600: // No fly Zone - Dalaran
            {
			{
                if (!player)
                    return false;

                AreaTableEntry const* pArea = GetAreaEntryByAreaID(player->GetAreaId());
                if (!(pArea && pArea->flags & AREA_FLAG_NO_FLY_ZONE))
                    return false;
                if (!player->HasAuraType(SPELL_AURA_MOD_INCREASE_MOUNTED_FLIGHT_SPEED) && !player->HasAuraType(SPELL_AURA_FLY))
                    return false;
			}
            break;
        case 58730: // No fly Zone - Wintergrasp
			{
				if (sWorld->getBoolConfig(CONFIG_OUTDOORPVP_WINTERGRASP_ENABLED))
				{
				  if ((pvpWG->isWarTime()==false) || !player || (!player->HasAuraType(SPELL_AURA_MOD_INCREASE_MOUNTED_FLIGHT_SPEED) && !player->HasAuraType(SPELL_AURA_FLY)) || player->HasAura(45472) || player->HasAura(44795) || player->GetPositionZ())
				    return false;
				}
                break;
			}
        case 58045: // Essence of Wintergrasp - Wintergrasp
        case 57940: // Essence of Wintergrasp - Northrend
             if (!player || player->GetTeamId() != sWorld->getWorldState(WORLDSTATE_WINTERGRASP_CONTROLING_FACTION))
             return false;
                break;
            }
        case SPELL_OIL_REFINERY: // Oil Refinery - Isle of Conquest.
        case SPELL_QUARRY: // Quarry - Isle of Conquest.
            {
                if (player->GetBattlegroundTypeId() != BATTLEGROUND_IC || !player->GetBattleground())
                    return false;

                uint8 nodeType = spellId == SPELL_OIL_REFINERY ? NODE_TYPE_REFINERY : NODE_TYPE_QUARRY;
                uint8 nodeState = player->GetTeamId() == TEAM_ALLIANCE ? NODE_STATE_CONTROLLED_A : NODE_STATE_CONTROLLED_H;

                BattlegroundIC* pIC = static_cast<BattlegroundIC*>(player->GetBattleground());
                if (pIC->GetNodeState(nodeType) == nodeState)
                    return true;

                return false;
            }
    }

    return true;
}

//-----------TRINITY-------------

bool SpellMgr::CanAurasStack(Aura const *aura1, Aura const *aura2, bool sameCaster) const
{
    SpellEntry const *spellInfo_1 = aura1->GetSpellProto();
    SpellEntry const *spellInfo_2 = aura2->GetSpellProto();
    SpellSpecific spellSpec_1 = GetSpellSpecific(spellInfo_1);
    SpellSpecific spellSpec_2 = GetSpellSpecific(spellInfo_2);
    if (spellSpec_1 && spellSpec_2)
        if (IsSingleFromSpellSpecificPerTarget(spellSpec_1, spellSpec_2)
            || (sameCaster && IsSingleFromSpellSpecificPerCaster(spellSpec_1, spellSpec_2)))
            return false;

    SpellGroupStackRule stackRule = CheckSpellGroupStackRules(spellInfo_1->Id, spellInfo_2->Id);
    if (stackRule)
    {
        if (stackRule == SPELL_GROUP_STACK_RULE_EXCLUSIVE)
            return false;
        if (sameCaster && stackRule == SPELL_GROUP_STACK_RULE_EXCLUSIVE_FROM_SAME_CASTER)
            return false;
    }

    if (spellInfo_1->SpellFamilyName != spellInfo_2->SpellFamilyName)
        return true;

    if (!sameCaster)
    {
        if (spellInfo_1->AttributesEx & SPELL_ATTR1_STACK_FOR_DIFF_CASTERS
            || spellInfo_1->AttributesEx3 & SPELL_ATTR3_STACK_FOR_DIFF_CASTERS)
            return true;

        // check same periodic auras
        for (uint32 i = 0; i < MAX_SPELL_EFFECTS; ++i)
        {
            switch(spellInfo_1->EffectApplyAuraName[i])
            {
                // DOT or HOT from different casters will stack
                case SPELL_AURA_PERIODIC_DAMAGE:
                case SPELL_AURA_PERIODIC_DUMMY:
                case SPELL_AURA_PERIODIC_HEAL:
                case SPELL_AURA_PERIODIC_TRIGGER_SPELL:
                case SPELL_AURA_PERIODIC_ENERGIZE:
                case SPELL_AURA_PERIODIC_MANA_LEECH:
                case SPELL_AURA_PERIODIC_LEECH:
                case SPELL_AURA_POWER_BURN_MANA:
                case SPELL_AURA_OBS_MOD_POWER:
                case SPELL_AURA_OBS_MOD_HEALTH:
                case SPELL_AURA_PERIODIC_TRIGGER_SPELL_WITH_VALUE:
                    // periodic auras which target areas are not allowed to stack this way (replenishment for example)
                    if (IsAreaOfEffectSpellEffect(spellInfo_1, i) || IsAreaOfEffectSpellEffect(spellInfo_2, i))
                        break;
                    return true;
                default:
                    break;
            }
        }
    }

    bool isVehicleAura1 = false;
    bool isVehicleAura2 = false;
    uint8 i = 0;
    while (i < MAX_SPELL_EFFECTS && !(isVehicleAura1 && isVehicleAura2))
    {
        if (spellInfo_1->EffectApplyAuraName[i] == SPELL_AURA_CONTROL_VEHICLE)
            isVehicleAura1 = true;
        if (spellInfo_2->EffectApplyAuraName[i] == SPELL_AURA_CONTROL_VEHICLE)
            isVehicleAura2 = true;

        ++i;
    }

    if (isVehicleAura1 && isVehicleAura2)
    {
        Vehicle* veh = NULL;
        if (aura1->GetOwner()->ToUnit())
            veh = aura1->GetOwner()->ToUnit()->GetVehicleKit();

        if (!veh)           // We should probably just let it stack. Vehicle system will prevent undefined behaviour later
            return true;

        if (!veh->GetAvailableSeatCount())
            return false;   // No empty seat available

        return true;        // Empty seat available (skip rest)
    }

    uint32 spellId_1 = GetLastSpellInChain(spellInfo_1->Id);
    uint32 spellId_2 = GetLastSpellInChain(spellInfo_2->Id);

    // same spell
    if (spellId_1 == spellId_2)
    {
        // Hack for Incanter's Absorption
        if (spellId_1 == 44413)
            return true;
        if (aura1->GetCastItemGUID() && aura2->GetCastItemGUID())
            if (aura1->GetCastItemGUID() != aura2->GetCastItemGUID() && (GetSpellCustomAttr(spellId_1) & SPELL_ATTR0_CU_ENCHANT_PROC))
                return true;
        // same spell with same caster should not stack
        return false;
    }

    return true;
}

bool CanSpellDispelAura(SpellEntry const * dispelSpell, SpellEntry const * aura)
{
    // These auras (like ressurection sickness) can't be dispelled
    if (aura->Attributes & SPELL_ATTR0_NEGATIVE_1)
        return false;

    // These spells (like Mass Dispel) can dispell all auras
    if (dispelSpell->Attributes & SPELL_ATTR0_UNAFFECTED_BY_INVULNERABILITY)
        return true;

    // These auras (like Divine Shield) can't be dispelled
    if (aura->Attributes & SPELL_ATTR0_UNAFFECTED_BY_INVULNERABILITY)
        return false;

    // These auras (Cyclone for example) are not dispelable
    if (aura->AttributesEx & SPELL_ATTR1_UNAFFECTED_BY_SCHOOL_IMMUNE)
        return false;

    return true;
}

bool CanSpellPierceImmuneAura(SpellEntry const * pierceSpell, SpellEntry const * aura)
{
    // these spells pierce all avalible spells (Resurrection Sickness for example)
    if (pierceSpell->Attributes & SPELL_ATTR0_UNAFFECTED_BY_INVULNERABILITY)
        return true;

    // these spells (Cyclone for example) can pierce all...
    if ((pierceSpell->AttributesEx & SPELL_ATTR1_UNAFFECTED_BY_SCHOOL_IMMUNE)
        // ...but not these (Divine shield for example)
        && !(aura && (aura->Mechanic == MECHANIC_IMMUNE_SHIELD || aura->Mechanic == MECHANIC_INVULNERABILITY)))
        return true;

    return false;
}

void SpellMgr::LoadSpellEnchantProcData()
{
    uint32 oldMSTime = getMSTime();

    mSpellEnchantProcEventMap.clear();                             // need for reload case

    uint32 count = 0;

    //                                                  0         1           2         3
    QueryResult result = WorldDatabase.Query("SELECT entry, customChance, PPMChance, procEx FROM spell_enchant_proc_data");
    if (!result)
    {

        sLog->outString(">> Loaded %u spell enchant proc event conditions", count);
        sLog->outString();
        return;
    }

    do
    {
        Field *fields = result->Fetch();

        uint32 enchantId = fields[0].GetUInt32();

        SpellItemEnchantmentEntry const *ench = sSpellItemEnchantmentStore.LookupEntry(enchantId);
        if (!ench)
        {
            sLog->outErrorDb("Enchancment %u listed in `spell_enchant_proc_data` does not exist", enchantId);
            continue;
        }

        SpellEnchantProcEntry spe;

        spe.customChance = fields[1].GetUInt32();
        spe.PPMChance = fields[2].GetFloat();
        spe.procEx = fields[3].GetUInt32();

        mSpellEnchantProcEventMap[enchantId] = spe;

        ++count;
    } while (result->NextRow());

    sLog->outString(">> Loaded %u enchant proc data definitions in %u ms", count, GetMSTimeDiffToNow(oldMSTime));
    sLog->outString();
}

void SpellMgr::LoadSpellRequired()
{
    uint32 oldMSTime = getMSTime();

    mSpellsReqSpell.clear();                                   // need for reload case
    mSpellReq.clear();                                         // need for reload case

    QueryResult result = WorldDatabase.Query("SELECT spell_id, req_spell from spell_required");

    if (!result)
    {

        sLog->outString(">> Loaded 0 spell required records");
        sLog->outString();
        sLog->outErrorDb("`spell_required` table is empty!");
        return;
    }
    uint32 rows = 0;

    do
    {
        Field *fields = result->Fetch();

        uint32 spell_id =  fields[0].GetUInt32();
        uint32 spell_req = fields[1].GetUInt32();
        // check if chain is made with valid first spell
        SpellEntry const * spell = sSpellStore.LookupEntry(spell_id);
        if (!spell)
        {
            sLog->outErrorDb("spell_id %u in `spell_required` table is not found in dbcs, skipped", spell_id);
            continue;
        }
        SpellEntry const * req_spell = sSpellStore.LookupEntry(spell_req);
        if (!req_spell)
        {
            sLog->outErrorDb("req_spell %u in `spell_required` table is not found in dbcs, skipped", spell_req);
            continue;
        }
        if (GetFirstSpellInChain(spell_id) == GetFirstSpellInChain(spell_req))
        {
            sLog->outErrorDb("req_spell %u and spell_id %u in `spell_required` table are ranks of the same spell, entry not needed, skipped", spell_req, spell_id);
            continue;
        }
        if (IsSpellRequiringSpell(spell_id, spell_req))
        {
            sLog->outErrorDb("duplicated entry of req_spell %u and spell_id %u in `spell_required`, skipped", spell_req, spell_id);
            continue;
        }

        mSpellReq.insert (std::pair<uint32, uint32>(spell_id, spell_req));
        mSpellsReqSpell.insert (std::pair<uint32, uint32>(spell_req, spell_id));
        ++rows;
    } while (result->NextRow());

    sLog->outString(">> Loaded %u spell required records in %u ms", rows, GetMSTimeDiffToNow(oldMSTime));
    sLog->outString();
}

void SpellMgr::LoadSpellRanks()
{
    uint32 oldMSTime = getMSTime();

    mSpellChains.clear();                                   // need for reload case

    QueryResult result = WorldDatabase.Query("SELECT first_spell_id, spell_id, rank from spell_ranks ORDER BY first_spell_id , rank");

    if (!result)
    {

        sLog->outString(">> Loaded 0 spell rank records");
        sLog->outString();
        sLog->outErrorDb("`spell_ranks` table is empty!");
        return;
    }

    uint32 rows = 0;
    bool finished = false;

    do
    {
                        // spellid, rank
        std::list < std::pair < int32, int32 > > rankChain;
        int32 currentSpell = -1;
        int32 lastSpell = -1;

        // fill one chain
        while (currentSpell == lastSpell && !finished)
        {
            Field *fields = result->Fetch();

            currentSpell = fields[0].GetUInt32();
            if (lastSpell == -1)
                lastSpell = currentSpell;
            uint32 spell_id = fields[1].GetUInt32();
            uint32 rank = fields[2].GetUInt32();

            // don't drop the row if we're moving to the next rank
            if (currentSpell == lastSpell)
            {
                rankChain.push_back(std::make_pair(spell_id, rank));
                if (!result->NextRow())
                    finished = true;
            }
            else
                break;
        }
        // check if chain is made with valid first spell
        SpellEntry const * first = sSpellStore.LookupEntry(lastSpell);
        if (!first)
        {
            sLog->outErrorDb("Spell rank identifier(first_spell_id) %u listed in `spell_ranks` does not exist!", lastSpell);
            continue;
        }
        // check if chain is long enough
        if (rankChain.size() < 2)
        {
            sLog->outErrorDb("There is only 1 spell rank for identifier(first_spell_id) %u in `spell_ranks`, entry is not needed!", lastSpell);
            continue;
        }
        int32 curRank = 0;
        bool valid = true;
        // check spells in chain
        for (std::list<std::pair<int32, int32> >::iterator itr = rankChain.begin() ; itr!= rankChain.end(); ++itr)
        {
            SpellEntry const * spell = sSpellStore.LookupEntry(itr->first);
            if (!spell)
            {
                sLog->outErrorDb("Spell %u (rank %u) listed in `spell_ranks` for chain %u does not exist!", itr->first, itr->second, lastSpell);
                valid = false;
                break;
            }
            ++curRank;
            if (itr->second != curRank)
            {
                sLog->outErrorDb("Spell %u (rank %u) listed in `spell_ranks` for chain %u does not have proper rank value(should be %u)!", itr->first, itr->second, lastSpell, curRank);
                valid = false;
                break;
            }
        }
        if (!valid)
            continue;
        int32 prevRank = 0;
        // insert the chain
        std::list<std::pair<int32, int32> >::iterator itr = rankChain.begin();
        do
        {
            ++rows;
            int32 addedSpell = itr->first;
            mSpellChains[addedSpell].first = lastSpell;
            mSpellChains[addedSpell].last = rankChain.back().first;
            mSpellChains[addedSpell].rank = itr->second;
            mSpellChains[addedSpell].prev = prevRank;
            prevRank = addedSpell;
            ++itr;
            if (itr == rankChain.end())
            {
                mSpellChains[addedSpell].next = 0;
                break;
            }
            else
                mSpellChains[addedSpell].next = itr->first;
        }
        while (true);
    } while (!finished);

    sLog->outString(">> Loaded %u spell rank records in %u ms", rows, GetMSTimeDiffToNow(oldMSTime));
    sLog->outString();
}

// set data in core for now
void SpellMgr::LoadSpellCustomAttr()
{
    uint32 oldMSTime = getMSTime();

    mSpellCustomAttr.resize(GetSpellStore()->GetNumRows(), 0);  // initialize with 0 values

    uint32 count = 0;

    SpellEntry* spellInfo = NULL;
    for (uint32 i = 0; i < sSpellStore.GetNumRows(); ++i)
    {
        spellInfo = (SpellEntry*)sSpellStore.LookupEntry(i);
        if (!spellInfo)
            continue;

        for (uint8 j = 0; j < MAX_SPELL_EFFECTS; ++j)
        {
            switch (spellInfo->Effect[j])
            {
                case SPELL_EFFECT_SCHOOL_DAMAGE:
                case SPELL_EFFECT_WEAPON_DAMAGE:
                case SPELL_EFFECT_WEAPON_DAMAGE_NOSCHOOL:
                case SPELL_EFFECT_NORMALIZED_WEAPON_DMG:
                case SPELL_EFFECT_WEAPON_PERCENT_DAMAGE:
                case SPELL_EFFECT_HEAL:
                    mSpellCustomAttr[i] |= SPELL_ATTR0_CU_DIRECT_DAMAGE;
                    ++count;
                    break;
                case SPELL_EFFECT_CHARGE:
                case SPELL_EFFECT_CHARGE_DEST:
                case SPELL_EFFECT_JUMP:
                case SPELL_EFFECT_JUMP_DEST:
                case SPELL_EFFECT_LEAP_BACK:
                    if (!spellInfo->speed && !spellInfo->SpellFamilyName)
                        spellInfo->speed = SPEED_CHARGE;
                    mSpellCustomAttr[i] |= SPELL_ATTR0_CU_CHARGE;
                    ++count;
                    break;
                case SPELL_EFFECT_PICKPOCKET:
                    mSpellCustomAttr[i] |= SPELL_ATTR0_CU_PICKPOCKET;
                    break;
                case SPELL_EFFECT_TRIGGER_SPELL:
                    if (IsPositionTarget(spellInfo->EffectImplicitTargetA[j]) ||
                        spellInfo->Targets & (TARGET_FLAG_SOURCE_LOCATION|TARGET_FLAG_DEST_LOCATION))
                        spellInfo->Effect[j] = SPELL_EFFECT_TRIGGER_MISSILE;
                    ++count;
                    break;
                case SPELL_EFFECT_ENCHANT_ITEM:
                case SPELL_EFFECT_ENCHANT_ITEM_TEMPORARY:
                case SPELL_EFFECT_ENCHANT_ITEM_PRISMATIC:
                case SPELL_EFFECT_ENCHANT_HELD_ITEM:
                {
                    // only enchanting profession enchantments procs can stack
                    if (IsPartOfSkillLine(SKILL_ENCHANTING, i))
                    {
                        uint32 enchantId = spellInfo->EffectMiscValue[j];
                        SpellItemEnchantmentEntry const *enchant = sSpellItemEnchantmentStore.LookupEntry(enchantId);
                        for (uint8 s = 0; s < MAX_ITEM_ENCHANTMENT_EFFECTS; ++s)
                        {
                            if (enchant->type[s] != ITEM_ENCHANTMENT_TYPE_COMBAT_SPELL)
                                continue;

                            SpellEntry const *procInfo = sSpellStore.LookupEntry(enchant->spellid[s]);
                            if (!procInfo)
                                continue;

                            // if proced directly from enchantment, not via proc aura
                            // NOTE: Enchant Weapon - Blade Ward also has proc aura spell and is proced directly
                            // however its not expected to stack so this check is good
                            if (IsSpellHaveAura(procInfo, SPELL_AURA_PROC_TRIGGER_SPELL))
                                continue;

                            mSpellCustomAttr[enchant->spellid[s]] |= SPELL_ATTR0_CU_ENCHANT_PROC;
                        }
                    }
                    break;
                }
            }

            switch (SpellTargetType[spellInfo->EffectImplicitTargetA[j]])
            {
                case TARGET_TYPE_UNIT_TARGET:
                case TARGET_TYPE_DEST_TARGET:
                    spellInfo->Targets |= TARGET_FLAG_UNIT;
                    ++count;
                    break;
                default:
                    break;
            }
        }

        for (uint8 j = 0; j < MAX_SPELL_EFFECTS; ++j)
        {
            switch (spellInfo->EffectApplyAuraName[j])
            {
                case SPELL_AURA_MOD_POSSESS:
                case SPELL_AURA_MOD_CONFUSE:
                case SPELL_AURA_MOD_CHARM:
                case SPELL_AURA_AOE_CHARM:
                case SPELL_AURA_MOD_FEAR:
                case SPELL_AURA_MOD_STUN:
                    mSpellCustomAttr[i] |= SPELL_ATTR0_CU_AURA_CC;
                    ++count;
                    break;
            }
        }

        if (!_isPositiveEffect(i, 0, false))
        {
            mSpellCustomAttr[i] |= SPELL_ATTR0_CU_NEGATIVE_EFF0;
            ++count;
        }
        if (!_isPositiveEffect(i, 1, false))
        {
            mSpellCustomAttr[i] |= SPELL_ATTR0_CU_NEGATIVE_EFF1;
            ++count;
        }
        if (!_isPositiveEffect(i, 2, false))
        {
            mSpellCustomAttr[i] |= SPELL_ATTR0_CU_NEGATIVE_EFF2;
            ++count;
        }

        if (spellInfo->SpellVisual[0] == 3879)
        {
            mSpellCustomAttr[i] |= SPELL_ATTR0_CU_CONE_BACK;
            ++count;
        }

        if (spellInfo->activeIconID == 2158)  // flight
        {
            spellInfo->Attributes |= SPELL_ATTR0_PASSIVE;
            ++count;
        }

        switch (i)
        {
        case 36350: //They Must Burn Bomb Aura (self)
            spellInfo->EffectTriggerSpell[0] = 36325; // They Must Burn Bomb Drop (DND)
            ++count;
            break;
        case 49838: // Stop Time
            spellInfo->AttributesEx3 |= SPELL_ATTR3_NO_INITIAL_AGGRO;
            ++count;
            break;
        case 61407: // Energize Cores
        case 62136: // Energize Cores
        case 54069: // Energize Cores
        case 56251: // Energize Cores
            spellInfo->EffectImplicitTargetA[0] = TARGET_UNIT_AREA_ENTRY_SRC;
            ++count;
            break;
        case 50785: // Energize Cores
        case 59372: // Energize Cores
            spellInfo->EffectImplicitTargetA[0] = TARGET_UNIT_AREA_ENEMY_SRC;
            ++count;
            break;
<<<<<<< HEAD
        case 71880:
        case 71892:
            spellInfo->SpellFamilyName = SPELLFAMILY_GENERIC;
            spellInfo->procChance = 20;
            ++count;
            break;
        // Bind
        case 3286:
=======
        case 3286:  // Bind
>>>>>>> 4fe0fccc
            spellInfo->EffectImplicitTargetA[0] = TARGET_UNIT_TARGET_ENEMY;
            spellInfo->EffectImplicitTargetA[1] = TARGET_UNIT_TARGET_ENEMY;
            ++count;
            break;
<<<<<<< HEAD
        // Chains of Ice
        case 45524:
            // this will fix self-damage caused by Glyph of Chains of Ice
            spellInfo->EffectImplicitTargetA[2] = TARGET_UNIT_TARGET_ENEMY;
            ++count;
            break;
        // Heroism
        case 32182:
            spellInfo->excludeCasterAuraSpell = 57723; // Exhaustion
            ++count;
            break;
        // Frost Fever
        case 59921:
            // Icy Clutch shouldn't be applied at caster when login
            spellInfo->AttributesEx4 |= SPELL_ATTR4_CANT_PROC_FROM_SELFCAST;
            ++count;
            break;
        // Blazing Harpoon
        case 61588:
=======
        case 32182: // Heroism
            spellInfo->excludeCasterAuraSpell = 57723; // Exhaustion
            ++count;
            break;
        case 61588: // Blazing Harpoon
>>>>>>> 4fe0fccc
            spellInfo->MaxAffectedTargets = 1;
            ++count;
            break;
        case 2825:  // Bloodlust
            spellInfo->excludeCasterAuraSpell = 57724; // Sated
            ++count;
            break;
<<<<<<< HEAD
        // Fiery Payback hack
        case 44440:
        case 44441:
            spellInfo->CasterAuraStateNot = AURA_STATE_NONE;
            ++count;
            break;
        // Heart of the Crusader
        case 20335:
=======
        case 20335: // Heart of the Crusader
>>>>>>> 4fe0fccc
        case 20336:
        case 20337:
        case 63320: // Glyph of Life Tap
        // Entries were not updated after spell effect change, we have to do that manually :/
            spellInfo->AttributesEx3 |= SPELL_ATTR3_CAN_PROC_TRIGGERED;
            ++count;
            break;
        case 16007: // Draco-Incarcinatrix 900
            // was 46, but effect is aura effect
            spellInfo->EffectImplicitTargetA[0] = TARGET_UNIT_NEARBY_ENTRY;
            spellInfo->EffectImplicitTargetB[0] = TARGET_DST_NEARBY_ENTRY;
            ++count;
            break;
<<<<<<< HEAD
        case 24131:                             // Wyvern Sting (rank 1)
        case 24134:                             // Wyvern Sting (rank 2)
        case 24135:                             // Wyvern Sting (rank 3)
            // something wrong and it applied as positive buff
            mSpellCustomAttr[i] |= SPELL_ATTR0_CU_NEGATIVE_EFF0;
            ++count;
            break;
        case 26029: // dark glare
        case 37433: // spout
        case 43140: case 43215: // flame breath
=======
        case 26029: // Dark Glare
        case 37433: // Spout
        case 43140: case 43215: // Flame Breath
>>>>>>> 4fe0fccc
        case 70461: // Coldflame Trap
            mSpellCustomAttr[i] |= SPELL_ATTR0_CU_CONE_LINE;
            ++count;
            break;
        case 24340: case 26558: case 28884: // Meteor
        case 36837: case 38903: case 41276: // Meteor
        case 57467:                         // Meteor
        case 26789:                         // Shard of the Fallen Star
        case 31436:                         // Malevolent Cleave
        case 35181:                         // Dive Bomb
        case 40810: case 43267: case 43268: // Saber Lash
        case 42384:                         // Brutal Swipe
        case 45150:                         // Meteor Slash
        case 64422: case 64688:             // Sonic Screech
        case 72373:                         // Shared Suffering
        case 71904:                         // Chaos Bane
        case 70492: case 72505:             // Ooze Eruption
        case 72624: case 72625:             // Ooze Eruption
            // ONLY SPELLS WITH SPELLFAMILY_GENERIC and EFFECT_SCHOOL_DAMAGE
            mSpellCustomAttr[i] |= SPELL_ATTR0_CU_SHARE_DAMAGE;
            ++count;
            break;
        case 59725:                         // Improved Spell Reflection - aoe aura
            // Target entry seems to be wrong for this spell :/
            spellInfo->EffectImplicitTargetA[0] = TARGET_UNIT_PARTY_CASTER;
            spellInfo->EffectRadiusIndex[0] = 45;
            ++count;
            break;
<<<<<<< HEAD
        case 63944:                             // Renewed Hope hack
            spellInfo->EffectApplyAuraName[0] = 87;
            spellInfo->EffectMiscValue[0] = 127;
            ++count;
            break;
        case 27820:                             // Mana Detonation
        //case 28062: case 39090:                 // Positive/Negative Charge
=======
        case 27820:                         // Mana Detonation
        //case 28062: case 39090:             // Positive/Negative Charge
>>>>>>> 4fe0fccc
        //case 28085: case 39093:
        case 69782: case 69796:             // Ooze Flood
        case 69798: case 69801:             // Ooze Flood
        case 69538: case 69553: case 69610: // Ooze Combine
        case 71447: case 71481:             // Bloodbolt Splash
        case 71482: case 71483:             // Bloodbolt Splash
        case 71390:                         // Pact of the Darkfallen
            mSpellCustomAttr[i] |= SPELL_ATTR0_CU_EXCLUDE_SELF;
            ++count;
            break;
        case 44978: case 45001: case 45002: // Wild Magic
        case 45004: case 45006: case 45010: // Wild Magic
        case 31347: // Doom
        case 41635: // Prayer of Mending
        case 44869: // Spectral Blast
        case 45027: // Revitalize
        case 45976: // Muru Portal Channel
        case 39365: // Thundering Storm
        case 41071: // Raise Dead (HACK)
        case 52124: // Sky Darkener Assault
        case 42442: // Vengeance Landing Cannonfire
        case 45863: // Cosmetic - Incinerate to Random Target
        case 25425: // Shoot
        case 45761: // Shoot
        case 42611: // Shoot
        case 62374: // Pursued
            spellInfo->MaxAffectedTargets = 1;
            ++count;
            break;
        case 52479: // Gift of the Harvester
            spellInfo->MaxAffectedTargets = 1;
            // a trap always has dst = src?
            spellInfo->EffectImplicitTargetA[0] = TARGET_DST_CASTER;
            spellInfo->EffectImplicitTargetA[1] = TARGET_DST_CASTER;
            ++count;
            break;
        case 41376: // Spite
        case 39992: // Needle Spine
        case 29576: // Multi-Shot
        case 40816: // Saber Lash
        case 37790: // Spread Shot
        case 46771: // Flame Sear
        case 45248: // Shadow Blades
        case 41303: // Soul Drain
        case 54172: // Divine Storm (heal)
        case 29213: // Curse of the Plaguebringer - Noth
        case 28542: // Life Drain - Sapphiron
        case 54171: // Divine Storm
            spellInfo->MaxAffectedTargets = 3;
            ++count;
            break;
        case 66588: // Flaming Spear
            spellInfo->EffectImplicitTargetA[0] = TARGET_UNIT_TARGET_ENEMY;
            spellInfo->EffectImplicitTargetA[1] = TARGET_UNIT_TARGET_ENEMY;
            break;
        case 38310: // Multi-Shot
        case 53385: // Divine Storm (Damage)
            spellInfo->MaxAffectedTargets = 4;
            ++count;
            break;
        case 42005: // Bloodboil
        case 38296: // Spitfire Totem
        case 37676: // Insidious Whisper
        case 46008: // Negative Energy
        case 45641: // Fire Bloom
        case 55665: // Life Drain - Sapphiron (H)
        case 28796: // Poison Bolt Volly - Faerlina
            spellInfo->MaxAffectedTargets = 5;
            ++count;
            break;
        case 40827: // Sinful Beam
        case 40859: // Sinister Beam
        case 40860: // Vile Beam
        case 40861: // Wicked Beam
        case 54835: // Curse of the Plaguebringer - Noth (H)
        case 54098: // Poison Bolt Volly - Faerlina (H)
            spellInfo->MaxAffectedTargets = 10;
            ++count;
            break;
        case 50312: // Unholy Frenzy
            spellInfo->MaxAffectedTargets = 15;
            ++count;
            break;
        case 38794: case 33711: //Murmur's Touch
            spellInfo->MaxAffectedTargets = 1;
            spellInfo->EffectTriggerSpell[0] = 33760;
            ++count;
            break;
<<<<<<< HEAD
        case 17941:    // Shadow Trance
        case 22008:    // Netherwind Focus
        case 31834:    // Light's Grace
        case 34477:    // Misdirection
        case 34754:    // Clearcasting
        case 34936:    // Backlash
        case 48108:    // Hot Streak
        case 51124:    // Killing Machine
        case 54741:    // Firestarter
        case 57761:    // Fireball!
        case 39805:    // Lightning Overload
        case 64823:    // Item - Druid T8 Balance 4P Bonus
=======
        case 17941: // Shadow Trance
        case 22008: // Netherwind Focus
        case 31834: // Light's Grace
        case 34754: // Clearcasting
        case 34936: // Backlash
        case 48108: // Hot Streak
        case 51124: // Killing Machine
        case 54741: // Firestarter
        case 57761: // Fireball!
        case 39805: // Lightning Overload
        case 64823: // Item - Druid T8 Balance 4P Bonus
>>>>>>> 4fe0fccc
        case 44401:
            spellInfo->procCharges = 1;
            ++count;
            break;
        case 53390: // Tidal Wave
            spellInfo->procCharges = 2;
            ++count;
            break;
        case 44544: // Fingers of Frost
            spellInfo->EffectSpellClassMask[0] = flag96(685904631, 1151048, 0);
            ++count;
            break;
        case 74396: // Fingers of Frost visual buff
            spellInfo->procCharges = 2;
            spellInfo->StackAmount = 0;
            ++count;
            break;
        case 28200: // Ascendance (Talisman of Ascendance trinket)
            spellInfo->procCharges = 6;
            ++count;
            break;
        case 47201: // Everlasting Affliction
        case 47202:
        case 47203:
        case 47204:
        case 47205:
            // add corruption to affected spells
            spellInfo->EffectSpellClassMask[1][0] |= 2;
            ++count;
            break;
        case 49305: // Teleport to Boss 1 DND
        case 64981: // Summon Random Vanquished Tentacle
            spellInfo->EffectImplicitTargetB[0] = TARGET_UNIT_CASTER;
            ++count;
            break;
        case 51852: // The Eye of Acherus (no spawn in phase 2 in db)
            spellInfo->EffectMiscValue[0] |= 1;
            ++count;
            break;
        case 52025: // Cleansing Totem Effect
            spellInfo->EffectDieSides[1] = 1;
            ++count;
            break;
        case 51904: // Summon Ghouls On Scarlet Crusade (core does not know the triggered spell is summon spell)
            spellInfo->EffectImplicitTargetA[0] = TARGET_UNIT_CASTER;
            ++count;
            break;
        case 29809:  // Desecration Arm - 36 instead of 37 - typo? :/
            spellInfo->EffectRadiusIndex[0] = 37;
            ++count;
            break;
        // Ghoul's explosion - fix wrong target(?) + make instakill
	    case 47496:
	    spellInfo->EffectImplicitTargetA[0] = TARGET_UNIT_AREA_ENEMY_DST;
	    spellInfo->EffectImplicitTargetB[0] = 0;
	    spellInfo->Effect[1] = SPELL_EFFECT_INSTAKILL;
	    ++count;
	    break;
        // Master Shapeshifter: missing stance data for forms other than bear - bear version has correct data
        // To prevent aura staying on target after talent unlearned
        case 48420:
            spellInfo->Stances = 1 << (FORM_CAT - 1);
            ++count;
            break;
        case 48421:
            spellInfo->Stances = 1 << (FORM_MOONKIN - 1);
            ++count;
            break;
        case 48422:
            spellInfo->Stances = 1 << (FORM_TREE - 1);
            ++count;
            break;
        case 30421: // Nether Portal - Perseverence
            spellInfo->EffectBasePoints[2] += 30000;
            ++count;
            break;
        // some dummy spell only has dest, should push caster in this case
        case 62324: // Throw Passenger
            spellInfo->Targets |= TARGET_FLAG_UNIT_CASTER;
            ++count;
            break;
        case 66665: // Burning Breath
            spellInfo->EffectImplicitTargetA[0] = TARGET_UNIT_TARGET_ENEMY;
            ++count;
            break;
        case 16834: // Natural shapeshifter
        case 16835:
            spellInfo->DurationIndex = 21;
            ++count;
            break;
        case 51735: // Ebon Plague
        case 51734:
        case 51726:
            spellInfo->AttributesEx3 |= SPELL_ATTR3_STACK_FOR_DIFF_CASTERS;
            spellInfo->SpellFamilyFlags[2] = 0x10;
            ++count;
            break;
        case 41013: // Parasitic Shadowfiend Passive
            spellInfo->EffectApplyAuraName[0] = 4; // proc debuff, and summon infinite fiends
            ++count;
            break;
        case 27892: // To Anchor 1
        case 27928: // To Anchor 1
        case 27935: // To Anchor 1
        case 27915: // Anchor to Skulls
        case 27931: // Anchor to Skulls
        case 27937: // Anchor to Skulls
            spellInfo->rangeIndex = 13;
            ++count;
            break;
        case 48743: // Death Pact
            spellInfo->AttributesEx &= ~SPELL_ATTR1_CANT_TARGET_SELF;
            ++count;
            break;
        // target allys instead of enemies, target A is src_caster, spells with effect like that have ally target
        // this is the only known exception, probably just wrong data
        case 29214: // Wrath of the Plaguebringer
        case 54836: // Wrath of the Plaguebringer
            spellInfo->EffectImplicitTargetB[0] = TARGET_UNIT_AREA_ALLY_SRC;
            spellInfo->EffectImplicitTargetB[1] = TARGET_UNIT_AREA_ALLY_SRC;
            ++count;
            break;
        case 31687: // Summon Water Elemental
            // 322-330 switch - effect changed to dummy, target entry not changed in client:(
            spellInfo->EffectImplicitTargetA[0] = TARGET_UNIT_CASTER;
            ++count;
            break;
        case 25771: // Forbearance - wrong mechanic immunity in DBC since 3.0.x
            spellInfo->EffectMiscValue[0] = MECHANIC_IMMUNE_SHIELD;
            ++count;
            break;
        case 42650: // Army of the Dead - now we can interrupt this
            spellInfo->InterruptFlags = SPELL_INTERRUPT_FLAG_INTERRUPT;
            ++count;
            break;
        case 64321: // Potent Pheromones
            // spell should dispel area aura, but doesn't have the attribute
            // may be db data bug, or blizz may keep reapplying area auras every update with checking immunity
            // that will be clear if we get more spells with problem like this
            spellInfo->AttributesEx |= SPELL_ATTR1_DISPEL_AURAS_ON_IMMUNITY;
            ++count;
            break;
        case 18500: // Wing Buffet
        case 33086: // Wild Bite
        case 49749: // Piercing Blow
        case 52890: // Penetrating Strike
        case 53454: // Impale
        case 59446: // Impale
        case 62383: // Shatter
        case 64777: // Machine Gun
        case 65239: // Machine Gun
        case 65919: // Impale
        case 67858: // Impale
        case 67859: // Impale
        case 67860: // Impale
        case 69293: // Wing Buffet
        case 74439: // Machine Gun
            mSpellCustomAttr[i] |= SPELL_ATTR0_CU_IGNORE_ARMOR;
            ++count;
            break;
        case 20224: // Seals of the Pure (Rank 1)
        case 20225: // Seals of the Pure (Rank 2)
        case 20330: // Seals of the Pure (Rank 3)
        case 20331: // Seals of the Pure (Rank 4)
        case 20332: // Seals of the Pure (Rank 5)
            spellInfo->EffectSpellClassMask[EFFECT_0][1] = 0x20400800;
            ++count;
            break;
        // Strength of the Pack
        case 64381:
            spellInfo->StackAmount = 4;
            ++count;
            break;
        case 63675: // Improved Devouring Plague
            spellInfo->AttributesEx3 |= SPELL_ATTR3_NO_DONE_BONUS;
            ++count;
            break;
        case 33206: // Pain Suppression
            spellInfo->AttributesEx5 &= ~SPELL_ATTR5_USABLE_WHILE_STUNNED;
            ++count;
            break;
        case 8145: // Tremor Totem (instant pulse)
        case 6474: // Earthbind Totem (instant pulse)
            spellInfo->AttributesEx5 |= SPELL_ATTR5_START_PERIODIC_AT_APPLY;
            ++count;
            break;
        case 53241: // Marked for Death (Rank 1)
        case 53243: // Marked for Death (Rank 2)
        case 53244: // Marked for Death (Rank 3)
        case 53245: // Marked for Death (Rank 4)
        case 53246: // Marked for Death (Rank 5)
            spellInfo->EffectSpellClassMask[0] = flag96(423937, 276955137, 2049);
            ++count;
            break;
        case 70728: // Exploit Weakness
        case 70840: // Devious Minds
            spellInfo->EffectImplicitTargetA[0] = TARGET_UNIT_CASTER;
            spellInfo->EffectImplicitTargetB[0] = TARGET_UNIT_PET;
            ++count;
            break;
        case 70893: // Culling The Herd
            spellInfo->EffectImplicitTargetA[0] = TARGET_UNIT_CASTER;
            spellInfo->EffectImplicitTargetB[0] = TARGET_UNIT_MASTER;
            ++count;
            break;
        case 54800: // Sigil of the Frozen Conscience - change class mask to custom extended flags of Icy Touch
                    // this is done because another spell also uses the same SpellFamilyFlags as Icy Touch
                    // SpellFamilyFlags[0] & 0x00000040 in SPELLFAMILY_DEATHKNIGHT is currently unused (3.3.5a)
                    // this needs research on modifier applying rules, does not seem to be in Attributes fields
            spellInfo->EffectSpellClassMask[0] = flag96(0x00000040, 0x00000000, 0x00000000);
            ++count;
            break;
        case 19970: // Entangling Roots (Rank 6) -- Nature's Grasp Proc
        case 19971: // Entangling Roots (Rank 5) -- Nature's Grasp Proc
        case 19972: // Entangling Roots (Rank 4) -- Nature's Grasp Proc
        case 19973: // Entangling Roots (Rank 3) -- Nature's Grasp Proc
        case 19974: // Entangling Roots (Rank 2) -- Nature's Grasp Proc
        case 19975: // Entangling Roots (Rank 1) -- Nature's Grasp Proc
        case 27010: // Entangling Roots (Rank 7) -- Nature's Grasp Proc
        case 53313: // Entangling Roots (Rank 8) -- Nature's Grasp Proc
            spellInfo->CastingTimeIndex = 1;
            ++count;
            break;
        case 61719: // Easter Lay Noblegarden Egg Aura - Interrupt flags copied from aura which this aura is linked with
            spellInfo->AuraInterruptFlags = AURA_INTERRUPT_FLAG_HITBYSPELL | AURA_INTERRUPT_FLAG_TAKE_DAMAGE;
            ++count;
            break;
        // ULDUAR SPELLS
        //
        case 63342: // Focused Eyebeam Summon Trigger
            spellInfo->MaxAffectedTargets = 1;
            ++count;
            break;
        case 64145: // Diminish Power
        case 63882: // Death Ray Warning Visual
        case 63886: // Death Ray Damage Visual
            spellInfo->AttributesEx3 |= SPELL_ATTR3_STACK_FOR_DIFF_CASTERS;
            ++count;
            break;
        case 64172: // Titanic Storm
            spellInfo->excludeTargetAuraSpell = 65294; // Empowered
            ++count;
            break;
        case 63830: // Malady of the Mind
        case 63881: // Malady of the Mind proc
        case 63795: // Psychosis
            spellInfo->EffectImplicitTargetB[0] = TARGET_UNIT_TARGET_ANY;
            spellInfo->EffectImplicitTargetB[1] = TARGET_UNIT_TARGET_ANY;
            spellInfo->EffectImplicitTargetB[2] = TARGET_UNIT_TARGET_ANY;
            ++count;
            break;
        case 63802: // Brain Link
            spellInfo->MaxAffectedTargets = 2;
            spellInfo->EffectRadiusIndex[0] = 12; // 100 yard
            ++count;
            break;
        case 63050: // Sanity
            spellInfo->AttributesEx3 |= SPELL_ATTR3_DEATH_PERSISTENT;
            ++count;
            break;
        // ENDOF ULDUAR SPELLS
        //
        // ICECROWN CITADEL SPELLS
        //
        // THESE SPELLS ARE WORKING CORRECTLY EVEN WITHOUT THIS HACK
        // THE ONLY REASON ITS HERE IS THAT CURRENT GRID SYSTEM
        // DOES NOT ALLOW FAR OBJECT SELECTION (dist > 333)
        case 70781: // Light's Hammer Teleport
        case 70856: // Oratory of the Damned Teleport
        case 70857: // Rampart of Skulls Teleport
        case 70858: // Deathbringer's Rise Teleport
        case 70859: // Upper Spire Teleport
        case 70860: // Frozen Throne Teleport
        case 70861: // Sindragosa's Lair Teleport
            spellInfo->EffectImplicitTargetA[0] = TARGET_DST_DB;
            ++count;
            break;
        case 69055: // Saber Lash (Lord Marrowgar)
        case 70814: // Saber Lash (Lord Marrowgar)
            spellInfo->EffectRadiusIndex[0] = 8;
            ++count;
            break;
        case 69075: // Bone Storm (Lord Marrowgar)
        case 70834: // Bone Storm (Lord Marrowgar)
        case 70835: // Bone Storm (Lord Marrowgar)
        case 70836: // Bone Storm (Lord Marrowgar)
        case 72864: // Death Plague (Rotting Frost Giant)
        case 72378: // Blood Nova (Deathbringer Saurfang)
        case 73058: // Blood Nova (Deathbringer Saurfang)
            spellInfo->EffectRadiusIndex[0] = 12;
            ++count;
            break;
        case 72385: // Boiling Blood (Deathbringer Saurfang)
        case 72441: // Boiling Blood (Deathbringer Saurfang)
        case 72442: // Boiling Blood (Deathbringer Saurfang)
        case 72443: // Boiling Blood (Deathbringer Saurfang)
            spellInfo->EffectImplicitTargetA[0] = TARGET_UNIT_TARGET_ENEMY;
            spellInfo->EffectImplicitTargetB[0] = 0;
            ++count;
            break;
        case 70460: // Coldflame Jets (Traps after Saurfang)
            spellInfo->DurationIndex = 1;   // 10 seconds
            ++count;
            break;
        case 71413: // Green Ooze Summon (Professor Putricide)
        case 71414: // Orange Ooze Summon (Professor Putricide)
            spellInfo->EffectImplicitTargetA[0] = TARGET_DEST_DEST;
            ++count;
            break;
            // this is here until targetAuraSpell and alike support SpellDifficulty.dbc
        case 70459: // Ooze Eruption Search Effect (Professor Putricide)
            spellInfo->targetAuraSpell = 0;
            ++count;
            break;
        // THIS IS HERE BECAUSE COOLDOWN ON CREATURE PROCS IS NOT IMPLEMENTED
        case 71604: // Mutated Strength (Professor Putricide)
        case 72673: // Mutated Strength (Professor Putricide)
        case 72674: // Mutated Strength (Professor Putricide)
        case 72675: // Mutated Strength (Professor Putricide)
            spellInfo->Effect[1] = 0;
            ++count;
            break;
        case 70911: // Unbound Plague (Professor Putricide)
        case 72854: // Unbound Plague (Professor Putricide)
        case 72855: // Unbound Plague (Professor Putricide)
        case 72856: // Unbound Plague (Professor Putricide)
            spellInfo->EffectImplicitTargetB[0] = TARGET_UNIT_TARGET_ENEMY;
            ++count;
            break;
        case 71518: // Unholy Infusion Quest Credit (Professor Putricide)
        case 72934: // Blood Infusion Quest Credit (Blood-Queen Lana'thel)
        case 72289: // Frost Infusion Quest Credit (Sindragosa)
            spellInfo->EffectRadiusIndex[0] = 28;   // another missing radius
            ++count;
            break;
        case 71708: // Empowered Flare (Blood Prince Council)
        case 72785: // Empowered Flare (Blood Prince Council)
        case 72786: // Empowered Flare (Blood Prince Council)
        case 72787: // Empowered Flare (Blood Prince Council)
            spellInfo->AttributesEx3 |= SPELL_ATTR3_NO_DONE_BONUS;
            ++count;
            break;
        case 71340: // Pact of the Darkfallen (Blood-Queen Lana'thel)
            spellInfo->DurationIndex = 21;
            ++count;
            break;
        case 71266: // Swarming Shadows
        case 72890: // Swarming Shadows 25-man
            spellInfo->AreaGroupId = 0;
            ++count;
            break;
        case 71357: // Order Whelp
            spellInfo->EffectRadiusIndex[0] = 22;
            ++count;
            break;
        case 70598: // Sindragosa's Fury
            spellInfo->EffectImplicitTargetA[0] = TARGET_DST_CASTER;
            ++count;
            break;
        case 69846: // Frost Bomb
            spellInfo->speed = 10;
            spellInfo->EffectImplicitTargetA[0] = TARGET_DEST_TARGET_ANY;
            spellInfo->EffectImplicitTargetB[0] = TARGET_UNIT_TARGET_ANY;
            spellInfo->Effect[1] = 0;
            ++count;
            break;
        case 49206: // Summon Gargoyle
            spellInfo->DurationIndex = 587;
            ++count;
            break;
        case 51590: // Toss Ice Boulder
            spellInfo->MaxAffectedTargets = 1;
            ++count;
            break;
        default:
            break;
        }

        switch (spellInfo->SpellFamilyName)
        {
            case SPELLFAMILY_WARRIOR:
                // Shout
                if (spellInfo->SpellFamilyFlags[0] & 0x20000 || spellInfo->SpellFamilyFlags[1] & 0x20)
                    mSpellCustomAttr[i] |= SPELL_ATTR0_CU_AURA_CC;
                else
                    break;
                ++count;
                break;
            case SPELLFAMILY_DRUID:
                // Starfall Target Selection
                if (spellInfo->SpellFamilyFlags[2] & 0x100)
                    spellInfo->MaxAffectedTargets = 2;
                // Starfall AOE Damage
                else if (spellInfo->SpellFamilyFlags[2] & 0x800000)
                    mSpellCustomAttr[i] |= SPELL_ATTR0_CU_EXCLUDE_SELF;
                // Roar
                else if (spellInfo->SpellFamilyFlags[0] & 0x8)
                    mSpellCustomAttr[i] |= SPELL_ATTR0_CU_AURA_CC;
                // Rake
                else if (spellInfo->SpellFamilyFlags[0] & 0x1000)
                    mSpellCustomAttr[i] |= SPELL_ATTR0_CU_IGNORE_ARMOR;
                else
                    break;
                ++count;
                break;
                // Do not allow Deadly throw and Slice and Dice to proc twice
            case SPELLFAMILY_ROGUE:
                if (spellInfo->SpellFamilyFlags[1] & 0x1 || spellInfo->SpellFamilyFlags[0] & 0x40000)
                    spellInfo->AttributesEx4 |= SPELL_ATTR4_CANT_PROC_FROM_SELFCAST;
                else
                    break;
                ++count;
                break;
            case SPELLFAMILY_PRIEST:
                // Twin Disciplines should affect at Prayer of Mending
                if (spellInfo->SpellIconID == 2292)
                    spellInfo->EffectSpellClassMask[0] = flag96(0, 622642, 2581594112);
                // Spiritual Healing should affect at Prayer of Mending
                else if (spellInfo->SpellIconID == 46)
                    spellInfo->EffectSpellClassMask[0][1] |= 0x20;
                // Divine Providence should affect at Prayer of Mending
                else if (spellInfo->SpellIconID == 2845 && spellInfo->Id != 64844)
                    spellInfo->EffectSpellClassMask[0][1] |= 0x20;
                else
                    break;
                ++count;
                break;
            case SPELLFAMILY_DEATHKNIGHT:
                // Icy Touch - extend FamilyFlags (unused value) for Sigil of the Frozen Conscience to use
                if (spellInfo->SpellIconID == 2721 && spellInfo->SpellFamilyFlags[0] & 0x2)
                    spellInfo->SpellFamilyFlags[0] |= 0x40;
                ++count;
                break;
        }
    }

    SummonPropertiesEntry *properties = const_cast<SummonPropertiesEntry*>(sSummonPropertiesStore.LookupEntry(121));
    properties->Type = SUMMON_TYPE_TOTEM;
    properties = const_cast<SummonPropertiesEntry*>(sSummonPropertiesStore.LookupEntry(647)); // 52893
    properties->Type = SUMMON_TYPE_TOTEM;

    CreatureAI::FillAISpellInfo();

    sLog->outString(">> Loaded %u custom spell attributes in %u ms", count, GetMSTimeDiffToNow(oldMSTime));
    sLog->outString();
}

// Fill custom data about enchancments
void SpellMgr::LoadEnchantCustomAttr()
{
    uint32 oldMSTime = getMSTime();

    uint32 size = sSpellItemEnchantmentStore.GetNumRows();
    mEnchantCustomAttr.resize(size);

    uint32 count = 0;

    for (uint32 i = 0; i < size; ++i)
       mEnchantCustomAttr[i] = 0;

    for (uint32 i = 0; i < GetSpellStore()->GetNumRows(); ++i)
    {

        SpellEntry * spellInfo = (SpellEntry*)GetSpellStore()->LookupEntry(i);
        if (!spellInfo)
            continue;

        // TODO: find a better check
        if (!(spellInfo->AttributesEx2 & SPELL_ATTR2_UNK13) || !(spellInfo->Attributes & SPELL_ATTR0_NOT_SHAPESHIFT))
            continue;

        for (uint32 j = 0; j < MAX_SPELL_EFFECTS; ++j)
        {
            if (spellInfo->Effect[j] == SPELL_EFFECT_ENCHANT_ITEM_TEMPORARY)
            {
                uint32 enchId = spellInfo->EffectMiscValue[j];
                SpellItemEnchantmentEntry const *ench = sSpellItemEnchantmentStore.LookupEntry(enchId);
                if (!ench)
                    continue;
                mEnchantCustomAttr[enchId] = true;
                count++;
                break;
            }
        }
    }

    sLog->outString(">> Loaded %u custom enchant attributes in %u ms", count, GetMSTimeDiffToNow(oldMSTime));
    sLog->outString();
}

void SpellMgr::LoadSpellLinked()
{
    uint32 oldMSTime = getMSTime();

    mSpellLinkedMap.clear();    // need for reload case

    //                                                0              1             2
    QueryResult result = WorldDatabase.Query("SELECT spell_trigger, spell_effect, type FROM spell_linked_spell");
    if (!result)
    {
        sLog->outString(">> Loaded 0 linked spells. DB table `spell_linked_spell` is empty.");
        sLog->outString();
        return;
    }

    uint32 count = 0;

    do
    {
        Field *fields = result->Fetch();

        int32 trigger = fields[0].GetInt32();
        int32 effect =  fields[1].GetInt32();
        int32 type =    fields[2].GetInt32();

        SpellEntry const* spellInfo = sSpellStore.LookupEntry(abs(trigger));
        if (!spellInfo)
        {
            sLog->outErrorDb("Spell %u listed in `spell_linked_spell` does not exist", abs(trigger));
            continue;
        }
        spellInfo = sSpellStore.LookupEntry(abs(effect));
        if (!spellInfo)
        {
            sLog->outErrorDb("Spell %u listed in `spell_linked_spell` does not exist", abs(effect));
            continue;
        }

        if (trigger > 0)
        {
            switch(type)
            {
                case 0: mSpellCustomAttr[trigger] |= SPELL_ATTR0_CU_LINK_CAST; break;
                case 1: mSpellCustomAttr[trigger] |= SPELL_ATTR0_CU_LINK_HIT;  break;
                case 2: mSpellCustomAttr[trigger] |= SPELL_ATTR0_CU_LINK_AURA; break;
            }
        }
        else
        {
            mSpellCustomAttr[-trigger] |= SPELL_ATTR0_CU_LINK_REMOVE;
        }

        if (type) //we will find a better way when more types are needed
        {
            if (trigger > 0)
                trigger += SPELL_LINKED_MAX_SPELLS * type;
            else
                trigger -= SPELL_LINKED_MAX_SPELLS * type;
        }
        mSpellLinkedMap[trigger].push_back(effect);

        ++count;
    } while (result->NextRow());

    sLog->outString(">> Loaded %u linked spells in %u ms", count, GetMSTimeDiffToNow(oldMSTime));
    sLog->outString();
}<|MERGE_RESOLUTION|>--- conflicted
+++ resolved
@@ -3651,49 +3651,34 @@
             spellInfo->EffectImplicitTargetA[0] = TARGET_UNIT_AREA_ENEMY_SRC;
             ++count;
             break;
-<<<<<<< HEAD
         case 71880:
         case 71892:
             spellInfo->SpellFamilyName = SPELLFAMILY_GENERIC;
             spellInfo->procChance = 20;
             ++count;
             break;
-        // Bind
-        case 3286:
-=======
         case 3286:  // Bind
->>>>>>> 4fe0fccc
             spellInfo->EffectImplicitTargetA[0] = TARGET_UNIT_TARGET_ENEMY;
             spellInfo->EffectImplicitTargetA[1] = TARGET_UNIT_TARGET_ENEMY;
             ++count;
             break;
-<<<<<<< HEAD
         // Chains of Ice
         case 45524:
             // this will fix self-damage caused by Glyph of Chains of Ice
             spellInfo->EffectImplicitTargetA[2] = TARGET_UNIT_TARGET_ENEMY;
             ++count;
             break;
-        // Heroism
-        case 32182:
-            spellInfo->excludeCasterAuraSpell = 57723; // Exhaustion
-            ++count;
-            break;
         // Frost Fever
         case 59921:
             // Icy Clutch shouldn't be applied at caster when login
             spellInfo->AttributesEx4 |= SPELL_ATTR4_CANT_PROC_FROM_SELFCAST;
             ++count;
             break;
-        // Blazing Harpoon
-        case 61588:
-=======
         case 32182: // Heroism
             spellInfo->excludeCasterAuraSpell = 57723; // Exhaustion
             ++count;
             break;
         case 61588: // Blazing Harpoon
->>>>>>> 4fe0fccc
             spellInfo->MaxAffectedTargets = 1;
             ++count;
             break;
@@ -3701,18 +3686,13 @@
             spellInfo->excludeCasterAuraSpell = 57724; // Sated
             ++count;
             break;
-<<<<<<< HEAD
         // Fiery Payback hack
         case 44440:
         case 44441:
             spellInfo->CasterAuraStateNot = AURA_STATE_NONE;
             ++count;
             break;
-        // Heart of the Crusader
-        case 20335:
-=======
         case 20335: // Heart of the Crusader
->>>>>>> 4fe0fccc
         case 20336:
         case 20337:
         case 63320: // Glyph of Life Tap
@@ -3726,7 +3706,6 @@
             spellInfo->EffectImplicitTargetB[0] = TARGET_DST_NEARBY_ENTRY;
             ++count;
             break;
-<<<<<<< HEAD
         case 24131:                             // Wyvern Sting (rank 1)
         case 24134:                             // Wyvern Sting (rank 2)
         case 24135:                             // Wyvern Sting (rank 3)
@@ -3734,14 +3713,9 @@
             mSpellCustomAttr[i] |= SPELL_ATTR0_CU_NEGATIVE_EFF0;
             ++count;
             break;
-        case 26029: // dark glare
-        case 37433: // spout
-        case 43140: case 43215: // flame breath
-=======
         case 26029: // Dark Glare
         case 37433: // Spout
         case 43140: case 43215: // Flame Breath
->>>>>>> 4fe0fccc
         case 70461: // Coldflame Trap
             mSpellCustomAttr[i] |= SPELL_ATTR0_CU_CONE_LINE;
             ++count;
@@ -3770,18 +3744,13 @@
             spellInfo->EffectRadiusIndex[0] = 45;
             ++count;
             break;
-<<<<<<< HEAD
         case 63944:                             // Renewed Hope hack
             spellInfo->EffectApplyAuraName[0] = 87;
             spellInfo->EffectMiscValue[0] = 127;
             ++count;
             break;
-        case 27820:                             // Mana Detonation
-        //case 28062: case 39090:                 // Positive/Negative Charge
-=======
         case 27820:                         // Mana Detonation
         //case 28062: case 39090:             // Positive/Negative Charge
->>>>>>> 4fe0fccc
         //case 28085: case 39093:
         case 69782: case 69796:             // Ooze Flood
         case 69798: case 69801:             // Ooze Flood
@@ -3870,23 +3839,10 @@
             spellInfo->EffectTriggerSpell[0] = 33760;
             ++count;
             break;
-<<<<<<< HEAD
-        case 17941:    // Shadow Trance
-        case 22008:    // Netherwind Focus
-        case 31834:    // Light's Grace
-        case 34477:    // Misdirection
-        case 34754:    // Clearcasting
-        case 34936:    // Backlash
-        case 48108:    // Hot Streak
-        case 51124:    // Killing Machine
-        case 54741:    // Firestarter
-        case 57761:    // Fireball!
-        case 39805:    // Lightning Overload
-        case 64823:    // Item - Druid T8 Balance 4P Bonus
-=======
         case 17941: // Shadow Trance
         case 22008: // Netherwind Focus
         case 31834: // Light's Grace
+        case 34477: // Misdirection
         case 34754: // Clearcasting
         case 34936: // Backlash
         case 48108: // Hot Streak
@@ -3895,7 +3851,6 @@
         case 57761: // Fireball!
         case 39805: // Lightning Overload
         case 64823: // Item - Druid T8 Balance 4P Bonus
->>>>>>> 4fe0fccc
         case 44401:
             spellInfo->procCharges = 1;
             ++count;
