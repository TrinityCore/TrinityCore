--- conflicted
+++ resolved
@@ -1,10 +1,5 @@
-<<<<<<< HEAD
-    /*
- * Copyright (C) 2008-2011 TrinityCore <http://www.trinitycore.org/>
-=======
 /*
  * Copyright (C) 2008-2012 TrinityCore <http://www.trinitycore.org/>
->>>>>>> ced34607
  * Copyright (C) 2005-2009 MaNGOS <http://getmangos.com/>
  *
  * This program is free software; you can redistribute it and/or modify it
