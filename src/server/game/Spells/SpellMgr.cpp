/*
 * This file is part of the TrinityCore Project. See AUTHORS file for Copyright information
 *
 * This program is free software; you can redistribute it and/or modify it
 * under the terms of the GNU General Public License as published by the
 * Free Software Foundation; either version 2 of the License, or (at your
 * option) any later version.
 *
 * This program is distributed in the hope that it will be useful, but WITHOUT
 * ANY WARRANTY; without even the implied warranty of MERCHANTABILITY or
 * FITNESS FOR A PARTICULAR PURPOSE. See the GNU General Public License for
 * more details.
 *
 * You should have received a copy of the GNU General Public License along
 * with this program. If not, see <http://www.gnu.org/licenses/>.
 */

#include "SpellMgr.h"
#include "BattlefieldMgr.h"
#include "BattlegroundMgr.h"
#include "BattlePetMgr.h"
#include "Chat.h"
#include "Containers.h"
#include "DB2Stores.h"
#include "DatabaseEnv.h"
#include "LanguageMgr.h"
#include "Log.h"
#include "MotionMaster.h"
#include "ObjectMgr.h"
#include "Player.h"
#include "SharedDefines.h"
#include "Spell.h"
#include "SpellAuraDefines.h"
#include "SpellInfo.h"
#include "StringConvert.h"
#include <G3D/g3dmath.h>
#include <boost/multi_index_container.hpp>
#include <boost/multi_index/composite_key.hpp>
#include <boost/multi_index/hashed_index.hpp>
#include <boost/multi_index/member.hpp>

namespace
{
    struct SpellIdDifficultyIndex;
    struct SpellIdIndex;

    boost::multi_index::multi_index_container<
        SpellInfo,
        boost::multi_index::indexed_by<
            boost::multi_index::hashed_unique<
                boost::multi_index::tag<SpellIdDifficultyIndex>,
                boost::multi_index::composite_key<
                    SpellInfo,
                    boost::multi_index::member<SpellInfo, uint32 const, &SpellInfo::Id>,
                    boost::multi_index::member<SpellInfo, Difficulty const, &SpellInfo::Difficulty>
                >
            >,
            boost::multi_index::hashed_non_unique<
                boost::multi_index::tag<SpellIdIndex>,
                boost::multi_index::member<SpellInfo, uint32 const, &SpellInfo::Id>
            >
        >
    > mSpellInfoMap;

    class ServersideSpellName
    {
    public:
        explicit ServersideSpellName(uint32 id, std::string name) : _nameStorage(std::move(name))
        {
            Name.ID = id;
            InitPointers();
        }

        ServersideSpellName(ServersideSpellName const& right) : _nameStorage(right._nameStorage)
        {
            Name.ID = right.Name.ID;
            InitPointers();
        }

        ServersideSpellName(ServersideSpellName&& right) noexcept : _nameStorage(std::move(right._nameStorage))
        {
            Name.ID = right.Name.ID;
            InitPointers();
            right.InitPointers();
        }

        SpellNameEntry Name;

    private:
        void InitPointers()
        {
            std::fill(std::begin(Name.Name.Str), std::end(Name.Name.Str), _nameStorage.c_str());
        }

        std::string _nameStorage;
    };

    std::vector<ServersideSpellName> mServersideSpellNames;

    std::unordered_map<std::pair<uint32, Difficulty>, SpellProcEntry> mSpellProcMap;
    std::unordered_map<int32, CreatureImmunities> mCreatureImmunities;
}

PetFamilySpellsStore sPetFamilySpellsStore;

bool IsPrimaryProfessionSkill(uint32 skill)
{
    SkillLineEntry const* pSkill = sSkillLineStore.LookupEntry(skill);
    return pSkill && pSkill->CategoryID == SKILL_CATEGORY_PROFESSION && !pSkill->ParentSkillLineID;
}

bool IsWeaponSkill(uint32 skill)
{
    SkillLineEntry const* pSkill = sSkillLineStore.LookupEntry(skill);
    return pSkill && pSkill->CategoryID == SKILL_CATEGORY_WEAPON;
}

bool IsPartOfSkillLine(uint32 skillId, uint32 spellId)
{
    SkillLineAbilityMapBounds skillBounds = sSpellMgr->GetSkillLineAbilityMapBounds(spellId);
    for (SkillLineAbilityMap::const_iterator itr = skillBounds.first; itr != skillBounds.second; ++itr)
        if (itr->second->SkillLine == int32(skillId))
            return true;

    return false;
}

SpellMgr::SpellMgr() { }

SpellMgr::~SpellMgr()
{
    UnloadSpellInfoStore();
}

SpellMgr* SpellMgr::instance()
{
    static SpellMgr instance;
    return &instance;
}

/// Some checks for spells, to prevent adding deprecated/broken spells for trainers, spell book, etc
bool SpellMgr::IsSpellValid(SpellInfo const* spellInfo, Player* player, bool msg)
{
    // not exist
    if (!spellInfo)
        return false;

    bool needCheckReagents = false;

    // check effects
    for (SpellEffectInfo const& spellEffectInfo : spellInfo->GetEffects())
    {
        switch (spellEffectInfo.Effect)
        {
            // craft spell for crafting non-existed item (break client recipes list show)
            case SPELL_EFFECT_CREATE_ITEM:
            case SPELL_EFFECT_CREATE_LOOT:
            {
                if (spellEffectInfo.ItemType == 0)
                {
                    // skip auto-loot crafting spells, it does not need explicit item info (but has special fake items sometimes).
                    if (!spellInfo->IsLootCrafting())
                    {
                        if (msg)
                        {
                            if (player)
                                ChatHandler(player->GetSession()).PSendSysMessage("The craft spell %u does not have a create item entry.", spellInfo->Id);
                            else
                                TC_LOG_ERROR("sql.sql", "The craft spell {} does not have a create item entry.", spellInfo->Id);
                        }
                        return false;
                    }

                }
                // also possible IsLootCrafting case but fake items must exist anyway
                else if (!sObjectMgr->GetItemTemplate(spellEffectInfo.ItemType))
                {
                    if (msg)
                    {
                        if (player)
                            ChatHandler(player->GetSession()).PSendSysMessage("Craft spell %u has created a non-existing in DB item (Entry: %u) and then...", spellInfo->Id, spellEffectInfo.ItemType);
                        else
                            TC_LOG_ERROR("sql.sql", "Craft spell {} has created a non-existing item in DB item (Entry: {}) and then...", spellInfo->Id, spellEffectInfo.ItemType);
                    }
                    return false;
                }

                needCheckReagents = true;
                break;
            }
            case SPELL_EFFECT_LEARN_SPELL:
            {
                SpellInfo const* spellInfo2 = sSpellMgr->GetSpellInfo(spellEffectInfo.TriggerSpell, DIFFICULTY_NONE);
                if (!IsSpellValid(spellInfo2, player, msg))
                {
                    if (msg)
                    {
                        if (player)
                            ChatHandler(player->GetSession()).PSendSysMessage("Spell %u learn to broken spell %u, and then...", spellInfo->Id, spellEffectInfo.TriggerSpell);
                        else
                            TC_LOG_ERROR("sql.sql", "Spell {} learn to invalid spell {}, and then...", spellInfo->Id, spellEffectInfo.TriggerSpell);
                    }
                    return false;
                }
                break;
            }
            default:
                break;
        }
    }

    if (needCheckReagents)
    {
        for (uint8 j = 0; j < MAX_SPELL_REAGENTS; ++j)
        {
            if (spellInfo->Reagent[j] > 0 && !sObjectMgr->GetItemTemplate(spellInfo->Reagent[j]))
            {
                if (msg)
                {
                    if (player)
                        ChatHandler(player->GetSession()).PSendSysMessage("Craft spell %u refers a non-existing reagent in DB item (Entry: %u) and then...", spellInfo->Id, spellInfo->Reagent[j]);
                    else
                        TC_LOG_ERROR("sql.sql", "Craft spell {} refers to a non-existing reagent in DB, item (Entry: {}) and then...", spellInfo->Id, spellInfo->Reagent[j]);
                }
                return false;
            }
        }
    }

    return true;
}

SpellChainNode const* SpellMgr::GetSpellChainNode(uint32 spell_id) const
{
    SpellChainMap::const_iterator itr = mSpellChains.find(spell_id);
    if (itr == mSpellChains.end())
        return nullptr;

    return &itr->second;
}

uint32 SpellMgr::GetFirstSpellInChain(uint32 spell_id) const
{
    if (SpellChainNode const* node = GetSpellChainNode(spell_id))
        return node->first->Id;

    return spell_id;
}

uint32 SpellMgr::GetLastSpellInChain(uint32 spell_id) const
{
    if (SpellChainNode const* node = GetSpellChainNode(spell_id))
        return node->last->Id;

    return spell_id;
}

uint32 SpellMgr::GetNextSpellInChain(uint32 spell_id) const
{
    if (SpellChainNode const* node = GetSpellChainNode(spell_id))
        if (node->next)
            return node->next->Id;

    return 0;
}

uint32 SpellMgr::GetPrevSpellInChain(uint32 spell_id) const
{
    if (SpellChainNode const* node = GetSpellChainNode(spell_id))
        if (node->prev)
            return node->prev->Id;

    return 0;
}

uint8 SpellMgr::GetSpellRank(uint32 spell_id) const
{
    if (SpellChainNode const* node = GetSpellChainNode(spell_id))
        return node->rank;

    return 0;
}

uint32 SpellMgr::GetSpellWithRank(uint32 spell_id, uint32 rank, bool strict) const
{
    if (SpellChainNode const* node = GetSpellChainNode(spell_id))
    {
        if (rank != node->rank)
            return GetSpellWithRank(node->rank < rank ? node->next->Id : node->prev->Id, rank, strict);
    }
    else if (strict && rank > 1)
        return 0;
    return spell_id;
}

Trinity::IteratorPair<SpellRequiredMap::const_iterator> SpellMgr::GetSpellsRequiredForSpellBounds(uint32 spell_id) const
{
    return Trinity::Containers::MapEqualRange(mSpellReq, spell_id);
}

SpellsRequiringSpellMapBounds SpellMgr::GetSpellsRequiringSpellBounds(uint32 spell_id) const
{
    return mSpellsReqSpell.equal_range(spell_id);
}

bool SpellMgr::IsSpellRequiringSpell(uint32 spellid, uint32 req_spellid) const
{
    SpellsRequiringSpellMapBounds spellsRequiringSpell = GetSpellsRequiringSpellBounds(req_spellid);
    for (SpellsRequiringSpellMap::const_iterator itr = spellsRequiringSpell.first; itr != spellsRequiringSpell.second; ++itr)
    {
        if (itr->second == spellid)
            return true;
    }
    return false;
}

SpellLearnSkillNode const* SpellMgr::GetSpellLearnSkill(uint32 spell_id) const
{
    SpellLearnSkillMap::const_iterator itr = mSpellLearnSkills.find(spell_id);
    if (itr != mSpellLearnSkills.end())
        return &itr->second;
    else
        return nullptr;
}

SpellLearnSpellMapBounds SpellMgr::GetSpellLearnSpellMapBounds(uint32 spell_id) const
{
    return mSpellLearnSpells.equal_range(spell_id);
}

bool SpellMgr::IsSpellLearnSpell(uint32 spell_id) const
{
    return mSpellLearnSpells.find(spell_id) != mSpellLearnSpells.end();
}

bool SpellMgr::IsSpellLearnToSpell(uint32 spell_id1, uint32 spell_id2) const
{
    SpellLearnSpellMapBounds bounds = GetSpellLearnSpellMapBounds(spell_id1);
    for (SpellLearnSpellMap::const_iterator i = bounds.first; i != bounds.second; ++i)
        if (i->second.Spell == spell_id2)
            return true;
    return false;
}

SpellTargetPosition const* SpellMgr::GetSpellTargetPosition(uint32 spell_id, SpellEffIndex effIndex) const
{
    SpellTargetPositionMap::const_iterator itr = mSpellTargetPositions.find(std::make_pair(spell_id, effIndex));
    if (itr != mSpellTargetPositions.end())
        return &itr->second;
    return nullptr;
}

SpellSpellGroupMapBounds SpellMgr::GetSpellSpellGroupMapBounds(uint32 spell_id) const
{
    spell_id = GetFirstSpellInChain(spell_id);
    return mSpellSpellGroup.equal_range(spell_id);
}

bool SpellMgr::IsSpellMemberOfSpellGroup(uint32 spellid, SpellGroup groupid) const
{
    SpellSpellGroupMapBounds spellGroup = GetSpellSpellGroupMapBounds(spellid);
    for (SpellSpellGroupMap::const_iterator itr = spellGroup.first; itr != spellGroup.second; ++itr)
    {
        if (itr->second == groupid)
            return true;
    }
    return false;
}

SpellGroupSpellMapBounds SpellMgr::GetSpellGroupSpellMapBounds(SpellGroup group_id) const
{
    return mSpellGroupSpell.equal_range(group_id);
}

void SpellMgr::GetSetOfSpellsInSpellGroup(SpellGroup group_id, std::set<uint32>& foundSpells) const
{
    std::set<SpellGroup> usedGroups;
    GetSetOfSpellsInSpellGroup(group_id, foundSpells, usedGroups);
}

void SpellMgr::GetSetOfSpellsInSpellGroup(SpellGroup group_id, std::set<uint32>& foundSpells, std::set<SpellGroup>& usedGroups) const
{
    if (usedGroups.find(group_id) != usedGroups.end())
        return;
    usedGroups.insert(group_id);

    SpellGroupSpellMapBounds groupSpell = GetSpellGroupSpellMapBounds(group_id);
    for (SpellGroupSpellMap::const_iterator itr = groupSpell.first; itr != groupSpell.second; ++itr)
    {
        if (itr->second < 0)
        {
            SpellGroup currGroup = (SpellGroup)abs(itr->second);
            GetSetOfSpellsInSpellGroup(currGroup, foundSpells, usedGroups);
        }
        else
        {
            foundSpells.insert(itr->second);
        }
    }
}

bool SpellMgr::AddSameEffectStackRuleSpellGroups(SpellInfo const* spellInfo, uint32 auraType, int32 amount, std::map<SpellGroup, int32>& groups) const
{
    uint32 spellId = spellInfo->GetFirstRankSpell()->Id;
    auto spellGroupBounds = GetSpellSpellGroupMapBounds(spellId);
    // Find group with SPELL_GROUP_STACK_RULE_EXCLUSIVE_SAME_EFFECT if it belongs to one
    for (auto itr = spellGroupBounds.first; itr != spellGroupBounds.second; ++itr)
    {
        SpellGroup group = itr->second;
        auto found = mSpellSameEffectStack.find(group);
        if (found != mSpellSameEffectStack.end())
        {
            // check auraTypes
            if (!found->second.count(auraType))
                continue;

            // Put the highest amount in the map
            auto groupItr = groups.find(group);
            if (groupItr == groups.end())
                groups.emplace(group, amount);
            else
            {
                int32 curr_amount = groups[group];
                // Take absolute value because this also counts for the highest negative aura
                if (std::abs(curr_amount) < std::abs(amount))
                    groupItr->second = amount;
            }
            // return because a spell should be in only one SPELL_GROUP_STACK_RULE_EXCLUSIVE_SAME_EFFECT group per auraType
            return true;
        }
    }
    // Not in a SPELL_GROUP_STACK_RULE_EXCLUSIVE_SAME_EFFECT group, so return false
    return false;
}

SpellGroupStackRule SpellMgr::CheckSpellGroupStackRules(SpellInfo const* spellInfo1, SpellInfo const* spellInfo2) const
{
    ASSERT(spellInfo1);
    ASSERT(spellInfo2);

    uint32 spellid_1 = spellInfo1->GetFirstRankSpell()->Id;
    uint32 spellid_2 = spellInfo2->GetFirstRankSpell()->Id;

    // find SpellGroups which are common for both spells
    SpellSpellGroupMapBounds spellGroup1 = GetSpellSpellGroupMapBounds(spellid_1);
    std::set<SpellGroup> groups;
    for (SpellSpellGroupMap::const_iterator itr = spellGroup1.first; itr != spellGroup1.second; ++itr)
    {
        if (IsSpellMemberOfSpellGroup(spellid_2, itr->second))
        {
            bool add = true;
            SpellGroupSpellMapBounds groupSpell = GetSpellGroupSpellMapBounds(itr->second);
            for (SpellGroupSpellMap::const_iterator itr2 = groupSpell.first; itr2 != groupSpell.second; ++itr2)
            {
                if (itr2->second < 0)
                {
                    SpellGroup currGroup = (SpellGroup)abs(itr2->second);
                    if (IsSpellMemberOfSpellGroup(spellid_1, currGroup) && IsSpellMemberOfSpellGroup(spellid_2, currGroup))
                    {
                        add = false;
                        break;
                    }
                }
            }
            if (add)
                groups.insert(itr->second);
        }
    }

    SpellGroupStackRule rule = SPELL_GROUP_STACK_RULE_DEFAULT;

    for (std::set<SpellGroup>::iterator itr = groups.begin(); itr!= groups.end(); ++itr)
    {
        SpellGroupStackMap::const_iterator found = mSpellGroupStack.find(*itr);
        if (found != mSpellGroupStack.end())
            rule = found->second;
        if (rule)
            break;
    }
    return rule;
}

SpellGroupStackRule SpellMgr::GetSpellGroupStackRule(SpellGroup group) const
{
    SpellGroupStackMap::const_iterator itr = mSpellGroupStack.find(group);
    if (itr != mSpellGroupStack.end())
        return itr->second;

    return SPELL_GROUP_STACK_RULE_DEFAULT;
}

SpellProcEntry const* SpellMgr::GetSpellProcEntry(SpellInfo const* spellInfo) const
{
    SpellProcEntry const* procEntry = Trinity::Containers::MapGetValuePtr(mSpellProcMap, { spellInfo->Id, spellInfo->Difficulty });
    if (procEntry)
        return procEntry;

    if (DifficultyEntry const* difficulty = sDifficultyStore.LookupEntry(spellInfo->Difficulty))
    {
        do
        {
            procEntry = Trinity::Containers::MapGetValuePtr(mSpellProcMap, { spellInfo->Id, Difficulty(difficulty->FallbackDifficultyID) });
            if (procEntry)
                return procEntry;

            difficulty = sDifficultyStore.LookupEntry(difficulty->FallbackDifficultyID);
        } while (difficulty);
    }

    return nullptr;
}

bool SpellMgr::CanSpellTriggerProcOnEvent(SpellProcEntry const& procEntry, ProcEventInfo& eventInfo)
{
    // proc type doesn't match
    if (!(eventInfo.GetTypeMask() & procEntry.ProcFlags))
        return false;

    // check XP or honor target requirement
    if (procEntry.AttributesMask & PROC_ATTR_REQ_EXP_OR_HONOR)
        if (Player* actor = eventInfo.GetActor()->ToPlayer())
            if (eventInfo.GetActionTarget() && !actor->isHonorOrXPTarget(eventInfo.GetActionTarget()))
                return false;

    // check power requirement
    if (procEntry.AttributesMask & PROC_ATTR_REQ_POWER_COST)
    {
        if (!eventInfo.GetProcSpell())
            return false;

        std::vector<SpellPowerCost> const& costs = eventInfo.GetProcSpell()->GetPowerCost();
        auto m = std::find_if(costs.begin(), costs.end(), [](SpellPowerCost const& cost) { return cost.Amount > 0; });
        if (m == costs.end())
            return false;
    }

    // always trigger for these types
    if (eventInfo.GetTypeMask() & (PROC_FLAG_HEARTBEAT | PROC_FLAG_KILL | PROC_FLAG_DEATH))
        return true;

    // check school mask (if set) for other trigger types
    if (procEntry.SchoolMask && !(eventInfo.GetSchoolMask() & procEntry.SchoolMask))
        return false;

    // check spell family name/flags (if set) for spells
    if (eventInfo.GetTypeMask() & SPELL_PROC_FLAG_MASK)
    {
        if (SpellInfo const* eventSpellInfo = eventInfo.GetSpellInfo())
            if (!eventSpellInfo->IsAffected(procEntry.SpellFamilyName, procEntry.SpellFamilyMask))
                return false;

        // check spell type mask (if set)
        if (procEntry.SpellTypeMask && !(eventInfo.GetSpellTypeMask() & procEntry.SpellTypeMask))
            return false;
    }

    // check spell phase mask
    if (eventInfo.GetTypeMask() & REQ_SPELL_PHASE_PROC_FLAG_MASK)
    {
        if (!(eventInfo.GetSpellPhaseMask() & procEntry.SpellPhaseMask))
            return false;
    }

    // check hit mask (on taken hit or on done hit, but not on spell cast phase)
    if ((eventInfo.GetTypeMask() & TAKEN_HIT_PROC_FLAG_MASK) || ((eventInfo.GetTypeMask() & DONE_HIT_PROC_FLAG_MASK) && !(eventInfo.GetSpellPhaseMask() & PROC_SPELL_PHASE_CAST)))
    {
        uint32 hitMask = procEntry.HitMask;
        // get default values if hit mask not set
        if (!hitMask)
        {
            // for taken procs allow normal + critical hits by default
            if (eventInfo.GetTypeMask() & TAKEN_HIT_PROC_FLAG_MASK)
                hitMask |= PROC_HIT_NORMAL | PROC_HIT_CRITICAL;
            // for done procs allow normal + critical + absorbs by default
            else
                hitMask |= PROC_HIT_NORMAL | PROC_HIT_CRITICAL | PROC_HIT_ABSORB;
        }
        if (!(eventInfo.GetHitMask() & hitMask))
            return false;
    }

    return true;
}

SpellThreatEntry const* SpellMgr::GetSpellThreatEntry(uint32 spellID) const
{
    SpellThreatMap::const_iterator itr = mSpellThreatMap.find(spellID);
    if (itr != mSpellThreatMap.end())
        return &itr->second;
    else
    {
        uint32 firstSpell = GetFirstSpellInChain(spellID);
        itr = mSpellThreatMap.find(firstSpell);
        if (itr != mSpellThreatMap.end())
            return &itr->second;
    }
    return nullptr;
}

SkillLineAbilityMapBounds SpellMgr::GetSkillLineAbilityMapBounds(uint32 spell_id) const
{
    return mSkillLineAbilityMap.equal_range(spell_id);
}

PetAura const* SpellMgr::GetPetAura(uint32 spell_id, uint8 eff) const
{
    SpellPetAuraMap::const_iterator itr = mSpellPetAuraMap.find((spell_id<<8) + eff);
    if (itr != mSpellPetAuraMap.end())
        return &itr->second;
    else
        return nullptr;
}

SpellEnchantProcEntry const* SpellMgr::GetSpellEnchantProcEvent(uint32 enchId) const
{
    SpellEnchantProcEventMap::const_iterator itr = mSpellEnchantProcEventMap.find(enchId);
    if (itr != mSpellEnchantProcEventMap.end())
        return &itr->second;
    return nullptr;
}

bool SpellMgr::IsArenaAllowedEnchancment(uint32 ench_id) const
{
    if (SpellItemEnchantmentEntry const* enchantment = sSpellItemEnchantmentStore.LookupEntry(ench_id))
        return enchantment->GetFlags().HasFlag(SpellItemEnchantmentFlags::AllowEnteringArena);

    return false;
}

std::vector<int32> const* SpellMgr::GetSpellLinked(SpellLinkedType type, uint32 spell_id) const
{
    return Trinity::Containers::MapGetValuePtr(mSpellLinkedMap, { type, spell_id });
}

PetLevelupSpellSet const* SpellMgr::GetPetLevelupSpellList(uint32 petFamily) const
{
    PetLevelupSpellMap::const_iterator itr = mPetLevelupSpellMap.find(petFamily);
    if (itr != mPetLevelupSpellMap.end())
        return &itr->second;
    else
        return nullptr;
}

PetDefaultSpellsEntry const* SpellMgr::GetPetDefaultSpellsEntry(int32 id) const
{
    PetDefaultSpellsMap::const_iterator itr = mPetDefaultSpellsMap.find(id);
    if (itr != mPetDefaultSpellsMap.end())
        return &itr->second;
    return nullptr;
}

SpellAreaMapBounds SpellMgr::GetSpellAreaMapBounds(uint32 spell_id) const
{
    return mSpellAreaMap.equal_range(spell_id);
}

SpellAreaForQuestMapBounds SpellMgr::GetSpellAreaForQuestMapBounds(uint32 quest_id) const
{
    return mSpellAreaForQuestMap.equal_range(quest_id);
}

SpellAreaForQuestMapBounds SpellMgr::GetSpellAreaForQuestEndMapBounds(uint32 quest_id) const
{
    return mSpellAreaForQuestEndMap.equal_range(quest_id);
}

SpellAreaForAuraMapBounds SpellMgr::GetSpellAreaForAuraMapBounds(uint32 spell_id) const
{
    return mSpellAreaForAuraMap.equal_range(spell_id);
}

SpellAreaForAreaMapBounds SpellMgr::GetSpellAreaForAreaMapBounds(uint32 area_id) const
{
    return mSpellAreaForAreaMap.equal_range(area_id);
}

CreatureImmunities const* SpellMgr::GetCreatureImmunities(int32 creatureImmunitiesId)
{
    return Trinity::Containers::MapGetValuePtr(mCreatureImmunities, creatureImmunitiesId);
}

SpellInfo const* SpellMgr::GetSpellInfo(uint32 spellId, Difficulty difficulty) const
{
    auto itr = mSpellInfoMap.find(boost::make_tuple(spellId, difficulty));
    if (itr != mSpellInfoMap.end())
        return &*itr;

    if (DifficultyEntry const* difficultyEntry = sDifficultyStore.LookupEntry(difficulty))
    {
        do
        {
            itr = mSpellInfoMap.find(boost::make_tuple(spellId, Difficulty(difficultyEntry->FallbackDifficultyID)));
            if (itr != mSpellInfoMap.end())
                return &*itr;

            difficultyEntry = sDifficultyStore.LookupEntry(difficultyEntry->FallbackDifficultyID);
        } while (difficultyEntry);
    }

    return nullptr;
}

auto _GetSpellInfo(uint32 spellId)
{
    return Trinity::Containers::MakeIteratorPair(mSpellInfoMap.get<SpellIdIndex>().equal_range(spellId));
}

void SpellMgr::ForEachSpellInfo(std::function<void(SpellInfo const*)> callback)
{
    for (SpellInfo const& spellInfo : mSpellInfoMap)
        callback(&spellInfo);
}

void SpellMgr::ForEachSpellInfoDifficulty(uint32 spellId, std::function<void(SpellInfo const*)> callback)
{
    for (SpellInfo const& spellInfo : _GetSpellInfo(spellId))
        callback(&spellInfo);
}

bool SpellArea::IsFitToRequirements(Player const* player, uint32 newZone, uint32 newArea) const
{
    if (gender != GENDER_NONE)                   // is not expected gender
        if (!player || gender != player->GetNativeGender())
            return false;

    if (!raceMask.IsEmpty())                     // is not expected race
        if (!player || !raceMask.HasRace(player->GetRace()))
            return false;

    if (areaId)                                  // is not in expected zone
        if (newZone != areaId && newArea != areaId)
            return false;

    if (questStart)                              // is not in expected required quest state
        if (!player || (((1 << player->GetQuestStatus(questStart)) & questStartStatus) == 0))
            return false;

    if (questEnd)                                // is not in expected forbidden quest state
        if (!player || (((1 << player->GetQuestStatus(questEnd)) & questEndStatus) == 0))
            return false;

    if (auraSpell)                               // does not have expected aura
        if (!player || (auraSpell > 0 && !player->HasAura(auraSpell)) || (auraSpell < 0 && player->HasAura(-auraSpell)))
            return false;

    // Extra conditions
    switch (spellId)
    {
        case 91604: // No fly Zone - Wintergrasp
        {
            if (!player)
                return false;

            Battlefield* Bf = sBattlefieldMgr->GetBattlefieldToZoneId(player->GetMap(), player->GetZoneId());
            if (!Bf || Bf->CanFlyIn() || (!player->HasAuraType(SPELL_AURA_MOD_INCREASE_MOUNTED_FLIGHT_SPEED) && !player->HasAuraType(SPELL_AURA_FLY)))
                return false;
            break;
        }
        case 56618: // Horde Controls Factory Phase Shift
        case 56617: // Alliance Controls Factory Phase Shift
        {
            if (!player)
                return false;

            Battlefield* bf = sBattlefieldMgr->GetBattlefieldToZoneId(player->GetMap(), player->GetZoneId());

            if (!bf || bf->GetTypeId() != BATTLEFIELD_WG)
                return false;

            // team that controls the workshop in the specified area
            uint32 team = bf->GetData(newArea);

            if (team == TEAM_HORDE)
                return spellId == 56618;
            else if (team == TEAM_ALLIANCE)
                return spellId == 56617;
            break;
        }
        case 57940: // Essence of Wintergrasp - Northrend
        case 58045: // Essence of Wintergrasp - Wintergrasp
        {
            if (!player)
                return false;

            if (Battlefield* battlefieldWG = sBattlefieldMgr->GetBattlefieldByBattleId(player->GetMap(), BATTLEFIELD_BATTLEID_WG))
                return battlefieldWG->IsEnabled() && (player->GetTeamId() == battlefieldWG->GetDefenderTeam()) && !battlefieldWG->IsWarTime();
            break;
        }
        case 74411: // Battleground - Dampening
        {
            if (!player)
                return false;

            if (Battlefield* bf = sBattlefieldMgr->GetBattlefieldToZoneId(player->GetMap(), player->GetZoneId()))
                return bf->IsWarTime();
            break;
        }

    }

    return true;
}

void SpellMgr::UnloadSpellInfoChains()
{
    for (SpellChainMap::iterator itr = mSpellChains.begin(); itr != mSpellChains.end(); ++itr)
        for (SpellInfo const& spellInfo : _GetSpellInfo(itr->first))
            const_cast<SpellInfo&>(spellInfo).ChainEntry = nullptr;

    mSpellChains.clear();
}

void SpellMgr::LoadSpellRanks()
{
    uint32 oldMSTime = getMSTime();

    std::map<uint32 /*spell*/, uint32 /*next*/> chains;
    std::set<uint32> hasPrev;
    for (SkillLineAbilityEntry const* skillAbility : sSkillLineAbilityStore)
    {
        if (!skillAbility->SupercedesSpell)
            continue;

        if (!GetSpellInfo(skillAbility->SupercedesSpell, DIFFICULTY_NONE) || !GetSpellInfo(skillAbility->Spell, DIFFICULTY_NONE))
            continue;

        chains[skillAbility->SupercedesSpell] = skillAbility->Spell;
        hasPrev.insert(skillAbility->Spell);
    }

    // each key in chains that isn't present in hasPrev is a first rank
    for (auto itr = chains.begin(); itr != chains.end(); ++itr)
    {
        if (hasPrev.count(itr->first))
            continue;

        SpellInfo const* first = AssertSpellInfo(itr->first, DIFFICULTY_NONE);
        SpellInfo const* next = AssertSpellInfo(itr->second, DIFFICULTY_NONE);

        mSpellChains[itr->first].first = first;
        mSpellChains[itr->first].prev = nullptr;
        mSpellChains[itr->first].next = next;
        mSpellChains[itr->first].last = next;
        mSpellChains[itr->first].rank = 1;
        for (SpellInfo const& difficultyInfo : _GetSpellInfo(itr->first))
            const_cast<SpellInfo&>(difficultyInfo).ChainEntry = &mSpellChains[itr->first];

        mSpellChains[itr->second].first = first;
        mSpellChains[itr->second].prev = first;
        mSpellChains[itr->second].next = nullptr;
        mSpellChains[itr->second].last = next;
        mSpellChains[itr->second].rank = 2;
        for (SpellInfo const& difficultyInfo : _GetSpellInfo(itr->second))
            const_cast<SpellInfo&>(difficultyInfo).ChainEntry = &mSpellChains[itr->second];

        uint8 rank = 3;
        auto nextItr = chains.find(itr->second);
        while (nextItr != chains.end())
        {
            SpellInfo const* prev = AssertSpellInfo(nextItr->first, DIFFICULTY_NONE); // already checked in previous iteration (or above, in case this is the first one)
            SpellInfo const* last = AssertSpellInfo(nextItr->second, DIFFICULTY_NONE);

            mSpellChains[nextItr->first].next = last;

            mSpellChains[nextItr->second].first = first;
            mSpellChains[nextItr->second].prev = prev;
            mSpellChains[nextItr->second].next = nullptr;
            mSpellChains[nextItr->second].last = last;
            mSpellChains[nextItr->second].rank = rank++;
            for (SpellInfo const& difficultyInfo : _GetSpellInfo(nextItr->second))
                const_cast<SpellInfo&>(difficultyInfo).ChainEntry = &mSpellChains[nextItr->second];

            // fill 'last'
            do
            {
                mSpellChains[prev->Id].last = last;
                prev = mSpellChains[prev->Id].prev;
            } while (prev);

            nextItr = chains.find(nextItr->second);
        }
    }

    TC_LOG_INFO("server.loading", ">> Loaded {} spell rank records in {} ms", uint32(mSpellChains.size()), GetMSTimeDiffToNow(oldMSTime));
}

void SpellMgr::LoadSpellRequired()
{
    uint32 oldMSTime = getMSTime();

    mSpellsReqSpell.clear();                                   // need for reload case
    mSpellReq.clear();                                         // need for reload case

    //                                                   0        1
    QueryResult result = WorldDatabase.Query("SELECT spell_id, req_spell from spell_required");

    if (!result)
    {
        TC_LOG_INFO("server.loading", ">> Loaded 0 spell required records. DB table `spell_required` is empty.");

        return;
    }

    uint32 count = 0;
    do
    {
        Field* fields = result->Fetch();

        uint32 spell_id = fields[0].GetUInt32();
        uint32 spell_req = fields[1].GetUInt32();

        // check if chain is made with valid first spell
        SpellInfo const* spell = GetSpellInfo(spell_id, DIFFICULTY_NONE);
        if (!spell)
        {
            TC_LOG_ERROR("sql.sql", "spell_id {} in `spell_required` table could not be found in dbc, skipped.", spell_id);
            continue;
        }

        SpellInfo const* reqSpell = GetSpellInfo(spell_req, DIFFICULTY_NONE);
        if (!reqSpell)
        {
            TC_LOG_ERROR("sql.sql", "req_spell {} in `spell_required` table could not be found in dbc, skipped.", spell_req);
            continue;
        }

        if (spell->IsRankOf(reqSpell))
        {
            TC_LOG_ERROR("sql.sql", "req_spell {} and spell_id {} in `spell_required` table are ranks of the same spell, entry not needed, skipped.", spell_req, spell_id);
            continue;
        }

        if (IsSpellRequiringSpell(spell_id, spell_req))
        {
            TC_LOG_ERROR("sql.sql", "Duplicate entry of req_spell {} and spell_id {} in `spell_required`, skipped.", spell_req, spell_id);
            continue;
        }

        mSpellReq.insert (std::pair<uint32, uint32>(spell_id, spell_req));
        mSpellsReqSpell.insert (std::pair<uint32, uint32>(spell_req, spell_id));
        ++count;
    } while (result->NextRow());

    TC_LOG_INFO("server.loading", ">> Loaded {} spell required records in {} ms", count, GetMSTimeDiffToNow(oldMSTime));

}

void SpellMgr::LoadSpellLearnSkills()
{
    uint32 oldMSTime = getMSTime();

    mSpellLearnSkills.clear();                              // need for reload case

    // search auto-learned skills and add its to map also for use in unlearn spells/talents
    uint32 dbc_count = 0;
    for (SpellInfo const& entry : mSpellInfoMap)
    {
        if (entry.Difficulty != DIFFICULTY_NONE)
            continue;

        for (SpellEffectInfo const& spellEffectInfo : entry.GetEffects())
        {
            SpellLearnSkillNode dbc_node;
            switch (spellEffectInfo.Effect)
            {
                case SPELL_EFFECT_SKILL:
                    dbc_node.skill = uint16(spellEffectInfo.MiscValue);
                    dbc_node.step  = uint16(spellEffectInfo.CalcValue());
                    dbc_node.value = 0;
                    dbc_node.maxvalue = 0;
                    break;
                case SPELL_EFFECT_DUAL_WIELD:
                    dbc_node.skill = SKILL_DUAL_WIELD;
                    dbc_node.step = 1;
                    dbc_node.value = 1;
                    dbc_node.maxvalue = 1;
                    break;
                default:
                    continue;
            }

            mSpellLearnSkills[entry.Id] = dbc_node;
            ++dbc_count;
            break;
        }
    }

    TC_LOG_INFO("server.loading", ">> Loaded {} Spell Learn Skills from DBC in {} ms", dbc_count, GetMSTimeDiffToNow(oldMSTime));
}

void SpellMgr::LoadSpellLearnSpells()
{
    uint32 oldMSTime = getMSTime();

    mSpellLearnSpells.clear();                              // need for reload case

    //                                                  0      1        2
    QueryResult result = WorldDatabase.Query("SELECT entry, SpellID, Active FROM spell_learn_spell");
    if (!result)
    {
        TC_LOG_INFO("server.loading", ">> Loaded 0 spell learn spells. DB table `spell_learn_spell` is empty.");
        return;
    }

    uint32 count = 0;
    do
    {
        Field* fields = result->Fetch();

        uint32 spell_id = fields[0].GetUInt32();

        SpellLearnSpellNode node;
        node.Spell       = fields[1].GetUInt32();
        node.OverridesSpell = 0;
        node.Active      = fields[2].GetBool();
        node.AutoLearned = false;

        SpellInfo const* spellInfo = GetSpellInfo(spell_id, DIFFICULTY_NONE);
        if (!spellInfo)
        {
            TC_LOG_ERROR("sql.sql", "The spell {} listed in `spell_learn_spell` does not exist.", spell_id);
            continue;
        }

        if (!GetSpellInfo(node.Spell, DIFFICULTY_NONE))
        {
            TC_LOG_ERROR("sql.sql", "The spell {} listed in `spell_learn_spell` learning non-existing spell {}.", spell_id, node.Spell);
            continue;
        }

        if (spellInfo->HasAttribute(SPELL_ATTR0_CU_IS_TALENT))
        {
            TC_LOG_ERROR("sql.sql", "The spell {} listed in `spell_learn_spell` attempts learning talent spell {}, skipped.", spell_id, node.Spell);
            continue;
        }

        mSpellLearnSpells.insert(SpellLearnSpellMap::value_type(spell_id, node));

        ++count;
    } while (result->NextRow());

    // copy state loaded from db
    SpellLearnSpellMap dbSpellLearnSpells = mSpellLearnSpells;

    // search auto-learned spells and add its to map also for use in unlearn spells/talents
    uint32 dbc_count = 0;
    for (SpellInfo const& entry : mSpellInfoMap)
    {
        if (entry.Difficulty != DIFFICULTY_NONE)
            continue;

        for (SpellEffectInfo const& spellEffectInfo : entry.GetEffects())
        {
            if (spellEffectInfo.IsEffect(SPELL_EFFECT_LEARN_SPELL))
            {
                SpellLearnSpellNode dbc_node;
                dbc_node.Spell = spellEffectInfo.TriggerSpell;
                dbc_node.Active = true;                     // all dbc based learned spells is active (show in spell book or hide by client itself)
                dbc_node.OverridesSpell = 0;

                // ignore learning not existed spells (broken/outdated/or generic learnig spell 483
                if (!GetSpellInfo(dbc_node.Spell, DIFFICULTY_NONE))
                    continue;

                // talent or passive spells or skill-step spells auto-cast and not need dependent learning,
                // pet teaching spells must not be dependent learning (cast)
                // other required explicit dependent learning
                dbc_node.AutoLearned = spellEffectInfo.TargetA.GetTarget() == TARGET_UNIT_PET || entry.HasAttribute(SPELL_ATTR0_CU_IS_TALENT) || entry.IsPassive() || entry.HasEffect(SPELL_EFFECT_SKILL_STEP);

                SpellLearnSpellMapBounds db_node_bounds = dbSpellLearnSpells.equal_range(entry.Id);

                bool found = false;
                for (SpellLearnSpellMap::const_iterator itr = db_node_bounds.first; itr != db_node_bounds.second; ++itr)
                {
                    if (itr->second.Spell == dbc_node.Spell)
                    {
                        TC_LOG_ERROR("sql.sql", "The spell {} is an auto-learn spell {} in spell.dbc and the record in `spell_learn_spell` is redundant. Please update your DB.",
                            entry.Id, dbc_node.Spell);
                        found = true;
                        break;
                    }
                }

                if (!found)                                  // add new spell-spell pair if not found
                {
                    mSpellLearnSpells.insert(SpellLearnSpellMap::value_type(entry.Id, dbc_node));
                    ++dbc_count;
                }
            }
        }
    }

    for (SpellLearnSpellEntry const* spellLearnSpell : sSpellLearnSpellStore)
    {
        if (!GetSpellInfo(spellLearnSpell->SpellID, DIFFICULTY_NONE) ||
            !GetSpellInfo(spellLearnSpell->LearnSpellID, DIFFICULTY_NONE))
            continue;

        SpellLearnSpellMapBounds db_node_bounds = dbSpellLearnSpells.equal_range(spellLearnSpell->SpellID);
        bool found = false;
        for (SpellLearnSpellMap::const_iterator itr = db_node_bounds.first; itr != db_node_bounds.second; ++itr)
        {
            if (int32(itr->second.Spell) == spellLearnSpell->LearnSpellID)
            {
                TC_LOG_ERROR("sql.sql", "Found redundant record (entry: {}, SpellID: {}) in `spell_learn_spell`, spell added automatically from SpellLearnSpell.db2", spellLearnSpell->SpellID, spellLearnSpell->LearnSpellID);
                found = true;
                break;
            }
        }

        if (found)
            continue;

        // Check if it is already found in Spell.dbc, ignore silently if yes
        SpellLearnSpellMapBounds dbc_node_bounds = GetSpellLearnSpellMapBounds(spellLearnSpell->SpellID);
        found = false;
        for (SpellLearnSpellMap::const_iterator itr = dbc_node_bounds.first; itr != dbc_node_bounds.second; ++itr)
        {
            if (int32(itr->second.Spell) == spellLearnSpell->LearnSpellID)
            {
                found = true;
                break;
            }
        }

        if (found)
            continue;

        SpellLearnSpellNode dbcLearnNode;
        dbcLearnNode.Spell = spellLearnSpell->LearnSpellID;
        dbcLearnNode.OverridesSpell = spellLearnSpell->OverridesSpellID;
        dbcLearnNode.Active = true;
        dbcLearnNode.AutoLearned = false;

        mSpellLearnSpells.insert(SpellLearnSpellMap::value_type(spellLearnSpell->SpellID, dbcLearnNode));
        ++dbc_count;
    }

    TC_LOG_INFO("server.loading", ">> Loaded {} spell learn spells, {} found in Spell.dbc in {} ms", count, dbc_count, GetMSTimeDiffToNow(oldMSTime));
}

void SpellMgr::LoadSpellTargetPositions()
{
    uint32 oldMSTime = getMSTime();

    mSpellTargetPositions.clear();                                // need for reload case

    //                                               0   1            2      3          4          5          6
    QueryResult result = WorldDatabase.Query("SELECT ID, EffectIndex, MapID, PositionX, PositionY, PositionZ, Orientation FROM spell_target_position");
    if (!result)
    {
        TC_LOG_INFO("server.loading", ">> Loaded 0 spell target coordinates. DB table `spell_target_position` is empty.");
        return;
    }

    uint32 count = 0;
    do
    {
        Field* fields = result->Fetch();

        uint32 spellId = fields[0].GetUInt32();
        SpellEffIndex effIndex = SpellEffIndex(fields[1].GetUInt8());

        SpellTargetPosition st;

        st.target_mapId       = fields[2].GetUInt16();
        st.target_X           = fields[3].GetFloat();
        st.target_Y           = fields[4].GetFloat();
        st.target_Z           = fields[5].GetFloat();

        MapEntry const* mapEntry = sMapStore.LookupEntry(st.target_mapId);
        if (!mapEntry)
        {
            TC_LOG_ERROR("sql.sql", "Spell (Id: {}, EffectIndex: {}) is using a non-existant MapID (ID: {}).", spellId, uint32(effIndex), st.target_mapId);
            continue;
        }

        if (st.target_X == 0 && st.target_Y == 0 && st.target_Z == 0)
        {
            TC_LOG_ERROR("sql.sql", "Spell (Id: {}, EffectIndex: {}): target coordinates not provided.", spellId, uint32(effIndex));
            continue;
        }

        SpellInfo const* spellInfo = GetSpellInfo(spellId, DIFFICULTY_NONE);
        if (!spellInfo)
        {
            TC_LOG_ERROR("sql.sql", "Spell (Id: {}) listed in `spell_target_position` does not exist.", spellId);
            continue;
        }

        if (effIndex >= spellInfo->GetEffects().size())
        {
            TC_LOG_ERROR("sql.sql", "Spell (Id: {}, EffectIndex: {}) listed in `spell_target_position` does not have an effect at index {}.", spellId, uint32(effIndex), uint32(effIndex));
            continue;
        }

        if (!fields[6].IsNull())
            st.target_Orientation = fields[6].GetFloat();
        else
        {
            // target facing is in degrees for 6484 & 9268... (blizz sucks)
            if (spellInfo->GetEffect(effIndex).PositionFacing > 2 * float(M_PI))
                st.target_Orientation = spellInfo->GetEffect(effIndex).PositionFacing * float(M_PI) / 180;
            else
                st.target_Orientation = spellInfo->GetEffect(effIndex).PositionFacing;
        }

        auto hasTarget = [&](Targets target)
        {
            SpellEffectInfo const& spellEffectInfo = spellInfo->GetEffect(effIndex);
            return spellEffectInfo.TargetA.GetTarget() == target || spellEffectInfo.TargetB.GetTarget() == target;
        };

        if (hasTarget(TARGET_DEST_DB) || hasTarget(TARGET_DEST_NEARBY_ENTRY_OR_DB))
        {
            std::pair<uint32, SpellEffIndex> key = std::make_pair(spellId, effIndex);
            mSpellTargetPositions[key] = st;
            ++count;
        }
        else
        {
            TC_LOG_ERROR("sql.sql", "Spell (Id: {}, effIndex: {}) listed in `spell_target_position` does not have a target TARGET_DEST_DB (17).", spellId, uint32(effIndex));
            continue;
        }

    } while (result->NextRow());

    /*
    // Check all spells
    for (uint32 i = 1; i < GetSpellInfoStoreSize(); ++i)
    {
        SpellInfo const* spellInfo = GetSpellInfo(i);
        if (!spellInfo)
            continue;

        for (uint8 j = 0; j < MAX_SPELL_EFFECTS; ++j)
        {
            SpellEffectInfo const* effect = spellInfo->GetEffect(j);
            if (!effect)
                continue;

            if (effect->TargetA.GetTarget() != TARGET_DEST_DB && effect->TargetB.GetTarget() != TARGET_DEST_DB)
                continue;

            if (!GetSpellTargetPosition(i, SpellEffIndex(j)))
                TC_LOG_DEBUG("spells", "Spell (Id: {}, EffectIndex: {}) does not have record in `spell_target_position`.", i, j);
        }
    }
    */

    TC_LOG_INFO("server.loading", ">> Loaded {} spell teleport coordinates in {} ms", count, GetMSTimeDiffToNow(oldMSTime));
}

void SpellMgr::LoadSpellGroups()
{
    uint32 oldMSTime = getMSTime();

    mSpellSpellGroup.clear();                                  // need for reload case
    mSpellGroupSpell.clear();

    //                                                0     1
    QueryResult result = WorldDatabase.Query("SELECT id, spell_id FROM spell_group");
    if (!result)
    {
        TC_LOG_INFO("server.loading", ">> Loaded 0 spell group definitions. DB table `spell_group` is empty.");
        return;
    }

    std::set<uint32> groups;
    uint32 count = 0;
    do
    {
        Field* fields = result->Fetch();

        uint32 group_id = fields[0].GetUInt32();
        if (group_id <= SPELL_GROUP_DB_RANGE_MIN && group_id >= SPELL_GROUP_CORE_RANGE_MAX)
        {
            TC_LOG_ERROR("sql.sql", "SpellGroup id {} listed in `spell_group` is in core range, but is not defined in core!", group_id);
            continue;
        }
        int32 spell_id = fields[1].GetInt32();

        groups.insert(group_id);
        mSpellGroupSpell.emplace(SpellGroup(group_id), spell_id);

    } while (result->NextRow());

    for (auto itr = mSpellGroupSpell.begin(); itr!= mSpellGroupSpell.end();)
    {
        if (itr->second < 0)
        {
            if (groups.find(abs(itr->second)) == groups.end())
            {
                TC_LOG_ERROR("sql.sql", "SpellGroup id {} listed in `spell_group` does not exist", abs(itr->second));
                itr = mSpellGroupSpell.erase(itr);
            }
            else
                ++itr;
        }
        else
        {
            SpellInfo const* spellInfo = GetSpellInfo(itr->second, DIFFICULTY_NONE);
            if (!spellInfo)
            {
                TC_LOG_ERROR("sql.sql", "The spell {} listed in `spell_group` does not exist", itr->second);
                itr = mSpellGroupSpell.erase(itr);
            }
            else if (spellInfo->GetRank() > 1)
            {
                TC_LOG_ERROR("sql.sql", "The spell {} listed in `spell_group` is not the first rank of the spell.", itr->second);
                itr = mSpellGroupSpell.erase(itr);
            }
            else
                ++itr;
        }
    }

    for (auto groupItr = groups.begin(); groupItr != groups.end(); ++groupItr)
    {
        std::set<uint32> spells;
        GetSetOfSpellsInSpellGroup(SpellGroup(*groupItr), spells);

        for (auto spellItr = spells.begin(); spellItr != spells.end(); ++spellItr)
        {
            ++count;
            mSpellSpellGroup.emplace(*spellItr, SpellGroup(*groupItr));
        }
    }

    TC_LOG_INFO("server.loading", ">> Loaded {} spell group definitions in {} ms", count, GetMSTimeDiffToNow(oldMSTime));
}

void SpellMgr::LoadSpellGroupStackRules()
{
    uint32 oldMSTime = getMSTime();

    mSpellGroupStack.clear();                                  // need for reload case
    mSpellSameEffectStack.clear();

    std::vector<uint32> sameEffectGroups;

    //                                                       0         1
    QueryResult result = WorldDatabase.Query("SELECT group_id, stack_rule FROM spell_group_stack_rules");
    if (!result)
    {
        TC_LOG_INFO("server.loading", ">> Loaded 0 spell group stack rules. DB table `spell_group_stack_rules` is empty.");
        return;
    }

    uint32 count = 0;
    do
    {
        Field* fields = result->Fetch();

        uint32 group_id = fields[0].GetUInt32();
        uint8 stack_rule = fields[1].GetInt8();
        if (stack_rule >= SPELL_GROUP_STACK_RULE_MAX)
        {
            TC_LOG_ERROR("sql.sql", "SpellGroupStackRule {} listed in `spell_group_stack_rules` does not exist.", stack_rule);
            continue;
        }

        auto bounds = GetSpellGroupSpellMapBounds((SpellGroup)group_id);
        if (bounds.first == bounds.second)
        {
            TC_LOG_ERROR("sql.sql", "SpellGroup id {} listed in `spell_group_stack_rules` does not exist.", group_id);
            continue;
        }

        mSpellGroupStack.emplace(SpellGroup(group_id), SpellGroupStackRule(stack_rule));

        // different container for same effect stack rules, need to check effect types
        if (stack_rule == SPELL_GROUP_STACK_RULE_EXCLUSIVE_SAME_EFFECT)
            sameEffectGroups.push_back(group_id);

        ++count;
    } while (result->NextRow());

    TC_LOG_INFO("server.loading", ">> Loaded {} spell group stack rules in {} ms", count, GetMSTimeDiffToNow(oldMSTime));

    count = 0;
    oldMSTime = getMSTime();
    TC_LOG_INFO("server.loading", ">> Parsing SPELL_GROUP_STACK_RULE_EXCLUSIVE_SAME_EFFECT stack rules...");

    for (uint32 group_id : sameEffectGroups)
    {
        std::set<uint32> spellIds;
        GetSetOfSpellsInSpellGroup(SpellGroup(group_id), spellIds);

        std::unordered_set<uint32> auraTypes;

        // we have to 'guess' what effect this group corresponds to
        {
            std::unordered_multiset<uint32 /*auraName*/> frequencyContainer;

            // only waylay for the moment (shared group)
            std::vector<std::vector<uint32 /*auraName*/>> const SubGroups =
            {
                { SPELL_AURA_MOD_MELEE_HASTE, SPELL_AURA_MOD_MELEE_RANGED_HASTE, SPELL_AURA_MOD_RANGED_HASTE }
            };

            for (uint32 spellId : spellIds)
            {
                SpellInfo const* spellInfo = AssertSpellInfo(spellId, DIFFICULTY_NONE);
                for (SpellEffectInfo const& spellEffectInfo : spellInfo->GetEffects())
                {
                    if (!spellEffectInfo.IsAura())
                        continue;

                    uint32 auraName = spellEffectInfo.ApplyAuraName;
                    for (std::vector<uint32> const& subGroup : SubGroups)
                    {
                        if (std::find(subGroup.begin(), subGroup.end(), auraName) != subGroup.end())
                        {
                            // count as first aura
                            auraName = subGroup.front();
                            break;
                        }
                    }

                    frequencyContainer.insert(auraName);
                }
            }

            uint32 auraType = 0;
            size_t auraTypeCount = 0;
            for (uint32 auraName : frequencyContainer)
            {
                size_t currentCount = frequencyContainer.count(auraName);
                if (currentCount > auraTypeCount)
                {
                    auraType = auraName;
                    auraTypeCount = currentCount;
                }
            }

            for (std::vector<uint32> const& subGroup : SubGroups)
            {
                if (auraType == subGroup.front())
                {
                    auraTypes.insert(subGroup.begin(), subGroup.end());
                    break;
                }
            }

            if (auraTypes.empty())
                auraTypes.insert(auraType);
        }

        // re-check spells against guessed group
        for (uint32 spellId : spellIds)
        {
            SpellInfo const* spellInfo = AssertSpellInfo(spellId, DIFFICULTY_NONE);

            bool found = false;
            while (spellInfo)
            {
                for (uint32 auraType : auraTypes)
                {
                    if (spellInfo->HasAura(AuraType(auraType)))
                    {
                        found = true;
                        break;
                    }
                }

                if (found)
                    break;

                spellInfo = spellInfo->GetNextRankSpell();
            }

            // not found either, log error
            if (!found)
                TC_LOG_ERROR("sql.sql", "SpellId {} listed in `spell_group` with stack rule 3 does not share aura assigned for group {}", spellId, group_id);
        }

        mSpellSameEffectStack[SpellGroup(group_id)] = auraTypes;
        ++count;
    }

    TC_LOG_INFO("server.loading", ">> Parsed {} SPELL_GROUP_STACK_RULE_EXCLUSIVE_SAME_EFFECT stack rules in {} ms", count, GetMSTimeDiffToNow(oldMSTime));
}

void SpellMgr::LoadSpellProcs()
{
    uint32 oldMSTime = getMSTime();

    mSpellProcMap.clear();                             // need for reload case

    //                                                     0           1                2                 3                 4                 5                 6
    QueryResult result = WorldDatabase.Query("SELECT SpellId, SchoolMask, SpellFamilyName, SpellFamilyMask0, SpellFamilyMask1, SpellFamilyMask2, SpellFamilyMask3, "
    //           7           8              9              10       11              12                  13              14      15        16       17
        "ProcFlags, ProcFlags2, SpellTypeMask, SpellPhaseMask, HitMask, AttributesMask, DisableEffectsMask, ProcsPerMinute, Chance, Cooldown, Charges FROM spell_proc");

    uint32 count = 0;
    if (result)
    {
        do
        {
            Field* fields = result->Fetch();

            int32 spellId = fields[0].GetInt32();

            bool allRanks = false;
            if (spellId < 0)
            {
                allRanks = true;
                spellId = -spellId;
            }

            SpellInfo const* spellInfo = GetSpellInfo(spellId, DIFFICULTY_NONE);
            if (!spellInfo)
            {
                TC_LOG_ERROR("sql.sql", "The spell {} listed in `spell_proc` does not exist", spellId);
                continue;
            }

            if (allRanks)
            {
                if (!spellInfo->IsRanked())
                    TC_LOG_ERROR("sql.sql", "The spell {} listed in `spell_proc` with all ranks, but spell has no ranks.", spellId);

                if (spellInfo->GetFirstRankSpell()->Id != uint32(spellId))
                {
                    TC_LOG_ERROR("sql.sql", "The spell {} listed in `spell_proc` is not the first rank of the spell.", spellId);
                    continue;
                }
            }

            SpellProcEntry baseProcEntry;

            baseProcEntry.SchoolMask         = fields[1].GetUInt8();
            baseProcEntry.SpellFamilyName    = fields[2].GetUInt16();
            baseProcEntry.SpellFamilyMask[0] = fields[3].GetUInt32();
            baseProcEntry.SpellFamilyMask[1] = fields[4].GetUInt32();
            baseProcEntry.SpellFamilyMask[2] = fields[5].GetUInt32();
            baseProcEntry.SpellFamilyMask[3] = fields[6].GetUInt32();
            baseProcEntry.ProcFlags[0]       = fields[7].GetUInt32();
            baseProcEntry.ProcFlags[1]       = fields[8].GetUInt32();
            baseProcEntry.SpellTypeMask      = ProcFlagsSpellType(fields[9].GetUInt32());
            baseProcEntry.SpellPhaseMask     = ProcFlagsSpellPhase(fields[10].GetUInt32());
            baseProcEntry.HitMask            = ProcFlagsHit(fields[11].GetUInt32());
            baseProcEntry.AttributesMask     = ProcAttributes(fields[12].GetUInt32());
            baseProcEntry.DisableEffectsMask = fields[13].GetUInt32();
            baseProcEntry.ProcsPerMinute     = fields[14].GetFloat();
            baseProcEntry.Chance             = fields[15].GetFloat();
            baseProcEntry.Cooldown           = Milliseconds(fields[16].GetUInt32());
            baseProcEntry.Charges            = fields[17].GetUInt8();

            while (spellInfo)
            {
                if (mSpellProcMap.find({ spellInfo->Id, spellInfo->Difficulty }) != mSpellProcMap.end())
                {
                    TC_LOG_ERROR("sql.sql", "The spell {} listed in `spell_proc` already has its first rank in the table.", spellInfo->Id);
                    break;
                }

                SpellProcEntry procEntry = SpellProcEntry(baseProcEntry);

                // take defaults from dbcs
                if (!procEntry.ProcFlags)
                    procEntry.ProcFlags = spellInfo->ProcFlags;
                if (!procEntry.Charges)
                    procEntry.Charges = spellInfo->ProcCharges;
                if (!procEntry.Chance && !procEntry.ProcsPerMinute)
                    procEntry.Chance = float(spellInfo->ProcChance);
                if (procEntry.Cooldown == Milliseconds::zero())
                    procEntry.Cooldown = Milliseconds(spellInfo->ProcCooldown);

                // validate data
                if (procEntry.SchoolMask & ~SPELL_SCHOOL_MASK_ALL)
                    TC_LOG_ERROR("sql.sql", "`spell_proc` table entry for spellId {} has wrong `SchoolMask` set: {}", spellInfo->Id, procEntry.SchoolMask);
                if (procEntry.SpellFamilyName && !DB2Manager::IsValidSpellFamiliyName(SpellFamilyNames(procEntry.SpellFamilyName)))
                    TC_LOG_ERROR("sql.sql", "`spell_proc` table entry for spellId {} has wrong `SpellFamilyName` set: {}", spellInfo->Id, procEntry.SpellFamilyName);
                if (procEntry.Chance < 0)
                {
                    TC_LOG_ERROR("sql.sql", "`spell_proc` table entry for spellId {} has negative value in the `Chance` field", spellInfo->Id);
                    procEntry.Chance = 0;
                }
                if (procEntry.ProcsPerMinute < 0)
                {
                    TC_LOG_ERROR("sql.sql", "`spell_proc` table entry for spellId {} has negative value in the `ProcsPerMinute` field", spellInfo->Id);
                    procEntry.ProcsPerMinute = 0;
                }
                if (!procEntry.ProcFlags)
                    TC_LOG_ERROR("sql.sql", "The `spell_proc` table entry for spellId {} doesn't have any `ProcFlags` value defined, proc will not be triggered.", spellInfo->Id);
                if (procEntry.SpellTypeMask & ~PROC_SPELL_TYPE_MASK_ALL)
                    TC_LOG_ERROR("sql.sql", "`spell_proc` table entry for spellId {} has wrong `SpellTypeMask` set: {}", spellInfo->Id, procEntry.SpellTypeMask);
                if (procEntry.SpellTypeMask && !(procEntry.ProcFlags & SPELL_PROC_FLAG_MASK))
                    TC_LOG_ERROR("sql.sql", "The `spell_proc` table entry for spellId {} has `SpellTypeMask` value defined, but it will not be used for the defined `ProcFlags` value.", spellInfo->Id);
                if (!procEntry.SpellPhaseMask && procEntry.ProcFlags & REQ_SPELL_PHASE_PROC_FLAG_MASK)
                    TC_LOG_ERROR("sql.sql", "The `spell_proc` table entry for spellId {} doesn't have any `SpellPhaseMask` value defined, but it is required for the defined `ProcFlags` value. Proc will not be triggered.", spellInfo->Id);
                if (procEntry.SpellPhaseMask & ~PROC_SPELL_PHASE_MASK_ALL)
                    TC_LOG_ERROR("sql.sql", "The `spell_proc` table entry for spellId {} has wrong `SpellPhaseMask` set: {}", spellInfo->Id, procEntry.SpellPhaseMask);
                if (procEntry.SpellPhaseMask && !(procEntry.ProcFlags & REQ_SPELL_PHASE_PROC_FLAG_MASK))
                    TC_LOG_ERROR("sql.sql", "The `spell_proc` table entry for spellId {} has a `SpellPhaseMask` value defined, but it will not be used for the defined `ProcFlags` value.", spellInfo->Id);
                if (!procEntry.SpellPhaseMask && !(procEntry.ProcFlags & REQ_SPELL_PHASE_PROC_FLAG_MASK) && procEntry.ProcFlags & PROC_FLAG_2_CAST_SUCCESSFUL)
                    procEntry.SpellPhaseMask = PROC_SPELL_PHASE_CAST; // set default phase for PROC_FLAG_2_CAST_SUCCESSFUL
                if (procEntry.HitMask & ~PROC_HIT_MASK_ALL)
                    TC_LOG_ERROR("sql.sql", "The `spell_proc` table entry for spellId {} has wrong `HitMask` set: {}", spellInfo->Id, procEntry.HitMask);
                if (procEntry.HitMask && !(procEntry.ProcFlags & TAKEN_HIT_PROC_FLAG_MASK || (procEntry.ProcFlags & DONE_HIT_PROC_FLAG_MASK && (!procEntry.SpellPhaseMask || procEntry.SpellPhaseMask & (PROC_SPELL_PHASE_HIT | PROC_SPELL_PHASE_FINISH)))))
                    TC_LOG_ERROR("sql.sql", "The `spell_proc` table entry for spellId {} has `HitMask` value defined, but it will not be used for defined `ProcFlags` and `SpellPhaseMask` values.", spellInfo->Id);
                for (SpellEffectInfo const& spellEffectInfo : spellInfo->GetEffects())
                    if ((procEntry.DisableEffectsMask & (1u << spellEffectInfo.EffectIndex)) && !spellEffectInfo.IsAura())
                        TC_LOG_ERROR("sql.sql", "The `spell_proc` table entry for spellId {} has DisableEffectsMask with effect {}, but effect {} is not an aura effect", spellInfo->Id, static_cast<uint32>(spellEffectInfo.EffectIndex), static_cast<uint32>(spellEffectInfo.EffectIndex));
                if (procEntry.AttributesMask & PROC_ATTR_REQ_SPELLMOD)
                {
                    bool found = false;
                    for (SpellEffectInfo const& spellEffectInfo : spellInfo->GetEffects())
                    {
                        if (!spellEffectInfo.IsAura())
                            continue;

                        if (spellEffectInfo.ApplyAuraName == SPELL_AURA_ADD_PCT_MODIFIER || spellEffectInfo.ApplyAuraName == SPELL_AURA_ADD_FLAT_MODIFIER
                            || spellEffectInfo.ApplyAuraName == SPELL_AURA_ADD_PCT_MODIFIER_BY_SPELL_LABEL || spellEffectInfo.ApplyAuraName == SPELL_AURA_ADD_FLAT_MODIFIER_BY_SPELL_LABEL
                            || spellEffectInfo.ApplyAuraName == SPELL_AURA_IGNORE_SPELL_COOLDOWN)
                        {
                            found = true;
                            break;
                        }
                    }

                    if (!found)
                        TC_LOG_ERROR("sql.sql", "The `spell_proc` table entry for spellId {} has Attribute PROC_ATTR_REQ_SPELLMOD, but spell has no spell mods. Proc will not be triggered", spellInfo->Id);
                }
                if (procEntry.AttributesMask & ~PROC_ATTR_ALL_ALLOWED)
                {
                    TC_LOG_ERROR("sql.sql", "The `spell_proc` table entry for spellId {} has `AttributesMask` value specifying invalid attributes 0x{:02X}.", spellInfo->Id, procEntry.AttributesMask & ~PROC_ATTR_ALL_ALLOWED);
                    procEntry.AttributesMask &= PROC_ATTR_ALL_ALLOWED;
                }

                mSpellProcMap[{ spellInfo->Id, spellInfo->Difficulty }] = procEntry;

                if (allRanks)
                    spellInfo = spellInfo->GetNextRankSpell();
                else
                    break;
            }
            ++count;
        } while (result->NextRow());
    }
    else
        TC_LOG_INFO("server.loading", ">> Loaded 0 spell proc conditions and data. DB table `spell_proc` is empty.");

    TC_LOG_INFO("server.loading", ">> Loaded {} spell proc conditions and data in {} ms", count, GetMSTimeDiffToNow(oldMSTime));

    // Define can trigger auras
    bool isTriggerAura[TOTAL_AURAS];
    // Triggered always, even from triggered spells
    bool isAlwaysTriggeredAura[TOTAL_AURAS];
    // SpellTypeMask to add to the proc
    ProcFlagsSpellType spellTypeMask[TOTAL_AURAS];

    // List of auras that CAN trigger but may not exist in spell_proc
    // in most cases needed to drop charges

    // some aura types need additional checks (eg SPELL_AURA_MECHANIC_IMMUNITY needs mechanic check)
    // see AuraEffect::CheckEffectProc
    for (uint16 i = 0; i < TOTAL_AURAS; ++i)
    {
        isTriggerAura[i] = false;
        isAlwaysTriggeredAura[i] = false;
        spellTypeMask[i] = PROC_SPELL_TYPE_MASK_ALL;
    }

    isTriggerAura[SPELL_AURA_DUMMY] = true;
    isTriggerAura[SPELL_AURA_PERIODIC_DUMMY] = true;
    isTriggerAura[SPELL_AURA_MOD_CONFUSE] = true;
    isTriggerAura[SPELL_AURA_MOD_THREAT] = true;
    isTriggerAura[SPELL_AURA_MOD_STUN] = true; // Aura does not have charges but needs to be removed on trigger
    isTriggerAura[SPELL_AURA_MOD_DAMAGE_DONE] = true;
    isTriggerAura[SPELL_AURA_MOD_DAMAGE_TAKEN] = true;
    isTriggerAura[SPELL_AURA_MOD_RESISTANCE] = true;
    isTriggerAura[SPELL_AURA_MOD_STEALTH] = true;
    isTriggerAura[SPELL_AURA_MOD_FEAR] = true; // Aura does not have charges but needs to be removed on trigger
    isTriggerAura[SPELL_AURA_MOD_ROOT] = true;
    isTriggerAura[SPELL_AURA_TRANSFORM] = true;
    isTriggerAura[SPELL_AURA_REFLECT_SPELLS] = true;
    isTriggerAura[SPELL_AURA_DAMAGE_IMMUNITY] = true;
    isTriggerAura[SPELL_AURA_PROC_TRIGGER_SPELL] = true;
    isTriggerAura[SPELL_AURA_PROC_TRIGGER_DAMAGE] = true;
    isTriggerAura[SPELL_AURA_MOD_CASTING_SPEED_NOT_STACK] = true;
    isTriggerAura[SPELL_AURA_SCHOOL_ABSORB] = true; // Savage Defense untested
    isTriggerAura[SPELL_AURA_MOD_POWER_COST_SCHOOL_PCT] = true;
    isTriggerAura[SPELL_AURA_MOD_POWER_COST_SCHOOL] = true;
    isTriggerAura[SPELL_AURA_REFLECT_SPELLS_SCHOOL] = true;
    isTriggerAura[SPELL_AURA_MECHANIC_IMMUNITY] = true;
    isTriggerAura[SPELL_AURA_MOD_DAMAGE_PERCENT_TAKEN] = true;
    isTriggerAura[SPELL_AURA_SPELL_MAGNET] = true;
    isTriggerAura[SPELL_AURA_MOD_ATTACK_POWER] = true;
    isTriggerAura[SPELL_AURA_MOD_POWER_REGEN_PERCENT] = true;
    isTriggerAura[SPELL_AURA_INTERCEPT_MELEE_RANGED_ATTACKS] = true;
    isTriggerAura[SPELL_AURA_OVERRIDE_CLASS_SCRIPTS] = true;
    isTriggerAura[SPELL_AURA_MOD_MECHANIC_RESISTANCE] = true;
    isTriggerAura[SPELL_AURA_RANGED_ATTACK_POWER_ATTACKER_BONUS] = true;
    isTriggerAura[SPELL_AURA_MOD_MELEE_HASTE] = true;
    isTriggerAura[SPELL_AURA_MOD_MELEE_HASTE_3] = true;
    isTriggerAura[SPELL_AURA_MOD_ATTACKER_MELEE_HIT_CHANCE] = true;
    isTriggerAura[SPELL_AURA_PROC_TRIGGER_SPELL_WITH_VALUE] = true;
    isTriggerAura[SPELL_AURA_MOD_SCHOOL_MASK_DAMAGE_FROM_CASTER] = true;
    isTriggerAura[SPELL_AURA_MOD_SPELL_DAMAGE_FROM_CASTER] = true;
    isTriggerAura[SPELL_AURA_MOD_SPELL_CRIT_CHANCE] = true;
    isTriggerAura[SPELL_AURA_ABILITY_IGNORE_AURASTATE] = true;
    isTriggerAura[SPELL_AURA_MOD_INVISIBILITY] = true;
    isTriggerAura[SPELL_AURA_FORCE_REACTION] = true;
    isTriggerAura[SPELL_AURA_MOD_TAUNT] = true;
    isTriggerAura[SPELL_AURA_MOD_DETAUNT] = true;
    isTriggerAura[SPELL_AURA_MOD_DAMAGE_PERCENT_DONE] = true;
    isTriggerAura[SPELL_AURA_MOD_ATTACK_POWER_PCT] = true;
    isTriggerAura[SPELL_AURA_MOD_HIT_CHANCE] = true;
    isTriggerAura[SPELL_AURA_MOD_WEAPON_CRIT_PERCENT] = true;
    isTriggerAura[SPELL_AURA_MOD_BLOCK_PERCENT] = true;
    isTriggerAura[SPELL_AURA_MOD_ROOT_2] = true;
    isTriggerAura[SPELL_AURA_IGNORE_SPELL_COOLDOWN] = true;

    isAlwaysTriggeredAura[SPELL_AURA_OVERRIDE_CLASS_SCRIPTS] = true;
    isAlwaysTriggeredAura[SPELL_AURA_MOD_STEALTH] = true;
    isAlwaysTriggeredAura[SPELL_AURA_MOD_CONFUSE] = true;
    isAlwaysTriggeredAura[SPELL_AURA_MOD_FEAR] = true;
    isAlwaysTriggeredAura[SPELL_AURA_MOD_ROOT] = true;
    isAlwaysTriggeredAura[SPELL_AURA_MOD_STUN] = true;
    isAlwaysTriggeredAura[SPELL_AURA_TRANSFORM] = true;
    isAlwaysTriggeredAura[SPELL_AURA_MOD_INVISIBILITY] = true;
    isAlwaysTriggeredAura[SPELL_AURA_SPELL_MAGNET] = true;
    isAlwaysTriggeredAura[SPELL_AURA_SCHOOL_ABSORB] = true;
    isAlwaysTriggeredAura[SPELL_AURA_MOD_STEALTH] = true;
    isAlwaysTriggeredAura[SPELL_AURA_MOD_ROOT_2] = true;

    spellTypeMask[SPELL_AURA_MOD_STEALTH] = PROC_SPELL_TYPE_DAMAGE | PROC_SPELL_TYPE_NO_DMG_HEAL;
    spellTypeMask[SPELL_AURA_MOD_CONFUSE] = PROC_SPELL_TYPE_DAMAGE;
    spellTypeMask[SPELL_AURA_MOD_FEAR] = PROC_SPELL_TYPE_DAMAGE;
    spellTypeMask[SPELL_AURA_MOD_ROOT] = PROC_SPELL_TYPE_DAMAGE;
    spellTypeMask[SPELL_AURA_MOD_ROOT_2] = PROC_SPELL_TYPE_DAMAGE;
    spellTypeMask[SPELL_AURA_MOD_STUN] = PROC_SPELL_TYPE_DAMAGE;
    spellTypeMask[SPELL_AURA_TRANSFORM] = PROC_SPELL_TYPE_DAMAGE;
    spellTypeMask[SPELL_AURA_MOD_INVISIBILITY] = PROC_SPELL_TYPE_DAMAGE;

    // This generates default procs to retain compatibility with previous proc system
    TC_LOG_INFO("server.loading", "Generating spell proc data from SpellMap...");
    count = 0;
    oldMSTime = getMSTime();

    for (SpellInfo const& spellInfo : mSpellInfoMap)
    {
        // Data already present in DB, overwrites default proc
        if (mSpellProcMap.find({ spellInfo.Id, spellInfo.Difficulty }) != mSpellProcMap.end())
            continue;

        // Nothing to do if no flags set
        if (!spellInfo.ProcFlags)
            continue;

        bool addTriggerFlag = false;
        ProcFlagsSpellType procSpellTypeMask = PROC_SPELL_TYPE_NONE;
        uint32 nonProcMask = 0;
        for (SpellEffectInfo const& spellEffectInfo : spellInfo.GetEffects())
        {
            if (!spellEffectInfo.IsEffect())
                continue;

            uint32 auraName = spellEffectInfo.ApplyAuraName;
            if (!auraName)
                continue;

            if (!isTriggerAura[auraName])
            {
                // explicitly disable non proccing auras to avoid losing charges on self proc
                nonProcMask |= 1 << spellEffectInfo.EffectIndex;
                continue;
            }

            procSpellTypeMask |= spellTypeMask[auraName];
            if (isAlwaysTriggeredAura[auraName])
                addTriggerFlag = true;

            // many proc auras with taken procFlag mask don't have attribute "can proc with triggered"
            // they should proc nevertheless (example mage armor spells with judgement)
            if (!addTriggerFlag && (spellInfo.ProcFlags & TAKEN_HIT_PROC_FLAG_MASK) != 0)
            {
                switch (auraName)
                {
                    case SPELL_AURA_PROC_TRIGGER_SPELL:
                    case SPELL_AURA_PROC_TRIGGER_DAMAGE:
                        addTriggerFlag = true;
                        break;
                    default:
                        break;
                }
            }
        }

        if (!procSpellTypeMask)
        {
            for (SpellEffectInfo const& spellEffectInfo : spellInfo.GetEffects())
            {
                if (spellEffectInfo.IsAura())
                {
                    TC_LOG_ERROR("sql.sql", "Spell Id {} has DBC ProcFlags 0x{:X} 0x{:X}, but it's of non-proc aura type, it probably needs an entry in `spell_proc` table to be handled correctly.",
                        spellInfo.Id, uint32(spellInfo.ProcFlags[0]), uint32(spellInfo.ProcFlags[1]));
                    break;
                }
            }

            continue;
        }

        SpellProcEntry procEntry;
        procEntry.SchoolMask      = 0;
        procEntry.ProcFlags = spellInfo.ProcFlags;
        procEntry.SpellFamilyName = 0;
        for (SpellEffectInfo const& spellEffectInfo : spellInfo.GetEffects())
            if (spellEffectInfo.IsEffect() && isTriggerAura[spellEffectInfo.ApplyAuraName])
                procEntry.SpellFamilyMask |= spellEffectInfo.SpellClassMask;

        if (procEntry.SpellFamilyMask)
            procEntry.SpellFamilyName = spellInfo.SpellFamilyName;

        procEntry.SpellTypeMask   = procSpellTypeMask;
        procEntry.SpellPhaseMask  = PROC_SPELL_PHASE_HIT;
        procEntry.HitMask         = PROC_HIT_NONE; // uses default proc @see SpellMgr::CanSpellTriggerProcOnEvent

        if (!(procEntry.ProcFlags & REQ_SPELL_PHASE_PROC_FLAG_MASK) && procEntry.ProcFlags & PROC_FLAG_2_CAST_SUCCESSFUL)
            procEntry.SpellPhaseMask = PROC_SPELL_PHASE_CAST; // set default phase for PROC_FLAG_2_CAST_SUCCESSFUL

        bool triggersSpell = false;
        for (SpellEffectInfo const& spellEffectInfo : spellInfo.GetEffects())
        {
            if (!spellEffectInfo.IsAura())
                continue;

            switch (spellEffectInfo.ApplyAuraName)
            {
                // Reflect auras should only proc off reflects
                case SPELL_AURA_REFLECT_SPELLS:
                case SPELL_AURA_REFLECT_SPELLS_SCHOOL:
                    procEntry.HitMask = PROC_HIT_REFLECT;
                    break;
                // Only drop charge on crit
                case SPELL_AURA_MOD_WEAPON_CRIT_PERCENT:
                    procEntry.HitMask = PROC_HIT_CRITICAL;
                    break;
                // Only drop charge on block
                case SPELL_AURA_MOD_BLOCK_PERCENT:
                    procEntry.HitMask = PROC_HIT_BLOCK;
                    break;
                // proc auras with another aura reducing hit chance (eg 63767) only proc on missed attack
                case SPELL_AURA_MOD_HIT_CHANCE:
                    if (spellEffectInfo.CalcValue() <= -100)
                        procEntry.HitMask = PROC_HIT_MISS;
                    break;
                case SPELL_AURA_PROC_TRIGGER_SPELL:
                case SPELL_AURA_PROC_TRIGGER_SPELL_WITH_VALUE:
                    triggersSpell = spellEffectInfo.TriggerSpell != 0;
                    break;
                default:
                    continue;
            }
            break;
        }

        procEntry.AttributesMask  = PROC_ATTR_NONE;
        procEntry.DisableEffectsMask = nonProcMask;
        if (spellInfo.ProcFlags & PROC_FLAG_KILL)
            procEntry.AttributesMask |= PROC_ATTR_REQ_EXP_OR_HONOR;
        if (addTriggerFlag)
            procEntry.AttributesMask |= PROC_ATTR_TRIGGERED_CAN_PROC;

        procEntry.ProcsPerMinute  = 0;
        procEntry.Chance          = spellInfo.ProcChance;
        procEntry.Cooldown        = Milliseconds(spellInfo.ProcCooldown);
        procEntry.Charges         = spellInfo.ProcCharges;

        if (spellInfo.HasAttribute(SPELL_ATTR3_CAN_PROC_FROM_PROCS) && !procEntry.SpellFamilyMask
            && procEntry.Chance >= 100
            && spellInfo.ProcBasePPM <= 0.0f
            && procEntry.Cooldown <= 0ms
            && procEntry.Charges <= 0
            && procEntry.ProcFlags & (PROC_FLAG_DEAL_MELEE_ABILITY | PROC_FLAG_DEAL_RANGED_ATTACK | PROC_FLAG_DEAL_RANGED_ABILITY | PROC_FLAG_DEAL_HELPFUL_ABILITY
                | PROC_FLAG_DEAL_HARMFUL_ABILITY | PROC_FLAG_DEAL_HELPFUL_SPELL | PROC_FLAG_DEAL_HARMFUL_SPELL | PROC_FLAG_DEAL_HARMFUL_PERIODIC
                | PROC_FLAG_DEAL_HELPFUL_PERIODIC)
            && triggersSpell)
        {
            TC_LOG_ERROR("sql.sql", "Spell Id {} has SPELL_ATTR3_CAN_PROC_FROM_PROCS attribute and no restriction on what spells can cause it to proc and no cooldown. "
                "This spell can cause infinite proc loops. Proc data for this spell was not generated, data in `spell_proc` table is required for it to function!",
                spellInfo.Id);
            continue;
        }

        mSpellProcMap[{ spellInfo.Id, spellInfo.Difficulty }] = procEntry;
        ++count;
    }

    TC_LOG_INFO("server.loading", ">> Generated spell proc data for {} spells in {} ms", count, GetMSTimeDiffToNow(oldMSTime));
}

void SpellMgr::LoadSpellThreats()
{
    uint32 oldMSTime = getMSTime();

    mSpellThreatMap.clear();                                // need for reload case

    //                                                0      1        2       3
    QueryResult result = WorldDatabase.Query("SELECT entry, flatMod, pctMod, apPctMod FROM spell_threat");
    if (!result)
    {
        TC_LOG_INFO("server.loading", ">> Loaded 0 aggro generating spells. DB table `spell_threat` is empty.");
        return;
    }

    uint32 count = 0;
    do
    {
        Field* fields = result->Fetch();

        uint32 entry = fields[0].GetUInt32();

        if (!GetSpellInfo(entry, DIFFICULTY_NONE))
        {
            TC_LOG_ERROR("sql.sql", "The spell {} listed in `spell_threat` does not exist.", entry);
            continue;
        }

        SpellThreatEntry ste;
        ste.flatMod  = fields[1].GetInt32();
        ste.pctMod   = fields[2].GetFloat();
        ste.apPctMod = fields[3].GetFloat();

        mSpellThreatMap[entry] = ste;
        ++count;
    } while (result->NextRow());

    TC_LOG_INFO("server.loading", ">> Loaded {} SpellThreatEntries in {} ms", count, GetMSTimeDiffToNow(oldMSTime));
}

void SpellMgr::LoadSkillLineAbilityMap()
{
    uint32 oldMSTime = getMSTime();

    mSkillLineAbilityMap.clear();

    uint32 count = 0;

    for (uint32 i = 0; i < sSkillLineAbilityStore.GetNumRows(); ++i)
    {
        SkillLineAbilityEntry const* SkillInfo = sSkillLineAbilityStore.LookupEntry(i);
        if (!SkillInfo)
            continue;

        mSkillLineAbilityMap.insert(SkillLineAbilityMap::value_type(SkillInfo->Spell, SkillInfo));
        ++count;
    }

    TC_LOG_INFO("server.loading", ">> Loaded {} SkillLineAbility MultiMap Data in {} ms", count, GetMSTimeDiffToNow(oldMSTime));
}

void SpellMgr::LoadSpellPetAuras()
{
    uint32 oldMSTime = getMSTime();

    mSpellPetAuraMap.clear();                                  // need for reload case

    //                                                  0       1       2    3
    QueryResult result = WorldDatabase.Query("SELECT spell, effectId, pet, aura FROM spell_pet_auras");
    if (!result)
    {
        TC_LOG_INFO("server.loading", ">> Loaded 0 spell pet auras. DB table `spell_pet_auras` is empty.");
        return;
    }

    uint32 count = 0;
    do
    {
        Field* fields = result->Fetch();

        uint32 spell = fields[0].GetUInt32();
        SpellEffIndex eff = SpellEffIndex(fields[1].GetUInt8());
        uint32 pet = fields[2].GetUInt32();
        uint32 aura = fields[3].GetUInt32();

        SpellPetAuraMap::iterator itr = mSpellPetAuraMap.find((spell<<8) + eff);
        if (itr != mSpellPetAuraMap.end())
            itr->second.AddAura(pet, aura);
        else
        {
            SpellInfo const* spellInfo = GetSpellInfo(spell, DIFFICULTY_NONE);
            if (!spellInfo)
            {
                TC_LOG_ERROR("sql.sql", "The spell {} listed in `spell_pet_auras` does not exist.", spell);
                continue;
            }
            if (eff >= spellInfo->GetEffects().size())
            {
                TC_LOG_ERROR("spells", "The spell {} listed in `spell_pet_auras` does not have any effect at index {}", spell, uint32(eff));
                continue;
            }

            if (spellInfo->GetEffect(eff).Effect != SPELL_EFFECT_DUMMY &&
               (spellInfo->GetEffect(eff).Effect != SPELL_EFFECT_APPLY_AURA ||
                spellInfo->GetEffect(eff).ApplyAuraName != SPELL_AURA_DUMMY))
            {
                TC_LOG_ERROR("spells", "The spell {} listed in `spell_pet_auras` does not have any dummy aura or dummy effect.", spell);
                continue;
            }

            SpellInfo const* spellInfo2 = GetSpellInfo(aura, DIFFICULTY_NONE);
            if (!spellInfo2)
            {
                TC_LOG_ERROR("sql.sql", "The aura {} listed in `spell_pet_auras` does not exist.", aura);
                continue;
            }

            PetAura pa(pet, aura, spellInfo->GetEffect(eff).TargetA.GetTarget() == TARGET_UNIT_PET, spellInfo->GetEffect(eff).CalcValue());
            mSpellPetAuraMap[(spell<<8) + eff] = pa;
        }

        ++count;
    } while (result->NextRow());

    TC_LOG_INFO("server.loading", ">> Loaded {} spell pet auras in {} ms", count, GetMSTimeDiffToNow(oldMSTime));
}

void SpellMgr::LoadSpellEnchantProcData()
{
    uint32 oldMSTime = getMSTime();

    mSpellEnchantProcEventMap.clear();                             // need for reload case

    //                                                       0       1               2        3               4
    QueryResult result = WorldDatabase.Query("SELECT EnchantID, Chance, ProcsPerMinute, HitMask, AttributesMask FROM spell_enchant_proc_data");
    if (!result)
    {
        TC_LOG_INFO("server.loading", ">> Loaded 0 spell enchant proc event conditions. DB table `spell_enchant_proc_data` is empty.");
        return;
    }

    uint32 count = 0;
    do
    {
        Field* fields = result->Fetch();

        uint32 enchantId = fields[0].GetUInt32();

        SpellItemEnchantmentEntry const* ench = sSpellItemEnchantmentStore.LookupEntry(enchantId);
        if (!ench)
        {
            TC_LOG_ERROR("sql.sql", "The enchancment {} listed in `spell_enchant_proc_data` does not exist.", enchantId);
            continue;
        }

        SpellEnchantProcEntry spe;

        spe.Chance = fields[1].GetFloat();
        spe.ProcsPerMinute = fields[2].GetFloat();
        spe.HitMask = fields[3].GetUInt32();
        spe.AttributesMask = fields[4].GetUInt32();

        mSpellEnchantProcEventMap[enchantId] = spe;

        ++count;
    } while (result->NextRow());

    TC_LOG_INFO("server.loading", ">> Loaded {} enchant proc data definitions in {} ms", count, GetMSTimeDiffToNow(oldMSTime));
}

void SpellMgr::LoadSpellLinked()
{
    uint32 oldMSTime = getMSTime();

    mSpellLinkedMap.clear();    // need for reload case

    //                                                0              1             2
    QueryResult result = WorldDatabase.Query("SELECT spell_trigger, spell_effect, type FROM spell_linked_spell");
    if (!result)
    {
        TC_LOG_INFO("server.loading", ">> Loaded 0 linked spells. DB table `spell_linked_spell` is empty.");
        return;
    }

    uint32 count = 0;
    do
    {
        Field* fields = result->Fetch();

        int32 trigger = fields[0].GetInt32();
        int32 effect = fields[1].GetInt32();
        SpellLinkedType type = SpellLinkedType(fields[2].GetUInt8());

        SpellInfo const* spellInfo = GetSpellInfo(abs(trigger), DIFFICULTY_NONE);
        if (!spellInfo)
        {
            TC_LOG_ERROR("sql.sql", "The spell {} listed in `spell_linked_spell` does not exist.", abs(trigger));
            continue;
        }

        if (effect >= 0)
        {
            for (SpellEffectInfo const& spellEffectInfo : spellInfo->GetEffects())
            {
                if (spellEffectInfo.CalcValue() == abs(effect))
                    TC_LOG_ERROR("sql.sql", "The spell {} Effect: {} listed in `spell_linked_spell` has same bp{} like effect (possible hack).", abs(trigger), abs(effect), uint32(spellEffectInfo.EffectIndex));
            }
        }

        spellInfo = GetSpellInfo(abs(effect), DIFFICULTY_NONE);
        if (!spellInfo)
        {
            TC_LOG_ERROR("sql.sql", "The spell {} listed in `spell_linked_spell` does not exist.", abs(effect));
            continue;
        }

        if (type < SPELL_LINK_CAST || type > SPELL_LINK_REMOVE)
        {
            TC_LOG_ERROR("sql.sql", "The spell trigger {}, effect {} listed in `spell_linked_spell` has invalid link type {}, skipped.", trigger, effect, type);
            continue;
        }

        if (trigger < 0)
        {
            if (type != SPELL_LINK_CAST)
                TC_LOG_ERROR("sql.sql", "The spell trigger {} listed in `spell_linked_spell` has invalid link type {}, changed to 0.", trigger, type);

            trigger = -trigger;
            type = SPELL_LINK_REMOVE;
        }

        if (type != SPELL_LINK_AURA)
        {
            if (trigger == effect)
            {
                TC_LOG_ERROR("sql.sql", "The spell trigger {}, effect {} listed in `spell_linked_spell` triggers itself (infinite loop), skipped.", trigger, effect);
                continue;
            }
        }

        mSpellLinkedMap[{ type, trigger }].push_back(effect);

        ++count;
    } while (result->NextRow());

    TC_LOG_INFO("server.loading", ">> Loaded {} linked spells in {} ms", count, GetMSTimeDiffToNow(oldMSTime));
}

void SpellMgr::LoadPetLevelupSpellMap()
{
    uint32 oldMSTime = getMSTime();

    mPetLevelupSpellMap.clear();                                   // need for reload case

    uint32 count = 0;
    uint32 family_count = 0;

    for (uint32 i = 0; i < sCreatureFamilyStore.GetNumRows(); ++i)
    {
        CreatureFamilyEntry const* creatureFamily = sCreatureFamilyStore.LookupEntry(i);
        if (!creatureFamily)                                     // not exist
            continue;

        for (uint8 j = 0; j < 2; ++j)
        {
            if (!creatureFamily->SkillLine[j])
                continue;

            std::vector<SkillLineAbilityEntry const*> const* skillLineAbilities = sDB2Manager.GetSkillLineAbilitiesBySkill(creatureFamily->SkillLine[j]);
            if (!skillLineAbilities)
                continue;

            for (SkillLineAbilityEntry const* skillLine : *skillLineAbilities)
            {
                if (skillLine->AcquireMethod != SKILL_LINE_ABILITY_LEARNED_ON_SKILL_LEARN)
                    continue;

                SpellInfo const* spell = GetSpellInfo(skillLine->Spell, DIFFICULTY_NONE);
                if (!spell) // not exist or triggered or talent
                    continue;

                if (!spell->SpellLevel)
                    continue;

                PetLevelupSpellSet& spellSet = mPetLevelupSpellMap[i];
                if (spellSet.empty())
                    ++family_count;

                spellSet.insert(PetLevelupSpellSet::value_type(spell->SpellLevel, spell->Id));
                ++count;
            }
        }
    }

    TC_LOG_INFO("server.loading", ">> Loaded {} pet levelup and default spells for {} families in {} ms", count, family_count, GetMSTimeDiffToNow(oldMSTime));
}

bool LoadPetDefaultSpells_helper(CreatureTemplate const* cInfo, PetDefaultSpellsEntry& petDefSpells)
{
    // skip empty list;
    bool have_spell = false;
    for (uint8 j = 0; j < MAX_CREATURE_SPELL_DATA_SLOT; ++j)
    {
        if (petDefSpells.spellid[j])
        {
            have_spell = true;
            break;
        }
    }
    if (!have_spell)
        return false;

    // remove duplicates with levelupSpells if any
    if (PetLevelupSpellSet const* levelupSpells = cInfo->family ? sSpellMgr->GetPetLevelupSpellList(cInfo->family) : nullptr)
    {
        for (uint8 j = 0; j < MAX_CREATURE_SPELL_DATA_SLOT; ++j)
        {
            if (!petDefSpells.spellid[j])
                continue;

            for (PetLevelupSpellSet::const_iterator itr = levelupSpells->begin(); itr != levelupSpells->end(); ++itr)
            {
                if (itr->second == petDefSpells.spellid[j])
                {
                    petDefSpells.spellid[j] = 0;
                    break;
                }
            }
        }
    }

    // skip empty list;
    have_spell = false;
    for (uint8 j = 0; j < MAX_CREATURE_SPELL_DATA_SLOT; ++j)
    {
        if (petDefSpells.spellid[j])
        {
            have_spell = true;
            break;
        }
    }

    return have_spell;
}

void SpellMgr::LoadPetDefaultSpells()
{
    uint32 oldMSTime = getMSTime();

    mPetDefaultSpellsMap.clear();

    uint32 countCreature = 0;

    TC_LOG_INFO("server.loading", "Loading summonable creature templates...");
    oldMSTime = getMSTime();

    // different summon spells
    for (SpellInfo const& spellEntry : mSpellInfoMap)
    {
        if (spellEntry.Difficulty != DIFFICULTY_NONE)
            continue;

        for (SpellEffectInfo const& spellEffectInfo : spellEntry.GetEffects())
        {
            if (spellEffectInfo.IsEffect(SPELL_EFFECT_SUMMON) || spellEffectInfo.IsEffect(SPELL_EFFECT_SUMMON_PET))
            {
                uint32 creature_id = spellEffectInfo.MiscValue;
                CreatureTemplate const* cInfo = sObjectMgr->GetCreatureTemplate(creature_id);
                if (!cInfo)
                    continue;

                // get default pet spells from creature_template
                int32 petSpellsId = cInfo->Entry;
                if (mPetDefaultSpellsMap.find(cInfo->Entry) != mPetDefaultSpellsMap.end())
                    continue;

                PetDefaultSpellsEntry petDefSpells;
                for (uint8 j = 0; j < MAX_CREATURE_SPELL_DATA_SLOT; ++j)
                    petDefSpells.spellid[j] = cInfo->spells[j];

                if (LoadPetDefaultSpells_helper(cInfo, petDefSpells))
                {
                    mPetDefaultSpellsMap[petSpellsId] = petDefSpells;
                    ++countCreature;
                }
            }
        }
    }

    TC_LOG_INFO("server.loading", ">> Loaded {} summonable creature templates in {} ms", countCreature, GetMSTimeDiffToNow(oldMSTime));
}

void SpellMgr::LoadSpellAreas()
{
    uint32 oldMSTime = getMSTime();

    mSpellAreaMap.clear();                                  // need for reload case
    mSpellAreaForAreaMap.clear();
    mSpellAreaForQuestMap.clear();
    mSpellAreaForQuestEndMap.clear();
    mSpellAreaForAuraMap.clear();

    //                                                  0     1         2              3               4                 5          6          7       8         9
    QueryResult result = WorldDatabase.Query("SELECT spell, area, quest_start, quest_start_status, quest_end_status, quest_end, aura_spell, racemask, gender, flags FROM spell_area");
    if (!result)
    {
        TC_LOG_INFO("server.loading", ">> Loaded 0 spell area requirements. DB table `spell_area` is empty.");

        return;
    }

    uint32 count = 0;
    do
    {
        Field* fields = result->Fetch();

        uint32 spell = fields[0].GetUInt32();
        SpellArea spellArea;
        spellArea.spellId             = spell;
        spellArea.areaId              = fields[1].GetUInt32();
        spellArea.questStart          = fields[2].GetUInt32();
        spellArea.questStartStatus    = fields[3].GetUInt32();
        spellArea.questEndStatus      = fields[4].GetUInt32();
        spellArea.questEnd            = fields[5].GetUInt32();
        spellArea.auraSpell           = fields[6].GetInt32();
        spellArea.raceMask.RawValue   = fields[7].GetUInt64();
        spellArea.gender              = Gender(fields[8].GetUInt8());
        spellArea.flags               = fields[9].GetUInt8();

        if (SpellInfo const* spellInfo = GetSpellInfo(spell, DIFFICULTY_NONE))
        {
            if (spellArea.flags & SPELL_AREA_FLAG_AUTOCAST)
                const_cast<SpellInfo*>(spellInfo)->Attributes |= SPELL_ATTR0_NO_AURA_CANCEL;
        }
        else
        {
            TC_LOG_ERROR("sql.sql", "The spell {} listed in `spell_area` does not exist", spell);
            continue;
        }

        {
            bool ok = true;
            SpellAreaMapBounds sa_bounds = GetSpellAreaMapBounds(spellArea.spellId);
            for (SpellAreaMap::const_iterator itr = sa_bounds.first; itr != sa_bounds.second; ++itr)
            {
                if (spellArea.spellId != itr->second.spellId)
                    continue;
                if (spellArea.areaId != itr->second.areaId)
                    continue;
                if (spellArea.questStart != itr->second.questStart)
                    continue;
                if (spellArea.auraSpell != itr->second.auraSpell)
                    continue;
                if ((spellArea.raceMask & itr->second.raceMask).IsEmpty())
                    continue;
                if (spellArea.gender != itr->second.gender)
                    continue;

                // duplicate by requirements
                ok = false;
                break;
            }

            if (!ok)
            {
                TC_LOG_ERROR("sql.sql", "The spell {} listed in `spell_area` is already listed with similar requirements.", spell);
                continue;
            }
        }

        if (spellArea.areaId && !sAreaTableStore.LookupEntry(spellArea.areaId))
        {
            TC_LOG_ERROR("sql.sql", "The spell {} listed in `spell_area` has a wrong area ({}) requirement.", spell, spellArea.areaId);
            continue;
        }

        if (spellArea.questStart && !sObjectMgr->GetQuestTemplate(spellArea.questStart))
        {
            TC_LOG_ERROR("sql.sql", "The spell {} listed in `spell_area` has a wrong start quest ({}) requirement.", spell, spellArea.questStart);
            continue;
        }

        if (spellArea.questEnd)
        {
            if (!sObjectMgr->GetQuestTemplate(spellArea.questEnd))
            {
                TC_LOG_ERROR("sql.sql", "The spell {} listed in `spell_area` has a wrong ending quest ({}) requirement.", spell, spellArea.questEnd);
                continue;
            }
        }

        if (spellArea.auraSpell)
        {
            SpellInfo const* spellInfo = GetSpellInfo(abs(spellArea.auraSpell), DIFFICULTY_NONE);
            if (!spellInfo)
            {
                TC_LOG_ERROR("sql.sql", "The spell {} listed in `spell_area` has wrong aura spell ({}) requirement", spell, abs(spellArea.auraSpell));
                continue;
            }

            if (uint32(abs(spellArea.auraSpell)) == spellArea.spellId)
            {
                TC_LOG_ERROR("sql.sql", "The spell {} listed in `spell_area` has aura spell ({}) requirement for itself", spell, abs(spellArea.auraSpell));
                continue;
            }

            // not allow autocast chains by auraSpell field (but allow use as alternative if not present)
            if (spellArea.flags & SPELL_AREA_FLAG_AUTOCAST && spellArea.auraSpell > 0)
            {
                bool chain = false;
                SpellAreaForAuraMapBounds saBound = GetSpellAreaForAuraMapBounds(spellArea.spellId);
                for (SpellAreaForAuraMap::const_iterator itr = saBound.first; itr != saBound.second; ++itr)
                {
                    if (itr->second->flags & SPELL_AREA_FLAG_AUTOCAST && itr->second->auraSpell > 0)
                    {
                        chain = true;
                        break;
                    }
                }

                if (chain)
                {
                    TC_LOG_ERROR("sql.sql", "The spell {} listed in `spell_area` has the aura spell ({}) requirement that it autocasts itself from the aura.", spell, spellArea.auraSpell);
                    continue;
                }

                SpellAreaMapBounds saBound2 = GetSpellAreaMapBounds(spellArea.auraSpell);
                for (SpellAreaMap::const_iterator itr2 = saBound2.first; itr2 != saBound2.second; ++itr2)
                {
                    if (itr2->second.flags & SPELL_AREA_FLAG_AUTOCAST && itr2->second.auraSpell > 0)
                    {
                        chain = true;
                        break;
                    }
                }

                if (chain)
                {
                    TC_LOG_ERROR("sql.sql", "The spell {} listed in `spell_area` has the aura spell ({}) requirement that the spell itself autocasts from the aura.", spell, spellArea.auraSpell);
                    continue;
                }
            }
        }

        if (!spellArea.raceMask.IsEmpty() && (spellArea.raceMask & RACEMASK_ALL_PLAYABLE).IsEmpty())
        {
            TC_LOG_ERROR("sql.sql", "The spell {} listed in `spell_area` has wrong race mask ({}) requirement.", spell, spellArea.raceMask.RawValue);
            continue;
        }

        if (spellArea.gender != GENDER_NONE && spellArea.gender != GENDER_FEMALE && spellArea.gender != GENDER_MALE)
        {
            TC_LOG_ERROR("sql.sql", "The spell {} listed in `spell_area` has wrong gender ({}) requirement.", spell, spellArea.gender);
            continue;
        }

        SpellArea const* sa = &mSpellAreaMap.insert(SpellAreaMap::value_type(spell, spellArea))->second;

        // for search by current zone/subzone at zone/subzone change
        if (spellArea.areaId)
            mSpellAreaForAreaMap.insert(SpellAreaForAreaMap::value_type(spellArea.areaId, sa));

        // for search at quest update checks
        if (spellArea.questStart || spellArea.questEnd)
        {
            if (spellArea.questStart == spellArea.questEnd)
                mSpellAreaForQuestMap.insert(SpellAreaForQuestMap::value_type(spellArea.questStart, sa));
            else
            {
                if (spellArea.questStart)
                    mSpellAreaForQuestMap.insert(SpellAreaForQuestMap::value_type(spellArea.questStart, sa));
                if (spellArea.questEnd)
                    mSpellAreaForQuestMap.insert(SpellAreaForQuestMap::value_type(spellArea.questEnd, sa));
            }
        }

        // for search at quest start/reward
        if (spellArea.questEnd)
            mSpellAreaForQuestEndMap.insert(SpellAreaForQuestMap::value_type(spellArea.questEnd, sa));

        // for search at aura apply
        if (spellArea.auraSpell)
            mSpellAreaForAuraMap.insert(SpellAreaForAuraMap::value_type(abs(spellArea.auraSpell), sa));

        ++count;
    } while (result->NextRow());

    TC_LOG_INFO("server.loading", ">> Loaded {} spell area requirements in {} ms", count, GetMSTimeDiffToNow(oldMSTime));
}

typedef std::vector<SpellEffectEntry const*> SpellEffectVector;

void SpellMgr::LoadSpellInfoStore()
{
    uint32 oldMSTime = getMSTime();

    UnloadSpellInfoStore();

    std::unordered_map<std::pair<uint32, Difficulty>, SpellInfoLoadHelper> loadData;

    std::unordered_map<int32, BattlePetSpeciesEntry const*> battlePetSpeciesByCreature;
    for (BattlePetSpeciesEntry const* battlePetSpecies : sBattlePetSpeciesStore)
        if (battlePetSpecies->CreatureID)
            battlePetSpeciesByCreature[battlePetSpecies->CreatureID] = battlePetSpecies;

    for (SpellEffectEntry const* effect : sSpellEffectStore)
    {
        ASSERT(effect->EffectIndex < MAX_SPELL_EFFECTS, "MAX_SPELL_EFFECTS must be at least %d", effect->EffectIndex + 1);
        ASSERT(effect->Effect < TOTAL_SPELL_EFFECTS, "TOTAL_SPELL_EFFECTS must be at least %u", effect->Effect + 1);
        ASSERT(effect->EffectAura < int32(TOTAL_AURAS), "TOTAL_AURAS must be at least %d", effect->EffectAura + 1);
        ASSERT(effect->ImplicitTarget[0] < TOTAL_SPELL_TARGETS, "TOTAL_SPELL_TARGETS must be at least %u", effect->ImplicitTarget[0] + 1);
        ASSERT(effect->ImplicitTarget[1] < TOTAL_SPELL_TARGETS, "TOTAL_SPELL_TARGETS must be at least %u", effect->ImplicitTarget[1] + 1);

        loadData[{ effect->SpellID, Difficulty(effect->DifficultyID) }].Effects[effect->EffectIndex] = effect;

        if (effect->Effect == SPELL_EFFECT_SUMMON)
            if (SummonPropertiesEntry const* summonProperties = sSummonPropertiesStore.LookupEntry(effect->EffectMiscValue[1]))
                if (summonProperties->Slot == SUMMON_SLOT_MINIPET && summonProperties->GetFlags().HasFlag(SummonPropertiesFlags::SummonFromBattlePetJournal))
                    if (BattlePetSpeciesEntry const* battlePetSpecies = Trinity::Containers::MapGetValuePtr(battlePetSpeciesByCreature, effect->EffectMiscValue[0]))
                        BattlePets::BattlePetMgr::AddBattlePetSpeciesBySpell(effect->SpellID, battlePetSpecies);

        if (effect->Effect == SPELL_EFFECT_LANGUAGE)
            sLanguageMgr->LoadSpellEffectLanguage(effect);

        switch (effect->EffectAura)
        {
            case SPELL_AURA_ADD_FLAT_MODIFIER:
            case SPELL_AURA_ADD_PCT_MODIFIER:
            case SPELL_AURA_ADD_PCT_MODIFIER_BY_SPELL_LABEL:
            case SPELL_AURA_ADD_FLAT_MODIFIER_BY_SPELL_LABEL:
                if (effect->EffectMiscValue[0] >= MAX_SPELLMOD)
                {
                    TC_LOG_ERROR("server.loading", "Invalid spell modifier type {} found on spell {} effect index {}, consider increasing MAX_SPELLMOD",
                        effect->EffectMiscValue[0], effect->SpellID, effect->EffectIndex);
                }
                break;
            default:
                break;
        }
    }

    for (SpellAuraOptionsEntry const* auraOptions : sSpellAuraOptionsStore)
        loadData[{ auraOptions->SpellID, Difficulty(auraOptions->DifficultyID) }].AuraOptions = auraOptions;

    for (SpellAuraRestrictionsEntry const* auraRestrictions : sSpellAuraRestrictionsStore)
        loadData[{ auraRestrictions->SpellID, Difficulty(auraRestrictions->DifficultyID) }].AuraRestrictions = auraRestrictions;

    for (SpellCastingRequirementsEntry const* castingRequirements : sSpellCastingRequirementsStore)
        loadData[{ castingRequirements->SpellID, DIFFICULTY_NONE }].CastingRequirements = castingRequirements;

    for (SpellCategoriesEntry const* categories : sSpellCategoriesStore)
        loadData[{ categories->SpellID, Difficulty(categories->DifficultyID) }].Categories = categories;

    for (SpellClassOptionsEntry const* classOptions : sSpellClassOptionsStore)
        loadData[{ classOptions->SpellID, DIFFICULTY_NONE }].ClassOptions = classOptions;

    for (SpellCooldownsEntry const* cooldowns : sSpellCooldownsStore)
        loadData[{ cooldowns->SpellID, Difficulty(cooldowns->DifficultyID) }].Cooldowns = cooldowns;

    for (SpellEmpowerStageEntry const* empowerStage : sSpellEmpowerStageStore)
    {
        if (SpellEmpowerEntry const* empower = sSpellEmpowerStore.LookupEntry(empowerStage->SpellEmpowerID))
        {
            std::vector<SpellEmpowerStageEntry const*>& empowerStages = loadData[{empower->SpellID, DIFFICULTY_NONE}].EmpowerStages;

            auto where = std::ranges::lower_bound(empowerStages, empowerStage->Stage, std::ranges::less(), &SpellEmpowerStageEntry::Stage);

            empowerStages.insert(where, empowerStage);
        }
    }

    for (SpellEquippedItemsEntry const* equippedItems : sSpellEquippedItemsStore)
        loadData[{ equippedItems->SpellID, DIFFICULTY_NONE }].EquippedItems = equippedItems;

    for (SpellInterruptsEntry const* interrupts : sSpellInterruptsStore)
        loadData[{ interrupts->SpellID, Difficulty(interrupts->DifficultyID) }].Interrupts = interrupts;

    for (SpellLabelEntry const* label : sSpellLabelStore)
        loadData[{ label->SpellID, DIFFICULTY_NONE }].Labels.push_back(label);

    for (SpellLevelsEntry const* levels : sSpellLevelsStore)
        loadData[{ levels->SpellID, Difficulty(levels->DifficultyID) }].Levels = levels;

    for (SpellMiscEntry const* misc : sSpellMiscStore)
        loadData[{ misc->SpellID, Difficulty(misc->DifficultyID) }].Misc = misc;

    for (SpellPowerEntry const* power : sSpellPowerStore)
    {
        Difficulty difficulty = DIFFICULTY_NONE;
        uint8 index = power->OrderIndex;
        if (SpellPowerDifficultyEntry const* powerDifficulty = sSpellPowerDifficultyStore.LookupEntry(power->ID))
        {
            difficulty = Difficulty(powerDifficulty->DifficultyID);
            index = powerDifficulty->OrderIndex;
        }

        loadData[{ power->SpellID, difficulty }].Powers[index] = power;
    }

    for (SpellReagentsEntry const* reagents : sSpellReagentsStore)
        loadData[{ reagents->SpellID, DIFFICULTY_NONE }].Reagents = reagents;

    for (SpellReagentsCurrencyEntry const* reagentsCurrency : sSpellReagentsCurrencyStore)
        loadData[{ reagentsCurrency->SpellID, DIFFICULTY_NONE }].ReagentsCurrency.push_back(reagentsCurrency);

    for (SpellScalingEntry const* scaling : sSpellScalingStore)
        loadData[{ scaling->SpellID, DIFFICULTY_NONE }].Scaling = scaling;

    for (SpellShapeshiftEntry const* shapeshift : sSpellShapeshiftStore)
        loadData[{ shapeshift->SpellID, DIFFICULTY_NONE }].Shapeshift = shapeshift;

    for (SpellTargetRestrictionsEntry const* targetRestrictions : sSpellTargetRestrictionsStore)
        loadData[{ targetRestrictions->SpellID, Difficulty(targetRestrictions->DifficultyID) }].TargetRestrictions = targetRestrictions;

    for (SpellTotemsEntry const* totems : sSpellTotemsStore)
        loadData[{ totems->SpellID, DIFFICULTY_NONE }].Totems = totems;

    for (SpellXSpellVisualEntry const* visual : sSpellXSpellVisualStore)
    {
        SpellVisualVector& visuals = loadData[{ visual->SpellID, Difficulty(visual->DifficultyID) }].Visuals;

        auto where = std::ranges::lower_bound(visuals, visual->CasterPlayerConditionID, std::ranges::greater(), &SpellXSpellVisualEntry::CasterPlayerConditionID);

        // sorted with unconditional visuals being last
        visuals.insert(where, visual);
    }

    for (auto& [key, data] : loadData)
    {
        SpellNameEntry const* spellNameEntry = sSpellNameStore.LookupEntry(key.first);
        if (!spellNameEntry)
            continue;

        // fill blanks
        if (DifficultyEntry const* difficultyEntry = sDifficultyStore.LookupEntry(key.second))
        {
            do
            {
                if (SpellInfoLoadHelper const* fallbackData = Trinity::Containers::MapGetValuePtr(loadData, { key.first, Difficulty(difficultyEntry->FallbackDifficultyID) }))
                {
                    if (!data.AuraOptions)
                        data.AuraOptions = fallbackData->AuraOptions;

                    if (!data.AuraRestrictions)
                        data.AuraRestrictions = fallbackData->AuraRestrictions;

                    if (!data.CastingRequirements)
                        data.CastingRequirements = fallbackData->CastingRequirements;

                    if (!data.Categories)
                        data.Categories = fallbackData->Categories;

                    if (!data.ClassOptions)
                        data.ClassOptions = fallbackData->ClassOptions;

                    if (!data.Cooldowns)
                        data.Cooldowns = fallbackData->Cooldowns;

                    for (std::size_t i = 0; i < data.Effects.size(); ++i)
                        if (!data.Effects[i])
                            data.Effects[i] = fallbackData->Effects[i];

                    if (data.EmpowerStages.empty())
                        data.EmpowerStages = fallbackData->EmpowerStages;

                    if (!data.EquippedItems)
                        data.EquippedItems = fallbackData->EquippedItems;

                    if (!data.Interrupts)
                        data.Interrupts = fallbackData->Interrupts;

                    if (data.Labels.empty())
                        data.Labels = fallbackData->Labels;

                    if (!data.Levels)
                        data.Levels = fallbackData->Levels;

                    if (!data.Misc)
                        data.Misc = fallbackData->Misc;

                    for (std::size_t i = 0; i < fallbackData->Powers.size(); ++i)
                        if (!data.Powers[i])
                            data.Powers[i] = fallbackData->Powers[i];

                    if (!data.Reagents)
                        data.Reagents = fallbackData->Reagents;

                    if (data.ReagentsCurrency.empty())
                        data.ReagentsCurrency = fallbackData->ReagentsCurrency;

                    if (!data.Scaling)
                        data.Scaling = fallbackData->Scaling;

                    if (!data.Shapeshift)
                        data.Shapeshift = fallbackData->Shapeshift;

                    if (!data.TargetRestrictions)
                        data.TargetRestrictions = fallbackData->TargetRestrictions;

                    if (!data.Totems)
                        data.Totems = fallbackData->Totems;

                    // visuals fall back only to first difficulty that defines any visual
                    // they do not stack all difficulties in fallback chain
                    if (data.Visuals.empty())
                        data.Visuals = fallbackData->Visuals;
                }

                difficultyEntry = sDifficultyStore.LookupEntry(difficultyEntry->FallbackDifficultyID);
            } while (difficultyEntry);
        }

        mSpellInfoMap.emplace(spellNameEntry, key.second, data);
    }

    TC_LOG_INFO("server.loading", ">> Loaded SpellInfo store in {} ms", GetMSTimeDiffToNow(oldMSTime));
}

void SpellMgr::UnloadSpellInfoStore()
{
    mSpellInfoMap.clear();
    mServersideSpellNames.clear();
}

void SpellMgr::UnloadSpellInfoImplicitTargetConditionLists()
{
    for (SpellInfo const& spellInfo : mSpellInfoMap)
        const_cast<SpellInfo&>(spellInfo)._UnloadImplicitTargetConditionLists();
}

void SpellMgr::LoadSpellInfoServerside()
{
    uint32 oldMSTime = getMSTime();

    std::unordered_map<std::pair<uint32, Difficulty>, std::vector<SpellEffectEntry>> spellEffects;

    //                                                      0        1            2             3       4           5                6
    QueryResult effectsResult = WorldDatabase.Query("SELECT SpellID, EffectIndex, DifficultyID, Effect, EffectAura, EffectAmplitude, EffectAttributes, "
    //   7                 8                       9                     10                  11              12              13
        "EffectAuraPeriod, EffectBonusCoefficient, EffectChainAmplitude, EffectChainTargets, EffectItemType, EffectMechanic, EffectPointsPerResource, "
    //   14               15                        16                  17                      18             19           20
        "EffectPosFacing, EffectRealPointsPerLevel, EffectTriggerSpell, BonusCoefficientFromAP, PvpMultiplier, Coefficient, Variance, "
    //   21                   22                              23                24                25                26
        "ResourceCoefficient, GroupSizeBasePointsCoefficient, EffectBasePoints, EffectMiscValue1, EffectMiscValue2, EffectRadiusIndex1, "
    //   27                  28                     29                     30                     31                     32
        "EffectRadiusIndex2, EffectSpellClassMask1, EffectSpellClassMask2, EffectSpellClassMask3, EffectSpellClassMask4, ImplicitTarget1, "
    //   33
        "ImplicitTarget2 FROM serverside_spell_effect");
    if (effectsResult)
    {
        do
        {
            Field* fields = effectsResult->Fetch();
            uint32 spellId = fields[0].GetUInt32();
            Difficulty difficulty = Difficulty(fields[2].GetUInt32());
            SpellEffectEntry effect{ };
            effect.EffectIndex = fields[1].GetInt32();
            effect.Effect = fields[3].GetInt32();
            effect.EffectAura = fields[4].GetInt16();
            effect.EffectAmplitude = fields[5].GetFloat();
            effect.EffectAttributes = fields[6].GetInt32();
            effect.EffectAuraPeriod = fields[7].GetInt32();
            effect.EffectBonusCoefficient = fields[8].GetFloat();
            effect.EffectChainAmplitude = fields[9].GetFloat();
            effect.EffectChainTargets = fields[10].GetInt32();
            effect.EffectItemType = fields[11].GetInt32();
            effect.EffectMechanic = Mechanics(fields[12].GetInt32());
            effect.EffectPointsPerResource = fields[13].GetFloat();
            effect.EffectPosFacing = fields[14].GetFloat();
            effect.EffectRealPointsPerLevel = fields[15].GetFloat();
            effect.EffectTriggerSpell = fields[16].GetInt32();
            effect.BonusCoefficientFromAP = fields[17].GetFloat();
            effect.PvpMultiplier = fields[18].GetFloat();
            effect.Coefficient = fields[19].GetFloat();
            effect.Variance = fields[20].GetFloat();
            effect.ResourceCoefficient = fields[21].GetFloat();
            effect.GroupSizeBasePointsCoefficient = fields[22].GetFloat();
            effect.EffectBasePoints = fields[23].GetFloat();
            effect.EffectMiscValue[0] = fields[24].GetInt32();
            effect.EffectMiscValue[1] = fields[25].GetInt32();
            effect.EffectRadiusIndex[0] = fields[26].GetUInt32();
            effect.EffectRadiusIndex[1] = fields[27].GetUInt32();
            effect.EffectSpellClassMask = flag128(fields[28].GetInt32(), fields[29].GetInt32(), fields[30].GetInt32(), fields[31].GetInt32());
            effect.ImplicitTarget[0] = fields[32].GetInt16();
            effect.ImplicitTarget[1] = fields[33].GetInt16();

            auto existingSpellBounds = _GetSpellInfo(spellId);
            if (existingSpellBounds.begin() != existingSpellBounds.end())
            {
                TC_LOG_ERROR("sql.sql", "Serverside spell {} difficulty {} effext index {} references a regular spell loaded from file. Adding serverside effects to existing spells is not allowed.",
                    spellId, uint32(difficulty), effect.EffectIndex);
                continue;
            }

            if (difficulty != DIFFICULTY_NONE && !sDifficultyStore.HasRecord(difficulty))
            {
                TC_LOG_ERROR("sql.sql", "Serverside spell {} effect index {} references non-existing difficulty {}, skipped",
                    spellId, effect.EffectIndex, uint32(difficulty));
                continue;
            }

            if (effect.EffectIndex >= MAX_SPELL_EFFECTS)
            {
                TC_LOG_ERROR("sql.sql", "Serverside spell {} difficulty {} has more than {} effects, effect at index {} skipped",
                    spellId, uint32(difficulty), MAX_SPELL_EFFECTS, effect.EffectIndex);
                continue;
            }

            if (effect.Effect >= TOTAL_SPELL_EFFECTS)
            {
                TC_LOG_ERROR("sql.sql", "Serverside spell {} difficulty {} has invalid effect type {} at index {}, skipped",
                    spellId, uint32(difficulty), effect.Effect, effect.EffectIndex);
                continue;
            }

            if (effect.EffectAura >= int32(TOTAL_AURAS))
            {
                TC_LOG_ERROR("sql.sql", "Serverside spell {} difficulty {} has invalid aura type {} at index {}, skipped",
                    spellId, uint32(difficulty), effect.EffectAura, effect.EffectIndex);
                continue;
            }

            if (effect.ImplicitTarget[0] >= TOTAL_SPELL_TARGETS)
            {
                TC_LOG_ERROR("sql.sql", "Serverside spell {} difficulty {} has invalid targetA type {} at index {}, skipped",
                    spellId, uint32(difficulty), effect.ImplicitTarget[0], effect.EffectIndex);
                continue;
            }

            if (effect.ImplicitTarget[1] >= TOTAL_SPELL_TARGETS)
            {
                TC_LOG_ERROR("sql.sql", "Serverside spell {} difficulty {} has invalid targetB type {} at index {}, skipped",
                    spellId, uint32(difficulty), effect.ImplicitTarget[1], effect.EffectIndex);
                continue;
            }

            if (effect.EffectRadiusIndex[0] && !sSpellRadiusStore.HasRecord(effect.EffectRadiusIndex[0]))
            {
                TC_LOG_ERROR("sql.sql", "Serverside spell {} difficulty {} has invalid radius id {} at index {}, set to 0",
                    spellId, uint32(difficulty), effect.EffectRadiusIndex[0], effect.EffectIndex);
            }

            if (effect.EffectRadiusIndex[1] && !sSpellRadiusStore.HasRecord(effect.EffectRadiusIndex[1]))
            {
                TC_LOG_ERROR("sql.sql", "Serverside spell {} difficulty {} has invalid max radius id {} at index {}, set to 0",
                    spellId, uint32(difficulty), effect.EffectRadiusIndex[1], effect.EffectIndex);
            }

            spellEffects[{ spellId, difficulty }].push_back(std::move(effect));

        } while (effectsResult->NextRow());
    }

    //                                                     0   1             2           3       4         5           6             7              8
    QueryResult spellsResult = WorldDatabase.Query("SELECT Id, DifficultyID, CategoryId, Dispel, Mechanic, Attributes, AttributesEx, AttributesEx2, AttributesEx3, "
    //   9              10             11             12             13             14             15              16              17              18
        "AttributesEx4, AttributesEx5, AttributesEx6, AttributesEx7, AttributesEx8, AttributesEx9, AttributesEx10, AttributesEx11, AttributesEx12, AttributesEx13, "
    //   19              20       21          22       23                  24                  25                 26               27
        "AttributesEx14, Stances, StancesNot, Targets, TargetCreatureType, RequiresSpellFocus, FacingCasterFlags, CasterAuraState, TargetAuraState, "
    //   28                      29                      30               31               32                      33
        "ExcludeCasterAuraState, ExcludeTargetAuraState, CasterAuraSpell, TargetAuraSpell, ExcludeCasterAuraSpell, ExcludeTargetAuraSpell, "
    //   34              35              36                     37                     38
        "CasterAuraType, TargetAuraType, ExcludeCasterAuraType, ExcludeTargetAuraType, CastingTimeIndex, "
    //   39            40                    41                     42                 43              44                   45
        "RecoveryTime, CategoryRecoveryTime, StartRecoveryCategory, StartRecoveryTime, InterruptFlags, AuraInterruptFlags1, AuraInterruptFlags2, "
    //   46                      47                      48         49          50          51           52            53           54        55         56
        "ChannelInterruptFlags1, ChannelInterruptFlags2, ProcFlags, ProcFlags2, ProcChance, ProcCharges, ProcCooldown, ProcBasePPM, MaxLevel, BaseLevel, SpellLevel, "
    //   57             58          59     60           61           62                 63                        64                             65
        "DurationIndex, RangeIndex, Speed, LaunchDelay, StackAmount, EquippedItemClass, EquippedItemSubClassMask, EquippedItemInventoryTypeMask, ContentTuningId, "
    //   66         67         68         69              70                  71               72                 73                 74                 75
        "SpellName, ConeAngle, ConeWidth, MaxTargetLevel, MaxAffectedTargets, SpellFamilyName, SpellFamilyFlags1, SpellFamilyFlags2, SpellFamilyFlags3, SpellFamilyFlags4, "
    //   76        77              78           79          80
        "DmgClass, PreventionType, AreaGroupId, SchoolMask, ChargeCategoryId FROM serverside_spell");
    if (spellsResult)
    {
        mServersideSpellNames.reserve(spellsResult->GetRowCount());

        do
        {
            Field* fields = spellsResult->Fetch();
            uint32 spellId = fields[0].GetUInt32();
            Difficulty difficulty = Difficulty(fields[1].GetUInt32());
            if (sSpellNameStore.HasRecord(spellId))
            {
                TC_LOG_ERROR("sql.sql", "Serverside spell {} difficulty {} is already loaded from file. Overriding existing spells is not allowed.",
                    spellId, uint32(difficulty));
                continue;
            }

            mServersideSpellNames.emplace_back(spellId, fields[66].GetString());

            SpellInfo& spellInfo = const_cast<SpellInfo&>(*mSpellInfoMap.emplace(&mServersideSpellNames.back().Name, difficulty, spellEffects[{ spellId, difficulty }]).first);
            spellInfo.CategoryId = fields[2].GetUInt32();
            spellInfo.Dispel = fields[3].GetUInt32();
            spellInfo.Mechanic = fields[4].GetUInt32();
            spellInfo.Attributes = fields[5].GetUInt32();
            spellInfo.AttributesEx = fields[6].GetUInt32();
            spellInfo.AttributesEx2 = fields[7].GetUInt32();
            spellInfo.AttributesEx3 = fields[8].GetUInt32();
            spellInfo.AttributesEx4 = fields[9].GetUInt32();
            spellInfo.AttributesEx5 = fields[10].GetUInt32();
            spellInfo.AttributesEx6 = fields[11].GetUInt32();
            spellInfo.AttributesEx7 = fields[12].GetUInt32();
            spellInfo.AttributesEx8 = fields[13].GetUInt32();
            spellInfo.AttributesEx9 = fields[14].GetUInt32();
            spellInfo.AttributesEx10 = fields[15].GetUInt32();
            spellInfo.AttributesEx11 = fields[16].GetUInt32();
            spellInfo.AttributesEx12 = fields[17].GetUInt32();
            spellInfo.AttributesEx13 = fields[18].GetUInt32();
            spellInfo.AttributesEx14 = fields[19].GetUInt32();
            spellInfo.Stances = fields[20].GetUInt64();
            spellInfo.StancesNot = fields[21].GetUInt64();
            spellInfo.Targets = fields[22].GetUInt32();
            spellInfo.TargetCreatureType = fields[23].GetUInt32();
            spellInfo.RequiresSpellFocus = fields[24].GetUInt32();
            spellInfo.FacingCasterFlags = fields[25].GetUInt32();
            spellInfo.CasterAuraState = fields[26].GetUInt32();
            spellInfo.TargetAuraState = fields[27].GetUInt32();
            spellInfo.ExcludeCasterAuraState = fields[28].GetUInt32();
            spellInfo.ExcludeTargetAuraState = fields[29].GetUInt32();
            spellInfo.CasterAuraSpell = fields[30].GetUInt32();
            spellInfo.TargetAuraSpell = fields[31].GetUInt32();
            spellInfo.ExcludeCasterAuraSpell = fields[32].GetUInt32();
            spellInfo.ExcludeTargetAuraSpell = fields[33].GetUInt32();
            spellInfo.CasterAuraType = AuraType(fields[34].GetInt32());
            spellInfo.TargetAuraType = AuraType(fields[35].GetInt32());
            spellInfo.ExcludeCasterAuraType = AuraType(fields[36].GetInt32());
            spellInfo.ExcludeTargetAuraType = AuraType(fields[37].GetInt32());
            spellInfo.CastTimeEntry = sSpellCastTimesStore.LookupEntry(fields[38].GetUInt32());
            spellInfo.RecoveryTime = fields[39].GetUInt32();
            spellInfo.CategoryRecoveryTime = fields[40].GetUInt32();
            spellInfo.StartRecoveryCategory = fields[41].GetUInt32();
            spellInfo.StartRecoveryTime = fields[42].GetUInt32();
            spellInfo.InterruptFlags = SpellInterruptFlags(fields[43].GetUInt32());
            spellInfo.AuraInterruptFlags = SpellAuraInterruptFlags(fields[44].GetUInt32());
            spellInfo.AuraInterruptFlags2 = SpellAuraInterruptFlags2(fields[45].GetUInt32());
            spellInfo.ChannelInterruptFlags = SpellAuraInterruptFlags(fields[46].GetUInt32());
            spellInfo.ChannelInterruptFlags2 = SpellAuraInterruptFlags2(fields[47].GetUInt32());
            spellInfo.ProcFlags[0] = fields[48].GetUInt32();
            spellInfo.ProcFlags[1] = fields[49].GetUInt32();
            spellInfo.ProcChance = fields[50].GetUInt32();
            spellInfo.ProcCharges = fields[51].GetUInt32();
            spellInfo.ProcCooldown = fields[52].GetUInt32();
            spellInfo.ProcBasePPM = fields[53].GetFloat();
            spellInfo.MaxLevel = fields[54].GetUInt32();
            spellInfo.BaseLevel = fields[55].GetUInt32();
            spellInfo.SpellLevel = fields[56].GetUInt32();
            spellInfo.DurationEntry = sSpellDurationStore.LookupEntry(fields[57].GetUInt32());
            spellInfo.RangeEntry = sSpellRangeStore.LookupEntry(fields[58].GetUInt32());
            spellInfo.Speed = fields[59].GetFloat();
            spellInfo.LaunchDelay = fields[60].GetFloat();
            spellInfo.StackAmount = fields[61].GetUInt32();
            spellInfo.EquippedItemClass = fields[62].GetInt32();
            spellInfo.EquippedItemSubClassMask = fields[63].GetInt32();
            spellInfo.EquippedItemInventoryTypeMask = fields[64].GetInt32();
            spellInfo.ContentTuningId = fields[65].GetUInt32();
            spellInfo.ConeAngle = fields[67].GetFloat();
            spellInfo.Width = fields[68].GetFloat();
            spellInfo.MaxTargetLevel = fields[69].GetUInt32();
            spellInfo.MaxAffectedTargets = fields[70].GetUInt32();
            spellInfo.SpellFamilyName = fields[71].GetUInt32();
            spellInfo.SpellFamilyFlags = flag128(fields[72].GetUInt32(), fields[73].GetUInt32(), fields[74].GetUInt32(), fields[75].GetUInt32());
            spellInfo.DmgClass = fields[76].GetUInt32();
            spellInfo.PreventionType = fields[77].GetUInt32();
            spellInfo.RequiredAreasID = fields[78].GetInt32();
            spellInfo.SchoolMask = fields[79].GetUInt32();
            spellInfo.ChargeCategoryId = fields[80].GetUInt32();

        } while (spellsResult->NextRow());
    }

    TC_LOG_INFO("server.loading", ">> Loaded {} serverside spells {} ms", mServersideSpellNames.size(), GetMSTimeDiffToNow(oldMSTime));
}

void SpellMgr::LoadSpellInfoCustomAttributes()
{
    uint32 oldMSTime = getMSTime();
    uint32 oldMSTime2 = oldMSTime;

    QueryResult result = WorldDatabase.Query("SELECT entry, attributes FROM spell_custom_attr");

    if (!result)
        TC_LOG_INFO("server.loading", ">> Loaded 0 spell custom attributes from DB. DB table `spell_custom_attr` is empty.");
    else
    {
        uint32 count = 0;
        do
        {
            Field* fields = result->Fetch();

            uint32 spellId = fields[0].GetUInt32();
            uint32 attributes = fields[1].GetUInt32();

            auto spells = _GetSpellInfo(spellId);
            if (spells.begin() == spells.end())
            {
                TC_LOG_ERROR("sql.sql", "Table `spell_custom_attr` has wrong spell (entry: {}), ignored.", spellId);
                continue;
            }

            for (SpellInfo const& spellInfo : spells)
            {
                if (attributes & SPELL_ATTR0_CU_SHARE_DAMAGE)
                {
                    if (!spellInfo.HasEffect(SPELL_EFFECT_SCHOOL_DAMAGE))
                    {
                        TC_LOG_ERROR("sql.sql", "Spell {} listed in table `spell_custom_attr` with SPELL_ATTR0_CU_SHARE_DAMAGE has no SPELL_EFFECT_SCHOOL_DAMAGE, ignored.", spellId);
                        continue;
                    }
                }

                const_cast<SpellInfo&>(spellInfo).AttributesCu |= attributes;
            }
            ++count;
        } while (result->NextRow());

        TC_LOG_INFO("server.loading", ">> Loaded {} spell custom attributes from DB in {} ms", count, GetMSTimeDiffToNow(oldMSTime2));
    }

    std::set<uint32> talentSpells;
    for (uint32 i = 0; i < sTalentStore.GetNumRows(); ++i)
        if (TalentEntry const* talentInfo = sTalentStore.LookupEntry(i))
            talentSpells.insert(talentInfo->SpellID);

    for (SpellInfo const& spellInfo : mSpellInfoMap)
    {
        SpellInfo* spellInfoMutable = const_cast<SpellInfo*>(&spellInfo);
        for (SpellEffectInfo const& spellEffectInfo : spellInfoMutable->GetEffects())
        {
            // all bleed effects and spells ignore armor
            if (spellInfo.GetEffectMechanicMask(spellEffectInfo.EffectIndex) & (UI64LIT(1) << MECHANIC_BLEED))
                spellInfoMutable->AttributesCu |= SPELL_ATTR0_CU_IGNORE_ARMOR;

            switch (spellEffectInfo.ApplyAuraName)
            {
                case SPELL_AURA_MOD_POSSESS:
                case SPELL_AURA_MOD_CONFUSE:
                case SPELL_AURA_MOD_CHARM:
                case SPELL_AURA_AOE_CHARM:
                case SPELL_AURA_MOD_FEAR:
                case SPELL_AURA_MOD_STUN:
                    spellInfoMutable->AttributesCu |= SPELL_ATTR0_CU_AURA_CC;
                    break;
                default:
                    break;
            }

            switch (spellEffectInfo.ApplyAuraName)
            {
                case SPELL_AURA_OPEN_STABLE:    // No point in saving this, since the stable dialog can't be open on aura load anyway.
                // Auras that require both caster & target to be in world cannot be saved
                case SPELL_AURA_CONTROL_VEHICLE:
                case SPELL_AURA_BIND_SIGHT:
                case SPELL_AURA_MOD_POSSESS:
                case SPELL_AURA_MOD_POSSESS_PET:
                case SPELL_AURA_MOD_CHARM:
                case SPELL_AURA_AOE_CHARM:
                // Controlled by Battleground
                case SPELL_AURA_BATTLEGROUND_PLAYER_POSITION:
                case SPELL_AURA_BATTLEGROUND_PLAYER_POSITION_FACTIONAL:
                    spellInfoMutable->AttributesCu |= SPELL_ATTR0_CU_AURA_CANNOT_BE_SAVED;
                    break;
                default:
                    break;
            }

            switch (spellEffectInfo.Effect)
            {
                case SPELL_EFFECT_SCHOOL_DAMAGE:
                case SPELL_EFFECT_HEALTH_LEECH:
                case SPELL_EFFECT_HEAL:
                case SPELL_EFFECT_WEAPON_DAMAGE_NOSCHOOL:
                case SPELL_EFFECT_WEAPON_PERCENT_DAMAGE:
                case SPELL_EFFECT_WEAPON_DAMAGE:
                case SPELL_EFFECT_POWER_BURN:
                case SPELL_EFFECT_HEAL_MECHANICAL:
                case SPELL_EFFECT_NORMALIZED_WEAPON_DMG:
                case SPELL_EFFECT_HEAL_PCT:
                case SPELL_EFFECT_DAMAGE_FROM_MAX_HEALTH_PCT:
                    spellInfoMutable->AttributesCu |= SPELL_ATTR0_CU_CAN_CRIT;
                    break;
                default:
                    break;
            }

            switch (spellEffectInfo.Effect)
            {
                case SPELL_EFFECT_SCHOOL_DAMAGE:
                case SPELL_EFFECT_WEAPON_DAMAGE:
                case SPELL_EFFECT_WEAPON_DAMAGE_NOSCHOOL:
                case SPELL_EFFECT_NORMALIZED_WEAPON_DMG:
                case SPELL_EFFECT_WEAPON_PERCENT_DAMAGE:
                case SPELL_EFFECT_HEAL:
                    spellInfoMutable->AttributesCu |= SPELL_ATTR0_CU_DIRECT_DAMAGE;
                    break;
                case SPELL_EFFECT_POWER_DRAIN:
                case SPELL_EFFECT_POWER_BURN:
                case SPELL_EFFECT_HEAL_MAX_HEALTH:
                case SPELL_EFFECT_HEALTH_LEECH:
                case SPELL_EFFECT_HEAL_PCT:
                case SPELL_EFFECT_ENERGIZE_PCT:
                case SPELL_EFFECT_ENERGIZE:
                case SPELL_EFFECT_HEAL_MECHANICAL:
                    spellInfoMutable->AttributesCu |= SPELL_ATTR0_CU_NO_INITIAL_THREAT;
                    break;
                case SPELL_EFFECT_CHARGE:
                case SPELL_EFFECT_CHARGE_DEST:
                case SPELL_EFFECT_JUMP:
                case SPELL_EFFECT_JUMP_DEST:
                case SPELL_EFFECT_LEAP_BACK:
                    spellInfoMutable->AttributesCu |= SPELL_ATTR0_CU_CHARGE;
                    break;
                case SPELL_EFFECT_PICKPOCKET:
                    spellInfoMutable->AttributesCu |= SPELL_ATTR0_CU_PICKPOCKET;
                    break;
                case SPELL_EFFECT_ENCHANT_ITEM:
                case SPELL_EFFECT_ENCHANT_ITEM_TEMPORARY:
                case SPELL_EFFECT_ENCHANT_ITEM_PRISMATIC:
                case SPELL_EFFECT_ENCHANT_HELD_ITEM:
                {
                    // only enchanting profession enchantments procs can stack
                    if (IsPartOfSkillLine(SKILL_ENCHANTING, spellInfo.Id))
                    {
                        uint32 enchantId = spellEffectInfo.MiscValue;
                        SpellItemEnchantmentEntry const* enchant = sSpellItemEnchantmentStore.LookupEntry(enchantId);
                        if (!enchant)
                            break;

                        for (uint8 s = 0; s < MAX_ITEM_ENCHANTMENT_EFFECTS; ++s)
                        {
                            if (enchant->Effect[s] != ITEM_ENCHANTMENT_TYPE_COMBAT_SPELL)
                                continue;

                            for (SpellInfo const& procInfo : _GetSpellInfo(enchant->EffectArg[s]))
                            {
                                // if proced directly from enchantment, not via proc aura
                                // NOTE: Enchant Weapon - Blade Ward also has proc aura spell and is proced directly
                                // however its not expected to stack so this check is good
                                if (procInfo.HasAura(SPELL_AURA_PROC_TRIGGER_SPELL))
                                    continue;

                                const_cast<SpellInfo&>(procInfo).AttributesCu |= SPELL_ATTR0_CU_ENCHANT_PROC;
                            }
                        }
                    }
                    break;
                }
                default:
                    break;
            }
        }

        // spells ignoring hit result should not be binary
        if (!spellInfoMutable->HasAttribute(SPELL_ATTR3_ALWAYS_HIT))
        {
            bool setFlag = false;
            for (SpellEffectInfo const& spellEffectInfo : spellInfoMutable->GetEffects())
            {
                if (spellEffectInfo.IsEffect())
                {
                    switch (spellEffectInfo.Effect)
                    {
                        case SPELL_EFFECT_SCHOOL_DAMAGE:
                        case SPELL_EFFECT_WEAPON_DAMAGE:
                        case SPELL_EFFECT_WEAPON_DAMAGE_NOSCHOOL:
                        case SPELL_EFFECT_NORMALIZED_WEAPON_DMG:
                        case SPELL_EFFECT_WEAPON_PERCENT_DAMAGE:
                        case SPELL_EFFECT_TRIGGER_SPELL:
                        case SPELL_EFFECT_TRIGGER_SPELL_WITH_VALUE:
                            break;
                        case SPELL_EFFECT_PERSISTENT_AREA_AURA:
                        case SPELL_EFFECT_APPLY_AURA:
                        case SPELL_EFFECT_APPLY_AREA_AURA_PARTY:
                        case SPELL_EFFECT_APPLY_AREA_AURA_RAID:
                        case SPELL_EFFECT_APPLY_AREA_AURA_FRIEND:
                        case SPELL_EFFECT_APPLY_AREA_AURA_ENEMY:
                        case SPELL_EFFECT_APPLY_AREA_AURA_PET:
                        case SPELL_EFFECT_APPLY_AREA_AURA_OWNER:
                        case SPELL_EFFECT_APPLY_AURA_ON_PET:
                        case SPELL_EFFECT_APPLY_AREA_AURA_SUMMONS:
                        case SPELL_EFFECT_APPLY_AREA_AURA_PARTY_NONRANDOM:
                            if (spellEffectInfo.ApplyAuraName == SPELL_AURA_PERIODIC_DAMAGE ||
                                spellEffectInfo.ApplyAuraName == SPELL_AURA_PERIODIC_DAMAGE_PERCENT ||
                                spellEffectInfo.ApplyAuraName == SPELL_AURA_DUMMY ||
                                spellEffectInfo.ApplyAuraName == SPELL_AURA_PERIODIC_LEECH ||
                                spellEffectInfo.ApplyAuraName == SPELL_AURA_PERIODIC_HEALTH_FUNNEL ||
                                spellEffectInfo.ApplyAuraName == SPELL_AURA_PERIODIC_DUMMY)
                                break;
                            [[fallthrough]];
                        default:
                        {
                            // No value and not interrupt cast or crowd control without SPELL_ATTR0_UNAFFECTED_BY_INVULNERABILITY flag
                            if (!spellEffectInfo.CalcValue() && !((spellEffectInfo.Effect == SPELL_EFFECT_INTERRUPT_CAST || spellInfoMutable->HasAttribute(SPELL_ATTR0_CU_AURA_CC)) && !spellInfoMutable->HasAttribute(SPELL_ATTR0_NO_IMMUNITIES)))
                                break;

                            // Sindragosa Frost Breath
                            if (spellInfoMutable->Id == 69649 || spellInfoMutable->Id == 71056 || spellInfoMutable->Id == 71057 || spellInfoMutable->Id == 71058 || spellInfoMutable->Id == 73061 || spellInfoMutable->Id == 73062 || spellInfoMutable->Id == 73063 || spellInfoMutable->Id == 73064)
                                break;

                            // Frostbolt
                            if (spellInfoMutable->SpellFamilyName == SPELLFAMILY_MAGE && (spellInfoMutable->SpellFamilyFlags[0] & 0x20))
                                break;

                            // Frost Fever
                            if (spellInfoMutable->Id == 55095)
                                break;

                            // Haunt
                            if (spellInfoMutable->SpellFamilyName == SPELLFAMILY_WARLOCK && (spellInfoMutable->SpellFamilyFlags[1] & 0x40000))
                                break;

                            setFlag = true;
                            break;
                        }
                    }

                    if (setFlag)
                    {
                        spellInfoMutable->AttributesCu |= SPELL_ATTR0_CU_BINARY_SPELL;
                        break;
                    }
                }
            }
        }

        // Remove normal school mask to properly calculate damage
        if ((spellInfoMutable->SchoolMask & SPELL_SCHOOL_MASK_NORMAL) && (spellInfoMutable->SchoolMask & SPELL_SCHOOL_MASK_MAGIC))
        {
            spellInfoMutable->SchoolMask &= ~SPELL_SCHOOL_MASK_NORMAL;
            spellInfoMutable->AttributesCu |= SPELL_ATTR0_CU_SCHOOLMASK_NORMAL_WITH_MAGIC;
        }

        spellInfoMutable->_InitializeSpellPositivity();

        if (talentSpells.count(spellInfoMutable->Id))
            spellInfoMutable->AttributesCu |= SPELL_ATTR0_CU_IS_TALENT;

        if (G3D::fuzzyNe(spellInfoMutable->Width, 0.0f))
            spellInfoMutable->AttributesCu |= SPELL_ATTR0_CU_CONE_LINE;

        switch (spellInfoMutable->SpellFamilyName)
        {
        case SPELLFAMILY_WARRIOR:
            // Shout / Piercing Howl
            if (spellInfoMutable->SpellFamilyFlags[0] & 0x20000/* || spellInfo->SpellFamilyFlags[1] & 0x20*/)
                spellInfoMutable->AttributesCu |= SPELL_ATTR0_CU_AURA_CC;
            break;
        case SPELLFAMILY_DRUID:
            // Roar
            if (spellInfoMutable->SpellFamilyFlags[0] & 0x8)
                spellInfoMutable->AttributesCu |= SPELL_ATTR0_CU_AURA_CC;
            break;
        case SPELLFAMILY_GENERIC:
            // Stoneclaw Totem effect
            if (spellInfoMutable->Id == 5729)
                spellInfoMutable->AttributesCu |= SPELL_ATTR0_CU_AURA_CC;
            break;
        default:
            break;
        }

        spellInfoMutable->_InitializeExplicitTargetMask();

        if (spellInfoMutable->Speed > 0.0f)
        {
            auto visualNeedsAmmo = [](SpellXSpellVisualEntry const* spellXspellVisual)
            {
                SpellVisualEntry const* spellVisual = sSpellVisualStore.LookupEntry(spellXspellVisual->SpellVisualID);
                if (!spellVisual)
                    return false;

                std::vector<SpellVisualMissileEntry const*> const* spellVisualMissiles = sDB2Manager.GetSpellVisualMissiles(spellVisual->SpellVisualMissileSetID);
                if (!spellVisualMissiles)
                    return false;

                for (SpellVisualMissileEntry const* spellVisualMissile : *spellVisualMissiles)
                {
                    SpellVisualEffectNameEntry const* spellVisualEffectName = sSpellVisualEffectNameStore.LookupEntry(spellVisualMissile->SpellVisualEffectNameID);
                    if (!spellVisualEffectName)
                        continue;

                    SpellVisualEffectNameType type = SpellVisualEffectNameType(spellVisualEffectName->Type);
                    if (type == SpellVisualEffectNameType::UnitAmmoBasic || type == SpellVisualEffectNameType::UnitAmmoPreferred)
                        return true;
                }

                return false;
            };

            for (SpellXSpellVisualEntry const* spellXspellVisual : spellInfoMutable->_visuals)
            {
                if (visualNeedsAmmo(spellXspellVisual))
                {
                    spellInfoMutable->AttributesCu |= SPELL_ATTR0_CU_NEEDS_AMMO_DATA;
                    break;
                }
            }
        }

        // Saving to DB happens before removing from world - skip saving these auras
        if (spellInfoMutable->HasAuraInterruptFlag(SpellAuraInterruptFlags::LeaveWorld))
            spellInfoMutable->AttributesCu |= SPELL_ATTR0_CU_AURA_CANNOT_BE_SAVED;
    }

    // addition for binary spells, omit spells triggering other spells
    for (SpellInfo const& spellInfo : mSpellInfoMap)
    {
        SpellInfo* spellInfoMutable = const_cast<SpellInfo*>(&spellInfo);
        if (!spellInfoMutable->HasAttribute(SPELL_ATTR0_CU_BINARY_SPELL))
        {
            bool allNonBinary = true;
            bool overrideAttr = false;
            for (SpellEffectInfo const& spellEffectInfo : spellInfoMutable->GetEffects())
            {
                if (spellEffectInfo.IsAura() && spellEffectInfo.TriggerSpell)
                {
                    switch (spellEffectInfo.ApplyAuraName)
                    {
                        case SPELL_AURA_PERIODIC_TRIGGER_SPELL:
                        case SPELL_AURA_PERIODIC_TRIGGER_SPELL_FROM_CLIENT:
                        case SPELL_AURA_PERIODIC_TRIGGER_SPELL_WITH_VALUE:
                            if (SpellInfo const* triggerSpell = sSpellMgr->GetSpellInfo(spellEffectInfo.TriggerSpell, DIFFICULTY_NONE))
                            {
                                overrideAttr = true;
                                if (triggerSpell->HasAttribute(SPELL_ATTR0_CU_BINARY_SPELL))
                                    allNonBinary = false;
                            }
                            break;
                        default:
                            break;
                    }
                }
            }

            if (overrideAttr && allNonBinary)
                spellInfoMutable->AttributesCu &= ~SPELL_ATTR0_CU_BINARY_SPELL;
        }

        // remove attribute from spells that can't crit
        if (spellInfo.HasAttribute(SPELL_ATTR0_CU_CAN_CRIT))
            if (spellInfo.HasAttribute(SPELL_ATTR2_CANT_CRIT))
                spellInfoMutable->AttributesCu &= ~SPELL_ATTR0_CU_CAN_CRIT;

    }

    // add custom attribute to liquid auras
    for (LiquidTypeEntry const* liquid : sLiquidTypeStore)
    {
        if (liquid->SpellID)
            for (SpellInfo const& spellInfo : _GetSpellInfo(liquid->SpellID))
                const_cast<SpellInfo&>(spellInfo).AttributesCu |= SPELL_ATTR0_CU_AURA_CANNOT_BE_SAVED;
    }

    TC_LOG_INFO("server.loading", ">> Loaded SpellInfo custom attributes in {} ms", GetMSTimeDiffToNow(oldMSTime));
}

inline void ApplySpellFix(std::initializer_list<uint32> spellIds, void(*fix)(SpellInfo*))
{
    for (uint32 spellId : spellIds)
    {
        auto range = _GetSpellInfo(spellId);
        if (range.begin() == range.end())
        {
            TC_LOG_ERROR("server.loading", "Spell info correction specified for non-existing spell {}", spellId);
            continue;
        }

        for (SpellInfo const& spellInfo : range)
            fix(&const_cast<SpellInfo&>(spellInfo));
    }
}

inline void ApplySpellEffectFix(SpellInfo* spellInfo, SpellEffIndex effectIndex, void(*fix)(SpellEffectInfo*))
{
    if (spellInfo->GetEffects().size() <= effectIndex)
    {
        TC_LOG_ERROR("server.loading", "Spell effect info correction specified for non-existing effect {} of spell {}", uint32(effectIndex), spellInfo->Id);
        return;
    }

    fix(const_cast<SpellEffectInfo*>(&spellInfo->GetEffect(effectIndex)));
}

void SpellMgr::LoadSpellInfoCorrections()
{
    uint32 oldMSTime = getMSTime();

    // Some spells have no amplitude set
    {
        ApplySpellFix({
            6727,  // Poison Mushroom
            7331,  // Healing Aura (TEST) (Rank 1)
            /*
            30400, // Nether Beam - Perseverance
                Blizzlike to have it disabled? DBC says:
                "This is currently turned off to increase performance. Enable this to make it fire more frequently."
            */
            34589, // Dangerous Water
            52562, // Arthas Zombie Catcher
            57550, // Tirion Aggro
            65755
        }, [](SpellInfo* spellInfo)
        {
            ApplySpellEffectFix(spellInfo, EFFECT_0, [](SpellEffectInfo* spellEffectInfo)
            {
                spellEffectInfo->ApplyAuraPeriod = 1 * IN_MILLISECONDS;
            });
        });

        ApplySpellFix({
            24707, // Food
            26263, // Dim Sum
            29055  // Refreshing Red Apple
        }, [](SpellInfo* spellInfo)
        {
            ApplySpellEffectFix(spellInfo, EFFECT_1, [](SpellEffectInfo* spellEffectInfo)
            {
                spellEffectInfo->ApplyAuraPeriod = 1 * IN_MILLISECONDS;
            });
        });

        // Karazhan - Chess NPC AI, action timer
        ApplySpellFix({ 37504 }, [](SpellInfo* spellInfo)
        {
            ApplySpellEffectFix(spellInfo, EFFECT_1, [](SpellEffectInfo* spellEffectInfo)
            {
                spellEffectInfo->ApplyAuraPeriod = 5 * IN_MILLISECONDS;
            });
        });

        // Vomit
        ApplySpellFix({ 43327 }, [](SpellInfo* spellInfo)
        {
            ApplySpellEffectFix(spellInfo, EFFECT_1, [](SpellEffectInfo* spellEffectInfo)
            {
                spellEffectInfo->ApplyAuraPeriod = 1 * IN_MILLISECONDS;
            });
        });
    }

    // specific code for cases with no trigger spell provided in field
    {
        // Brood Affliction: Bronze
        ApplySpellFix({ 23170 }, [](SpellInfo* spellInfo)
        {
            ApplySpellEffectFix(spellInfo, EFFECT_0, [](SpellEffectInfo* spellEffectInfo)
            {
                spellEffectInfo->TriggerSpell = 23171;
            });
        });

        // Feed Captured Animal
        ApplySpellFix({ 29917 }, [](SpellInfo* spellInfo)
        {
            ApplySpellEffectFix(spellInfo, EFFECT_0, [](SpellEffectInfo* spellEffectInfo)
            {
                spellEffectInfo->TriggerSpell = 29916;
            });
        });

        // Remote Toy
        ApplySpellFix({ 37027 }, [](SpellInfo* spellInfo)
        {
            ApplySpellEffectFix(spellInfo, EFFECT_0, [](SpellEffectInfo* spellEffectInfo)
            {
                spellEffectInfo->TriggerSpell = 37029;
            });
        });

        // Eye of Grillok
        ApplySpellFix({ 38495 }, [](SpellInfo* spellInfo)
        {
            ApplySpellEffectFix(spellInfo, EFFECT_0, [](SpellEffectInfo* spellEffectInfo)
            {
                spellEffectInfo->TriggerSpell = 38530;
            });
        });

        // Tear of Azzinoth Summon Channel - it's not really supposed to do anything, and this only prevents the console spam
        ApplySpellFix({ 39857 }, [](SpellInfo* spellInfo)
        {
            ApplySpellEffectFix(spellInfo, EFFECT_0, [](SpellEffectInfo* spellEffectInfo)
            {
                spellEffectInfo->TriggerSpell = 39856;
            });
        });

        // Personalized Weather
        ApplySpellFix({ 46736 }, [](SpellInfo* spellInfo)
        {
            ApplySpellEffectFix(spellInfo, EFFECT_0, [](SpellEffectInfo* spellEffectInfo)
            {
                spellEffectInfo->TriggerSpell = 46737;
                spellEffectInfo->ApplyAuraName = SPELL_AURA_PERIODIC_TRIGGER_SPELL;
            });
        });
    }

    ApplySpellFix({
        63026, // Summon Aspirant Test NPC (HACK: Target shouldn't be changed)
        63137  // Summon Valiant Test (HACK: Target shouldn't be changed; summon position should be untied from spell destination)
    }, [](SpellInfo* spellInfo)
    {
        ApplySpellEffectFix(spellInfo, EFFECT_0, [](SpellEffectInfo* spellEffectInfo)
        {
            spellEffectInfo->TargetA = SpellImplicitTargetInfo(TARGET_DEST_DB);
        });
    });

    // Summon Skeletons
    ApplySpellFix({ 52611, 52612 }, [](SpellInfo* spellInfo)
    {
        ApplySpellEffectFix(spellInfo, EFFECT_0, [](SpellEffectInfo* spellEffectInfo)
        {
            spellEffectInfo->MiscValueB = 64;
        });
    });

    ApplySpellFix({
        40244, // Simon Game Visual
        40245, // Simon Game Visual
        40246, // Simon Game Visual
        40247, // Simon Game Visual
        42835  // Spout, remove damage effect, only anim is needed
    }, [](SpellInfo* spellInfo)
    {
        ApplySpellEffectFix(spellInfo, EFFECT_0, [](SpellEffectInfo* spellEffectInfo)
        {
            spellEffectInfo->Effect = SPELL_EFFECT_NONE;
        });
    });

    ApplySpellFix({
        63665, // Charge (Argent Tournament emote on riders)
        31298, // Sleep (needs target selection script)
        51904, // Summon Ghouls On Scarlet Crusade (this should use conditions table, script for this spell needs to be fixed)
        68933, // Wrath of Air Totem rank 2 (Aura)
        29200  // Purify Helboar Meat
    }, [](SpellInfo* spellInfo)
    {
        ApplySpellEffectFix(spellInfo, EFFECT_0, [](SpellEffectInfo* spellEffectInfo)
        {
            spellEffectInfo->TargetA = SpellImplicitTargetInfo(TARGET_UNIT_CASTER);
            spellEffectInfo->TargetB = SpellImplicitTargetInfo();
        });
    });

    ApplySpellFix({
        56690, // Thrust Spear
        60586, // Mighty Spear Thrust
        60776, // Claw Swipe
        60881, // Fatal Strike
        60864  // Jaws of Death
        }, [](SpellInfo* spellInfo)
    {
        spellInfo->AttributesEx4 |= SPELL_ATTR4_IGNORE_DAMAGE_TAKEN_MODIFIERS;
    });

    // Howl of Azgalor
    ApplySpellFix({ 31344 }, [](SpellInfo* spellInfo)
    {
        ApplySpellEffectFix(spellInfo, EFFECT_0, [](SpellEffectInfo* spellEffectInfo)
        {
            spellEffectInfo->TargetARadiusEntry = sSpellRadiusStore.LookupEntry(EFFECT_RADIUS_100_YARDS); // 100yards instead of 50000?!
        });
    });

    ApplySpellFix({
        42818, // Headless Horseman - Wisp Flight Port
        42821  // Headless Horseman - Wisp Flight Missile
    }, [](SpellInfo* spellInfo)
    {
        spellInfo->RangeEntry = sSpellRangeStore.LookupEntry(6); // 100 yards
    });

    // They Must Burn Bomb Aura (self)
    ApplySpellFix({ 36350 }, [](SpellInfo* spellInfo)
    {
        ApplySpellEffectFix(spellInfo, EFFECT_0, [](SpellEffectInfo* spellEffectInfo)
        {
            spellEffectInfo->TriggerSpell = 36325; // They Must Burn Bomb Drop (DND)
        });
    });

    ApplySpellFix({
        31347, // Doom
        36327, // Shoot Arcane Explosion Arrow
        39365, // Thundering Storm
        41071, // Raise Dead (HACK)
        42442, // Vengeance Landing Cannonfire
        42611, // Shoot
        44978, // Wild Magic
        45001, // Wild Magic
        45002, // Wild Magic
        45004, // Wild Magic
        45006, // Wild Magic
        45010, // Wild Magic
        45761, // Shoot Gun
        45863, // Cosmetic - Incinerate to Random Target
        48246, // Ball of Flame
        41635, // Prayer of Mending
        44869, // Spectral Blast
        45027, // Revitalize
        45976, // Muru Portal Channel
        52124, // Sky Darkener Assault
        52479, // Gift of the Harvester
        61588, // Blazing Harpoon
        55479, // Force Obedience
        28560, // Summon Blizzard (Sapphiron)
        53096, // Quetz'lun's Judgment
        70743, // AoD Special
        70614, // AoD Special - Vegard
        4020,  // Safirdrang's Chill
        52438, // Summon Skittering Swarmer (Force Cast)
        52449, // Summon Skittering Infector (Force Cast)
        53609, // Summon Anub'ar Assassin (Force Cast)
        53457, // Summon Impale Trigger (AoE)
        45907, // Torch Target Picker
        52953, // Torch
        58121, // Torch
        43109, // Throw Torch
        58552, // Return to Orgrimmar
        58533, // Return to Stormwind
        21855, // Challenge Flag
        38762, // Force of Neltharaku
        51122, // Fierce Lightning Stike
        71848, // Toxic Wasteling Find Target
        36146, // Chains of Naberius
        33711, // Murmur's Touch
        38794  // Murmur's Touch
    }, [](SpellInfo* spellInfo)
    {
        spellInfo->MaxAffectedTargets = 1;
    });

    ApplySpellFix({
        36384, // Skartax Purple Beam
        47731  // Critter
    }, [](SpellInfo* spellInfo)
    {
        spellInfo->MaxAffectedTargets = 2;
    });

    ApplySpellFix({
        28542, // Life Drain - Sapphiron
        29213, // Curse of the Plaguebringer - Noth
        29576, // Multi-Shot
        37790, // Spread Shot
        39992, // Needle Spine
        40816, // Saber Lash
        41303, // Soul Drain
        41376, // Spite
        45248, // Shadow Blades
        46771, // Flame Sear
        66588  // Flaming Spear
    }, [](SpellInfo* spellInfo)
    {
        spellInfo->MaxAffectedTargets = 3;
    });

    ApplySpellFix({
        38310, // Multi-Shot
        53385  // Divine Storm (Damage)
    }, [](SpellInfo* spellInfo)
    {
        spellInfo->MaxAffectedTargets = 4;
    });

    ApplySpellFix({
        42005, // Bloodboil
        38296, // Spitfire Totem
        37676, // Insidious Whisper
        46008, // Negative Energy
        45641, // Fire Bloom
        55665, // Life Drain - Sapphiron (H)
        28796, // Poison Bolt Volly - Faerlina
        37135  // Domination
    }, [](SpellInfo* spellInfo)
    {
        spellInfo->MaxAffectedTargets = 5;
    });

    ApplySpellFix({
        40827, // Sinful Beam
        40859, // Sinister Beam
        40860, // Vile Beam
        40861, // Wicked Beam
        54098, // Poison Bolt Volly - Faerlina (H)
        54835  // Curse of the Plaguebringer - Noth (H)
    }, [](SpellInfo* spellInfo)
    {
        spellInfo->MaxAffectedTargets = 10;
    });

    // Unholy Frenzy
    ApplySpellFix({ 50312 }, [](SpellInfo* spellInfo)
    {
        spellInfo->MaxAffectedTargets = 15;
    });

    // Fingers of Frost
    ApplySpellFix({ 44544 }, [](SpellInfo* spellInfo)
    {
        ApplySpellEffectFix(spellInfo, EFFECT_0, [](SpellEffectInfo* spellEffectInfo)
        {
            spellEffectInfo->SpellClassMask[0] |= 0x20000;
        });
    });

    ApplySpellFix({
        52212, // Death and Decay
        41485, // Deadly Poison - Black Temple
        41487  // Envenom - Black Temple
    }, [](SpellInfo* spellInfo)
    {
        spellInfo->AttributesEx6 |= SPELL_ATTR6_IGNORE_PHASE_SHIFT;
    });

    // Oscillation Field
    ApplySpellFix({ 37408 }, [](SpellInfo* spellInfo)
    {
        spellInfo->AttributesEx3 |= SPELL_ATTR3_DOT_STACKING_RULE;
    });

    // Crafty's Ultra-Advanced Proto-Typical Shortening Blaster
    ApplySpellFix({ 51912 }, [](SpellInfo* spellInfo)
    {
        ApplySpellEffectFix(spellInfo, EFFECT_0, [](SpellEffectInfo* spellEffectInfo)
        {
            spellEffectInfo->ApplyAuraPeriod = 3000;
        });
    });

    // Nether Portal - Perseverence
    ApplySpellFix({ 30421 }, [](SpellInfo* spellInfo)
    {
        ApplySpellEffectFix(spellInfo, EFFECT_2, [](SpellEffectInfo* spellEffectInfo)
        {
            spellEffectInfo->BasePoints += 30000;
        });
    });

    // Parasitic Shadowfiend Passive
    ApplySpellFix({ 41913 }, [](SpellInfo* spellInfo)
    {
        ApplySpellEffectFix(spellInfo, EFFECT_0, [](SpellEffectInfo* spellEffectInfo)
        {
            spellEffectInfo->ApplyAuraName = SPELL_AURA_DUMMY; // proc debuff, and summon infinite fiends
        });
    });

    ApplySpellFix({
        27892, // To Anchor 1
        27928, // To Anchor 1
        27935, // To Anchor 1
    }, [](SpellInfo* spellInfo)
    {
        ApplySpellEffectFix(spellInfo, EFFECT_0, [](SpellEffectInfo* spellEffectInfo)
        {
            spellEffectInfo->TargetARadiusEntry = sSpellRadiusStore.LookupEntry(EFFECT_RADIUS_10_YARDS);
        });
    });

    // Wrath of the Plaguebringer
    ApplySpellFix({ 29214, 54836 }, [](SpellInfo* spellInfo)
    {
        // target allys instead of enemies, target A is src_caster, spells with effect like that have ally target
        // this is the only known exception, probably just wrong data
        ApplySpellEffectFix(spellInfo, EFFECT_0, [](SpellEffectInfo* spellEffectInfo)
        {
            spellEffectInfo->TargetB = SpellImplicitTargetInfo(TARGET_UNIT_SRC_AREA_ALLY);
        });
        ApplySpellEffectFix(spellInfo, EFFECT_1, [](SpellEffectInfo* spellEffectInfo)
        {
            spellEffectInfo->TargetB = SpellImplicitTargetInfo(TARGET_UNIT_SRC_AREA_ALLY);
        });
    });

    // Earthbind Totem (instant pulse)
    ApplySpellFix({ 6474 }, [](SpellInfo* spellInfo)
    {
        spellInfo->AttributesEx5 |= SPELL_ATTR5_EXTRA_INITIAL_PERIOD;
    });

    ApplySpellFix({
        70728, // Exploit Weakness (needs target selection script)
        70840  // Devious Minds (needs target selection script)
    }, [](SpellInfo* spellInfo)
    {
        ApplySpellEffectFix(spellInfo, EFFECT_0, [](SpellEffectInfo* spellEffectInfo)
        {
            spellEffectInfo->TargetA = SpellImplicitTargetInfo(TARGET_UNIT_CASTER);
            spellEffectInfo->TargetB = SpellImplicitTargetInfo(TARGET_UNIT_PET);
        });
    });

    // Ride Carpet
    ApplySpellFix({ 45602 }, [](SpellInfo* spellInfo)
    {
        ApplySpellEffectFix(spellInfo, EFFECT_0, [](SpellEffectInfo* spellEffectInfo)
        {
            spellEffectInfo->BasePoints = 0; // force seat 0, vehicle doesn't have the required seat flags for "no seat specified (-1)"
        });
    });

    // Easter Lay Noblegarden Egg Aura - Interrupt flags copied from aura which this aura is linked with
    ApplySpellFix({ 61719 }, [](SpellInfo* spellInfo)
    {
        spellInfo->AuraInterruptFlags = SpellAuraInterruptFlags::HostileActionReceived | SpellAuraInterruptFlags::Damage;
    });

    ApplySpellFix({
        71838, // Drain Life - Bryntroll Normal
        71839  // Drain Life - Bryntroll Heroic
    }, [](SpellInfo* spellInfo)
    {
        spellInfo->AttributesEx2 |= SPELL_ATTR2_CANT_CRIT;
    });

    ApplySpellFix({
        51597, // Summon Scourged Captive
        56606, // Ride Jokkum
        61791  // Ride Vehicle (Yogg-Saron)
    }, [](SpellInfo* spellInfo)
    {
        /// @todo: remove this when basepoints of all Ride Vehicle auras are calculated correctly
        ApplySpellEffectFix(spellInfo, EFFECT_0, [](SpellEffectInfo* spellEffectInfo)
        {
            spellEffectInfo->BasePoints = 1;
        });
    });

    // Summon Scourged Captive
    ApplySpellFix({ 51597 }, [](SpellInfo* spellInfo)
    {
        ApplySpellEffectFix(spellInfo, EFFECT_0, [](SpellEffectInfo* spellEffectInfo)
        {
            spellEffectInfo->Scaling.Variance = 0.0f;
        });
    });

    // Black Magic
    ApplySpellFix({ 59630 }, [](SpellInfo* spellInfo)
    {
        spellInfo->Attributes |= SPELL_ATTR0_PASSIVE;
    });

    // Paralyze
    ApplySpellFix({ 48278 }, [](SpellInfo* spellInfo)
    {
        spellInfo->AttributesEx3 |= SPELL_ATTR3_DOT_STACKING_RULE;
    });

    ApplySpellFix({
        51798, // Brewfest - Relay Race - Intro - Quest Complete
        47134  // Quest Complete
    }, [](SpellInfo* spellInfo)
    {
        //! HACK: This spell break quest complete for alliance and on retail not used
        ApplySpellEffectFix(spellInfo, EFFECT_0, [](SpellEffectInfo* spellEffectInfo)
        {
            spellEffectInfo->Effect = SPELL_EFFECT_NONE;
        });
    });

    // Siege Cannon (Tol Barad)
    ApplySpellFix({ 85123 }, [](SpellInfo* spellInfo)
    {
        ApplySpellEffectFix(spellInfo, EFFECT_0, [](SpellEffectInfo* spellEffectInfo)
        {
            spellEffectInfo->TargetARadiusEntry = sSpellRadiusStore.LookupEntry(EFFECT_RADIUS_200_YARDS);
            spellEffectInfo->TargetA = SpellImplicitTargetInfo(TARGET_UNIT_SRC_AREA_ENTRY);
        });
    });

    // Gathering Storms
    ApplySpellFix({ 198300 }, [](SpellInfo* spellInfo)
    {
        spellInfo->ProcCharges = 1; // override proc charges, has 0 (unlimited) in db2
    });

    ApplySpellFix({
        15538, // Gout of Flame
        42490, // Energized!
        42492, // Cast Energized
        43115  // Plague Vial
    }, [](SpellInfo* spellInfo)
    {
        spellInfo->AttributesEx |= SPELL_ATTR1_NO_THREAT;
    });

    // Test Ribbon Pole Channel
    ApplySpellFix({ 29726 }, [](SpellInfo* spellInfo)
    {
        spellInfo->ChannelInterruptFlags &= ~SpellAuraInterruptFlags::Action;
    });

    // Sic'em
    ApplySpellFix({ 42767 }, [](SpellInfo* spellInfo)
    {
        ApplySpellEffectFix(spellInfo, EFFECT_0, [](SpellEffectInfo* spellEffectInfo)
        {
            spellEffectInfo->TargetA = SpellImplicitTargetInfo(TARGET_UNIT_NEARBY_ENTRY);
        });
    });

    // Burn Body
    ApplySpellFix({ 42793 }, [](SpellInfo* spellInfo)
    {
        ApplySpellEffectFix(spellInfo, EFFECT_2, [](SpellEffectInfo* spellEffectInfo)
        {
            spellEffectInfo->MiscValue = 24008; // Fallen Combatant
        });
    });

    // Gift of the Naaru (priest and monk variants)
    ApplySpellFix({ 59544, 121093 }, [](SpellInfo* spellInfo)
    {
        spellInfo->SpellFamilyFlags[2] = 0x80000000;
    });

    ApplySpellFix({
        50661, // Weakened Resolve
        68979, // Unleashed Souls
        48714, // Compelled
        7853,  // The Art of Being a Water Terror: Force Cast on Player
    }, [](SpellInfo* spellInfo)
    {
        spellInfo->RangeEntry = sSpellRangeStore.LookupEntry(13); // 50000yd
    });

    ApplySpellFix({
        44327, // Trained Rock Falcon/Hawk Hunting
        44408  // Trained Rock Falcon/Hawk Hunting
        }, [](SpellInfo* spellInfo)
    {
        spellInfo->Speed = 0.f;
    });

    // Summon Corpse Scarabs
    ApplySpellFix({ 28864, 29105 }, [](SpellInfo* spellInfo)
    {
        ApplySpellEffectFix(spellInfo, EFFECT_0, [](SpellEffectInfo* spellEffectInfo)
        {
            spellEffectInfo->TargetARadiusEntry = sSpellRadiusStore.LookupEntry(EFFECT_RADIUS_10_YARDS);
        });
    });

    ApplySpellFix({
        37851, // Tag Greater Felfire Diemetradon
        37918  // Arcano-pince
    }, [](SpellInfo* spellInfo)
    {
        spellInfo->RecoveryTime = 3000;
    });

    // Jormungar Strike
    ApplySpellFix({ 56513 }, [](SpellInfo* spellInfo)
    {
        spellInfo->RecoveryTime = 2000;
    });

    ApplySpellFix({
        54997, // Cast Net (tooltip says 10s but sniffs say 6s)
        56524  // Acid Breath
    }, [](SpellInfo* spellInfo)
    {
        spellInfo->RecoveryTime = 6000;
    });

    ApplySpellFix({
        47911, // EMP
        48620, // Wing Buffet
        51752  // Stampy's Stompy-Stomp
    }, [](SpellInfo* spellInfo)
    {
        spellInfo->RecoveryTime = 10000;
    });

    ApplySpellFix({
        37727, // Touch of Darkness
        54996  // Ice Slick (tooltip says 20s but sniffs say 12s)
    }, [](SpellInfo* spellInfo)
    {
        spellInfo->RecoveryTime = 12000;
    });

    // Signal Helmet to Attack
    ApplySpellFix({ 51748 }, [](SpellInfo* spellInfo)
    {
        spellInfo->RecoveryTime = 15000;
    });

    ApplySpellFix({
        51756, // Charge
        37919, //Arcano-dismantle
        37917  //Arcano-Cloak
    }, [](SpellInfo* spellInfo)
    {
        spellInfo->RecoveryTime = 20000;
    });

    // Summon Frigid Bones
    ApplySpellFix({ 53525 }, [](SpellInfo* spellInfo)
    {
        spellInfo->DurationEntry = sSpellDurationStore.LookupEntry(4); // 2 minutes
    });

    // Dark Conclave Ritualist Channel
    ApplySpellFix({ 38469 }, [](SpellInfo* spellInfo)
    {
        spellInfo->RangeEntry = sSpellRangeStore.LookupEntry(6);  // 100yd
    });

    // Chrono Shift (enemy slow part)
    ApplySpellFix({ 236299 }, [](SpellInfo* spellInfo)
    {
        spellInfo->RangeEntry = sSpellRangeStore.LookupEntry(6);  // 100yd
    });

    // Inescapable Torment
    ApplySpellFix({ 373427 }, [](SpellInfo* spellInfo)
    {
        // Remove self-damage from passive aura on learn
        ApplySpellEffectFix(spellInfo, EFFECT_3, [](SpellEffectInfo* spellEffectInfo)
        {
            spellEffectInfo->Effect = SPELL_EFFECT_DUMMY;
        });
    });

    //
    // VIOLET HOLD SPELLS
    //
    // Water Globule (Ichoron)
    ApplySpellFix({ 54258, 54264, 54265, 54266, 54267 }, [](SpellInfo* spellInfo)
    {
        // in 3.3.5 there is only one radius in dbc which is 0 yards in this case
        // use max radius from 4.3.4
        ApplySpellEffectFix(spellInfo, EFFECT_0, [](SpellEffectInfo* spellEffectInfo)
        {
            spellEffectInfo->TargetARadiusEntry = sSpellRadiusStore.LookupEntry(EFFECT_RADIUS_25_YARDS);
        });
    });
    // ENDOF VIOLET HOLD

    //
    // ULDUAR SPELLS
    //
    // Pursued (Flame Leviathan)
    ApplySpellFix({ 62374 }, [](SpellInfo* spellInfo)
    {
        ApplySpellEffectFix(spellInfo, EFFECT_0, [](SpellEffectInfo* spellEffectInfo)
        {
            spellEffectInfo->TargetARadiusEntry = sSpellRadiusStore.LookupEntry(EFFECT_RADIUS_50000_YARDS);   // 50000yd
        });
    });

    // Focused Eyebeam Summon Trigger (Kologarn)
    ApplySpellFix({ 63342 }, [](SpellInfo* spellInfo)
    {
        spellInfo->MaxAffectedTargets = 1;
    });

    ApplySpellFix({
        65584, // Growth of Nature (Freya)
        64381  // Strength of the Pack (Auriaya)
    }, [](SpellInfo* spellInfo)
    {
        spellInfo->AttributesEx3 |= SPELL_ATTR3_DOT_STACKING_RULE;
    });

    ApplySpellFix({
        63018, // Searing Light (XT-002)
        65121, // Searing Light (25m) (XT-002)
        63024, // Gravity Bomb (XT-002)
        64234  // Gravity Bomb (25m) (XT-002)
    }, [](SpellInfo* spellInfo)
    {
        spellInfo->MaxAffectedTargets = 1;
    });

    ApplySpellFix({
        64386, // Terrifying Screech (Auriaya)
        64389, // Sentinel Blast (Auriaya)
        64678  // Sentinel Blast (Auriaya)
    }, [](SpellInfo* spellInfo)
    {
        spellInfo->DurationEntry = sSpellDurationStore.LookupEntry(28); // 5 seconds, wrong DBC data?
    });

    // Potent Pheromones (Freya)
    ApplySpellFix({ 64321 }, [](SpellInfo* spellInfo)
    {
        // spell should dispel area aura, but doesn't have the attribute
        // may be db data bug, or blizz may keep reapplying area auras every update with checking immunity
        // that will be clear if we get more spells with problem like this
        spellInfo->AttributesEx |= SPELL_ATTR1_IMMUNITY_PURGES_EFFECT;
    });

    // Blizzard (Thorim)
    ApplySpellFix({ 62576, 62602 }, [](SpellInfo* spellInfo)
    {
        // DBC data is wrong for EFFECT_0, it's a different dynobject target than EFFECT_1
        // Both effects should be shared by the same DynObject
        ApplySpellEffectFix(spellInfo, EFFECT_0, [](SpellEffectInfo* spellEffectInfo)
        {
            spellEffectInfo->TargetA = SpellImplicitTargetInfo(TARGET_DEST_CASTER_LEFT);
        });
    });

    // Spinning Up (Mimiron)
    ApplySpellFix({ 63414 }, [](SpellInfo* spellInfo)
    {
        spellInfo->ChannelInterruptFlags = SpellAuraInterruptFlags::None;
        spellInfo->ChannelInterruptFlags2 = SpellAuraInterruptFlags2::None;
        ApplySpellEffectFix(spellInfo, EFFECT_0, [](SpellEffectInfo* spellEffectInfo)
        {
            spellEffectInfo->TargetB = SpellImplicitTargetInfo(TARGET_UNIT_CASTER);
        });
    });

    // Rocket Strike (Mimiron)
    ApplySpellFix({ 63036 }, [](SpellInfo* spellInfo)
    {
        spellInfo->Speed = 0;
    });

    // Magnetic Field (Mimiron)
    ApplySpellFix({ 64668 }, [](SpellInfo* spellInfo)
    {
        spellInfo->Mechanic = MECHANIC_NONE;
    });

    // Empowering Shadows (Yogg-Saron)
    ApplySpellFix({ 64468, 64486 }, [](SpellInfo* spellInfo)
    {
        spellInfo->MaxAffectedTargets = 3;  // same for both modes?
    });

    // Cosmic Smash (Algalon the Observer)
    ApplySpellFix({ 62301 }, [](SpellInfo* spellInfo)
    {
        spellInfo->MaxAffectedTargets = 1;
    });

    // Cosmic Smash (Algalon the Observer)
    ApplySpellFix({ 64598 }, [](SpellInfo* spellInfo)
    {
        spellInfo->MaxAffectedTargets = 3;
    });

    // Cosmic Smash (Algalon the Observer)
    ApplySpellFix({ 62293 }, [](SpellInfo* spellInfo)
    {
        ApplySpellEffectFix(spellInfo, EFFECT_0, [](SpellEffectInfo* spellEffectInfo)
        {
            spellEffectInfo->TargetB = SpellImplicitTargetInfo(TARGET_DEST_CASTER);
        });
    });

    // Cosmic Smash (Algalon the Observer)
    ApplySpellFix({ 62311, 64596 }, [](SpellInfo* spellInfo)
    {
        spellInfo->RangeEntry = sSpellRangeStore.LookupEntry(6);  // 100yd
    });

    ApplySpellFix({
        64014, // Expedition Base Camp Teleport
        64024, // Conservatory Teleport
        64025, // Halls of Invention Teleport
        64028, // Colossal Forge Teleport
        64029, // Shattered Walkway Teleport
        64030, // Antechamber Teleport
        64031, // Scrapyard Teleport
        64032, // Formation Grounds Teleport
        65042  // Prison of Yogg-Saron Teleport
    }, [](SpellInfo* spellInfo)
    {
        ApplySpellEffectFix(spellInfo, EFFECT_0, [](SpellEffectInfo* spellEffectInfo)
        {
            spellEffectInfo->TargetA = SpellImplicitTargetInfo(TARGET_DEST_DB);
        });
    });
    // ENDOF ULDUAR SPELLS

    //
    // TRIAL OF THE CRUSADER SPELLS
    //
    // Infernal Eruption
    ApplySpellFix({ 66258 }, [](SpellInfo* spellInfo)
    {
        // increase duration from 15 to 18 seconds because caster is already
        // unsummoned when spell missile hits the ground so nothing happen in result
        spellInfo->DurationEntry = sSpellDurationStore.LookupEntry(85);
    });
    // ENDOF TRIAL OF THE CRUSADER SPELLS

    //
    // ICECROWN CITADEL SPELLS
    //
    ApplySpellFix({
        70781, // Light's Hammer Teleport
        70856, // Oratory of the Damned Teleport
        70857, // Rampart of Skulls Teleport
        70858, // Deathbringer's Rise Teleport
        70859, // Upper Spire Teleport
        70860, // Frozen Throne Teleport
        70861  // Sindragosa's Lair Teleport
    }, [](SpellInfo* spellInfo)
    {
        // THESE SPELLS ARE WORKING CORRECTLY EVEN WITHOUT THIS HACK
        // THE ONLY REASON ITS HERE IS THAT CURRENT GRID SYSTEM
        // DOES NOT ALLOW FAR OBJECT SELECTION (dist > 333)
        ApplySpellEffectFix(spellInfo, EFFECT_0, [](SpellEffectInfo* spellEffectInfo)
        {
            spellEffectInfo->TargetA = SpellImplicitTargetInfo(TARGET_DEST_DB);
        });
    });

    // Shadow's Fate
    ApplySpellFix({ 71169 }, [](SpellInfo* spellInfo)
    {
        spellInfo->AttributesEx3 |= SPELL_ATTR3_DOT_STACKING_RULE;
    });

    // Resistant Skin (Deathbringer Saurfang adds)
    ApplySpellFix({ 72723 }, [](SpellInfo* spellInfo)
    {
        // this spell initially granted Shadow damage immunity, however it was removed but the data was left in client
        ApplySpellEffectFix(spellInfo, EFFECT_2, [](SpellEffectInfo* spellEffectInfo)
        {
            spellEffectInfo->Effect = SPELL_EFFECT_NONE;
        });
    });

    // Coldflame Jets (Traps after Saurfang)
    ApplySpellFix({ 70460 }, [](SpellInfo* spellInfo)
    {
        spellInfo->DurationEntry = sSpellDurationStore.LookupEntry(1); // 10 seconds
    });

    ApplySpellFix({
        71412, // Green Ooze Summon (Professor Putricide)
        71415  // Orange Ooze Summon (Professor Putricide)
    }, [](SpellInfo* spellInfo)
    {
        ApplySpellEffectFix(spellInfo, EFFECT_0, [](SpellEffectInfo* spellEffectInfo)
        {
            spellEffectInfo->TargetA = SpellImplicitTargetInfo(TARGET_UNIT_TARGET_ANY);
        });
    });

    // Awaken Plagued Zombies
    ApplySpellFix({ 71159 }, [](SpellInfo* spellInfo)
    {
        spellInfo->DurationEntry = sSpellDurationStore.LookupEntry(21);
    });

    // Volatile Ooze Beam Protection (Professor Putricide)
    ApplySpellFix({ 70530 }, [](SpellInfo* spellInfo)
    {
        ApplySpellEffectFix(spellInfo, EFFECT_0, [](SpellEffectInfo* spellEffectInfo)
        {
            spellEffectInfo->Effect = SPELL_EFFECT_APPLY_AURA; // for an unknown reason this was SPELL_EFFECT_APPLY_AREA_AURA_RAID
        });
    });

    // Mutated Strength (Professor Putricide)
    ApplySpellFix({ 71604 }, [](SpellInfo* spellInfo)
    {
        // THIS IS HERE BECAUSE COOLDOWN ON CREATURE PROCS WERE NOT IMPLEMENTED WHEN THE SCRIPT WAS WRITTEN
        ApplySpellEffectFix(spellInfo, EFFECT_1, [](SpellEffectInfo* spellEffectInfo)
        {
            spellEffectInfo->Effect = SPELL_EFFECT_NONE;
        });
    });

    // Unbound Plague (Professor Putricide) (needs target selection script)
    ApplySpellFix({ 70911 }, [](SpellInfo* spellInfo)
    {
        ApplySpellEffectFix(spellInfo, EFFECT_0, [](SpellEffectInfo* spellEffectInfo)
        {
            spellEffectInfo->TargetB = SpellImplicitTargetInfo(TARGET_UNIT_TARGET_ENEMY);
        });
    });

    // Empowered Flare (Blood Prince Council)
    ApplySpellFix({ 71708 }, [](SpellInfo* spellInfo)
    {
        spellInfo->AttributesEx3 |= SPELL_ATTR3_IGNORE_CASTER_MODIFIERS;
    });

    // Swarming Shadows
    ApplySpellFix({ 71266 }, [](SpellInfo* spellInfo)
    {
        spellInfo->RequiredAreasID = 0; // originally, these require area 4522, which is... outside of Icecrown Citadel
    });

    // Corruption
    ApplySpellFix({ 70602 }, [](SpellInfo* spellInfo)
    {
        spellInfo->AttributesEx3 |= SPELL_ATTR3_DOT_STACKING_RULE;
    });

    // Column of Frost (visual marker)
    ApplySpellFix({ 70715 }, [](SpellInfo* spellInfo)
    {
        spellInfo->DurationEntry = sSpellDurationStore.LookupEntry(32); // 6 seconds (missing)
    });

    // Mana Void (periodic aura)
    ApplySpellFix({ 71085 }, [](SpellInfo* spellInfo)
    {
        spellInfo->DurationEntry = sSpellDurationStore.LookupEntry(9); // 30 seconds (missing)
    });

    // Summon Suppressor (needs target selection script)
    ApplySpellFix({ 70936 }, [](SpellInfo* spellInfo)
    {
        spellInfo->RangeEntry = sSpellRangeStore.LookupEntry(157); // 90yd
        ApplySpellEffectFix(spellInfo, EFFECT_0, [](SpellEffectInfo* spellEffectInfo)
        {
            spellEffectInfo->TargetA = SpellImplicitTargetInfo(TARGET_UNIT_TARGET_ANY);
            spellEffectInfo->TargetB = SpellImplicitTargetInfo();
        });
    });

    // Sindragosa's Fury
    ApplySpellFix({ 70598 }, [](SpellInfo* spellInfo)
    {
        ApplySpellEffectFix(spellInfo, EFFECT_0, [](SpellEffectInfo* spellEffectInfo)
        {
            spellEffectInfo->TargetA = SpellImplicitTargetInfo(TARGET_DEST_DEST);
        });
    });

    // Frost Bomb
    ApplySpellFix({ 69846 }, [](SpellInfo* spellInfo)
    {
        spellInfo->Speed = 0.0f;    // This spell's summon happens instantly
    });

    // Chilled to the Bone
    ApplySpellFix({ 70106 }, [](SpellInfo* spellInfo)
    {
        spellInfo->AttributesEx3 |= SPELL_ATTR3_IGNORE_CASTER_MODIFIERS;
        spellInfo->AttributesEx6 |= SPELL_ATTR6_IGNORE_CASTER_DAMAGE_MODIFIERS;
    });

    // Ice Lock
    ApplySpellFix({ 71614 }, [](SpellInfo* spellInfo)
    {
        spellInfo->Mechanic = MECHANIC_STUN;
    });

    // Defile
    ApplySpellFix({ 72762 }, [](SpellInfo* spellInfo)
    {
        spellInfo->DurationEntry = sSpellDurationStore.LookupEntry(559); // 53 seconds
    });

    // Defile
    ApplySpellFix({ 72743 }, [](SpellInfo* spellInfo)
    {
        spellInfo->DurationEntry = sSpellDurationStore.LookupEntry(22); // 45 seconds
    });

    // Defile
    ApplySpellFix({ 72754 }, [](SpellInfo* spellInfo)
    {
        ApplySpellEffectFix(spellInfo, EFFECT_0, [](SpellEffectInfo* spellEffectInfo)
        {
            spellEffectInfo->TargetARadiusEntry = sSpellRadiusStore.LookupEntry(EFFECT_RADIUS_200_YARDS); // 200yd
        });
        ApplySpellEffectFix(spellInfo, EFFECT_1, [](SpellEffectInfo* spellEffectInfo)
        {
            spellEffectInfo->TargetARadiusEntry = sSpellRadiusStore.LookupEntry(EFFECT_RADIUS_200_YARDS); // 200yd
        });
    });

    // Val'kyr Target Search
    ApplySpellFix({ 69030 }, [](SpellInfo* spellInfo)
    {
        spellInfo->Attributes |= SPELL_ATTR0_NO_IMMUNITIES;
    });

    // Raging Spirit Visual
    ApplySpellFix({ 69198 }, [](SpellInfo* spellInfo)
    {
        spellInfo->RangeEntry = sSpellRangeStore.LookupEntry(13); // 50000yd
    });

    // Harvest Soul
    ApplySpellFix({ 73655 }, [](SpellInfo* spellInfo)
    {
        spellInfo->AttributesEx3 |= SPELL_ATTR3_IGNORE_CASTER_MODIFIERS;
    });

    // Summon Shadow Trap
    ApplySpellFix({ 73540 }, [](SpellInfo* spellInfo)
    {
        spellInfo->DurationEntry = sSpellDurationStore.LookupEntry(3); // 60 seconds
    });

    // Shadow Trap (visual)
    ApplySpellFix({ 73530 }, [](SpellInfo* spellInfo)
    {
        spellInfo->DurationEntry = sSpellDurationStore.LookupEntry(27); // 3 seconds
    });

    // Summon Spirit Bomb
    ApplySpellFix({ 74302 }, [](SpellInfo* spellInfo)
    {
        spellInfo->MaxAffectedTargets = 2;
    });

    // Summon Spirit Bomb
    ApplySpellFix({ 73579 }, [](SpellInfo* spellInfo)
    {
        ApplySpellEffectFix(spellInfo, EFFECT_0, [](SpellEffectInfo* spellEffectInfo)
        {
            spellEffectInfo->TargetARadiusEntry = sSpellRadiusStore.LookupEntry(EFFECT_RADIUS_25_YARDS); // 25yd
        });
    });

    // Raise Dead
    ApplySpellFix({ 72376 }, [](SpellInfo* spellInfo)
    {
        spellInfo->MaxAffectedTargets = 3;
    });

    // Jump
    ApplySpellFix({ 71809 }, [](SpellInfo* spellInfo)
    {
        spellInfo->RangeEntry = sSpellRangeStore.LookupEntry(5); // 40yd
        ApplySpellEffectFix(spellInfo, EFFECT_0, [](SpellEffectInfo* spellEffectInfo)
        {
            spellEffectInfo->TargetARadiusEntry = sSpellRadiusStore.LookupEntry(EFFECT_RADIUS_10_YARDS); // 10yd
            spellEffectInfo->MiscValue = 190;
        });
    });
    // ENDOF ICECROWN CITADEL SPELLS

    //
    // RUBY SANCTUM SPELLS
    //
    // Soul Consumption
    ApplySpellFix({ 74799 }, [](SpellInfo* spellInfo)
    {
        ApplySpellEffectFix(spellInfo, EFFECT_1, [](SpellEffectInfo* spellEffectInfo)
        {
            spellEffectInfo->TargetARadiusEntry = sSpellRadiusStore.LookupEntry(EFFECT_RADIUS_12_YARDS);
        });
    });

    // Twilight Mending
    ApplySpellFix({ 75509 }, [](SpellInfo* spellInfo)
    {
        spellInfo->AttributesEx6 |= SPELL_ATTR6_IGNORE_PHASE_SHIFT;
        spellInfo->AttributesEx2 |= SPELL_ATTR2_IGNORE_LINE_OF_SIGHT;
    });

    // Awaken Flames
    ApplySpellFix({ 75888 }, [](SpellInfo* spellInfo)
    {
        spellInfo->AttributesEx |= SPELL_ATTR1_EXCLUDE_CASTER;
    });
    // ENDOF RUBY SANCTUM SPELLS

    //
    // EYE OF ETERNITY SPELLS
    //
    ApplySpellFix({
        57473, // Arcane Storm bonus explicit visual spell
        57431, // Summon Static Field
        56091, // Flame Spike (Wyrmrest Skytalon)
        56092, // Engulf in Flames (Wyrmrest Skytalon)
        57090, // Revivify (Wyrmrest Skytalon)
        57143  // Life Burst (Wyrmrest Skytalon)
    }, [](SpellInfo* spellInfo)
    {
        // All spells work even without these changes. The LOS attribute is due to problem
        // from collision between maps & gos with active destroyed state.
        spellInfo->AttributesEx2 |= SPELL_ATTR2_IGNORE_LINE_OF_SIGHT;
    });

    // Arcane Barrage (cast by players and NONMELEEDAMAGELOG with caster Scion of Eternity (original caster)).
    ApplySpellFix({ 63934 }, [](SpellInfo* spellInfo)
    {
        // This would never crit on retail and it has attribute for SPELL_ATTR3_NO_DONE_BONUS because is handled from player,
        // until someone figures how to make scions not critting without hack and without making them main casters this should stay here.
        spellInfo->AttributesEx2 |= SPELL_ATTR2_CANT_CRIT;
    });
    // ENDOF EYE OF ETERNITY SPELLS

    ApplySpellFix({
        40055, // Introspection
        40165, // Introspection
        40166, // Introspection
        40167, // Introspection
    }, [](SpellInfo* spellInfo)
    {
        spellInfo->Attributes |= SPELL_ATTR0_AURA_IS_DEBUFF;
    });

    //
    // STONECORE SPELLS
    //
    ApplySpellFix({
        95284, // Teleport (from entrance to Slabhide)
        95285  // Teleport (from Slabhide to entrance)
    }, [](SpellInfo* spellInfo)
    {
        ApplySpellEffectFix(spellInfo, EFFECT_0, [](SpellEffectInfo* spellEffectInfo)
        {
            spellEffectInfo->TargetB = SpellImplicitTargetInfo(TARGET_DEST_DB);
        });
    });
    // ENDOF STONECORE SPELLS

    //
    // HALLS OF ORIGINATION SPELLS
    //
    ApplySpellFix({
        76606, // Disable Beacon Beams L
        76608  // Disable Beacon Beams R
    }, [](SpellInfo* spellInfo)
    {
        // Little hack, Increase the radius so it can hit the Cave In Stalkers in the platform.
        ApplySpellEffectFix(spellInfo, EFFECT_0, [](SpellEffectInfo* spellEffectInfo)
        {
            spellEffectInfo->TargetBRadiusEntry = sSpellRadiusStore.LookupEntry(EFFECT_RADIUS_45_YARDS);
        });
    });

    // ENDOF HALLS OF ORIGINATION SPELLS

    // Threatening Gaze
    ApplySpellFix({ 24314 }, [](SpellInfo* spellInfo)
    {
        spellInfo->AuraInterruptFlags |= SpellAuraInterruptFlags::Action | SpellAuraInterruptFlags::Moving | SpellAuraInterruptFlags::Anim;
    });

    // Travel Form (dummy) - cannot be cast indoors.
    ApplySpellFix({ 783 }, [](SpellInfo* spellInfo)
    {
        spellInfo->Attributes |= SPELL_ATTR0_ONLY_OUTDOORS;
    });

    // Tree of Life (Passive)
    ApplySpellFix({ 5420 }, [](SpellInfo* spellInfo)
    {
        spellInfo->Stances = UI64LIT(1) << (FORM_TREE_OF_LIFE - 1);
    });

    // Gaze of Occu'thar
    ApplySpellFix({ 96942 }, [](SpellInfo* spellInfo)
    {
        spellInfo->AttributesEx &= ~SPELL_ATTR1_IS_CHANNELLED;
    });

    // Evolution
    ApplySpellFix({ 75610 }, [](SpellInfo* spellInfo)
    {
        spellInfo->MaxAffectedTargets = 1;
    });

    // Evolution
    ApplySpellFix({ 75697 }, [](SpellInfo* spellInfo)
    {
        ApplySpellEffectFix(spellInfo, EFFECT_0, [](SpellEffectInfo* spellEffectInfo)
        {
            spellEffectInfo->TargetA = SpellImplicitTargetInfo(TARGET_UNIT_SRC_AREA_ENTRY);
        });
    });

    //
    // ISLE OF CONQUEST SPELLS
    //
    // Teleport
    ApplySpellFix({ 66551 }, [](SpellInfo* spellInfo)
    {
        spellInfo->RangeEntry = sSpellRangeStore.LookupEntry(13); // 50000yd
    });
    // ENDOF ISLE OF CONQUEST SPELLS

    // Aura of Fear
    ApplySpellFix({ 40453 }, [](SpellInfo* spellInfo)
    {
        // Bad DBC data? Copying 25820 here due to spell description
        // either is a periodic with chance on tick, or a proc

        ApplySpellEffectFix(spellInfo, EFFECT_0, [](SpellEffectInfo* spellEffectInfo)
        {
                spellEffectInfo->ApplyAuraName = SPELL_AURA_PROC_TRIGGER_SPELL;
                spellEffectInfo->ApplyAuraPeriod = 0;
        });
        spellInfo->ProcChance = 10;
    });

    // Survey Sinkholes
    ApplySpellFix({ 45853 }, [](SpellInfo* spellInfo)
    {
        spellInfo->RangeEntry = sSpellRangeStore.LookupEntry(5); // 40 yards
    });

    // Baron Rivendare (Stratholme) - Unholy Aura
    ApplySpellFix({ 17466, 17467 }, [](SpellInfo* spellInfo)
    {
        spellInfo->AttributesEx2 |= SPELL_ATTR2_NO_INITIAL_THREAT;
    });

    // Spore - Spore Visual
    ApplySpellFix({ 42525 }, [](SpellInfo* spellInfo)
    {
        spellInfo->AttributesEx3 |= SPELL_ATTR3_ALLOW_AURA_WHILE_DEAD;
        spellInfo->AttributesEx2 |= SPELL_ATTR2_ALLOW_DEAD_TARGET;
    });

    // Soul Sickness (Forge of Souls)
    ApplySpellFix({ 69131 }, [](SpellInfo* spellInfo)
    {
        ApplySpellEffectFix(spellInfo, EFFECT_1, [](SpellEffectInfo* spellEffectInfo)
        {
            spellEffectInfo->ApplyAuraName = SPELL_AURA_MOD_DECREASE_SPEED;
        });
    });

    //
    // FIRELANDS SPELLS
    //
    // Torment Searcher
    ApplySpellFix({ 99253 }, [](SpellInfo* spellInfo)
    {
        ApplySpellEffectFix(spellInfo, EFFECT_0, [](SpellEffectInfo* spellEffectInfo)
        {
            spellEffectInfo->TargetBRadiusEntry = sSpellRadiusStore.LookupEntry(EFFECT_RADIUS_15_YARDS);
        });
    });

    // Torment Damage
    ApplySpellFix({ 99256 }, [](SpellInfo* spellInfo)
    {
        spellInfo->Attributes |= SPELL_ATTR0_AURA_IS_DEBUFF;
    });

    // Blaze of Glory
    ApplySpellFix({ 99252 }, [](SpellInfo* spellInfo)
    {
        spellInfo->AuraInterruptFlags |= SpellAuraInterruptFlags::LeaveWorld;
    });
    // ENDOF FIRELANDS

    //
    // SCARLET HALLS SPELLS
    //

    // 111755 - Call Reinforcement
    ApplySpellFix({ 111755 }, [](SpellInfo* spellInfo)
    {
        spellInfo->AttributesEx2 |= SPELL_ATTR2_IGNORE_LINE_OF_SIGHT;

        ApplySpellEffectFix(spellInfo, EFFECT_0, [](SpellEffectInfo* spellEffectInfo)
        {
            spellEffectInfo->TargetA = SpellImplicitTargetInfo(TARGET_DEST_DB);
        });
    });

    // 111756 - Call Reinforcement
    ApplySpellFix({ 111756 }, [](SpellInfo* spellInfo)
    {
        spellInfo->AttributesEx2 |= SPELL_ATTR2_IGNORE_LINE_OF_SIGHT;

        ApplySpellEffectFix(spellInfo, EFFECT_0, [](SpellEffectInfo* spellEffectInfo)
        {
            spellEffectInfo->TargetA = SpellImplicitTargetInfo(TARGET_DEST_DB);
        });
    });

    // ENDOF SCARLET HALLS SPELLS

    //
    // MARDUM SPELLS
    //

    // 187382 - The Invasion Begins: Summon Wrath Warrior
    ApplySpellFix({ 187382 }, [](SpellInfo* spellInfo)
    {
        spellInfo->RangeEntry = sSpellRangeStore.LookupEntry(13); // 50000 yards

        ApplySpellEffectFix(spellInfo, EFFECT_0, [](SpellEffectInfo* spellEffectInfo)
        {
            spellEffectInfo->TargetA = SpellImplicitTargetInfo(TARGET_DEST_DEST);
        });
    });

    // 195061 - Beaming Gaze
    ApplySpellFix({ 195061 }, [](SpellInfo* spellInfo)
    {
        ApplySpellEffectFix(spellInfo, EFFECT_0, [](SpellEffectInfo* spellEffectInfo)
        {
            spellEffectInfo->TargetA = SpellImplicitTargetInfo(TARGET_DEST_DEST);
        });
    });

    // ENDOF MARDUM SPELLS

    //
    // MAW OF SOULS SPELLS
    //

    // 193465 - Bane
    ApplySpellFix({ 193465 }, [](SpellInfo* spellInfo)
    {
        ApplySpellEffectFix(spellInfo, EFFECT_0, [](SpellEffectInfo* spellEffectInfo)
        {
            // Normal difficulty should also be using the regular heroic+ AreaTriggerCreateProperties
            spellEffectInfo->MiscValue = 5838;
        });
    });

    // ENDOF MAW OF SOULS SPELLS

    //
    // ANTORUS THE BURNING THRONE SPELLS
    //

    // Decimation
    ApplySpellFix({ 244449 }, [](SpellInfo* spellInfo)
    {
        // For some reason there is a instakill effect that serves absolutely no purpose.
        // Until we figure out what it's actually used for we disable it.
        ApplySpellEffectFix(spellInfo, EFFECT_2, [](SpellEffectInfo* spellEffectInfo)
        {
            spellEffectInfo->Effect = SPELL_EFFECT_NONE;
        });
    });

    // ENDOF ANTORUS THE BURNING THRONE SPELLS

    //
    // STORMSONG VALLEY SPELLS
    //

    // Void Orb
    ApplySpellFix({ 273467 }, [](SpellInfo* spellInfo)
    {
        ApplySpellEffectFix(spellInfo, EFFECT_0, [](SpellEffectInfo* spellEffectInfo)
        {
            spellEffectInfo->TargetARadiusEntry = sSpellRadiusStore.LookupEntry(EFFECT_RADIUS_0_5_YARDS);
        });
    });

    // ENDOF STORMSONG VALLEY SPELLS

    //
    // KINGS REST SPELLS
    //

    // Fixate
    ApplySpellFix({ 269936 }, [](SpellInfo* spellInfo)
    {
        spellInfo->Attributes |= SPELL_ATTR0_AURA_IS_DEBUFF;
    });

    // ENDOF KINGS REST SPELLS

    //
    // WAYCREST MANOR SPELLS
    //

    // Discordant Cadenza
    ApplySpellFix({ 268308 }, [](SpellInfo* spellInfo)
    {
        spellInfo->AttributesEx2 |= SPELL_ATTR2_IGNORE_LINE_OF_SIGHT;
    });

    // ENDOF WAYCREST MANOR SPELLS

    //
    // SEPULCHER OF THE FIRST ONES
    //

    // Wicked Star (Marker)
    ApplySpellFix({ 365021 }, [](SpellInfo* spellInfo)
    {
        spellInfo->Attributes |= SPELL_ATTR0_AURA_IS_DEBUFF;
    });

    // Empowered Wicked Star (Marker)
    ApplySpellFix({ 367632 }, [](SpellInfo* spellInfo)
    {
        spellInfo->Attributes |= SPELL_ATTR0_AURA_IS_DEBUFF;
    });

    // Wicked Star Areatrigger
    ApplySpellFix({ 365017 }, [](SpellInfo* spellInfo)
    {
        ApplySpellEffectFix(spellInfo, EFFECT_0, [](SpellEffectInfo* spellEffectInfo)
        {
            spellEffectInfo->TargetA = SpellImplicitTargetInfo(TARGET_DEST_DEST);
        });
    });

    // Willpower Energize Large
    ApplySpellFix({ 365228 }, [](SpellInfo* spellInfo)
    {
        spellInfo->AttributesEx6 |= SPELL_ATTR6_IGNORE_PHASE_SHIFT;
    });

    // Willpower Energize Small
    ApplySpellFix({ 365217 }, [](SpellInfo* spellInfo)
    {
        spellInfo->AttributesEx6 |= SPELL_ATTR6_IGNORE_PHASE_SHIFT;
    });

    // Force of Will
    ApplySpellFix({ 368913 }, [](SpellInfo* spellInfo)
    {
        spellInfo->Attributes |= SPELL_ATTR0_AURA_IS_DEBUFF;
    });

    // Fragment of Hope Areatrigger
    ApplySpellFix({ 365816 }, [](SpellInfo* spellInfo)
    {
        ApplySpellEffectFix(spellInfo, EFFECT_0, [](SpellEffectInfo* spellEffectInfo)
        {
            spellEffectInfo->TargetA = SpellImplicitTargetInfo(TARGET_DEST_DEST);
        });
        ApplySpellEffectFix(spellInfo, EFFECT_1, [](SpellEffectInfo* spellEffectInfo)
        {
            spellEffectInfo->TargetA = SpellImplicitTargetInfo(TARGET_DEST_DEST);
        });
    });

    // Shadestep
    ApplySpellFix({ 363976 }, [](SpellInfo* spellInfo)
    {
        ApplySpellEffectFix(spellInfo, EFFECT_0, [](SpellEffectInfo* spellEffectInfo)
        {
            spellEffectInfo->TargetB = SpellImplicitTargetInfo(TARGET_DEST_DEST);
        });
    });
    // END OF SEPULCHER OF THE FIRST ONES

    //
    // THE AZURE VAULT SPELLS
    //

    // Stinging Sap
    ApplySpellFix({ 374523 }, [](SpellInfo* spellInfo)
    {
        spellInfo->AttributesEx8 |= SPELL_ATTR8_CAN_ATTACK_IMMUNE_PC;
    });

    // Jump to Center (DNT)
    ApplySpellFix({ 387981 }, [](SpellInfo* spellInfo)
    {
        ApplySpellEffectFix(spellInfo, EFFECT_0, [](SpellEffectInfo* spellEffectInfo)
        {
            spellEffectInfo->TargetA = SpellImplicitTargetInfo(TARGET_DEST_DEST);
        });
    });

    // Jump to Platform (DNT)
    ApplySpellFix({ 388082 }, [](SpellInfo* spellInfo)
    {
        ApplySpellEffectFix(spellInfo, EFFECT_0, [](SpellEffectInfo* spellEffectInfo)
        {
            spellEffectInfo->TargetA = SpellImplicitTargetInfo(TARGET_DEST_DEST);
        });
    });

    // ENDOF THE AZURE VAULT SPELLS
    //

<<<<<<< HEAD
    // SHRINE OF THE STORM SPELLS

    // These spells have TARGET_DEST_NEARBY_ENTRY for serverside unit
    ApplySpellFix({
        274365, // Requiem of the Abyss
        274367, // Requiem of the Abyss
        264911, // Erupting Waters
        264912, // Erupting Waters
        264913, // Erupting Waters
    }, [](SpellInfo* spellInfo)
    {
        ApplySpellEffectFix(spellInfo, EFFECT_0, [](SpellEffectInfo* spellEffectInfo)
        {
            spellEffectInfo->TargetA = SpellImplicitTargetInfo(TARGET_DEST_DEST);
        });
    });

    // Conversation
    ApplySpellFix({ 274668, 274669 }, [](SpellInfo* spellInfo)
    {
        ApplySpellEffectFix(spellInfo, EFFECT_0, [](SpellEffectInfo* spellEffectInfo)
        {
            spellEffectInfo->Effect = SPELL_EFFECT_CREATE_CONVERSATION;
        });
    });

    // ENDOF SHRINE OF THE STORM SPELLS
=======
    //
    // THE WANDERING ISLE SPELLS
>>>>>>> ee301cf8
    //

    // Summon Master Li Fei
    ApplySpellFix({ 102445 }, [](SpellInfo* spellInfo)
    {
        ApplySpellEffectFix(spellInfo, EFFECT_0, [](SpellEffectInfo* spellEffectInfo)
        {
            spellEffectInfo->TargetA = SpellImplicitTargetInfo(TARGET_DEST_DB);
        });
    });

    // Summon Amberleaf Troublemaker
    ApplySpellFix({ 114698 }, [](SpellInfo* spellInfo)
    {
        ApplySpellEffectFix(spellInfo, EFFECT_0, [](SpellEffectInfo* spellEffectInfo)
        {
            spellEffectInfo->TargetA = SpellImplicitTargetInfo(TARGET_DEST_DEST);
        });
    });

    // Summon Living Air
    ApplySpellFix({ 102207 }, [](SpellInfo* spellInfo)
    {
        ApplySpellEffectFix(spellInfo, EFFECT_0, [](SpellEffectInfo* spellEffectInfo)
        {
            spellEffectInfo->TargetA = SpellImplicitTargetInfo(TARGET_DEST_TARGET_RANDOM);
        });
    });

    // END OF THE WANDERING ISLE SPELLS
    //

    // Earthquake
    ApplySpellFix({ 61882 }, [](SpellInfo* spellInfo)
    {
        spellInfo->NegativeEffects[EFFECT_2] = true;
    });

    // Headless Horseman Climax - Return Head (Hallow End)
    // Headless Horseman Climax - Body Regen (confuse only - removed on death)
    // Headless Horseman Climax - Head Is Dead
    ApplySpellFix({ 42401, 43105, 42428 }, [](SpellInfo* spellInfo)
    {
        spellInfo->Attributes |= SPELL_ATTR0_NO_IMMUNITIES;
    });

    // Horde / Alliance switch (BG mercenary system)
    ApplySpellFix({ 195838, 195843 }, [](SpellInfo* spellInfo)
    {
        ApplySpellEffectFix(spellInfo, EFFECT_0, [](SpellEffectInfo* spellEffectInfo)
        {
            spellEffectInfo->Effect = SPELL_EFFECT_APPLY_AURA;
        });
        ApplySpellEffectFix(spellInfo, EFFECT_1, [](SpellEffectInfo* spellEffectInfo)
        {
            spellEffectInfo->Effect = SPELL_EFFECT_APPLY_AURA;
        });
        ApplySpellEffectFix(spellInfo, EFFECT_2, [](SpellEffectInfo* spellEffectInfo)
        {
            spellEffectInfo->Effect = SPELL_EFFECT_APPLY_AURA;
        });
    });

    // Fire Cannon
    ApplySpellFix({ 181593 }, [](SpellInfo* spellInfo)
    {
        ApplySpellEffectFix(spellInfo, EFFECT_0, [](SpellEffectInfo* spellEffectInfo)
        {
            // This spell never triggers, theory is that it was supposed to be only triggered until target reaches some health percentage
            // but was broken and always caused visuals to break, then target was changed to immediately spawn with desired health
            // leaving old data in db2
            spellEffectInfo->TriggerSpell = 0;
        });
    });

    ApplySpellFix({ 265057 }, [](SpellInfo* spellInfo)
    {
        ApplySpellEffectFix(spellInfo, EFFECT_0, [](SpellEffectInfo* spellEffectInfo)
        {
            // Fix incorrect spell id (it has self in TriggerSpell)
            spellEffectInfo->TriggerSpell = 16403;
        });
    });

    // Ray of Frost (Fingers of Frost charges)
    ApplySpellFix({ 269748 }, [](SpellInfo* spellInfo)
    {
        spellInfo->AttributesEx &= ~SPELL_ATTR1_IS_CHANNELLED;
    });

    // Burning Rush
    ApplySpellFix({ 111400 }, [](SpellInfo* spellInfo)
    {
        spellInfo->AttributesEx4 |= SPELL_ATTR4_AURA_IS_BUFF;
    });

    for (SpellInfo const& s : mSpellInfoMap)
    {
        SpellInfo* spellInfo = &const_cast<SpellInfo&>(s);
        if (!spellInfo)
            continue;

        // Fix range for trajectory triggered spell
        for (SpellEffectInfo const& spellEffectInfo : spellInfo->GetEffects())
        {
            if (spellEffectInfo.IsEffect() && (spellEffectInfo.TargetA.GetTarget() == TARGET_DEST_TRAJ || spellEffectInfo.TargetB.GetTarget() == TARGET_DEST_TRAJ))
            {
                // Get triggered spell if any
                for (SpellInfo const& spellInfoTrigger : _GetSpellInfo(spellEffectInfo.TriggerSpell))
                {
                    float maxRangeMain = spellInfo->GetMaxRange();
                    float maxRangeTrigger = spellInfoTrigger.GetMaxRange();

                    // check if triggered spell has enough max range to cover trajectory
                    if (maxRangeTrigger < maxRangeMain)
                        const_cast<SpellInfo&>(spellInfoTrigger).RangeEntry = spellInfo->RangeEntry;
                }
            }

            switch (spellEffectInfo.Effect)
            {
                case SPELL_EFFECT_CHARGE:
                case SPELL_EFFECT_CHARGE_DEST:
                case SPELL_EFFECT_JUMP:
                case SPELL_EFFECT_JUMP_DEST:
                case SPELL_EFFECT_LEAP_BACK:
                    if (!spellInfo->Speed && !spellInfo->SpellFamilyName && !spellInfo->HasAttribute(SPELL_ATTR9_MISSILE_SPEED_IS_DELAY_IN_SEC))
                        spellInfo->Speed = SPEED_CHARGE;
                    break;
                default:
                    break;
            }

            if (spellEffectInfo.TargetA.GetSelectionCategory() == TARGET_SELECT_CATEGORY_CONE || spellEffectInfo.TargetB.GetSelectionCategory() == TARGET_SELECT_CATEGORY_CONE)
                if (G3D::fuzzyEq(spellInfo->ConeAngle, 0.f))
                    spellInfo->ConeAngle = 90.f;

            // Area auras may not target area (they're self cast)
            if (spellEffectInfo.IsAreaAuraEffect() && spellEffectInfo.IsTargetingArea())
            {
                const_cast<SpellEffectInfo&>(spellEffectInfo).TargetA = SpellImplicitTargetInfo(TARGET_UNIT_CASTER);
                const_cast<SpellEffectInfo&>(spellEffectInfo).TargetB = SpellImplicitTargetInfo(0);
            }
        }

        // disable proc for magnet auras, they're handled differently
        if (spellInfo->HasAura(SPELL_AURA_SPELL_MAGNET))
            spellInfo->ProcFlags = std::array<int32, 2>{};

        // due to the way spell system works, unit would change orientation in Spell::_cast
        if (spellInfo->HasAura(SPELL_AURA_CONTROL_VEHICLE))
            spellInfo->AttributesEx5 |= SPELL_ATTR5_AI_DOESNT_FACE_TARGET;

        if (spellInfo->ActiveIconFileDataId == 135754)  // flight
            spellInfo->Attributes |= SPELL_ATTR0_PASSIVE;

        if (spellInfo->IsSingleTarget() && !spellInfo->MaxAffectedTargets)
            spellInfo->MaxAffectedTargets = 1;
    }

    if (SummonPropertiesEntry* properties = const_cast<SummonPropertiesEntry*>(sSummonPropertiesStore.LookupEntry(121)))
        properties->Title = AsUnderlyingType(SummonTitle::Totem);
    if (SummonPropertiesEntry* properties = const_cast<SummonPropertiesEntry*>(sSummonPropertiesStore.LookupEntry(647))) // 52893
        properties->Title = AsUnderlyingType(SummonTitle::Totem);
    if (SummonPropertiesEntry* properties = const_cast<SummonPropertiesEntry*>(sSummonPropertiesStore.LookupEntry(628))) // Hungry Plaguehound
        properties->Control = SUMMON_CATEGORY_PET;

    TC_LOG_INFO("server.loading", ">> Loaded SpellInfo corrections in {} ms", GetMSTimeDiffToNow(oldMSTime));
}

void SpellMgr::LoadSpellInfoSpellSpecificAndAuraState()
{
    uint32 oldMSTime = getMSTime();

    for (SpellInfo const& spellInfo : mSpellInfoMap)
    {
        // AuraState depends on SpellSpecific
        const_cast<SpellInfo&>(spellInfo)._LoadSpellSpecific();
        const_cast<SpellInfo&>(spellInfo)._LoadAuraState();
    }

    TC_LOG_INFO("server.loading", ">> Loaded SpellInfo SpellSpecific and AuraState in {} ms", GetMSTimeDiffToNow(oldMSTime));
}

void SpellMgr::LoadSpellInfoDiminishing()
{
    uint32 oldMSTime = getMSTime();

    for (SpellInfo const& spellInfo : mSpellInfoMap)
        const_cast<SpellInfo&>(spellInfo)._LoadSpellDiminishInfo();

    TC_LOG_INFO("server.loading", ">> Loaded SpellInfo diminishing infos in {} ms", GetMSTimeDiffToNow(oldMSTime));
}

void SpellMgr::LoadSpellInfoImmunities()
{
    uint32 oldMSTime = getMSTime();

    mCreatureImmunities.clear();

    //                                                   0   1           2               3              4        5      6          7
    if (QueryResult result = WorldDatabase.Query("SELECT ID, SchoolMask, DispelTypeMask, MechanicsMask, Effects, Auras, ImmuneAoE, ImmuneChain FROM creature_immunities"))
    {
        do
        {
            Field* fields = result->Fetch();
            int32 id = fields[0].GetInt32();
            uint8 school = fields[1].GetInt8();
            uint16 dispelType = fields[2].GetInt16();
            uint64 mechanics = fields[3].GetInt64();

            CreatureImmunities& immunities = mCreatureImmunities[id];
            immunities.School = school;
            immunities.DispelType = dispelType;
            immunities.Mechanic = mechanics;
            if (fields[6].GetBool())
                immunities.Other |= SpellOtherImmunity::AoETarget;
            if (fields[7].GetBool())
                immunities.Other |= SpellOtherImmunity::ChainTarget;

            if (immunities.School.to_ullong() != school)
                TC_LOG_ERROR("sql.sql", "Invalid value in `SchoolMask` {} for creature immunities {}, truncated", school, id);
            if (immunities.DispelType.to_ullong() != dispelType)
                TC_LOG_ERROR("sql.sql", "Invalid value in `DispelTypeMask` {} for creature immunities {}, truncated", dispelType, id);
            if (immunities.Mechanic.to_ullong() != mechanics)
                TC_LOG_ERROR("sql.sql", "Invalid value in `MechanicsMask` {} for creature immunities {}, truncated", mechanics, id);

            for (std::string_view token : Trinity::Tokenize(fields[4].GetStringView(), ',', false))
            {
                if (Optional<uint32> effect = Trinity::StringTo<uint32>(token); effect && effect < uint32(TOTAL_SPELL_EFFECTS))
                    immunities.Effect.push_back(SpellEffectName(*effect));
                else
                    TC_LOG_ERROR("sql.sql", "Invalid effect type in `Effects` {} for creature immunities {}, skipped", token, id);
            }

            for (std::string_view token : Trinity::Tokenize(fields[5].GetStringView(), ',', false))
            {
                if (Optional<uint32> aura = Trinity::StringTo<uint32>(token); aura && aura < TOTAL_AURAS)
                    immunities.Aura.push_back(AuraType(*aura));
                else
                    TC_LOG_ERROR("sql.sql", "Invalid aura type in `Auras` {} for creature immunities {}, skipped", token, id);
            }
        }
        while (result->NextRow());
    }

    for (SpellInfo const& spellInfo : mSpellInfoMap)
        const_cast<SpellInfo&>(spellInfo)._LoadImmunityInfo();

    TC_LOG_INFO("server.loading", ">> Loaded SpellInfo immunity infos in {} ms", GetMSTimeDiffToNow(oldMSTime));
}

void SpellMgr::LoadPetFamilySpellsStore()
{
    std::unordered_map<uint32, SpellLevelsEntry const*> levelsBySpell;
    for (SpellLevelsEntry const* levels : sSpellLevelsStore)
        if (!levels->DifficultyID)
            levelsBySpell[levels->SpellID] = levels;

    for (SkillLineAbilityEntry const* skillLine : sSkillLineAbilityStore)
    {
        SpellInfo const* spellInfo = GetSpellInfo(skillLine->Spell, DIFFICULTY_NONE);
        if (!spellInfo)
            continue;

        auto levels = levelsBySpell.find(skillLine->Spell);
        if (levels != levelsBySpell.end() && levels->second->SpellLevel)
            continue;

        if (spellInfo->IsPassive())
        {
            for (CreatureFamilyEntry const* cFamily : sCreatureFamilyStore)
            {
                if (skillLine->SkillLine != cFamily->SkillLine[0] && skillLine->SkillLine != cFamily->SkillLine[1])
                    continue;

                if (skillLine->AcquireMethod != SKILL_LINE_ABILITY_LEARNED_ON_SKILL_LEARN)
                    continue;

                sPetFamilySpellsStore[cFamily->ID].insert(spellInfo->Id);
            }
        }
    }
}

void SpellMgr::LoadSpellTotemModel()
{
    uint32 oldMSTime = getMSTime();

    QueryResult result = WorldDatabase.Query("SELECT SpellID, RaceID, DisplayID from spell_totem_model");

    if (!result)
    {
        TC_LOG_INFO("server.loading", ">> Loaded 0 spell totem model records. DB table `spell_totem_model` is empty.");
        return;
    }

    uint32 count = 0;
    do
    {
        Field* fields = result->Fetch();

        uint32 spellId = fields[0].GetUInt32();
        uint8 race = fields[1].GetUInt8();
        uint32 displayId = fields[2].GetUInt32();

        SpellInfo const* spellEntry = GetSpellInfo(spellId, DIFFICULTY_NONE);
        if (!spellEntry)
        {
            TC_LOG_ERROR("sql.sql", "SpellID: {} in `spell_totem_model` table could not be found in dbc, skipped.", spellId);
            continue;
        }

        ChrRacesEntry const* raceEntry = sChrRacesStore.LookupEntry(race);
        if (!raceEntry)
        {
            TC_LOG_ERROR("sql.sql", "Race {} defined in `spell_totem_model` does not exists, skipped.", uint32(race));
            continue;
        }

        CreatureDisplayInfoEntry const* displayEntry = sCreatureDisplayInfoStore.LookupEntry(displayId);
        if (!displayEntry)
        {
            TC_LOG_ERROR("sql.sql", "SpellID: {} defined in `spell_totem_model` has non-existing model ({}).", spellId, displayId);
            continue;
        }

        mSpellTotemModel[std::make_pair(spellId, race)] = displayId;
        ++count;

    } while (result->NextRow());

    TC_LOG_INFO("server.loading", ">> Loaded {} spell totem model records in {} ms", count, GetMSTimeDiffToNow(oldMSTime));

}

uint32 SpellMgr::GetModelForTotem(uint32 spellId, uint8 race) const
{
    auto itr = mSpellTotemModel.find(std::make_pair(spellId, race));
    if (itr != mSpellTotemModel.end())
        return itr->second;

    return 0;
}<|MERGE_RESOLUTION|>--- conflicted
+++ resolved
@@ -4868,9 +4868,10 @@
 
     // ENDOF THE AZURE VAULT SPELLS
     //
-
-<<<<<<< HEAD
+    
+    //
     // SHRINE OF THE STORM SPELLS
+    //
 
     // These spells have TARGET_DEST_NEARBY_ENTRY for serverside unit
     ApplySpellFix({
@@ -4897,10 +4898,10 @@
     });
 
     // ENDOF SHRINE OF THE STORM SPELLS
-=======
+    //
+
     //
     // THE WANDERING ISLE SPELLS
->>>>>>> ee301cf8
     //
 
     // Summon Master Li Fei
