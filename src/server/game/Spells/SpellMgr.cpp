/*
 * Copyright (C) 2008-2012 TrinityCore <http://www.trinitycore.org/>
 * Copyright (C) 2005-2009 MaNGOS <http://getmangos.com/>
 *
 * This program is free software; you can redistribute it and/or modify it
 * under the terms of the GNU General Public License as published by the
 * Free Software Foundation; either version 2 of the License, or (at your
 * option) any later version.
 *
 * This program is distributed in the hope that it will be useful, but WITHOUT
 * ANY WARRANTY; without even the implied warranty of MERCHANTABILITY or
 * FITNESS FOR A PARTICULAR PURPOSE. See the GNU General Public License for
 * more details.
 *
 * You should have received a copy of the GNU General Public License along
 * with this program. If not, see <http://www.gnu.org/licenses/>.
 */

#include "SpellMgr.h"
#include "SpellInfo.h"
#include "ObjectMgr.h"
#include "SpellAuras.h"
#include "SpellAuraDefines.h"
#include "SharedDefines.h"
#include "DBCStores.h"
#include "World.h"
#include "Chat.h"
#include "Spell.h"
#include "BattlegroundMgr.h"
#include "BattlefieldMgr.h"
#include "CreatureAI.h"
#include "MapManager.h"
#include "BattlegroundIC.h"

bool IsPrimaryProfessionSkill(uint32 skill)
{
    SkillLineEntry const* pSkill = sSkillLineStore.LookupEntry(skill);
    if (!pSkill)
        return false;

    if (pSkill->categoryId != SKILL_CATEGORY_PROFESSION)
        return false;

    return true;
}

bool IsPartOfSkillLine(uint32 skillId, uint32 spellId)
{
    SkillLineAbilityMapBounds skillBounds = sSpellMgr->GetSkillLineAbilityMapBounds(spellId);
    for (SkillLineAbilityMap::const_iterator itr = skillBounds.first; itr != skillBounds.second; ++itr)
        if (itr->second->skillId == skillId)
            return true;

    return false;
}

DiminishingGroup GetDiminishingReturnsGroupForSpell(SpellInfo const* spellproto, bool triggered)
{
    if (spellproto->IsPositive())
        return DIMINISHING_NONE;

    for (uint8 i = 0; i < MAX_SPELL_EFFECTS; ++i)
    {
        if (spellproto->Effects[i].ApplyAuraName == SPELL_AURA_MOD_TAUNT)
            return DIMINISHING_TAUNT;
    }

    // Explicit Diminishing Groups
    switch (spellproto->SpellFamilyName)
    {
        case SPELLFAMILY_GENERIC:
        {
            // Pet charge effects (Infernal Awakening, Demon Charge)
            if (spellproto->SpellVisual[0] == 2816 && spellproto->SpellIconID == 15)
                return DIMINISHING_CONTROLLED_STUN;
            // Gnaw
            else if (spellproto->Id == 47481)
                return DIMINISHING_CONTROLLED_STUN;
            break;
        }
        // Event spells
        case SPELLFAMILY_UNK1:
            return DIMINISHING_NONE;
        case SPELLFAMILY_MAGE:
        {
            // Frostbite
            if (spellproto->SpellFamilyFlags[1] & 0x80000000)
                return DIMINISHING_ROOT;
            // Shattered Barrier
            else if (spellproto->SpellVisual[0] == 12297)
                return DIMINISHING_ROOT;
            // Deep Freeze
            else if (spellproto->SpellIconID == 2939 && spellproto->SpellVisual[0] == 9963)
                return DIMINISHING_CONTROLLED_STUN;
            // Frost Nova / Freeze (Water Elemental)
            else if (spellproto->SpellIconID == 193)
                return DIMINISHING_CONTROLLED_ROOT;
            // Dragon's Breath
            else if (spellproto->SpellFamilyFlags[0] & 0x800000)
                return DIMINISHING_DRAGONS_BREATH;
            break;
        }
        case SPELLFAMILY_WARRIOR:
        {
            // Hamstring - limit duration to 10s in PvP
            if (spellproto->SpellFamilyFlags[0] & 0x2)
                return DIMINISHING_LIMITONLY;
            // Charge Stun (own diminishing)
            else if (spellproto->SpellFamilyFlags[0] & 0x01000000)
                return DIMINISHING_CHARGE;
            break;
        }
        case SPELLFAMILY_WARLOCK:
        {
            // Death Coil
            if (spellproto->SpellFamilyFlags[0] & 0x80000)
                return DIMINISHING_HORROR;
            // Curses/etc
            else if ((spellproto->SpellFamilyFlags[0] & 0x80000000) || (spellproto->SpellFamilyFlags[1] & 0x200))
                return DIMINISHING_LIMITONLY;
            // Seduction
            else if (spellproto->SpellFamilyFlags[1] & 0x10000000)
                return DIMINISHING_FEAR;
            break;
        }
        case SPELLFAMILY_PRIEST:
        {
            // Psychic Horror
            if (spellproto->SpellFamilyFlags[2] & 0x2000)
                return DIMINISHING_HORROR;
            break;
        }
        case SPELLFAMILY_DRUID:
        {
            // Pounce
            if (spellproto->SpellFamilyFlags[0] & 0x20000)
                return DIMINISHING_OPENING_STUN;
            // Cyclone
            else if (spellproto->SpellFamilyFlags[1] & 0x20)
                return DIMINISHING_CYCLONE;
            // Entangling Roots
            // Nature's Grasp
            else if (spellproto->SpellFamilyFlags[0] & 0x00000200)
                return DIMINISHING_CONTROLLED_ROOT;
            // Faerie Fire
            else if (spellproto->SpellFamilyFlags[0] & 0x400)
                return DIMINISHING_LIMITONLY;
            break;
        }
        case SPELLFAMILY_ROGUE:
        {
            // Gouge
            if (spellproto->SpellFamilyFlags[0] & 0x8)
                return DIMINISHING_DISORIENT;
            // Blind
            else if (spellproto->SpellFamilyFlags[0] & 0x1000000)
                return DIMINISHING_FEAR;
            // Cheap Shot
            else if (spellproto->SpellFamilyFlags[0] & 0x400)
                return DIMINISHING_OPENING_STUN;
            // Crippling poison - Limit to 10 seconds in PvP (No SpellFamilyFlags)
            else if (spellproto->SpellIconID == 163)
                return DIMINISHING_LIMITONLY;
            break;
        }
        case SPELLFAMILY_HUNTER:
        {
            // Hunter's Mark
            if ((spellproto->SpellFamilyFlags[0] & 0x400) && spellproto->SpellIconID == 538)
                return DIMINISHING_LIMITONLY;
            // Scatter Shot (own diminishing)
            else if ((spellproto->SpellFamilyFlags[0] & 0x40000) && spellproto->SpellIconID == 132)
                return DIMINISHING_SCATTER_SHOT;
            // Entrapment (own diminishing)
            else if (spellproto->SpellVisual[0] == 7484 && spellproto->SpellIconID == 20)
                return DIMINISHING_ENTRAPMENT;
            // Wyvern Sting mechanic is MECHANIC_SLEEP but the diminishing is DIMINISHING_DISORIENT
            else if ((spellproto->SpellFamilyFlags[1] & 0x1000) && spellproto->SpellIconID == 1721)
                return DIMINISHING_DISORIENT;
            // Freezing Arrow
            else if (spellproto->SpellFamilyFlags[0] & 0x8)
                return DIMINISHING_DISORIENT;
            break;
        }
        case SPELLFAMILY_PALADIN:
        {
            // Judgement of Justice - limit duration to 10s in PvP
            if (spellproto->SpellFamilyFlags[0] & 0x100000)
                return DIMINISHING_LIMITONLY;
            // Turn Evil
            else if ((spellproto->SpellFamilyFlags[1] & 0x804000) && spellproto->SpellIconID == 309)
                return DIMINISHING_FEAR;
            break;
        }
        case SPELLFAMILY_DEATHKNIGHT:
        {
            // Hungering Cold (no flags)
            if (spellproto->SpellIconID == 2797)
                return DIMINISHING_DISORIENT;
            // Mark of Blood
            else if ((spellproto->SpellFamilyFlags[0] & 0x10000000) && spellproto->SpellIconID == 2285)
                return DIMINISHING_LIMITONLY;
            break;
        }
        default:
            break;
    }

    // Lastly - Set diminishing depending on mechanic
    uint32 mechanic = spellproto->GetAllEffectsMechanicMask();
    if (mechanic & (1 << MECHANIC_CHARM))
        return DIMINISHING_MIND_CONTROL;
    if (mechanic & (1 << MECHANIC_SILENCE))
        return DIMINISHING_SILENCE;
    if (mechanic & (1 << MECHANIC_SLEEP))
        return DIMINISHING_SLEEP;
    if (mechanic & ((1 << MECHANIC_SAPPED) | (1 << MECHANIC_POLYMORPH) | (1 << MECHANIC_SHACKLE)))
        return DIMINISHING_DISORIENT;
    // Mechanic Knockout, except Blast Wave
    if (mechanic & (1 << MECHANIC_KNOCKOUT) && spellproto->SpellIconID != 292)
        return DIMINISHING_DISORIENT;
    if (mechanic & (1 << MECHANIC_DISARM))
        return DIMINISHING_DISARM;
    if (mechanic & (1 << MECHANIC_FEAR))
        return DIMINISHING_FEAR;
    if (mechanic & (1 << MECHANIC_STUN))
        return triggered ? DIMINISHING_STUN : DIMINISHING_CONTROLLED_STUN;
    if (mechanic & (1 << MECHANIC_BANISH))
        return DIMINISHING_BANISH;
    if (mechanic & (1 << MECHANIC_ROOT))
        return triggered ? DIMINISHING_ROOT : DIMINISHING_CONTROLLED_ROOT;

    return DIMINISHING_NONE;
}

DiminishingReturnsType GetDiminishingReturnsGroupType(DiminishingGroup group)
{
    switch (group)
    {
        case DIMINISHING_TAUNT:
        case DIMINISHING_CONTROLLED_STUN:
        case DIMINISHING_STUN:
        case DIMINISHING_OPENING_STUN:
        case DIMINISHING_CYCLONE:
        case DIMINISHING_CHARGE:
            return DRTYPE_ALL;
        case DIMINISHING_LIMITONLY:
        case DIMINISHING_NONE:
            return DRTYPE_NONE;
        default:
            return DRTYPE_PLAYER;
    }
}

DiminishingLevels GetDiminishingReturnsMaxLevel(DiminishingGroup group)
{
    switch (group)
    {
        case DIMINISHING_TAUNT:
            return DIMINISHING_LEVEL_TAUNT_IMMUNE;
        default:
            return DIMINISHING_LEVEL_IMMUNE;
    }
}

int32 GetDiminishingReturnsLimitDuration(DiminishingGroup group, SpellInfo const* spellproto)
{
    if (!IsDiminishingReturnsGroupDurationLimited(group))
        return 0;

    // Explicit diminishing duration
    switch (spellproto->SpellFamilyName)
    {
        case SPELLFAMILY_DRUID:
        {
            // Faerie Fire - limit to 40 seconds in PvP (3.1)
            if (spellproto->SpellFamilyFlags[0] & 0x400)
                return 40 * IN_MILLISECONDS;
            break;
        }
        case SPELLFAMILY_HUNTER:
        {
            // Wyvern Sting
            if (spellproto->SpellFamilyFlags[1] & 0x1000)
                return 6 * IN_MILLISECONDS;
            // Hunter's Mark
            if (spellproto->SpellFamilyFlags[0] & 0x400)
                return 120 * IN_MILLISECONDS;
            break;
        }
        case SPELLFAMILY_PALADIN:
        {
            // Repentance - limit to 6 seconds in PvP
            if (spellproto->SpellFamilyFlags[0] & 0x4)
                return 6 * IN_MILLISECONDS;
            break;
        }
        case SPELLFAMILY_WARLOCK:
        {
            // Banish - limit to 6 seconds in PvP
            if (spellproto->SpellFamilyFlags[1] & 0x8000000)
                return 6 * IN_MILLISECONDS;
            // Curse of Tongues - limit to 12 seconds in PvP
            else if (spellproto->SpellFamilyFlags[2] & 0x800)
                return 12 * IN_MILLISECONDS;
            // Curse of Elements - limit to 120 seconds in PvP
            else if (spellproto->SpellFamilyFlags[1] & 0x200)
               return 120 * IN_MILLISECONDS;
            break;
        }
        default:
            break;
    }

    return 10 * IN_MILLISECONDS;
}

bool IsDiminishingReturnsGroupDurationLimited(DiminishingGroup group)
{
    switch (group)
    {
        case DIMINISHING_BANISH:
        case DIMINISHING_CONTROLLED_STUN:
        case DIMINISHING_CONTROLLED_ROOT:
        case DIMINISHING_CYCLONE:
        case DIMINISHING_DISORIENT:
        case DIMINISHING_ENTRAPMENT:
        case DIMINISHING_FEAR:
        case DIMINISHING_HORROR:
        case DIMINISHING_MIND_CONTROL:
        case DIMINISHING_OPENING_STUN:
        case DIMINISHING_ROOT:
        case DIMINISHING_STUN:
        case DIMINISHING_SLEEP:
        case DIMINISHING_LIMITONLY:
            return true;
        default:
            return false;
    }
}

SpellMgr::SpellMgr()
{
}

SpellMgr::~SpellMgr()
{
    UnloadSpellInfoStore();
}

/// Some checks for spells, to prevent adding deprecated/broken spells for trainers, spell book, etc
bool SpellMgr::IsSpellValid(SpellInfo const* spellInfo, Player* player, bool msg)
{
    // not exist
    if (!spellInfo)
        return false;

    bool need_check_reagents = false;

    // check effects
    for (uint8 i = 0; i < MAX_SPELL_EFFECTS; ++i)
    {
        switch (spellInfo->Effects[i].Effect)
        {
            case 0:
                continue;

            // craft spell for crafting non-existed item (break client recipes list show)
            case SPELL_EFFECT_CREATE_ITEM:
            case SPELL_EFFECT_CREATE_ITEM_2:
            {
                if (spellInfo->Effects[i].ItemType == 0)
                {
                    // skip auto-loot crafting spells, its not need explicit item info (but have special fake items sometime)
                    if (!spellInfo->IsLootCrafting())
                    {
                        if (msg)
                        {
                            if (player)
                                ChatHandler(player).PSendSysMessage("Craft spell %u not have create item entry.", spellInfo->Id);
                            else
                                sLog->outErrorDb("Craft spell %u not have create item entry.", spellInfo->Id);
                        }
                        return false;
                    }

                }
                // also possible IsLootCrafting case but fake item must exist anyway
                else if (!sObjectMgr->GetItemTemplate(spellInfo->Effects[i].ItemType))
                {
                    if (msg)
                    {
                        if (player)
                            ChatHandler(player).PSendSysMessage("Craft spell %u create not-exist in DB item (Entry: %u) and then...", spellInfo->Id, spellInfo->Effects[i].ItemType);
                        else
                            sLog->outErrorDb("Craft spell %u create not-exist in DB item (Entry: %u) and then...", spellInfo->Id, spellInfo->Effects[i].ItemType);
                    }
                    return false;
                }

                need_check_reagents = true;
                break;
            }
            case SPELL_EFFECT_LEARN_SPELL:
            {
                SpellInfo const* spellInfo2 = sSpellMgr->GetSpellInfo(spellInfo->Effects[i].TriggerSpell);
                if (!IsSpellValid(spellInfo2, player, msg))
                {
                    if (msg)
                    {
                        if (player)
                            ChatHandler(player).PSendSysMessage("Spell %u learn to broken spell %u, and then...", spellInfo->Id, spellInfo->Effects[i].TriggerSpell);
                        else
                            sLog->outErrorDb("Spell %u learn to invalid spell %u, and then...", spellInfo->Id, spellInfo->Effects[i].TriggerSpell);
                    }
                    return false;
                }
                break;
            }
        }
    }

    if (need_check_reagents)
    {
        for (uint8 j = 0; j < MAX_SPELL_REAGENTS; ++j)
        {
            if (spellInfo->Reagent[j] > 0 && !sObjectMgr->GetItemTemplate(spellInfo->Reagent[j]))
            {
                if (msg)
                {
                    if (player)
                        ChatHandler(player).PSendSysMessage("Craft spell %u have not-exist reagent in DB item (Entry: %u) and then...", spellInfo->Id, spellInfo->Reagent[j]);
                    else
                        sLog->outErrorDb("Craft spell %u have not-exist reagent in DB item (Entry: %u) and then...", spellInfo->Id, spellInfo->Reagent[j]);
                }
                return false;
            }
        }
    }

    return true;
}

uint32 SpellMgr::GetSpellDifficultyId(uint32 spellId) const
{
    SpellDifficultySearcherMap::const_iterator i = mSpellDifficultySearcherMap.find(spellId);
    return i == mSpellDifficultySearcherMap.end() ? 0 : (*i).second;
}

void SpellMgr::SetSpellDifficultyId(uint32 spellId, uint32 id)
{
    mSpellDifficultySearcherMap[spellId] = id;
}

uint32 SpellMgr::GetSpellIdForDifficulty(uint32 spellId, Unit const* caster) const
{
    if (!GetSpellInfo(spellId))
        return spellId;

    if (!caster || !caster->GetMap() || !caster->GetMap()->IsDungeon())
        return spellId;

    uint32 mode = uint32(caster->GetMap()->GetSpawnMode());
    if (mode >= MAX_DIFFICULTY)
    {
        sLog->outError("SpellMgr::GetSpellIdForDifficulty: Incorrect Difficulty for spell %u.", spellId);
        return spellId; //return source spell
    }

    uint32 difficultyId = GetSpellDifficultyId(spellId);
    if (!difficultyId)
        return spellId; //return source spell, it has only REGULAR_DIFFICULTY

    SpellDifficultyEntry const* difficultyEntry = sSpellDifficultyStore.LookupEntry(difficultyId);
    if (!difficultyEntry)
    {
        sLog->outDebug(LOG_FILTER_SPELLS_AURAS, "SpellMgr::GetSpellIdForDifficulty: SpellDifficultyEntry not found for spell %u. This should never happen.", spellId);
        return spellId; //return source spell
    }

    if (difficultyEntry->SpellID[mode] <= 0 && mode > DUNGEON_DIFFICULTY_HEROIC)
    {
        sLog->outDebug(LOG_FILTER_SPELLS_AURAS, "SpellMgr::GetSpellIdForDifficulty: spell %u mode %u spell is NULL, using mode %u", spellId, mode, mode - 2);
        mode -= 2;
    }

    if (difficultyEntry->SpellID[mode] <= 0)
    {
        sLog->outErrorDb("SpellMgr::GetSpellIdForDifficulty: spell %u mode %u spell is 0. Check spelldifficulty_dbc!", spellId, mode);
        return spellId;
    }

    sLog->outDebug(LOG_FILTER_SPELLS_AURAS, "SpellMgr::GetSpellIdForDifficulty: spellid for spell %u in mode %u is %d", spellId, mode, difficultyEntry->SpellID[mode]);
    return uint32(difficultyEntry->SpellID[mode]);
}

SpellInfo const* SpellMgr::GetSpellForDifficultyFromSpell(SpellInfo const* spell, Unit const* caster) const
{
    uint32 newSpellId = GetSpellIdForDifficulty(spell->Id, caster);
    SpellInfo const* newSpell = GetSpellInfo(newSpellId);
    if (!newSpell)
    {
        sLog->outDebug(LOG_FILTER_SPELLS_AURAS, "SpellMgr::GetSpellForDifficultyFromSpell: spell %u not found. Check spelldifficulty_dbc!", newSpellId);
        return spell;
    }

    sLog->outDebug(LOG_FILTER_SPELLS_AURAS, "SpellMgr::GetSpellForDifficultyFromSpell: Spell id for instance mode is %u (original %u)", newSpell->Id, spell->Id);
    return newSpell;
}

SpellChainNode const* SpellMgr::GetSpellChainNode(uint32 spell_id) const
{
    SpellChainMap::const_iterator itr = mSpellChains.find(spell_id);
    if (itr == mSpellChains.end())
        return NULL;

    return &itr->second;
}

uint32 SpellMgr::GetFirstSpellInChain(uint32 spell_id) const
{
    if (SpellChainNode const* node = GetSpellChainNode(spell_id))
        return node->first->Id;

    return spell_id;
}

uint32 SpellMgr::GetLastSpellInChain(uint32 spell_id) const
{
    if (SpellChainNode const* node = GetSpellChainNode(spell_id))
        return node->last->Id;

    return spell_id;
}

uint32 SpellMgr::GetNextSpellInChain(uint32 spell_id) const
{
    if (SpellChainNode const* node = GetSpellChainNode(spell_id))
        if (node->next)
            return node->next->Id;

    return 0;
}

uint32 SpellMgr::GetPrevSpellInChain(uint32 spell_id) const
{
    if (SpellChainNode const* node = GetSpellChainNode(spell_id))
        if (node->prev)
            return node->prev->Id;

    return 0;
}

uint8 SpellMgr::GetSpellRank(uint32 spell_id) const
{
    if (SpellChainNode const* node = GetSpellChainNode(spell_id))
        return node->rank;

    return 0;
}

uint32 SpellMgr::GetSpellWithRank(uint32 spell_id, uint32 rank, bool strict) const
{
    if (SpellChainNode const* node = GetSpellChainNode(spell_id))
    {
        if (rank != node->rank)
            return GetSpellWithRank(node->rank < rank ? node->next->Id : node->prev->Id, rank, strict);
    }
    else if (strict && rank > 1)
        return 0;
    return spell_id;
}

SpellRequiredMapBounds SpellMgr::GetSpellsRequiredForSpellBounds(uint32 spell_id) const
{
    return SpellRequiredMapBounds(mSpellReq.lower_bound(spell_id), mSpellReq.upper_bound(spell_id));
}

SpellsRequiringSpellMapBounds SpellMgr::GetSpellsRequiringSpellBounds(uint32 spell_id) const
{
    return SpellsRequiringSpellMapBounds(mSpellsReqSpell.lower_bound(spell_id), mSpellsReqSpell.upper_bound(spell_id));
}

bool SpellMgr::IsSpellRequiringSpell(uint32 spellid, uint32 req_spellid) const
{
    SpellsRequiringSpellMapBounds spellsRequiringSpell = GetSpellsRequiringSpellBounds(req_spellid);
    for (SpellsRequiringSpellMap::const_iterator itr = spellsRequiringSpell.first; itr != spellsRequiringSpell.second; ++itr)
    {
        if (itr->second == spellid)
            return true;
    }
    return false;
}

const SpellsRequiringSpellMap SpellMgr::GetSpellsRequiringSpell()
{
    return this->mSpellsReqSpell;
}

uint32 SpellMgr::GetSpellRequired(uint32 spell_id) const
{
    SpellRequiredMap::const_iterator itr = mSpellReq.find(spell_id);

    if (itr == mSpellReq.end())
        return 0;

    return itr->second;
}

SpellLearnSkillNode const* SpellMgr::GetSpellLearnSkill(uint32 spell_id) const
{
    SpellLearnSkillMap::const_iterator itr = mSpellLearnSkills.find(spell_id);
    if (itr != mSpellLearnSkills.end())
        return &itr->second;
    else
        return NULL;
}

SpellLearnSpellMapBounds SpellMgr::GetSpellLearnSpellMapBounds(uint32 spell_id) const
{
    return SpellLearnSpellMapBounds(mSpellLearnSpells.lower_bound(spell_id), mSpellLearnSpells.upper_bound(spell_id));
}

bool SpellMgr::IsSpellLearnSpell(uint32 spell_id) const
{
    return mSpellLearnSpells.find(spell_id) != mSpellLearnSpells.end();
}

bool SpellMgr::IsSpellLearnToSpell(uint32 spell_id1, uint32 spell_id2) const
{
    SpellLearnSpellMapBounds bounds = GetSpellLearnSpellMapBounds(spell_id1);
    for (SpellLearnSpellMap::const_iterator i = bounds.first; i != bounds.second; ++i)
        if (i->second.spell == spell_id2)
            return true;
    return false;
}

SpellTargetPosition const* SpellMgr::GetSpellTargetPosition(uint32 spell_id) const
{
    SpellTargetPositionMap::const_iterator itr = mSpellTargetPositions.find(spell_id);
    if (itr != mSpellTargetPositions.end())
        return &itr->second;
    return NULL;
}

SpellSpellGroupMapBounds SpellMgr::GetSpellSpellGroupMapBounds(uint32 spell_id) const
{
    spell_id = GetFirstSpellInChain(spell_id);
    return SpellSpellGroupMapBounds(mSpellSpellGroup.lower_bound(spell_id), mSpellSpellGroup.upper_bound(spell_id));
}

uint32 SpellMgr::IsSpellMemberOfSpellGroup(uint32 spellid, SpellGroup groupid) const
{
    SpellSpellGroupMapBounds spellGroup = GetSpellSpellGroupMapBounds(spellid);
    for (SpellSpellGroupMap::const_iterator itr = spellGroup.first; itr != spellGroup.second ; ++itr)
    {
        if (itr->second == groupid)
            return true;
    }
    return false;
}

SpellGroupSpellMapBounds SpellMgr::GetSpellGroupSpellMapBounds(SpellGroup group_id) const
{
    return SpellGroupSpellMapBounds(mSpellGroupSpell.lower_bound(group_id), mSpellGroupSpell.upper_bound(group_id));
}

void SpellMgr::GetSetOfSpellsInSpellGroup(SpellGroup group_id, std::set<uint32>& foundSpells) const
{
    std::set<SpellGroup> usedGroups;
    GetSetOfSpellsInSpellGroup(group_id, foundSpells, usedGroups);
}

void SpellMgr::GetSetOfSpellsInSpellGroup(SpellGroup group_id, std::set<uint32>& foundSpells, std::set<SpellGroup>& usedGroups) const
{
    if (usedGroups.find(group_id) != usedGroups.end())
        return;
    usedGroups.insert(group_id);

    SpellGroupSpellMapBounds groupSpell = GetSpellGroupSpellMapBounds(group_id);
    for (SpellGroupSpellMap::const_iterator itr = groupSpell.first; itr != groupSpell.second ; ++itr)
    {
        if (itr->second < 0)
        {
            SpellGroup currGroup = (SpellGroup)abs(itr->second);
            GetSetOfSpellsInSpellGroup(currGroup, foundSpells, usedGroups);
        }
        else
        {
            foundSpells.insert(itr->second);
        }
    }
}

bool SpellMgr::AddSameEffectStackRuleSpellGroups(SpellInfo const* spellInfo, int32 amount, std::map<SpellGroup, int32>& groups) const
{
    uint32 spellId = spellInfo->GetFirstRankSpell()->Id;
    SpellSpellGroupMapBounds spellGroup = GetSpellSpellGroupMapBounds(spellId);
    // Find group with SPELL_GROUP_STACK_RULE_EXCLUSIVE_SAME_EFFECT if it belongs to one
    for (SpellSpellGroupMap::const_iterator itr = spellGroup.first; itr != spellGroup.second ; ++itr)
    {
        SpellGroup group = itr->second;
        SpellGroupStackMap::const_iterator found = mSpellGroupStack.find(group);
        if (found != mSpellGroupStack.end())
        {
            if (found->second == SPELL_GROUP_STACK_RULE_EXCLUSIVE_SAME_EFFECT)
            {
                // Put the highest amount in the map
                if (groups.find(group) == groups.end())
                    groups[group] = amount;
                else
                {
                    int32 curr_amount = groups[group];
                    // Take absolute value because this also counts for the highest negative aura
                    if (abs(curr_amount) < abs(amount))
                        groups[group] = amount;
                }
                // return because a spell should be in only one SPELL_GROUP_STACK_RULE_EXCLUSIVE_SAME_EFFECT group
                return true;
            }
        }
    }
    // Not in a SPELL_GROUP_STACK_RULE_EXCLUSIVE_SAME_EFFECT group, so return false
    return false;
}

SpellGroupStackRule SpellMgr::CheckSpellGroupStackRules(SpellInfo const* spellInfo1, SpellInfo const* spellInfo2) const
{
    uint32 spellid_1 = spellInfo1->GetFirstRankSpell()->Id;
    uint32 spellid_2 = spellInfo2->GetFirstRankSpell()->Id;
    if (spellid_1 == spellid_2)
        return SPELL_GROUP_STACK_RULE_DEFAULT;
    // find SpellGroups which are common for both spells
    SpellSpellGroupMapBounds spellGroup1 = GetSpellSpellGroupMapBounds(spellid_1);
    std::set<SpellGroup> groups;
    for (SpellSpellGroupMap::const_iterator itr = spellGroup1.first; itr != spellGroup1.second ; ++itr)
    {
        if (IsSpellMemberOfSpellGroup(spellid_2, itr->second))
        {
            bool add = true;
            SpellGroupSpellMapBounds groupSpell = GetSpellGroupSpellMapBounds(itr->second);
            for (SpellGroupSpellMap::const_iterator itr2 = groupSpell.first; itr2 != groupSpell.second ; ++itr2)
            {
                if (itr2->second < 0)
                {
                    SpellGroup currGroup = (SpellGroup)abs(itr2->second);
                    if (IsSpellMemberOfSpellGroup(spellid_1, currGroup) && IsSpellMemberOfSpellGroup(spellid_2, currGroup))
                    {
                        add = false;
                        break;
                    }
                }
            }
            if (add)
                groups.insert(itr->second);
        }
    }

    SpellGroupStackRule rule = SPELL_GROUP_STACK_RULE_DEFAULT;

    for (std::set<SpellGroup>::iterator itr = groups.begin() ; itr!= groups.end() ; ++itr)
    {
        SpellGroupStackMap::const_iterator found = mSpellGroupStack.find(*itr);
        if (found != mSpellGroupStack.end())
            rule = found->second;
        if (rule)
            break;
    }
    return rule;
}

SpellProcEventEntry const* SpellMgr::GetSpellProcEvent(uint32 spellId) const
{
    SpellProcEventMap::const_iterator itr = mSpellProcEventMap.find(spellId);
    if (itr != mSpellProcEventMap.end())
        return &itr->second;
    return NULL;
}

bool SpellMgr::IsSpellProcEventCanTriggeredBy(SpellProcEventEntry const* spellProcEvent, uint32 EventProcFlag, SpellInfo const* procSpell, uint32 procFlags, uint32 procExtra, bool active)
{
    // No extra req need
    uint32 procEvent_procEx = PROC_EX_NONE;

    // check prockFlags for condition
    if ((procFlags & EventProcFlag) == 0)
        return false;

    bool hasFamilyMask = false;

    /* Check Periodic Auras

    *Dots can trigger if spell has no PROC_FLAG_SUCCESSFUL_NEGATIVE_MAGIC_SPELL
        nor PROC_FLAG_TAKEN_POSITIVE_MAGIC_SPELL

    *Only Hots can trigger if spell has PROC_FLAG_TAKEN_POSITIVE_MAGIC_SPELL

    *Only dots can trigger if spell has both positivity flags or PROC_FLAG_SUCCESSFUL_NEGATIVE_MAGIC_SPELL

    *Aura has to have PROC_FLAG_TAKEN_POSITIVE_MAGIC_SPELL or spellfamily specified to trigger from Hot

    */

    if (procFlags & PROC_FLAG_DONE_PERIODIC)
    {
        if (EventProcFlag & PROC_FLAG_DONE_SPELL_MAGIC_DMG_CLASS_NEG)
        {
            if (!(procExtra & PROC_EX_INTERNAL_DOT))
                return false;
        }
        else if (procExtra & PROC_EX_INTERNAL_HOT)
            procExtra |= PROC_EX_INTERNAL_REQ_FAMILY;
        else if (EventProcFlag & PROC_FLAG_DONE_SPELL_MAGIC_DMG_CLASS_POS)
            return false;
    }

    if (procFlags & PROC_FLAG_TAKEN_PERIODIC)
    {
        if (EventProcFlag & PROC_FLAG_TAKEN_SPELL_MAGIC_DMG_CLASS_POS)
        {
            if (!(procExtra & PROC_EX_INTERNAL_DOT))
                return false;
        }
        else if (procExtra & PROC_EX_INTERNAL_HOT)
            procExtra |= PROC_EX_INTERNAL_REQ_FAMILY;
        else if (EventProcFlag & PROC_FLAG_TAKEN_SPELL_NONE_DMG_CLASS_POS)
            return false;
    }
    // Trap casts are active by default
    if (procFlags & PROC_FLAG_DONE_TRAP_ACTIVATION)
        active = true;

    // Always trigger for this
    if (procFlags & (PROC_FLAG_KILLED | PROC_FLAG_KILL | PROC_FLAG_DEATH))
        return true;

    if (spellProcEvent)     // Exist event data
    {
        // Store extra req
        procEvent_procEx = spellProcEvent->procEx;

        // For melee triggers
        if (procSpell == NULL)
        {
            // Check (if set) for school (melee attack have Normal school)
            if (spellProcEvent->schoolMask && (spellProcEvent->schoolMask & SPELL_SCHOOL_MASK_NORMAL) == 0)
                return false;
        }
        else // For spells need check school/spell family/family mask
        {
            // Check (if set) for school
            if (spellProcEvent->schoolMask && (spellProcEvent->schoolMask & procSpell->SchoolMask) == 0)
                return false;

            // Check (if set) for spellFamilyName
            if (spellProcEvent->spellFamilyName && (spellProcEvent->spellFamilyName != procSpell->SpellFamilyName))
                return false;

            // spellFamilyName is Ok need check for spellFamilyMask if present
            if (spellProcEvent->spellFamilyMask)
            {
                if (!(spellProcEvent->spellFamilyMask & procSpell->SpellFamilyFlags))
                    return false;
                hasFamilyMask = true;
                // Some spells are not considered as active even with have spellfamilyflags
                if (!(procEvent_procEx & PROC_EX_ONLY_ACTIVE_SPELL))
                    active = true;
            }
        }
    }

    if (procExtra & (PROC_EX_INTERNAL_REQ_FAMILY))
    {
        if (!hasFamilyMask)
            return false;
    }

    // Check for extra req (if none) and hit/crit
    if (procEvent_procEx == PROC_EX_NONE)
    {
        // No extra req, so can trigger only for hit/crit - spell has to be active
        if ((procExtra & (PROC_EX_NORMAL_HIT|PROC_EX_CRITICAL_HIT)) && active)
            return true;
    }
    else // Passive spells hits here only if resist/reflect/immune/evade
    {
        if (procExtra & AURA_SPELL_PROC_EX_MASK)
        {
            // if spell marked as procing only from not active spells
            if (active && procEvent_procEx & PROC_EX_NOT_ACTIVE_SPELL)
                return false;
            // if spell marked as procing only from active spells
            if (!active && procEvent_procEx & PROC_EX_ONLY_ACTIVE_SPELL)
                return false;
            // Exist req for PROC_EX_EX_TRIGGER_ALWAYS
            if (procEvent_procEx & PROC_EX_EX_TRIGGER_ALWAYS)
                return true;
            // PROC_EX_NOT_ACTIVE_SPELL and PROC_EX_ONLY_ACTIVE_SPELL flags handle: if passed checks before
            if ((procExtra & (PROC_EX_NORMAL_HIT|PROC_EX_CRITICAL_HIT)) && ((procEvent_procEx & (AURA_SPELL_PROC_EX_MASK)) == 0))
                return true;
        }
        // Check Extra Requirement like (hit/crit/miss/resist/parry/dodge/block/immune/reflect/absorb and other)
        if (procEvent_procEx & procExtra)
            return true;
    }
    return false;
}

SpellProcEntry const* SpellMgr::GetSpellProcEntry(uint32 spellId) const
{
    SpellProcMap::const_iterator itr = mSpellProcMap.find(spellId);
    if (itr != mSpellProcMap.end())
        return &itr->second;
    return NULL;
}

bool SpellMgr::CanSpellTriggerProcOnEvent(SpellProcEntry const& procEntry, ProcEventInfo& eventInfo)
{
    // proc type doesn't match
    if (!(eventInfo.GetTypeMask() & procEntry.typeMask))
        return false;

    // check XP or honor target requirement
    if (procEntry.attributesMask & PROC_ATTR_REQ_EXP_OR_HONOR)
        if (Player* actor = eventInfo.GetActor()->ToPlayer())
            if (eventInfo.GetActionTarget() && !actor->isHonorOrXPTarget(eventInfo.GetActionTarget()))
                return false;

    // always trigger for these types
    if (eventInfo.GetTypeMask() & (PROC_FLAG_KILLED | PROC_FLAG_KILL | PROC_FLAG_DEATH))
        return true;

    // check school mask (if set) for other trigger types
    if (procEntry.schoolMask && !(eventInfo.GetSchoolMask() & procEntry.schoolMask))
        return false;

    // check spell family name/flags (if set) for spells
    if (eventInfo.GetTypeMask() & (PERIODIC_PROC_FLAG_MASK | SPELL_PROC_FLAG_MASK | PROC_FLAG_DONE_TRAP_ACTIVATION))
    {
        if (procEntry.spellFamilyName && (procEntry.spellFamilyName != eventInfo.GetSpellInfo()->SpellFamilyName))
            return false;

        if (procEntry.spellFamilyMask && !(procEntry.spellFamilyMask & eventInfo.GetSpellInfo()->SpellFamilyFlags))
            return false;
    }

    // check spell type mask (if set)
    if (eventInfo.GetTypeMask() & (SPELL_PROC_FLAG_MASK | PERIODIC_PROC_FLAG_MASK))
    {
        if (procEntry.spellTypeMask && !(eventInfo.GetSpellTypeMask() & procEntry.spellTypeMask))
            return false;
    }

    // check spell phase mask
    if (eventInfo.GetTypeMask() & REQ_SPELL_PHASE_PROC_FLAG_MASK)
    {
        if (!(eventInfo.GetSpellPhaseMask() & procEntry.spellPhaseMask))
            return false;
    }

    // check hit mask (on taken hit or on done hit, but not on spell cast phase)
    if ((eventInfo.GetTypeMask() & TAKEN_HIT_PROC_FLAG_MASK) || ((eventInfo.GetTypeMask() & DONE_HIT_PROC_FLAG_MASK) && !(eventInfo.GetSpellPhaseMask() & PROC_SPELL_PHASE_CAST)))
    {
        uint32 hitMask = procEntry.hitMask;
        // get default values if hit mask not set
        if (!hitMask)
        {
            // for taken procs allow normal + critical hits by default
            if (eventInfo.GetTypeMask() & TAKEN_HIT_PROC_FLAG_MASK)
                hitMask |= PROC_HIT_NORMAL | PROC_HIT_CRITICAL;
            // for done procs allow normal + critical + absorbs by default
            else
                hitMask |= PROC_HIT_NORMAL | PROC_HIT_CRITICAL | PROC_HIT_ABSORB;
        }
        if (!(eventInfo.GetHitMask() & hitMask))
            return false;
    }

    return true;
}

SpellBonusEntry const* SpellMgr::GetSpellBonusData(uint32 spellId) const
{
    // Lookup data
    SpellBonusMap::const_iterator itr = mSpellBonusMap.find(spellId);
    if (itr != mSpellBonusMap.end())
        return &itr->second;
    // Not found, try lookup for 1 spell rank if exist
    if (uint32 rank_1 = GetFirstSpellInChain(spellId))
    {
        SpellBonusMap::const_iterator itr2 = mSpellBonusMap.find(rank_1);
        if (itr2 != mSpellBonusMap.end())
            return &itr2->second;
    }
    return NULL;
}

SpellThreatEntry const* SpellMgr::GetSpellThreatEntry(uint32 spellID) const
{
    SpellThreatMap::const_iterator itr = mSpellThreatMap.find(spellID);
    if (itr != mSpellThreatMap.end())
        return &itr->second;
    else
    {
        uint32 firstSpell = GetFirstSpellInChain(spellID);
        itr = mSpellThreatMap.find(firstSpell);
        if (itr != mSpellThreatMap.end())
            return &itr->second;
    }
    return NULL;
}

SkillLineAbilityMapBounds SpellMgr::GetSkillLineAbilityMapBounds(uint32 spell_id) const
{
    return SkillLineAbilityMapBounds(mSkillLineAbilityMap.lower_bound(spell_id), mSkillLineAbilityMap.upper_bound(spell_id));
}

PetAura const* SpellMgr::GetPetAura(uint32 spell_id, uint8 eff)
{
    SpellPetAuraMap::const_iterator itr = mSpellPetAuraMap.find((spell_id<<8) + eff);
    if (itr != mSpellPetAuraMap.end())
        return &itr->second;
    else
        return NULL;
}

SpellEnchantProcEntry const* SpellMgr::GetSpellEnchantProcEvent(uint32 enchId) const
{
    SpellEnchantProcEventMap::const_iterator itr = mSpellEnchantProcEventMap.find(enchId);
    if (itr != mSpellEnchantProcEventMap.end())
        return &itr->second;
    return NULL;
}

bool SpellMgr::IsArenaAllowedEnchancment(uint32 ench_id) const
{
    return mEnchantCustomAttr[ench_id];
}

const std::vector<int32>* SpellMgr::GetSpellLinked(int32 spell_id) const
{
    SpellLinkedMap::const_iterator itr = mSpellLinkedMap.find(spell_id);
    return itr != mSpellLinkedMap.end() ? &(itr->second) : NULL;
}

PetLevelupSpellSet const* SpellMgr::GetPetLevelupSpellList(uint32 petFamily) const
{
    PetLevelupSpellMap::const_iterator itr = mPetLevelupSpellMap.find(petFamily);
    if (itr != mPetLevelupSpellMap.end())
        return &itr->second;
    else
        return NULL;
}

PetDefaultSpellsEntry const* SpellMgr::GetPetDefaultSpellsEntry(int32 id) const
{
    PetDefaultSpellsMap::const_iterator itr = mPetDefaultSpellsMap.find(id);
    if (itr != mPetDefaultSpellsMap.end())
        return &itr->second;
    return NULL;
}

SpellAreaMapBounds SpellMgr::GetSpellAreaMapBounds(uint32 spell_id) const
{
    return SpellAreaMapBounds(mSpellAreaMap.lower_bound(spell_id), mSpellAreaMap.upper_bound(spell_id));
}

SpellAreaForQuestMapBounds SpellMgr::GetSpellAreaForQuestMapBounds(uint32 quest_id, bool active) const
{
    if (active)
        return SpellAreaForQuestMapBounds(mSpellAreaForActiveQuestMap.lower_bound(quest_id), mSpellAreaForActiveQuestMap.upper_bound(quest_id));
    else
        return SpellAreaForQuestMapBounds(mSpellAreaForQuestMap.lower_bound(quest_id), mSpellAreaForQuestMap.upper_bound(quest_id));
}

SpellAreaForQuestMapBounds SpellMgr::GetSpellAreaForQuestEndMapBounds(uint32 quest_id) const
{
    return SpellAreaForQuestMapBounds(mSpellAreaForQuestEndMap.lower_bound(quest_id), mSpellAreaForQuestEndMap.upper_bound(quest_id));
}

SpellAreaForAuraMapBounds SpellMgr::GetSpellAreaForAuraMapBounds(uint32 spell_id) const
{
    return SpellAreaForAuraMapBounds(mSpellAreaForAuraMap.lower_bound(spell_id), mSpellAreaForAuraMap.upper_bound(spell_id));
}

SpellAreaForAreaMapBounds SpellMgr::GetSpellAreaForAreaMapBounds(uint32 area_id) const
{
    return SpellAreaForAreaMapBounds(mSpellAreaForAreaMap.lower_bound(area_id), mSpellAreaForAreaMap.upper_bound(area_id));
}

bool SpellArea::IsFitToRequirements(Player const* player, uint32 newZone, uint32 newArea) const
{
    if (gender != GENDER_NONE)                   // not in expected gender
        if (!player || gender != player->getGender())
            return false;

    if (raceMask)                                // not in expected race
        if (!player || !(raceMask & player->getRaceMask()))
            return false;

    if (areaId)                                  // not in expected zone
        if (newZone != areaId && newArea != areaId)
            return false;

    if (questStart)                              // not in expected required quest state
        if (!player || ((!questStartCanActive || !player->IsActiveQuest(questStart)) && !player->GetQuestRewardStatus(questStart)))
            return false;

    if (questEnd)                                // not in expected forbidden quest state
        if (!player || player->GetQuestRewardStatus(questEnd))
            return false;

    if (auraSpell)                               // not have expected aura
        if (!player || (auraSpell > 0 && !player->HasAura(auraSpell)) || (auraSpell < 0 && player->HasAura(-auraSpell)))
            return false;

    // Extra conditions -- leaving the possibility add extra conditions...
    switch (spellId)
    {
        case 58600: // No fly Zone - Dalaran
        {
            if (!player)
                return false;

            AreaTableEntry const* pArea = GetAreaEntryByAreaID(player->GetAreaId());
            if (!(pArea && pArea->flags & AREA_FLAG_NO_FLY_ZONE))
                return false;
            if (!player->HasAuraType(SPELL_AURA_MOD_INCREASE_MOUNTED_FLIGHT_SPEED) && !player->HasAuraType(SPELL_AURA_FLY))
                return false;
            break;
        }
        case 68719: // Oil Refinery - Isle of Conquest.
        case 68720: // Quarry - Isle of Conquest.
        {
            if (player->GetBattlegroundTypeId() != BATTLEGROUND_IC || !player->GetBattleground())
                return false;

            uint8 nodeType = spellId == 68719 ? NODE_TYPE_REFINERY : NODE_TYPE_QUARRY;
            uint8 nodeState = player->GetTeamId() == TEAM_ALLIANCE ? NODE_STATE_CONTROLLED_A : NODE_STATE_CONTROLLED_H;

            BattlegroundIC* pIC = static_cast<BattlegroundIC*>(player->GetBattleground());
            if (pIC->GetNodeState(nodeType) == nodeState)
                return true;

            return false;
        }
    }

    return true;
}

void SpellMgr::LoadSpellInfos()
{

}

void SpellMgr::LoadSpellRanks()
{
    uint32 oldMSTime = getMSTime();

    // cleanup core data before reload - remove reference to ChainNode from SpellInfo
    for (SpellChainMap::iterator itr = mSpellChains.begin(); itr != mSpellChains.end(); ++itr)
    {
        mSpellInfoMap[itr->first]->ChainEntry = NULL;
    }
    mSpellChains.clear();

    QueryResult result = WorldDatabase.Query("SELECT first_spell_id, spell_id, rank from spell_ranks ORDER BY first_spell_id, rank");

    if (!result)
    {
        sLog->outString(">> Loaded 0 spell rank records");
        sLog->outString();
        sLog->outErrorDb("`spell_ranks` table is empty!");
        return;
    }

    uint32 rows = 0;
    bool finished = false;

    do
    {
                        // spellid, rank
        std::list < std::pair < int32, int32 > > rankChain;
        int32 currentSpell = -1;
        int32 lastSpell = -1;

        // fill one chain
        while (currentSpell == lastSpell && !finished)
        {
            Field* fields = result->Fetch();

            currentSpell = fields[0].GetUInt32();
            if (lastSpell == -1)
                lastSpell = currentSpell;
            uint32 spell_id = fields[1].GetUInt32();
            uint32 rank = fields[2].GetUInt32();

            // don't drop the row if we're moving to the next rank
            if (currentSpell == lastSpell)
            {
                rankChain.push_back(std::make_pair(spell_id, rank));
                if (!result->NextRow())
                    finished = true;
            }
            else
                break;
        }
        // check if chain is made with valid first spell
        SpellInfo const* first = GetSpellInfo(lastSpell);
        if (!first)
        {
            sLog->outErrorDb("Spell rank identifier(first_spell_id) %u listed in `spell_ranks` does not exist!", lastSpell);
            continue;
        }
        // check if chain is long enough
        if (rankChain.size() < 2)
        {
            sLog->outErrorDb("There is only 1 spell rank for identifier(first_spell_id) %u in `spell_ranks`, entry is not needed!", lastSpell);
            continue;
        }
        int32 curRank = 0;
        bool valid = true;
        // check spells in chain
        for (std::list<std::pair<int32, int32> >::iterator itr = rankChain.begin() ; itr!= rankChain.end(); ++itr)
        {
            SpellInfo const* spell = GetSpellInfo(itr->first);
            if (!spell)
            {
                sLog->outErrorDb("Spell %u (rank %u) listed in `spell_ranks` for chain %u does not exist!", itr->first, itr->second, lastSpell);
                valid = false;
                break;
            }
            ++curRank;
            if (itr->second != curRank)
            {
                sLog->outErrorDb("Spell %u (rank %u) listed in `spell_ranks` for chain %u does not have proper rank value(should be %u)!", itr->first, itr->second, lastSpell, curRank);
                valid = false;
                break;
            }
        }
        if (!valid)
            continue;
        int32 prevRank = 0;
        // insert the chain
        std::list<std::pair<int32, int32> >::iterator itr = rankChain.begin();
        do
        {
            ++rows;
            int32 addedSpell = itr->first;
            mSpellChains[addedSpell].first = GetSpellInfo(lastSpell);
            mSpellChains[addedSpell].last = GetSpellInfo(rankChain.back().first);
            mSpellChains[addedSpell].rank = itr->second;
            mSpellChains[addedSpell].prev = GetSpellInfo(prevRank);
            mSpellInfoMap[addedSpell]->ChainEntry = &mSpellChains[addedSpell];
            prevRank = addedSpell;
            ++itr;
            if (itr == rankChain.end())
            {
                mSpellChains[addedSpell].next = NULL;
                break;
            }
            else
                mSpellChains[addedSpell].next = GetSpellInfo(itr->first);
        }
        while (true);
    } while (!finished);

    sLog->outString(">> Loaded %u spell rank records in %u ms", rows, GetMSTimeDiffToNow(oldMSTime));
    sLog->outString();
}

void SpellMgr::LoadSpellRequired()
{
    uint32 oldMSTime = getMSTime();

    mSpellsReqSpell.clear();                                   // need for reload case
    mSpellReq.clear();                                         // need for reload case

    QueryResult result = WorldDatabase.Query("SELECT spell_id, req_spell from spell_required");

    if (!result)
    {
        sLog->outString(">> Loaded 0 spell required records");
        sLog->outString();
        sLog->outErrorDb("`spell_required` table is empty!");
        return;
    }
    uint32 rows = 0;

    do
    {
        Field* fields = result->Fetch();

        uint32 spell_id =  fields[0].GetUInt32();
        uint32 spell_req = fields[1].GetUInt32();
        // check if chain is made with valid first spell
        SpellInfo const* spell = GetSpellInfo(spell_id);
        if (!spell)
        {
            sLog->outErrorDb("spell_id %u in `spell_required` table is not found in dbcs, skipped", spell_id);
            continue;
        }
        SpellInfo const* req_spell = GetSpellInfo(spell_req);
        if (!req_spell)
        {
            sLog->outErrorDb("req_spell %u in `spell_required` table is not found in dbcs, skipped", spell_req);
            continue;
        }
        if (GetFirstSpellInChain(spell_id) == GetFirstSpellInChain(spell_req))
        {
            sLog->outErrorDb("req_spell %u and spell_id %u in `spell_required` table are ranks of the same spell, entry not needed, skipped", spell_req, spell_id);
            continue;
        }
        if (IsSpellRequiringSpell(spell_id, spell_req))
        {
            sLog->outErrorDb("duplicated entry of req_spell %u and spell_id %u in `spell_required`, skipped", spell_req, spell_id);
            continue;
        }

        mSpellReq.insert (std::pair<uint32, uint32>(spell_id, spell_req));
        mSpellsReqSpell.insert (std::pair<uint32, uint32>(spell_req, spell_id));
        ++rows;
    } while (result->NextRow());

    sLog->outString(">> Loaded %u spell required records in %u ms", rows, GetMSTimeDiffToNow(oldMSTime));
    sLog->outString();
}

void SpellMgr::LoadSpellLearnSkills()
{
    uint32 oldMSTime = getMSTime();

    mSpellLearnSkills.clear();                              // need for reload case

    // search auto-learned skills and add its to map also for use in unlearn spells/talents
    uint32 dbc_count = 0;
    for (uint32 spell = 0; spell < GetSpellInfoStoreSize(); ++spell)
    {
        SpellInfo const* entry = GetSpellInfo(spell);

        if (!entry)
            continue;

        for (uint8 i = 0; i < MAX_SPELL_EFFECTS; ++i)
        {
            if (entry->Effects[i].Effect == SPELL_EFFECT_SKILL)
            {
                SpellLearnSkillNode dbc_node;
                dbc_node.skill = entry->Effects[i].MiscValue;
                dbc_node.step  = entry->Effects[i].CalcValue();
                if (dbc_node.skill != SKILL_RIDING)
                    dbc_node.value = 1;
                else
                    dbc_node.value = dbc_node.step * 75;
                dbc_node.maxvalue = dbc_node.step * 75;
                mSpellLearnSkills[spell] = dbc_node;
                ++dbc_count;
                break;
            }
        }
    }

    sLog->outString(">> Loaded %u Spell Learn Skills from DBC in %u ms", dbc_count, GetMSTimeDiffToNow(oldMSTime));
    sLog->outString();
}

void SpellMgr::LoadSpellLearnSpells()
{
    uint32 oldMSTime = getMSTime();

    mSpellLearnSpells.clear();                              // need for reload case

    //                                                  0      1        2
    QueryResult result = WorldDatabase.Query("SELECT entry, SpellID, Active FROM spell_learn_spell");
    if (!result)
    {
        sLog->outString(">> Loaded 0 spell learn spells");
        sLog->outString();
        sLog->outErrorDb("`spell_learn_spell` table is empty!");
        return;
    }

    uint32 count = 0;

    do
    {
        Field* fields = result->Fetch();

        uint32 spell_id = fields[0].GetUInt32();

        SpellLearnSpellNode node;
        node.spell      = fields[1].GetUInt32();
        node.active     = fields[2].GetBool();
        node.autoLearned= false;

        if (!GetSpellInfo(spell_id))
        {
            sLog->outErrorDb("Spell %u listed in `spell_learn_spell` does not exist", spell_id);
            continue;
        }

        if (!GetSpellInfo(node.spell))
        {
            sLog->outErrorDb("Spell %u listed in `spell_learn_spell` learning not existed spell %u", spell_id, node.spell);
            continue;
        }

        if (GetTalentSpellCost(node.spell))
        {
            sLog->outErrorDb("Spell %u listed in `spell_learn_spell` attempt learning talent spell %u, skipped", spell_id, node.spell);
            continue;
        }

        mSpellLearnSpells.insert(SpellLearnSpellMap::value_type(spell_id, node));

        ++count;
    } while (result->NextRow());

    // search auto-learned spells and add its to map also for use in unlearn spells/talents
    uint32 dbc_count = 0;
    for (uint32 spell = 0; spell < GetSpellInfoStoreSize(); ++spell)
    {
        SpellInfo const* entry = GetSpellInfo(spell);

        if (!entry)
            continue;

        for (uint8 i = 0; i < MAX_SPELL_EFFECTS; ++i)
        {
            if (entry->Effects[i].Effect == SPELL_EFFECT_LEARN_SPELL)
            {
                SpellLearnSpellNode dbc_node;
                dbc_node.spell = entry->Effects[i].TriggerSpell;
                dbc_node.active = true;                     // all dbc based learned spells is active (show in spell book or hide by client itself)

                // ignore learning not existed spells (broken/outdated/or generic learnig spell 483
                if (!GetSpellInfo(dbc_node.spell))
                    continue;

                // talent or passive spells or skill-step spells auto-casted and not need dependent learning,
                // pet teaching spells must not be dependent learning (casted)
                // other required explicit dependent learning
                dbc_node.autoLearned = entry->Effects[i].TargetA.GetTarget() == TARGET_UNIT_PET || GetTalentSpellCost(spell) > 0 || entry->IsPassive() || entry->HasEffect(SPELL_EFFECT_SKILL_STEP);

                SpellLearnSpellMapBounds db_node_bounds = GetSpellLearnSpellMapBounds(spell);

                bool found = false;
                for (SpellLearnSpellMap::const_iterator itr = db_node_bounds.first; itr != db_node_bounds.second; ++itr)
                {
                    if (itr->second.spell == dbc_node.spell)
                    {
                        sLog->outErrorDb("Spell %u auto-learn spell %u in spell.dbc then the record in `spell_learn_spell` is redundant, please fix DB.",
                            spell, dbc_node.spell);
                        found = true;
                        break;
                    }
                }

                if (!found)                                  // add new spell-spell pair if not found
                {
                    mSpellLearnSpells.insert(SpellLearnSpellMap::value_type(spell, dbc_node));
                    ++dbc_count;
                }
            }
        }
    }

    sLog->outString(">> Loaded %u spell learn spells + %u found in DBC in %u ms", count, dbc_count, GetMSTimeDiffToNow(oldMSTime));
    sLog->outString();
}

void SpellMgr::LoadSpellTargetPositions()
{
    uint32 oldMSTime = getMSTime();

    mSpellTargetPositions.clear();                                // need for reload case

    //                                                0   1           2                  3                  4                  5
    QueryResult result = WorldDatabase.Query("SELECT id, target_map, target_position_x, target_position_y, target_position_z, target_orientation FROM spell_target_position");
    if (!result)
    {
        sLog->outString(">> Loaded 0 spell target coordinates. DB table `spell_target_position` is empty.");
        sLog->outString();
        return;
    }

    uint32 count = 0;

    do
    {
        Field* fields = result->Fetch();

        uint32 Spell_ID = fields[0].GetUInt32();

        SpellTargetPosition st;

        st.target_mapId       = fields[1].GetUInt32();
        st.target_X           = fields[2].GetFloat();
        st.target_Y           = fields[3].GetFloat();
        st.target_Z           = fields[4].GetFloat();
        st.target_Orientation = fields[5].GetFloat();

        MapEntry const* mapEntry = sMapStore.LookupEntry(st.target_mapId);
        if (!mapEntry)
        {
            sLog->outErrorDb("Spell (ID:%u) target map (ID: %u) does not exist in `Map.dbc`.", Spell_ID, st.target_mapId);
            continue;
        }

        if (st.target_X==0 && st.target_Y==0 && st.target_Z==0)
        {
            sLog->outErrorDb("Spell (ID:%u) target coordinates not provided.", Spell_ID);
            continue;
        }

        SpellInfo const* spellInfo = GetSpellInfo(Spell_ID);
        if (!spellInfo)
        {
            sLog->outErrorDb("Spell (ID:%u) listed in `spell_target_position` does not exist.", Spell_ID);
            continue;
        }

        bool found = false;
        for (uint8 i = 0; i < MAX_SPELL_EFFECTS; ++i)
        {
            if (spellInfo->Effects[i].TargetA.GetTarget() == TARGET_DEST_DB || spellInfo->Effects[i].TargetB.GetTarget() == TARGET_DEST_DB)
            {
                // additional requirements
                if (spellInfo->Effects[i].Effect == SPELL_EFFECT_BIND && spellInfo->Effects[i].MiscValue)
                {
                    uint32 area_id = sMapMgr->GetAreaId(st.target_mapId, st.target_X, st.target_Y, st.target_Z);
                    if (area_id != uint32(spellInfo->Effects[i].MiscValue))
                    {
                        sLog->outErrorDb("Spell (Id: %u) listed in `spell_target_position` expected point to zone %u bit point to zone %u.", Spell_ID, spellInfo->Effects[i].MiscValue, area_id);
                        break;
                    }
                }

                found = true;
                break;
            }
        }
        if (!found)
        {
            sLog->outErrorDb("Spell (Id: %u) listed in `spell_target_position` does not have target TARGET_DEST_DB (17).", Spell_ID);
            continue;
        }

        mSpellTargetPositions[Spell_ID] = st;
        ++count;

    } while (result->NextRow());

    /*
    // Check all spells
    for (uint32 i = 1; i < GetSpellInfoStoreSize; ++i)
    {
        SpellInfo const* spellInfo = GetSpellInfo(i);
        if (!spellInfo)
            continue;

        bool found = false;
        for (int j = 0; j < MAX_SPELL_EFFECTS; ++j)
        {
            switch (spellInfo->Effects[j].TargetA)
            {
                case TARGET_DEST_DB:
                    found = true;
                    break;
            }
            if (found)
                break;
            switch (spellInfo->Effects[j].TargetB)
            {
                case TARGET_DEST_DB:
                    found = true;
                    break;
            }
            if (found)
                break;
        }
        if (found)
        {
            if (!sSpellMgr->GetSpellTargetPosition(i))
                sLog->outDebug(LOG_FILTER_SPELLS_AURAS, "Spell (ID: %u) does not have record in `spell_target_position`", i);
        }
    }*/

    sLog->outString(">> Loaded %u spell teleport coordinates in %u ms", count, GetMSTimeDiffToNow(oldMSTime));
    sLog->outString();
}

void SpellMgr::LoadSpellGroups()
{
    uint32 oldMSTime = getMSTime();

    mSpellSpellGroup.clear();                                  // need for reload case
    mSpellGroupSpell.clear();

    uint32 count = 0;

    //                                                       0   1
    QueryResult result = WorldDatabase.Query("SELECT id, spell_id FROM spell_group");
    if (!result)
    {
        sLog->outString();
        sLog->outString(">> Loaded %u spell group definitions", count);
        return;
    }

    std::set<uint32> groups;

    do
    {
        Field* fields = result->Fetch();

        uint32 group_id = fields[0].GetUInt32();
        if (group_id <= SPELL_GROUP_DB_RANGE_MIN && group_id >= SPELL_GROUP_CORE_RANGE_MAX)
        {
            sLog->outErrorDb("SpellGroup id %u listed in `spell_groups` is in core range, but is not defined in core!", group_id);
            continue;
        }
        int32 spell_id = fields[1].GetInt32();

        groups.insert(std::set<uint32>::value_type(group_id));
        mSpellGroupSpell.insert(SpellGroupSpellMap::value_type((SpellGroup)group_id, spell_id));

    } while (result->NextRow());

    for (SpellGroupSpellMap::iterator itr = mSpellGroupSpell.begin(); itr!= mSpellGroupSpell.end() ;)
    {
        if (itr->second < 0)
        {
            if (groups.find(abs(itr->second)) == groups.end())
            {
                sLog->outErrorDb("SpellGroup id %u listed in `spell_groups` does not exist", abs(itr->second));
                mSpellGroupSpell.erase(itr++);
            }
            else
                ++itr;
        }
        else
        {
            SpellInfo const* spellInfo = GetSpellInfo(itr->second);

            if (!spellInfo)
            {
                sLog->outErrorDb("Spell %u listed in `spell_group` does not exist", itr->second);
                mSpellGroupSpell.erase(itr++);
            }
            else if (spellInfo->GetRank() > 1)
            {
                sLog->outErrorDb("Spell %u listed in `spell_group` is not first rank of spell", itr->second);
                mSpellGroupSpell.erase(itr++);
            }
            else
                ++itr;
        }
    }

    for (std::set<uint32>::iterator groupItr = groups.begin() ; groupItr != groups.end() ; ++groupItr)
    {
        std::set<uint32> spells;
        GetSetOfSpellsInSpellGroup(SpellGroup(*groupItr), spells);

        for (std::set<uint32>::iterator spellItr = spells.begin() ; spellItr != spells.end() ; ++spellItr)
        {
            ++count;
            mSpellSpellGroup.insert(SpellSpellGroupMap::value_type(*spellItr, SpellGroup(*groupItr)));
        }
    }

    sLog->outString(">> Loaded %u spell group definitions in %u ms", count, GetMSTimeDiffToNow(oldMSTime));
    sLog->outString();
}

void SpellMgr::LoadSpellGroupStackRules()
{
    uint32 oldMSTime = getMSTime();

    mSpellGroupStack.clear();                                  // need for reload case

    uint32 count = 0;

    //                                                       0         1
    QueryResult result = WorldDatabase.Query("SELECT group_id, stack_rule FROM spell_group_stack_rules");
    if (!result)
    {
        sLog->outString(">> Loaded 0 spell group stack rules");
        sLog->outString();
        return;
    }

    do
    {
        Field* fields = result->Fetch();

        uint32 group_id = fields[0].GetUInt32();
        uint8 stack_rule = fields[1].GetUInt32();
        if (stack_rule >= SPELL_GROUP_STACK_RULE_MAX)
        {
            sLog->outErrorDb("SpellGroupStackRule %u listed in `spell_group_stack_rules` does not exist", stack_rule);
            continue;
        }

        SpellGroupSpellMapBounds spellGroup = GetSpellGroupSpellMapBounds((SpellGroup)group_id);

        if (spellGroup.first == spellGroup.second)
        {
            sLog->outErrorDb("SpellGroup id %u listed in `spell_group_stack_rules` does not exist", group_id);
            continue;
        }

        mSpellGroupStack[(SpellGroup)group_id] = (SpellGroupStackRule)stack_rule;

        ++count;
    } while (result->NextRow());

    sLog->outString(">> Loaded %u spell group stack rules in %u ms", count, GetMSTimeDiffToNow(oldMSTime));
    sLog->outString();
}

void SpellMgr::LoadSpellProcEvents()
{
    uint32 oldMSTime = getMSTime();

    mSpellProcEventMap.clear();                             // need for reload case

    uint32 count = 0;

    //                                                0      1           2                3                 4                 5                 6          7       8        9             10
    QueryResult result = WorldDatabase.Query("SELECT entry, SchoolMask, SpellFamilyName, SpellFamilyMask0, SpellFamilyMask1, SpellFamilyMask2, procFlags, procEx, ppmRate, CustomChance, Cooldown FROM spell_proc_event");
    if (!result)
    {
        sLog->outString(">> Loaded %u spell proc event conditions", count);
        sLog->outString();
        return;
    }

    uint32 customProc = 0;
    do
    {
        Field* fields = result->Fetch();

        uint32 entry = fields[0].GetUInt32();

        SpellInfo const* spell = GetSpellInfo(entry);
        if (!spell)
        {
            sLog->outErrorDb("Spell %u listed in `spell_proc_event` does not exist", entry);
            continue;
        }

        SpellProcEventEntry spe;

        spe.schoolMask      = fields[1].GetUInt32();
        spe.spellFamilyName = fields[2].GetUInt32();
        spe.spellFamilyMask[0] = fields[3].GetUInt32();
        spe.spellFamilyMask[1] = fields[4].GetUInt32();
        spe.spellFamilyMask[2] = fields[5].GetUInt32();
        spe.procFlags       = fields[6].GetUInt32();
        spe.procEx          = fields[7].GetUInt32();
        spe.ppmRate         = fields[8].GetFloat();
        spe.customChance    = fields[9].GetFloat();
        spe.cooldown        = fields[10].GetUInt32();

        mSpellProcEventMap[entry] = spe;

        if (spell->ProcFlags == 0)
        {
            if (spe.procFlags == 0)
            {
                sLog->outErrorDb("Spell %u listed in `spell_proc_event` probally not triggered spell", entry);
                continue;
            }
            customProc++;
        }
        ++count;
    } while (result->NextRow());

    if (customProc)
        sLog->outString(">> Loaded %u extra and %u custom spell proc event conditions in %u ms",  count, customProc, GetMSTimeDiffToNow(oldMSTime));
    else
        sLog->outString(">> Loaded %u extra spell proc event conditions in %u ms", count, GetMSTimeDiffToNow(oldMSTime));
    sLog->outString();
}

void SpellMgr::LoadSpellProcs()
{
    uint32 oldMSTime = getMSTime();

    mSpellProcMap.clear();                             // need for reload case

    uint32 count = 0;

    //                                               0        1           2                3                 4                 5                 6         7              8               9        10              11             12      13        14
    QueryResult result = WorldDatabase.Query("SELECT spellId, schoolMask, spellFamilyName, spellFamilyMask0, spellFamilyMask1, spellFamilyMask2, typeMask, spellTypeMask, spellPhaseMask, hitMask, attributesMask, ratePerMinute, chance, cooldown, charges FROM spell_proc");
    if (!result)
    {
        sLog->outString(">> Loaded %u spell proc conditions and data", count);
        sLog->outString();
        return;
    }

    do
    {
        Field* fields = result->Fetch();

        int32 spellId = fields[0].GetInt32();

        bool allRanks = false;
        if (spellId <=0)
        {
            allRanks = true;
            spellId = -spellId;
        }

        SpellInfo const* spellEntry = GetSpellInfo(spellId);
        if (!spellEntry)
        {
            sLog->outErrorDb("Spell %u listed in `spell_proc` does not exist", spellId);
            continue;
        }

        if (allRanks)
        {
            if (GetFirstSpellInChain(spellId) != uint32(spellId))
            {
                sLog->outErrorDb("Spell %u listed in `spell_proc` is not first rank of spell.", fields[0].GetInt32());
                continue;
            }
        }

        SpellProcEntry baseProcEntry;

        baseProcEntry.schoolMask      = fields[1].GetUInt32();
        baseProcEntry.spellFamilyName = fields[2].GetUInt32();
        baseProcEntry.spellFamilyMask[0] = fields[3].GetUInt32();
        baseProcEntry.spellFamilyMask[1] = fields[4].GetUInt32();
        baseProcEntry.spellFamilyMask[2] = fields[5].GetUInt32();
        baseProcEntry.typeMask        = fields[6].GetUInt32();
        baseProcEntry.spellTypeMask   = fields[7].GetUInt32();
        baseProcEntry.spellPhaseMask  = fields[8].GetUInt32();
        baseProcEntry.hitMask         = fields[9].GetUInt32();
        baseProcEntry.attributesMask  = fields[10].GetUInt32();
        baseProcEntry.ratePerMinute   = fields[11].GetFloat();
        baseProcEntry.chance          = fields[12].GetFloat();
        float cooldown                = fields[13].GetFloat();
        baseProcEntry.cooldown        = uint32(cooldown);
        baseProcEntry.charges         = fields[14].GetUInt32();

        while (true)
        {
            if (mSpellProcMap.find(spellId) != mSpellProcMap.end())
            {
                sLog->outErrorDb("Spell %u listed in `spell_proc` has duplicate entry in the table", spellId);
                break;
            }
            SpellProcEntry procEntry = SpellProcEntry(baseProcEntry);

            // take defaults from dbcs
            if (!procEntry.typeMask)
                procEntry.typeMask = spellEntry->ProcFlags;
            if (!procEntry.charges)
                procEntry.charges = spellEntry->ProcCharges;
            if (!procEntry.chance && !procEntry.ratePerMinute)
                procEntry.chance = float(spellEntry->ProcChance);

            // validate data
            if (procEntry.schoolMask & ~SPELL_SCHOOL_MASK_ALL)
                sLog->outErrorDb("`spell_proc` table entry for spellId %u has wrong `schoolMask` set: %u", spellId, procEntry.schoolMask);
            if (procEntry.spellFamilyName && (procEntry.spellFamilyName < 3 || procEntry.spellFamilyName > 17 || procEntry.spellFamilyName == 14 || procEntry.spellFamilyName == 16))
                sLog->outErrorDb("`spell_proc` table entry for spellId %u has wrong `spellFamilyName` set: %u", spellId, procEntry.spellFamilyName);
            if (procEntry.chance < 0)
            {
                sLog->outErrorDb("`spell_proc` table entry for spellId %u has negative value in `chance` field", spellId);
                procEntry.chance = 0;
            }
            if (procEntry.ratePerMinute < 0)
            {
                sLog->outErrorDb("`spell_proc` table entry for spellId %u has negative value in `ratePerMinute` field", spellId);
                procEntry.ratePerMinute = 0;
            }
            if (cooldown < 0)
            {
                sLog->outErrorDb("`spell_proc` table entry for spellId %u has negative value in `cooldown` field", spellId);
                procEntry.cooldown = 0;
            }
            if (procEntry.chance == 0 && procEntry.ratePerMinute == 0)
                sLog->outErrorDb("`spell_proc` table entry for spellId %u doesn't have `chance` and `ratePerMinute` values defined, proc will not be triggered", spellId);
            if (procEntry.charges > 99)
            {
                sLog->outErrorDb("`spell_proc` table entry for spellId %u has too big value in `charges` field", spellId);
                procEntry.charges = 99;
            }
            if (!procEntry.typeMask)
                sLog->outErrorDb("`spell_proc` table entry for spellId %u doesn't have `typeMask` value defined, proc will not be triggered", spellId);
            if (procEntry.spellTypeMask & ~PROC_SPELL_PHASE_MASK_ALL)
                sLog->outErrorDb("`spell_proc` table entry for spellId %u has wrong `spellTypeMask` set: %u", spellId, procEntry.spellTypeMask);
            if (procEntry.spellTypeMask && !(procEntry.typeMask & (SPELL_PROC_FLAG_MASK | PERIODIC_PROC_FLAG_MASK)))
                sLog->outErrorDb("`spell_proc` table entry for spellId %u has `spellTypeMask` value defined, but it won't be used for defined `typeMask` value", spellId);
            if (!procEntry.spellPhaseMask && procEntry.typeMask & REQ_SPELL_PHASE_PROC_FLAG_MASK)
                sLog->outErrorDb("`spell_proc` table entry for spellId %u doesn't have `spellPhaseMask` value defined, but it's required for defined `typeMask` value, proc will not be triggered", spellId);
            if (procEntry.spellPhaseMask & ~PROC_SPELL_PHASE_MASK_ALL)
                sLog->outErrorDb("`spell_proc` table entry for spellId %u has wrong `spellPhaseMask` set: %u", spellId, procEntry.spellPhaseMask);
            if (procEntry.spellPhaseMask && !(procEntry.typeMask & REQ_SPELL_PHASE_PROC_FLAG_MASK))
                sLog->outErrorDb("`spell_proc` table entry for spellId %u has `spellPhaseMask` value defined, but it won't be used for defined `typeMask` value", spellId);
            if (procEntry.hitMask & ~PROC_HIT_MASK_ALL)
                sLog->outErrorDb("`spell_proc` table entry for spellId %u has wrong `hitMask` set: %u", spellId, procEntry.hitMask);
            if (procEntry.hitMask && !(procEntry.typeMask & TAKEN_HIT_PROC_FLAG_MASK || (procEntry.typeMask & DONE_HIT_PROC_FLAG_MASK && (!procEntry.spellPhaseMask || procEntry.spellPhaseMask & (PROC_SPELL_PHASE_HIT | PROC_SPELL_PHASE_FINISH)))))
                sLog->outErrorDb("`spell_proc` table entry for spellId %u has `hitMask` value defined, but it won't be used for defined `typeMask` and `spellPhaseMask` values", spellId);

            mSpellProcMap[spellId] = procEntry;

            if (allRanks)
            {
                spellId = GetNextSpellInChain(spellId);
                spellEntry = GetSpellInfo(spellId);
            }
            else
                break;
        }
        ++count;
    } while (result->NextRow());

    sLog->outString(">> Loaded %u spell proc conditions and data in %u ms", count, GetMSTimeDiffToNow(oldMSTime));
    sLog->outString();
}

void SpellMgr::LoadSpellBonusess()
{
    uint32 oldMSTime = getMSTime();

    mSpellBonusMap.clear();                             // need for reload case
    uint32 count = 0;
    //                                                0      1             2          3         4
    QueryResult result = WorldDatabase.Query("SELECT entry, direct_bonus, dot_bonus, ap_bonus, ap_dot_bonus FROM spell_bonus_data");
    if (!result)
    {
        sLog->outString(">> Loaded %u spell bonus data", count);
        sLog->outString();
        return;
    }

    do
    {
        Field* fields = result->Fetch();
        uint32 entry = fields[0].GetUInt32();

        SpellInfo const* spell = GetSpellInfo(entry);
        if (!spell)
        {
            sLog->outErrorDb("Spell %u listed in `spell_bonus_data` does not exist", entry);
            continue;
        }

        SpellBonusEntry& sbe = mSpellBonusMap[entry];
        sbe.direct_damage = fields[1].GetFloat();
        sbe.dot_damage    = fields[2].GetFloat();
        sbe.ap_bonus      = fields[3].GetFloat();
        sbe.ap_dot_bonus   = fields[4].GetFloat();

        ++count;
    } while (result->NextRow());

    sLog->outString(">> Loaded %u extra spell bonus data in %u ms", count, GetMSTimeDiffToNow(oldMSTime));
    sLog->outString();
}

void SpellMgr::LoadSpellThreats()
{
    uint32 oldMSTime = getMSTime();

    mSpellThreatMap.clear();                                // need for reload case

    uint32 count = 0;

    //                                                0      1        2       3
    QueryResult result = WorldDatabase.Query("SELECT entry, flatMod, pctMod, apPctMod FROM spell_threat");
    if (!result)
    {
        sLog->outString(">> Loaded 0 aggro generating spells");
        sLog->outString();
        return;
    }

    do
    {
        Field* fields = result->Fetch();

        uint32 entry = fields[0].GetUInt32();

        if (!GetSpellInfo(entry))
        {
            sLog->outErrorDb("Spell %u listed in `spell_threat` does not exist", entry);
            continue;
        }

        SpellThreatEntry ste;
        ste.flatMod  = fields[1].GetInt16();
        ste.pctMod   = fields[2].GetFloat();
        ste.apPctMod = fields[3].GetFloat();

        mSpellThreatMap[entry] = ste;
        ++count;
    } while (result->NextRow());

    sLog->outString(">> Loaded %u SpellThreatEntries in %u ms", count, GetMSTimeDiffToNow(oldMSTime));
    sLog->outString();
}

void SpellMgr::LoadSkillLineAbilityMap()
{
    uint32 oldMSTime = getMSTime();

    mSkillLineAbilityMap.clear();

    uint32 count = 0;

    for (uint32 i = 0; i < sSkillLineAbilityStore.GetNumRows(); ++i)
    {
        SkillLineAbilityEntry const* SkillInfo = sSkillLineAbilityStore.LookupEntry(i);
        if (!SkillInfo)
            continue;

        mSkillLineAbilityMap.insert(SkillLineAbilityMap::value_type(SkillInfo->spellId, SkillInfo));
        ++count;
    }

    sLog->outString(">> Loaded %u SkillLineAbility MultiMap Data in %u ms", count, GetMSTimeDiffToNow(oldMSTime));
    sLog->outString();
}

void SpellMgr::LoadSpellPetAuras()
{
    uint32 oldMSTime = getMSTime();

    mSpellPetAuraMap.clear();                                  // need for reload case

    //                                                  0       1       2    3
    QueryResult result = WorldDatabase.Query("SELECT spell, effectId, pet, aura FROM spell_pet_auras");
    if (!result)
    {
        sLog->outString(">> Loaded 0 spell pet auras. DB table `spell_pet_auras` is empty.");
        sLog->outString();
        return;
    }

    uint32 count = 0;

    do
    {
        Field* fields = result->Fetch();

        uint32 spell = fields[0].GetUInt32();
        uint8 eff = fields[1].GetUInt8();
        uint32 pet = fields[2].GetUInt32();
        uint32 aura = fields[3].GetUInt32();

        SpellPetAuraMap::iterator itr = mSpellPetAuraMap.find((spell<<8) + eff);
        if (itr != mSpellPetAuraMap.end())
            itr->second.AddAura(pet, aura);
        else
        {
            SpellInfo const* spellInfo = GetSpellInfo(spell);
            if (!spellInfo)
            {
                sLog->outErrorDb("Spell %u listed in `spell_pet_auras` does not exist", spell);
                continue;
            }
            if (spellInfo->Effects[eff].Effect != SPELL_EFFECT_DUMMY &&
               (spellInfo->Effects[eff].Effect != SPELL_EFFECT_APPLY_AURA ||
                spellInfo->Effects[eff].ApplyAuraName != SPELL_AURA_DUMMY))
            {
                sLog->outError("Spell %u listed in `spell_pet_auras` does not have dummy aura or dummy effect", spell);
                continue;
            }

            SpellInfo const* spellInfo2 = GetSpellInfo(aura);
            if (!spellInfo2)
            {
                sLog->outErrorDb("Aura %u listed in `spell_pet_auras` does not exist", aura);
                continue;
            }

            PetAura pa(pet, aura, spellInfo->Effects[eff].TargetA.GetTarget() == TARGET_UNIT_PET, spellInfo->Effects[eff].CalcValue());
            mSpellPetAuraMap[(spell<<8) + eff] = pa;
        }

        ++count;
    } while (result->NextRow());

    sLog->outString(">> Loaded %u spell pet auras in %u ms", count, GetMSTimeDiffToNow(oldMSTime));
    sLog->outString();
}

// Fill custom data about enchancments
void SpellMgr::LoadEnchantCustomAttr()
{
    uint32 oldMSTime = getMSTime();

    uint32 size = sSpellItemEnchantmentStore.GetNumRows();
    mEnchantCustomAttr.resize(size);

    uint32 count = 0;

    for (uint32 i = 0; i < size; ++i)
       mEnchantCustomAttr[i] = 0;

    for (uint32 i = 0; i < GetSpellInfoStoreSize(); ++i)
    {
        SpellInfo const* spellInfo = GetSpellInfo(i);
        if (!spellInfo)
            continue;

        // TODO: find a better check
        if (!(spellInfo->AttributesEx2 & SPELL_ATTR2_UNK13) || !(spellInfo->Attributes & SPELL_ATTR0_NOT_SHAPESHIFT))
            continue;

        for (uint32 j = 0; j < MAX_SPELL_EFFECTS; ++j)
        {
            if (spellInfo->Effects[j].Effect == SPELL_EFFECT_ENCHANT_ITEM_TEMPORARY)
            {
                uint32 enchId = spellInfo->Effects[j].MiscValue;
                SpellItemEnchantmentEntry const* ench = sSpellItemEnchantmentStore.LookupEntry(enchId);
                if (!ench)
                    continue;
                mEnchantCustomAttr[enchId] = true;
                ++count;
                break;
            }
        }
    }

    sLog->outString(">> Loaded %u custom enchant attributes in %u ms", count, GetMSTimeDiffToNow(oldMSTime));
    sLog->outString();
}

void SpellMgr::LoadSpellEnchantProcData()
{
    uint32 oldMSTime = getMSTime();

    mSpellEnchantProcEventMap.clear();                             // need for reload case

    uint32 count = 0;

    //                                                  0         1           2         3
    QueryResult result = WorldDatabase.Query("SELECT entry, customChance, PPMChance, procEx FROM spell_enchant_proc_data");
    if (!result)
    {
        sLog->outString(">> Loaded %u spell enchant proc event conditions", count);
        sLog->outString();
        return;
    }

    do
    {
        Field* fields = result->Fetch();

        uint32 enchantId = fields[0].GetUInt32();

        SpellItemEnchantmentEntry const* ench = sSpellItemEnchantmentStore.LookupEntry(enchantId);
        if (!ench)
        {
            sLog->outErrorDb("Enchancment %u listed in `spell_enchant_proc_data` does not exist", enchantId);
            continue;
        }

        SpellEnchantProcEntry spe;

        spe.customChance = fields[1].GetUInt32();
        spe.PPMChance = fields[2].GetFloat();
        spe.procEx = fields[3].GetUInt32();

        mSpellEnchantProcEventMap[enchantId] = spe;

        ++count;
    } while (result->NextRow());

    sLog->outString(">> Loaded %u enchant proc data definitions in %u ms", count, GetMSTimeDiffToNow(oldMSTime));
    sLog->outString();
}

void SpellMgr::LoadSpellLinked()
{
    uint32 oldMSTime = getMSTime();

    mSpellLinkedMap.clear();    // need for reload case

    //                                                0              1             2
    QueryResult result = WorldDatabase.Query("SELECT spell_trigger, spell_effect, type FROM spell_linked_spell");
    if (!result)
    {
        sLog->outString(">> Loaded 0 linked spells. DB table `spell_linked_spell` is empty.");
        sLog->outString();
        return;
    }

    uint32 count = 0;

    do
    {
        Field* fields = result->Fetch();

        int32 trigger = fields[0].GetInt32();
        int32 effect =  fields[1].GetInt32();
        int32 type =    fields[2].GetInt32();

        SpellInfo const* spellInfo = GetSpellInfo(abs(trigger));
        if (!spellInfo)
        {
            sLog->outErrorDb("Spell %u listed in `spell_linked_spell` does not exist", abs(trigger));
            continue;
        }
        spellInfo = GetSpellInfo(abs(effect));
        if (!spellInfo)
        {
            sLog->outErrorDb("Spell %u listed in `spell_linked_spell` does not exist", abs(effect));
            continue;
        }

        if (type) //we will find a better way when more types are needed
        {
            if (trigger > 0)
                trigger += SPELL_LINKED_MAX_SPELLS * type;
            else
                trigger -= SPELL_LINKED_MAX_SPELLS * type;
        }
        mSpellLinkedMap[trigger].push_back(effect);

        ++count;
    } while (result->NextRow());

    sLog->outString(">> Loaded %u linked spells in %u ms", count, GetMSTimeDiffToNow(oldMSTime));
    sLog->outString();
}

void SpellMgr::LoadPetLevelupSpellMap()
{
    uint32 oldMSTime = getMSTime();

    mPetLevelupSpellMap.clear();                                   // need for reload case

    uint32 count = 0;
    uint32 family_count = 0;

    for (uint32 i = 0; i < sCreatureFamilyStore.GetNumRows(); ++i)
    {
        CreatureFamilyEntry const* creatureFamily = sCreatureFamilyStore.LookupEntry(i);
        if (!creatureFamily)                                     // not exist
            continue;

        for (uint8 j = 0; j < 2; ++j)
        {
            if (!creatureFamily->skillLine[j])
                continue;

            for (uint32 k = 0; k < sSkillLineAbilityStore.GetNumRows(); ++k)
            {
                SkillLineAbilityEntry const* skillLine = sSkillLineAbilityStore.LookupEntry(k);
                if (!skillLine)
                    continue;

                //if (skillLine->skillId != creatureFamily->skillLine[0] &&
                //    (!creatureFamily->skillLine[1] || skillLine->skillId != creatureFamily->skillLine[1]))
                //    continue;

                if (skillLine->skillId != creatureFamily->skillLine[j])
                    continue;

                if (skillLine->learnOnGetSkill != ABILITY_LEARNED_ON_GET_RACE_OR_CLASS_SKILL)
                    continue;

<<<<<<< HEAD
                SpellInfo const* spell = GetSpellInfo(skillLine->spellId);
                if (!spell) // not exist or triggered or talent
                    continue;
=======
            AreaTableEntry const* pArea = GetAreaEntryByAreaID(player->GetAreaId());
            if (!(pArea && pArea->flags & AREA_FLAG_NO_FLY_ZONE))
                return false;
            if (!player->HasAuraType(SPELL_AURA_MOD_INCREASE_MOUNTED_FLIGHT_SPEED) && !player->HasAuraType(SPELL_AURA_FLY))
                return false;
            break;
        }
        case 58730: // No fly Zone - Wintergrasp
        {
            if (!player)
                return false;

            Battlefield* Bf = sBattlefieldMgr.GetBattlefieldToZoneId(player->GetZoneId());
            if (!Bf || Bf->CanFlyIn() || (!player->HasAuraType(SPELL_AURA_MOD_INCREASE_MOUNTED_FLIGHT_SPEED) && !player->HasAuraType(SPELL_AURA_FLY)))
                return false;
            break;
        }
        case 68719: // Oil Refinery - Isle of Conquest.
        case 68720: // Quarry - Isle of Conquest.
        {
            if (player->GetBattlegroundTypeId() != BATTLEGROUND_IC || !player->GetBattleground())
                return false;
>>>>>>> 8afa090c

                if (!spell->SpellLevel)
                    continue;

                PetLevelupSpellSet& spellSet = mPetLevelupSpellMap[creatureFamily->ID];
                if (spellSet.empty())
                    ++family_count;

                spellSet.insert(PetLevelupSpellSet::value_type(spell->SpellLevel, spell->Id));
                ++count;
            }
        }
    }

    sLog->outString(">> Loaded %u pet levelup and default spells for %u families in %u ms", count, family_count, GetMSTimeDiffToNow(oldMSTime));
    sLog->outString();
}

bool LoadPetDefaultSpells_helper(CreatureTemplate const* cInfo, PetDefaultSpellsEntry& petDefSpells)
{
    // skip empty list;
    bool have_spell = false;
    for (uint8 j = 0; j < MAX_CREATURE_SPELL_DATA_SLOT; ++j)
    {
        if (petDefSpells.spellid[j])
        {
            have_spell = true;
            break;
        }
    }
    if (!have_spell)
        return false;

    // remove duplicates with levelupSpells if any
    if (PetLevelupSpellSet const* levelupSpells = cInfo->family ? sSpellMgr->GetPetLevelupSpellList(cInfo->family) : NULL)
    {
        for (uint8 j = 0; j < MAX_CREATURE_SPELL_DATA_SLOT; ++j)
        {
            if (!petDefSpells.spellid[j])
                continue;

            for (PetLevelupSpellSet::const_iterator itr = levelupSpells->begin(); itr != levelupSpells->end(); ++itr)
            {
                if (itr->second == petDefSpells.spellid[j])
                {
                    petDefSpells.spellid[j] = 0;
                    break;
                }
            }
        }
    }

    // skip empty list;
    have_spell = false;
    for (uint8 j = 0; j < MAX_CREATURE_SPELL_DATA_SLOT; ++j)
    {
        if (petDefSpells.spellid[j])
        {
            have_spell = true;
            break;
        }
    }

    return have_spell;
}

void SpellMgr::LoadPetDefaultSpells()
{
    uint32 oldMSTime = getMSTime();

    mPetDefaultSpellsMap.clear();

    uint32 countCreature = 0;
    uint32 countData = 0;

    CreatureTemplateContainer const* ctc = sObjectMgr->GetCreatureTemplates();
    for (CreatureTemplateContainer::const_iterator itr = ctc->begin(); itr != ctc->end(); ++itr)
    {

        if (!itr->second.PetSpellDataId)
            continue;

        // for creature with PetSpellDataId get default pet spells from dbc
        CreatureSpellDataEntry const* spellDataEntry = sCreatureSpellDataStore.LookupEntry(itr->second.PetSpellDataId);
        if (!spellDataEntry)
            continue;

        int32 petSpellsId = -int32(itr->second.PetSpellDataId);
        PetDefaultSpellsEntry petDefSpells;
        for (uint8 j = 0; j < MAX_CREATURE_SPELL_DATA_SLOT; ++j)
            petDefSpells.spellid[j] = spellDataEntry->spellId[j];

        if (LoadPetDefaultSpells_helper(&itr->second, petDefSpells))
        {
            mPetDefaultSpellsMap[petSpellsId] = petDefSpells;
            ++countData;
        }
    }

    sLog->outString(">> Loaded addition spells for %u pet spell data entries in %u ms", countData, GetMSTimeDiffToNow(oldMSTime));
    sLog->outString();

    sLog->outString("Loading summonable creature templates...");
    oldMSTime = getMSTime();

    // different summon spells
    for (uint32 i = 0; i < GetSpellInfoStoreSize(); ++i)
    {
        SpellInfo const* spellEntry = GetSpellInfo(i);
        if (!spellEntry)
            continue;

        for (uint8 k = 0; k < MAX_SPELL_EFFECTS; ++k)
        {
            if (spellEntry->Effects[k].Effect == SPELL_EFFECT_SUMMON || spellEntry->Effects[k].Effect == SPELL_EFFECT_SUMMON_PET)
            {
                uint32 creature_id = spellEntry->Effects[k].MiscValue;
                CreatureTemplate const* cInfo = sObjectMgr->GetCreatureTemplate(creature_id);
                if (!cInfo)
                    continue;

                // already loaded
                if (cInfo->PetSpellDataId)
                    continue;

                // for creature without PetSpellDataId get default pet spells from creature_template
                int32 petSpellsId = cInfo->Entry;
                if (mPetDefaultSpellsMap.find(cInfo->Entry) != mPetDefaultSpellsMap.end())
                    continue;

                PetDefaultSpellsEntry petDefSpells;
                for (uint8 j = 0; j < MAX_CREATURE_SPELL_DATA_SLOT; ++j)
                    petDefSpells.spellid[j] = cInfo->spells[j];

                if (LoadPetDefaultSpells_helper(cInfo, petDefSpells))
                {
                    mPetDefaultSpellsMap[petSpellsId] = petDefSpells;
                    ++countCreature;
                }
            }
        }
    }

    sLog->outString(">> Loaded %u summonable creature templates in %u ms", countCreature, GetMSTimeDiffToNow(oldMSTime));
    sLog->outString();
}

void SpellMgr::LoadSpellAreas()
{
    uint32 oldMSTime = getMSTime();

    mSpellAreaMap.clear();                                  // need for reload case
    mSpellAreaForQuestMap.clear();
    mSpellAreaForActiveQuestMap.clear();
    mSpellAreaForQuestEndMap.clear();
    mSpellAreaForAuraMap.clear();

    //                                                  0     1         2              3               4           5          6        7       8
    QueryResult result = WorldDatabase.Query("SELECT spell, area, quest_start, quest_start_active, quest_end, aura_spell, racemask, gender, autocast FROM spell_area");

    if (!result)
    {
        sLog->outString(">> Loaded 0 spell area requirements. DB table `spell_area` is empty.");
        sLog->outString();
        return;
    }

    uint32 count = 0;

    do
    {
        Field* fields = result->Fetch();

        uint32 spell = fields[0].GetUInt32();
        SpellArea spellArea;
        spellArea.spellId             = spell;
        spellArea.areaId              = fields[1].GetUInt32();
        spellArea.questStart          = fields[2].GetUInt32();
        spellArea.questStartCanActive = fields[3].GetBool();
        spellArea.questEnd            = fields[4].GetUInt32();
        spellArea.auraSpell           = fields[5].GetInt32();
        spellArea.raceMask            = fields[6].GetUInt32();
        spellArea.gender              = Gender(fields[7].GetUInt8());
        spellArea.autocast            = fields[8].GetBool();

        if (SpellInfo const* spellInfo = GetSpellInfo(spell))
        {
            if (spellArea.autocast)
                const_cast<SpellInfo*>(spellInfo)->Attributes |= SPELL_ATTR0_CANT_CANCEL;
        }
        else
        {
            sLog->outErrorDb("Spell %u listed in `spell_area` does not exist", spell);
            continue;
        }

        {
            bool ok = true;
            SpellAreaMapBounds sa_bounds = GetSpellAreaMapBounds(spellArea.spellId);
            for (SpellAreaMap::const_iterator itr = sa_bounds.first; itr != sa_bounds.second; ++itr)
            {
                if (spellArea.spellId != itr->second.spellId)
                    continue;
                if (spellArea.areaId != itr->second.areaId)
                    continue;
                if (spellArea.questStart != itr->second.questStart)
                    continue;
                if (spellArea.auraSpell != itr->second.auraSpell)
                    continue;
                if ((spellArea.raceMask & itr->second.raceMask) == 0)
                    continue;
                if (spellArea.gender != itr->second.gender)
                    continue;

                // duplicate by requirements
                ok =false;
                break;
            }

            if (!ok)
            {
                sLog->outErrorDb("Spell %u listed in `spell_area` already listed with similar requirements.", spell);
                continue;
            }
        }

        if (spellArea.areaId && !GetAreaEntryByAreaID(spellArea.areaId))
        {
            sLog->outErrorDb("Spell %u listed in `spell_area` have wrong area (%u) requirement", spell, spellArea.areaId);
            continue;
        }

        if (spellArea.questStart && !sObjectMgr->GetQuestTemplate(spellArea.questStart))
        {
            sLog->outErrorDb("Spell %u listed in `spell_area` have wrong start quest (%u) requirement", spell, spellArea.questStart);
            continue;
        }

        if (spellArea.questEnd)
        {
            if (!sObjectMgr->GetQuestTemplate(spellArea.questEnd))
            {
                sLog->outErrorDb("Spell %u listed in `spell_area` have wrong end quest (%u) requirement", spell, spellArea.questEnd);
                continue;
            }

            if (spellArea.questEnd == spellArea.questStart && !spellArea.questStartCanActive)
            {
                sLog->outErrorDb("Spell %u listed in `spell_area` have quest (%u) requirement for start and end in same time", spell, spellArea.questEnd);
                continue;
            }
        }

        if (spellArea.auraSpell)
        {
            SpellInfo const* spellInfo = GetSpellInfo(abs(spellArea.auraSpell));
            if (!spellInfo)
            {
                sLog->outErrorDb("Spell %u listed in `spell_area` have wrong aura spell (%u) requirement", spell, abs(spellArea.auraSpell));
                continue;
            }

            if (uint32(abs(spellArea.auraSpell)) == spellArea.spellId)
            {
                sLog->outErrorDb("Spell %u listed in `spell_area` have aura spell (%u) requirement for itself", spell, abs(spellArea.auraSpell));
                continue;
            }

            // not allow autocast chains by auraSpell field (but allow use as alternative if not present)
            if (spellArea.autocast && spellArea.auraSpell > 0)
            {
                bool chain = false;
                SpellAreaForAuraMapBounds saBound = GetSpellAreaForAuraMapBounds(spellArea.spellId);
                for (SpellAreaForAuraMap::const_iterator itr = saBound.first; itr != saBound.second; ++itr)
                {
                    if (itr->second->autocast && itr->second->auraSpell > 0)
                    {
                        chain = true;
                        break;
                    }
                }

                if (chain)
                {
                    sLog->outErrorDb("Spell %u listed in `spell_area` have aura spell (%u) requirement that itself autocast from aura", spell, spellArea.auraSpell);
                    continue;
                }

                SpellAreaMapBounds saBound2 = GetSpellAreaMapBounds(spellArea.auraSpell);
                for (SpellAreaMap::const_iterator itr2 = saBound2.first; itr2 != saBound2.second; ++itr2)
                {
                    if (itr2->second.autocast && itr2->second.auraSpell > 0)
                    {
                        chain = true;
                        break;
                    }
                }

                if (chain)
                {
                    sLog->outErrorDb("Spell %u listed in `spell_area` have aura spell (%u) requirement that itself autocast from aura", spell, spellArea.auraSpell);
                    continue;
                }
            }
        }

        if (spellArea.raceMask && (spellArea.raceMask & RACEMASK_ALL_PLAYABLE) == 0)
        {
            sLog->outErrorDb("Spell %u listed in `spell_area` have wrong race mask (%u) requirement", spell, spellArea.raceMask);
            continue;
        }

        if (spellArea.gender != GENDER_NONE && spellArea.gender != GENDER_FEMALE && spellArea.gender != GENDER_MALE)
        {
            sLog->outErrorDb("Spell %u listed in `spell_area` have wrong gender (%u) requirement", spell, spellArea.gender);
            continue;
        }

        SpellArea const* sa = &mSpellAreaMap.insert(SpellAreaMap::value_type(spell, spellArea))->second;

        // for search by current zone/subzone at zone/subzone change
        if (spellArea.areaId)
            mSpellAreaForAreaMap.insert(SpellAreaForAreaMap::value_type(spellArea.areaId, sa));

        // for search at quest start/reward
        if (spellArea.questStart)
        {
            if (spellArea.questStartCanActive)
                mSpellAreaForActiveQuestMap.insert(SpellAreaForQuestMap::value_type(spellArea.questStart, sa));
            else
                mSpellAreaForQuestMap.insert(SpellAreaForQuestMap::value_type(spellArea.questStart, sa));
        }

        // for search at quest start/reward
        if (spellArea.questEnd)
            mSpellAreaForQuestEndMap.insert(SpellAreaForQuestMap::value_type(spellArea.questEnd, sa));

        // for search at aura apply
        if (spellArea.auraSpell)
            mSpellAreaForAuraMap.insert(SpellAreaForAuraMap::value_type(abs(spellArea.auraSpell), sa));

        ++count;
    } while (result->NextRow());

    sLog->outString(">> Loaded %u spell area requirements in %u ms", count, GetMSTimeDiffToNow(oldMSTime));
    sLog->outString();
}

void SpellMgr::LoadSpellInfoStore()
{
    uint32 oldMSTime = getMSTime();

    UnloadSpellInfoStore();
    mSpellInfoMap.resize(sSpellStore.GetNumRows(), NULL);

    for (uint32 i = 0; i < sSpellStore.GetNumRows(); ++i)
    {
        if (SpellEntry const* spellEntry = sSpellStore.LookupEntry(i))
            mSpellInfoMap[i] = new SpellInfo(spellEntry);
    }

    sLog->outString(">> Loaded spell custom attributes in %u ms", GetMSTimeDiffToNow(oldMSTime));
    sLog->outString();
}

void SpellMgr::UnloadSpellInfoStore()
{
    for (uint32 i = 0; i < mSpellInfoMap.size(); ++i)
    {
        if (mSpellInfoMap[i])
          delete mSpellInfoMap[i];
    }
    mSpellInfoMap.clear();
}

void SpellMgr::LoadSpellCustomAttr()
{
    uint32 oldMSTime = getMSTime();

    SpellInfo* spellInfo = NULL;
    for (uint32 i = 0; i < GetSpellInfoStoreSize(); ++i)
    {
        spellInfo = mSpellInfoMap[i];
        if (!spellInfo)
            continue;

        for (uint8 j = 0; j < MAX_SPELL_EFFECTS; ++j)
        {
            switch (spellInfo->Effects[j].ApplyAuraName)
            {
                case SPELL_AURA_MOD_POSSESS:
                case SPELL_AURA_MOD_CONFUSE:
                case SPELL_AURA_MOD_CHARM:
                case SPELL_AURA_AOE_CHARM:
                case SPELL_AURA_MOD_FEAR:
                case SPELL_AURA_MOD_STUN:
                    spellInfo->AttributesCu |= SPELL_ATTR0_CU_AURA_CC;
                    break;
                case SPELL_AURA_PERIODIC_HEAL:
                case SPELL_AURA_PERIODIC_DAMAGE:
                case SPELL_AURA_PERIODIC_DAMAGE_PERCENT:
                case SPELL_AURA_PERIODIC_LEECH:
                case SPELL_AURA_PERIODIC_MANA_LEECH:
                case SPELL_AURA_PERIODIC_HEALTH_FUNNEL:
                case SPELL_AURA_PERIODIC_ENERGIZE:
                case SPELL_AURA_OBS_MOD_HEALTH:
                case SPELL_AURA_OBS_MOD_POWER:
                case SPELL_AURA_POWER_BURN:
                    spellInfo->AttributesCu |= SPELL_ATTR0_CU_NO_INITIAL_THREAT;
                    break;
            }

            switch (spellInfo->Effects[j].Effect)
            {
                case SPELL_EFFECT_SCHOOL_DAMAGE:
                case SPELL_EFFECT_WEAPON_DAMAGE:
                case SPELL_EFFECT_WEAPON_DAMAGE_NOSCHOOL:
                case SPELL_EFFECT_NORMALIZED_WEAPON_DMG:
                case SPELL_EFFECT_WEAPON_PERCENT_DAMAGE:
                case SPELL_EFFECT_HEAL:
                    spellInfo->AttributesCu |= SPELL_ATTR0_CU_DIRECT_DAMAGE;
                    break;
                case SPELL_EFFECT_POWER_DRAIN:
                case SPELL_EFFECT_POWER_BURN:
                case SPELL_EFFECT_HEAL_MAX_HEALTH:
                case SPELL_EFFECT_HEALTH_LEECH:
                case SPELL_EFFECT_HEAL_PCT:
                case SPELL_EFFECT_ENERGIZE_PCT:
                case SPELL_EFFECT_ENERGIZE:
                case SPELL_EFFECT_HEAL_MECHANICAL:
                    spellInfo->AttributesCu |= SPELL_ATTR0_CU_NO_INITIAL_THREAT;
                    break;
                case SPELL_EFFECT_CHARGE:
                case SPELL_EFFECT_CHARGE_DEST:
                case SPELL_EFFECT_JUMP:
                case SPELL_EFFECT_JUMP_DEST:
                case SPELL_EFFECT_LEAP_BACK:
                    spellInfo->AttributesCu |= SPELL_ATTR0_CU_CHARGE;
                    break;
                case SPELL_EFFECT_PICKPOCKET:
                    spellInfo->AttributesCu |= SPELL_ATTR0_CU_PICKPOCKET;
                    break;
                case SPELL_EFFECT_ENCHANT_ITEM:
                case SPELL_EFFECT_ENCHANT_ITEM_TEMPORARY:
                case SPELL_EFFECT_ENCHANT_ITEM_PRISMATIC:
                case SPELL_EFFECT_ENCHANT_HELD_ITEM:
                {
                    // only enchanting profession enchantments procs can stack
                    if (IsPartOfSkillLine(SKILL_ENCHANTING, i))
                    {
                        uint32 enchantId = spellInfo->Effects[j].MiscValue;
                        SpellItemEnchantmentEntry const* enchant = sSpellItemEnchantmentStore.LookupEntry(enchantId);
                        for (uint8 s = 0; s < MAX_ITEM_ENCHANTMENT_EFFECTS; ++s)
                        {
                            if (enchant->type[s] != ITEM_ENCHANTMENT_TYPE_COMBAT_SPELL)
                                continue;

                            SpellInfo* procInfo = (SpellInfo*)GetSpellInfo(enchant->spellid[s]);
                            if (!procInfo)
                                continue;

                            // if proced directly from enchantment, not via proc aura
                            // NOTE: Enchant Weapon - Blade Ward also has proc aura spell and is proced directly
                            // however its not expected to stack so this check is good
                            if (procInfo->HasAura(SPELL_AURA_PROC_TRIGGER_SPELL))
                                continue;

                            procInfo->AttributesCu |= SPELL_ATTR0_CU_ENCHANT_PROC;
                        }
                    }
                    break;
                }
            }
        }

        if (!spellInfo->_IsPositiveEffect(EFFECT_0, false))
            spellInfo->AttributesCu |= SPELL_ATTR0_CU_NEGATIVE_EFF0;

        if (!spellInfo->_IsPositiveEffect(EFFECT_1, false))
            spellInfo->AttributesCu |= SPELL_ATTR0_CU_NEGATIVE_EFF1;

        if (!spellInfo->_IsPositiveEffect(EFFECT_2, false))
            spellInfo->AttributesCu |= SPELL_ATTR0_CU_NEGATIVE_EFF2;

        if (spellInfo->SpellVisual[0] == 3879)
            spellInfo->AttributesCu |= SPELL_ATTR0_CU_CONE_BACK;

        switch (spellInfo->Id)
        {
            case 1776: // Gouge
            case 1777:
            case 8629:
            case 11285:
            case 11286:
            case 12540:
            case 13579:
            case 24698:
            case 28456:
            case 29425:
            case 34940:
            case 36862:
            case 38764:
            case 38863:
            case 52743: // Head Smack
                spellInfo->AttributesCu |= SPELL_ATTR0_CU_REQ_TARGET_FACING_CASTER;
                break;
            case 53: // Backstab
            case 2589:
            case 2590:
            case 2591:
            case 8721:
            case 11279:
            case 11280:
            case 11281:
            case 25300:
            case 26863:
            case 48656:
            case 48657:
            case 703: // Garrote
            case 8631:
            case 8632:
            case 8633:
            case 11289:
            case 11290:
            case 26839:
            case 26884:
            case 48675:
            case 48676:
            case 5221: // Shred
            case 6800:
            case 8992:
            case 9829:
            case 9830:
            case 27001:
            case 27002:
            case 48571:
            case 48572:
            case 8676: // Ambush
            case 8724:
            case 8725:
            case 11267:
            case 11268:
            case 11269:
            case 27441:
            case 48689:
            case 48690:
            case 48691:
            case 6785: // Ravage
            case 6787:
            case 9866:
            case 9867:
            case 27005:
            case 48578:
            case 48579:
            case 21987: // Lash of Pain
            case 23959: // Test Stab R50
            case 24825: // Test Backstab
            case 58563: // Assassinate Restless Lookout
                spellInfo->AttributesCu |= SPELL_ATTR0_CU_REQ_CASTER_BEHIND_TARGET;
                break;
            case 26029: // Dark Glare
            case 37433: // Spout
            case 43140: // Flame Breath
            case 43215: // Flame Breath
            case 70461: // Coldflame Trap
            case 72133: // Pain and Suffering
            case 73788: // Pain and Suffering
            case 73789: // Pain and Suffering
            case 73790: // Pain and Suffering
                spellInfo->AttributesCu |= SPELL_ATTR0_CU_CONE_LINE;
                break;
            case 24340: // Meteor
            case 26558: // Meteor
            case 28884: // Meteor
            case 36837: // Meteor
            case 38903: // Meteor
            case 41276: // Meteor
            case 57467: // Meteor
            case 26789: // Shard of the Fallen Star
            case 31436: // Malevolent Cleave
            case 35181: // Dive Bomb
            case 40810: // Saber Lash
            case 43267: // Saber Lash
            case 43268: // Saber Lash
            case 42384: // Brutal Swipe
            case 45150: // Meteor Slash
            case 64688: // Sonic Screech
            case 72373: // Shared Suffering
            case 71904: // Chaos Bane
            case 70492: // Ooze Eruption
            case 72505: // Ooze Eruption
            case 72624: // Ooze Eruption
            case 72625: // Ooze Eruption
                // ONLY SPELLS WITH SPELLFAMILY_GENERIC and EFFECT_SCHOOL_DAMAGE
                spellInfo->AttributesCu |= SPELL_ATTR0_CU_SHARE_DAMAGE;
                break;
            case 18500: // Wing Buffet
            case 33086: // Wild Bite
            case 49749: // Piercing Blow
            case 52890: // Penetrating Strike
            case 53454: // Impale
            case 59446: // Impale
            case 62383: // Shatter
            case 64777: // Machine Gun
            case 65239: // Machine Gun
            case 65919: // Impale
            case 67858: // Impale
            case 67859: // Impale
            case 67860: // Impale
            case 69293: // Wing Buffet
            case 74439: // Machine Gun
            case 63278: // Mark of the Faceless (General Vezax)
            case 62544: // Thrust (Argent Tournament)
            case 64588: // Thrust (Argent Tournament)
            case 66479: // Thrust (Argent Tournament)
            case 68505: // Thrust (Argent Tournament)
            case 62709: // Counterattack! (Argent Tournament)
            case 62626: // Break-Shield (Argent Tournament, Player)
            case 64590: // Break-Shield (Argent Tournament, Player)
            case 64342: // Break-Shield (Argent Tournament, NPC)
            case 64686: // Break-Shield (Argent Tournament, NPC)
            case 65147: // Break-Shield (Argent Tournament, NPC)
            case 68504: // Break-Shield (Argent Tournament, NPC)
            case 62874: // Charge (Argent Tournament, Player)
            case 68498: // Charge (Argent Tournament, Player)
            case 64591: // Charge (Argent Tournament, Player)
            case 63003: // Charge (Argent Tournament, NPC)
            case 63010: // Charge (Argent Tournament, NPC)
            case 68321: // Charge (Argent Tournament, NPC)
            case 72255: // Mark of the Fallen Champion (Deathbringer Saurfang)
            case 72444: // Mark of the Fallen Champion (Deathbringer Saurfang)
            case 72445: // Mark of the Fallen Champion (Deathbringer Saurfang)
            case 72446: // Mark of the Fallen Champion (Deathbringer Saurfang)
                spellInfo->AttributesCu |= SPELL_ATTR0_CU_IGNORE_ARMOR;
                break;
            case 64422: // Sonic Screech (Auriaya)
                spellInfo->AttributesCu |= SPELL_ATTR0_CU_SHARE_DAMAGE;
                spellInfo->AttributesCu |= SPELL_ATTR0_CU_IGNORE_ARMOR;
                break;
            case 72293: // Mark of the Fallen Champion (Deathbringer Saurfang)
                spellInfo->AttributesCu |= SPELL_ATTR0_CU_NEGATIVE_EFF0;
                break;
            default:
                break;
        }

        switch (spellInfo->SpellFamilyName)
        {
            case SPELLFAMILY_WARRIOR:
                // Shout
                if (spellInfo->SpellFamilyFlags[0] & 0x20000 || spellInfo->SpellFamilyFlags[1] & 0x20)
                    spellInfo->AttributesCu |= SPELL_ATTR0_CU_AURA_CC;
                break;
            case SPELLFAMILY_DRUID:
                // Roar
                if (spellInfo->SpellFamilyFlags[0] & 0x8)
                    spellInfo->AttributesCu |= SPELL_ATTR0_CU_AURA_CC;
                break;
            default:
                break;
        }
    }

    CreatureAI::FillAISpellInfo();

    sLog->outString(">> Loaded spell custom attributes in %u ms", GetMSTimeDiffToNow(oldMSTime));
    sLog->outString();
}

void SpellMgr::LoadDbcDataCorrections()
{
    uint32 oldMSTime = getMSTime();

    SpellEntry* spellInfo = NULL;
    for (uint32 i = 0; i < sSpellStore.GetNumRows(); ++i)
    {
        spellInfo = (SpellEntry*)sSpellStore.LookupEntry(i);
        if (!spellInfo)
            continue;

        for (uint8 j = 0; j < MAX_SPELL_EFFECTS; ++j)
        {
            switch (spellInfo->Effect[j])
            {
                case SPELL_EFFECT_CHARGE:
                case SPELL_EFFECT_CHARGE_DEST:
                case SPELL_EFFECT_JUMP:
                case SPELL_EFFECT_JUMP_DEST:
                case SPELL_EFFECT_LEAP_BACK:
                    if (!spellInfo->speed && !spellInfo->SpellFamilyName)
                        spellInfo->speed = SPEED_CHARGE;
                    break;
            }
        }

        if (spellInfo->activeIconID == 2158)  // flight
            spellInfo->Attributes |= SPELL_ATTR0_PASSIVE;

        switch (spellInfo->Id)
        {
            case 40244: case 40245: // Simon Game Visual
            case 40246: case 40247: // Simon Game Visual
            case 42835: // Spout, remove damage effect, only anim is needed
                spellInfo->Effect[0] = 0;
                break;
            case 30657: // Quake
                spellInfo->EffectTriggerSpell[0] = 30571;
                break;
            case 30541: // Blaze (needs conditions entry)
                spellInfo->EffectImplicitTargetA[0] = TARGET_UNIT_TARGET_ENEMY;
                spellInfo->EffectImplicitTargetB[0] = 0;
                break;
            case 63665: // Charge (Argent Tournament emote on riders)
            case 31447: // Mark of Kaz'rogal (needs target selection script)
            case 31298: // Sleep (needs target selection script)
            case 51904: // Summon Ghouls On Scarlet Crusade (this should use conditions table, script for this spell needs to be fixed)
            case 2895:  // Wrath of Air Totem rank 1 (Aura)
            case 68933: // Wrath of Air Totem rank 2 (Aura)
            case 29200: // Purify Helboar Meat
                spellInfo->EffectImplicitTargetA[0] = TARGET_UNIT_CASTER;
                spellInfo->EffectImplicitTargetB[0] = 0;
                break;
            case 31344: // Howl of Azgalor
                spellInfo->EffectRadiusIndex[0] = EFFECT_RADIUS_100_YARDS; // 100yards instead of 50000?!
                break;
            case 42818: // Headless Horseman - Wisp Flight Port
            case 42821: // Headless Horseman - Wisp Flight Missile
                spellInfo->rangeIndex = 6; // 100 yards
                break;
            case 36350: //They Must Burn Bomb Aura (self)
                spellInfo->EffectTriggerSpell[0] = 36325; // They Must Burn Bomb Drop (DND)
                break;
            case 49838: // Stop Time
                spellInfo->AttributesEx3 |= SPELL_ATTR3_NO_INITIAL_AGGRO;
                break;
            case 61407: // Energize Cores
            case 62136: // Energize Cores
            case 54069: // Energize Cores
            case 56251: // Energize Cores
                spellInfo->EffectImplicitTargetA[0] = TARGET_UNIT_SRC_AREA_ENTRY;
                break;
            case 50785: // Energize Cores
            case 59372: // Energize Cores
                spellInfo->EffectImplicitTargetA[0] = TARGET_UNIT_SRC_AREA_ENEMY;
                break;
            case 8494: // Mana Shield (rank 2)
                // because of bug in dbc
                spellInfo->procChance = 0;
                break;
            case 20335: // Heart of the Crusader
            case 20336:
            case 20337:
            case 63320: // Glyph of Life Tap
            // Entries were not updated after spell effect change, we have to do that manually :/
                spellInfo->AttributesEx3 |= SPELL_ATTR3_CAN_PROC_WITH_TRIGGERED;
                break;
            case 59725: // Improved Spell Reflection - aoe aura
                // Target entry seems to be wrong for this spell :/
                spellInfo->EffectImplicitTargetA[0] = TARGET_UNIT_CASTER_AREA_PARTY;
                spellInfo->EffectRadiusIndex[0] = EFFECT_RADIUS_10_YARDS_2;
                break;
            case 44978: // Wild Magic
            case 45001:
            case 45002:
            case 45004:
            case 45006:
            case 45010:
            case 31347: // Doom
            case 41635: // Prayer of Mending
            case 44869: // Spectral Blast
            case 45027: // Revitalize
            case 45976: // Muru Portal Channel
            case 39365: // Thundering Storm
            case 41071: // Raise Dead (HACK)
            case 52124: // Sky Darkener Assault
            case 42442: // Vengeance Landing Cannonfire
            case 45863: // Cosmetic - Incinerate to Random Target
            case 25425: // Shoot
            case 45761: // Shoot
            case 42611: // Shoot
            case 61588: // Blazing Harpoon
            case 52479: // Gift of the Harvester
            case 48246: // Ball of Flame
                spellInfo->MaxAffectedTargets = 1;
                break;
            case 41376: // Spite
            case 39992: // Needle Spine
            case 29576: // Multi-Shot
            case 40816: // Saber Lash
            case 37790: // Spread Shot
            case 46771: // Flame Sear
            case 45248: // Shadow Blades
            case 41303: // Soul Drain
            case 54172: // Divine Storm (heal)
            case 29213: // Curse of the Plaguebringer - Noth
            case 28542: // Life Drain - Sapphiron
            case 66588: // Flaming Spear
            case 54171: // Divine Storm
                spellInfo->MaxAffectedTargets = 3;
                break;
            case 38310: // Multi-Shot
            case 53385: // Divine Storm (Damage)
                spellInfo->MaxAffectedTargets = 4;
                break;
            case 42005: // Bloodboil
            case 38296: // Spitfire Totem
            case 37676: // Insidious Whisper
            case 46008: // Negative Energy
            case 45641: // Fire Bloom
            case 55665: // Life Drain - Sapphiron (H)
            case 28796: // Poison Bolt Volly - Faerlina
                spellInfo->MaxAffectedTargets = 5;
                break;
            case 40827: // Sinful Beam
            case 40859: // Sinister Beam
            case 40860: // Vile Beam
            case 40861: // Wicked Beam
            case 54835: // Curse of the Plaguebringer - Noth (H)
            case 54098: // Poison Bolt Volly - Faerlina (H)
                spellInfo->MaxAffectedTargets = 10;
                break;
            case 50312: // Unholy Frenzy
                spellInfo->MaxAffectedTargets = 15;
                break;
            case 33711: //Murmur's Touch
            case 38794:
                spellInfo->MaxAffectedTargets = 1;
                spellInfo->EffectTriggerSpell[0] = 33760;
                break;
            case 17941: // Shadow Trance
            case 22008: // Netherwind Focus
            case 31834: // Light's Grace
            case 34754: // Clearcasting
            case 34936: // Backlash
            case 48108: // Hot Streak
            case 51124: // Killing Machine
            case 54741: // Firestarter
            case 57761: // Fireball!
            case 39805: // Lightning Overload
            case 64823: // Item - Druid T8 Balance 4P Bonus
            case 34477: // Misdirection
            case 44401: // Missile Barrage
                spellInfo->procCharges = 1;
                break;
            case 44544: // Fingers of Frost
                spellInfo->EffectSpellClassMask[0] = flag96(685904631, 1151048, 0);
                break;
            case 74396: // Fingers of Frost visual buff
                spellInfo->procCharges = 2;
                spellInfo->StackAmount = 0;
                break;
            case 28200: // Ascendance (Talisman of Ascendance trinket)
                spellInfo->procCharges = 6;
                break;
            case 47201: // Everlasting Affliction
            case 47202:
            case 47203:
            case 47204:
            case 47205:
                // add corruption to affected spells
                spellInfo->EffectSpellClassMask[1][0] |= 2;
                break;
            case 51852: // The Eye of Acherus (no spawn in phase 2 in db)
                spellInfo->EffectMiscValue[0] |= 1;
                break;
            case 29809: // Desecration Arm - 36 instead of 37 - typo? :/
                spellInfo->EffectRadiusIndex[0] = EFFECT_RADIUS_7_YARDS;
                break;
            // Master Shapeshifter: missing stance data for forms other than bear - bear version has correct data
            // To prevent aura staying on target after talent unlearned
            case 48420:
                spellInfo->Stances = 1 << (FORM_CAT - 1);
                break;
            case 48421:
                spellInfo->Stances = 1 << (FORM_MOONKIN - 1);
                break;
            case 48422:
                spellInfo->Stances = 1 << (FORM_TREE - 1);
                break;
            case 51466: // Elemental Oath (Rank 1)
            case 51470: // Elemental Oath (Rank 2)
                spellInfo->Effect[EFFECT_1] = SPELL_EFFECT_APPLY_AURA;
                spellInfo->EffectApplyAuraName[EFFECT_1] = SPELL_AURA_ADD_FLAT_MODIFIER;
                spellInfo->EffectMiscValue[EFFECT_1] = SPELLMOD_EFFECT2;
                spellInfo->EffectSpellClassMask[EFFECT_1] = flag96(0x00000000, 0x00004000, 0x00000000);
                break;
            case 47569: // Improved Shadowform (Rank 1)
                // with this spell atrribute aura can be stacked several times
                spellInfo->Attributes &= ~SPELL_ATTR0_NOT_SHAPESHIFT;
                break;
            case 64904: // Hymn of Hope
                spellInfo->EffectApplyAuraName[EFFECT_1] = SPELL_AURA_MOD_INCREASE_ENERGY_PERCENT;
                break;
            case 19465: // Improved Stings (Rank 2)
                spellInfo->EffectImplicitTargetA[EFFECT_2] = TARGET_UNIT_CASTER;
                break;
            case 30421: // Nether Portal - Perseverence
                spellInfo->EffectBasePoints[2] += 30000;
                break;
            case 16834: // Natural shapeshifter
            case 16835:
                spellInfo->DurationIndex = 21;
                break;
            case 51735: // Ebon Plague
            case 51734:
            case 51726:
                spellInfo->AttributesEx3 |= SPELL_ATTR3_STACK_FOR_DIFF_CASTERS;
                spellInfo->SpellFamilyFlags[2] = 0x10;
                spellInfo->EffectApplyAuraName[1] = SPELL_AURA_MOD_DAMAGE_PERCENT_TAKEN;
                break;
            case 41913: // Parasitic Shadowfiend Passive
                spellInfo->EffectApplyAuraName[0] = SPELL_AURA_DUMMY; // proc debuff, and summon infinite fiends
                break;
            case 27892: // To Anchor 1
            case 27928: // To Anchor 1
            case 27935: // To Anchor 1
            case 27915: // Anchor to Skulls
            case 27931: // Anchor to Skulls
            case 27937: // Anchor to Skulls
                spellInfo->rangeIndex = 13;
                break;
            // target allys instead of enemies, target A is src_caster, spells with effect like that have ally target
            // this is the only known exception, probably just wrong data
            case 29214: // Wrath of the Plaguebringer
            case 54836: // Wrath of the Plaguebringer
                spellInfo->EffectImplicitTargetB[0] = TARGET_UNIT_SRC_AREA_ALLY;
                spellInfo->EffectImplicitTargetB[1] = TARGET_UNIT_SRC_AREA_ALLY;
                break;
            case 57994: // Wind Shear - improper data for EFFECT_1 in 3.3.5 DBC, but is correct in 4.x
                spellInfo->Effect[EFFECT_1] = SPELL_EFFECT_MODIFY_THREAT_PERCENT;
                spellInfo->EffectBasePoints[EFFECT_1] = -6; // -5%
                break;
            case 63675: // Improved Devouring Plague
                spellInfo->AttributesEx3 |= SPELL_ATTR3_NO_DONE_BONUS;
                break;
            case 8145: // Tremor Totem (instant pulse)
            case 6474: // Earthbind Totem (instant pulse)
                spellInfo->AttributesEx5 |= SPELL_ATTR5_START_PERIODIC_AT_APPLY;
                break;
            case 52109: // Flametongue Totem rank 1 (Aura)
            case 52110: // Flametongue Totem rank 2 (Aura)
            case 52111: // Flametongue Totem rank 3 (Aura)
            case 52112: // Flametongue Totem rank 4 (Aura)
            case 52113: // Flametongue Totem rank 5 (Aura)
            case 58651: // Flametongue Totem rank 6 (Aura)
            case 58654: // Flametongue Totem rank 7 (Aura)
            case 58655: // Flametongue Totem rank 8 (Aura)
                spellInfo->EffectImplicitTargetA[0] = TARGET_UNIT_CASTER;
                spellInfo->EffectImplicitTargetA[1] = TARGET_UNIT_CASTER;
                spellInfo->EffectImplicitTargetB[0] = 0;
                spellInfo->EffectImplicitTargetB[1] = 0;
                break;
            case 53241: // Marked for Death (Rank 1)
            case 53243: // Marked for Death (Rank 2)
            case 53244: // Marked for Death (Rank 3)
            case 53245: // Marked for Death (Rank 4)
            case 53246: // Marked for Death (Rank 5)
                spellInfo->EffectSpellClassMask[0] = flag96(0x00067801, 0x10820001, 0x00000801);
                break;
            case 70728: // Exploit Weakness (needs target selection script)
            case 70840: // Devious Minds (needs target selection script)
                spellInfo->EffectImplicitTargetA[0] = TARGET_UNIT_CASTER;
                spellInfo->EffectImplicitTargetB[0] = TARGET_UNIT_PET;
                break;
            case 70893: // Culling The Herd (needs target selection script)
                spellInfo->EffectImplicitTargetA[0] = TARGET_UNIT_CASTER;
                spellInfo->EffectImplicitTargetB[0] = TARGET_UNIT_MASTER;
                break;
            case 54800: // Sigil of the Frozen Conscience - change class mask to custom extended flags of Icy Touch
                        // this is done because another spell also uses the same SpellFamilyFlags as Icy Touch
                        // SpellFamilyFlags[0] & 0x00000040 in SPELLFAMILY_DEATHKNIGHT is currently unused (3.3.5a)
                        // this needs research on modifier applying rules, does not seem to be in Attributes fields
                spellInfo->EffectSpellClassMask[0] = flag96(0x00000040, 0x00000000, 0x00000000);
                break;
            case 63163: // Apply Enchanted Bridle (Argent Tournament)
                spellInfo->EffectDieSides[0] = 0; // was 1, that should probably mean seat 0, but instead it's treated as spell 1
                spellInfo->EffectBasePoints[0] = 52391; // Ride Vehicle (forces seat 0)
                break;
            case 19970: // Entangling Roots (Rank 6) -- Nature's Grasp Proc
            case 19971: // Entangling Roots (Rank 5) -- Nature's Grasp Proc
            case 19972: // Entangling Roots (Rank 4) -- Nature's Grasp Proc
            case 19973: // Entangling Roots (Rank 3) -- Nature's Grasp Proc
            case 19974: // Entangling Roots (Rank 2) -- Nature's Grasp Proc
            case 19975: // Entangling Roots (Rank 1) -- Nature's Grasp Proc
            case 27010: // Entangling Roots (Rank 7) -- Nature's Grasp Proc
            case 53313: // Entangling Roots (Rank 8) -- Nature's Grasp Proc
                spellInfo->CastingTimeIndex = 1;
                break;
            case 61719: // Easter Lay Noblegarden Egg Aura - Interrupt flags copied from aura which this aura is linked with
                spellInfo->AuraInterruptFlags = AURA_INTERRUPT_FLAG_HITBYSPELL | AURA_INTERRUPT_FLAG_TAKE_DAMAGE;
                break;
            // ULDUAR SPELLS
            //
            case 62374: // Pursued (Flame Leviathan)
                spellInfo->EffectRadiusIndex[0] = EFFECT_RADIUS_50000_YARDS;   // 50000yd
                break;
            case 63342: // Focused Eyebeam Summon Trigger (Kologarn)
                spellInfo->MaxAffectedTargets = 1;
                break;
            case 62716: // Growth of Nature (Freya)
            case 65584: // Growth of Nature (Freya)
            case 64381: // Strength of the Pack (Auriaya)
                spellInfo->AttributesEx3 |= SPELL_ATTR3_STACK_FOR_DIFF_CASTERS;
                break;
            case 63018: // Searing Light (XT-002)
            case 65121: // Searing Light (25m) (XT-002)
            case 63024: // Gravity Bomb (XT-002)
            case 64234: // Gravity Bomb (25m) (XT-002)
                spellInfo->MaxAffectedTargets = 1;
                break;
            case 62834: // Boom (XT-002)
            // This hack is here because we suspect our implementation of spell effect execution on targets
            // is done in the wrong order. We suspect that EFFECT_0 needs to be applied on all targets,
            // then EFFECT_1, etc - instead of applying each effect on target1, then target2, etc.
            // The above situation causes the visual for this spell to be bugged, so we remove the instakill
            // effect and implement a script hack for that.
                spellInfo->Effect[EFFECT_1] = 0;
                break;
            case 64386: // Terrifying Screech (Auriaya)
            case 64389: // Sentinel Blast (Auriaya)
            case 64678: // Sentinel Blast (Auriaya)
                spellInfo->DurationIndex = 28; // 5 seconds, wrong DBC data?
                break;
            case 64321: // Potent Pheromones (Freya)
                // spell should dispel area aura, but doesn't have the attribute
                // may be db data bug, or blizz may keep reapplying area auras every update with checking immunity
                // that will be clear if we get more spells with problem like this
                spellInfo->AttributesEx |= SPELL_ATTR1_DISPEL_AURAS_ON_IMMUNITY;
                break;
            case 62584: // Lifebinder's Gift
            case 64185: // Lifebinder's Gift
                spellInfo->EffectImplicitTargetB[1] = TARGET_UNIT_NEARBY_ENTRY;
                spellInfo->EffectImplicitTargetB[2] = TARGET_UNIT_NEARBY_ENTRY;
                break;
            // ENDOF ULDUAR SPELLS
            //
            // TRIAL OF THE CRUSADER SPELLS
            //
            case 66258: // Infernal Eruption (10N)
            case 67901: // Infernal Eruption (25N)
                // increase duration from 15 to 18 seconds because caster is already
                // unsummoned when spell missile hits the ground so nothing happen in result
                spellInfo->DurationIndex = 85;
                break;
            // ENDOF TRIAL OF THE CRUSADER SPELLS
            //
            // ICECROWN CITADEL SPELLS
            //
            // THESE SPELLS ARE WORKING CORRECTLY EVEN WITHOUT THIS HACK
            // THE ONLY REASON ITS HERE IS THAT CURRENT GRID SYSTEM
            // DOES NOT ALLOW FAR OBJECT SELECTION (dist > 333)
            case 70781: // Light's Hammer Teleport
            case 70856: // Oratory of the Damned Teleport
            case 70857: // Rampart of Skulls Teleport
            case 70858: // Deathbringer's Rise Teleport
            case 70859: // Upper Spire Teleport
            case 70860: // Frozen Throne Teleport
            case 70861: // Sindragosa's Lair Teleport
                spellInfo->EffectImplicitTargetA[0] = TARGET_DEST_DB;
                break;
            case 69055: // Saber Lash (Lord Marrowgar)
            case 70814: // Saber Lash (Lord Marrowgar)
                spellInfo->EffectRadiusIndex[0] = EFFECT_RADIUS_5_YARDS;    // 5yd
                break;
            case 69075: // Bone Storm (Lord Marrowgar)
            case 70834: // Bone Storm (Lord Marrowgar)
            case 70835: // Bone Storm (Lord Marrowgar)
            case 70836: // Bone Storm (Lord Marrowgar)
            case 72864: // Death Plague (Rotting Frost Giant)
            case 72378: // Blood Nova (Deathbringer Saurfang)
            case 73058: // Blood Nova (Deathbringer Saurfang)
            case 71160: // Plague Stench (Stinky)
            case 71161: // Plague Stench (Stinky)
            case 71123: // Decimate (Stinky & Precious)
                spellInfo->EffectRadiusIndex[0] = EFFECT_RADIUS_100_YARDS;   // 100yd
                break;
            case 72723: // Resistant Skin (Deathbringer Saurfang adds)
                // this spell initially granted Shadow damage immunity, however it was removed but the data was left in client
                spellInfo->Effect[2] = 0;
                break;
            case 70460: // Coldflame Jets (Traps after Saurfang)
                spellInfo->DurationIndex = 1;   // 10 seconds
                break;
            case 71413: // Green Ooze Summon (Professor Putricide)
            case 71414: // Orange Ooze Summon (Professor Putricide)
                spellInfo->EffectImplicitTargetA[0] = TARGET_DEST_DEST;
                break;
            case 71159: // Awaken Plagued Zombies
                spellInfo->DurationIndex = 21;
                break;
            // THIS IS HERE BECAUSE COOLDOWN ON CREATURE PROCS IS NOT IMPLEMENTED
            case 71604: // Mutated Strength (Professor Putricide)
            case 72673: // Mutated Strength (Professor Putricide)
            case 72674: // Mutated Strength (Professor Putricide)
            case 72675: // Mutated Strength (Professor Putricide)
                spellInfo->Effect[1] = 0;
                break;
            case 72454: // Mutated Plague (Professor Putricide)
            case 72464: // Mutated Plague (Professor Putricide)
            case 72506: // Mutated Plague (Professor Putricide)
            case 72507: // Mutated Plague (Professor Putricide)
                spellInfo->EffectRadiusIndex[0] = EFFECT_RADIUS_50000_YARDS;   // 50000yd
                break;
            case 70911: // Unbound Plague (Professor Putricide) (needs target selection script)
            case 72854: // Unbound Plague (Professor Putricide) (needs target selection script)
            case 72855: // Unbound Plague (Professor Putricide) (needs target selection script)
            case 72856: // Unbound Plague (Professor Putricide) (needs target selection script)
                spellInfo->EffectImplicitTargetB[0] = TARGET_UNIT_TARGET_ENEMY;
                break;
            case 71518: // Unholy Infusion Quest Credit (Professor Putricide)
            case 72934: // Blood Infusion Quest Credit (Blood-Queen Lana'thel)
            case 72289: // Frost Infusion Quest Credit (Sindragosa)
                spellInfo->EffectRadiusIndex[0] = EFFECT_RADIUS_50000_YARDS;   // another missing radius
                break;
            case 71708: // Empowered Flare (Blood Prince Council)
            case 72785: // Empowered Flare (Blood Prince Council)
            case 72786: // Empowered Flare (Blood Prince Council)
            case 72787: // Empowered Flare (Blood Prince Council)
                spellInfo->AttributesEx3 |= SPELL_ATTR3_NO_DONE_BONUS;
                break;
            case 71266: // Swarming Shadows
            case 72890: // Swarming Shadows
                spellInfo->AreaGroupId = 0; // originally, these require area 4522, which is... outside of Icecrown Citadel
                break;
            case 70602: // Corruption
            case 48278: // Paralyze
                spellInfo->AttributesEx3 |= SPELL_ATTR3_STACK_FOR_DIFF_CASTERS;
                break;
            case 70715: // Column of Frost (visual marker)
                spellInfo->DurationIndex = 32; // 6 seconds (missing)
                break;
            case 71085: // Mana Void (periodic aura)
                spellInfo->DurationIndex = 9; // 30 seconds (missing)
                break;
            case 70936: // Summon Suppressor (needs target selection script)
                spellInfo->EffectImplicitTargetA[0] = TARGET_UNIT_TARGET_ANY;
                spellInfo->EffectImplicitTargetB[0] = 0;
                break;
            case 72706: // Achievement Check (Valithria Dreamwalker)
            case 71357: // Order Whelp
                spellInfo->EffectRadiusIndex[0] = EFFECT_RADIUS_200_YARDS;   // 200yd
                break;
            case 70598: // Sindragosa's Fury
                spellInfo->EffectImplicitTargetA[0] = TARGET_DEST_CASTER;
                break;
            case 69846: // Frost Bomb
                spellInfo->speed = 10;
                spellInfo->EffectImplicitTargetA[0] = TARGET_DEST_TARGET_ANY;
                spellInfo->EffectImplicitTargetB[0] = TARGET_UNIT_TARGET_ANY;
                spellInfo->Effect[1] = 0;
                break;
            case 71614: // Ice Lock
                spellInfo->Mechanic = MECHANIC_STUN;
                break;
            case 72762: // Defile
                spellInfo->DurationIndex = 559; // 53 seconds
                break;
            case 72743: // Defile
                spellInfo->DurationIndex = 22; // 45 seconds
                break;
            case 72754: // Defile
            case 73708: // Defile
            case 73709: // Defile
            case 73710: // Defile
                spellInfo->EffectRadiusIndex[0] = EFFECT_RADIUS_200_YARDS;   // 200yd
                spellInfo->EffectRadiusIndex[1] = EFFECT_RADIUS_200_YARDS;   // 200yd
                break;
            case 69030: // Val'kyr Target Search
                spellInfo->EffectRadiusIndex[0] = EFFECT_RADIUS_200_YARDS;   // 200yd
                spellInfo->EffectRadiusIndex[1] = EFFECT_RADIUS_200_YARDS;   // 200yd
                break;
            case 69198: // Raging Spirit Visual
                spellInfo->rangeIndex = 13;             // 50000yd
                break;
            case 73654: // Harvest Souls
            case 74295: // Harvest Souls
            case 74296: // Harvest Souls
            case 74297: // Harvest Souls
                spellInfo->EffectRadiusIndex[0] = EFFECT_RADIUS_50000_YARDS;   // 50000yd
                spellInfo->EffectRadiusIndex[1] = EFFECT_RADIUS_50000_YARDS;   // 50000yd
                spellInfo->EffectRadiusIndex[2] = EFFECT_RADIUS_50000_YARDS;   // 50000yd
                break;
            case 73655: // Harvest Soul
                spellInfo->AttributesEx3 |= SPELL_ATTR3_NO_DONE_BONUS;
                break;
            case 73540: // Summon Shadow Trap
                spellInfo->DurationIndex = 23;          // 90 seconds
                break;
            case 73530: // Shadow Trap (visual)
                spellInfo->DurationIndex = 28;          // 5 seconds
                break;
            case 73529: // Shadow Trap
                spellInfo->EffectRadiusIndex[1] = EFFECT_RADIUS_10_YARDS;   // 10yd
                break;
            case 74282: // Shadow Trap (searcher)
                spellInfo->EffectRadiusIndex[0] = EFFECT_RADIUS_3_YARDS;   // 3yd
                break;
            case 72595: // Restore Soul
            case 73650: // Restore Soul
                spellInfo->EffectRadiusIndex[0] = EFFECT_RADIUS_200_YARDS;   // 200yd
                break;
            case 74086: // Destroy Soul
                spellInfo->EffectRadiusIndex[0] = EFFECT_RADIUS_200_YARDS;   // 200yd
                break;
            case 74302: // Summon Spirit Bomb
            case 74342: // Summon Spirit Bomb
                spellInfo->EffectRadiusIndex[0] = EFFECT_RADIUS_200_YARDS;   // 200yd
                spellInfo->MaxAffectedTargets = 1;
                break;
            case 74341: // Summon Spirit Bomb
            case 74343: // Summon Spirit Bomb
                spellInfo->EffectRadiusIndex[0] = EFFECT_RADIUS_200_YARDS;   // 200yd
                spellInfo->MaxAffectedTargets = 3;
                break;
            case 73579: // Summon Spirit Bomb
                spellInfo->EffectRadiusIndex[0] = EFFECT_RADIUS_25_YARDS;   // 25yd
                break;
            case 72350: // Fury of Frostmourne
                spellInfo->EffectRadiusIndex[0] = EFFECT_RADIUS_50000_YARDS;   // 50000yd
                spellInfo->EffectRadiusIndex[1] = EFFECT_RADIUS_50000_YARDS;   // 50000yd
                break;
            case 75127: // Kill Frostmourne Players
            case 72351: // Fury of Frostmourne
            case 72431: // Jump (removes Fury of Frostmourne debuff)
            case 72429: // Mass Resurrection
            case 73159: // Play Movie
            case 73582: // Trigger Vile Spirit (Inside, Heroic)
                spellInfo->EffectRadiusIndex[0] = EFFECT_RADIUS_50000_YARDS;   // 50000yd
                break;
            case 72376: // Raise Dead
                spellInfo->MaxAffectedTargets = 3;
                spellInfo->EffectRadiusIndex[0] = EFFECT_RADIUS_50000_YARDS;   // 50000yd
                break;
            case 71809: // Jump
                spellInfo->rangeIndex = 3;              // 20yd
                spellInfo->EffectRadiusIndex[0] = EFFECT_RADIUS_25_YARDS;   // 25yd
                break;
            case 72405: // Broken Frostmourne
                spellInfo->EffectRadiusIndex[1] = EFFECT_RADIUS_200_YARDS;   // 200yd
                break;
            case 40055: // Introspection
            case 40165: // Introspection
            case 40166: // Introspection
            case 40167: // Introspection
                spellInfo->Attributes |= SPELL_ATTR0_NEGATIVE_1;
            default:
                break;
        }

        switch (spellInfo->SpellFamilyName)
        {
            case SPELLFAMILY_DRUID:
                // Starfall Target Selection
                if (spellInfo->SpellFamilyFlags[2] & 0x100)
                    spellInfo->MaxAffectedTargets = 2;
                break;
            case SPELLFAMILY_PALADIN:
                // Seals of the Pure should affect Seal of Righteousness
                if (spellInfo->SpellIconID == 25 && spellInfo->Attributes & SPELL_ATTR0_PASSIVE)
                    spellInfo->EffectSpellClassMask[0][1] |= 0x20000000;
                break;
            case SPELLFAMILY_DEATHKNIGHT:
                // Icy Touch - extend FamilyFlags (unused value) for Sigil of the Frozen Conscience to use
                if (spellInfo->SpellIconID == 2721 && spellInfo->SpellFamilyFlags[0] & 0x2)
                    spellInfo->SpellFamilyFlags[0] |= 0x40;
                break;
        }
    }

    SummonPropertiesEntry* properties = const_cast<SummonPropertiesEntry*>(sSummonPropertiesStore.LookupEntry(121));
    properties->Type = SUMMON_TYPE_TOTEM;
    properties = const_cast<SummonPropertiesEntry*>(sSummonPropertiesStore.LookupEntry(647)); // 52893
    properties->Type = SUMMON_TYPE_TOTEM;

    sLog->outString(">> Loading spell dbc data corrections  in %u ms", GetMSTimeDiffToNow(oldMSTime));
    sLog->outString();
}<|MERGE_RESOLUTION|>--- conflicted
+++ resolved
@@ -2272,34 +2272,9 @@
                 if (skillLine->learnOnGetSkill != ABILITY_LEARNED_ON_GET_RACE_OR_CLASS_SKILL)
                     continue;
 
-<<<<<<< HEAD
                 SpellInfo const* spell = GetSpellInfo(skillLine->spellId);
                 if (!spell) // not exist or triggered or talent
                     continue;
-=======
-            AreaTableEntry const* pArea = GetAreaEntryByAreaID(player->GetAreaId());
-            if (!(pArea && pArea->flags & AREA_FLAG_NO_FLY_ZONE))
-                return false;
-            if (!player->HasAuraType(SPELL_AURA_MOD_INCREASE_MOUNTED_FLIGHT_SPEED) && !player->HasAuraType(SPELL_AURA_FLY))
-                return false;
-            break;
-        }
-        case 58730: // No fly Zone - Wintergrasp
-        {
-            if (!player)
-                return false;
-
-            Battlefield* Bf = sBattlefieldMgr.GetBattlefieldToZoneId(player->GetZoneId());
-            if (!Bf || Bf->CanFlyIn() || (!player->HasAuraType(SPELL_AURA_MOD_INCREASE_MOUNTED_FLIGHT_SPEED) && !player->HasAuraType(SPELL_AURA_FLY)))
-                return false;
-            break;
-        }
-        case 68719: // Oil Refinery - Isle of Conquest.
-        case 68720: // Quarry - Isle of Conquest.
-        {
-            if (player->GetBattlegroundTypeId() != BATTLEGROUND_IC || !player->GetBattleground())
-                return false;
->>>>>>> 8afa090c
 
                 if (!spell->SpellLevel)
                     continue;
@@ -2697,6 +2672,16 @@
                 case SPELL_AURA_MOD_FEAR:
                 case SPELL_AURA_MOD_STUN:
                     spellInfo->AttributesCu |= SPELL_ATTR0_CU_AURA_CC;
+                return false;
+            break;
+        }
+        case 58730: // No fly Zone - Wintergrasp
+        {
+            if (!player)
+                return false;
+
+            Battlefield* Bf = sBattlefieldMgr.GetBattlefieldToZoneId(player->GetZoneId());
+            if (!Bf || Bf->CanFlyIn() || (!player->HasAuraType(SPELL_AURA_MOD_INCREASE_MOUNTED_FLIGHT_SPEED) && !player->HasAuraType(SPELL_AURA_FLY)))
                     break;
                 case SPELL_AURA_PERIODIC_HEAL:
                 case SPELL_AURA_PERIODIC_DAMAGE:
