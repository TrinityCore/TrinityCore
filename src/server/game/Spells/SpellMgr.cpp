/*
 * Copyright (C) 2008-2013 TrinityCore <http://www.trinitycore.org/>
 * Copyright (C) 2005-2009 MaNGOS <http://getmangos.com/>
 *
 * This program is free software; you can redistribute it and/or modify it
 * under the terms of the GNU General Public License as published by the
 * Free Software Foundation; either version 2 of the License, or (at your
 * option) any later version.
 *
 * This program is distributed in the hope that it will be useful, but WITHOUT
 * ANY WARRANTY; without even the implied warranty of MERCHANTABILITY or
 * FITNESS FOR A PARTICULAR PURPOSE. See the GNU General Public License for
 * more details.
 *
 * You should have received a copy of the GNU General Public License along
 * with this program. If not, see <http://www.gnu.org/licenses/>.
 */

#include "SpellMgr.h"
#include "SpellInfo.h"
#include "ObjectMgr.h"
#include "SpellAuras.h"
#include "SpellAuraDefines.h"
#include "SharedDefines.h"
#include "DBCStores.h"
#include "World.h"
#include "Chat.h"
#include "Spell.h"
#include "BattlegroundMgr.h"
#include "CreatureAI.h"
#include "MapManager.h"
#include "BattlegroundIC.h"
#include "BattlefieldWG.h"
#include "BattlefieldMgr.h"
#include "Player.h"

bool IsPrimaryProfessionSkill(uint32 skill)
{
    SkillLineEntry const* pSkill = sSkillLineStore.LookupEntry(skill);
    if (!pSkill)
        return false;

    if (pSkill->categoryId != SKILL_CATEGORY_PROFESSION)
        return false;

    return true;
}

bool IsPartOfSkillLine(uint32 skillId, uint32 spellId)
{
    SkillLineAbilityMapBounds skillBounds = sSpellMgr->GetSkillLineAbilityMapBounds(spellId);
    for (SkillLineAbilityMap::const_iterator itr = skillBounds.first; itr != skillBounds.second; ++itr)
        if (itr->second->skillId == skillId)
            return true;

    return false;
}

DiminishingGroup GetDiminishingReturnsGroupForSpell(SpellInfo const* spellproto, bool triggered)
{
    if (spellproto->IsPositive())
        return DIMINISHING_NONE;

    for (uint8 i = 0; i < MAX_SPELL_EFFECTS; ++i)
    {
        if (spellproto->Effects[i].ApplyAuraName == SPELL_AURA_MOD_TAUNT)
            return DIMINISHING_TAUNT;
    }

    // Explicit Diminishing Groups
    switch (spellproto->SpellFamilyName)
    {
        case SPELLFAMILY_GENERIC:
        {
            // Pet charge effects (Infernal Awakening, Demon Charge)
            if (spellproto->SpellVisual[0] == 2816 && spellproto->SpellIconID == 15)
                return DIMINISHING_CONTROLLED_STUN;
            // Frost Tomb
            else if (spellproto->Id == 48400)
                return DIMINISHING_NONE;
            // Gnaw
            else if (spellproto->Id == 47481)
                return DIMINISHING_CONTROLLED_STUN;
            // ToC Icehowl Arctic Breath
            else if (spellproto->SpellVisual[0] == 14153)
                return DIMINISHING_NONE;
            break;
        }
        // Event spells
        case SPELLFAMILY_UNK1:
            return DIMINISHING_NONE;
        case SPELLFAMILY_MAGE:
        {
            // Frostbite
            if (spellproto->SpellFamilyFlags[1] & 0x80000000)
                return DIMINISHING_ROOT;
            // Shattered Barrier
            else if (spellproto->SpellVisual[0] == 12297)
                return DIMINISHING_ROOT;
            // Deep Freeze
            else if (spellproto->SpellIconID == 2939 && spellproto->SpellVisual[0] == 9963)
                return DIMINISHING_CONTROLLED_STUN;
            // Frost Nova / Freeze (Water Elemental)
            else if (spellproto->SpellIconID == 193)
                return DIMINISHING_CONTROLLED_ROOT;
            // Dragon's Breath
            else if (spellproto->SpellFamilyFlags[0] & 0x800000)
                return DIMINISHING_DRAGONS_BREATH;
            break;
        }
        case SPELLFAMILY_WARRIOR:
        {
            // Hamstring - limit duration to 10s in PvP
            if (spellproto->SpellFamilyFlags[0] & 0x2)
                return DIMINISHING_LIMITONLY;
            // Charge Stun (own diminishing)
            else if (spellproto->SpellFamilyFlags[0] & 0x01000000)
                return DIMINISHING_CHARGE;
            break;
        }
        case SPELLFAMILY_WARLOCK:
        {
            // Curses/etc
            if ((spellproto->SpellFamilyFlags[0] & 0x80000000) || (spellproto->SpellFamilyFlags[1] & 0x200))
                return DIMINISHING_LIMITONLY;
            // Seduction
            else if (spellproto->SpellFamilyFlags[1] & 0x10000000)
                return DIMINISHING_FEAR;
            break;
        }
        case SPELLFAMILY_DRUID:
        {
            // Pounce
            if (spellproto->SpellFamilyFlags[0] & 0x20000)
                return DIMINISHING_OPENING_STUN;
            // Cyclone
            else if (spellproto->SpellFamilyFlags[1] & 0x20)
                return DIMINISHING_CYCLONE;
            // Entangling Roots
            // Nature's Grasp
            else if (spellproto->SpellFamilyFlags[0] & 0x00000200)
                return DIMINISHING_CONTROLLED_ROOT;
            // Faerie Fire
            else if (spellproto->SpellFamilyFlags[0] & 0x400)
                return DIMINISHING_LIMITONLY;
            break;
        }
        case SPELLFAMILY_ROGUE:
        {
            // Gouge
            if (spellproto->SpellFamilyFlags[0] & 0x8)
                return DIMINISHING_DISORIENT;
            // Blind
            else if (spellproto->SpellFamilyFlags[0] & 0x1000000)
                return DIMINISHING_FEAR;
            // Cheap Shot
            else if (spellproto->SpellFamilyFlags[0] & 0x400)
                return DIMINISHING_OPENING_STUN;
            // Crippling poison - Limit to 10 seconds in PvP (No SpellFamilyFlags)
            else if (spellproto->SpellIconID == 163)
                return DIMINISHING_LIMITONLY;
            break;
        }
        case SPELLFAMILY_HUNTER:
        {
            // Hunter's Mark
            if ((spellproto->SpellFamilyFlags[0] & 0x400) && spellproto->SpellIconID == 538)
                return DIMINISHING_LIMITONLY;
            // Scatter Shot (own diminishing)
            else if ((spellproto->SpellFamilyFlags[0] & 0x40000) && spellproto->SpellIconID == 132)
                return DIMINISHING_SCATTER_SHOT;
            // Entrapment (own diminishing)
            else if (spellproto->SpellVisual[0] == 7484 && spellproto->SpellIconID == 20)
                return DIMINISHING_ENTRAPMENT;
            // Wyvern Sting mechanic is MECHANIC_SLEEP but the diminishing is DIMINISHING_DISORIENT
            else if ((spellproto->SpellFamilyFlags[1] & 0x1000) && spellproto->SpellIconID == 1721)
                return DIMINISHING_DISORIENT;
            // Freezing Arrow
            else if (spellproto->SpellFamilyFlags[0] & 0x8)
                return DIMINISHING_DISORIENT;
            break;
        }
        case SPELLFAMILY_PALADIN:
        {
            // Judgement of Justice - limit duration to 10s in PvP
            if (spellproto->SpellFamilyFlags[0] & 0x100000)
                return DIMINISHING_LIMITONLY;
            // Turn Evil
            else if ((spellproto->SpellFamilyFlags[1] & 0x804000) && spellproto->SpellIconID == 309)
                return DIMINISHING_FEAR;
            break;
        }
        case SPELLFAMILY_DEATHKNIGHT:
        {
            // Hungering Cold (no flags)
            if (spellproto->SpellIconID == 2797)
                return DIMINISHING_DISORIENT;
            // Mark of Blood
            else if ((spellproto->SpellFamilyFlags[0] & 0x10000000) && spellproto->SpellIconID == 2285)
                return DIMINISHING_LIMITONLY;
            break;
        }
        case SPELLFAMILY_SHAMAN:
        {
            // Earthgrab
            if (spellproto->SpellFamilyFlags[2] & 0x00004000)
                return DIMINISHING_NONE;
            break;
        }
        default:
            break;
    }

    // Lastly - Set diminishing depending on mechanic
    uint32 mechanic = spellproto->GetAllEffectsMechanicMask();
    if (mechanic & (1 << MECHANIC_CHARM))
        return DIMINISHING_MIND_CONTROL;
    if (mechanic & (1 << MECHANIC_SILENCE))
        return DIMINISHING_SILENCE;
    if (mechanic & (1 << MECHANIC_SLEEP))
        return DIMINISHING_SLEEP;
    if (mechanic & ((1 << MECHANIC_SAPPED) | (1 << MECHANIC_POLYMORPH) | (1 << MECHANIC_SHACKLE)))
        return DIMINISHING_DISORIENT;
    // Mechanic Knockout, except Blast Wave
    if (mechanic & (1 << MECHANIC_KNOCKOUT) && spellproto->SpellIconID != 292)
        return DIMINISHING_DISORIENT;
    if (mechanic & (1 << MECHANIC_DISARM))
        return DIMINISHING_DISARM;
    if (mechanic & (1 << MECHANIC_FEAR))
        return DIMINISHING_FEAR;
    if (mechanic & (1 << MECHANIC_STUN))
        return triggered ? DIMINISHING_STUN : DIMINISHING_CONTROLLED_STUN;
    if (mechanic & (1 << MECHANIC_BANISH))
        return DIMINISHING_BANISH;
    if (mechanic & (1 << MECHANIC_ROOT))
        return triggered ? DIMINISHING_ROOT : DIMINISHING_CONTROLLED_ROOT;
    if (mechanic & (1 << MECHANIC_HORROR))
        return DIMINISHING_HORROR;

    return DIMINISHING_NONE;
}

DiminishingReturnsType GetDiminishingReturnsGroupType(DiminishingGroup group)
{
    switch (group)
    {
        case DIMINISHING_TAUNT:
        case DIMINISHING_CONTROLLED_STUN:
        case DIMINISHING_STUN:
        case DIMINISHING_OPENING_STUN:
        case DIMINISHING_CYCLONE:
        case DIMINISHING_CHARGE:
            return DRTYPE_ALL;
        case DIMINISHING_LIMITONLY:
        case DIMINISHING_NONE:
            return DRTYPE_NONE;
        default:
            return DRTYPE_PLAYER;
    }
}

DiminishingLevels GetDiminishingReturnsMaxLevel(DiminishingGroup group)
{
    switch (group)
    {
        case DIMINISHING_TAUNT:
            return DIMINISHING_LEVEL_TAUNT_IMMUNE;
        default:
            return DIMINISHING_LEVEL_IMMUNE;
    }
}

int32 GetDiminishingReturnsLimitDuration(DiminishingGroup group, SpellInfo const* spellproto)
{
    if (!IsDiminishingReturnsGroupDurationLimited(group))
        return 0;

    // Explicit diminishing duration
    switch (spellproto->SpellFamilyName)
    {
        case SPELLFAMILY_DRUID:
        {
            // Faerie Fire - limit to 40 seconds in PvP (3.1)
            if (spellproto->SpellFamilyFlags[0] & 0x400)
                return 40 * IN_MILLISECONDS;
            break;
        }
        case SPELLFAMILY_HUNTER:
        {
            // Wyvern Sting
            if (spellproto->SpellFamilyFlags[1] & 0x1000)
                return 6 * IN_MILLISECONDS;
            // Hunter's Mark
            if (spellproto->SpellFamilyFlags[0] & 0x400)
                return 120 * IN_MILLISECONDS;
            break;
        }
        case SPELLFAMILY_PALADIN:
        {
            // Repentance - limit to 6 seconds in PvP
            if (spellproto->SpellFamilyFlags[0] & 0x4)
                return 6 * IN_MILLISECONDS;
            break;
        }
        case SPELLFAMILY_WARLOCK:
        {
            // Banish - limit to 6 seconds in PvP
            if (spellproto->SpellFamilyFlags[1] & 0x8000000)
                return 6 * IN_MILLISECONDS;
            // Curse of Tongues - limit to 12 seconds in PvP
            else if (spellproto->SpellFamilyFlags[2] & 0x800)
                return 12 * IN_MILLISECONDS;
            // Curse of Elements - limit to 120 seconds in PvP
            else if (spellproto->SpellFamilyFlags[1] & 0x200)
               return 120 * IN_MILLISECONDS;
            break;
        }
        default:
            break;
    }

    return 10 * IN_MILLISECONDS;
}

bool IsDiminishingReturnsGroupDurationLimited(DiminishingGroup group)
{
    switch (group)
    {
        case DIMINISHING_BANISH:
        case DIMINISHING_CONTROLLED_STUN:
        case DIMINISHING_CONTROLLED_ROOT:
        case DIMINISHING_CYCLONE:
        case DIMINISHING_DISORIENT:
        case DIMINISHING_ENTRAPMENT:
        case DIMINISHING_FEAR:
        case DIMINISHING_HORROR:
        case DIMINISHING_MIND_CONTROL:
        case DIMINISHING_OPENING_STUN:
        case DIMINISHING_ROOT:
        case DIMINISHING_STUN:
        case DIMINISHING_SLEEP:
        case DIMINISHING_LIMITONLY:
            return true;
        default:
            return false;
    }
}

SpellMgr::SpellMgr()
{
}

SpellMgr::~SpellMgr()
{
    UnloadSpellInfoStore();
}

/// Some checks for spells, to prevent adding deprecated/broken spells for trainers, spell book, etc
bool SpellMgr::IsSpellValid(SpellInfo const* spellInfo, Player* player, bool msg)
{
    // not exist
    if (!spellInfo)
        return false;

    bool need_check_reagents = false;

    // check effects
    for (uint8 i = 0; i < MAX_SPELL_EFFECTS; ++i)
    {
        switch (spellInfo->Effects[i].Effect)
        {
            case 0:
                continue;

            // craft spell for crafting non-existed item (break client recipes list show)
            case SPELL_EFFECT_CREATE_ITEM:
            case SPELL_EFFECT_CREATE_ITEM_2:
            {
                if (spellInfo->Effects[i].ItemType == 0)
                {
                    // skip auto-loot crafting spells, its not need explicit item info (but have special fake items sometime)
                    if (!spellInfo->IsLootCrafting())
                    {
                        if (msg)
                        {
                            if (player)
                                ChatHandler(player->GetSession()).PSendSysMessage("Craft spell %u not have create item entry.", spellInfo->Id);
                            else
                                sLog->outError(LOG_FILTER_SQL, "Craft spell %u not have create item entry.", spellInfo->Id);
                        }
                        return false;
                    }

                }
                // also possible IsLootCrafting case but fake item must exist anyway
                else if (!sObjectMgr->GetItemTemplate(spellInfo->Effects[i].ItemType))
                {
                    if (msg)
                    {
                        if (player)
                            ChatHandler(player->GetSession()).PSendSysMessage("Craft spell %u create not-exist in DB item (Entry: %u) and then...", spellInfo->Id, spellInfo->Effects[i].ItemType);
                        else
                            sLog->outError(LOG_FILTER_SQL, "Craft spell %u create not-exist in DB item (Entry: %u) and then...", spellInfo->Id, spellInfo->Effects[i].ItemType);
                    }
                    return false;
                }

                need_check_reagents = true;
                break;
            }
            case SPELL_EFFECT_LEARN_SPELL:
            {
                SpellInfo const* spellInfo2 = sSpellMgr->GetSpellInfo(spellInfo->Effects[i].TriggerSpell);
                if (!IsSpellValid(spellInfo2, player, msg))
                {
                    if (msg)
                    {
                        if (player)
                            ChatHandler(player->GetSession()).PSendSysMessage("Spell %u learn to broken spell %u, and then...", spellInfo->Id, spellInfo->Effects[i].TriggerSpell);
                        else
                            sLog->outError(LOG_FILTER_SQL, "Spell %u learn to invalid spell %u, and then...", spellInfo->Id, spellInfo->Effects[i].TriggerSpell);
                    }
                    return false;
                }
                break;
            }
        }
    }

    if (need_check_reagents)
    {
        for (uint8 j = 0; j < MAX_SPELL_REAGENTS; ++j)
        {
            if (spellInfo->Reagent[j] > 0 && !sObjectMgr->GetItemTemplate(spellInfo->Reagent[j]))
            {
                if (msg)
                {
                    if (player)
                        ChatHandler(player->GetSession()).PSendSysMessage("Craft spell %u have not-exist reagent in DB item (Entry: %u) and then...", spellInfo->Id, spellInfo->Reagent[j]);
                    else
                        sLog->outError(LOG_FILTER_SQL, "Craft spell %u have not-exist reagent in DB item (Entry: %u) and then...", spellInfo->Id, spellInfo->Reagent[j]);
                }
                return false;
            }
        }
    }

    return true;
}

uint32 SpellMgr::GetSpellDifficultyId(uint32 spellId) const
{
    SpellDifficultySearcherMap::const_iterator i = mSpellDifficultySearcherMap.find(spellId);
    return i == mSpellDifficultySearcherMap.end() ? 0 : (*i).second;
}

void SpellMgr::SetSpellDifficultyId(uint32 spellId, uint32 id)
{
    mSpellDifficultySearcherMap[spellId] = id;
}

uint32 SpellMgr::GetSpellIdForDifficulty(uint32 spellId, Unit const* caster) const
{
    if (!GetSpellInfo(spellId))
        return spellId;

    if (!caster || !caster->GetMap() || !caster->GetMap()->IsDungeon())
        return spellId;

    uint32 mode = uint32(caster->GetMap()->GetSpawnMode());
    if (mode >= MAX_DIFFICULTY)
    {
        sLog->outError(LOG_FILTER_SPELLS_AURAS, "SpellMgr::GetSpellIdForDifficulty: Incorrect Difficulty for spell %u.", spellId);
        return spellId; //return source spell
    }

    uint32 difficultyId = GetSpellDifficultyId(spellId);
    if (!difficultyId)
        return spellId; //return source spell, it has only REGULAR_DIFFICULTY

    SpellDifficultyEntry const* difficultyEntry = sSpellDifficultyStore.LookupEntry(difficultyId);
    if (!difficultyEntry)
    {
        sLog->outDebug(LOG_FILTER_SPELLS_AURAS, "SpellMgr::GetSpellIdForDifficulty: SpellDifficultyEntry not found for spell %u. This should never happen.", spellId);
        return spellId; //return source spell
    }

    if (difficultyEntry->SpellID[mode] <= 0 && mode > DUNGEON_DIFFICULTY_HEROIC)
    {
        sLog->outDebug(LOG_FILTER_SPELLS_AURAS, "SpellMgr::GetSpellIdForDifficulty: spell %u mode %u spell is NULL, using mode %u", spellId, mode, mode - 2);
        mode -= 2;
    }

    if (difficultyEntry->SpellID[mode] <= 0)
    {
        sLog->outError(LOG_FILTER_SQL, "SpellMgr::GetSpellIdForDifficulty: spell %u mode %u spell is 0. Check spelldifficulty_dbc!", spellId, mode);
        return spellId;
    }

    sLog->outDebug(LOG_FILTER_SPELLS_AURAS, "SpellMgr::GetSpellIdForDifficulty: spellid for spell %u in mode %u is %d", spellId, mode, difficultyEntry->SpellID[mode]);
    return uint32(difficultyEntry->SpellID[mode]);
}

SpellInfo const* SpellMgr::GetSpellForDifficultyFromSpell(SpellInfo const* spell, Unit const* caster) const
{
    uint32 newSpellId = GetSpellIdForDifficulty(spell->Id, caster);
    SpellInfo const* newSpell = GetSpellInfo(newSpellId);
    if (!newSpell)
    {
        sLog->outDebug(LOG_FILTER_SPELLS_AURAS, "SpellMgr::GetSpellForDifficultyFromSpell: spell %u not found. Check spelldifficulty_dbc!", newSpellId);
        return spell;
    }

    sLog->outDebug(LOG_FILTER_SPELLS_AURAS, "SpellMgr::GetSpellForDifficultyFromSpell: Spell id for instance mode is %u (original %u)", newSpell->Id, spell->Id);
    return newSpell;
}

SpellChainNode const* SpellMgr::GetSpellChainNode(uint32 spell_id) const
{
    SpellChainMap::const_iterator itr = mSpellChains.find(spell_id);
    if (itr == mSpellChains.end())
        return NULL;

    return &itr->second;
}

uint32 SpellMgr::GetFirstSpellInChain(uint32 spell_id) const
{
    if (SpellChainNode const* node = GetSpellChainNode(spell_id))
        return node->first->Id;

    return spell_id;
}

uint32 SpellMgr::GetLastSpellInChain(uint32 spell_id) const
{
    if (SpellChainNode const* node = GetSpellChainNode(spell_id))
        return node->last->Id;

    return spell_id;
}

uint32 SpellMgr::GetNextSpellInChain(uint32 spell_id) const
{
    if (SpellChainNode const* node = GetSpellChainNode(spell_id))
        if (node->next)
            return node->next->Id;

    return 0;
}

uint32 SpellMgr::GetPrevSpellInChain(uint32 spell_id) const
{
    if (SpellChainNode const* node = GetSpellChainNode(spell_id))
        if (node->prev)
            return node->prev->Id;

    return 0;
}

uint8 SpellMgr::GetSpellRank(uint32 spell_id) const
{
    if (SpellChainNode const* node = GetSpellChainNode(spell_id))
        return node->rank;

    return 0;
}

uint32 SpellMgr::GetSpellWithRank(uint32 spell_id, uint32 rank, bool strict) const
{
    if (SpellChainNode const* node = GetSpellChainNode(spell_id))
    {
        if (rank != node->rank)
            return GetSpellWithRank(node->rank < rank ? node->next->Id : node->prev->Id, rank, strict);
    }
    else if (strict && rank > 1)
        return 0;
    return spell_id;
}

SpellRequiredMapBounds SpellMgr::GetSpellsRequiredForSpellBounds(uint32 spell_id) const
{
    return mSpellReq.equal_range(spell_id);
}

SpellsRequiringSpellMapBounds SpellMgr::GetSpellsRequiringSpellBounds(uint32 spell_id) const
{
    return mSpellsReqSpell.equal_range(spell_id);
}

bool SpellMgr::IsSpellRequiringSpell(uint32 spellid, uint32 req_spellid) const
{
    SpellsRequiringSpellMapBounds spellsRequiringSpell = GetSpellsRequiringSpellBounds(req_spellid);
    for (SpellsRequiringSpellMap::const_iterator itr = spellsRequiringSpell.first; itr != spellsRequiringSpell.second; ++itr)
    {
        if (itr->second == spellid)
            return true;
    }
    return false;
}

const SpellsRequiringSpellMap SpellMgr::GetSpellsRequiringSpell()
{
    return this->mSpellsReqSpell;
}

uint32 SpellMgr::GetSpellRequired(uint32 spell_id) const
{
    SpellRequiredMap::const_iterator itr = mSpellReq.find(spell_id);

    if (itr == mSpellReq.end())
        return 0;

    return itr->second;
}

SpellLearnSkillNode const* SpellMgr::GetSpellLearnSkill(uint32 spell_id) const
{
    SpellLearnSkillMap::const_iterator itr = mSpellLearnSkills.find(spell_id);
    if (itr != mSpellLearnSkills.end())
        return &itr->second;
    else
        return NULL;
}

SpellLearnSpellMapBounds SpellMgr::GetSpellLearnSpellMapBounds(uint32 spell_id) const
{
    return mSpellLearnSpells.equal_range(spell_id);
}

bool SpellMgr::IsSpellLearnSpell(uint32 spell_id) const
{
    return mSpellLearnSpells.find(spell_id) != mSpellLearnSpells.end();
}

bool SpellMgr::IsSpellLearnToSpell(uint32 spell_id1, uint32 spell_id2) const
{
    SpellLearnSpellMapBounds bounds = GetSpellLearnSpellMapBounds(spell_id1);
    for (SpellLearnSpellMap::const_iterator i = bounds.first; i != bounds.second; ++i)
        if (i->second.spell == spell_id2)
            return true;
    return false;
}

SpellTargetPosition const* SpellMgr::GetSpellTargetPosition(uint32 spell_id) const
{
    SpellTargetPositionMap::const_iterator itr = mSpellTargetPositions.find(spell_id);
    if (itr != mSpellTargetPositions.end())
        return &itr->second;
    return NULL;
}

SpellSpellGroupMapBounds SpellMgr::GetSpellSpellGroupMapBounds(uint32 spell_id) const
{
    spell_id = GetFirstSpellInChain(spell_id);
    return mSpellSpellGroup.equal_range(spell_id);
}

bool SpellMgr::IsSpellMemberOfSpellGroup(uint32 spellid, SpellGroup groupid) const
{
    SpellSpellGroupMapBounds spellGroup = GetSpellSpellGroupMapBounds(spellid);
    for (SpellSpellGroupMap::const_iterator itr = spellGroup.first; itr != spellGroup.second; ++itr)
    {
        if (itr->second == groupid)
            return true;
    }
    return false;
}

SpellGroupSpellMapBounds SpellMgr::GetSpellGroupSpellMapBounds(SpellGroup group_id) const
{
    return mSpellGroupSpell.equal_range(group_id);
}

void SpellMgr::GetSetOfSpellsInSpellGroup(SpellGroup group_id, std::set<uint32>& foundSpells) const
{
    std::set<SpellGroup> usedGroups;
    GetSetOfSpellsInSpellGroup(group_id, foundSpells, usedGroups);
}

void SpellMgr::GetSetOfSpellsInSpellGroup(SpellGroup group_id, std::set<uint32>& foundSpells, std::set<SpellGroup>& usedGroups) const
{
    if (usedGroups.find(group_id) != usedGroups.end())
        return;
    usedGroups.insert(group_id);

    SpellGroupSpellMapBounds groupSpell = GetSpellGroupSpellMapBounds(group_id);
    for (SpellGroupSpellMap::const_iterator itr = groupSpell.first; itr != groupSpell.second; ++itr)
    {
        if (itr->second < 0)
        {
            SpellGroup currGroup = (SpellGroup)abs(itr->second);
            GetSetOfSpellsInSpellGroup(currGroup, foundSpells, usedGroups);
        }
        else
        {
            foundSpells.insert(itr->second);
        }
    }
}

bool SpellMgr::AddSameEffectStackRuleSpellGroups(SpellInfo const* spellInfo, int32 amount, std::map<SpellGroup, int32>& groups) const
{
    uint32 spellId = spellInfo->GetFirstRankSpell()->Id;
    SpellSpellGroupMapBounds spellGroup = GetSpellSpellGroupMapBounds(spellId);
    // Find group with SPELL_GROUP_STACK_RULE_EXCLUSIVE_SAME_EFFECT if it belongs to one
    for (SpellSpellGroupMap::const_iterator itr = spellGroup.first; itr != spellGroup.second; ++itr)
    {
        SpellGroup group = itr->second;
        SpellGroupStackMap::const_iterator found = mSpellGroupStack.find(group);
        if (found != mSpellGroupStack.end())
        {
            if (found->second == SPELL_GROUP_STACK_RULE_EXCLUSIVE_SAME_EFFECT)
            {
                // Put the highest amount in the map
                if (groups.find(group) == groups.end())
                    groups[group] = amount;
                else
                {
                    int32 curr_amount = groups[group];
                    // Take absolute value because this also counts for the highest negative aura
                    if (abs(curr_amount) < abs(amount))
                        groups[group] = amount;
                }
                // return because a spell should be in only one SPELL_GROUP_STACK_RULE_EXCLUSIVE_SAME_EFFECT group
                return true;
            }
        }
    }
    // Not in a SPELL_GROUP_STACK_RULE_EXCLUSIVE_SAME_EFFECT group, so return false
    return false;
}

SpellGroupStackRule SpellMgr::CheckSpellGroupStackRules(SpellInfo const* spellInfo1, SpellInfo const* spellInfo2) const
{
    uint32 spellid_1 = spellInfo1->GetFirstRankSpell()->Id;
    uint32 spellid_2 = spellInfo2->GetFirstRankSpell()->Id;
    if (spellid_1 == spellid_2)
        return SPELL_GROUP_STACK_RULE_DEFAULT;
    // find SpellGroups which are common for both spells
    SpellSpellGroupMapBounds spellGroup1 = GetSpellSpellGroupMapBounds(spellid_1);
    std::set<SpellGroup> groups;
    for (SpellSpellGroupMap::const_iterator itr = spellGroup1.first; itr != spellGroup1.second; ++itr)
    {
        if (IsSpellMemberOfSpellGroup(spellid_2, itr->second))
        {
            bool add = true;
            SpellGroupSpellMapBounds groupSpell = GetSpellGroupSpellMapBounds(itr->second);
            for (SpellGroupSpellMap::const_iterator itr2 = groupSpell.first; itr2 != groupSpell.second; ++itr2)
            {
                if (itr2->second < 0)
                {
                    SpellGroup currGroup = (SpellGroup)abs(itr2->second);
                    if (IsSpellMemberOfSpellGroup(spellid_1, currGroup) && IsSpellMemberOfSpellGroup(spellid_2, currGroup))
                    {
                        add = false;
                        break;
                    }
                }
            }
            if (add)
                groups.insert(itr->second);
        }
    }

    SpellGroupStackRule rule = SPELL_GROUP_STACK_RULE_DEFAULT;

    for (std::set<SpellGroup>::iterator itr = groups.begin(); itr!= groups.end(); ++itr)
    {
        SpellGroupStackMap::const_iterator found = mSpellGroupStack.find(*itr);
        if (found != mSpellGroupStack.end())
            rule = found->second;
        if (rule)
            break;
    }
    return rule;
}

SpellProcEventEntry const* SpellMgr::GetSpellProcEvent(uint32 spellId) const
{
    SpellProcEventMap::const_iterator itr = mSpellProcEventMap.find(spellId);
    if (itr != mSpellProcEventMap.end())
        return &itr->second;
    return NULL;
}

bool SpellMgr::IsSpellProcEventCanTriggeredBy(SpellProcEventEntry const* spellProcEvent, uint32 EventProcFlag, SpellInfo const* procSpell, uint32 procFlags, uint32 procExtra, bool active)
{
    // No extra req need
    uint32 procEvent_procEx = PROC_EX_NONE;

    // check prockFlags for condition
    if ((procFlags & EventProcFlag) == 0)
        return false;

    bool hasFamilyMask = false;

    /* Check Periodic Auras

    *Dots can trigger if spell has no PROC_FLAG_SUCCESSFUL_NEGATIVE_MAGIC_SPELL
        nor PROC_FLAG_TAKEN_POSITIVE_MAGIC_SPELL

    *Only Hots can trigger if spell has PROC_FLAG_TAKEN_POSITIVE_MAGIC_SPELL

    *Only dots can trigger if spell has both positivity flags or PROC_FLAG_SUCCESSFUL_NEGATIVE_MAGIC_SPELL

    *Aura has to have PROC_FLAG_TAKEN_POSITIVE_MAGIC_SPELL or spellfamily specified to trigger from Hot

    */

    if (procFlags & PROC_FLAG_DONE_PERIODIC)
    {
        if (EventProcFlag & PROC_FLAG_DONE_SPELL_MAGIC_DMG_CLASS_NEG)
        {
            if (!(procExtra & PROC_EX_INTERNAL_DOT))
                return false;
        }
        else if (procExtra & PROC_EX_INTERNAL_HOT)
            procExtra |= PROC_EX_INTERNAL_REQ_FAMILY;
        else if (EventProcFlag & PROC_FLAG_DONE_SPELL_MAGIC_DMG_CLASS_POS)
            return false;
    }

    if (procFlags & PROC_FLAG_TAKEN_PERIODIC)
    {
        if (EventProcFlag & PROC_FLAG_TAKEN_SPELL_MAGIC_DMG_CLASS_POS)
        {
            if (!(procExtra & PROC_EX_INTERNAL_DOT))
                return false;
        }
        else if (procExtra & PROC_EX_INTERNAL_HOT)
            procExtra |= PROC_EX_INTERNAL_REQ_FAMILY;
        else if (EventProcFlag & PROC_FLAG_TAKEN_SPELL_NONE_DMG_CLASS_POS)
            return false;
    }
    // Trap casts are active by default
    if (procFlags & PROC_FLAG_DONE_TRAP_ACTIVATION)
        active = true;

    // Always trigger for this
    if (procFlags & (PROC_FLAG_KILLED | PROC_FLAG_KILL | PROC_FLAG_DEATH))
        return true;

    if (spellProcEvent)     // Exist event data
    {
        // Store extra req
        procEvent_procEx = spellProcEvent->procEx;

        // For melee triggers
        if (procSpell == NULL)
        {
            // Check (if set) for school (melee attack have Normal school)
            if (spellProcEvent->schoolMask && (spellProcEvent->schoolMask & SPELL_SCHOOL_MASK_NORMAL) == 0)
                return false;
        }
        else // For spells need check school/spell family/family mask
        {
            // Check (if set) for school
            if (spellProcEvent->schoolMask && (spellProcEvent->schoolMask & procSpell->SchoolMask) == 0)
                return false;

            // Check (if set) for spellFamilyName
            if (spellProcEvent->spellFamilyName && (spellProcEvent->spellFamilyName != procSpell->SpellFamilyName))
                return false;

            // spellFamilyName is Ok need check for spellFamilyMask if present
            if (spellProcEvent->spellFamilyMask)
            {
                if (!(spellProcEvent->spellFamilyMask & procSpell->SpellFamilyFlags))
                    return false;
                hasFamilyMask = true;
                // Some spells are not considered as active even with have spellfamilyflags
                if (!(procEvent_procEx & PROC_EX_ONLY_ACTIVE_SPELL))
                    active = true;
            }
        }
    }

    if (procExtra & (PROC_EX_INTERNAL_REQ_FAMILY))
    {
        if (!hasFamilyMask)
            return false;
    }

    // Check for extra req (if none) and hit/crit
    if (procEvent_procEx == PROC_EX_NONE)
    {
        // No extra req, so can trigger only for hit/crit - spell has to be active
        if ((procExtra & (PROC_EX_NORMAL_HIT|PROC_EX_CRITICAL_HIT)) && active)
            return true;
    }
    else // Passive spells hits here only if resist/reflect/immune/evade
    {
        if (procExtra & AURA_SPELL_PROC_EX_MASK)
        {
            // if spell marked as procing only from not active spells
            if (active && procEvent_procEx & PROC_EX_NOT_ACTIVE_SPELL)
                return false;
            // if spell marked as procing only from active spells
            if (!active && procEvent_procEx & PROC_EX_ONLY_ACTIVE_SPELL)
                return false;
            // Exist req for PROC_EX_EX_TRIGGER_ALWAYS
            if (procEvent_procEx & PROC_EX_EX_TRIGGER_ALWAYS)
                return true;
            // PROC_EX_NOT_ACTIVE_SPELL and PROC_EX_ONLY_ACTIVE_SPELL flags handle: if passed checks before
            if ((procExtra & (PROC_EX_NORMAL_HIT|PROC_EX_CRITICAL_HIT)) && ((procEvent_procEx & (AURA_SPELL_PROC_EX_MASK)) == 0))
                return true;
        }
        // Check Extra Requirement like (hit/crit/miss/resist/parry/dodge/block/immune/reflect/absorb and other)
        if (procEvent_procEx & procExtra)
            return true;
    }
    return false;
}

SpellProcEntry const* SpellMgr::GetSpellProcEntry(uint32 spellId) const
{
    SpellProcMap::const_iterator itr = mSpellProcMap.find(spellId);
    if (itr != mSpellProcMap.end())
        return &itr->second;
    return NULL;
}

bool SpellMgr::CanSpellTriggerProcOnEvent(SpellProcEntry const& procEntry, ProcEventInfo& eventInfo)
{
    // proc type doesn't match
    if (!(eventInfo.GetTypeMask() & procEntry.typeMask))
        return false;

    // check XP or honor target requirement
    if (procEntry.attributesMask & PROC_ATTR_REQ_EXP_OR_HONOR)
        if (Player* actor = eventInfo.GetActor()->ToPlayer())
            if (eventInfo.GetActionTarget() && !actor->isHonorOrXPTarget(eventInfo.GetActionTarget()))
                return false;

    // always trigger for these types
    if (eventInfo.GetTypeMask() & (PROC_FLAG_KILLED | PROC_FLAG_KILL | PROC_FLAG_DEATH))
        return true;

    // check school mask (if set) for other trigger types
    if (procEntry.schoolMask && !(eventInfo.GetSchoolMask() & procEntry.schoolMask))
        return false;

    // check spell family name/flags (if set) for spells
    if (eventInfo.GetTypeMask() & (PERIODIC_PROC_FLAG_MASK | SPELL_PROC_FLAG_MASK | PROC_FLAG_DONE_TRAP_ACTIVATION))
    {
        if (procEntry.spellFamilyName && (procEntry.spellFamilyName != eventInfo.GetSpellInfo()->SpellFamilyName))
            return false;

        if (procEntry.spellFamilyMask && !(procEntry.spellFamilyMask & eventInfo.GetSpellInfo()->SpellFamilyFlags))
            return false;
    }

    // check spell type mask (if set)
    if (eventInfo.GetTypeMask() & (SPELL_PROC_FLAG_MASK | PERIODIC_PROC_FLAG_MASK))
    {
        if (procEntry.spellTypeMask && !(eventInfo.GetSpellTypeMask() & procEntry.spellTypeMask))
            return false;
    }

    // check spell phase mask
    if (eventInfo.GetTypeMask() & REQ_SPELL_PHASE_PROC_FLAG_MASK)
    {
        if (!(eventInfo.GetSpellPhaseMask() & procEntry.spellPhaseMask))
            return false;
    }

    // check hit mask (on taken hit or on done hit, but not on spell cast phase)
    if ((eventInfo.GetTypeMask() & TAKEN_HIT_PROC_FLAG_MASK) || ((eventInfo.GetTypeMask() & DONE_HIT_PROC_FLAG_MASK) && !(eventInfo.GetSpellPhaseMask() & PROC_SPELL_PHASE_CAST)))
    {
        uint32 hitMask = procEntry.hitMask;
        // get default values if hit mask not set
        if (!hitMask)
        {
            // for taken procs allow normal + critical hits by default
            if (eventInfo.GetTypeMask() & TAKEN_HIT_PROC_FLAG_MASK)
                hitMask |= PROC_HIT_NORMAL | PROC_HIT_CRITICAL;
            // for done procs allow normal + critical + absorbs by default
            else
                hitMask |= PROC_HIT_NORMAL | PROC_HIT_CRITICAL | PROC_HIT_ABSORB;
        }
        if (!(eventInfo.GetHitMask() & hitMask))
            return false;
    }

    return true;
}

SpellBonusEntry const* SpellMgr::GetSpellBonusData(uint32 spellId) const
{
    // Lookup data
    SpellBonusMap::const_iterator itr = mSpellBonusMap.find(spellId);
    if (itr != mSpellBonusMap.end())
        return &itr->second;
    // Not found, try lookup for 1 spell rank if exist
    if (uint32 rank_1 = GetFirstSpellInChain(spellId))
    {
        SpellBonusMap::const_iterator itr2 = mSpellBonusMap.find(rank_1);
        if (itr2 != mSpellBonusMap.end())
            return &itr2->second;
    }
    return NULL;
}

SpellThreatEntry const* SpellMgr::GetSpellThreatEntry(uint32 spellID) const
{
    SpellThreatMap::const_iterator itr = mSpellThreatMap.find(spellID);
    if (itr != mSpellThreatMap.end())
        return &itr->second;
    else
    {
        uint32 firstSpell = GetFirstSpellInChain(spellID);
        itr = mSpellThreatMap.find(firstSpell);
        if (itr != mSpellThreatMap.end())
            return &itr->second;
    }
    return NULL;
}

SkillLineAbilityMapBounds SpellMgr::GetSkillLineAbilityMapBounds(uint32 spell_id) const
{
    return mSkillLineAbilityMap.equal_range(spell_id);
}

PetAura const* SpellMgr::GetPetAura(uint32 spell_id, uint8 eff)
{
    SpellPetAuraMap::const_iterator itr = mSpellPetAuraMap.find((spell_id<<8) + eff);
    if (itr != mSpellPetAuraMap.end())
        return &itr->second;
    else
        return NULL;
}

SpellEnchantProcEntry const* SpellMgr::GetSpellEnchantProcEvent(uint32 enchId) const
{
    SpellEnchantProcEventMap::const_iterator itr = mSpellEnchantProcEventMap.find(enchId);
    if (itr != mSpellEnchantProcEventMap.end())
        return &itr->second;
    return NULL;
}

bool SpellMgr::IsArenaAllowedEnchancment(uint32 ench_id) const
{
    return mEnchantCustomAttr[ench_id];
}

const std::vector<int32>* SpellMgr::GetSpellLinked(int32 spell_id) const
{
    SpellLinkedMap::const_iterator itr = mSpellLinkedMap.find(spell_id);
    return itr != mSpellLinkedMap.end() ? &(itr->second) : NULL;
}

PetLevelupSpellSet const* SpellMgr::GetPetLevelupSpellList(uint32 petFamily) const
{
    PetLevelupSpellMap::const_iterator itr = mPetLevelupSpellMap.find(petFamily);
    if (itr != mPetLevelupSpellMap.end())
        return &itr->second;
    else
        return NULL;
}

PetDefaultSpellsEntry const* SpellMgr::GetPetDefaultSpellsEntry(int32 id) const
{
    PetDefaultSpellsMap::const_iterator itr = mPetDefaultSpellsMap.find(id);
    if (itr != mPetDefaultSpellsMap.end())
        return &itr->second;
    return NULL;
}

SpellAreaMapBounds SpellMgr::GetSpellAreaMapBounds(uint32 spell_id) const
{
    return mSpellAreaMap.equal_range(spell_id);
}

SpellAreaForQuestMapBounds SpellMgr::GetSpellAreaForQuestMapBounds(uint32 quest_id) const
{
    return mSpellAreaForQuestMap.equal_range(quest_id);
}

SpellAreaForQuestMapBounds SpellMgr::GetSpellAreaForQuestEndMapBounds(uint32 quest_id) const
{
    return mSpellAreaForQuestEndMap.equal_range(quest_id);
}

SpellAreaForAuraMapBounds SpellMgr::GetSpellAreaForAuraMapBounds(uint32 spell_id) const
{
    return mSpellAreaForAuraMap.equal_range(spell_id);
}

SpellAreaForAreaMapBounds SpellMgr::GetSpellAreaForAreaMapBounds(uint32 area_id) const
{
    return mSpellAreaForAreaMap.equal_range(area_id);
}

bool SpellArea::IsFitToRequirements(Player const* player, uint32 newZone, uint32 newArea) const
{
    if (gender != GENDER_NONE)                   // not in expected gender
        if (!player || gender != player->getGender())
            return false;

    if (raceMask)                                // not in expected race
        if (!player || !(raceMask & player->getRaceMask()))
            return false;

    if (areaId)                                  // not in expected zone
        if (newZone != areaId && newArea != areaId)
            return false;

    if (questStart)                              // not in expected required quest state
        if (!player || (((1 << player->GetQuestStatus(questStart)) & questStartStatus) == 0))
            return false;

    if (questEnd)                                // not in expected forbidden quest state
        if (!player || (((1 << player->GetQuestStatus(questEnd)) & questEndStatus) == 0))
            return false;

    if (auraSpell)                               // not have expected aura
        if (!player || (auraSpell > 0 && !player->HasAura(auraSpell)) || (auraSpell < 0 && player->HasAura(-auraSpell)))
            return false;

    // Extra conditions -- leaving the possibility add extra conditions...
    switch (spellId)
    {
        case 58600: // No fly Zone - Dalaran
        {
            if (!player)
                return false;

            AreaTableEntry const* pArea = GetAreaEntryByAreaID(player->GetAreaId());
            if (!(pArea && pArea->flags & AREA_FLAG_NO_FLY_ZONE))
                return false;
            if (!player->HasAuraType(SPELL_AURA_MOD_INCREASE_MOUNTED_FLIGHT_SPEED) && !player->HasAuraType(SPELL_AURA_FLY))
                return false;
            break;
        }
        case 58730: // No fly Zone - Wintergrasp
        {
            if (!player)
                return false;

            Battlefield* Bf = sBattlefieldMgr->GetBattlefieldToZoneId(player->GetZoneId());
            if (!Bf || Bf->CanFlyIn() || (!player->HasAuraType(SPELL_AURA_MOD_INCREASE_MOUNTED_FLIGHT_SPEED) && !player->HasAuraType(SPELL_AURA_FLY)))
                return false;
            break;
        }
        case 68719: // Oil Refinery - Isle of Conquest.
        case 68720: // Quarry - Isle of Conquest.
        {
            if (!player || player->GetBattlegroundTypeId() != BATTLEGROUND_IC || !player->GetBattleground())
                return false;

            uint8 nodeType = spellId == 68719 ? NODE_TYPE_REFINERY : NODE_TYPE_QUARRY;
            uint8 nodeState = player->GetTeamId() == TEAM_ALLIANCE ? NODE_STATE_CONTROLLED_A : NODE_STATE_CONTROLLED_H;

            BattlegroundIC* pIC = static_cast<BattlegroundIC*>(player->GetBattleground());
            if (pIC->GetNodeState(nodeType) == nodeState)
                return true;

            return false;
        }
        case 56618: // Horde Controls Factory Phase Shift
        case 56617: // Alliance Controls Factory Phase Shift
            {
                if (!player)
                    return false;

                Battlefield* bf = sBattlefieldMgr->GetBattlefieldToZoneId(player->GetZoneId());

                if (!bf || bf->GetTypeId() != BATTLEFIELD_WG)
                    return false;

                // team that controls the workshop in the specified area
                uint32 team = bf->GetData(newArea);

                if (team == TEAM_HORDE)
                    return spellId == 56618;
                else if (team == TEAM_ALLIANCE)
                    return spellId == 56617;
            }
            break;
        case 57940: // Essence of Wintergrasp - Northrend
        case 58045: // Essence of Wintergrasp - Wintergrasp
        {
            if (!player)
                return false;

            if (Battlefield* battlefieldWG = sBattlefieldMgr->GetBattlefieldByBattleId(BATTLEFIELD_BATTLEID_WG))
                return battlefieldWG->IsEnabled() && (player->GetTeamId() == battlefieldWG->GetDefenderTeam()) && !battlefieldWG->IsWarTime();
            break;
        }
        case 74411: // Battleground - Dampening
        {
            if (!player)
                return false;

            if (Battlefield* bf = sBattlefieldMgr->GetBattlefieldToZoneId(player->GetZoneId()))
                return bf->IsWarTime();
            break;
        }

    }

    return true;
}

void SpellMgr::LoadSpellRanks()
{
    uint32 oldMSTime = getMSTime();

    // cleanup core data before reload - remove reference to ChainNode from SpellInfo
    for (SpellChainMap::iterator itr = mSpellChains.begin(); itr != mSpellChains.end(); ++itr)
    {
        mSpellInfoMap[itr->first]->ChainEntry = NULL;
    }
    mSpellChains.clear();
    //                                                     0             1      2
    QueryResult result = WorldDatabase.Query("SELECT first_spell_id, spell_id, rank from spell_ranks ORDER BY first_spell_id, rank");

    if (!result)
    {
        sLog->outInfo(LOG_FILTER_SERVER_LOADING, ">> Loaded 0 spell rank records. DB table `spell_ranks` is empty.");

        return;
    }

    uint32 count = 0;
    bool finished = false;

    do
    {
                        // spellid, rank
        std::list < std::pair < int32, int32 > > rankChain;
        int32 currentSpell = -1;
        int32 lastSpell = -1;

        // fill one chain
        while (currentSpell == lastSpell && !finished)
        {
            Field* fields = result->Fetch();

            currentSpell = fields[0].GetUInt32();
            if (lastSpell == -1)
                lastSpell = currentSpell;
            uint32 spell_id = fields[1].GetUInt32();
            uint32 rank = fields[2].GetUInt8();

            // don't drop the row if we're moving to the next rank
            if (currentSpell == lastSpell)
            {
                rankChain.push_back(std::make_pair(spell_id, rank));
                if (!result->NextRow())
                    finished = true;
            }
            else
                break;
        }
        // check if chain is made with valid first spell
        SpellInfo const* first = GetSpellInfo(lastSpell);
        if (!first)
        {
            sLog->outError(LOG_FILTER_SQL, "Spell rank identifier(first_spell_id) %u listed in `spell_ranks` does not exist!", lastSpell);
            continue;
        }
        // check if chain is long enough
        if (rankChain.size() < 2)
        {
            sLog->outError(LOG_FILTER_SQL, "There is only 1 spell rank for identifier(first_spell_id) %u in `spell_ranks`, entry is not needed!", lastSpell);
            continue;
        }
        int32 curRank = 0;
        bool valid = true;
        // check spells in chain
        for (std::list<std::pair<int32, int32> >::iterator itr = rankChain.begin(); itr!= rankChain.end(); ++itr)
        {
            SpellInfo const* spell = GetSpellInfo(itr->first);
            if (!spell)
            {
                sLog->outError(LOG_FILTER_SQL, "Spell %u (rank %u) listed in `spell_ranks` for chain %u does not exist!", itr->first, itr->second, lastSpell);
                valid = false;
                break;
            }
            ++curRank;
            if (itr->second != curRank)
            {
                sLog->outError(LOG_FILTER_SQL, "Spell %u (rank %u) listed in `spell_ranks` for chain %u does not have proper rank value(should be %u)!", itr->first, itr->second, lastSpell, curRank);
                valid = false;
                break;
            }
        }
        if (!valid)
            continue;
        int32 prevRank = 0;
        // insert the chain
        std::list<std::pair<int32, int32> >::iterator itr = rankChain.begin();
        do
        {
            ++count;
            int32 addedSpell = itr->first;
            mSpellChains[addedSpell].first = GetSpellInfo(lastSpell);
            mSpellChains[addedSpell].last = GetSpellInfo(rankChain.back().first);
            mSpellChains[addedSpell].rank = itr->second;
            mSpellChains[addedSpell].prev = GetSpellInfo(prevRank);
            mSpellInfoMap[addedSpell]->ChainEntry = &mSpellChains[addedSpell];
            prevRank = addedSpell;
            ++itr;
            if (itr == rankChain.end())
            {
                mSpellChains[addedSpell].next = NULL;
                break;
            }
            else
                mSpellChains[addedSpell].next = GetSpellInfo(itr->first);
        }
        while (true);
    } while (!finished);

    sLog->outInfo(LOG_FILTER_SERVER_LOADING, ">> Loaded %u spell rank records in %u ms", count, GetMSTimeDiffToNow(oldMSTime));

}

void SpellMgr::LoadSpellRequired()
{
    uint32 oldMSTime = getMSTime();

    mSpellsReqSpell.clear();                                   // need for reload case
    mSpellReq.clear();                                         // need for reload case

    //                                                   0        1
    QueryResult result = WorldDatabase.Query("SELECT spell_id, req_spell from spell_required");

    if (!result)
    {
        sLog->outInfo(LOG_FILTER_SERVER_LOADING, ">> Loaded 0 spell required records. DB table `spell_required` is empty.");

        return;
    }

    uint32 count = 0;
    do
    {
        Field* fields = result->Fetch();

        uint32 spell_id = fields[0].GetUInt32();
        uint32 spell_req = fields[1].GetUInt32();

        // check if chain is made with valid first spell
        SpellInfo const* spell = GetSpellInfo(spell_id);
        if (!spell)
        {
            sLog->outError(LOG_FILTER_SQL, "spell_id %u in `spell_required` table is not found in dbcs, skipped", spell_id);
            continue;
        }

        SpellInfo const* req_spell = GetSpellInfo(spell_req);
        if (!req_spell)
        {
            sLog->outError(LOG_FILTER_SQL, "req_spell %u in `spell_required` table is not found in dbcs, skipped", spell_req);
            continue;
        }

        if (GetFirstSpellInChain(spell_id) == GetFirstSpellInChain(spell_req))
        {
            sLog->outError(LOG_FILTER_SQL, "req_spell %u and spell_id %u in `spell_required` table are ranks of the same spell, entry not needed, skipped", spell_req, spell_id);
            continue;
        }

        if (IsSpellRequiringSpell(spell_id, spell_req))
        {
            sLog->outError(LOG_FILTER_SQL, "duplicated entry of req_spell %u and spell_id %u in `spell_required`, skipped", spell_req, spell_id);
            continue;
        }

        mSpellReq.insert (std::pair<uint32, uint32>(spell_id, spell_req));
        mSpellsReqSpell.insert (std::pair<uint32, uint32>(spell_req, spell_id));
        ++count;
    } while (result->NextRow());

    sLog->outInfo(LOG_FILTER_SERVER_LOADING, ">> Loaded %u spell required records in %u ms", count, GetMSTimeDiffToNow(oldMSTime));

}

void SpellMgr::LoadSpellLearnSkills()
{
    uint32 oldMSTime = getMSTime();

    mSpellLearnSkills.clear();                              // need for reload case

    // search auto-learned skills and add its to map also for use in unlearn spells/talents
    uint32 dbc_count = 0;
    for (uint32 spell = 0; spell < GetSpellInfoStoreSize(); ++spell)
    {
        SpellInfo const* entry = GetSpellInfo(spell);

        if (!entry)
            continue;

        for (uint8 i = 0; i < MAX_SPELL_EFFECTS; ++i)
        {
            if (entry->Effects[i].Effect == SPELL_EFFECT_SKILL)
            {
                SpellLearnSkillNode dbc_node;
                dbc_node.skill = entry->Effects[i].MiscValue;
                dbc_node.step  = entry->Effects[i].CalcValue();
                if (dbc_node.skill != SKILL_RIDING)
                    dbc_node.value = 1;
                else
                    dbc_node.value = dbc_node.step * 75;
                dbc_node.maxvalue = dbc_node.step * 75;
                mSpellLearnSkills[spell] = dbc_node;
                ++dbc_count;
                break;
            }
        }
    }

    sLog->outInfo(LOG_FILTER_SERVER_LOADING, ">> Loaded %u Spell Learn Skills from DBC in %u ms", dbc_count, GetMSTimeDiffToNow(oldMSTime));
}

void SpellMgr::LoadSpellLearnSpells()
{
    uint32 oldMSTime = getMSTime();

    mSpellLearnSpells.clear();                              // need for reload case

    //                                                  0      1        2
    QueryResult result = WorldDatabase.Query("SELECT entry, SpellID, Active FROM spell_learn_spell");
    if (!result)
    {
        sLog->outInfo(LOG_FILTER_SERVER_LOADING, ">> Loaded 0 spell learn spells. DB table `spell_learn_spell` is empty.");
        return;
    }

    uint32 count = 0;
    do
    {
        Field* fields = result->Fetch();

        uint32 spell_id = fields[0].GetUInt16();

        SpellLearnSpellNode node;
        node.spell       = fields[1].GetUInt16();
        node.active      = fields[2].GetBool();
        node.autoLearned = false;

        if (!GetSpellInfo(spell_id))
        {
            sLog->outError(LOG_FILTER_SQL, "Spell %u listed in `spell_learn_spell` does not exist", spell_id);
            continue;
        }

        if (!GetSpellInfo(node.spell))
        {
            sLog->outError(LOG_FILTER_SQL, "Spell %u listed in `spell_learn_spell` learning not existed spell %u", spell_id, node.spell);
            continue;
        }

        if (GetTalentSpellCost(node.spell))
        {
            sLog->outError(LOG_FILTER_SQL, "Spell %u listed in `spell_learn_spell` attempt learning talent spell %u, skipped", spell_id, node.spell);
            continue;
        }

        mSpellLearnSpells.insert(SpellLearnSpellMap::value_type(spell_id, node));

        ++count;
    } while (result->NextRow());

    // search auto-learned spells and add its to map also for use in unlearn spells/talents
    uint32 dbc_count = 0;
    for (uint32 spell = 0; spell < GetSpellInfoStoreSize(); ++spell)
    {
        SpellInfo const* entry = GetSpellInfo(spell);

        if (!entry)
            continue;

        for (uint8 i = 0; i < MAX_SPELL_EFFECTS; ++i)
        {
            if (entry->Effects[i].Effect == SPELL_EFFECT_LEARN_SPELL)
            {
                SpellLearnSpellNode dbc_node;
                dbc_node.spell = entry->Effects[i].TriggerSpell;
                dbc_node.active = true;                     // all dbc based learned spells is active (show in spell book or hide by client itself)

                // ignore learning not existed spells (broken/outdated/or generic learnig spell 483
                if (!GetSpellInfo(dbc_node.spell))
                    continue;

                // talent or passive spells or skill-step spells auto-casted and not need dependent learning,
                // pet teaching spells must not be dependent learning (casted)
                // other required explicit dependent learning
                dbc_node.autoLearned = entry->Effects[i].TargetA.GetTarget() == TARGET_UNIT_PET || GetTalentSpellCost(spell) > 0 || entry->IsPassive() || entry->HasEffect(SPELL_EFFECT_SKILL_STEP);

                SpellLearnSpellMapBounds db_node_bounds = GetSpellLearnSpellMapBounds(spell);

                bool found = false;
                for (SpellLearnSpellMap::const_iterator itr = db_node_bounds.first; itr != db_node_bounds.second; ++itr)
                {
                    if (itr->second.spell == dbc_node.spell)
                    {
                        sLog->outError(LOG_FILTER_SQL, "Spell %u auto-learn spell %u in spell.dbc then the record in `spell_learn_spell` is redundant, please fix DB.",
                            spell, dbc_node.spell);
                        found = true;
                        break;
                    }
                }

                if (!found)                                  // add new spell-spell pair if not found
                {
                    mSpellLearnSpells.insert(SpellLearnSpellMap::value_type(spell, dbc_node));
                    ++dbc_count;
                }
            }
        }
    }

    sLog->outInfo(LOG_FILTER_SERVER_LOADING, ">> Loaded %u spell learn spells + %u found in DBC in %u ms", count, dbc_count, GetMSTimeDiffToNow(oldMSTime));
}

void SpellMgr::LoadSpellTargetPositions()
{
    uint32 oldMSTime = getMSTime();

    mSpellTargetPositions.clear();                                // need for reload case

    //                                                0      1              2                  3                  4                  5
    QueryResult result = WorldDatabase.Query("SELECT id, target_map, target_position_x, target_position_y, target_position_z, target_orientation FROM spell_target_position");
    if (!result)
    {
        sLog->outInfo(LOG_FILTER_SERVER_LOADING, ">> Loaded 0 spell target coordinates. DB table `spell_target_position` is empty.");
        return;
    }

    uint32 count = 0;
    do
    {
        Field* fields = result->Fetch();

        uint32 Spell_ID = fields[0].GetUInt32();

        SpellTargetPosition st;

        st.target_mapId       = fields[1].GetUInt16();
        st.target_X           = fields[2].GetFloat();
        st.target_Y           = fields[3].GetFloat();
        st.target_Z           = fields[4].GetFloat();
        st.target_Orientation = fields[5].GetFloat();

        MapEntry const* mapEntry = sMapStore.LookupEntry(st.target_mapId);
        if (!mapEntry)
        {
            sLog->outError(LOG_FILTER_SQL, "Spell (ID:%u) target map (ID: %u) does not exist in `Map.dbc`.", Spell_ID, st.target_mapId);
            continue;
        }

        if (st.target_X==0 && st.target_Y==0 && st.target_Z==0)
        {
            sLog->outError(LOG_FILTER_SQL, "Spell (ID:%u) target coordinates not provided.", Spell_ID);
            continue;
        }

        SpellInfo const* spellInfo = GetSpellInfo(Spell_ID);
        if (!spellInfo)
        {
            sLog->outError(LOG_FILTER_SQL, "Spell (ID:%u) listed in `spell_target_position` does not exist.", Spell_ID);
            continue;
        }

        bool found = false;
        for (uint8 i = 0; i < MAX_SPELL_EFFECTS; ++i)
        {
            if (spellInfo->Effects[i].TargetA.GetTarget() == TARGET_DEST_DB || spellInfo->Effects[i].TargetB.GetTarget() == TARGET_DEST_DB)
            {
                // additional requirements
                if (spellInfo->Effects[i].Effect == SPELL_EFFECT_BIND && spellInfo->Effects[i].MiscValue)
                {
                    uint32 area_id = sMapMgr->GetAreaId(st.target_mapId, st.target_X, st.target_Y, st.target_Z);
                    if (area_id != uint32(spellInfo->Effects[i].MiscValue))
                    {
                        sLog->outError(LOG_FILTER_SQL, "Spell (Id: %u) listed in `spell_target_position` expected point to zone %u bit point to zone %u.", Spell_ID, spellInfo->Effects[i].MiscValue, area_id);
                        break;
                    }
                }

                found = true;
                break;
            }
        }
        if (!found)
        {
            sLog->outError(LOG_FILTER_SQL, "Spell (Id: %u) listed in `spell_target_position` does not have target TARGET_DEST_DB (17).", Spell_ID);
            continue;
        }

        mSpellTargetPositions[Spell_ID] = st;
        ++count;

    } while (result->NextRow());

    /*
    // Check all spells
    for (uint32 i = 1; i < GetSpellInfoStoreSize; ++i)
    {
        SpellInfo const* spellInfo = GetSpellInfo(i);
        if (!spellInfo)
            continue;

        bool found = false;
        for (int j = 0; j < MAX_SPELL_EFFECTS; ++j)
        {
            switch (spellInfo->Effects[j].TargetA)
            {
                case TARGET_DEST_DB:
                    found = true;
                    break;
            }
            if (found)
                break;
            switch (spellInfo->Effects[j].TargetB)
            {
                case TARGET_DEST_DB:
                    found = true;
                    break;
            }
            if (found)
                break;
        }
        if (found)
        {
            if (!sSpellMgr->GetSpellTargetPosition(i))
                sLog->outDebug(LOG_FILTER_SPELLS_AURAS, "Spell (ID: %u) does not have record in `spell_target_position`", i);
        }
    }*/

    sLog->outInfo(LOG_FILTER_SERVER_LOADING, ">> Loaded %u spell teleport coordinates in %u ms", count, GetMSTimeDiffToNow(oldMSTime));
}

void SpellMgr::LoadSpellGroups()
{
    uint32 oldMSTime = getMSTime();

    mSpellSpellGroup.clear();                                  // need for reload case
    mSpellGroupSpell.clear();

    //                                                0     1
    QueryResult result = WorldDatabase.Query("SELECT id, spell_id FROM spell_group");
    if (!result)
    {
        sLog->outInfo(LOG_FILTER_SERVER_LOADING, ">> Loaded 0 spell group definitions. DB table `spell_group` is empty.");
        return;
    }

    std::set<uint32> groups;
    uint32 count = 0;
    do
    {
        Field* fields = result->Fetch();

        uint32 group_id = fields[0].GetUInt32();
        if (group_id <= SPELL_GROUP_DB_RANGE_MIN && group_id >= SPELL_GROUP_CORE_RANGE_MAX)
        {
            sLog->outError(LOG_FILTER_SQL, "SpellGroup id %u listed in `spell_group` is in core range, but is not defined in core!", group_id);
            continue;
        }
        int32 spell_id = fields[1].GetInt32();

        groups.insert(std::set<uint32>::value_type(group_id));
        mSpellGroupSpell.insert(SpellGroupSpellMap::value_type((SpellGroup)group_id, spell_id));

    } while (result->NextRow());

    for (SpellGroupSpellMap::iterator itr = mSpellGroupSpell.begin(); itr!= mSpellGroupSpell.end();)
    {
        if (itr->second < 0)
        {
            if (groups.find(abs(itr->second)) == groups.end())
            {
                sLog->outError(LOG_FILTER_SQL, "SpellGroup id %u listed in `spell_group` does not exist", abs(itr->second));
                mSpellGroupSpell.erase(itr++);
            }
            else
                ++itr;
        }
        else
        {
            SpellInfo const* spellInfo = GetSpellInfo(itr->second);

            if (!spellInfo)
            {
                sLog->outError(LOG_FILTER_SQL, "Spell %u listed in `spell_group` does not exist", itr->second);
                mSpellGroupSpell.erase(itr++);
            }
            else if (spellInfo->GetRank() > 1)
            {
                sLog->outError(LOG_FILTER_SQL, "Spell %u listed in `spell_group` is not first rank of spell", itr->second);
                mSpellGroupSpell.erase(itr++);
            }
            else
                ++itr;
        }
    }

    for (std::set<uint32>::iterator groupItr = groups.begin(); groupItr != groups.end(); ++groupItr)
    {
        std::set<uint32> spells;
        GetSetOfSpellsInSpellGroup(SpellGroup(*groupItr), spells);

        for (std::set<uint32>::iterator spellItr = spells.begin(); spellItr != spells.end(); ++spellItr)
        {
            ++count;
            mSpellSpellGroup.insert(SpellSpellGroupMap::value_type(*spellItr, SpellGroup(*groupItr)));
        }
    }

    sLog->outInfo(LOG_FILTER_SERVER_LOADING, ">> Loaded %u spell group definitions in %u ms", count, GetMSTimeDiffToNow(oldMSTime));
}

void SpellMgr::LoadSpellGroupStackRules()
{
    uint32 oldMSTime = getMSTime();

    mSpellGroupStack.clear();                                  // need for reload case

    //                                                       0         1
    QueryResult result = WorldDatabase.Query("SELECT group_id, stack_rule FROM spell_group_stack_rules");
    if (!result)
    {
        sLog->outInfo(LOG_FILTER_SERVER_LOADING, ">> Loaded 0 spell group stack rules. DB table `spell_group_stack_rules` is empty.");
        return;
    }

    uint32 count = 0;
    do
    {
        Field* fields = result->Fetch();

        uint32 group_id = fields[0].GetUInt32();
        uint8 stack_rule = fields[1].GetInt8();
        if (stack_rule >= SPELL_GROUP_STACK_RULE_MAX)
        {
            sLog->outError(LOG_FILTER_SQL, "SpellGroupStackRule %u listed in `spell_group_stack_rules` does not exist", stack_rule);
            continue;
        }

        SpellGroupSpellMapBounds spellGroup = GetSpellGroupSpellMapBounds((SpellGroup)group_id);

        if (spellGroup.first == spellGroup.second)
        {
            sLog->outError(LOG_FILTER_SQL, "SpellGroup id %u listed in `spell_group_stack_rules` does not exist", group_id);
            continue;
        }

        mSpellGroupStack[(SpellGroup)group_id] = (SpellGroupStackRule)stack_rule;

        ++count;
    } while (result->NextRow());

    sLog->outInfo(LOG_FILTER_SERVER_LOADING, ">> Loaded %u spell group stack rules in %u ms", count, GetMSTimeDiffToNow(oldMSTime));
}

void SpellMgr::LoadSpellProcEvents()
{
    uint32 oldMSTime = getMSTime();

    mSpellProcEventMap.clear();                             // need for reload case

    //                                                0      1           2                3                 4                 5                 6          7       8        9             10
    QueryResult result = WorldDatabase.Query("SELECT entry, SchoolMask, SpellFamilyName, SpellFamilyMask0, SpellFamilyMask1, SpellFamilyMask2, procFlags, procEx, ppmRate, CustomChance, Cooldown FROM spell_proc_event");
    if (!result)
    {
        sLog->outInfo(LOG_FILTER_SERVER_LOADING, ">> Loaded 0 spell proc event conditions. DB table `spell_proc_event` is empty.");
        return;
    }

    uint32 count = 0;
    uint32 customProc = 0;
    do
    {
        Field* fields = result->Fetch();

        uint32 entry = fields[0].GetUInt32();

        SpellInfo const* spell = GetSpellInfo(entry);
        if (!spell)
        {
            sLog->outError(LOG_FILTER_SQL, "Spell %u listed in `spell_proc_event` does not exist", entry);
            continue;
        }

        SpellProcEventEntry spe;

        spe.schoolMask      = fields[1].GetInt8();
        spe.spellFamilyName = fields[2].GetUInt16();
        spe.spellFamilyMask[0] = fields[3].GetUInt32();
        spe.spellFamilyMask[1] = fields[4].GetUInt32();
        spe.spellFamilyMask[2] = fields[5].GetUInt32();
        spe.procFlags       = fields[6].GetUInt32();
        spe.procEx          = fields[7].GetUInt32();
        spe.ppmRate         = fields[8].GetFloat();
        spe.customChance    = fields[9].GetFloat();
        spe.cooldown        = fields[10].GetUInt32();

        mSpellProcEventMap[entry] = spe;

        if (spell->ProcFlags == 0)
        {
            if (spe.procFlags == 0)
            {
                sLog->outError(LOG_FILTER_SQL, "Spell %u listed in `spell_proc_event` probally not triggered spell", entry);
                continue;
            }
            customProc++;
        }
        ++count;
    } while (result->NextRow());

    if (customProc)
        sLog->outInfo(LOG_FILTER_SERVER_LOADING, ">> Loaded %u extra and %u custom spell proc event conditions in %u ms",  count, customProc, GetMSTimeDiffToNow(oldMSTime));
    else
        sLog->outInfo(LOG_FILTER_SERVER_LOADING, ">> Loaded %u extra spell proc event conditions in %u ms", count, GetMSTimeDiffToNow(oldMSTime));

}

void SpellMgr::LoadSpellProcs()
{
    uint32 oldMSTime = getMSTime();

    mSpellProcMap.clear();                             // need for reload case

    //                                                 0        1           2                3                 4                 5                 6         7              8               9        10              11             12      13        14
    QueryResult result = WorldDatabase.Query("SELECT spellId, schoolMask, spellFamilyName, spellFamilyMask0, spellFamilyMask1, spellFamilyMask2, typeMask, spellTypeMask, spellPhaseMask, hitMask, attributesMask, ratePerMinute, chance, cooldown, charges FROM spell_proc");
    if (!result)
    {
        sLog->outInfo(LOG_FILTER_SERVER_LOADING, ">> Loaded 0 spell proc conditions and data. DB table `spell_proc` is empty.");
        return;
    }

    uint32 count = 0;
    do
    {
        Field* fields = result->Fetch();

        int32 spellId = fields[0].GetInt32();

        bool allRanks = false;
        if (spellId < 0)
        {
            allRanks = true;
            spellId = -spellId;
        }

        SpellInfo const* spellInfo = GetSpellInfo(spellId);
        if (!spellInfo)
        {
            sLog->outError(LOG_FILTER_SQL, "Spell %u listed in `spell_proc` does not exist", spellId);
            continue;
        }

        if (allRanks)
        {
            if (spellInfo->GetFirstRankSpell()->Id != uint32(spellId))
            {
                sLog->outError(LOG_FILTER_SQL, "Spell %u listed in `spell_proc` is not first rank of spell.", spellId);
                continue;
            }
        }

        SpellProcEntry baseProcEntry;

        baseProcEntry.schoolMask      = fields[1].GetInt8();
        baseProcEntry.spellFamilyName = fields[2].GetUInt16();
        baseProcEntry.spellFamilyMask[0] = fields[3].GetUInt32();
        baseProcEntry.spellFamilyMask[1] = fields[4].GetUInt32();
        baseProcEntry.spellFamilyMask[2] = fields[5].GetUInt32();
        baseProcEntry.typeMask        = fields[6].GetUInt32();
        baseProcEntry.spellTypeMask   = fields[7].GetUInt32();
        baseProcEntry.spellPhaseMask  = fields[8].GetUInt32();
        baseProcEntry.hitMask         = fields[9].GetUInt32();
        baseProcEntry.attributesMask  = fields[10].GetUInt32();
        baseProcEntry.ratePerMinute   = fields[11].GetFloat();
        baseProcEntry.chance          = fields[12].GetFloat();
        float cooldown                = fields[13].GetFloat();
        baseProcEntry.cooldown        = uint32(cooldown);
        baseProcEntry.charges         = fields[14].GetUInt32();

        while (spellInfo)
        {
            if (mSpellProcMap.find(spellInfo->Id) != mSpellProcMap.end())
            {
                sLog->outError(LOG_FILTER_SQL, "Spell %u listed in `spell_proc` has duplicate entry in the table", spellInfo->Id);
                break;
            }
            SpellProcEntry procEntry = SpellProcEntry(baseProcEntry);

            // take defaults from dbcs
            if (!procEntry.typeMask)
                procEntry.typeMask = spellInfo->ProcFlags;
            if (!procEntry.charges)
                procEntry.charges = spellInfo->ProcCharges;
            if (!procEntry.chance && !procEntry.ratePerMinute)
                procEntry.chance = float(spellInfo->ProcChance);

            // validate data
            if (procEntry.schoolMask & ~SPELL_SCHOOL_MASK_ALL)
                sLog->outError(LOG_FILTER_SQL, "`spell_proc` table entry for spellId %u has wrong `schoolMask` set: %u", spellInfo->Id, procEntry.schoolMask);
            if (procEntry.spellFamilyName && (procEntry.spellFamilyName < 3 || procEntry.spellFamilyName > 17 || procEntry.spellFamilyName == 14 || procEntry.spellFamilyName == 16))
                sLog->outError(LOG_FILTER_SQL, "`spell_proc` table entry for spellId %u has wrong `spellFamilyName` set: %u", spellInfo->Id, procEntry.spellFamilyName);
            if (procEntry.chance < 0)
            {
                sLog->outError(LOG_FILTER_SQL, "`spell_proc` table entry for spellId %u has negative value in `chance` field", spellInfo->Id);
                procEntry.chance = 0;
            }
            if (procEntry.ratePerMinute < 0)
            {
                sLog->outError(LOG_FILTER_SQL, "`spell_proc` table entry for spellId %u has negative value in `ratePerMinute` field", spellInfo->Id);
                procEntry.ratePerMinute = 0;
            }
            if (cooldown < 0)
            {
                sLog->outError(LOG_FILTER_SQL, "`spell_proc` table entry for spellId %u has negative value in `cooldown` field", spellInfo->Id);
                procEntry.cooldown = 0;
            }
            if (procEntry.chance == 0 && procEntry.ratePerMinute == 0)
                sLog->outError(LOG_FILTER_SQL, "`spell_proc` table entry for spellId %u doesn't have `chance` and `ratePerMinute` values defined, proc will not be triggered", spellInfo->Id);
            if (procEntry.charges > 99)
            {
                sLog->outError(LOG_FILTER_SQL, "`spell_proc` table entry for spellId %u has too big value in `charges` field", spellInfo->Id);
                procEntry.charges = 99;
            }
            if (!procEntry.typeMask)
                sLog->outError(LOG_FILTER_SQL, "`spell_proc` table entry for spellId %u doesn't have `typeMask` value defined, proc will not be triggered", spellInfo->Id);
            if (procEntry.spellTypeMask & ~PROC_SPELL_TYPE_MASK_ALL)
                sLog->outError(LOG_FILTER_SQL, "`spell_proc` table entry for spellId %u has wrong `spellTypeMask` set: %u", spellInfo->Id, procEntry.spellTypeMask);
            if (procEntry.spellTypeMask && !(procEntry.typeMask & (SPELL_PROC_FLAG_MASK | PERIODIC_PROC_FLAG_MASK)))
                sLog->outError(LOG_FILTER_SQL, "`spell_proc` table entry for spellId %u has `spellTypeMask` value defined, but it won't be used for defined `typeMask` value", spellInfo->Id);
            if (!procEntry.spellPhaseMask && procEntry.typeMask & REQ_SPELL_PHASE_PROC_FLAG_MASK)
                sLog->outError(LOG_FILTER_SQL, "`spell_proc` table entry for spellId %u doesn't have `spellPhaseMask` value defined, but it's required for defined `typeMask` value, proc will not be triggered", spellInfo->Id);
            if (procEntry.spellPhaseMask & ~PROC_SPELL_PHASE_MASK_ALL)
                sLog->outError(LOG_FILTER_SQL, "`spell_proc` table entry for spellId %u has wrong `spellPhaseMask` set: %u", spellInfo->Id, procEntry.spellPhaseMask);
            if (procEntry.spellPhaseMask && !(procEntry.typeMask & REQ_SPELL_PHASE_PROC_FLAG_MASK))
                sLog->outError(LOG_FILTER_SQL, "`spell_proc` table entry for spellId %u has `spellPhaseMask` value defined, but it won't be used for defined `typeMask` value", spellInfo->Id);
            if (procEntry.hitMask & ~PROC_HIT_MASK_ALL)
                sLog->outError(LOG_FILTER_SQL, "`spell_proc` table entry for spellId %u has wrong `hitMask` set: %u", spellInfo->Id, procEntry.hitMask);
            if (procEntry.hitMask && !(procEntry.typeMask & TAKEN_HIT_PROC_FLAG_MASK || (procEntry.typeMask & DONE_HIT_PROC_FLAG_MASK && (!procEntry.spellPhaseMask || procEntry.spellPhaseMask & (PROC_SPELL_PHASE_HIT | PROC_SPELL_PHASE_FINISH)))))
                sLog->outError(LOG_FILTER_SQL, "`spell_proc` table entry for spellId %u has `hitMask` value defined, but it won't be used for defined `typeMask` and `spellPhaseMask` values", spellInfo->Id);

            mSpellProcMap[spellInfo->Id] = procEntry;

            if (allRanks)
                spellInfo = spellInfo->GetNextRankSpell();
            else
                break;
        }
        ++count;
    }
    while (result->NextRow());

    sLog->outInfo(LOG_FILTER_SERVER_LOADING, ">> Loaded %u spell proc conditions and data in %u ms", count, GetMSTimeDiffToNow(oldMSTime));
}

void SpellMgr::LoadSpellBonusess()
{
    uint32 oldMSTime = getMSTime();

    mSpellBonusMap.clear();                             // need for reload case

    //                                                0      1             2          3         4
    QueryResult result = WorldDatabase.Query("SELECT entry, direct_bonus, dot_bonus, ap_bonus, ap_dot_bonus FROM spell_bonus_data");
    if (!result)
    {
        sLog->outInfo(LOG_FILTER_SERVER_LOADING, ">> Loaded 0 spell bonus data. DB table `spell_bonus_data` is empty.");
        return;
    }

    uint32 count = 0;
    do
    {
        Field* fields = result->Fetch();
        uint32 entry = fields[0].GetUInt32();

        SpellInfo const* spell = GetSpellInfo(entry);
        if (!spell)
        {
            sLog->outError(LOG_FILTER_SQL, "Spell %u listed in `spell_bonus_data` does not exist", entry);
            continue;
        }

        SpellBonusEntry& sbe = mSpellBonusMap[entry];
        sbe.direct_damage = fields[1].GetFloat();
        sbe.dot_damage    = fields[2].GetFloat();
        sbe.ap_bonus      = fields[3].GetFloat();
        sbe.ap_dot_bonus   = fields[4].GetFloat();

        ++count;
    } while (result->NextRow());

    sLog->outInfo(LOG_FILTER_SERVER_LOADING, ">> Loaded %u extra spell bonus data in %u ms", count, GetMSTimeDiffToNow(oldMSTime));
}

void SpellMgr::LoadSpellThreats()
{
    uint32 oldMSTime = getMSTime();

    mSpellThreatMap.clear();                                // need for reload case

    //                                                0      1        2       3
    QueryResult result = WorldDatabase.Query("SELECT entry, flatMod, pctMod, apPctMod FROM spell_threat");
    if (!result)
    {
        sLog->outInfo(LOG_FILTER_SERVER_LOADING, ">> Loaded 0 aggro generating spells. DB table `spell_threat` is empty.");
        return;
    }

    uint32 count = 0;
    do
    {
        Field* fields = result->Fetch();

        uint32 entry = fields[0].GetUInt32();

        if (!GetSpellInfo(entry))
        {
            sLog->outError(LOG_FILTER_SQL, "Spell %u listed in `spell_threat` does not exist", entry);
            continue;
        }

        SpellThreatEntry ste;
        ste.flatMod  = fields[1].GetInt32();
        ste.pctMod   = fields[2].GetFloat();
        ste.apPctMod = fields[3].GetFloat();

        mSpellThreatMap[entry] = ste;
        ++count;
    } while (result->NextRow());

    sLog->outInfo(LOG_FILTER_SERVER_LOADING, ">> Loaded %u SpellThreatEntries in %u ms", count, GetMSTimeDiffToNow(oldMSTime));
}

void SpellMgr::LoadSkillLineAbilityMap()
{
    uint32 oldMSTime = getMSTime();

    mSkillLineAbilityMap.clear();

    uint32 count = 0;

    for (uint32 i = 0; i < sSkillLineAbilityStore.GetNumRows(); ++i)
    {
        SkillLineAbilityEntry const* SkillInfo = sSkillLineAbilityStore.LookupEntry(i);
        if (!SkillInfo)
            continue;

        mSkillLineAbilityMap.insert(SkillLineAbilityMap::value_type(SkillInfo->spellId, SkillInfo));
        ++count;
    }

    sLog->outInfo(LOG_FILTER_SERVER_LOADING, ">> Loaded %u SkillLineAbility MultiMap Data in %u ms", count, GetMSTimeDiffToNow(oldMSTime));
}

void SpellMgr::LoadSpellPetAuras()
{
    uint32 oldMSTime = getMSTime();

    mSpellPetAuraMap.clear();                                  // need for reload case

    //                                                  0       1       2    3
    QueryResult result = WorldDatabase.Query("SELECT spell, effectId, pet, aura FROM spell_pet_auras");
    if (!result)
    {
        sLog->outInfo(LOG_FILTER_SERVER_LOADING, ">> Loaded 0 spell pet auras. DB table `spell_pet_auras` is empty.");
        return;
    }

    uint32 count = 0;
    do
    {
        Field* fields = result->Fetch();

        uint32 spell = fields[0].GetUInt32();
        uint8 eff = fields[1].GetUInt8();
        uint32 pet = fields[2].GetUInt32();
        uint32 aura = fields[3].GetUInt32();

        SpellPetAuraMap::iterator itr = mSpellPetAuraMap.find((spell<<8) + eff);
        if (itr != mSpellPetAuraMap.end())
            itr->second.AddAura(pet, aura);
        else
        {
            SpellInfo const* spellInfo = GetSpellInfo(spell);
            if (!spellInfo)
            {
                sLog->outError(LOG_FILTER_SQL, "Spell %u listed in `spell_pet_auras` does not exist", spell);
                continue;
            }
            if (spellInfo->Effects[eff].Effect != SPELL_EFFECT_DUMMY &&
               (spellInfo->Effects[eff].Effect != SPELL_EFFECT_APPLY_AURA ||
                spellInfo->Effects[eff].ApplyAuraName != SPELL_AURA_DUMMY))
            {
                sLog->outError(LOG_FILTER_SPELLS_AURAS, "Spell %u listed in `spell_pet_auras` does not have dummy aura or dummy effect", spell);
                continue;
            }

            SpellInfo const* spellInfo2 = GetSpellInfo(aura);
            if (!spellInfo2)
            {
                sLog->outError(LOG_FILTER_SQL, "Aura %u listed in `spell_pet_auras` does not exist", aura);
                continue;
            }

            PetAura pa(pet, aura, spellInfo->Effects[eff].TargetA.GetTarget() == TARGET_UNIT_PET, spellInfo->Effects[eff].CalcValue());
            mSpellPetAuraMap[(spell<<8) + eff] = pa;
        }

        ++count;
    } while (result->NextRow());

    sLog->outInfo(LOG_FILTER_SERVER_LOADING, ">> Loaded %u spell pet auras in %u ms", count, GetMSTimeDiffToNow(oldMSTime));
}

// Fill custom data about enchancments
void SpellMgr::LoadEnchantCustomAttr()
{
    uint32 oldMSTime = getMSTime();

    uint32 size = sSpellItemEnchantmentStore.GetNumRows();
    mEnchantCustomAttr.resize(size);

    for (uint32 i = 0; i < size; ++i)
       mEnchantCustomAttr[i] = 0;

    uint32 count = 0;
    for (uint32 i = 0; i < GetSpellInfoStoreSize(); ++i)
    {
        SpellInfo const* spellInfo = GetSpellInfo(i);
        if (!spellInfo)
            continue;

        // TODO: find a better check
        if (!(spellInfo->AttributesEx2 & SPELL_ATTR2_PRESERVE_ENCHANT_IN_ARENA) || !(spellInfo->Attributes & SPELL_ATTR0_NOT_SHAPESHIFT))
            continue;

        for (uint32 j = 0; j < MAX_SPELL_EFFECTS; ++j)
        {
            if (spellInfo->Effects[j].Effect == SPELL_EFFECT_ENCHANT_ITEM_TEMPORARY)
            {
                uint32 enchId = spellInfo->Effects[j].MiscValue;
                SpellItemEnchantmentEntry const* ench = sSpellItemEnchantmentStore.LookupEntry(enchId);
                if (!ench)
                    continue;
                mEnchantCustomAttr[enchId] = true;
                ++count;
                break;
            }
        }
    }

    sLog->outInfo(LOG_FILTER_SERVER_LOADING, ">> Loaded %u custom enchant attributes in %u ms", count, GetMSTimeDiffToNow(oldMSTime));
}

void SpellMgr::LoadSpellEnchantProcData()
{
    uint32 oldMSTime = getMSTime();

    mSpellEnchantProcEventMap.clear();                             // need for reload case

    //                                                  0         1           2         3
    QueryResult result = WorldDatabase.Query("SELECT entry, customChance, PPMChance, procEx FROM spell_enchant_proc_data");
    if (!result)
    {
        sLog->outInfo(LOG_FILTER_SERVER_LOADING, ">> Loaded 0 spell enchant proc event conditions. DB table `spell_enchant_proc_data` is empty.");
        return;
    }

    uint32 count = 0;
    do
    {
        Field* fields = result->Fetch();

        uint32 enchantId = fields[0].GetUInt32();

        SpellItemEnchantmentEntry const* ench = sSpellItemEnchantmentStore.LookupEntry(enchantId);
        if (!ench)
        {
            sLog->outError(LOG_FILTER_SQL, "Enchancment %u listed in `spell_enchant_proc_data` does not exist", enchantId);
            continue;
        }

        SpellEnchantProcEntry spe;

        spe.customChance = fields[1].GetUInt32();
        spe.PPMChance = fields[2].GetFloat();
        spe.procEx = fields[3].GetUInt32();

        mSpellEnchantProcEventMap[enchantId] = spe;

        ++count;
    } while (result->NextRow());

    sLog->outInfo(LOG_FILTER_SERVER_LOADING, ">> Loaded %u enchant proc data definitions in %u ms", count, GetMSTimeDiffToNow(oldMSTime));
}

void SpellMgr::LoadSpellLinked()
{
    uint32 oldMSTime = getMSTime();

    mSpellLinkedMap.clear();    // need for reload case

    //                                                0              1             2
    QueryResult result = WorldDatabase.Query("SELECT spell_trigger, spell_effect, type FROM spell_linked_spell");
    if (!result)
    {
        sLog->outInfo(LOG_FILTER_SERVER_LOADING, ">> Loaded 0 linked spells. DB table `spell_linked_spell` is empty.");
        return;
    }

    uint32 count = 0;
    do
    {
        Field* fields = result->Fetch();

        int32 trigger = fields[0].GetInt32();
        int32 effect = fields[1].GetInt32();
        int32 type = fields[2].GetUInt8();

        SpellInfo const* spellInfo = GetSpellInfo(abs(trigger));
        if (!spellInfo)
        {
            sLog->outError(LOG_FILTER_SQL, "Spell %u listed in `spell_linked_spell` does not exist", abs(trigger));
            continue;
        }
        spellInfo = GetSpellInfo(abs(effect));
        if (!spellInfo)
        {
            sLog->outError(LOG_FILTER_SQL, "Spell %u listed in `spell_linked_spell` does not exist", abs(effect));
            continue;
        }

        if (type) //we will find a better way when more types are needed
        {
            if (trigger > 0)
                trigger += SPELL_LINKED_MAX_SPELLS * type;
            else
                trigger -= SPELL_LINKED_MAX_SPELLS * type;
        }
        mSpellLinkedMap[trigger].push_back(effect);

        ++count;
    } while (result->NextRow());

    sLog->outInfo(LOG_FILTER_SERVER_LOADING, ">> Loaded %u linked spells in %u ms", count, GetMSTimeDiffToNow(oldMSTime));
}

void SpellMgr::LoadPetLevelupSpellMap()
{
    uint32 oldMSTime = getMSTime();

    mPetLevelupSpellMap.clear();                                   // need for reload case

    uint32 count = 0;
    uint32 family_count = 0;

    for (uint32 i = 0; i < sCreatureFamilyStore.GetNumRows(); ++i)
    {
        CreatureFamilyEntry const* creatureFamily = sCreatureFamilyStore.LookupEntry(i);
        if (!creatureFamily)                                     // not exist
            continue;

        for (uint8 j = 0; j < 2; ++j)
        {
            if (!creatureFamily->skillLine[j])
                continue;

            for (uint32 k = 0; k < sSkillLineAbilityStore.GetNumRows(); ++k)
            {
                SkillLineAbilityEntry const* skillLine = sSkillLineAbilityStore.LookupEntry(k);
                if (!skillLine)
                    continue;

                //if (skillLine->skillId != creatureFamily->skillLine[0] &&
                //    (!creatureFamily->skillLine[1] || skillLine->skillId != creatureFamily->skillLine[1]))
                //    continue;

                if (skillLine->skillId != creatureFamily->skillLine[j])
                    continue;

                if (skillLine->learnOnGetSkill != ABILITY_LEARNED_ON_GET_RACE_OR_CLASS_SKILL)
                    continue;

                SpellInfo const* spell = GetSpellInfo(skillLine->spellId);
                if (!spell) // not exist or triggered or talent
                    continue;

                if (!spell->SpellLevel)
                    continue;

                PetLevelupSpellSet& spellSet = mPetLevelupSpellMap[creatureFamily->ID];
                if (spellSet.empty())
                    ++family_count;

                spellSet.insert(PetLevelupSpellSet::value_type(spell->SpellLevel, spell->Id));
                ++count;
            }
        }
    }

    sLog->outInfo(LOG_FILTER_SERVER_LOADING, ">> Loaded %u pet levelup and default spells for %u families in %u ms", count, family_count, GetMSTimeDiffToNow(oldMSTime));
}

bool LoadPetDefaultSpells_helper(CreatureTemplate const* cInfo, PetDefaultSpellsEntry& petDefSpells)
{
    // skip empty list;
    bool have_spell = false;
    for (uint8 j = 0; j < MAX_CREATURE_SPELL_DATA_SLOT; ++j)
    {
        if (petDefSpells.spellid[j])
        {
            have_spell = true;
            break;
        }
    }
    if (!have_spell)
        return false;

    // remove duplicates with levelupSpells if any
    if (PetLevelupSpellSet const* levelupSpells = cInfo->family ? sSpellMgr->GetPetLevelupSpellList(cInfo->family) : NULL)
    {
        for (uint8 j = 0; j < MAX_CREATURE_SPELL_DATA_SLOT; ++j)
        {
            if (!petDefSpells.spellid[j])
                continue;

            for (PetLevelupSpellSet::const_iterator itr = levelupSpells->begin(); itr != levelupSpells->end(); ++itr)
            {
                if (itr->second == petDefSpells.spellid[j])
                {
                    petDefSpells.spellid[j] = 0;
                    break;
                }
            }
        }
    }

    // skip empty list;
    have_spell = false;
    for (uint8 j = 0; j < MAX_CREATURE_SPELL_DATA_SLOT; ++j)
    {
        if (petDefSpells.spellid[j])
        {
            have_spell = true;
            break;
        }
    }

    return have_spell;
}

void SpellMgr::LoadPetDefaultSpells()
{
    uint32 oldMSTime = getMSTime();

    mPetDefaultSpellsMap.clear();

    uint32 countCreature = 0;
    uint32 countData = 0;

    CreatureTemplateContainer const* ctc = sObjectMgr->GetCreatureTemplates();
    for (CreatureTemplateContainer::const_iterator itr = ctc->begin(); itr != ctc->end(); ++itr)
    {

        if (!itr->second.PetSpellDataId)
            continue;

        // for creature with PetSpellDataId get default pet spells from dbc
        CreatureSpellDataEntry const* spellDataEntry = sCreatureSpellDataStore.LookupEntry(itr->second.PetSpellDataId);
        if (!spellDataEntry)
            continue;

        int32 petSpellsId = -int32(itr->second.PetSpellDataId);
        PetDefaultSpellsEntry petDefSpells;
        for (uint8 j = 0; j < MAX_CREATURE_SPELL_DATA_SLOT; ++j)
            petDefSpells.spellid[j] = spellDataEntry->spellId[j];

        if (LoadPetDefaultSpells_helper(&itr->second, petDefSpells))
        {
            mPetDefaultSpellsMap[petSpellsId] = petDefSpells;
            ++countData;
        }
    }

    sLog->outInfo(LOG_FILTER_SERVER_LOADING, ">> Loaded addition spells for %u pet spell data entries in %u ms", countData, GetMSTimeDiffToNow(oldMSTime));

    sLog->outInfo(LOG_FILTER_SERVER_LOADING, "Loading summonable creature templates...");
    oldMSTime = getMSTime();

    // different summon spells
    for (uint32 i = 0; i < GetSpellInfoStoreSize(); ++i)
    {
        SpellInfo const* spellEntry = GetSpellInfo(i);
        if (!spellEntry)
            continue;

        for (uint8 k = 0; k < MAX_SPELL_EFFECTS; ++k)
        {
            if (spellEntry->Effects[k].Effect == SPELL_EFFECT_SUMMON || spellEntry->Effects[k].Effect == SPELL_EFFECT_SUMMON_PET)
            {
                uint32 creature_id = spellEntry->Effects[k].MiscValue;
                CreatureTemplate const* cInfo = sObjectMgr->GetCreatureTemplate(creature_id);
                if (!cInfo)
                    continue;

                // already loaded
                if (cInfo->PetSpellDataId)
                    continue;

                // for creature without PetSpellDataId get default pet spells from creature_template
                int32 petSpellsId = cInfo->Entry;
                if (mPetDefaultSpellsMap.find(cInfo->Entry) != mPetDefaultSpellsMap.end())
                    continue;

                PetDefaultSpellsEntry petDefSpells;
                for (uint8 j = 0; j < MAX_CREATURE_SPELL_DATA_SLOT; ++j)
                    petDefSpells.spellid[j] = cInfo->spells[j];

                if (LoadPetDefaultSpells_helper(cInfo, petDefSpells))
                {
                    mPetDefaultSpellsMap[petSpellsId] = petDefSpells;
                    ++countCreature;
                }
            }
        }
    }

    sLog->outInfo(LOG_FILTER_SERVER_LOADING, ">> Loaded %u summonable creature templates in %u ms", countCreature, GetMSTimeDiffToNow(oldMSTime));
}

void SpellMgr::LoadSpellAreas()
{
    uint32 oldMSTime = getMSTime();

    mSpellAreaMap.clear();                                  // need for reload case
    mSpellAreaForQuestMap.clear();
    mSpellAreaForQuestEndMap.clear();
    mSpellAreaForAuraMap.clear();

    //                                                  0     1         2              3               4                 5          6          7       8         9
    QueryResult result = WorldDatabase.Query("SELECT spell, area, quest_start, quest_start_status, quest_end_status, quest_end, aura_spell, racemask, gender, autocast FROM spell_area");
    if (!result)
    {
        sLog->outInfo(LOG_FILTER_SERVER_LOADING, ">> Loaded 0 spell area requirements. DB table `spell_area` is empty.");

        return;
    }

    uint32 count = 0;
    do
    {
        Field* fields = result->Fetch();

        uint32 spell = fields[0].GetUInt32();
        SpellArea spellArea;
        spellArea.spellId             = spell;
        spellArea.areaId              = fields[1].GetUInt32();
        spellArea.questStart          = fields[2].GetUInt32();
        spellArea.questStartStatus    = fields[3].GetUInt32();
        spellArea.questEndStatus      = fields[4].GetUInt32();
        spellArea.questEnd            = fields[5].GetUInt32();
        spellArea.auraSpell           = fields[6].GetInt32();
        spellArea.raceMask            = fields[7].GetUInt32();
        spellArea.gender              = Gender(fields[8].GetUInt8());
        spellArea.autocast            = fields[9].GetBool();

        if (SpellInfo const* spellInfo = GetSpellInfo(spell))
        {
            if (spellArea.autocast)
                const_cast<SpellInfo*>(spellInfo)->Attributes |= SPELL_ATTR0_CANT_CANCEL;
        }
        else
        {
            sLog->outError(LOG_FILTER_SQL, "Spell %u listed in `spell_area` does not exist", spell);
            continue;
        }

        {
            bool ok = true;
            SpellAreaMapBounds sa_bounds = GetSpellAreaMapBounds(spellArea.spellId);
            for (SpellAreaMap::const_iterator itr = sa_bounds.first; itr != sa_bounds.second; ++itr)
            {
                if (spellArea.spellId != itr->second.spellId)
                    continue;
                if (spellArea.areaId != itr->second.areaId)
                    continue;
                if (spellArea.questStart != itr->second.questStart)
                    continue;
                if (spellArea.auraSpell != itr->second.auraSpell)
                    continue;
                if ((spellArea.raceMask & itr->second.raceMask) == 0)
                    continue;
                if (spellArea.gender != itr->second.gender)
                    continue;

                // duplicate by requirements
                ok = false;
                break;
            }

            if (!ok)
            {
                sLog->outError(LOG_FILTER_SQL, "Spell %u listed in `spell_area` already listed with similar requirements.", spell);
                continue;
            }
        }

        if (spellArea.areaId && !GetAreaEntryByAreaID(spellArea.areaId))
        {
            sLog->outError(LOG_FILTER_SQL, "Spell %u listed in `spell_area` have wrong area (%u) requirement", spell, spellArea.areaId);
            continue;
        }

        if (spellArea.questStart && !sObjectMgr->GetQuestTemplate(spellArea.questStart))
        {
            sLog->outError(LOG_FILTER_SQL, "Spell %u listed in `spell_area` have wrong start quest (%u) requirement", spell, spellArea.questStart);
            continue;
        }

        if (spellArea.questEnd)
        {
            if (!sObjectMgr->GetQuestTemplate(spellArea.questEnd))
            {
                sLog->outError(LOG_FILTER_SQL, "Spell %u listed in `spell_area` have wrong end quest (%u) requirement", spell, spellArea.questEnd);
                continue;
            }
        }

        if (spellArea.auraSpell)
        {
            SpellInfo const* spellInfo = GetSpellInfo(abs(spellArea.auraSpell));
            if (!spellInfo)
            {
                sLog->outError(LOG_FILTER_SQL, "Spell %u listed in `spell_area` have wrong aura spell (%u) requirement", spell, abs(spellArea.auraSpell));
                continue;
            }

            if (uint32(abs(spellArea.auraSpell)) == spellArea.spellId)
            {
                sLog->outError(LOG_FILTER_SQL, "Spell %u listed in `spell_area` have aura spell (%u) requirement for itself", spell, abs(spellArea.auraSpell));
                continue;
            }

            // not allow autocast chains by auraSpell field (but allow use as alternative if not present)
            if (spellArea.autocast && spellArea.auraSpell > 0)
            {
                bool chain = false;
                SpellAreaForAuraMapBounds saBound = GetSpellAreaForAuraMapBounds(spellArea.spellId);
                for (SpellAreaForAuraMap::const_iterator itr = saBound.first; itr != saBound.second; ++itr)
                {
                    if (itr->second->autocast && itr->second->auraSpell > 0)
                    {
                        chain = true;
                        break;
                    }
                }

                if (chain)
                {
                    sLog->outError(LOG_FILTER_SQL, "Spell %u listed in `spell_area` have aura spell (%u) requirement that itself autocast from aura", spell, spellArea.auraSpell);
                    continue;
                }

                SpellAreaMapBounds saBound2 = GetSpellAreaMapBounds(spellArea.auraSpell);
                for (SpellAreaMap::const_iterator itr2 = saBound2.first; itr2 != saBound2.second; ++itr2)
                {
                    if (itr2->second.autocast && itr2->second.auraSpell > 0)
                    {
                        chain = true;
                        break;
                    }
                }

                if (chain)
                {
                    sLog->outError(LOG_FILTER_SQL, "Spell %u listed in `spell_area` have aura spell (%u) requirement that itself autocast from aura", spell, spellArea.auraSpell);
                    continue;
                }
            }
        }

        if (spellArea.raceMask && (spellArea.raceMask & RACEMASK_ALL_PLAYABLE) == 0)
        {
            sLog->outError(LOG_FILTER_SQL, "Spell %u listed in `spell_area` have wrong race mask (%u) requirement", spell, spellArea.raceMask);
            continue;
        }

        if (spellArea.gender != GENDER_NONE && spellArea.gender != GENDER_FEMALE && spellArea.gender != GENDER_MALE)
        {
            sLog->outError(LOG_FILTER_SQL, "Spell %u listed in `spell_area` have wrong gender (%u) requirement", spell, spellArea.gender);
            continue;
        }

        SpellArea const* sa = &mSpellAreaMap.insert(SpellAreaMap::value_type(spell, spellArea))->second;

        // for search by current zone/subzone at zone/subzone change
        if (spellArea.areaId)
            mSpellAreaForAreaMap.insert(SpellAreaForAreaMap::value_type(spellArea.areaId, sa));

        // for search at quest start/reward
        if (spellArea.questStart)
            mSpellAreaForQuestMap.insert(SpellAreaForQuestMap::value_type(spellArea.questStart, sa));

        // for search at quest start/reward
        if (spellArea.questEnd)
            mSpellAreaForQuestEndMap.insert(SpellAreaForQuestMap::value_type(spellArea.questEnd, sa));

        // for search at aura apply
        if (spellArea.auraSpell)
            mSpellAreaForAuraMap.insert(SpellAreaForAuraMap::value_type(abs(spellArea.auraSpell), sa));

        ++count;
    } while (result->NextRow());

    sLog->outInfo(LOG_FILTER_SERVER_LOADING, ">> Loaded %u spell area requirements in %u ms", count, GetMSTimeDiffToNow(oldMSTime));
}

void SpellMgr::LoadSpellInfoStore()
{
    uint32 oldMSTime = getMSTime();

    UnloadSpellInfoStore();
    mSpellInfoMap.resize(sSpellStore.GetNumRows(), NULL);

    for (uint32 i = 0; i < sSpellStore.GetNumRows(); ++i)
    {
        if (SpellEntry const* spellEntry = sSpellStore.LookupEntry(i))
            mSpellInfoMap[i] = new SpellInfo(spellEntry);
    }

    sLog->outInfo(LOG_FILTER_SERVER_LOADING, ">> Loaded spell custom attributes in %u ms", GetMSTimeDiffToNow(oldMSTime));
}

void SpellMgr::UnloadSpellInfoStore()
{
    for (uint32 i = 0; i < mSpellInfoMap.size(); ++i)
    {
        if (mSpellInfoMap[i])
            delete mSpellInfoMap[i];
    }
    mSpellInfoMap.clear();
}

void SpellMgr::UnloadSpellInfoImplicitTargetConditionLists()
{
    for (uint32 i = 0; i < mSpellInfoMap.size(); ++i)
    {
        if (mSpellInfoMap[i])
            mSpellInfoMap[i]->_UnloadImplicitTargetConditionLists();
    }
}

void SpellMgr::LoadSpellCustomAttr()
{
    uint32 oldMSTime = getMSTime();

    SpellInfo* spellInfo = NULL;
    for (uint32 i = 0; i < GetSpellInfoStoreSize(); ++i)
    {
        spellInfo = mSpellInfoMap[i];
        if (!spellInfo)
            continue;

        for (uint8 j = 0; j < MAX_SPELL_EFFECTS; ++j)
        {
            switch (spellInfo->Effects[j].ApplyAuraName)
            {
                case SPELL_AURA_MOD_POSSESS:
                case SPELL_AURA_MOD_CONFUSE:
                case SPELL_AURA_MOD_CHARM:
                case SPELL_AURA_AOE_CHARM:
                case SPELL_AURA_MOD_FEAR:
                case SPELL_AURA_MOD_STUN:
                case SPELL_AURA_MOD_ROOT:
                    spellInfo->AttributesCu |= SPELL_ATTR0_CU_AURA_CC;
                    break;
                case SPELL_AURA_PERIODIC_HEAL:
                case SPELL_AURA_PERIODIC_DAMAGE:
                case SPELL_AURA_PERIODIC_DAMAGE_PERCENT:
                case SPELL_AURA_PERIODIC_LEECH:
                case SPELL_AURA_PERIODIC_MANA_LEECH:
                case SPELL_AURA_PERIODIC_HEALTH_FUNNEL:
                case SPELL_AURA_PERIODIC_ENERGIZE:
                case SPELL_AURA_OBS_MOD_HEALTH:
                case SPELL_AURA_OBS_MOD_POWER:
                case SPELL_AURA_POWER_BURN:
                    spellInfo->AttributesCu |= SPELL_ATTR0_CU_NO_INITIAL_THREAT;
                    break;
            }

            switch (spellInfo->Effects[j].Effect)
            {
                case SPELL_EFFECT_SCHOOL_DAMAGE:
                case SPELL_EFFECT_WEAPON_DAMAGE:
                case SPELL_EFFECT_WEAPON_DAMAGE_NOSCHOOL:
                case SPELL_EFFECT_NORMALIZED_WEAPON_DMG:
                case SPELL_EFFECT_WEAPON_PERCENT_DAMAGE:
                case SPELL_EFFECT_HEAL:
                    spellInfo->AttributesCu |= SPELL_ATTR0_CU_DIRECT_DAMAGE;
                    break;
                case SPELL_EFFECT_POWER_DRAIN:
                case SPELL_EFFECT_POWER_BURN:
                case SPELL_EFFECT_HEAL_MAX_HEALTH:
                case SPELL_EFFECT_HEALTH_LEECH:
                case SPELL_EFFECT_HEAL_PCT:
                case SPELL_EFFECT_ENERGIZE_PCT:
                case SPELL_EFFECT_ENERGIZE:
                case SPELL_EFFECT_HEAL_MECHANICAL:
                    spellInfo->AttributesCu |= SPELL_ATTR0_CU_NO_INITIAL_THREAT;
                    break;
                case SPELL_EFFECT_CHARGE:
                case SPELL_EFFECT_CHARGE_DEST:
                case SPELL_EFFECT_JUMP:
                case SPELL_EFFECT_JUMP_DEST:
                case SPELL_EFFECT_LEAP_BACK:
                    spellInfo->AttributesCu |= SPELL_ATTR0_CU_CHARGE;
                    break;
                case SPELL_EFFECT_PICKPOCKET:
                    spellInfo->AttributesCu |= SPELL_ATTR0_CU_PICKPOCKET;
                    break;
                case SPELL_EFFECT_ENCHANT_ITEM:
                case SPELL_EFFECT_ENCHANT_ITEM_TEMPORARY:
                case SPELL_EFFECT_ENCHANT_ITEM_PRISMATIC:
                case SPELL_EFFECT_ENCHANT_HELD_ITEM:
                {
                    // only enchanting profession enchantments procs can stack
                    if (IsPartOfSkillLine(SKILL_ENCHANTING, i))
                    {
                        uint32 enchantId = spellInfo->Effects[j].MiscValue;
                        SpellItemEnchantmentEntry const* enchant = sSpellItemEnchantmentStore.LookupEntry(enchantId);
                        for (uint8 s = 0; s < MAX_ITEM_ENCHANTMENT_EFFECTS; ++s)
                        {
                            if (enchant->type[s] != ITEM_ENCHANTMENT_TYPE_COMBAT_SPELL)
                                continue;

                            SpellInfo* procInfo = (SpellInfo*)GetSpellInfo(enchant->spellid[s]);
                            if (!procInfo)
                                continue;

                            // if proced directly from enchantment, not via proc aura
                            // NOTE: Enchant Weapon - Blade Ward also has proc aura spell and is proced directly
                            // however its not expected to stack so this check is good
                            if (procInfo->HasAura(SPELL_AURA_PROC_TRIGGER_SPELL))
                                continue;

                            procInfo->AttributesCu |= SPELL_ATTR0_CU_ENCHANT_PROC;
                        }
                    }
                    break;
                }
            }
        }

        if (!spellInfo->_IsPositiveEffect(EFFECT_0, false))
            spellInfo->AttributesCu |= SPELL_ATTR0_CU_NEGATIVE_EFF0;

        if (!spellInfo->_IsPositiveEffect(EFFECT_1, false))
            spellInfo->AttributesCu |= SPELL_ATTR0_CU_NEGATIVE_EFF1;

        if (!spellInfo->_IsPositiveEffect(EFFECT_2, false))
            spellInfo->AttributesCu |= SPELL_ATTR0_CU_NEGATIVE_EFF2;

        if (spellInfo->SpellVisual[0] == 3879)
            spellInfo->AttributesCu |= SPELL_ATTR0_CU_CONE_BACK;

        switch (spellInfo->Id)
        {
            case 60256:
                //Crashes client on pressing ESC (Maybe because of ReqSpellFocus and GameObject)
                spellInfo->AttributesEx4 &= ~SPELL_ATTR4_TRIGGERED;
                break;
            case 1776: // Gouge
            case 1777:
            case 8629:
            case 11285:
            case 11286:
            case 12540:
            case 13579:
            case 24698:
            case 28456:
            case 29425:
            case 34940:
            case 36862:
            case 38764:
            case 38863:
            case 52743: // Head Smack
                spellInfo->AttributesCu |= SPELL_ATTR0_CU_REQ_TARGET_FACING_CASTER;
                break;
            case 53: // Backstab
            case 2589:
            case 2590:
            case 2591:
            case 8721:
            case 11279:
            case 11280:
            case 11281:
            case 25300:
            case 26863:
            case 48656:
            case 48657:
            case 703: // Garrote
            case 8631:
            case 8632:
            case 8633:
            case 11289:
            case 11290:
            case 26839:
            case 26884:
            case 48675:
            case 48676:
            case 5221: // Shred
            case 6800:
            case 8992:
            case 9829:
            case 9830:
            case 27001:
            case 27002:
            case 48571:
            case 48572:
            case 8676: // Ambush
            case 8724:
            case 8725:
            case 11267:
            case 11268:
            case 11269:
            case 27441:
            case 48689:
            case 48690:
            case 48691:
            case 6785: // Ravage
            case 6787:
            case 9866:
            case 9867:
            case 27005:
            case 48578:
            case 48579:
            case 21987: // Lash of Pain
            case 23959: // Test Stab R50
            case 24825: // Test Backstab
            case 58563: // Assassinate Restless Lookout
                spellInfo->AttributesCu |= SPELL_ATTR0_CU_REQ_CASTER_BEHIND_TARGET;
                break;
            case 26029: // Dark Glare
            case 37433: // Spout
            case 43140: // Flame Breath
            case 43215: // Flame Breath
            case 70461: // Coldflame Trap
            case 72133: // Pain and Suffering
            case 73788: // Pain and Suffering
            case 73789: // Pain and Suffering
            case 73790: // Pain and Suffering
                spellInfo->AttributesCu |= SPELL_ATTR0_CU_CONE_LINE;
                break;
            case 24340: // Meteor
            case 26558: // Meteor
            case 28884: // Meteor
            case 36837: // Meteor
            case 38903: // Meteor
            case 41276: // Meteor
            case 57467: // Meteor
            case 26789: // Shard of the Fallen Star
            case 31436: // Malevolent Cleave
            case 35181: // Dive Bomb
            case 40810: // Saber Lash
            case 43267: // Saber Lash
            case 43268: // Saber Lash
            case 42384: // Brutal Swipe
            case 45150: // Meteor Slash
            case 64688: // Sonic Screech
            case 72373: // Shared Suffering
            case 71904: // Chaos Bane
            case 70492: // Ooze Eruption
            case 72505: // Ooze Eruption
            case 72624: // Ooze Eruption
            case 72625: // Ooze Eruption
                // ONLY SPELLS WITH SPELLFAMILY_GENERIC and EFFECT_SCHOOL_DAMAGE
                spellInfo->AttributesCu |= SPELL_ATTR0_CU_SHARE_DAMAGE;
                break;
            case 18500: // Wing Buffet
            case 33086: // Wild Bite
            case 49749: // Piercing Blow
            case 52890: // Penetrating Strike
            case 53454: // Impale
            case 59446: // Impale
            case 62383: // Shatter
            case 64777: // Machine Gun
            case 65239: // Machine Gun
            case 65919: // Impale
            case 67858: // Impale
            case 67859: // Impale
            case 67860: // Impale
            case 69293: // Wing Buffet
            case 74439: // Machine Gun
            case 63278: // Mark of the Faceless (General Vezax)
            case 62544: // Thrust (Argent Tournament)
            case 64588: // Thrust (Argent Tournament)
            case 66479: // Thrust (Argent Tournament)
            case 68505: // Thrust (Argent Tournament)
            case 62709: // Counterattack! (Argent Tournament)
            case 62626: // Break-Shield (Argent Tournament, Player)
            case 64590: // Break-Shield (Argent Tournament, Player)
            case 64342: // Break-Shield (Argent Tournament, NPC)
            case 64686: // Break-Shield (Argent Tournament, NPC)
            case 65147: // Break-Shield (Argent Tournament, NPC)
            case 68504: // Break-Shield (Argent Tournament, NPC)
            case 62874: // Charge (Argent Tournament, Player)
            case 68498: // Charge (Argent Tournament, Player)
            case 64591: // Charge (Argent Tournament, Player)
            case 63003: // Charge (Argent Tournament, NPC)
            case 63010: // Charge (Argent Tournament, NPC)
            case 68321: // Charge (Argent Tournament, NPC)
            case 72255: // Mark of the Fallen Champion (Deathbringer Saurfang)
            case 72444: // Mark of the Fallen Champion (Deathbringer Saurfang)
            case 72445: // Mark of the Fallen Champion (Deathbringer Saurfang)
            case 72446: // Mark of the Fallen Champion (Deathbringer Saurfang)
                spellInfo->AttributesCu |= SPELL_ATTR0_CU_IGNORE_ARMOR;
                break;
            case 64422: // Sonic Screech (Auriaya)
                spellInfo->AttributesCu |= SPELL_ATTR0_CU_SHARE_DAMAGE;
                spellInfo->AttributesCu |= SPELL_ATTR0_CU_IGNORE_ARMOR;
                break;
            case 72293: // Mark of the Fallen Champion (Deathbringer Saurfang)
                spellInfo->AttributesCu |= SPELL_ATTR0_CU_NEGATIVE_EFF0;
                break;
            default:
                break;
        }

        switch (spellInfo->SpellFamilyName)
        {
            case SPELLFAMILY_WARRIOR:
                // Shout
                if (spellInfo->SpellFamilyFlags[0] & 0x20000 || spellInfo->SpellFamilyFlags[1] & 0x20)
                    spellInfo->AttributesCu |= SPELL_ATTR0_CU_AURA_CC;
                break;
            case SPELLFAMILY_DRUID:
                // Roar
                if (spellInfo->SpellFamilyFlags[0] & 0x8)
                    spellInfo->AttributesCu |= SPELL_ATTR0_CU_AURA_CC;
                break;
            default:
                break;
        }
    }

    CreatureAI::FillAISpellInfo();

    sLog->outInfo(LOG_FILTER_SERVER_LOADING, ">> Loaded spell custom attributes in %u ms", GetMSTimeDiffToNow(oldMSTime));
}

void SpellMgr::LoadDbcDataCorrections()
{
    uint32 oldMSTime = getMSTime();

    SpellEntry* spellInfo = NULL;
    for (uint32 i = 0; i < sSpellStore.GetNumRows(); ++i)
    {
        spellInfo = (SpellEntry*)sSpellStore.LookupEntry(i);
        if (!spellInfo)
            continue;

        for (uint8 j = 0; j < MAX_SPELL_EFFECTS; ++j)
        {
            switch (spellInfo->Effect[j])
            {
                case SPELL_EFFECT_CHARGE:
                case SPELL_EFFECT_CHARGE_DEST:
                case SPELL_EFFECT_JUMP:
                case SPELL_EFFECT_JUMP_DEST:
                case SPELL_EFFECT_LEAP_BACK:
                    if (!spellInfo->speed && !spellInfo->SpellFamilyName)
                        spellInfo->speed = SPEED_CHARGE;
                    break;
            }
        }

        if (spellInfo->activeIconID == 2158)  // flight
            spellInfo->Attributes |= SPELL_ATTR0_PASSIVE;

        switch (spellInfo->Id)
        {
            case 53096: // Quetz'lun's Judgment
                spellInfo->MaxAffectedTargets = 1;
                break;
            case 42730:
                spellInfo->EffectTriggerSpell[EFFECT_1] = 42739;
                break;
            case 59735:
                spellInfo->EffectTriggerSpell[EFFECT_1] = 59736;
                break;
            case 52611: // Summon Skeletons
            case 52612: // Summon Skeletons
                spellInfo->EffectMiscValueB[0] = 64;
                break;
            case 40244: // Simon Game Visual
            case 40245: // Simon Game Visual
            case 40246: // Simon Game Visual
            case 40247: // Simon Game Visual
            case 42835: // Spout, remove damage effect, only anim is needed
                spellInfo->Effect[0] = 0;
                break;
            case 30657: // Quake
                spellInfo->EffectTriggerSpell[0] = 30571;
                break;
            case 1543: // Flare
                spellInfo->EffectRadiusIndex[0] = EFFECT_RADIUS_10_YARDS;
                spellInfo->EffectRadiusIndex[1] = EFFECT_RADIUS_10_YARDS;
                spellInfo->speed = 100;
                break;
            case 49575: // Death Grip
                 spellInfo->EffectMiscValueB[0] = 1;
                break;
            case 30541: // Blaze (needs conditions entry)
                spellInfo->EffectImplicitTargetA[0] = TARGET_UNIT_TARGET_ENEMY;
                spellInfo->EffectImplicitTargetB[0] = 0;
                break;
            case 63665: // Charge (Argent Tournament emote on riders)
            case 31298: // Sleep (needs target selection script)
            case 51904: // Summon Ghouls On Scarlet Crusade (this should use conditions table, script for this spell needs to be fixed)
            case 2895:  // Wrath of Air Totem rank 1 (Aura)
            case 68933: // Wrath of Air Totem rank 2 (Aura)
            case 29200: // Purify Helboar Meat
                spellInfo->EffectImplicitTargetA[0] = TARGET_UNIT_CASTER;
                spellInfo->EffectImplicitTargetB[0] = 0;
                break;
            case 31344: // Howl of Azgalor
                spellInfo->EffectRadiusIndex[0] = EFFECT_RADIUS_100_YARDS; // 100yards instead of 50000?!
                break;
            case 42818: // Headless Horseman - Wisp Flight Port
            case 42821: // Headless Horseman - Wisp Flight Missile
                spellInfo->rangeIndex = 6; // 100 yards
                break;
            case 36350: //They Must Burn Bomb Aura (self)
                spellInfo->EffectTriggerSpell[0] = 36325; // They Must Burn Bomb Drop (DND)
                break;
            case 49838: // Stop Time
<<<<<<< HEAD
            case 5171: // Slice and Dice rank1
            case 6774: // Slice and Dice rank2
            case 52916: // Honor Among Thieves
=======
>>>>>>> 2d179ffa
            case 3600:  // Earthbind totem effect
                spellInfo->AttributesEx3 |= SPELL_ATTR3_NO_INITIAL_AGGRO;
                break;
            case 50526: // Wandering plague
                spellInfo->AttributesEx3 |= SPELL_ATTR3_NO_INITIAL_AGGRO;
                spellInfo->AttributesEx3 |= SPELL_ATTR3_NO_DONE_BONUS;
                break;
            case 61407: // Energize Cores
            case 62136: // Energize Cores
            case 54069: // Energize Cores
            case 56251: // Energize Cores
                spellInfo->EffectImplicitTargetA[0] = TARGET_UNIT_SRC_AREA_ENTRY;
                break;
            case 50785: // Energize Cores
            case 59372: // Energize Cores
                spellInfo->EffectImplicitTargetA[0] = TARGET_UNIT_SRC_AREA_ENEMY;
                break;
            case 8494: // Mana Shield (rank 2)
                // because of bug in dbc
                spellInfo->procChance = 0;
                break;
            case 20335: // Heart of the Crusader
            case 20336:
            case 20337:
            case 63320: // Glyph of Life Tap
            // Entries were not updated after spell effect change, we have to do that manually :/
                spellInfo->AttributesEx3 |= SPELL_ATTR3_CAN_PROC_WITH_TRIGGERED;
                break;
            case 59725: // Improved Spell Reflection - aoe aura
                // Target entry seems to be wrong for this spell :/
                spellInfo->EffectImplicitTargetA[0] = TARGET_UNIT_CASTER_AREA_PARTY;
                spellInfo->EffectRadiusIndex[0] = EFFECT_RADIUS_10_YARDS_2;
                break;
            case 44978: // Wild Magic
            case 45001:
            case 45002:
            case 45004:
            case 45006:
            case 45010:
            case 31347: // Doom
            case 41635: // Prayer of Mending
            case 44869: // Spectral Blast
            case 45027: // Revitalize
            case 45976: // Muru Portal Channel
            case 39365: // Thundering Storm
            case 41071: // Raise Dead (HACK)
            case 52124: // Sky Darkener Assault
            case 42442: // Vengeance Landing Cannonfire
            case 45863: // Cosmetic - Incinerate to Random Target
            case 25425: // Shoot
            case 45761: // Shoot
            case 42611: // Shoot
            case 61588: // Blazing Harpoon
            case 52479: // Gift of the Harvester
            case 48246: // Ball of Flame
                spellInfo->MaxAffectedTargets = 1;
                break;
            case 36384: // Skartax Purple Beam
                spellInfo->MaxAffectedTargets = 2;
                break;
            case 41376: // Spite
            case 39992: // Needle Spine
            case 29576: // Multi-Shot
            case 40816: // Saber Lash
            case 37790: // Spread Shot
            case 46771: // Flame Sear
            case 45248: // Shadow Blades
            case 41303: // Soul Drain
            case 54172: // Divine Storm (heal)
            case 29213: // Curse of the Plaguebringer - Noth
            case 28542: // Life Drain - Sapphiron
            case 66588: // Flaming Spear
            case 54171: // Divine Storm
                spellInfo->MaxAffectedTargets = 3;
                break;
            case 71464: // Divine Surge
                spellInfo->EffectRadiusIndex[0] = EFFECT_RADIUS_100_YARDS;
                spellInfo->DurationIndex = 28;          // 5 seconds
                break;
            case 38310: // Multi-Shot
            case 53385: // Divine Storm (Damage)
                spellInfo->MaxAffectedTargets = 4;
                break;
            case 42005: // Bloodboil
            case 38296: // Spitfire Totem
            case 37676: // Insidious Whisper
            case 46008: // Negative Energy
            case 45641: // Fire Bloom
            case 55665: // Life Drain - Sapphiron (H)
            case 28796: // Poison Bolt Volly - Faerlina
                spellInfo->MaxAffectedTargets = 5;
                break;
            case 40827: // Sinful Beam
            case 40859: // Sinister Beam
            case 40860: // Vile Beam
            case 40861: // Wicked Beam
            case 54835: // Curse of the Plaguebringer - Noth (H)
            case 54098: // Poison Bolt Volly - Faerlina (H)
                spellInfo->MaxAffectedTargets = 10;
                break;
            case 50312: // Unholy Frenzy
                spellInfo->MaxAffectedTargets = 15;
                break;
            case 33711: // Murmur's Touch
            case 38794:
                spellInfo->MaxAffectedTargets = 1;
                spellInfo->EffectTriggerSpell[0] = 33760;
                break;
            case 17941: // Shadow Trance
            case 22008: // Netherwind Focus
            case 31834: // Light's Grace
            case 34754: // Clearcasting
            case 34936: // Backlash
            case 48108: // Hot Streak
            case 51124: // Killing Machine
            case 54741: // Firestarter
            case 57761: // Fireball!
            case 39805: // Lightning Overload
            case 64823: // Item - Druid T8 Balance 4P Bonus
            case 34477: // Misdirection
            case 44401: // Missile Barrage
                spellInfo->procCharges = 1;
                break;
            case 44544: // Fingers of Frost
                spellInfo->EffectSpellClassMask[0] = flag96(685904631, 1151048, 0);
                break;
            case 74396: // Fingers of Frost visual buff
                spellInfo->procCharges = 2;
                spellInfo->StackAmount = 0;
                break;
            case 28200: // Ascendance (Talisman of Ascendance trinket)
                spellInfo->procCharges = 6;
                break;
            case 47201: // Everlasting Affliction
            case 47202:
            case 47203:
            case 47204:
            case 47205:
                // add corruption to affected spells
                spellInfo->EffectSpellClassMask[1][0] |= 2;
                break;
            case 51852: // The Eye of Acherus (no spawn in phase 2 in db)
                spellInfo->EffectMiscValue[0] |= 1;
                break;
            case 51912: // Crafty's Ultra-Advanced Proto-Typical Shortening Blaster
                spellInfo->EffectAmplitude[0] = 3000;
                break;
            case 29809: // Desecration Arm - 36 instead of 37 - typo? :/
                spellInfo->EffectRadiusIndex[0] = EFFECT_RADIUS_7_YARDS;
                break;
            // Master Shapeshifter: missing stance data for forms other than bear - bear version has correct data
            // To prevent aura staying on target after talent unlearned
            case 48420:
                spellInfo->Stances = 1 << (FORM_CAT - 1);
                break;
            case 48421:
                spellInfo->Stances = 1 << (FORM_MOONKIN - 1);
                break;
            case 48422:
                spellInfo->Stances = 1 << (FORM_TREE - 1);
                break;
            case 51466: // Elemental Oath (Rank 1)
            case 51470: // Elemental Oath (Rank 2)
                spellInfo->Effect[EFFECT_1] = SPELL_EFFECT_APPLY_AURA;
                spellInfo->EffectApplyAuraName[EFFECT_1] = SPELL_AURA_ADD_FLAT_MODIFIER;
                spellInfo->EffectMiscValue[EFFECT_1] = SPELLMOD_EFFECT2;
                spellInfo->EffectSpellClassMask[EFFECT_1] = flag96(0x00000000, 0x00004000, 0x00000000);
                break;
            case 47569: // Improved Shadowform (Rank 1)
                // with this spell atrribute aura can be stacked several times
                spellInfo->Attributes &= ~SPELL_ATTR0_NOT_SHAPESHIFT;
                break;
            case 64904: // Hymn of Hope
                spellInfo->EffectApplyAuraName[EFFECT_1] = SPELL_AURA_MOD_INCREASE_ENERGY_PERCENT;
                break;
            case 47502: // Thunder Clap
                spellInfo->EquippedItemClass = ITEM_CLASS_WEAPON;
                break;
            case 19465: // Improved Stings (Rank 2)
                spellInfo->EffectImplicitTargetA[EFFECT_2] = TARGET_UNIT_CASTER;
                break;
            case 30421: // Nether Portal - Perseverence
                spellInfo->EffectBasePoints[2] += 30000;
                break;
            case 16834: // Natural shapeshifter
            case 16835:
                spellInfo->DurationIndex = 21;
                break;
            case 51735: // Ebon Plague
            case 51734:
            case 51726:
                spellInfo->AttributesEx3 |= SPELL_ATTR3_STACK_FOR_DIFF_CASTERS;
                spellInfo->SpellFamilyFlags[2] = 0x10;
                spellInfo->EffectApplyAuraName[1] = SPELL_AURA_MOD_DAMAGE_PERCENT_TAKEN;
                break;
            case 41913: // Parasitic Shadowfiend Passive
                spellInfo->EffectApplyAuraName[0] = SPELL_AURA_DUMMY; // proc debuff, and summon infinite fiends
                break;
            case 27892: // To Anchor 1
            case 27928: // To Anchor 1
            case 27935: // To Anchor 1
            case 27915: // Anchor to Skulls
            case 27931: // Anchor to Skulls
            case 27937: // Anchor to Skulls
                spellInfo->rangeIndex = 13;
                break;
            // target allys instead of enemies, target A is src_caster, spells with effect like that have ally target
            // this is the only known exception, probably just wrong data
            case 29214: // Wrath of the Plaguebringer
            case 54836: // Wrath of the Plaguebringer
                spellInfo->EffectImplicitTargetB[0] = TARGET_UNIT_SRC_AREA_ALLY;
                spellInfo->EffectImplicitTargetB[1] = TARGET_UNIT_SRC_AREA_ALLY;
                break;
            case 54807: // DK Sigil of the Wild Buck
                spellInfo->EffectBasePoints[EFFECT_0] = 39;
                break;
            case 57994: // Wind Shear - improper data for EFFECT_1 in 3.3.5 DBC, but is correct in 4.x
                spellInfo->Effect[EFFECT_1] = SPELL_EFFECT_MODIFY_THREAT_PERCENT;
                spellInfo->EffectBasePoints[EFFECT_1] = -6; // -5%
                break;
            case 63675: // Improved Devouring Plague
                spellInfo->AttributesEx3 |= SPELL_ATTR3_NO_DONE_BONUS;
                break;
            case 8145: // Tremor Totem (instant pulse)
            case 6474: // Earthbind Totem (instant pulse)
                spellInfo->AttributesEx5 |= SPELL_ATTR5_START_PERIODIC_AT_APPLY;
                break;
            case 23881: // Bloodthirst
                spellInfo->EffectImplicitTargetA[1] = TARGET_UNIT_CASTER;
                break;
<<<<<<< HEAD
            case 42436: // Brewfest: Drink!
                spellInfo->EffectImplicitTargetA[0] = TARGET_UNIT_TARGET_ANY;
                spellInfo->EffectImplicitTargetB[0] = 0;
                break;
=======
>>>>>>> 2d179ffa
            case 52109: // Flametongue Totem rank 1 (Aura)
            case 52110: // Flametongue Totem rank 2 (Aura)
            case 52111: // Flametongue Totem rank 3 (Aura)
            case 52112: // Flametongue Totem rank 4 (Aura)
            case 52113: // Flametongue Totem rank 5 (Aura)
            case 58651: // Flametongue Totem rank 6 (Aura)
            case 58654: // Flametongue Totem rank 7 (Aura)
            case 58655: // Flametongue Totem rank 8 (Aura)
                spellInfo->EffectImplicitTargetA[0] = TARGET_UNIT_CASTER;
                spellInfo->EffectImplicitTargetA[1] = TARGET_UNIT_CASTER;
                spellInfo->EffectImplicitTargetB[0] = 0;
                spellInfo->EffectImplicitTargetB[1] = 0;
                break;
            case 53241: // Marked for Death (Rank 1)
            case 53243: // Marked for Death (Rank 2)
            case 53244: // Marked for Death (Rank 3)
            case 53245: // Marked for Death (Rank 4)
            case 53246: // Marked for Death (Rank 5)
                spellInfo->EffectSpellClassMask[0] = flag96(0x00067801, 0x10820001, 0x00000801);
                break;
            case 70728: // Exploit Weakness (needs target selection script)
            case 70840: // Devious Minds (needs target selection script)
                spellInfo->EffectImplicitTargetA[0] = TARGET_UNIT_CASTER;
                spellInfo->EffectImplicitTargetB[0] = TARGET_UNIT_PET;
                break;
            case 53434: // Call of The Wild
            case 70893: // Culling The Herd (needs target selection script)
                spellInfo->EffectImplicitTargetA[0] = TARGET_UNIT_CASTER;
                spellInfo->EffectImplicitTargetB[0] = TARGET_UNIT_MASTER;
                break;
            case 54800: // Sigil of the Frozen Conscience - change class mask to custom extended flags of Icy Touch
                        // this is done because another spell also uses the same SpellFamilyFlags as Icy Touch
                        // SpellFamilyFlags[0] & 0x00000040 in SPELLFAMILY_DEATHKNIGHT is currently unused (3.3.5a)
                        // this needs research on modifier applying rules, does not seem to be in Attributes fields
                spellInfo->EffectSpellClassMask[0] = flag96(0x00000040, 0x00000000, 0x00000000);
                break;
            case 64949: // Idol of the Flourishing Life
                spellInfo->EffectSpellClassMask[EFFECT_0] = flag96(0x00000000, 0x02000000, 0x00000000);
                spellInfo->EffectApplyAuraName[EFFECT_0] = SPELL_AURA_ADD_FLAT_MODIFIER;
                break;
            case 34231: // Libram of the Lightbringer
            case 60792: // Libram of Tolerance
            case 64956: // Libram of the Resolute
                spellInfo->EffectSpellClassMask[EFFECT_0] = flag96(0x80000000, 0x00000000, 0x00000000);
                spellInfo->EffectApplyAuraName[EFFECT_0] = SPELL_AURA_ADD_FLAT_MODIFIER;
                break;
            case 28851: // Libram of Light
            case 28853: // Libram of Divinity
            case 32403: // Blessed Book of Nagrand
                spellInfo->EffectSpellClassMask[EFFECT_0] = flag96(0x40000000, 0x00000000, 0x00000000);
                spellInfo->EffectApplyAuraName[EFFECT_0] = SPELL_AURA_ADD_FLAT_MODIFIER;
                break;
            case 63163: // Apply Enchanted Bridle (Argent Tournament)
                spellInfo->EffectDieSides[0] = 0; // was 1, that should probably mean seat 0, but instead it's treated as spell 1
                spellInfo->EffectBasePoints[0] = 52391; // Ride Vehicle (forces seat 0)
                break;
            case 45602: // Ride Carpet
                spellInfo->EffectBasePoints[EFFECT_0] = 0; // force seat 0, vehicle doesn't have the required seat flags for "no seat specified (-1)"
                break;
            case 64745: // Item - Death Knight T8 Tank 4P Bonus
            case 64936: // Item - Warrior T8 Protection 4P Bonus
                spellInfo->EffectBasePoints[0] = 100; // 100% chance of procc'ing, not -10% (chance calculated in PrepareTriggersExecutedOnHit)
                break;
            case 19970: // Entangling Roots (Rank 6) -- Nature's Grasp Proc
            case 19971: // Entangling Roots (Rank 5) -- Nature's Grasp Proc
            case 19972: // Entangling Roots (Rank 4) -- Nature's Grasp Proc
            case 19973: // Entangling Roots (Rank 3) -- Nature's Grasp Proc
            case 19974: // Entangling Roots (Rank 2) -- Nature's Grasp Proc
            case 19975: // Entangling Roots (Rank 1) -- Nature's Grasp Proc
            case 27010: // Entangling Roots (Rank 7) -- Nature's Grasp Proc
            case 53313: // Entangling Roots (Rank 8) -- Nature's Grasp Proc
                spellInfo->CastingTimeIndex = 1;
                break;
            case 59414: // Pulsing Shockwave Aura (Loken)
                // this flag breaks movement, remove it
                spellInfo->AttributesEx &= ~SPELL_ATTR1_CHANNELED_1;
                break;
            case 61719: // Easter Lay Noblegarden Egg Aura - Interrupt flags copied from aura which this aura is linked with
                spellInfo->AuraInterruptFlags = AURA_INTERRUPT_FLAG_HITBYSPELL | AURA_INTERRUPT_FLAG_TAKE_DAMAGE;
                break;
            case 61874: // Noblegarden Chocolate
                spellInfo->Effect[EFFECT_1] = SPELL_EFFECT_APPLY_AURA;
                spellInfo->EffectApplyAuraName[EFFECT_1] = SPELL_AURA_PERIODIC_TRIGGER_SPELL;
                spellInfo->EffectAmplitude[EFFECT_1] = 10000;
                spellInfo->EffectTriggerSpell[EFFECT_1] = 24870;
                break;
            case 70650: // Death Knight T10 Tank 2P Bonus
                spellInfo->EffectApplyAuraName[0] = SPELL_AURA_ADD_PCT_MODIFIER;
                break;
            case 71838: // Drain Life - Bryntroll Normal
            case 71839: // Drain Life - Bryntroll Heroic
                spellInfo->AttributesEx2 |= SPELL_ATTR2_CANT_CRIT;
                break;
            case 34471: // The Beast Within
                spellInfo->AttributesEx5 |= SPELL_ATTR5_USABLE_WHILE_CONFUSED | SPELL_ATTR5_USABLE_WHILE_FEARED | SPELL_ATTR5_USABLE_WHILE_STUNNED;
                break;
            // ULDUAR SPELLS
            //
            case 62374: // Pursued (Flame Leviathan)
                spellInfo->EffectRadiusIndex[0] = EFFECT_RADIUS_50000_YARDS;   // 50000yd
                break;
            case 63342: // Focused Eyebeam Summon Trigger (Kologarn)
                spellInfo->MaxAffectedTargets = 1;
                break;
            case 62716: // Growth of Nature (Freya)
            case 65584: // Growth of Nature (Freya)
            case 64381: // Strength of the Pack (Auriaya)
                spellInfo->AttributesEx3 |= SPELL_ATTR3_STACK_FOR_DIFF_CASTERS;
                break;
            case 63018: // Searing Light (XT-002)
            case 65121: // Searing Light (25m) (XT-002)
            case 63024: // Gravity Bomb (XT-002)
            case 64234: // Gravity Bomb (25m) (XT-002)
                spellInfo->MaxAffectedTargets = 1;
                break;
            case 62834: // Boom (XT-002)
            // This hack is here because we suspect our implementation of spell effect execution on targets
            // is done in the wrong order. We suspect that EFFECT_0 needs to be applied on all targets,
            // then EFFECT_1, etc - instead of applying each effect on target1, then target2, etc.
            // The above situation causes the visual for this spell to be bugged, so we remove the instakill
            // effect and implement a script hack for that.
                spellInfo->Effect[EFFECT_1] = 0;
                break;
            case 64386: // Terrifying Screech (Auriaya)
            case 64389: // Sentinel Blast (Auriaya)
            case 64678: // Sentinel Blast (Auriaya)
                spellInfo->DurationIndex = 28; // 5 seconds, wrong DBC data?
                break;
            case 64321: // Potent Pheromones (Freya)
                // spell should dispel area aura, but doesn't have the attribute
                // may be db data bug, or blizz may keep reapplying area auras every update with checking immunity
                // that will be clear if we get more spells with problem like this
                spellInfo->AttributesEx |= SPELL_ATTR1_DISPEL_AURAS_ON_IMMUNITY;
                break;
            case 62301: // Cosmic Smash (Algalon the Observer)
                spellInfo->MaxAffectedTargets = 1;
                break;
            case 64598: // Cosmic Smash (Algalon the Observer)
                spellInfo->MaxAffectedTargets = 3;
                break;
            case 62293: // Cosmic Smash (Algalon the Observer)
                spellInfo->EffectImplicitTargetB[0] = TARGET_DEST_CASTER;
                break;
            case 62311: // Cosmic Smash (Algalon the Observer)
            case 64596: // Cosmic Smash (Algalon the Observer)
                spellInfo->rangeIndex = 6;  // 100yd
                break;
            // ENDOF ULDUAR SPELLS
            //
            // TRIAL OF THE CRUSADER SPELLS
            //
            case 66258: // Infernal Eruption (10N)
            case 67901: // Infernal Eruption (25N)
                // increase duration from 15 to 18 seconds because caster is already
                // unsummoned when spell missile hits the ground so nothing happen in result
                spellInfo->DurationIndex = 85;
                break;
            // ENDOF TRIAL OF THE CRUSADER SPELLS
            //
            // ICECROWN CITADEL SPELLS
            //
            // THESE SPELLS ARE WORKING CORRECTLY EVEN WITHOUT THIS HACK
            // THE ONLY REASON ITS HERE IS THAT CURRENT GRID SYSTEM
            // DOES NOT ALLOW FAR OBJECT SELECTION (dist > 333)
            case 70781: // Light's Hammer Teleport
            case 70856: // Oratory of the Damned Teleport
            case 70857: // Rampart of Skulls Teleport
            case 70858: // Deathbringer's Rise Teleport
            case 70859: // Upper Spire Teleport
            case 70860: // Frozen Throne Teleport
            case 70861: // Sindragosa's Lair Teleport
                spellInfo->EffectImplicitTargetA[0] = TARGET_DEST_DB;
                break;
            case 69055: // Saber Lash (Lord Marrowgar)
            case 70814: // Saber Lash (Lord Marrowgar)
                spellInfo->EffectRadiusIndex[0] = EFFECT_RADIUS_5_YARDS; // 5yd
                break;
            case 69075: // Bone Storm (Lord Marrowgar)
            case 70834: // Bone Storm (Lord Marrowgar)
            case 70835: // Bone Storm (Lord Marrowgar)
            case 70836: // Bone Storm (Lord Marrowgar)
            case 72864: // Death Plague (Rotting Frost Giant)
            case 71160: // Plague Stench (Stinky)
            case 71161: // Plague Stench (Stinky)
            case 71123: // Decimate (Stinky & Precious)
                spellInfo->EffectRadiusIndex[0] = EFFECT_RADIUS_100_YARDS; // 100yd
                break;
            case 71169: // Shadow's Fate
                spellInfo->AttributesEx3 |= SPELL_ATTR3_STACK_FOR_DIFF_CASTERS;
                break;
            case 72378: // Blood Nova (Deathbringer Saurfang)
            case 73058: // Blood Nova (Deathbringer Saurfang)
                spellInfo->EffectRadiusIndex[0] = EFFECT_RADIUS_200_YARDS;
                spellInfo->EffectRadiusIndex[1] = EFFECT_RADIUS_200_YARDS;
                break;
            case 72769: // Scent of Blood (Deathbringer Saurfang)
                spellInfo->EffectRadiusIndex[0] = EFFECT_RADIUS_200_YARDS;
                // no break
            case 72771: // Scent of Blood (Deathbringer Saurfang)
                spellInfo->EffectRadiusIndex[1] = EFFECT_RADIUS_200_YARDS;
                break;
            case 72723: // Resistant Skin (Deathbringer Saurfang adds)
                // this spell initially granted Shadow damage immunity, however it was removed but the data was left in client
                spellInfo->Effect[2] = 0;
                break;
            case 70460: // Coldflame Jets (Traps after Saurfang)
                spellInfo->DurationIndex = 1; // 10 seconds
                break;
            case 71412: // Green Ooze Summon (Professor Putricide)
            case 71415: // Orange Ooze Summon (Professor Putricide)
                spellInfo->EffectImplicitTargetA[0] = TARGET_UNIT_TARGET_ANY;
                break;
            case 71159: // Awaken Plagued Zombies
                spellInfo->DurationIndex = 21;
                break;
            case 69508: // Slime Spray
                spellInfo->EffectImplicitTargetA[0] = TARGET_UNIT_TARGET_ANY;
                break;
            case 70530: // Volatile Ooze Beam Protection (Professor Putricide)
                spellInfo->Effect[0] = SPELL_EFFECT_APPLY_AURA; // for an unknown reason this was SPELL_EFFECT_APPLY_AREA_AURA_RAID
                break;
            // THIS IS HERE BECAUSE COOLDOWN ON CREATURE PROCS IS NOT IMPLEMENTED
            case 71604: // Mutated Strength (Professor Putricide)
            case 72673: // Mutated Strength (Professor Putricide)
            case 72674: // Mutated Strength (Professor Putricide)
            case 72675: // Mutated Strength (Professor Putricide)
                spellInfo->Effect[1] = 0;
                break;
            case 72454: // Mutated Plague (Professor Putricide)
            case 72464: // Mutated Plague (Professor Putricide)
            case 72506: // Mutated Plague (Professor Putricide)
            case 72507: // Mutated Plague (Professor Putricide)
                spellInfo->EffectRadiusIndex[0] = EFFECT_RADIUS_50000_YARDS; // 50000yd
                break;
            case 70911: // Unbound Plague (Professor Putricide) (needs target selection script)
            case 72854: // Unbound Plague (Professor Putricide) (needs target selection script)
            case 72855: // Unbound Plague (Professor Putricide) (needs target selection script)
            case 72856: // Unbound Plague (Professor Putricide) (needs target selection script)
                spellInfo->EffectImplicitTargetB[0] = TARGET_UNIT_TARGET_ENEMY;
                break;
            case 71518: // Unholy Infusion Quest Credit (Professor Putricide)
            case 72934: // Blood Infusion Quest Credit (Blood-Queen Lana'thel)
            case 72289: // Frost Infusion Quest Credit (Sindragosa)
                spellInfo->EffectRadiusIndex[0] = EFFECT_RADIUS_50000_YARDS; // another missing radius
                break;
            case 71708: // Empowered Flare (Blood Prince Council)
            case 72785: // Empowered Flare (Blood Prince Council)
            case 72786: // Empowered Flare (Blood Prince Council)
            case 72787: // Empowered Flare (Blood Prince Council)
                spellInfo->AttributesEx3 |= SPELL_ATTR3_NO_DONE_BONUS;
                break;
            case 71266: // Swarming Shadows
            case 72890: // Swarming Shadows
                spellInfo->AreaGroupId = 0; // originally, these require area 4522, which is... outside of Icecrown Citadel
                break;
            case 70602: // Corruption
            case 48278: // Paralyze
                spellInfo->AttributesEx3 |= SPELL_ATTR3_STACK_FOR_DIFF_CASTERS;
                break;
            case 70715: // Column of Frost (visual marker)
                spellInfo->DurationIndex = 32; // 6 seconds (missing)
                break;
            case 71085: // Mana Void (periodic aura)
                spellInfo->DurationIndex = 9; // 30 seconds (missing)
                break;
            case 72015: // Frostbolt Volley (only heroic)
            case 72016: // Frostbolt Volley (only heroic)
                spellInfo->EffectRadiusIndex[2] = EFFECT_RADIUS_40_YARDS;
                break;
            case 70936: // Summon Suppressor (needs target selection script)
                spellInfo->EffectImplicitTargetA[0] = TARGET_UNIT_TARGET_ANY;
                spellInfo->EffectImplicitTargetB[0] = 0;
                break;
            case 72706: // Achievement Check (Valithria Dreamwalker)
            case 71357: // Order Whelp
                spellInfo->EffectRadiusIndex[0] = EFFECT_RADIUS_200_YARDS;   // 200yd
                break;
            case 70598: // Sindragosa's Fury
                spellInfo->EffectImplicitTargetA[0] = TARGET_DEST_DEST;
                break;
            case 69846: // Frost Bomb
                spellInfo->speed = 0.0f;    // This spell's summon happens instantly
                break;
            case 71614: // Ice Lock
                spellInfo->Mechanic = MECHANIC_STUN;
                break;
            case 24259: // Spell Lock silence
                spellInfo->speed = 80.0f;
                break;
            case 72762: // Defile
                spellInfo->DurationIndex = 559; // 53 seconds
                break;
            case 72743: // Defile
                spellInfo->DurationIndex = 22; // 45 seconds
                break;
            case 72754: // Defile
            case 73708: // Defile
            case 73709: // Defile
            case 73710: // Defile
                spellInfo->EffectRadiusIndex[0] = EFFECT_RADIUS_200_YARDS; // 200yd
                spellInfo->EffectRadiusIndex[1] = EFFECT_RADIUS_200_YARDS; // 200yd
                break;
            case 69030: // Val'kyr Target Search
                spellInfo->EffectRadiusIndex[0] = EFFECT_RADIUS_200_YARDS; // 200yd
                spellInfo->EffectRadiusIndex[1] = EFFECT_RADIUS_200_YARDS; // 200yd
                break;
            case 69198: // Raging Spirit Visual
                spellInfo->rangeIndex = 13; // 50000yd
                break;
            case 73654: // Harvest Souls
            case 74295: // Harvest Souls
            case 74296: // Harvest Souls
            case 74297: // Harvest Souls
                spellInfo->EffectRadiusIndex[0] = EFFECT_RADIUS_50000_YARDS; // 50000yd
                spellInfo->EffectRadiusIndex[1] = EFFECT_RADIUS_50000_YARDS; // 50000yd
                spellInfo->EffectRadiusIndex[2] = EFFECT_RADIUS_50000_YARDS; // 50000yd
                break;
            case 73655: // Harvest Soul
                spellInfo->AttributesEx3 |= SPELL_ATTR3_NO_DONE_BONUS;
                break;
            case 73540: // Summon Shadow Trap
                spellInfo->DurationIndex = 23; // 90 seconds
                break;
            case 73530: // Shadow Trap (visual)
                spellInfo->DurationIndex = 28; // 5 seconds
                break;
            case 73529: // Shadow Trap
                spellInfo->EffectRadiusIndex[1] = EFFECT_RADIUS_10_YARDS; // 10yd
                break;
            case 74282: // Shadow Trap (searcher)
                spellInfo->EffectRadiusIndex[0] = EFFECT_RADIUS_3_YARDS; // 3yd
                break;
            case 72595: // Restore Soul
            case 73650: // Restore Soul
                spellInfo->EffectRadiusIndex[0] = EFFECT_RADIUS_200_YARDS; // 200yd
                break;
            case 74086: // Destroy Soul
                spellInfo->EffectRadiusIndex[0] = EFFECT_RADIUS_200_YARDS; // 200yd
                break;
            case 74302: // Summon Spirit Bomb
            case 74342: // Summon Spirit Bomb
                spellInfo->EffectRadiusIndex[0] = EFFECT_RADIUS_200_YARDS; // 200yd
                spellInfo->MaxAffectedTargets = 1;
                break;
            case 74341: // Summon Spirit Bomb
            case 74343: // Summon Spirit Bomb
                spellInfo->EffectRadiusIndex[0] = EFFECT_RADIUS_200_YARDS; // 200yd
                spellInfo->MaxAffectedTargets = 3;
                break;
            case 73579: // Summon Spirit Bomb
                spellInfo->EffectRadiusIndex[0] = EFFECT_RADIUS_25_YARDS; // 25yd
                break;
            case 72350: // Fury of Frostmourne
                spellInfo->EffectRadiusIndex[0] = EFFECT_RADIUS_50000_YARDS; // 50000yd
                spellInfo->EffectRadiusIndex[1] = EFFECT_RADIUS_50000_YARDS; // 50000yd
                break;
            case 75127: // Kill Frostmourne Players
            case 72351: // Fury of Frostmourne
            case 72431: // Jump (removes Fury of Frostmourne debuff)
            case 72429: // Mass Resurrection
            case 73159: // Play Movie
            case 73582: // Trigger Vile Spirit (Inside, Heroic)
                spellInfo->EffectRadiusIndex[0] = EFFECT_RADIUS_50000_YARDS; // 50000yd
                break;
            case 72376: // Raise Dead
                spellInfo->MaxAffectedTargets = 3;
                spellInfo->EffectRadiusIndex[0] = EFFECT_RADIUS_50000_YARDS; // 50000yd
                break;
            case 71809: // Jump
                spellInfo->rangeIndex = 3; // 20yd
                spellInfo->EffectRadiusIndex[0] = EFFECT_RADIUS_25_YARDS; // 25yd
                break;
            case 72405: // Broken Frostmourne
                spellInfo->EffectRadiusIndex[1] = EFFECT_RADIUS_200_YARDS; // 200yd
                break;
            // ENDOF ICECROWN CITADEL SPELLS
            //
            // RUBY SANCTUM SPELLS
            //
            case 74769: // Twilight Cutter
            case 77844: // Twilight Cutter
            case 77845: // Twilight Cutter
            case 77846: // Twilight Cutter
                spellInfo->EffectRadiusIndex[0] = EFFECT_RADIUS_100_YARDS; // 100yd
                break;
            case 75509: // Twilight Mending
                spellInfo->AttributesEx6 |= SPELL_ATTR6_CAN_TARGET_INVISIBLE;
                spellInfo->AttributesEx2 |= SPELL_ATTR2_CAN_TARGET_NOT_IN_LOS;
                break;
            case 75888: // Awaken Flames
            case 75889: // Awaken Flames
                spellInfo->AttributesEx |= SPELL_ATTR1_CANT_TARGET_SELF;
                break;
            // ENDOF RUBY SANCTUM SPELLS
            //
            case 40055: // Introspection
            case 40165: // Introspection
            case 40166: // Introspection
            case 40167: // Introspection
                spellInfo->Attributes |= SPELL_ATTR0_NEGATIVE_1;
                break;
            case 45524: // Chains of Ice
                spellInfo->EffectImplicitTargetA[EFFECT_2] = 0;
                spellInfo->EffectImplicitTargetA[2] = TARGET_UNIT_TARGET_ENEMY;
                break;
            case 2378: // Minor Fortitude
                spellInfo->manaCost = 0;
                spellInfo->manaPerSecond = 0;
                break;
            case 52212: // Death Knight: Death and Decay trigger spell
                spellInfo->AttributesEx6 |= SPELL_ATTR6_CAN_TARGET_INVISIBLE;
                break;
            case 18754: // Improved succubus - problems with apply if target is pet
                spellInfo->EffectApplyAuraName[0] = SPELL_AURA_ADD_FLAT_MODIFIER; // it's affects duration of seduction, let's minimize affection 
                spellInfo->EffectBasePoints[0] = -1.5*IN_MILLISECONDS*0.22; // reduce cast time of seduction by 22%
                spellInfo->EffectImplicitTargetA[0] = TARGET_UNIT_CASTER;
                break;
            case 18755:
                spellInfo->EffectApplyAuraName[0] = SPELL_AURA_ADD_FLAT_MODIFIER;
                spellInfo->EffectBasePoints[0] = -1.5*IN_MILLISECONDS*0.44; // reduce cast time of seduction by 44%
                spellInfo->EffectImplicitTargetA[0] = TARGET_UNIT_CASTER;
                break;
            case 18756:
                spellInfo->EffectApplyAuraName[0] = SPELL_AURA_ADD_FLAT_MODIFIER;
                spellInfo->EffectBasePoints[0] = -1.5*IN_MILLISECONDS*0.66; // reduce cast time of seduction by 66%
                spellInfo->EffectImplicitTargetA[0] = TARGET_UNIT_CASTER;
                break;
            // OCULUS SPELLS
            // The spells below are here, because their effect 1 is giving warning, because the triggered spell is not found in dbc and is missing from encounter sniff.
            case 49462: // Call Ruby Drake
            case 49461: // Call Amber Drake
            case 49345: // Call Emerald Drake
                spellInfo->Effect[1] = 0;
                break;
            case 62012: // Turkey Caller
                spellInfo->EffectRadiusIndex[0] = EFFECT_RADIUS_0_YARDS;    // 0yd
                break;
            case 28374: // Gluth's Decimate
            case 54426: // Gluth's Decimate
                spellInfo->AttributesEx |= SPELL_ATTR1_CANT_TARGET_SELF;
                break;
            case 29307: // Infected Wounds (Zombie Chow)
                spellInfo->AttributesEx3 |= SPELL_ATTR3_STACK_FOR_DIFF_CASTERS;
                break;
<<<<<<< HEAD
=======
            case 24314: // Threatening Gaze
                spellInfo->AuraInterruptFlags |= AURA_INTERRUPT_FLAG_CAST | AURA_INTERRUPT_FLAG_MOVE | AURA_INTERRUPT_FLAG_JUMP;
                break;
            case 52908: // Backhand (Venture Co. Ruffian)
                spellInfo->EffectImplicitTargetA[0] = TARGET_UNIT_TARGET_ENEMY;
                break;
>>>>>>> 2d179ffa
            default:
                break;
        }

        switch (spellInfo->SpellFamilyName)
        {
            case SPELLFAMILY_PALADIN:
                // Seals of the Pure should affect Seal of Righteousness
                if (spellInfo->SpellIconID == 25 && spellInfo->Attributes & SPELL_ATTR0_PASSIVE)
                    spellInfo->EffectSpellClassMask[0][1] |= 0x20000000;
                break;
            case SPELLFAMILY_DEATHKNIGHT:
                // Icy Touch - extend FamilyFlags (unused value) for Sigil of the Frozen Conscience to use
                if (spellInfo->SpellIconID == 2721 && spellInfo->SpellFamilyFlags[0] & 0x2)
                    spellInfo->SpellFamilyFlags[0] |= 0x40;
                break;
        }
    }

    SummonPropertiesEntry* properties = const_cast<SummonPropertiesEntry*>(sSummonPropertiesStore.LookupEntry(121));
    properties->Type = SUMMON_TYPE_TOTEM;
    properties = const_cast<SummonPropertiesEntry*>(sSummonPropertiesStore.LookupEntry(647)); // 52893
    properties->Type = SUMMON_TYPE_TOTEM;

    sLog->outInfo(LOG_FILTER_SERVER_LOADING, ">> Loaded spell dbc data corrections in %u ms", GetMSTimeDiffToNow(oldMSTime));
}<|MERGE_RESOLUTION|>--- conflicted
+++ resolved
@@ -3039,12 +3039,9 @@
                 spellInfo->EffectTriggerSpell[0] = 36325; // They Must Burn Bomb Drop (DND)
                 break;
             case 49838: // Stop Time
-<<<<<<< HEAD
             case 5171: // Slice and Dice rank1
             case 6774: // Slice and Dice rank2
             case 52916: // Honor Among Thieves
-=======
->>>>>>> 2d179ffa
             case 3600:  // Earthbind totem effect
                 spellInfo->AttributesEx3 |= SPELL_ATTR3_NO_INITIAL_AGGRO;
                 break;
@@ -3275,13 +3272,10 @@
             case 23881: // Bloodthirst
                 spellInfo->EffectImplicitTargetA[1] = TARGET_UNIT_CASTER;
                 break;
-<<<<<<< HEAD
             case 42436: // Brewfest: Drink!
                 spellInfo->EffectImplicitTargetA[0] = TARGET_UNIT_TARGET_ANY;
                 spellInfo->EffectImplicitTargetB[0] = 0;
                 break;
-=======
->>>>>>> 2d179ffa
             case 52109: // Flametongue Totem rank 1 (Aura)
             case 52110: // Flametongue Totem rank 2 (Aura)
             case 52111: // Flametongue Totem rank 3 (Aura)
@@ -3726,15 +3720,12 @@
             case 29307: // Infected Wounds (Zombie Chow)
                 spellInfo->AttributesEx3 |= SPELL_ATTR3_STACK_FOR_DIFF_CASTERS;
                 break;
-<<<<<<< HEAD
-=======
             case 24314: // Threatening Gaze
                 spellInfo->AuraInterruptFlags |= AURA_INTERRUPT_FLAG_CAST | AURA_INTERRUPT_FLAG_MOVE | AURA_INTERRUPT_FLAG_JUMP;
                 break;
             case 52908: // Backhand (Venture Co. Ruffian)
                 spellInfo->EffectImplicitTargetA[0] = TARGET_UNIT_TARGET_ENEMY;
                 break;
->>>>>>> 2d179ffa
             default:
                 break;
         }
