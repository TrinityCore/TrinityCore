/*
 * Copyright (C) 2008-2011 TrinityCore <http://www.trinitycore.org/>
 * Copyright (C) 2005-2009 MaNGOS <http://getmangos.com/>
 *
 * This program is free software; you can redistribute it and/or modify it
 * under the terms of the GNU General Public License as published by the
 * Free Software Foundation; either version 2 of the License, or (at your
 * option) any later version.
 *
 * This program is distributed in the hope that it will be useful, but WITHOUT
 * ANY WARRANTY; without even the implied warranty of MERCHANTABILITY or
 * FITNESS FOR A PARTICULAR PURPOSE. See the GNU General Public License for
 * more details.
 *
 * You should have received a copy of the GNU General Public License along
 * with this program. If not, see <http://www.gnu.org/licenses/>.
 */

#include "SpellMgr.h"
#include "ObjectMgr.h"
#include "SpellAuras.h"
#include "SpellAuraDefines.h"
#include "DBCStores.h"
#include "World.h"
#include "Chat.h"
#include "Spell.h"
#include "BattlegroundMgr.h"
#include "CreatureAI.h"
#include "MapManager.h"
#include "OutdoorPvPMgr.h"
#include "OutdoorPvPWG.h"
#include "BattlegroundIC.h"

bool IsAreaEffectTarget[TOTAL_SPELL_TARGETS];
SpellEffectTargetTypes EffectTargetType[TOTAL_SPELL_EFFECTS];
SpellSelectTargetTypes SpellTargetType[TOTAL_SPELL_TARGETS];

SpellMgr::SpellMgr()
{
    for (int i = 0; i < TOTAL_SPELL_EFFECTS; ++i)
    {
        switch(i)
        {
            case SPELL_EFFECT_PERSISTENT_AREA_AURA: //27
            case SPELL_EFFECT_SUMMON:               //28
            case SPELL_EFFECT_TRIGGER_MISSILE:      //32
            case SPELL_EFFECT_TRANS_DOOR:           //50 summon object
            case SPELL_EFFECT_SUMMON_PET:           //56
            case SPELL_EFFECT_ADD_FARSIGHT:         //72
            case SPELL_EFFECT_SUMMON_OBJECT_WILD:   //76
            //case SPELL_EFFECT_SUMMON_CRITTER:       //97 not 303
            case SPELL_EFFECT_SUMMON_OBJECT_SLOT1:  //104
            case SPELL_EFFECT_SUMMON_OBJECT_SLOT2:  //105
            case SPELL_EFFECT_SUMMON_OBJECT_SLOT3:  //106
            case SPELL_EFFECT_SUMMON_OBJECT_SLOT4:  //107
            case SPELL_EFFECT_SUMMON_DEAD_PET:      //109
            case SPELL_EFFECT_TRIGGER_SPELL_2:      //151 ritual of summon
                EffectTargetType[i] = SPELL_REQUIRE_DEST;
                break;
            case SPELL_EFFECT_PARRY: // 0
            case SPELL_EFFECT_BLOCK: // 0
            case SPELL_EFFECT_SKILL: // always with dummy 3 as A
            //case SPELL_EFFECT_LEARN_SPELL: // 0 may be 5 pet
            case SPELL_EFFECT_TRADE_SKILL: // 0 or 1
            case SPELL_EFFECT_PROFICIENCY: // 0
                EffectTargetType[i] = SPELL_REQUIRE_NONE;
                break;
            case SPELL_EFFECT_ENCHANT_ITEM:
            case SPELL_EFFECT_ENCHANT_ITEM_TEMPORARY:
            case SPELL_EFFECT_DISENCHANT:
            //in 243 this is 0, in 309 it is 1
            //so both item target and unit target is pushed, and cause crash
            //case SPELL_EFFECT_FEED_PET:
            case SPELL_EFFECT_PROSPECTING:
            case SPELL_EFFECT_MILLING:
            case SPELL_EFFECT_ENCHANT_ITEM_PRISMATIC:
                EffectTargetType[i] = SPELL_REQUIRE_ITEM;
                break;
            //caster must be pushed otherwise no sound
            case SPELL_EFFECT_APPLY_AREA_AURA_PARTY:
            case SPELL_EFFECT_APPLY_AREA_AURA_FRIEND:
            case SPELL_EFFECT_APPLY_AREA_AURA_ENEMY:
            case SPELL_EFFECT_APPLY_AREA_AURA_PET:
            case SPELL_EFFECT_APPLY_AREA_AURA_OWNER:
            case SPELL_EFFECT_APPLY_AREA_AURA_RAID:
            case SPELL_EFFECT_CHARGE:
            case SPELL_EFFECT_CHARGE_DEST:
            case SPELL_EFFECT_JUMP:
            case SPELL_EFFECT_JUMP_DEST:
            case SPELL_EFFECT_LEAP_BACK:
                EffectTargetType[i] = SPELL_REQUIRE_CASTER;
                break;
            //case SPELL_EFFECT_WMO_DAMAGE:
            //case SPELL_EFFECT_WMO_REPAIR:
            //case SPELL_EFFECT_WMO_CHANGE:
            //    EffectTargetType[i] = SPELL_REQUIRE_GOBJECT;
            //    break;
            default:
                EffectTargetType[i] = SPELL_REQUIRE_UNIT;
                break;
        }
    }

    for (int i = 0; i < TOTAL_SPELL_TARGETS; ++i)
    {
        switch(i)
        {
            case TARGET_UNIT_CASTER:
            case TARGET_UNIT_CASTER_FISHING:
            case TARGET_UNIT_MASTER:
            case TARGET_UNIT_PET:
            case TARGET_UNIT_PARTY_CASTER:
            case TARGET_UNIT_RAID_CASTER:
            case TARGET_UNIT_VEHICLE:
            case TARGET_UNIT_PASSENGER_0:
            case TARGET_UNIT_PASSENGER_1:
            case TARGET_UNIT_PASSENGER_2:
            case TARGET_UNIT_PASSENGER_3:
            case TARGET_UNIT_PASSENGER_4:
            case TARGET_UNIT_PASSENGER_5:
            case TARGET_UNIT_PASSENGER_6:
            case TARGET_UNIT_PASSENGER_7:
            case TARGET_UNIT_SUMMONER:
                SpellTargetType[i] = TARGET_TYPE_UNIT_CASTER;
                break;
            case TARGET_UNIT_TARGET_PUPPET:
            case TARGET_UNIT_TARGET_ALLY:
            case TARGET_UNIT_TARGET_RAID:
            case TARGET_UNIT_TARGET_ANY:
            case TARGET_UNIT_TARGET_ENEMY:
            case TARGET_UNIT_TARGET_PARTY:
            case TARGET_UNIT_PARTY_TARGET:
            case TARGET_UNIT_CLASS_TARGET:
            case TARGET_UNIT_CHAINHEAL:
                SpellTargetType[i] = TARGET_TYPE_UNIT_TARGET;
                break;
            case TARGET_UNIT_NEARBY_ENEMY:
            case TARGET_UNIT_NEARBY_ALLY:
            case TARGET_UNIT_NEARBY_ALLY_UNK:
            case TARGET_UNIT_NEARBY_ENTRY:
            case TARGET_UNIT_NEARBY_RAID:
            case TARGET_GAMEOBJECT_NEARBY_ENTRY:
                SpellTargetType[i] = TARGET_TYPE_UNIT_NEARBY;
                break;
            case TARGET_UNIT_AREA_ENEMY_SRC:
            case TARGET_UNIT_AREA_ALLY_SRC:
            case TARGET_UNIT_AREA_ENTRY_SRC:
            case TARGET_UNIT_AREA_PARTY_SRC:
            case TARGET_GAMEOBJECT_AREA_SRC:
                SpellTargetType[i] = TARGET_TYPE_AREA_SRC;
                break;
            case TARGET_UNIT_AREA_ENEMY_DST:
            case TARGET_UNIT_AREA_ALLY_DST:
            case TARGET_UNIT_AREA_ENTRY_DST:
            case TARGET_UNIT_AREA_PARTY_DST:
            case TARGET_GAMEOBJECT_AREA_DST:
                SpellTargetType[i] = TARGET_TYPE_AREA_DST;
                break;
            case TARGET_UNIT_CONE_ENEMY:
            case TARGET_UNIT_CONE_ALLY:
            case TARGET_UNIT_CONE_ENTRY:
            case TARGET_UNIT_CONE_ENEMY_UNKNOWN:
            case TARGET_UNIT_AREA_PATH:
            case TARGET_GAMEOBJECT_AREA_PATH:
                SpellTargetType[i] = TARGET_TYPE_AREA_CONE;
                break;
            case TARGET_DST_CASTER:
            case TARGET_SRC_CASTER:
            case TARGET_MINION:
            case TARGET_DEST_CASTER_FRONT_LEAP:
            case TARGET_DEST_CASTER_FRONT:
            case TARGET_DEST_CASTER_BACK:
            case TARGET_DEST_CASTER_RIGHT:
            case TARGET_DEST_CASTER_LEFT:
            case TARGET_DEST_CASTER_FRONT_LEFT:
            case TARGET_DEST_CASTER_BACK_LEFT:
            case TARGET_DEST_CASTER_BACK_RIGHT:
            case TARGET_DEST_CASTER_FRONT_RIGHT:
            case TARGET_DEST_CASTER_RANDOM:
            case TARGET_DEST_CASTER_RADIUS:
                SpellTargetType[i] = TARGET_TYPE_DEST_CASTER;
                break;
            case TARGET_DST_TARGET_ENEMY:
            case TARGET_DEST_TARGET_ANY:
            case TARGET_DEST_TARGET_FRONT:
            case TARGET_DEST_TARGET_BACK:
            case TARGET_DEST_TARGET_RIGHT:
            case TARGET_DEST_TARGET_LEFT:
            case TARGET_DEST_TARGET_FRONT_LEFT:
            case TARGET_DEST_TARGET_BACK_LEFT:
            case TARGET_DEST_TARGET_BACK_RIGHT:
            case TARGET_DEST_TARGET_FRONT_RIGHT:
            case TARGET_DEST_TARGET_RANDOM:
            case TARGET_DEST_TARGET_RADIUS:
                SpellTargetType[i] = TARGET_TYPE_DEST_TARGET;
                break;
            case TARGET_DEST_DYNOBJ_ENEMY:
            case TARGET_DEST_DYNOBJ_ALLY:
            case TARGET_DEST_DYNOBJ_NONE:
            case TARGET_DEST_DEST:
            case TARGET_DEST_TRAJ:
            case TARGET_DEST_DEST_FRONT_LEFT:
            case TARGET_DEST_DEST_BACK_LEFT:
            case TARGET_DEST_DEST_BACK_RIGHT:
            case TARGET_DEST_DEST_FRONT_RIGHT:
            case TARGET_DEST_DEST_FRONT:
            case TARGET_DEST_DEST_BACK:
            case TARGET_DEST_DEST_RIGHT:
            case TARGET_DEST_DEST_LEFT:
            case TARGET_DEST_DEST_RANDOM:
            case TARGET_DEST_DEST_RANDOM_DIR_DIST:
                SpellTargetType[i] = TARGET_TYPE_DEST_DEST;
                break;
            case TARGET_DST_DB:
            case TARGET_DST_HOME:
            case TARGET_DST_NEARBY_ENTRY:
                SpellTargetType[i] = TARGET_TYPE_DEST_SPECIAL;
                break;
            case TARGET_UNIT_CHANNEL_TARGET:
            case TARGET_DEST_CHANNEL_TARGET:
            case TARGET_DEST_CHANNEL_CASTER:
                SpellTargetType[i] = TARGET_TYPE_CHANNEL;
                break;
            default:
                SpellTargetType[i] = TARGET_TYPE_DEFAULT;
        }
    }

    for (int32 i = 0; i < TOTAL_SPELL_TARGETS; ++i)
    {
        switch(i)
        {
            case TARGET_UNIT_AREA_ENEMY_DST:
            case TARGET_UNIT_AREA_ENEMY_SRC:
            case TARGET_UNIT_AREA_ALLY_DST:
            case TARGET_UNIT_AREA_ALLY_SRC:
            case TARGET_UNIT_AREA_ENTRY_DST:
            case TARGET_UNIT_AREA_ENTRY_SRC:
            case TARGET_UNIT_AREA_PARTY_DST:
            case TARGET_UNIT_AREA_PARTY_SRC:
            case TARGET_UNIT_PARTY_TARGET:
            case TARGET_UNIT_PARTY_CASTER:
            case TARGET_UNIT_CONE_ENEMY:
            case TARGET_UNIT_CONE_ALLY:
            case TARGET_UNIT_CONE_ENEMY_UNKNOWN:
            case TARGET_UNIT_AREA_PATH:
            case TARGET_GAMEOBJECT_AREA_PATH:
            case TARGET_UNIT_RAID_CASTER:
                IsAreaEffectTarget[i] = true;
                break;
            default:
                IsAreaEffectTarget[i] = false;
                break;
        }
    }
}

SpellMgr::~SpellMgr()
{
}

bool SpellMgr::IsSrcTargetSpell(SpellEntry const *spellInfo) const
{
    for (uint8 i = 0; i< MAX_SPELL_EFFECTS; ++i)
    {
        if (SpellTargetType[spellInfo->EffectImplicitTargetA[i]] == TARGET_TYPE_AREA_SRC || SpellTargetType[spellInfo->EffectImplicitTargetB[i]] == TARGET_TYPE_AREA_SRC)
            return true;
    }
    return false;
}

int32 GetSpellDuration(SpellEntry const *spellInfo)
{
    if (!spellInfo)
        return 0;
    SpellDurationEntry const *du = sSpellDurationStore.LookupEntry(spellInfo->DurationIndex);
    if (!du)
        return 0;
    return (du->Duration[0] == -1) ? -1 : abs(du->Duration[0]);
}

int32 GetSpellMaxDuration(SpellEntry const *spellInfo)
{
    if (!spellInfo)
        return 0;
    SpellDurationEntry const *du = sSpellDurationStore.LookupEntry(spellInfo->DurationIndex);
    if (!du)
        return 0;
    return (du->Duration[2] == -1) ? -1 : abs(du->Duration[2]);
}

uint32 GetDispelChance(Unit* auraCaster, Unit* target, uint32 spellId, bool offensive, bool *result)
{
    // we assume that aura dispel chance is 100% on start
    // need formula for level difference based chance
    int32 resist_chance = 0;

    // Apply dispel mod from aura caster
    if (auraCaster)
        if (Player* modOwner = auraCaster->GetSpellModOwner())
            modOwner->ApplySpellMod(spellId, SPELLMOD_RESIST_DISPEL_CHANCE, resist_chance);

    // Dispel resistance from target SPELL_AURA_MOD_DISPEL_RESIST
    // Only affects offensive dispels
    if (offensive && target)
        resist_chance += target->GetTotalAuraModifier(SPELL_AURA_MOD_DISPEL_RESIST);

    // Try dispel
    if (result)
        *result = !roll_chance_i(resist_chance);

    resist_chance = resist_chance < 0 ? 0 : resist_chance;
    resist_chance = resist_chance > 100 ? 100 : resist_chance;
    return 100 - resist_chance;
}

uint32 GetSpellCastTime(SpellEntry const* spellInfo, Spell * spell)
{
    SpellCastTimesEntry const *spellCastTimeEntry = sSpellCastTimesStore.LookupEntry(spellInfo->CastingTimeIndex);

    // not all spells have cast time index and this is all is pasiive abilities
    if (!spellCastTimeEntry)
        return 0;

    int32 castTime = spellCastTimeEntry->CastTime;

    if (spell && spell->GetCaster())
        spell->GetCaster()->ModSpellCastTime(spellInfo, castTime, spell);

    if (spellInfo->Attributes & SPELL_ATTR0_REQ_AMMO && (!spell || !(spell->IsAutoRepeat())))
        castTime += 500;

    return (castTime > 0) ? uint32(castTime) : 0;
}

bool IsPassiveSpell(uint32 spellId)
{
    SpellEntry const *spellInfo = sSpellStore.LookupEntry(spellId);
    if (!spellInfo)
        return false;
    return IsPassiveSpell(spellInfo);
}

bool IsPassiveSpell(SpellEntry const * spellInfo)
{
    if (spellInfo->Attributes & SPELL_ATTR0_PASSIVE)
        return true;
    return false;
}

bool IsAutocastableSpell(uint32 spellId)
{
    SpellEntry const *spellInfo = sSpellStore.LookupEntry(spellId);
    if (!spellInfo)
        return false;
    if (spellInfo->Attributes & SPELL_ATTR0_PASSIVE)
        return false;
    if (spellInfo->AttributesEx & SPELL_ATTR1_UNAUTOCASTABLE_BY_PET)
        return false;
    return true;
}

bool IsHigherHankOfSpell(uint32 spellId_1, uint32 spellId_2)
{
    return sSpellMgr->GetSpellRank(spellId_1) < sSpellMgr->GetSpellRank(spellId_2);
}

uint32 CalculatePowerCost(SpellEntry const * spellInfo, Unit const * caster, SpellSchoolMask schoolMask)
{
    // Spell drain all exist power on cast (Only paladin lay of Hands)
    if (spellInfo->AttributesEx & SPELL_ATTR1_DRAIN_ALL_POWER)
    {
        // If power type - health drain all
        if (spellInfo->powerType == POWER_HEALTH)
            return caster->GetHealth();
        // Else drain all power
        if (spellInfo->powerType < MAX_POWERS)
            return caster->GetPower(Powers(spellInfo->powerType));
        sLog->outError("CalculateManaCost: Unknown power type '%d' in spell %d", spellInfo->powerType, spellInfo->Id);
        return 0;
    }

    // Base powerCost
    int32 powerCost = spellInfo->manaCost;
    // PCT cost from total amount
    if (spellInfo->ManaCostPercentage)
    {
        switch (spellInfo->powerType)
        {
            // health as power used
            case POWER_HEALTH:
                powerCost += int32(CalculatePctU(caster->GetCreateHealth(), spellInfo->ManaCostPercentage));
                break;
            case POWER_MANA:
                powerCost += int32(CalculatePctU(caster->GetCreateMana(), spellInfo->ManaCostPercentage));
                break;
            case POWER_RAGE:
            case POWER_FOCUS:
            case POWER_ENERGY:
            case POWER_HAPPINESS:
                powerCost += int32(CalculatePctU(caster->GetMaxPower(Powers(spellInfo->powerType)), spellInfo->ManaCostPercentage));
                break;
            case POWER_RUNE:
            case POWER_RUNIC_POWER:
                sLog->outDebug("CalculateManaCost: Not implemented yet!");
                break;
            default:
                sLog->outError("CalculateManaCost: Unknown power type '%d' in spell %d", spellInfo->powerType, spellInfo->Id);
                return 0;
        }
    }
    SpellSchools school = GetFirstSchoolInMask(schoolMask);
    // Flat mod from caster auras by spell school
    powerCost += caster->GetInt32Value(UNIT_FIELD_POWER_COST_MODIFIER + school);
    // Shiv - costs 20 + weaponSpeed*10 energy (apply only to non-triggered spell with energy cost)
    if (spellInfo->AttributesEx4 & SPELL_ATTR4_SPELL_VS_EXTEND_COST)
        powerCost += caster->GetAttackTime(OFF_ATTACK)/100;
    // Apply cost mod by spell
    if (Player* modOwner = caster->GetSpellModOwner())
        modOwner->ApplySpellMod(spellInfo->Id, SPELLMOD_COST, powerCost);

    if (spellInfo->Attributes & SPELL_ATTR0_LEVEL_DAMAGE_CALCULATION)
        powerCost = int32(powerCost/ (1.117f* spellInfo->spellLevel / caster->getLevel() -0.1327f));

    // PCT mod from user auras by school
    powerCost = int32(powerCost * (1.0f+caster->GetFloatValue(UNIT_FIELD_POWER_COST_MULTIPLIER+school)));
    if (powerCost < 0)
        powerCost = 0;
    return powerCost;
}

Unit* GetTriggeredSpellCaster(SpellEntry const * spellInfo, Unit * caster, Unit * target)
{
    for (uint8 i = 0 ; i < MAX_SPELL_EFFECTS; ++i)
    {
        if (SpellTargetType[spellInfo->EffectImplicitTargetA[i]] == TARGET_TYPE_UNIT_TARGET
            || SpellTargetType[spellInfo->EffectImplicitTargetB[i]] == TARGET_TYPE_UNIT_TARGET
            || SpellTargetType[spellInfo->EffectImplicitTargetA[i]] == TARGET_TYPE_CHANNEL
            || SpellTargetType[spellInfo->EffectImplicitTargetB[i]] == TARGET_TYPE_CHANNEL
            || SpellTargetType[spellInfo->EffectImplicitTargetA[i]] == TARGET_TYPE_DEST_TARGET
            || SpellTargetType[spellInfo->EffectImplicitTargetB[i]] == TARGET_TYPE_DEST_TARGET)
            return caster;
    }
    return target;
}

AuraState GetSpellAuraState(SpellEntry const * spellInfo)
{
    // Seals
    if (IsSealSpell(spellInfo))
        return AURA_STATE_JUDGEMENT;

    // Conflagrate aura state on Immolate and Shadowflame
    if (spellInfo->SpellFamilyName == SPELLFAMILY_WARLOCK &&
        // Immolate
        ((spellInfo->SpellFamilyFlags[0] & 4) ||
        // Shadowflame
        (spellInfo->SpellFamilyFlags[2] & 2)))
        return AURA_STATE_CONFLAGRATE;

    // Faerie Fire (druid versions)
    if (spellInfo->SpellFamilyName == SPELLFAMILY_DRUID && spellInfo->SpellFamilyFlags[0] & 0x400)
        return AURA_STATE_FAERIE_FIRE;

    // Sting (hunter's pet ability)
    if (spellInfo->Category == 1133)
        return AURA_STATE_FAERIE_FIRE;

    // Victorious
    if (spellInfo->SpellFamilyName == SPELLFAMILY_WARRIOR &&  spellInfo->SpellFamilyFlags[1] & 0x00040000)
        return AURA_STATE_WARRIOR_VICTORY_RUSH;

    // Swiftmend state on Regrowth & Rejuvenation
    if (spellInfo->SpellFamilyName == SPELLFAMILY_DRUID && spellInfo->SpellFamilyFlags[0] & 0x50)
        return AURA_STATE_SWIFTMEND;

    // Deadly poison aura state
    if (spellInfo->SpellFamilyName == SPELLFAMILY_ROGUE && spellInfo->SpellFamilyFlags[0] & 0x10000)
        return AURA_STATE_DEADLY_POISON;

    // Enrage aura state
    if (spellInfo->Dispel == DISPEL_ENRAGE)
        return AURA_STATE_ENRAGE;

    // Bleeding aura state
    if (GetAllSpellMechanicMask(spellInfo) & 1<<MECHANIC_BLEED)
        return AURA_STATE_BLEEDING;

    if (GetSpellSchoolMask(spellInfo) & SPELL_SCHOOL_MASK_FROST)
    {
        for (uint8 i = 0; i<MAX_SPELL_EFFECTS; ++i)
        {
            if (spellInfo->EffectApplyAuraName[i] == SPELL_AURA_MOD_STUN
                || spellInfo->EffectApplyAuraName[i] == SPELL_AURA_MOD_ROOT)
                return AURA_STATE_FROZEN;
        }
    }
    return AURA_STATE_NONE;
}

SpellSpecific GetSpellSpecific(SpellEntry const * spellInfo)
{
    switch(spellInfo->SpellFamilyName)
    {
        case SPELLFAMILY_GENERIC:
        {
            // Food / Drinks (mostly)
            if (spellInfo->AuraInterruptFlags & AURA_INTERRUPT_FLAG_NOT_SEATED)
            {
                bool food = false;
                bool drink = false;
                for (int i = 0; i < MAX_SPELL_EFFECTS; ++i)
                {
                    switch(spellInfo->EffectApplyAuraName[i])
                    {
                        // Food
                        case SPELL_AURA_MOD_REGEN:
                        case SPELL_AURA_OBS_MOD_HEALTH:
                            food = true;
                            break;
                        // Drink
                        case SPELL_AURA_MOD_POWER_REGEN:
                        case SPELL_AURA_OBS_MOD_POWER:
                            drink = true;
                            break;
                        default:
                            break;
                    }
                }

                if (food && drink)
                    return SPELL_SPECIFIC_FOOD_AND_DRINK;
                else if (food)
                    return SPELL_SPECIFIC_FOOD;
                else if (drink)
                    return SPELL_SPECIFIC_DRINK;
            }
            // scrolls effects
            else
            {
                uint32 firstSpell = sSpellMgr->GetFirstSpellInChain(spellInfo->Id);
                switch (firstSpell)
                {
                    case 8118: // Strength
                    case 8099: // Stamina
                    case 8112: // Spirit
                    case 8096: // Intellect
                    case 8115: // Agility
                    case 8091: // Armor
                        return SPELL_SPECIFIC_SCROLL;
                    case 12880: // Enrage (Enrage)
                    case 57518: // Enrage (Wrecking Crew)
                        return SPELL_SPECIFIC_WARRIOR_ENRAGE;
                }
            }
            break;
        }
        case SPELLFAMILY_MAGE:
        {
            // family flags 18(Molten), 25(Frost/Ice), 28(Mage)
            if (spellInfo->SpellFamilyFlags[0] & 0x12040000)
                return SPELL_SPECIFIC_MAGE_ARMOR;

            // Arcane brillance and Arcane intelect (normal check fails because of flags difference)
            if (spellInfo->SpellFamilyFlags[0] & 0x400)
                return SPELL_SPECIFIC_MAGE_ARCANE_BRILLANCE;

            if ((spellInfo->SpellFamilyFlags[0] & 0x1000000) && spellInfo->EffectApplyAuraName[0] == SPELL_AURA_MOD_CONFUSE)
                return SPELL_SPECIFIC_MAGE_POLYMORPH;

            break;
        }
        case SPELLFAMILY_WARRIOR:
        {
            if (spellInfo->Id == 12292) // Death Wish
                return SPELL_SPECIFIC_WARRIOR_ENRAGE;

            break;
        }
        case SPELLFAMILY_WARLOCK:
        {
            // only warlock curses have this
            if (spellInfo->Dispel == DISPEL_CURSE)
                return SPELL_SPECIFIC_CURSE;

            // Warlock (Demon Armor | Demon Skin | Fel Armor)
            if (spellInfo->SpellFamilyFlags[1] & 0x20000020 || spellInfo->SpellFamilyFlags[2] & 0x00000010)
                return SPELL_SPECIFIC_WARLOCK_ARMOR;

            //seed of corruption and corruption
            if (spellInfo->SpellFamilyFlags[1] & 0x10 || spellInfo->SpellFamilyFlags[0] & 0x2)
                return SPELL_SPECIFIC_WARLOCK_CORRUPTION;
            break;
        }
        case SPELLFAMILY_PRIEST:
        {
            // Divine Spirit and Prayer of Spirit
            if (spellInfo->SpellFamilyFlags[0] & 0x20)
                return SPELL_SPECIFIC_PRIEST_DIVINE_SPIRIT;

            break;
        }
        case SPELLFAMILY_HUNTER:
        {
            // only hunter stings have this
            if (spellInfo->Dispel == DISPEL_POISON)
                return SPELL_SPECIFIC_STING;

            // only hunter aspects have this (but not all aspects in hunter family)
            if (spellInfo->SpellFamilyFlags.HasFlag(0x00380000, 0x00440000, 0x00001010))
                return SPELL_SPECIFIC_ASPECT;

            break;
        }
        case SPELLFAMILY_PALADIN:
        {
            if (IsSealSpell(spellInfo))
                return SPELL_SPECIFIC_SEAL;

            if (spellInfo->SpellFamilyFlags[0] & 0x00002190)
                return SPELL_SPECIFIC_HAND;

            // Judgement of Wisdom, Judgement of Light, Judgement of Justice
            if (spellInfo->Id == 20184 || spellInfo->Id == 20185 || spellInfo->Id == 20186)
                return SPELL_SPECIFIC_JUDGEMENT;

            // only paladin auras have this (for palaldin class family)
            if (spellInfo->SpellFamilyFlags[2] & 0x00000020)
                return SPELL_SPECIFIC_AURA;

            break;
        }
        case SPELLFAMILY_SHAMAN:
        {
            if (IsElementalShield(spellInfo))
                return SPELL_SPECIFIC_ELEMENTAL_SHIELD;

            break;
        }

        case SPELLFAMILY_DEATHKNIGHT:
            if (spellInfo->Id == 48266 || spellInfo->Id == 48263 || spellInfo->Id == 48265)
            //if (spellInfo->Category == 47)
                return SPELL_SPECIFIC_PRESENCE;
            break;
    }

    for (int i = 0; i < MAX_SPELL_EFFECTS; ++i)
    {
        if (spellInfo->Effect[i] == SPELL_EFFECT_APPLY_AURA)
        {
            switch(spellInfo->EffectApplyAuraName[i])
            {
                case SPELL_AURA_MOD_CHARM:
                case SPELL_AURA_MOD_POSSESS_PET:
                case SPELL_AURA_MOD_POSSESS:
                case SPELL_AURA_AOE_CHARM:
                    return SPELL_SPECIFIC_CHARM;
                case SPELL_AURA_TRACK_CREATURES:
                case SPELL_AURA_TRACK_RESOURCES:
                case SPELL_AURA_TRACK_STEALTHED:
                    return SPELL_SPECIFIC_TRACKER;
                case SPELL_AURA_PHASE:
                    return SPELL_SPECIFIC_PHASE;
            }
        }
    }

    return SPELL_SPECIFIC_NORMAL;
}

// target not allow have more one spell specific from same caster
bool IsSingleFromSpellSpecificPerCaster(SpellSpecific spellSpec1,SpellSpecific spellSpec2)
{
    switch(spellSpec1)
    {
        case SPELL_SPECIFIC_SEAL:
        case SPELL_SPECIFIC_HAND:
        case SPELL_SPECIFIC_AURA:
        case SPELL_SPECIFIC_STING:
        case SPELL_SPECIFIC_CURSE:
        case SPELL_SPECIFIC_ASPECT:
        case SPELL_SPECIFIC_JUDGEMENT:
        case SPELL_SPECIFIC_WARLOCK_CORRUPTION:
            return spellSpec1 == spellSpec2;
        default:
            return false;
    }
}

bool IsSingleFromSpellSpecificPerTarget(SpellSpecific spellSpec1, SpellSpecific spellSpec2)
{
    switch(spellSpec1)
    {
        case SPELL_SPECIFIC_PHASE:
        case SPELL_SPECIFIC_TRACKER:
        case SPELL_SPECIFIC_WARLOCK_ARMOR:
        case SPELL_SPECIFIC_MAGE_ARMOR:
        case SPELL_SPECIFIC_ELEMENTAL_SHIELD:
        case SPELL_SPECIFIC_MAGE_POLYMORPH:
        case SPELL_SPECIFIC_PRESENCE:
        case SPELL_SPECIFIC_CHARM:
        case SPELL_SPECIFIC_SCROLL:
        case SPELL_SPECIFIC_WARRIOR_ENRAGE:
        case SPELL_SPECIFIC_MAGE_ARCANE_BRILLANCE:
        case SPELL_SPECIFIC_PRIEST_DIVINE_SPIRIT:
            return spellSpec1 == spellSpec2;
        case SPELL_SPECIFIC_FOOD:
            return spellSpec2 == SPELL_SPECIFIC_FOOD
                || spellSpec2 == SPELL_SPECIFIC_FOOD_AND_DRINK;
        case SPELL_SPECIFIC_DRINK:
            return spellSpec2 == SPELL_SPECIFIC_DRINK
                || spellSpec2 == SPELL_SPECIFIC_FOOD_AND_DRINK;
        case SPELL_SPECIFIC_FOOD_AND_DRINK:
            return spellSpec2 == SPELL_SPECIFIC_FOOD
                || spellSpec2 == SPELL_SPECIFIC_DRINK
                || spellSpec2 == SPELL_SPECIFIC_FOOD_AND_DRINK;
        default:
            return false;
    }
}

bool IsPositiveTarget(uint32 targetA, uint32 targetB)
{
    // non-positive targets
    switch(targetA)
    {
        case TARGET_UNIT_NEARBY_ENEMY:
        case TARGET_UNIT_TARGET_ENEMY:
        case TARGET_UNIT_AREA_ENEMY_SRC:
        case TARGET_UNIT_AREA_ENEMY_DST:
        case TARGET_UNIT_CONE_ENEMY:
        case TARGET_DEST_DYNOBJ_ENEMY:
        case TARGET_DST_TARGET_ENEMY:
            return false;
        default:
            break;
    }
    if (targetB)
        return IsPositiveTarget(targetB, 0);
    return true;
}

bool SpellMgr::_isPositiveEffect(uint32 spellId, uint32 effIndex, bool deep) const
{
    SpellEntry const *spellproto = sSpellStore.LookupEntry(spellId);
    if (!spellproto) return false;

    // not found a single positive spell with this attribute
    if (spellproto->Attributes & SPELL_ATTR0_NEGATIVE_1)
        return false;

    switch (spellproto->SpellFamilyName)
    {
        case SPELLFAMILY_GENERIC:
            switch (spellId)
            {
                case 34700: // Allergic Reaction
                case 61987: // Avenging Wrath Marker
                case 61988: // Divine Shield exclude aura
                    return false;
                case 30877: // Tag Murloc
                    return true;
                default:
                    break;
            }
            break;
        case SPELLFAMILY_MAGE:
            // Amplify Magic, Dampen Magic
            if (spellproto->SpellFamilyFlags[0] == 0x00002000)
                return true;
            break;
        case SPELLFAMILY_PRIEST:
            switch (spellId)
            {
                case 64844: // Divine Hymn
                case 64904: // Hymn of Hope
                case 47585: // Dispersion
                    return true;
                default:
                    break;
            }
            break;
        case SPELLFAMILY_HUNTER:
            // Aspect of the Viper
            if (spellId == 34074)
                return true;
            break;
        case SPELLFAMILY_SHAMAN:
            if (spellId == 30708)
                return false;
            break;
        default:
            break;
    }

    switch (spellproto->Mechanic)
    {
        case MECHANIC_IMMUNE_SHIELD:
            return true;
        default:
            break;
    }

    // Special case: effects which determine positivity of whole spell
    for (uint8 i = 0; i<MAX_SPELL_EFFECTS; ++i)
    {
        if (spellproto->EffectApplyAuraName[i] == SPELL_AURA_MOD_STEALTH)
            return true;
    }

    switch(spellproto->Effect[effIndex])
    {
        case SPELL_EFFECT_DUMMY:
            // some explicitly required dummy effect sets
            switch(spellId)
            {
                case 28441: return false;                   // AB Effect 000
                default:
                    break;
            }
            break;
        // always positive effects (check before target checks that provided non-positive result in some case for positive effects)
        case SPELL_EFFECT_HEAL:
        case SPELL_EFFECT_LEARN_SPELL:
        case SPELL_EFFECT_SKILL_STEP:
        case SPELL_EFFECT_HEAL_PCT:
        case SPELL_EFFECT_ENERGIZE_PCT:
            return true;

            // non-positive aura use
        case SPELL_EFFECT_APPLY_AURA:
        case SPELL_EFFECT_APPLY_AREA_AURA_FRIEND:
        {
            switch(spellproto->EffectApplyAuraName[effIndex])
            {
                case SPELL_AURA_MOD_DAMAGE_DONE:            // dependent from bas point sign (negative -> negative)
                case SPELL_AURA_MOD_STAT:
                case SPELL_AURA_MOD_SKILL:
                case SPELL_AURA_MOD_DODGE_PERCENT:
                case SPELL_AURA_MOD_HEALING_PCT:
                case SPELL_AURA_MOD_HEALING_DONE:
                case SPELL_AURA_MOD_DAMAGE_PERCENT_DONE:
                    if (SpellMgr::CalculateSpellEffectAmount(spellproto, effIndex) < 0)
                        return false;
                    break;
                case SPELL_AURA_MOD_DAMAGE_TAKEN:           // dependent from bas point sign (positive -> negative)
                    if (SpellMgr::CalculateSpellEffectAmount(spellproto, effIndex) > 0)
                        return false;
                    break;
                case SPELL_AURA_MOD_CRIT_PCT:
                case SPELL_AURA_MOD_SPELL_CRIT_CHANCE:
                    if (SpellMgr::CalculateSpellEffectAmount(spellproto, effIndex) > 0)
                        return true;                        // some expected positive spells have SPELL_ATTR1_NEGATIVE
                    break;
                case SPELL_AURA_ADD_TARGET_TRIGGER:
                    return true;
                case SPELL_AURA_PERIODIC_TRIGGER_SPELL_WITH_VALUE:
                case SPELL_AURA_PERIODIC_TRIGGER_SPELL:
                    if (!deep)
                    {
                        uint32 spellTriggeredId = spellproto->EffectTriggerSpell[effIndex];
                        SpellEntry const *spellTriggeredProto = sSpellStore.LookupEntry(spellTriggeredId);

                        if (spellTriggeredProto)
                        {
                            // non-positive targets of main spell return early
                            for (int i = 0; i < MAX_SPELL_EFFECTS; ++i)
                            {
                                if (!spellTriggeredProto->Effect[i])
                                    continue;
                                // if non-positive trigger cast targeted to positive target this main cast is non-positive
                                // this will place this spell auras as debuffs
                                if (IsPositiveTarget(spellTriggeredProto->EffectImplicitTargetA[effIndex],spellTriggeredProto->EffectImplicitTargetB[effIndex]) && !_isPositiveEffect(spellTriggeredId,i, true))
                                    return false;
                            }
                        }
                    }
                case SPELL_AURA_PROC_TRIGGER_SPELL:
                    // many positive auras have negative triggered spells at damage for example and this not make it negative (it can be canceled for example)
                    break;
                case SPELL_AURA_MOD_STUN:                   //have positive and negative spells, we can't sort its correctly at this moment.
                    if (effIndex == 0 && spellproto->Effect[1] == 0 && spellproto->Effect[2] == 0)
                        return false;                       // but all single stun aura spells is negative
                    break;
                case SPELL_AURA_MOD_PACIFY_SILENCE:
                    if (spellproto->Id == 24740)             // Wisp Costume
                        return true;
                    return false;
                case SPELL_AURA_MOD_ROOT:
                case SPELL_AURA_MOD_SILENCE:
                case SPELL_AURA_GHOST:
                case SPELL_AURA_PERIODIC_LEECH:
                case SPELL_AURA_MOD_STALKED:
                case SPELL_AURA_PERIODIC_DAMAGE_PERCENT:
                case SPELL_AURA_PREVENT_RESSURECTION:
                    return false;
                case SPELL_AURA_PERIODIC_DAMAGE:            // used in positive spells also.
                    // part of negative spell if casted at self (prevent cancel)
                    if (spellproto->EffectImplicitTargetA[effIndex] == TARGET_UNIT_CASTER)
                        return false;
                    break;
                case SPELL_AURA_MOD_DECREASE_SPEED:         // used in positive spells also
                    // part of positive spell if casted at self
                    if (spellproto->EffectImplicitTargetA[effIndex] != TARGET_UNIT_CASTER)
                        return false;
                    // but not this if this first effect (didn't find better check)
                    if (spellproto->Attributes & SPELL_ATTR0_NEGATIVE_1 && effIndex == 0)
                        return false;
                    break;
                case SPELL_AURA_MECHANIC_IMMUNITY:
                {
                    // non-positive immunities
                    switch(spellproto->EffectMiscValue[effIndex])
                    {
                        case MECHANIC_BANDAGE:
                        case MECHANIC_SHIELD:
                        case MECHANIC_MOUNT:
                        case MECHANIC_INVULNERABILITY:
                            return false;
                        default:
                            break;
                    }
                }   break;
                case SPELL_AURA_ADD_FLAT_MODIFIER:          // mods
                case SPELL_AURA_ADD_PCT_MODIFIER:
                {
                    // non-positive mods
                    switch(spellproto->EffectMiscValue[effIndex])
                    {
                        case SPELLMOD_COST:                 // dependent from bas point sign (negative -> positive)
                            if (SpellMgr::CalculateSpellEffectAmount(spellproto, effIndex) > 0)
                            {
                                if (!deep)
                                {
                                    bool negative = true;
                                    for (uint8 i=0; i<MAX_SPELL_EFFECTS; ++i)
                                    {
                                        if (i != effIndex)
                                            if (_isPositiveEffect(spellId, i, true))
                                            {
                                                negative = false;
                                                break;
                                            }
                                    }
                                    if (negative)
                                        return false;
                                }
                            }
                            break;
                        default:
                            break;
                    }
                }   break;
                default:
                    break;
            }
            break;
        }
        default:
            break;
    }

    // non-positive targets
    if (!IsPositiveTarget(spellproto->EffectImplicitTargetA[effIndex],spellproto->EffectImplicitTargetB[effIndex]))
        return false;

    // AttributesEx check
    if (spellproto->AttributesEx & SPELL_ATTR1_NEGATIVE)
        return false;

    if (!deep && spellproto->EffectTriggerSpell[effIndex]
        && !spellproto->EffectApplyAuraName[effIndex]
        && IsPositiveTarget(spellproto->EffectImplicitTargetA[effIndex],spellproto->EffectImplicitTargetB[effIndex])
        && !_isPositiveSpell(spellproto->EffectTriggerSpell[effIndex], true))
        return false;

    // ok, positive
    return true;
}

bool IsPositiveSpell(uint32 spellId)
{
    if (!sSpellStore.LookupEntry(spellId)) // non-existing spells
        return false;
    return !(sSpellMgr->GetSpellCustomAttr(spellId) & SPELL_ATTR0_CU_NEGATIVE);
}

bool IsPositiveEffect(uint32 spellId, uint32 effIndex)
{
    if (!sSpellStore.LookupEntry(spellId))
        return false;
    switch(effIndex)
    {
        default:
        case 0: return !(sSpellMgr->GetSpellCustomAttr(spellId) & SPELL_ATTR0_CU_NEGATIVE_EFF0);
        case 1: return !(sSpellMgr->GetSpellCustomAttr(spellId) & SPELL_ATTR0_CU_NEGATIVE_EFF1);
        case 2: return !(sSpellMgr->GetSpellCustomAttr(spellId) & SPELL_ATTR0_CU_NEGATIVE_EFF2);
    }
}

bool SpellMgr::_isPositiveSpell(uint32 spellId, bool deep) const
{
    SpellEntry const *spellproto = sSpellStore.LookupEntry(spellId);
    if (!spellproto) return false;

    // spells with at least one negative effect are considered negative
    // some self-applied spells have negative effects but in self casting case negative check ignored.
    for (int i = 0; i < MAX_SPELL_EFFECTS; ++i)
        if (!_isPositiveEffect(spellId, i, deep))
            return false;
    return true;
}

bool IsSingleTargetSpell(SpellEntry const *spellInfo)
{
    // all other single target spells have if it has AttributesEx5
    if (spellInfo->AttributesEx5 & SPELL_ATTR5_SINGLE_TARGET_SPELL)
        return true;

    switch(GetSpellSpecific(spellInfo))
    {
        case SPELL_SPECIFIC_JUDGEMENT:
            return true;
        default:
            break;
    }

    return false;
}

bool IsSingleTargetSpells(SpellEntry const *spellInfo1, SpellEntry const *spellInfo2)
{
    // TODO - need better check
    // Equal icon and spellfamily
    if (spellInfo1->SpellFamilyName == spellInfo2->SpellFamilyName &&
        spellInfo1->SpellIconID == spellInfo2->SpellIconID)
        return true;

    // TODO - need found Judgements rule
    SpellSpecific spec1 = GetSpellSpecific(spellInfo1);
    // spell with single target specific types
    switch(spec1)
    {
        case SPELL_SPECIFIC_JUDGEMENT:
        case SPELL_SPECIFIC_MAGE_POLYMORPH:
            if (GetSpellSpecific(spellInfo2) == spec1)
                return true;
            break;
        default:
            break;
    }

    return false;
}

SpellCastResult GetErrorAtShapeshiftedCast (SpellEntry const *spellInfo, uint32 form)
{
    // talents that learn spells can have stance requirements that need ignore
    // (this requirement only for client-side stance show in talent description)
    if (GetTalentSpellCost(spellInfo->Id) > 0 &&
        (spellInfo->Effect[0] == SPELL_EFFECT_LEARN_SPELL || spellInfo->Effect[1] == SPELL_EFFECT_LEARN_SPELL || spellInfo->Effect[2] == SPELL_EFFECT_LEARN_SPELL))
        return SPELL_CAST_OK;

    uint32 stanceMask = (form ? 1 << (form - 1) : 0);

    if (stanceMask & spellInfo->StancesNot)                 // can explicitly not be casted in this stance
        return SPELL_FAILED_NOT_SHAPESHIFT;

    if (stanceMask & spellInfo->Stances)                    // can explicitly be casted in this stance
        return SPELL_CAST_OK;

    bool actAsShifted = false;
    SpellShapeshiftEntry const *shapeInfo = NULL;
    if (form > 0)
    {
        shapeInfo = sSpellShapeshiftStore.LookupEntry(form);
        if (!shapeInfo)
        {
            sLog->outError("GetErrorAtShapeshiftedCast: unknown shapeshift %u", form);
            return SPELL_CAST_OK;
        }
        actAsShifted = !(shapeInfo->flags1 & 1);            // shapeshift acts as normal form for spells
    }

    if (actAsShifted)
    {
        if (spellInfo->Attributes & SPELL_ATTR0_NOT_SHAPESHIFT) // not while shapeshifted
            return SPELL_FAILED_NOT_SHAPESHIFT;
        else if (spellInfo->Stances != 0)                   // needs other shapeshift
            return SPELL_FAILED_ONLY_SHAPESHIFT;
    }
    else
    {
        // needs shapeshift
        if (!(spellInfo->AttributesEx2 & SPELL_ATTR2_NOT_NEED_SHAPESHIFT) && spellInfo->Stances != 0)
            return SPELL_FAILED_ONLY_SHAPESHIFT;
    }

    // Check if stance disables cast of not-stance spells
    // Example: cannot cast any other spells in zombie or ghoul form
    // TODO: Find a way to disable use of these spells clientside
    if (shapeInfo && shapeInfo->flags1 & 0x400)
    {
        if (!(stanceMask & spellInfo->Stances))
            return SPELL_FAILED_ONLY_SHAPESHIFT;
    }

    return SPELL_CAST_OK;
}

void SpellMgr::LoadSpellTargetPositions()
{
    uint32 oldMSTime = getMSTime();

    mSpellTargetPositions.clear();                                // need for reload case

    //                                                0   1           2                  3                  4                  5
    QueryResult result = WorldDatabase.Query("SELECT id, target_map, target_position_x, target_position_y, target_position_z, target_orientation FROM spell_target_position");
    if (!result)
    {
        sLog->outString(">> Loaded 0 spell target coordinates. DB table `spell_target_position` is empty.");
        sLog->outString();
        return;
    }

    uint32 count = 0;

    do
    {
        Field *fields = result->Fetch();


        uint32 Spell_ID = fields[0].GetUInt32();

        SpellTargetPosition st;

        st.target_mapId       = fields[1].GetUInt32();
        st.target_X           = fields[2].GetFloat();
        st.target_Y           = fields[3].GetFloat();
        st.target_Z           = fields[4].GetFloat();
        st.target_Orientation = fields[5].GetFloat();

        MapEntry const* mapEntry = sMapStore.LookupEntry(st.target_mapId);
        if (!mapEntry)
        {
            sLog->outErrorDb("Spell (ID:%u) target map (ID: %u) does not exist in `Map.dbc`.",Spell_ID,st.target_mapId);
            continue;
        }

        if (st.target_X==0 && st.target_Y==0 && st.target_Z==0)
        {
            sLog->outErrorDb("Spell (ID:%u) target coordinates not provided.",Spell_ID);
            continue;
        }

        SpellEntry const* spellInfo = sSpellStore.LookupEntry(Spell_ID);
        if (!spellInfo)
        {
            sLog->outErrorDb("Spell (ID:%u) listed in `spell_target_position` does not exist.",Spell_ID);
            continue;
        }

        bool found = false;
        for (int i = 0; i < MAX_SPELL_EFFECTS; ++i)
        {
            if (spellInfo->EffectImplicitTargetA[i] == TARGET_DST_DB || spellInfo->EffectImplicitTargetB[i] == TARGET_DST_DB)
            {
                // additional requirements
                if (spellInfo->Effect[i]==SPELL_EFFECT_BIND && spellInfo->EffectMiscValue[i])
                {
                    uint32 area_id = sMapMgr->GetAreaId(st.target_mapId, st.target_X, st.target_Y, st.target_Z);
                    if (area_id != uint32(spellInfo->EffectMiscValue[i]))
                    {
                        sLog->outErrorDb("Spell (Id: %u) listed in `spell_target_position` expected point to zone %u bit point to zone %u.",Spell_ID, spellInfo->EffectMiscValue[i], area_id);
                        break;
                    }
                }

                found = true;
                break;
            }
        }
        if (!found)
        {
            sLog->outErrorDb("Spell (Id: %u) listed in `spell_target_position` does not have target TARGET_DST_DB (17).",Spell_ID);
            continue;
        }

        mSpellTargetPositions[Spell_ID] = st;
        ++count;

    } while (result->NextRow());

    // Check all spells
    for (uint32 i = 1; i < sSpellStore.GetNumRows(); ++i)
    {
        SpellEntry const * spellInfo = sSpellStore.LookupEntry(i);
        if (!spellInfo)
            continue;

        bool found = false;
        for (int j = 0; j < MAX_SPELL_EFFECTS; ++j)
        {
            switch(spellInfo->EffectImplicitTargetA[j])
            {
                case TARGET_DST_DB:
                    found = true;
                    break;
            }
            if (found)
                break;
            switch(spellInfo->EffectImplicitTargetB[j])
            {
                case TARGET_DST_DB:
                    found = true;
                    break;
            }
            if (found)
                break;
        }
        if (found)
        {
//            if (!sSpellMgr->GetSpellTargetPosition(i))
//                sLog->outDebug("Spell (ID: %u) does not have record in `spell_target_position`", i);
        }
    }

    sLog->outString(">> Loaded %u spell teleport coordinates in %u ms", count, GetMSTimeDiffToNow(oldMSTime));
    sLog->outString();
}

bool SpellMgr::IsAffectedByMod(SpellEntry const *spellInfo, SpellModifier *mod) const
{
    // false for spellInfo == NULL
    if (!spellInfo || !mod)
        return false;

    SpellEntry const *affect_spell = sSpellStore.LookupEntry(mod->spellId);
    // False if affect_spell == NULL or spellFamily not equal
    if (!affect_spell || affect_spell->SpellFamilyName != spellInfo->SpellFamilyName)
        return false;

    // true
    if (mod->mask  & spellInfo->SpellFamilyFlags)
        return true;

    return false;
}

void SpellMgr::LoadSpellProcEvents()
{
    uint32 oldMSTime = getMSTime();

    mSpellProcEventMap.clear();                             // need for reload case

    uint32 count = 0;

    //                                                0      1           2                3                 4                 5                 6          7       8        9             10
    QueryResult result = WorldDatabase.Query("SELECT entry, SchoolMask, SpellFamilyName, SpellFamilyMask0, SpellFamilyMask1, SpellFamilyMask2, procFlags, procEx, ppmRate, CustomChance, Cooldown FROM spell_proc_event");
    if (!result)
    {
        sLog->outString(">> Loaded %u spell proc event conditions", count);
        sLog->outString();
        return;
    }

    uint32 customProc = 0;
    do
    {
        Field *fields = result->Fetch();


        uint32 entry = fields[0].GetUInt32();

        const SpellEntry *spell = sSpellStore.LookupEntry(entry);
        if (!spell)
        {
            sLog->outErrorDb("Spell %u listed in `spell_proc_event` does not exist", entry);
            continue;
        }

        SpellProcEventEntry spe;

        spe.schoolMask      = fields[1].GetUInt32();
        spe.spellFamilyName = fields[2].GetUInt32();
        spe.spellFamilyMask[0] = fields[3].GetUInt32();
        spe.spellFamilyMask[1] = fields[4].GetUInt32();
        spe.spellFamilyMask[2] = fields[5].GetUInt32();
        spe.procFlags       = fields[6].GetUInt32();
        spe.procEx          = fields[7].GetUInt32();
        spe.ppmRate         = fields[8].GetFloat();
        spe.customChance    = fields[9].GetFloat();
        spe.cooldown        = fields[10].GetUInt32();

        mSpellProcEventMap[entry] = spe;

        if (spell->procFlags == 0)
        {
            if (spe.procFlags == 0)
            {
                sLog->outErrorDb("Spell %u listed in `spell_proc_event` probally not triggered spell", entry);
                continue;
            }
            customProc++;
        }
        ++count;
    } while (result->NextRow());

    if (customProc)
        sLog->outString(">> Loaded %u extra and %u custom spell proc event conditions in %u ms",  count, customProc, GetMSTimeDiffToNow(oldMSTime));
    else
        sLog->outString(">> Loaded %u extra spell proc event conditions in %u ms", count, GetMSTimeDiffToNow(oldMSTime));
    sLog->outString();
}

void SpellMgr::LoadSpellBonusess()
{
    uint32 oldMSTime = getMSTime();

    mSpellBonusMap.clear();                             // need for reload case
    uint32 count = 0;
    //                                                0      1             2          3         4
    QueryResult result = WorldDatabase.Query("SELECT entry, direct_bonus, dot_bonus, ap_bonus, ap_dot_bonus FROM spell_bonus_data");
    if (!result)
    {
        sLog->outString(">> Loaded %u spell bonus data", count);
        sLog->outString();
        return;
    }

    do
    {
        Field *fields = result->Fetch();
        uint32 entry = fields[0].GetUInt32();

        const SpellEntry *spell = sSpellStore.LookupEntry(entry);
        if (!spell)
        {
            sLog->outErrorDb("Spell %u listed in `spell_bonus_data` does not exist", entry);
            continue;
        }

        SpellBonusEntry sbe;

        sbe.direct_damage = fields[1].GetFloat();
        sbe.dot_damage    = fields[2].GetFloat();
        sbe.ap_bonus      = fields[3].GetFloat();
        sbe.ap_dot_bonus   = fields[4].GetFloat();

        mSpellBonusMap[entry] = sbe;
        ++count;
    } while (result->NextRow());

    sLog->outString(">> Loaded %u extra spell bonus data in %u ms", count, GetMSTimeDiffToNow(oldMSTime));
    sLog->outString();
}

bool SpellMgr::IsSpellProcEventCanTriggeredBy(SpellProcEventEntry const* spellProcEvent, uint32 EventProcFlag, SpellEntry const * procSpell, uint32 procFlags, uint32 procExtra, bool active)
{
    // No extra req need
    uint32 procEvent_procEx = PROC_EX_NONE;

    // check prockFlags for condition
    if ((procFlags & EventProcFlag) == 0)
        return false;

    bool hasFamilyMask = false;

    /* Check Periodic Auras

    *Dots can trigger if spell has no PROC_FLAG_SUCCESSFUL_NEGATIVE_MAGIC_SPELL
        nor PROC_FLAG_TAKEN_POSITIVE_MAGIC_SPELL

    *Only Hots can trigger if spell has PROC_FLAG_TAKEN_POSITIVE_MAGIC_SPELL

    *Only dots can trigger if spell has both positivity flags or PROC_FLAG_SUCCESSFUL_NEGATIVE_MAGIC_SPELL

    *Aura has to have PROC_FLAG_TAKEN_POSITIVE_MAGIC_SPELL or spellfamily specified to trigger from Hot

    */

    if (procFlags & PROC_FLAG_DONE_PERIODIC)
    {
        if (EventProcFlag & PROC_FLAG_DONE_SPELL_MAGIC_DMG_CLASS_NEG)
        {
            if (!(procExtra & PROC_EX_INTERNAL_DOT))
                return false;
        }
        else if (procExtra & PROC_EX_INTERNAL_HOT)
            procExtra |= PROC_EX_INTERNAL_REQ_FAMILY;
        else if (EventProcFlag & PROC_FLAG_DONE_SPELL_MAGIC_DMG_CLASS_POS)
            return false;
    }

    if (procFlags & PROC_FLAG_TAKEN_PERIODIC)
    {
        if (EventProcFlag & PROC_FLAG_TAKEN_SPELL_MAGIC_DMG_CLASS_POS)
        {
            if (!(procExtra & PROC_EX_INTERNAL_DOT))
                return false;
        }
        else if (procExtra & PROC_EX_INTERNAL_HOT)
            procExtra |= PROC_EX_INTERNAL_REQ_FAMILY;
        else if (EventProcFlag & PROC_FLAG_TAKEN_SPELL_NONE_DMG_CLASS_POS)
            return false;
    }
    // Trap casts are active by default
    if (procFlags & PROC_FLAG_DONE_TRAP_ACTIVATION)
        active = true;

    // Always trigger for this
    if (procFlags & (PROC_FLAG_KILLED | PROC_FLAG_KILL | PROC_FLAG_DEATH))
        return true;

    if (spellProcEvent)     // Exist event data
    {
        // Store extra req
        procEvent_procEx = spellProcEvent->procEx;

        // For melee triggers
        if (procSpell == NULL)
        {
            // Check (if set) for school (melee attack have Normal school)
            if (spellProcEvent->schoolMask && (spellProcEvent->schoolMask & SPELL_SCHOOL_MASK_NORMAL) == 0)
                return false;
        }
        else // For spells need check school/spell family/family mask
        {
            // Check (if set) for school
            if (spellProcEvent->schoolMask && (spellProcEvent->schoolMask & procSpell->SchoolMask) == 0)
                return false;

            // Check (if set) for spellFamilyName
            if (spellProcEvent->spellFamilyName && (spellProcEvent->spellFamilyName != procSpell->SpellFamilyName))
                return false;

            // spellFamilyName is Ok need check for spellFamilyMask if present
            if (spellProcEvent->spellFamilyMask)
            {
                if ((spellProcEvent->spellFamilyMask & procSpell->SpellFamilyFlags) == 0)
                    return false;
                hasFamilyMask = true;
                // Some spells are not considered as active even with have spellfamilyflags
                if (!(procEvent_procEx & PROC_EX_ONLY_ACTIVE_SPELL))
                    active = true;
            }
        }
    }

    if (procExtra & (PROC_EX_INTERNAL_REQ_FAMILY))
    {
        if (!hasFamilyMask)
            return false;
    }

    // Check for extra req (if none) and hit/crit
    if (procEvent_procEx == PROC_EX_NONE)
    {
        // No extra req, so can trigger only for hit/crit - spell has to be active
        if ((procExtra & (PROC_EX_NORMAL_HIT|PROC_EX_CRITICAL_HIT)) && active)
            return true;
    }
    else // Passive spells hits here only if resist/reflect/immune/evade
    {
        if (procExtra & AURA_SPELL_PROC_EX_MASK)
        {
            // if spell marked as procing only from not active spells
            if (active && procEvent_procEx & PROC_EX_NOT_ACTIVE_SPELL)
                return false;
            // if spell marked as procing only from active spells
            if (!active && procEvent_procEx & PROC_EX_ONLY_ACTIVE_SPELL)
                return false;
            // Exist req for PROC_EX_EX_TRIGGER_ALWAYS
            if (procEvent_procEx & PROC_EX_EX_TRIGGER_ALWAYS)
                return true;
            // PROC_EX_NOT_ACTIVE_SPELL and PROC_EX_ONLY_ACTIVE_SPELL flags handle: if passed checks before
            if ((procExtra & (PROC_EX_NORMAL_HIT|PROC_EX_CRITICAL_HIT)) && ((procEvent_procEx & (AURA_SPELL_PROC_EX_MASK)) == 0))
                return true;
        }
        // Check Extra Requirement like (hit/crit/miss/resist/parry/dodge/block/immune/reflect/absorb and other)
        if (procEvent_procEx & procExtra)
            return true;
    }
    return false;
}

void SpellMgr::LoadSpellGroups()
{
    uint32 oldMSTime = getMSTime();

    mSpellSpellGroup.clear();                                  // need for reload case
    mSpellGroupSpell.clear();

    uint32 count = 0;

    //                                                       0   1
    QueryResult result = WorldDatabase.Query("SELECT id, spell_id FROM spell_group");
    if (!result)
    {



        sLog->outString();
        sLog->outString(">> Loaded %u spell group definitions", count);
        return;
    }


    std::set<uint32> groups;

    do
    {
        Field *fields = result->Fetch();


        uint32 group_id = fields[0].GetUInt32();
        if (group_id <= SPELL_GROUP_DB_RANGE_MIN && group_id >= SPELL_GROUP_CORE_RANGE_MAX)
        {
            sLog->outErrorDb("SpellGroup id %u listed in `spell_groups` is in core range, but is not defined in core!", group_id);
            continue;
        }
        int32 spell_id = fields[1].GetInt32();

        groups.insert(std::set<uint32>::value_type(group_id));
        mSpellGroupSpell.insert(SpellGroupSpellMap::value_type((SpellGroup)group_id, spell_id));

    } while (result->NextRow());

    for (SpellGroupSpellMap::iterator itr = mSpellGroupSpell.begin(); itr!= mSpellGroupSpell.end() ;)
    {
        if (itr->second < 0)
        {
            if (groups.find(abs(itr->second)) == groups.end())
            {
                sLog->outErrorDb("SpellGroup id %u listed in `spell_groups` does not exist", abs(itr->second));
                mSpellGroupSpell.erase(itr++);
            }
            else
                ++itr;
        }
        else
        {
            SpellEntry const* spellInfo = sSpellStore.LookupEntry(itr->second);

            if (!spellInfo)
            {
                sLog->outErrorDb("Spell %u listed in `spell_group` does not exist", itr->second);
                mSpellGroupSpell.erase(itr++);
            }
            else if (GetSpellRank(itr->second) > 1)
            {
                sLog->outErrorDb("Spell %u listed in `spell_group` is not first rank of spell", itr->second);
                mSpellGroupSpell.erase(itr++);
            }
            else
                ++itr;
        }
    }

    for (std::set<uint32>::iterator groupItr = groups.begin() ; groupItr != groups.end() ; ++groupItr)
    {
        std::set<uint32> spells;
        GetSetOfSpellsInSpellGroup(SpellGroup(*groupItr), spells);

        for (std::set<uint32>::iterator spellItr = spells.begin() ; spellItr != spells.end() ; ++spellItr)
        {
            ++count;
            mSpellSpellGroup.insert(SpellSpellGroupMap::value_type(*spellItr, SpellGroup(*groupItr)));
        }
    }

    sLog->outString(">> Loaded %u spell group definitions in %u ms", count, GetMSTimeDiffToNow(oldMSTime));
    sLog->outString();
}

void SpellMgr::LoadSpellGroupStackRules()
{
    uint32 oldMSTime = getMSTime();

    mSpellGroupStack.clear();                                  // need for reload case

    uint32 count = 0;

    //                                                       0         1
    QueryResult result = WorldDatabase.Query("SELECT group_id, stack_rule FROM spell_group_stack_rules");
    if (!result)
    {


        sLog->outString(">> Loaded 0 spell group stack rules");
        sLog->outString();
        return;
    }


    do
    {
        Field *fields = result->Fetch();


        uint32 group_id = fields[0].GetUInt32();
        uint8 stack_rule = fields[1].GetUInt32();
        if (stack_rule >= SPELL_GROUP_STACK_RULE_MAX)
        {
            sLog->outErrorDb("SpellGroupStackRule %u listed in `spell_group_stack_rules` does not exist", stack_rule);
            continue;
        }

        SpellGroupSpellMapBounds spellGroup = GetSpellGroupSpellMapBounds((SpellGroup)group_id);

        if (spellGroup.first == spellGroup.second)
        {
            sLog->outErrorDb("SpellGroup id %u listed in `spell_group_stack_rules` does not exist", group_id);
            continue;
        }

        mSpellGroupStack[(SpellGroup)group_id] = (SpellGroupStackRule)stack_rule;

        ++count;
    } while (result->NextRow());

    sLog->outString(">> Loaded %u spell group stack rules in %u ms", count, GetMSTimeDiffToNow(oldMSTime));
    sLog->outString();
}

void SpellMgr::LoadSpellThreats()
{
    uint32 oldMSTime = getMSTime();

    mSpellThreatMap.clear();                                // need for reload case

    uint32 count = 0;

    //                                                0      1
    QueryResult result = WorldDatabase.Query("SELECT entry, Threat FROM spell_threat");
    if (!result)
    {



        sLog->outString(">> Loaded %u aggro generating spells", count);
        sLog->outString();
        return;
    }


    do
    {
        Field *fields = result->Fetch();


        uint32 entry = fields[0].GetUInt32();
        uint16 Threat = fields[1].GetUInt16();

        if (!sSpellStore.LookupEntry(entry))
        {
            sLog->outErrorDb("Spell %u listed in `spell_threat` does not exist", entry);
            continue;
        }

        mSpellThreatMap[entry] = Threat;

        ++count;
    } while (result->NextRow());

    sLog->outString(">> Loaded %u aggro generating spells in %u ms", count, GetMSTimeDiffToNow(oldMSTime));
    sLog->outString();
}

bool SpellMgr::IsRankSpellDueToSpell(SpellEntry const *spellInfo_1,uint32 spellId_2) const
{
    SpellEntry const *spellInfo_2 = sSpellStore.LookupEntry(spellId_2);
    if (!spellInfo_1 || !spellInfo_2) return false;
    if (spellInfo_1->Id == spellId_2) return false;

    return GetFirstSpellInChain(spellInfo_1->Id) == GetFirstSpellInChain(spellId_2);
}

bool SpellMgr::canStackSpellRanks(SpellEntry const *spellInfo)
{
    if (IsPassiveSpell(spellInfo->Id))                       // ranked passive spell
        return false;
    if (spellInfo->powerType != POWER_MANA && spellInfo->powerType != POWER_HEALTH)
        return false;
    if (IsProfessionOrRidingSpell(spellInfo->Id))
        return false;

    if (sSpellMgr->IsSkillBonusSpell(spellInfo->Id))
        return false;

    // All stance spells. if any better way, change it.
    for (int i = 0; i < MAX_SPELL_EFFECTS; ++i)
    {
        switch(spellInfo->SpellFamilyName)
        {
            case SPELLFAMILY_PALADIN:
                // Paladin aura Spell
                if (spellInfo->Effect[i] == SPELL_EFFECT_APPLY_AREA_AURA_RAID)
                    return false;
                break;
            case SPELLFAMILY_DRUID:
                // Druid form Spell
                if (spellInfo->Effect[i] == SPELL_EFFECT_APPLY_AURA &&
                    spellInfo->EffectApplyAuraName[i] == SPELL_AURA_MOD_SHAPESHIFT)
                    return false;
                break;
            case SPELLFAMILY_ROGUE:
                // Rogue Stealth
                if (spellInfo->Effect[i] == SPELL_EFFECT_APPLY_AURA &&
                    spellInfo->EffectApplyAuraName[i] == SPELL_AURA_MOD_SHAPESHIFT)
                    return false;
        }
    }
    return true;
}

bool SpellMgr::IsProfessionOrRidingSpell(uint32 spellId)
{
    SpellEntry const *spellInfo = sSpellStore.LookupEntry(spellId);
    if (!spellInfo)
        return false;

    for (uint8 i = 0 ; i < MAX_SPELL_EFFECTS ; ++i)
    {
        if (spellInfo->Effect[i] == SPELL_EFFECT_SKILL)
        {
            uint32 skill = spellInfo->EffectMiscValue[i];

            bool found = IsProfessionOrRidingSkill(skill);
            if (found)
                return true;
        }
    }
    return false;
}

bool SpellMgr::IsProfessionSpell(uint32 spellId)
{
    SpellEntry const *spellInfo = sSpellStore.LookupEntry(spellId);
    if (!spellInfo)
        return false;

    for (uint8 i = 0 ; i < MAX_SPELL_EFFECTS ; ++i)
    {
        if (spellInfo->Effect[i] == SPELL_EFFECT_SKILL)
        {
            uint32 skill = spellInfo->EffectMiscValue[i];

            bool found = IsProfessionSkill(skill);
            if (found)
                return true;
        }
    }
    return false;
}

bool SpellMgr::IsPrimaryProfessionSpell(uint32 spellId)
{
    SpellEntry const *spellInfo = sSpellStore.LookupEntry(spellId);
    if (!spellInfo)
        return false;

    for (uint8 i = 0 ; i < MAX_SPELL_EFFECTS ; ++i)
    {
        if (spellInfo->Effect[i] == SPELL_EFFECT_SKILL)
        {
            uint32 skill = spellInfo->EffectMiscValue[i];

            bool found = IsPrimaryProfessionSkill(skill);
            if (found)
                return true;
        }
    }
    return false;
}

bool SpellMgr::IsPrimaryProfessionFirstRankSpell(uint32 spellId) const
{
    return IsPrimaryProfessionSpell(spellId) && GetSpellRank(spellId) == 1;
}

bool SpellMgr::IsSkillBonusSpell(uint32 spellId) const
{
    SkillLineAbilityMapBounds bounds = GetSkillLineAbilityMapBounds(spellId);

    for (SkillLineAbilityMap::const_iterator _spell_idx = bounds.first; _spell_idx != bounds.second; ++_spell_idx)
    {
        SkillLineAbilityEntry const *pAbility = _spell_idx->second;
        if (!pAbility || pAbility->learnOnGetSkill != ABILITY_LEARNED_ON_GET_PROFESSION_SKILL)
            continue;

        if (pAbility->req_skill_value > 0)
            return true;
    }

    return false;
}

bool SpellMgr::IsSkillTypeSpell(uint32 spellId, SkillType type) const
{
    SkillLineAbilityMapBounds bounds = GetSkillLineAbilityMapBounds(spellId);

    for (SkillLineAbilityMap::const_iterator _spell_idx = bounds.first; _spell_idx != bounds.second; ++_spell_idx)
        if (_spell_idx->second->skillId == uint32(type))
            return true;

    return false;
}

// basepoints provided here have to be valid basepoints (use SpellMgr::CalculateSpellEffectBaseAmount)
int32 SpellMgr::CalculateSpellEffectAmount(SpellEntry const * spellEntry, uint8 effIndex, Unit const * caster, int32 const * effBasePoints, Unit const * /*target*/)
{
    float basePointsPerLevel = spellEntry->EffectRealPointsPerLevel[effIndex];
    int32 basePoints = effBasePoints ? *effBasePoints : spellEntry->EffectBasePoints[effIndex];
    int32 randomPoints = int32(spellEntry->EffectDieSides[effIndex]);

    // base amount modification based on spell lvl vs caster lvl
    if (caster)
    {
        int32 level = int32(caster->getLevel());
        if (level > int32(spellEntry->maxLevel) && spellEntry->maxLevel > 0)
            level = int32(spellEntry->maxLevel);
        else if (level < int32(spellEntry->baseLevel))
            level = int32(spellEntry->baseLevel);
        level -= int32(spellEntry->spellLevel);
        basePoints += int32(level * basePointsPerLevel);
    }

    // roll in a range <1;EffectDieSides> as of patch 3.3.3
    switch(randomPoints)
    {
        case 0: break;
        case 1: basePoints += 1; break;                     // range 1..1
        default:
            // range can have positive (1..rand) and negative (rand..1) values, so order its for irand
            int32 randvalue = (randomPoints >= 1)
                ? irand(1, randomPoints)
                : irand(randomPoints, 1);

            basePoints += randvalue;
            break;
    }

    float value = float(basePoints);

    // random damage
    if (caster)
    {
        // bonus amount from combo points
        if  (caster->m_movedPlayer)
            if (uint8 comboPoints = caster->m_movedPlayer->GetComboPoints())
                if (float comboDamage = spellEntry->EffectPointsPerComboPoint[effIndex])
                    value += comboDamage * comboPoints;

        value = caster->ApplyEffectModifiers(spellEntry, effIndex, value);

        // amount multiplication based on caster's level
        if (!basePointsPerLevel && (spellEntry->Attributes & SPELL_ATTR0_LEVEL_DAMAGE_CALCULATION && spellEntry->spellLevel) &&
                spellEntry->Effect[effIndex] != SPELL_EFFECT_WEAPON_PERCENT_DAMAGE &&
                spellEntry->Effect[effIndex] != SPELL_EFFECT_KNOCK_BACK &&
                spellEntry->EffectApplyAuraName[effIndex] != SPELL_AURA_MOD_SPEED_ALWAYS &&
                spellEntry->EffectApplyAuraName[effIndex] != SPELL_AURA_MOD_SPEED_NOT_STACK &&
                spellEntry->EffectApplyAuraName[effIndex] != SPELL_AURA_MOD_INCREASE_SPEED &&
                spellEntry->EffectApplyAuraName[effIndex] != SPELL_AURA_MOD_DECREASE_SPEED)
                //there are many more: slow speed, -healing pct
            value *= 0.25f * exp(caster->getLevel() * (70 - spellEntry->spellLevel) / 1000.0f);
            //value = int32(value * (int32)getLevel() / (int32)(spellProto->spellLevel ? spellProto->spellLevel : 1));
    }

    return int32(value);
}

int32 SpellMgr::CalculateSpellEffectBaseAmount(int32 value, SpellEntry const * spellEntry, uint8 effIndex)
{
    if (spellEntry->EffectDieSides[effIndex] == 0)
        return value;
    else
        return value - 1;
}

float SpellMgr::CalculateSpellEffectValueMultiplier(SpellEntry const * spellEntry, uint8 effIndex, Unit * caster, Spell * spell)
{
    float multiplier = spellEntry->EffectValueMultiplier[effIndex];

    if (caster)
        if (Player * modOwner = caster->GetSpellModOwner())
            modOwner->ApplySpellMod(spellEntry->Id, SPELLMOD_VALUE_MULTIPLIER, multiplier, spell);
    return multiplier;
}

float SpellMgr::CalculateSpellEffectDamageMultiplier(SpellEntry const * spellEntry, uint8 effIndex, Unit * caster, Spell * spell)
{
    float multiplier = spellEntry->EffectDamageMultiplier[effIndex];

    if (caster)
        if (Player * modOwner = caster->GetSpellModOwner())
            modOwner->ApplySpellMod(spellEntry->Id, SPELLMOD_DAMAGE_MULTIPLIER, multiplier, spell);
    return multiplier;
}

SpellEntry const* SpellMgr::SelectAuraRankForPlayerLevel(SpellEntry const* spellInfo, uint32 playerLevel) const
{
    // ignore passive spells
    if (IsPassiveSpell(spellInfo->Id))
        return spellInfo;

    bool needRankSelection = false;
    for (int i = 0; i < MAX_SPELL_EFFECTS; ++i)
    {
        if (IsPositiveEffect(spellInfo->Id, i) && (
            spellInfo->Effect[i] == SPELL_EFFECT_APPLY_AURA ||
            spellInfo->Effect[i] == SPELL_EFFECT_APPLY_AREA_AURA_PARTY ||
            spellInfo->Effect[i] == SPELL_EFFECT_APPLY_AREA_AURA_RAID
))
        {
            needRankSelection = true;
            break;
        }
    }

    // not required
    if (!needRankSelection)
        return spellInfo;

    for (uint32 nextSpellId = spellInfo->Id; nextSpellId != 0; nextSpellId = GetPrevSpellInChain(nextSpellId))
    {
        SpellEntry const *nextSpellInfo = sSpellStore.LookupEntry(nextSpellId);
        if (!nextSpellInfo)
            break;

        // if found appropriate level
        if (playerLevel + 10 >= nextSpellInfo->spellLevel)
            return nextSpellInfo;

        // one rank less then
    }

    // not found
    return NULL;
}

void SpellMgr::LoadSpellLearnSkills()
{
    uint32 oldMSTime = getMSTime();

    mSpellLearnSkills.clear();                              // need for reload case

    // search auto-learned skills and add its to map also for use in unlearn spells/talents
    uint32 dbc_count = 0;
    for (uint32 spell = 0; spell < sSpellStore.GetNumRows(); ++spell)
    {
        SpellEntry const* entry = sSpellStore.LookupEntry(spell);

        if (!entry)
            continue;

        for (uint8 i = 0; i < MAX_SPELL_EFFECTS; ++i)
        {
            if (entry->Effect[i] == SPELL_EFFECT_SKILL)
            {
                SpellLearnSkillNode dbc_node;
                dbc_node.skill = entry->EffectMiscValue[i];
                dbc_node.step  = SpellMgr::CalculateSpellEffectAmount(entry, i);
                if (dbc_node.skill != SKILL_RIDING)
                    dbc_node.value = 1;
                else
                    dbc_node.value = dbc_node.step * 75;
                dbc_node.maxvalue = dbc_node.step * 75;
                mSpellLearnSkills[spell] = dbc_node;
                ++dbc_count;
                break;
            }
        }
    }

    sLog->outString(">> Loaded %u Spell Learn Skills from DBC in %u ms", dbc_count, GetMSTimeDiffToNow(oldMSTime));
    sLog->outString();
}

void SpellMgr::LoadSpellLearnSpells()
{
    uint32 oldMSTime = getMSTime();

    mSpellLearnSpells.clear();                              // need for reload case

    //                                                  0      1        2
    QueryResult result = WorldDatabase.Query("SELECT entry, SpellID, Active FROM spell_learn_spell");
    if (!result)
    {

        sLog->outString(">> Loaded 0 spell learn spells");
        sLog->outString();
        sLog->outErrorDb("`spell_learn_spell` table is empty!");
        return;
    }

    uint32 count = 0;

    do
    {
        Field *fields = result->Fetch();

        uint32 spell_id = fields[0].GetUInt32();

        SpellLearnSpellNode node;
        node.spell      = fields[1].GetUInt32();
        node.active     = fields[2].GetBool();
        node.autoLearned= false;

        if (!sSpellStore.LookupEntry(spell_id))
        {
            sLog->outErrorDb("Spell %u listed in `spell_learn_spell` does not exist", spell_id);
            continue;
        }

        if (!sSpellStore.LookupEntry(node.spell))
        {
            sLog->outErrorDb("Spell %u listed in `spell_learn_spell` learning not existed spell %u", spell_id, node.spell);
            continue;
        }

        if (GetTalentSpellCost(node.spell))
        {
            sLog->outErrorDb("Spell %u listed in `spell_learn_spell` attempt learning talent spell %u, skipped", spell_id, node.spell);
            continue;
        }

        mSpellLearnSpells.insert(SpellLearnSpellMap::value_type(spell_id,node));

        ++count;
    } while (result->NextRow());

    // search auto-learned spells and add its to map also for use in unlearn spells/talents
    uint32 dbc_count = 0;
    for (uint32 spell = 0; spell < sSpellStore.GetNumRows(); ++spell)
    {
        SpellEntry const* entry = sSpellStore.LookupEntry(spell);

        if (!entry)
            continue;

        for (uint8 i = 0; i < MAX_SPELL_EFFECTS; ++i)
        {
            if (entry->Effect[i] == SPELL_EFFECT_LEARN_SPELL)
            {
                SpellLearnSpellNode dbc_node;
                dbc_node.spell = entry->EffectTriggerSpell[i];
                dbc_node.active = true;                     // all dbc based learned spells is active (show in spell book or hide by client itself)

                // ignore learning not existed spells (broken/outdated/or generic learnig spell 483
                if (!sSpellStore.LookupEntry(dbc_node.spell))
                    continue;

                // talent or passive spells or skill-step spells auto-casted and not need dependent learning,
                // pet teaching spells don't must be dependent learning (casted)
                // other required explicit dependent learning
                dbc_node.autoLearned = entry->EffectImplicitTargetA[i] == TARGET_UNIT_PET || GetTalentSpellCost(spell) > 0 || IsPassiveSpell(spell) || IsSpellHaveEffect(entry,SPELL_EFFECT_SKILL_STEP);

                SpellLearnSpellMapBounds db_node_bounds = GetSpellLearnSpellMapBounds(spell);

                bool found = false;
                for (SpellLearnSpellMap::const_iterator itr = db_node_bounds.first; itr != db_node_bounds.second; ++itr)
                {
                    if (itr->second.spell == dbc_node.spell)
                    {
                        sLog->outErrorDb("Spell %u auto-learn spell %u in spell.dbc then the record in `spell_learn_spell` is redundant, please fix DB.",
                            spell,dbc_node.spell);
                        found = true;
                        break;
                    }
                }

                if (!found)                                  // add new spell-spell pair if not found
                {
                    mSpellLearnSpells.insert(SpellLearnSpellMap::value_type(spell,dbc_node));
                    ++dbc_count;
                }
            }
        }
    }

    sLog->outString(">> Loaded %u spell learn spells + %u found in DBC in %u ms", count, dbc_count, GetMSTimeDiffToNow(oldMSTime));
    sLog->outString();
}

void SpellMgr::LoadSpellPetAuras()
{
    uint32 oldMSTime = getMSTime();

    mSpellPetAuraMap.clear();                                  // need for reload case

    //                                                  0       1       2    3
    QueryResult result = WorldDatabase.Query("SELECT spell, effectId, pet, aura FROM spell_pet_auras");
    if (!result)
    {
        sLog->outString(">> Loaded 0 spell pet auras. DB table `spell_pet_auras` is empty.");
        sLog->outString();
        return;
    }

    uint32 count = 0;

    do
    {
        Field *fields = result->Fetch();


        uint32 spell = fields[0].GetUInt32();
        uint8 eff = fields[1].GetUInt8();
        uint32 pet = fields[2].GetUInt32();
        uint32 aura = fields[3].GetUInt32();

        SpellPetAuraMap::iterator itr = mSpellPetAuraMap.find((spell<<8) + eff);
        if (itr != mSpellPetAuraMap.end())
            itr->second.AddAura(pet, aura);
        else
        {
            SpellEntry const* spellInfo = sSpellStore.LookupEntry(spell);
            if (!spellInfo)
            {
                sLog->outErrorDb("Spell %u listed in `spell_pet_auras` does not exist", spell);
                continue;
            }
            if (spellInfo->Effect[eff] != SPELL_EFFECT_DUMMY &&
               (spellInfo->Effect[eff] != SPELL_EFFECT_APPLY_AURA ||
                spellInfo->EffectApplyAuraName[eff] != SPELL_AURA_DUMMY))
            {
                sLog->outError("Spell %u listed in `spell_pet_auras` does not have dummy aura or dummy effect", spell);
                continue;
            }

            SpellEntry const* spellInfo2 = sSpellStore.LookupEntry(aura);
            if (!spellInfo2)
            {
                sLog->outErrorDb("Aura %u listed in `spell_pet_auras` does not exist", aura);
                continue;
            }

            PetAura pa(pet, aura, spellInfo->EffectImplicitTargetA[eff] == TARGET_UNIT_PET, SpellMgr::CalculateSpellEffectAmount(spellInfo, eff));
            mSpellPetAuraMap[(spell<<8) + eff] = pa;
        }

        ++count;
    } while (result->NextRow());

    sLog->outString(">> Loaded %u spell pet auras in %u ms", count, GetMSTimeDiffToNow(oldMSTime));
    sLog->outString();
}

void SpellMgr::LoadPetLevelupSpellMap()
{
    uint32 oldMSTime = getMSTime();

    mPetLevelupSpellMap.clear();                                   // need for reload case

    uint32 count = 0;
    uint32 family_count = 0;


    for (uint32 i = 0; i < sCreatureFamilyStore.GetNumRows(); ++i)
    {

        CreatureFamilyEntry const *creatureFamily = sCreatureFamilyStore.LookupEntry(i);
        if (!creatureFamily)                                     // not exist
            continue;

        for (uint8 j = 0; j < 2; ++j)
        {
            if (!creatureFamily->skillLine[j])
                continue;

            for (uint32 k = 0; k < sSkillLineAbilityStore.GetNumRows(); ++k)
            {
                SkillLineAbilityEntry const *skillLine = sSkillLineAbilityStore.LookupEntry(k);
                if (!skillLine)
                    continue;

                //if (skillLine->skillId != creatureFamily->skillLine[0] &&
                //    (!creatureFamily->skillLine[1] || skillLine->skillId != creatureFamily->skillLine[1]))
                //    continue;

                if (skillLine->skillId != creatureFamily->skillLine[j])
                    continue;

                if (skillLine->learnOnGetSkill != ABILITY_LEARNED_ON_GET_RACE_OR_CLASS_SKILL)
                    continue;

                SpellEntry const *spell = sSpellStore.LookupEntry(skillLine->spellId);
                if (!spell) // not exist or triggered or talent
                    continue;

                if (!spell->spellLevel)
                    continue;

                PetLevelupSpellSet& spellSet = mPetLevelupSpellMap[creatureFamily->ID];
                if (spellSet.empty())
                    ++family_count;

                spellSet.insert(PetLevelupSpellSet::value_type(spell->spellLevel,spell->Id));
                ++count;
            }
        }
    }

    sLog->outString(">> Loaded %u pet levelup and default spells for %u families in %u ms", count, family_count, GetMSTimeDiffToNow(oldMSTime));
    sLog->outString();
}

bool LoadPetDefaultSpells_helper(CreatureInfo const* cInfo, PetDefaultSpellsEntry& petDefSpells)
{
    // skip empty list;
    bool have_spell = false;
    for (uint8 j = 0; j < MAX_CREATURE_SPELL_DATA_SLOT; ++j)
    {
        if (petDefSpells.spellid[j])
        {
            have_spell = true;
            break;
        }
    }
    if (!have_spell)
        return false;

    // remove duplicates with levelupSpells if any
    if (PetLevelupSpellSet const *levelupSpells = cInfo->family ? sSpellMgr->GetPetLevelupSpellList(cInfo->family) : NULL)
    {
        for (uint8 j = 0; j < MAX_CREATURE_SPELL_DATA_SLOT; ++j)
        {
            if (!petDefSpells.spellid[j])
                continue;

            for (PetLevelupSpellSet::const_iterator itr = levelupSpells->begin(); itr != levelupSpells->end(); ++itr)
            {
                if (itr->second == petDefSpells.spellid[j])
                {
                    petDefSpells.spellid[j] = 0;
                    break;
                }
            }
        }
    }

    // skip empty list;
    have_spell = false;
    for (uint8 j = 0; j < MAX_CREATURE_SPELL_DATA_SLOT; ++j)
    {
        if (petDefSpells.spellid[j])
        {
            have_spell = true;
            break;
        }
    }

    return have_spell;
}

void SpellMgr::LoadPetDefaultSpells()
{
    uint32 oldMSTime = getMSTime();

    mPetDefaultSpellsMap.clear();

    uint32 countCreature = 0;
    uint32 countData = 0;


    for (uint32 i = 0; i < sCreatureStorage.MaxEntry; ++i)
    {

        CreatureInfo const* cInfo = sCreatureStorage.LookupEntry<CreatureInfo>(i);
        if (!cInfo)
            continue;

        if (!cInfo->PetSpellDataId)
            continue;

        // for creature with PetSpellDataId get default pet spells from dbc
        CreatureSpellDataEntry const* spellDataEntry = sCreatureSpellDataStore.LookupEntry(cInfo->PetSpellDataId);
        if (!spellDataEntry)
            continue;

        int32 petSpellsId = -int32(cInfo->PetSpellDataId);
        PetDefaultSpellsEntry petDefSpells;
        for (uint8 j = 0; j < MAX_CREATURE_SPELL_DATA_SLOT; ++j)
            petDefSpells.spellid[j] = spellDataEntry->spellId[j];

        if (LoadPetDefaultSpells_helper(cInfo, petDefSpells))
        {
            mPetDefaultSpellsMap[petSpellsId] = petDefSpells;
            ++countData;
        }
    }

    sLog->outString(">> Loaded addition spells for %u pet spell data entries in %u ms", countData, GetMSTimeDiffToNow(oldMSTime));
    sLog->outString();

    sLog->outString("Loading summonable creature templates...");
    oldMSTime = getMSTime();


    // different summon spells
    for (uint32 i = 0; i < sSpellStore.GetNumRows(); ++i)
    {

        SpellEntry const* spellEntry = sSpellStore.LookupEntry(i);
        if (!spellEntry)
            continue;

        for (uint8 k = 0; k < MAX_SPELL_EFFECTS; ++k)
        {
            if (spellEntry->Effect[k] == SPELL_EFFECT_SUMMON || spellEntry->Effect[k] == SPELL_EFFECT_SUMMON_PET)
            {
                uint32 creature_id = spellEntry->EffectMiscValue[k];
                CreatureInfo const *cInfo = sCreatureStorage.LookupEntry<CreatureInfo>(creature_id);
                if (!cInfo)
                    continue;

                // already loaded
                if (cInfo->PetSpellDataId)
                    continue;

                // for creature without PetSpellDataId get default pet spells from creature_template
                int32 petSpellsId = cInfo->Entry;
                if (mPetDefaultSpellsMap.find(cInfo->Entry) != mPetDefaultSpellsMap.end())
                    continue;

                PetDefaultSpellsEntry petDefSpells;
                for (uint8 j = 0; j < MAX_CREATURE_SPELL_DATA_SLOT; ++j)
                    petDefSpells.spellid[j] = cInfo->spells[j];

                if (LoadPetDefaultSpells_helper(cInfo, petDefSpells))
                {
                    mPetDefaultSpellsMap[petSpellsId] = petDefSpells;
                    ++countCreature;
                }
            }
        }
    }

    
    sLog->outString(">> Loaded %u summonable creature templates in %u ms", countCreature, GetMSTimeDiffToNow(oldMSTime));
    sLog->outString();
}

/// Some checks for spells, to prevent adding deprecated/broken spells for trainers, spell book, etc
bool SpellMgr::IsSpellValid(SpellEntry const *spellInfo, Player *pl, bool msg)
{
    // not exist
    if (!spellInfo)
        return false;

    bool need_check_reagents = false;

    // check effects
    for (uint8 i = 0; i < MAX_SPELL_EFFECTS; ++i)
    {
        switch (spellInfo->Effect[i])
        {
            case 0:
                continue;

            // craft spell for crafting non-existed item (break client recipes list show)
            case SPELL_EFFECT_CREATE_ITEM:
            case SPELL_EFFECT_CREATE_ITEM_2:
            {
                if (spellInfo->EffectItemType[i] == 0)
                {
                    // skip auto-loot crafting spells, its not need explicit item info (but have special fake items sometime)
                    if (!IsLootCraftingSpell(spellInfo))
                    {
                        if (msg)
                        {
                            if (pl)
                                ChatHandler(pl).PSendSysMessage("Craft spell %u not have create item entry.",spellInfo->Id);
                            else
                                sLog->outErrorDb("Craft spell %u not have create item entry.",spellInfo->Id);
                        }
                        return false;
                    }

                }
                // also possible IsLootCraftingSpell case but fake item must exist anyway
                else if (!ObjectMgr::GetItemPrototype(spellInfo->EffectItemType[i]))
                {
                    if (msg)
                    {
                        if (pl)
                            ChatHandler(pl).PSendSysMessage("Craft spell %u create not-exist in DB item (Entry: %u) and then...",spellInfo->Id,spellInfo->EffectItemType[i]);
                        else
                            sLog->outErrorDb("Craft spell %u create not-exist in DB item (Entry: %u) and then...",spellInfo->Id,spellInfo->EffectItemType[i]);
                    }
                    return false;
                }

                need_check_reagents = true;
                break;
            }
            case SPELL_EFFECT_LEARN_SPELL:
            {
                SpellEntry const *spellInfo2 = sSpellStore.LookupEntry(spellInfo->EffectTriggerSpell[i]);
                if (!IsSpellValid(spellInfo2,pl,msg))
                {
                    if (msg)
                    {
                        if (pl)
                            ChatHandler(pl).PSendSysMessage("Spell %u learn to broken spell %u, and then...",spellInfo->Id,spellInfo->EffectTriggerSpell[i]);
                        else
                            sLog->outErrorDb("Spell %u learn to invalid spell %u, and then...",spellInfo->Id,spellInfo->EffectTriggerSpell[i]);
                    }
                    return false;
                }
                break;
            }
        }
    }

    if (need_check_reagents)
    {
        for (uint8 j = 0; j < MAX_SPELL_REAGENTS; ++j)
        {
            if (spellInfo->Reagent[j] > 0 && !ObjectMgr::GetItemPrototype(spellInfo->Reagent[j]))
            {
                if (msg)
                {
                    if (pl)
                        ChatHandler(pl).PSendSysMessage("Craft spell %u have not-exist reagent in DB item (Entry: %u) and then...",spellInfo->Id,spellInfo->Reagent[j]);
                    else
                        sLog->outErrorDb("Craft spell %u have not-exist reagent in DB item (Entry: %u) and then...",spellInfo->Id,spellInfo->Reagent[j]);
                }
                return false;
            }
        }
    }

    return true;
}

void SpellMgr::LoadSpellAreas()
{
    uint32 oldMSTime = getMSTime();

    mSpellAreaMap.clear();                                  // need for reload case
    mSpellAreaForQuestMap.clear();
    mSpellAreaForActiveQuestMap.clear();
    mSpellAreaForQuestEndMap.clear();
    mSpellAreaForAuraMap.clear();

    //                                                  0     1         2              3               4           5          6        7       8
    QueryResult result = WorldDatabase.Query("SELECT spell, area, quest_start, quest_start_active, quest_end, aura_spell, racemask, gender, autocast FROM spell_area");

    if (!result)
    {
        sLog->outString(">> Loaded 0 spell area requirements. DB table `spell_area` is empty.");
        sLog->outString();
        return;
    }

    uint32 count = 0;

    do
    {
        Field *fields = result->Fetch();


        uint32 spell = fields[0].GetUInt32();
        SpellArea spellArea;
        spellArea.spellId             = spell;
        spellArea.areaId              = fields[1].GetUInt32();
        spellArea.questStart          = fields[2].GetUInt32();
        spellArea.questStartCanActive = fields[3].GetBool();
        spellArea.questEnd            = fields[4].GetUInt32();
        spellArea.auraSpell           = fields[5].GetInt32();
        spellArea.raceMask            = fields[6].GetUInt32();
        spellArea.gender              = Gender(fields[7].GetUInt8());
        spellArea.autocast            = fields[8].GetBool();

        if (const SpellEntry* spellInfo = sSpellStore.LookupEntry(spell))
        {
            if (spellArea.autocast)
                const_cast<SpellEntry*>(spellInfo)->Attributes |= SPELL_ATTR0_CANT_CANCEL;
        }
        else
        {
            sLog->outErrorDb("Spell %u listed in `spell_area` does not exist", spell);
            continue;
        }

        {
            bool ok = true;
            SpellAreaMapBounds sa_bounds = GetSpellAreaMapBounds(spellArea.spellId);
            for (SpellAreaMap::const_iterator itr = sa_bounds.first; itr != sa_bounds.second; ++itr)
            {
                if (spellArea.spellId != itr->second.spellId)
                    continue;
                if (spellArea.areaId != itr->second.areaId)
                    continue;
                if (spellArea.questStart != itr->second.questStart)
                    continue;
                if (spellArea.auraSpell != itr->second.auraSpell)
                    continue;
                if ((spellArea.raceMask & itr->second.raceMask) == 0)
                    continue;
                if (spellArea.gender != itr->second.gender)
                    continue;

                // duplicate by requirements
                ok =false;
                break;
            }

            if (!ok)
            {
                sLog->outErrorDb("Spell %u listed in `spell_area` already listed with similar requirements.", spell);
                continue;
            }
        }

        if (spellArea.areaId && !GetAreaEntryByAreaID(spellArea.areaId))
        {
            sLog->outErrorDb("Spell %u listed in `spell_area` have wrong area (%u) requirement", spell,spellArea.areaId);
            continue;
        }

        if (spellArea.questStart && !sObjectMgr->GetQuestTemplate(spellArea.questStart))
        {
            sLog->outErrorDb("Spell %u listed in `spell_area` have wrong start quest (%u) requirement", spell,spellArea.questStart);
            continue;
        }

        if (spellArea.questEnd)
        {
            if (!sObjectMgr->GetQuestTemplate(spellArea.questEnd))
            {
                sLog->outErrorDb("Spell %u listed in `spell_area` have wrong end quest (%u) requirement", spell,spellArea.questEnd);
                continue;
            }

            if (spellArea.questEnd == spellArea.questStart && !spellArea.questStartCanActive)
            {
                sLog->outErrorDb("Spell %u listed in `spell_area` have quest (%u) requirement for start and end in same time", spell,spellArea.questEnd);
                continue;
            }
        }

        if (spellArea.auraSpell)
        {
            SpellEntry const* spellInfo = sSpellStore.LookupEntry(abs(spellArea.auraSpell));
            if (!spellInfo)
            {
                sLog->outErrorDb("Spell %u listed in `spell_area` have wrong aura spell (%u) requirement", spell,abs(spellArea.auraSpell));
                continue;
            }

            if (uint32(abs(spellArea.auraSpell)) == spellArea.spellId)
            {
                sLog->outErrorDb("Spell %u listed in `spell_area` have aura spell (%u) requirement for itself", spell,abs(spellArea.auraSpell));
                continue;
            }

            // not allow autocast chains by auraSpell field (but allow use as alternative if not present)
            if (spellArea.autocast && spellArea.auraSpell > 0)
            {
                bool chain = false;
                SpellAreaForAuraMapBounds saBound = GetSpellAreaForAuraMapBounds(spellArea.spellId);
                for (SpellAreaForAuraMap::const_iterator itr = saBound.first; itr != saBound.second; ++itr)
                {
                    if (itr->second->autocast && itr->second->auraSpell > 0)
                    {
                        chain = true;
                        break;
                    }
                }

                if (chain)
                {
                    sLog->outErrorDb("Spell %u listed in `spell_area` have aura spell (%u) requirement that itself autocast from aura", spell,spellArea.auraSpell);
                    continue;
                }

                SpellAreaMapBounds saBound2 = GetSpellAreaMapBounds(spellArea.auraSpell);
                for (SpellAreaMap::const_iterator itr2 = saBound2.first; itr2 != saBound2.second; ++itr2)
                {
                    if (itr2->second.autocast && itr2->second.auraSpell > 0)
                    {
                        chain = true;
                        break;
                    }
                }

                if (chain)
                {
                    sLog->outErrorDb("Spell %u listed in `spell_area` have aura spell (%u) requirement that itself autocast from aura", spell,spellArea.auraSpell);
                    continue;
                }
            }
        }

        if (spellArea.raceMask && (spellArea.raceMask & RACEMASK_ALL_PLAYABLE) == 0)
        {
            sLog->outErrorDb("Spell %u listed in `spell_area` have wrong race mask (%u) requirement", spell,spellArea.raceMask);
            continue;
        }

        if (spellArea.gender != GENDER_NONE && spellArea.gender != GENDER_FEMALE && spellArea.gender != GENDER_MALE)
        {
            sLog->outErrorDb("Spell %u listed in `spell_area` have wrong gender (%u) requirement", spell, spellArea.gender);
            continue;
        }

        SpellArea const* sa = &mSpellAreaMap.insert(SpellAreaMap::value_type(spell,spellArea))->second;

        // for search by current zone/subzone at zone/subzone change
        if (spellArea.areaId)
            mSpellAreaForAreaMap.insert(SpellAreaForAreaMap::value_type(spellArea.areaId,sa));

        // for search at quest start/reward
        if (spellArea.questStart)
        {
            if (spellArea.questStartCanActive)
                mSpellAreaForActiveQuestMap.insert(SpellAreaForQuestMap::value_type(spellArea.questStart,sa));
            else
                mSpellAreaForQuestMap.insert(SpellAreaForQuestMap::value_type(spellArea.questStart,sa));
        }

        // for search at quest start/reward
        if (spellArea.questEnd)
            mSpellAreaForQuestEndMap.insert(SpellAreaForQuestMap::value_type(spellArea.questEnd,sa));

        // for search at aura apply
        if (spellArea.auraSpell)
            mSpellAreaForAuraMap.insert(SpellAreaForAuraMap::value_type(abs(spellArea.auraSpell),sa));

        ++count;
    } while (result->NextRow());

    sLog->outString(">> Loaded %u spell area requirements in %u ms", count, GetMSTimeDiffToNow(oldMSTime));
    sLog->outString();
}

SpellCastResult SpellMgr::GetSpellAllowedInLocationError(SpellEntry const *spellInfo, uint32 map_id, uint32 zone_id, uint32 area_id, Player const* player)
{
    // normal case
    if (spellInfo->AreaGroupId > 0)
    {
        bool found = false;
        AreaGroupEntry const* groupEntry = sAreaGroupStore.LookupEntry(spellInfo->AreaGroupId);
        while (groupEntry)
        {
            for (uint8 i = 0; i < MAX_GROUP_AREA_IDS; ++i)
                if (groupEntry->AreaId[i] == zone_id || groupEntry->AreaId[i] == area_id)
                    found = true;
            if (found || !groupEntry->nextGroup)
                break;
            // Try search in next group
            groupEntry = sAreaGroupStore.LookupEntry(groupEntry->nextGroup);
        }

        if (!found)
            return SPELL_FAILED_INCORRECT_AREA;
    }

    // continent limitation (virtual continent)
    if (spellInfo->AttributesEx4 & SPELL_ATTR4_CAST_ONLY_IN_OUTLAND)
    {
        uint32 v_map = GetVirtualMapForMapAndZone(map_id, zone_id);
        MapEntry const *mapEntry = sMapStore.LookupEntry(v_map);
        if (!mapEntry || mapEntry->addon < 1 || !mapEntry->IsContinent())
            return SPELL_FAILED_INCORRECT_AREA;
    }

    // raid instance limitation
    if (spellInfo->AttributesEx6 & SPELL_ATTR6_NOT_IN_RAID_INSTANCE)
    {
        MapEntry const *mapEntry = sMapStore.LookupEntry(map_id);
        if (!mapEntry || mapEntry->IsRaid())
            return SPELL_FAILED_NOT_IN_RAID_INSTANCE;
    }

    // DB base check (if non empty then must fit at least single for allow)
    SpellAreaMapBounds saBounds = sSpellMgr->GetSpellAreaMapBounds(spellInfo->Id);
    if (saBounds.first != saBounds.second)
    {
        for (SpellAreaMap::const_iterator itr = saBounds.first; itr != saBounds.second; ++itr)
        {
            if (itr->second.IsFitToRequirements(player,zone_id,area_id))
                return SPELL_CAST_OK;
        }
        return SPELL_FAILED_INCORRECT_AREA;
    }

    // bg spell checks
    switch(spellInfo->Id)
    {
        case 23333:                                         // Warsong Flag
        case 23335:                                         // Silverwing Flag
            return map_id == 489 && player && player->InBattleground() ? SPELL_CAST_OK : SPELL_FAILED_REQUIRES_AREA;
        case 34976:                                         // Netherstorm Flag
            return map_id == 566 && player && player->InBattleground() ? SPELL_CAST_OK : SPELL_FAILED_REQUIRES_AREA;
        case 2584:                                          // Waiting to Resurrect
        case 22011:                                         // Spirit Heal Channel
        case 22012:                                         // Spirit Heal
        case 24171:                                         // Resurrection Impact Visual
        case 42792:                                         // Recently Dropped Flag
        case 43681:                                         // Inactive
        case 44535:                                         // Spirit Heal (mana)
        {
            MapEntry const* mapEntry = sMapStore.LookupEntry(map_id);
            if (!mapEntry)
                return SPELL_FAILED_INCORRECT_AREA;

            return zone_id == 4197 || (mapEntry->IsBattleground() && player && player->InBattleground()) ? SPELL_CAST_OK : SPELL_FAILED_REQUIRES_AREA;
        }
        case 44521:                                         // Preparation
        {
            if (!player)
                return SPELL_FAILED_REQUIRES_AREA;

            MapEntry const *mapEntry = sMapStore.LookupEntry(map_id);
            if (!mapEntry)
                return SPELL_FAILED_INCORRECT_AREA;

            if (!mapEntry->IsBattleground())
                return SPELL_FAILED_REQUIRES_AREA;

            Battleground* bg = player->GetBattleground();
            return bg && bg->GetStatus() == STATUS_WAIT_JOIN ? SPELL_CAST_OK : SPELL_FAILED_REQUIRES_AREA;
        }
        case 32724:                                         // Gold Team (Alliance)
        case 32725:                                         // Green Team (Alliance)
        case 35774:                                         // Gold Team (Horde)
        case 35775:                                         // Green Team (Horde)
        {
            MapEntry const *mapEntry = sMapStore.LookupEntry(map_id);
            if (!mapEntry)
                return SPELL_FAILED_INCORRECT_AREA;

            return mapEntry->IsBattleArena() && player && player->InBattleground() ? SPELL_CAST_OK : SPELL_FAILED_REQUIRES_AREA;
        }
        case 32727:                                         // Arena Preparation
        {
            if (!player)
                return SPELL_FAILED_REQUIRES_AREA;

            MapEntry const *mapEntry = sMapStore.LookupEntry(map_id);
            if (!mapEntry)
                return SPELL_FAILED_INCORRECT_AREA;

            if (!mapEntry->IsBattleArena())
                return SPELL_FAILED_REQUIRES_AREA;

            Battleground *bg = player->GetBattleground();
            return bg && bg->GetStatus() == STATUS_WAIT_JOIN ? SPELL_CAST_OK : SPELL_FAILED_REQUIRES_AREA;
        }
    }

    // aura limitations
    for (uint8 i = 0; i < MAX_SPELL_EFFECTS; ++i)
    {
        switch (spellInfo->EffectApplyAuraName[i])
        {
            case SPELL_AURA_MOD_INCREASE_MOUNTED_FLIGHT_SPEED:
            case SPELL_AURA_FLY:
            {
                if (player && !player->IsKnowHowFlyIn(map_id, zone_id))
                    return SPELL_FAILED_INCORRECT_AREA;
            }
        }
    }

    return SPELL_CAST_OK;
}

void SpellMgr::LoadSkillLineAbilityMap()
{
    uint32 oldMSTime = getMSTime();

    mSkillLineAbilityMap.clear();

    uint32 count = 0;

    for (uint32 i = 0; i < sSkillLineAbilityStore.GetNumRows(); ++i)
    {
        SkillLineAbilityEntry const *SkillInfo = sSkillLineAbilityStore.LookupEntry(i);
        if (!SkillInfo)
            continue;

        mSkillLineAbilityMap.insert(SkillLineAbilityMap::value_type(SkillInfo->spellId,SkillInfo));
        ++count;
    }

    sLog->outString(">> Loaded %u SkillLineAbility MultiMap Data in %u ms", count, GetMSTimeDiffToNow(oldMSTime));
    sLog->outString();
}

DiminishingGroup GetDiminishingReturnsGroupForSpell(SpellEntry const* spellproto, bool triggered)
{
    if (IsPositiveSpell(spellproto->Id))
        return DIMINISHING_NONE;

    // Explicit Diminishing Groups
    switch (spellproto->SpellFamilyName)
    {
        // Event spells
        case SPELLFAMILY_UNK1:
            return DIMINISHING_NONE;
        case SPELLFAMILY_GENERIC:
            // some generic arena related spells have by some strange reason MECHANIC_TURN
            if  (spellproto->Mechanic == MECHANIC_TURN)
                return DIMINISHING_NONE;
            break;
        case SPELLFAMILY_MAGE:
        {
            // Frostbite
            if (spellproto->SpellFamilyFlags[1] & 0x80000000)
                return DIMINISHING_TRIGGER_ROOT;
            //Shattered Barrier: only flag SpellFamilyFlags[0] = 0x00080000 shared
            //by most frost spells, using id instead
            if (spellproto->Id == 55080)
                return DIMINISHING_TRIGGER_ROOT;
            // Frost Nova / Freeze (Water Elemental)
            if (spellproto->SpellIconID == 193)
                return DIMINISHING_CONTROL_ROOT;
            break;
        }
        case SPELLFAMILY_ROGUE:
        {
            // Sap 0x80 Gouge 0x8
            if (spellproto->SpellFamilyFlags[0] & 0x88)
                return DIMINISHING_POLYMORPH;
            // Blind
            else if (spellproto->SpellFamilyFlags[0] & 0x1000000)
                return DIMINISHING_FEAR_BLIND;
            // Cheap Shot
            else if (spellproto->SpellFamilyFlags[0] & 0x400)
                return DIMINISHING_CHEAPSHOT_POUNCE;
            // Crippling poison - Limit to 10 seconds in PvP (No SpellFamilyFlags)
            else if (spellproto->SpellIconID == 163)
                return DIMINISHING_LIMITONLY;
            break;
        }
        case SPELLFAMILY_WARLOCK:
        {
            // Death Coil
            if (spellproto->SpellFamilyFlags[0] & 0x80000)
                return DIMINISHING_DEATHCOIL;
            // Curses/etc
            else if (spellproto->SpellFamilyFlags[0] & 0x80000000)
                return DIMINISHING_LIMITONLY;
            // Howl of Terror
            else if (spellproto->SpellFamilyFlags[1] & 0x8)
                return DIMINISHING_FEAR_BLIND;
            // Seduction
            else if (spellproto->SpellFamilyFlags[1] & 0x10000000)
                return DIMINISHING_FEAR_BLIND;
            break;
        }
        case SPELLFAMILY_DRUID:
        {
            // Pounce
            if (spellproto->SpellFamilyFlags[0] & 0x20000)
                return DIMINISHING_CHEAPSHOT_POUNCE;
            // Cyclone
            else if (spellproto->SpellFamilyFlags[1] & 0x20)
                return DIMINISHING_CYCLONE;
            // Entangling Roots: to force natures grasp proc to be control root
            else if (spellproto->SpellFamilyFlags[0] & 0x00000200)
                return DIMINISHING_CONTROL_ROOT;
            // Faerie Fire
            else if (spellproto->SpellFamilyFlags[0] & 0x400)
                return DIMINISHING_LIMITONLY;
            break;
        }
        case SPELLFAMILY_WARRIOR:
        {
            // Hamstring - limit duration to 10s in PvP
            if (spellproto->SpellFamilyFlags[0] & 0x2)
                return DIMINISHING_LIMITONLY;
            // Intimidating Shout
            else if (spellproto->SpellFamilyFlags[0] & 0x40000)
                return DIMINISHING_FEAR_BLIND;
            // Charge Stun
            else if (spellproto->SpellFamilyFlags[0] & 0x01000000)
                return DIMINISHING_NONE;
            break;
        }
        case SPELLFAMILY_PALADIN:
        {
            // Repentance
            if (spellproto->SpellFamilyFlags[0] & 0x4)
                return DIMINISHING_POLYMORPH;
            break;
        }
        case SPELLFAMILY_DEATHKNIGHT:
        {
            // Hungering Cold (no flags)
            if (spellproto->SpellIconID == 2797)
                return DIMINISHING_POLYMORPH;
            // Mark of Blood
            else if ((spellproto->SpellFamilyFlags[0] & 0x10000000)
                && spellproto->SpellIconID == 2285)
                return DIMINISHING_LIMITONLY;
            break;
        }
        case SPELLFAMILY_HUNTER:
        {
            // Hunter's mark
            if ((spellproto->SpellFamilyFlags[0] & 0x400) && spellproto->SpellIconID == 538)
                return DIMINISHING_LIMITONLY;
            // Scatter Shot
            if ((spellproto->SpellFamilyFlags[0] & 0x40000) && spellproto->SpellIconID == 132)
                return DIMINISHING_NONE;
            break;
        }
        default:
            break;
    }

    // Get by mechanic
    uint32 mechanic = GetAllSpellMechanicMask(spellproto);
    if (mechanic == MECHANIC_NONE)          return DIMINISHING_NONE;
    if (mechanic & ((1<<MECHANIC_STUN) |
                    (1<<MECHANIC_SHACKLE))) return triggered ? DIMINISHING_TRIGGER_STUN : DIMINISHING_CONTROL_STUN;
    if (mechanic & ((1<<MECHANIC_SLEEP) |
                    (1<<MECHANIC_FREEZE))) return DIMINISHING_FREEZE_SLEEP;
    if (mechanic & (1<<MECHANIC_POLYMORPH)) return DIMINISHING_POLYMORPH;
    if (mechanic & (1<<MECHANIC_ROOT))      return triggered ? DIMINISHING_TRIGGER_ROOT : DIMINISHING_CONTROL_ROOT;
    if (mechanic & ((1<<MECHANIC_FEAR) |
                    (1<<MECHANIC_TURN)))    return DIMINISHING_FEAR_BLIND;
    if (mechanic & (1<<MECHANIC_CHARM))     return DIMINISHING_CHARM;
    if (mechanic & (1<<MECHANIC_SILENCE))   return DIMINISHING_SILENCE;
    if (mechanic & (1<<MECHANIC_DISARM))    return DIMINISHING_DISARM;
    if (mechanic & (1<<MECHANIC_FREEZE))    return DIMINISHING_FREEZE_SLEEP;
    if (mechanic & ((1<<MECHANIC_KNOCKOUT) |
                    (1<<MECHANIC_SAPPED)))  return DIMINISHING_KNOCKOUT;
    if (mechanic & (1<<MECHANIC_BANISH))    return DIMINISHING_BANISH;
    if (mechanic & (1<<MECHANIC_HORROR))    return DIMINISHING_DEATHCOIL;

    // Get by effect
    for (uint8 i = 0; i < MAX_SPELL_EFFECTS; ++i)
    {
        if (spellproto->EffectApplyAuraName[i] == SPELL_AURA_MOD_TAUNT)
            return DIMINISHING_TAUNT;
    }
    return DIMINISHING_NONE;
}

int32 GetDiminishingReturnsLimitDuration(DiminishingGroup group, SpellEntry const* spellproto)
{
    if (!IsDiminishingReturnsGroupDurationLimited(group))
        return 0;

    // Explicit diminishing duration
    switch(spellproto->SpellFamilyName)
    {
        case SPELLFAMILY_HUNTER:
        {
            // Wyvern Sting
            if (spellproto->SpellFamilyFlags[1] & 0x1000)
                return 6 * IN_MILLISECONDS;
            // Hunter's Mark
            if (spellproto->SpellFamilyFlags[0] & 0x400)
                return 120 * IN_MILLISECONDS;
            break;
        }
        case SPELLFAMILY_PALADIN:
        {
            // Repentance - limit to 6 seconds in PvP
            if (spellproto->SpellFamilyFlags[0] & 0x4)
                return 6 * IN_MILLISECONDS;
            break;
        }
        case SPELLFAMILY_DRUID:
        {
            // Faerie Fire - limit to 40 seconds in PvP (3.1)
            if (spellproto->SpellFamilyFlags[0] & 0x400)
                return 40 * IN_MILLISECONDS;
            break;
        }
        default:
            break;
    }

    return 10 * IN_MILLISECONDS;
}

bool IsDiminishingReturnsGroupDurationLimited(DiminishingGroup group)
{
    switch(group)
    {
        case DIMINISHING_CONTROL_STUN:
        case DIMINISHING_TRIGGER_STUN:
        case DIMINISHING_FREEZE_SLEEP:
        case DIMINISHING_CONTROL_ROOT:
        case DIMINISHING_TRIGGER_ROOT:
        case DIMINISHING_FEAR_BLIND:
        case DIMINISHING_CHARM:
        case DIMINISHING_POLYMORPH:
        case DIMINISHING_KNOCKOUT:
        case DIMINISHING_CYCLONE:
        case DIMINISHING_BANISH:
        case DIMINISHING_LIMITONLY:
        case DIMINISHING_CHEAPSHOT_POUNCE:
            return true;
        default:
            return false;
    }
}

DiminishingLevels GetDiminishingReturnsMaxLevel(DiminishingGroup group)
{
    switch(group)
    {
        case DIMINISHING_TAUNT:
            return DIMINISHING_LEVEL_TAUNT_IMMUNE;
        default:
            return DIMINISHING_LEVEL_IMMUNE;
    }
}

DiminishingReturnsType GetDiminishingReturnsGroupType(DiminishingGroup group)
{
    switch(group)
    {
        case DIMINISHING_TAUNT:
        case DIMINISHING_CONTROL_STUN:
        case DIMINISHING_TRIGGER_STUN:
        case DIMINISHING_CHEAPSHOT_POUNCE:
        case DIMINISHING_CYCLONE:
            return DRTYPE_ALL;
        case DIMINISHING_FEAR_BLIND:
        case DIMINISHING_CONTROL_ROOT:
        case DIMINISHING_TRIGGER_ROOT:
        case DIMINISHING_CHARM:
        case DIMINISHING_POLYMORPH:
        case DIMINISHING_SILENCE:
        case DIMINISHING_DISARM:
        case DIMINISHING_DEATHCOIL:
        case DIMINISHING_FREEZE_SLEEP:
        case DIMINISHING_BANISH:
        case DIMINISHING_KNOCKOUT:
            return DRTYPE_PLAYER;
        default:
            break;
    }

    return DRTYPE_NONE;
}

bool IsPartOfSkillLine(uint32 skillId, uint32 spellId)
{
    SkillLineAbilityMapBounds skillBounds = sSpellMgr->GetSkillLineAbilityMapBounds(spellId);
    for (SkillLineAbilityMap::const_iterator itr = skillBounds.first; itr != skillBounds.second; ++itr)
        if (itr->second->skillId == skillId)
            return true;

    return false;
}

bool SpellArea::IsFitToRequirements(Player const* player, uint32 newZone, uint32 newArea) const
{
    OutdoorPvPWG *pvpWG = (OutdoorPvPWG*)sOutdoorPvPMgr->GetOutdoorPvPToZoneId(4197);

    if (gender != GENDER_NONE)                   // not in expected gender
        if (!player || gender != player->getGender())
            return false;

    if (raceMask)                                // not in expected race
        if (!player || !(raceMask & player->getRaceMask()))
            return false;

    if (areaId)                                  // not in expected zone
        if (newZone != areaId && newArea != areaId)
            return false;

    if (questStart)                              // not in expected required quest state
        if (!player || ((!questStartCanActive || !player->IsActiveQuest(questStart)) && !player->GetQuestRewardStatus(questStart)))
            return false;

    if (questEnd)                                // not in expected forbidden quest state
        if (!player || player->GetQuestRewardStatus(questEnd))
            return false;

    if (auraSpell)                               // not have expected aura
        if (!player || (auraSpell > 0 && !player->HasAura(auraSpell)) || (auraSpell < 0 && player->HasAura(-auraSpell)))
            return false;

    // Extra conditions -- leaving the possibility add extra conditions...
    switch(spellId)
    {
        case 58600: // No fly Zone - Dalaran
            {
                if (!player)
                    return false;

                AreaTableEntry const* pArea = GetAreaEntryByAreaID(player->GetAreaId());
                if (!(pArea && pArea->flags & AREA_FLAG_NO_FLY_ZONE))
                    return false;
                if (!player->HasAuraType(SPELL_AURA_MOD_INCREASE_MOUNTED_FLIGHT_SPEED) && !player->HasAuraType(SPELL_AURA_FLY))
                    return false;
                break;
            }
<<<<<<< HEAD
        case 58730: // No fly Zone - Wintergrasp
            {
                if (sWorld->getBoolConfig(CONFIG_OUTDOORPVP_WINTERGRASP_ENABLED))
                {
                    if ((pvpWG && pvpWG->isWarTime()==false) || !player || (!player->HasAuraType(SPELL_AURA_MOD_INCREASE_MOUNTED_FLIGHT_SPEED) && !player->HasAuraType(SPELL_AURA_FLY))
                    || player->HasAura(45472) || player->HasAura(44795) || player->GetPositionZ())
                        return false;
                }
                break;
            }
        case 58045: // Essence of Wintergrasp - Wintergrasp
        case 57940: // Essence of Wintergrasp - Northrend
             if (!player || player->GetTeamId() != sWorld->getWorldState(WORLDSTATE_WINTERGRASP_CONTROLING_FACTION))
             return false;
            break;
        case 68719: // Oil Refinery - Isle of Conquest.
        case 68720: // Quarry - Isle of Conquest.
=======
        case SPELL_OIL_REFINERY: // Oil Refinery - Isle of Conquest.
        case SPELL_QUARRY: // Quarry - Isle of Conquest.
>>>>>>> 5755ab14
            {
                if (player->GetBattlegroundTypeId() != BATTLEGROUND_IC || !player->GetBattleground())
                    return false;

                uint8 nodeType = spellId == SPELL_OIL_REFINERY ? NODE_TYPE_REFINERY : NODE_TYPE_QUARRY;
                uint8 nodeState = player->GetTeamId() == TEAM_ALLIANCE ? NODE_STATE_CONTROLLED_A : NODE_STATE_CONTROLLED_H;

                BattlegroundIC* pIC = static_cast<BattlegroundIC*>(player->GetBattleground());
                if (pIC->GetNodeState(nodeType) == nodeState)
                    return true;

                return false;
            }
    }

    return true;
}

//-----------TRINITY-------------

bool SpellMgr::CanAurasStack(Aura const *aura1, Aura const *aura2, bool sameCaster) const
{
    SpellEntry const *spellInfo_1 = aura1->GetSpellProto();
    SpellEntry const *spellInfo_2 = aura2->GetSpellProto();
    SpellSpecific spellSpec_1 = GetSpellSpecific(spellInfo_1);
    SpellSpecific spellSpec_2 = GetSpellSpecific(spellInfo_2);
    if (spellSpec_1 && spellSpec_2)
        if (IsSingleFromSpellSpecificPerTarget(spellSpec_1, spellSpec_2)
            || (sameCaster && IsSingleFromSpellSpecificPerCaster(spellSpec_1, spellSpec_2)))
            return false;

    SpellGroupStackRule stackRule = CheckSpellGroupStackRules(spellInfo_1->Id, spellInfo_2->Id);
    if (stackRule)
    {
        if (stackRule == SPELL_GROUP_STACK_RULE_EXCLUSIVE)
            return false;
        if (sameCaster && stackRule == SPELL_GROUP_STACK_RULE_EXCLUSIVE_FROM_SAME_CASTER)
            return false;
    }

    if (spellInfo_1->SpellFamilyName != spellInfo_2->SpellFamilyName)
        return true;

    if (!sameCaster)
    {
        if (spellInfo_1->AttributesEx & SPELL_ATTR1_STACK_FOR_DIFF_CASTERS
            || spellInfo_1->AttributesEx3 & SPELL_ATTR3_STACK_FOR_DIFF_CASTERS)
            return true;

        // check same periodic auras
        for (uint32 i = 0; i < MAX_SPELL_EFFECTS; ++i)
        {
            switch(spellInfo_1->EffectApplyAuraName[i])
            {
                // DOT or HOT from different casters will stack
                case SPELL_AURA_PERIODIC_DAMAGE:
                case SPELL_AURA_PERIODIC_DUMMY:
                case SPELL_AURA_PERIODIC_HEAL:
                case SPELL_AURA_PERIODIC_TRIGGER_SPELL:
                case SPELL_AURA_PERIODIC_ENERGIZE:
                case SPELL_AURA_PERIODIC_MANA_LEECH:
                case SPELL_AURA_PERIODIC_LEECH:
                case SPELL_AURA_POWER_BURN_MANA:
                case SPELL_AURA_OBS_MOD_POWER:
                case SPELL_AURA_OBS_MOD_HEALTH:
                case SPELL_AURA_PERIODIC_TRIGGER_SPELL_WITH_VALUE:
                    // periodic auras which target areas are not allowed to stack this way (replenishment for example)
                    if (IsAreaOfEffectSpellEffect(spellInfo_1, i) || IsAreaOfEffectSpellEffect(spellInfo_2, i))
                        break;
                    return true;
                default:
                    break;
            }
        }
    }

    uint32 spellId_1 = GetLastSpellInChain(spellInfo_1->Id);
    uint32 spellId_2 = GetLastSpellInChain(spellInfo_2->Id);

    // same spell
    if (spellId_1 == spellId_2)
    {
        // Hack for Incanter's Absorption
        if (spellId_1 == 44413)
            return true;
        if (aura1->GetCastItemGUID() && aura2->GetCastItemGUID())
            if (aura1->GetCastItemGUID() != aura2->GetCastItemGUID() && (GetSpellCustomAttr(spellId_1) & SPELL_ATTR0_CU_ENCHANT_PROC))
                return true;
        // same spell with same caster should not stack
        return false;
    }

    return true;
}

bool CanSpellDispelAura(SpellEntry const * dispelSpell, SpellEntry const * aura)
{
    // These auras (like ressurection sickness) can't be dispelled
    if (aura->Attributes & SPELL_ATTR0_NEGATIVE_1)
        return false;

    // These spells (like Mass Dispel) can dispell all auras
    if (dispelSpell->Attributes & SPELL_ATTR0_UNAFFECTED_BY_INVULNERABILITY)
        return true;

    // These auras (like Divine Shield) can't be dispelled
    if (aura->Attributes & SPELL_ATTR0_UNAFFECTED_BY_INVULNERABILITY)
        return false;

    // These auras (Cyclone for example) are not dispelable
    if (aura->AttributesEx & SPELL_ATTR1_UNAFFECTED_BY_SCHOOL_IMMUNE)
        return false;

    return true;
}

bool CanSpellPierceImmuneAura(SpellEntry const * pierceSpell, SpellEntry const * aura)
{
    // these spells pierce all avalible spells (Resurrection Sickness for example)
    if (pierceSpell->Attributes & SPELL_ATTR0_UNAFFECTED_BY_INVULNERABILITY)
        return true;

    // these spells (Cyclone for example) can pierce all...
    if ((pierceSpell->AttributesEx & SPELL_ATTR1_UNAFFECTED_BY_SCHOOL_IMMUNE)
        // ...but not these (Divine shield for example)
        && !(aura && (aura->Mechanic == MECHANIC_IMMUNE_SHIELD || aura->Mechanic == MECHANIC_INVULNERABILITY)))
        return true;

    return false;
}

void SpellMgr::LoadSpellEnchantProcData()
{
    uint32 oldMSTime = getMSTime();

    mSpellEnchantProcEventMap.clear();                             // need for reload case

    uint32 count = 0;

    //                                                  0         1           2         3
    QueryResult result = WorldDatabase.Query("SELECT entry, customChance, PPMChance, procEx FROM spell_enchant_proc_data");
    if (!result)
    {


        sLog->outString(">> Loaded %u spell enchant proc event conditions", count);
        sLog->outString();
        return;
    }

    do
    {
        Field *fields = result->Fetch();


        uint32 enchantId = fields[0].GetUInt32();

        SpellItemEnchantmentEntry const *ench = sSpellItemEnchantmentStore.LookupEntry(enchantId);
        if (!ench)
        {
            sLog->outErrorDb("Enchancment %u listed in `spell_enchant_proc_data` does not exist", enchantId);
            continue;
        }

        SpellEnchantProcEntry spe;

        spe.customChance = fields[1].GetUInt32();
        spe.PPMChance = fields[2].GetFloat();
        spe.procEx = fields[3].GetUInt32();

        mSpellEnchantProcEventMap[enchantId] = spe;

        ++count;
    } while (result->NextRow());

    sLog->outString(">> Loaded %u enchant proc data definitions in %u ms", count, GetMSTimeDiffToNow(oldMSTime));
    sLog->outString();
}

void SpellMgr::LoadSpellRequired()
{
    uint32 oldMSTime = getMSTime();

    mSpellsReqSpell.clear();                                   // need for reload case
    mSpellReq.clear();                                         // need for reload case

    QueryResult result = WorldDatabase.Query("SELECT spell_id, req_spell from spell_required");

    if (!result)
    {

        sLog->outString(">> Loaded 0 spell required records");
        sLog->outString();
        sLog->outErrorDb("`spell_required` table is empty!");
        return;
    }
    uint32 rows = 0;

    do
    {
        Field *fields = result->Fetch();

        uint32 spell_id =  fields[0].GetUInt32();
        uint32 spell_req = fields[1].GetUInt32();
        // check if chain is made with valid first spell
        SpellEntry const * spell = sSpellStore.LookupEntry(spell_id);
        if (!spell)
        {
            sLog->outErrorDb("spell_id %u in `spell_required` table is not found in dbcs, skipped", spell_id);
            continue;
        }
        SpellEntry const * req_spell = sSpellStore.LookupEntry(spell_req);
        if (!req_spell)
        {
            sLog->outErrorDb("req_spell %u in `spell_required` table is not found in dbcs, skipped", spell_req);
            continue;
        }
        if (GetFirstSpellInChain(spell_id) == GetFirstSpellInChain(spell_req))
        {
            sLog->outErrorDb("req_spell %u and spell_id %u in `spell_required` table are ranks of the same spell, entry not needed, skipped", spell_req, spell_id);
            continue;
        }
        if (IsSpellRequiringSpell(spell_id, spell_req))
        {
            sLog->outErrorDb("duplicated entry of req_spell %u and spell_id %u in `spell_required`, skipped", spell_req, spell_id);
            continue;
        }

        mSpellReq.insert (std::pair<uint32, uint32>(spell_id, spell_req));
        mSpellsReqSpell.insert (std::pair<uint32, uint32>(spell_req, spell_id));
        ++rows;
    } while (result->NextRow());

    sLog->outString(">> Loaded %u spell required records in %u ms", rows, GetMSTimeDiffToNow(oldMSTime));
    sLog->outString();
}

void SpellMgr::LoadSpellRanks()
{
    uint32 oldMSTime = getMSTime();

    mSpellChains.clear();                                   // need for reload case

    QueryResult result = WorldDatabase.Query("SELECT first_spell_id, spell_id, rank from spell_ranks ORDER BY first_spell_id , rank");

    if (!result)
    {

        sLog->outString(">> Loaded 0 spell rank records");
        sLog->outString();
        sLog->outErrorDb("`spell_ranks` table is empty!");
        return;
    }


    uint32 rows = 0;
    bool finished = false;

    do
    {
                        // spellid, rank
        std::list < std::pair < int32, int32 > > rankChain;
        int32 currentSpell = -1;
        int32 lastSpell = -1;

        // fill one chain
        while (currentSpell == lastSpell && !finished)
        {
            Field *fields = result->Fetch();

            currentSpell = fields[0].GetUInt32();
            if (lastSpell == -1)
                lastSpell = currentSpell;
            uint32 spell_id = fields[1].GetUInt32();
            uint32 rank = fields[2].GetUInt32();

            // don't drop the row if we're moving to the next rank
            if (currentSpell == lastSpell)
            {
                rankChain.push_back(std::make_pair(spell_id, rank));
                if (!result->NextRow())
                    finished = true;
            }
            else
                break;
        }
        // check if chain is made with valid first spell
        SpellEntry const * first = sSpellStore.LookupEntry(lastSpell);
        if (!first)
        {
            sLog->outErrorDb("Spell rank identifier(first_spell_id) %u listed in `spell_ranks` does not exist!", lastSpell);
            continue;
        }
        // check if chain is long enough
        if (rankChain.size() < 2)
        {
            sLog->outErrorDb("There is only 1 spell rank for identifier(first_spell_id) %u in `spell_ranks`, entry is not needed!", lastSpell);
            continue;
        }
        int32 curRank = 0;
        bool valid = true;
        // check spells in chain
        for (std::list<std::pair<int32, int32> >::iterator itr = rankChain.begin() ; itr!= rankChain.end(); ++itr)
        {
            SpellEntry const * spell = sSpellStore.LookupEntry(itr->first);
            if (!spell)
            {
                sLog->outErrorDb("Spell %u (rank %u) listed in `spell_ranks` for chain %u does not exist!", itr->first, itr->second, lastSpell);
                valid = false;
                break;
            }
            ++curRank;
            if (itr->second != curRank)
            {
                sLog->outErrorDb("Spell %u (rank %u) listed in `spell_ranks` for chain %u does not have proper rank value(should be %u)!", itr->first, itr->second, lastSpell, curRank);
                valid = false;
                break;
            }
        }
        if (!valid)
            continue;
        int32 prevRank = 0;
        // insert the chain
        std::list<std::pair<int32, int32> >::iterator itr = rankChain.begin();
        do
        {
            ++rows;
            int32 addedSpell = itr->first;
            mSpellChains[addedSpell].first = lastSpell;
            mSpellChains[addedSpell].last = rankChain.back().first;
            mSpellChains[addedSpell].rank = itr->second;
            mSpellChains[addedSpell].prev = prevRank;
            prevRank = addedSpell;
            ++itr;
            if (itr == rankChain.end())
            {
                mSpellChains[addedSpell].next = 0;
                break;
            }
            else
                mSpellChains[addedSpell].next = itr->first;
        }
        while (true);
    } while (!finished);

    sLog->outString(">> Loaded %u spell rank records in %u ms", rows, GetMSTimeDiffToNow(oldMSTime));
    sLog->outString();
}

// set data in core for now
void SpellMgr::LoadSpellCustomAttr()
{
    uint32 oldMSTime = getMSTime();

    mSpellCustomAttr.resize(GetSpellStore()->GetNumRows(), 0);  // initialize with 0 values

    uint32 count = 0;

    SpellEntry* spellInfo = NULL;
    for (uint32 i = 0; i < sSpellStore.GetNumRows(); ++i)
    {
        spellInfo = (SpellEntry*)sSpellStore.LookupEntry(i);
        if (!spellInfo)
            continue;

        for (uint8 j = 0; j < MAX_SPELL_EFFECTS; ++j)
        {
            switch (spellInfo->Effect[j])
            {
                case SPELL_EFFECT_SCHOOL_DAMAGE:
                case SPELL_EFFECT_WEAPON_DAMAGE:
                case SPELL_EFFECT_WEAPON_DAMAGE_NOSCHOOL:
                case SPELL_EFFECT_NORMALIZED_WEAPON_DMG:
                case SPELL_EFFECT_WEAPON_PERCENT_DAMAGE:
                case SPELL_EFFECT_HEAL:
                    mSpellCustomAttr[i] |= SPELL_ATTR0_CU_DIRECT_DAMAGE;
                    count++;
                    break;
                case SPELL_EFFECT_CHARGE:
                case SPELL_EFFECT_CHARGE_DEST:
                case SPELL_EFFECT_JUMP:
                case SPELL_EFFECT_JUMP_DEST:
                case SPELL_EFFECT_LEAP_BACK:
                    if (!spellInfo->speed && !spellInfo->SpellFamilyName)
                        spellInfo->speed = SPEED_CHARGE;
                    mSpellCustomAttr[i] |= SPELL_ATTR0_CU_CHARGE;
                    count++;
                    break;
                case SPELL_EFFECT_PICKPOCKET:
                    mSpellCustomAttr[i] |= SPELL_ATTR0_CU_PICKPOCKET;
                    break;
                case SPELL_EFFECT_TRIGGER_SPELL:
                    if (IsPositionTarget(spellInfo->EffectImplicitTargetA[j]) ||
                        spellInfo->Targets & (TARGET_FLAG_SOURCE_LOCATION|TARGET_FLAG_DEST_LOCATION))
                        spellInfo->Effect[j] = SPELL_EFFECT_TRIGGER_MISSILE;
                    count++;
                    break;
                case SPELL_EFFECT_ENCHANT_ITEM:
                case SPELL_EFFECT_ENCHANT_ITEM_TEMPORARY:
                case SPELL_EFFECT_ENCHANT_ITEM_PRISMATIC:
                case SPELL_EFFECT_ENCHANT_HELD_ITEM:
                {
                    // only enchanting profession enchantments procs can stack
                    if (IsPartOfSkillLine(SKILL_ENCHANTING, i))
                    {
                        uint32 enchantId = spellInfo->EffectMiscValue[j];
                        SpellItemEnchantmentEntry const *enchant = sSpellItemEnchantmentStore.LookupEntry(enchantId);
                        for (uint8 s = 0; s < MAX_ITEM_ENCHANTMENT_EFFECTS; ++s)
                        {
                            if (enchant->type[s] != ITEM_ENCHANTMENT_TYPE_COMBAT_SPELL)
                                continue;

                            SpellEntry const *procInfo = sSpellStore.LookupEntry(enchant->spellid[s]);
                            if (!procInfo)
                                continue;

                            // if proced directly from enchantment, not via proc aura
                            // NOTE: Enchant Weapon - Blade Ward also has proc aura spell and is proced directly
                            // however its not expected to stack so this check is good
                            if (IsSpellHaveAura(procInfo, SPELL_AURA_PROC_TRIGGER_SPELL))
                                continue;

                            mSpellCustomAttr[enchant->spellid[s]] |= SPELL_ATTR0_CU_ENCHANT_PROC;
                        }
                    }
                    break;
                }
            }

            switch (SpellTargetType[spellInfo->EffectImplicitTargetA[j]])
            {
                case TARGET_TYPE_UNIT_TARGET:
                case TARGET_TYPE_DEST_TARGET:
                    spellInfo->Targets |= TARGET_FLAG_UNIT;
                    count++;
                    break;
                default:
                    break;
            }
        }

        for (uint8 j = 0; j < MAX_SPELL_EFFECTS; ++j)
        {
            switch (spellInfo->EffectApplyAuraName[j])
            {
                case SPELL_AURA_MOD_POSSESS:
                case SPELL_AURA_MOD_CONFUSE:
                case SPELL_AURA_MOD_CHARM:
                case SPELL_AURA_AOE_CHARM:
                case SPELL_AURA_MOD_FEAR:
                case SPELL_AURA_MOD_STUN:
                    mSpellCustomAttr[i] |= SPELL_ATTR0_CU_AURA_CC;
                    count++;
                    break;
            }
        }

        if (!_isPositiveEffect(i, 0, false))
        {
            mSpellCustomAttr[i] |= SPELL_ATTR0_CU_NEGATIVE_EFF0;
            count++;
        }
        if (!_isPositiveEffect(i, 1, false))
        {
            mSpellCustomAttr[i] |= SPELL_ATTR0_CU_NEGATIVE_EFF1;
            count++;
        }
        if (!_isPositiveEffect(i, 2, false))
        {
            mSpellCustomAttr[i] |= SPELL_ATTR0_CU_NEGATIVE_EFF2;
            count++;
        }

        if (spellInfo->SpellVisual[0] == 3879)
        {
            mSpellCustomAttr[i] |= SPELL_ATTR0_CU_CONE_BACK;
            count++;
        }

        if (spellInfo->activeIconID == 2158)  // flight
        {
            spellInfo->Attributes |= SPELL_ATTR0_PASSIVE;
            count++;
        }

        switch (i)
        {
        // Bind
        case 3286:
            spellInfo->EffectImplicitTargetA[0] = TARGET_UNIT_TARGET_ENEMY;
            spellInfo->EffectImplicitTargetA[1] = TARGET_UNIT_TARGET_ENEMY;
            count++;
            break;
        // Heroism
        case 32182:
            spellInfo->excludeCasterAuraSpell = 57723; // Exhaustion
            count++;
            break;
        // Blazing Harpoon
        case 61588:
            spellInfo->MaxAffectedTargets = 1;
            count++;
            break;
        // Bloodlust
        case 2825:
            spellInfo->excludeCasterAuraSpell = 57724; // Sated
            count++;
            break;
        // Heart of the Crusader
        case 20335:
        case 20336:
        case 20337:
        // Glyph of Life Tap
        case 63320:
        // Entries were not updated after spell effect change, we have to do that manually :/
            spellInfo->AttributesEx3 |= SPELL_ATTR3_CAN_PROC_TRIGGERED;
            count++;
            break;
        case 16007: // Draco-Incarcinatrix 900
            // was 46, but effect is aura effect
            spellInfo->EffectImplicitTargetA[0] = TARGET_UNIT_NEARBY_ENTRY;
            spellInfo->EffectImplicitTargetB[0] = TARGET_DST_NEARBY_ENTRY;
            count++;
            break;
        case 26029: // dark glare
        case 37433: // spout
        case 43140: case 43215: // flame breath
            mSpellCustomAttr[i] |= SPELL_ATTR0_CU_CONE_LINE;
            count++;
            break;
        case 24340: case 26558: case 28884:     // Meteor
        case 36837: case 38903: case 41276:     // Meteor
        case 57467:                             // Meteor
        case 26789:                             // Shard of the Fallen Star
        case 31436:                             // Malevolent Cleave
        case 35181:                             // Dive Bomb
        case 40810: case 43267: case 43268:     // Saber Lash
        case 42384:                             // Brutal Swipe
        case 45150:                             // Meteor Slash
        case 64422: case 64688:                 // Sonic Screech
        case 72373:                             // Shared Suffering
        case 71904:                             // Chaos Bane
        case 70492: case 72505:                 // Ooze Eruption
        case 72624: case 72625:                 // Ooze Eruption
            // ONLY SPELLS WITH SPELLFAMILY_GENERIC and EFFECT_SCHOOL_DAMAGE
            mSpellCustomAttr[i] |= SPELL_ATTR0_CU_SHARE_DAMAGE;
            count++;
            break;
        case 59725:                             // Improved Spell Reflection - aoe aura
            // Target entry seems to be wrong for this spell :/
            spellInfo->EffectImplicitTargetA[0] = TARGET_UNIT_PARTY_CASTER;
            spellInfo->EffectRadiusIndex[0] = 45;
            count++;
            break;
        case 27820:                             // Mana Detonation
        //case 28062: case 39090:                 // Positive/Negative Charge
        //case 28085: case 39093:
        case 69782: case 69796:                 // Ooze Flood
        case 69798: case 69801:                 // Ooze Flood
        case 69538: case 69553: case 69610:     // Ooze Combine
        case 71447: case 71481:                 // Bloodbolt Splash
        case 71482: case 71483:                 // Bloodbolt Splash
            mSpellCustomAttr[i] |= SPELL_ATTR0_CU_EXCLUDE_SELF;
            count++;
            break;
        case 44978: case 45001: case 45002:     // Wild Magic
        case 45004: case 45006: case 45010:     // Wild Magic
        case 31347: // Doom
        case 41635: // Prayer of Mending
        case 44869: // Spectral Blast
        case 45027: // Revitalize
        case 45976: // Muru Portal Channel
        case 39365: // Thundering Storm
        case 41071: // Raise Dead (HACK)
        case 52124: // Sky Darkener Assault
        case 42442: // Vengeance Landing Cannonfire
        case 45863: // Cosmetic - Incinerate to Random Target
        case 25425: // Shoot
        case 45761: // Shoot
        case 42611: // Shoot
        case 62374: // Pursued
            spellInfo->MaxAffectedTargets = 1;
            count++;
            break;
        case 52479: // Gift of the Harvester
            spellInfo->MaxAffectedTargets = 1;
            // a trap always has dst = src?
            spellInfo->EffectImplicitTargetA[0] = TARGET_DST_CASTER;
            spellInfo->EffectImplicitTargetA[1] = TARGET_DST_CASTER;
            count++;
            break;
        case 41376: // Spite
        case 39992: // Needle Spine
        case 29576: // Multi-Shot
        case 40816: // Saber Lash
        case 37790: // Spread Shot
        case 46771: // Flame Sear
        case 45248: // Shadow Blades
        case 41303: // Soul Drain
        case 54172: // Divine Storm (heal)
        case 29213: // Curse of the Plaguebringer - Noth
        case 28542: // Life Drain - Sapphiron
        case 66588: // Flaming Spear
        case 54171: // Divine Storm
            spellInfo->MaxAffectedTargets = 3;
            count++;
            break;
        case 38310: // Multi-Shot
        case 53385: // Divine Storm (Damage)
            spellInfo->MaxAffectedTargets = 4;
            count++;
            break;
        case 42005: // Bloodboil
        case 38296: // Spitfire Totem
        case 37676: // Insidious Whisper
        case 46008: // Negative Energy
        case 45641: // Fire Bloom
        case 55665: // Life Drain - Sapphiron (H)
        case 28796: // Poison Bolt Volly - Faerlina
            spellInfo->MaxAffectedTargets = 5;
            count++;
            break;
        case 40827: // Sinful Beam
        case 40859: // Sinister Beam
        case 40860: // Vile Beam
        case 40861: // Wicked Beam
        case 54835: // Curse of the Plaguebringer - Noth (H)
        case 54098: // Poison Bolt Volly - Faerlina (H)
            spellInfo->MaxAffectedTargets = 10;
            count++;
            break;
        case 50312: // Unholy Frenzy
            spellInfo->MaxAffectedTargets = 15;
            count++;
            break;
        case 38794: case 33711: //Murmur's Touch
            spellInfo->MaxAffectedTargets = 1;
            spellInfo->EffectTriggerSpell[0] = 33760;
            count++;
            break;
        case 17941:    // Shadow Trance
        case 22008:    // Netherwind Focus
        case 31834:    // Light's Grace
        case 34754:    // Clearcasting
        case 34936:    // Backlash
        case 48108:    // Hot Streak
        case 51124:    // Killing Machine
        case 54741:    // Firestarter
        case 57761:    // Fireball!
        case 39805:    // Lightning Overload
        case 64823:    // Item - Druid T8 Balance 4P Bonus
        case 44401:
            spellInfo->procCharges = 1;
            count++;
            break;
        case 53390: // Tidal Wave
            spellInfo->procCharges = 2;
            count++;
            break;
        case 44544:    // Fingers of Frost
            spellInfo->EffectSpellClassMask[0] = flag96(685904631, 1151048, 0);
            count++;
            break;
        case 74396:    // Fingers of Frost visual buff
            spellInfo->procCharges = 2;
            spellInfo->StackAmount = 0;
            count++;
            break;
        case 28200:    // Ascendance (Talisman of Ascendance trinket)
            spellInfo->procCharges = 6;
            count++;
            break;
        case 47201:    // Everlasting Affliction
        case 47202:
        case 47203:
        case 47204:
        case 47205:
            // add corruption to affected spells
            spellInfo->EffectSpellClassMask[1][0] |= 2;
            count++;
            break;
        case 49305:
            spellInfo->EffectImplicitTargetB[0] = 1;
            count++;
            break;
        case 51852:    // The Eye of Acherus (no spawn in phase 2 in db)
            spellInfo->EffectMiscValue[0] |= 1;
            count++;
            break;
        case 52025:    // Cleansing Totem Effect
            spellInfo->EffectDieSides[1] = 1;
            count++;
            break;
        case 51904:     // Summon Ghouls On Scarlet Crusade (core does not know the triggered spell is summon spell)
            spellInfo->EffectImplicitTargetA[0] = TARGET_UNIT_CASTER;
            count++;
            break;
        case 29809:     // Desecration Arm - 36 instead of 37 - typo? :/
            spellInfo->EffectRadiusIndex[0] = 37;
            count++;
            break;
        // Master Shapeshifter: missing stance data for forms other than bear - bear version has correct data
        // To prevent aura staying on target after talent unlearned
        case 48420:
            spellInfo->Stances = 1 << (FORM_CAT - 1);
            count++;
            break;
        case 48421:
            spellInfo->Stances = 1 << (FORM_MOONKIN - 1);
            count++;
            break;
        case 48422:
            spellInfo->Stances = 1 << (FORM_TREE - 1);
            count++;
            break;
        case 61607: // Mark of Blood
            spellInfo->AttributesEx |= SPELL_ATTR1_NO_THREAT;
            count++;
            break;
        case 30421:     // Nether Portal - Perseverence
            spellInfo->EffectBasePoints[2] += 30000;
            count++;
            break;
        // some dummy spell only has dest, should push caster in this case
        case 62324: // Throw Passenger
            spellInfo->Targets |= TARGET_FLAG_UNIT_CASTER;
            count++;
            break;
        case 16834: // Natural shapeshifter
        case 16835:
            spellInfo->DurationIndex = 21;
            count++;
            break;
        case 51735: // Ebon Plague
        case 51734:
        case 51726:
            spellInfo->AttributesEx3 |= SPELL_ATTR3_STACK_FOR_DIFF_CASTERS;
            spellInfo->SpellFamilyFlags[2] = 0x10;
            count++;
            break;
        case 41013:     // Parasitic Shadowfiend Passive
            spellInfo->EffectApplyAuraName[0] = 4; // proc debuff, and summon infinite fiends
            count++;
            break;
        case 27892:     // To Anchor 1
        case 27928:     // To Anchor 1
        case 27935:     // To Anchor 1
        case 27915:     // Anchor to Skulls
        case 27931:     // Anchor to Skulls
        case 27937:     // Anchor to Skulls
            spellInfo->rangeIndex = 13;
            count++;
            break;
        case 48743: // Death Pact
            spellInfo->AttributesEx &= ~SPELL_ATTR1_CANT_TARGET_SELF;
            count++;
            break;
        // target allys instead of enemies, target A is src_caster, spells with effect like that have ally target
        // this is the only known exception, probably just wrong data
        case 29214: // Wrath of the Plaguebringer
        case 54836: // Wrath of the Plaguebringer
            spellInfo->EffectImplicitTargetB[0] = TARGET_UNIT_AREA_ALLY_SRC;
            spellInfo->EffectImplicitTargetB[1] = TARGET_UNIT_AREA_ALLY_SRC;
            count++;
            break;
        case 31687: // Summon Water Elemental
            // 322-330 switch - effect changed to dummy, target entry not changed in client:(
            spellInfo->EffectImplicitTargetA[0] = TARGET_UNIT_CASTER;
            count++;
            break;
        case 25771: // Forbearance - wrong mechanic immunity in DBC since 3.0.x
            spellInfo->EffectMiscValue[0] = MECHANIC_IMMUNE_SHIELD;
            count++;
            break;
        case 64321: // Potent Pheromones
            // spell should dispel area aura, but doesn't have the attribute
            // may be db data bug, or blizz may keep reapplying area auras every update with checking immunity
            // that will be clear if we get more spells with problem like this
            spellInfo->AttributesEx |= SPELL_ATTR1_DISPEL_AURAS_ON_IMMUNITY;
            count++;
            break;
        case 69055:     // Saber Lash
        case 70814:     // Saber Lash
            spellInfo->EffectRadiusIndex[0] = 8;
            count++;
            break;
        case 69075:     // Bone Storm
        case 70834:     // Bone Storm
        case 70835:     // Bone Storm
        case 70836:     // Bone Storm
            spellInfo->EffectRadiusIndex[0] = 12;
            count++;
            break;
        case 18500: // Wing Buffet
        case 33086: // Wild Bite
        case 49749: // Piercing Blow
        case 52890: // Penetrating Strike
        case 53454: // Impale
        case 59446: // Impale
        case 62383: // Shatter
        case 64777: // Machine Gun
        case 65239: // Machine Gun
        case 65919: // Impale
        case 67858: // Impale
        case 67859: // Impale
        case 67860: // Impale
        case 69293: // Wing Buffet
        case 74439: // Machine Gun
            mSpellCustomAttr[i] |= SPELL_ATTR0_CU_IGNORE_ARMOR;
            count++;
            break;
        // Strength of the Pack
        case 64381:
            spellInfo->StackAmount = 4;
            count++;
            break;
        // THESE SPELLS ARE WORKING CORRECTLY EVEN WITHOUT THIS HACK
        // THE ONLY REASON ITS HERE IS THAT CURRENT GRID SYSTEM
        // DOES NOT ALLOW FAR OBJECT SELECTION (dist > 333)
        case 70781: // Light's Hammer Teleport
        case 70856: // Oratory of the Damned Teleport
        case 70857: // Rampart of Skulls Teleport
        case 70858: // Deathbringer's Rise Teleport
        case 70859: // Upper Spire Teleport
        case 70860: // Frozen Throne Teleport
        case 70861: // Sindragosa's Lair Teleport
            spellInfo->EffectImplicitTargetA[0] = TARGET_DST_DB;
            count++;
            break;
        case 63675: // Improved Devouring Plague
            spellInfo->AttributesEx3 |= SPELL_ATTR3_NO_DONE_BONUS;
            count++;
            break;
        case 53241: // Marked for Death (Rank 1)
        case 53243: // Marked for Death (Rank 2)
        case 53244: // Marked for Death (Rank 3)
        case 53245: // Marked for Death (Rank 4)
        case 53246: // Marked for Death (Rank 5)
            spellInfo->EffectSpellClassMask[0] = flag96(423937, 276955137, 2049);
            count++;
            break;
        // this is here until targetAuraSpell and alike support SpellDifficulty.dbc
        case 70459: // Ooze Eruption Search Effect
            spellInfo->targetAuraSpell = 0;
            count++;
            break;
        case 70728: // Exploit Weakness
        case 70840: // Devious Minds
            spellInfo->EffectImplicitTargetA[0] = TARGET_UNIT_CASTER;
            spellInfo->EffectImplicitTargetB[0] = TARGET_UNIT_PET;
            count++;
            break;
        case 70893: // Culling The Herd
            spellInfo->EffectImplicitTargetA[0] = TARGET_UNIT_CASTER;
            spellInfo->EffectImplicitTargetB[0] = TARGET_UNIT_MASTER;
            count++;
            break;
        case 71413: // Green Ooze Summon
        case 71414: // Orange Ooze Summon
            spellInfo->EffectImplicitTargetA[0] = TARGET_DEST_DEST;
            count++;
            break;
        // THIS IS HERE BECAUSE COOLDOWN ON CREATURE PROCS IS NOT IMPLEMENTED
        case 71604: // Mutated Strength
        case 72673: // Mutated Strength
        case 72674: // Mutated Strength
        case 72675: // Mutated Strength
            spellInfo->Effect[1] = 0;
            count++;
            break;
        case 70447: // Volatile Ooze Adhesive
        case 72836: // Volatile Ooze Adhesive
        case 72837: // Volatile Ooze Adhesive
        case 72838: // Volatile Ooze Adhesive
        case 70672: // Gaseous Bloat
        case 72455: // Gaseous Bloat
        case 72832: // Gaseous Bloat
        case 72833: // Gaseous Bloat
            spellInfo->EffectImplicitTargetB[0] = TARGET_UNIT_TARGET_ENEMY;
            spellInfo->EffectImplicitTargetB[1] = TARGET_UNIT_TARGET_ENEMY;
            spellInfo->EffectImplicitTargetB[2] = TARGET_UNIT_TARGET_ENEMY;
            count++;
            break;
        case 70911: // Unbound Plague
        case 72854: // Unbound Plague
        case 72855: // Unbound Plague
        case 72856: // Unbound Plague
            spellInfo->EffectImplicitTargetB[0] = TARGET_UNIT_TARGET_ENEMY;
            count++;
            break;
        case 71518: // Unholy Infusion Quest Credit
        case 72934: // Blood Infusion Quest Credit
        case 72289: // Frost Infusion Quest Credit
            spellInfo->EffectRadiusIndex[0] = 28;   // another missing radius
            count++;
            break;
        case 71708: // Empowered Flare
        case 72785: // Empowered Flare
        case 72786: // Empowered Flare
        case 72787: // Empowered Flare
            spellInfo->AttributesEx3 |= SPELL_ATTR3_NO_DONE_BONUS;
            count++;
            break;
        case 71340: // Pact of the Darkfallen
            spellInfo->DurationIndex = 21;
            count++;
            break;
        default:
            break;
        }

        switch(spellInfo->SpellFamilyName)
        {
            case SPELLFAMILY_WARRIOR:
                // Shout
                if (spellInfo->SpellFamilyFlags[0] & 0x20000 || spellInfo->SpellFamilyFlags[1] & 0x20)
                    mSpellCustomAttr[i] |= SPELL_ATTR0_CU_AURA_CC;
                else
                    break;
                count++;
                break;
            case SPELLFAMILY_DRUID:
                // Starfall Target Selection
                if (spellInfo->SpellFamilyFlags[2] & 0x100)
                    spellInfo->MaxAffectedTargets = 2;
                // Starfall AOE Damage
                else if (spellInfo->SpellFamilyFlags[2] & 0x800000)
                    mSpellCustomAttr[i] |= SPELL_ATTR0_CU_EXCLUDE_SELF;
                // Roar
                else if (spellInfo->SpellFamilyFlags[0] & 0x8)
                    mSpellCustomAttr[i] |= SPELL_ATTR0_CU_AURA_CC;
                else
                    break;
                count++;
                break;
                // Do not allow Deadly throw and Slice and Dice to proc twice
            case SPELLFAMILY_ROGUE:
                if (spellInfo->SpellFamilyFlags[1] & 0x1 || spellInfo->SpellFamilyFlags[0] & 0x40000)
                    spellInfo->AttributesEx4 |= SPELL_ATTR4_CANT_PROC_FROM_SELFCAST;
                else
                    break;
                count++;
                break;
        }
    }

    SummonPropertiesEntry *properties = const_cast<SummonPropertiesEntry*>(sSummonPropertiesStore.LookupEntry(121));
    properties->Type = SUMMON_TYPE_TOTEM;
    properties = const_cast<SummonPropertiesEntry*>(sSummonPropertiesStore.LookupEntry(647)); // 52893
    properties->Type = SUMMON_TYPE_TOTEM;

    CreatureAI::FillAISpellInfo();

    sLog->outString(">> Loaded %u custom spell attributes in %u ms", count, GetMSTimeDiffToNow(oldMSTime));
    sLog->outString();
}

// Fill custom data about enchancments
void SpellMgr::LoadEnchantCustomAttr()
{
    uint32 oldMSTime = getMSTime();

    uint32 size = sSpellItemEnchantmentStore.GetNumRows();
    mEnchantCustomAttr.resize(size);


    uint32 count = 0;

    for (uint32 i = 0; i < size; ++i)
       mEnchantCustomAttr[i] = 0;

    for (uint32 i = 0; i < GetSpellStore()->GetNumRows(); ++i)
    {

        SpellEntry * spellInfo = (SpellEntry*)GetSpellStore()->LookupEntry(i);
        if (!spellInfo)
            continue;

        // TODO: find a better check
        if (!(spellInfo->AttributesEx2 & SPELL_ATTR2_UNK13) || !(spellInfo->Attributes & SPELL_ATTR0_NOT_SHAPESHIFT))
            continue;

        for (uint32 j = 0; j < MAX_SPELL_EFFECTS; ++j)
        {
            if (spellInfo->Effect[j] == SPELL_EFFECT_ENCHANT_ITEM_TEMPORARY)
            {
                uint32 enchId = spellInfo->EffectMiscValue[j];
                SpellItemEnchantmentEntry const *ench = sSpellItemEnchantmentStore.LookupEntry(enchId);
                if (!ench)
                    continue;
                mEnchantCustomAttr[enchId] = true;
                count++;
                break;
            }
        }
    }

    sLog->outString(">> Loaded %u custom enchant attributes in %u ms", count, GetMSTimeDiffToNow(oldMSTime));
    sLog->outString();
}

void SpellMgr::LoadSpellLinked()
{
    uint32 oldMSTime = getMSTime();

    mSpellLinkedMap.clear();    // need for reload case

    //                                                0              1             2
    QueryResult result = WorldDatabase.Query("SELECT spell_trigger, spell_effect, type FROM spell_linked_spell");
    if (!result)
    {
        sLog->outString(">> Loaded 0 linked spells. DB table `spell_linked_spell` is empty.");
        sLog->outString();
        return;
    }

    uint32 count = 0;

    do
    {
        Field *fields = result->Fetch();


        int32 trigger = fields[0].GetInt32();
        int32 effect =  fields[1].GetInt32();
        int32 type =    fields[2].GetInt32();

        SpellEntry const* spellInfo = sSpellStore.LookupEntry(abs(trigger));
        if (!spellInfo)
        {
            sLog->outErrorDb("Spell %u listed in `spell_linked_spell` does not exist", abs(trigger));
            continue;
        }
        spellInfo = sSpellStore.LookupEntry(abs(effect));
        if (!spellInfo)
        {
            sLog->outErrorDb("Spell %u listed in `spell_linked_spell` does not exist", abs(effect));
            continue;
        }

        if (trigger > 0)
        {
            switch(type)
            {
                case 0: mSpellCustomAttr[trigger] |= SPELL_ATTR0_CU_LINK_CAST; break;
                case 1: mSpellCustomAttr[trigger] |= SPELL_ATTR0_CU_LINK_HIT;  break;
                case 2: mSpellCustomAttr[trigger] |= SPELL_ATTR0_CU_LINK_AURA; break;
            }
        }
        else
        {
            mSpellCustomAttr[-trigger] |= SPELL_ATTR0_CU_LINK_REMOVE;
        }

        if (type) //we will find a better way when more types are needed
        {
            if (trigger > 0)
                trigger += SPELL_LINKED_MAX_SPELLS * type;
            else
                trigger -= SPELL_LINKED_MAX_SPELLS * type;
        }
        mSpellLinkedMap[trigger].push_back(effect);

        ++count;
    } while (result->NextRow());

    sLog->outString(">> Loaded %u linked spells in %u ms", count, GetMSTimeDiffToNow(oldMSTime));
    sLog->outString();
}<|MERGE_RESOLUTION|>--- conflicted
+++ resolved
@@ -3100,7 +3100,6 @@
                     return false;
                 break;
             }
-<<<<<<< HEAD
         case 58730: // No fly Zone - Wintergrasp
             {
                 if (sWorld->getBoolConfig(CONFIG_OUTDOORPVP_WINTERGRASP_ENABLED))
@@ -3116,12 +3115,8 @@
              if (!player || player->GetTeamId() != sWorld->getWorldState(WORLDSTATE_WINTERGRASP_CONTROLING_FACTION))
              return false;
             break;
-        case 68719: // Oil Refinery - Isle of Conquest.
-        case 68720: // Quarry - Isle of Conquest.
-=======
         case SPELL_OIL_REFINERY: // Oil Refinery - Isle of Conquest.
         case SPELL_QUARRY: // Quarry - Isle of Conquest.
->>>>>>> 5755ab14
             {
                 if (player->GetBattlegroundTypeId() != BATTLEGROUND_IC || !player->GetBattleground())
                     return false;
