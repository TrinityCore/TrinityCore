/*
 * Copyright (C) 2008-2013 TrinityCore <http://www.trinitycore.org/>
 * Copyright (C) 2005-2009 MaNGOS <http://getmangos.com/>
 *
 * This program is free software; you can redistribute it and/or modify it
 * under the terms of the GNU General Public License as published by the
 * Free Software Foundation; either version 2 of the License, or (at your
 * option) any later version.
 *
 * This program is distributed in the hope that it will be useful, but WITHOUT
 * ANY WARRANTY; without even the implied warranty of MERCHANTABILITY or
 * FITNESS FOR A PARTICULAR PURPOSE. See the GNU General Public License for
 * more details.
 *
 * You should have received a copy of the GNU General Public License along
 * with this program. If not, see <http://www.gnu.org/licenses/>.
 */

#include "SpellMgr.h"
#include "SpellInfo.h"
#include "ObjectMgr.h"
#include "SpellAuras.h"
#include "SpellAuraDefines.h"
#include "SharedDefines.h"
#include "DBCStores.h"
#include "World.h"
#include "Chat.h"
#include "Spell.h"
#include "BattlegroundMgr.h"
#include "CreatureAI.h"
#include "MapManager.h"
#include "BattlegroundIC.h"
#include "BattlefieldWG.h"
#include "BattlefieldMgr.h"
#include "Player.h"

bool IsPrimaryProfessionSkill(uint32 skill)
{
    SkillLineEntry const* pSkill = sSkillLineStore.LookupEntry(skill);
    if (!pSkill)
        return false;

    if (pSkill->categoryId != SKILL_CATEGORY_PROFESSION)
        return false;

    return true;
}

bool IsPartOfSkillLine(uint32 skillId, uint32 spellId)
{
    SkillLineAbilityMapBounds skillBounds = sSpellMgr->GetSkillLineAbilityMapBounds(spellId);
    for (SkillLineAbilityMap::const_iterator itr = skillBounds.first; itr != skillBounds.second; ++itr)
        if (itr->second->skillId == skillId)
            return true;

    return false;
}

DiminishingGroup GetDiminishingReturnsGroupForSpell(SpellInfo const* spellproto, bool triggered)
{
    if (spellproto->IsPositive())
        return DIMINISHING_NONE;

    for (uint8 i = 0; i < MAX_SPELL_EFFECTS; ++i)
    {
        if (spellproto->Effects[i].ApplyAuraName == SPELL_AURA_MOD_TAUNT)
            return DIMINISHING_TAUNT;
    }

    // Explicit Diminishing Groups
    switch (spellproto->SpellFamilyName)
    {
        case SPELLFAMILY_GENERIC:
        {
            // Pet charge effects (Infernal Awakening, Demon Charge)
            if (spellproto->SpellVisual[0] == 2816 && spellproto->SpellIconID == 15)
                return DIMINISHING_CONTROLLED_STUN;
            // Frost Tomb
            else if (spellproto->Id == 48400)
                return DIMINISHING_NONE;
            // Gnaw
            else if (spellproto->Id == 47481)
                return DIMINISHING_CONTROLLED_STUN;
            // ToC Icehowl Arctic Breath
            else if (spellproto->SpellVisual[0] == 14153)
                return DIMINISHING_NONE;
            // Black Plague
            else if (spellproto->Id == 64155)
                return DIMINISHING_NONE;
            break;
        }
        // Event spells
        case SPELLFAMILY_UNK1:
            return DIMINISHING_NONE;
        case SPELLFAMILY_MAGE:
        {
            // Frostbite
            if (spellproto->SpellFamilyFlags[1] & 0x80000000)
                return DIMINISHING_ROOT;
            // Shattered Barrier
            else if (spellproto->SpellVisual[0] == 12297)
                return DIMINISHING_ROOT;
            // Deep Freeze
            else if (spellproto->SpellIconID == 2939 && spellproto->SpellVisual[0] == 9963)
                return DIMINISHING_CONTROLLED_STUN;
            // Frost Nova / Freeze (Water Elemental)
            else if (spellproto->SpellIconID == 193)
                return DIMINISHING_CONTROLLED_ROOT;
            // Dragon's Breath
            else if (spellproto->SpellFamilyFlags[0] & 0x800000)
                return DIMINISHING_DRAGONS_BREATH;
            break;
        }
        case SPELLFAMILY_WARRIOR:
        {
            // Hamstring - limit duration to 10s in PvP
            if (spellproto->SpellFamilyFlags[0] & 0x2)
                return DIMINISHING_LIMITONLY;
            // Charge Stun (own diminishing)
            else if (spellproto->SpellFamilyFlags[0] & 0x01000000)
                return DIMINISHING_CHARGE;
            break;
        }
        case SPELLFAMILY_WARLOCK:
        {
            // Curses/etc
            if ((spellproto->SpellFamilyFlags[0] & 0x80000000) || (spellproto->SpellFamilyFlags[1] & 0x200))
                return DIMINISHING_LIMITONLY;
            // Seduction
            else if (spellproto->SpellFamilyFlags[1] & 0x10000000)
                return DIMINISHING_FEAR;
            break;
        }
        case SPELLFAMILY_DRUID:
        {
            // Pounce
            if (spellproto->SpellFamilyFlags[0] & 0x20000)
                return DIMINISHING_OPENING_STUN;
            // Cyclone
            else if (spellproto->SpellFamilyFlags[1] & 0x20)
                return DIMINISHING_CYCLONE;
            // Entangling Roots
            // Nature's Grasp
            else if (spellproto->SpellFamilyFlags[0] & 0x00000200)
                return DIMINISHING_CONTROLLED_ROOT;
            // Faerie Fire
            else if (spellproto->SpellFamilyFlags[0] & 0x400)
                return DIMINISHING_LIMITONLY;
            break;
        }
        case SPELLFAMILY_ROGUE:
        {
            // Gouge
            if (spellproto->SpellFamilyFlags[0] & 0x8)
                return DIMINISHING_DISORIENT;
            // Blind
            else if (spellproto->SpellFamilyFlags[0] & 0x1000000)
                return DIMINISHING_FEAR;
            // Cheap Shot
            else if (spellproto->SpellFamilyFlags[0] & 0x400)
                return DIMINISHING_OPENING_STUN;
            // Crippling poison - Limit to 10 seconds in PvP (No SpellFamilyFlags)
            else if (spellproto->SpellIconID == 163)
                return DIMINISHING_LIMITONLY;
            break;
        }
        case SPELLFAMILY_HUNTER:
        {
            // Hunter's Mark
            if ((spellproto->SpellFamilyFlags[0] & 0x400) && spellproto->SpellIconID == 538)
                return DIMINISHING_LIMITONLY;
            // Scatter Shot (own diminishing)
            else if ((spellproto->SpellFamilyFlags[0] & 0x40000) && spellproto->SpellIconID == 132)
                return DIMINISHING_SCATTER_SHOT;
            // Entrapment (own diminishing)
            else if (spellproto->SpellVisual[0] == 7484 && spellproto->SpellIconID == 20)
                return DIMINISHING_ENTRAPMENT;
            // Wyvern Sting mechanic is MECHANIC_SLEEP but the diminishing is DIMINISHING_DISORIENT
            else if ((spellproto->SpellFamilyFlags[1] & 0x1000) && spellproto->SpellIconID == 1721)
                return DIMINISHING_DISORIENT;
            // Freezing Arrow
            else if (spellproto->SpellFamilyFlags[0] & 0x8)
                return DIMINISHING_DISORIENT;
            break;
        }
        case SPELLFAMILY_PALADIN:
        {
            // Judgement of Justice - limit duration to 10s in PvP
            if (spellproto->SpellFamilyFlags[0] & 0x100000)
                return DIMINISHING_LIMITONLY;
            // Turn Evil
            else if ((spellproto->SpellFamilyFlags[1] & 0x804000) && spellproto->SpellIconID == 309)
                return DIMINISHING_FEAR;
            break;
        }
        case SPELLFAMILY_DEATHKNIGHT:
        {
            // Hungering Cold (no flags)
            if (spellproto->SpellIconID == 2797)
                return DIMINISHING_DISORIENT;
            // Mark of Blood
            else if ((spellproto->SpellFamilyFlags[0] & 0x10000000) && spellproto->SpellIconID == 2285)
                return DIMINISHING_LIMITONLY;
            break;
        }
        case SPELLFAMILY_SHAMAN:
        {
            // Storm, Earth and Fire - Earthgrab
            if (spellproto->SpellFamilyFlags[2] & 0x4000)
                return DIMINISHING_LIMITONLY;
            break;
        }
        default:
            break;
    }

    // Lastly - Set diminishing depending on mechanic
    uint32 mechanic = spellproto->GetAllEffectsMechanicMask();
    if (mechanic & (1 << MECHANIC_CHARM))
        return DIMINISHING_MIND_CONTROL;
    if (mechanic & (1 << MECHANIC_SILENCE))
        return DIMINISHING_SILENCE;
    if (mechanic & (1 << MECHANIC_SLEEP))
        return DIMINISHING_SLEEP;
    if (mechanic & ((1 << MECHANIC_SAPPED) | (1 << MECHANIC_POLYMORPH) | (1 << MECHANIC_SHACKLE)))
        return DIMINISHING_DISORIENT;
    // Mechanic Knockout, except Blast Wave
    if (mechanic & (1 << MECHANIC_KNOCKOUT) && spellproto->SpellIconID != 292)
        return DIMINISHING_DISORIENT;
    if (mechanic & (1 << MECHANIC_DISARM))
        return DIMINISHING_DISARM;
    if (mechanic & (1 << MECHANIC_FEAR))
        return DIMINISHING_FEAR;
    if (mechanic & (1 << MECHANIC_STUN))
        return triggered ? DIMINISHING_STUN : DIMINISHING_CONTROLLED_STUN;
    if (mechanic & (1 << MECHANIC_BANISH))
        return DIMINISHING_BANISH;
    if (mechanic & (1 << MECHANIC_ROOT))
        return triggered ? DIMINISHING_ROOT : DIMINISHING_CONTROLLED_ROOT;
    if (mechanic & (1 << MECHANIC_HORROR))
        return DIMINISHING_HORROR;

    return DIMINISHING_NONE;
}

DiminishingReturnsType GetDiminishingReturnsGroupType(DiminishingGroup group)
{
    switch (group)
    {
        case DIMINISHING_TAUNT:
        case DIMINISHING_CONTROLLED_STUN:
        case DIMINISHING_STUN:
        case DIMINISHING_OPENING_STUN:
        case DIMINISHING_CYCLONE:
        case DIMINISHING_CHARGE:
            return DRTYPE_ALL;
        case DIMINISHING_LIMITONLY:
        case DIMINISHING_NONE:
            return DRTYPE_NONE;
        default:
            return DRTYPE_PLAYER;
    }
}

DiminishingLevels GetDiminishingReturnsMaxLevel(DiminishingGroup group)
{
    switch (group)
    {
        case DIMINISHING_TAUNT:
            return DIMINISHING_LEVEL_TAUNT_IMMUNE;
        default:
            return DIMINISHING_LEVEL_IMMUNE;
    }
}

int32 GetDiminishingReturnsLimitDuration(DiminishingGroup group, SpellInfo const* spellproto)
{
    if (!IsDiminishingReturnsGroupDurationLimited(group))
        return 0;

    // Explicit diminishing duration
    switch (spellproto->SpellFamilyName)
    {
        case SPELLFAMILY_DRUID:
        {
            // Faerie Fire - limit to 40 seconds in PvP (3.1)
            if (spellproto->SpellFamilyFlags[0] & 0x400)
                return 40 * IN_MILLISECONDS;
            break;
        }
        case SPELLFAMILY_HUNTER:
        {
            // Wyvern Sting
            if (spellproto->SpellFamilyFlags[1] & 0x1000)
                return 6 * IN_MILLISECONDS;
            // Hunter's Mark
            if (spellproto->SpellFamilyFlags[0] & 0x400)
                return 120 * IN_MILLISECONDS;
            break;
        }
        case SPELLFAMILY_PALADIN:
        {
            // Repentance - limit to 6 seconds in PvP
            if (spellproto->SpellFamilyFlags[0] & 0x4)
                return 6 * IN_MILLISECONDS;
            break;
        }
        case SPELLFAMILY_WARLOCK:
        {
            // Banish - limit to 6 seconds in PvP
            if (spellproto->SpellFamilyFlags[1] & 0x8000000)
                return 6 * IN_MILLISECONDS;
            // Curse of Tongues - limit to 12 seconds in PvP
            else if (spellproto->SpellFamilyFlags[2] & 0x800)
                return 12 * IN_MILLISECONDS;
            // Curse of Elements - limit to 120 seconds in PvP
            else if (spellproto->SpellFamilyFlags[1] & 0x200)
               return 120 * IN_MILLISECONDS;
            break;
        }
        default:
            break;
    }

    return 10 * IN_MILLISECONDS;
}

bool IsDiminishingReturnsGroupDurationLimited(DiminishingGroup group)
{
    switch (group)
    {
        case DIMINISHING_BANISH:
        case DIMINISHING_CONTROLLED_STUN:
        case DIMINISHING_CONTROLLED_ROOT:
        case DIMINISHING_CYCLONE:
        case DIMINISHING_DISORIENT:
        case DIMINISHING_ENTRAPMENT:
        case DIMINISHING_FEAR:
        case DIMINISHING_HORROR:
        case DIMINISHING_MIND_CONTROL:
        case DIMINISHING_OPENING_STUN:
        case DIMINISHING_ROOT:
        case DIMINISHING_STUN:
        case DIMINISHING_SLEEP:
        case DIMINISHING_LIMITONLY:
            return true;
        default:
            return false;
    }
}

SpellMgr::SpellMgr()
{
}

SpellMgr::~SpellMgr()
{
    UnloadSpellInfoStore();
}

/// Some checks for spells, to prevent adding deprecated/broken spells for trainers, spell book, etc
bool SpellMgr::IsSpellValid(SpellInfo const* spellInfo, Player* player, bool msg)
{
    // not exist
    if (!spellInfo)
        return false;

    bool need_check_reagents = false;

    // check effects
    for (uint8 i = 0; i < MAX_SPELL_EFFECTS; ++i)
    {
        switch (spellInfo->Effects[i].Effect)
        {
            case 0:
                continue;

            // craft spell for crafting non-existed item (break client recipes list show)
            case SPELL_EFFECT_CREATE_ITEM:
            case SPELL_EFFECT_CREATE_ITEM_2:
            {
                if (spellInfo->Effects[i].ItemType == 0)
                {
                    // skip auto-loot crafting spells, its not need explicit item info (but have special fake items sometime)
                    if (!spellInfo->IsLootCrafting())
                    {
                        if (msg)
                        {
                            if (player)
                                ChatHandler(player->GetSession()).PSendSysMessage("Craft spell %u not have create item entry.", spellInfo->Id);
                            else
                                TC_LOG_ERROR(LOG_FILTER_SQL, "Craft spell %u not have create item entry.", spellInfo->Id);
                        }
                        return false;
                    }

                }
                // also possible IsLootCrafting case but fake item must exist anyway
                else if (!sObjectMgr->GetItemTemplate(spellInfo->Effects[i].ItemType))
                {
                    if (msg)
                    {
                        if (player)
                            ChatHandler(player->GetSession()).PSendSysMessage("Craft spell %u create not-exist in DB item (Entry: %u) and then...", spellInfo->Id, spellInfo->Effects[i].ItemType);
                        else
                            TC_LOG_ERROR(LOG_FILTER_SQL, "Craft spell %u create not-exist in DB item (Entry: %u) and then...", spellInfo->Id, spellInfo->Effects[i].ItemType);
                    }
                    return false;
                }

                need_check_reagents = true;
                break;
            }
            case SPELL_EFFECT_LEARN_SPELL:
            {
                SpellInfo const* spellInfo2 = sSpellMgr->GetSpellInfo(spellInfo->Effects[i].TriggerSpell);
                if (!IsSpellValid(spellInfo2, player, msg))
                {
                    if (msg)
                    {
                        if (player)
                            ChatHandler(player->GetSession()).PSendSysMessage("Spell %u learn to broken spell %u, and then...", spellInfo->Id, spellInfo->Effects[i].TriggerSpell);
                        else
                            TC_LOG_ERROR(LOG_FILTER_SQL, "Spell %u learn to invalid spell %u, and then...", spellInfo->Id, spellInfo->Effects[i].TriggerSpell);
                    }
                    return false;
                }
                break;
            }
        }
    }

    if (need_check_reagents)
    {
        for (uint8 j = 0; j < MAX_SPELL_REAGENTS; ++j)
        {
            if (spellInfo->Reagent[j] > 0 && !sObjectMgr->GetItemTemplate(spellInfo->Reagent[j]))
            {
                if (msg)
                {
                    if (player)
                        ChatHandler(player->GetSession()).PSendSysMessage("Craft spell %u have not-exist reagent in DB item (Entry: %u) and then...", spellInfo->Id, spellInfo->Reagent[j]);
                    else
                        TC_LOG_ERROR(LOG_FILTER_SQL, "Craft spell %u have not-exist reagent in DB item (Entry: %u) and then...", spellInfo->Id, spellInfo->Reagent[j]);
                }
                return false;
            }
        }
    }

    return true;
}

uint32 SpellMgr::GetSpellDifficultyId(uint32 spellId) const
{
    SpellDifficultySearcherMap::const_iterator i = mSpellDifficultySearcherMap.find(spellId);
    return i == mSpellDifficultySearcherMap.end() ? 0 : (*i).second;
}

void SpellMgr::SetSpellDifficultyId(uint32 spellId, uint32 id)
{
    mSpellDifficultySearcherMap[spellId] = id;
}

uint32 SpellMgr::GetSpellIdForDifficulty(uint32 spellId, Unit const* caster) const
{
    if (!GetSpellInfo(spellId))
        return spellId;

    if (!caster || !caster->GetMap() || !caster->GetMap()->IsDungeon())
        return spellId;

    uint32 mode = uint32(caster->GetMap()->GetSpawnMode());
    if (mode >= MAX_DIFFICULTY)
    {
        TC_LOG_ERROR(LOG_FILTER_SPELLS_AURAS, "SpellMgr::GetSpellIdForDifficulty: Incorrect Difficulty for spell %u.", spellId);
        return spellId; //return source spell
    }

    uint32 difficultyId = GetSpellDifficultyId(spellId);
    if (!difficultyId)
        return spellId; //return source spell, it has only REGULAR_DIFFICULTY

    SpellDifficultyEntry const* difficultyEntry = sSpellDifficultyStore.LookupEntry(difficultyId);
    if (!difficultyEntry)
    {
        TC_LOG_DEBUG(LOG_FILTER_SPELLS_AURAS, "SpellMgr::GetSpellIdForDifficulty: SpellDifficultyEntry not found for spell %u. This should never happen.", spellId);
        return spellId; //return source spell
    }

    if (difficultyEntry->SpellID[mode] <= 0 && mode > DUNGEON_DIFFICULTY_HEROIC)
    {
        TC_LOG_DEBUG(LOG_FILTER_SPELLS_AURAS, "SpellMgr::GetSpellIdForDifficulty: spell %u mode %u spell is NULL, using mode %u", spellId, mode, mode - 2);
        mode -= 2;
    }

    if (difficultyEntry->SpellID[mode] <= 0)
    {
        TC_LOG_ERROR(LOG_FILTER_SQL, "SpellMgr::GetSpellIdForDifficulty: spell %u mode %u spell is 0. Check spelldifficulty_dbc!", spellId, mode);
        return spellId;
    }

    TC_LOG_DEBUG(LOG_FILTER_SPELLS_AURAS, "SpellMgr::GetSpellIdForDifficulty: spellid for spell %u in mode %u is %d", spellId, mode, difficultyEntry->SpellID[mode]);
    return uint32(difficultyEntry->SpellID[mode]);
}

SpellInfo const* SpellMgr::GetSpellForDifficultyFromSpell(SpellInfo const* spell, Unit const* caster) const
{
    uint32 newSpellId = GetSpellIdForDifficulty(spell->Id, caster);
    SpellInfo const* newSpell = GetSpellInfo(newSpellId);
    if (!newSpell)
    {
        TC_LOG_DEBUG(LOG_FILTER_SPELLS_AURAS, "SpellMgr::GetSpellForDifficultyFromSpell: spell %u not found. Check spelldifficulty_dbc!", newSpellId);
        return spell;
    }

    TC_LOG_DEBUG(LOG_FILTER_SPELLS_AURAS, "SpellMgr::GetSpellForDifficultyFromSpell: Spell id for instance mode is %u (original %u)", newSpell->Id, spell->Id);
    return newSpell;
}

SpellChainNode const* SpellMgr::GetSpellChainNode(uint32 spell_id) const
{
    SpellChainMap::const_iterator itr = mSpellChains.find(spell_id);
    if (itr == mSpellChains.end())
        return NULL;

    return &itr->second;
}

uint32 SpellMgr::GetFirstSpellInChain(uint32 spell_id) const
{
    if (SpellChainNode const* node = GetSpellChainNode(spell_id))
        return node->first->Id;

    return spell_id;
}

uint32 SpellMgr::GetLastSpellInChain(uint32 spell_id) const
{
    if (SpellChainNode const* node = GetSpellChainNode(spell_id))
        return node->last->Id;

    return spell_id;
}

uint32 SpellMgr::GetNextSpellInChain(uint32 spell_id) const
{
    if (SpellChainNode const* node = GetSpellChainNode(spell_id))
        if (node->next)
            return node->next->Id;

    return 0;
}

uint32 SpellMgr::GetPrevSpellInChain(uint32 spell_id) const
{
    if (SpellChainNode const* node = GetSpellChainNode(spell_id))
        if (node->prev)
            return node->prev->Id;

    return 0;
}

uint8 SpellMgr::GetSpellRank(uint32 spell_id) const
{
    if (SpellChainNode const* node = GetSpellChainNode(spell_id))
        return node->rank;

    return 0;
}

uint32 SpellMgr::GetSpellWithRank(uint32 spell_id, uint32 rank, bool strict) const
{
    if (SpellChainNode const* node = GetSpellChainNode(spell_id))
    {
        if (rank != node->rank)
            return GetSpellWithRank(node->rank < rank ? node->next->Id : node->prev->Id, rank, strict);
    }
    else if (strict && rank > 1)
        return 0;
    return spell_id;
}

SpellRequiredMapBounds SpellMgr::GetSpellsRequiredForSpellBounds(uint32 spell_id) const
{
    return mSpellReq.equal_range(spell_id);
}

SpellsRequiringSpellMapBounds SpellMgr::GetSpellsRequiringSpellBounds(uint32 spell_id) const
{
    return mSpellsReqSpell.equal_range(spell_id);
}

bool SpellMgr::IsSpellRequiringSpell(uint32 spellid, uint32 req_spellid) const
{
    SpellsRequiringSpellMapBounds spellsRequiringSpell = GetSpellsRequiringSpellBounds(req_spellid);
    for (SpellsRequiringSpellMap::const_iterator itr = spellsRequiringSpell.first; itr != spellsRequiringSpell.second; ++itr)
    {
        if (itr->second == spellid)
            return true;
    }
    return false;
}

SpellLearnSkillNode const* SpellMgr::GetSpellLearnSkill(uint32 spell_id) const
{
    SpellLearnSkillMap::const_iterator itr = mSpellLearnSkills.find(spell_id);
    if (itr != mSpellLearnSkills.end())
        return &itr->second;
    else
        return NULL;
}

SpellLearnSpellMapBounds SpellMgr::GetSpellLearnSpellMapBounds(uint32 spell_id) const
{
    return mSpellLearnSpells.equal_range(spell_id);
}

bool SpellMgr::IsSpellLearnSpell(uint32 spell_id) const
{
    return mSpellLearnSpells.find(spell_id) != mSpellLearnSpells.end();
}

bool SpellMgr::IsSpellLearnToSpell(uint32 spell_id1, uint32 spell_id2) const
{
    SpellLearnSpellMapBounds bounds = GetSpellLearnSpellMapBounds(spell_id1);
    for (SpellLearnSpellMap::const_iterator i = bounds.first; i != bounds.second; ++i)
        if (i->second.spell == spell_id2)
            return true;
    return false;
}

SpellTargetPosition const* SpellMgr::GetSpellTargetPosition(uint32 spell_id, SpellEffIndex effIndex) const
{
    SpellTargetPositionMap::const_iterator itr = mSpellTargetPositions.find(std::make_pair(spell_id, effIndex));
    if (itr != mSpellTargetPositions.end())
        return &itr->second;
    return NULL;
}

SpellSpellGroupMapBounds SpellMgr::GetSpellSpellGroupMapBounds(uint32 spell_id) const
{
    spell_id = GetFirstSpellInChain(spell_id);
    return mSpellSpellGroup.equal_range(spell_id);
}

bool SpellMgr::IsSpellMemberOfSpellGroup(uint32 spellid, SpellGroup groupid) const
{
    SpellSpellGroupMapBounds spellGroup = GetSpellSpellGroupMapBounds(spellid);
    for (SpellSpellGroupMap::const_iterator itr = spellGroup.first; itr != spellGroup.second; ++itr)
    {
        if (itr->second == groupid)
            return true;
    }
    return false;
}

SpellGroupSpellMapBounds SpellMgr::GetSpellGroupSpellMapBounds(SpellGroup group_id) const
{
    return mSpellGroupSpell.equal_range(group_id);
}

void SpellMgr::GetSetOfSpellsInSpellGroup(SpellGroup group_id, std::set<uint32>& foundSpells) const
{
    std::set<SpellGroup> usedGroups;
    GetSetOfSpellsInSpellGroup(group_id, foundSpells, usedGroups);
}

void SpellMgr::GetSetOfSpellsInSpellGroup(SpellGroup group_id, std::set<uint32>& foundSpells, std::set<SpellGroup>& usedGroups) const
{
    if (usedGroups.find(group_id) != usedGroups.end())
        return;
    usedGroups.insert(group_id);

    SpellGroupSpellMapBounds groupSpell = GetSpellGroupSpellMapBounds(group_id);
    for (SpellGroupSpellMap::const_iterator itr = groupSpell.first; itr != groupSpell.second; ++itr)
    {
        if (itr->second < 0)
        {
            SpellGroup currGroup = (SpellGroup)abs(itr->second);
            GetSetOfSpellsInSpellGroup(currGroup, foundSpells, usedGroups);
        }
        else
        {
            foundSpells.insert(itr->second);
        }
    }
}

bool SpellMgr::AddSameEffectStackRuleSpellGroups(SpellInfo const* spellInfo, int32 amount, std::map<SpellGroup, int32>& groups) const
{
    uint32 spellId = spellInfo->GetFirstRankSpell()->Id;
    SpellSpellGroupMapBounds spellGroup = GetSpellSpellGroupMapBounds(spellId);
    // Find group with SPELL_GROUP_STACK_RULE_EXCLUSIVE_SAME_EFFECT if it belongs to one
    for (SpellSpellGroupMap::const_iterator itr = spellGroup.first; itr != spellGroup.second; ++itr)
    {
        SpellGroup group = itr->second;
        SpellGroupStackMap::const_iterator found = mSpellGroupStack.find(group);
        if (found != mSpellGroupStack.end())
        {
            if (found->second == SPELL_GROUP_STACK_RULE_EXCLUSIVE_SAME_EFFECT)
            {
                // Put the highest amount in the map
                if (groups.find(group) == groups.end())
                    groups[group] = amount;
                else
                {
                    int32 curr_amount = groups[group];
                    // Take absolute value because this also counts for the highest negative aura
                    if (abs(curr_amount) < abs(amount))
                        groups[group] = amount;
                }
                // return because a spell should be in only one SPELL_GROUP_STACK_RULE_EXCLUSIVE_SAME_EFFECT group
                return true;
            }
        }
    }
    // Not in a SPELL_GROUP_STACK_RULE_EXCLUSIVE_SAME_EFFECT group, so return false
    return false;
}

SpellGroupStackRule SpellMgr::CheckSpellGroupStackRules(SpellInfo const* spellInfo1, SpellInfo const* spellInfo2) const
{
    uint32 spellid_1 = spellInfo1->GetFirstRankSpell()->Id;
    uint32 spellid_2 = spellInfo2->GetFirstRankSpell()->Id;
    if (spellid_1 == spellid_2)
        return SPELL_GROUP_STACK_RULE_DEFAULT;
    // find SpellGroups which are common for both spells
    SpellSpellGroupMapBounds spellGroup1 = GetSpellSpellGroupMapBounds(spellid_1);
    std::set<SpellGroup> groups;
    for (SpellSpellGroupMap::const_iterator itr = spellGroup1.first; itr != spellGroup1.second; ++itr)
    {
        if (IsSpellMemberOfSpellGroup(spellid_2, itr->second))
        {
            bool add = true;
            SpellGroupSpellMapBounds groupSpell = GetSpellGroupSpellMapBounds(itr->second);
            for (SpellGroupSpellMap::const_iterator itr2 = groupSpell.first; itr2 != groupSpell.second; ++itr2)
            {
                if (itr2->second < 0)
                {
                    SpellGroup currGroup = (SpellGroup)abs(itr2->second);
                    if (IsSpellMemberOfSpellGroup(spellid_1, currGroup) && IsSpellMemberOfSpellGroup(spellid_2, currGroup))
                    {
                        add = false;
                        break;
                    }
                }
            }
            if (add)
                groups.insert(itr->second);
        }
    }

    SpellGroupStackRule rule = SPELL_GROUP_STACK_RULE_DEFAULT;

    for (std::set<SpellGroup>::iterator itr = groups.begin(); itr!= groups.end(); ++itr)
    {
        SpellGroupStackMap::const_iterator found = mSpellGroupStack.find(*itr);
        if (found != mSpellGroupStack.end())
            rule = found->second;
        if (rule)
            break;
    }
    return rule;
}

SpellProcEventEntry const* SpellMgr::GetSpellProcEvent(uint32 spellId) const
{
    SpellProcEventMap::const_iterator itr = mSpellProcEventMap.find(spellId);
    if (itr != mSpellProcEventMap.end())
        return &itr->second;
    return NULL;
}

bool SpellMgr::IsSpellProcEventCanTriggeredBy(SpellProcEventEntry const* spellProcEvent, uint32 EventProcFlag, SpellInfo const* procSpell, uint32 procFlags, uint32 procExtra, bool active) const
{
    // No extra req need
    uint32 procEvent_procEx = PROC_EX_NONE;

    // check prockFlags for condition
    if ((procFlags & EventProcFlag) == 0)
        return false;

    bool hasFamilyMask = false;

    /* Check Periodic Auras

    *Dots can trigger if spell has no PROC_FLAG_SUCCESSFUL_NEGATIVE_MAGIC_SPELL
        nor PROC_FLAG_TAKEN_POSITIVE_MAGIC_SPELL

    *Only Hots can trigger if spell has PROC_FLAG_TAKEN_POSITIVE_MAGIC_SPELL

    *Only dots can trigger if spell has both positivity flags or PROC_FLAG_SUCCESSFUL_NEGATIVE_MAGIC_SPELL

    *Aura has to have PROC_FLAG_TAKEN_POSITIVE_MAGIC_SPELL or spellfamily specified to trigger from Hot

    */

    if (procFlags & PROC_FLAG_DONE_PERIODIC)
    {
        if (EventProcFlag & PROC_FLAG_DONE_SPELL_MAGIC_DMG_CLASS_NEG)
        {
            if (!(procExtra & PROC_EX_INTERNAL_DOT))
                return false;
        }
        else if (procExtra & PROC_EX_INTERNAL_HOT)
            procExtra |= PROC_EX_INTERNAL_REQ_FAMILY;
        else if (EventProcFlag & PROC_FLAG_DONE_SPELL_MAGIC_DMG_CLASS_POS)
            return false;
    }

    if (procFlags & PROC_FLAG_TAKEN_PERIODIC)
    {
        if (EventProcFlag & PROC_FLAG_TAKEN_SPELL_MAGIC_DMG_CLASS_POS)
        {
            if (!(procExtra & PROC_EX_INTERNAL_DOT))
                return false;
        }
        else if (procExtra & PROC_EX_INTERNAL_HOT)
            procExtra |= PROC_EX_INTERNAL_REQ_FAMILY;
        else if (EventProcFlag & PROC_FLAG_TAKEN_SPELL_NONE_DMG_CLASS_POS)
            return false;
    }
    // Trap casts are active by default
    if (procFlags & PROC_FLAG_DONE_TRAP_ACTIVATION)
        active = true;

    // Always trigger for this
    if (procFlags & (PROC_FLAG_KILLED | PROC_FLAG_KILL | PROC_FLAG_DEATH))
        return true;

    if (spellProcEvent)     // Exist event data
    {
        // Store extra req
        procEvent_procEx = spellProcEvent->procEx;

        // For melee triggers
        if (procSpell == NULL)
        {
            // Check (if set) for school (melee attack have Normal school)
            if (spellProcEvent->schoolMask && (spellProcEvent->schoolMask & SPELL_SCHOOL_MASK_NORMAL) == 0)
                return false;
        }
        else // For spells need check school/spell family/family mask
        {
            // Check (if set) for school
            if (spellProcEvent->schoolMask && (spellProcEvent->schoolMask & procSpell->SchoolMask) == 0)
                return false;

            // Check (if set) for spellFamilyName
            if (spellProcEvent->spellFamilyName && (spellProcEvent->spellFamilyName != procSpell->SpellFamilyName))
                return false;

            // spellFamilyName is Ok need check for spellFamilyMask if present
            if (spellProcEvent->spellFamilyMask)
            {
                if (!(spellProcEvent->spellFamilyMask & procSpell->SpellFamilyFlags))
                    return false;
                hasFamilyMask = true;
                // Some spells are not considered as active even with have spellfamilyflags
                if (!(procEvent_procEx & PROC_EX_ONLY_ACTIVE_SPELL))
                    active = true;
            }
        }
    }

    if (procExtra & (PROC_EX_INTERNAL_REQ_FAMILY))
    {
        if (!hasFamilyMask)
            return false;
    }

    // Check for extra req (if none) and hit/crit
    if (procEvent_procEx == PROC_EX_NONE)
    {
        // No extra req, so can trigger only for hit/crit - spell has to be active
        if ((procExtra & (PROC_EX_NORMAL_HIT|PROC_EX_CRITICAL_HIT)) && active)
            return true;
    }
    else // Passive spells hits here only if resist/reflect/immune/evade
    {
        if (procExtra & AURA_SPELL_PROC_EX_MASK)
        {
            // if spell marked as procing only from not active spells
            if (active && procEvent_procEx & PROC_EX_NOT_ACTIVE_SPELL)
                return false;
            // if spell marked as procing only from active spells
            if (!active && procEvent_procEx & PROC_EX_ONLY_ACTIVE_SPELL)
                return false;
            // Exist req for PROC_EX_EX_TRIGGER_ALWAYS
            if (procEvent_procEx & PROC_EX_EX_TRIGGER_ALWAYS)
                return true;
            // PROC_EX_NOT_ACTIVE_SPELL and PROC_EX_ONLY_ACTIVE_SPELL flags handle: if passed checks before
            if ((procExtra & (PROC_EX_NORMAL_HIT|PROC_EX_CRITICAL_HIT)) && ((procEvent_procEx & (AURA_SPELL_PROC_EX_MASK)) == 0))
                return true;
        }
        // Check Extra Requirement like (hit/crit/miss/resist/parry/dodge/block/immune/reflect/absorb and other)
        if (procEvent_procEx & procExtra)
            return true;
    }
    return false;
}

SpellProcEntry const* SpellMgr::GetSpellProcEntry(uint32 spellId) const
{
    SpellProcMap::const_iterator itr = mSpellProcMap.find(spellId);
    if (itr != mSpellProcMap.end())
        return &itr->second;
    return NULL;
}

bool SpellMgr::CanSpellTriggerProcOnEvent(SpellProcEntry const& procEntry, ProcEventInfo& eventInfo) const
{
    // proc type doesn't match
    if (!(eventInfo.GetTypeMask() & procEntry.typeMask))
        return false;

    // check XP or honor target requirement
    if (procEntry.attributesMask & PROC_ATTR_REQ_EXP_OR_HONOR)
        if (Player* actor = eventInfo.GetActor()->ToPlayer())
            if (eventInfo.GetActionTarget() && !actor->isHonorOrXPTarget(eventInfo.GetActionTarget()))
                return false;

    // always trigger for these types
    if (eventInfo.GetTypeMask() & (PROC_FLAG_KILLED | PROC_FLAG_KILL | PROC_FLAG_DEATH))
        return true;

    // check school mask (if set) for other trigger types
    if (procEntry.schoolMask && !(eventInfo.GetSchoolMask() & procEntry.schoolMask))
        return false;

    // check spell family name/flags (if set) for spells
    if (eventInfo.GetTypeMask() & (PERIODIC_PROC_FLAG_MASK | SPELL_PROC_FLAG_MASK | PROC_FLAG_DONE_TRAP_ACTIVATION))
    {
        if (procEntry.spellFamilyName && (procEntry.spellFamilyName != eventInfo.GetSpellInfo()->SpellFamilyName))
            return false;

        if (procEntry.spellFamilyMask && !(procEntry.spellFamilyMask & eventInfo.GetSpellInfo()->SpellFamilyFlags))
            return false;
    }

    // check spell type mask (if set)
    if (eventInfo.GetTypeMask() & (SPELL_PROC_FLAG_MASK | PERIODIC_PROC_FLAG_MASK))
    {
        if (procEntry.spellTypeMask && !(eventInfo.GetSpellTypeMask() & procEntry.spellTypeMask))
            return false;
    }

    // check spell phase mask
    if (eventInfo.GetTypeMask() & REQ_SPELL_PHASE_PROC_FLAG_MASK)
    {
        if (!(eventInfo.GetSpellPhaseMask() & procEntry.spellPhaseMask))
            return false;
    }

    // check hit mask (on taken hit or on done hit, but not on spell cast phase)
    if ((eventInfo.GetTypeMask() & TAKEN_HIT_PROC_FLAG_MASK) || ((eventInfo.GetTypeMask() & DONE_HIT_PROC_FLAG_MASK) && !(eventInfo.GetSpellPhaseMask() & PROC_SPELL_PHASE_CAST)))
    {
        uint32 hitMask = procEntry.hitMask;
        // get default values if hit mask not set
        if (!hitMask)
        {
            // for taken procs allow normal + critical hits by default
            if (eventInfo.GetTypeMask() & TAKEN_HIT_PROC_FLAG_MASK)
                hitMask |= PROC_HIT_NORMAL | PROC_HIT_CRITICAL;
            // for done procs allow normal + critical + absorbs by default
            else
                hitMask |= PROC_HIT_NORMAL | PROC_HIT_CRITICAL | PROC_HIT_ABSORB;
        }
        if (!(eventInfo.GetHitMask() & hitMask))
            return false;
    }

    return true;
}

SpellBonusEntry const* SpellMgr::GetSpellBonusData(uint32 spellId) const
{
    // Lookup data
    SpellBonusMap::const_iterator itr = mSpellBonusMap.find(spellId);
    if (itr != mSpellBonusMap.end())
        return &itr->second;
    // Not found, try lookup for 1 spell rank if exist
    if (uint32 rank_1 = GetFirstSpellInChain(spellId))
    {
        SpellBonusMap::const_iterator itr2 = mSpellBonusMap.find(rank_1);
        if (itr2 != mSpellBonusMap.end())
            return &itr2->second;
    }
    return NULL;
}

SpellThreatEntry const* SpellMgr::GetSpellThreatEntry(uint32 spellID) const
{
    SpellThreatMap::const_iterator itr = mSpellThreatMap.find(spellID);
    if (itr != mSpellThreatMap.end())
        return &itr->second;
    else
    {
        uint32 firstSpell = GetFirstSpellInChain(spellID);
        itr = mSpellThreatMap.find(firstSpell);
        if (itr != mSpellThreatMap.end())
            return &itr->second;
    }
    return NULL;
}

SkillLineAbilityMapBounds SpellMgr::GetSkillLineAbilityMapBounds(uint32 spell_id) const
{
    return mSkillLineAbilityMap.equal_range(spell_id);
}

PetAura const* SpellMgr::GetPetAura(uint32 spell_id, uint8 eff) const
{
    SpellPetAuraMap::const_iterator itr = mSpellPetAuraMap.find((spell_id<<8) + eff);
    if (itr != mSpellPetAuraMap.end())
        return &itr->second;
    else
        return NULL;
}

SpellEnchantProcEntry const* SpellMgr::GetSpellEnchantProcEvent(uint32 enchId) const
{
    SpellEnchantProcEventMap::const_iterator itr = mSpellEnchantProcEventMap.find(enchId);
    if (itr != mSpellEnchantProcEventMap.end())
        return &itr->second;
    return NULL;
}

bool SpellMgr::IsArenaAllowedEnchancment(uint32 ench_id) const
{
    return mEnchantCustomAttr[ench_id];
}

const std::vector<int32>* SpellMgr::GetSpellLinked(int32 spell_id) const
{
    SpellLinkedMap::const_iterator itr = mSpellLinkedMap.find(spell_id);
    return itr != mSpellLinkedMap.end() ? &(itr->second) : NULL;
}

PetLevelupSpellSet const* SpellMgr::GetPetLevelupSpellList(uint32 petFamily) const
{
    PetLevelupSpellMap::const_iterator itr = mPetLevelupSpellMap.find(petFamily);
    if (itr != mPetLevelupSpellMap.end())
        return &itr->second;
    else
        return NULL;
}

PetDefaultSpellsEntry const* SpellMgr::GetPetDefaultSpellsEntry(int32 id) const
{
    PetDefaultSpellsMap::const_iterator itr = mPetDefaultSpellsMap.find(id);
    if (itr != mPetDefaultSpellsMap.end())
        return &itr->second;
    return NULL;
}

SpellAreaMapBounds SpellMgr::GetSpellAreaMapBounds(uint32 spell_id) const
{
    return mSpellAreaMap.equal_range(spell_id);
}

SpellAreaForQuestMapBounds SpellMgr::GetSpellAreaForQuestMapBounds(uint32 quest_id) const
{
    return mSpellAreaForQuestMap.equal_range(quest_id);
}

SpellAreaForQuestMapBounds SpellMgr::GetSpellAreaForQuestEndMapBounds(uint32 quest_id) const
{
    return mSpellAreaForQuestEndMap.equal_range(quest_id);
}

SpellAreaForAuraMapBounds SpellMgr::GetSpellAreaForAuraMapBounds(uint32 spell_id) const
{
    return mSpellAreaForAuraMap.equal_range(spell_id);
}

SpellAreaForAreaMapBounds SpellMgr::GetSpellAreaForAreaMapBounds(uint32 area_id) const
{
    return mSpellAreaForAreaMap.equal_range(area_id);
}

bool SpellArea::IsFitToRequirements(Player const* player, uint32 newZone, uint32 newArea) const
{
    if (gender != GENDER_NONE)                   // not in expected gender
        if (!player || gender != player->getGender())
            return false;

    if (raceMask)                                // not in expected race
        if (!player || !(raceMask & player->getRaceMask()))
            return false;

    if (areaId)                                  // not in expected zone
        if (newZone != areaId && newArea != areaId)
            return false;

    if (questStart)                              // not in expected required quest state
        if (!player || (((1 << player->GetQuestStatus(questStart)) & questStartStatus) == 0))
            return false;

    if (questEnd)                                // not in expected forbidden quest state
        if (!player || (((1 << player->GetQuestStatus(questEnd)) & questEndStatus) == 0))
            return false;

    if (auraSpell)                               // not have expected aura
        if (!player || (auraSpell > 0 && !player->HasAura(auraSpell)) || (auraSpell < 0 && player->HasAura(-auraSpell)))
            return false;

    // Extra conditions -- leaving the possibility add extra conditions...
    switch (spellId)
    {
        case 58600: // No fly Zone - Dalaran
        {
            if (!player)
                return false;

            AreaTableEntry const* pArea = GetAreaEntryByAreaID(player->GetAreaId());
            if (!(pArea && pArea->flags & AREA_FLAG_NO_FLY_ZONE))
                return false;
            if (!player->HasAuraType(SPELL_AURA_MOD_INCREASE_MOUNTED_FLIGHT_SPEED) && !player->HasAuraType(SPELL_AURA_FLY))
                return false;
            break;
        }
        case 58730: // No fly Zone - Wintergrasp
        {
            if (!player)
                return false;

            Battlefield* Bf = sBattlefieldMgr->GetBattlefieldToZoneId(player->GetZoneId());
            if (!Bf || Bf->CanFlyIn() || (!player->HasAuraType(SPELL_AURA_MOD_INCREASE_MOUNTED_FLIGHT_SPEED) && !player->HasAuraType(SPELL_AURA_FLY)))
                return false;
            break;
        }
        case 68719: // Oil Refinery - Isle of Conquest.
        case 68720: // Quarry - Isle of Conquest.
        {
            if (!player || player->GetBattlegroundTypeId() != BATTLEGROUND_IC || !player->GetBattleground())
                return false;

            uint8 nodeType = spellId == 68719 ? NODE_TYPE_REFINERY : NODE_TYPE_QUARRY;
            uint8 nodeState = player->GetTeamId() == TEAM_ALLIANCE ? NODE_STATE_CONTROLLED_A : NODE_STATE_CONTROLLED_H;

            BattlegroundIC* pIC = static_cast<BattlegroundIC*>(player->GetBattleground());
            if (pIC->GetNodeState(nodeType) == nodeState)
                return true;

            return false;
        }
        case 56618: // Horde Controls Factory Phase Shift
        case 56617: // Alliance Controls Factory Phase Shift
            {
                if (!player)
                    return false;

                Battlefield* bf = sBattlefieldMgr->GetBattlefieldToZoneId(player->GetZoneId());

                if (!bf || bf->GetTypeId() != BATTLEFIELD_WG)
                    return false;

                // team that controls the workshop in the specified area
                uint32 team = bf->GetData(newArea);

                if (team == TEAM_HORDE)
                    return spellId == 56618;
                else if (team == TEAM_ALLIANCE)
                    return spellId == 56617;
            }
            break;
        case 57940: // Essence of Wintergrasp - Northrend
        case 58045: // Essence of Wintergrasp - Wintergrasp
        {
            if (!player)
                return false;

            if (Battlefield* battlefieldWG = sBattlefieldMgr->GetBattlefieldByBattleId(BATTLEFIELD_BATTLEID_WG))
                return battlefieldWG->IsEnabled() && (player->GetTeamId() == battlefieldWG->GetDefenderTeam()) && !battlefieldWG->IsWarTime();
            break;
        }
        case 74411: // Battleground - Dampening
        {
            if (!player)
                return false;

            if (Battlefield* bf = sBattlefieldMgr->GetBattlefieldToZoneId(player->GetZoneId()))
                return bf->IsWarTime();
            break;
        }

    }

    return true;
}

void SpellMgr::LoadSpellRanks()
{
    uint32 oldMSTime = getMSTime();

    // cleanup core data before reload - remove reference to ChainNode from SpellInfo
    for (SpellChainMap::iterator itr = mSpellChains.begin(); itr != mSpellChains.end(); ++itr)
    {
        mSpellInfoMap[itr->first]->ChainEntry = NULL;
    }
    mSpellChains.clear();
    //                                                     0             1      2
    QueryResult result = WorldDatabase.Query("SELECT first_spell_id, spell_id, rank from spell_ranks ORDER BY first_spell_id, rank");

    if (!result)
    {
        TC_LOG_INFO(LOG_FILTER_SERVER_LOADING, ">> Loaded 0 spell rank records. DB table `spell_ranks` is empty.");

        return;
    }

    uint32 count = 0;
    bool finished = false;

    do
    {
                        // spellid, rank
        std::list < std::pair < int32, int32 > > rankChain;
        int32 currentSpell = -1;
        int32 lastSpell = -1;

        // fill one chain
        while (currentSpell == lastSpell && !finished)
        {
            Field* fields = result->Fetch();

            currentSpell = fields[0].GetUInt32();
            if (lastSpell == -1)
                lastSpell = currentSpell;
            uint32 spell_id = fields[1].GetUInt32();
            uint32 rank = fields[2].GetUInt8();

            // don't drop the row if we're moving to the next rank
            if (currentSpell == lastSpell)
            {
                rankChain.push_back(std::make_pair(spell_id, rank));
                if (!result->NextRow())
                    finished = true;
            }
            else
                break;
        }
        // check if chain is made with valid first spell
        SpellInfo const* first = GetSpellInfo(lastSpell);
        if (!first)
        {
            TC_LOG_ERROR(LOG_FILTER_SQL, "Spell rank identifier(first_spell_id) %u listed in `spell_ranks` does not exist!", lastSpell);
            continue;
        }
        // check if chain is long enough
        if (rankChain.size() < 2)
        {
            TC_LOG_ERROR(LOG_FILTER_SQL, "There is only 1 spell rank for identifier(first_spell_id) %u in `spell_ranks`, entry is not needed!", lastSpell);
            continue;
        }
        int32 curRank = 0;
        bool valid = true;
        // check spells in chain
        for (std::list<std::pair<int32, int32> >::iterator itr = rankChain.begin(); itr!= rankChain.end(); ++itr)
        {
            SpellInfo const* spell = GetSpellInfo(itr->first);
            if (!spell)
            {
                TC_LOG_ERROR(LOG_FILTER_SQL, "Spell %u (rank %u) listed in `spell_ranks` for chain %u does not exist!", itr->first, itr->second, lastSpell);
                valid = false;
                break;
            }
            ++curRank;
            if (itr->second != curRank)
            {
                TC_LOG_ERROR(LOG_FILTER_SQL, "Spell %u (rank %u) listed in `spell_ranks` for chain %u does not have proper rank value(should be %u)!", itr->first, itr->second, lastSpell, curRank);
                valid = false;
                break;
            }
        }
        if (!valid)
            continue;
        int32 prevRank = 0;
        // insert the chain
        std::list<std::pair<int32, int32> >::iterator itr = rankChain.begin();
        do
        {
            ++count;
            int32 addedSpell = itr->first;
            mSpellChains[addedSpell].first = GetSpellInfo(lastSpell);
            mSpellChains[addedSpell].last = GetSpellInfo(rankChain.back().first);
            mSpellChains[addedSpell].rank = itr->second;
            mSpellChains[addedSpell].prev = GetSpellInfo(prevRank);
            mSpellInfoMap[addedSpell]->ChainEntry = &mSpellChains[addedSpell];
            prevRank = addedSpell;
            ++itr;
            if (itr == rankChain.end())
            {
                mSpellChains[addedSpell].next = NULL;
                break;
            }
            else
                mSpellChains[addedSpell].next = GetSpellInfo(itr->first);
        }
        while (true);
    } while (!finished);

    TC_LOG_INFO(LOG_FILTER_SERVER_LOADING, ">> Loaded %u spell rank records in %u ms", count, GetMSTimeDiffToNow(oldMSTime));

}

void SpellMgr::LoadSpellRequired()
{
    uint32 oldMSTime = getMSTime();

    mSpellsReqSpell.clear();                                   // need for reload case
    mSpellReq.clear();                                         // need for reload case

    //                                                   0        1
    QueryResult result = WorldDatabase.Query("SELECT spell_id, req_spell from spell_required");

    if (!result)
    {
        TC_LOG_INFO(LOG_FILTER_SERVER_LOADING, ">> Loaded 0 spell required records. DB table `spell_required` is empty.");

        return;
    }

    uint32 count = 0;
    do
    {
        Field* fields = result->Fetch();

        uint32 spell_id = fields[0].GetUInt32();
        uint32 spell_req = fields[1].GetUInt32();

        // check if chain is made with valid first spell
        SpellInfo const* spell = GetSpellInfo(spell_id);
        if (!spell)
        {
            TC_LOG_ERROR(LOG_FILTER_SQL, "spell_id %u in `spell_required` table is not found in dbcs, skipped", spell_id);
            continue;
        }

        SpellInfo const* req_spell = GetSpellInfo(spell_req);
        if (!req_spell)
        {
            TC_LOG_ERROR(LOG_FILTER_SQL, "req_spell %u in `spell_required` table is not found in dbcs, skipped", spell_req);
            continue;
        }

        if (GetFirstSpellInChain(spell_id) == GetFirstSpellInChain(spell_req))
        {
            TC_LOG_ERROR(LOG_FILTER_SQL, "req_spell %u and spell_id %u in `spell_required` table are ranks of the same spell, entry not needed, skipped", spell_req, spell_id);
            continue;
        }

        if (IsSpellRequiringSpell(spell_id, spell_req))
        {
            TC_LOG_ERROR(LOG_FILTER_SQL, "duplicated entry of req_spell %u and spell_id %u in `spell_required`, skipped", spell_req, spell_id);
            continue;
        }

        mSpellReq.insert (std::pair<uint32, uint32>(spell_id, spell_req));
        mSpellsReqSpell.insert (std::pair<uint32, uint32>(spell_req, spell_id));
        ++count;
    } while (result->NextRow());

    TC_LOG_INFO(LOG_FILTER_SERVER_LOADING, ">> Loaded %u spell required records in %u ms", count, GetMSTimeDiffToNow(oldMSTime));

}

void SpellMgr::LoadSpellLearnSkills()
{
    uint32 oldMSTime = getMSTime();

    mSpellLearnSkills.clear();                              // need for reload case

    // search auto-learned skills and add its to map also for use in unlearn spells/talents
    uint32 dbc_count = 0;
    for (uint32 spell = 0; spell < GetSpellInfoStoreSize(); ++spell)
    {
        SpellInfo const* entry = GetSpellInfo(spell);

        if (!entry)
            continue;

        for (uint8 i = 0; i < MAX_SPELL_EFFECTS; ++i)
        {
            if (entry->Effects[i].Effect == SPELL_EFFECT_SKILL)
            {
                SpellLearnSkillNode dbc_node;
                dbc_node.skill = entry->Effects[i].MiscValue;
                dbc_node.step  = entry->Effects[i].CalcValue();
                if (dbc_node.skill != SKILL_RIDING)
                    dbc_node.value = 1;
                else
                    dbc_node.value = dbc_node.step * 75;
                dbc_node.maxvalue = dbc_node.step * 75;
                mSpellLearnSkills[spell] = dbc_node;
                ++dbc_count;
                break;
            }
        }
    }

    TC_LOG_INFO(LOG_FILTER_SERVER_LOADING, ">> Loaded %u Spell Learn Skills from DBC in %u ms", dbc_count, GetMSTimeDiffToNow(oldMSTime));
}

void SpellMgr::LoadSpellLearnSpells()
{
    uint32 oldMSTime = getMSTime();

    mSpellLearnSpells.clear();                              // need for reload case

    //                                                  0      1        2
    QueryResult result = WorldDatabase.Query("SELECT entry, SpellID, Active FROM spell_learn_spell");
    if (!result)
    {
        TC_LOG_INFO(LOG_FILTER_SERVER_LOADING, ">> Loaded 0 spell learn spells. DB table `spell_learn_spell` is empty.");
        return;
    }

    uint32 count = 0;
    do
    {
        Field* fields = result->Fetch();

        uint32 spell_id = fields[0].GetUInt16();

        SpellLearnSpellNode node;
        node.spell       = fields[1].GetUInt16();
        node.active      = fields[2].GetBool();
        node.autoLearned = false;

        if (!GetSpellInfo(spell_id))
        {
            TC_LOG_ERROR(LOG_FILTER_SQL, "Spell %u listed in `spell_learn_spell` does not exist", spell_id);
            continue;
        }

        if (!GetSpellInfo(node.spell))
        {
            TC_LOG_ERROR(LOG_FILTER_SQL, "Spell %u listed in `spell_learn_spell` learning not existed spell %u", spell_id, node.spell);
            continue;
        }

        if (GetTalentSpellCost(node.spell))
        {
            TC_LOG_ERROR(LOG_FILTER_SQL, "Spell %u listed in `spell_learn_spell` attempt learning talent spell %u, skipped", spell_id, node.spell);
            continue;
        }

        mSpellLearnSpells.insert(SpellLearnSpellMap::value_type(spell_id, node));

        ++count;
    } while (result->NextRow());

    // search auto-learned spells and add its to map also for use in unlearn spells/talents
    uint32 dbc_count = 0;
    for (uint32 spell = 0; spell < GetSpellInfoStoreSize(); ++spell)
    {
        SpellInfo const* entry = GetSpellInfo(spell);

        if (!entry)
            continue;

        for (uint8 i = 0; i < MAX_SPELL_EFFECTS; ++i)
        {
            if (entry->Effects[i].Effect == SPELL_EFFECT_LEARN_SPELL)
            {
                SpellLearnSpellNode dbc_node;
                dbc_node.spell = entry->Effects[i].TriggerSpell;
                dbc_node.active = true;                     // all dbc based learned spells is active (show in spell book or hide by client itself)

                // ignore learning not existed spells (broken/outdated/or generic learnig spell 483
                if (!GetSpellInfo(dbc_node.spell))
                    continue;

                // talent or passive spells or skill-step spells auto-casted and not need dependent learning,
                // pet teaching spells must not be dependent learning (casted)
                // other required explicit dependent learning
                dbc_node.autoLearned = entry->Effects[i].TargetA.GetTarget() == TARGET_UNIT_PET || GetTalentSpellCost(spell) > 0 || entry->IsPassive() || entry->HasEffect(SPELL_EFFECT_SKILL_STEP);

                SpellLearnSpellMapBounds db_node_bounds = GetSpellLearnSpellMapBounds(spell);

                bool found = false;
                for (SpellLearnSpellMap::const_iterator itr = db_node_bounds.first; itr != db_node_bounds.second; ++itr)
                {
                    if (itr->second.spell == dbc_node.spell)
                    {
                        TC_LOG_ERROR(LOG_FILTER_SQL, "Spell %u auto-learn spell %u in spell.dbc then the record in `spell_learn_spell` is redundant, please fix DB.",
                            spell, dbc_node.spell);
                        found = true;
                        break;
                    }
                }

                if (!found)                                  // add new spell-spell pair if not found
                {
                    mSpellLearnSpells.insert(SpellLearnSpellMap::value_type(spell, dbc_node));
                    ++dbc_count;
                }
            }
        }
    }

    TC_LOG_INFO(LOG_FILTER_SERVER_LOADING, ">> Loaded %u spell learn spells + %u found in DBC in %u ms", count, dbc_count, GetMSTimeDiffToNow(oldMSTime));
}

void SpellMgr::LoadSpellTargetPositions()
{
    uint32 oldMSTime = getMSTime();

    mSpellTargetPositions.clear();                                // need for reload case

    //                                                0      1          2             3                  4                  5                   6
    QueryResult result = WorldDatabase.Query("SELECT id, effIndex, target_map, target_position_x, target_position_y, target_position_z, target_orientation FROM spell_target_position");
    if (!result)
    {
        TC_LOG_INFO(LOG_FILTER_SERVER_LOADING, ">> Loaded 0 spell target coordinates. DB table `spell_target_position` is empty.");
        return;
    }

    uint32 count = 0;
    do
    {
        Field* fields = result->Fetch();

        uint32 Spell_ID = fields[0].GetUInt32();
        SpellEffIndex effIndex = SpellEffIndex(fields[1].GetUInt8());

        SpellTargetPosition st;

        st.target_mapId       = fields[2].GetUInt16();
        st.target_X           = fields[3].GetFloat();
        st.target_Y           = fields[4].GetFloat();
        st.target_Z           = fields[5].GetFloat();
        st.target_Orientation = fields[6].GetFloat();

        MapEntry const* mapEntry = sMapStore.LookupEntry(st.target_mapId);
        if (!mapEntry)
        {
            TC_LOG_ERROR(LOG_FILTER_SQL, "Spell (Id: %u, effIndex: %u) target map (ID: %u) does not exist in `Map.dbc`.", Spell_ID, effIndex, st.target_mapId);
            continue;
        }

        if (st.target_X==0 && st.target_Y==0 && st.target_Z==0)
        {
            TC_LOG_ERROR(LOG_FILTER_SQL, "Spell (Id: %u, effIndex: %u) target coordinates not provided.", Spell_ID, effIndex);
            continue;
        }

        SpellInfo const* spellInfo = GetSpellInfo(Spell_ID);
        if (!spellInfo)
        {
            TC_LOG_ERROR(LOG_FILTER_SQL, "Spell (ID:%u) listed in `spell_target_position` does not exist.", Spell_ID);
            continue;
        }

        if (spellInfo->Effects[effIndex].TargetA.GetTarget() == TARGET_DEST_DB || spellInfo->Effects[effIndex].TargetB.GetTarget() == TARGET_DEST_DB)
        {
            std::pair<uint32, SpellEffIndex> key = std::make_pair(Spell_ID, effIndex);
            mSpellTargetPositions[key] = st;
            ++count;
        }
        else
        {
            TC_LOG_ERROR(LOG_FILTER_SQL, "Spell (Id: %u, effIndex: %u) listed in `spell_target_position` does not have target TARGET_DEST_DB (17).", Spell_ID, effIndex);
            continue;
        }

    } while (result->NextRow());

    /*
    // Check all spells
    for (uint32 i = 1; i < GetSpellInfoStoreSize; ++i)
    {
        SpellInfo const* spellInfo = GetSpellInfo(i);
        if (!spellInfo)
            continue;

        bool found = false;
        for (int j = 0; j < MAX_SPELL_EFFECTS; ++j)
        {
            switch (spellInfo->Effects[j].TargetA)
            {
                case TARGET_DEST_DB:
                    found = true;
                    break;
            }
            if (found)
                break;
            switch (spellInfo->Effects[j].TargetB)
            {
                case TARGET_DEST_DB:
                    found = true;
                    break;
            }
            if (found)
                break;
        }
        if (found)
        {
            if (!sSpellMgr->GetSpellTargetPosition(i))
                TC_LOG_DEBUG(LOG_FILTER_SPELLS_AURAS, "Spell (ID: %u) does not have record in `spell_target_position`", i);
        }
    }*/

    TC_LOG_INFO(LOG_FILTER_SERVER_LOADING, ">> Loaded %u spell teleport coordinates in %u ms", count, GetMSTimeDiffToNow(oldMSTime));
}

void SpellMgr::LoadSpellGroups()
{
    uint32 oldMSTime = getMSTime();

    mSpellSpellGroup.clear();                                  // need for reload case
    mSpellGroupSpell.clear();

    //                                                0     1
    QueryResult result = WorldDatabase.Query("SELECT id, spell_id FROM spell_group");
    if (!result)
    {
        TC_LOG_INFO(LOG_FILTER_SERVER_LOADING, ">> Loaded 0 spell group definitions. DB table `spell_group` is empty.");
        return;
    }

    std::set<uint32> groups;
    uint32 count = 0;
    do
    {
        Field* fields = result->Fetch();

        uint32 group_id = fields[0].GetUInt32();
        if (group_id <= SPELL_GROUP_DB_RANGE_MIN && group_id >= SPELL_GROUP_CORE_RANGE_MAX)
        {
            TC_LOG_ERROR(LOG_FILTER_SQL, "SpellGroup id %u listed in `spell_group` is in core range, but is not defined in core!", group_id);
            continue;
        }
        int32 spell_id = fields[1].GetInt32();

        groups.insert(std::set<uint32>::value_type(group_id));
        mSpellGroupSpell.insert(SpellGroupSpellMap::value_type((SpellGroup)group_id, spell_id));

    } while (result->NextRow());

    for (SpellGroupSpellMap::iterator itr = mSpellGroupSpell.begin(); itr!= mSpellGroupSpell.end();)
    {
        if (itr->second < 0)
        {
            if (groups.find(abs(itr->second)) == groups.end())
            {
                TC_LOG_ERROR(LOG_FILTER_SQL, "SpellGroup id %u listed in `spell_group` does not exist", abs(itr->second));
                mSpellGroupSpell.erase(itr++);
            }
            else
                ++itr;
        }
        else
        {
            SpellInfo const* spellInfo = GetSpellInfo(itr->second);

            if (!spellInfo)
            {
                TC_LOG_ERROR(LOG_FILTER_SQL, "Spell %u listed in `spell_group` does not exist", itr->second);
                mSpellGroupSpell.erase(itr++);
            }
            else if (spellInfo->GetRank() > 1)
            {
                TC_LOG_ERROR(LOG_FILTER_SQL, "Spell %u listed in `spell_group` is not first rank of spell", itr->second);
                mSpellGroupSpell.erase(itr++);
            }
            else
                ++itr;
        }
    }

    for (std::set<uint32>::iterator groupItr = groups.begin(); groupItr != groups.end(); ++groupItr)
    {
        std::set<uint32> spells;
        GetSetOfSpellsInSpellGroup(SpellGroup(*groupItr), spells);

        for (std::set<uint32>::iterator spellItr = spells.begin(); spellItr != spells.end(); ++spellItr)
        {
            ++count;
            mSpellSpellGroup.insert(SpellSpellGroupMap::value_type(*spellItr, SpellGroup(*groupItr)));
        }
    }

    TC_LOG_INFO(LOG_FILTER_SERVER_LOADING, ">> Loaded %u spell group definitions in %u ms", count, GetMSTimeDiffToNow(oldMSTime));
}

void SpellMgr::LoadSpellGroupStackRules()
{
    uint32 oldMSTime = getMSTime();

    mSpellGroupStack.clear();                                  // need for reload case

    //                                                       0         1
    QueryResult result = WorldDatabase.Query("SELECT group_id, stack_rule FROM spell_group_stack_rules");
    if (!result)
    {
        TC_LOG_INFO(LOG_FILTER_SERVER_LOADING, ">> Loaded 0 spell group stack rules. DB table `spell_group_stack_rules` is empty.");
        return;
    }

    uint32 count = 0;
    do
    {
        Field* fields = result->Fetch();

        uint32 group_id = fields[0].GetUInt32();
        uint8 stack_rule = fields[1].GetInt8();
        if (stack_rule >= SPELL_GROUP_STACK_RULE_MAX)
        {
            TC_LOG_ERROR(LOG_FILTER_SQL, "SpellGroupStackRule %u listed in `spell_group_stack_rules` does not exist", stack_rule);
            continue;
        }

        SpellGroupSpellMapBounds spellGroup = GetSpellGroupSpellMapBounds((SpellGroup)group_id);

        if (spellGroup.first == spellGroup.second)
        {
            TC_LOG_ERROR(LOG_FILTER_SQL, "SpellGroup id %u listed in `spell_group_stack_rules` does not exist", group_id);
            continue;
        }

        mSpellGroupStack[(SpellGroup)group_id] = (SpellGroupStackRule)stack_rule;

        ++count;
    } while (result->NextRow());

    TC_LOG_INFO(LOG_FILTER_SERVER_LOADING, ">> Loaded %u spell group stack rules in %u ms", count, GetMSTimeDiffToNow(oldMSTime));
}

void SpellMgr::LoadSpellProcEvents()
{
    uint32 oldMSTime = getMSTime();

    mSpellProcEventMap.clear();                             // need for reload case

    //                                                0      1           2                3                 4                 5                 6          7       8        9             10
    QueryResult result = WorldDatabase.Query("SELECT entry, SchoolMask, SpellFamilyName, SpellFamilyMask0, SpellFamilyMask1, SpellFamilyMask2, procFlags, procEx, ppmRate, CustomChance, Cooldown FROM spell_proc_event");
    if (!result)
    {
        TC_LOG_INFO(LOG_FILTER_SERVER_LOADING, ">> Loaded 0 spell proc event conditions. DB table `spell_proc_event` is empty.");
        return;
    }

    uint32 count = 0;
    uint32 customProc = 0;
    do
    {
        Field* fields = result->Fetch();

        uint32 entry = fields[0].GetUInt32();

        SpellInfo const* spell = GetSpellInfo(entry);
        if (!spell)
        {
            TC_LOG_ERROR(LOG_FILTER_SQL, "Spell %u listed in `spell_proc_event` does not exist", entry);
            continue;
        }

        SpellProcEventEntry spe;

        spe.schoolMask      = fields[1].GetInt8();
        spe.spellFamilyName = fields[2].GetUInt16();
        spe.spellFamilyMask[0] = fields[3].GetUInt32();
        spe.spellFamilyMask[1] = fields[4].GetUInt32();
        spe.spellFamilyMask[2] = fields[5].GetUInt32();
        spe.procFlags       = fields[6].GetUInt32();
        spe.procEx          = fields[7].GetUInt32();
        spe.ppmRate         = fields[8].GetFloat();
        spe.customChance    = fields[9].GetFloat();
        spe.cooldown        = fields[10].GetUInt32();

        mSpellProcEventMap[entry] = spe;

        if (spell->ProcFlags == 0)
        {
            if (spe.procFlags == 0)
            {
                TC_LOG_ERROR(LOG_FILTER_SQL, "Spell %u listed in `spell_proc_event` probally not triggered spell", entry);
                continue;
            }
            customProc++;
        }
        ++count;
    } while (result->NextRow());

    if (customProc)
        TC_LOG_INFO(LOG_FILTER_SERVER_LOADING, ">> Loaded %u extra and %u custom spell proc event conditions in %u ms",  count, customProc, GetMSTimeDiffToNow(oldMSTime));
    else
        TC_LOG_INFO(LOG_FILTER_SERVER_LOADING, ">> Loaded %u extra spell proc event conditions in %u ms", count, GetMSTimeDiffToNow(oldMSTime));

}

void SpellMgr::LoadSpellProcs()
{
    uint32 oldMSTime = getMSTime();

    mSpellProcMap.clear();                             // need for reload case

    //                                                 0        1           2                3                 4                 5                 6         7              8               9        10              11             12      13        14
    QueryResult result = WorldDatabase.Query("SELECT spellId, schoolMask, spellFamilyName, spellFamilyMask0, spellFamilyMask1, spellFamilyMask2, typeMask, spellTypeMask, spellPhaseMask, hitMask, attributesMask, ratePerMinute, chance, cooldown, charges FROM spell_proc");
    if (!result)
    {
        TC_LOG_INFO(LOG_FILTER_SERVER_LOADING, ">> Loaded 0 spell proc conditions and data. DB table `spell_proc` is empty.");
        return;
    }

    uint32 count = 0;
    do
    {
        Field* fields = result->Fetch();

        int32 spellId = fields[0].GetInt32();

        bool allRanks = false;
        if (spellId < 0)
        {
            allRanks = true;
            spellId = -spellId;
        }

        SpellInfo const* spellInfo = GetSpellInfo(spellId);
        if (!spellInfo)
        {
            TC_LOG_ERROR(LOG_FILTER_SQL, "Spell %u listed in `spell_proc` does not exist", spellId);
            continue;
        }

        if (allRanks)
        {
            if (spellInfo->GetFirstRankSpell()->Id != uint32(spellId))
            {
                TC_LOG_ERROR(LOG_FILTER_SQL, "Spell %u listed in `spell_proc` is not first rank of spell.", spellId);
                continue;
            }
        }

        SpellProcEntry baseProcEntry;

        baseProcEntry.schoolMask      = fields[1].GetInt8();
        baseProcEntry.spellFamilyName = fields[2].GetUInt16();
        baseProcEntry.spellFamilyMask[0] = fields[3].GetUInt32();
        baseProcEntry.spellFamilyMask[1] = fields[4].GetUInt32();
        baseProcEntry.spellFamilyMask[2] = fields[5].GetUInt32();
        baseProcEntry.typeMask        = fields[6].GetUInt32();
        baseProcEntry.spellTypeMask   = fields[7].GetUInt32();
        baseProcEntry.spellPhaseMask  = fields[8].GetUInt32();
        baseProcEntry.hitMask         = fields[9].GetUInt32();
        baseProcEntry.attributesMask  = fields[10].GetUInt32();
        baseProcEntry.ratePerMinute   = fields[11].GetFloat();
        baseProcEntry.chance          = fields[12].GetFloat();
        float cooldown                = fields[13].GetFloat();
        baseProcEntry.cooldown        = uint32(cooldown);
        baseProcEntry.charges         = fields[14].GetUInt32();

        while (spellInfo)
        {
            if (mSpellProcMap.find(spellInfo->Id) != mSpellProcMap.end())
            {
                TC_LOG_ERROR(LOG_FILTER_SQL, "Spell %u listed in `spell_proc` has duplicate entry in the table", spellInfo->Id);
                break;
            }
            SpellProcEntry procEntry = SpellProcEntry(baseProcEntry);

            // take defaults from dbcs
            if (!procEntry.typeMask)
                procEntry.typeMask = spellInfo->ProcFlags;
            if (!procEntry.charges)
                procEntry.charges = spellInfo->ProcCharges;
            if (!procEntry.chance && !procEntry.ratePerMinute)
                procEntry.chance = float(spellInfo->ProcChance);

            // validate data
            if (procEntry.schoolMask & ~SPELL_SCHOOL_MASK_ALL)
                TC_LOG_ERROR(LOG_FILTER_SQL, "`spell_proc` table entry for spellId %u has wrong `schoolMask` set: %u", spellInfo->Id, procEntry.schoolMask);
            if (procEntry.spellFamilyName && (procEntry.spellFamilyName < 3 || procEntry.spellFamilyName > 17 || procEntry.spellFamilyName == 14 || procEntry.spellFamilyName == 16))
                TC_LOG_ERROR(LOG_FILTER_SQL, "`spell_proc` table entry for spellId %u has wrong `spellFamilyName` set: %u", spellInfo->Id, procEntry.spellFamilyName);
            if (procEntry.chance < 0)
            {
                TC_LOG_ERROR(LOG_FILTER_SQL, "`spell_proc` table entry for spellId %u has negative value in `chance` field", spellInfo->Id);
                procEntry.chance = 0;
            }
            if (procEntry.ratePerMinute < 0)
            {
                TC_LOG_ERROR(LOG_FILTER_SQL, "`spell_proc` table entry for spellId %u has negative value in `ratePerMinute` field", spellInfo->Id);
                procEntry.ratePerMinute = 0;
            }
            if (cooldown < 0)
            {
                TC_LOG_ERROR(LOG_FILTER_SQL, "`spell_proc` table entry for spellId %u has negative value in `cooldown` field", spellInfo->Id);
                procEntry.cooldown = 0;
            }
            if (procEntry.chance == 0 && procEntry.ratePerMinute == 0)
                TC_LOG_ERROR(LOG_FILTER_SQL, "`spell_proc` table entry for spellId %u doesn't have `chance` and `ratePerMinute` values defined, proc will not be triggered", spellInfo->Id);
            if (procEntry.charges > 99)
            {
                TC_LOG_ERROR(LOG_FILTER_SQL, "`spell_proc` table entry for spellId %u has too big value in `charges` field", spellInfo->Id);
                procEntry.charges = 99;
            }
            if (!procEntry.typeMask)
                TC_LOG_ERROR(LOG_FILTER_SQL, "`spell_proc` table entry for spellId %u doesn't have `typeMask` value defined, proc will not be triggered", spellInfo->Id);
            if (procEntry.spellTypeMask & ~PROC_SPELL_TYPE_MASK_ALL)
                TC_LOG_ERROR(LOG_FILTER_SQL, "`spell_proc` table entry for spellId %u has wrong `spellTypeMask` set: %u", spellInfo->Id, procEntry.spellTypeMask);
            if (procEntry.spellTypeMask && !(procEntry.typeMask & (SPELL_PROC_FLAG_MASK | PERIODIC_PROC_FLAG_MASK)))
                TC_LOG_ERROR(LOG_FILTER_SQL, "`spell_proc` table entry for spellId %u has `spellTypeMask` value defined, but it won't be used for defined `typeMask` value", spellInfo->Id);
            if (!procEntry.spellPhaseMask && procEntry.typeMask & REQ_SPELL_PHASE_PROC_FLAG_MASK)
                TC_LOG_ERROR(LOG_FILTER_SQL, "`spell_proc` table entry for spellId %u doesn't have `spellPhaseMask` value defined, but it's required for defined `typeMask` value, proc will not be triggered", spellInfo->Id);
            if (procEntry.spellPhaseMask & ~PROC_SPELL_PHASE_MASK_ALL)
                TC_LOG_ERROR(LOG_FILTER_SQL, "`spell_proc` table entry for spellId %u has wrong `spellPhaseMask` set: %u", spellInfo->Id, procEntry.spellPhaseMask);
            if (procEntry.spellPhaseMask && !(procEntry.typeMask & REQ_SPELL_PHASE_PROC_FLAG_MASK))
                TC_LOG_ERROR(LOG_FILTER_SQL, "`spell_proc` table entry for spellId %u has `spellPhaseMask` value defined, but it won't be used for defined `typeMask` value", spellInfo->Id);
            if (procEntry.hitMask & ~PROC_HIT_MASK_ALL)
                TC_LOG_ERROR(LOG_FILTER_SQL, "`spell_proc` table entry for spellId %u has wrong `hitMask` set: %u", spellInfo->Id, procEntry.hitMask);
            if (procEntry.hitMask && !(procEntry.typeMask & TAKEN_HIT_PROC_FLAG_MASK || (procEntry.typeMask & DONE_HIT_PROC_FLAG_MASK && (!procEntry.spellPhaseMask || procEntry.spellPhaseMask & (PROC_SPELL_PHASE_HIT | PROC_SPELL_PHASE_FINISH)))))
                TC_LOG_ERROR(LOG_FILTER_SQL, "`spell_proc` table entry for spellId %u has `hitMask` value defined, but it won't be used for defined `typeMask` and `spellPhaseMask` values", spellInfo->Id);

            mSpellProcMap[spellInfo->Id] = procEntry;

            if (allRanks)
                spellInfo = spellInfo->GetNextRankSpell();
            else
                break;
        }
        ++count;
    }
    while (result->NextRow());

    TC_LOG_INFO(LOG_FILTER_SERVER_LOADING, ">> Loaded %u spell proc conditions and data in %u ms", count, GetMSTimeDiffToNow(oldMSTime));
}

void SpellMgr::LoadSpellBonusess()
{
    uint32 oldMSTime = getMSTime();

    mSpellBonusMap.clear();                             // need for reload case

    //                                                0      1             2          3         4
    QueryResult result = WorldDatabase.Query("SELECT entry, direct_bonus, dot_bonus, ap_bonus, ap_dot_bonus FROM spell_bonus_data");
    if (!result)
    {
        TC_LOG_INFO(LOG_FILTER_SERVER_LOADING, ">> Loaded 0 spell bonus data. DB table `spell_bonus_data` is empty.");
        return;
    }

    uint32 count = 0;
    do
    {
        Field* fields = result->Fetch();
        uint32 entry = fields[0].GetUInt32();

        SpellInfo const* spell = GetSpellInfo(entry);
        if (!spell)
        {
            TC_LOG_ERROR(LOG_FILTER_SQL, "Spell %u listed in `spell_bonus_data` does not exist", entry);
            continue;
        }

        SpellBonusEntry& sbe = mSpellBonusMap[entry];
        sbe.direct_damage = fields[1].GetFloat();
        sbe.dot_damage    = fields[2].GetFloat();
        sbe.ap_bonus      = fields[3].GetFloat();
        sbe.ap_dot_bonus   = fields[4].GetFloat();

        ++count;
    } while (result->NextRow());

    TC_LOG_INFO(LOG_FILTER_SERVER_LOADING, ">> Loaded %u extra spell bonus data in %u ms", count, GetMSTimeDiffToNow(oldMSTime));
}

void SpellMgr::LoadSpellThreats()
{
    uint32 oldMSTime = getMSTime();

    mSpellThreatMap.clear();                                // need for reload case

    //                                                0      1        2       3
    QueryResult result = WorldDatabase.Query("SELECT entry, flatMod, pctMod, apPctMod FROM spell_threat");
    if (!result)
    {
        TC_LOG_INFO(LOG_FILTER_SERVER_LOADING, ">> Loaded 0 aggro generating spells. DB table `spell_threat` is empty.");
        return;
    }

    uint32 count = 0;
    do
    {
        Field* fields = result->Fetch();

        uint32 entry = fields[0].GetUInt32();

        if (!GetSpellInfo(entry))
        {
            TC_LOG_ERROR(LOG_FILTER_SQL, "Spell %u listed in `spell_threat` does not exist", entry);
            continue;
        }

        SpellThreatEntry ste;
        ste.flatMod  = fields[1].GetInt32();
        ste.pctMod   = fields[2].GetFloat();
        ste.apPctMod = fields[3].GetFloat();

        mSpellThreatMap[entry] = ste;
        ++count;
    } while (result->NextRow());

    TC_LOG_INFO(LOG_FILTER_SERVER_LOADING, ">> Loaded %u SpellThreatEntries in %u ms", count, GetMSTimeDiffToNow(oldMSTime));
}

void SpellMgr::LoadSkillLineAbilityMap()
{
    uint32 oldMSTime = getMSTime();

    mSkillLineAbilityMap.clear();

    uint32 count = 0;

    for (uint32 i = 0; i < sSkillLineAbilityStore.GetNumRows(); ++i)
    {
        SkillLineAbilityEntry const* SkillInfo = sSkillLineAbilityStore.LookupEntry(i);
        if (!SkillInfo)
            continue;

        mSkillLineAbilityMap.insert(SkillLineAbilityMap::value_type(SkillInfo->spellId, SkillInfo));
        ++count;
    }

    TC_LOG_INFO(LOG_FILTER_SERVER_LOADING, ">> Loaded %u SkillLineAbility MultiMap Data in %u ms", count, GetMSTimeDiffToNow(oldMSTime));
}

void SpellMgr::LoadSpellPetAuras()
{
    uint32 oldMSTime = getMSTime();

    mSpellPetAuraMap.clear();                                  // need for reload case

    //                                                  0       1       2    3
    QueryResult result = WorldDatabase.Query("SELECT spell, effectId, pet, aura FROM spell_pet_auras");
    if (!result)
    {
        TC_LOG_INFO(LOG_FILTER_SERVER_LOADING, ">> Loaded 0 spell pet auras. DB table `spell_pet_auras` is empty.");
        return;
    }

    uint32 count = 0;
    do
    {
        Field* fields = result->Fetch();

        uint32 spell = fields[0].GetUInt32();
        uint8 eff = fields[1].GetUInt8();
        uint32 pet = fields[2].GetUInt32();
        uint32 aura = fields[3].GetUInt32();

        SpellPetAuraMap::iterator itr = mSpellPetAuraMap.find((spell<<8) + eff);
        if (itr != mSpellPetAuraMap.end())
            itr->second.AddAura(pet, aura);
        else
        {
            SpellInfo const* spellInfo = GetSpellInfo(spell);
            if (!spellInfo)
            {
                TC_LOG_ERROR(LOG_FILTER_SQL, "Spell %u listed in `spell_pet_auras` does not exist", spell);
                continue;
            }
            if (spellInfo->Effects[eff].Effect != SPELL_EFFECT_DUMMY &&
               (spellInfo->Effects[eff].Effect != SPELL_EFFECT_APPLY_AURA ||
                spellInfo->Effects[eff].ApplyAuraName != SPELL_AURA_DUMMY))
            {
                TC_LOG_ERROR(LOG_FILTER_SPELLS_AURAS, "Spell %u listed in `spell_pet_auras` does not have dummy aura or dummy effect", spell);
                continue;
            }

            SpellInfo const* spellInfo2 = GetSpellInfo(aura);
            if (!spellInfo2)
            {
                TC_LOG_ERROR(LOG_FILTER_SQL, "Aura %u listed in `spell_pet_auras` does not exist", aura);
                continue;
            }

            PetAura pa(pet, aura, spellInfo->Effects[eff].TargetA.GetTarget() == TARGET_UNIT_PET, spellInfo->Effects[eff].CalcValue());
            mSpellPetAuraMap[(spell<<8) + eff] = pa;
        }

        ++count;
    } while (result->NextRow());

    TC_LOG_INFO(LOG_FILTER_SERVER_LOADING, ">> Loaded %u spell pet auras in %u ms", count, GetMSTimeDiffToNow(oldMSTime));
}

// Fill custom data about enchancments
void SpellMgr::LoadEnchantCustomAttr()
{
    uint32 oldMSTime = getMSTime();

    uint32 size = sSpellItemEnchantmentStore.GetNumRows();
    mEnchantCustomAttr.resize(size);

    for (uint32 i = 0; i < size; ++i)
       mEnchantCustomAttr[i] = 0;

    uint32 count = 0;
    for (uint32 i = 0; i < GetSpellInfoStoreSize(); ++i)
    {
        SpellInfo const* spellInfo = GetSpellInfo(i);
        if (!spellInfo)
            continue;

        /// @todo find a better check
        if (!(spellInfo->AttributesEx2 & SPELL_ATTR2_PRESERVE_ENCHANT_IN_ARENA) || !(spellInfo->Attributes & SPELL_ATTR0_NOT_SHAPESHIFT))
            continue;

        for (uint32 j = 0; j < MAX_SPELL_EFFECTS; ++j)
        {
            if (spellInfo->Effects[j].Effect == SPELL_EFFECT_ENCHANT_ITEM_TEMPORARY)
            {
                uint32 enchId = spellInfo->Effects[j].MiscValue;
                SpellItemEnchantmentEntry const* ench = sSpellItemEnchantmentStore.LookupEntry(enchId);
                if (!ench)
                    continue;
                mEnchantCustomAttr[enchId] = true;
                ++count;
                break;
            }
        }
    }

    TC_LOG_INFO(LOG_FILTER_SERVER_LOADING, ">> Loaded %u custom enchant attributes in %u ms", count, GetMSTimeDiffToNow(oldMSTime));
}

void SpellMgr::LoadSpellEnchantProcData()
{
    uint32 oldMSTime = getMSTime();

    mSpellEnchantProcEventMap.clear();                             // need for reload case

    //                                                  0         1           2         3
    QueryResult result = WorldDatabase.Query("SELECT entry, customChance, PPMChance, procEx FROM spell_enchant_proc_data");
    if (!result)
    {
        TC_LOG_INFO(LOG_FILTER_SERVER_LOADING, ">> Loaded 0 spell enchant proc event conditions. DB table `spell_enchant_proc_data` is empty.");
        return;
    }

    uint32 count = 0;
    do
    {
        Field* fields = result->Fetch();

        uint32 enchantId = fields[0].GetUInt32();

        SpellItemEnchantmentEntry const* ench = sSpellItemEnchantmentStore.LookupEntry(enchantId);
        if (!ench)
        {
            TC_LOG_ERROR(LOG_FILTER_SQL, "Enchancment %u listed in `spell_enchant_proc_data` does not exist", enchantId);
            continue;
        }

        SpellEnchantProcEntry spe;

        spe.customChance = fields[1].GetUInt32();
        spe.PPMChance = fields[2].GetFloat();
        spe.procEx = fields[3].GetUInt32();

        mSpellEnchantProcEventMap[enchantId] = spe;

        ++count;
    } while (result->NextRow());

    TC_LOG_INFO(LOG_FILTER_SERVER_LOADING, ">> Loaded %u enchant proc data definitions in %u ms", count, GetMSTimeDiffToNow(oldMSTime));
}

void SpellMgr::LoadSpellLinked()
{
    uint32 oldMSTime = getMSTime();

    mSpellLinkedMap.clear();    // need for reload case

    //                                                0              1             2
    QueryResult result = WorldDatabase.Query("SELECT spell_trigger, spell_effect, type FROM spell_linked_spell");
    if (!result)
    {
        TC_LOG_INFO(LOG_FILTER_SERVER_LOADING, ">> Loaded 0 linked spells. DB table `spell_linked_spell` is empty.");
        return;
    }

    uint32 count = 0;
    do
    {
        Field* fields = result->Fetch();

        int32 trigger = fields[0].GetInt32();
        int32 effect = fields[1].GetInt32();
        int32 type = fields[2].GetUInt8();

        SpellInfo const* spellInfo = GetSpellInfo(abs(trigger));
        if (!spellInfo)
        {
            TC_LOG_ERROR(LOG_FILTER_SQL, "Spell %u listed in `spell_linked_spell` does not exist", abs(trigger));
            continue;
        }
        spellInfo = GetSpellInfo(abs(effect));
        if (!spellInfo)
        {
            TC_LOG_ERROR(LOG_FILTER_SQL, "Spell %u listed in `spell_linked_spell` does not exist", abs(effect));
            continue;
        }

        if (type) //we will find a better way when more types are needed
        {
            if (trigger > 0)
                trigger += SPELL_LINKED_MAX_SPELLS * type;
            else
                trigger -= SPELL_LINKED_MAX_SPELLS * type;
        }
        mSpellLinkedMap[trigger].push_back(effect);

        ++count;
    } while (result->NextRow());

    TC_LOG_INFO(LOG_FILTER_SERVER_LOADING, ">> Loaded %u linked spells in %u ms", count, GetMSTimeDiffToNow(oldMSTime));
}

void SpellMgr::LoadPetLevelupSpellMap()
{
    uint32 oldMSTime = getMSTime();

    mPetLevelupSpellMap.clear();                                   // need for reload case

    uint32 count = 0;
    uint32 family_count = 0;

    for (uint32 i = 0; i < sCreatureFamilyStore.GetNumRows(); ++i)
    {
        CreatureFamilyEntry const* creatureFamily = sCreatureFamilyStore.LookupEntry(i);
        if (!creatureFamily)                                     // not exist
            continue;

        for (uint8 j = 0; j < 2; ++j)
        {
            if (!creatureFamily->skillLine[j])
                continue;

            for (uint32 k = 0; k < sSkillLineAbilityStore.GetNumRows(); ++k)
            {
                SkillLineAbilityEntry const* skillLine = sSkillLineAbilityStore.LookupEntry(k);
                if (!skillLine)
                    continue;

                //if (skillLine->skillId != creatureFamily->skillLine[0] &&
                //    (!creatureFamily->skillLine[1] || skillLine->skillId != creatureFamily->skillLine[1]))
                //    continue;

                if (skillLine->skillId != creatureFamily->skillLine[j])
                    continue;

                if (skillLine->learnOnGetSkill != ABILITY_LEARNED_ON_GET_RACE_OR_CLASS_SKILL)
                    continue;

                SpellInfo const* spell = GetSpellInfo(skillLine->spellId);
                if (!spell) // not exist or triggered or talent
                    continue;

                if (!spell->SpellLevel)
                    continue;

                PetLevelupSpellSet& spellSet = mPetLevelupSpellMap[creatureFamily->ID];
                if (spellSet.empty())
                    ++family_count;

                spellSet.insert(PetLevelupSpellSet::value_type(spell->SpellLevel, spell->Id));
                ++count;
            }
        }
    }

    TC_LOG_INFO(LOG_FILTER_SERVER_LOADING, ">> Loaded %u pet levelup and default spells for %u families in %u ms", count, family_count, GetMSTimeDiffToNow(oldMSTime));
}

bool LoadPetDefaultSpells_helper(CreatureTemplate const* cInfo, PetDefaultSpellsEntry& petDefSpells)
{
    // skip empty list;
    bool have_spell = false;
    for (uint8 j = 0; j < MAX_CREATURE_SPELL_DATA_SLOT; ++j)
    {
        if (petDefSpells.spellid[j])
        {
            have_spell = true;
            break;
        }
    }
    if (!have_spell)
        return false;

    // remove duplicates with levelupSpells if any
    if (PetLevelupSpellSet const* levelupSpells = cInfo->family ? sSpellMgr->GetPetLevelupSpellList(cInfo->family) : NULL)
    {
        for (uint8 j = 0; j < MAX_CREATURE_SPELL_DATA_SLOT; ++j)
        {
            if (!petDefSpells.spellid[j])
                continue;

            for (PetLevelupSpellSet::const_iterator itr = levelupSpells->begin(); itr != levelupSpells->end(); ++itr)
            {
                if (itr->second == petDefSpells.spellid[j])
                {
                    petDefSpells.spellid[j] = 0;
                    break;
                }
            }
        }
    }

    // skip empty list;
    have_spell = false;
    for (uint8 j = 0; j < MAX_CREATURE_SPELL_DATA_SLOT; ++j)
    {
        if (petDefSpells.spellid[j])
        {
            have_spell = true;
            break;
        }
    }

    return have_spell;
}

void SpellMgr::LoadPetDefaultSpells()
{
    uint32 oldMSTime = getMSTime();

    mPetDefaultSpellsMap.clear();

    uint32 countCreature = 0;
    uint32 countData = 0;

    CreatureTemplateContainer const* ctc = sObjectMgr->GetCreatureTemplates();
    for (CreatureTemplateContainer::const_iterator itr = ctc->begin(); itr != ctc->end(); ++itr)
    {

        if (!itr->second.PetSpellDataId)
            continue;

        // for creature with PetSpellDataId get default pet spells from dbc
        CreatureSpellDataEntry const* spellDataEntry = sCreatureSpellDataStore.LookupEntry(itr->second.PetSpellDataId);
        if (!spellDataEntry)
            continue;

        int32 petSpellsId = -int32(itr->second.PetSpellDataId);
        PetDefaultSpellsEntry petDefSpells;
        for (uint8 j = 0; j < MAX_CREATURE_SPELL_DATA_SLOT; ++j)
            petDefSpells.spellid[j] = spellDataEntry->spellId[j];

        if (LoadPetDefaultSpells_helper(&itr->second, petDefSpells))
        {
            mPetDefaultSpellsMap[petSpellsId] = petDefSpells;
            ++countData;
        }
    }

    TC_LOG_INFO(LOG_FILTER_SERVER_LOADING, ">> Loaded addition spells for %u pet spell data entries in %u ms", countData, GetMSTimeDiffToNow(oldMSTime));

    TC_LOG_INFO(LOG_FILTER_SERVER_LOADING, "Loading summonable creature templates...");
    oldMSTime = getMSTime();

    // different summon spells
    for (uint32 i = 0; i < GetSpellInfoStoreSize(); ++i)
    {
        SpellInfo const* spellEntry = GetSpellInfo(i);
        if (!spellEntry)
            continue;

        for (uint8 k = 0; k < MAX_SPELL_EFFECTS; ++k)
        {
            if (spellEntry->Effects[k].Effect == SPELL_EFFECT_SUMMON || spellEntry->Effects[k].Effect == SPELL_EFFECT_SUMMON_PET)
            {
                uint32 creature_id = spellEntry->Effects[k].MiscValue;
                CreatureTemplate const* cInfo = sObjectMgr->GetCreatureTemplate(creature_id);
                if (!cInfo)
                    continue;

                // already loaded
                if (cInfo->PetSpellDataId)
                    continue;

                // for creature without PetSpellDataId get default pet spells from creature_template
                int32 petSpellsId = cInfo->Entry;
                if (mPetDefaultSpellsMap.find(cInfo->Entry) != mPetDefaultSpellsMap.end())
                    continue;

                PetDefaultSpellsEntry petDefSpells;
                for (uint8 j = 0; j < MAX_CREATURE_SPELL_DATA_SLOT; ++j)
                    petDefSpells.spellid[j] = cInfo->spells[j];

                if (LoadPetDefaultSpells_helper(cInfo, petDefSpells))
                {
                    mPetDefaultSpellsMap[petSpellsId] = petDefSpells;
                    ++countCreature;
                }
            }
        }
    }

    TC_LOG_INFO(LOG_FILTER_SERVER_LOADING, ">> Loaded %u summonable creature templates in %u ms", countCreature, GetMSTimeDiffToNow(oldMSTime));
}

void SpellMgr::LoadSpellAreas()
{
    uint32 oldMSTime = getMSTime();

    mSpellAreaMap.clear();                                  // need for reload case
    mSpellAreaForQuestMap.clear();
    mSpellAreaForQuestEndMap.clear();
    mSpellAreaForAuraMap.clear();

    //                                                  0     1         2              3               4                 5          6          7       8         9
    QueryResult result = WorldDatabase.Query("SELECT spell, area, quest_start, quest_start_status, quest_end_status, quest_end, aura_spell, racemask, gender, autocast FROM spell_area");
    if (!result)
    {
        TC_LOG_INFO(LOG_FILTER_SERVER_LOADING, ">> Loaded 0 spell area requirements. DB table `spell_area` is empty.");

        return;
    }

    uint32 count = 0;
    do
    {
        Field* fields = result->Fetch();

        uint32 spell = fields[0].GetUInt32();
        SpellArea spellArea;
        spellArea.spellId             = spell;
        spellArea.areaId              = fields[1].GetUInt32();
        spellArea.questStart          = fields[2].GetUInt32();
        spellArea.questStartStatus    = fields[3].GetUInt32();
        spellArea.questEndStatus      = fields[4].GetUInt32();
        spellArea.questEnd            = fields[5].GetUInt32();
        spellArea.auraSpell           = fields[6].GetInt32();
        spellArea.raceMask            = fields[7].GetUInt32();
        spellArea.gender              = Gender(fields[8].GetUInt8());
        spellArea.autocast            = fields[9].GetBool();

        if (SpellInfo const* spellInfo = GetSpellInfo(spell))
        {
            if (spellArea.autocast)
                const_cast<SpellInfo*>(spellInfo)->Attributes |= SPELL_ATTR0_CANT_CANCEL;
        }
        else
        {
            TC_LOG_ERROR(LOG_FILTER_SQL, "Spell %u listed in `spell_area` does not exist", spell);
            continue;
        }

        {
            bool ok = true;
            SpellAreaMapBounds sa_bounds = GetSpellAreaMapBounds(spellArea.spellId);
            for (SpellAreaMap::const_iterator itr = sa_bounds.first; itr != sa_bounds.second; ++itr)
            {
                if (spellArea.spellId != itr->second.spellId)
                    continue;
                if (spellArea.areaId != itr->second.areaId)
                    continue;
                if (spellArea.questStart != itr->second.questStart)
                    continue;
                if (spellArea.auraSpell != itr->second.auraSpell)
                    continue;
                if ((spellArea.raceMask & itr->second.raceMask) == 0)
                    continue;
                if (spellArea.gender != itr->second.gender)
                    continue;

                // duplicate by requirements
                ok = false;
                break;
            }

            if (!ok)
            {
                TC_LOG_ERROR(LOG_FILTER_SQL, "Spell %u listed in `spell_area` already listed with similar requirements.", spell);
                continue;
            }
        }

        if (spellArea.areaId && !GetAreaEntryByAreaID(spellArea.areaId))
        {
            TC_LOG_ERROR(LOG_FILTER_SQL, "Spell %u listed in `spell_area` have wrong area (%u) requirement", spell, spellArea.areaId);
            continue;
        }

        if (spellArea.questStart && !sObjectMgr->GetQuestTemplate(spellArea.questStart))
        {
            TC_LOG_ERROR(LOG_FILTER_SQL, "Spell %u listed in `spell_area` have wrong start quest (%u) requirement", spell, spellArea.questStart);
            continue;
        }

        if (spellArea.questEnd)
        {
            if (!sObjectMgr->GetQuestTemplate(spellArea.questEnd))
            {
                TC_LOG_ERROR(LOG_FILTER_SQL, "Spell %u listed in `spell_area` have wrong end quest (%u) requirement", spell, spellArea.questEnd);
                continue;
            }
        }

        if (spellArea.auraSpell)
        {
            SpellInfo const* spellInfo = GetSpellInfo(abs(spellArea.auraSpell));
            if (!spellInfo)
            {
                TC_LOG_ERROR(LOG_FILTER_SQL, "Spell %u listed in `spell_area` have wrong aura spell (%u) requirement", spell, abs(spellArea.auraSpell));
                continue;
            }

            if (uint32(abs(spellArea.auraSpell)) == spellArea.spellId)
            {
                TC_LOG_ERROR(LOG_FILTER_SQL, "Spell %u listed in `spell_area` have aura spell (%u) requirement for itself", spell, abs(spellArea.auraSpell));
                continue;
            }

            // not allow autocast chains by auraSpell field (but allow use as alternative if not present)
            if (spellArea.autocast && spellArea.auraSpell > 0)
            {
                bool chain = false;
                SpellAreaForAuraMapBounds saBound = GetSpellAreaForAuraMapBounds(spellArea.spellId);
                for (SpellAreaForAuraMap::const_iterator itr = saBound.first; itr != saBound.second; ++itr)
                {
                    if (itr->second->autocast && itr->second->auraSpell > 0)
                    {
                        chain = true;
                        break;
                    }
                }

                if (chain)
                {
                    TC_LOG_ERROR(LOG_FILTER_SQL, "Spell %u listed in `spell_area` have aura spell (%u) requirement that itself autocast from aura", spell, spellArea.auraSpell);
                    continue;
                }

                SpellAreaMapBounds saBound2 = GetSpellAreaMapBounds(spellArea.auraSpell);
                for (SpellAreaMap::const_iterator itr2 = saBound2.first; itr2 != saBound2.second; ++itr2)
                {
                    if (itr2->second.autocast && itr2->second.auraSpell > 0)
                    {
                        chain = true;
                        break;
                    }
                }

                if (chain)
                {
                    TC_LOG_ERROR(LOG_FILTER_SQL, "Spell %u listed in `spell_area` have aura spell (%u) requirement that itself autocast from aura", spell, spellArea.auraSpell);
                    continue;
                }
            }
        }

        if (spellArea.raceMask && (spellArea.raceMask & RACEMASK_ALL_PLAYABLE) == 0)
        {
            TC_LOG_ERROR(LOG_FILTER_SQL, "Spell %u listed in `spell_area` have wrong race mask (%u) requirement", spell, spellArea.raceMask);
            continue;
        }

        if (spellArea.gender != GENDER_NONE && spellArea.gender != GENDER_FEMALE && spellArea.gender != GENDER_MALE)
        {
            TC_LOG_ERROR(LOG_FILTER_SQL, "Spell %u listed in `spell_area` have wrong gender (%u) requirement", spell, spellArea.gender);
            continue;
        }

        SpellArea const* sa = &mSpellAreaMap.insert(SpellAreaMap::value_type(spell, spellArea))->second;

        // for search by current zone/subzone at zone/subzone change
        if (spellArea.areaId)
            mSpellAreaForAreaMap.insert(SpellAreaForAreaMap::value_type(spellArea.areaId, sa));

        // for search at quest start/reward
        if (spellArea.questStart)
            mSpellAreaForQuestMap.insert(SpellAreaForQuestMap::value_type(spellArea.questStart, sa));

        // for search at quest start/reward
        if (spellArea.questEnd)
            mSpellAreaForQuestEndMap.insert(SpellAreaForQuestMap::value_type(spellArea.questEnd, sa));

        // for search at aura apply
        if (spellArea.auraSpell)
            mSpellAreaForAuraMap.insert(SpellAreaForAuraMap::value_type(abs(spellArea.auraSpell), sa));

        ++count;
    } while (result->NextRow());

    TC_LOG_INFO(LOG_FILTER_SERVER_LOADING, ">> Loaded %u spell area requirements in %u ms", count, GetMSTimeDiffToNow(oldMSTime));
}

void SpellMgr::LoadSpellInfoStore()
{
    uint32 oldMSTime = getMSTime();

    UnloadSpellInfoStore();
    mSpellInfoMap.resize(sSpellStore.GetNumRows(), NULL);

    for (uint32 i = 0; i < sSpellStore.GetNumRows(); ++i)
    {
        if (SpellEntry const* spellEntry = sSpellStore.LookupEntry(i))
            mSpellInfoMap[i] = new SpellInfo(spellEntry);
    }

    TC_LOG_INFO(LOG_FILTER_SERVER_LOADING, ">> Loaded spell custom attributes in %u ms", GetMSTimeDiffToNow(oldMSTime));
}

void SpellMgr::UnloadSpellInfoStore()
{
    for (uint32 i = 0; i < mSpellInfoMap.size(); ++i)
    {
        if (mSpellInfoMap[i])
            delete mSpellInfoMap[i];
    }
    mSpellInfoMap.clear();
}

void SpellMgr::UnloadSpellInfoImplicitTargetConditionLists()
{
    for (uint32 i = 0; i < mSpellInfoMap.size(); ++i)
    {
        if (mSpellInfoMap[i])
            mSpellInfoMap[i]->_UnloadImplicitTargetConditionLists();
    }
}

void SpellMgr::LoadSpellCustomAttr()
{
    uint32 oldMSTime = getMSTime();

    SpellInfo* spellInfo = NULL;
    for (uint32 i = 0; i < GetSpellInfoStoreSize(); ++i)
    {
        spellInfo = mSpellInfoMap[i];
        if (!spellInfo)
            continue;

        for (uint8 j = 0; j < MAX_SPELL_EFFECTS; ++j)
        {
            switch (spellInfo->Effects[j].ApplyAuraName)
            {
                case SPELL_AURA_MOD_POSSESS:
                case SPELL_AURA_MOD_CONFUSE:
                case SPELL_AURA_MOD_CHARM:
                case SPELL_AURA_AOE_CHARM:
                case SPELL_AURA_MOD_FEAR:
                case SPELL_AURA_MOD_STUN:
                case SPELL_AURA_MOD_ROOT:
                    spellInfo->AttributesCu |= SPELL_ATTR0_CU_AURA_CC;
                    break;
                case SPELL_AURA_PERIODIC_HEAL:
                case SPELL_AURA_PERIODIC_DAMAGE:
                case SPELL_AURA_PERIODIC_DAMAGE_PERCENT:
                case SPELL_AURA_PERIODIC_LEECH:
                case SPELL_AURA_PERIODIC_MANA_LEECH:
                case SPELL_AURA_PERIODIC_HEALTH_FUNNEL:
                case SPELL_AURA_PERIODIC_ENERGIZE:
                case SPELL_AURA_OBS_MOD_HEALTH:
                case SPELL_AURA_OBS_MOD_POWER:
                case SPELL_AURA_POWER_BURN:
                    spellInfo->AttributesCu |= SPELL_ATTR0_CU_NO_INITIAL_THREAT;
                    break;
            }

            switch (spellInfo->Effects[j].Effect)
            {
                case SPELL_EFFECT_SCHOOL_DAMAGE:
                case SPELL_EFFECT_WEAPON_DAMAGE:
                case SPELL_EFFECT_WEAPON_DAMAGE_NOSCHOOL:
                case SPELL_EFFECT_NORMALIZED_WEAPON_DMG:
                case SPELL_EFFECT_WEAPON_PERCENT_DAMAGE:
                case SPELL_EFFECT_HEAL:
                    spellInfo->AttributesCu |= SPELL_ATTR0_CU_DIRECT_DAMAGE;
                    break;
                case SPELL_EFFECT_POWER_DRAIN:
                case SPELL_EFFECT_POWER_BURN:
                case SPELL_EFFECT_HEAL_MAX_HEALTH:
                case SPELL_EFFECT_HEALTH_LEECH:
                case SPELL_EFFECT_HEAL_PCT:
                case SPELL_EFFECT_ENERGIZE_PCT:
                case SPELL_EFFECT_ENERGIZE:
                case SPELL_EFFECT_HEAL_MECHANICAL:
                    spellInfo->AttributesCu |= SPELL_ATTR0_CU_NO_INITIAL_THREAT;
                    break;
                case SPELL_EFFECT_CHARGE:
                case SPELL_EFFECT_CHARGE_DEST:
                case SPELL_EFFECT_JUMP:
                case SPELL_EFFECT_JUMP_DEST:
                case SPELL_EFFECT_LEAP_BACK:
                    spellInfo->AttributesCu |= SPELL_ATTR0_CU_CHARGE;
                    break;
                case SPELL_EFFECT_PICKPOCKET:
                    spellInfo->AttributesCu |= SPELL_ATTR0_CU_PICKPOCKET;
                    break;
                case SPELL_EFFECT_ENCHANT_ITEM:
                case SPELL_EFFECT_ENCHANT_ITEM_TEMPORARY:
                case SPELL_EFFECT_ENCHANT_ITEM_PRISMATIC:
                case SPELL_EFFECT_ENCHANT_HELD_ITEM:
                {
                    // only enchanting profession enchantments procs can stack
                    if (IsPartOfSkillLine(SKILL_ENCHANTING, i))
                    {
                        uint32 enchantId = spellInfo->Effects[j].MiscValue;
                        SpellItemEnchantmentEntry const* enchant = sSpellItemEnchantmentStore.LookupEntry(enchantId);
                        for (uint8 s = 0; s < MAX_ITEM_ENCHANTMENT_EFFECTS; ++s)
                        {
                            if (enchant->type[s] != ITEM_ENCHANTMENT_TYPE_COMBAT_SPELL)
                                continue;

                            SpellInfo* procInfo = (SpellInfo*)GetSpellInfo(enchant->spellid[s]);
                            if (!procInfo)
                                continue;

                            // if proced directly from enchantment, not via proc aura
                            // NOTE: Enchant Weapon - Blade Ward also has proc aura spell and is proced directly
                            // however its not expected to stack so this check is good
                            if (procInfo->HasAura(SPELL_AURA_PROC_TRIGGER_SPELL))
                                continue;

                            procInfo->AttributesCu |= SPELL_ATTR0_CU_ENCHANT_PROC;
                        }
                    }
                    break;
                }
            }
        }

        if (!spellInfo->_IsPositiveEffect(EFFECT_0, false))
            spellInfo->AttributesCu |= SPELL_ATTR0_CU_NEGATIVE_EFF0;

        if (!spellInfo->_IsPositiveEffect(EFFECT_1, false))
            spellInfo->AttributesCu |= SPELL_ATTR0_CU_NEGATIVE_EFF1;

        if (!spellInfo->_IsPositiveEffect(EFFECT_2, false))
            spellInfo->AttributesCu |= SPELL_ATTR0_CU_NEGATIVE_EFF2;

        if (spellInfo->SpellVisual[0] == 3879)
            spellInfo->AttributesCu |= SPELL_ATTR0_CU_CONE_BACK;

        switch (spellInfo->Id)
        {
            case 60256:
                //Crashes client on pressing ESC (Maybe because of ReqSpellFocus and GameObject)
                spellInfo->AttributesEx4 &= ~SPELL_ATTR4_TRIGGERED;
                break;
            case 1776: // Gouge
            case 1777:
            case 8629:
            case 11285:
            case 11286:
            case 12540:
            case 13579:
            case 24698:
            case 28456:
            case 29425:
            case 34940:
            case 36862:
            case 38764:
            case 38863:
            case 52743: // Head Smack
                spellInfo->AttributesCu |= SPELL_ATTR0_CU_REQ_TARGET_FACING_CASTER;
                break;
            case 53: // Backstab
            case 2589:
            case 2590:
            case 2591:
            case 8721:
            case 11279:
            case 11280:
            case 11281:
            case 25300:
            case 26863:
            case 48656:
            case 48657:
            case 703: // Garrote
            case 8631:
            case 8632:
            case 8633:
            case 11289:
            case 11290:
            case 26839:
            case 26884:
            case 48675:
            case 48676:
            case 5221: // Shred
            case 6800:
            case 8992:
            case 9829:
            case 9830:
            case 27001:
            case 27002:
            case 48571:
            case 48572:
            case 8676: // Ambush
            case 8724:
            case 8725:
            case 11267:
            case 11268:
            case 11269:
            case 27441:
            case 48689:
            case 48690:
            case 48691:
            case 6785: // Ravage
            case 6787:
            case 9866:
            case 9867:
            case 27005:
            case 48578:
            case 48579:
            case 21987: // Lash of Pain
            case 23959: // Test Stab R50
            case 24825: // Test Backstab
            case 58563: // Assassinate Restless Lookout
                spellInfo->AttributesCu |= SPELL_ATTR0_CU_REQ_CASTER_BEHIND_TARGET;
                break;
            case 26029: // Dark Glare
            case 37433: // Spout
            case 43140: // Flame Breath
            case 43215: // Flame Breath
            case 70461: // Coldflame Trap
            case 72133: // Pain and Suffering
            case 73788: // Pain and Suffering
            case 73789: // Pain and Suffering
            case 73790: // Pain and Suffering
            case 63293: // Mimiron - P3Wx2 Laser Barrage
                spellInfo->AttributesCu |= SPELL_ATTR0_CU_CONE_LINE;
                break;
            case 24340: // Meteor
            case 26558: // Meteor
            case 28884: // Meteor
            case 36837: // Meteor
            case 38903: // Meteor
            case 41276: // Meteor
            case 57467: // Meteor
            case 26789: // Shard of the Fallen Star
            case 31436: // Malevolent Cleave
            case 35181: // Dive Bomb
            case 40810: // Saber Lash
            case 43267: // Saber Lash
            case 43268: // Saber Lash
            case 42384: // Brutal Swipe
            case 45150: // Meteor Slash
            case 64688: // Sonic Screech
            case 72373: // Shared Suffering
            case 71904: // Chaos Bane
            case 70492: // Ooze Eruption
            case 72505: // Ooze Eruption
            case 72624: // Ooze Eruption
            case 72625: // Ooze Eruption
                // ONLY SPELLS WITH SPELLFAMILY_GENERIC and EFFECT_SCHOOL_DAMAGE
                spellInfo->AttributesCu |= SPELL_ATTR0_CU_SHARE_DAMAGE;
                break;
            case 18500: // Wing Buffet
            case 33086: // Wild Bite
            case 49749: // Piercing Blow
            case 52890: // Penetrating Strike
            case 53454: // Impale
            case 59446: // Impale
            case 62383: // Shatter
            case 64777: // Machine Gun
            case 65239: // Machine Gun
            case 65919: // Impale
            case 67858: // Impale
            case 67859: // Impale
            case 67860: // Impale
            case 69293: // Wing Buffet
            case 74439: // Machine Gun
            case 63278: // Mark of the Faceless (General Vezax)
            case 62544: // Thrust (Argent Tournament)
            case 64588: // Thrust (Argent Tournament)
            case 66479: // Thrust (Argent Tournament)
            case 68505: // Thrust (Argent Tournament)
            case 62709: // Counterattack! (Argent Tournament)
            case 62626: // Break-Shield (Argent Tournament, Player)
            case 64590: // Break-Shield (Argent Tournament, Player)
            case 64342: // Break-Shield (Argent Tournament, NPC)
            case 64686: // Break-Shield (Argent Tournament, NPC)
            case 65147: // Break-Shield (Argent Tournament, NPC)
            case 68504: // Break-Shield (Argent Tournament, NPC)
            case 62874: // Charge (Argent Tournament, Player)
            case 68498: // Charge (Argent Tournament, Player)
            case 64591: // Charge (Argent Tournament, Player)
            case 63003: // Charge (Argent Tournament, NPC)
            case 63010: // Charge (Argent Tournament, NPC)
            case 68321: // Charge (Argent Tournament, NPC)
            case 72255: // Mark of the Fallen Champion (Deathbringer Saurfang)
            case 72444: // Mark of the Fallen Champion (Deathbringer Saurfang)
            case 72445: // Mark of the Fallen Champion (Deathbringer Saurfang)
            case 72446: // Mark of the Fallen Champion (Deathbringer Saurfang)
                spellInfo->AttributesCu |= SPELL_ATTR0_CU_IGNORE_ARMOR;
                break;
            case 64422: // Sonic Screech (Auriaya)
                spellInfo->AttributesCu |= SPELL_ATTR0_CU_SHARE_DAMAGE;
                spellInfo->AttributesCu |= SPELL_ATTR0_CU_IGNORE_ARMOR;
                break;
            case 72293: // Mark of the Fallen Champion (Deathbringer Saurfang)
                spellInfo->AttributesCu |= SPELL_ATTR0_CU_NEGATIVE_EFF0;
                break;
            default:
                break;
        }

        switch (spellInfo->SpellFamilyName)
        {
            case SPELLFAMILY_WARRIOR:
                // Shout
                if (spellInfo->SpellFamilyFlags[0] & 0x20000 || spellInfo->SpellFamilyFlags[1] & 0x20)
                    spellInfo->AttributesCu |= SPELL_ATTR0_CU_AURA_CC;
                break;
            case SPELLFAMILY_DRUID:
                // Roar
                if (spellInfo->SpellFamilyFlags[0] & 0x8)
                    spellInfo->AttributesCu |= SPELL_ATTR0_CU_AURA_CC;
                break;
            default:
                break;
        }
    }

    CreatureAI::FillAISpellInfo();

    TC_LOG_INFO(LOG_FILTER_SERVER_LOADING, ">> Loaded spell custom attributes in %u ms", GetMSTimeDiffToNow(oldMSTime));
}

void SpellMgr::LoadDbcDataCorrections()
{
    uint32 oldMSTime = getMSTime();

    SpellEntry* spellInfo = NULL;
    for (uint32 i = 0; i < sSpellStore.GetNumRows(); ++i)
    {
        spellInfo = (SpellEntry*)sSpellStore.LookupEntry(i);
        if (!spellInfo)
            continue;

        for (uint8 j = 0; j < MAX_SPELL_EFFECTS; ++j)
        {
            switch (spellInfo->Effect[j])
            {
                case SPELL_EFFECT_CHARGE:
                case SPELL_EFFECT_CHARGE_DEST:
                case SPELL_EFFECT_JUMP:
                case SPELL_EFFECT_JUMP_DEST:
                case SPELL_EFFECT_LEAP_BACK:
                    if (!spellInfo->speed && !spellInfo->SpellFamilyName)
                        spellInfo->speed = SPEED_CHARGE;
                    break;
            }
        }

        if (spellInfo->activeIconID == 2158)  // flight
            spellInfo->Attributes |= SPELL_ATTR0_PASSIVE;

        switch (spellInfo->Id)
        {
            case 53096: // Quetz'lun's Judgment
                spellInfo->MaxAffectedTargets = 1;
                break;
            case 42730:
                spellInfo->EffectTriggerSpell[EFFECT_1] = 42739;
                break;
            case 59735:
                spellInfo->EffectTriggerSpell[EFFECT_1] = 59736;
                break;
            case 52611: // Summon Skeletons
            case 52612: // Summon Skeletons
                spellInfo->EffectMiscValueB[0] = 64;
                break;
            case 40244: // Simon Game Visual
            case 40245: // Simon Game Visual
            case 40246: // Simon Game Visual
            case 40247: // Simon Game Visual
            case 42835: // Spout, remove damage effect, only anim is needed
                spellInfo->Effect[0] = 0;
                break;
            case 30657: // Quake
                spellInfo->EffectTriggerSpell[0] = 30571;
                break;
            case 1543: // Flare
                spellInfo->EffectRadiusIndex[0] = EFFECT_RADIUS_10_YARDS;
                spellInfo->EffectRadiusIndex[1] = EFFECT_RADIUS_10_YARDS;
                spellInfo->speed = 100;
                break;
            case 49575: // Death Grip
                spellInfo->EffectMiscValueB[0] = 1;
                break;
            case 49224: // Magic Suppression
            case 49610:
            case 49611:
                spellInfo->procCharges = 0;
                break;
            case 30541: // Blaze (needs conditions entry)
                spellInfo->EffectImplicitTargetA[0] = TARGET_UNIT_TARGET_ENEMY;
                spellInfo->EffectImplicitTargetB[0] = 0;
                break;
            case 63665: // Charge (Argent Tournament emote on riders)
            case 31298: // Sleep (needs target selection script)
            case 51904: // Summon Ghouls On Scarlet Crusade (this should use conditions table, script for this spell needs to be fixed)
            case 2895:  // Wrath of Air Totem rank 1 (Aura)
            case 68933: // Wrath of Air Totem rank 2 (Aura)
            case 29200: // Purify Helboar Meat
                spellInfo->EffectImplicitTargetA[0] = TARGET_UNIT_CASTER;
                spellInfo->EffectImplicitTargetB[0] = 0;
                break;
            case 31344: // Howl of Azgalor
                spellInfo->EffectRadiusIndex[0] = EFFECT_RADIUS_100_YARDS; // 100yards instead of 50000?!
                break;
            case 42818: // Headless Horseman - Wisp Flight Port
            case 42821: // Headless Horseman - Wisp Flight Missile
                spellInfo->rangeIndex = 6; // 100 yards
                break;
            case 36350: //They Must Burn Bomb Aura (self)
                spellInfo->EffectTriggerSpell[0] = 36325; // They Must Burn Bomb Drop (DND)
                break;
            case 49838: // Stop Time
            case 5171: // Slice and Dice rank1
            case 6774: // Slice and Dice rank2
            case 52916: // Honor Among Thieves
            case 3600:  // Earthbind totem effect
            case 49376: // Feral Charge (Cat)
            case 61138: // Feral Charge (Cat) effect
            case 50259: // Feral charge (Cat) effect 2
            case 61132: // Feral Charge (cat) effect 3
            case 52610: // Savage Roar
                spellInfo->AttributesEx3 |= SPELL_ATTR3_NO_INITIAL_AGGRO;
                break;
            case 50526: // Wandering plague
                spellInfo->AttributesEx3 |= SPELL_ATTR3_NO_INITIAL_AGGRO;
                spellInfo->AttributesEx3 |= SPELL_ATTR3_NO_DONE_BONUS;
                break;
            case 61407: // Energize Cores
            case 62136: // Energize Cores
            case 54069: // Energize Cores
            case 56251: // Energize Cores
                spellInfo->EffectImplicitTargetA[0] = TARGET_UNIT_SRC_AREA_ENTRY;
                break;
            case 50785: // Energize Cores
            case 59372: // Energize Cores
                spellInfo->EffectImplicitTargetA[0] = TARGET_UNIT_SRC_AREA_ENEMY;
                break;
            case 8494: // Mana Shield (rank 2)
                // because of bug in dbc
                spellInfo->procChance = 0;
                break;
            case 20335: // Heart of the Crusader
            case 20336:
            case 20337:
            case 63320: // Glyph of Life Tap
            // Entries were not updated after spell effect change, we have to do that manually :/
                spellInfo->AttributesEx3 |= SPELL_ATTR3_CAN_PROC_WITH_TRIGGERED;
                break;
            case 59725: // Improved Spell Reflection - aoe aura
                // Target entry seems to be wrong for this spell :/
                spellInfo->EffectImplicitTargetA[0] = TARGET_UNIT_CASTER_AREA_PARTY;
                spellInfo->EffectRadiusIndex[0] = EFFECT_RADIUS_10_YARDS_2;
                break;
            case 44978: // Wild Magic
            case 45001:
            case 45002:
            case 45004:
            case 45006:
            case 45010:
            case 31347: // Doom
            case 41635: // Prayer of Mending
            case 44869: // Spectral Blast
            case 45027: // Revitalize
            case 45976: // Muru Portal Channel
            case 39365: // Thundering Storm
            case 41071: // Raise Dead (HACK)
            case 52124: // Sky Darkener Assault
            case 42442: // Vengeance Landing Cannonfire
            case 45863: // Cosmetic - Incinerate to Random Target
            case 25425: // Shoot
            case 45761: // Shoot
            case 42611: // Shoot
            case 61588: // Blazing Harpoon
            case 52479: // Gift of the Harvester
            case 48246: // Ball of Flame
                spellInfo->MaxAffectedTargets = 1;
                break;
            case 36384: // Skartax Purple Beam
                spellInfo->MaxAffectedTargets = 2;
                break;
            case 41376: // Spite
            case 39992: // Needle Spine
            case 29576: // Multi-Shot
            case 40816: // Saber Lash
            case 37790: // Spread Shot
            case 46771: // Flame Sear
            case 45248: // Shadow Blades
            case 41303: // Soul Drain
            case 54172: // Divine Storm (heal)
            case 29213: // Curse of the Plaguebringer - Noth
            case 28542: // Life Drain - Sapphiron
            case 66588: // Flaming Spear
            case 54171: // Divine Storm
                spellInfo->MaxAffectedTargets = 3;
                break;
            case 71464: // Divine Surge
                spellInfo->EffectRadiusIndex[0] = EFFECT_RADIUS_100_YARDS;
                spellInfo->DurationIndex = 28;          // 5 seconds
                break;
            case 7328:  // Redemption
            case 7329:  // Redemption
            case 10322: // Redemption
            case 10324: // Redemption
            case 20772: // Redemption
            case 20773: // Redemption
            case 48949: // Redemption
            case 48950: // Redemption
                spellInfo->SpellFamilyName = SPELLFAMILY_PALADIN;
                break;
            case 38310: // Multi-Shot
            case 53385: // Divine Storm (Damage)
                spellInfo->MaxAffectedTargets = 4;
                break;
            case 42005: // Bloodboil
            case 38296: // Spitfire Totem
            case 37676: // Insidious Whisper
            case 46008: // Negative Energy
            case 45641: // Fire Bloom
            case 55665: // Life Drain - Sapphiron (H)
            case 28796: // Poison Bolt Volly - Faerlina
                spellInfo->MaxAffectedTargets = 5;
                break;
            case 40827: // Sinful Beam
            case 40859: // Sinister Beam
            case 40860: // Vile Beam
            case 40861: // Wicked Beam
            case 54835: // Curse of the Plaguebringer - Noth (H)
            case 54098: // Poison Bolt Volly - Faerlina (H)
                spellInfo->MaxAffectedTargets = 10;
                break;
            case 50312: // Unholy Frenzy
                spellInfo->MaxAffectedTargets = 15;
                break;
            case 33711: // Murmur's Touch
            case 38794:
                spellInfo->MaxAffectedTargets = 1;
                spellInfo->EffectTriggerSpell[0] = 33760;
                break;
            case 17941: // Shadow Trance
            case 22008: // Netherwind Focus
            case 31834: // Light's Grace
            case 34754: // Clearcasting
            case 34936: // Backlash
            case 48108: // Hot Streak
            case 51124: // Killing Machine
            case 54741: // Firestarter
            case 57761: // Fireball!
            case 39805: // Lightning Overload
            case 64823: // Item - Druid T8 Balance 4P Bonus
            case 34477: // Misdirection
            case 44401: // Missile Barrage
                spellInfo->procCharges = 1;
                break;
            case 44544: // Fingers of Frost
                spellInfo->EffectSpellClassMask[0] = flag96(685904631, 1151048, 0);
                break;
            case 74396: // Fingers of Frost visual buff
                spellInfo->procCharges = 2;
                spellInfo->StackAmount = 0;
                break;
            case 28200: // Ascendance (Talisman of Ascendance trinket)
                spellInfo->procCharges = 6;
                break;
            case 47201: // Everlasting Affliction
            case 47202:
            case 47203:
            case 47204:
            case 47205:
                // add corruption to affected spells
                spellInfo->EffectSpellClassMask[1][0] |= 2;
                break;
            case 51852: // The Eye of Acherus (no spawn in phase 2 in db)
                spellInfo->EffectMiscValue[0] |= 1;
                break;
            case 51912: // Crafty's Ultra-Advanced Proto-Typical Shortening Blaster
                spellInfo->EffectAmplitude[0] = 3000;
                break;
            case 29809: // Desecration Arm - 36 instead of 37 - typo? :/
                spellInfo->EffectRadiusIndex[0] = EFFECT_RADIUS_7_YARDS;
                break;
            // Master Shapeshifter: missing stance data for forms other than bear - bear version has correct data
            // To prevent aura staying on target after talent unlearned
            case 48420:
                spellInfo->Stances = 1 << (FORM_CAT - 1);
                break;
            case 48421:
                spellInfo->Stances = 1 << (FORM_MOONKIN - 1);
                break;
            case 48422:
                spellInfo->Stances = 1 << (FORM_TREE - 1);
                break;
            case 51466: // Elemental Oath (Rank 1)
            case 51470: // Elemental Oath (Rank 2)
                spellInfo->Effect[EFFECT_1] = SPELL_EFFECT_APPLY_AURA;
                spellInfo->EffectApplyAuraName[EFFECT_1] = SPELL_AURA_ADD_FLAT_MODIFIER;
                spellInfo->EffectMiscValue[EFFECT_1] = SPELLMOD_EFFECT2;
                spellInfo->EffectSpellClassMask[EFFECT_1] = flag96(0x00000000, 0x00004000, 0x00000000);
                break;
            case 47569: // Improved Shadowform (Rank 1)
                // with this spell atrribute aura can be stacked several times
                spellInfo->Attributes &= ~SPELL_ATTR0_NOT_SHAPESHIFT;
                break;
            case 64904: // Hymn of Hope
                spellInfo->EffectApplyAuraName[EFFECT_1] = SPELL_AURA_MOD_INCREASE_ENERGY_PERCENT;
                break;
            case 47502: // Thunder Clap
                spellInfo->EquippedItemClass = ITEM_CLASS_WEAPON;
                break;
            case 19465: // Improved Stings (Rank 2)
                spellInfo->EffectImplicitTargetA[EFFECT_2] = TARGET_UNIT_CASTER;
                break;
            case 30421: // Nether Portal - Perseverence
                spellInfo->EffectBasePoints[2] += 30000;
                break;
            case 16834: // Natural shapeshifter
            case 16835:
                spellInfo->DurationIndex = 21;
                break;
            case 51735: // Ebon Plague
            case 51734:
            case 51726:
                spellInfo->AttributesEx3 |= SPELL_ATTR3_STACK_FOR_DIFF_CASTERS;
                spellInfo->SpellFamilyFlags[2] = 0x10;
                spellInfo->EffectApplyAuraName[1] = SPELL_AURA_MOD_DAMAGE_PERCENT_TAKEN;
                break;
            case 41913: // Parasitic Shadowfiend Passive
                spellInfo->EffectApplyAuraName[0] = SPELL_AURA_DUMMY; // proc debuff, and summon infinite fiends
                break;
            case 27892: // To Anchor 1
            case 27928: // To Anchor 1
            case 27935: // To Anchor 1
            case 27915: // Anchor to Skulls
            case 27931: // Anchor to Skulls
            case 27937: // Anchor to Skulls
                spellInfo->rangeIndex = 13;
                break;
            // target allys instead of enemies, target A is src_caster, spells with effect like that have ally target
            // this is the only known exception, probably just wrong data
            case 29214: // Wrath of the Plaguebringer
            case 54836: // Wrath of the Plaguebringer
                spellInfo->EffectImplicitTargetB[0] = TARGET_UNIT_SRC_AREA_ALLY;
                spellInfo->EffectImplicitTargetB[1] = TARGET_UNIT_SRC_AREA_ALLY;
                break;
            case 54807: // DK Sigil of the Wild Buck
                spellInfo->EffectBasePoints[EFFECT_0] = 39;
                break;
            case 57994: // Wind Shear - improper data for EFFECT_1 in 3.3.5 DBC, but is correct in 4.x
                spellInfo->Effect[EFFECT_1] = SPELL_EFFECT_MODIFY_THREAT_PERCENT;
                spellInfo->EffectBasePoints[EFFECT_1] = -6; // -5%
                break;
            case 63675: // Improved Devouring Plague
                spellInfo->AttributesEx3 |= SPELL_ATTR3_NO_DONE_BONUS;
                break;
            case 8145: // Tremor Totem (instant pulse)
            case 6474: // Earthbind Totem (instant pulse)
                spellInfo->AttributesEx5 |= SPELL_ATTR5_START_PERIODIC_AT_APPLY;
                break;
            case 23881: // Bloodthirst
                spellInfo->EffectImplicitTargetA[1] = TARGET_UNIT_CASTER;
                break;
            case 42436: // Brewfest: Drink!
                spellInfo->EffectImplicitTargetA[0] = TARGET_UNIT_TARGET_ANY;
                spellInfo->EffectImplicitTargetB[0] = 0;
                break;
            case 52109: // Flametongue Totem rank 1 (Aura)
            case 52110: // Flametongue Totem rank 2 (Aura)
            case 52111: // Flametongue Totem rank 3 (Aura)
            case 52112: // Flametongue Totem rank 4 (Aura)
            case 52113: // Flametongue Totem rank 5 (Aura)
            case 58651: // Flametongue Totem rank 6 (Aura)
            case 58654: // Flametongue Totem rank 7 (Aura)
            case 58655: // Flametongue Totem rank 8 (Aura)
                spellInfo->EffectImplicitTargetA[0] = TARGET_UNIT_CASTER;
                spellInfo->EffectImplicitTargetA[1] = TARGET_UNIT_CASTER;
                spellInfo->EffectImplicitTargetB[0] = 0;
                spellInfo->EffectImplicitTargetB[1] = 0;
                break;
            case 53241: // Marked for Death (Rank 1)
            case 53243: // Marked for Death (Rank 2)
            case 53244: // Marked for Death (Rank 3)
            case 53245: // Marked for Death (Rank 4)
            case 53246: // Marked for Death (Rank 5)
                spellInfo->EffectSpellClassMask[0] = flag96(0x00067801, 0x10820001, 0x00000801);
                break;
            case 70728: // Exploit Weakness (needs target selection script)
            case 70840: // Devious Minds (needs target selection script)
                spellInfo->EffectImplicitTargetA[0] = TARGET_UNIT_CASTER;
                spellInfo->EffectImplicitTargetB[0] = TARGET_UNIT_PET;
                break;
            case 53434: // Call of The Wild
            case 70893: // Culling The Herd (needs target selection script)
                spellInfo->EffectImplicitTargetA[0] = TARGET_UNIT_CASTER;
                spellInfo->EffectImplicitTargetB[0] = TARGET_UNIT_MASTER;
                break;
            case 54800: // Sigil of the Frozen Conscience - change class mask to custom extended flags of Icy Touch
                        // this is done because another spell also uses the same SpellFamilyFlags as Icy Touch
                        // SpellFamilyFlags[0] & 0x00000040 in SPELLFAMILY_DEATHKNIGHT is currently unused (3.3.5a)
                        // this needs research on modifier applying rules, does not seem to be in Attributes fields
                spellInfo->EffectSpellClassMask[0] = flag96(0x00000040, 0x00000000, 0x00000000);
                break;
            case 64949: // Idol of the Flourishing Life
                spellInfo->EffectSpellClassMask[EFFECT_0] = flag96(0x00000000, 0x02000000, 0x00000000);
                spellInfo->EffectApplyAuraName[EFFECT_0] = SPELL_AURA_ADD_FLAT_MODIFIER;
                break;
            case 34231: // Libram of the Lightbringer
            case 60792: // Libram of Tolerance
            case 64956: // Libram of the Resolute
                spellInfo->EffectSpellClassMask[EFFECT_0] = flag96(0x80000000, 0x00000000, 0x00000000);
                spellInfo->EffectApplyAuraName[EFFECT_0] = SPELL_AURA_ADD_FLAT_MODIFIER;
                break;
            case 28851: // Libram of Light
            case 28853: // Libram of Divinity
            case 32403: // Blessed Book of Nagrand
                spellInfo->EffectSpellClassMask[EFFECT_0] = flag96(0x40000000, 0x00000000, 0x00000000);
                spellInfo->EffectApplyAuraName[EFFECT_0] = SPELL_AURA_ADD_FLAT_MODIFIER;
                break;
            case 63163: // Apply Enchanted Bridle (Argent Tournament)
                spellInfo->EffectDieSides[0] = 0; // was 1, that should probably mean seat 0, but instead it's treated as spell 1
                spellInfo->EffectBasePoints[0] = 52391; // Ride Vehicle (forces seat 0)
                break;
            case 45602: // Ride Carpet
                spellInfo->EffectBasePoints[EFFECT_0] = 0; // force seat 0, vehicle doesn't have the required seat flags for "no seat specified (-1)"
                break;
            case 64745: // Item - Death Knight T8 Tank 4P Bonus
            case 64936: // Item - Warrior T8 Protection 4P Bonus
                spellInfo->EffectBasePoints[0] = 100; // 100% chance of procc'ing, not -10% (chance calculated in PrepareTriggersExecutedOnHit)
                break;
            case 19970: // Entangling Roots (Rank 6) -- Nature's Grasp Proc
            case 19971: // Entangling Roots (Rank 5) -- Nature's Grasp Proc
            case 19972: // Entangling Roots (Rank 4) -- Nature's Grasp Proc
            case 19973: // Entangling Roots (Rank 3) -- Nature's Grasp Proc
            case 19974: // Entangling Roots (Rank 2) -- Nature's Grasp Proc
            case 19975: // Entangling Roots (Rank 1) -- Nature's Grasp Proc
            case 27010: // Entangling Roots (Rank 7) -- Nature's Grasp Proc
            case 53313: // Entangling Roots (Rank 8) -- Nature's Grasp Proc
                spellInfo->CastingTimeIndex = 1;
                break;
            case 59414: // Pulsing Shockwave Aura (Loken)
                // this flag breaks movement, remove it
                spellInfo->AttributesEx &= ~SPELL_ATTR1_CHANNELED_1;
                break;
            case 61719: // Easter Lay Noblegarden Egg Aura - Interrupt flags copied from aura which this aura is linked with
                spellInfo->AuraInterruptFlags = AURA_INTERRUPT_FLAG_HITBYSPELL | AURA_INTERRUPT_FLAG_TAKE_DAMAGE;
                break;
            case 61874: // Noblegarden Chocolate
                spellInfo->Effect[EFFECT_1] = SPELL_EFFECT_APPLY_AURA;
                spellInfo->EffectApplyAuraName[EFFECT_1] = SPELL_AURA_PERIODIC_TRIGGER_SPELL;
                spellInfo->EffectAmplitude[EFFECT_1] = 10000;
                spellInfo->EffectTriggerSpell[EFFECT_1] = 24870;
                break;
            case 70650: // Death Knight T10 Tank 2P Bonus
                spellInfo->EffectApplyAuraName[0] = SPELL_AURA_ADD_PCT_MODIFIER;
                break;
            case 71838: // Drain Life - Bryntroll Normal
            case 71839: // Drain Life - Bryntroll Heroic
                spellInfo->AttributesEx2 |= SPELL_ATTR2_CANT_CRIT;
                break;
            case 34471: // The Beast Within
                spellInfo->AttributesEx5 |= SPELL_ATTR5_USABLE_WHILE_CONFUSED | SPELL_ATTR5_USABLE_WHILE_FEARED | SPELL_ATTR5_USABLE_WHILE_STUNNED;
                break;
            // NAXXRAMAS SPELLS
            //
            case 29125: // Hopeless (Razuvious)
                spellInfo->MaxAffectedTargets = 4;
                break;
<<<<<<< HEAD
            case 28111: // Chain
=======
            case 28111: // Chain 
>>>>>>> 7fda6f37
            case 28096:
                spellInfo->EffectRadiusIndex[0] = EFFECT_RADIUS_50000_YARDS;
                spellInfo->AttributesEx2 |= SPELL_ATTR2_CAN_TARGET_NOT_IN_LOS;
                break;
            // ENDOF NAXXRAMAS SPELLS
            //
            // ULDUAR SPELLS
            //
            case 62374: // Pursued (Flame Leviathan)
                spellInfo->EffectRadiusIndex[0] = EFFECT_RADIUS_50000_YARDS;   // 50000yd
                break;
            case 63342: // Focused Eyebeam Summon Trigger (Kologarn)
                spellInfo->MaxAffectedTargets = 1;
                break;
            case 62716: // Growth of Nature (Freya)
            case 65584: // Growth of Nature (Freya)
            case 64381: // Strength of the Pack (Auriaya)
                spellInfo->AttributesEx3 |= SPELL_ATTR3_STACK_FOR_DIFF_CASTERS;
                break;
            case 63018: // Searing Light (XT-002)
            case 65121: // Searing Light (25m) (XT-002)
            case 63024: // Gravity Bomb (XT-002)
            case 64234: // Gravity Bomb (25m) (XT-002)
                spellInfo->MaxAffectedTargets = 1;
                break;
            case 62834: // Boom (XT-002)
            // This hack is here because we suspect our implementation of spell effect execution on targets
            // is done in the wrong order. We suspect that EFFECT_0 needs to be applied on all targets,
            // then EFFECT_1, etc - instead of applying each effect on target1, then target2, etc.
            // The above situation causes the visual for this spell to be bugged, so we remove the instakill
            // effect and implement a script hack for that.
                spellInfo->Effect[EFFECT_1] = 0;
                break;
            case 64386: // Terrifying Screech (Auriaya)
            case 64389: // Sentinel Blast (Auriaya)
            case 64678: // Sentinel Blast (Auriaya)
                spellInfo->DurationIndex = 28; // 5 seconds, wrong DBC data?
                break;
            case 64321: // Potent Pheromones (Freya)
                // spell should dispel area aura, but doesn't have the attribute
                // may be db data bug, or blizz may keep reapplying area auras every update with checking immunity
                // that will be clear if we get more spells with problem like this
                spellInfo->AttributesEx |= SPELL_ATTR1_DISPEL_AURAS_ON_IMMUNITY;
                break;
            case 61791: // Ride Vehicle (Yogg-Saron)
                // TODO: remove this when basepoints of all Ride Vehicle auras are calculated correctly
                spellInfo->EffectBasePoints[0] = 1;
                break;
            case 64468: // Empowering Shadows (Yogg-Saron)
            case 64486: // Empowering Shadows (Yogg-Saron)
                spellInfo->MaxAffectedTargets = 3;  // same for both modes?
                break;
            case 62301: // Cosmic Smash (Algalon the Observer)
                spellInfo->MaxAffectedTargets = 1;
                break;
            case 64598: // Cosmic Smash (Algalon the Observer)
                spellInfo->MaxAffectedTargets = 3;
                break;
            case 62293: // Cosmic Smash (Algalon the Observer)
                spellInfo->EffectImplicitTargetB[0] = TARGET_DEST_CASTER;
                break;
            case 62311: // Cosmic Smash (Algalon the Observer)
            case 64596: // Cosmic Smash (Algalon the Observer)
                spellInfo->rangeIndex = 6;  // 100yd
                break;
            case 64014: // Expedition Base Camp Teleport
            case 64024: // Conservatory Teleport
            case 64025: // Halls of Invention Teleport
            case 64028: // Colossal Forge Teleport
            case 64029: // Shattered Walkway Teleport
            case 64030: // Antechamber Teleport
            case 64031: // Scrapyard Teleport
            case 64032: // Formation Grounds Teleport
            case 65042: // Prison of Yogg-Saron Teleport
                spellInfo->EffectImplicitTargetA[0] = TARGET_DEST_DB;
                break;
            // ENDOF ULDUAR SPELLS
            //
            // TRIAL OF THE CRUSADER SPELLS
            //
            case 66258: // Infernal Eruption (10N)
            case 67901: // Infernal Eruption (25N)
                // increase duration from 15 to 18 seconds because caster is already
                // unsummoned when spell missile hits the ground so nothing happen in result
                spellInfo->DurationIndex = 85;
                break;
            // ENDOF TRIAL OF THE CRUSADER SPELLS
            //
            // ICECROWN CITADEL SPELLS
            //
            // THESE SPELLS ARE WORKING CORRECTLY EVEN WITHOUT THIS HACK
            // THE ONLY REASON ITS HERE IS THAT CURRENT GRID SYSTEM
            // DOES NOT ALLOW FAR OBJECT SELECTION (dist > 333)
            case 70781: // Light's Hammer Teleport
            case 70856: // Oratory of the Damned Teleport
            case 70857: // Rampart of Skulls Teleport
            case 70858: // Deathbringer's Rise Teleport
            case 70859: // Upper Spire Teleport
            case 70860: // Frozen Throne Teleport
            case 70861: // Sindragosa's Lair Teleport
                spellInfo->EffectImplicitTargetA[0] = TARGET_DEST_DB;
                break;
            case 69055: // Bone Slice (Lord Marrowgar)
            case 70814: // Bone Slice (Lord Marrowgar)
                spellInfo->EffectRadiusIndex[0] = EFFECT_RADIUS_8_YARDS; // 5yd
                break;
            case 69075: // Bone Storm (Lord Marrowgar)
            case 70834: // Bone Storm (Lord Marrowgar)
            case 70835: // Bone Storm (Lord Marrowgar)
            case 70836: // Bone Storm (Lord Marrowgar)
            case 72864: // Death Plague (Rotting Frost Giant)
            case 71160: // Plague Stench (Stinky)
            case 71161: // Plague Stench (Stinky)
            case 71123: // Decimate (Stinky & Precious)
                spellInfo->EffectRadiusIndex[0] = EFFECT_RADIUS_100_YARDS; // 100yd
                break;
            case 71169: // Shadow's Fate
                spellInfo->AttributesEx3 |= SPELL_ATTR3_STACK_FOR_DIFF_CASTERS;
                break;
            case 72378: // Blood Nova (Deathbringer Saurfang)
            case 73058: // Blood Nova (Deathbringer Saurfang)
                spellInfo->EffectRadiusIndex[0] = EFFECT_RADIUS_200_YARDS;
                spellInfo->EffectRadiusIndex[1] = EFFECT_RADIUS_200_YARDS;
                break;
            case 72769: // Scent of Blood (Deathbringer Saurfang)
                spellInfo->EffectRadiusIndex[0] = EFFECT_RADIUS_200_YARDS;
                // no break
            case 72771: // Scent of Blood (Deathbringer Saurfang)
                spellInfo->EffectRadiusIndex[1] = EFFECT_RADIUS_200_YARDS;
                break;
            case 72723: // Resistant Skin (Deathbringer Saurfang adds)
                // this spell initially granted Shadow damage immunity, however it was removed but the data was left in client
                spellInfo->Effect[2] = 0;
                break;
            case 70460: // Coldflame Jets (Traps after Saurfang)
                spellInfo->DurationIndex = 1; // 10 seconds
                break;
            case 71412: // Green Ooze Summon (Professor Putricide)
            case 71415: // Orange Ooze Summon (Professor Putricide)
                spellInfo->EffectImplicitTargetA[0] = TARGET_UNIT_TARGET_ANY;
                break;
            case 71159: // Awaken Plagued Zombies
                spellInfo->DurationIndex = 21;
                break;
            case 69508: // Slime Spray
                spellInfo->EffectImplicitTargetA[0] = TARGET_UNIT_TARGET_ANY;
                break;
            case 70530: // Volatile Ooze Beam Protection (Professor Putricide)
                spellInfo->Effect[0] = SPELL_EFFECT_APPLY_AURA; // for an unknown reason this was SPELL_EFFECT_APPLY_AREA_AURA_RAID
                break;
            // THIS IS HERE BECAUSE COOLDOWN ON CREATURE PROCS IS NOT IMPLEMENTED
            case 71604: // Mutated Strength (Professor Putricide)
            case 72673: // Mutated Strength (Professor Putricide)
            case 72674: // Mutated Strength (Professor Putricide)
            case 72675: // Mutated Strength (Professor Putricide)
                spellInfo->Effect[1] = 0;
                break;
            case 72454: // Mutated Plague (Professor Putricide)
            case 72464: // Mutated Plague (Professor Putricide)
            case 72506: // Mutated Plague (Professor Putricide)
            case 72507: // Mutated Plague (Professor Putricide)
                spellInfo->EffectRadiusIndex[0] = EFFECT_RADIUS_50000_YARDS; // 50000yd
                break;
            case 70911: // Unbound Plague (Professor Putricide) (needs target selection script)
            case 72854: // Unbound Plague (Professor Putricide) (needs target selection script)
            case 72855: // Unbound Plague (Professor Putricide) (needs target selection script)
            case 72856: // Unbound Plague (Professor Putricide) (needs target selection script)
                spellInfo->EffectImplicitTargetB[0] = TARGET_UNIT_TARGET_ENEMY;
                break;
            case 71518: // Unholy Infusion Quest Credit (Professor Putricide)
            case 72934: // Blood Infusion Quest Credit (Blood-Queen Lana'thel)
            case 72289: // Frost Infusion Quest Credit (Sindragosa)
                spellInfo->EffectRadiusIndex[0] = EFFECT_RADIUS_200_YARDS; // another missing radius
                break;
            case 71708: // Empowered Flare (Blood Prince Council)
            case 72785: // Empowered Flare (Blood Prince Council)
            case 72786: // Empowered Flare (Blood Prince Council)
            case 72787: // Empowered Flare (Blood Prince Council)
                spellInfo->AttributesEx3 |= SPELL_ATTR3_NO_DONE_BONUS;
                break;
            case 71266: // Swarming Shadows
            case 72890: // Swarming Shadows
                spellInfo->AreaGroupId = 0; // originally, these require area 4522, which is... outside of Icecrown Citadel
                break;
            case 70602: // Corruption
            case 48278: // Paralyze
                spellInfo->AttributesEx3 |= SPELL_ATTR3_STACK_FOR_DIFF_CASTERS;
                break;
            case 70715: // Column of Frost (visual marker)
                spellInfo->DurationIndex = 32; // 6 seconds (missing)
                break;
            case 71085: // Mana Void (periodic aura)
                spellInfo->DurationIndex = 9; // 30 seconds (missing)
                break;
            case 72015: // Frostbolt Volley (only heroic)
            case 72016: // Frostbolt Volley (only heroic)
                spellInfo->EffectRadiusIndex[2] = EFFECT_RADIUS_40_YARDS;
                break;
            case 70936: // Summon Suppressor (needs target selection script)
                spellInfo->EffectImplicitTargetA[0] = TARGET_UNIT_TARGET_ANY;
                spellInfo->EffectImplicitTargetB[0] = 0;
                break;
            case 72706: // Achievement Check (Valithria Dreamwalker)
            case 71357: // Order Whelp
                spellInfo->EffectRadiusIndex[0] = EFFECT_RADIUS_200_YARDS;   // 200yd
                break;
            case 70598: // Sindragosa's Fury
                spellInfo->EffectImplicitTargetA[0] = TARGET_DEST_DEST;
                break;
            case 69846: // Frost Bomb
                spellInfo->speed = 0.0f;    // This spell's summon happens instantly
                break;
            case 71614: // Ice Lock
                spellInfo->Mechanic = MECHANIC_STUN;
                break;
            case 24259: // Spell Lock silence
                spellInfo->speed = 80.0f;
                break;
            case 72762: // Defile
                spellInfo->DurationIndex = 559; // 53 seconds
                break;
            case 72743: // Defile
                spellInfo->DurationIndex = 22; // 45 seconds
                break;
            case 72754: // Defile
            case 73708: // Defile
            case 73709: // Defile
            case 73710: // Defile
                spellInfo->EffectRadiusIndex[0] = EFFECT_RADIUS_200_YARDS; // 200yd
                spellInfo->EffectRadiusIndex[1] = EFFECT_RADIUS_200_YARDS; // 200yd
                break;
            case 69030: // Val'kyr Target Search
                spellInfo->EffectRadiusIndex[0] = EFFECT_RADIUS_200_YARDS; // 200yd
                spellInfo->EffectRadiusIndex[1] = EFFECT_RADIUS_200_YARDS; // 200yd
                break;
            case 69198: // Raging Spirit Visual
                spellInfo->rangeIndex = 13; // 50000yd
                break;
            case 73654: // Harvest Souls
            case 74295: // Harvest Souls
            case 74296: // Harvest Souls
            case 74297: // Harvest Souls
                spellInfo->EffectRadiusIndex[0] = EFFECT_RADIUS_50000_YARDS; // 50000yd
                spellInfo->EffectRadiusIndex[1] = EFFECT_RADIUS_50000_YARDS; // 50000yd
                spellInfo->EffectRadiusIndex[2] = EFFECT_RADIUS_50000_YARDS; // 50000yd
                break;
            case 73655: // Harvest Soul
                spellInfo->AttributesEx3 |= SPELL_ATTR3_NO_DONE_BONUS;
                break;
            case 73540: // Summon Shadow Trap
                spellInfo->DurationIndex = 23; // 90 seconds
                break;
            case 73530: // Shadow Trap (visual)
                spellInfo->DurationIndex = 28; // 5 seconds
                break;
            case 73529: // Shadow Trap
                spellInfo->EffectRadiusIndex[1] = EFFECT_RADIUS_10_YARDS; // 10yd
                break;
            case 74282: // Shadow Trap (searcher)
                spellInfo->EffectRadiusIndex[0] = EFFECT_RADIUS_3_YARDS; // 3yd
                break;
            case 72595: // Restore Soul
            case 73650: // Restore Soul
                spellInfo->EffectRadiusIndex[0] = EFFECT_RADIUS_200_YARDS; // 200yd
                break;
            case 74086: // Destroy Soul
                spellInfo->EffectRadiusIndex[0] = EFFECT_RADIUS_200_YARDS; // 200yd
                break;
            case 74302: // Summon Spirit Bomb
            case 74342: // Summon Spirit Bomb
                spellInfo->EffectRadiusIndex[0] = EFFECT_RADIUS_200_YARDS; // 200yd
                spellInfo->MaxAffectedTargets = 1;
                break;
            case 74341: // Summon Spirit Bomb
            case 74343: // Summon Spirit Bomb
                spellInfo->EffectRadiusIndex[0] = EFFECT_RADIUS_200_YARDS; // 200yd
                spellInfo->MaxAffectedTargets = 3;
                break;
            case 73579: // Summon Spirit Bomb
                spellInfo->EffectRadiusIndex[0] = EFFECT_RADIUS_25_YARDS; // 25yd
                break;
            case 72350: // Fury of Frostmourne
                spellInfo->EffectRadiusIndex[0] = EFFECT_RADIUS_50000_YARDS; // 50000yd
                spellInfo->EffectRadiusIndex[1] = EFFECT_RADIUS_50000_YARDS; // 50000yd
                break;
            case 75127: // Kill Frostmourne Players
            case 72351: // Fury of Frostmourne
            case 72431: // Jump (removes Fury of Frostmourne debuff)
            case 72429: // Mass Resurrection
            case 73159: // Play Movie
            case 73582: // Trigger Vile Spirit (Inside, Heroic)
                spellInfo->EffectRadiusIndex[0] = EFFECT_RADIUS_50000_YARDS; // 50000yd
                break;
            case 72376: // Raise Dead
                spellInfo->MaxAffectedTargets = 3;
                spellInfo->EffectRadiusIndex[0] = EFFECT_RADIUS_50000_YARDS; // 50000yd
                break;
            case 71809: // Jump
                spellInfo->rangeIndex = 3; // 20yd
                spellInfo->EffectRadiusIndex[0] = EFFECT_RADIUS_25_YARDS; // 25yd
                break;
            case 72405: // Broken Frostmourne
                spellInfo->EffectRadiusIndex[1] = EFFECT_RADIUS_200_YARDS; // 200yd
                break;
            // ENDOF ICECROWN CITADEL SPELLS
            //
            // RUBY SANCTUM SPELLS
            //
            case 74769: // Twilight Cutter
            case 77844: // Twilight Cutter
            case 77845: // Twilight Cutter
            case 77846: // Twilight Cutter
                spellInfo->EffectRadiusIndex[0] = EFFECT_RADIUS_100_YARDS; // 100yd
                break;
            case 75509: // Twilight Mending
                spellInfo->AttributesEx6 |= SPELL_ATTR6_CAN_TARGET_INVISIBLE;
                spellInfo->AttributesEx2 |= SPELL_ATTR2_CAN_TARGET_NOT_IN_LOS;
                break;
            case 75888: // Awaken Flames
            case 75889: // Awaken Flames
                spellInfo->AttributesEx |= SPELL_ATTR1_CANT_TARGET_SELF;
                break;
            // ENDOF RUBY SANCTUM SPELLS
            //
            // EYE OF ETERNITY SPELLS
            // All spells below work even without these changes. The LOS attribute is due to problem
            // from collision between maps & gos with active destroyed state.
            case 57473: // Arcane Storm bonus explicit visual spell
            case 57431: // Summon Static Field
            case 56091: // Flame Spike (Wyrmrest Skytalon)
            case 56092: // Engulf in Flames (Wyrmrest Skytalon)
            case 57090: // Revivify (Wyrmrest Skytalon)
            case 57143: // Life Burst (Wyrmrest Skytalon)
                spellInfo->AttributesEx2 |= SPELL_ATTR2_CAN_TARGET_NOT_IN_LOS;
                break;
            // This would never crit on retail and it has attribute for SPELL_ATTR3_NO_DONE_BONUS because is handled from player,
            // until someone figures how to make scions not critting without hack and without making them main casters this should stay here.
            case 63934: // Arcane Barrage (casted by players and NONMELEEDAMAGELOG with caster Scion of Eternity (original caster)).
                spellInfo->AttributesEx2 |= SPELL_ATTR2_CANT_CRIT;
                break;
            // ENDOF EYE OF ETERNITY SPELLS
            //
            // OCULUS SPELLS
            // The spells below are here because their effect 1 is giving warning due to
            // triggered spell not found in any dbc and is missing from encounter source* of data.
            // Even judged as clientside these spells can't be guessed for* now.
            case 49462: // Call Ruby Drake
            case 49461: // Call Amber Drake
            case 49345: // Call Emerald Drake
                spellInfo->Effect[1] = 0;
                break;
            // ENDOF OCULUS SPELLS
            //
            case 40055: // Introspection
            case 40165: // Introspection
            case 40166: // Introspection
            case 40167: // Introspection
                spellInfo->Attributes |= SPELL_ATTR0_NEGATIVE_1;
                break;
            case 45524: // Chains of Ice
                spellInfo->EffectImplicitTargetA[EFFECT_2] = 0;
                spellInfo->EffectImplicitTargetA[2] = TARGET_UNIT_TARGET_ENEMY;
                break;
            case 2378: // Minor Fortitude
                spellInfo->manaCost = 0;
                spellInfo->manaPerSecond = 0;
                break;
            case 52212: // Death Knight: Death and Decay trigger spell
                spellInfo->AttributesEx6 |= SPELL_ATTR6_CAN_TARGET_INVISIBLE;
                break;
            case 18754: // Improved succubus - problems with apply if target is pet
                spellInfo->EffectApplyAuraName[0] = SPELL_AURA_ADD_FLAT_MODIFIER; // it's affects duration of seduction, let's minimize affection 
                spellInfo->EffectBasePoints[0] = -1.5*IN_MILLISECONDS*0.22; // reduce cast time of seduction by 22%
                spellInfo->EffectImplicitTargetA[0] = TARGET_UNIT_CASTER;
                break;
            case 18755:
                spellInfo->EffectApplyAuraName[0] = SPELL_AURA_ADD_FLAT_MODIFIER;
                spellInfo->EffectBasePoints[0] = -1.5*IN_MILLISECONDS*0.44; // reduce cast time of seduction by 44%
                spellInfo->EffectImplicitTargetA[0] = TARGET_UNIT_CASTER;
                break;
            case 18756:
                spellInfo->EffectApplyAuraName[0] = SPELL_AURA_ADD_FLAT_MODIFIER;
                spellInfo->EffectBasePoints[0] = -1.5*IN_MILLISECONDS*0.66; // reduce cast time of seduction by 66%
                spellInfo->EffectImplicitTargetA[0] = TARGET_UNIT_CASTER;
                break;
            case 62012: // Turkey Caller
                spellInfo->EffectRadiusIndex[0] = EFFECT_RADIUS_0_YARDS;    // 0yd
                break;
            case 28374: // Gluth's Decimate
            case 54426: // Gluth's Decimate
                spellInfo->AttributesEx |= SPELL_ATTR1_CANT_TARGET_SELF;
                break;
            case 29307: // Infected Wounds (Zombie Chow)
                spellInfo->AttributesEx3 |= SPELL_ATTR3_STACK_FOR_DIFF_CASTERS;
                break;
            case 24314: // Threatening Gaze
                spellInfo->AuraInterruptFlags |= AURA_INTERRUPT_FLAG_CAST | AURA_INTERRUPT_FLAG_MOVE | AURA_INTERRUPT_FLAG_JUMP;
                break;
            case 52908: // Backhand (Venture Co. Ruffian)
                spellInfo->EffectImplicitTargetA[0] = TARGET_UNIT_TARGET_ENEMY;
                break;
            default:
                break;
        }

        switch (spellInfo->SpellFamilyName)
        {
            case SPELLFAMILY_HUNTER:
                // Silencing Shot / Scatter Shot
                if (spellInfo->SpellFamilyFlags[0] & 0x40000)
                    spellInfo->speed = 0; // instant
                break;
            case SPELLFAMILY_PALADIN:
                // Seals of the Pure should affect Seal of Righteousness
                if (spellInfo->SpellIconID == 25 && spellInfo->Attributes & SPELL_ATTR0_PASSIVE)
                    spellInfo->EffectSpellClassMask[0][1] |= 0x20000000;
                if (spellInfo->SpellFamilyFlags[1] & 0x00040000 /* Hammer of the Righteous */)
                    spellInfo->AttributesEx6 |= SPELL_ATTR6_NO_DONE_PCT_DAMAGE_MODS;
                break;
            case SPELLFAMILY_DEATHKNIGHT:
                // Icy Touch - extend FamilyFlags (unused value) for Sigil of the Frozen Conscience to use
                if (spellInfo->SpellIconID == 2721 && spellInfo->SpellFamilyFlags[0] & 0x2)
                    spellInfo->SpellFamilyFlags[0] |= 0x40;
                break;
        }
    }

    SummonPropertiesEntry* properties = const_cast<SummonPropertiesEntry*>(sSummonPropertiesStore.LookupEntry(121));
    properties->Type = SUMMON_TYPE_TOTEM;
    properties = const_cast<SummonPropertiesEntry*>(sSummonPropertiesStore.LookupEntry(647)); // 52893
    properties->Type = SUMMON_TYPE_TOTEM;

    TC_LOG_INFO(LOG_FILTER_SERVER_LOADING, ">> Loaded spell dbc data corrections in %u ms", GetMSTimeDiffToNow(oldMSTime));
}<|MERGE_RESOLUTION|>--- conflicted
+++ resolved
@@ -3370,11 +3370,7 @@
             case 29125: // Hopeless (Razuvious)
                 spellInfo->MaxAffectedTargets = 4;
                 break;
-<<<<<<< HEAD
             case 28111: // Chain
-=======
-            case 28111: // Chain 
->>>>>>> 7fda6f37
             case 28096:
                 spellInfo->EffectRadiusIndex[0] = EFFECT_RADIUS_50000_YARDS;
                 spellInfo->AttributesEx2 |= SPELL_ATTR2_CAN_TARGET_NOT_IN_LOS;
