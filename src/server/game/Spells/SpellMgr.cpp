--- conflicted
+++ resolved
@@ -3829,11 +3829,57 @@
     });
     // ENDOF ISLE OF CONQUEST SPELLS
 
-    // Summon Master Li Fei
-    ApplySpellFix({ 102445 }, [](SpellInfo* spellInfo)
+    // THE WANDERING ISLE SPELLS
+    // Summon Pet
+    ApplySpellFix({ 107924 }, [](SpellInfo* spellInfo)
+    {
+        const_cast<SpellEffectInfo*>(spellInfo->GetEffect(EFFECT_1))->TargetA = SpellImplicitTargetInfo(TARGET_UNIT_CASTER);
+    });
+
+    ApplySpellFix({
+        102445, // Summon Master Li Fei
+        102499, // Fire Crash
+        118499, // Summon Aysa
+        118500, // Summon Ji
+        116190, // Summon Child 1
+        116191, // Summon Child 2
+        108786, // Summon Stack of Reeds
+        108827, // Summon Stack of Planks
+        108847, // Summon Stack of Blocks
+        108858, // Summon Tiger Stand
+        104450, // Summon Ji Yuan
+        104571  // Summon Aysa
+    }, [](SpellInfo* spellInfo)
     {
         const_cast<SpellEffectInfo*>(spellInfo->GetEffect(EFFECT_0))->TargetA = SpellImplicitTargetInfo(TARGET_DEST_DB);
     });
+
+    ApplySpellFix({
+        114710, // Forcecast Summon Amberleaf Troublemaker
+        118032  // Water Spout
+    }, [](SpellInfo* spellInfo)
+    {
+        spellInfo->MaxAffectedTargets = 1;
+    });
+
+    // Summon Lightning
+    ApplySpellFix({ 109062 }, [](SpellInfo* spellInfo)
+    {
+        spellInfo->CastTimeEntry = sSpellCastTimesStore.LookupEntry(1);
+    });
+
+    // Ride Vehicle
+    ApplySpellFix({ 102717 }, [](SpellInfo* spellInfo)
+    {
+        spellInfo->RecoveryTime = 0;
+    });
+
+    // Summon Jojo Ironbrow
+    ApplySpellFix({ 108845 }, [](SpellInfo* spellInfo)
+    {
+        spellInfo->DurationEntry = sSpellDurationStore.LookupEntry(4); // 120 seconds
+    });
+    // ENDOF THE WANDERING ISLE SPELLS
 
     SpellInfo* spellInfo = NULL;
     for (uint32 i = 0; i < GetSpellInfoStoreSize(); ++i)
@@ -3861,574 +3907,6 @@
 
         if (spellInfo->ActiveIconFileDataId == 135754)  // flight
             spellInfo->Attributes |= SPELL_ATTR0_PASSIVE;
-<<<<<<< HEAD
-
-        switch (spellInfo->Id)
-        {
-            case 63026: // Summon Aspirant Test NPC (HACK: Target shouldn't be changed)
-            case 63137: // Summon Valiant Test (HACK: Target shouldn't be changed; summon position should be untied from spell destination)
-                const_cast<SpellEffectInfo*>(spellInfo->GetEffect(EFFECT_0))->TargetA = SpellImplicitTargetInfo(TARGET_DEST_DB);
-                break;
-            case 42436: // Drink! (Brewfest)
-                const_cast<SpellEffectInfo*>(spellInfo->GetEffect(EFFECT_0))->TargetA = SpellImplicitTargetInfo(TARGET_UNIT_TARGET_ANY);
-                break;
-            case 52611: // Summon Skeletons
-            case 52612: // Summon Skeletons
-                const_cast<SpellEffectInfo*>(spellInfo->GetEffect(EFFECT_0))->MiscValueB = 64;
-                break;
-            case 40244: // Simon Game Visual
-            case 40245: // Simon Game Visual
-            case 40246: // Simon Game Visual
-            case 40247: // Simon Game Visual
-            case 42835: // Spout, remove damage effect, only anim is needed
-                const_cast<SpellEffectInfo*>(spellInfo->GetEffect(EFFECT_0))->Effect = 0;
-                break;
-            case 30657: // Quake
-                const_cast<SpellEffectInfo*>(spellInfo->GetEffect(EFFECT_0))->TriggerSpell = 30571;
-                break;
-            case 30541: // Blaze (needs conditions entry)
-                const_cast<SpellEffectInfo*>(spellInfo->GetEffect(EFFECT_0))->TargetA = SpellImplicitTargetInfo(TARGET_UNIT_TARGET_ENEMY);
-                const_cast<SpellEffectInfo*>(spellInfo->GetEffect(EFFECT_0))->TargetB = SpellImplicitTargetInfo();
-                break;
-            case 63665: // Charge (Argent Tournament emote on riders)
-            case 31298: // Sleep (needs target selection script)
-            case 51904: // Summon Ghouls On Scarlet Crusade (this should use conditions table, script for this spell needs to be fixed)
-            case 68933: // Wrath of Air Totem rank 2 (Aura)
-            case 29200: // Purify Helboar Meat
-                const_cast<SpellEffectInfo*>(spellInfo->GetEffect(EFFECT_0))->TargetA = SpellImplicitTargetInfo(TARGET_UNIT_CASTER);
-                const_cast<SpellEffectInfo*>(spellInfo->GetEffect(EFFECT_0))->TargetB = SpellImplicitTargetInfo();
-                break;
-            case 31344: // Howl of Azgalor
-                const_cast<SpellEffectInfo*>(spellInfo->GetEffect(EFFECT_0))->RadiusEntry = sSpellRadiusStore.LookupEntry(EFFECT_RADIUS_100_YARDS); // 100yards instead of 50000?!
-                break;
-            case 42818: // Headless Horseman - Wisp Flight Port
-            case 42821: // Headless Horseman - Wisp Flight Missile
-                spellInfo->RangeEntry = sSpellRangeStore.LookupEntry(6); // 100 yards
-                break;
-            case 36350: // They Must Burn Bomb Aura (self)
-                const_cast<SpellEffectInfo*>(spellInfo->GetEffect(EFFECT_0))->TriggerSpell = 36325; // They Must Burn Bomb Drop (DND)
-                break;
-            case 61407: // Energize Cores
-            case 62136: // Energize Cores
-            case 54069: // Energize Cores
-            case 56251: // Energize Cores
-                const_cast<SpellEffectInfo*>(spellInfo->GetEffect(EFFECT_0))->TargetA = SpellImplicitTargetInfo(TARGET_UNIT_SRC_AREA_ENTRY);
-                break;
-            case 50785: // Energize Cores
-            case 59372: // Energize Cores
-                const_cast<SpellEffectInfo*>(spellInfo->GetEffect(EFFECT_0))->TargetA = SpellImplicitTargetInfo(TARGET_UNIT_SRC_AREA_ENEMY);
-                break;
-            case 63320: // Glyph of Life Tap
-                // Entries were not updated after spell effect change, we have to do that manually :/
-                spellInfo->AttributesEx3 |= SPELL_ATTR3_CAN_PROC_WITH_TRIGGERED;
-                break;
-            case 5308: // Execute
-                spellInfo->AttributesEx3 |= SPELL_ATTR3_CANT_TRIGGER_PROC;
-                break;
-            case 31347: // Doom
-            case 36327: // Shoot Arcane Explosion Arrow
-            case 39365: // Thundering Storm
-            case 41071: // Raise Dead (HACK)
-            case 42442: // Vengeance Landing Cannonfire
-            case 42611: // Shoot
-            case 44978: // Wild Magic
-            case 45001: // Wild Magic
-            case 45002: // Wild Magic
-            case 45004: // Wild Magic
-            case 45006: // Wild Magic
-            case 45010: // Wild Magic
-            case 45761: // Shoot Gun
-            case 45863: // Cosmetic - Incinerate to Random Target
-            case 48246: // Ball of Flame
-            case 41635: // Prayer of Mending
-            case 44869: // Spectral Blast
-            case 45027: // Revitalize
-            case 45976: // Muru Portal Channel
-            case 52124: // Sky Darkener Assault
-            case 53096: // Quetz'lun's Judgment
-            case 70743: // AoD Special
-            case 70614: // AoD Special - Vegard
-            case 4020:  // Safirdrang's Chill
-            case 52479: // Gift of the Harvester
-            case 61588: // Blazing Harpoon
-            case 55479: // Force Obedience
-            case 28560: // Summon Blizzard (Sapphiron)
-                spellInfo->MaxAffectedTargets = 1;
-                break;
-            case 36384: // Skartax Purple Beam
-                spellInfo->MaxAffectedTargets = 2;
-                break;
-            case 28542: // Life Drain - Sapphiron
-            case 29213: // Curse of the Plaguebringer - Noth
-            case 29576: // Multi-Shot
-            case 37790: // Spread Shot
-            case 39992: // Needle Spine
-            case 40816: // Saber Lash
-            case 41303: // Soul Drain
-            case 41376: // Spite
-            case 45248: // Shadow Blades
-            case 46771: // Flame Sear
-            case 66588: // Flaming Spear
-                spellInfo->MaxAffectedTargets = 3;
-                break;
-            case 38310: // Multi-Shot
-            case 53385: // Divine Storm (Damage)
-                spellInfo->MaxAffectedTargets = 4;
-                break;
-            case 42005: // Bloodboil
-            case 38296: // Spitfire Totem
-            case 37676: // Insidious Whisper
-            case 46008: // Negative Energy
-            case 45641: // Fire Bloom
-            case 55665: // Life Drain - Sapphiron (H)
-            case 28796: // Poison Bolt Volly - Faerlina
-                spellInfo->MaxAffectedTargets = 5;
-                break;
-            case 54835: // Curse of the Plaguebringer - Noth (H)
-                spellInfo->MaxAffectedTargets = 8;
-                break;
-            case 40827: // Sinful Beam
-            case 40859: // Sinister Beam
-            case 40860: // Vile Beam
-            case 40861: // Wicked Beam
-            case 54098: // Poison Bolt Volly - Faerlina (H)
-                spellInfo->MaxAffectedTargets = 10;
-                break;
-            case 50312: // Unholy Frenzy
-                spellInfo->MaxAffectedTargets = 15;
-                break;
-            case 33711: // Murmur's Touch
-            case 38794: // Murmur's Touch
-                spellInfo->MaxAffectedTargets = 1;
-                const_cast<SpellEffectInfo*>(spellInfo->GetEffect(EFFECT_0))->TriggerSpell = 33760;
-                break;
-            case 17941: // Shadow Trance
-            case 22008: // Netherwind Focus
-            case 34477: // Misdirection
-            case 48108: // Hot Streak
-            case 51124: // Killing Machine
-            case 57761: // Fireball!
-            case 64823: // Item - Druid T8 Balance 4P Bonus
-            case 88819: // Daybreak
-                spellInfo->ProcCharges = 1;
-                break;
-            case 44544: // Fingers of Frost
-                const_cast<SpellEffectInfo*>(spellInfo->GetEffect(EFFECT_0))->SpellClassMask = flag128(685904631, 1151048, 0, 0);
-                break;
-            case 28200: // Ascendance (Talisman of Ascendance trinket)
-                spellInfo->ProcCharges = 6;
-                break;
-            case 37408: // Oscillation Field
-                spellInfo->AttributesEx3 |= SPELL_ATTR3_STACK_FOR_DIFF_CASTERS;
-                break;
-            case 51852: // The Eye of Acherus (no spawn in phase 2 in db)
-                const_cast<SpellEffectInfo*>(spellInfo->GetEffect(EFFECT_0))->MiscValue |= 1;
-                break;
-            case 51912: // Crafty's Ultra-Advanced Proto-Typical Shortening Blaster
-                const_cast<SpellEffectInfo*>(spellInfo->GetEffect(EFFECT_0))->ApplyAuraPeriod = 3000;
-                break;
-            case 30421: // Nether Portal - Perseverence
-                const_cast<SpellEffectInfo*>(spellInfo->GetEffect(EFFECT_2))->BasePoints += 30000;
-                break;
-            case 41913: // Parasitic Shadowfiend Passive
-                const_cast<SpellEffectInfo*>(spellInfo->GetEffect(EFFECT_0))->ApplyAuraName = SPELL_AURA_DUMMY; // proc debuff, and summon infinite fiends
-                break;
-            case 27892: // To Anchor 1
-            case 27928: // To Anchor 1
-            case 27935: // To Anchor 1
-            case 27915: // Anchor to Skulls
-            case 27931: // Anchor to Skulls
-            case 27937: // Anchor to Skulls
-                spellInfo->RangeEntry = sSpellRangeStore.LookupEntry(EFFECT_RADIUS_10_YARDS);
-                break;
-            // target allys instead of enemies, target A is src_caster, spells with effect like that have ally target
-            // this is the only known exception, probably just wrong data
-            case 29214: // Wrath of the Plaguebringer
-            case 54836: // Wrath of the Plaguebringer
-                const_cast<SpellEffectInfo*>(spellInfo->GetEffect(EFFECT_0))->TargetB = SpellImplicitTargetInfo(TARGET_UNIT_SRC_AREA_ALLY);
-                const_cast<SpellEffectInfo*>(spellInfo->GetEffect(EFFECT_1))->TargetB = SpellImplicitTargetInfo(TARGET_UNIT_SRC_AREA_ALLY);
-                break;
-            case 15290: // Vampiric Embrace
-                spellInfo->AttributesEx3 |= SPELL_ATTR3_NO_INITIAL_AGGRO;
-                break;
-            case 8145: // Tremor Totem (instant pulse)
-                spellInfo->AttributesEx2 |= SPELL_ATTR2_CAN_TARGET_NOT_IN_LOS;
-                /*no break*/
-            case 6474: // Earthbind Totem (instant pulse)
-                spellInfo->AttributesEx5 |= SPELL_ATTR5_START_PERIODIC_AT_APPLY;
-                break;
-            case 70728: // Exploit Weakness (needs target selection script)
-            case 70840: // Devious Minds (needs target selection script)
-                const_cast<SpellEffectInfo*>(spellInfo->GetEffect(EFFECT_0))->TargetA = SpellImplicitTargetInfo(TARGET_UNIT_CASTER);
-                const_cast<SpellEffectInfo*>(spellInfo->GetEffect(EFFECT_0))->TargetB = SpellImplicitTargetInfo(TARGET_UNIT_PET);
-                break;
-            case 45602: // Ride Carpet
-                const_cast<SpellEffectInfo*>(spellInfo->GetEffect(EFFECT_0))->BasePoints = 0; // force seat 0, vehicle doesn't have the required seat flags for "no seat specified (-1)"
-                break;
-            case 61719: // Easter Lay Noblegarden Egg Aura - Interrupt flags copied from aura which this aura is linked with
-                spellInfo->AuraInterruptFlags = AURA_INTERRUPT_FLAG_HITBYSPELL | AURA_INTERRUPT_FLAG_TAKE_DAMAGE;
-                break;
-            case 71838: // Drain Life - Bryntroll Normal
-            case 71839: // Drain Life - Bryntroll Heroic
-                spellInfo->AttributesEx2 |= SPELL_ATTR2_CANT_CRIT;
-                break;
-            case 56606: // Ride Jokkum
-            case 61791: // Ride Vehicle (Yogg-Saron)
-                /// @todo: remove this when basepoints of all Ride Vehicle auras are calculated correctly
-                const_cast<SpellEffectInfo*>(spellInfo->GetEffect(EFFECT_0))->BasePoints = 1;
-                break;
-            case 59630: // Black Magic
-                spellInfo->Attributes |= SPELL_ATTR0_PASSIVE;
-                break;
-            case 48278: // Paralyze
-                spellInfo->AttributesEx3 |= SPELL_ATTR3_STACK_FOR_DIFF_CASTERS;
-                break;
-            case 51798: // Brewfest - Relay Race - Intro - Quest Complete
-            case 47134: // Quest Complete
-                //! HACK: This spell break quest complete for alliance and on retail not used °_O
-                const_cast<SpellEffectInfo*>(spellInfo->GetEffect(EFFECT_0))->Effect = 0;
-                break;
-            case 85123: // Siege Cannon (Tol Barad)
-                const_cast<SpellEffectInfo*>(spellInfo->GetEffect(EFFECT_0))->RadiusEntry = sSpellRadiusStore.LookupEntry(EFFECT_RADIUS_200_YARDS);
-                const_cast<SpellEffectInfo*>(spellInfo->GetEffect(EFFECT_0))->TargetA = SpellImplicitTargetInfo(TARGET_UNIT_SRC_AREA_ENTRY);
-                break;
-            case 198300: // Gathering Storms
-                spellInfo->ProcCharges = 1; // override proc charges, has 0 (unlimited) in db2
-                break;
-            case 42490: // Energized!
-            case 42492: // Cast Energized
-                spellInfo->AttributesEx |= SPELL_ATTR1_NO_THREAT;
-                break;
-            case 29726: // Test Ribbon Pole Channel
-                spellInfo->InterruptFlags &= ~AURA_INTERRUPT_FLAG_CAST;
-                break;
-            // VIOLET HOLD SPELLS
-            //
-            case 54258: // Water Globule (Ichoron)
-            case 54264: // Water Globule (Ichoron)
-            case 54265: // Water Globule (Ichoron)
-            case 54266: // Water Globule (Ichoron)
-            case 54267: // Water Globule (Ichoron)
-                // in 3.3.5 there is only one radius in dbc which is 0 yards in this case
-                // use max radius from 4.3.4
-                const_cast<SpellEffectInfo*>(spellInfo->GetEffect(EFFECT_0))->RadiusEntry = sSpellRadiusStore.LookupEntry(EFFECT_RADIUS_25_YARDS);
-                break;
-            // ENDOF VIOLET HOLD
-            //
-            // ULDUAR SPELLS
-            //
-            case 62374: // Pursued (Flame Leviathan)
-                const_cast<SpellEffectInfo*>(spellInfo->GetEffect(EFFECT_0))->RadiusEntry = sSpellRadiusStore.LookupEntry(EFFECT_RADIUS_50000_YARDS);   // 50000yd
-                break;
-            case 63342: // Focused Eyebeam Summon Trigger (Kologarn)
-                spellInfo->MaxAffectedTargets = 1;
-                break;
-            case 65584: // Growth of Nature (Freya)
-            case 64381: // Strength of the Pack (Auriaya)
-                spellInfo->AttributesEx3 |= SPELL_ATTR3_STACK_FOR_DIFF_CASTERS;
-                break;
-            case 63018: // Searing Light (XT-002)
-            case 65121: // Searing Light (25m) (XT-002)
-            case 63024: // Gravity Bomb (XT-002)
-            case 64234: // Gravity Bomb (25m) (XT-002)
-                spellInfo->MaxAffectedTargets = 1;
-                break;
-            case 62834: // Boom (XT-002)
-            // This hack is here because we suspect our implementation of spell effect execution on targets
-            // is done in the wrong order. We suspect that EFFECT_0 needs to be applied on all targets,
-            // then EFFECT_1, etc - instead of applying each effect on target1, then target2, etc.
-            // The above situation causes the visual for this spell to be bugged, so we remove the instakill
-            // effect and implement a script hack for that.
-                const_cast<SpellEffectInfo*>(spellInfo->GetEffect(EFFECT_1))->Effect = 0;
-                break;
-            case 64386: // Terrifying Screech (Auriaya)
-            case 64389: // Sentinel Blast (Auriaya)
-            case 64678: // Sentinel Blast (Auriaya)
-                spellInfo->DurationEntry = sSpellDurationStore.LookupEntry(28); // 5 seconds, wrong DBC data?
-                break;
-            case 64321: // Potent Pheromones (Freya)
-                // spell should dispel area aura, but doesn't have the attribute
-                // may be db data bug, or blizz may keep reapplying area auras every update with checking immunity
-                // that will be clear if we get more spells with problem like this
-                spellInfo->AttributesEx |= SPELL_ATTR1_DISPEL_AURAS_ON_IMMUNITY;
-                break;
-            case 63414: // Spinning Up (Mimiron)
-                const_cast<SpellEffectInfo*>(spellInfo->GetEffect(EFFECT_0))->TargetB = SpellImplicitTargetInfo(TARGET_UNIT_CASTER);
-                spellInfo->ChannelInterruptFlags = 0;
-                break;
-            case 63036: // Rocket Strike (Mimiron)
-                spellInfo->Speed = 0;
-                break;
-            case 64668: // Magnetic Field (Mimiron)
-                spellInfo->Mechanic = MECHANIC_NONE;
-                break;
-            case 64468: // Empowering Shadows (Yogg-Saron)
-            case 64486: // Empowering Shadows (Yogg-Saron)
-                spellInfo->MaxAffectedTargets = 3;  // same for both modes?
-                break;
-            case 62301: // Cosmic Smash (Algalon the Observer)
-                spellInfo->MaxAffectedTargets = 1;
-                break;
-            case 64598: // Cosmic Smash (Algalon the Observer)
-                spellInfo->MaxAffectedTargets = 3;
-                break;
-            case 62293: // Cosmic Smash (Algalon the Observer)
-                const_cast<SpellEffectInfo*>(spellInfo->GetEffect(EFFECT_0))->TargetB = SpellImplicitTargetInfo(TARGET_DEST_CASTER);
-                break;
-            case 62311: // Cosmic Smash (Algalon the Observer)
-            case 64596: // Cosmic Smash (Algalon the Observer)
-                spellInfo->RangeEntry = sSpellRangeStore.LookupEntry(6);  // 100yd
-                break;
-            case 64014: // Expedition Base Camp Teleport
-            case 64024: // Conservatory Teleport
-            case 64025: // Halls of Invention Teleport
-            case 64028: // Colossal Forge Teleport
-            case 64029: // Shattered Walkway Teleport
-            case 64030: // Antechamber Teleport
-            case 64031: // Scrapyard Teleport
-            case 64032: // Formation Grounds Teleport
-            case 65042: // Prison of Yogg-Saron Teleport
-                const_cast<SpellEffectInfo*>(spellInfo->GetEffect(EFFECT_0))->TargetA = SpellImplicitTargetInfo(TARGET_DEST_DB);
-                break;
-            // ENDOF ULDUAR SPELLS
-            //
-            // TRIAL OF THE CRUSADER SPELLS
-            //
-            case 66258: // Infernal Eruption
-                // increase duration from 15 to 18 seconds because caster is already
-                // unsummoned when spell missile hits the ground so nothing happen in result
-                spellInfo->DurationEntry = sSpellDurationStore.LookupEntry(85);
-                break;
-            // ENDOF TRIAL OF THE CRUSADER SPELLS
-            //
-            // ICECROWN CITADEL SPELLS
-            //
-            // THESE SPELLS ARE WORKING CORRECTLY EVEN WITHOUT THIS HACK
-            // THE ONLY REASON ITS HERE IS THAT CURRENT GRID SYSTEM
-            // DOES NOT ALLOW FAR OBJECT SELECTION (dist > 333)
-            case 70781: // Light's Hammer Teleport
-            case 70856: // Oratory of the Damned Teleport
-            case 70857: // Rampart of Skulls Teleport
-            case 70858: // Deathbringer's Rise Teleport
-            case 70859: // Upper Spire Teleport
-            case 70860: // Frozen Throne Teleport
-            case 70861: // Sindragosa's Lair Teleport
-                const_cast<SpellEffectInfo*>(spellInfo->GetEffect(EFFECT_0))->TargetA = SpellImplicitTargetInfo(TARGET_DEST_DB);
-                break;
-            case 71169: // Shadow's Fate
-                spellInfo->AttributesEx3 |= SPELL_ATTR3_STACK_FOR_DIFF_CASTERS;
-                break;
-            case 72347: // Lock Players and Tap Chest
-                spellInfo->AttributesEx3 &= ~SPELL_ATTR3_NO_INITIAL_AGGRO;
-                break;
-            case 72723: // Resistant Skin (Deathbringer Saurfang adds)
-                // this spell initially granted Shadow damage immunity, however it was removed but the data was left in client
-                const_cast<SpellEffectInfo*>(spellInfo->GetEffect(EFFECT_2))->Effect = 0;
-                break;
-            case 70460: // Coldflame Jets (Traps after Saurfang)
-                spellInfo->DurationEntry = sSpellDurationStore.LookupEntry(1); // 10 seconds
-                break;
-            case 71412: // Green Ooze Summon (Professor Putricide)
-            case 71415: // Orange Ooze Summon (Professor Putricide)
-                const_cast<SpellEffectInfo*>(spellInfo->GetEffect(EFFECT_0))->TargetA = SpellImplicitTargetInfo(TARGET_UNIT_TARGET_ANY);
-                break;
-            case 71159: // Awaken Plagued Zombies
-                spellInfo->DurationEntry = sSpellDurationStore.LookupEntry(21);
-                break;
-            case 70530: // Volatile Ooze Beam Protection (Professor Putricide)
-                const_cast<SpellEffectInfo*>(spellInfo->GetEffect(EFFECT_0))->Effect = SPELL_EFFECT_APPLY_AURA; // for an unknown reason this was SPELL_EFFECT_APPLY_AREA_AURA_RAID
-                break;
-            // THIS IS HERE BECAUSE COOLDOWN ON CREATURE PROCS IS NOT IMPLEMENTED
-            case 71604: // Mutated Strength (Professor Putricide)
-                const_cast<SpellEffectInfo*>(spellInfo->GetEffect(EFFECT_1))->Effect = 0;
-                break;
-            case 70911: // Unbound Plague (Professor Putricide) (needs target selection script)
-                const_cast<SpellEffectInfo*>(spellInfo->GetEffect(EFFECT_0))->TargetB = SpellImplicitTargetInfo(TARGET_UNIT_TARGET_ENEMY);
-                break;
-            case 71708: // Empowered Flare (Blood Prince Council)
-                spellInfo->AttributesEx3 |= SPELL_ATTR3_NO_DONE_BONUS;
-                break;
-            case 71266: // Swarming Shadows
-                spellInfo->RequiredAreasID = 0; // originally, these require area 4522, which is... outside of Icecrown Citadel
-                break;
-            case 70602: // Corruption
-                spellInfo->AttributesEx3 |= SPELL_ATTR3_STACK_FOR_DIFF_CASTERS;
-                break;
-            case 70715: // Column of Frost (visual marker)
-                spellInfo->DurationEntry = sSpellDurationStore.LookupEntry(32); // 6 seconds (missing)
-                break;
-            case 71085: // Mana Void (periodic aura)
-                spellInfo->DurationEntry = sSpellDurationStore.LookupEntry(9); // 30 seconds (missing)
-                break;
-            case 70936: // Summon Suppressor (needs target selection script)
-                const_cast<SpellEffectInfo*>(spellInfo->GetEffect(EFFECT_0))->TargetA = SpellImplicitTargetInfo(TARGET_UNIT_TARGET_ANY);
-                const_cast<SpellEffectInfo*>(spellInfo->GetEffect(EFFECT_0))->TargetB = SpellImplicitTargetInfo();
-                break;
-            case 70598: // Sindragosa's Fury
-                const_cast<SpellEffectInfo*>(spellInfo->GetEffect(EFFECT_0))->TargetA = SpellImplicitTargetInfo(TARGET_DEST_DEST);
-                break;
-            case 69846: // Frost Bomb
-                spellInfo->Speed = 0.0f;    // This spell's summon happens instantly
-                break;
-            case 71614: // Ice Lock
-                spellInfo->Mechanic = MECHANIC_STUN;
-                break;
-            case 72762: // Defile
-                spellInfo->DurationEntry = sSpellDurationStore.LookupEntry(559); // 53 seconds
-                break;
-            case 72743: // Defile
-                spellInfo->DurationEntry = sSpellDurationStore.LookupEntry(22); // 45 seconds
-                break;
-            case 72754: // Defile
-                const_cast<SpellEffectInfo*>(spellInfo->GetEffect(EFFECT_0))->RadiusEntry = sSpellRadiusStore.LookupEntry(EFFECT_RADIUS_200_YARDS); // 200yd
-                const_cast<SpellEffectInfo*>(spellInfo->GetEffect(EFFECT_1))->RadiusEntry = sSpellRadiusStore.LookupEntry(EFFECT_RADIUS_200_YARDS); // 200yd
-                break;
-            case 69198: // Raging Spirit Visual
-                spellInfo->RangeEntry = sSpellRangeStore.LookupEntry(13); // 50000yd
-                break;
-            case 73655: // Harvest Soul
-                spellInfo->AttributesEx3 |= SPELL_ATTR3_NO_DONE_BONUS;
-                break;
-            case 73540: // Summon Shadow Trap
-                spellInfo->DurationEntry = sSpellDurationStore.LookupEntry(23); // 90 seconds
-                break;
-            case 73530: // Shadow Trap (visual)
-                spellInfo->DurationEntry = sSpellDurationStore.LookupEntry(28); // 5 seconds
-                break;
-            case 74302: // Summon Spirit Bomb
-                spellInfo->MaxAffectedTargets = 2;
-                break;
-            case 73579: // Summon Spirit Bomb
-                const_cast<SpellEffectInfo*>(spellInfo->GetEffect(EFFECT_0))->RadiusEntry = sSpellRadiusStore.LookupEntry(EFFECT_RADIUS_25_YARDS); // 25yd
-                break;
-            case 72376: // Raise Dead
-                spellInfo->MaxAffectedTargets = 3;
-                break;
-            case 71809: // Jump
-                spellInfo->RangeEntry = sSpellRangeStore.LookupEntry(3); // 20yd
-                const_cast<SpellEffectInfo*>(spellInfo->GetEffect(EFFECT_0))->RadiusEntry = sSpellRadiusStore.LookupEntry(EFFECT_RADIUS_25_YARDS); // 25yd
-                break;
-            case 72405: // Broken Frostmourne
-                const_cast<SpellEffectInfo*>(spellInfo->GetEffect(EFFECT_1))->RadiusEntry = sSpellRadiusStore.LookupEntry(EFFECT_RADIUS_200_YARDS); // 200yd
-                break;
-            // ENDOF ICECROWN CITADEL SPELLS
-            //
-            // RUBY SANCTUM SPELLS
-            //
-            case 74799: // Soul Consumption
-                const_cast<SpellEffectInfo*>(spellInfo->GetEffect(EFFECT_1))->RadiusEntry = sSpellRadiusStore.LookupEntry(EFFECT_RADIUS_12_YARDS);
-                break;
-            case 75509: // Twilight Mending
-                spellInfo->AttributesEx6 |= SPELL_ATTR6_CAN_TARGET_INVISIBLE;
-                spellInfo->AttributesEx2 |= SPELL_ATTR2_CAN_TARGET_NOT_IN_LOS;
-                break;
-            case 75888: // Awaken Flames
-                spellInfo->AttributesEx |= SPELL_ATTR1_CANT_TARGET_SELF;
-                break;
-            // ENDOF RUBY SANCTUM SPELLS
-            //
-            // EYE OF ETERNITY SPELLS
-            // All spells below work even without these changes. The LOS attribute is due to problem
-            // from collision between maps & gos with active destroyed state.
-            case 57473: // Arcane Storm bonus explicit visual spell
-            case 57431: // Summon Static Field
-            case 56091: // Flame Spike (Wyrmrest Skytalon)
-            case 56092: // Engulf in Flames (Wyrmrest Skytalon)
-            case 57090: // Revivify (Wyrmrest Skytalon)
-            case 57143: // Life Burst (Wyrmrest Skytalon)
-                spellInfo->AttributesEx2 |= SPELL_ATTR2_CAN_TARGET_NOT_IN_LOS;
-                break;
-            // This would never crit on retail and it has attribute for SPELL_ATTR3_NO_DONE_BONUS because is handled from player,
-            // until someone figures how to make scions not critting without hack and without making them main casters this should stay here.
-            case 63934: // Arcane Barrage (cast by players and NONMELEEDAMAGELOG with caster Scion of Eternity (original caster)).
-                spellInfo->AttributesEx2 |= SPELL_ATTR2_CANT_CRIT;
-                break;
-            // ENDOF EYE OF ETERNITY SPELLS
-            //
-            case 40055: // Introspection
-            case 40165: // Introspection
-            case 40166: // Introspection
-            case 40167: // Introspection
-                spellInfo->Attributes |= SPELL_ATTR0_NEGATIVE_1;
-                break;
-            // Stonecore spells
-            case 95284: // Teleport (from entrance to Slabhide)
-            case 95285: // Teleport (from Slabhide to entrance)
-                const_cast<SpellEffectInfo*>(spellInfo->GetEffect(EFFECT_0))->TargetB = SpellImplicitTargetInfo(TARGET_DEST_DB);
-                break;
-            // Halls Of Origination spells
-            // Temple Guardian Anhuur
-            case 76606: // Disable Beacon Beams L
-            case 76608: // Disable Beacon Beams R
-                // Little hack, Increase the radius so it can hit the Cave In Stalkers in the platform.
-                const_cast<SpellEffectInfo*>(spellInfo->GetEffect(EFFECT_0))->MaxRadiusEntry = sSpellRadiusStore.LookupEntry(EFFECT_RADIUS_45_YARDS);
-                break;
-            case 75323: // Reverberating Hymn
-                // Aura is refreshed at 3 seconds, and the tick should happen at the fourth.
-                spellInfo->AttributesEx8 |= SPELL_ATTR8_DONT_RESET_PERIODIC_TIMER;
-                break;
-            case 24314: // Threatening Gaze
-                spellInfo->AuraInterruptFlags |= AURA_INTERRUPT_FLAG_CAST | AURA_INTERRUPT_FLAG_MOVE | AURA_INTERRUPT_FLAG_JUMP;
-                break;
-            case 5420: // Tree of Life (Passive)
-                spellInfo->Stances = UI64LIT(1) << (FORM_TREE_OF_LIFE - 1);
-                break;
-            case 49376: // Feral Charge (Cat Form)
-                spellInfo->AttributesEx3 &= ~SPELL_ATTR3_CANT_TRIGGER_PROC;
-                break;
-            case 96942:  // Gaze of Occu'thar
-                spellInfo->AttributesEx &= ~SPELL_ATTR1_CHANNELED_1;
-                break;
-            case 75610: // Evolution
-                spellInfo->MaxAffectedTargets = 1;
-                break;
-            case 75697: // Evolution
-                const_cast<SpellEffectInfo*>(spellInfo->GetEffect(EFFECT_0))->TargetA = SpellImplicitTargetInfo(TARGET_UNIT_SRC_AREA_ENTRY);
-                break;
-            // ISLE OF CONQUEST SPELLS
-            //
-            case 66551: // Teleport
-                spellInfo->RangeEntry = sSpellRangeStore.LookupEntry(13); // 50000yd
-                break;
-            // ENDOF ISLE OF CONQUEST SPELLS
-            //
-            // The Wandering Isle Spells
-            case 107924: // Summon Pet
-                const_cast<SpellEffectInfo*>(spellInfo->GetEffect(EFFECT_1))->TargetA = SpellImplicitTargetInfo(TARGET_UNIT_CASTER);
-                break;
-            case 102445: // Summon Master Li Fei
-            case 102499: // Fire Crash
-            case 118499: // Summon Aysa
-            case 118500: // Summon Ji
-            case 116190: // Summon Child 1
-            case 116191: // Summon Child 2
-            case 108786: // Summon Stack of Reeds
-            case 108827: // Summon Stack of Planks
-            case 108847: // Summon Stack of Blocks
-            case 108858: // Summon Tiger Stand
-            case 104450: // Summon Ji Yuan
-            case 104571: // Summon Aysa
-                const_cast<SpellEffectInfo*>(spellInfo->GetEffect(EFFECT_0))->TargetA = SpellImplicitTargetInfo(TARGET_DEST_DB);
-                break;
-            case 114710: // Forcecast Summon Amberleaf Troublemaker
-            case 118032: // Water Spout
-                spellInfo->MaxAffectedTargets = 1;
-                break;
-            case 109062: // Summon Lightning
-                spellInfo->CastTimeEntry = sSpellCastTimesStore.LookupEntry(1);
-                break;
-            case 102717: // Ride Vehicle
-                spellInfo->RecoveryTime = 0;
-                break;
-            case 108845: // Summon Jojo Ironbrow
-                spellInfo->DurationEntry = sSpellDurationStore.LookupEntry(4); // 120 seconds
-                break;
-            // End of The Wandering Isle Spells
-            default:
-                break;
-        }
-=======
->>>>>>> ea54b5fa
     }
 
     if (SummonPropertiesEntry* properties = const_cast<SummonPropertiesEntry*>(sSummonPropertiesStore.LookupEntry(121)))
