--- conflicted
+++ resolved
@@ -2758,22 +2758,14 @@
     UnloadSpellInfoStore();
     mSpellInfoMap.resize(sSpellStore.GetNumRows(), NULL);
 
-<<<<<<< HEAD
     std::map<uint32, SpellEffectArray> effectsBySpell;
 
     for (uint32 i = 0; i < sSpellEffectStore.GetNumRows(); ++i)
-    {
         SpellEffectEntry const* effect = sSpellEffectStore.LookupEntry(i);
         if (!effect)
             continue;
 
         effectsBySpell[effect->EffectSpellId].effects[effect->EffectIndex] = effect;
-    }
-=======
-    for (uint32 i = 0; i < sSpellStore.GetNumRows(); ++i)
-        if (SpellEntry const* spellEntry = sSpellStore.LookupEntry(i))
-            mSpellInfoMap[i] = new SpellInfo(spellEntry);
->>>>>>> 61351fa0
 
     for (uint32 i = 0; i < sSpellStore.GetNumRows(); ++i)
         if (SpellEntry const* spellEntry = sSpellStore.LookupEntry(i))
