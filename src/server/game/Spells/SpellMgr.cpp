--- conflicted
+++ resolved
@@ -3760,16 +3760,12 @@
             spellInfo->EffectRadiusIndex[0] = 45;
             ++count;
             break;
-<<<<<<< HEAD
         case 63944:                             // Renewed Hope hack
             spellInfo->EffectApplyAuraName[0] = 87;
             spellInfo->EffectMiscValue[0] = 127;
             ++count;
             break;
-        case 27820:                         // Mana Detonation
-=======
         case 27820: // Mana Detonation
->>>>>>> 0cbd1719
         //case 28062: case 39090:             // Positive/Negative Charge
         //case 28085: case 39093:
         case 69782: // Ooze Flood
@@ -4012,7 +4008,6 @@
             spellInfo->EffectImplicitTargetA[0] = TARGET_UNIT_CASTER;
             ++count;
             break;
-<<<<<<< HEAD
         case 12051: // Evocation - now we can interrupt this
             spellInfo->InterruptFlags |= SPELL_INTERRUPT_FLAG_INTERRUPT;
             ++count;
@@ -4021,15 +4016,6 @@
             spellInfo->InterruptFlags = SPELL_INTERRUPT_FLAG_INTERRUPT;
             ++count;
             break;
-        case 64321: // Potent Pheromones
-            // spell should dispel area aura, but doesn't have the attribute
-            // may be db data bug, or blizz may keep reapplying area auras every update with checking immunity
-            // that will be clear if we get more spells with problem like this
-            spellInfo->AttributesEx |= SPELL_ATTR1_DISPEL_AURAS_ON_IMMUNITY;
-            ++count;
-            break;
-=======
->>>>>>> 0cbd1719
         case 18500: // Wing Buffet
         case 33086: // Wild Bite
         case 49749: // Piercing Blow
@@ -4120,7 +4106,6 @@
             spellInfo->MaxAffectedTargets = 1;
             ++count;
             break;
-<<<<<<< HEAD
         case 64145: // Diminish Power
         case 63882: // Death Ray Warning Visual
         case 63886: // Death Ray Damage Visual
@@ -4148,13 +4133,9 @@
             spellInfo->AttributesEx3 |= SPELL_ATTR3_DEATH_PERSISTENT;
             ++count;
             break;
-        case 62716: // Growth of Nature
-        case 65584: // Growth of Nature
-=======
         case 62716: // Growth of Nature (Freya)
         case 65584: // Growth of Nature (Freya)
         case 64381: // Strength of the Pack (Auriaya)
->>>>>>> 0cbd1719
             spellInfo->AttributesEx3 |= SPELL_ATTR3_STACK_FOR_DIFF_CASTERS;
             ++count;
             break;
