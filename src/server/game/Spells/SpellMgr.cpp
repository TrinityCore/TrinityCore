--- conflicted
+++ resolved
@@ -4159,13 +4159,12 @@
             spellInfo->Effect[1] = 0;
             count++;
             break;
-<<<<<<< HEAD
         case 49206: // Summon Gargoyle
             spellInfo->DurationIndex = 587;
-=======
+            count++;
+            break;
         case 51590: // Toss Ice Boulder
             spellInfo->MaxAffectedTargets = 1;
->>>>>>> 1c308244
             count++;
             break;
         default:
