--- conflicted
+++ resolved
@@ -3847,6 +3847,11 @@
             spellInfo->EffectSpellClassMask[1][0] |= 2;
             ++count;
             break;
+        case 47569: // Improved Shadowform (Rank 1)
+            // with this spell atrribute aura can be stacked several times
+            spellInfo->Attributes &= ~SPELL_ATTR0_NOT_SHAPESHIFT;
+            ++count;
+            break;
         case 49305: // Teleport to Boss 1 DND
         case 64981: // Summon Random Vanquished Tentacle
             spellInfo->EffectImplicitTargetB[0] = TARGET_UNIT_CASTER;
@@ -3882,7 +3887,6 @@
             spellInfo->Stances = 1 << (FORM_TREE - 1);
             ++count;
             break;
-<<<<<<< HEAD
         case 42650: // Army of the Dead - can be interrupted
             spellInfo->InterruptFlags = SPELL_INTERRUPT_FLAG_INTERRUPT;
             count++;
@@ -3902,13 +3906,6 @@
         case 72530:
             spellInfo->EffectImplicitTargetA[1] = TARGET_SRC_CASTER;
             spellInfo->EffectImplicitTargetB[1] = TARGET_UNIT_AREA_ENEMY_SRC;
-=======
-        case 47569: // Improved Shadowform (Rank 1)
-            // with this spell atrribute aura can be stacked several times
-            spellInfo->Attributes &= ~SPELL_ATTR0_NOT_SHAPESHIFT;
->>>>>>> 53032387
-            ++count;
-            break;
         case 30421: // Nether Portal - Perseverence
             spellInfo->EffectBasePoints[2] += 30000;
             ++count;
