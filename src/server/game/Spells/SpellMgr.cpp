/*
 * Copyright (C) 2008-2013 TrinityCore <http://www.trinitycore.org/>
 * Copyright (C) 2005-2009 MaNGOS <http://getmangos.com/>
 *
 * This program is free software; you can redistribute it and/or modify it
 * under the terms of the GNU General Public License as published by the
 * Free Software Foundation; either version 2 of the License, or (at your
 * option) any later version.
 *
 * This program is distributed in the hope that it will be useful, but WITHOUT
 * ANY WARRANTY; without even the implied warranty of MERCHANTABILITY or
 * FITNESS FOR A PARTICULAR PURPOSE. See the GNU General Public License for
 * more details.
 *
 * You should have received a copy of the GNU General Public License along
 * with this program. If not, see <http://www.gnu.org/licenses/>.
 */

#include "SpellMgr.h"
#include "SpellInfo.h"
#include "ObjectMgr.h"
#include "SpellAuras.h"
#include "SpellAuraDefines.h"
#include "SharedDefines.h"
#include "DBCStores.h"
#include "World.h"
#include "Chat.h"
#include "Spell.h"
#include "BattlegroundMgr.h"
#include "CreatureAI.h"
#include "MapManager.h"
#include "BattlegroundIC.h"
#include "BattlefieldWG.h"
#include "BattlefieldMgr.h"
#include "Player.h"

bool IsPrimaryProfessionSkill(uint32 skill)
{
    SkillLineEntry const* pSkill = sSkillLineStore.LookupEntry(skill);
    return pSkill && pSkill->categoryId == SKILL_CATEGORY_PROFESSION;
}

bool IsWeaponSkill(uint32 skill)
{
    SkillLineEntry const* pSkill = sSkillLineStore.LookupEntry(skill);
    return pSkill && pSkill->categoryId == SKILL_CATEGORY_WEAPON;
}

bool IsPartOfSkillLine(uint32 skillId, uint32 spellId)
{
    SkillLineAbilityMapBounds skillBounds = sSpellMgr->GetSkillLineAbilityMapBounds(spellId);
    for (SkillLineAbilityMap::const_iterator itr = skillBounds.first; itr != skillBounds.second; ++itr)
        if (itr->second->skillId == skillId)
            return true;

    return false;
}

DiminishingGroup GetDiminishingReturnsGroupForSpell(SpellInfo const* spellproto, bool triggered)
{
    if (spellproto->IsPositive())
        return DIMINISHING_NONE;

    for (uint8 i = 0; i < MAX_SPELL_EFFECTS; ++i)
    {
        if (spellproto->Effects[i].ApplyAuraName == SPELL_AURA_MOD_TAUNT)
            return DIMINISHING_TAUNT;
    }

    // Explicit Diminishing Groups
    switch (spellproto->SpellFamilyName)
    {
        case SPELLFAMILY_GENERIC:
        {
            // Pet charge effects (Infernal Awakening, Demon Charge)
            if (spellproto->SpellVisual[0] == 2816 && spellproto->SpellIconID == 15)
                return DIMINISHING_CONTROLLED_STUN;
            // Frost Tomb
            else if (spellproto->Id == 48400)
                return DIMINISHING_NONE;
            // Gnaw
            else if (spellproto->Id == 47481)
                return DIMINISHING_CONTROLLED_STUN;
            // ToC Icehowl Arctic Breath
            else if (spellproto->SpellVisual[0] == 14153)
                return DIMINISHING_NONE;
            break;
        }
        // Event spells
        case SPELLFAMILY_UNK1:
            return DIMINISHING_NONE;
        case SPELLFAMILY_MAGE:
        {
            // Frostbite
            if (spellproto->SpellFamilyFlags[1] & 0x80000000)
                return DIMINISHING_ROOT;
            // Shattered Barrier
            else if (spellproto->SpellVisual[0] == 12297)
                return DIMINISHING_ROOT;
            // Deep Freeze
            else if (spellproto->SpellIconID == 2939 && spellproto->SpellVisual[0] == 9963)
                return DIMINISHING_CONTROLLED_STUN;
            // Frost Nova / Freeze (Water Elemental)
            else if (spellproto->SpellIconID == 193)
                return DIMINISHING_CONTROLLED_ROOT;
            // Dragon's Breath
            else if (spellproto->SpellFamilyFlags[0] & 0x800000)
                return DIMINISHING_DRAGONS_BREATH;
            break;
        }
        case SPELLFAMILY_WARRIOR:
        {
            // Hamstring - limit duration to 10s in PvP
            if (spellproto->SpellFamilyFlags[0] & 0x2)
                return DIMINISHING_LIMITONLY;
            // Charge Stun (own diminishing)
            else if (spellproto->SpellFamilyFlags[0] & 0x01000000)
                return DIMINISHING_CHARGE;
            break;
        }
        case SPELLFAMILY_WARLOCK:
        {
            // Curses/etc
            if ((spellproto->SpellFamilyFlags[0] & 0x80000000) || (spellproto->SpellFamilyFlags[1] & 0x200))
                return DIMINISHING_LIMITONLY;
            // Seduction
            else if (spellproto->SpellFamilyFlags[1] & 0x10000000)
                return DIMINISHING_FEAR;
            break;
        }
        case SPELLFAMILY_DRUID:
        {
            // Pounce
            if (spellproto->SpellFamilyFlags[0] & 0x20000)
                return DIMINISHING_OPENING_STUN;
            // Cyclone
            else if (spellproto->SpellFamilyFlags[1] & 0x20)
                return DIMINISHING_CYCLONE;
            // Entangling Roots
            // Nature's Grasp
            else if (spellproto->SpellFamilyFlags[0] & 0x00000200)
                return DIMINISHING_CONTROLLED_ROOT;
            // Faerie Fire
            else if (spellproto->SpellFamilyFlags[0] & 0x400)
                return DIMINISHING_LIMITONLY;
            break;
        }
        case SPELLFAMILY_ROGUE:
        {
            // Gouge
            if (spellproto->SpellFamilyFlags[0] & 0x8)
                return DIMINISHING_DISORIENT;
            // Blind
            else if (spellproto->SpellFamilyFlags[0] & 0x1000000)
                return DIMINISHING_FEAR;
            // Cheap Shot
            else if (spellproto->SpellFamilyFlags[0] & 0x400)
                return DIMINISHING_OPENING_STUN;
            // Crippling poison - Limit to 10 seconds in PvP (No SpellFamilyFlags)
            else if (spellproto->SpellIconID == 163)
                return DIMINISHING_LIMITONLY;
            break;
        }
        case SPELLFAMILY_HUNTER:
        {
            // Hunter's Mark
            if ((spellproto->SpellFamilyFlags[0] & 0x400) && spellproto->SpellIconID == 538)
                return DIMINISHING_LIMITONLY;
            // Scatter Shot (own diminishing)
            else if ((spellproto->SpellFamilyFlags[0] & 0x40000) && spellproto->SpellIconID == 132)
                return DIMINISHING_SCATTER_SHOT;
            // Entrapment (own diminishing)
            else if (spellproto->SpellVisual[0] == 7484 && spellproto->SpellIconID == 20)
                return DIMINISHING_ENTRAPMENT;
            // Wyvern Sting mechanic is MECHANIC_SLEEP but the diminishing is DIMINISHING_DISORIENT
            else if ((spellproto->SpellFamilyFlags[1] & 0x1000) && spellproto->SpellIconID == 1721)
                return DIMINISHING_DISORIENT;
            // Freezing Arrow
            else if (spellproto->SpellFamilyFlags[0] & 0x8)
                return DIMINISHING_DISORIENT;
            break;
        }
        case SPELLFAMILY_PALADIN:
        {
            // Judgement of Justice - limit duration to 10s in PvP
            if (spellproto->SpellFamilyFlags[0] & 0x100000)
                return DIMINISHING_LIMITONLY;
            // Turn Evil
            else if ((spellproto->SpellFamilyFlags[1] & 0x804000) && spellproto->SpellIconID == 309)
                return DIMINISHING_FEAR;
            break;
        }
        case SPELLFAMILY_DEATHKNIGHT:
        {
            // Hungering Cold (no flags)
            if (spellproto->SpellIconID == 2797)
                return DIMINISHING_DISORIENT;
            // Mark of Blood
            else if ((spellproto->SpellFamilyFlags[0] & 0x10000000) && spellproto->SpellIconID == 2285)
                return DIMINISHING_LIMITONLY;
            break;
        }
        default:
            break;
    }

    // Lastly - Set diminishing depending on mechanic
    uint32 mechanic = spellproto->GetAllEffectsMechanicMask();
    if (mechanic & (1 << MECHANIC_CHARM))
        return DIMINISHING_MIND_CONTROL;
    if (mechanic & (1 << MECHANIC_SILENCE))
        return DIMINISHING_SILENCE;
    if (mechanic & (1 << MECHANIC_SLEEP))
        return DIMINISHING_SLEEP;
    if (mechanic & ((1 << MECHANIC_SAPPED) | (1 << MECHANIC_POLYMORPH) | (1 << MECHANIC_SHACKLE)))
        return DIMINISHING_DISORIENT;
    // Mechanic Knockout, except Blast Wave
    if (mechanic & (1 << MECHANIC_KNOCKOUT) && spellproto->SpellIconID != 292)
        return DIMINISHING_DISORIENT;
    if (mechanic & (1 << MECHANIC_DISARM))
        return DIMINISHING_DISARM;
    if (mechanic & (1 << MECHANIC_FEAR))
        return DIMINISHING_FEAR;
    if (mechanic & (1 << MECHANIC_STUN))
        return triggered ? DIMINISHING_STUN : DIMINISHING_CONTROLLED_STUN;
    if (mechanic & (1 << MECHANIC_BANISH))
        return DIMINISHING_BANISH;
    if (mechanic & (1 << MECHANIC_ROOT))
        return triggered ? DIMINISHING_ROOT : DIMINISHING_CONTROLLED_ROOT;
    if (mechanic & (1 << MECHANIC_HORROR))
        return DIMINISHING_HORROR;

    return DIMINISHING_NONE;
}

DiminishingReturnsType GetDiminishingReturnsGroupType(DiminishingGroup group)
{
    switch (group)
    {
        case DIMINISHING_TAUNT:
        case DIMINISHING_CONTROLLED_STUN:
        case DIMINISHING_STUN:
        case DIMINISHING_OPENING_STUN:
        case DIMINISHING_CYCLONE:
        case DIMINISHING_CHARGE:
            return DRTYPE_ALL;
        case DIMINISHING_LIMITONLY:
        case DIMINISHING_NONE:
            return DRTYPE_NONE;
        default:
            return DRTYPE_PLAYER;
    }
}

DiminishingLevels GetDiminishingReturnsMaxLevel(DiminishingGroup group)
{
    switch (group)
    {
        case DIMINISHING_TAUNT:
            return DIMINISHING_LEVEL_TAUNT_IMMUNE;
        default:
            return DIMINISHING_LEVEL_IMMUNE;
    }
}

int32 GetDiminishingReturnsLimitDuration(DiminishingGroup group, SpellInfo const* spellproto)
{
    if (!IsDiminishingReturnsGroupDurationLimited(group))
        return 0;

    // Explicit diminishing duration
    switch (spellproto->SpellFamilyName)
    {
        case SPELLFAMILY_DRUID:
        {
            // Faerie Fire - limit to 40 seconds in PvP (3.1)
            if (spellproto->SpellFamilyFlags[0] & 0x400)
                return 40 * IN_MILLISECONDS;
            break;
        }
        case SPELLFAMILY_HUNTER:
        {
            // Wyvern Sting
            if (spellproto->SpellFamilyFlags[1] & 0x1000)
                return 6 * IN_MILLISECONDS;
            // Hunter's Mark
            if (spellproto->SpellFamilyFlags[0] & 0x400)
                return 120 * IN_MILLISECONDS;
            break;
        }
        case SPELLFAMILY_PALADIN:
        {
            // Repentance - limit to 6 seconds in PvP
            if (spellproto->SpellFamilyFlags[0] & 0x4)
                return 6 * IN_MILLISECONDS;
            break;
        }
        case SPELLFAMILY_WARLOCK:
        {
            // Banish - limit to 6 seconds in PvP
            if (spellproto->SpellFamilyFlags[1] & 0x8000000)
                return 6 * IN_MILLISECONDS;
            // Curse of Tongues - limit to 12 seconds in PvP
            else if (spellproto->SpellFamilyFlags[2] & 0x800)
                return 12 * IN_MILLISECONDS;
            // Curse of Elements - limit to 120 seconds in PvP
            else if (spellproto->SpellFamilyFlags[1] & 0x200)
               return 120 * IN_MILLISECONDS;
            break;
        }
        default:
            break;
    }

    return 8 * IN_MILLISECONDS;
}

bool IsDiminishingReturnsGroupDurationLimited(DiminishingGroup group)
{
    switch (group)
    {
        case DIMINISHING_BANISH:
        case DIMINISHING_CONTROLLED_STUN:
        case DIMINISHING_CONTROLLED_ROOT:
        case DIMINISHING_CYCLONE:
        case DIMINISHING_DISORIENT:
        case DIMINISHING_ENTRAPMENT:
        case DIMINISHING_FEAR:
        case DIMINISHING_HORROR:
        case DIMINISHING_MIND_CONTROL:
        case DIMINISHING_OPENING_STUN:
        case DIMINISHING_ROOT:
        case DIMINISHING_STUN:
        case DIMINISHING_SLEEP:
        case DIMINISHING_LIMITONLY:
            return true;
        default:
            return false;
    }
}

SpellMgr::SpellMgr()
{
}

SpellMgr::~SpellMgr()
{
    UnloadSpellInfoStore();
}

/// Some checks for spells, to prevent adding deprecated/broken spells for trainers, spell book, etc
bool SpellMgr::IsSpellValid(SpellInfo const* spellInfo, Player* player, bool msg)
{
    // not exist
    if (!spellInfo)
        return false;

    bool need_check_reagents = false;

    // check effects
    for (uint8 i = 0; i < MAX_SPELL_EFFECTS; ++i)
    {
        switch (spellInfo->Effects[i].Effect)
        {
            case 0:
                continue;

            // craft spell for crafting non-existed item (break client recipes list show)
            case SPELL_EFFECT_CREATE_ITEM:
            case SPELL_EFFECT_CREATE_ITEM_2:
            {
                if (spellInfo->Effects[i].ItemType == 0)
                {
                    // skip auto-loot crafting spells, its not need explicit item info (but have special fake items sometime)
                    if (!spellInfo->IsLootCrafting())
                    {
                        if (msg)
                        {
                            if (player)
                                ChatHandler(player->GetSession()).PSendSysMessage("Craft spell %u not have create item entry.", spellInfo->Id);
                            else
                                sLog->outError(LOG_FILTER_SQL, "Craft spell %u not have create item entry.", spellInfo->Id);
                        }
                        return false;
                    }

                }
                // also possible IsLootCrafting case but fake item must exist anyway
                else if (!sObjectMgr->GetItemTemplate(spellInfo->Effects[i].ItemType))
                {
                    if (msg)
                    {
                        if (player)
                            ChatHandler(player->GetSession()).PSendSysMessage("Craft spell %u create not-exist in DB item (Entry: %u) and then...", spellInfo->Id, spellInfo->Effects[i].ItemType);
                        else
                            sLog->outError(LOG_FILTER_SQL, "Craft spell %u create not-exist in DB item (Entry: %u) and then...", spellInfo->Id, spellInfo->Effects[i].ItemType);
                    }
                    return false;
                }

                need_check_reagents = true;
                break;
            }
            case SPELL_EFFECT_LEARN_SPELL:
            {
                SpellInfo const* spellInfo2 = sSpellMgr->GetSpellInfo(spellInfo->Effects[i].TriggerSpell);
                if (!IsSpellValid(spellInfo2, player, msg))
                {
                    if (msg)
                    {
                        if (player)
                            ChatHandler(player->GetSession()).PSendSysMessage("Spell %u learn to broken spell %u, and then...", spellInfo->Id, spellInfo->Effects[i].TriggerSpell);
                        else
                            sLog->outError(LOG_FILTER_SQL, "Spell %u learn to invalid spell %u, and then...", spellInfo->Id, spellInfo->Effects[i].TriggerSpell);
                    }
                    return false;
                }
                break;
            }
        }
    }

    if (need_check_reagents)
    {
        for (uint8 j = 0; j < MAX_SPELL_REAGENTS; ++j)
        {
            if (spellInfo->Reagent[j] > 0 && !sObjectMgr->GetItemTemplate(spellInfo->Reagent[j]))
            {
                if (msg)
                {
                    if (player)
                        ChatHandler(player->GetSession()).PSendSysMessage("Craft spell %u have not-exist reagent in DB item (Entry: %u) and then...", spellInfo->Id, spellInfo->Reagent[j]);
                    else
                        sLog->outError(LOG_FILTER_SQL, "Craft spell %u have not-exist reagent in DB item (Entry: %u) and then...", spellInfo->Id, spellInfo->Reagent[j]);
                }
                return false;
            }
        }
    }

    return true;
}

uint32 SpellMgr::GetSpellDifficultyId(uint32 spellId) const
{
    SpellDifficultySearcherMap::const_iterator i = mSpellDifficultySearcherMap.find(spellId);
    return i == mSpellDifficultySearcherMap.end() ? 0 : (*i).second;
}

void SpellMgr::SetSpellDifficultyId(uint32 spellId, uint32 id)
{
    mSpellDifficultySearcherMap[spellId] = id;
}

uint32 SpellMgr::GetSpellIdForDifficulty(uint32 spellId, Unit const* caster) const
{
    if (!GetSpellInfo(spellId))
        return spellId;

    if (!caster || !caster->GetMap() || !caster->GetMap()->IsDungeon())
        return spellId;

    uint32 mode = uint32(caster->GetMap()->GetSpawnMode());
    if (mode >= MAX_DIFFICULTY)
    {
        sLog->outError(LOG_FILTER_SPELLS_AURAS, "SpellMgr::GetSpellIdForDifficulty: Incorrect Difficulty for spell %u.", spellId);
        return spellId; //return source spell
    }

    uint32 difficultyId = GetSpellDifficultyId(spellId);
    if (!difficultyId)
        return spellId; //return source spell, it has only REGULAR_DIFFICULTY

    SpellDifficultyEntry const* difficultyEntry = sSpellDifficultyStore.LookupEntry(difficultyId);
    if (!difficultyEntry)
    {
        sLog->outDebug(LOG_FILTER_SPELLS_AURAS, "SpellMgr::GetSpellIdForDifficulty: SpellDifficultyEntry not found for spell %u. This should never happen.", spellId);
        return spellId; //return source spell
    }

    if (difficultyEntry->SpellID[mode] <= 0 && mode > DUNGEON_DIFFICULTY_HEROIC)
    {
        sLog->outDebug(LOG_FILTER_SPELLS_AURAS, "SpellMgr::GetSpellIdForDifficulty: spell %u mode %u spell is NULL, using mode %u", spellId, mode, mode - 2);
        mode -= 2;
    }

    if (difficultyEntry->SpellID[mode] <= 0)
    {
        sLog->outError(LOG_FILTER_SQL, "SpellMgr::GetSpellIdForDifficulty: spell %u mode %u spell is 0. Check spelldifficulty_dbc!", spellId, mode);
        return spellId;
    }

    sLog->outDebug(LOG_FILTER_SPELLS_AURAS, "SpellMgr::GetSpellIdForDifficulty: spellid for spell %u in mode %u is %d", spellId, mode, difficultyEntry->SpellID[mode]);
    return uint32(difficultyEntry->SpellID[mode]);
}

SpellInfo const* SpellMgr::GetSpellForDifficultyFromSpell(SpellInfo const* spell, Unit const* caster) const
{
    uint32 newSpellId = GetSpellIdForDifficulty(spell->Id, caster);
    SpellInfo const* newSpell = GetSpellInfo(newSpellId);
    if (!newSpell)
    {
        sLog->outDebug(LOG_FILTER_SPELLS_AURAS, "SpellMgr::GetSpellForDifficultyFromSpell: spell %u not found. Check spelldifficulty_dbc!", newSpellId);
        return spell;
    }

    sLog->outDebug(LOG_FILTER_SPELLS_AURAS, "SpellMgr::GetSpellForDifficultyFromSpell: Spell id for instance mode is %u (original %u)", newSpell->Id, spell->Id);
    return newSpell;
}

SpellChainNode const* SpellMgr::GetSpellChainNode(uint32 spell_id) const
{
    SpellChainMap::const_iterator itr = mSpellChains.find(spell_id);
    if (itr == mSpellChains.end())
        return NULL;

    return &itr->second;
}

uint32 SpellMgr::GetFirstSpellInChain(uint32 spell_id) const
{
    if (SpellChainNode const* node = GetSpellChainNode(spell_id))
        return node->first->Id;

    return spell_id;
}

uint32 SpellMgr::GetLastSpellInChain(uint32 spell_id) const
{
    if (SpellChainNode const* node = GetSpellChainNode(spell_id))
        return node->last->Id;

    return spell_id;
}

uint32 SpellMgr::GetNextSpellInChain(uint32 spell_id) const
{
    if (SpellChainNode const* node = GetSpellChainNode(spell_id))
        if (node->next)
            return node->next->Id;

    return 0;
}

uint32 SpellMgr::GetPrevSpellInChain(uint32 spell_id) const
{
    if (SpellChainNode const* node = GetSpellChainNode(spell_id))
        if (node->prev)
            return node->prev->Id;

    return 0;
}

uint8 SpellMgr::GetSpellRank(uint32 spell_id) const
{
    if (SpellChainNode const* node = GetSpellChainNode(spell_id))
        return node->rank;

    return 0;
}

uint32 SpellMgr::GetSpellWithRank(uint32 spell_id, uint32 rank, bool strict) const
{
    if (SpellChainNode const* node = GetSpellChainNode(spell_id))
    {
        if (rank != node->rank)
            return GetSpellWithRank(node->rank < rank ? node->next->Id : node->prev->Id, rank, strict);
    }
    else if (strict && rank > 1)
        return 0;
    return spell_id;
}

SpellRequiredMapBounds SpellMgr::GetSpellsRequiredForSpellBounds(uint32 spell_id) const
{
    return mSpellReq.equal_range(spell_id);
}

SpellsRequiringSpellMapBounds SpellMgr::GetSpellsRequiringSpellBounds(uint32 spell_id) const
{
    return mSpellsReqSpell.equal_range(spell_id);
}

bool SpellMgr::IsSpellRequiringSpell(uint32 spellid, uint32 req_spellid) const
{
    SpellsRequiringSpellMapBounds spellsRequiringSpell = GetSpellsRequiringSpellBounds(req_spellid);
    for (SpellsRequiringSpellMap::const_iterator itr = spellsRequiringSpell.first; itr != spellsRequiringSpell.second; ++itr)
    {
        if (itr->second == spellid)
            return true;
    }
    return false;
}

SpellLearnSkillNode const* SpellMgr::GetSpellLearnSkill(uint32 spell_id) const
{
    SpellLearnSkillMap::const_iterator itr = mSpellLearnSkills.find(spell_id);
    if (itr != mSpellLearnSkills.end())
        return &itr->second;
    else
        return NULL;
}

SpellLearnSpellMapBounds SpellMgr::GetSpellLearnSpellMapBounds(uint32 spell_id) const
{
    return mSpellLearnSpells.equal_range(spell_id);
}

bool SpellMgr::IsSpellLearnSpell(uint32 spell_id) const
{
    return mSpellLearnSpells.find(spell_id) != mSpellLearnSpells.end();
}

bool SpellMgr::IsSpellLearnToSpell(uint32 spell_id1, uint32 spell_id2) const
{
    SpellLearnSpellMapBounds bounds = GetSpellLearnSpellMapBounds(spell_id1);
    for (SpellLearnSpellMap::const_iterator i = bounds.first; i != bounds.second; ++i)
        if (i->second.spell == spell_id2)
            return true;
    return false;
}

SpellTargetPosition const* SpellMgr::GetSpellTargetPosition(uint32 spell_id) const
{
    SpellTargetPositionMap::const_iterator itr = mSpellTargetPositions.find(spell_id);
    if (itr != mSpellTargetPositions.end())
        return &itr->second;
    return NULL;
}

SpellSpellGroupMapBounds SpellMgr::GetSpellSpellGroupMapBounds(uint32 spell_id) const
{
    spell_id = GetFirstSpellInChain(spell_id);
    return mSpellSpellGroup.equal_range(spell_id);
}

bool SpellMgr::IsSpellMemberOfSpellGroup(uint32 spellid, SpellGroup groupid) const
{
    SpellSpellGroupMapBounds spellGroup = GetSpellSpellGroupMapBounds(spellid);
    for (SpellSpellGroupMap::const_iterator itr = spellGroup.first; itr != spellGroup.second; ++itr)
    {
        if (itr->second == groupid)
            return true;
    }
    return false;
}

SpellGroupSpellMapBounds SpellMgr::GetSpellGroupSpellMapBounds(SpellGroup group_id) const
{
    return mSpellGroupSpell.equal_range(group_id);
}

void SpellMgr::GetSetOfSpellsInSpellGroup(SpellGroup group_id, std::set<uint32>& foundSpells) const
{
    std::set<SpellGroup> usedGroups;
    GetSetOfSpellsInSpellGroup(group_id, foundSpells, usedGroups);
}

void SpellMgr::GetSetOfSpellsInSpellGroup(SpellGroup group_id, std::set<uint32>& foundSpells, std::set<SpellGroup>& usedGroups) const
{
    if (usedGroups.find(group_id) != usedGroups.end())
        return;
    usedGroups.insert(group_id);

    SpellGroupSpellMapBounds groupSpell = GetSpellGroupSpellMapBounds(group_id);
    for (SpellGroupSpellMap::const_iterator itr = groupSpell.first; itr != groupSpell.second; ++itr)
    {
        if (itr->second < 0)
        {
            SpellGroup currGroup = (SpellGroup)abs(itr->second);
            GetSetOfSpellsInSpellGroup(currGroup, foundSpells, usedGroups);
        }
        else
        {
            foundSpells.insert(itr->second);
        }
    }
}

bool SpellMgr::AddSameEffectStackRuleSpellGroups(SpellInfo const* spellInfo, int32 amount, std::map<SpellGroup, int32>& groups) const
{
    uint32 spellId = spellInfo->GetFirstRankSpell()->Id;
    SpellSpellGroupMapBounds spellGroup = GetSpellSpellGroupMapBounds(spellId);
    // Find group with SPELL_GROUP_STACK_RULE_EXCLUSIVE_SAME_EFFECT if it belongs to one
    for (SpellSpellGroupMap::const_iterator itr = spellGroup.first; itr != spellGroup.second; ++itr)
    {
        SpellGroup group = itr->second;
        SpellGroupStackMap::const_iterator found = mSpellGroupStack.find(group);
        if (found != mSpellGroupStack.end())
        {
            if (found->second == SPELL_GROUP_STACK_RULE_EXCLUSIVE_SAME_EFFECT)
            {
                // Put the highest amount in the map
                if (groups.find(group) == groups.end())
                    groups[group] = amount;
                else
                {
                    int32 curr_amount = groups[group];
                    // Take absolute value because this also counts for the highest negative aura
                    if (abs(curr_amount) < abs(amount))
                        groups[group] = amount;
                }
                // return because a spell should be in only one SPELL_GROUP_STACK_RULE_EXCLUSIVE_SAME_EFFECT group
                return true;
            }
        }
    }
    // Not in a SPELL_GROUP_STACK_RULE_EXCLUSIVE_SAME_EFFECT group, so return false
    return false;
}

SpellGroupStackRule SpellMgr::CheckSpellGroupStackRules(SpellInfo const* spellInfo1, SpellInfo const* spellInfo2) const
{
    uint32 spellid_1 = spellInfo1->GetFirstRankSpell()->Id;
    uint32 spellid_2 = spellInfo2->GetFirstRankSpell()->Id;
    if (spellid_1 == spellid_2)
        return SPELL_GROUP_STACK_RULE_DEFAULT;
    // find SpellGroups which are common for both spells
    SpellSpellGroupMapBounds spellGroup1 = GetSpellSpellGroupMapBounds(spellid_1);
    std::set<SpellGroup> groups;
    for (SpellSpellGroupMap::const_iterator itr = spellGroup1.first; itr != spellGroup1.second; ++itr)
    {
        if (IsSpellMemberOfSpellGroup(spellid_2, itr->second))
        {
            bool add = true;
            SpellGroupSpellMapBounds groupSpell = GetSpellGroupSpellMapBounds(itr->second);
            for (SpellGroupSpellMap::const_iterator itr2 = groupSpell.first; itr2 != groupSpell.second; ++itr2)
            {
                if (itr2->second < 0)
                {
                    SpellGroup currGroup = (SpellGroup)abs(itr2->second);
                    if (IsSpellMemberOfSpellGroup(spellid_1, currGroup) && IsSpellMemberOfSpellGroup(spellid_2, currGroup))
                    {
                        add = false;
                        break;
                    }
                }
            }
            if (add)
                groups.insert(itr->second);
        }
    }

    SpellGroupStackRule rule = SPELL_GROUP_STACK_RULE_DEFAULT;

    for (std::set<SpellGroup>::iterator itr = groups.begin(); itr!= groups.end(); ++itr)
    {
        SpellGroupStackMap::const_iterator found = mSpellGroupStack.find(*itr);
        if (found != mSpellGroupStack.end())
            rule = found->second;
        if (rule)
            break;
    }
    return rule;
}

SpellProcEventEntry const* SpellMgr::GetSpellProcEvent(uint32 spellId) const
{
    SpellProcEventMap::const_iterator itr = mSpellProcEventMap.find(spellId);
    if (itr != mSpellProcEventMap.end())
        return &itr->second;
    return NULL;
}

bool SpellMgr::IsSpellProcEventCanTriggeredBy(SpellProcEventEntry const* spellProcEvent, uint32 EventProcFlag, SpellInfo const* procSpell, uint32 procFlags, uint32 procExtra, bool active) const
{
    // No extra req need
    uint32 procEvent_procEx = PROC_EX_NONE;

    // check prockFlags for condition
    if ((procFlags & EventProcFlag) == 0)
        return false;

    bool hasFamilyMask = false;

    /* Check Periodic Auras

    *Dots can trigger if spell has no PROC_FLAG_SUCCESSFUL_NEGATIVE_MAGIC_SPELL
        nor PROC_FLAG_TAKEN_POSITIVE_MAGIC_SPELL

    *Only Hots can trigger if spell has PROC_FLAG_TAKEN_POSITIVE_MAGIC_SPELL

    *Only dots can trigger if spell has both positivity flags or PROC_FLAG_SUCCESSFUL_NEGATIVE_MAGIC_SPELL

    *Aura has to have PROC_FLAG_TAKEN_POSITIVE_MAGIC_SPELL or spellfamily specified to trigger from Hot

    */

    if (procFlags & PROC_FLAG_DONE_PERIODIC)
    {
        if (EventProcFlag & PROC_FLAG_DONE_SPELL_MAGIC_DMG_CLASS_NEG)
        {
            if (!(procExtra & PROC_EX_INTERNAL_DOT))
                return false;
        }
        else if (procExtra & PROC_EX_INTERNAL_HOT)
            procExtra |= PROC_EX_INTERNAL_REQ_FAMILY;
        else if (EventProcFlag & PROC_FLAG_DONE_SPELL_MAGIC_DMG_CLASS_POS)
            return false;
    }

    if (procFlags & PROC_FLAG_TAKEN_PERIODIC)
    {
        if (EventProcFlag & PROC_FLAG_TAKEN_SPELL_MAGIC_DMG_CLASS_POS)
        {
            if (!(procExtra & PROC_EX_INTERNAL_DOT))
                return false;
        }
        else if (procExtra & PROC_EX_INTERNAL_HOT)
            procExtra |= PROC_EX_INTERNAL_REQ_FAMILY;
        else if (EventProcFlag & PROC_FLAG_TAKEN_SPELL_NONE_DMG_CLASS_POS)
            return false;
    }
    // Trap casts are active by default
    if (procFlags & PROC_FLAG_DONE_TRAP_ACTIVATION)
        active = true;

    // Always trigger for this
    if (procFlags & (PROC_FLAG_KILLED | PROC_FLAG_KILL | PROC_FLAG_DEATH))
        return true;

    if (spellProcEvent)     // Exist event data
    {
        // Store extra req
        procEvent_procEx = spellProcEvent->procEx;

        // For melee triggers
        if (procSpell == NULL)
        {
            // Check (if set) for school (melee attack have Normal school)
            if (spellProcEvent->schoolMask && (spellProcEvent->schoolMask & SPELL_SCHOOL_MASK_NORMAL) == 0)
                return false;
        }
        else // For spells need check school/spell family/family mask
        {
            // Check (if set) for school
            if (spellProcEvent->schoolMask && (spellProcEvent->schoolMask & procSpell->SchoolMask) == 0)
                return false;

            // Check (if set) for spellFamilyName
            if (spellProcEvent->spellFamilyName && (spellProcEvent->spellFamilyName != procSpell->SpellFamilyName))
                return false;

            // spellFamilyName is Ok need check for spellFamilyMask if present
            if (spellProcEvent->spellFamilyMask)
            {
                if (!(spellProcEvent->spellFamilyMask & procSpell->SpellFamilyFlags))
                    return false;
                hasFamilyMask = true;
                // Some spells are not considered as active even with have spellfamilyflags
                if (!(procEvent_procEx & PROC_EX_ONLY_ACTIVE_SPELL))
                    active = true;
            }
        }
    }

    if (procExtra & (PROC_EX_INTERNAL_REQ_FAMILY))
    {
        if (!hasFamilyMask)
            return false;
    }

    // Check for extra req (if none) and hit/crit
    if (procEvent_procEx == PROC_EX_NONE)
    {
        // No extra req, so can trigger only for hit/crit - spell has to be active
        if ((procExtra & (PROC_EX_NORMAL_HIT|PROC_EX_CRITICAL_HIT)) && active)
            return true;
    }
    else // Passive spells hits here only if resist/reflect/immune/evade
    {
        if (procExtra & AURA_SPELL_PROC_EX_MASK)
        {
            // if spell marked as procing only from not active spells
            if (active && procEvent_procEx & PROC_EX_NOT_ACTIVE_SPELL)
                return false;
            // if spell marked as procing only from active spells
            if (!active && procEvent_procEx & PROC_EX_ONLY_ACTIVE_SPELL)
                return false;
            // Exist req for PROC_EX_EX_TRIGGER_ALWAYS
            if (procEvent_procEx & PROC_EX_EX_TRIGGER_ALWAYS)
                return true;
            // PROC_EX_NOT_ACTIVE_SPELL and PROC_EX_ONLY_ACTIVE_SPELL flags handle: if passed checks before
            if ((procExtra & (PROC_EX_NORMAL_HIT|PROC_EX_CRITICAL_HIT)) && ((procEvent_procEx & (AURA_SPELL_PROC_EX_MASK)) == 0))
                return true;
        }
        // Check Extra Requirement like (hit/crit/miss/resist/parry/dodge/block/immune/reflect/absorb and other)
        if (procEvent_procEx & procExtra)
            return true;
    }
    return false;
}

SpellProcEntry const* SpellMgr::GetSpellProcEntry(uint32 spellId) const
{
    SpellProcMap::const_iterator itr = mSpellProcMap.find(spellId);
    if (itr != mSpellProcMap.end())
        return &itr->second;
    return NULL;
}

bool SpellMgr::CanSpellTriggerProcOnEvent(SpellProcEntry const& procEntry, ProcEventInfo& eventInfo) const
{
    // proc type doesn't match
    if (!(eventInfo.GetTypeMask() & procEntry.typeMask))
        return false;

    // check XP or honor target requirement
    if (procEntry.attributesMask & PROC_ATTR_REQ_EXP_OR_HONOR)
        if (Player* actor = eventInfo.GetActor()->ToPlayer())
            if (eventInfo.GetActionTarget() && !actor->isHonorOrXPTarget(eventInfo.GetActionTarget()))
                return false;

    // always trigger for these types
    if (eventInfo.GetTypeMask() & (PROC_FLAG_KILLED | PROC_FLAG_KILL | PROC_FLAG_DEATH))
        return true;

    // check school mask (if set) for other trigger types
    if (procEntry.schoolMask && !(eventInfo.GetSchoolMask() & procEntry.schoolMask))
        return false;

    // check spell family name/flags (if set) for spells
    if (eventInfo.GetTypeMask() & (PERIODIC_PROC_FLAG_MASK | SPELL_PROC_FLAG_MASK | PROC_FLAG_DONE_TRAP_ACTIVATION))
    {
        if (procEntry.spellFamilyName && (procEntry.spellFamilyName != eventInfo.GetSpellInfo()->SpellFamilyName))
            return false;

        if (procEntry.spellFamilyMask && !(procEntry.spellFamilyMask & eventInfo.GetSpellInfo()->SpellFamilyFlags))
            return false;
    }

    // check spell type mask (if set)
    if (eventInfo.GetTypeMask() & (SPELL_PROC_FLAG_MASK | PERIODIC_PROC_FLAG_MASK))
    {
        if (procEntry.spellTypeMask && !(eventInfo.GetSpellTypeMask() & procEntry.spellTypeMask))
            return false;
    }

    // check spell phase mask
    if (eventInfo.GetTypeMask() & REQ_SPELL_PHASE_PROC_FLAG_MASK)
    {
        if (!(eventInfo.GetSpellPhaseMask() & procEntry.spellPhaseMask))
            return false;
    }

    // check hit mask (on taken hit or on done hit, but not on spell cast phase)
    if ((eventInfo.GetTypeMask() & TAKEN_HIT_PROC_FLAG_MASK) || ((eventInfo.GetTypeMask() & DONE_HIT_PROC_FLAG_MASK) && !(eventInfo.GetSpellPhaseMask() & PROC_SPELL_PHASE_CAST)))
    {
        uint32 hitMask = procEntry.hitMask;
        // get default values if hit mask not set
        if (!hitMask)
        {
            // for taken procs allow normal + critical hits by default
            if (eventInfo.GetTypeMask() & TAKEN_HIT_PROC_FLAG_MASK)
                hitMask |= PROC_HIT_NORMAL | PROC_HIT_CRITICAL;
            // for done procs allow normal + critical + absorbs by default
            else
                hitMask |= PROC_HIT_NORMAL | PROC_HIT_CRITICAL | PROC_HIT_ABSORB;
        }
        if (!(eventInfo.GetHitMask() & hitMask))
            return false;
    }

    return true;
}

SpellBonusEntry const* SpellMgr::GetSpellBonusData(uint32 spellId) const
{
    // Lookup data
    SpellBonusMap::const_iterator itr = mSpellBonusMap.find(spellId);
    if (itr != mSpellBonusMap.end())
        return &itr->second;
    // Not found, try lookup for 1 spell rank if exist
    if (uint32 rank_1 = GetFirstSpellInChain(spellId))
    {
        SpellBonusMap::const_iterator itr2 = mSpellBonusMap.find(rank_1);
        if (itr2 != mSpellBonusMap.end())
            return &itr2->second;
    }
    return NULL;
}

SpellThreatEntry const* SpellMgr::GetSpellThreatEntry(uint32 spellID) const
{
    SpellThreatMap::const_iterator itr = mSpellThreatMap.find(spellID);
    if (itr != mSpellThreatMap.end())
        return &itr->second;
    else
    {
        uint32 firstSpell = GetFirstSpellInChain(spellID);
        itr = mSpellThreatMap.find(firstSpell);
        if (itr != mSpellThreatMap.end())
            return &itr->second;
    }
    return NULL;
}

SkillLineAbilityMapBounds SpellMgr::GetSkillLineAbilityMapBounds(uint32 spell_id) const
{
    return mSkillLineAbilityMap.equal_range(spell_id);
}

PetAura const* SpellMgr::GetPetAura(uint32 spell_id, uint8 eff) const
{
    SpellPetAuraMap::const_iterator itr = mSpellPetAuraMap.find((spell_id<<8) + eff);
    if (itr != mSpellPetAuraMap.end())
        return &itr->second;
    else
        return NULL;
}

SpellEnchantProcEntry const* SpellMgr::GetSpellEnchantProcEvent(uint32 enchId) const
{
    SpellEnchantProcEventMap::const_iterator itr = mSpellEnchantProcEventMap.find(enchId);
    if (itr != mSpellEnchantProcEventMap.end())
        return &itr->second;
    return NULL;
}

bool SpellMgr::IsArenaAllowedEnchancment(uint32 ench_id) const
{
    return mEnchantCustomAttr[ench_id];
}

const std::vector<int32>* SpellMgr::GetSpellLinked(int32 spell_id) const
{
    SpellLinkedMap::const_iterator itr = mSpellLinkedMap.find(spell_id);
    return itr != mSpellLinkedMap.end() ? &(itr->second) : NULL;
}

PetLevelupSpellSet const* SpellMgr::GetPetLevelupSpellList(uint32 petFamily) const
{
    PetLevelupSpellMap::const_iterator itr = mPetLevelupSpellMap.find(petFamily);
    if (itr != mPetLevelupSpellMap.end())
        return &itr->second;
    else
        return NULL;
}

PetDefaultSpellsEntry const* SpellMgr::GetPetDefaultSpellsEntry(int32 id) const
{
    PetDefaultSpellsMap::const_iterator itr = mPetDefaultSpellsMap.find(id);
    if (itr != mPetDefaultSpellsMap.end())
        return &itr->second;
    return NULL;
}

SpellAreaMapBounds SpellMgr::GetSpellAreaMapBounds(uint32 spell_id) const
{
    return mSpellAreaMap.equal_range(spell_id);
}

SpellAreaForQuestMapBounds SpellMgr::GetSpellAreaForQuestMapBounds(uint32 quest_id) const
{
    return mSpellAreaForQuestMap.equal_range(quest_id);
}

SpellAreaForQuestMapBounds SpellMgr::GetSpellAreaForQuestEndMapBounds(uint32 quest_id) const
{
    return mSpellAreaForQuestEndMap.equal_range(quest_id);
}

SpellAreaForAuraMapBounds SpellMgr::GetSpellAreaForAuraMapBounds(uint32 spell_id) const
{
    return mSpellAreaForAuraMap.equal_range(spell_id);
}

SpellAreaForAreaMapBounds SpellMgr::GetSpellAreaForAreaMapBounds(uint32 area_id) const
{
    return mSpellAreaForAreaMap.equal_range(area_id);
}

bool SpellArea::IsFitToRequirements(Player const* player, uint32 newZone, uint32 newArea) const
{
    if (gender != GENDER_NONE)                   // not in expected gender
        if (!player || gender != player->getGender())
            return false;

    if (raceMask)                                // not in expected race
        if (!player || !(raceMask & player->getRaceMask()))
            return false;

    if (areaId)                                  // not in expected zone
        if (newZone != areaId && newArea != areaId)
            return false;

    if (questStart)                              // not in expected required quest state
        if (!player || (((1 << player->GetQuestStatus(questStart)) & questStartStatus) == 0))
            return false;

    if (questEnd)                                // not in expected forbidden quest state
        if (!player || (((1 << player->GetQuestStatus(questEnd)) & questEndStatus) == 0))
            return false;

    if (auraSpell)                               // not have expected aura
        if (!player || (auraSpell > 0 && !player->HasAura(auraSpell)) || (auraSpell < 0 && player->HasAura(-auraSpell)))
            return false;

    // Extra conditions -- leaving the possibility add extra conditions...
    switch (spellId)
    {
        case 91604: // No fly Zone - Wintergrasp
        {
            if (!player)
                return false;

            Battlefield* Bf = sBattlefieldMgr->GetBattlefieldToZoneId(player->GetZoneId());
            if (!Bf || Bf->CanFlyIn() || (!player->HasAuraType(SPELL_AURA_MOD_INCREASE_MOUNTED_FLIGHT_SPEED) && !player->HasAuraType(SPELL_AURA_FLY)))
                return false;
            break;
        }
        case 68719: // Oil Refinery - Isle of Conquest.
        case 68720: // Quarry - Isle of Conquest.
        {
            if (!player || player->GetBattlegroundTypeId() != BATTLEGROUND_IC || !player->GetBattleground())
                return false;

            uint8 nodeType = spellId == 68719 ? NODE_TYPE_REFINERY : NODE_TYPE_QUARRY;
            uint8 nodeState = player->GetTeamId() == TEAM_ALLIANCE ? NODE_STATE_CONTROLLED_A : NODE_STATE_CONTROLLED_H;

            BattlegroundIC* pIC = static_cast<BattlegroundIC*>(player->GetBattleground());
            if (pIC->GetNodeState(nodeType) == nodeState)
                return true;

            return false;
        }
        case 56618: // Horde Controls Factory Phase Shift
        case 56617: // Alliance Controls Factory Phase Shift
        {
            if (!player)
                return false;

            Battlefield* bf = sBattlefieldMgr->GetBattlefieldToZoneId(player->GetZoneId());

            if (!bf || bf->GetTypeId() != BATTLEFIELD_WG)
                return false;

            // team that controls the workshop in the specified area
            uint32 team = bf->GetData(newArea);

            if (team == TEAM_HORDE)
                return spellId == 56618;
            else if (team == TEAM_ALLIANCE)
                return spellId == 56617;
            break;
        }
        case 57940: // Essence of Wintergrasp - Northrend
        case 58045: // Essence of Wintergrasp - Wintergrasp
        {
            if (!player)
                return false;

            if (Battlefield* battlefieldWG = sBattlefieldMgr->GetBattlefieldByBattleId(BATTLEFIELD_BATTLEID_WG))
                return battlefieldWG->IsEnabled() && (player->GetTeamId() == battlefieldWG->GetDefenderTeam()) && !battlefieldWG->IsWarTime();
            break;
        }
        case 74411: // Battleground - Dampening
        {
            if (!player)
                return false;

            if (Battlefield* bf = sBattlefieldMgr->GetBattlefieldToZoneId(player->GetZoneId()))
                return bf->IsWarTime();
            break;
        }

    }

    return true;
}

void SpellMgr::LoadSpellRanks()
{
    uint32 oldMSTime = getMSTime();

    // cleanup core data before reload - remove reference to ChainNode from SpellInfo
    for (SpellChainMap::iterator itr = mSpellChains.begin(); itr != mSpellChains.end(); ++itr)
    {
        mSpellInfoMap[itr->first]->ChainEntry = NULL;
    }
    mSpellChains.clear();
    //                                                     0             1      2
    QueryResult result = WorldDatabase.Query("SELECT first_spell_id, spell_id, rank from spell_ranks ORDER BY first_spell_id, rank");

    if (!result)
    {
        sLog->outInfo(LOG_FILTER_SERVER_LOADING, ">> Loaded 0 spell rank records. DB table `spell_ranks` is empty.");

        return;
    }

    uint32 count = 0;
    bool finished = false;

    do
    {
                        // spellid, rank
        std::list < std::pair < int32, int32 > > rankChain;
        int32 currentSpell = -1;
        int32 lastSpell = -1;

        // fill one chain
        while (currentSpell == lastSpell && !finished)
        {
            Field* fields = result->Fetch();

            currentSpell = fields[0].GetUInt32();
            if (lastSpell == -1)
                lastSpell = currentSpell;
            uint32 spell_id = fields[1].GetUInt32();
            uint32 rank = fields[2].GetUInt8();

            // don't drop the row if we're moving to the next rank
            if (currentSpell == lastSpell)
            {
                rankChain.push_back(std::make_pair(spell_id, rank));
                if (!result->NextRow())
                    finished = true;
            }
            else
                break;
        }
        // check if chain is made with valid first spell
        SpellInfo const* first = GetSpellInfo(lastSpell);
        if (!first)
        {
            sLog->outError(LOG_FILTER_SQL, "Spell rank identifier(first_spell_id) %u listed in `spell_ranks` does not exist!", lastSpell);
            continue;
        }
        // check if chain is long enough
        if (rankChain.size() < 2)
        {
            sLog->outError(LOG_FILTER_SQL, "There is only 1 spell rank for identifier(first_spell_id) %u in `spell_ranks`, entry is not needed!", lastSpell);
            continue;
        }
        int32 curRank = 0;
        bool valid = true;
        // check spells in chain
        for (std::list<std::pair<int32, int32> >::iterator itr = rankChain.begin(); itr!= rankChain.end(); ++itr)
        {
            SpellInfo const* spell = GetSpellInfo(itr->first);
            if (!spell)
            {
                sLog->outError(LOG_FILTER_SQL, "Spell %u (rank %u) listed in `spell_ranks` for chain %u does not exist!", itr->first, itr->second, lastSpell);
                valid = false;
                break;
            }
            ++curRank;
            if (itr->second != curRank)
            {
                sLog->outError(LOG_FILTER_SQL, "Spell %u (rank %u) listed in `spell_ranks` for chain %u does not have proper rank value(should be %u)!", itr->first, itr->second, lastSpell, curRank);
                valid = false;
                break;
            }
        }
        if (!valid)
            continue;
        int32 prevRank = 0;
        // insert the chain
        std::list<std::pair<int32, int32> >::iterator itr = rankChain.begin();
        do
        {
            ++count;
            int32 addedSpell = itr->first;
            mSpellChains[addedSpell].first = GetSpellInfo(lastSpell);
            mSpellChains[addedSpell].last = GetSpellInfo(rankChain.back().first);
            mSpellChains[addedSpell].rank = itr->second;
            mSpellChains[addedSpell].prev = GetSpellInfo(prevRank);
            mSpellInfoMap[addedSpell]->ChainEntry = &mSpellChains[addedSpell];
            prevRank = addedSpell;
            ++itr;

            if (itr == rankChain.end())
            {
                mSpellChains[addedSpell].next = NULL;
                break;
            }
            else
                mSpellChains[addedSpell].next = GetSpellInfo(itr->first);
        }
        while (true);
    } while (!finished);

    sLog->outInfo(LOG_FILTER_SERVER_LOADING, ">> Loaded %u spell rank records in %u ms", count, GetMSTimeDiffToNow(oldMSTime));

}

void SpellMgr::LoadSpellRequired()
{
    uint32 oldMSTime = getMSTime();

    mSpellsReqSpell.clear();                                   // need for reload case
    mSpellReq.clear();                                         // need for reload case

    //                                                   0        1
    QueryResult result = WorldDatabase.Query("SELECT spell_id, req_spell from spell_required");

    if (!result)
    {
        sLog->outInfo(LOG_FILTER_SERVER_LOADING, ">> Loaded 0 spell required records. DB table `spell_required` is empty.");

        return;
    }

    uint32 count = 0;
    do
    {
        Field* fields = result->Fetch();

        uint32 spell_id = fields[0].GetUInt32();
        uint32 spell_req = fields[1].GetUInt32();

        // check if chain is made with valid first spell
        SpellInfo const* spell = GetSpellInfo(spell_id);
        if (!spell)
        {
            sLog->outError(LOG_FILTER_SQL, "spell_id %u in `spell_required` table is not found in dbcs, skipped", spell_id);
            continue;
        }

        SpellInfo const* req_spell = GetSpellInfo(spell_req);
        if (!req_spell)
        {
            sLog->outError(LOG_FILTER_SQL, "req_spell %u in `spell_required` table is not found in dbcs, skipped", spell_req);
            continue;
        }

        if (GetFirstSpellInChain(spell_id) == GetFirstSpellInChain(spell_req))
        {
            sLog->outError(LOG_FILTER_SQL, "req_spell %u and spell_id %u in `spell_required` table are ranks of the same spell, entry not needed, skipped", spell_req, spell_id);
            continue;
        }

        if (IsSpellRequiringSpell(spell_id, spell_req))
        {
            sLog->outError(LOG_FILTER_SQL, "duplicated entry of req_spell %u and spell_id %u in `spell_required`, skipped", spell_req, spell_id);
            continue;
        }

        mSpellReq.insert (std::pair<uint32, uint32>(spell_id, spell_req));
        mSpellsReqSpell.insert (std::pair<uint32, uint32>(spell_req, spell_id));
        ++count;
    } while (result->NextRow());

    sLog->outInfo(LOG_FILTER_SERVER_LOADING, ">> Loaded %u spell required records in %u ms", count, GetMSTimeDiffToNow(oldMSTime));

}

void SpellMgr::LoadSpellLearnSkills()
{
    uint32 oldMSTime = getMSTime();

    mSpellLearnSkills.clear();                              // need for reload case

    // search auto-learned skills and add its to map also for use in unlearn spells/talents
    uint32 dbc_count = 0;
    for (uint32 spell = 0; spell < GetSpellInfoStoreSize(); ++spell)
    {
        SpellInfo const* entry = GetSpellInfo(spell);

        if (!entry)
            continue;

        for (uint8 i = 0; i < MAX_SPELL_EFFECTS; ++i)
        {
            if (entry->Effects[i].Effect == SPELL_EFFECT_SKILL)
            {
                SpellLearnSkillNode dbc_node;
                dbc_node.skill = entry->Effects[i].MiscValue;
                dbc_node.step  = entry->Effects[i].CalcValue();
                if (dbc_node.skill != SKILL_RIDING)
                    dbc_node.value = 1;
                else
                    dbc_node.value = dbc_node.step * 75;
                dbc_node.maxvalue = dbc_node.step * 75;
                mSpellLearnSkills[spell] = dbc_node;
                ++dbc_count;
                break;
            }
        }
    }

    sLog->outInfo(LOG_FILTER_SERVER_LOADING, ">> Loaded %u Spell Learn Skills from DBC in %u ms", dbc_count, GetMSTimeDiffToNow(oldMSTime));
}

void SpellMgr::LoadSpellLearnSpells()
{
    uint32 oldMSTime = getMSTime();

    mSpellLearnSpells.clear();                              // need for reload case

    //                                                  0      1        2
    QueryResult result = WorldDatabase.Query("SELECT entry, SpellID, Active FROM spell_learn_spell");
    if (!result)
    {
        sLog->outInfo(LOG_FILTER_SERVER_LOADING, ">> Loaded 0 spell learn spells. DB table `spell_learn_spell` is empty.");
        return;
    }

    uint32 count = 0;
    do
    {
        Field* fields = result->Fetch();

        uint32 spell_id = fields[0].GetUInt32();

        SpellLearnSpellNode node;
        node.spell       = fields[1].GetUInt32();
        node.active      = fields[2].GetBool();
        node.autoLearned = false;

        if (!GetSpellInfo(spell_id))
        {
            sLog->outError(LOG_FILTER_SQL, "Spell %u listed in `spell_learn_spell` does not exist", spell_id);
            continue;
        }

        if (!GetSpellInfo(node.spell))
        {
            sLog->outError(LOG_FILTER_SQL, "Spell %u listed in `spell_learn_spell` learning not existed spell %u", spell_id, node.spell);
            continue;
        }

        if (GetTalentSpellCost(node.spell))
        {
            sLog->outError(LOG_FILTER_SQL, "Spell %u listed in `spell_learn_spell` attempt learning talent spell %u, skipped", spell_id, node.spell);
            continue;
        }

        mSpellLearnSpells.insert(SpellLearnSpellMap::value_type(spell_id, node));

        ++count;
    } while (result->NextRow());

    // search auto-learned spells and add its to map also for use in unlearn spells/talents
    uint32 dbc_count = 0;
    for (uint32 spell = 0; spell < GetSpellInfoStoreSize(); ++spell)
    {
        SpellInfo const* entry = GetSpellInfo(spell);

        if (!entry)
            continue;

        for (uint8 i = 0; i < MAX_SPELL_EFFECTS; ++i)
        {
            if (entry->Effects[i].Effect == SPELL_EFFECT_LEARN_SPELL)
            {
                SpellLearnSpellNode dbc_node;
                dbc_node.spell = entry->Effects[i].TriggerSpell;
                dbc_node.active = true;                     // all dbc based learned spells is active (show in spell book or hide by client itself)

                // ignore learning not existed spells (broken/outdated/or generic learnig spell 483
                if (!GetSpellInfo(dbc_node.spell))
                    continue;

                // talent or passive spells or skill-step spells auto-casted and not need dependent learning,
                // pet teaching spells must not be dependent learning (casted)
                // other required explicit dependent learning
                dbc_node.autoLearned = entry->Effects[i].TargetA.GetTarget() == TARGET_UNIT_PET || GetTalentSpellCost(spell) > 0 || entry->IsPassive() || entry->HasEffect(SPELL_EFFECT_SKILL_STEP);

                SpellLearnSpellMapBounds db_node_bounds = GetSpellLearnSpellMapBounds(spell);

                bool found = false;
                for (SpellLearnSpellMap::const_iterator itr = db_node_bounds.first; itr != db_node_bounds.second; ++itr)
                {
                    if (itr->second.spell == dbc_node.spell)
                    {
                        sLog->outError(LOG_FILTER_SQL, "Spell %u auto-learn spell %u in spell.dbc then the record in `spell_learn_spell` is redundant, please fix DB.",
                            spell, dbc_node.spell);
                        found = true;
                        break;
                    }
                }

                if (!found)                                  // add new spell-spell pair if not found
                {
                    mSpellLearnSpells.insert(SpellLearnSpellMap::value_type(spell, dbc_node));
                    ++dbc_count;
                }
            }
        }
    }

    sLog->outInfo(LOG_FILTER_SERVER_LOADING, ">> Loaded %u spell learn spells + %u found in DBC in %u ms", count, dbc_count, GetMSTimeDiffToNow(oldMSTime));
}

void SpellMgr::LoadSpellTargetPositions()
{
    uint32 oldMSTime = getMSTime();

    mSpellTargetPositions.clear();                                // need for reload case

    //                                                0      1              2                  3                  4                  5
    QueryResult result = WorldDatabase.Query("SELECT id, target_map, target_position_x, target_position_y, target_position_z, target_orientation FROM spell_target_position");
    if (!result)
    {
        sLog->outInfo(LOG_FILTER_SERVER_LOADING, ">> Loaded 0 spell target coordinates. DB table `spell_target_position` is empty.");
        return;
    }

    uint32 count = 0;
    do
    {
        Field* fields = result->Fetch();

        uint32 Spell_ID = fields[0].GetUInt32();

        SpellTargetPosition st;

        st.target_mapId       = fields[1].GetUInt16();
        st.target_X           = fields[2].GetFloat();
        st.target_Y           = fields[3].GetFloat();
        st.target_Z           = fields[4].GetFloat();
        st.target_Orientation = fields[5].GetFloat();

        MapEntry const* mapEntry = sMapStore.LookupEntry(st.target_mapId);
        if (!mapEntry)
        {
            sLog->outError(LOG_FILTER_SQL, "Spell (ID:%u) target map (ID: %u) does not exist in `Map.dbc`.", Spell_ID, st.target_mapId);
            continue;
        }

        if (st.target_X==0 && st.target_Y==0 && st.target_Z==0)
        {
            sLog->outError(LOG_FILTER_SQL, "Spell (ID:%u) target coordinates not provided.", Spell_ID);
            continue;
        }

        SpellInfo const* spellInfo = GetSpellInfo(Spell_ID);
        if (!spellInfo)
        {
            sLog->outError(LOG_FILTER_SQL, "Spell (ID:%u) listed in `spell_target_position` does not exist.", Spell_ID);
            continue;
        }

        bool found = false;
        for (uint8 i = 0; i < MAX_SPELL_EFFECTS; ++i)
        {
            if (spellInfo->Effects[i].TargetA.GetTarget() == TARGET_DEST_DB || spellInfo->Effects[i].TargetB.GetTarget() == TARGET_DEST_DB)
            {
                // additional requirements
                if (spellInfo->Effects[i].Effect == SPELL_EFFECT_BIND && spellInfo->Effects[i].MiscValue)
                {
                    uint32 area_id = sMapMgr->GetAreaId(st.target_mapId, st.target_X, st.target_Y, st.target_Z);
                    if (area_id != uint32(spellInfo->Effects[i].MiscValue))
                    {
                        sLog->outError(LOG_FILTER_SQL, "Spell (Id: %u) listed in `spell_target_position` expected point to zone %u bit point to zone %u.", Spell_ID, spellInfo->Effects[i].MiscValue, area_id);
                        break;
                    }
                }

                found = true;
                break;
            }
        }
        if (!found)
        {
            sLog->outError(LOG_FILTER_SQL, "Spell (Id: %u) listed in `spell_target_position` does not have target TARGET_DEST_DB (17).", Spell_ID);
            continue;
        }

        mSpellTargetPositions[Spell_ID] = st;
        ++count;

    } while (result->NextRow());

    /*
    // Check all spells
    for (uint32 i = 1; i < GetSpellInfoStoreSize; ++i)
    {
        SpellInfo const* spellInfo = GetSpellInfo(i);
        if (!spellInfo)
            continue;

        bool found = false;
        for (int j = 0; j < MAX_SPELL_EFFECTS; ++j)
        {
            switch (spellInfo->Effects[j].TargetA)
            {
                case TARGET_DEST_DB:
                    found = true;
                    break;
            }
            if (found)
                break;
            switch (spellInfo->Effects[j].TargetB)
            {
                case TARGET_DEST_DB:
                    found = true;
                    break;
            }
            if (found)
                break;
        }
        if (found)
        {
            if (!sSpellMgr->GetSpellTargetPosition(i))
                sLog->outDebug(LOG_FILTER_SPELLS_AURAS, "Spell (ID: %u) does not have record in `spell_target_position`", i);
        }
    }*/

    sLog->outInfo(LOG_FILTER_SERVER_LOADING, ">> Loaded %u spell teleport coordinates in %u ms", count, GetMSTimeDiffToNow(oldMSTime));
}

void SpellMgr::LoadSpellGroups()
{
    uint32 oldMSTime = getMSTime();

    mSpellSpellGroup.clear();                                  // need for reload case
    mSpellGroupSpell.clear();

    //                                                0     1
    QueryResult result = WorldDatabase.Query("SELECT id, spell_id FROM spell_group");
    if (!result)
    {
        sLog->outInfo(LOG_FILTER_SERVER_LOADING, ">> Loaded 0 spell group definitions. DB table `spell_group` is empty.");
        return;
    }

    std::set<uint32> groups;
    uint32 count = 0;
    do
    {
        Field* fields = result->Fetch();

        uint32 group_id = fields[0].GetUInt32();
        if (group_id <= SPELL_GROUP_DB_RANGE_MIN && group_id >= SPELL_GROUP_CORE_RANGE_MAX)
        {
            sLog->outError(LOG_FILTER_SQL, "SpellGroup id %u listed in `spell_group` is in core range, but is not defined in core!", group_id);
            continue;
        }
        int32 spell_id = fields[1].GetInt32();

        groups.insert(std::set<uint32>::value_type(group_id));
        mSpellGroupSpell.insert(SpellGroupSpellMap::value_type((SpellGroup)group_id, spell_id));

    } while (result->NextRow());

    for (SpellGroupSpellMap::iterator itr = mSpellGroupSpell.begin(); itr!= mSpellGroupSpell.end();)
    {
        if (itr->second < 0)
        {
            if (groups.find(abs(itr->second)) == groups.end())
            {
                sLog->outError(LOG_FILTER_SQL, "SpellGroup id %u listed in `spell_group` does not exist", abs(itr->second));
                mSpellGroupSpell.erase(itr++);
            }
            else
                ++itr;
        }
        else
        {
            SpellInfo const* spellInfo = GetSpellInfo(itr->second);

            if (!spellInfo)
            {
                sLog->outError(LOG_FILTER_SQL, "Spell %u listed in `spell_group` does not exist", itr->second);
                mSpellGroupSpell.erase(itr++);
            }
            else if (spellInfo->GetRank() > 1)
            {
                sLog->outError(LOG_FILTER_SQL, "Spell %u listed in `spell_group` is not first rank of spell", itr->second);
                mSpellGroupSpell.erase(itr++);
            }
            else
                ++itr;
        }
    }

    for (std::set<uint32>::iterator groupItr = groups.begin(); groupItr != groups.end(); ++groupItr)
    {
        std::set<uint32> spells;
        GetSetOfSpellsInSpellGroup(SpellGroup(*groupItr), spells);

        for (std::set<uint32>::iterator spellItr = spells.begin(); spellItr != spells.end(); ++spellItr)
        {
            ++count;
            mSpellSpellGroup.insert(SpellSpellGroupMap::value_type(*spellItr, SpellGroup(*groupItr)));
        }
    }

    sLog->outInfo(LOG_FILTER_SERVER_LOADING, ">> Loaded %u spell group definitions in %u ms", count, GetMSTimeDiffToNow(oldMSTime));
}

void SpellMgr::LoadSpellGroupStackRules()
{
    uint32 oldMSTime = getMSTime();

    mSpellGroupStack.clear();                                  // need for reload case

    //                                                       0         1
    QueryResult result = WorldDatabase.Query("SELECT group_id, stack_rule FROM spell_group_stack_rules");
    if (!result)
    {
        sLog->outInfo(LOG_FILTER_SERVER_LOADING, ">> Loaded 0 spell group stack rules. DB table `spell_group_stack_rules` is empty.");
        return;
    }

    uint32 count = 0;
    do
    {
        Field* fields = result->Fetch();

        uint32 group_id = fields[0].GetUInt32();
        uint8 stack_rule = fields[1].GetInt8();
        if (stack_rule >= SPELL_GROUP_STACK_RULE_MAX)
        {
            sLog->outError(LOG_FILTER_SQL, "SpellGroupStackRule %u listed in `spell_group_stack_rules` does not exist", stack_rule);
            continue;
        }

        SpellGroupSpellMapBounds spellGroup = GetSpellGroupSpellMapBounds((SpellGroup)group_id);

        if (spellGroup.first == spellGroup.second)
        {
            sLog->outError(LOG_FILTER_SQL, "SpellGroup id %u listed in `spell_group_stack_rules` does not exist", group_id);
            continue;
        }

        mSpellGroupStack[(SpellGroup)group_id] = (SpellGroupStackRule)stack_rule;

        ++count;
    } while (result->NextRow());

    sLog->outInfo(LOG_FILTER_SERVER_LOADING, ">> Loaded %u spell group stack rules in %u ms", count, GetMSTimeDiffToNow(oldMSTime));
}

void SpellMgr::LoadSpellProcEvents()
{
    uint32 oldMSTime = getMSTime();

    mSpellProcEventMap.clear();                             // need for reload case

    //                                                0      1           2                3                 4                 5                 6          7       8        9             10
    QueryResult result = WorldDatabase.Query("SELECT entry, SchoolMask, SpellFamilyName, SpellFamilyMask0, SpellFamilyMask1, SpellFamilyMask2, procFlags, procEx, ppmRate, CustomChance, Cooldown FROM spell_proc_event");
    if (!result)
    {
        sLog->outInfo(LOG_FILTER_SERVER_LOADING, ">> Loaded 0 spell proc event conditions. DB table `spell_proc_event` is empty.");
        return;
    }

    uint32 count = 0;
    uint32 customProc = 0;
    do
    {
        Field* fields = result->Fetch();

        uint32 entry = fields[0].GetUInt32();

        SpellInfo const* spell = GetSpellInfo(entry);
        if (!spell)
        {
            sLog->outError(LOG_FILTER_SQL, "Spell %u listed in `spell_proc_event` does not exist", entry);
            continue;
        }

        SpellProcEventEntry spe;

        spe.schoolMask      = fields[1].GetInt8();
        spe.spellFamilyName = fields[2].GetUInt16();
        spe.spellFamilyMask[0] = fields[3].GetUInt32();
        spe.spellFamilyMask[1] = fields[4].GetUInt32();
        spe.spellFamilyMask[2] = fields[5].GetUInt32();
        spe.procFlags       = fields[6].GetUInt32();
        spe.procEx          = fields[7].GetUInt32();
        spe.ppmRate         = fields[8].GetFloat();
        spe.customChance    = fields[9].GetFloat();
        spe.cooldown        = fields[10].GetUInt32();

        mSpellProcEventMap[entry] = spe;

        if (spell->ProcFlags == 0)
        {
            if (spe.procFlags == 0)
            {
                sLog->outError(LOG_FILTER_SQL, "Spell %u listed in `spell_proc_event` probally not triggered spell", entry);
                continue;
            }
            customProc++;
        }
        ++count;
    } while (result->NextRow());

    if (customProc)
        sLog->outInfo(LOG_FILTER_SERVER_LOADING, ">> Loaded %u extra and %u custom spell proc event conditions in %u ms",  count, customProc, GetMSTimeDiffToNow(oldMSTime));
    else
        sLog->outInfo(LOG_FILTER_SERVER_LOADING, ">> Loaded %u extra spell proc event conditions in %u ms", count, GetMSTimeDiffToNow(oldMSTime));

}

void SpellMgr::LoadSpellProcs()
{
    uint32 oldMSTime = getMSTime();

    mSpellProcMap.clear();                             // need for reload case

    //                                                 0        1           2                3                 4                 5                 6         7              8               9        10              11             12      13        14
    QueryResult result = WorldDatabase.Query("SELECT spellId, schoolMask, spellFamilyName, spellFamilyMask0, spellFamilyMask1, spellFamilyMask2, typeMask, spellTypeMask, spellPhaseMask, hitMask, attributesMask, ratePerMinute, chance, cooldown, charges FROM spell_proc");
    if (!result)
    {
        sLog->outInfo(LOG_FILTER_SERVER_LOADING, ">> Loaded 0 spell proc conditions and data. DB table `spell_proc` is empty.");
        return;
    }

    uint32 count = 0;
    do
    {
        Field* fields = result->Fetch();

        int32 spellId = fields[0].GetInt32();

        bool allRanks = false;
        if (spellId < 0)
        {
            allRanks = true;
            spellId = -spellId;
        }

        SpellInfo const* spellInfo = GetSpellInfo(spellId);
        if (!spellInfo)
        {
            sLog->outError(LOG_FILTER_SQL, "Spell %u listed in `spell_proc` does not exist", spellId);
            continue;
        }

        if (allRanks)
        {
            if (spellInfo->GetFirstRankSpell()->Id != uint32(spellId))
            {
                sLog->outError(LOG_FILTER_SQL, "Spell %u listed in `spell_proc` is not first rank of spell.", spellId);
                continue;
            }
        }

        SpellProcEntry baseProcEntry;

        baseProcEntry.schoolMask      = fields[1].GetInt8();
        baseProcEntry.spellFamilyName = fields[2].GetUInt16();
        baseProcEntry.spellFamilyMask[0] = fields[3].GetUInt32();
        baseProcEntry.spellFamilyMask[1] = fields[4].GetUInt32();
        baseProcEntry.spellFamilyMask[2] = fields[5].GetUInt32();
        baseProcEntry.typeMask        = fields[6].GetUInt32();
        baseProcEntry.spellTypeMask   = fields[7].GetUInt32();
        baseProcEntry.spellPhaseMask  = fields[8].GetUInt32();
        baseProcEntry.hitMask         = fields[9].GetUInt32();
        baseProcEntry.attributesMask  = fields[10].GetUInt32();
        baseProcEntry.ratePerMinute   = fields[11].GetFloat();
        baseProcEntry.chance          = fields[12].GetFloat();
        float cooldown                = fields[13].GetFloat();
        baseProcEntry.cooldown        = uint32(cooldown);
        baseProcEntry.charges         = fields[14].GetUInt32();

        while (spellInfo)
        {
            if (mSpellProcMap.find(spellInfo->Id) != mSpellProcMap.end())
            {
                sLog->outError(LOG_FILTER_SQL, "Spell %u listed in `spell_proc` has duplicate entry in the table", spellInfo->Id);
                break;
            }
            SpellProcEntry procEntry = SpellProcEntry(baseProcEntry);

            // take defaults from dbcs
            if (!procEntry.typeMask)
                procEntry.typeMask = spellInfo->ProcFlags;
            if (!procEntry.charges)
                procEntry.charges = spellInfo->ProcCharges;
            if (!procEntry.chance && !procEntry.ratePerMinute)
                procEntry.chance = float(spellInfo->ProcChance);

            // validate data
            if (procEntry.schoolMask & ~SPELL_SCHOOL_MASK_ALL)
                sLog->outError(LOG_FILTER_SQL, "`spell_proc` table entry for spellId %u has wrong `schoolMask` set: %u", spellInfo->Id, procEntry.schoolMask);
            if (procEntry.spellFamilyName && (procEntry.spellFamilyName < 3 || procEntry.spellFamilyName > 17 || procEntry.spellFamilyName == 14 || procEntry.spellFamilyName == 16))
                sLog->outError(LOG_FILTER_SQL, "`spell_proc` table entry for spellId %u has wrong `spellFamilyName` set: %u", spellInfo->Id, procEntry.spellFamilyName);
            if (procEntry.chance < 0)
            {
                sLog->outError(LOG_FILTER_SQL, "`spell_proc` table entry for spellId %u has negative value in `chance` field", spellInfo->Id);
                procEntry.chance = 0;
            }
            if (procEntry.ratePerMinute < 0)
            {
                sLog->outError(LOG_FILTER_SQL, "`spell_proc` table entry for spellId %u has negative value in `ratePerMinute` field", spellInfo->Id);
                procEntry.ratePerMinute = 0;
            }
            if (cooldown < 0)
            {
                sLog->outError(LOG_FILTER_SQL, "`spell_proc` table entry for spellId %u has negative value in `cooldown` field", spellInfo->Id);
                procEntry.cooldown = 0;
            }
            if (procEntry.chance == 0 && procEntry.ratePerMinute == 0)
                sLog->outError(LOG_FILTER_SQL, "`spell_proc` table entry for spellId %u doesn't have `chance` and `ratePerMinute` values defined, proc will not be triggered", spellInfo->Id);
            if (procEntry.charges > 99)
            {
                sLog->outError(LOG_FILTER_SQL, "`spell_proc` table entry for spellId %u has too big value in `charges` field", spellInfo->Id);
                procEntry.charges = 99;
            }
            if (!procEntry.typeMask)
                sLog->outError(LOG_FILTER_SQL, "`spell_proc` table entry for spellId %u doesn't have `typeMask` value defined, proc will not be triggered", spellInfo->Id);
            if (procEntry.spellTypeMask & ~PROC_SPELL_TYPE_MASK_ALL)
                sLog->outError(LOG_FILTER_SQL, "`spell_proc` table entry for spellId %u has wrong `spellTypeMask` set: %u", spellInfo->Id, procEntry.spellTypeMask);
            if (procEntry.spellTypeMask && !(procEntry.typeMask & (SPELL_PROC_FLAG_MASK | PERIODIC_PROC_FLAG_MASK)))
                sLog->outError(LOG_FILTER_SQL, "`spell_proc` table entry for spellId %u has `spellTypeMask` value defined, but it won't be used for defined `typeMask` value", spellInfo->Id);
            if (!procEntry.spellPhaseMask && procEntry.typeMask & REQ_SPELL_PHASE_PROC_FLAG_MASK)
                sLog->outError(LOG_FILTER_SQL, "`spell_proc` table entry for spellId %u doesn't have `spellPhaseMask` value defined, but it's required for defined `typeMask` value, proc will not be triggered", spellInfo->Id);
            if (procEntry.spellPhaseMask & ~PROC_SPELL_PHASE_MASK_ALL)
                sLog->outError(LOG_FILTER_SQL, "`spell_proc` table entry for spellId %u has wrong `spellPhaseMask` set: %u", spellInfo->Id, procEntry.spellPhaseMask);
            if (procEntry.spellPhaseMask && !(procEntry.typeMask & REQ_SPELL_PHASE_PROC_FLAG_MASK))
                sLog->outError(LOG_FILTER_SQL, "`spell_proc` table entry for spellId %u has `spellPhaseMask` value defined, but it won't be used for defined `typeMask` value", spellInfo->Id);
            if (procEntry.hitMask & ~PROC_HIT_MASK_ALL)
                sLog->outError(LOG_FILTER_SQL, "`spell_proc` table entry for spellId %u has wrong `hitMask` set: %u", spellInfo->Id, procEntry.hitMask);
            if (procEntry.hitMask && !(procEntry.typeMask & TAKEN_HIT_PROC_FLAG_MASK || (procEntry.typeMask & DONE_HIT_PROC_FLAG_MASK && (!procEntry.spellPhaseMask || procEntry.spellPhaseMask & (PROC_SPELL_PHASE_HIT | PROC_SPELL_PHASE_FINISH)))))
                sLog->outError(LOG_FILTER_SQL, "`spell_proc` table entry for spellId %u has `hitMask` value defined, but it won't be used for defined `typeMask` and `spellPhaseMask` values", spellInfo->Id);

            mSpellProcMap[spellInfo->Id] = procEntry;

            if (allRanks)
                spellInfo = spellInfo->GetNextRankSpell();
            else
                break;
        }
        ++count;
    }
    while (result->NextRow());

    sLog->outInfo(LOG_FILTER_SERVER_LOADING, ">> Loaded %u spell proc conditions and data in %u ms", count, GetMSTimeDiffToNow(oldMSTime));
}

void SpellMgr::LoadSpellBonusess()
{
    uint32 oldMSTime = getMSTime();

    mSpellBonusMap.clear();                             // need for reload case

    //                                                0      1             2          3         4
    QueryResult result = WorldDatabase.Query("SELECT entry, direct_bonus, dot_bonus, ap_bonus, ap_dot_bonus FROM spell_bonus_data");
    if (!result)
    {
        sLog->outInfo(LOG_FILTER_SERVER_LOADING, ">> Loaded 0 spell bonus data. DB table `spell_bonus_data` is empty.");
        return;
    }

    uint32 count = 0;
    do
    {
        Field* fields = result->Fetch();
        uint32 entry = fields[0].GetUInt32();

        SpellInfo const* spell = GetSpellInfo(entry);
        if (!spell)
        {
            sLog->outError(LOG_FILTER_SQL, "Spell %u listed in `spell_bonus_data` does not exist", entry);
            continue;
        }

        SpellBonusEntry& sbe = mSpellBonusMap[entry];
        sbe.direct_damage = fields[1].GetFloat();
        sbe.dot_damage    = fields[2].GetFloat();
        sbe.ap_bonus      = fields[3].GetFloat();
        sbe.ap_dot_bonus   = fields[4].GetFloat();

        ++count;
    } while (result->NextRow());

    sLog->outInfo(LOG_FILTER_SERVER_LOADING, ">> Loaded %u extra spell bonus data in %u ms", count, GetMSTimeDiffToNow(oldMSTime));
}

void SpellMgr::LoadSpellThreats()
{
    uint32 oldMSTime = getMSTime();

    mSpellThreatMap.clear();                                // need for reload case

    //                                                0      1        2       3
    QueryResult result = WorldDatabase.Query("SELECT entry, flatMod, pctMod, apPctMod FROM spell_threat");
    if (!result)
    {
        sLog->outInfo(LOG_FILTER_SERVER_LOADING, ">> Loaded 0 aggro generating spells. DB table `spell_threat` is empty.");
        return;
    }

    uint32 count = 0;
    do
    {
        Field* fields = result->Fetch();

        uint32 entry = fields[0].GetUInt32();

        if (!GetSpellInfo(entry))
        {
            sLog->outError(LOG_FILTER_SQL, "Spell %u listed in `spell_threat` does not exist", entry);
            continue;
        }

        SpellThreatEntry ste;
        ste.flatMod  = fields[1].GetInt32();
        ste.pctMod   = fields[2].GetFloat();
        ste.apPctMod = fields[3].GetFloat();

        mSpellThreatMap[entry] = ste;
        ++count;
    } while (result->NextRow());

    sLog->outInfo(LOG_FILTER_SERVER_LOADING, ">> Loaded %u SpellThreatEntries in %u ms", count, GetMSTimeDiffToNow(oldMSTime));
}

void SpellMgr::LoadSkillLineAbilityMap()
{
    uint32 oldMSTime = getMSTime();

    mSkillLineAbilityMap.clear();

    uint32 count = 0;

    for (uint32 i = 0; i < sSkillLineAbilityStore.GetNumRows(); ++i)
    {
        SkillLineAbilityEntry const* SkillInfo = sSkillLineAbilityStore.LookupEntry(i);
        if (!SkillInfo)
            continue;

        mSkillLineAbilityMap.insert(SkillLineAbilityMap::value_type(SkillInfo->spellId, SkillInfo));
        ++count;
    }

    sLog->outInfo(LOG_FILTER_SERVER_LOADING, ">> Loaded %u SkillLineAbility MultiMap Data in %u ms", count, GetMSTimeDiffToNow(oldMSTime));
}

void SpellMgr::LoadSpellPetAuras()
{
    uint32 oldMSTime = getMSTime();

    mSpellPetAuraMap.clear();                                  // need for reload case

    //                                                  0       1       2    3
    QueryResult result = WorldDatabase.Query("SELECT spell, effectId, pet, aura FROM spell_pet_auras");
    if (!result)
    {
        sLog->outInfo(LOG_FILTER_SERVER_LOADING, ">> Loaded 0 spell pet auras. DB table `spell_pet_auras` is empty.");
        return;
    }

    uint32 count = 0;
    do
    {
        Field* fields = result->Fetch();

        uint32 spell = fields[0].GetUInt32();
        uint8 eff = fields[1].GetUInt8();
        uint32 pet = fields[2].GetUInt32();
        uint32 aura = fields[3].GetUInt32();

        SpellPetAuraMap::iterator itr = mSpellPetAuraMap.find((spell<<8) + eff);
        if (itr != mSpellPetAuraMap.end())
            itr->second.AddAura(pet, aura);
        else
        {
            SpellInfo const* spellInfo = GetSpellInfo(spell);
            if (!spellInfo)
            {
                sLog->outError(LOG_FILTER_SQL, "Spell %u listed in `spell_pet_auras` does not exist", spell);
                continue;
            }
            if (spellInfo->Effects[eff].Effect != SPELL_EFFECT_DUMMY &&
               (spellInfo->Effects[eff].Effect != SPELL_EFFECT_APPLY_AURA ||
                spellInfo->Effects[eff].ApplyAuraName != SPELL_AURA_DUMMY))
            {
                sLog->outError(LOG_FILTER_SPELLS_AURAS, "Spell %u listed in `spell_pet_auras` does not have dummy aura or dummy effect", spell);
                continue;
            }

            SpellInfo const* spellInfo2 = GetSpellInfo(aura);
            if (!spellInfo2)
            {
                sLog->outError(LOG_FILTER_SQL, "Aura %u listed in `spell_pet_auras` does not exist", aura);
                continue;
            }

            PetAura pa(pet, aura, spellInfo->Effects[eff].TargetA.GetTarget() == TARGET_UNIT_PET, spellInfo->Effects[eff].CalcValue());
            mSpellPetAuraMap[(spell<<8) + eff] = pa;
        }

        ++count;
    } while (result->NextRow());

    sLog->outInfo(LOG_FILTER_SERVER_LOADING, ">> Loaded %u spell pet auras in %u ms", count, GetMSTimeDiffToNow(oldMSTime));
}

// Fill custom data about enchancments
void SpellMgr::LoadEnchantCustomAttr()
{
    uint32 oldMSTime = getMSTime();

    uint32 size = sSpellItemEnchantmentStore.GetNumRows();
    mEnchantCustomAttr.resize(size);

    for (uint32 i = 0; i < size; ++i)
       mEnchantCustomAttr[i] = 0;

    uint32 count = 0;
    for (uint32 i = 0; i < GetSpellInfoStoreSize(); ++i)
    {
        SpellInfo const* spellInfo = GetSpellInfo(i);
        if (!spellInfo)
            continue;

        // TODO: find a better check
        if (!(spellInfo->AttributesEx2 & SPELL_ATTR2_PRESERVE_ENCHANT_IN_ARENA) || !(spellInfo->Attributes & SPELL_ATTR0_NOT_SHAPESHIFT))
            continue;

        for (uint32 j = 0; j < MAX_SPELL_EFFECTS; ++j)
        {
            if (spellInfo->Effects[j].Effect == SPELL_EFFECT_ENCHANT_ITEM_TEMPORARY)
            {
                uint32 enchId = spellInfo->Effects[j].MiscValue;
                SpellItemEnchantmentEntry const* ench = sSpellItemEnchantmentStore.LookupEntry(enchId);
                if (!ench)
                    continue;
                mEnchantCustomAttr[enchId] = true;
                ++count;
                break;
            }
        }
    }

    sLog->outInfo(LOG_FILTER_SERVER_LOADING, ">> Loaded %u custom enchant attributes in %u ms", count, GetMSTimeDiffToNow(oldMSTime));
}

void SpellMgr::LoadSpellEnchantProcData()
{
    uint32 oldMSTime = getMSTime();

    mSpellEnchantProcEventMap.clear();                             // need for reload case

    //                                                  0         1           2         3
    QueryResult result = WorldDatabase.Query("SELECT entry, customChance, PPMChance, procEx FROM spell_enchant_proc_data");
    if (!result)
    {
        sLog->outInfo(LOG_FILTER_SERVER_LOADING, ">> Loaded 0 spell enchant proc event conditions. DB table `spell_enchant_proc_data` is empty.");
        return;
    }

    uint32 count = 0;
    do
    {
        Field* fields = result->Fetch();

        uint32 enchantId = fields[0].GetUInt32();

        SpellItemEnchantmentEntry const* ench = sSpellItemEnchantmentStore.LookupEntry(enchantId);
        if (!ench)
        {
            sLog->outError(LOG_FILTER_SQL, "Enchancment %u listed in `spell_enchant_proc_data` does not exist", enchantId);
            continue;
        }

        SpellEnchantProcEntry spe;

        spe.customChance = fields[1].GetUInt32();
        spe.PPMChance = fields[2].GetFloat();
        spe.procEx = fields[3].GetUInt32();

        mSpellEnchantProcEventMap[enchantId] = spe;

        ++count;
    } while (result->NextRow());

    sLog->outInfo(LOG_FILTER_SERVER_LOADING, ">> Loaded %u enchant proc data definitions in %u ms", count, GetMSTimeDiffToNow(oldMSTime));
}

void SpellMgr::LoadSpellLinked()
{
    uint32 oldMSTime = getMSTime();

    mSpellLinkedMap.clear();    // need for reload case

    //                                                0              1             2
    QueryResult result = WorldDatabase.Query("SELECT spell_trigger, spell_effect, type FROM spell_linked_spell");
    if (!result)
    {
        sLog->outInfo(LOG_FILTER_SERVER_LOADING, ">> Loaded 0 linked spells. DB table `spell_linked_spell` is empty.");
        return;
    }

    uint32 count = 0;
    do
    {
        Field* fields = result->Fetch();

        int32 trigger = fields[0].GetInt32();
        int32 effect = fields[1].GetInt32();
        int32 type = fields[2].GetUInt8();

        SpellInfo const* spellInfo = GetSpellInfo(abs(trigger));
        if (!spellInfo)
        {
            sLog->outError(LOG_FILTER_SQL, "Spell %u listed in `spell_linked_spell` does not exist", abs(trigger));
            continue;
        }
        spellInfo = GetSpellInfo(abs(effect));
        if (!spellInfo)
        {
            sLog->outError(LOG_FILTER_SQL, "Spell %u listed in `spell_linked_spell` does not exist", abs(effect));
            continue;
        }

        if (type) //we will find a better way when more types are needed
        {
            if (trigger > 0)
                trigger += SPELL_LINKED_MAX_SPELLS * type;
            else
                trigger -= SPELL_LINKED_MAX_SPELLS * type;
        }
        mSpellLinkedMap[trigger].push_back(effect);

        ++count;
    } while (result->NextRow());

    sLog->outInfo(LOG_FILTER_SERVER_LOADING, ">> Loaded %u linked spells in %u ms", count, GetMSTimeDiffToNow(oldMSTime));
}

void SpellMgr::LoadPetLevelupSpellMap()
{
    uint32 oldMSTime = getMSTime();

    mPetLevelupSpellMap.clear();                                   // need for reload case

    uint32 count = 0;
    uint32 family_count = 0;

    for (uint32 i = 0; i < sCreatureFamilyStore.GetNumRows(); ++i)
    {
        CreatureFamilyEntry const* creatureFamily = sCreatureFamilyStore.LookupEntry(i);
        if (!creatureFamily)                                     // not exist
            continue;

        for (uint8 j = 0; j < 2; ++j)
        {
            if (!creatureFamily->skillLine[j])
                continue;

            for (uint32 k = 0; k < sSkillLineAbilityStore.GetNumRows(); ++k)
            {
                SkillLineAbilityEntry const* skillLine = sSkillLineAbilityStore.LookupEntry(k);
                if (!skillLine)
                    continue;

                //if (skillLine->skillId != creatureFamily->skillLine[0] &&
                //    (!creatureFamily->skillLine[1] || skillLine->skillId != creatureFamily->skillLine[1]))
                //    continue;

                if (skillLine->skillId != creatureFamily->skillLine[j])
                    continue;

                if (skillLine->learnOnGetSkill != ABILITY_LEARNED_ON_GET_RACE_OR_CLASS_SKILL)
                    continue;

                SpellInfo const* spell = GetSpellInfo(skillLine->spellId);
                if (!spell) // not exist or triggered or talent
                    continue;

                if (!spell->SpellLevel)
                    continue;

                PetLevelupSpellSet& spellSet = mPetLevelupSpellMap[creatureFamily->ID];
                if (spellSet.empty())
                    ++family_count;

                spellSet.insert(PetLevelupSpellSet::value_type(spell->SpellLevel, spell->Id));
                ++count;
            }
        }
    }

    sLog->outInfo(LOG_FILTER_SERVER_LOADING, ">> Loaded %u pet levelup and default spells for %u families in %u ms", count, family_count, GetMSTimeDiffToNow(oldMSTime));
}

bool LoadPetDefaultSpells_helper(CreatureTemplate const* cInfo, PetDefaultSpellsEntry& petDefSpells)
{
    // skip empty list;
    bool have_spell = false;
    for (uint8 j = 0; j < MAX_CREATURE_SPELL_DATA_SLOT; ++j)
    {
        if (petDefSpells.spellid[j])
        {
            have_spell = true;
            break;
        }
    }
    if (!have_spell)
        return false;

    // remove duplicates with levelupSpells if any
    if (PetLevelupSpellSet const* levelupSpells = cInfo->family ? sSpellMgr->GetPetLevelupSpellList(cInfo->family) : NULL)
    {
        for (uint8 j = 0; j < MAX_CREATURE_SPELL_DATA_SLOT; ++j)
        {
            if (!petDefSpells.spellid[j])
                continue;

            for (PetLevelupSpellSet::const_iterator itr = levelupSpells->begin(); itr != levelupSpells->end(); ++itr)
            {
                if (itr->second == petDefSpells.spellid[j])
                {
                    petDefSpells.spellid[j] = 0;
                    break;
                }
            }
        }
    }

    // skip empty list;
    have_spell = false;
    for (uint8 j = 0; j < MAX_CREATURE_SPELL_DATA_SLOT; ++j)
    {
        if (petDefSpells.spellid[j])
        {
            have_spell = true;
            break;
        }
    }

    return have_spell;
}

void SpellMgr::LoadPetDefaultSpells()
{
    uint32 oldMSTime = getMSTime();

    mPetDefaultSpellsMap.clear();

    uint32 countCreature = 0;
    uint32 countData = 0;

    CreatureTemplateContainer const* ctc = sObjectMgr->GetCreatureTemplates();
    for (CreatureTemplateContainer::const_iterator itr = ctc->begin(); itr != ctc->end(); ++itr)
    {

        if (!itr->second.PetSpellDataId)
            continue;

        // for creature with PetSpellDataId get default pet spells from dbc
        CreatureSpellDataEntry const* spellDataEntry = sCreatureSpellDataStore.LookupEntry(itr->second.PetSpellDataId);
        if (!spellDataEntry)
            continue;

        int32 petSpellsId = -int32(itr->second.PetSpellDataId);
        PetDefaultSpellsEntry petDefSpells;
        for (uint8 j = 0; j < MAX_CREATURE_SPELL_DATA_SLOT; ++j)
            petDefSpells.spellid[j] = spellDataEntry->spellId[j];

        if (LoadPetDefaultSpells_helper(&itr->second, petDefSpells))
        {
            mPetDefaultSpellsMap[petSpellsId] = petDefSpells;
            ++countData;
        }
    }

    sLog->outInfo(LOG_FILTER_SERVER_LOADING, ">> Loaded addition spells for %u pet spell data entries in %u ms", countData, GetMSTimeDiffToNow(oldMSTime));

    sLog->outInfo(LOG_FILTER_SERVER_LOADING, "Loading summonable creature templates...");
    oldMSTime = getMSTime();

    // different summon spells
    for (uint32 i = 0; i < GetSpellInfoStoreSize(); ++i)
    {
        SpellInfo const* spellEntry = GetSpellInfo(i);
        if (!spellEntry)
            continue;

        for (uint8 k = 0; k < MAX_SPELL_EFFECTS; ++k)
        {
            if (spellEntry->Effects[k].Effect == SPELL_EFFECT_SUMMON || spellEntry->Effects[k].Effect == SPELL_EFFECT_SUMMON_PET)
            {
                uint32 creature_id = spellEntry->Effects[k].MiscValue;
                CreatureTemplate const* cInfo = sObjectMgr->GetCreatureTemplate(creature_id);
                if (!cInfo)
                    continue;

                // already loaded
                if (cInfo->PetSpellDataId)
                    continue;

                // for creature without PetSpellDataId get default pet spells from creature_template
                int32 petSpellsId = cInfo->Entry;
                if (mPetDefaultSpellsMap.find(cInfo->Entry) != mPetDefaultSpellsMap.end())
                    continue;

                PetDefaultSpellsEntry petDefSpells;
                for (uint8 j = 0; j < MAX_CREATURE_SPELL_DATA_SLOT; ++j)
                    petDefSpells.spellid[j] = cInfo->spells[j];

                if (LoadPetDefaultSpells_helper(cInfo, petDefSpells))
                {
                    mPetDefaultSpellsMap[petSpellsId] = petDefSpells;
                    ++countCreature;
                }
            }
        }
    }

    sLog->outInfo(LOG_FILTER_SERVER_LOADING, ">> Loaded %u summonable creature templates in %u ms", countCreature, GetMSTimeDiffToNow(oldMSTime));
}

void SpellMgr::LoadSpellAreas()
{
    uint32 oldMSTime = getMSTime();

    mSpellAreaMap.clear();                                  // need for reload case
    mSpellAreaForQuestMap.clear();
    mSpellAreaForQuestEndMap.clear();
    mSpellAreaForAuraMap.clear();

    //                                                  0     1         2              3               4                 5          6          7       8         9
    QueryResult result = WorldDatabase.Query("SELECT spell, area, quest_start, quest_start_status, quest_end_status, quest_end, aura_spell, racemask, gender, autocast FROM spell_area");
    if (!result)
    {
        sLog->outInfo(LOG_FILTER_SERVER_LOADING, ">> Loaded 0 spell area requirements. DB table `spell_area` is empty.");

        return;
    }

    uint32 count = 0;
    do
    {
        Field* fields = result->Fetch();

        uint32 spell = fields[0].GetUInt32();
        SpellArea spellArea;
        spellArea.spellId             = spell;
        spellArea.areaId              = fields[1].GetUInt32();
        spellArea.questStart          = fields[2].GetUInt32();
        spellArea.questStartStatus    = fields[3].GetUInt32();
        spellArea.questEndStatus      = fields[4].GetUInt32();
        spellArea.questEnd            = fields[5].GetUInt32();
        spellArea.auraSpell           = fields[6].GetInt32();
        spellArea.raceMask            = fields[7].GetUInt32();
        spellArea.gender              = Gender(fields[8].GetUInt8());
        spellArea.autocast            = fields[9].GetBool();

        if (SpellInfo const* spellInfo = GetSpellInfo(spell))
        {
            if (spellArea.autocast)
                const_cast<SpellInfo*>(spellInfo)->Attributes |= SPELL_ATTR0_CANT_CANCEL;
        }
        else
        {
            sLog->outError(LOG_FILTER_SQL, "Spell %u listed in `spell_area` does not exist", spell);
            continue;
        }

        {
            bool ok = true;
            SpellAreaMapBounds sa_bounds = GetSpellAreaMapBounds(spellArea.spellId);
            for (SpellAreaMap::const_iterator itr = sa_bounds.first; itr != sa_bounds.second; ++itr)
            {
                if (spellArea.spellId != itr->second.spellId)
                    continue;
                if (spellArea.areaId != itr->second.areaId)
                    continue;
                if (spellArea.questStart != itr->second.questStart)
                    continue;
                if (spellArea.auraSpell != itr->second.auraSpell)
                    continue;
                if ((spellArea.raceMask & itr->second.raceMask) == 0)
                    continue;
                if (spellArea.gender != itr->second.gender)
                    continue;

                // duplicate by requirements
                ok = false;
                break;
            }

            if (!ok)
            {
                sLog->outError(LOG_FILTER_SQL, "Spell %u listed in `spell_area` already listed with similar requirements.", spell);
                continue;
            }
        }

        if (spellArea.areaId && !GetAreaEntryByAreaID(spellArea.areaId))
        {
            sLog->outError(LOG_FILTER_SQL, "Spell %u listed in `spell_area` have wrong area (%u) requirement", spell, spellArea.areaId);
            continue;
        }

        if (spellArea.questStart && !sObjectMgr->GetQuestTemplate(spellArea.questStart))
        {
            sLog->outError(LOG_FILTER_SQL, "Spell %u listed in `spell_area` have wrong start quest (%u) requirement", spell, spellArea.questStart);
            continue;
        }

        if (spellArea.questEnd)
        {
            if (!sObjectMgr->GetQuestTemplate(spellArea.questEnd))
            {
                sLog->outError(LOG_FILTER_SQL, "Spell %u listed in `spell_area` have wrong end quest (%u) requirement", spell, spellArea.questEnd);
                continue;
            }
        }

        if (spellArea.auraSpell)
        {
            SpellInfo const* spellInfo = GetSpellInfo(abs(spellArea.auraSpell));
            if (!spellInfo)
            {
                sLog->outError(LOG_FILTER_SQL, "Spell %u listed in `spell_area` have wrong aura spell (%u) requirement", spell, abs(spellArea.auraSpell));
                continue;
            }

            if (uint32(abs(spellArea.auraSpell)) == spellArea.spellId)
            {
                sLog->outError(LOG_FILTER_SQL, "Spell %u listed in `spell_area` have aura spell (%u) requirement for itself", spell, abs(spellArea.auraSpell));
                continue;
            }

            // not allow autocast chains by auraSpell field (but allow use as alternative if not present)
            if (spellArea.autocast && spellArea.auraSpell > 0)
            {
                bool chain = false;
                SpellAreaForAuraMapBounds saBound = GetSpellAreaForAuraMapBounds(spellArea.spellId);
                for (SpellAreaForAuraMap::const_iterator itr = saBound.first; itr != saBound.second; ++itr)
                {
                    if (itr->second->autocast && itr->second->auraSpell > 0)
                    {
                        chain = true;
                        break;
                    }
                }

                if (chain)
                {
                    sLog->outError(LOG_FILTER_SQL, "Spell %u listed in `spell_area` have aura spell (%u) requirement that itself autocast from aura", spell, spellArea.auraSpell);
                    continue;
                }

                SpellAreaMapBounds saBound2 = GetSpellAreaMapBounds(spellArea.auraSpell);
                for (SpellAreaMap::const_iterator itr2 = saBound2.first; itr2 != saBound2.second; ++itr2)
                {
                    if (itr2->second.autocast && itr2->second.auraSpell > 0)
                    {
                        chain = true;
                        break;
                    }
                }

                if (chain)
                {
                    sLog->outError(LOG_FILTER_SQL, "Spell %u listed in `spell_area` have aura spell (%u) requirement that itself autocast from aura", spell, spellArea.auraSpell);
                    continue;
                }
            }
        }

        if (spellArea.raceMask && (spellArea.raceMask & RACEMASK_ALL_PLAYABLE) == 0)
        {
            sLog->outError(LOG_FILTER_SQL, "Spell %u listed in `spell_area` have wrong race mask (%u) requirement", spell, spellArea.raceMask);
            continue;
        }

        if (spellArea.gender != GENDER_NONE && spellArea.gender != GENDER_FEMALE && spellArea.gender != GENDER_MALE)
        {
            sLog->outError(LOG_FILTER_SQL, "Spell %u listed in `spell_area` have wrong gender (%u) requirement", spell, spellArea.gender);
            continue;
        }

        SpellArea const* sa = &mSpellAreaMap.insert(SpellAreaMap::value_type(spell, spellArea))->second;

        // for search by current zone/subzone at zone/subzone change
        if (spellArea.areaId)
            mSpellAreaForAreaMap.insert(SpellAreaForAreaMap::value_type(spellArea.areaId, sa));

        // for search at quest start/reward
        if (spellArea.questStart)
            mSpellAreaForQuestMap.insert(SpellAreaForQuestMap::value_type(spellArea.questStart, sa));

        // for search at quest start/reward
        if (spellArea.questEnd)
            mSpellAreaForQuestEndMap.insert(SpellAreaForQuestMap::value_type(spellArea.questEnd, sa));

        // for search at aura apply
        if (spellArea.auraSpell)
            mSpellAreaForAuraMap.insert(SpellAreaForAuraMap::value_type(abs(spellArea.auraSpell), sa));

        ++count;
    } while (result->NextRow());

    sLog->outInfo(LOG_FILTER_SERVER_LOADING, ">> Loaded %u spell area requirements in %u ms", count, GetMSTimeDiffToNow(oldMSTime));
}

// Temporary structure to hold spell effect entries for faster loading
struct SpellEffectArray
{
    SpellEffectArray()
    {
        effects[0] = NULL;
        effects[1] = NULL;
        effects[2] = NULL;
    }

    SpellEffectEntry const* effects[MAX_SPELL_EFFECTS];
};

void SpellMgr::LoadSpellInfoStore()
{
    uint32 oldMSTime = getMSTime();

    UnloadSpellInfoStore();
    mSpellInfoMap.resize(sSpellStore.GetNumRows(), NULL);

    std::map<uint32, SpellEffectArray> effectsBySpell;

    for (uint32 i = 0; i < sSpellEffectStore.GetNumRows(); ++i)
    {
        SpellEffectEntry const* effect = sSpellEffectStore.LookupEntry(i);
        if (!effect)
            continue;

        effectsBySpell[effect->EffectSpellId].effects[effect->EffectIndex] = effect;
    }

    for (uint32 i = 0; i < sSpellStore.GetNumRows(); ++i)
        if (SpellEntry const* spellEntry = sSpellStore.LookupEntry(i))
            mSpellInfoMap[i] = new SpellInfo(spellEntry, effectsBySpell[i].effects);

    sLog->outInfo(LOG_FILTER_SERVER_LOADING, ">> Loaded spell info store in %u ms", GetMSTimeDiffToNow(oldMSTime));
}

void SpellMgr::UnloadSpellInfoStore()
{
    for (uint32 i = 0; i < mSpellInfoMap.size(); ++i)
    {
        if (mSpellInfoMap[i])
            delete mSpellInfoMap[i];
    }
    mSpellInfoMap.clear();
}

void SpellMgr::UnloadSpellInfoImplicitTargetConditionLists()
{
    for (uint32 i = 0; i < mSpellInfoMap.size(); ++i)
    {
        if (mSpellInfoMap[i])
            mSpellInfoMap[i]->_UnloadImplicitTargetConditionLists();
    }
}

void SpellMgr::LoadSpellCustomAttr()
{
    uint32 oldMSTime = getMSTime();

    SpellInfo* spellInfo = NULL;
    for (uint32 i = 0; i < GetSpellInfoStoreSize(); ++i)
    {
        spellInfo = mSpellInfoMap[i];
        if (!spellInfo)
            continue;

        for (uint8 j = 0; j < MAX_SPELL_EFFECTS; ++j)
        {
            switch (spellInfo->Effects[j].ApplyAuraName)
            {
                case SPELL_AURA_MOD_POSSESS:
                case SPELL_AURA_MOD_CONFUSE:
                case SPELL_AURA_MOD_CHARM:
                case SPELL_AURA_AOE_CHARM:
                case SPELL_AURA_MOD_FEAR:
                case SPELL_AURA_MOD_STUN:
                    spellInfo->AttributesCu |= SPELL_ATTR0_CU_AURA_CC;
                    break;
                case SPELL_AURA_PERIODIC_HEAL:
                case SPELL_AURA_PERIODIC_DAMAGE:
                case SPELL_AURA_PERIODIC_DAMAGE_PERCENT:
                case SPELL_AURA_PERIODIC_LEECH:
                case SPELL_AURA_PERIODIC_MANA_LEECH:
                case SPELL_AURA_PERIODIC_HEALTH_FUNNEL:
                case SPELL_AURA_PERIODIC_ENERGIZE:
                case SPELL_AURA_OBS_MOD_HEALTH:
                case SPELL_AURA_OBS_MOD_POWER:
                case SPELL_AURA_POWER_BURN:
                    spellInfo->AttributesCu |= SPELL_ATTR0_CU_NO_INITIAL_THREAT;
                    break;
            }

            switch (spellInfo->Effects[j].Effect)
            {
                case SPELL_EFFECT_SCHOOL_DAMAGE:
                case SPELL_EFFECT_WEAPON_DAMAGE:
                case SPELL_EFFECT_WEAPON_DAMAGE_NOSCHOOL:
                case SPELL_EFFECT_NORMALIZED_WEAPON_DMG:
                case SPELL_EFFECT_WEAPON_PERCENT_DAMAGE:
                case SPELL_EFFECT_HEAL:
                    spellInfo->AttributesCu |= SPELL_ATTR0_CU_DIRECT_DAMAGE;
                    break;
                case SPELL_EFFECT_POWER_DRAIN:
                case SPELL_EFFECT_POWER_BURN:
                case SPELL_EFFECT_HEAL_MAX_HEALTH:
                case SPELL_EFFECT_HEALTH_LEECH:
                case SPELL_EFFECT_HEAL_PCT:
                case SPELL_EFFECT_ENERGIZE_PCT:
                case SPELL_EFFECT_ENERGIZE:
                case SPELL_EFFECT_HEAL_MECHANICAL:
                    spellInfo->AttributesCu |= SPELL_ATTR0_CU_NO_INITIAL_THREAT;
                    break;
                case SPELL_EFFECT_CHARGE:
                case SPELL_EFFECT_CHARGE_DEST:
                case SPELL_EFFECT_JUMP:
                case SPELL_EFFECT_JUMP_DEST:
                case SPELL_EFFECT_LEAP_BACK:
                    spellInfo->AttributesCu |= SPELL_ATTR0_CU_CHARGE;
                    break;
                case SPELL_EFFECT_PICKPOCKET:
                    spellInfo->AttributesCu |= SPELL_ATTR0_CU_PICKPOCKET;
                    break;
                case SPELL_EFFECT_ENCHANT_ITEM:
                case SPELL_EFFECT_ENCHANT_ITEM_TEMPORARY:
                case SPELL_EFFECT_ENCHANT_ITEM_PRISMATIC:
                case SPELL_EFFECT_ENCHANT_HELD_ITEM:
                {
                    // only enchanting profession enchantments procs can stack
                    if (IsPartOfSkillLine(SKILL_ENCHANTING, i))
                    {
                        uint32 enchantId = spellInfo->Effects[j].MiscValue;
                        SpellItemEnchantmentEntry const* enchant = sSpellItemEnchantmentStore.LookupEntry(enchantId);
                        for (uint8 s = 0; s < MAX_ITEM_ENCHANTMENT_EFFECTS; ++s)
                        {
                            if (enchant->type[s] != ITEM_ENCHANTMENT_TYPE_COMBAT_SPELL)
                                continue;

                            SpellInfo* procInfo = (SpellInfo*)GetSpellInfo(enchant->spellid[s]);
                            if (!procInfo)
                                continue;

                            // if proced directly from enchantment, not via proc aura
                            // NOTE: Enchant Weapon - Blade Ward also has proc aura spell and is proced directly
                            // however its not expected to stack so this check is good
                            if (procInfo->HasAura(SPELL_AURA_PROC_TRIGGER_SPELL))
                                continue;

                            procInfo->AttributesCu |= SPELL_ATTR0_CU_ENCHANT_PROC;
                        }
                    }
                    break;
                }
            }
        }

        if (!spellInfo->_IsPositiveEffect(EFFECT_0, false))
            spellInfo->AttributesCu |= SPELL_ATTR0_CU_NEGATIVE_EFF0;

        if (!spellInfo->_IsPositiveEffect(EFFECT_1, false))
            spellInfo->AttributesCu |= SPELL_ATTR0_CU_NEGATIVE_EFF1;

        if (!spellInfo->_IsPositiveEffect(EFFECT_2, false))
            spellInfo->AttributesCu |= SPELL_ATTR0_CU_NEGATIVE_EFF2;

        if (spellInfo->SpellVisual[0] == 3879)
            spellInfo->AttributesCu |= SPELL_ATTR0_CU_CONE_BACK;

        switch (spellInfo->Id)
        {
            case 60256:
                //Crashes client on pressing ESC (Maybe because of ReqSpellFocus and GameObject)
                spellInfo->AttributesEx4 &= ~SPELL_ATTR4_TRIGGERED;
                break;
            case 1776: // Gouge
            case 1777:
            case 8629:
            case 11285:
            case 11286:
            case 12540:
            case 13579:
            case 24698:
            case 28456:
            case 29425:
            case 34940:
            case 36862:
            case 38764:
            case 38863:
            case 52743: // Head Smack
                spellInfo->AttributesCu |= SPELL_ATTR0_CU_REQ_TARGET_FACING_CASTER;
                break;
            case 53: // Backstab
            case 2589:
            case 2590:
            case 2591:
            case 8721:
            case 11279:
            case 11280:
            case 11281:
            case 25300:
            case 26863:
            case 48656:
            case 48657:
            case 703: // Garrote
            case 8631:
            case 8632:
            case 8633:
            case 11289:
            case 11290:
            case 26839:
            case 26884:
            case 48675:
            case 48676:
            case 5221: // Shred
            case 6800:
            case 8992:
            case 9829:
            case 9830:
            case 27001:
            case 27002:
            case 48571:
            case 48572:
            case 8676: // Ambush
            case 8724:
            case 8725:
            case 11267:
            case 11268:
            case 11269:
            case 27441:
            case 48689:
            case 48690:
            case 48691:
            case 6785: // Ravage
            case 6787:
            case 9866:
            case 9867:
            case 27005:
            case 48578:
            case 48579:
            case 21987: // Lash of Pain
            case 23959: // Test Stab R50
            case 24825: // Test Backstab
            case 58563: // Assassinate Restless Lookout
                spellInfo->AttributesCu |= SPELL_ATTR0_CU_REQ_CASTER_BEHIND_TARGET;
                break;
            case 26029: // Dark Glare
            case 37433: // Spout
            case 43140: // Flame Breath
            case 43215: // Flame Breath
            case 70461: // Coldflame Trap
            case 72133: // Pain and Suffering
            case 73788: // Pain and Suffering
            case 73789: // Pain and Suffering
            case 73790: // Pain and Suffering
                spellInfo->AttributesCu |= SPELL_ATTR0_CU_CONE_LINE;
                break;
            case 24340: // Meteor
            case 26558: // Meteor
            case 28884: // Meteor
            case 36837: // Meteor
            case 38903: // Meteor
            case 41276: // Meteor
            case 57467: // Meteor
            case 26789: // Shard of the Fallen Star
            case 31436: // Malevolent Cleave
            case 35181: // Dive Bomb
            case 40810: // Saber Lash
            case 43267: // Saber Lash
            case 43268: // Saber Lash
            case 42384: // Brutal Swipe
            case 45150: // Meteor Slash
            case 64688: // Sonic Screech
            case 72373: // Shared Suffering
            case 71904: // Chaos Bane
            case 70492: // Ooze Eruption
            case 72505: // Ooze Eruption
            case 72624: // Ooze Eruption
            case 72625: // Ooze Eruption
                // ONLY SPELLS WITH SPELLFAMILY_GENERIC and EFFECT_SCHOOL_DAMAGE
                spellInfo->AttributesCu |= SPELL_ATTR0_CU_SHARE_DAMAGE;
                break;
            case 18500: // Wing Buffet
            case 33086: // Wild Bite
            case 49749: // Piercing Blow
            case 52890: // Penetrating Strike
            case 53454: // Impale
            case 59446: // Impale
            case 62383: // Shatter
            case 64777: // Machine Gun
            case 65239: // Machine Gun
            case 65919: // Impale
            case 67858: // Impale
            case 67859: // Impale
            case 67860: // Impale
            case 69293: // Wing Buffet
            case 74439: // Machine Gun
            case 63278: // Mark of the Faceless (General Vezax)
            case 62544: // Thrust (Argent Tournament)
            case 64588: // Thrust (Argent Tournament)
            case 66479: // Thrust (Argent Tournament)
            case 68505: // Thrust (Argent Tournament)
            case 62709: // Counterattack! (Argent Tournament)
            case 62626: // Break-Shield (Argent Tournament, Player)
            case 64590: // Break-Shield (Argent Tournament, Player)
            case 64342: // Break-Shield (Argent Tournament, NPC)
            case 64686: // Break-Shield (Argent Tournament, NPC)
            case 65147: // Break-Shield (Argent Tournament, NPC)
            case 68504: // Break-Shield (Argent Tournament, NPC)
            case 62874: // Charge (Argent Tournament, Player)
            case 68498: // Charge (Argent Tournament, Player)
            case 64591: // Charge (Argent Tournament, Player)
            case 63003: // Charge (Argent Tournament, NPC)
            case 63010: // Charge (Argent Tournament, NPC)
            case 68321: // Charge (Argent Tournament, NPC)
            case 72255: // Mark of the Fallen Champion (Deathbringer Saurfang)
            case 72444: // Mark of the Fallen Champion (Deathbringer Saurfang)
            case 72445: // Mark of the Fallen Champion (Deathbringer Saurfang)
            case 72446: // Mark of the Fallen Champion (Deathbringer Saurfang)
                spellInfo->AttributesCu |= SPELL_ATTR0_CU_IGNORE_ARMOR;
                break;
            case 64422: // Sonic Screech (Auriaya)
                spellInfo->AttributesCu |= SPELL_ATTR0_CU_SHARE_DAMAGE;
                spellInfo->AttributesCu |= SPELL_ATTR0_CU_IGNORE_ARMOR;
                break;
            case 72293: // Mark of the Fallen Champion (Deathbringer Saurfang)
                spellInfo->AttributesCu |= SPELL_ATTR0_CU_NEGATIVE_EFF0;
                break;
            default:
                break;
        }

        switch (spellInfo->SpellFamilyName)
        {
            case SPELLFAMILY_WARRIOR:
                // Shout
                if (spellInfo->SpellFamilyFlags[0] & 0x20000 || spellInfo->SpellFamilyFlags[1] & 0x20)
                    spellInfo->AttributesCu |= SPELL_ATTR0_CU_AURA_CC;
                break;
            case SPELLFAMILY_DRUID:
                // Roar
                if (spellInfo->SpellFamilyFlags[0] & 0x8)
                    spellInfo->AttributesCu |= SPELL_ATTR0_CU_AURA_CC;
                break;
            default:
                break;
        }
    }

    CreatureAI::FillAISpellInfo();

    sLog->outInfo(LOG_FILTER_SERVER_LOADING, ">> Loaded spell custom attributes in %u ms", GetMSTimeDiffToNow(oldMSTime));
}

void SpellMgr::LoadSpellInfoCorrections()
{
    uint32 oldMSTime = getMSTime();

    SpellInfo* spellInfo = NULL;
    for (uint32 i = 0; i < mSpellInfoMap.size(); ++i)
    {
        spellInfo = (SpellInfo*)mSpellInfoMap[i];
        if (!spellInfo)
            continue;

        for (uint8 j = 0; j < MAX_SPELL_EFFECTS; ++j)
        {
            switch (spellInfo->Effects[j].Effect)
            {
                case SPELL_EFFECT_CHARGE:
                case SPELL_EFFECT_CHARGE_DEST:
                case SPELL_EFFECT_JUMP:
                case SPELL_EFFECT_JUMP_DEST:
                case SPELL_EFFECT_LEAP_BACK:
                    if (!spellInfo->Speed && !spellInfo->SpellFamilyName)
                        spellInfo->Speed = SPEED_CHARGE;
                    break;
            }
        }

        if (spellInfo->ActiveIconID == 2158)  // flight
            spellInfo->Attributes |= SPELL_ATTR0_PASSIVE;

        switch (spellInfo->Id)
        {
            case 53096: // Quetz'lun's Judgment
                spellInfo->MaxAffectedTargets = 1;
                break;
            case 42730:
                spellInfo->Effects[EFFECT_1].TriggerSpell = 42739;
                break;
            case 59735:
                spellInfo->Effects[EFFECT_1].TriggerSpell = 59736;
                break;
            case 52611: // Summon Skeletons
            case 52612: // Summon Skeletons
                spellInfo->Effects[EFFECT_0].MiscValueB = 64;
                break;
            case 40244: // Simon Game Visual
            case 40245: // Simon Game Visual
            case 40246: // Simon Game Visual
            case 40247: // Simon Game Visual
            case 42835: // Spout, remove damage effect, only anim is needed
                spellInfo->Effects[EFFECT_0].Effect = 0;
                break;
            case 30657: // Quake
                spellInfo->Effects[EFFECT_0].TriggerSpell = 30571;
                break;
            case 30541: // Blaze (needs conditions entry)
                spellInfo->Effects[EFFECT_0].TargetA = SpellImplicitTargetInfo(TARGET_UNIT_TARGET_ENEMY);
                spellInfo->Effects[EFFECT_0].TargetB = SpellImplicitTargetInfo();
                break;
            case 63665: // Charge (Argent Tournament emote on riders)
            case 31298: // Sleep (needs target selection script)
            case 51904: // Summon Ghouls On Scarlet Crusade (this should use conditions table, script for this spell needs to be fixed)
            case 2895:  // Wrath of Air Totem rank 1 (Aura)
            case 68933: // Wrath of Air Totem rank 2 (Aura)
            case 29200: // Purify Helboar Meat
                spellInfo->Effects[EFFECT_0].TargetA = SpellImplicitTargetInfo(TARGET_UNIT_CASTER);
                spellInfo->Effects[EFFECT_0].TargetB = SpellImplicitTargetInfo();
                break;
            case 31344: // Howl of Azgalor
                spellInfo->Effects[EFFECT_0].RadiusEntry = sSpellRadiusStore.LookupEntry(EFFECT_RADIUS_100_YARDS); // 100yards instead of 50000?!
                break;
            case 42818: // Headless Horseman - Wisp Flight Port
            case 42821: // Headless Horseman - Wisp Flight Missile
                spellInfo->RangeEntry = sSpellRangeStore.LookupEntry(6); // 100 yards
                break;
            case 36350: //They Must Burn Bomb Aura (self)
                spellInfo->Effects[EFFECT_0].TriggerSpell = 36325; // They Must Burn Bomb Drop (DND)
                break;
            case 49838: // Stop Time
                spellInfo->AttributesEx3 |= SPELL_ATTR3_NO_INITIAL_AGGRO;
                break;
            case 61407: // Energize Cores
            case 62136: // Energize Cores
            case 54069: // Energize Cores
            case 56251: // Energize Cores
                spellInfo->Effects[EFFECT_0].TargetA = SpellImplicitTargetInfo(TARGET_UNIT_SRC_AREA_ENTRY);
                break;
            case 50785: // Energize Cores
            case 59372: // Energize Cores
                spellInfo->Effects[EFFECT_0].TargetA = SpellImplicitTargetInfo(TARGET_UNIT_SRC_AREA_ENEMY);
                break;
            case 8494: // Mana Shield (rank 2)
                // because of bug in dbc
                spellInfo->ProcChance = 0;
                break;
            case 20335: // Heart of the Crusader
            case 20336:
            case 20337:
            case 63320: // Glyph of Life Tap
            // Entries were not updated after spell effect change, we have to do that manually :/
                spellInfo->AttributesEx3 |= SPELL_ATTR3_CAN_PROC_WITH_TRIGGERED;
                break;
            case 59725: // Improved Spell Reflection - aoe aura
                // Target entry seems to be wrong for this spell :/
                spellInfo->Effects[EFFECT_0].TargetA = SpellImplicitTargetInfo(TARGET_UNIT_CASTER_AREA_PARTY);
                spellInfo->Effects[EFFECT_0].RadiusEntry = sSpellRadiusStore.LookupEntry(EFFECT_RADIUS_10_YARDS_2);
                break;
            case 44978: // Wild Magic
            case 45001:
            case 45002:
            case 45004:
            case 45006:
            case 45010:
            case 31347: // Doom
            case 41635: // Prayer of Mending
            case 44869: // Spectral Blast
            case 45027: // Revitalize
            case 45976: // Muru Portal Channel
            case 39365: // Thundering Storm
            case 41071: // Raise Dead (HACK)
            case 52124: // Sky Darkener Assault
            case 42442: // Vengeance Landing Cannonfire
            case 45863: // Cosmetic - Incinerate to Random Target
            case 25425: // Shoot
            case 45761: // Shoot
            case 42611: // Shoot
            case 61588: // Blazing Harpoon
            case 52479: // Gift of the Harvester
            case 48246: // Ball of Flame
                spellInfo->MaxAffectedTargets = 1;
                break;
            case 36384: // Skartax Purple Beam
                spellInfo->MaxAffectedTargets = 2;
                break;
            case 41376: // Spite
            case 39992: // Needle Spine
            case 29576: // Multi-Shot
            case 40816: // Saber Lash
            case 37790: // Spread Shot
            case 46771: // Flame Sear
            case 45248: // Shadow Blades
            case 41303: // Soul Drain
            case 54172: // Divine Storm (heal)
            case 29213: // Curse of the Plaguebringer - Noth
            case 28542: // Life Drain - Sapphiron
            case 66588: // Flaming Spear
            case 54171: // Divine Storm
                spellInfo->MaxAffectedTargets = 3;
                break;
            case 38310: // Multi-Shot
            case 53385: // Divine Storm (Damage)
                spellInfo->MaxAffectedTargets = 4;
                break;
            case 42005: // Bloodboil
            case 38296: // Spitfire Totem
            case 37676: // Insidious Whisper
            case 46008: // Negative Energy
            case 45641: // Fire Bloom
            case 55665: // Life Drain - Sapphiron (H)
            case 28796: // Poison Bolt Volly - Faerlina
                spellInfo->MaxAffectedTargets = 5;
                break;
            case 40827: // Sinful Beam
            case 40859: // Sinister Beam
            case 40860: // Vile Beam
            case 40861: // Wicked Beam
            case 54835: // Curse of the Plaguebringer - Noth (H)
            case 54098: // Poison Bolt Volly - Faerlina (H)
                spellInfo->MaxAffectedTargets = 10;
                break;
            case 50312: // Unholy Frenzy
                spellInfo->MaxAffectedTargets = 15;
                break;
            case 33711: // Murmur's Touch
            case 38794:
                spellInfo->MaxAffectedTargets = 1;
                spellInfo->Effects[EFFECT_0].TriggerSpell = 33760;
                break;
            case 17941: // Shadow Trance
            case 22008: // Netherwind Focus
            case 31834: // Light's Grace
            case 34754: // Clearcasting
            case 34936: // Backlash
            case 48108: // Hot Streak
            case 51124: // Killing Machine
            case 54741: // Firestarter
            case 57761: // Fireball!
            case 39805: // Lightning Overload
            case 64823: // Item - Druid T8 Balance 4P Bonus
            case 34477: // Misdirection
            case 44401: // Missile Barrage
                spellInfo->ProcCharges = 1;
                break;
            case 44544: // Fingers of Frost
                spellInfo->Effects[EFFECT_0].SpellClassMask = flag96(685904631, 1151048, 0);
                break;
            case 74396: // Fingers of Frost visual buff
                spellInfo->ProcCharges = 2;
                spellInfo->StackAmount = 0;
                break;
            case 28200: // Ascendance (Talisman of Ascendance trinket)
                spellInfo->ProcCharges = 6;
                break;
            case 47201: // Everlasting Affliction
            case 47202:
            case 47203:
            case 47204:
            case 47205:
                // add corruption to affected spells
                spellInfo->Effects[1].SpellClassMask[0] |= 2;
                break;
            case 51852: // The Eye of Acherus (no spawn in phase 2 in db)
                spellInfo->Effects[0].MiscValue |= 1;
                break;
            case 51912: // Crafty's Ultra-Advanced Proto-Typical Shortening Blaster
                spellInfo->Effects[0].Amplitude = 3000;
                break;
            case 29809: // Desecration Arm - 36 instead of 37 - typo? :/
                spellInfo->Effects[EFFECT_0].RadiusEntry = sSpellRadiusStore.LookupEntry(EFFECT_RADIUS_7_YARDS);
                break;
            // Master Shapeshifter: missing stance data for forms other than bear - bear version has correct data
            // To prevent aura staying on target after talent unlearned
            case 48420:
                spellInfo->Stances = 1 << (FORM_CAT - 1);
                break;
            case 48421:
                spellInfo->Stances = 1 << (FORM_MOONKIN - 1);
                break;
            case 48422:
                spellInfo->Stances = 1 << (FORM_TREE - 1);
                break;
            case 51466: // Elemental Oath (Rank 1)
            case 51470: // Elemental Oath (Rank 2)
                spellInfo->Effects[EFFECT_1].Effect = SPELL_EFFECT_APPLY_AURA;
                spellInfo->Effects[EFFECT_1].ApplyAuraName = SPELL_AURA_ADD_FLAT_MODIFIER;
                spellInfo->Effects[EFFECT_1].MiscValue = SPELLMOD_EFFECT2;
                spellInfo->Effects[EFFECT_1].SpellClassMask = flag96(0x00000000, 0x00004000, 0x00000000);
                break;
            case 47569: // Improved Shadowform (Rank 1)
                // with this spell atrribute aura can be stacked several times
                spellInfo->Attributes &= ~SPELL_ATTR0_NOT_SHAPESHIFT;
                break;
            case 64904: // Hymn of Hope
                spellInfo->Effects[EFFECT_1].ApplyAuraName = SPELL_AURA_MOD_INCREASE_ENERGY_PERCENT;
                break;
            case 30421: // Nether Portal - Perseverence
                spellInfo->Effects[2].BasePoints += 30000;
                break;
            case 51735: // Ebon Plague
            case 51734:
            case 51726:
                spellInfo->AttributesEx3 |= SPELL_ATTR3_STACK_FOR_DIFF_CASTERS;
                spellInfo->SpellFamilyFlags[2] = 0x10;
                spellInfo->Effects[1].ApplyAuraName = SPELL_AURA_MOD_DAMAGE_PERCENT_TAKEN;
                break;
            case 41913: // Parasitic Shadowfiend Passive
                spellInfo->Effects[0].ApplyAuraName = SPELL_AURA_DUMMY; // proc debuff, and summon infinite fiends
                break;
            case 27892: // To Anchor 1
            case 27928: // To Anchor 1
            case 27935: // To Anchor 1
            case 27915: // Anchor to Skulls
            case 27931: // Anchor to Skulls
            case 27937: // Anchor to Skulls
                spellInfo->RangeEntry = sSpellRangeStore.LookupEntry(13);
                break;
            // target allys instead of enemies, target A is src_caster, spells with effect like that have ally target
            // this is the only known exception, probably just wrong data
            case 29214: // Wrath of the Plaguebringer
            case 54836: // Wrath of the Plaguebringer
                spellInfo->Effects[EFFECT_0].TargetB = SpellImplicitTargetInfo(TARGET_UNIT_SRC_AREA_ALLY);
                spellInfo->Effects[EFFECT_1].TargetB = SpellImplicitTargetInfo(TARGET_UNIT_SRC_AREA_ALLY);
                break;
            case 63675: // Improved Devouring Plague
                spellInfo->AttributesEx3 |= SPELL_ATTR3_NO_DONE_BONUS;
                break;
            case 8145: // Tremor Totem (instant pulse)
            case 6474: // Earthbind Totem (instant pulse)
                spellInfo->AttributesEx5 |= SPELL_ATTR5_START_PERIODIC_AT_APPLY;
                break;
            case 53241: // Marked for Death (Rank 1)
            case 53243: // Marked for Death (Rank 2)
            case 53244: // Marked for Death (Rank 3)
            case 53245: // Marked for Death (Rank 4)
            case 53246: // Marked for Death (Rank 5)
                spellInfo->Effects[EFFECT_0].SpellClassMask = flag96(0x00067801, 0x10820001, 0x00000801);
                break;
            case 5176:  // Wrath
            case 2912:  // Starfire
            case 78674: // Starsurge
                spellInfo->Effects[1].Effect = SPELL_EFFECT_DUMMY;
                spellInfo->Effects[1].TargetA = TARGET_UNIT_CASTER;
                break;
            case 70728: // Exploit Weakness (needs target selection script)
            case 70840: // Devious Minds (needs target selection script)
                spellInfo->Effects[EFFECT_0].TargetA = SpellImplicitTargetInfo(TARGET_UNIT_CASTER);
                spellInfo->Effects[EFFECT_0].TargetB = SpellImplicitTargetInfo(TARGET_UNIT_PET);
                break;
            case 70893: // Culling The Herd (needs target selection script)
                spellInfo->Effects[EFFECT_0].TargetA = SpellImplicitTargetInfo(TARGET_UNIT_CASTER);
                spellInfo->Effects[EFFECT_0].TargetB = SpellImplicitTargetInfo(TARGET_UNIT_MASTER);
                break;
            case 54800: // Sigil of the Frozen Conscience - change class mask to custom extended flags of Icy Touch
                        // this is done because another spell also uses the same SpellFamilyFlags as Icy Touch
                        // SpellFamilyFlags[0] & 0x00000040 in SPELLFAMILY_DEATHKNIGHT is currently unused (3.3.5a)
                        // this needs research on modifier applying rules, does not seem to be in Attributes fields
                spellInfo->Effects[EFFECT_0].SpellClassMask = flag96(0x00000040, 0x00000000, 0x00000000);
                break;
            case 64949: // Idol of the Flourishing Life
                spellInfo->Effects[EFFECT_0].SpellClassMask = flag96(0x00000000, 0x02000000, 0x00000000);
                spellInfo->Effects[EFFECT_0].ApplyAuraName = SPELL_AURA_ADD_FLAT_MODIFIER;
                break;
            case 34231: // Libram of the Lightbringer
            case 60792: // Libram of Tolerance
            case 64956: // Libram of the Resolute
                spellInfo->Effects[EFFECT_0].SpellClassMask = flag96(0x80000000, 0x00000000, 0x00000000);
                spellInfo->Effects[EFFECT_0].ApplyAuraName = SPELL_AURA_ADD_FLAT_MODIFIER;
                break;
            case 28851: // Libram of Light
            case 28853: // Libram of Divinity
            case 32403: // Blessed Book of Nagrand
                spellInfo->Effects[EFFECT_0].SpellClassMask = flag96(0x40000000, 0x00000000, 0x00000000);
                spellInfo->Effects[EFFECT_0].ApplyAuraName = SPELL_AURA_ADD_FLAT_MODIFIER;
                break;
            case 45602: // Ride Carpet
                spellInfo->Effects[EFFECT_0].BasePoints = 0; // force seat 0, vehicle doesn't have the required seat flags for "no seat specified (-1)"
                break;
            case 64745: // Item - Death Knight T8 Tank 4P Bonus
            case 64936: // Item - Warrior T8 Protection 4P Bonus
                spellInfo->Effects[0].BasePoints = 100; // 100% chance of procc'ing, not -10% (chance calculated in PrepareTriggersExecutedOnHit)
                break;
            case 59414: // Pulsing Shockwave Aura (Loken)
                // this flag breaks movement, remove it
                spellInfo->AttributesEx &= ~SPELL_ATTR1_CHANNELED_1;
                break;
            case 61719: // Easter Lay Noblegarden Egg Aura - Interrupt flags copied from aura which this aura is linked with
                spellInfo->AuraInterruptFlags = AURA_INTERRUPT_FLAG_HITBYSPELL | AURA_INTERRUPT_FLAG_TAKE_DAMAGE;
                break;
            case 70650: // Death Knight T10 Tank 2P Bonus
                spellInfo->Effects[0].ApplyAuraName = SPELL_AURA_ADD_PCT_MODIFIER;
                break;
            case 71838: // Drain Life - Bryntroll Normal
            case 71839: // Drain Life - Bryntroll Heroic
                spellInfo->AttributesEx2 |= SPELL_ATTR2_CANT_CRIT;
                break;
            case 34471: // The Beast Within
                spellInfo->AttributesEx5 |= SPELL_ATTR5_USABLE_WHILE_CONFUSED | SPELL_ATTR5_USABLE_WHILE_FEARED | SPELL_ATTR5_USABLE_WHILE_STUNNED;
                break;
            // ULDUAR SPELLS
            //
            case 62374: // Pursued (Flame Leviathan)
                spellInfo->Effects[EFFECT_0].RadiusEntry = sSpellRadiusStore.LookupEntry(EFFECT_RADIUS_50000_YARDS);   // 50000yd
                break;
            case 63342: // Focused Eyebeam Summon Trigger (Kologarn)
                spellInfo->MaxAffectedTargets = 1;
                break;
            case 62716: // Growth of Nature (Freya)
            case 65584: // Growth of Nature (Freya)
            case 64381: // Strength of the Pack (Auriaya)
                spellInfo->AttributesEx3 |= SPELL_ATTR3_STACK_FOR_DIFF_CASTERS;
                break;
            case 63018: // Searing Light (XT-002)
            case 65121: // Searing Light (25m) (XT-002)
            case 63024: // Gravity Bomb (XT-002)
            case 64234: // Gravity Bomb (25m) (XT-002)
                spellInfo->MaxAffectedTargets = 1;
                break;
            case 62834: // Boom (XT-002)
            // This hack is here because we suspect our implementation of spell effect execution on targets
            // is done in the wrong order. We suspect that EFFECT_0 needs to be applied on all targets,
            // then EFFECT_1, etc - instead of applying each effect on target1, then target2, etc.
            // The above situation causes the visual for this spell to be bugged, so we remove the instakill
            // effect and implement a script hack for that.
                spellInfo->Effects[EFFECT_1].Effect = 0;
                break;
            case 64386: // Terrifying Screech (Auriaya)
            case 64389: // Sentinel Blast (Auriaya)
            case 64678: // Sentinel Blast (Auriaya)
                spellInfo->DurationEntry = sSpellDurationStore.LookupEntry(28); // 5 seconds, wrong DBC data?
                break;
            case 64321: // Potent Pheromones (Freya)
                // spell should dispel area aura, but doesn't have the attribute
                // may be db data bug, or blizz may keep reapplying area auras every update with checking immunity
                // that will be clear if we get more spells with problem like this
                spellInfo->AttributesEx |= SPELL_ATTR1_DISPEL_AURAS_ON_IMMUNITY;
                break;
            case 62301: // Cosmic Smash (Algalon the Observer)
                spellInfo->MaxAffectedTargets = 1;
                break;
            case 64598: // Cosmic Smash (Algalon the Observer)
                spellInfo->MaxAffectedTargets = 3;
                break;
            case 62293: // Cosmic Smash (Algalon the Observer)
                spellInfo->Effects[EFFECT_0].TargetB = SpellImplicitTargetInfo(TARGET_DEST_CASTER);
                break;
            case 62311: // Cosmic Smash (Algalon the Observer)
            case 64596: // Cosmic Smash (Algalon the Observer)
                spellInfo->RangeEntry = sSpellRangeStore.LookupEntry(6);  // 100yd
                break;
            case 64014: // Expedition Base Camp Teleport
            case 64024: // Conservatory Teleport
            case 64025: // Halls of Invention Teleport
            case 64028: // Colossal Forge Teleport
            case 64029: // Shattered Walkway Teleport
            case 64030: // Antechamber Teleport
            case 64031: // Scrapyard Teleport
            case 64032: // Formation Grounds Teleport
            case 65042: // Prison of Yogg-Saron Teleport
                spellInfo->Effects[EFFECT_0].TargetA = SpellImplicitTargetInfo(TARGET_DEST_DB);
                break;
            // ENDOF ULDUAR SPELLS
            //
            // TRIAL OF THE CRUSADER SPELLS
            //
            case 66258: // Infernal Eruption (10N)
            case 67901: // Infernal Eruption (25N)
                // increase duration from 15 to 18 seconds because caster is already
                // unsummoned when spell missile hits the ground so nothing happen in result
                spellInfo->DurationEntry = sSpellDurationStore.LookupEntry(85);
                break;
            // ENDOF TRIAL OF THE CRUSADER SPELLS
            //
            // ICECROWN CITADEL SPELLS
            //
            // THESE SPELLS ARE WORKING CORRECTLY EVEN WITHOUT THIS HACK
            // THE ONLY REASON ITS HERE IS THAT CURRENT GRID SYSTEM
            // DOES NOT ALLOW FAR OBJECT SELECTION (dist > 333)
            case 70781: // Light's Hammer Teleport
            case 70856: // Oratory of the Damned Teleport
            case 70857: // Rampart of Skulls Teleport
            case 70858: // Deathbringer's Rise Teleport
            case 70859: // Upper Spire Teleport
            case 70860: // Frozen Throne Teleport
            case 70861: // Sindragosa's Lair Teleport
                spellInfo->Effects[EFFECT_0].TargetA = SpellImplicitTargetInfo(TARGET_DEST_DB);
                break;
            case 69055: // Saber Lash (Lord Marrowgar)
            case 70814: // Saber Lash (Lord Marrowgar)
                spellInfo->Effects[EFFECT_0].RadiusEntry = sSpellRadiusStore.LookupEntry(EFFECT_RADIUS_8_YARDS); // 8yd
                break;
            case 69075: // Bone Storm (Lord Marrowgar)
            case 70834: // Bone Storm (Lord Marrowgar)
            case 70835: // Bone Storm (Lord Marrowgar)
            case 70836: // Bone Storm (Lord Marrowgar)
            case 72864: // Death Plague (Rotting Frost Giant)
            case 71160: // Plague Stench (Stinky)
            case 71161: // Plague Stench (Stinky)
            case 71123: // Decimate (Stinky & Precious)
                spellInfo->Effects[EFFECT_0].RadiusEntry = sSpellRadiusStore.LookupEntry(EFFECT_RADIUS_100_YARDS); // 100yd
                break;
            case 71169: // Shadow's Fate
                spellInfo->AttributesEx3 |= SPELL_ATTR3_STACK_FOR_DIFF_CASTERS;
                break;
            case 72378: // Blood Nova (Deathbringer Saurfang)
            case 73058: // Blood Nova (Deathbringer Saurfang)
                spellInfo->Effects[EFFECT_0].RadiusEntry = sSpellRadiusStore.LookupEntry(EFFECT_RADIUS_200_YARDS);
                spellInfo->Effects[EFFECT_1].RadiusEntry = sSpellRadiusStore.LookupEntry(EFFECT_RADIUS_200_YARDS);
                break;
            case 72769: // Scent of Blood (Deathbringer Saurfang)
                spellInfo->Effects[EFFECT_0].RadiusEntry = sSpellRadiusStore.LookupEntry(EFFECT_RADIUS_200_YARDS);
                // no break
            case 72771: // Scent of Blood (Deathbringer Saurfang)
                spellInfo->Effects[EFFECT_1].RadiusEntry = sSpellRadiusStore.LookupEntry(EFFECT_RADIUS_200_YARDS);
                break;
            case 72723: // Resistant Skin (Deathbringer Saurfang adds)
                // this spell initially granted Shadow damage immunity, however it was removed but the data was left in client
                spellInfo->Effects[EFFECT_2].Effect = 0;
                break;
            case 70460: // Coldflame Jets (Traps after Saurfang)
                spellInfo->DurationEntry = sSpellDurationStore.LookupEntry(1); // 10 seconds
                break;
            case 71412: // Green Ooze Summon (Professor Putricide)
            case 71415: // Orange Ooze Summon (Professor Putricide)
                spellInfo->Effects[EFFECT_0].TargetA = SpellImplicitTargetInfo(TARGET_UNIT_TARGET_ANY);
                break;
            case 71159: // Awaken Plagued Zombies
                spellInfo->DurationEntry = sSpellDurationStore.LookupEntry(21);
                break;
            case 70530: // Volatile Ooze Beam Protection (Professor Putricide)
                spellInfo->Effects[EFFECT_0].Effect = SPELL_EFFECT_APPLY_AURA; // for an unknown reason this was SPELL_EFFECT_APPLY_AREA_AURA_RAID
                break;
            // THIS IS HERE BECAUSE COOLDOWN ON CREATURE PROCS IS NOT IMPLEMENTED
            case 71604: // Mutated Strength (Professor Putricide)
            case 72673: // Mutated Strength (Professor Putricide)
            case 72674: // Mutated Strength (Professor Putricide)
            case 72675: // Mutated Strength (Professor Putricide)
                spellInfo->Effects[EFFECT_1].Effect = 0;
                break;
            case 72454: // Mutated Plague (Professor Putricide)
            case 72464: // Mutated Plague (Professor Putricide)
            case 72506: // Mutated Plague (Professor Putricide)
            case 72507: // Mutated Plague (Professor Putricide)
                spellInfo->Effects[EFFECT_0].RadiusEntry = sSpellRadiusStore.LookupEntry(EFFECT_RADIUS_50000_YARDS); // 50000yd
                break;
            case 70911: // Unbound Plague (Professor Putricide) (needs target selection script)
            case 72854: // Unbound Plague (Professor Putricide) (needs target selection script)
            case 72855: // Unbound Plague (Professor Putricide) (needs target selection script)
            case 72856: // Unbound Plague (Professor Putricide) (needs target selection script)
                spellInfo->Effects[EFFECT_0].TargetB = SpellImplicitTargetInfo(TARGET_UNIT_TARGET_ENEMY);
                break;
            case 71518: // Unholy Infusion Quest Credit (Professor Putricide)
            case 72934: // Blood Infusion Quest Credit (Blood-Queen Lana'thel)
            case 72289: // Frost Infusion Quest Credit (Sindragosa)
                spellInfo->Effects[EFFECT_0].RadiusEntry = sSpellRadiusStore.LookupEntry(EFFECT_RADIUS_200_YARDS); // another missing radius
                break;
            case 71708: // Empowered Flare (Blood Prince Council)
            case 72785: // Empowered Flare (Blood Prince Council)
            case 72786: // Empowered Flare (Blood Prince Council)
            case 72787: // Empowered Flare (Blood Prince Council)
                spellInfo->AttributesEx3 |= SPELL_ATTR3_NO_DONE_BONUS;
                break;
            case 71266: // Swarming Shadows
            case 72890: // Swarming Shadows
                spellInfo->AreaGroupId = 0; // originally, these require area 4522, which is... outside of Icecrown Citadel
                break;
            case 70602: // Corruption
            case 48278: // Paralyze
                spellInfo->AttributesEx3 |= SPELL_ATTR3_STACK_FOR_DIFF_CASTERS;
                break;
            case 70715: // Column of Frost (visual marker)
                spellInfo->DurationEntry = sSpellDurationStore.LookupEntry(32); // 6 seconds (missing)
                break;
            case 71085: // Mana Void (periodic aura)
                spellInfo->DurationEntry = sSpellDurationStore.LookupEntry(9); // 30 seconds (missing)
                break;
            case 72015: // Frostbolt Volley (only heroic)
            case 72016: // Frostbolt Volley (only heroic)
                spellInfo->Effects[EFFECT_2].RadiusEntry = sSpellRadiusStore.LookupEntry(EFFECT_RADIUS_40_YARDS);
                break;
            case 70936: // Summon Suppressor (needs target selection script)
                spellInfo->Effects[EFFECT_0].TargetA = SpellImplicitTargetInfo(TARGET_UNIT_TARGET_ANY);
                spellInfo->Effects[EFFECT_0].TargetB = SpellImplicitTargetInfo();
                break;
            case 72706: // Achievement Check (Valithria Dreamwalker)
            case 71357: // Order Whelp
                spellInfo->Effects[EFFECT_0].RadiusEntry = sSpellRadiusStore.LookupEntry(EFFECT_RADIUS_200_YARDS);   // 200yd
                break;
            case 70598: // Sindragosa's Fury
                spellInfo->Effects[EFFECT_0].TargetA = SpellImplicitTargetInfo(TARGET_DEST_DEST);
                break;
            case 69846: // Frost Bomb
                spellInfo->Speed = 0.0f;    // This spell's summon happens instantly
                break;
            case 71614: // Ice Lock
                spellInfo->Mechanic = MECHANIC_STUN;
                break;
            case 72762: // Defile
                spellInfo->DurationEntry = sSpellDurationStore.LookupEntry(559); // 53 seconds
                break;
            case 72743: // Defile
                spellInfo->DurationEntry = sSpellDurationStore.LookupEntry(22); // 45 seconds
                break;
            case 72754: // Defile
            case 73708: // Defile
            case 73709: // Defile
            case 73710: // Defile
                spellInfo->Effects[EFFECT_0].RadiusEntry = sSpellRadiusStore.LookupEntry(EFFECT_RADIUS_200_YARDS); // 200yd
                spellInfo->Effects[EFFECT_1].RadiusEntry = sSpellRadiusStore.LookupEntry(EFFECT_RADIUS_200_YARDS); // 200yd
                break;
            case 69030: // Val'kyr Target Search
                spellInfo->Effects[EFFECT_0].RadiusEntry = sSpellRadiusStore.LookupEntry(EFFECT_RADIUS_200_YARDS); // 200yd
                spellInfo->Effects[EFFECT_1].RadiusEntry = sSpellRadiusStore.LookupEntry(EFFECT_RADIUS_200_YARDS); // 200yd
                break;
            case 69198: // Raging Spirit Visual
                spellInfo->RangeEntry = sSpellRangeStore.LookupEntry(13); // 50000yd
                break;
            case 73654: // Harvest Souls
            case 74295: // Harvest Souls
            case 74296: // Harvest Souls
            case 74297: // Harvest Souls
                spellInfo->Effects[EFFECT_0].RadiusEntry = sSpellRadiusStore.LookupEntry(EFFECT_RADIUS_50000_YARDS); // 50000yd
                spellInfo->Effects[EFFECT_1].RadiusEntry = sSpellRadiusStore.LookupEntry(EFFECT_RADIUS_50000_YARDS); // 50000yd
                spellInfo->Effects[EFFECT_2].RadiusEntry = sSpellRadiusStore.LookupEntry(EFFECT_RADIUS_50000_YARDS); // 50000yd
                break;
            case 73655: // Harvest Soul
                spellInfo->AttributesEx3 |= SPELL_ATTR3_NO_DONE_BONUS;
                break;
            case 73540: // Summon Shadow Trap
                spellInfo->DurationEntry = sSpellDurationStore.LookupEntry(23); // 90 seconds
                break;
            case 73530: // Shadow Trap (visual)
                spellInfo->DurationEntry = sSpellDurationStore.LookupEntry(28); // 5 seconds
                break;
            case 73529: // Shadow Trap
                spellInfo->Effects[EFFECT_1].RadiusEntry = sSpellRadiusStore.LookupEntry(EFFECT_RADIUS_10_YARDS); // 10yd
                break;
            case 74282: // Shadow Trap (searcher)
                spellInfo->Effects[EFFECT_0].RadiusEntry = sSpellRadiusStore.LookupEntry(EFFECT_RADIUS_3_YARDS); // 3yd
                break;
            case 72595: // Restore Soul
            case 73650: // Restore Soul
                spellInfo->Effects[EFFECT_0].RadiusEntry = sSpellRadiusStore.LookupEntry(EFFECT_RADIUS_200_YARDS); // 200yd
                break;
            case 74086: // Destroy Soul
                spellInfo->Effects[EFFECT_0].RadiusEntry = sSpellRadiusStore.LookupEntry(EFFECT_RADIUS_200_YARDS); // 200yd
                break;
            case 74302: // Summon Spirit Bomb
            case 74342: // Summon Spirit Bomb
                spellInfo->Effects[EFFECT_0].RadiusEntry = sSpellRadiusStore.LookupEntry(EFFECT_RADIUS_200_YARDS); // 200yd
                spellInfo->MaxAffectedTargets = 1;
                break;
            case 74341: // Summon Spirit Bomb
            case 74343: // Summon Spirit Bomb
                spellInfo->Effects[EFFECT_0].RadiusEntry = sSpellRadiusStore.LookupEntry(EFFECT_RADIUS_200_YARDS); // 200yd
                spellInfo->MaxAffectedTargets = 3;
                break;
            case 73579: // Summon Spirit Bomb
                spellInfo->Effects[EFFECT_0].RadiusEntry = sSpellRadiusStore.LookupEntry(EFFECT_RADIUS_25_YARDS); // 25yd
                break;
            case 72350: // Fury of Frostmourne
                spellInfo->Effects[EFFECT_0].RadiusEntry = sSpellRadiusStore.LookupEntry(EFFECT_RADIUS_50000_YARDS); // 50000yd
                spellInfo->Effects[EFFECT_1].RadiusEntry = sSpellRadiusStore.LookupEntry(EFFECT_RADIUS_50000_YARDS); // 50000yd
                break;
            case 75127: // Kill Frostmourne Players
            case 72351: // Fury of Frostmourne
            case 72431: // Jump (removes Fury of Frostmourne debuff)
            case 72429: // Mass Resurrection
            case 73159: // Play Movie
            case 73582: // Trigger Vile Spirit (Inside, Heroic)
                spellInfo->Effects[EFFECT_0].RadiusEntry = sSpellRadiusStore.LookupEntry(EFFECT_RADIUS_50000_YARDS); // 50000yd
                break;
            case 72376: // Raise Dead
                spellInfo->MaxAffectedTargets = 3;
                spellInfo->Effects[EFFECT_0].RadiusEntry = sSpellRadiusStore.LookupEntry(EFFECT_RADIUS_50000_YARDS); // 50000yd
                break;
            case 71809: // Jump
                spellInfo->RangeEntry = sSpellRangeStore.LookupEntry(3); // 20yd
                spellInfo->Effects[EFFECT_0].RadiusEntry = sSpellRadiusStore.LookupEntry(EFFECT_RADIUS_25_YARDS); // 25yd
                break;
            case 72405: // Broken Frostmourne
                spellInfo->Effects[EFFECT_1].RadiusEntry = sSpellRadiusStore.LookupEntry(EFFECT_RADIUS_200_YARDS); // 200yd
                break;
            // ENDOF ICECROWN CITADEL SPELLS
            //
            // RUBY SANCTUM SPELLS
            //
            case 74769: // Twilight Cutter
            case 77844: // Twilight Cutter
            case 77845: // Twilight Cutter
            case 77846: // Twilight Cutter
                spellInfo->Effects[EFFECT_0].RadiusEntry = sSpellRadiusStore.LookupEntry(EFFECT_RADIUS_100_YARDS); // 100yd
                break;
            case 75509: // Twilight Mending
                spellInfo->AttributesEx6 |= SPELL_ATTR6_CAN_TARGET_INVISIBLE;
                spellInfo->AttributesEx2 |= SPELL_ATTR2_CAN_TARGET_NOT_IN_LOS;
                break;
            case 75888: // Awaken Flames
            case 75889: // Awaken Flames
                spellInfo->AttributesEx |= SPELL_ATTR1_CANT_TARGET_SELF;
                break;
            // ENDOF RUBY SANCTUM SPELLS
            //
            // EYE OF ETERNITY SPELLS
            // All spells below work even without these changes. The LOS attribute is due to problem
            // from collision between maps & gos with active destroyed state.
            case 57473: // Arcane Storm bonus explicit visual spell
            case 57430: // Summon Static Field
            case 56091: // Flame Spike (Wyrmrest Skytalon)
            case 56092: // Engulf in Flames (Wyrmrest Skytalon)
            case 57090: // Revivify (Wyrmrest Skytalon)
            case 57143: // Life Burst (Wyrmrest Skytalon)
                spellInfo->AttributesEx2 |= SPELL_ATTR2_CAN_TARGET_NOT_IN_LOS;
                break;
            // ENDOF EYE OF ETERNITY SPELLS
            //
            // OCULUS SPELLS
            // The spells below are here because their effect 1 is giving warning due to
            // triggered spell not found in any dbc and is missing from encounter source* of data.
            // Even judged as clientside these spells can't be guessed for* now.
            case 49462: // Call Ruby Drake
            case 49461: // Call Amber Drake
            case 49345: // Call Emerald Drake
                spellInfo->Effect[1] = 0;
                break;
            // ENDOF OCULUS SPELLS
            //
            case 40055: // Introspection
            case 40165: // Introspection
            case 40166: // Introspection
            case 40167: // Introspection
                spellInfo->Attributes |= SPELL_ATTR0_NEGATIVE_1;
                break;
            case 2378: // Minor Fortitude
                spellInfo->ManaCost = 0;
                spellInfo->ManaPerSecond = 0;
                break;
<<<<<<< HEAD
            // OCULUS SPELLS
            // The spells below are here, because their effect 1 is giving warning, because the triggered spell is not found in dbc and is missing from encounter sniff.
            case 49462: // Call Ruby Drake
            case 49461: // Call Amber Drake
            case 49345: // Call Emerald Drake
                spellInfo->Effects[EFFECT_1].Effect = 0;
                break;
            // Halls Of Origination spells
            // Temple Guardian Anhuur
            case 76606: // Disable Beacon Beams L
            case 76608: // Disable Beacon Beams R
                // Little hack, Increase the radius so it can hit the Cave In Stalkers in the platform.
                spellInfo->Effects[EFFECT_0].MaxRadiusEntry = sSpellRadiusStore.LookupEntry(EFFECT_RADIUS_45_YARDS);
                break;
            case 75323: // Reverberating Hymn
                // Aura is refreshed at 3 seconds, and the tick should happen at the fourth.
                spellInfo->AttributesEx8 |= SPELL_ATTR8_DONT_RESET_PERIODIC_TIMER;
                break;
=======
>>>>>>> cdabd70f
            case 24314: // Threatening Gaze
                spellInfo->AuraInterruptFlags |= AURA_INTERRUPT_FLAG_CAST | AURA_INTERRUPT_FLAG_MOVE | AURA_INTERRUPT_FLAG_JUMP;
                break;
            case 5420: // Tree of Life (Passive)
                spellInfo->Stances = 1 << (FORM_TREE - 1);
                break;
            default:
                break;
        }

        switch (spellInfo->SpellFamilyName)
        {
            case SPELLFAMILY_PALADIN:
                // Seals of the Pure should affect Seal of Righteousness
                if (spellInfo->SpellIconID == 25 && spellInfo->Attributes & SPELL_ATTR0_PASSIVE)
                    spellInfo->Effects[EFFECT_0].SpellClassMask[1] |= 0x20000000;
                break;
            case SPELLFAMILY_DEATHKNIGHT:
                // Icy Touch - extend FamilyFlags (unused value) for Sigil of the Frozen Conscience to use
                if (spellInfo->SpellIconID == 2721 && spellInfo->SpellFamilyFlags[0] & 0x2)
                    spellInfo->SpellFamilyFlags[0] |= 0x40;
                break;
        }
    }

    SummonPropertiesEntry* properties = const_cast<SummonPropertiesEntry*>(sSummonPropertiesStore.LookupEntry(121));
    properties->Type = SUMMON_TYPE_TOTEM;
    properties = const_cast<SummonPropertiesEntry*>(sSummonPropertiesStore.LookupEntry(647)); // 52893
    properties->Type = SUMMON_TYPE_TOTEM;

    sLog->outInfo(LOG_FILTER_SERVER_LOADING, ">> Loaded SpellInfo corrections in %u ms", GetMSTimeDiffToNow(oldMSTime));
}<|MERGE_RESOLUTION|>--- conflicted
+++ resolved
@@ -3612,7 +3612,7 @@
             case 49462: // Call Ruby Drake
             case 49461: // Call Amber Drake
             case 49345: // Call Emerald Drake
-                spellInfo->Effect[1] = 0;
+                spellInfo->Effects[EFFECT_1].Effect = 0;
                 break;
             // ENDOF OCULUS SPELLS
             //
@@ -3626,14 +3626,6 @@
                 spellInfo->ManaCost = 0;
                 spellInfo->ManaPerSecond = 0;
                 break;
-<<<<<<< HEAD
-            // OCULUS SPELLS
-            // The spells below are here, because their effect 1 is giving warning, because the triggered spell is not found in dbc and is missing from encounter sniff.
-            case 49462: // Call Ruby Drake
-            case 49461: // Call Amber Drake
-            case 49345: // Call Emerald Drake
-                spellInfo->Effects[EFFECT_1].Effect = 0;
-                break;
             // Halls Of Origination spells
             // Temple Guardian Anhuur
             case 76606: // Disable Beacon Beams L
@@ -3645,8 +3637,6 @@
                 // Aura is refreshed at 3 seconds, and the tick should happen at the fourth.
                 spellInfo->AttributesEx8 |= SPELL_ATTR8_DONT_RESET_PERIODIC_TIMER;
                 break;
-=======
->>>>>>> cdabd70f
             case 24314: // Threatening Gaze
                 spellInfo->AuraInterruptFlags |= AURA_INTERRUPT_FLAG_CAST | AURA_INTERRUPT_FLAG_MOVE | AURA_INTERRUPT_FLAG_JUMP;
                 break;
