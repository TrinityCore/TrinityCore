--- conflicted
+++ resolved
@@ -3260,13 +3260,10 @@
             case 23881: // Bloodthirst
                 spellInfo->EffectImplicitTargetA[1] = TARGET_UNIT_CASTER;
                 break;
-<<<<<<< HEAD
             case 42436: // Brewfest: Drink!
                 spellInfo->EffectImplicitTargetA[0] = TARGET_UNIT_TARGET_ANY;
                 spellInfo->EffectImplicitTargetB[0] = 0;
                 break;
-=======
->>>>>>> c41d43eb
             case 52109: // Flametongue Totem rank 1 (Aura)
             case 52110: // Flametongue Totem rank 2 (Aura)
             case 52111: // Flametongue Totem rank 3 (Aura)
@@ -3658,12 +3655,9 @@
                 spellInfo->manaCost = 0;
                 spellInfo->manaPerSecond = 0;
                 break;
-<<<<<<< HEAD
             case 52212: // Death Knight: Death and Decay trigger spell
                 spellInfo->AttributesEx6 |= SPELL_ATTR6_CAN_TARGET_INVISIBLE;
                 break;
-=======
->>>>>>> c41d43eb
             case 18754: // Improved succubus - problems with apply if target is pet
                 spellInfo->EffectApplyAuraName[0] = SPELL_AURA_ADD_FLAT_MODIFIER; // it's affects duration of seduction, let's minimize affection 
                 spellInfo->EffectBasePoints[0] = -1.5*IN_MILLISECONDS*0.22; // reduce cast time of seduction by 22%
