--- conflicted
+++ resolved
@@ -3995,21 +3995,14 @@
             spellInfo->EffectImplicitTargetA[0] = TARGET_UNIT_CASTER;
             ++count;
             break;
-<<<<<<< HEAD
         case 12051: // Evocation - now we can interrupt this
             spellInfo->InterruptFlags |= SPELL_INTERRUPT_FLAG_INTERRUPT;
             ++count;
             break;
-        case 25771: // Forbearance - wrong mechanic immunity in DBC since 3.0.x
-            spellInfo->EffectMiscValue[0] = MECHANIC_IMMUNE_SHIELD;
-            ++count;
-            break;
         case 42650: // Army of the Dead - now we can interrupt this
             spellInfo->InterruptFlags = SPELL_INTERRUPT_FLAG_INTERRUPT;
             ++count;
             break;
-=======
->>>>>>> 4c1f56a2
         case 64321: // Potent Pheromones
             // spell should dispel area aura, but doesn't have the attribute
             // may be db data bug, or blizz may keep reapplying area auras every update with checking immunity
@@ -4036,7 +4029,6 @@
             mSpellCustomAttr[i] |= SPELL_ATTR0_CU_IGNORE_ARMOR;
             ++count;
             break;
-<<<<<<< HEAD
         case 20224: // Seals of the Pure (Rank 1)
         case 20225: // Seals of the Pure (Rank 2)
         case 20330: // Seals of the Pure (Rank 3)
@@ -4045,13 +4037,6 @@
             spellInfo->EffectSpellClassMask[EFFECT_0][1] = 0x20400800;
             ++count;
             break;
-        // Strength of the Pack
-        case 64381:
-            spellInfo->StackAmount = 4;
-            ++count;
-            break;
-=======
->>>>>>> 4c1f56a2
         case 63675: // Improved Devouring Plague
             spellInfo->AttributesEx3 |= SPELL_ATTR3_NO_DONE_BONUS;
             ++count;
@@ -4116,7 +4101,6 @@
             spellInfo->MaxAffectedTargets = 1;
             ++count;
             break;
-<<<<<<< HEAD
         case 64145: // Diminish Power
         case 63882: // Death Ray Warning Visual
         case 63886: // Death Ray Damage Visual
@@ -4142,7 +4126,8 @@
             break;
         case 63050: // Sanity
             spellInfo->AttributesEx3 |= SPELL_ATTR3_DEATH_PERSISTENT;
-=======
+            ++count;
+            break;
         case 62716: // Growth of Nature
         case 65584: // Growth of Nature
             spellInfo->AttributesEx3 |= SPELL_ATTR3_STACK_FOR_DIFF_CASTERS;
@@ -4150,7 +4135,6 @@
             break;
         case 64381: // Strength of the Pack
             spellInfo->StackAmount = 4;
->>>>>>> 4c1f56a2
             ++count;
             break;
         // ENDOF ULDUAR SPELLS
