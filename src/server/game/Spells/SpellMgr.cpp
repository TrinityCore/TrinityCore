/*
 * This file is part of the TrinityCore Project. See AUTHORS file for Copyright information
 *
 * This program is free software; you can redistribute it and/or modify it
 * under the terms of the GNU General Public License as published by the
 * Free Software Foundation; either version 2 of the License, or (at your
 * option) any later version.
 *
 * This program is distributed in the hope that it will be useful, but WITHOUT
 * ANY WARRANTY; without even the implied warranty of MERCHANTABILITY or
 * FITNESS FOR A PARTICULAR PURPOSE. See the GNU General Public License for
 * more details.
 *
 * You should have received a copy of the GNU General Public License along
 * with this program. If not, see <http://www.gnu.org/licenses/>.
 */

#include "SpellMgr.h"
#include "BattlefieldMgr.h"
#include "BattlegroundMgr.h"
#include "Chat.h"
#include "Containers.h"
#include "DatabaseEnv.h"
#include "DBCStores.h"
#include "Log.h"
#include "Map.h"
#include "MotionMaster.h"
#include "ObjectMgr.h"
#include "Player.h"
#include "SharedDefines.h"
#include "Spell.h"
#include "SpellAuraDefines.h"
#include "SpellInfo.h"

bool IsPrimaryProfessionSkill(uint32 skill)
{
    SkillLineEntry const* pSkill = sSkillLineStore.LookupEntry(skill);
    if (!pSkill)
        return false;

    if (pSkill->CategoryID != SKILL_CATEGORY_PROFESSION)
        return false;

    return true;
}

bool IsPartOfSkillLine(uint32 skillId, uint32 spellId)
{
    SkillLineAbilityMapBounds skillBounds = sSpellMgr->GetSkillLineAbilityMapBounds(spellId);
    for (SkillLineAbilityMap::const_iterator itr = skillBounds.first; itr != skillBounds.second; ++itr)
        if (itr->second->SkillLine == skillId)
            return true;

    return false;
}

SpellMgr::SpellMgr() { }

SpellMgr::~SpellMgr()
{
    UnloadSpellInfoStore();
}

SpellMgr* SpellMgr::instance()
{
    static SpellMgr instance;
    return &instance;
}

/// Some checks for spells, to prevent adding deprecated/broken spells for trainers, spell book, etc
bool SpellMgr::IsSpellValid(SpellInfo const* spellInfo, Player* player, bool msg)
{
    // not exist
    if (!spellInfo)
        return false;

    bool needCheckReagents = false;

    // check effects
    for (SpellEffectInfo const& spellEffectInfo : spellInfo->GetEffects())
    {
        switch (spellEffectInfo.Effect)
        {
            // craft spell for crafting non-existed item (break client recipes list show)
            case SPELL_EFFECT_CREATE_ITEM:
            case SPELL_EFFECT_CREATE_ITEM_2:
            {
                if (spellEffectInfo.ItemType == 0)
                {
                    // skip auto-loot crafting spells, it does not need explicit item info (but has special fake items sometimes).
                    if (!spellInfo->IsLootCrafting())
                    {
                        if (msg)
                        {
                            if (player)
                                ChatHandler(player->GetSession()).PSendSysMessage("The craft spell %u does not have a create item entry.", spellInfo->Id);
                            else
                                TC_LOG_ERROR("sql.sql", "The craft spell {} does not have a create item entry.", spellInfo->Id);
                        }
                        return false;
                    }

                }
                // also possible IsLootCrafting case but fake items must exist anyway
                else if (!sObjectMgr->GetItemTemplate(spellEffectInfo.ItemType))
                {
                    if (msg)
                    {
                        if (player)
                            ChatHandler(player->GetSession()).PSendSysMessage("Craft spell %u has created a non-existing item in DB (Entry: %u) and then...", spellInfo->Id, spellEffectInfo.ItemType);
                        else
                            TC_LOG_ERROR("sql.sql", "Craft spell {} has created a non-existing item in DB (Entry: {}) and then...", spellInfo->Id, spellEffectInfo.ItemType);
                    }
                    return false;
                }

                needCheckReagents = true;
                break;
            }
            case SPELL_EFFECT_LEARN_SPELL:
            {
                SpellInfo const* spellInfo2 = sSpellMgr->GetSpellInfo(spellEffectInfo.TriggerSpell);
                if (!IsSpellValid(spellInfo2, player, msg))
                {
                    if (msg)
                    {
                        if (player)
                            ChatHandler(player->GetSession()).PSendSysMessage("Spell %u learn to broken spell %u, and then...", spellInfo->Id, spellEffectInfo.TriggerSpell);
                        else
                            TC_LOG_ERROR("sql.sql", "Spell {} learn to invalid spell {}, and then...", spellInfo->Id, spellEffectInfo.TriggerSpell);
                    }
                    return false;
                }
                break;
            }
            default:
                break;
        }
    }

    if (needCheckReagents)
    {
        for (uint8 j = 0; j < MAX_SPELL_REAGENTS; ++j)
        {
            if (spellInfo->Reagent[j] > 0 && !sObjectMgr->GetItemTemplate(spellInfo->Reagent[j]))
            {
                if (msg)
                {
                    if (player)
                        ChatHandler(player->GetSession()).PSendSysMessage("Craft spell %u refers a non-existing reagent in DB item (Entry: %u) and then...", spellInfo->Id, spellInfo->Reagent[j]);
                    else
                        TC_LOG_ERROR("sql.sql", "Craft spell {} refers to a non-existing reagent in DB, item (Entry: {}) and then...", spellInfo->Id, spellInfo->Reagent[j]);
                }
                return false;
            }
        }
    }

    return true;
}

uint32 SpellMgr::GetSpellDifficultyId(uint32 spellId) const
{
    SpellDifficultySearcherMap::const_iterator i = mSpellDifficultySearcherMap.find(spellId);
    return i == mSpellDifficultySearcherMap.end() ? 0 : i->second;
}

void SpellMgr::SetSpellDifficultyId(uint32 spellId, uint32 id)
{
    if (uint32 i = GetSpellDifficultyId(spellId))
        TC_LOG_ERROR("spells", "SpellMgr::SetSpellDifficultyId: The spell {} already has spellDifficultyId {}. Will override with spellDifficultyId {}.", spellId, i, id);
    mSpellDifficultySearcherMap[spellId] = id;
}

uint32 SpellMgr::GetSpellIdForDifficulty(uint32 spellId, WorldObject const* caster) const
{
    if (!GetSpellInfo(spellId))
        return spellId;

    if (!caster || !caster->GetMap() || (!caster->GetMap()->IsDungeon() && !caster->GetMap()->IsBattleground()))
        return spellId;

    uint32 mode = uint32(caster->GetMap()->GetSpawnMode());
    if (mode >= MAX_DIFFICULTY)
    {
        TC_LOG_ERROR("spells", "SpellMgr::GetSpellIdForDifficulty: Incorrect difficulty for spell {}.", spellId);
        return spellId; //return source spell
    }

    uint32 difficultyId = GetSpellDifficultyId(spellId);
    if (!difficultyId)
        return spellId; //return source spell, it has only REGULAR_DIFFICULTY

    SpellDifficultyEntry const* difficultyEntry = sSpellDifficultyStore.LookupEntry(difficultyId);
    if (!difficultyEntry)
    {
        TC_LOG_ERROR("spells", "SpellMgr::GetSpellIdForDifficulty: SpellDifficultyEntry was not found for spell {}. This should never happen.", spellId);
        return spellId; //return source spell
    }

    if (difficultyEntry->DifficultySpellID[mode] <= 0 && mode > DUNGEON_DIFFICULTY_HEROIC)
    {
        TC_LOG_DEBUG("spells", "SpellMgr::GetSpellIdForDifficulty: spell {} mode {} spell is NULL, using mode {}", spellId, mode, mode - 2);
        mode -= 2;
    }

    if (difficultyEntry->DifficultySpellID[mode] <= 0)
    {
        TC_LOG_ERROR("sql.sql", "SpellMgr::GetSpellIdForDifficulty: spell {} mode {} spell is 0. Check spelldifficulty_dbc!", spellId, mode);
        return spellId;
    }

    TC_LOG_DEBUG("spells", "SpellMgr::GetSpellIdForDifficulty: spellid for spell {} in mode {} is {}", spellId, mode, difficultyEntry->DifficultySpellID[mode]);
    return uint32(difficultyEntry->DifficultySpellID[mode]);
}

SpellInfo const* SpellMgr::GetSpellForDifficultyFromSpell(SpellInfo const* spell, WorldObject const* caster) const
{
    if (!spell)
        return nullptr;

    uint32 newSpellId = GetSpellIdForDifficulty(spell->Id, caster);
    SpellInfo const* newSpell = GetSpellInfo(newSpellId);
    if (!newSpell)
    {
        TC_LOG_DEBUG("spells", "SpellMgr::GetSpellForDifficultyFromSpell: spell {} not found. Check spelldifficulty_dbc!", newSpellId);
        return spell;
    }

    TC_LOG_DEBUG("spells", "SpellMgr::GetSpellForDifficultyFromSpell: Spell id for instance mode is {} (original {})", newSpell->Id, spell->Id);
    return newSpell;
}

SpellChainNode const* SpellMgr::GetSpellChainNode(uint32 spell_id) const
{
    SpellChainMap::const_iterator itr = mSpellChains.find(spell_id);
    if (itr == mSpellChains.end())
        return nullptr;

    return &itr->second;
}

uint32 SpellMgr::GetFirstSpellInChain(uint32 spell_id) const
{
    if (SpellChainNode const* node = GetSpellChainNode(spell_id))
        return node->first->Id;

    return spell_id;
}

uint32 SpellMgr::GetLastSpellInChain(uint32 spell_id) const
{
    if (SpellChainNode const* node = GetSpellChainNode(spell_id))
        return node->last->Id;

    return spell_id;
}

uint32 SpellMgr::GetNextSpellInChain(uint32 spell_id) const
{
    if (SpellChainNode const* node = GetSpellChainNode(spell_id))
        if (node->next)
            return node->next->Id;

    return 0;
}

uint32 SpellMgr::GetPrevSpellInChain(uint32 spell_id) const
{
    if (SpellChainNode const* node = GetSpellChainNode(spell_id))
        if (node->prev)
            return node->prev->Id;

    return 0;
}

uint8 SpellMgr::GetSpellRank(uint32 spell_id) const
{
    if (SpellChainNode const* node = GetSpellChainNode(spell_id))
        return node->rank;

    return 0;
}

uint32 SpellMgr::GetSpellWithRank(uint32 spell_id, uint32 rank, bool strict) const
{
    if (SpellChainNode const* node = GetSpellChainNode(spell_id))
    {
        if (rank != node->rank)
            return GetSpellWithRank(node->rank < rank ? node->next->Id : node->prev->Id, rank, strict);
    }
    else if (strict && rank > 1)
        return 0;
    return spell_id;
}

Trinity::IteratorPair<SpellRequiredMap::const_iterator> SpellMgr::GetSpellsRequiredForSpellBounds(uint32 spell_id) const
{
    return Trinity::Containers::MapEqualRange(mSpellReq, spell_id);
}

SpellsRequiringSpellMapBounds SpellMgr::GetSpellsRequiringSpellBounds(uint32 spell_id) const
{
    return mSpellsReqSpell.equal_range(spell_id);
}

bool SpellMgr::IsSpellRequiringSpell(uint32 spellid, uint32 req_spellid) const
{
    SpellsRequiringSpellMapBounds spellsRequiringSpell = GetSpellsRequiringSpellBounds(req_spellid);
    for (SpellsRequiringSpellMap::const_iterator itr = spellsRequiringSpell.first; itr != spellsRequiringSpell.second; ++itr)
    {
        if (itr->second == spellid)
            return true;
    }
    return false;
}

SpellLearnSkillNode const* SpellMgr::GetSpellLearnSkill(uint32 spell_id) const
{
    SpellLearnSkillMap::const_iterator itr = mSpellLearnSkills.find(spell_id);
    if (itr != mSpellLearnSkills.end())
        return &itr->second;
    else
        return nullptr;
}

SpellLearnSpellMapBounds SpellMgr::GetSpellLearnSpellMapBounds(uint32 spell_id) const
{
    return mSpellLearnSpells.equal_range(spell_id);
}

bool SpellMgr::IsSpellLearnSpell(uint32 spell_id) const
{
    return mSpellLearnSpells.find(spell_id) != mSpellLearnSpells.end();
}

bool SpellMgr::IsSpellLearnToSpell(uint32 spell_id1, uint32 spell_id2) const
{
    SpellLearnSpellMapBounds bounds = GetSpellLearnSpellMapBounds(spell_id1);
    for (SpellLearnSpellMap::const_iterator i = bounds.first; i != bounds.second; ++i)
        if (i->second.spell == spell_id2)
            return true;
    return false;
}

SpellTargetPosition const* SpellMgr::GetSpellTargetPosition(uint32 spell_id, SpellEffIndex effIndex) const
{
    SpellTargetPositionMap::const_iterator itr = mSpellTargetPositions.find(std::make_pair(spell_id, effIndex));
    if (itr != mSpellTargetPositions.end())
        return &itr->second;
    return nullptr;
}

SpellSpellGroupMapBounds SpellMgr::GetSpellSpellGroupMapBounds(uint32 spell_id) const
{
    spell_id = GetFirstSpellInChain(spell_id);
    return mSpellSpellGroup.equal_range(spell_id);
}

bool SpellMgr::IsSpellMemberOfSpellGroup(uint32 spellid, SpellGroup groupid) const
{
    SpellSpellGroupMapBounds spellGroup = GetSpellSpellGroupMapBounds(spellid);
    for (SpellSpellGroupMap::const_iterator itr = spellGroup.first; itr != spellGroup.second; ++itr)
    {
        if (itr->second == groupid)
            return true;
    }
    return false;
}

SpellGroupSpellMapBounds SpellMgr::GetSpellGroupSpellMapBounds(SpellGroup group_id) const
{
    return mSpellGroupSpell.equal_range(group_id);
}

void SpellMgr::GetSetOfSpellsInSpellGroup(SpellGroup group_id, std::set<uint32>& foundSpells) const
{
    std::set<SpellGroup> usedGroups;
    GetSetOfSpellsInSpellGroup(group_id, foundSpells, usedGroups);
}

void SpellMgr::GetSetOfSpellsInSpellGroup(SpellGroup group_id, std::set<uint32>& foundSpells, std::set<SpellGroup>& usedGroups) const
{
    if (usedGroups.find(group_id) != usedGroups.end())
        return;
    usedGroups.insert(group_id);

    SpellGroupSpellMapBounds groupSpell = GetSpellGroupSpellMapBounds(group_id);
    for (SpellGroupSpellMap::const_iterator itr = groupSpell.first; itr != groupSpell.second; ++itr)
    {
        if (itr->second < 0)
        {
            SpellGroup currGroup = (SpellGroup)abs(itr->second);
            GetSetOfSpellsInSpellGroup(currGroup, foundSpells, usedGroups);
        }
        else
        {
            foundSpells.insert(itr->second);
        }
    }
}

bool SpellMgr::AddSameEffectStackRuleSpellGroups(SpellInfo const* spellInfo, uint32 auraType, int32 amount, std::map<SpellGroup, int32>& groups) const
{
    uint32 spellId = spellInfo->GetFirstRankSpell()->Id;
    auto spellGroupBounds = GetSpellSpellGroupMapBounds(spellId);
    // Find group with SPELL_GROUP_STACK_RULE_EXCLUSIVE_SAME_EFFECT if it belongs to one
    for (auto itr = spellGroupBounds.first; itr != spellGroupBounds.second; ++itr)
    {
        SpellGroup group = itr->second;
        auto found = mSpellSameEffectStack.find(group);
        if (found != mSpellSameEffectStack.end())
        {
            // check auraTypes
            if (found->second.find(auraType) == found->second.end())
                continue;

            // Put the highest amount in the map
            auto groupItr = groups.find(group);
            if (groupItr == groups.end())
                groups.emplace(group, amount);
            else
            {
                int32 curr_amount = groups[group];
                // Take absolute value because this also counts for the highest negative aura
                if (std::abs(curr_amount) < std::abs(amount))
                    groupItr->second = amount;
            }
            // return because a spell should be in only one SPELL_GROUP_STACK_RULE_EXCLUSIVE_SAME_EFFECT group per auraType
            return true;
        }
    }
    // Not in a SPELL_GROUP_STACK_RULE_EXCLUSIVE_SAME_EFFECT group, so return false
    return false;
}

SpellGroupStackRule SpellMgr::CheckSpellGroupStackRules(SpellInfo const* spellInfo1, SpellInfo const* spellInfo2) const
{
    ASSERT(spellInfo1);
    ASSERT(spellInfo2);

    uint32 spellid_1 = spellInfo1->GetFirstRankSpell()->Id;
    uint32 spellid_2 = spellInfo2->GetFirstRankSpell()->Id;

    // find SpellGroups which are common for both spells
    SpellSpellGroupMapBounds spellGroup1 = GetSpellSpellGroupMapBounds(spellid_1);
    std::set<SpellGroup> groups;
    for (SpellSpellGroupMap::const_iterator itr = spellGroup1.first; itr != spellGroup1.second; ++itr)
    {
        if (IsSpellMemberOfSpellGroup(spellid_2, itr->second))
        {
            bool add = true;
            SpellGroupSpellMapBounds groupSpell = GetSpellGroupSpellMapBounds(itr->second);
            for (SpellGroupSpellMap::const_iterator itr2 = groupSpell.first; itr2 != groupSpell.second; ++itr2)
            {
                if (itr2->second < 0)
                {
                    SpellGroup currGroup = (SpellGroup)abs(itr2->second);
                    if (IsSpellMemberOfSpellGroup(spellid_1, currGroup) && IsSpellMemberOfSpellGroup(spellid_2, currGroup))
                    {
                        add = false;
                        break;
                    }
                }
            }
            if (add)
                groups.insert(itr->second);
        }
    }

    SpellGroupStackRule rule = SPELL_GROUP_STACK_RULE_DEFAULT;

    for (std::set<SpellGroup>::iterator itr = groups.begin(); itr!= groups.end(); ++itr)
    {
        SpellGroupStackMap::const_iterator found = mSpellGroupStack.find(*itr);
        if (found != mSpellGroupStack.end())
            rule = found->second;
        if (rule)
            break;
    }
    return rule;
}

SpellGroupStackRule SpellMgr::GetSpellGroupStackRule(SpellGroup group) const
{
    SpellGroupStackMap::const_iterator itr = mSpellGroupStack.find(group);
    if (itr != mSpellGroupStack.end())
        return itr->second;

    return SPELL_GROUP_STACK_RULE_DEFAULT;
}

SpellProcEntry const* SpellMgr::GetSpellProcEntry(uint32 spellId) const
{
    SpellProcMap::const_iterator itr = mSpellProcMap.find(spellId);
    if (itr != mSpellProcMap.end())
        return &itr->second;
    return nullptr;
}

bool SpellMgr::CanSpellTriggerProcOnEvent(SpellProcEntry const& procEntry, ProcEventInfo& eventInfo)
{
    // proc type doesn't match
    if (!(eventInfo.GetTypeMask() & procEntry.ProcFlags))
        return false;

    // check XP or honor target requirement
    if (procEntry.AttributesMask & PROC_ATTR_REQ_EXP_OR_HONOR)
        if (Player* actor = eventInfo.GetActor()->ToPlayer())
            if (eventInfo.GetActionTarget() && !actor->isHonorOrXPTarget(eventInfo.GetActionTarget()))
                return false;

    // check mana requirement
    if (procEntry.AttributesMask & PROC_ATTR_REQ_MANA_COST)
        if (SpellInfo const* eventSpellInfo = eventInfo.GetSpellInfo())
            if (!eventSpellInfo->ManaCost && !eventSpellInfo->ManaCostPercentage)
                return false;

    // always trigger for these types
    if (eventInfo.GetTypeMask() & (PROC_FLAG_KILLED | PROC_FLAG_KILL | PROC_FLAG_DEATH))
        return true;

    // check school mask (if set) for other trigger types
    if (procEntry.SchoolMask && !(eventInfo.GetSchoolMask() & procEntry.SchoolMask))
        return false;

    // check spell family name/flags (if set) for spells
    if (eventInfo.GetTypeMask() & SPELL_PROC_FLAG_MASK)
    {
        if (SpellInfo const* eventSpellInfo = eventInfo.GetSpellInfo())
            if (!eventSpellInfo->IsAffected(procEntry.SpellFamilyName, procEntry.SpellFamilyMask))
                return false;

        // check spell type mask (if set)
        if (procEntry.SpellTypeMask && !(eventInfo.GetSpellTypeMask() & procEntry.SpellTypeMask))
            return false;
    }

    // check spell phase mask
    if (eventInfo.GetTypeMask() & REQ_SPELL_PHASE_PROC_FLAG_MASK)
    {
        if (!(eventInfo.GetSpellPhaseMask() & procEntry.SpellPhaseMask))
            return false;
    }

    // check hit mask (on taken hit or on done hit, but not on spell cast phase)
    if ((eventInfo.GetTypeMask() & TAKEN_HIT_PROC_FLAG_MASK) || ((eventInfo.GetTypeMask() & DONE_HIT_PROC_FLAG_MASK) && !(eventInfo.GetSpellPhaseMask() & PROC_SPELL_PHASE_CAST)))
    {
        uint32 hitMask = procEntry.HitMask;
        // get default values if hit mask not set
        if (!hitMask)
        {
            // for taken procs allow normal + critical hits by default
            if (eventInfo.GetTypeMask() & TAKEN_HIT_PROC_FLAG_MASK)
                hitMask |= PROC_HIT_NORMAL | PROC_HIT_CRITICAL;
            // for done procs allow normal + critical + absorbs by default
            else
                hitMask |= PROC_HIT_NORMAL | PROC_HIT_CRITICAL | PROC_HIT_ABSORB;
        }
        if (!(eventInfo.GetHitMask() & hitMask))
            return false;
    }

    return true;
}

SpellBonusEntry const* SpellMgr::GetSpellBonusData(uint32 spellId) const
{
    // Lookup data
    SpellBonusMap::const_iterator itr = mSpellBonusMap.find(spellId);
    if (itr != mSpellBonusMap.end())
        return &itr->second;
    // Not found, try lookup for 1 spell rank if exist
    if (uint32 rank_1 = GetFirstSpellInChain(spellId))
    {
        SpellBonusMap::const_iterator itr2 = mSpellBonusMap.find(rank_1);
        if (itr2 != mSpellBonusMap.end())
            return &itr2->second;
    }
    return nullptr;
}

SpellThreatEntry const* SpellMgr::GetSpellThreatEntry(uint32 spellID) const
{
    SpellThreatMap::const_iterator itr = mSpellThreatMap.find(spellID);
    if (itr != mSpellThreatMap.end())
        return &itr->second;
    else
    {
        uint32 firstSpell = GetFirstSpellInChain(spellID);
        itr = mSpellThreatMap.find(firstSpell);
        if (itr != mSpellThreatMap.end())
            return &itr->second;
    }
    return nullptr;
}

SkillLineAbilityMapBounds SpellMgr::GetSkillLineAbilityMapBounds(uint32 spell_id) const
{
    return mSkillLineAbilityMap.equal_range(spell_id);
}

PetAura const* SpellMgr::GetPetAura(uint32 spell_id, uint8 eff) const
{
    SpellPetAuraMap::const_iterator itr = mSpellPetAuraMap.find((spell_id<<8) + eff);
    if (itr != mSpellPetAuraMap.end())
        return &itr->second;
    else
        return nullptr;
}

SpellEnchantProcEntry const* SpellMgr::GetSpellEnchantProcEvent(uint32 enchId) const
{
    SpellEnchantProcEventMap::const_iterator itr = mSpellEnchantProcEventMap.find(enchId);
    if (itr != mSpellEnchantProcEventMap.end())
        return &itr->second;
    return nullptr;
}

bool SpellMgr::IsArenaAllowedEnchancment(uint32 ench_id) const
{
    return mEnchantCustomAttr[ench_id];
}

std::vector<int32> const* SpellMgr::GetSpellLinked(int32 spell_id) const
{
    return Trinity::Containers::MapGetValuePtr(mSpellLinkedMap, spell_id);
}

PetLevelupSpellSet const* SpellMgr::GetPetLevelupSpellList(uint32 petFamily) const
{
    PetLevelupSpellMap::const_iterator itr = mPetLevelupSpellMap.find(petFamily);
    if (itr != mPetLevelupSpellMap.end())
        return &itr->second;
    else
        return nullptr;
}

PetDefaultSpellsEntry const* SpellMgr::GetPetDefaultSpellsEntry(int32 id) const
{
    PetDefaultSpellsMap::const_iterator itr = mPetDefaultSpellsMap.find(id);
    if (itr != mPetDefaultSpellsMap.end())
        return &itr->second;
    return nullptr;
}

SpellAreaMapBounds SpellMgr::GetSpellAreaMapBounds(uint32 spell_id) const
{
    return mSpellAreaMap.equal_range(spell_id);
}

SpellAreaForQuestMapBounds SpellMgr::GetSpellAreaForQuestMapBounds(uint32 quest_id) const
{
    return mSpellAreaForQuestMap.equal_range(quest_id);
}

SpellAreaForQuestMapBounds SpellMgr::GetSpellAreaForQuestEndMapBounds(uint32 quest_id) const
{
    return mSpellAreaForQuestEndMap.equal_range(quest_id);
}

SpellAreaForAuraMapBounds SpellMgr::GetSpellAreaForAuraMapBounds(uint32 spell_id) const
{
    return mSpellAreaForAuraMap.equal_range(spell_id);
}

SpellAreaForAreaMapBounds SpellMgr::GetSpellAreaForAreaMapBounds(uint32 area_id) const
{
    return mSpellAreaForAreaMap.equal_range(area_id);
}

bool SpellArea::IsFitToRequirements(Player const* player, uint32 newZone, uint32 newArea) const
{
    if (gender != GENDER_NONE)                   // is not expected gender
        if (!player || gender != player->GetNativeGender())
            return false;

    if (raceMask)                                // is not expected race
        if (!player || !(raceMask & player->GetRaceMask()))
            return false;

    if (areaId)                                  // is not in expected zone
        if (newZone != areaId && newArea != areaId)
            return false;

    if (questStart)                              // is not in expected required quest state
        if (!player || (((1 << player->GetQuestStatus(questStart)) & questStartStatus) == 0))
            return false;

    if (questEnd)                                // is not in expected forbidden quest state
        if (!player || (((1 << player->GetQuestStatus(questEnd)) & questEndStatus) == 0))
            return false;

    if (auraSpell)                               // does not have expected aura
        if (!player || (auraSpell > 0 && !player->HasAura(auraSpell)) || (auraSpell < 0 && player->HasAura(-auraSpell)))
            return false;

    if (player)
    {
        if (Battleground* bg = player->GetBattleground())
            return bg->IsSpellAllowed(spellId, player);
    }

    // Extra conditions
    switch (spellId)
    {
        case 58600: // No fly Zone - Dalaran
        {
            if (!player)
                return false;

            AreaTableEntry const* pArea = sAreaTableStore.LookupEntry(player->GetAreaId());
            if (!(pArea && pArea->Flags & AREA_FLAG_NO_FLY_ZONE))
                return false;
            if (!player->HasAuraType(SPELL_AURA_MOD_INCREASE_MOUNTED_FLIGHT_SPEED) && !player->HasAuraType(SPELL_AURA_FLY))
                return false;
            break;
        }
        case 58730: // No fly Zone - Wintergrasp
        {
            if (!player)
                return false;

            Battlefield* Bf = sBattlefieldMgr->GetBattlefieldToZoneId(player->GetZoneId());
            if (!Bf || Bf->CanFlyIn() || (!player->HasAuraType(SPELL_AURA_MOD_INCREASE_MOUNTED_FLIGHT_SPEED) && !player->HasAuraType(SPELL_AURA_FLY)))
                return false;
            break;
        }
        case 56618: // Horde Controls Factory Phase Shift
        case 56617: // Alliance Controls Factory Phase Shift
        {
            if (!player)
                return false;

            Battlefield* bf = sBattlefieldMgr->GetBattlefieldToZoneId(player->GetZoneId());

            if (!bf || bf->GetTypeId() != BATTLEFIELD_WG)
                return false;

            // team that controls the workshop in the specified area
            uint32 team = bf->GetData(newArea);

            if (team == TEAM_HORDE)
                return spellId == 56618;
            else if (team == TEAM_ALLIANCE)
                return spellId == 56617;
            break;
        }
        case 57940: // Essence of Wintergrasp - Northrend
        case 58045: // Essence of Wintergrasp - Wintergrasp
        {
            if (!player)
                return false;

            if (Battlefield* battlefieldWG = sBattlefieldMgr->GetBattlefieldByBattleId(BATTLEFIELD_BATTLEID_WG))
                return battlefieldWG->IsEnabled() && (player->GetTeamId() == battlefieldWG->GetDefenderTeam()) && !battlefieldWG->IsWarTime();
            break;
        }
        case 74411: // Battleground - Dampening
        {
            if (!player)
                return false;

            if (Battlefield* bf = sBattlefieldMgr->GetBattlefieldToZoneId(player->GetZoneId()))
                return bf->IsWarTime();
            break;
        }

    }

    return true;
}

void SpellMgr::UnloadSpellInfoChains()
{
    for (SpellChainMap::iterator itr = mSpellChains.begin(); itr != mSpellChains.end(); ++itr)
        mSpellInfoMap[itr->first]->ChainEntry = nullptr;

    mSpellChains.clear();
}

void SpellMgr::LoadSpellTalentRanks()
{
    // cleanup core data before reload - remove reference to ChainNode from SpellInfo
    UnloadSpellInfoChains();

    for (uint32 i = 0; i < sTalentStore.GetNumRows(); ++i)
    {
        TalentEntry const* talentInfo = sTalentStore.LookupEntry(i);
        if (!talentInfo)
            continue;

        SpellInfo const* lastSpell = nullptr;
        for (uint8 rank = MAX_TALENT_RANK - 1; rank > 0; --rank)
        {
            if (talentInfo->SpellRank[rank])
            {
                lastSpell = GetSpellInfo(talentInfo->SpellRank[rank]);
                break;
            }
        }

        if (!lastSpell)
            continue;

        SpellInfo const* firstSpell = GetSpellInfo(talentInfo->SpellRank[0]);
        if (!firstSpell)
        {
            TC_LOG_ERROR("spells", "SpellMgr::LoadSpellTalentRanks: First Rank Spell {} for TalentEntry {} does not exist.", talentInfo->SpellRank[0], i);
            continue;
        }

        SpellInfo const* prevSpell = nullptr;
        for (uint8 rank = 0; rank < MAX_TALENT_RANK; ++rank)
        {
            uint32 spellId = talentInfo->SpellRank[rank];
            if (!spellId)
                break;

            SpellInfo const* currentSpell = GetSpellInfo(spellId);
            if (!currentSpell)
            {
                TC_LOG_ERROR("spells", "SpellMgr::LoadSpellTalentRanks: Spell {} (Rank: {}) for TalentEntry {} does not exist.", spellId, rank + 1, i);
                break;
            }

            SpellChainNode node;
            node.first = firstSpell;
            node.last  = lastSpell;
            node.rank  = rank + 1;

            node.prev = prevSpell;
            node.next = node.rank < MAX_TALENT_RANK ? GetSpellInfo(talentInfo->SpellRank[node.rank]) : nullptr;

            mSpellChains[spellId] = node;
            mSpellInfoMap[spellId]->ChainEntry = &mSpellChains[spellId];

            prevSpell = currentSpell;
        }
    }
}

void SpellMgr::LoadSpellRanks()
{
    // cleanup data and load spell ranks for talents from dbc
    LoadSpellTalentRanks();

    uint32 oldMSTime = getMSTime();

    //                                                     0             1       2
    QueryResult result = WorldDatabase.Query("SELECT first_spell_id, spell_id, `rank` from spell_ranks ORDER BY first_spell_id, `rank`");

    if (!result)
    {
        TC_LOG_INFO("server.loading", ">> Loaded 0 spell rank records. DB table `spell_ranks` is empty.");
        return;
    }

    uint32 count = 0;
    bool finished = false;

    do
    {
                        // spellid, rank
        std::list < std::pair < int32, int32 > > rankChain;
        int32 currentSpell = -1;
        int32 lastSpell = -1;

        // fill one chain
        while (currentSpell == lastSpell && !finished)
        {
            Field* fields = result->Fetch();

            currentSpell = fields[0].GetUInt32();
            if (lastSpell == -1)
                lastSpell = currentSpell;
            uint32 spell_id = fields[1].GetUInt32();
            uint32 rank = fields[2].GetUInt8();

            // don't drop the row if we're moving to the next rank
            if (currentSpell == lastSpell)
            {
                rankChain.push_back(std::make_pair(spell_id, rank));
                if (!result->NextRow())
                    finished = true;
            }
            else
                break;
        }
        // check if chain is made with valid first spell
        SpellInfo const* first = GetSpellInfo(lastSpell);
        if (!first)
        {
            TC_LOG_ERROR("sql.sql", "The spell rank identifier(first_spell_id) {} listed in `spell_ranks` does not exist!", lastSpell);
            continue;
        }
        // check if chain is long enough
        if (rankChain.size() < 2)
        {
            TC_LOG_ERROR("sql.sql", "There is only 1 spell rank for identifier(first_spell_id) {} in `spell_ranks`, entry is not needed!", lastSpell);
            continue;
        }
        int32 curRank = 0;
        bool valid = true;
        // check spells in chain
        for (std::list<std::pair<int32, int32> >::iterator itr = rankChain.begin(); itr!= rankChain.end(); ++itr)
        {
            SpellInfo const* spell = GetSpellInfo(itr->first);
            if (!spell)
            {
                TC_LOG_ERROR("sql.sql", "The spell {} (rank {}) listed in `spell_ranks` for chain {} does not exist!", itr->first, itr->second, lastSpell);
                valid = false;
                break;
            }
            ++curRank;
            if (itr->second != curRank)
            {
                TC_LOG_ERROR("sql.sql", "The spell {} (rank {}) listed in `spell_ranks` for chain {} does not have a proper rank value (should be {})!", itr->first, itr->second, lastSpell, curRank);
                valid = false;
                break;
            }
        }
        if (!valid)
            continue;
        int32 prevRank = 0;
        // insert the chain
        std::list<std::pair<int32, int32> >::iterator itr = rankChain.begin();
        do
        {
            ++count;
            int32 addedSpell = itr->first;

            if (mSpellInfoMap[addedSpell]->ChainEntry)
                TC_LOG_ERROR("sql.sql", "The spell {} (rank: {}, first: {}) listed in `spell_ranks` already has ChainEntry from dbc.", addedSpell, itr->second, lastSpell);

            mSpellChains[addedSpell].first = GetSpellInfo(lastSpell);
            mSpellChains[addedSpell].last = GetSpellInfo(rankChain.back().first);
            mSpellChains[addedSpell].rank = itr->second;
            mSpellChains[addedSpell].prev = GetSpellInfo(prevRank);
            mSpellInfoMap[addedSpell]->ChainEntry = &mSpellChains[addedSpell];
            prevRank = addedSpell;
            ++itr;

            if (itr == rankChain.end())
            {
                mSpellChains[addedSpell].next = nullptr;
                break;
            }
            else
                mSpellChains[addedSpell].next = GetSpellInfo(itr->first);
        }
        while (true);
    }
    while (!finished);

    TC_LOG_INFO("server.loading", ">> Loaded {} spell rank records in {} ms", count, GetMSTimeDiffToNow(oldMSTime));
}

void SpellMgr::LoadSpellRequired()
{
    uint32 oldMSTime = getMSTime();

    mSpellsReqSpell.clear();                                   // need for reload case
    mSpellReq.clear();                                         // need for reload case

    //                                                   0        1
    QueryResult result = WorldDatabase.Query("SELECT spell_id, req_spell from spell_required");

    if (!result)
    {
        TC_LOG_INFO("server.loading", ">> Loaded 0 spell required records. DB table `spell_required` is empty.");

        return;
    }

    uint32 count = 0;
    do
    {
        Field* fields = result->Fetch();

        uint32 spell_id = fields[0].GetUInt32();
        uint32 spell_req = fields[1].GetUInt32();

        // check if chain is made with valid first spell
        SpellInfo const* spell = GetSpellInfo(spell_id);
        if (!spell)
        {
            TC_LOG_ERROR("sql.sql", "spell_id {} in `spell_required` table could not be found in dbc, skipped.", spell_id);
            continue;
        }

        SpellInfo const* reqSpell = GetSpellInfo(spell_req);
        if (!reqSpell)
        {
            TC_LOG_ERROR("sql.sql", "req_spell {} in `spell_required` table could not be found in dbc, skipped.", spell_req);
            continue;
        }

        if (spell->IsRankOf(reqSpell))
        {
            TC_LOG_ERROR("sql.sql", "req_spell {} and spell_id {} in `spell_required` table are ranks of the same spell, entry not needed, skipped.", spell_req, spell_id);
            continue;
        }

        if (IsSpellRequiringSpell(spell_id, spell_req))
        {
            TC_LOG_ERROR("sql.sql", "Duplicate entry of req_spell {} and spell_id {} in `spell_required`, skipped.", spell_req, spell_id);
            continue;
        }

        mSpellReq.insert (std::pair<uint32, uint32>(spell_id, spell_req));
        mSpellsReqSpell.insert (std::pair<uint32, uint32>(spell_req, spell_id));
        ++count;
    } while (result->NextRow());

    TC_LOG_INFO("server.loading", ">> Loaded {} spell required records in {} ms", count, GetMSTimeDiffToNow(oldMSTime));

}

void SpellMgr::LoadSpellLearnSkills()
{
    uint32 oldMSTime = getMSTime();

    mSpellLearnSkills.clear();                              // need for reload case

    // search auto-learned skills and add its to map also for use in unlearn spells/talents
    uint32 dbc_count = 0;
    for (SpellInfo const* entry : mSpellInfoMap)
    {
        if (!entry)
            continue;

        for (SpellEffectInfo const& spellEffectInfo : entry->GetEffects())
        {
            SpellLearnSkillNode dbc_node;
            switch (spellEffectInfo.Effect)
            {
                case SPELL_EFFECT_SKILL:
                    dbc_node.skill = spellEffectInfo.MiscValue;
                    dbc_node.step = spellEffectInfo.CalcValue();
                    if (dbc_node.skill != SKILL_RIDING)
                        dbc_node.value = 1;
                    else
                        dbc_node.value = dbc_node.step * 75;
                    dbc_node.maxvalue = dbc_node.step * 75;
                    break;
                case SPELL_EFFECT_DUAL_WIELD:
                    dbc_node.skill = SKILL_DUAL_WIELD;
                    dbc_node.step = 1;
                    dbc_node.value = 1;
                    dbc_node.maxvalue = 1;
                    break;
                default:
                    continue;
            }

            mSpellLearnSkills[entry->Id] = dbc_node;
            ++dbc_count;
            break;
        }
    }

    TC_LOG_INFO("server.loading", ">> Loaded {} Spell Learn Skills from DBC in {} ms", dbc_count, GetMSTimeDiffToNow(oldMSTime));
}

void SpellMgr::LoadSpellLearnSpells()
{
    uint32 oldMSTime = getMSTime();

    mSpellLearnSpells.clear();                              // need for reload case

    //                                                  0      1        2
    QueryResult result = WorldDatabase.Query("SELECT entry, SpellID, Active FROM spell_learn_spell");
    if (!result)
    {
        TC_LOG_INFO("server.loading", ">> Loaded 0 spell learn spells. DB table `spell_learn_spell` is empty.");
        return;
    }

    uint32 count = 0;
    do
    {
        Field* fields = result->Fetch();

        uint32 spell_id = fields[0].GetUInt32();

        SpellLearnSpellNode node;
        node.spell       = fields[1].GetUInt32();
        node.active      = fields[2].GetBool();
        node.autoLearned = false;

        if (!GetSpellInfo(spell_id))
        {
            TC_LOG_ERROR("sql.sql", "The spell {} listed in `spell_learn_spell` does not exist.", spell_id);
            continue;
        }

        if (!GetSpellInfo(node.spell))
        {
            TC_LOG_ERROR("sql.sql", "The spell {} listed in `spell_learn_spell` learning non-existing spell {}.", spell_id, node.spell);
            continue;
        }

        if (GetTalentSpellCost(node.spell))
        {
            TC_LOG_ERROR("sql.sql", "The spell {} listed in `spell_learn_spell` attempts learning talent spell {}, skipped.", spell_id, node.spell);
            continue;
        }

        mSpellLearnSpells.insert(SpellLearnSpellMap::value_type(spell_id, node));

        ++count;
    } while (result->NextRow());

    // search auto-learned spells and add its to map also for use in unlearn spells/talents
    uint32 dbc_count = 0;
    for (uint32 spell = 0; spell < GetSpellInfoStoreSize(); ++spell)
    {
        SpellInfo const* entry = GetSpellInfo(spell);

        if (!entry)
            continue;

        for (SpellEffectInfo const& spellEffectInfo : entry->GetEffects())
        {
            if (spellEffectInfo.IsEffect(SPELL_EFFECT_LEARN_SPELL))
            {
                SpellLearnSpellNode dbc_node;
                dbc_node.spell = spellEffectInfo.TriggerSpell;
                dbc_node.active = true;                     // all dbc based learned spells is active (show in spell book or hide by client itself)

                // ignore learning not existed spells (broken/outdated/or generic learnig spell 483
                if (!GetSpellInfo(dbc_node.spell))
                    continue;

                // talent or passive spells or skill-step spells auto-cast and not need dependent learning,
                // pet teaching spells must not be dependent learning (cast)
                // other required explicit dependent learning
                dbc_node.autoLearned = spellEffectInfo.TargetA.GetTarget() == TARGET_UNIT_PET || GetTalentSpellCost(spell) > 0 || entry->IsPassive() || entry->HasEffect(SPELL_EFFECT_SKILL_STEP);

                SpellLearnSpellMapBounds db_node_bounds = GetSpellLearnSpellMapBounds(spell);

                bool found = false;
                for (SpellLearnSpellMap::const_iterator itr = db_node_bounds.first; itr != db_node_bounds.second; ++itr)
                {
                    if (itr->second.spell == dbc_node.spell)
                    {
                        TC_LOG_ERROR("sql.sql", "The spell {} is an auto-learn spell {} in spell.dbc and the record in `spell_learn_spell` is redundant. Please update your DB.",
                            spell, dbc_node.spell);
                        found = true;
                        break;
                    }
                }

                if (!found)                                  // add new spell-spell pair if not found
                {
                    mSpellLearnSpells.insert(SpellLearnSpellMap::value_type(spell, dbc_node));
                    ++dbc_count;
                }
            }
        }
    }

    TC_LOG_INFO("server.loading", ">> Loaded {} spell learn spells + {} found in DBC in {} ms", count, dbc_count, GetMSTimeDiffToNow(oldMSTime));
}

void SpellMgr::LoadSpellTargetPositions()
{
    uint32 oldMSTime = getMSTime();

    mSpellTargetPositions.clear();                                // need for reload case

    //                                                0      1          2        3         4           5            6
    QueryResult result = WorldDatabase.Query("SELECT ID, EffectIndex, MapID, PositionX, PositionY, PositionZ, Orientation FROM spell_target_position");
    if (!result)
    {
        TC_LOG_INFO("server.loading", ">> Loaded 0 spell target coordinates. DB table `spell_target_position` is empty.");
        return;
    }

    uint32 count = 0;
    do
    {
        Field* fields = result->Fetch();

        uint32 Spell_ID = fields[0].GetUInt32();
        SpellEffIndex effIndex = SpellEffIndex(fields[1].GetUInt8());

        SpellTargetPosition st;

        st.target_mapId       = fields[2].GetUInt16();
        st.target_X           = fields[3].GetFloat();
        st.target_Y           = fields[4].GetFloat();
        st.target_Z           = fields[5].GetFloat();
        st.target_Orientation = fields[6].GetFloat();

        MapEntry const* mapEntry = sMapStore.LookupEntry(st.target_mapId);
        if (!mapEntry)
        {
            TC_LOG_ERROR("sql.sql", "Spell (Id: {}, effIndex: {}) target map (ID: {}) does not exist in `Map.dbc`.", Spell_ID, effIndex, st.target_mapId);
            continue;
        }

        if (st.target_X==0 && st.target_Y==0 && st.target_Z==0)
        {
            TC_LOG_ERROR("sql.sql", "Spell (Id: {}, effIndex: {}) target coordinates not provided.", Spell_ID, effIndex);
            continue;
        }

        SpellInfo const* spellInfo = GetSpellInfo(Spell_ID);
        if (!spellInfo)
        {
            TC_LOG_ERROR("sql.sql", "Spell (Id: {}) listed in `spell_target_position` does not exist.", Spell_ID);
            continue;
        }

        if (spellInfo->GetEffect(effIndex).TargetA.GetTarget() == TARGET_DEST_DB || spellInfo->GetEffect(effIndex).TargetB.GetTarget() == TARGET_DEST_DB)
        {
            std::pair<uint32, SpellEffIndex> key = std::make_pair(Spell_ID, effIndex);
            mSpellTargetPositions[key] = st;
            ++count;
        }
        else
        {
            TC_LOG_ERROR("sql.sql", "Spell (Id: {}, effIndex: {}) listed in `spell_target_position` does not have a target TARGET_DEST_DB (17).", Spell_ID, effIndex);
            continue;
        }

    } while (result->NextRow());

    /*
    // Check all spells
    for (uint32 i = 1; i < GetSpellInfoStoreSize; ++i)
    {
        SpellInfo const* spellInfo = GetSpellInfo(i);
        if (!spellInfo)
            continue;

        bool found = false;
        for (int j = 0; j < MAX_SPELL_EFFECTS; ++j)
        {
            switch (spellInfo->Effects[j].TargetA)
            {
                case TARGET_DEST_DB:
                    found = true;
                    break;
            }
            if (found)
                break;
            switch (spellInfo->Effects[j].TargetB)
            {
                case TARGET_DEST_DB:
                    found = true;
                    break;
            }
            if (found)
                break;
        }
        if (found)
        {
            if (!sSpellMgr->GetSpellTargetPosition(i))
                TC_LOG_DEBUG("spells", "Spell (ID: {}) does not have a record in `spell_target_position`.", i);
        }
    }*/

    TC_LOG_INFO("server.loading", ">> Loaded {} spell teleport coordinates in {} ms", count, GetMSTimeDiffToNow(oldMSTime));
}

void SpellMgr::LoadSpellGroups()
{
    uint32 oldMSTime = getMSTime();

    mSpellSpellGroup.clear();                                  // need for reload case
    mSpellGroupSpell.clear();

    //                                                0     1
    QueryResult result = WorldDatabase.Query("SELECT id, spell_id FROM spell_group");
    if (!result)
    {
        TC_LOG_INFO("server.loading", ">> Loaded 0 spell group definitions. DB table `spell_group` is empty.");
        return;
    }

    std::set<uint32> groups;
    uint32 count = 0;
    do
    {
        Field* fields = result->Fetch();

        uint32 group_id = fields[0].GetUInt32();
        if (group_id <= SPELL_GROUP_DB_RANGE_MIN && group_id >= SPELL_GROUP_CORE_RANGE_MAX)
        {
            TC_LOG_ERROR("sql.sql", "SpellGroup id {} listed in `spell_group` is in core range, but is not defined in core!", group_id);
            continue;
        }
        int32 spell_id = fields[1].GetInt32();

        groups.insert(group_id);
        mSpellGroupSpell.emplace(SpellGroup(group_id), spell_id);

    } while (result->NextRow());

    for (auto itr = mSpellGroupSpell.begin(); itr!= mSpellGroupSpell.end();)
    {
        if (itr->second < 0)
        {
            if (groups.find(abs(itr->second)) == groups.end())
            {
                TC_LOG_ERROR("sql.sql", "SpellGroup id {} listed in `spell_group` does not exist", abs(itr->second));
                itr = mSpellGroupSpell.erase(itr);
            }
            else
                ++itr;
        }
        else
        {
            SpellInfo const* spellInfo = GetSpellInfo(itr->second);
            if (!spellInfo)
            {
                TC_LOG_ERROR("sql.sql", "The spell {} listed in `spell_group` does not exist", itr->second);
                itr = mSpellGroupSpell.erase(itr);
            }
            else if (spellInfo->GetRank() > 1)
            {
                TC_LOG_ERROR("sql.sql", "The spell {} listed in `spell_group` is not the first rank of the spell.", itr->second);
                itr = mSpellGroupSpell.erase(itr);
            }
            else
                ++itr;
        }
    }

    for (auto groupItr = groups.begin(); groupItr != groups.end(); ++groupItr)
    {
        std::set<uint32> spells;
        GetSetOfSpellsInSpellGroup(SpellGroup(*groupItr), spells);

        for (auto spellItr = spells.begin(); spellItr != spells.end(); ++spellItr)
        {
            ++count;
            mSpellSpellGroup.emplace(*spellItr, SpellGroup(*groupItr));
        }
    }

    TC_LOG_INFO("server.loading", ">> Loaded {} spell group definitions in {} ms", count, GetMSTimeDiffToNow(oldMSTime));
}

void SpellMgr::LoadSpellGroupStackRules()
{
    uint32 oldMSTime = getMSTime();

    mSpellGroupStack.clear();                                  // need for reload case
    mSpellSameEffectStack.clear();

    std::vector<uint32> sameEffectGroups;

    //                                                       0         1
    QueryResult result = WorldDatabase.Query("SELECT group_id, stack_rule FROM spell_group_stack_rules");
    if (!result)
    {
        TC_LOG_INFO("server.loading", ">> Loaded 0 spell group stack rules. DB table `spell_group_stack_rules` is empty.");
        return;
    }

    uint32 count = 0;
    do
    {
        Field* fields = result->Fetch();

        uint32 group_id = fields[0].GetUInt32();
        uint8 stack_rule = fields[1].GetInt8();
        if (stack_rule >= SPELL_GROUP_STACK_RULE_MAX)
        {
            TC_LOG_ERROR("sql.sql", "SpellGroupStackRule {} listed in `spell_group_stack_rules` does not exist.", stack_rule);
            continue;
        }

        auto bounds = GetSpellGroupSpellMapBounds((SpellGroup)group_id);
        if (bounds.first == bounds.second)
        {
            TC_LOG_ERROR("sql.sql", "SpellGroup id {} listed in `spell_group_stack_rules` does not exist.", group_id);
            continue;
        }

        mSpellGroupStack.emplace(SpellGroup(group_id), SpellGroupStackRule(stack_rule));

        // different container for same effect stack rules, need to check effect types
        if (stack_rule == SPELL_GROUP_STACK_RULE_EXCLUSIVE_SAME_EFFECT)
            sameEffectGroups.push_back(group_id);

        ++count;
    } while (result->NextRow());

    TC_LOG_INFO("server.loading", ">> Loaded {} spell group stack rules in {} ms", count, GetMSTimeDiffToNow(oldMSTime));

    count = 0;
    oldMSTime = getMSTime();
    TC_LOG_INFO("server.loading", ">> Parsing SPELL_GROUP_STACK_RULE_EXCLUSIVE_SAME_EFFECT stack rules...");

    // Haste effects cancel each other out, so define a special shared group for them
    std::vector<std::vector<AuraType>> const SubGroups =
    {
        { SPELL_AURA_MOD_MELEE_HASTE, SPELL_AURA_MOD_MELEE_RANGED_HASTE, SPELL_AURA_MOD_RANGED_HASTE }
    };

    for (uint32 group_id : sameEffectGroups)
    {
        std::set<uint32> spellIds;
        GetSetOfSpellsInSpellGroup(SpellGroup(group_id), spellIds);

        std::unordered_set<uint32> sharedEffectAuraTypeIds;

        // We have to 'guess' what effect this group corresponds to
        // We do it by finding the most frequent common aura type in the group between all spells and their ranks in the group
        {
            // Collection of unique aura types of all spells and their rank's effects.
            // All spell effects of all ranks are under one spellid
            std::map<uint32 /*spellId*/, std::set<AuraType>> auraTypesBySpellId;

            // Count of each aura type in the group
            // The count is increased only once for each aura type per spell and its ranks, even if it appears multiple times in the spell or their ranks.
            std::map<AuraType, uint32 /*count*/> frequencyContainer;

            // Collect the aura types of all effects of the spell and its ranks to the above containers
            for (uint32 spellId : spellIds)
            {
                // Collect the aura types of all effects of the spell and its ranks
                auto& auraTypes = auraTypesBySpellId[spellId];
                SpellInfo const* firstRankSpellInfo = AssertSpellInfo(spellId)->GetFirstRankSpell();
                // Loop through all ranks of the spell as the effect types may differ between ranks and only last rank is affected by stacking rules
                // For example, only the last rank of 27275/soothing-kiss modifies attack speed, which is the aura type we are looking for
                SpellInfo const* spellInfo = firstRankSpellInfo;
                while (spellInfo) {
                    for (SpellEffectInfo const& spellEffectInfo : spellInfo->GetEffects()) {
                        if (!spellEffectInfo.IsAura()) {
                            continue;
                        }
                        AuraType auraType = spellEffectInfo.ApplyAuraName;
                        for (auto const& subGroup : SubGroups)
                        {
                            if (std::find(subGroup.begin(), subGroup.end(), auraType) != subGroup.end())
                            {
                                // set the aura type to the first aura in the group
                                auraType = subGroup.front();
                                break;
                            }
                        }
                        auraTypes.insert(auraType);
                    }
                    spellInfo = spellInfo->GetNextRankSpell();
                }

                // Insert the aura types to the frequency container
                for (AuraType auraType : auraTypes)
                    ++frequencyContainer[auraType];
            }

            // Find aura types that all spells share
            std::set<AuraType> commonAuraTypes;
            for (const auto& [spellId, auraTypes] : auraTypesBySpellId) {
                // If it's the first set, initialize the commonAuraTypes set with its elements
                if (commonAuraTypes.empty()) {
                    commonAuraTypes = auraTypes;
                }
                else {
                    // Create a temporary set to store the common AuraTypes between the current set and commonAuraTypes
                    std::set<AuraType> tempCommonAuraTypes;

                    // Find the common AuraTypes by taking the intersection of the current set and commonAuraTypes
                    for (const auto& auraType : auraTypes) {
                        if (commonAuraTypes.count(auraType) > 0) {
                            tempCommonAuraTypes.insert(auraType);
                        }
                    }

                    // Update commonAuraTypes with the common AuraTypes found in this iteration
                    commonAuraTypes = tempCommonAuraTypes;
                }
            }

            if (commonAuraTypes.empty()) {
                TC_LOG_ERROR("sql.sql", "Spells listed in `spell_group` for group %u with stack rule 3 do not have any aura type that all spells in the group or their ranks would share, skipping", group_id);
                continue;
            }

            // Find shared auraTypes with maximum count from frequencyContainer
            std::set<AuraType> maxAuraTypes;
            size_t maxAuraTypeCount = 0;
            for (auto& [auraType, count] : frequencyContainer)
            {
                if (commonAuraTypes.find(auraType) != commonAuraTypes.end()) {
                    if (count > maxAuraTypeCount)
                    {
                        maxAuraTypes.clear();
                        maxAuraTypes.insert(auraType);
                        maxAuraTypeCount = count;
                    }
                    else if (count == maxAuraTypeCount)
                    {
                        maxAuraTypes.insert(auraType);
                    }
                }
            }

            // Insert expanded aura type groups or single aura type
            for (auto const& auraType : maxAuraTypes)
            {
                bool added = false;
                for (auto const& subGroup : SubGroups)
                {
                    if (auraType == subGroup.front())
                    {
                        added = true;
                        sharedEffectAuraTypeIds.insert(subGroup.begin(), subGroup.end());
                        break;
                    }
                }
                if (!added)
                    sharedEffectAuraTypeIds.insert(maxAuraTypes.begin(), maxAuraTypes.end());
            }
<<<<<<< HEAD
=======

            // not found either, log error
            if (!found)
                TC_LOG_ERROR("sql.sql", "SpellId {} listed in `spell_group` with stack rule 3 does not share aura assigned for group {}", spellId, group_id);
>>>>>>> 13f18733
        }

        mSpellSameEffectStack[SpellGroup(group_id)] = sharedEffectAuraTypeIds;
        ++count;
    }

    TC_LOG_INFO("server.loading", ">> Parsed {} SPELL_GROUP_STACK_RULE_EXCLUSIVE_SAME_EFFECT stack rules in {} ms", count, GetMSTimeDiffToNow(oldMSTime));
}

void SpellMgr::LoadSpellProcs()
{
    uint32 oldMSTime = getMSTime();

    mSpellProcMap.clear();                             // need for reload case

    //                                                     0           1                2                 3                 4                 5
    QueryResult result = WorldDatabase.Query("SELECT SpellId, SchoolMask, SpellFamilyName, SpellFamilyMask0, SpellFamilyMask1, SpellFamilyMask2, "
    //           6              7               8        9               10                  11              12      13        14       15
        "ProcFlags, SpellTypeMask, SpellPhaseMask, HitMask, AttributesMask, DisableEffectsMask, ProcsPerMinute, Chance, Cooldown, Charges FROM spell_proc");

    uint32 count = 0;
    if (result)
    {
        do
        {
            Field* fields = result->Fetch();

            int32 spellId = fields[0].GetInt32();

            bool allRanks = false;
            if (spellId < 0)
            {
                allRanks = true;
                spellId = -spellId;
            }

            SpellInfo const* spellInfo = GetSpellInfo(spellId);
            if (!spellInfo)
            {
                TC_LOG_ERROR("sql.sql", "The spell {} listed in `spell_proc` does not exist", spellId);
                continue;
            }

            if (allRanks)
            {
                if (!spellInfo->IsRanked())
                    TC_LOG_ERROR("sql.sql", "The spell {} listed in `spell_proc` with all ranks, but spell has no ranks.", spellId);

                if (spellInfo->GetFirstRankSpell()->Id != uint32(spellId))
                {
                    TC_LOG_ERROR("sql.sql", "The spell {} listed in `spell_proc` is not the first rank of the spell.", spellId);
                    continue;
                }
            }

            SpellProcEntry baseProcEntry;

            baseProcEntry.SchoolMask = fields[1].GetInt8();
            baseProcEntry.SpellFamilyName = fields[2].GetUInt16();
            baseProcEntry.SpellFamilyMask[0] = fields[3].GetUInt32();
            baseProcEntry.SpellFamilyMask[1] = fields[4].GetUInt32();
            baseProcEntry.SpellFamilyMask[2] = fields[5].GetUInt32();
            baseProcEntry.ProcFlags = fields[6].GetUInt32();
            baseProcEntry.SpellTypeMask = fields[7].GetUInt32();
            baseProcEntry.SpellPhaseMask = fields[8].GetUInt32();
            baseProcEntry.HitMask = fields[9].GetUInt32();
            baseProcEntry.AttributesMask = fields[10].GetUInt32();
            baseProcEntry.DisableEffectsMask = fields[11].GetUInt32();
            baseProcEntry.ProcsPerMinute = fields[12].GetFloat();
            baseProcEntry.Chance = fields[13].GetFloat();
            baseProcEntry.Cooldown = Milliseconds(fields[14].GetUInt32());
            baseProcEntry.Charges = fields[15].GetUInt8();

            while (spellInfo)
            {
                if (mSpellProcMap.find(spellInfo->Id) != mSpellProcMap.end())
                {
                    TC_LOG_ERROR("sql.sql", "The spell {} listed in `spell_proc` already has its first rank in the table.", spellInfo->Id);
                    break;
                }

                SpellProcEntry procEntry = SpellProcEntry(baseProcEntry);

                // take defaults from dbcs
                if (!procEntry.ProcFlags)
                    procEntry.ProcFlags = spellInfo->ProcFlags;
                if (!procEntry.Charges)
                    procEntry.Charges = spellInfo->ProcCharges;
                if (!procEntry.Chance && !procEntry.ProcsPerMinute)
                    procEntry.Chance = float(spellInfo->ProcChance);

                // validate data
                if (procEntry.SchoolMask & ~SPELL_SCHOOL_MASK_ALL)
                    TC_LOG_ERROR("sql.sql", "`spell_proc` table entry for spellId {} has wrong `SchoolMask` set: {}", spellInfo->Id, procEntry.SchoolMask);
                if (procEntry.SpellFamilyName && (procEntry.SpellFamilyName < SPELLFAMILY_MAGE || procEntry.SpellFamilyName > SPELLFAMILY_PET || procEntry.SpellFamilyName == 14 || procEntry.SpellFamilyName == 16))
                    TC_LOG_ERROR("sql.sql", "`spell_proc` table entry for spellId {} has wrong `SpellFamilyName` set: {}", spellInfo->Id, procEntry.SpellFamilyName);
                if (procEntry.Chance < 0)
                {
                    TC_LOG_ERROR("sql.sql", "`spell_proc` table entry for spellId {} has negative value in the `Chance` field", spellInfo->Id);
                    procEntry.Chance = 0;
                }
                if (procEntry.ProcsPerMinute < 0)
                {
                    TC_LOG_ERROR("sql.sql", "`spell_proc` table entry for spellId {} has negative value in the `ProcsPerMinute` field", spellInfo->Id);
                    procEntry.ProcsPerMinute = 0;
                }
                if (!procEntry.ProcFlags)
                    TC_LOG_ERROR("sql.sql", "The `spell_proc` table entry for spellId {} doesn't have any `ProcFlags` value defined, proc will not be triggered.", spellInfo->Id);
                if (procEntry.SpellTypeMask & ~PROC_SPELL_TYPE_MASK_ALL)
                    TC_LOG_ERROR("sql.sql", "`spell_proc` table entry for spellId {} has wrong `SpellTypeMask` set: {}", spellInfo->Id, procEntry.SpellTypeMask);
                if (procEntry.SpellTypeMask && !(procEntry.ProcFlags & SPELL_PROC_FLAG_MASK))
                    TC_LOG_ERROR("sql.sql", "The `spell_proc` table entry for spellId {} has `SpellTypeMask` value defined, but it will not be used for the defined `ProcFlags` value.", spellInfo->Id);
                if (!procEntry.SpellPhaseMask && procEntry.ProcFlags & REQ_SPELL_PHASE_PROC_FLAG_MASK)
                    TC_LOG_ERROR("sql.sql", "The `spell_proc` table entry for spellId {} doesn't have any `SpellPhaseMask` value defined, but it is required for the defined `ProcFlags` value. Proc will not be triggered.", spellInfo->Id);
                if (procEntry.SpellPhaseMask & ~PROC_SPELL_PHASE_MASK_ALL)
                    TC_LOG_ERROR("sql.sql", "The `spell_proc` table entry for spellId {} has wrong `SpellPhaseMask` set: {}", spellInfo->Id, procEntry.SpellPhaseMask);
                if (procEntry.SpellPhaseMask && !(procEntry.ProcFlags & REQ_SPELL_PHASE_PROC_FLAG_MASK))
                    TC_LOG_ERROR("sql.sql", "The `spell_proc` table entry for spellId {} has a `SpellPhaseMask` value defined, but it will not be used for the defined `ProcFlags` value.", spellInfo->Id);
                if (procEntry.HitMask & ~PROC_HIT_MASK_ALL)
                    TC_LOG_ERROR("sql.sql", "The `spell_proc` table entry for spellId {} has wrong `HitMask` set: {}", spellInfo->Id, procEntry.HitMask);
                if (procEntry.HitMask && !(procEntry.ProcFlags & TAKEN_HIT_PROC_FLAG_MASK || (procEntry.ProcFlags & DONE_HIT_PROC_FLAG_MASK && (!procEntry.SpellPhaseMask || procEntry.SpellPhaseMask & (PROC_SPELL_PHASE_HIT | PROC_SPELL_PHASE_FINISH)))))
                    TC_LOG_ERROR("sql.sql", "The `spell_proc` table entry for spellId {} has `HitMask` value defined, but it will not be used for defined `ProcFlags` and `SpellPhaseMask` values.", spellInfo->Id);
                for (SpellEffectInfo const& spellEffectInfo : spellInfo->GetEffects())
                    if ((procEntry.DisableEffectsMask & (1u << spellEffectInfo.EffectIndex)) && !spellEffectInfo.IsAura())
                        TC_LOG_ERROR("sql.sql", "The `spell_proc` table entry for spellId {} has DisableEffectsMask with effect {}, but effect {} is not an aura effect", spellInfo->Id, static_cast<uint32>(spellEffectInfo.EffectIndex), static_cast<uint32>(spellEffectInfo.EffectIndex));
                if (procEntry.AttributesMask & PROC_ATTR_REQ_SPELLMOD)
                {
                    bool found = false;
                    for (SpellEffectInfo const& spellEffectInfo : spellInfo->GetEffects())
                    {
                        if (!spellEffectInfo.IsAura())
                            continue;

                        if (spellEffectInfo.ApplyAuraName == SPELL_AURA_ADD_PCT_MODIFIER || spellEffectInfo.ApplyAuraName == SPELL_AURA_ADD_FLAT_MODIFIER)
                        {
                            found = true;
                            break;
                        }
                    }

                    if (!found)
                        TC_LOG_ERROR("sql.sql", "The `spell_proc` table entry for spellId {} has Attribute PROC_ATTR_REQ_SPELLMOD, but spell has no spell mods. Proc will not be triggered", spellInfo->Id);
                }

                mSpellProcMap[spellInfo->Id] = procEntry;

                if (allRanks)
                    spellInfo = spellInfo->GetNextRankSpell();
                else
                    break;
            }
            ++count;
        } while (result->NextRow());
    }
    else
        TC_LOG_INFO("server.loading", ">> Loaded 0 spell proc conditions and data. DB table `spell_proc` is empty.");

    TC_LOG_INFO("server.loading", ">> Loaded {} spell proc conditions and data in {} ms", count, GetMSTimeDiffToNow(oldMSTime));

    // Define can trigger auras
    bool isTriggerAura[TOTAL_AURAS];
    // Triggered always, even from triggered spells
    bool isAlwaysTriggeredAura[TOTAL_AURAS];
    // SpellTypeMask to add to the proc
    uint32 spellTypeMask[TOTAL_AURAS];

    // List of auras that CAN trigger but may not exist in spell_proc
    // in most cases needed to drop charges

    // some aura types need additional checks (eg SPELL_AURA_MECHANIC_IMMUNITY needs mechanic check)
    // see AuraEffect::CheckEffectProc
    for (uint16 i = 0; i < TOTAL_AURAS; ++i)
    {
        isTriggerAura[i] = false;
        isAlwaysTriggeredAura[i] = false;
        spellTypeMask[i] = PROC_SPELL_TYPE_MASK_ALL;
    }

    isTriggerAura[SPELL_AURA_DUMMY] = true;                                 // Most dummy auras should require scripting, but there are some exceptions (ie 12311)
    isTriggerAura[SPELL_AURA_MOD_CONFUSE] = true;                           // "Any direct damaging attack will revive targets"
    isTriggerAura[SPELL_AURA_MOD_THREAT] = true;                            // Only one spell: 28762 part of Mage T3 8p bonus
    isTriggerAura[SPELL_AURA_MOD_STUN] = true;                              // Aura does not have charges but needs to be removed on trigger
    isTriggerAura[SPELL_AURA_MOD_DAMAGE_DONE] = true;
    isTriggerAura[SPELL_AURA_MOD_DAMAGE_TAKEN] = true;
    isTriggerAura[SPELL_AURA_MOD_RESISTANCE] = true;
    isTriggerAura[SPELL_AURA_MOD_STEALTH] = true;
    isTriggerAura[SPELL_AURA_MOD_FEAR] = true;                              // Aura does not have charges but needs to be removed on trigger
    isTriggerAura[SPELL_AURA_MOD_ROOT] = true;
    isTriggerAura[SPELL_AURA_TRANSFORM] = true;
    isTriggerAura[SPELL_AURA_REFLECT_SPELLS] = true;
    isTriggerAura[SPELL_AURA_DAMAGE_IMMUNITY] = true;
    isTriggerAura[SPELL_AURA_PROC_TRIGGER_SPELL] = true;
    isTriggerAura[SPELL_AURA_PROC_TRIGGER_DAMAGE] = true;
    isTriggerAura[SPELL_AURA_MOD_CASTING_SPEED_NOT_STACK] = true;
    isTriggerAura[SPELL_AURA_MOD_POWER_COST_SCHOOL_PCT] = true;
    isTriggerAura[SPELL_AURA_MOD_POWER_COST_SCHOOL] = true;
    isTriggerAura[SPELL_AURA_REFLECT_SPELLS_SCHOOL] = true;
    isTriggerAura[SPELL_AURA_MOD_DAMAGE_PERCENT_TAKEN] = true;
    isTriggerAura[SPELL_AURA_MOD_ATTACK_POWER] = true;
    isTriggerAura[SPELL_AURA_ADD_CASTER_HIT_TRIGGER] = true;
    isTriggerAura[SPELL_AURA_OVERRIDE_CLASS_SCRIPTS] = true;
    isTriggerAura[SPELL_AURA_MOD_MELEE_HASTE] = true;
    isTriggerAura[SPELL_AURA_MOD_ATTACKER_MELEE_HIT_CHANCE] = true;
    isTriggerAura[SPELL_AURA_RAID_PROC_FROM_CHARGE] = true;
    isTriggerAura[SPELL_AURA_RAID_PROC_FROM_CHARGE_WITH_VALUE] = true;
    isTriggerAura[SPELL_AURA_PROC_TRIGGER_SPELL_WITH_VALUE] = true;
    isTriggerAura[SPELL_AURA_MOD_SPELL_CRIT_CHANCE] = true;
    isTriggerAura[SPELL_AURA_ADD_FLAT_MODIFIER] = true;
    isTriggerAura[SPELL_AURA_ADD_PCT_MODIFIER] = true;
    isTriggerAura[SPELL_AURA_ABILITY_IGNORE_AURASTATE] = true;
    isTriggerAura[SPELL_AURA_MOD_INVISIBILITY] = true;
    isTriggerAura[SPELL_AURA_FORCE_REACTION] = true;
    isTriggerAura[SPELL_AURA_MOD_TAUNT] = true;
    isTriggerAura[SPELL_AURA_MOD_DETAUNT] = true;
    isTriggerAura[SPELL_AURA_MOD_DAMAGE_PERCENT_DONE] = true;
    isTriggerAura[SPELL_AURA_MOD_ATTACK_POWER_PCT] = true;
    isTriggerAura[SPELL_AURA_MOD_HIT_CHANCE] = true;
    isTriggerAura[SPELL_AURA_MOD_WEAPON_CRIT_PERCENT] = true;
    isTriggerAura[SPELL_AURA_MOD_BLOCK_PERCENT] = true;

    isAlwaysTriggeredAura[SPELL_AURA_OVERRIDE_CLASS_SCRIPTS] = true;
    isAlwaysTriggeredAura[SPELL_AURA_MOD_STEALTH] = true;
    isAlwaysTriggeredAura[SPELL_AURA_MOD_CONFUSE] = true;
    isAlwaysTriggeredAura[SPELL_AURA_MOD_FEAR] = true;
    isAlwaysTriggeredAura[SPELL_AURA_MOD_ROOT] = true;
    isAlwaysTriggeredAura[SPELL_AURA_MOD_STUN] = true;
    isAlwaysTriggeredAura[SPELL_AURA_TRANSFORM] = true;
    isAlwaysTriggeredAura[SPELL_AURA_MOD_INVISIBILITY] = true;

    spellTypeMask[SPELL_AURA_MOD_STEALTH] = PROC_SPELL_TYPE_DAMAGE | PROC_SPELL_TYPE_NO_DMG_HEAL;
    spellTypeMask[SPELL_AURA_MOD_CONFUSE] = PROC_SPELL_TYPE_DAMAGE;
    spellTypeMask[SPELL_AURA_MOD_FEAR] = PROC_SPELL_TYPE_DAMAGE;
    spellTypeMask[SPELL_AURA_MOD_ROOT] = PROC_SPELL_TYPE_DAMAGE;
    spellTypeMask[SPELL_AURA_MOD_STUN] = PROC_SPELL_TYPE_DAMAGE;
    spellTypeMask[SPELL_AURA_TRANSFORM] = PROC_SPELL_TYPE_DAMAGE;
    spellTypeMask[SPELL_AURA_MOD_INVISIBILITY] = PROC_SPELL_TYPE_DAMAGE;

    // This generates default procs to retain compatibility with previous proc system
    TC_LOG_INFO("server.loading", "Generating spell proc data from SpellMap...");
    count = 0;
    oldMSTime = getMSTime();

    for (SpellInfo const* spellInfo : mSpellInfoMap)
    {
        if (!spellInfo)
            continue;

        // Data already present in DB, overwrites default proc
        if (mSpellProcMap.find(spellInfo->Id) != mSpellProcMap.end())
            continue;

        // Nothing to do if no flags set
        if (!spellInfo->ProcFlags)
            continue;

        bool addTriggerFlag = false;
        uint32 procSpellTypeMask = PROC_SPELL_TYPE_NONE;
        uint32 nonProcMask = 0;
        for (SpellEffectInfo const& spellEffectInfo : spellInfo->GetEffects())
        {
            if (!spellEffectInfo.IsEffect())
                continue;

            uint32 auraName = spellEffectInfo.ApplyAuraName;
            if (!auraName)
                continue;

            if (!isTriggerAura[auraName])
            {
                // explicitly disable non proccing auras to avoid losing charges on self proc
                nonProcMask |= 1 << spellEffectInfo.EffectIndex;
                continue;
            }

            procSpellTypeMask |= spellTypeMask[auraName];
            if (isAlwaysTriggeredAura[auraName])
                addTriggerFlag = true;

            // many proc auras with taken procFlag mask don't have attribute "can proc with triggered"
            // they should proc nevertheless (example mage armor spells with judgement)
            if (!addTriggerFlag && (spellInfo->ProcFlags & TAKEN_HIT_PROC_FLAG_MASK) != 0)
            {
                switch (auraName)
                {
                    case SPELL_AURA_PROC_TRIGGER_SPELL:
                    case SPELL_AURA_PROC_TRIGGER_DAMAGE:
                        addTriggerFlag = true;
                        break;
                    default:
                        break;
                }
            }
        }

        if (!procSpellTypeMask)
        {
            for (SpellEffectInfo const& spellEffectInfo : spellInfo->GetEffects())
            {
                if (spellEffectInfo.IsAura())
                {
                    TC_LOG_ERROR("sql.sql", "Spell Id {} has DBC ProcFlags {}, but it's of non-proc aura type, it probably needs an entry in `spell_proc` table to be handled correctly.", spellInfo->Id, spellInfo->ProcFlags);
                    break;
                }
            }

            continue;
        }

        SpellProcEntry procEntry;
        procEntry.SchoolMask      = 0;
        procEntry.ProcFlags = spellInfo->ProcFlags;
        procEntry.SpellFamilyName = 0;
        for (SpellEffectInfo const& spellEffectInfo : spellInfo->GetEffects())
            if (spellEffectInfo.IsEffect() && isTriggerAura[spellEffectInfo.ApplyAuraName])
                procEntry.SpellFamilyMask |= spellEffectInfo.SpellClassMask;

        if (procEntry.SpellFamilyMask)
            procEntry.SpellFamilyName = spellInfo->SpellFamilyName;

        procEntry.SpellTypeMask   = procSpellTypeMask;
        procEntry.SpellPhaseMask  = PROC_SPELL_PHASE_HIT;
        procEntry.HitMask         = PROC_HIT_NONE; // uses default proc @see SpellMgr::CanSpellTriggerProcOnEvent

        for (SpellEffectInfo const& spellEffectInfo : spellInfo->GetEffects())
        {
            if (!spellEffectInfo.IsAura())
                continue;

            switch (spellEffectInfo.ApplyAuraName)
            {
                // Reflect auras should only proc off reflects
                case SPELL_AURA_REFLECT_SPELLS:
                case SPELL_AURA_REFLECT_SPELLS_SCHOOL:
                    procEntry.HitMask = PROC_HIT_REFLECT;
                    break;
                // Only drop charge on crit
                case SPELL_AURA_MOD_WEAPON_CRIT_PERCENT:
                    procEntry.HitMask = PROC_HIT_CRITICAL;
                    break;
                // Only drop charge on block
                case SPELL_AURA_MOD_BLOCK_PERCENT:
                    procEntry.HitMask = PROC_HIT_BLOCK;
                    break;
                // proc auras with another aura reducing hit chance (eg 63767) only proc on missed attack
                case SPELL_AURA_MOD_HIT_CHANCE:
                    if (spellEffectInfo.CalcValue() <= -100)
                        procEntry.HitMask = PROC_HIT_MISS;
                    break;
                default:
                    continue;
            }
            break;
        }

        procEntry.AttributesMask  = 0;
        procEntry.DisableEffectsMask = nonProcMask;
        if (spellInfo->ProcFlags & PROC_FLAG_KILL)
            procEntry.AttributesMask |= PROC_ATTR_REQ_EXP_OR_HONOR;
        if (addTriggerFlag)
            procEntry.AttributesMask |= PROC_ATTR_TRIGGERED_CAN_PROC;

        procEntry.ProcsPerMinute  = 0;
        procEntry.Chance          = spellInfo->ProcChance;
        procEntry.Cooldown        = Milliseconds::zero();
        procEntry.Charges         = spellInfo->ProcCharges;

        mSpellProcMap[spellInfo->Id] = procEntry;
        ++count;
    }

    TC_LOG_INFO("server.loading", ">> Generated spell proc data for {} spells in {} ms", count, GetMSTimeDiffToNow(oldMSTime));
}

void SpellMgr::LoadSpellBonuses()
{
    uint32 oldMSTime = getMSTime();

    mSpellBonusMap.clear();                             // need for reload case

    //                                                0      1             2          3         4
    QueryResult result = WorldDatabase.Query("SELECT entry, direct_bonus, dot_bonus, ap_bonus, ap_dot_bonus FROM spell_bonus_data");
    if (!result)
    {
        TC_LOG_INFO("server.loading", ">> Loaded 0 spell bonus data. DB table `spell_bonus_data` is empty.");
        return;
    }

    uint32 count = 0;
    do
    {
        Field* fields = result->Fetch();
        uint32 entry = fields[0].GetUInt32();

        SpellInfo const* spell = GetSpellInfo(entry);
        if (!spell)
        {
            TC_LOG_ERROR("sql.sql", "The spell {} listed in `spell_bonus_data` does not exist.", entry);
            continue;
        }

        SpellBonusEntry& sbe = mSpellBonusMap[entry];
        sbe.direct_damage = fields[1].GetFloat();
        sbe.dot_damage    = fields[2].GetFloat();
        sbe.ap_bonus      = fields[3].GetFloat();
        sbe.ap_dot_bonus   = fields[4].GetFloat();

        ++count;
    } while (result->NextRow());

    TC_LOG_INFO("server.loading", ">> Loaded {} extra spell bonus data in {} ms", count, GetMSTimeDiffToNow(oldMSTime));
}

void SpellMgr::LoadSpellThreats()
{
    uint32 oldMSTime = getMSTime();

    mSpellThreatMap.clear();                                // need for reload case

    //                                                0      1        2       3
    QueryResult result = WorldDatabase.Query("SELECT entry, flatMod, pctMod, apPctMod FROM spell_threat");
    if (!result)
    {
        TC_LOG_INFO("server.loading", ">> Loaded 0 aggro generating spells. DB table `spell_threat` is empty.");
        return;
    }

    uint32 count = 0;
    do
    {
        Field* fields = result->Fetch();

        uint32 entry = fields[0].GetUInt32();

        if (!GetSpellInfo(entry))
        {
            TC_LOG_ERROR("sql.sql", "The spell {} listed in `spell_threat` does not exist.", entry);
            continue;
        }

        SpellThreatEntry ste;
        ste.flatMod  = fields[1].GetInt32();
        ste.pctMod   = fields[2].GetFloat();
        ste.apPctMod = fields[3].GetFloat();

        mSpellThreatMap[entry] = ste;
        ++count;
    } while (result->NextRow());

    TC_LOG_INFO("server.loading", ">> Loaded {} SpellThreatEntries in {} ms", count, GetMSTimeDiffToNow(oldMSTime));
}

void SpellMgr::LoadSkillLineAbilityMap()
{
    uint32 oldMSTime = getMSTime();

    mSkillLineAbilityMap.clear();

    uint32 count = 0;

    for (uint32 i = 0; i < sSkillLineAbilityStore.GetNumRows(); ++i)
    {
        SkillLineAbilityEntry const* SkillInfo = sSkillLineAbilityStore.LookupEntry(i);
        if (!SkillInfo)
            continue;

        mSkillLineAbilityMap.insert(SkillLineAbilityMap::value_type(SkillInfo->Spell, SkillInfo));
        ++count;
    }

    // Don't autolearn secondary variant of Seal of Righteousness - it is learned together with Judgement of Light
    if (SkillLineAbilityEntry* sealOfRighteousnessR2 = const_cast<SkillLineAbilityEntry*>(sSkillLineAbilityStore.LookupEntry(11957)))
        sealOfRighteousnessR2->AcquireMethod = 0;

    TC_LOG_INFO("server.loading", ">> Loaded {} SkillLineAbility MultiMap Data in {} ms", count, GetMSTimeDiffToNow(oldMSTime));
}

void SpellMgr::LoadSpellPetAuras()
{
    uint32 oldMSTime = getMSTime();

    mSpellPetAuraMap.clear();                                  // need for reload case

    //                                                  0       1       2    3
    QueryResult result = WorldDatabase.Query("SELECT spell, effectId, pet, aura FROM spell_pet_auras");
    if (!result)
    {
        TC_LOG_INFO("server.loading", ">> Loaded 0 spell pet auras. DB table `spell_pet_auras` is empty.");
        return;
    }

    uint32 count = 0;
    do
    {
        Field* fields = result->Fetch();

        uint32 spell = fields[0].GetUInt32();
        SpellEffIndex eff = SpellEffIndex(fields[1].GetUInt8());
        uint32 pet = fields[2].GetUInt32();
        uint32 aura = fields[3].GetUInt32();

        SpellPetAuraMap::iterator itr = mSpellPetAuraMap.find((spell << 8) + eff);
        if (itr != mSpellPetAuraMap.end())
            itr->second.AddAura(pet, aura);
        else
        {
            SpellInfo const* spellInfo = GetSpellInfo(spell);
            if (!spellInfo)
            {
                TC_LOG_ERROR("sql.sql", "The spell {} listed in `spell_pet_auras` does not exist.", spell);
                continue;
            }
            if (spellInfo->GetEffect(eff).Effect != SPELL_EFFECT_DUMMY &&
               (spellInfo->GetEffect(eff).Effect != SPELL_EFFECT_APPLY_AURA ||
                spellInfo->GetEffect(eff).ApplyAuraName != SPELL_AURA_DUMMY))
            {
                TC_LOG_ERROR("spells", "The spell {} listed in `spell_pet_auras` does not have any dummy aura or dummy effect.", spell);
                continue;
            }

            SpellInfo const* spellInfo2 = GetSpellInfo(aura);
            if (!spellInfo2)
            {
                TC_LOG_ERROR("sql.sql", "The aura {} listed in `spell_pet_auras` does not exist.", aura);
                continue;
            }

            PetAura pa(pet, aura, spellInfo->GetEffect(eff).TargetA.GetTarget() == TARGET_UNIT_PET, spellInfo->GetEffect(eff).CalcValue());
            mSpellPetAuraMap[(spell<<8) + eff] = pa;
        }

        ++count;
    } while (result->NextRow());

    TC_LOG_INFO("server.loading", ">> Loaded {} spell pet auras in {} ms", count, GetMSTimeDiffToNow(oldMSTime));
}

// Fill custom data about enchancments
void SpellMgr::LoadEnchantCustomAttr()
{
    uint32 oldMSTime = getMSTime();

    uint32 size = sSpellItemEnchantmentStore.GetNumRows();
    mEnchantCustomAttr.resize(size, false);

    uint32 count = 0;
    for (uint32 i = 0; i < GetSpellInfoStoreSize(); ++i)
    {
        SpellInfo const* spellInfo = GetSpellInfo(i);
        if (!spellInfo)
            continue;

        /// @todo find a better check
        if (!spellInfo->HasAttribute(SPELL_ATTR2_PRESERVE_ENCHANT_IN_ARENA) || !spellInfo->HasAttribute(SPELL_ATTR0_NOT_SHAPESHIFT))
            continue;

        for (SpellEffectInfo const& spellEffectInfo : spellInfo->GetEffects())
        {
            if (spellEffectInfo.Effect == SPELL_EFFECT_ENCHANT_ITEM_TEMPORARY)
            {
                uint32 enchId = spellEffectInfo.MiscValue;
                SpellItemEnchantmentEntry const* ench = sSpellItemEnchantmentStore.LookupEntry(enchId);
                if (!ench)
                    continue;
                mEnchantCustomAttr[enchId] = true;
                ++count;
                break;
            }
        }
    }

    TC_LOG_INFO("server.loading", ">> Loaded {} custom enchant attributes in {} ms", count, GetMSTimeDiffToNow(oldMSTime));
}

void SpellMgr::LoadSpellEnchantProcData()
{
    uint32 oldMSTime = getMSTime();

    mSpellEnchantProcEventMap.clear();                             // need for reload case

    //                                                       0       1               2        3               4
    QueryResult result = WorldDatabase.Query("SELECT EnchantID, Chance, ProcsPerMinute, HitMask, AttributesMask FROM spell_enchant_proc_data");
    if (!result)
    {
        TC_LOG_INFO("server.loading", ">> Loaded 0 spell enchant proc event conditions. DB table `spell_enchant_proc_data` is empty.");
        return;
    }

    uint32 count = 0;
    do
    {
        Field* fields = result->Fetch();

        uint32 enchantId = fields[0].GetUInt32();

        SpellItemEnchantmentEntry const* ench = sSpellItemEnchantmentStore.LookupEntry(enchantId);
        if (!ench)
        {
            TC_LOG_ERROR("sql.sql", "The enchancment {} listed in `spell_enchant_proc_data` does not exist.", enchantId);
            continue;
        }

        SpellEnchantProcEntry spe;
        spe.Chance = fields[1].GetFloat();
        spe.ProcsPerMinute = fields[2].GetFloat();
        spe.HitMask = fields[3].GetUInt32();
        spe.AttributesMask = fields[4].GetUInt32();

        mSpellEnchantProcEventMap[enchantId] = spe;

        ++count;
    } while (result->NextRow());

    TC_LOG_INFO("server.loading", ">> Loaded {} enchant proc data definitions in {} ms", count, GetMSTimeDiffToNow(oldMSTime));
}

void SpellMgr::LoadSpellLinked()
{
    uint32 oldMSTime = getMSTime();

    mSpellLinkedMap.clear();    // need for reload case

    //                                                0              1             2
    QueryResult result = WorldDatabase.Query("SELECT spell_trigger, spell_effect, type FROM spell_linked_spell");
    if (!result)
    {
        TC_LOG_INFO("server.loading", ">> Loaded 0 linked spells. DB table `spell_linked_spell` is empty.");
        return;
    }

    uint32 count = 0;
    do
    {
        Field* fields = result->Fetch();

        int32 trigger = fields[0].GetInt32();
        int32 effect = fields[1].GetInt32();
        int32 type = fields[2].GetUInt8();

        SpellInfo const* spellInfo = GetSpellInfo(abs(trigger));
        if (!spellInfo)
        {
            TC_LOG_ERROR("sql.sql", "The spell {} listed in `spell_linked_spell` does not exist.", abs(trigger));
            continue;
        }

        if (effect >= 0)
            for (SpellEffectInfo const& spellEffectInfo : spellInfo->GetEffects())
            {
                if (spellEffectInfo.CalcValue() == abs(effect))
                    TC_LOG_ERROR("sql.sql", "The spell {} Effect: {} listed in `spell_linked_spell` has same bp{} like effect (possible hack).", abs(trigger), abs(effect), uint32(spellEffectInfo.EffectIndex));
            }

        spellInfo = GetSpellInfo(abs(effect));
        if (!spellInfo)
        {
            TC_LOG_ERROR("sql.sql", "The spell {} listed in `spell_linked_spell` does not exist.", abs(effect));
            continue;
        }

        if (type) //we will find a better way when more types are needed
        {
            if (trigger > 0)
                trigger += SPELL_LINKED_MAX_SPELLS * type;
            else
                trigger -= SPELL_LINKED_MAX_SPELLS * type;
        }
        mSpellLinkedMap[trigger].push_back(effect);

        ++count;
    } while (result->NextRow());

    TC_LOG_INFO("server.loading", ">> Loaded {} linked spells in {} ms", count, GetMSTimeDiffToNow(oldMSTime));
}

void SpellMgr::LoadPetLevelupSpellMap()
{
    uint32 oldMSTime = getMSTime();

    mPetLevelupSpellMap.clear();                                   // need for reload case

    uint32 count = 0;
    uint32 family_count = 0;

    for (uint32 i = 0; i < sCreatureFamilyStore.GetNumRows(); ++i)
    {
        CreatureFamilyEntry const* creatureFamily = sCreatureFamilyStore.LookupEntry(i);
        if (!creatureFamily)                                     // not exist
            continue;

        for (uint8 j = 0; j < 2; ++j)
        {
            if (!creatureFamily->SkillLine[j])
                continue;

            std::vector<SkillLineAbilityEntry const*> const* skillLineAbilities = GetSkillLineAbilitiesBySkill(creatureFamily->SkillLine[j]);
            if (!skillLineAbilities)
                continue;

            for (SkillLineAbilityEntry const* skillLine : *skillLineAbilities)
            {
                if (skillLine->AcquireMethod != SKILL_LINE_ABILITY_LEARNED_ON_SKILL_LEARN)
                    continue;

                SpellInfo const* spell = GetSpellInfo(skillLine->Spell);
                if (!spell) // not exist or triggered or talent
                    continue;

                if (!spell->SpellLevel)
                    continue;

                PetLevelupSpellSet& spellSet = mPetLevelupSpellMap[creatureFamily->ID];
                if (spellSet.empty())
                    ++family_count;

                spellSet.insert(PetLevelupSpellSet::value_type(spell->SpellLevel, spell->Id));
                ++count;
            }
        }
    }

    TC_LOG_INFO("server.loading", ">> Loaded {} pet levelup and default spells for {} families in {} ms", count, family_count, GetMSTimeDiffToNow(oldMSTime));
}

bool LoadPetDefaultSpells_helper(CreatureTemplate const* cInfo, PetDefaultSpellsEntry& petDefSpells)
{
    // skip empty list;
    bool have_spell = false;
    for (uint8 j = 0; j < MAX_CREATURE_SPELL_DATA_SLOT; ++j)
    {
        if (petDefSpells.spellid[j])
        {
            have_spell = true;
            break;
        }
    }
    if (!have_spell)
        return false;

    // remove duplicates with levelupSpells if any
    if (PetLevelupSpellSet const* levelupSpells = cInfo->family ? sSpellMgr->GetPetLevelupSpellList(cInfo->family) : nullptr)
    {
        for (uint8 j = 0; j < MAX_CREATURE_SPELL_DATA_SLOT; ++j)
        {
            if (!petDefSpells.spellid[j])
                continue;

            for (PetLevelupSpellSet::const_iterator itr = levelupSpells->begin(); itr != levelupSpells->end(); ++itr)
            {
                if (itr->second == petDefSpells.spellid[j])
                {
                    petDefSpells.spellid[j] = 0;
                    break;
                }
            }
        }
    }

    // skip empty list;
    have_spell = false;
    for (uint8 j = 0; j < MAX_CREATURE_SPELL_DATA_SLOT; ++j)
    {
        if (petDefSpells.spellid[j])
        {
            have_spell = true;
            break;
        }
    }

    return have_spell;
}

void SpellMgr::LoadPetDefaultSpells()
{
    uint32 oldMSTime = getMSTime();

    mPetDefaultSpellsMap.clear();

    uint32 countCreature = 0;
    uint32 countData = 0;

    CreatureTemplateContainer const& ctc = sObjectMgr->GetCreatureTemplates();
    for (auto const& creatureTemplatePair : ctc)
    {
        if (!creatureTemplatePair.second.PetSpellDataId)
            continue;

        // for creature with PetSpellDataId get default pet spells from dbc
        CreatureSpellDataEntry const* spellDataEntry = sCreatureSpellDataStore.LookupEntry(creatureTemplatePair.second.PetSpellDataId);
        if (!spellDataEntry)
            continue;

        int32 petSpellsId = -int32(creatureTemplatePair.second.PetSpellDataId);
        PetDefaultSpellsEntry petDefSpells;
        for (uint8 j = 0; j < MAX_CREATURE_SPELL_DATA_SLOT; ++j)
            petDefSpells.spellid[j] = spellDataEntry->Spells[j];

        if (LoadPetDefaultSpells_helper(&creatureTemplatePair.second, petDefSpells))
        {
            mPetDefaultSpellsMap[petSpellsId] = petDefSpells;
            ++countData;
        }
    }

    TC_LOG_INFO("server.loading", ">> Loaded addition spells for {} pet spell data entries in {} ms", countData, GetMSTimeDiffToNow(oldMSTime));

    TC_LOG_INFO("server.loading", "Loading summonable creature templates...");
    oldMSTime = getMSTime();

    // different summon spells
    for (uint32 i = 0; i < GetSpellInfoStoreSize(); ++i)
    {
        SpellInfo const* spellEntry = GetSpellInfo(i);
        if (!spellEntry)
            continue;

        for (SpellEffectInfo const& spellEffectInfo : spellEntry->GetEffects())
        {
            if (spellEffectInfo.IsEffect(SPELL_EFFECT_SUMMON) || spellEffectInfo.IsEffect(SPELL_EFFECT_SUMMON_PET))
            {
                uint32 creature_id = spellEffectInfo.MiscValue;
                CreatureTemplate const* cInfo = sObjectMgr->GetCreatureTemplate(creature_id);
                if (!cInfo)
                    continue;

                // already loaded
                if (cInfo->PetSpellDataId)
                    continue;

                // for creature without PetSpellDataId get default pet spells from creature_template
                int32 petSpellsId = cInfo->Entry;
                if (mPetDefaultSpellsMap.find(cInfo->Entry) != mPetDefaultSpellsMap.end())
                    continue;

                PetDefaultSpellsEntry petDefSpells;
                for (uint8 j = 0; j < MAX_CREATURE_SPELL_DATA_SLOT; ++j)
                    petDefSpells.spellid[j] = cInfo->spells[j];

                if (LoadPetDefaultSpells_helper(cInfo, petDefSpells))
                {
                    mPetDefaultSpellsMap[petSpellsId] = petDefSpells;
                    ++countCreature;
                }
            }
        }
    }

    TC_LOG_INFO("server.loading", ">> Loaded {} summonable creature templates in {} ms", countCreature, GetMSTimeDiffToNow(oldMSTime));
}

void SpellMgr::LoadSpellAreas()
{
    uint32 oldMSTime = getMSTime();

    mSpellAreaMap.clear();                                  // need for reload case
    mSpellAreaForAreaMap.clear();
    mSpellAreaForQuestMap.clear();
    mSpellAreaForQuestEndMap.clear();
    mSpellAreaForAuraMap.clear();

    //                                                  0     1         2              3               4                 5          6          7       8         9
    QueryResult result = WorldDatabase.Query("SELECT spell, area, quest_start, quest_start_status, quest_end_status, quest_end, aura_spell, racemask, gender, autocast FROM spell_area");
    if (!result)
    {
        TC_LOG_INFO("server.loading", ">> Loaded 0 spell area requirements. DB table `spell_area` is empty.");

        return;
    }

    uint32 count = 0;
    do
    {
        Field* fields = result->Fetch();

        uint32 spell = fields[0].GetUInt32();
        SpellArea spellArea;
        spellArea.spellId             = spell;
        spellArea.areaId              = fields[1].GetUInt32();
        spellArea.questStart          = fields[2].GetUInt32();
        spellArea.questStartStatus    = fields[3].GetUInt32();
        spellArea.questEndStatus      = fields[4].GetUInt32();
        spellArea.questEnd            = fields[5].GetUInt32();
        spellArea.auraSpell           = fields[6].GetInt32();
        spellArea.raceMask            = fields[7].GetUInt32();
        spellArea.gender              = Gender(fields[8].GetUInt8());
        spellArea.autocast            = fields[9].GetBool();

        if (SpellInfo const* spellInfo = GetSpellInfo(spell))
        {
            if (spellArea.autocast)
                const_cast<SpellInfo*>(spellInfo)->Attributes |= SPELL_ATTR0_CANT_CANCEL;
        }
        else
        {
            TC_LOG_ERROR("sql.sql", "The spell {} listed in `spell_area` does not exist", spell);
            continue;
        }

        {
            bool ok = true;
            SpellAreaMapBounds sa_bounds = GetSpellAreaMapBounds(spellArea.spellId);
            for (SpellAreaMap::const_iterator itr = sa_bounds.first; itr != sa_bounds.second; ++itr)
            {
                if (spellArea.spellId != itr->second.spellId)
                    continue;
                if (spellArea.areaId != itr->second.areaId)
                    continue;
                if (spellArea.questStart != itr->second.questStart)
                    continue;
                if (spellArea.auraSpell != itr->second.auraSpell)
                    continue;
                if ((spellArea.raceMask & itr->second.raceMask) == 0)
                    continue;
                if (spellArea.gender != itr->second.gender)
                    continue;

                // duplicate by requirements
                ok = false;
                break;
            }

            if (!ok)
            {
                TC_LOG_ERROR("sql.sql", "The spell {} listed in `spell_area` is already listed with similar requirements.", spell);
                continue;
            }
        }

        if (spellArea.areaId && !sAreaTableStore.LookupEntry(spellArea.areaId))
        {
            TC_LOG_ERROR("sql.sql", "The spell {} listed in `spell_area` has a wrong area ({}) requirement.", spell, spellArea.areaId);
            continue;
        }

        if (spellArea.questStart && !sObjectMgr->GetQuestTemplate(spellArea.questStart))
        {
            TC_LOG_ERROR("sql.sql", "The spell {} listed in `spell_area` has a wrong start quest ({}) requirement.", spell, spellArea.questStart);
            continue;
        }

        if (spellArea.questEnd)
        {
            if (!sObjectMgr->GetQuestTemplate(spellArea.questEnd))
            {
                TC_LOG_ERROR("sql.sql", "The spell {} listed in `spell_area` has a wrong ending quest ({}) requirement.", spell, spellArea.questEnd);
                continue;
            }
        }

        if (spellArea.auraSpell)
        {
            SpellInfo const* spellInfo = GetSpellInfo(abs(spellArea.auraSpell));
            if (!spellInfo)
            {
                TC_LOG_ERROR("sql.sql", "The spell {} listed in `spell_area` has wrong aura spell ({}) requirement", spell, abs(spellArea.auraSpell));
                continue;
            }

            if (uint32(abs(spellArea.auraSpell)) == spellArea.spellId)
            {
                TC_LOG_ERROR("sql.sql", "The spell {} listed in `spell_area` has aura spell ({}) requirement for itself", spell, abs(spellArea.auraSpell));
                continue;
            }

            // not allow autocast chains by auraSpell field (but allow use as alternative if not present)
            if (spellArea.autocast && spellArea.auraSpell > 0)
            {
                bool chain = false;
                SpellAreaForAuraMapBounds saBound = GetSpellAreaForAuraMapBounds(spellArea.spellId);
                for (SpellAreaForAuraMap::const_iterator itr = saBound.first; itr != saBound.second; ++itr)
                {
                    if (itr->second->autocast && itr->second->auraSpell > 0)
                    {
                        chain = true;
                        break;
                    }
                }

                if (chain)
                {
                    TC_LOG_ERROR("sql.sql", "The spell {} listed in `spell_area` has the aura spell ({}) requirement that it autocasts itself from the aura.", spell, spellArea.auraSpell);
                    continue;
                }

                SpellAreaMapBounds saBound2 = GetSpellAreaMapBounds(spellArea.auraSpell);
                for (SpellAreaMap::const_iterator itr2 = saBound2.first; itr2 != saBound2.second; ++itr2)
                {
                    if (itr2->second.autocast && itr2->second.auraSpell > 0)
                    {
                        chain = true;
                        break;
                    }
                }

                if (chain)
                {
                    TC_LOG_ERROR("sql.sql", "The spell {} listed in `spell_area` has the aura spell ({}) requirement that the spell itself autocasts from the aura.", spell, spellArea.auraSpell);
                    continue;
                }
            }
        }

        if (spellArea.raceMask && (spellArea.raceMask & RACEMASK_ALL_PLAYABLE) == 0)
        {
            TC_LOG_ERROR("sql.sql", "The spell {} listed in `spell_area` has wrong race mask ({}) requirement.", spell, spellArea.raceMask);
            continue;
        }

        if (spellArea.gender != GENDER_NONE && spellArea.gender != GENDER_FEMALE && spellArea.gender != GENDER_MALE)
        {
            TC_LOG_ERROR("sql.sql", "The spell {} listed in `spell_area` has wrong gender ({}) requirement.", spell, spellArea.gender);
            continue;
        }

        SpellArea const* sa = &mSpellAreaMap.insert(SpellAreaMap::value_type(spell, spellArea))->second;

        // for search by current zone/subzone at zone/subzone change
        if (spellArea.areaId)
            mSpellAreaForAreaMap.insert(SpellAreaForAreaMap::value_type(spellArea.areaId, sa));

        // for search at quest update checks
        if (spellArea.questStart || spellArea.questEnd)
        {
            if (spellArea.questStart == spellArea.questEnd)
                mSpellAreaForQuestMap.insert(SpellAreaForQuestMap::value_type(spellArea.questStart, sa));
            else
            {
                if (spellArea.questStart)
                    mSpellAreaForQuestMap.insert(SpellAreaForQuestMap::value_type(spellArea.questStart, sa));
                if (spellArea.questEnd)
                    mSpellAreaForQuestMap.insert(SpellAreaForQuestMap::value_type(spellArea.questEnd, sa));
            }
        }

        // for search at quest start/reward
        if (spellArea.questEnd)
            mSpellAreaForQuestEndMap.insert(SpellAreaForQuestMap::value_type(spellArea.questEnd, sa));

        // for search at aura apply
        if (spellArea.auraSpell)
            mSpellAreaForAuraMap.insert(SpellAreaForAuraMap::value_type(abs(spellArea.auraSpell), sa));

        ++count;
    } while (result->NextRow());

    TC_LOG_INFO("server.loading", ">> Loaded {} spell area requirements in {} ms", count, GetMSTimeDiffToNow(oldMSTime));
}

void SpellMgr::LoadSpellInfoStore()
{
    uint32 oldMSTime = getMSTime();

    UnloadSpellInfoStore();
    mSpellInfoMap.resize(sSpellStore.GetNumRows(), nullptr);

    for (SpellEntry const* spellEntry : sSpellStore)
        mSpellInfoMap[spellEntry->ID] = new SpellInfo(spellEntry);

    for (uint32 spellIndex = 0; spellIndex < GetSpellInfoStoreSize(); ++spellIndex)
    {
        if (!mSpellInfoMap[spellIndex])
            continue;

        for (SpellEffectInfo const& spellEffectInfo : mSpellInfoMap[spellIndex]->GetEffects())
        {
            //ASSERT(effect.EffectIndex < MAX_SPELL_EFFECTS, "MAX_SPELL_EFFECTS must be at least %u", effect.EffectIndex + 1);
            ASSERT(spellEffectInfo.Effect < TOTAL_SPELL_EFFECTS, "TOTAL_SPELL_EFFECTS must be at least %u", spellEffectInfo.Effect + 1);
            ASSERT(spellEffectInfo.ApplyAuraName < TOTAL_AURAS, "TOTAL_AURAS must be at least %u", spellEffectInfo.ApplyAuraName + 1);
            ASSERT(spellEffectInfo.TargetA.GetTarget() < TOTAL_SPELL_TARGETS, "TOTAL_SPELL_TARGETS must be at least %u", spellEffectInfo.TargetA.GetTarget() + 1);
            ASSERT(spellEffectInfo.TargetB.GetTarget() < TOTAL_SPELL_TARGETS, "TOTAL_SPELL_TARGETS must be at least %u", spellEffectInfo.TargetB.GetTarget() + 1);
        }
    }

    TC_LOG_INFO("server.loading", ">> Loaded SpellInfo store in {} ms", GetMSTimeDiffToNow(oldMSTime));
}

void SpellMgr::UnloadSpellInfoStore()
{
    for (uint32 i = 0; i < GetSpellInfoStoreSize(); ++i)
        delete mSpellInfoMap[i];

    mSpellInfoMap.clear();
}

void SpellMgr::UnloadSpellInfoImplicitTargetConditionLists()
{
    for (uint32 i = 0; i < GetSpellInfoStoreSize(); ++i)
        if (mSpellInfoMap[i])
            mSpellInfoMap[i]->_UnloadImplicitTargetConditionLists();
}

void SpellMgr::LoadSpellInfoCustomAttributes()
{
    uint32 oldMSTime = getMSTime();
    uint32 oldMSTime2 = oldMSTime;

    QueryResult result = WorldDatabase.Query("SELECT entry, attributes FROM spell_custom_attr");

    if (!result)
        TC_LOG_INFO("server.loading", ">> Loaded 0 spell custom attributes from DB. DB table `spell_custom_attr` is empty.");
    else
    {
        uint32 count = 0;
        do
        {
            Field* fields = result->Fetch();

            uint32 spellId = fields[0].GetUInt32();
            uint32 attributes = fields[1].GetUInt32();

            SpellInfo* spellInfo = _GetSpellInfo(spellId);
            if (!spellInfo)
            {
                TC_LOG_ERROR("sql.sql", "Table `spell_custom_attr` has wrong spell (entry: {}), ignored.", spellId);
                continue;
            }

            if ((attributes & SPELL_ATTR0_CU_NEGATIVE) != 0)
            {
                for (SpellEffectInfo const& spellEffectInfo : spellInfo->GetEffects())
                {
                    if (spellEffectInfo.IsEffect())
                        continue;

                    if ((attributes & (SPELL_ATTR0_CU_NEGATIVE_EFF0 << spellEffectInfo.EffectIndex)) != 0)
                    {
                        TC_LOG_ERROR("sql.sql", "Table `spell_custom_attr` has attribute SPELL_ATTR0_CU_NEGATIVE_EFF{} for spell {} with no EFFECT_{}", uint32(spellEffectInfo.EffectIndex), spellId, uint32(spellEffectInfo.EffectIndex));
                        continue;
                    }
                }
            }

            spellInfo->AttributesCu |= attributes;
            ++count;
        } while (result->NextRow());

        TC_LOG_INFO("server.loading", ">> Loaded {} spell custom attributes from DB in {} ms", count, GetMSTimeDiffToNow(oldMSTime2));
    }

    for (SpellInfo* spellInfo : mSpellInfoMap)
    {
        if (!spellInfo)
            continue;

        for (SpellEffectInfo const& spellEffectInfo : spellInfo->GetEffects())
        {
            // all bleed effects and spells ignore armor
            if (spellInfo->GetEffectMechanicMask(spellEffectInfo.EffectIndex) & (1 << MECHANIC_BLEED))
                spellInfo->AttributesCu |= SPELL_ATTR0_CU_IGNORE_ARMOR;

            switch (spellEffectInfo.ApplyAuraName)
            {
                case SPELL_AURA_MOD_POSSESS:
                case SPELL_AURA_MOD_CONFUSE:
                case SPELL_AURA_MOD_CHARM:
                case SPELL_AURA_AOE_CHARM:
                case SPELL_AURA_MOD_FEAR:
                case SPELL_AURA_MOD_STUN:
                    spellInfo->AttributesCu |= SPELL_ATTR0_CU_AURA_CC;
                    break;
                default:
                    break;
            }

            switch (spellEffectInfo.ApplyAuraName)
            {
                case SPELL_AURA_CONVERT_RUNE:   // Can't be saved - aura handler relies on calculated amount and changes it
                case SPELL_AURA_OPEN_STABLE:    // No point in saving this, since the stable dialog can't be open on aura load anyway.
                // Auras that require both caster & target to be in world cannot be saved
                case SPELL_AURA_CONTROL_VEHICLE:
                case SPELL_AURA_BIND_SIGHT:
                case SPELL_AURA_MOD_POSSESS:
                case SPELL_AURA_MOD_POSSESS_PET:
                case SPELL_AURA_MOD_CHARM:
                case SPELL_AURA_AOE_CHARM:
                    spellInfo->AttributesCu |= SPELL_ATTR0_CU_AURA_CANNOT_BE_SAVED;
                    break;
                default:
                    break;
            }

            switch (spellEffectInfo.Effect)
            {
                case SPELL_EFFECT_SCHOOL_DAMAGE:
                case SPELL_EFFECT_HEALTH_LEECH:
                case SPELL_EFFECT_HEAL:
                case SPELL_EFFECT_WEAPON_DAMAGE_NOSCHOOL:
                case SPELL_EFFECT_WEAPON_PERCENT_DAMAGE:
                case SPELL_EFFECT_WEAPON_DAMAGE:
                case SPELL_EFFECT_POWER_BURN:
                case SPELL_EFFECT_HEAL_MECHANICAL:
                case SPELL_EFFECT_NORMALIZED_WEAPON_DMG:
                case SPELL_EFFECT_HEAL_PCT:
                    spellInfo->AttributesCu |= SPELL_ATTR0_CU_CAN_CRIT;
                    break;
                default:
                    break;
            }

            switch (spellEffectInfo.Effect)
            {
                case SPELL_EFFECT_SCHOOL_DAMAGE:
                case SPELL_EFFECT_WEAPON_DAMAGE:
                case SPELL_EFFECT_WEAPON_DAMAGE_NOSCHOOL:
                case SPELL_EFFECT_NORMALIZED_WEAPON_DMG:
                case SPELL_EFFECT_WEAPON_PERCENT_DAMAGE:
                case SPELL_EFFECT_HEAL:
                    spellInfo->AttributesCu |= SPELL_ATTR0_CU_DIRECT_DAMAGE;
                    break;
                case SPELL_EFFECT_POWER_DRAIN:
                case SPELL_EFFECT_POWER_BURN:
                case SPELL_EFFECT_HEAL_MAX_HEALTH:
                case SPELL_EFFECT_HEALTH_LEECH:
                case SPELL_EFFECT_HEAL_PCT:
                case SPELL_EFFECT_ENERGIZE_PCT:
                case SPELL_EFFECT_ENERGIZE:
                case SPELL_EFFECT_HEAL_MECHANICAL:
                    spellInfo->AttributesCu |= SPELL_ATTR0_CU_NO_INITIAL_THREAT;
                    break;
                case SPELL_EFFECT_CHARGE:
                case SPELL_EFFECT_CHARGE_DEST:
                case SPELL_EFFECT_JUMP:
                case SPELL_EFFECT_JUMP_DEST:
                case SPELL_EFFECT_LEAP_BACK:
                    spellInfo->AttributesCu |= SPELL_ATTR0_CU_CHARGE;
                    break;
                case SPELL_EFFECT_PICKPOCKET:
                    spellInfo->AttributesCu |= SPELL_ATTR0_CU_PICKPOCKET;
                    break;
                case SPELL_EFFECT_ENCHANT_ITEM:
                case SPELL_EFFECT_ENCHANT_ITEM_TEMPORARY:
                case SPELL_EFFECT_ENCHANT_ITEM_PRISMATIC:
                case SPELL_EFFECT_ENCHANT_HELD_ITEM:
                {
                    // only enchanting profession enchantments procs can stack
                    if (IsPartOfSkillLine(SKILL_ENCHANTING, spellInfo->Id))
                    {
                        uint32 enchantId = spellEffectInfo.MiscValue;
                        SpellItemEnchantmentEntry const* enchant = sSpellItemEnchantmentStore.LookupEntry(enchantId);
                        if (!enchant)
                            break;

                        for (uint8 s = 0; s < MAX_ITEM_ENCHANTMENT_EFFECTS; ++s)
                        {
                            if (enchant->Effect[s] != ITEM_ENCHANTMENT_TYPE_COMBAT_SPELL)
                                continue;

                            SpellInfo* procInfo = _GetSpellInfo(enchant->EffectArg[s]);
                            if (!procInfo)
                                continue;

                            // if proced directly from enchantment, not via proc aura
                            // NOTE: Enchant Weapon - Blade Ward also has proc aura spell and is proced directly
                            // however its not expected to stack so this check is good
                            if (procInfo->HasAura(SPELL_AURA_PROC_TRIGGER_SPELL))
                                continue;

                            procInfo->AttributesCu |= SPELL_ATTR0_CU_ENCHANT_PROC;
                        }
                    }
                    break;
                }
                default:
                    break;
            }
        }

        // spells ignoring hit result should not be binary
        if (!spellInfo->HasAttribute(SPELL_ATTR3_IGNORE_HIT_RESULT))
        {
            bool setFlag = false;
            for (SpellEffectInfo const& spellEffectInfo : spellInfo->GetEffects())
            {
                if (spellEffectInfo.IsEffect())
                {
                    switch (spellEffectInfo.Effect)
                    {
                        case SPELL_EFFECT_SCHOOL_DAMAGE:
                        case SPELL_EFFECT_WEAPON_DAMAGE:
                        case SPELL_EFFECT_WEAPON_DAMAGE_NOSCHOOL:
                        case SPELL_EFFECT_NORMALIZED_WEAPON_DMG:
                        case SPELL_EFFECT_WEAPON_PERCENT_DAMAGE:
                        case SPELL_EFFECT_TRIGGER_SPELL:
                        case SPELL_EFFECT_TRIGGER_SPELL_WITH_VALUE:
                            break;
                        case SPELL_EFFECT_PERSISTENT_AREA_AURA:
                        case SPELL_EFFECT_APPLY_AURA:
                        case SPELL_EFFECT_APPLY_AREA_AURA_PARTY:
                        case SPELL_EFFECT_APPLY_AREA_AURA_RAID:
                        case SPELL_EFFECT_APPLY_AREA_AURA_FRIEND:
                        case SPELL_EFFECT_APPLY_AREA_AURA_ENEMY:
                        case SPELL_EFFECT_APPLY_AREA_AURA_PET:
                        case SPELL_EFFECT_APPLY_AREA_AURA_OWNER:
                        {
                            if (spellEffectInfo.ApplyAuraName == SPELL_AURA_PERIODIC_DAMAGE ||
                                spellEffectInfo.ApplyAuraName == SPELL_AURA_PERIODIC_DAMAGE_PERCENT ||
                                spellEffectInfo.ApplyAuraName == SPELL_AURA_DUMMY ||
                                spellEffectInfo.ApplyAuraName == SPELL_AURA_PERIODIC_LEECH ||
                                spellEffectInfo.ApplyAuraName == SPELL_AURA_PERIODIC_HEALTH_FUNNEL ||
                                spellEffectInfo.ApplyAuraName == SPELL_AURA_PERIODIC_DUMMY)
                                break;
                            [[fallthrough]];
                        }
                        default:
                        {
                            // No value and not interrupt cast or crowd control without SPELL_ATTR0_UNAFFECTED_BY_INVULNERABILITY flag
                            if (!spellEffectInfo.CalcValue() && !((spellEffectInfo.Effect == SPELL_EFFECT_INTERRUPT_CAST || spellInfo->HasAttribute(SPELL_ATTR0_CU_AURA_CC)) && !spellInfo->HasAttribute(SPELL_ATTR0_UNAFFECTED_BY_INVULNERABILITY)))
                                break;

                            // Sindragosa Frost Breath
                            if (spellInfo->Id == 69649 || spellInfo->Id == 71056 || spellInfo->Id == 71057 || spellInfo->Id == 71058 || spellInfo->Id == 73061 || spellInfo->Id == 73062 || spellInfo->Id == 73063 || spellInfo->Id == 73064)
                                break;

                            // Frostbolt
                            if (spellInfo->SpellFamilyName == SPELLFAMILY_MAGE && (spellInfo->SpellFamilyFlags[0] & 0x20))
                                break;

                            // Frost Fever
                            if (spellInfo->Id == 55095)
                                break;

                            // Haunt
                            if (spellInfo->SpellFamilyName == SPELLFAMILY_WARLOCK && (spellInfo->SpellFamilyFlags[1] & 0x40000))
                                break;

                            setFlag = true;
                            break;
                        }
                    }

                    if (setFlag)
                    {
                        spellInfo->AttributesCu |= SPELL_ATTR0_CU_BINARY_SPELL;
                        break;
                    }
                }
            }
        }

        // Remove normal school mask to properly calculate damage
        if ((spellInfo->SchoolMask & SPELL_SCHOOL_MASK_NORMAL) && (spellInfo->SchoolMask & SPELL_SCHOOL_MASK_MAGIC))
        {
            spellInfo->SchoolMask &= ~SPELL_SCHOOL_MASK_NORMAL;
            spellInfo->AttributesCu |= SPELL_ATTR0_CU_SCHOOLMASK_NORMAL_WITH_MAGIC;
        }

        spellInfo->_InitializeSpellPositivity();

        if (spellInfo->SpellVisual[0] == 3879)
            spellInfo->AttributesCu |= SPELL_ATTR0_CU_CONE_BACK;

        switch (spellInfo->SpellFamilyName)
        {
            case SPELLFAMILY_WARRIOR:
                // Shout / Piercing Howl
                if (spellInfo->SpellFamilyFlags[0] & 0x20000/* || spellInfo->SpellFamilyFlags[1] & 0x20*/)
                    spellInfo->AttributesCu |= SPELL_ATTR0_CU_AURA_CC;
                break;
            case SPELLFAMILY_DRUID:
                // Roar
                if (spellInfo->SpellFamilyFlags[0] & 0x8)
                    spellInfo->AttributesCu |= SPELL_ATTR0_CU_AURA_CC;
                break;
            case SPELLFAMILY_GENERIC:
                // Stoneclaw Totem effect
                if (spellInfo->Id == 5729)
                    spellInfo->AttributesCu |= SPELL_ATTR0_CU_AURA_CC;
                break;
            default:
                break;
        }

        spellInfo->_InitializeExplicitTargetMask();

        if (spellInfo->Speed > 0.0f)
            if (SpellVisualEntry const* spellVisual = sSpellVisualStore.LookupEntry(spellInfo->SpellVisual[0]))
                if (spellVisual->HasMissile)
                    if (spellVisual->MissileModel == -4 || spellVisual->MissileModel == -5)
                        spellInfo->AttributesCu |= SPELL_ATTR0_CU_NEEDS_AMMO_DATA;

    }

    // addition for binary spells, omit spells triggering other spells
    for (SpellInfo* spellInfo : mSpellInfoMap)
    {
        if (!spellInfo)
            continue;

        if (spellInfo->HasAttribute(SPELL_ATTR0_CU_BINARY_SPELL))
            continue;

        bool allNonBinary = true;
        bool overrideAttr = false;
        for (SpellEffectInfo const& spellEffectInfo : spellInfo->GetEffects())
        {
            if (spellEffectInfo.IsAura() && spellEffectInfo.TriggerSpell)
            {
                switch (spellEffectInfo.ApplyAuraName)
                {
                    case SPELL_AURA_PERIODIC_TRIGGER_SPELL:
                    case SPELL_AURA_PERIODIC_TRIGGER_SPELL_FROM_CLIENT:
                    case SPELL_AURA_PERIODIC_TRIGGER_SPELL_WITH_VALUE:
                        if (SpellInfo const* triggerSpell = sSpellMgr->GetSpellInfo(spellEffectInfo.TriggerSpell))
                        {
                            overrideAttr = true;
                            if (triggerSpell->HasAttribute(SPELL_ATTR0_CU_BINARY_SPELL))
                                allNonBinary = false;
                        }
                        break;
                    default:
                        break;
                }
            }
        }

        if (overrideAttr && allNonBinary)
            spellInfo->AttributesCu &= ~SPELL_ATTR0_CU_BINARY_SPELL;
    }

    // remove attribute from spells that can't crit
    for (SpellInfo* spellInfo : mSpellInfoMap)
    {
        if (!spellInfo)
            continue;

        if (spellInfo->HasAttribute(SPELL_ATTR2_CANT_CRIT))
            spellInfo->AttributesCu &= ~SPELL_ATTR0_CU_CAN_CRIT;
    }

    // add custom attribute to liquid auras
    for (LiquidTypeEntry const* liquid : sLiquidTypeStore)
    {
        if (uint32 spellId = liquid->SpellID)
            if (SpellInfo* spellInfo = _GetSpellInfo(spellId))
                spellInfo->AttributesCu |= SPELL_ATTR0_CU_AURA_CANNOT_BE_SAVED;
    }

    TC_LOG_INFO("server.loading", ">> Loaded SpellInfo custom attributes in {} ms", GetMSTimeDiffToNow(oldMSTime));
}

inline void ApplySpellFix(std::initializer_list<uint32> spellIds, void(*fix)(SpellInfo*))
{
    for (uint32 spellId : spellIds)
    {
        SpellInfo const* spellInfo = sSpellMgr->GetSpellInfo(spellId);
        if (!spellInfo)
        {
            TC_LOG_ERROR("server.loading", "Spell info correction specified for non-existing spell {}", spellId);
            continue;
        }

        fix(const_cast<SpellInfo*>(spellInfo));
    }
}

void SpellMgr::LoadSpellInfoCorrections()
{
    uint32 oldMSTime = getMSTime();

    // Some spells have no amplitude set
    {
        ApplySpellFix({
            6727,  // Poison Mushroom
            7288,  // Immolate Cumulative (TEST) (Rank 1)
            7291,  // Food (TEST)
            7331,  // Healing Aura (TEST) (Rank 1)
            /*
            30400, // Nether Beam - Perseverance
                Blizzlike to have it disabled? DBC says:
                "This is currently turned off to increase performance. Enable this to make it fire more frequently."
            */
            34589, // Dangerous Water
            52562, // Arthas Zombie Catcher
            57550, // Tirion Aggro
            65755
        }, [](SpellInfo* spellInfo)
        {
            spellInfo->_GetEffect(EFFECT_0).Amplitude = 1 * IN_MILLISECONDS;
        });

        ApplySpellFix({
            24707, // Food
            26263, // Dim Sum
            29055, // Refreshing Red Apple
            37504  // Karazhan - Chess NPC AI, action timer
        }, [](SpellInfo* spellInfo)
        {
            // first effect has correct amplitude
            spellInfo->_GetEffect(EFFECT_1).Amplitude = spellInfo->GetEffect(EFFECT_0).Amplitude;
        });

        // Vomit
        ApplySpellFix({ 43327 }, [](SpellInfo* spellInfo)
        {
            spellInfo->_GetEffect(EFFECT_1).Amplitude = 1 * IN_MILLISECONDS;
        });

        // Strider Presence
        ApplySpellFix({ 4312 }, [](SpellInfo* spellInfo)
        {
            spellInfo->_GetEffect(EFFECT_0).Amplitude = 1 * IN_MILLISECONDS;
            spellInfo->_GetEffect(EFFECT_1).Amplitude = 1 * IN_MILLISECONDS;
        });

        // Food
        ApplySpellFix({ 64345 }, [](SpellInfo* spellInfo)
        {
            spellInfo->_GetEffect(EFFECT_0).Amplitude = 1 * IN_MILLISECONDS;
            spellInfo->_GetEffect(EFFECT_2).Amplitude = 1 * IN_MILLISECONDS;
        });
    }

    // specific code for cases with no trigger spell provided in field
    {
        // Brood Affliction: Bronze
        ApplySpellFix({ 23170 }, [](SpellInfo* spellInfo)
        {
            spellInfo->_GetEffect(EFFECT_0).TriggerSpell = 23171;
        });

        // Feed Captured Animal
        ApplySpellFix({ 29917 }, [](SpellInfo* spellInfo)
        {
            spellInfo->_GetEffect(EFFECT_0).TriggerSpell = 29916;
        });

        // Remote Toy
        ApplySpellFix({ 37027 }, [](SpellInfo* spellInfo)
        {
            spellInfo->_GetEffect(EFFECT_0).TriggerSpell = 37029;
        });

        // Eye of Grillok
        ApplySpellFix({ 38495 }, [](SpellInfo* spellInfo)
        {
            spellInfo->_GetEffect(EFFECT_0).TriggerSpell = 38530;
        });

        // Tear of Azzinoth Summon Channel - it's not really supposed to do anything, and this only prevents the console spam
        ApplySpellFix({ 39857 }, [](SpellInfo* spellInfo)
        {
            spellInfo->_GetEffect(EFFECT_0).TriggerSpell = 39856;
        });

        // Personalized Weather
        ApplySpellFix({ 46736 }, [](SpellInfo* spellInfo)
        {
            spellInfo->_GetEffect(EFFECT_1).TriggerSpell = 46737;
        });
    }

    // this one is here because we have no SP bonus for dmgclass none spell
    // but this one should since it's DBC data
    ApplySpellFix({
        52042, // Healing Stream Totem
    }, [](SpellInfo* spellInfo)
    {
        // We need more spells to find a general way (if there is any)
        spellInfo->DmgClass = SPELL_DAMAGE_CLASS_MAGIC;
    });

    // Spell Reflection
    ApplySpellFix({ 57643 }, [](SpellInfo* spellInfo)
    {
        spellInfo->EquippedItemClass = -1;
    });

    ApplySpellFix({
        63026, // Force Cast (HACK: Target shouldn't be changed)
        63137  // Force Cast (HACK: Target shouldn't be changed; summon position should be untied from spell destination)
    }, [](SpellInfo* spellInfo)
    {
        spellInfo->_GetEffect(EFFECT_0).TargetA = SpellImplicitTargetInfo(TARGET_DEST_DB);
    });

    // Immolate
    ApplySpellFix({
        348,
        707,
        1094,
        2941,
        11665,
        11667,
        11668,
        25309,
        27215,
        47810,
        47811
        }, [](SpellInfo* spellInfo)
    {
        // copy SP scaling data from direct damage to DoT
        spellInfo->_GetEffect(EFFECT_0).BonusMultiplier = spellInfo->GetEffect(EFFECT_1).BonusMultiplier;
    });

    // Detect Undead
    ApplySpellFix({ 11389 }, [](SpellInfo* spellInfo)
    {
        spellInfo->PowerType = POWER_MANA;
        spellInfo->ManaCost = 0;
        spellInfo->ManaPerSecond = 0;
    });

    // Drink! (Brewfest)
    ApplySpellFix({ 42436 }, [](SpellInfo* spellInfo)
    {
        spellInfo->_GetEffect(EFFECT_0).TargetA = SpellImplicitTargetInfo(TARGET_UNIT_TARGET_ANY);
    });

    // Warsong Gulch Anti-Stall Debuffs
    ApplySpellFix({
        46392, // Focused Assault
        46393, // Brutal Assault
    }, [](SpellInfo* spellInfo)
    {
        // due to discrepancies between ranks
        spellInfo->Attributes |= SPELL_ATTR0_UNAFFECTED_BY_INVULNERABILITY;
    });

    // Summon Skeletons
    ApplySpellFix({ 52611, 52612 }, [](SpellInfo* spellInfo)
    {
        spellInfo->_GetEffect(EFFECT_0).MiscValueB = 64;
    });

    // Battlegear of Eternal Justice
    ApplySpellFix({
        26135, // Battlegear of Eternal Justice
        37557  // Mark of Light
    }, [](SpellInfo* spellInfo)
    {
        spellInfo->SpellFamilyFlags = flag96();
    });

    ApplySpellFix({
        40244, // Simon Game Visual
        40245, // Simon Game Visual
        40246, // Simon Game Visual
        40247, // Simon Game Visual
        42835  // Spout, remove damage effect, only anim is needed
    }, [](SpellInfo* spellInfo)
    {
        spellInfo->_GetEffect(EFFECT_0).Effect = SPELL_EFFECT_NONE;
    });

    ApplySpellFix({
        63665, // Charge (Argent Tournament emote on riders)
        31298, // Sleep (needs target selection script)
        51904, // Summon Ghouls On Scarlet Crusade (this should use conditions table, script for this spell needs to be fixed)
        2895,  // Wrath of Air Totem rank 1 (Aura)
        68933, // Wrath of Air Totem rank 2 (Aura)
        29200, // Purify Helboar Meat
        10872, // Abolish Disease Effect
        3137   // Abolish Poison Effect
    }, [](SpellInfo* spellInfo)
    {
        spellInfo->_GetEffect(EFFECT_0).TargetA = SpellImplicitTargetInfo(TARGET_UNIT_CASTER);
        spellInfo->_GetEffect(EFFECT_0).TargetB = SpellImplicitTargetInfo();
    });

    ApplySpellFix({
        56690, // Thrust Spear
        60586, // Mighty Spear Thrust
        60776, // Claw Swipe
        60881, // Fatal Strike
        60864  // Jaws of Death
    }, [](SpellInfo* spellInfo)
    {
        spellInfo->AttributesEx4 |= SPELL_ATTR4_FIXED_DAMAGE;
    });

    // Missile Barrage
    ApplySpellFix({ 44401 }, [](SpellInfo* spellInfo)
    {
        // should be consumed before Clearcasting
        spellInfo->Priority = 100;
    });

    // Howl of Azgalor
    ApplySpellFix({ 31344 }, [](SpellInfo* spellInfo)
    {
        spellInfo->_GetEffect(EFFECT_0).RadiusEntry = sSpellRadiusStore.LookupEntry(EFFECT_RADIUS_100_YARDS); // 100yards instead of 50000?!
    });

    ApplySpellFix({
        42818, // Headless Horseman - Wisp Flight Port
        42821, // Headless Horseman - Wisp Flight Missile
        17678  // Despawn Spectral Combatants
    }, [](SpellInfo* spellInfo)
    {
        spellInfo->RangeEntry = sSpellRangeStore.LookupEntry(6); // 100 yards
    });

    // They Must Burn Bomb Aura (self)
    ApplySpellFix({ 36350 }, [](SpellInfo* spellInfo)
    {
        spellInfo->_GetEffect(EFFECT_0).TriggerSpell = 36325; // They Must Burn Bomb Drop (DND)
    });

    ApplySpellFix({
        61407, // Energize Cores
        62136, // Energize Cores
        54069, // Energize Cores
        56251  // Energize Cores
    }, [](SpellInfo* spellInfo)
    {
        spellInfo->_GetEffect(EFFECT_0).TargetA = SpellImplicitTargetInfo(TARGET_UNIT_SRC_AREA_ENTRY);
    });

    ApplySpellFix({
        50785, // Energize Cores
        59372  // Energize Cores
    }, [](SpellInfo* spellInfo)
    {
        spellInfo->_GetEffect(EFFECT_0).TargetA = SpellImplicitTargetInfo(TARGET_UNIT_SRC_AREA_ENEMY);
    });

    // Mana Shield (rank 2)
    ApplySpellFix({ 8494 }, [](SpellInfo* spellInfo)
    {
        // because of bug in dbc
        spellInfo->ProcChance = 0;
    });

    // Maelstrom Weapon
    ApplySpellFix({
        51528, // (Rank 1)
        51529, // (Rank 2)
        51530, // (Rank 3)
        51531, // (Rank 4)
        51532  // (Rank 5)
    }, [](SpellInfo* spellInfo)
    {
        // due to discrepancies between ranks
        spellInfo->EquippedItemSubClassMask = 0x0000FC33;
        spellInfo->AttributesEx3 |= SPELL_ATTR3_CAN_PROC_FROM_PROCS;
    });

    ApplySpellFix({
        20335, // Heart of the Crusader
        20336,
        20337,
        53228, // Rapid Killing (Rank 1)
        53232, // Rapid Killing (Rank 2)
        63320  // Glyph of Life Tap
    }, [](SpellInfo* spellInfo)
    {
        // Entries were not updated after spell effect change, we have to do that manually :/
        spellInfo->AttributesEx3 |= SPELL_ATTR3_CAN_PROC_FROM_PROCS;
    });

    ApplySpellFix({
        51627, // Turn the Tables (Rank 1)
        51628, // Turn the Tables (Rank 2)
        51629  // Turn the Tables (Rank 3)
    }, [](SpellInfo* spellInfo)
    {
        spellInfo->AttributesEx3 |= SPELL_ATTR3_STACK_FOR_DIFF_CASTERS;
    });

    ApplySpellFix({
        52910, // Turn the Tables
        52914, // Turn the Tables
        52915  // Turn the Tables
    }, [](SpellInfo* spellInfo)
    {
        spellInfo->_GetEffect(EFFECT_0).TargetA = SpellImplicitTargetInfo(TARGET_UNIT_CASTER);
    });

    // Magic Absorption
    ApplySpellFix({
        29441, // (Rank 1)
        29444  // (Rank 2)
    }, [](SpellInfo* spellInfo)
    {
        // Caused off by 1 calculation (ie 79 resistance at level 80)
        spellInfo->SpellLevel = 0;
    });

    // Execute
    ApplySpellFix({
        5308,  // (Rank 1)
        20658, // (Rank 2)
        20660, // (Rank 3)
        20661, // (Rank 4)
        20662, // (Rank 5)
        25234, // (Rank 6)
        25236, // (Rank 7)
        47470, // (Rank 8)
        47471  // (Rank 9)
    }, [](SpellInfo* spellInfo)
    {
        spellInfo->AttributesEx3 |= SPELL_ATTR3_CANT_TRIGGER_PROC;
    });

    // Improved Spell Reflection - aoe aura
    ApplySpellFix({ 59725 }, [](SpellInfo* spellInfo)
    {
        // Target entry seems to be wrong for this spell :/
        spellInfo->_GetEffect(EFFECT_0).TargetA = SpellImplicitTargetInfo(TARGET_UNIT_CASTER_AREA_PARTY);
        spellInfo->_GetEffect(EFFECT_0).RadiusEntry = sSpellRadiusStore.LookupEntry(EFFECT_RADIUS_20_YARDS);
    });

    ApplySpellFix({
        44978, // Wild Magic
        45001, // Wild Magic
        45002, // Wild Magic
        45004, // Wild Magic
        45006, // Wild Magic
        45010, // Wild Magic
        31347, // Doom
        41635, // Prayer of Mending
        44869, // Spectral Blast
        45027, // Revitalize
        45976, // Muru Portal Channel
        39365, // Thundering Storm
        41071, // Raise Dead (HACK)
        52124, // Sky Darkener Assault
        42442, // Vengeance Landing Cannonfire
        45863, // Cosmetic - Incinerate to Random Target
        25425, // Shoot
        45761, // Shoot
        42611, // Shoot
        61588, // Blazing Harpoon
        52479, // Gift of the Harvester
        48246, // Ball of Flame
        36327, // Shoot Arcane Explosion Arrow
        55479, // Force Obedience
        28560, // Summon Blizzard (Sapphiron)
        53096, // Quetz'lun's Judgment
        70743, // AoD Special
        70614, // AoD Special - Vegard
        4020,  // Safirdrang's Chill
        52438, // Summon Skittering Swarmer (Force Cast)
        52449, // Summon Skittering Infector (Force Cast)
        53609, // Summon Anub'ar Assassin (Force Cast)
        53457, // Summon Impale Trigger (AoE)
        45907, // Torch Target Picker
        52953, // Torch
        58121, // Torch
        43109, // Throw Torch
        58552, // Return to Orgrimmar
        58533, // Return to Stormwind
        21855, // Challenge Flag
        38762, // Force of Neltharaku
        51122, // Fierce Lightning Stike
        71848, // Toxic Wasteling Find Target
        36146, // Chains of Naberius
        33711, // Murmur's Touch
        38794  // Murmur's Touch
    }, [](SpellInfo* spellInfo)
    {
        spellInfo->MaxAffectedTargets = 1;
    });

    ApplySpellFix({
        36384, // Skartax Purple Beam
        47731  // Critter
    }, [](SpellInfo* spellInfo)
    {
        spellInfo->MaxAffectedTargets = 2;
    });

    ApplySpellFix({
        41376, // Spite
        39992, // Needle Spine
        29576, // Multi-Shot
        40816, // Saber Lash
        37790, // Spread Shot
        46771, // Flame Sear
        45248, // Shadow Blades
        41303, // Soul Drain
        54172, // Divine Storm (heal)
        29213, // Curse of the Plaguebringer - Noth
        28542, // Life Drain - Sapphiron
        66588, // Flaming Spear
        54171  // Divine Storm
    }, [](SpellInfo* spellInfo)
    {
        spellInfo->MaxAffectedTargets = 3;
    });

    ApplySpellFix({
        38310, // Multi-Shot
        53385  // Divine Storm (Damage)
    }, [](SpellInfo* spellInfo)
    {
        spellInfo->MaxAffectedTargets = 4;
    });

    ApplySpellFix({
        42005, // Bloodboil
        38296, // Spitfire Totem
        37676, // Insidious Whisper
        46008, // Negative Energy
        45641, // Fire Bloom
        55665, // Life Drain - Sapphiron (H)
        28796, // Poison Bolt Volly - Faerlina
        37135  // Domination
    }, [](SpellInfo* spellInfo)
    {
        spellInfo->MaxAffectedTargets = 5;
    });

    ApplySpellFix({
        40827, // Sinful Beam
        40859, // Sinister Beam
        40860, // Vile Beam
        40861, // Wicked Beam
        54098, // Poison Bolt Volly - Faerlina (H)
        54835  // Curse of the Plaguebringer - Noth (H)
    }, [](SpellInfo* spellInfo)
    {
        spellInfo->MaxAffectedTargets = 10;
    });

    ApplySpellFix({
        50312  // Unholy Frenzy
    }, [](SpellInfo* spellInfo)
    {
        spellInfo->MaxAffectedTargets = 15;
    });

    ApplySpellFix({
        47977, // Magic Broom
        48025, // Headless Horseman's Mount
        54729, // Winged Steed of the Ebon Blade
        58983, // Big Blizzard Bear
        65917, // Magic Rooster
        71342, // Big Love Rocket
        72286, // Invincible
        74856, // Blazing Hippogryph
        75614, // Celestial Steed
        75973  // X-53 Touring Rocket
    }, [](SpellInfo* spellInfo)
    {
        // First two effects apply auras, which shouldn't be there
        // due to NO_TARGET applying aura on current caster (core bug)
        // Just wipe effect data, to mimic blizz-behavior
        spellInfo->_GetEffect(EFFECT_0).Effect = SPELL_EFFECT_NONE;
        spellInfo->_GetEffect(EFFECT_1).Effect = SPELL_EFFECT_NONE;
    });

    // Lock and Load (Rank 1)
    ApplySpellFix({ 56342 }, [](SpellInfo* spellInfo)
    {
        // @workaround: Delete dummy effect from rank 1
        // effect apply aura has NO_TARGET but core still applies it to caster (same as above)
        spellInfo->_GetEffect(EFFECT_2).Effect = SPELL_EFFECT_NONE;
    });

    // Roar of Sacrifice
    ApplySpellFix({ 53480 }, [](SpellInfo* spellInfo)
    {
        // missing spell effect 2 data, taken from 4.3.4
        spellInfo->_GetEffect(EFFECT_1).Effect = SPELL_EFFECT_APPLY_AURA;
        spellInfo->_GetEffect(EFFECT_1).ApplyAuraName = SPELL_AURA_DUMMY;
        spellInfo->_GetEffect(EFFECT_1).MiscValue = 127;
        spellInfo->_GetEffect(EFFECT_1).TargetA = SpellImplicitTargetInfo(TARGET_UNIT_TARGET_ALLY);
    });

    // Fingers of Frost
    ApplySpellFix({ 44544 }, [](SpellInfo* spellInfo)
    {
        spellInfo->_GetEffect(EFFECT_0).SpellClassMask = flag96(685904631, 1151048, 0);
    });

    // Magic Suppression - DK
    ApplySpellFix({ 49224, 49610, 49611 }, [](SpellInfo* spellInfo)
    {
        spellInfo->ProcCharges = 0;
    });

    // Death and Decay
    ApplySpellFix({ 52212 }, [](SpellInfo* spellInfo)
    {
        spellInfo->AttributesEx6 |= SPELL_ATTR6_CAN_TARGET_INVISIBLE;
    });

    // Oscillation Field
    ApplySpellFix({ 37408 }, [](SpellInfo* spellInfo)
    {
        spellInfo->AttributesEx3 |= SPELL_ATTR3_STACK_FOR_DIFF_CASTERS;
    });

    // Everlasting Affliction
    ApplySpellFix({ 47201, 47202, 47203, 47204, 47205 }, [](SpellInfo* spellInfo)
    {
        // add corruption to affected spells
        spellInfo->_GetEffect(EFFECT_1).SpellClassMask[0] |= 2;
    });

    // Renewed Hope
    ApplySpellFix({
        57470, // (Rank 1)
        57472  // (Rank 2)
    }, [](SpellInfo* spellInfo)
    {
        // should also affect Flash Heal
        spellInfo->_GetEffect(EFFECT_0).SpellClassMask[0] |= 0x800;
    });

    // Crafty's Ultra-Advanced Proto-Typical Shortening Blaster
    ApplySpellFix({ 51912 }, [](SpellInfo* spellInfo)
    {
        spellInfo->_GetEffect(EFFECT_0).Amplitude = 3000;
    });

    // Desecration Arm - 36 instead of 37 - typo? :/
    ApplySpellFix({ 29809 }, [](SpellInfo* spellInfo)
    {
        spellInfo->_GetEffect(EFFECT_0).RadiusEntry = sSpellRadiusStore.LookupEntry(EFFECT_RADIUS_7_YARDS);
    });

    // In sniff caster hits multiple targets
    ApplySpellFix({
        73725, // [DND] Test Cheer
        73835, // [DND] Test Salute
        73836  // [DND] Test Roar
    }, [](SpellInfo* spellInfo)
    {
        spellInfo->_GetEffect(EFFECT_0).RadiusEntry = sSpellRadiusStore.LookupEntry(EFFECT_RADIUS_50_YARDS); // 50yd
    });

    // In sniff caster hits multiple targets
    ApplySpellFix({
        73837, // [DND] Test Dance
        73886  // [DND] Test Stop Dance
    }, [](SpellInfo* spellInfo)
    {
        spellInfo->_GetEffect(EFFECT_0).RadiusEntry = sSpellRadiusStore.LookupEntry(EFFECT_RADIUS_150_YARDS); // 150yd
    });

    // Master Shapeshifter: missing stance data for forms other than bear - bear version has correct data
    // To prevent aura staying on target after talent unlearned
    ApplySpellFix({ 48420 }, [](SpellInfo* spellInfo)
    {
        spellInfo->Stances = UI64LIT(1) << (FORM_CAT - 1);
    });

    ApplySpellFix({ 48421 }, [](SpellInfo* spellInfo)
    {
        spellInfo->Stances = UI64LIT(1) << (FORM_MOONKIN - 1);
    });

    ApplySpellFix({ 48422 }, [](SpellInfo* spellInfo)
    {
        spellInfo->Stances = UI64LIT(1) << (FORM_TREE - 1);
    });

    // Improved Shadowform (Rank 1)
    ApplySpellFix({ 47569 }, [](SpellInfo* spellInfo)
    {
        // with this spell atrribute aura can be stacked several times
        spellInfo->Attributes &= ~SPELL_ATTR0_NOT_SHAPESHIFT;
    });

    // Hymn of Hope
    ApplySpellFix({ 64904 }, [](SpellInfo* spellInfo)
    {
        spellInfo->_GetEffect(EFFECT_1).ApplyAuraName = SPELL_AURA_MOD_INCREASE_ENERGY_PERCENT;
    });

    // Improved Stings (Rank 2)
    ApplySpellFix({ 19465 }, [](SpellInfo* spellInfo)
    {
        spellInfo->_GetEffect(EFFECT_2).TargetA = SpellImplicitTargetInfo(TARGET_UNIT_CASTER);
    });

    // Nether Portal - Perseverence
    ApplySpellFix({ 30421 }, [](SpellInfo* spellInfo)
    {
        spellInfo->_GetEffect(EFFECT_2).BasePoints += 30000;
    });

    // Natural shapeshifter
    ApplySpellFix({ 16834, 16835 }, [](SpellInfo* spellInfo)
    {
        spellInfo->DurationEntry = sSpellDurationStore.LookupEntry(21);
    });

    // Ebon Plague
    ApplySpellFix({ 65142 }, [](SpellInfo* spellInfo)
    {
        spellInfo->AttributesEx3 &= ~SPELL_ATTR3_STACK_FOR_DIFF_CASTERS;
    });

    // Ebon Plague
    ApplySpellFix({ 51735, 51734, 51726 }, [](SpellInfo* spellInfo)
    {
        spellInfo->AttributesEx3 |= SPELL_ATTR3_STACK_FOR_DIFF_CASTERS;
        spellInfo->SpellFamilyFlags[2] = 0x10;
        spellInfo->_GetEffect(EFFECT_1).ApplyAuraName = SPELL_AURA_MOD_DAMAGE_PERCENT_TAKEN;
    });

    // Parasitic Shadowfiend Passive
    ApplySpellFix({ 41913 }, [](SpellInfo* spellInfo)
    {
        // proc debuff, and summon infinite fiends
        spellInfo->_GetEffect(EFFECT_0).ApplyAuraName = SPELL_AURA_DUMMY;
    });

    ApplySpellFix({
        27892, // To Anchor 1
        27928, // To Anchor 1
        27935, // To Anchor 1
        27915, // Anchor to Skulls
        27931, // Anchor to Skulls
        27937, // Anchor to Skulls
        16177, // Ancestral Fortitude (Rank 1)
        16236, // Ancestral Fortitude (Rank 2)
        16237, // Ancestral Fortitude (Rank 3)
        47930, // Grace
        45145, // Snake Trap Effect (Rank 1)
        13812, // Explosive Trap Effect (Rank 1)
        14314, // Explosive Trap Effect (Rank 2)
        14315, // Explosive Trap Effect (Rank 3)
        27026, // Explosive Trap Effect (Rank 4)
        49064, // Explosive Trap Effect (Rank 5)
        49065, // Explosive Trap Effect (Rank 6)
        43446, // Explosive Trap Effect (Hexlord Malacrass)
        50661, // Weakened Resolve
        68979, // Unleashed Souls
        48714, // Compelled
        7853   // The Art of Being a Water Terror: Force Cast on Player
    }, [](SpellInfo* spellInfo)
    {
        spellInfo->RangeEntry = sSpellRangeStore.LookupEntry(13);
    });

    // Wrath of the Plaguebringer
    ApplySpellFix({ 29214, 54836 }, [](SpellInfo* spellInfo)
    {
        // target allys instead of enemies, target A is src_caster, spells with effect like that have ally target
        // this is the only known exception, probably just wrong data
        spellInfo->_GetEffect(EFFECT_0).TargetB = SpellImplicitTargetInfo(TARGET_UNIT_SRC_AREA_ALLY);
        spellInfo->_GetEffect(EFFECT_1).TargetB = SpellImplicitTargetInfo(TARGET_UNIT_SRC_AREA_ALLY);
    });

    // Wind Shear
    ApplySpellFix({ 57994 }, [](SpellInfo* spellInfo)
    {
        // improper data for EFFECT_1 in 3.3.5 DBC, but is correct in 4.x
        spellInfo->_GetEffect(EFFECT_1).Effect = SPELL_EFFECT_MODIFY_THREAT_PERCENT;
        spellInfo->_GetEffect(EFFECT_1).BasePoints = -6; // -5%
    });

    ApplySpellFix({
        50526, // Wandering Plague
        15290  // Vampiric Embrace
    }, [](SpellInfo* spellInfo)
    {
        spellInfo->AttributesEx3 |= SPELL_ATTR3_NO_INITIAL_AGGRO;
    });

    // Vampiric Touch (dispel effect)
    ApplySpellFix({ 64085 }, [](SpellInfo* spellInfo)
    {
        // copy from similar effect of Unstable Affliction (31117)
        spellInfo->AttributesEx4 |= SPELL_ATTR4_FIXED_DAMAGE;
        spellInfo->AttributesEx6 |= SPELL_ATTR6_LIMIT_PCT_DAMAGE_MODS;
    });

    // Improved Devouring Plague
    ApplySpellFix({ 63675 }, [](SpellInfo* spellInfo)
    {
        spellInfo->AttributesEx3 |= SPELL_ATTR3_NO_DONE_BONUS;
    });

    // Deep Wounds
    ApplySpellFix({ 12721 }, [](SpellInfo* spellInfo)
    {
        // shouldnt ignore resillience or damage taken auras because its damage is not based off a spell.
        spellInfo->AttributesEx4 &= ~SPELL_ATTR4_FIXED_DAMAGE;
    });

    // Tremor Totem (instant pulse)
    ApplySpellFix({ 8145 }, [](SpellInfo* spellInfo)
    {
        spellInfo->AttributesEx2 |= SPELL_ATTR2_CAN_TARGET_NOT_IN_LOS;
        spellInfo->AttributesEx5 |= SPELL_ATTR5_START_PERIODIC_AT_APPLY;
    });

    // Earthbind Totem (instant pulse)
    ApplySpellFix({ 6474 }, [](SpellInfo* spellInfo)
    {
        spellInfo->AttributesEx5 |= SPELL_ATTR5_START_PERIODIC_AT_APPLY;
    });

    // Flametongue Totem (Aura)
    ApplySpellFix({
        52109, // rank 1
        52110, // rank 2
        52111, // rank 3
        52112, // rank 4
        52113, // rank 5
        58651, // rank 6
        58654, // rank 7
        58655  // rank 8
    }, [](SpellInfo* spellInfo)
    {
        spellInfo->_GetEffect(EFFECT_0).TargetA = SpellImplicitTargetInfo(TARGET_UNIT_CASTER);
        spellInfo->_GetEffect(EFFECT_1).TargetA = SpellImplicitTargetInfo(TARGET_UNIT_CASTER);
        spellInfo->_GetEffect(EFFECT_0).TargetB = SpellImplicitTargetInfo();
        spellInfo->_GetEffect(EFFECT_1).TargetB = SpellImplicitTargetInfo();
    });

    // Marked for Death
    ApplySpellFix({
        53241, // (Rank 1)
        53243, // (Rank 2)
        53244, // (Rank 3)
        53245, // (Rank 4)
        53246  // (Rank 5)
    }, [](SpellInfo* spellInfo)
    {
        spellInfo->_GetEffect(EFFECT_0).SpellClassMask = flag96(0x00067801, 0x10820001, 0x00000801);
    });

    ApplySpellFix({
        70728, // Exploit Weakness (needs target selection script)
        70840  // Devious Minds (needs target selection script)
    }, [](SpellInfo* spellInfo)
    {
        spellInfo->_GetEffect(EFFECT_0).TargetA = SpellImplicitTargetInfo(TARGET_UNIT_CASTER);
        spellInfo->_GetEffect(EFFECT_0).TargetB = SpellImplicitTargetInfo(TARGET_UNIT_PET);
    });

    // Culling The Herd (needs target selection script)
    ApplySpellFix({ 70893 }, [](SpellInfo* spellInfo)
    {
        spellInfo->_GetEffect(EFFECT_0).TargetA = SpellImplicitTargetInfo(TARGET_UNIT_CASTER);
        spellInfo->_GetEffect(EFFECT_0).TargetB = SpellImplicitTargetInfo(TARGET_UNIT_MASTER);
    });

    // Sigil of the Frozen Conscience
    ApplySpellFix({ 54800 }, [](SpellInfo* spellInfo)
    {
        // change class mask to custom extended flags of Icy Touch
        // this is done because another spell also uses the same SpellFamilyFlags as Icy Touch
        // SpellFamilyFlags[0] & 0x00000040 in SPELLFAMILY_DEATHKNIGHT is currently unused (3.3.5a)
        // this needs research on modifier applying rules, does not seem to be in Attributes fields
        spellInfo->_GetEffect(EFFECT_0).SpellClassMask = flag96(0x00000040, 0x00000000, 0x00000000);
    });

    // Idol of the Flourishing Life
    ApplySpellFix({ 64949 }, [](SpellInfo* spellInfo)
    {
        spellInfo->_GetEffect(EFFECT_0).SpellClassMask = flag96(0x00000000, 0x02000000, 0x00000000);
        spellInfo->_GetEffect(EFFECT_0).ApplyAuraName = SPELL_AURA_ADD_FLAT_MODIFIER;
    });

    ApplySpellFix({
        34231, // Libram of the Lightbringer
        60792, // Libram of Tolerance
        64956  // Libram of the Resolute
    }, [](SpellInfo* spellInfo)
    {
        spellInfo->_GetEffect(EFFECT_0).SpellClassMask = flag96(0x80000000, 0x00000000, 0x00000000);
        spellInfo->_GetEffect(EFFECT_0).ApplyAuraName = SPELL_AURA_ADD_FLAT_MODIFIER;
    });

    ApplySpellFix({
        28851, // Libram of Light
        28853, // Libram of Divinity
        32403  // Blessed Book of Nagrand
    }, [](SpellInfo* spellInfo)
    {
        spellInfo->_GetEffect(EFFECT_0).SpellClassMask = flag96(0x40000000, 0x00000000, 0x00000000);
        spellInfo->_GetEffect(EFFECT_0).ApplyAuraName = SPELL_AURA_ADD_FLAT_MODIFIER;
    });

    // Ride Carpet
    ApplySpellFix({ 45602 }, [](SpellInfo* spellInfo)
    {
        // force seat 0, vehicle doesn't have the required seat flags for "no seat specified (-1)"
        spellInfo->_GetEffect(EFFECT_0).BasePoints = 0;
    });

    ApplySpellFix({
        64745, // Item - Death Knight T8 Tank 4P Bonus
        64936  // Item - Warrior T8 Protection 4P Bonus
    }, [](SpellInfo* spellInfo)
    {
        // 100% chance of procc'ing, not -10% (chance calculated in PrepareTriggersExecutedOnHit)
        spellInfo->_GetEffect(EFFECT_0).BasePoints = 100;
    });

    // Entangling Roots -- Nature's Grasp Proc
    ApplySpellFix({
        19970, // (Rank 6)
        19971, // (Rank 5)
        19972, // (Rank 4)
        19973, // (Rank 3)
        19974, // (Rank 2)
        19975, // (Rank 1)
        27010, // (Rank 7)
        53313  // (Rank 8)
    }, [](SpellInfo* spellInfo)
    {
        spellInfo->CastTimeEntry = sSpellCastTimesStore.LookupEntry(1);
    });

    // Easter Lay Noblegarden Egg Aura
    ApplySpellFix({ 61719 }, [](SpellInfo* spellInfo)
    {
        // Interrupt flags copied from aura which this aura is linked with
        spellInfo->AuraInterruptFlags = AURA_INTERRUPT_FLAG_HITBYSPELL | AURA_INTERRUPT_FLAG_TAKE_DAMAGE;
    });

    // Death Knight T10 Tank 2P Bonus
    ApplySpellFix({ 70650 }, [](SpellInfo* spellInfo)
    {
        spellInfo->_GetEffect(EFFECT_0).ApplyAuraName = SPELL_AURA_ADD_PCT_MODIFIER;
    });

    ApplySpellFix({
        6789,  // Warlock - Death Coil (Rank 1)
        17925, // Warlock - Death Coil (Rank 2)
        17926, // Warlock - Death Coil (Rank 3)
        27223, // Warlock - Death Coil (Rank 4)
        47859, // Warlock - Death Coil (Rank 5)
        47860, // Warlock - Death Coil (Rank 6)
        71838, // Drain Life - Bryntroll Normal
        71839  // Drain Life - Bryntroll Heroic
    }, [](SpellInfo* spellInfo)
    {
        spellInfo->AttributesEx2 |= SPELL_ATTR2_CANT_CRIT;
    });

    ApplySpellFix({
        51597, // Summon Scourged Captive
        56606, // Ride Jokkum
        61791  // Ride Vehicle (Yogg-Saron)
    }, [](SpellInfo* spellInfo)
    {
        /// @todo: remove this when basepoints of all Ride Vehicle auras are calculated correctly
        spellInfo->_GetEffect(EFFECT_0).BasePoints = 1;
    });

    // Summon Scourged Captive
    ApplySpellFix({ 51597 }, [](SpellInfo* spellInfo)
    {
        spellInfo->_GetEffect(EFFECT_0).DieSides = 0;
    });

    // Black Magic
    ApplySpellFix({ 59630 }, [](SpellInfo* spellInfo)
    {
        spellInfo->Attributes |= SPELL_ATTR0_PASSIVE;
    });

    ApplySpellFix({
        17364, // Stormstrike
        48278, // Paralyze
        53651  // Light's Beacon
    }, [](SpellInfo* spellInfo)
    {
        spellInfo->AttributesEx3 |= SPELL_ATTR3_STACK_FOR_DIFF_CASTERS;
    });

    ApplySpellFix({
        51798, // Brewfest - Relay Race - Intro - Quest Complete
        47134  // Quest Complete
    }, [](SpellInfo* spellInfo)
    {
        //! HACK: This spell break quest complete for alliance and on retail not used
        spellInfo->_GetEffect(EFFECT_0).Effect = SPELL_EFFECT_NONE;
    });

    ApplySpellFix({
        47476, // Deathknight - Strangulate
        15487, // Priest - Silence
        5211,  // Druid - Bash  - R1
        6798,  // Druid - Bash  - R2
        8983   // Druid - Bash  - R3
    }, [](SpellInfo* spellInfo)
    {
        spellInfo->AttributesEx7 |= SPELL_ATTR7_INTERRUPT_ONLY_NONPLAYER;
    });

    // Guardian Spirit
    ApplySpellFix({ 47788 }, [](SpellInfo* spellInfo)
    {
        spellInfo->ExcludeTargetAuraSpell = 72232; // Weakened Spirit
    });

    ApplySpellFix({
        15538, // Gout of Flame
        42490, // Energized!
        42492, // Cast Energized
        43115  // Plague Vial
    }, [](SpellInfo* spellInfo)
    {
        spellInfo->AttributesEx |= SPELL_ATTR1_NO_THREAT;
    });

    ApplySpellFix({
        46842, // Flame Ring
        46836  // Flame Patch
    }, [](SpellInfo* spellInfo)
    {
        spellInfo->_GetEffect(EFFECT_0).TargetA = SpellImplicitTargetInfo();
    });

    // Test Ribbon Pole Channel
    ApplySpellFix({ 29726 }, [](SpellInfo* spellInfo)
    {
        spellInfo->InterruptFlags &= ~AURA_INTERRUPT_FLAG_CAST;
    });

    ApplySpellFix({
        42767, // Sic'em
        43092  // Stop the Ascension!: Halfdan's Soul Destruction
    }, [](SpellInfo* spellInfo)
    {
        spellInfo->_GetEffect(EFFECT_0).TargetA = SpellImplicitTargetInfo(TARGET_UNIT_NEARBY_ENTRY);
    });

    // Polymorph (Six Demon Bag)
    ApplySpellFix({ 14621 }, [](SpellInfo* spellInfo)
    {
        spellInfo->RangeEntry = sSpellRangeStore.LookupEntry(4); // Medium Range
    });

    // Concussive Barrage
    ApplySpellFix({ 35101 }, [](SpellInfo* spellInfo)
    {
        spellInfo->RangeEntry = sSpellRangeStore.LookupEntry(155); // Hunter Range (Long)
    });

    ApplySpellFix({
        44327, // Trained Rock Falcon/Hawk Hunting
        44408  // Trained Rock Falcon/Hawk Hunting
    }, [](SpellInfo* spellInfo)
    {
        spellInfo->Speed = 0.f;
    });

    ApplySpellFix({
        51675,  // Rogue - Unfair Advantage (Rank 1)
        51677   // Rogue - Unfair Advantage (Rank 2)
    }, [](SpellInfo* spellInfo)
    {
        spellInfo->RangeEntry = sSpellRangeStore.LookupEntry(2); // 5 yards
    });

    ApplySpellFix({
        55741, // Desecration (Rank 1)
        68766, // Desecration (Rank 2)
        57842  // Killing Spree (Off hand damage)
    }, [](SpellInfo* spellInfo)
    {
        spellInfo->RangeEntry = sSpellRangeStore.LookupEntry(2); // Melee Range
    });

    // Safeguard
    ApplySpellFix({
        46946, // (Rank 1)
        46947  // (Rank 2)
    }, [](SpellInfo* spellInfo)
    {
        spellInfo->RangeEntry = sSpellRangeStore.LookupEntry(34); // Twenty-Five yards
    });

    // Summon Corpse Scarabs
    ApplySpellFix({ 28864, 29105 }, [](SpellInfo* spellInfo)
    {
        spellInfo->_GetEffect(EFFECT_0).RadiusEntry = sSpellRadiusStore.LookupEntry(EFFECT_RADIUS_10_YARDS);
    });

    ApplySpellFix({
        37851, // Tag Greater Felfire Diemetradon
        37918  // Arcano-pince
    }, [](SpellInfo* spellInfo)
    {
        spellInfo->RecoveryTime = 3000;
    });

    // Jormungar Strike
    ApplySpellFix({ 56513 }, [](SpellInfo* spellInfo)
    {
        spellInfo->RecoveryTime = 2000;
    });

    ApplySpellFix({
        54997, // Cast Net (tooltip says 10s but sniffs say 6s)
        56524  // Acid Breath
    }, [](SpellInfo* spellInfo)
    {
        spellInfo->RecoveryTime = 6000;
    });

    ApplySpellFix({
        47911, // EMP
        48620, // Wing Buffet
        51752  // Stampy's Stompy-Stomp
    }, [](SpellInfo* spellInfo)
    {
        spellInfo->RecoveryTime = 10000;
    });

    ApplySpellFix({
        37727, // Touch of Darkness
        54996  // Ice Slick (tooltip says 20s but sniffs say 12s)
    }, [](SpellInfo* spellInfo)
    {
        spellInfo->RecoveryTime = 12000;
    });

    // Signal Helmet to Attack
    ApplySpellFix({ 51748 }, [](SpellInfo* spellInfo)
    {
        spellInfo->RecoveryTime = 15000;
    });

    ApplySpellFix({
        51756, // Charge
        37919, //Arcano-dismantle
        37917  //Arcano-Cloak
    }, [](SpellInfo* spellInfo)
    {
        spellInfo->RecoveryTime = 20000;
    });

    // Summon Frigid Bones
    ApplySpellFix({ 53525 }, [](SpellInfo* spellInfo)
    {
        spellInfo->DurationEntry = sSpellDurationStore.LookupEntry(4); // 2 minutes
    });

    // Dark Conclave Ritualist Channel
    ApplySpellFix({ 38469 }, [](SpellInfo* spellInfo)
    {
        spellInfo->RangeEntry = sSpellRangeStore.LookupEntry(6);  // 100yd
    });

    //
    // VIOLET HOLD SPELLS
    //
    // Water Globule (Ichoron)
    ApplySpellFix({ 54258, 54264, 54265, 54266, 54267 }, [](SpellInfo* spellInfo)
    {
        // in 3.3.5 there is only one radius in dbc which is 0 yards in this
        // use max radius from 4.3.4
        spellInfo->_GetEffect(EFFECT_0).RadiusEntry = sSpellRadiusStore.LookupEntry(EFFECT_RADIUS_25_YARDS);
    });
    // ENDOF VIOLET HOLD

    //
    // ULDUAR SPELLS
    //
    // Pursued (Flame Leviathan)
    ApplySpellFix({ 62374 }, [](SpellInfo* spellInfo)
    {
        spellInfo->_GetEffect(EFFECT_0).RadiusEntry = sSpellRadiusStore.LookupEntry(EFFECT_RADIUS_50000_YARDS);   // 50000yd
    });

    // Focused Eyebeam Summon Trigger (Kologarn)
    ApplySpellFix({ 63342 }, [](SpellInfo* spellInfo)
    {
        spellInfo->MaxAffectedTargets = 1;
    });

    ApplySpellFix({
        62716, // Growth of Nature (Freya)
        65584, // Growth of Nature (Freya)
        64381  // Strength of the Pack (Auriaya)
    }, [](SpellInfo* spellInfo)
    {
        spellInfo->AttributesEx3 |= SPELL_ATTR3_STACK_FOR_DIFF_CASTERS;
    });

    ApplySpellFix({
        63018, // Searing Light (XT-002)
        65121, // Searing Light (25m) (XT-002)
        63024, // Gravity Bomb (XT-002)
        64234  // Gravity Bomb (25m) (XT-002)
    }, [](SpellInfo* spellInfo)
    {
        spellInfo->MaxAffectedTargets = 1;
    });

    ApplySpellFix({
        64386, // Terrifying Screech (Auriaya)
        64389, // Sentinel Blast (Auriaya)
        64678  // Sentinel Blast (Auriaya)
    }, [](SpellInfo* spellInfo)
    {
        spellInfo->DurationEntry = sSpellDurationStore.LookupEntry(28); // 5 seconds, wrong DBC data?
    });

    // Summon Swarming Guardian (Auriaya)
    ApplySpellFix({ 64397 }, [](SpellInfo* spellInfo)
    {
        spellInfo->RangeEntry = sSpellRangeStore.LookupEntry(137); // 8y, Based in BFA effect radius
    });

    // Potent Pheromones (Freya)
    ApplySpellFix({ 64321 }, [](SpellInfo* spellInfo)
    {
        // spell should dispel area aura, but doesn't have the attribute
        // may be db data bug, or blizz may keep reapplying area auras every update with checking immunity
        // that will be clear if we get more spells with problem like this
        spellInfo->AttributesEx |= SPELL_ATTR1_DISPEL_AURAS_ON_IMMUNITY;
    });

    // Blizzard (Thorim)
    ApplySpellFix({ 62576, 62602 }, [](SpellInfo* spellInfo)
    {
        // DBC data is wrong for EFFECT_0, it's a different dynobject target than EFFECT_1
        // Both effects should be shared by the same DynObject
        spellInfo->_GetEffect(EFFECT_0).TargetA = SpellImplicitTargetInfo(TARGET_DEST_CASTER_LEFT);
    });

    // Spinning Up (Mimiron)
    ApplySpellFix({ 63414 }, [](SpellInfo* spellInfo)
    {
        spellInfo->_GetEffect(EFFECT_0).TargetB = SpellImplicitTargetInfo(TARGET_UNIT_CASTER);
        spellInfo->ChannelInterruptFlags = 0;
    });

    // Rocket Strike (Mimiron)
    ApplySpellFix({ 63036 }, [](SpellInfo* spellInfo)
    {
        spellInfo->Speed = 0;
    });

    // Magnetic Field (Mimiron)
    ApplySpellFix({ 64668 }, [](SpellInfo* spellInfo)
    {
        spellInfo->Mechanic = MECHANIC_NONE;
    });

    // Empowering Shadows (Yogg-Saron)
    ApplySpellFix({ 64468, 64486 }, [](SpellInfo* spellInfo)
    {
        spellInfo->MaxAffectedTargets = 3;  // same for both modes?
    });

    // Cosmic Smash (Algalon the Observer)
    ApplySpellFix({ 62301 }, [](SpellInfo* spellInfo)
    {
        spellInfo->MaxAffectedTargets = 1;
    });

    // Cosmic Smash (Algalon the Observer)
    ApplySpellFix({ 64598 }, [](SpellInfo* spellInfo)
    {
        spellInfo->MaxAffectedTargets = 3;
    });

    // Cosmic Smash (Algalon the Observer)
    ApplySpellFix({ 62293 }, [](SpellInfo* spellInfo)
    {
        spellInfo->_GetEffect(EFFECT_0).TargetB = SpellImplicitTargetInfo(TARGET_DEST_CASTER);
    });

    // Cosmic Smash (Algalon the Observer)
    ApplySpellFix({ 62311, 64596 }, [](SpellInfo* spellInfo)
    {
        spellInfo->RangeEntry = sSpellRangeStore.LookupEntry(6);  // 100yd
    });

    ApplySpellFix({
        64014, // Expedition Base Camp Teleport
        64024, // Conservatory Teleport
        64025, // Halls of Invention Teleport
        64028, // Colossal Forge Teleport
        64029, // Shattered Walkway Teleport
        64030, // Antechamber Teleport
        64031, // Scrapyard Teleport
        64032, // Formation Grounds Teleport
        65042  // Prison of Yogg-Saron Teleport
    }, [](SpellInfo* spellInfo)
    {
        spellInfo->_GetEffect(EFFECT_0).TargetA = SpellImplicitTargetInfo(TARGET_DEST_DB);
    });
    // ENDOF ULDUAR SPELLS

    //
    // TRIAL OF THE CRUSADER SPELLS
    //
    // Infernal Eruption
    ApplySpellFix({ 66258, 67901 }, [](SpellInfo* spellInfo)
    {
        // increase duration from 15 to 18 seconds because caster is already
        // unsummoned when spell missile hits the ground so nothing happen in result
        spellInfo->DurationEntry = sSpellDurationStore.LookupEntry(85);
    });
    // ENDOF TRIAL OF THE CRUSADER SPELLS

    //
    // HALLS OF REFLECTION SPELLS
    //
    ApplySpellFix({
        72435, // Defiling Horror
        72452  // Defiling Horror
    }, [](SpellInfo* spellInfo)
    {
        spellInfo->_GetEffect(EFFECT_0).RadiusEntry = spellInfo->_GetEffect(EFFECT_1).RadiusEntry = sSpellRadiusStore.LookupEntry(EFFECT_RADIUS_60_YARDS); // 60yd
    });

    // Achievement Check
    ApplySpellFix({ 72830 }, [](SpellInfo* spellInfo)
    {
        spellInfo->_GetEffect(EFFECT_0).RadiusEntry = sSpellRadiusStore.LookupEntry(EFFECT_RADIUS_50000_YARDS); // 50000yd
    });

    // Start Halls of Reflection Quest AE
    ApplySpellFix({ 72900 }, [](SpellInfo* spellInfo)
    {
        spellInfo->_GetEffect(EFFECT_0).RadiusEntry = sSpellRadiusStore.LookupEntry(EFFECT_RADIUS_200_YARDS); // 200yd
    });
    // ENDOF HALLS OF REFLECTION SPELLS

    //
    // ICECROWN CITADEL SPELLS
    //
    ApplySpellFix({
        // THESE SPELLS ARE WORKING CORRECTLY EVEN WITHOUT THIS HACK
        // THE ONLY REASON ITS HERE IS THAT CURRENT GRID SYSTEM
        // DOES NOT ALLOW FAR OBJECT SELECTION (dist > 333)
        70781, // Light's Hammer Teleport
        70856, // Oratory of the Damned Teleport
        70857, // Rampart of Skulls Teleport
        70858, // Deathbringer's Rise Teleport
        70859, // Upper Spire Teleport
        70860, // Frozen Throne Teleport
        70861  // Sindragosa's Lair Teleport
    }, [](SpellInfo* spellInfo)
    {
        spellInfo->_GetEffect(EFFECT_0).TargetA = SpellImplicitTargetInfo(TARGET_DEST_DB);
    });

    // Bone Slice (Lord Marrowgar)
    ApplySpellFix({ 69055, 70814 }, [](SpellInfo* spellInfo)
    {
        spellInfo->_GetEffect(EFFECT_0).RadiusEntry = sSpellRadiusStore.LookupEntry(EFFECT_RADIUS_5_YARDS); // 5yd
    });

    ApplySpellFix({
        69075, // Bone Storm (Lord Marrowgar)
        70834, // Bone Storm (Lord Marrowgar)
        70835, // Bone Storm (Lord Marrowgar)
        70836, // Bone Storm (Lord Marrowgar)
        71160, // Plague Stench (Stinky)
        71161, // Plague Stench (Stinky)
        71123  // Decimate (Stinky & Precious)
    }, [](SpellInfo* spellInfo)
    {
        spellInfo->_GetEffect(EFFECT_0).RadiusEntry = sSpellRadiusStore.LookupEntry(EFFECT_RADIUS_100_YARDS); // 100yd
    });

    // Coldflame (Lord Marrowgar)
    ApplySpellFix({ 69146, 70823, 70824, 70825 }, [](SpellInfo* spellInfo)
    {
        spellInfo->AttributesEx4 &= ~SPELL_ATTR4_IGNORE_RESISTANCES;
    });

    // Shadow's Fate
    ApplySpellFix({ 71169 }, [](SpellInfo* spellInfo)
    {
        spellInfo->AttributesEx3 |= SPELL_ATTR3_STACK_FOR_DIFF_CASTERS;
    });

    // Lock Players and Tap Chest
    ApplySpellFix({ 72347 }, [](SpellInfo* spellInfo)
    {
        spellInfo->AttributesEx3 &= ~SPELL_ATTR3_NO_INITIAL_AGGRO;
    });

    // Award Reputation - Boss Kill
    ApplySpellFix({ 73843, 73844, 73845, 73846 }, [](SpellInfo* spellInfo)
    {
        spellInfo->_GetEffect(EFFECT_0).RadiusEntry = sSpellRadiusStore.LookupEntry(EFFECT_RADIUS_50000_YARDS); // 50000yd
    });

    ApplySpellFix({
        72378, // Blood Nova (Deathbringer Saurfang)
        73058, // Blood Nova (Deathbringer Saurfang)
        72769  // Scent of Blood (Deathbringer Saurfang)
    }, [](SpellInfo* spellInfo)
    {
        spellInfo->_GetEffect(EFFECT_0).RadiusEntry = spellInfo->_GetEffect(EFFECT_1).RadiusEntry = sSpellRadiusStore.LookupEntry(EFFECT_RADIUS_200_YARDS);
    });

    // Scent of Blood (Deathbringer Saurfang)
    ApplySpellFix({ 72771 }, [](SpellInfo* spellInfo)
    {
        spellInfo->_GetEffect(EFFECT_1).RadiusEntry = sSpellRadiusStore.LookupEntry(EFFECT_RADIUS_200_YARDS);
    });

    // Resistant Skin (Deathbringer Saurfang adds)
    ApplySpellFix({ 72723 }, [](SpellInfo* spellInfo)
    {
        // this spell initially granted Shadow damage immunity, however it was removed but the data was left in client
        spellInfo->_GetEffect(EFFECT_2).Effect = SPELL_EFFECT_NONE;
    });

    // Coldflame Jets (Traps after Saurfang)
    ApplySpellFix({ 70460 }, [](SpellInfo* spellInfo)
    {
        spellInfo->DurationEntry = sSpellDurationStore.LookupEntry(1); // 10 seconds
    });

    ApplySpellFix({
        71412, // Green Ooze Summon (Professor Putricide)
        71415  // Orange Ooze Summon (Professor Putricide)
    }, [](SpellInfo* spellInfo)
    {
        spellInfo->_GetEffect(EFFECT_0).TargetA = SpellImplicitTargetInfo(TARGET_UNIT_TARGET_ANY);
    });

    // Ooze flood
    ApplySpellFix({ 69783, 69797, 69799, 69802 }, [](SpellInfo* spellInfo)
    {
        // Those spells are cast on creatures with same entry as caster while they have TARGET_UNIT_NEARBY_ENTRY.
        spellInfo->AttributesEx |= SPELL_ATTR1_CANT_TARGET_SELF;
    });

    // Awaken Plagued Zombies
    ApplySpellFix({ 71159 }, [](SpellInfo* spellInfo)
    {
        spellInfo->DurationEntry = sSpellDurationStore.LookupEntry(21);
    });

    // Volatile Ooze Beam Protection (Professor Putricide)
    ApplySpellFix({ 70530 }, [](SpellInfo* spellInfo)
    {
        spellInfo->_GetEffect(EFFECT_0).Effect = SPELL_EFFECT_APPLY_AURA; // for an unknown reason this was SPELL_EFFECT_APPLY_AREA_AURA_RAID
    });

    // Mutated Strength (Professor Putricide)
    ApplySpellFix({ 71604, 72673, 72674, 72675 }, [](SpellInfo* spellInfo)
    {
        // THIS IS HERE BECAUSE COOLDOWN ON CREATURE PROCS WERE NOT IMPLEMENTED WHEN THE SCRIPT WAS WRITTEN
        spellInfo->_GetEffect(EFFECT_1).Effect = SPELL_EFFECT_NONE;
    });

    // Mutated Plague (Professor Putricide)
    ApplySpellFix({ 72454, 72464, 72506, 72507 }, [](SpellInfo* spellInfo)
    {
        spellInfo->_GetEffect(EFFECT_0).RadiusEntry = sSpellRadiusStore.LookupEntry(EFFECT_RADIUS_50000_YARDS); // 50000yd
    });

    // Unbound Plague (Professor Putricide) (needs target selection script)
    ApplySpellFix({ 70911, 72854, 72855, 72856 }, [](SpellInfo* spellInfo)
    {
        spellInfo->_GetEffect(EFFECT_0).TargetB = SpellImplicitTargetInfo(TARGET_UNIT_TARGET_ENEMY);
    });

    ApplySpellFix({
        71518, // Unholy Infusion Quest Credit (Professor Putricide)
        72934, // Blood Infusion Quest Credit (Blood-Queen Lana'thel)
        72289  // Frost Infusion Quest Credit (Sindragosa)
    }, [](SpellInfo* spellInfo)
    {
        spellInfo->_GetEffect(EFFECT_0).RadiusEntry = sSpellRadiusStore.LookupEntry(EFFECT_RADIUS_200_YARDS); // another missing radius
    });

    // Empowered Flare (Blood Prince Council)
    ApplySpellFix({ 71708, 72785, 72786, 72787 }, [](SpellInfo* spellInfo)
    {
        spellInfo->AttributesEx3 |= SPELL_ATTR3_NO_DONE_BONUS;
    });

    // Swarming Shadows
    ApplySpellFix({ 71266, 72890 }, [](SpellInfo* spellInfo)
    {
        spellInfo->AreaGroupId = 0; // originally, these require area 4522, which is... outside of Icecrown Citadel
    });

    // Corruption
    ApplySpellFix({ 70602 }, [](SpellInfo* spellInfo)
    {
        spellInfo->AttributesEx3 |= SPELL_ATTR3_STACK_FOR_DIFF_CASTERS;
    });

    // Column of Frost (visual marker)
    ApplySpellFix({ 70715 }, [](SpellInfo* spellInfo)
    {
        spellInfo->DurationEntry = sSpellDurationStore.LookupEntry(32); // 6 seconds (missing)
    });

    // Mana Void (periodic aura)
    ApplySpellFix({ 71085 }, [](SpellInfo* spellInfo)
    {
        spellInfo->DurationEntry = sSpellDurationStore.LookupEntry(9); // 30 seconds (missing)
    });

    // Frostbolt Volley (only heroic)
    ApplySpellFix({ 72015, 72016 }, [](SpellInfo* spellInfo)
    {
        spellInfo->_GetEffect(EFFECT_2).RadiusEntry = sSpellRadiusStore.LookupEntry(EFFECT_RADIUS_40_YARDS);
    });

    // Summon Suppressor (needs target selection script)
    ApplySpellFix({ 70936 }, [](SpellInfo* spellInfo)
    {
        spellInfo->_GetEffect(EFFECT_0).TargetA = SpellImplicitTargetInfo(TARGET_UNIT_TARGET_ANY);
        spellInfo->_GetEffect(EFFECT_0).TargetB = SpellImplicitTargetInfo();
        spellInfo->RangeEntry = sSpellRangeStore.LookupEntry(157); // 90yd
    });

    ApplySpellFix({
        72706, // Achievement Check (Valithria Dreamwalker)
        71357  // Order Whelp
    }, [](SpellInfo* spellInfo)
    {
        spellInfo->_GetEffect(EFFECT_0).RadiusEntry = sSpellRadiusStore.LookupEntry(EFFECT_RADIUS_200_YARDS);   // 200yd
    });

    // Sindragosa's Fury
    ApplySpellFix({ 70598 }, [](SpellInfo* spellInfo)
    {
        spellInfo->_GetEffect(EFFECT_0).TargetA = SpellImplicitTargetInfo(TARGET_DEST_DEST);
    });

    // Frost Bomb
    ApplySpellFix({ 69846 }, [](SpellInfo* spellInfo)
    {
        spellInfo->Speed = 0.0f;    // This spell's summon happens instantly
    });

    // Chilled to the Bone
    ApplySpellFix({ 70106 }, [](SpellInfo* spellInfo)
    {
        spellInfo->AttributesEx3 |= SPELL_ATTR3_NO_DONE_BONUS;
        spellInfo->AttributesEx6 |= SPELL_ATTR6_LIMIT_PCT_DAMAGE_MODS;
    });

    // Ice Lock
    ApplySpellFix({ 71614 }, [](SpellInfo* spellInfo)
    {
        spellInfo->Mechanic = MECHANIC_STUN;
    });

    // Defile
    ApplySpellFix({ 72762 }, [](SpellInfo* spellInfo)
    {
        spellInfo->DurationEntry = sSpellDurationStore.LookupEntry(559); // 53 seconds
    });

    // Defile
    ApplySpellFix({ 72743 }, [](SpellInfo* spellInfo)
    {
        spellInfo->DurationEntry = sSpellDurationStore.LookupEntry(22); // 45 seconds
    });

    // Defile
    ApplySpellFix({ 72754, 73708, 73709, 73710 }, [](SpellInfo* spellInfo)
    {
        spellInfo->_GetEffect(EFFECT_0).RadiusEntry = spellInfo->_GetEffect(EFFECT_1).RadiusEntry = sSpellRadiusStore.LookupEntry(EFFECT_RADIUS_200_YARDS); // 200yd
    });

    // Val'kyr Target Search
    ApplySpellFix({ 69030 }, [](SpellInfo* spellInfo)
    {
        spellInfo->_GetEffect(EFFECT_0).RadiusEntry = spellInfo->_GetEffect(EFFECT_1).RadiusEntry = sSpellRadiusStore.LookupEntry(EFFECT_RADIUS_200_YARDS); // 200yd
        spellInfo->Attributes |= SPELL_ATTR0_UNAFFECTED_BY_INVULNERABILITY;
    });

    // Raging Spirit Visual
    ApplySpellFix({ 69198 }, [](SpellInfo* spellInfo)
    {
        spellInfo->RangeEntry = sSpellRangeStore.LookupEntry(13); // 50000yd
    });

    // Harvest Souls
    ApplySpellFix({ 73654, 74295, 74296, 74297 }, [](SpellInfo* spellInfo)
    {
        spellInfo->_GetEffect(EFFECT_0).RadiusEntry = sSpellRadiusStore.LookupEntry(EFFECT_RADIUS_50000_YARDS); // 50000yd
        spellInfo->_GetEffect(EFFECT_1).RadiusEntry = sSpellRadiusStore.LookupEntry(EFFECT_RADIUS_50000_YARDS); // 50000yd
        spellInfo->_GetEffect(EFFECT_2).RadiusEntry = sSpellRadiusStore.LookupEntry(EFFECT_RADIUS_50000_YARDS); // 50000yd
    });

    // Harvest Soul
    ApplySpellFix({ 73655 }, [](SpellInfo* spellInfo)
    {
        spellInfo->AttributesEx3 |= SPELL_ATTR3_NO_DONE_BONUS;
    });

    // Summon Shadow Trap
    ApplySpellFix({ 73540 }, [](SpellInfo* spellInfo)
    {
        spellInfo->DurationEntry = sSpellDurationStore.LookupEntry(3); // 60 seconds
    });

    // Shadow Trap (visual)
    ApplySpellFix({ 73530 }, [](SpellInfo* spellInfo)
    {
        spellInfo->DurationEntry = sSpellDurationStore.LookupEntry(27); // 3 seconds
    });

    // Shadow Trap
    ApplySpellFix({ 73529 }, [](SpellInfo* spellInfo)
    {
        spellInfo->_GetEffect(EFFECT_1).RadiusEntry = sSpellRadiusStore.LookupEntry(EFFECT_RADIUS_10_YARDS); // 10yd
    });

    // Shadow Trap (searcher)
    ApplySpellFix({ 74282 }, [](SpellInfo* spellInfo)
    {
        spellInfo->_GetEffect(EFFECT_0).RadiusEntry = sSpellRadiusStore.LookupEntry(EFFECT_RADIUS_5_YARDS); // 5yd
    });

    // Restore Soul
    ApplySpellFix({ 72595, 73650 }, [](SpellInfo* spellInfo)
    {
        spellInfo->_GetEffect(EFFECT_0).RadiusEntry = sSpellRadiusStore.LookupEntry(EFFECT_RADIUS_200_YARDS); // 200yd
    });

    // Destroy Soul
    ApplySpellFix({ 74086 }, [](SpellInfo* spellInfo)
    {
        spellInfo->_GetEffect(EFFECT_0).RadiusEntry = sSpellRadiusStore.LookupEntry(EFFECT_RADIUS_200_YARDS); // 200yd
    });

    // Summon Spirit Bomb
    ApplySpellFix({ 74302, 74342 }, [](SpellInfo* spellInfo)
    {
        spellInfo->_GetEffect(EFFECT_0).RadiusEntry = sSpellRadiusStore.LookupEntry(EFFECT_RADIUS_200_YARDS); // 200yd
        spellInfo->MaxAffectedTargets = 1;
    });

    // Summon Spirit Bomb
    ApplySpellFix({ 74341, 74343 }, [](SpellInfo* spellInfo)
    {
        spellInfo->_GetEffect(EFFECT_0).RadiusEntry = sSpellRadiusStore.LookupEntry(EFFECT_RADIUS_200_YARDS); // 200yd
        spellInfo->MaxAffectedTargets = 3;
    });

    // Summon Spirit Bomb
    ApplySpellFix({ 73579 }, [](SpellInfo* spellInfo)
    {
        spellInfo->_GetEffect(EFFECT_0).RadiusEntry = sSpellRadiusStore.LookupEntry(EFFECT_RADIUS_25_YARDS); // 25yd
    });

    // Fury of Frostmourne
    ApplySpellFix({ 72350 }, [](SpellInfo* spellInfo)
    {
        spellInfo->_GetEffect(EFFECT_0).RadiusEntry = spellInfo->_GetEffect(EFFECT_1).RadiusEntry = sSpellRadiusStore.LookupEntry(EFFECT_RADIUS_50000_YARDS); // 50000yd
    });

    ApplySpellFix(
    {
        75127, // Kill Frostmourne Players
        72351, // Fury of Frostmourne
        72431, // Jump (removes Fury of Frostmourne debuff)
        72429, // Mass Resurrection
        73159, // Play Movie
        73582  // Trigger Vile Spirit (Inside, Heroic)
    }, [](SpellInfo* spellInfo)
    {
        spellInfo->_GetEffect(EFFECT_0).RadiusEntry = sSpellRadiusStore.LookupEntry(EFFECT_RADIUS_50000_YARDS); // 50000yd
    });

    // Raise Dead
    ApplySpellFix({ 72376 }, [](SpellInfo* spellInfo)
    {
        spellInfo->MaxAffectedTargets = 3;
        spellInfo->_GetEffect(EFFECT_0).RadiusEntry = sSpellRadiusStore.LookupEntry(EFFECT_RADIUS_50000_YARDS); // 50000yd
    });

    // Jump
    ApplySpellFix({ 71809 }, [](SpellInfo* spellInfo)
    {
        spellInfo->RangeEntry = sSpellRangeStore.LookupEntry(5); // 40yd
        spellInfo->_GetEffect(EFFECT_0).RadiusEntry = sSpellRadiusStore.LookupEntry(EFFECT_RADIUS_10_YARDS); // 10yd
        spellInfo->_GetEffect(EFFECT_0).MiscValue = 190;
    });

    // Broken Frostmourne
    ApplySpellFix({ 72405 }, [](SpellInfo* spellInfo)
    {
        spellInfo->_GetEffect(EFFECT_1).RadiusEntry = sSpellRadiusStore.LookupEntry(EFFECT_RADIUS_20_YARDS); // 20yd
        spellInfo->AttributesEx |= SPELL_ATTR1_NO_THREAT;
    });
    // ENDOF ICECROWN CITADEL SPELLS

    //
    // RUBY SANCTUM SPELLS
    //
    // Soul Consumption
    ApplySpellFix({ 74799 }, [](SpellInfo* spellInfo)
    {
        spellInfo->_GetEffect(EFFECT_1).RadiusEntry = sSpellRadiusStore.LookupEntry(EFFECT_RADIUS_12_YARDS);
    });

    // Twilight Cutter
    ApplySpellFix({ 74769, 77844, 77845, 77846 }, [](SpellInfo* spellInfo)
    {
        spellInfo->_GetEffect(EFFECT_0).RadiusEntry = sSpellRadiusStore.LookupEntry(EFFECT_RADIUS_100_YARDS); // 100yd
    });

    // Twilight Mending
    ApplySpellFix({ 75509 }, [](SpellInfo* spellInfo)
    {
        spellInfo->AttributesEx6 |= SPELL_ATTR6_CAN_TARGET_INVISIBLE;
        spellInfo->AttributesEx2 |= SPELL_ATTR2_CAN_TARGET_NOT_IN_LOS;
    });

    // Combustion and Consumption Heroic versions lacks radius data
    ApplySpellFix({ 75875 }, [](SpellInfo* spellInfo)
    {
        spellInfo->_GetEffect(EFFECT_0).Mechanic = MECHANIC_NONE;
        spellInfo->_GetEffect(EFFECT_1).Mechanic = MECHANIC_SNARE;
        spellInfo->_GetEffect(EFFECT_1).RadiusEntry = sSpellRadiusStore.LookupEntry(EFFECT_RADIUS_6_YARDS);
    });

    ApplySpellFix({ 75884 }, [](SpellInfo* spellInfo)
    {
        spellInfo->_GetEffect(EFFECT_0).RadiusEntry = sSpellRadiusStore.LookupEntry(EFFECT_RADIUS_6_YARDS);
        spellInfo->_GetEffect(EFFECT_1).RadiusEntry = sSpellRadiusStore.LookupEntry(EFFECT_RADIUS_6_YARDS);
    });

    ApplySpellFix({ 75883, 75876 }, [](SpellInfo* spellInfo)
    {
        spellInfo->_GetEffect(EFFECT_1).RadiusEntry = sSpellRadiusStore.LookupEntry(EFFECT_RADIUS_6_YARDS);
    });
    // ENDOF RUBY SANCTUM SPELLS

    //
    // EYE OF ETERNITY SPELLS
    //
    ApplySpellFix({
        // All spells below work even without these changes. The LOS attribute is due to problem
        // from collision between maps & gos with active destroyed state.
        57473, // Arcane Storm bonus explicit visual spell
        57431, // Summon Static Field
        56091, // Flame Spike (Wyrmrest Skytalon)
        56092, // Engulf in Flames (Wyrmrest Skytalon)
        57090, // Revivify (Wyrmrest Skytalon)
        57143  // Life Burst (Wyrmrest Skytalon)
    }, [](SpellInfo* spellInfo)
    {
        spellInfo->AttributesEx2 |= SPELL_ATTR2_CAN_TARGET_NOT_IN_LOS;
    });

    // Arcane Barrage (cast by players and NONMELEEDAMAGELOG with caster Scion of Eternity (original caster)).
    ApplySpellFix({ 63934 }, [](SpellInfo* spellInfo)
    {
        // This would never crit on retail and it has attribute for SPELL_ATTR3_NO_DONE_BONUS because is handled from player,
        // until someone figures how to make scions not critting without hack and without making them main casters this should stay here.
        spellInfo->AttributesEx2 |= SPELL_ATTR2_CANT_CRIT;
    });
    // ENDOF EYE OF ETERNITY SPELLS

    //
    // OCULUS SPELLS
    //
    ApplySpellFix({
        // The spells below are here because their effect 1 is giving warning due to
        // triggered spell not found in any dbc and is missing from encounter source* of data.
        // Even judged as clientside these spells can't be guessed for* now.
        49462, // Call Ruby Drake
        49461, // Call Amber Drake
        49345  // Call Emerald Drake
    }, [](SpellInfo* spellInfo)
    {
        spellInfo->_GetEffect(EFFECT_1).Effect = SPELL_EFFECT_NONE;
    });
    // ENDOF OCULUS SPELLS

    // Introspection
    ApplySpellFix({ 40055, 40165, 40166, 40167 }, [](SpellInfo* spellInfo)
    {
        spellInfo->Attributes |= SPELL_ATTR0_NEGATIVE_1;
    });

    // Chains of Ice
    ApplySpellFix({ 45524 }, [](SpellInfo* spellInfo)
    {
        spellInfo->_GetEffect(EFFECT_2).TargetA = SpellImplicitTargetInfo();
    });

    // Minor Fortitude
    ApplySpellFix({ 2378 }, [](SpellInfo* spellInfo)
    {
        spellInfo->ManaCost = 0;
        spellInfo->ManaPerSecond = 0;
    });

    // Threatening Gaze
    ApplySpellFix({ 24314 }, [](SpellInfo* spellInfo)
    {
        spellInfo->AuraInterruptFlags |= AURA_INTERRUPT_FLAG_CAST | AURA_INTERRUPT_FLAG_MOVE | AURA_INTERRUPT_FLAG_JUMP;
    });

    //
    // ISLE OF CONQUEST SPELLS
    //
    // Teleport
    ApplySpellFix({ 66551 }, [](SpellInfo* spellInfo)
    {
        spellInfo->RangeEntry = sSpellRangeStore.LookupEntry(13); // 50000yd
    });
    // ENDOF ISLE OF CONQUEST SPELLS

    // Aura of Fear
    ApplySpellFix({ 40453 }, [](SpellInfo* spellInfo)
    {
        // Bad DBC data? Copying 25820 here due to spell description
        // either is a periodic with chance on tick, or a proc

        spellInfo->_GetEffect(EFFECT_0).ApplyAuraName = SPELL_AURA_PROC_TRIGGER_SPELL;
        spellInfo->_GetEffect(EFFECT_0).Amplitude = 0;
        spellInfo->ProcChance = 10;
    });

    // Survey Sinkholes
    ApplySpellFix({ 45853 }, [](SpellInfo* spellInfo)
    {
        spellInfo->RangeEntry = sSpellRangeStore.LookupEntry(5); // 40 yards
    });

    ApplySpellFix({
        41485, // Deadly Poison - Black Temple
        41487  // Envenom - Black Temple
    }, [](SpellInfo* spellInfo)
    {
        spellInfo->AttributesEx6 |= SPELL_ATTR6_CAN_TARGET_INVISIBLE;
    });

    ApplySpellFix({
        // Proc attribute correction
        // Remove procflags from test/debug/deprecated spells to avoid DB Errors
        2479,  // Honorless Target
        3232,  // Gouge Stun Test
        3409,  // Crippling Poison
        4312,  // Strider Presence
        5707,  // Lifestone Regeneration
        5760,  // Mind-numbing Poison
        6727,  // Poison Mushroom
        6940,  // Hand of Sacrifice (handled remove in split hook)
        6984,  // Frost Shot (Rank 2)
        7164,  // Defensive Stance
        7288,  // Immolate Cumulative (TEST) (Rank 1)
        7291,  // Food (TEST)
        7331,  // Healing Aura (TEST) (Rank 1)
        7366,  // Berserker Stance
        7824,  // Blacksmithing Skill +10
        12551, // Frost Shot
        13218, // Wound Poison (Rank 1)
        13222, // Wound Poison II (Rank 2)
        13223, // Wound Poison III (Rank 3)
        13224, // Wound Poison IV (Rank 4)
        14795, // Venomhide Poison
        16610, // Razorhide
        18099, // Chill Nova
        18499, // Berserker Rage (extra rage implemented in Unit::RewardRage)
        18802, // Frost Shot
        20000, // Alexander's Test Periodic Aura
        21163, // Polished Armor (Rank 1)
        22818, // Mol'dar's Moxie
        22820, // Slip'kik's Savvy
        23333, // Warsong Flag
        23335, // Silverwing Flag
        25160, // Sand Storm
        27189, // Wound Poison V (Rank 5)
        28313, // Aura of Fear
        28726, // Nightmare Seed
        28754, // Fury of the Ashbringer
        30802, // Unleashed Rage (Rank 1)
        31481, // Lung Burst
        32430, // Battle Standard
        32431, // Battle Standard
        32447, // Travel Form
        33370, // Spell Haste
        33807, // Abacus of Violent Odds
        33891, // Tree of Life (Shapeshift)
        34132, // Gladiator's Totem of the Third Wind
        34135, // Libram of Justice
        34666, // Tamed Pet Passive 08 (DND)
        34667, // Tamed Pet Passive 09 (DND)
        34775, // Dragonspine Flurry
        34889, // Fire Breath (Rank 1)
        34976, // Netherstorm Flag
        35131, // Bladestorm
        35244, // Choking Vines
        35323, // Fire Breath (Rank 2)
        35336, // Energizing Spores
        36148, // Chill Nova
        36613, // Aspect of the Spirit Hunter
        36786, // Soul Chill
        37174, // Perceived Weakness
        37482, // Exploited Weakness
        37526, // Battle Rush
        37588, // Dive
        37985, // Fire Breath
        38317, // Forgotten Knowledge
        38843, // Soul Chill
        39015, // Atrophic Blow
        40396, // Fel Infusion
        40603, // Taunt Gurtogg
        40803, // Ron's Test Buff
        40879, // Prismatic Shield (no longer used since patch 2.2/adaptive prismatic shield)
        41341, // Balance of Power (implemented by hooking absorb)
        41435, // The Twin Blades of Azzinoth
        42369, // Merciless Libram of Justice
        42371, // Merciless Gladiator's Totem of the Third Wind
        42636, // Birmingham Tools Test 3
        43727, // Vengeful Libram of Justice
        43729, // Vengeful Gladiator's Totem of the Third Wind
        43817, // Focused Assault
        44305, // You're a ...! (Effects2)
        44586, // Prayer of Mending (unknown, unused aura type)
        45384, // Birmingham Tools Test 4
        45433, // Birmingham Tools Test 5
        46093, // Brutal Libram of Justice
        46099, // Brutal Gladiator's Totem of the Third Wind
        46705, // Honorless Target
        49145, // Spell Deflection (Rank 1) (implemented by hooking absorb)
        49883, // Flames
        50365, // Improved Blood Presence (Rank 1)
        50371, // Improved Blood Presence (Rank 2)
        50462, // Anti-Magic Zone (implemented by hooking absorb)

        50498, // Savage Rend (Rank 1) - proc from Savage Rend moved from attack itself to autolearn aura 50871
        53578, // Savage Rend (Rank 2)
        53579, // Savage Rend (Rank 3)
        53580, // Savage Rend (Rank 4)
        53581, // Savage Rend (Rank 5)
        53582, // Savage Rend (Rank 6)

        50655, // Frost Cut
        50995, // Empowered Blood Presence (Rank 1)
        51809, // First Aid
        53032, // Flurry of Claws
        55482, // Fire Breath (Rank 3)
        55483, // Fire Breath (Rank 4)
        55484, // Fire Breath (Rank 5)
        55485, // Fire Breath (Rank 6)
        57974, // Wound Poison VI (Rank 6)
        57975, // Wound Poison VII (Rank 7)
        60062, // Essence of Life
        60302, // Meteorite Whetstone
        60437, // Grim Toll
        60492, // Embrace of the Spider
        62142, // Improved Chains of Ice (Rank 3)
        63024, // Gravity Bomb
        64205, // Divine Sacrifice (handled remove in split hook)
        64772, // Comet's Trail
        65004, // Alacrity of the Elements
        65019, // Mjolnir Runestone
        65024, // Implosion

        66334, // Mistress' Kiss - currently not used in script, need implement?
        67905, // Mistress' Kiss
        67906, // Mistress' Kiss
        67907, // Mistress' Kiss

        71003, // Vegard's Touch

        72151, // Frenzied Bloodthirst - currently not used in script, need implement?
        72648, // Frenzied Bloodthirst
        72649, // Frenzied Bloodthirst
        72650, // Frenzied Bloodthirst

        72559, // Birmingham Tools Test 3
        72560, // Birmingham Tools Test 3
        72561, // Birmingham Tools Test 5
        72980  // Shadow Resonance
    }, [](SpellInfo* spellInfo)
    {
        spellInfo->ProcFlags = 0;
    });

    // Feral Charge - Cat
    ApplySpellFix({ 49376 }, [](SpellInfo* spellInfo)
    {
        spellInfo->_GetEffect(EFFECT_1).RadiusEntry = sSpellRadiusStore.LookupEntry(EFFECT_RADIUS_3_YARDS); // 3yd
    });

    // Baron Rivendare (Stratholme) - Unholy Aura
    ApplySpellFix({ 17466, 17467 }, [](SpellInfo* spellInfo)
    {
        spellInfo->AttributesEx3 |= SPELL_ATTR3_NO_INITIAL_AGGRO;
    });

    // Spore - Spore Visual
    ApplySpellFix({ 42525 }, [](SpellInfo* spellInfo)
    {
        spellInfo->AttributesEx3 |= SPELL_ATTR3_DEATH_PERSISTENT;
        spellInfo->AttributesEx2 |= SPELL_ATTR2_CAN_TARGET_DEAD;
    });

    // Death's Embrace
    ApplySpellFix({ 47198, 47199, 47200 }, [](SpellInfo* spellInfo)
    {
        spellInfo->_GetEffect(EFFECT_1).SpellClassMask[0] |= 0x00004000; // Drain soul
    });

    // Soul Sickness (Forge of Souls)
    ApplySpellFix({ 69131 }, [](SpellInfo* spellInfo)
    {
        spellInfo->_GetEffect(EFFECT_1).ApplyAuraName = SPELL_AURA_MOD_DECREASE_SPEED;
    });

    // Headless Horseman Climax - Return Head (Hallow End)
    // Headless Horseman Climax - Body Regen (confuse only - removed on death)
    // Headless Horseman Climax - Head Is Dead
    ApplySpellFix({ 42401, 43105, 42428 }, [](SpellInfo* spellInfo)
    {
        spellInfo->Attributes |= SPELL_ATTR0_UNAFFECTED_BY_INVULNERABILITY;
    });

    // Sacred Cleansing
    ApplySpellFix({ 53659 }, [](SpellInfo* spellInfo)
    {
        spellInfo->RangeEntry = sSpellRangeStore.LookupEntry(5); // 40yd
    });

    // Pilgrim's Bounty - Candied Sweet Potato
    ApplySpellFix({ 65418 }, [](SpellInfo* spellInfo)
    {
        spellInfo->_GetEffect(EFFECT_2).TriggerSpell = 65410;
    });

    // Pilgrim's Bounty - Spice Bread Stuffing
    ApplySpellFix({ 65419 }, [](SpellInfo* spellInfo)
    {
        spellInfo->_GetEffect(EFFECT_2).TriggerSpell = 65416;
    });

    // Pilgrim's Bounty - Cranberry Chutney
    ApplySpellFix({ 65420 }, [](SpellInfo* spellInfo)
    {
        spellInfo->_GetEffect(EFFECT_2).TriggerSpell = 65412;
    });

    // Pilgrim's Bounty - Pumpkin Pie
    ApplySpellFix({ 65421 }, [](SpellInfo* spellInfo)
    {
        spellInfo->_GetEffect(EFFECT_2).TriggerSpell = 65415;
    });

    // Pilgrim's Bounty - Slow-Roasted Turkey
    ApplySpellFix({ 65422 }, [](SpellInfo* spellInfo)
    {
        spellInfo->_GetEffect(EFFECT_2).TriggerSpell = 65414;
    });

    ApplySpellFix({
        24869, // Bobbing Apple, Bread of the Dead, Winter Veil Cookie
        61874, // Noblegarden Chocolate
        71068, // Sweet Surprise
        71071, // Very Berry Cream
        71073, // Dark Desire
        71074  // Buttermilk Delight
    }, [](SpellInfo* spellInfo)
    {
        spellInfo->_GetEffect(EFFECT_1).Effect          = SPELL_EFFECT_APPLY_AURA;
        spellInfo->_GetEffect(EFFECT_1).TargetA         = SpellImplicitTargetInfo(TARGET_UNIT_CASTER);
        spellInfo->_GetEffect(EFFECT_1).ApplyAuraName   = SPELL_AURA_PERIODIC_TRIGGER_SPELL;
        spellInfo->_GetEffect(EFFECT_1).Amplitude       = 10 * IN_MILLISECONDS;
        spellInfo->_GetEffect(EFFECT_1).TriggerSpell    = 24870;
    });

    for (uint32 i = 0; i < GetSpellInfoStoreSize(); ++i)
    {
        SpellInfo* spellInfo = mSpellInfoMap[i];
        if (!spellInfo)
            continue;

        // Fix range for trajectory triggered spell
        for (SpellEffectInfo const& spellEffectInfo : spellInfo->GetEffects())
        {
            if (spellEffectInfo.IsEffect() && (spellEffectInfo.TargetA.GetTarget() == TARGET_DEST_TRAJ || spellEffectInfo.TargetB.GetTarget() == TARGET_DEST_TRAJ))
            {
                // Get triggered spell if any
                if (SpellInfo* spellInfoTrigger = const_cast<SpellInfo*>(GetSpellInfo(spellEffectInfo.TriggerSpell)))
                {
                    float maxRangeMain = spellInfo->RangeEntry ? spellInfo->RangeEntry->RangeMax[0] : 0.0f;
                    float maxRangeTrigger = spellInfoTrigger->RangeEntry ? spellInfoTrigger->RangeEntry->RangeMax[0] : 0.0f;

                    // check if triggered spell has enough max range to cover trajectory
                    if (maxRangeTrigger < maxRangeMain)
                        spellInfoTrigger->RangeEntry = spellInfo->RangeEntry;
                }
            }
        }

        for (SpellEffectInfo& spellEffectInfo : spellInfo->_GetEffects())
        {
            switch (spellEffectInfo.Effect)
            {
                case SPELL_EFFECT_CHARGE:
                case SPELL_EFFECT_CHARGE_DEST:
                case SPELL_EFFECT_JUMP:
                case SPELL_EFFECT_JUMP_DEST:
                case SPELL_EFFECT_LEAP_BACK:
                    if (!spellInfo->Speed && !spellInfo->SpellFamilyName)
                        spellInfo->Speed = SPEED_CHARGE;
                    break;
                case SPELL_EFFECT_APPLY_AURA:
                    // special aura updates each 30 seconds
                    if (spellEffectInfo.ApplyAuraName == SPELL_AURA_MOD_ATTACK_POWER_OF_ARMOR)
                        spellEffectInfo.Amplitude = 30 * IN_MILLISECONDS;
                    break;
                default:
                    break;
            }

            // Passive talent auras cannot target pets
            if (spellInfo->IsPassive() && GetTalentSpellCost(i))
                if (spellEffectInfo.TargetA.GetTarget() == TARGET_UNIT_PET)
                    spellEffectInfo.TargetA = SpellImplicitTargetInfo(TARGET_UNIT_CASTER);

            // Area auras may not target area (they're self cast)
            if (spellEffectInfo.IsAreaAuraEffect() && spellEffectInfo.IsTargetingArea())
            {
                spellEffectInfo.TargetA = SpellImplicitTargetInfo(TARGET_UNIT_CASTER);
                spellEffectInfo.TargetB = SpellImplicitTargetInfo(0);
            }
        }

        // disable proc for magnet auras, they're handled differently
        if (spellInfo->HasAura(SPELL_AURA_SPELL_MAGNET))
            spellInfo->ProcFlags = 0;

        // due to the way spell system works, unit would change orientation in Spell::_cast
        if (spellInfo->HasAura(SPELL_AURA_CONTROL_VEHICLE))
            spellInfo->AttributesEx5 |= SPELL_ATTR5_DONT_TURN_DURING_CAST;

        if (spellInfo->ActiveIconID == 2158)  // flight
            spellInfo->Attributes |= SPELL_ATTR0_PASSIVE;

        switch (spellInfo->SpellFamilyName)
        {
            case SPELLFAMILY_PALADIN:
                // Seals of the Pure should affect Seal of Righteousness
                if (spellInfo->SpellIconID == 25 && spellInfo->HasAttribute(SPELL_ATTR0_PASSIVE))
                    spellInfo->_GetEffect(EFFECT_0).SpellClassMask[1] |= 0x20000000;
                break;
            case SPELLFAMILY_DEATHKNIGHT:
                // Icy Touch - extend FamilyFlags (unused value) for Sigil of the Frozen Conscience to use
                if (spellInfo->SpellIconID == 2721 && spellInfo->SpellFamilyFlags[0] & 0x2)
                    spellInfo->SpellFamilyFlags[0] |= 0x40;
                break;
        }
    }

    if (SummonPropertiesEntry* properties = const_cast<SummonPropertiesEntry*>(sSummonPropertiesStore.LookupEntry(121)))
        properties->Title = SUMMON_TYPE_TOTEM;
    if (SummonPropertiesEntry* properties = const_cast<SummonPropertiesEntry*>(sSummonPropertiesStore.LookupEntry(647))) // 52893
        properties->Title = SUMMON_TYPE_TOTEM;
    if (SummonPropertiesEntry* properties = const_cast<SummonPropertiesEntry*>(sSummonPropertiesStore.LookupEntry(628))) // Hungry Plaguehound
        properties->Control = SUMMON_CATEGORY_PET;

    if (LockEntry* entry = const_cast<LockEntry*>(sLockStore.LookupEntry(36))) // 3366 Opening, allows to open without proper key
        entry->Type[2] = LOCK_KEY_NONE;

    TC_LOG_INFO("server.loading", ">> Loaded SpellInfo corrections in {} ms", GetMSTimeDiffToNow(oldMSTime));
}

void SpellMgr::LoadSpellInfoSpellSpecificAndAuraState()
{
    uint32 oldMSTime = getMSTime();

    for (SpellInfo* spellInfo : mSpellInfoMap)
    {
        if (!spellInfo)
            continue;

        // AuraState depends on SpellSpecific
        spellInfo->_LoadSpellSpecific();
        spellInfo->_LoadAuraState();
    }

    TC_LOG_INFO("server.loading", ">> Loaded SpellInfo SpellSpecific and AuraState in {} ms", GetMSTimeDiffToNow(oldMSTime));
}

void SpellMgr::LoadSpellInfoDiminishing()
{
    uint32 oldMSTime = getMSTime();

    for (SpellInfo* spellInfo : mSpellInfoMap)
    {
        if (!spellInfo)
            continue;

        spellInfo->_LoadSpellDiminishInfo();
    }

    TC_LOG_INFO("server.loading", ">> Loaded SpellInfo diminishing infos in {} ms", GetMSTimeDiffToNow(oldMSTime));
}

void SpellMgr::LoadSpellInfoImmunities()
{
    uint32 oldMSTime = getMSTime();

    for (SpellInfo* spellInfo : mSpellInfoMap)
    {
        if (!spellInfo)
            continue;

        spellInfo->_LoadImmunityInfo();
    }

    TC_LOG_INFO("server.loading", ">> Loaded SpellInfo immunity infos in {} ms", GetMSTimeDiffToNow(oldMSTime));
}<|MERGE_RESOLUTION|>--- conflicted
+++ resolved
@@ -1518,13 +1518,6 @@
                 if (!added)
                     sharedEffectAuraTypeIds.insert(maxAuraTypes.begin(), maxAuraTypes.end());
             }
-<<<<<<< HEAD
-=======
-
-            // not found either, log error
-            if (!found)
-                TC_LOG_ERROR("sql.sql", "SpellId {} listed in `spell_group` with stack rule 3 does not share aura assigned for group {}", spellId, group_id);
->>>>>>> 13f18733
         }
 
         mSpellSameEffectStack[SpellGroup(group_id)] = sharedEffectAuraTypeIds;
