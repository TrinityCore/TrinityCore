--- conflicted
+++ resolved
@@ -5268,23 +5268,22 @@
         spellInfo->_LoadSqrtTargetLimit(8, 0, 453034, EFFECT_1, {}, {});
     });
 
-<<<<<<< HEAD
+    // Essence Break
+    ApplySpellFix({ 258860 }, [](SpellInfo* spellInfo)
+    {
+        spellInfo->_LoadSqrtTargetLimit(8, 0, {}, EFFECT_1, {}, {});
+    });
+
     // Fel Barrage
     ApplySpellFix({ 258926 }, [](SpellInfo* spellInfo)
     {
-        spellInfo->_LoadSqrtTargetLimit(5, 0, 258926, EFFECT_1, {}, {});
-=======
-    // Essence Break
-    ApplySpellFix({ 258860 }, [](SpellInfo* spellInfo)
-    {
-        spellInfo->_LoadSqrtTargetLimit(8, 0, {}, EFFECT_1, {}, {});
+        spellInfo->_LoadSqrtTargetLimit(5, 0, {}, EFFECT_1, {}, {});
     });
 
     // Inner Demon
     ApplySpellFix({ 390137 }, [](SpellInfo* spellInfo)
     {
         spellInfo->_LoadSqrtTargetLimit(5, 0, 389693, EFFECT_1, {}, {});
->>>>>>> 49bc69a2
     });
 
     TC_LOG_INFO("server.loading", ">> Loaded SpellInfo target caps in {} ms", GetMSTimeDiffToNow(oldMSTime));
