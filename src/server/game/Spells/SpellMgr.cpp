/*
 * Copyright (C) 2008-2011 TrinityCore <http://www.trinitycore.org/>
 * Copyright (C) 2005-2009 MaNGOS <http://getmangos.com/>
 *
 * This program is free software; you can redistribute it and/or modify it
 * under the terms of the GNU General Public License as published by the
 * Free Software Foundation; either version 2 of the License, or (at your
 * option) any later version.
 *
 * This program is distributed in the hope that it will be useful, but WITHOUT
 * ANY WARRANTY; without even the implied warranty of MERCHANTABILITY or
 * FITNESS FOR A PARTICULAR PURPOSE. See the GNU General Public License for
 * more details.
 *
 * You should have received a copy of the GNU General Public License along
 * with this program. If not, see <http://www.gnu.org/licenses/>.
 */

#include "SpellMgr.h"
#include "SpellInfo.h"
#include "ObjectMgr.h"
#include "SpellAuras.h"
#include "SpellAuraDefines.h"
#include "SharedDefines.h"
#include "DBCStores.h"
#include "World.h"
#include "Chat.h"
#include "Spell.h"
#include "BattlegroundMgr.h"
#include "CreatureAI.h"
#include "MapManager.h"
#include "BattlegroundIC.h"

bool IsPrimaryProfessionSkill(uint32 skill)
{
    SkillLineEntry const *pSkill = sSkillLineStore.LookupEntry(skill);
    if (!pSkill)
        return false;

    if (pSkill->categoryId != SKILL_CATEGORY_PROFESSION)
        return false;

    return true;
}

bool IsPartOfSkillLine(uint32 skillId, uint32 spellId)
{
    SkillLineAbilityMapBounds skillBounds = sSpellMgr->GetSkillLineAbilityMapBounds(spellId);
    for (SkillLineAbilityMap::const_iterator itr = skillBounds.first; itr != skillBounds.second; ++itr)
        if (itr->second->skillId == skillId)
            return true;

    return false;
}

DiminishingGroup GetDiminishingReturnsGroupForSpell(SpellInfo const* spellproto, bool triggered)
{
    if (spellproto->IsPositive())
        return DIMINISHING_NONE;

    for (uint8 i = 0; i < MAX_SPELL_EFFECTS; ++i)
    {
        if (spellproto->Effects[i].ApplyAuraName == SPELL_AURA_MOD_TAUNT)
            return DIMINISHING_TAUNT;
    }

    // Explicit Diminishing Groups
    switch (spellproto->SpellFamilyName)
    {
        case SPELLFAMILY_GENERIC:
        {
            // Pet charge effects (Infernal Awakening, Demon Charge)
            if (spellproto->SpellVisual[0] == 2816 && spellproto->SpellIconID == 15)
                return DIMINISHING_CONTROLLED_STUN;
            // Gnaw
            else if (spellproto->Id == 47481)
                return DIMINISHING_CONTROLLED_STUN;
            break;
        }
        // Event spells
        case SPELLFAMILY_UNK1:
            return DIMINISHING_NONE;
        case SPELLFAMILY_MAGE:
        {
            // Frostbite
            if (spellproto->SpellFamilyFlags[1] & 0x80000000)
                return DIMINISHING_ROOT;
            // Shattered Barrier
            else if (spellproto->SpellVisual[0] == 12297)
                return DIMINISHING_ROOT;
            // Deep Freeze
            else if (spellproto->SpellIconID == 2939 && spellproto->SpellVisual[0] == 9963)
                return DIMINISHING_CONTROLLED_STUN;
            // Frost Nova / Freeze (Water Elemental)
            else if (spellproto->SpellIconID == 193)
                return DIMINISHING_CONTROLLED_ROOT;
            // Dragon's Breath
            else if (spellproto->SpellFamilyFlags[0] & 0x800000)
                return DIMINISHING_DISORIENT;
            break;
        }
        case SPELLFAMILY_WARRIOR:
        {
            // Improved Hamstring
            if (spellproto->AttributesEx3 & 0x80000 && spellproto->SpellIconID == 23)
                return DIMINISHING_ROOT;
            // Charge Stun (own diminishing)
            else if (spellproto->SpellFamilyFlags[0] & 0x01000000)
                return DIMINISHING_CHARGE;
            break;
        }
        case SPELLFAMILY_WARLOCK:
        {
            // Death Coil
            if (spellproto->SpellFamilyFlags[0] & 0x80000)
                return DIMINISHING_HORROR;
            // Seduction
            else if (spellproto->SpellFamilyFlags[1] & 0x10000000)
                return DIMINISHING_FEAR;
            break;
        }
        case SPELLFAMILY_PRIEST:
        {
            // Psychic Horror
            if (spellproto->SpellFamilyFlags[2] & 0x2000)
                return DIMINISHING_HORROR;
            break;
        }
        case SPELLFAMILY_DRUID:
        {
            // Pounce
            if (spellproto->SpellFamilyFlags[0] & 0x20000)
                return DIMINISHING_OPENING_STUN;
            // Cyclone
            else if (spellproto->SpellFamilyFlags[1] & 0x20)
                return DIMINISHING_CYCLONE;
            // Entangling Roots
            // Nature's Grasp
            else if (spellproto->SpellFamilyFlags[0] & 0x00000200)
                return DIMINISHING_CONTROLLED_ROOT;
            break;
        }
        case SPELLFAMILY_ROGUE:
        {
            // Gouge
            if (spellproto->SpellFamilyFlags[0] & 0x8)
                return DIMINISHING_DISORIENT;
            // Blind
            else if (spellproto->SpellFamilyFlags[0] & 0x1000000)
                return DIMINISHING_FEAR;
            // Cheap Shot
            else if (spellproto->SpellFamilyFlags[0] & 0x400)
                return DIMINISHING_OPENING_STUN;
            break;
        }
        case SPELLFAMILY_HUNTER:
        {
            // Scatter Shot (own diminishing)
            if ((spellproto->SpellFamilyFlags[0] & 0x40000) && spellproto->SpellIconID == 132)
                return DIMINISHING_SCATTER_SHOT;
            // Entrapment (own diminishing)
            else if (spellproto->SpellVisual[0] == 7484 && spellproto->SpellIconID == 20)
                return DIMINISHING_ENTRAPMENT;
            // Wyvern Sting mechanic is MECHANIC_SLEEP but the diminishing is DIMINISHING_DISORIENT
            else if ((spellproto->SpellFamilyFlags[1] & 0x1000) && spellproto->SpellIconID == 1721)
                return DIMINISHING_DISORIENT;
            // Freezing Arrow
            else if (spellproto->SpellFamilyFlags[0] & 0x8)
                return DIMINISHING_DISORIENT;
            break;
        }
        case SPELLFAMILY_PALADIN:
        {
            // Turn Evil
            if ((spellproto->SpellFamilyFlags[1] & 0x804000) && spellproto->SpellIconID == 309)
                return DIMINISHING_FEAR;
            break;
        }
        case SPELLFAMILY_DEATHKNIGHT:
        {
            // Hungering Cold (no flags)
            if (spellproto->SpellIconID == 2797)
                return DIMINISHING_DISORIENT;
            break;
        }
        default:
            break;
    }

    // Lastly - Set diminishing depending on mechanic
    uint32 mechanic = spellproto->GetAllEffectsMechanicMask();
    if (mechanic & (1 << MECHANIC_CHARM))
        return DIMINISHING_MIND_CONTROL;
    if (mechanic & (1 << MECHANIC_SILENCE))
        return DIMINISHING_SILENCE;
    if (mechanic & (1 << MECHANIC_SLEEP))
        return DIMINISHING_SLEEP;
    if (mechanic & ((1 << MECHANIC_SAPPED) | (1 << MECHANIC_POLYMORPH) | (1 << MECHANIC_SHACKLE)))
        return DIMINISHING_DISORIENT;
    // Mechanic Knockout, except Blast Wave
    if (mechanic & (1 << MECHANIC_KNOCKOUT) && spellproto->SpellIconID != 292)
        return DIMINISHING_DISORIENT;
    if (mechanic & (1 << MECHANIC_DISARM))
        return DIMINISHING_DISARM;
    if (mechanic & (1 << MECHANIC_FEAR))
        return DIMINISHING_FEAR;
    if (mechanic & (1 << MECHANIC_STUN))
        return triggered ? DIMINISHING_STUN : DIMINISHING_CONTROLLED_STUN;
    if (mechanic & (1 << MECHANIC_BANISH))
        return DIMINISHING_BANISH;
    if (mechanic & (1 << MECHANIC_ROOT))
        return triggered ? DIMINISHING_ROOT : DIMINISHING_CONTROLLED_ROOT;

    return DIMINISHING_NONE;
}

DiminishingReturnsType GetDiminishingReturnsGroupType(DiminishingGroup group)
{
    switch (group)
    {
        case DIMINISHING_TAUNT:
        case DIMINISHING_CONTROLLED_STUN:
        case DIMINISHING_STUN:
        case DIMINISHING_OPENING_STUN:
        case DIMINISHING_CYCLONE:
        case DIMINISHING_CHARGE:
            return DRTYPE_ALL;
        default:
            return DRTYPE_PLAYER;
    }
}

DiminishingLevels GetDiminishingReturnsMaxLevel(DiminishingGroup group)
{
    switch (group)
    {
        case DIMINISHING_TAUNT:
            return DIMINISHING_LEVEL_TAUNT_IMMUNE;
        default:
            return DIMINISHING_LEVEL_IMMUNE;
    }
}

int32 GetDiminishingReturnsLimitDuration(DiminishingGroup group, SpellInfo const* spellproto)
{
    if (!IsDiminishingReturnsGroupDurationLimited(group))
        return 0;

    // Explicit diminishing duration
    switch (spellproto->SpellFamilyName)
    {
        case SPELLFAMILY_DRUID:
        {
            // Faerie Fire - limit to 40 seconds in PvP (3.1)
            if (spellproto->SpellFamilyFlags[0] & 0x400)
                return 40 * IN_MILLISECONDS;
            break;
        }
        case SPELLFAMILY_HUNTER:
        {
            // Wyvern Sting
            if (spellproto->SpellFamilyFlags[1] & 0x1000)
                return 6 * IN_MILLISECONDS;
            // Hunter's Mark
            if (spellproto->SpellFamilyFlags[0] & 0x400)
                return 120 * IN_MILLISECONDS;
            break;
        }
        case SPELLFAMILY_PALADIN:
        {
            // Repentance - limit to 6 seconds in PvP
            if (spellproto->SpellFamilyFlags[0] & 0x4)
                return 6 * IN_MILLISECONDS;
            break;
        }
        case SPELLFAMILY_WARLOCK:
        {
            // Banish - limit to 6 seconds in PvP
            if (spellproto->SpellFamilyFlags[1] & 0x8000000)
                return 6 * IN_MILLISECONDS;
            // Curse of Tongues - limit to 12 seconds in PvP
            else if (spellproto->SpellFamilyFlags[2] & 0x800)
                return 12 * IN_MILLISECONDS;
            // Curse of Elements - limit to 120 seconds in PvP
            else if (spellproto->SpellFamilyFlags[1] & 0x200)
               return 120 * IN_MILLISECONDS;
            break;
        }
        default:
            break;
    }

    return 10 * IN_MILLISECONDS;
}

bool IsDiminishingReturnsGroupDurationLimited(DiminishingGroup group)
{
    switch (group)
    {
        case DIMINISHING_CONTROLLED_STUN:
        case DIMINISHING_STUN:
        case DIMINISHING_ENTRAPMENT:
        case DIMINISHING_CONTROLLED_ROOT:
        case DIMINISHING_ROOT:
        case DIMINISHING_FEAR:
        case DIMINISHING_MIND_CONTROL:
        case DIMINISHING_DISORIENT:
        case DIMINISHING_CYCLONE:
        case DIMINISHING_BANISH:
        case DIMINISHING_LIMITONLY:
        case DIMINISHING_OPENING_STUN:
        case DIMINISHING_HORROR:
        case DIMINISHING_SLEEP:
            return true;
        default:
            return false;
    }
}

SpellMgr::SpellMgr()
{
}

SpellMgr::~SpellMgr()
{
    UnloadSpellInfoStore();
}

/// Some checks for spells, to prevent adding deprecated/broken spells for trainers, spell book, etc
bool SpellMgr::IsSpellValid(SpellInfo const *spellInfo, Player *pl, bool msg)
{
    // not exist
    if (!spellInfo)
        return false;

    bool need_check_reagents = false;

    // check effects
    for (uint8 i = 0; i < MAX_SPELL_EFFECTS; ++i)
    {
        switch (spellInfo->Effects[i].Effect)
        {
            case 0:
                continue;

            // craft spell for crafting non-existed item (break client recipes list show)
            case SPELL_EFFECT_CREATE_ITEM:
            case SPELL_EFFECT_CREATE_ITEM_2:
            {
                if (spellInfo->Effects[i].ItemType == 0)
                {
                    // skip auto-loot crafting spells, its not need explicit item info (but have special fake items sometime)
                    if (!spellInfo->IsLootCrafting())
                    {
                        if (msg)
                        {
                            if (pl)
                                ChatHandler(pl).PSendSysMessage("Craft spell %u not have create item entry.", spellInfo->Id);
                            else
                                sLog->outErrorDb("Craft spell %u not have create item entry.", spellInfo->Id);
                        }
                        return false;
                    }

                }
                // also possible IsLootCrafting case but fake item must exist anyway
                else if (!sObjectMgr->GetItemTemplate(spellInfo->Effects[i].ItemType))
                {
                    if (msg)
                    {
                        if (pl)
                            ChatHandler(pl).PSendSysMessage("Craft spell %u create not-exist in DB item (Entry: %u) and then...", spellInfo->Id, spellInfo->Effects[i].ItemType);
                        else
                            sLog->outErrorDb("Craft spell %u create not-exist in DB item (Entry: %u) and then...", spellInfo->Id, spellInfo->Effects[i].ItemType);
                    }
                    return false;
                }

                need_check_reagents = true;
                break;
            }
            case SPELL_EFFECT_LEARN_SPELL:
            {
                SpellInfo const* spellInfo2 = sSpellMgr->GetSpellInfo(spellInfo->Effects[i].TriggerSpell);
                if (!IsSpellValid(spellInfo2, pl, msg))
                {
                    if (msg)
                    {
                        if (pl)
                            ChatHandler(pl).PSendSysMessage("Spell %u learn to broken spell %u, and then...", spellInfo->Id, spellInfo->Effects[i].TriggerSpell);
                        else
                            sLog->outErrorDb("Spell %u learn to invalid spell %u, and then...", spellInfo->Id, spellInfo->Effects[i].TriggerSpell);
                    }
                    return false;
                }
                break;
            }
        }
    }

    if (need_check_reagents)
    {
        for (uint8 j = 0; j < MAX_SPELL_REAGENTS; ++j)
        {
            if (spellInfo->Reagent[j] > 0 && !sObjectMgr->GetItemTemplate(spellInfo->Reagent[j]))
            {
                if (msg)
                {
                    if (pl)
                        ChatHandler(pl).PSendSysMessage("Craft spell %u have not-exist reagent in DB item (Entry: %u) and then...", spellInfo->Id, spellInfo->Reagent[j]);
                    else
                        sLog->outErrorDb("Craft spell %u have not-exist reagent in DB item (Entry: %u) and then...", spellInfo->Id, spellInfo->Reagent[j]);
                }
                return false;
            }
        }
    }

    return true;
}

uint32 SpellMgr::GetSpellDifficultyId(uint32 spellId) const
{
    SpellDifficultySearcherMap::const_iterator i = mSpellDifficultySearcherMap.find(spellId);
    return i == mSpellDifficultySearcherMap.end() ? 0 : (*i).second;
}

void SpellMgr::SetSpellDifficultyId(uint32 spellId, uint32 id)
{
    mSpellDifficultySearcherMap[spellId] = id;
}

uint32 SpellMgr::GetSpellIdForDifficulty(uint32 spellId, Unit const* caster) const
{
    if (!GetSpellInfo(spellId))
        return spellId;

    if (!caster || !caster->GetMap() || !caster->GetMap()->IsDungeon())
        return spellId;

    uint32 mode = uint32(caster->GetMap()->GetSpawnMode());
    if (mode >= MAX_DIFFICULTY)
    {
        sLog->outError("SpellMgr::GetSpellIdForDifficulty: Incorrect Difficulty for spell %u.", spellId);
        return spellId; //return source spell
    }

    uint32 difficultyId = GetSpellDifficultyId(spellId);
    if (!difficultyId)
        return spellId; //return source spell, it has only REGULAR_DIFFICULTY

    SpellDifficultyEntry const *difficultyEntry = sSpellDifficultyStore.LookupEntry(difficultyId);
    if (!difficultyEntry)
    {
        sLog->outDebug(LOG_FILTER_SPELLS_AURAS, "SpellMgr::GetSpellIdForDifficulty: SpellDifficultyEntry not found for spell %u. This should never happen.", spellId);
        return spellId; //return source spell
    }

    if (difficultyEntry->SpellID[mode] <= 0 && mode > DUNGEON_DIFFICULTY_HEROIC)
    {
        sLog->outDebug(LOG_FILTER_SPELLS_AURAS, "SpellMgr::GetSpellIdForDifficulty: spell %u mode %u spell is NULL, using mode %u", spellId, mode, mode - 2);
        mode -= 2;
    }

    if (difficultyEntry->SpellID[mode] <= 0)
    {
        sLog->outErrorDb("SpellMgr::GetSpellIdForDifficulty: spell %u mode %u spell is 0. Check spelldifficulty_dbc!", spellId, mode);
        return spellId;
    }

    sLog->outDebug(LOG_FILTER_SPELLS_AURAS, "SpellMgr::GetSpellIdForDifficulty: spellid for spell %u in mode %u is %d", spellId, mode, difficultyEntry->SpellID[mode]);
    return uint32(difficultyEntry->SpellID[mode]);
}

SpellInfo const* SpellMgr::GetSpellForDifficultyFromSpell(SpellInfo const* spell, Unit const* caster) const
{
    uint32 newSpellId = GetSpellIdForDifficulty(spell->Id, caster);
    SpellInfo const* newSpell = GetSpellInfo(newSpellId);
    if (!newSpell)
    {
        sLog->outDebug(LOG_FILTER_SPELLS_AURAS, "SpellMgr::GetSpellForDifficultyFromSpell: spell %u not found. Check spelldifficulty_dbc!", newSpellId);
        return spell;
    }

    sLog->outDebug(LOG_FILTER_SPELLS_AURAS, "SpellMgr::GetSpellForDifficultyFromSpell: Spell id for instance mode is %u (original %u)", newSpell->Id, spell->Id);
    return newSpell;
}

SpellChainNode const* SpellMgr::GetSpellChainNode(uint32 spell_id) const
{
    SpellChainMap::const_iterator itr = mSpellChains.find(spell_id);
    if (itr == mSpellChains.end())
        return NULL;

    return &itr->second;
}

uint32 SpellMgr::GetFirstSpellInChain(uint32 spell_id) const
{
    if (SpellChainNode const* node = GetSpellChainNode(spell_id))
        return node->first->Id;

    return spell_id;
}

uint32 SpellMgr::GetLastSpellInChain(uint32 spell_id) const
{
    if (SpellChainNode const* node = GetSpellChainNode(spell_id))
        return node->last->Id;

    return spell_id;
}

uint32 SpellMgr::GetNextSpellInChain(uint32 spell_id) const
{
    if (SpellChainNode const* node = GetSpellChainNode(spell_id))
        if (node->next)
            return node->next->Id;

    return 0;
}

uint32 SpellMgr::GetPrevSpellInChain(uint32 spell_id) const
{
    if (SpellChainNode const* node = GetSpellChainNode(spell_id))
        if (node->prev)
            return node->prev->Id;

    return 0;
}

uint8 SpellMgr::GetSpellRank(uint32 spell_id) const
{
    if (SpellChainNode const* node = GetSpellChainNode(spell_id))
        return node->rank;

    return 0;
}

uint32 SpellMgr::GetSpellWithRank(uint32 spell_id, uint32 rank, bool strict) const
{
    if (SpellChainNode const* node = GetSpellChainNode(spell_id))
    {
        if (rank != node->rank)
            return GetSpellWithRank(node->rank < rank ? node->next->Id : node->prev->Id, rank, strict);
    }
    else if (strict && rank > 1)
        return 0;
    return spell_id;
}

SpellRequiredMapBounds SpellMgr::GetSpellsRequiredForSpellBounds(uint32 spell_id) const
{
    return SpellRequiredMapBounds(mSpellReq.lower_bound(spell_id), mSpellReq.upper_bound(spell_id));
}

SpellsRequiringSpellMapBounds SpellMgr::GetSpellsRequiringSpellBounds(uint32 spell_id) const
{
    return SpellsRequiringSpellMapBounds(mSpellsReqSpell.lower_bound(spell_id), mSpellsReqSpell.upper_bound(spell_id));
}

bool SpellMgr::IsSpellRequiringSpell(uint32 spellid, uint32 req_spellid) const
{
    SpellsRequiringSpellMapBounds spellsRequiringSpell = GetSpellsRequiringSpellBounds(req_spellid);
    for (SpellsRequiringSpellMap::const_iterator itr = spellsRequiringSpell.first; itr != spellsRequiringSpell.second; ++itr)
    {
        if (itr->second == spellid)
            return true;
    }
    return false;
}

const SpellsRequiringSpellMap SpellMgr::GetSpellsRequiringSpell()
{
    return this->mSpellsReqSpell;
}

uint32 SpellMgr::GetSpellRequired(uint32 spell_id) const
{
    SpellRequiredMap::const_iterator itr = mSpellReq.find(spell_id);

    if (itr == mSpellReq.end())
        return 0;

    return itr->second;
}

SpellLearnSkillNode const* SpellMgr::GetSpellLearnSkill(uint32 spell_id) const
{
    SpellLearnSkillMap::const_iterator itr = mSpellLearnSkills.find(spell_id);
    if (itr != mSpellLearnSkills.end())
        return &itr->second;
    else
        return NULL;
}

SpellLearnSpellMapBounds SpellMgr::GetSpellLearnSpellMapBounds(uint32 spell_id) const
{
    return SpellLearnSpellMapBounds(mSpellLearnSpells.lower_bound(spell_id), mSpellLearnSpells.upper_bound(spell_id));
}

bool SpellMgr::IsSpellLearnSpell(uint32 spell_id) const
{
    return mSpellLearnSpells.find(spell_id) != mSpellLearnSpells.end();
}

bool SpellMgr::IsSpellLearnToSpell(uint32 spell_id1, uint32 spell_id2) const
{
    SpellLearnSpellMapBounds bounds = GetSpellLearnSpellMapBounds(spell_id1);
    for (SpellLearnSpellMap::const_iterator i = bounds.first; i != bounds.second; ++i)
        if (i->second.spell == spell_id2)
            return true;
    return false;
}

SpellTargetPosition const* SpellMgr::GetSpellTargetPosition(uint32 spell_id) const
{
    SpellTargetPositionMap::const_iterator itr = mSpellTargetPositions.find(spell_id);
    if (itr != mSpellTargetPositions.end())
        return &itr->second;
    return NULL;
}

SpellSpellGroupMapBounds SpellMgr::GetSpellSpellGroupMapBounds(uint32 spell_id) const
{
    spell_id = GetFirstSpellInChain(spell_id);
    return SpellSpellGroupMapBounds(mSpellSpellGroup.lower_bound(spell_id), mSpellSpellGroup.upper_bound(spell_id));
}

uint32 SpellMgr::IsSpellMemberOfSpellGroup(uint32 spellid, SpellGroup groupid) const
{
    SpellSpellGroupMapBounds spellGroup = GetSpellSpellGroupMapBounds(spellid);
    for (SpellSpellGroupMap::const_iterator itr = spellGroup.first; itr != spellGroup.second ; ++itr)
    {
        if (itr->second == groupid)
            return true;
    }
    return false;
}

SpellGroupSpellMapBounds SpellMgr::GetSpellGroupSpellMapBounds(SpellGroup group_id) const
{
    return SpellGroupSpellMapBounds(mSpellGroupSpell.lower_bound(group_id), mSpellGroupSpell.upper_bound(group_id));
}

void SpellMgr::GetSetOfSpellsInSpellGroup(SpellGroup group_id, std::set<uint32>& foundSpells) const
{
    std::set<SpellGroup> usedGroups;
    GetSetOfSpellsInSpellGroup(group_id, foundSpells, usedGroups);
}

void SpellMgr::GetSetOfSpellsInSpellGroup(SpellGroup group_id, std::set<uint32>& foundSpells, std::set<SpellGroup>& usedGroups) const
{
    if (usedGroups.find(group_id) != usedGroups.end())
        return;
    usedGroups.insert(group_id);

    SpellGroupSpellMapBounds groupSpell = GetSpellGroupSpellMapBounds(group_id);
    for (SpellGroupSpellMap::const_iterator itr = groupSpell.first; itr != groupSpell.second ; ++itr)
    {
        if (itr->second < 0)
        {
            SpellGroup currGroup = (SpellGroup)abs(itr->second);
            GetSetOfSpellsInSpellGroup(currGroup, foundSpells, usedGroups);
        }
        else
        {
            foundSpells.insert(itr->second);
        }
    }
}

SpellGroupStackRule SpellMgr::CheckSpellGroupStackRules(SpellInfo const* spellInfo1, SpellInfo const* spellInfo2) const
{
    uint32 spellid_1 = spellInfo1->GetFirstRankSpell()->Id;
    uint32 spellid_2 = spellInfo2->GetFirstRankSpell()->Id;
    if (spellid_1 == spellid_2)
        return SPELL_GROUP_STACK_RULE_DEFAULT;
    // find SpellGroups which are common for both spells
    SpellSpellGroupMapBounds spellGroup1 = GetSpellSpellGroupMapBounds(spellid_1);
    std::set<SpellGroup> groups;
    for (SpellSpellGroupMap::const_iterator itr = spellGroup1.first; itr != spellGroup1.second ; ++itr)
    {
        if (IsSpellMemberOfSpellGroup(spellid_2, itr->second))
        {
            bool add = true;
            SpellGroupSpellMapBounds groupSpell = GetSpellGroupSpellMapBounds(itr->second);
            for (SpellGroupSpellMap::const_iterator itr2 = groupSpell.first; itr2 != groupSpell.second ; ++itr2)
            {
                if (itr2->second < 0)
                {
                    SpellGroup currGroup = (SpellGroup)abs(itr2->second);
                    if (IsSpellMemberOfSpellGroup(spellid_1, currGroup) && IsSpellMemberOfSpellGroup(spellid_2, currGroup))
                    {
                        add = false;
                        break;
                    }
                }
            }
            if (add)
                groups.insert(itr->second);
        }
    }

    SpellGroupStackRule rule = SPELL_GROUP_STACK_RULE_DEFAULT;

    for (std::set<SpellGroup>::iterator itr = groups.begin() ; itr!= groups.end() ; ++itr)
    {
        SpellGroupStackMap::const_iterator found = mSpellGroupStack.find(*itr);
        if (found != mSpellGroupStack.end())
            rule = found->second;
        if (rule)
            break;
    }
    return rule;
}

SpellProcEventEntry const* SpellMgr::GetSpellProcEvent(uint32 spellId) const
{
    SpellProcEventMap::const_iterator itr = mSpellProcEventMap.find(spellId);
    if (itr != mSpellProcEventMap.end())
        return &itr->second;
    return NULL;
}

bool SpellMgr::IsSpellProcEventCanTriggeredBy(SpellProcEventEntry const* spellProcEvent, uint32 EventProcFlag, SpellInfo const* procSpell, uint32 procFlags, uint32 procExtra, bool active)
{
    // No extra req need
    uint32 procEvent_procEx = PROC_EX_NONE;

    // check prockFlags for condition
    if ((procFlags & EventProcFlag) == 0)
        return false;

    bool hasFamilyMask = false;

    /* Check Periodic Auras

    *Dots can trigger if spell has no PROC_FLAG_SUCCESSFUL_NEGATIVE_MAGIC_SPELL
        nor PROC_FLAG_TAKEN_POSITIVE_MAGIC_SPELL

    *Only Hots can trigger if spell has PROC_FLAG_TAKEN_POSITIVE_MAGIC_SPELL

    *Only dots can trigger if spell has both positivity flags or PROC_FLAG_SUCCESSFUL_NEGATIVE_MAGIC_SPELL

    *Aura has to have PROC_FLAG_TAKEN_POSITIVE_MAGIC_SPELL or spellfamily specified to trigger from Hot

    */

    if (procFlags & PROC_FLAG_DONE_PERIODIC)
    {
        if (EventProcFlag & PROC_FLAG_DONE_SPELL_MAGIC_DMG_CLASS_NEG)
        {
            if (!(procExtra & PROC_EX_INTERNAL_DOT))
                return false;
        }
        else if (procExtra & PROC_EX_INTERNAL_HOT)
            procExtra |= PROC_EX_INTERNAL_REQ_FAMILY;
        else if (EventProcFlag & PROC_FLAG_DONE_SPELL_MAGIC_DMG_CLASS_POS)
            return false;
    }

    if (procFlags & PROC_FLAG_TAKEN_PERIODIC)
    {
        if (EventProcFlag & PROC_FLAG_TAKEN_SPELL_MAGIC_DMG_CLASS_POS)
        {
            if (!(procExtra & PROC_EX_INTERNAL_DOT))
                return false;
        }
        else if (procExtra & PROC_EX_INTERNAL_HOT)
            procExtra |= PROC_EX_INTERNAL_REQ_FAMILY;
        else if (EventProcFlag & PROC_FLAG_TAKEN_SPELL_NONE_DMG_CLASS_POS)
            return false;
    }
    // Trap casts are active by default
    if (procFlags & PROC_FLAG_DONE_TRAP_ACTIVATION)
        active = true;

    // Always trigger for this
    if (procFlags & (PROC_FLAG_KILLED | PROC_FLAG_KILL | PROC_FLAG_DEATH))
        return true;

    if (spellProcEvent)     // Exist event data
    {
        // Store extra req
        procEvent_procEx = spellProcEvent->procEx;

        // For melee triggers
        if (procSpell == NULL)
        {
            // Check (if set) for school (melee attack have Normal school)
            if (spellProcEvent->schoolMask && (spellProcEvent->schoolMask & SPELL_SCHOOL_MASK_NORMAL) == 0)
                return false;
        }
        else // For spells need check school/spell family/family mask
        {
            // Check (if set) for school
            if (spellProcEvent->schoolMask && (spellProcEvent->schoolMask & procSpell->SchoolMask) == 0)
                return false;

            // Check (if set) for spellFamilyName
            if (spellProcEvent->spellFamilyName && (spellProcEvent->spellFamilyName != procSpell->SpellFamilyName))
                return false;

            // spellFamilyName is Ok need check for spellFamilyMask if present
            if (spellProcEvent->spellFamilyMask)
            {
                if (!(spellProcEvent->spellFamilyMask & procSpell->SpellFamilyFlags))
                    return false;
                hasFamilyMask = true;
                // Some spells are not considered as active even with have spellfamilyflags
                if (!(procEvent_procEx & PROC_EX_ONLY_ACTIVE_SPELL))
                    active = true;
            }
        }
    }

    if (procExtra & (PROC_EX_INTERNAL_REQ_FAMILY))
    {
        if (!hasFamilyMask)
            return false;
    }

    // Check for extra req (if none) and hit/crit
    if (procEvent_procEx == PROC_EX_NONE)
    {
        // No extra req, so can trigger only for hit/crit - spell has to be active
        if ((procExtra & (PROC_EX_NORMAL_HIT|PROC_EX_CRITICAL_HIT)) && active)
            return true;
    }
    else // Passive spells hits here only if resist/reflect/immune/evade
    {
        if (procExtra & AURA_SPELL_PROC_EX_MASK)
        {
            // if spell marked as procing only from not active spells
            if (active && procEvent_procEx & PROC_EX_NOT_ACTIVE_SPELL)
                return false;
            // if spell marked as procing only from active spells
            if (!active && procEvent_procEx & PROC_EX_ONLY_ACTIVE_SPELL)
                return false;
            // Exist req for PROC_EX_EX_TRIGGER_ALWAYS
            if (procEvent_procEx & PROC_EX_EX_TRIGGER_ALWAYS)
                return true;
            // PROC_EX_NOT_ACTIVE_SPELL and PROC_EX_ONLY_ACTIVE_SPELL flags handle: if passed checks before
            if ((procExtra & (PROC_EX_NORMAL_HIT|PROC_EX_CRITICAL_HIT)) && ((procEvent_procEx & (AURA_SPELL_PROC_EX_MASK)) == 0))
                return true;
        }
        // Check Extra Requirement like (hit/crit/miss/resist/parry/dodge/block/immune/reflect/absorb and other)
        if (procEvent_procEx & procExtra)
            return true;
    }
    return false;
}

SpellProcEntry const* SpellMgr::GetSpellProcEntry(uint32 spellId) const
{
    SpellProcMap::const_iterator itr = mSpellProcMap.find(spellId);
    if (itr != mSpellProcMap.end())
        return &itr->second;
    return NULL;
}

bool SpellMgr::CanSpellTriggerProcOnEvent(SpellProcEntry const& procEntry, ProcEventInfo& eventInfo)
{
    // proc type doesn't match
    if (!(eventInfo.GetTypeMask() & procEntry.typeMask))
        return false;

    // check XP or honor target requirement
    if (procEntry.attributesMask & PROC_ATTR_REQ_EXP_OR_HONOR)
        if (Player* actor = eventInfo.GetActor()->ToPlayer())
            if (eventInfo.GetActionTarget() && !actor->isHonorOrXPTarget(eventInfo.GetActionTarget()))
                return false;

    // always trigger for these types
    if (eventInfo.GetTypeMask() & (PROC_FLAG_KILLED | PROC_FLAG_KILL | PROC_FLAG_DEATH))
        return true;

    // check school mask (if set) for other trigger types
    if (procEntry.schoolMask && !(eventInfo.GetSchoolMask() & procEntry.schoolMask))
        return false;

    // check spell family name/flags (if set) for spells
    if (eventInfo.GetTypeMask() & (PERIODIC_PROC_FLAG_MASK | SPELL_PROC_FLAG_MASK | PROC_FLAG_DONE_TRAP_ACTIVATION))
    {
        if (procEntry.spellFamilyName && (procEntry.spellFamilyName != eventInfo.GetSpellInfo()->SpellFamilyName))
            return false;

        if (procEntry.spellFamilyMask && !(procEntry.spellFamilyMask & eventInfo.GetSpellInfo()->SpellFamilyFlags))
            return false;
    }

    // check spell type mask (if set)
    if (eventInfo.GetTypeMask() & (SPELL_PROC_FLAG_MASK | PERIODIC_PROC_FLAG_MASK))
    {
        if (procEntry.spellTypeMask && !(eventInfo.GetSpellTypeMask() & procEntry.spellTypeMask))
            return false;
    }

    // check spell phase mask
    if (eventInfo.GetTypeMask() & REQ_SPELL_PHASE_PROC_FLAG_MASK)
    {
        if (!(eventInfo.GetSpellPhaseMask() & procEntry.spellPhaseMask))
            return false;
    }

    // check hit mask (on taken hit or on done hit, but not on spell cast phase)
    if ((eventInfo.GetTypeMask() & TAKEN_HIT_PROC_FLAG_MASK) || ((eventInfo.GetTypeMask() & DONE_HIT_PROC_FLAG_MASK) && !(eventInfo.GetSpellPhaseMask() & PROC_SPELL_PHASE_CAST)))
    {
        uint32 hitMask = procEntry.hitMask;
        // get default values if hit mask not set
        if (!hitMask)
        {
            // for taken procs allow normal + critical hits by default
            if (eventInfo.GetTypeMask() & TAKEN_HIT_PROC_FLAG_MASK)
                hitMask |= PROC_HIT_NORMAL | PROC_HIT_CRITICAL;
            // for done procs allow normal + critical + absorbs by default
            else
                hitMask |= PROC_HIT_NORMAL | PROC_HIT_CRITICAL | PROC_HIT_ABSORB;
        }
        if (!(eventInfo.GetHitMask() & hitMask))
            return false;
    }

    return true;
}

SpellBonusEntry const* SpellMgr::GetSpellBonusData(uint32 spellId) const
{
    // Lookup data
    SpellBonusMap::const_iterator itr = mSpellBonusMap.find(spellId);
    if (itr != mSpellBonusMap.end())
        return &itr->second;
    // Not found, try lookup for 1 spell rank if exist
    if (uint32 rank_1 = GetFirstSpellInChain(spellId))
    {
        SpellBonusMap::const_iterator itr2 = mSpellBonusMap.find(rank_1);
        if (itr2 != mSpellBonusMap.end())
            return &itr2->second;
    }
    return NULL;
}

uint16 SpellMgr::GetSpellThreat(uint32 spellid) const
{
    SpellThreatMap::const_iterator itr = mSpellThreatMap.find(spellid);
    if (itr == mSpellThreatMap.end())
        return 0;

    return itr->second;
}

SkillLineAbilityMapBounds SpellMgr::GetSkillLineAbilityMapBounds(uint32 spell_id) const
{
    return SkillLineAbilityMapBounds(mSkillLineAbilityMap.lower_bound(spell_id), mSkillLineAbilityMap.upper_bound(spell_id));
}

PetAura const* SpellMgr::GetPetAura(uint32 spell_id, uint8 eff)
{
    SpellPetAuraMap::const_iterator itr = mSpellPetAuraMap.find((spell_id<<8) + eff);
    if (itr != mSpellPetAuraMap.end())
        return &itr->second;
    else
        return NULL;
}

SpellEnchantProcEntry const* SpellMgr::GetSpellEnchantProcEvent(uint32 enchId) const
{
    SpellEnchantProcEventMap::const_iterator itr = mSpellEnchantProcEventMap.find(enchId);
    if (itr != mSpellEnchantProcEventMap.end())
        return &itr->second;
    return NULL;
}

bool SpellMgr::IsArenaAllowedEnchancment(uint32 ench_id) const
{
    return mEnchantCustomAttr[ench_id];
}

const std::vector<int32>* SpellMgr::GetSpellLinked(int32 spell_id) const
{
    SpellLinkedMap::const_iterator itr = mSpellLinkedMap.find(spell_id);
    return itr != mSpellLinkedMap.end() ? &(itr->second) : NULL;
}

PetLevelupSpellSet const* SpellMgr::GetPetLevelupSpellList(uint32 petFamily) const
{
    PetLevelupSpellMap::const_iterator itr = mPetLevelupSpellMap.find(petFamily);
    if (itr != mPetLevelupSpellMap.end())
        return &itr->second;
    else
        return NULL;
}

PetDefaultSpellsEntry const* SpellMgr::GetPetDefaultSpellsEntry(int32 id) const
{
    PetDefaultSpellsMap::const_iterator itr = mPetDefaultSpellsMap.find(id);
    if (itr != mPetDefaultSpellsMap.end())
        return &itr->second;
    return NULL;
}

SpellAreaMapBounds SpellMgr::GetSpellAreaMapBounds(uint32 spell_id) const
{
    return SpellAreaMapBounds(mSpellAreaMap.lower_bound(spell_id), mSpellAreaMap.upper_bound(spell_id));
}

SpellAreaForQuestMapBounds SpellMgr::GetSpellAreaForQuestMapBounds(uint32 quest_id, bool active) const
{
    if (active)
        return SpellAreaForQuestMapBounds(mSpellAreaForActiveQuestMap.lower_bound(quest_id), mSpellAreaForActiveQuestMap.upper_bound(quest_id));
    else
        return SpellAreaForQuestMapBounds(mSpellAreaForQuestMap.lower_bound(quest_id), mSpellAreaForQuestMap.upper_bound(quest_id));
}

SpellAreaForQuestMapBounds SpellMgr::GetSpellAreaForQuestEndMapBounds(uint32 quest_id) const
{
    return SpellAreaForQuestMapBounds(mSpellAreaForQuestEndMap.lower_bound(quest_id), mSpellAreaForQuestEndMap.upper_bound(quest_id));
}

SpellAreaForAuraMapBounds SpellMgr::GetSpellAreaForAuraMapBounds(uint32 spell_id) const
{
    return SpellAreaForAuraMapBounds(mSpellAreaForAuraMap.lower_bound(spell_id), mSpellAreaForAuraMap.upper_bound(spell_id));
}

SpellAreaForAreaMapBounds SpellMgr::GetSpellAreaForAreaMapBounds(uint32 area_id) const
{
    return SpellAreaForAreaMapBounds(mSpellAreaForAreaMap.lower_bound(area_id), mSpellAreaForAreaMap.upper_bound(area_id));
}

bool SpellArea::IsFitToRequirements(Player const* player, uint32 newZone, uint32 newArea) const
{
    if (gender != GENDER_NONE)                   // not in expected gender
        if (!player || gender != player->getGender())
            return false;

    if (raceMask)                                // not in expected race
        if (!player || !(raceMask & player->getRaceMask()))
            return false;

    if (areaId)                                  // not in expected zone
        if (newZone != areaId && newArea != areaId)
            return false;

    if (questStart)                              // not in expected required quest state
        if (!player || ((!questStartCanActive || !player->IsActiveQuest(questStart)) && !player->GetQuestRewardStatus(questStart)))
            return false;

    if (questEnd)                                // not in expected forbidden quest state
        if (!player || player->GetQuestRewardStatus(questEnd))
            return false;

    if (auraSpell)                               // not have expected aura
        if (!player || (auraSpell > 0 && !player->HasAura(auraSpell)) || (auraSpell < 0 && player->HasAura(-auraSpell)))
            return false;

    // Extra conditions -- leaving the possibility add extra conditions...
    switch (spellId)
    {
        case 58600: // No fly Zone - Dalaran
        {
            if (!player)
                return false;

            AreaTableEntry const* pArea = GetAreaEntryByAreaID(player->GetAreaId());
            if (!(pArea && pArea->flags & AREA_FLAG_NO_FLY_ZONE))
                return false;
            if (!player->HasAuraType(SPELL_AURA_MOD_INCREASE_MOUNTED_FLIGHT_SPEED) && !player->HasAuraType(SPELL_AURA_FLY))
                return false;
            break;
        }
        case 68719: // Oil Refinery - Isle of Conquest.
        case 68720: // Quarry - Isle of Conquest.
        {
            if (player->GetBattlegroundTypeId() != BATTLEGROUND_IC || !player->GetBattleground())
                return false;

            uint8 nodeType = spellId == 68719 ? NODE_TYPE_REFINERY : NODE_TYPE_QUARRY;
            uint8 nodeState = player->GetTeamId() == TEAM_ALLIANCE ? NODE_STATE_CONTROLLED_A : NODE_STATE_CONTROLLED_H;

            BattlegroundIC* pIC = static_cast<BattlegroundIC*>(player->GetBattleground());
            if (pIC->GetNodeState(nodeType) == nodeState)
                return true;

            return false;
        }
    }

    return true;
}

void SpellMgr::LoadSpellInfos()
{

}

void SpellMgr::LoadSpellRanks()
{
    uint32 oldMSTime = getMSTime();

    // cleanup core data before reload - remove reference to ChainNode from SpellInfo
    for (SpellChainMap::iterator itr = mSpellChains.begin(); itr != mSpellChains.end(); ++itr)
    {
        mSpellInfoMap[itr->first]->ChainEntry = NULL;
    }
    mSpellChains.clear();

    QueryResult result = WorldDatabase.Query("SELECT first_spell_id, spell_id, rank from spell_ranks ORDER BY first_spell_id , rank");

    if (!result)
    {
        sLog->outString(">> Loaded 0 spell rank records");
        sLog->outString();
        sLog->outErrorDb("`spell_ranks` table is empty!");
        return;
    }

    uint32 rows = 0;
    bool finished = false;

    do
    {
                        // spellid, rank
        std::list < std::pair < int32, int32 > > rankChain;
        int32 currentSpell = -1;
        int32 lastSpell = -1;

        // fill one chain
        while (currentSpell == lastSpell && !finished)
        {
            Field *fields = result->Fetch();

            currentSpell = fields[0].GetUInt32();
            if (lastSpell == -1)
                lastSpell = currentSpell;
            uint32 spell_id = fields[1].GetUInt32();
            uint32 rank = fields[2].GetUInt32();

            // don't drop the row if we're moving to the next rank
            if (currentSpell == lastSpell)
            {
                rankChain.push_back(std::make_pair(spell_id, rank));
                if (!result->NextRow())
                    finished = true;
            }
            else
                break;
        }
        // check if chain is made with valid first spell
        SpellInfo const* first = GetSpellInfo(lastSpell);
        if (!first)
        {
            sLog->outErrorDb("Spell rank identifier(first_spell_id) %u listed in `spell_ranks` does not exist!", lastSpell);
            continue;
        }
        // check if chain is long enough
        if (rankChain.size() < 2)
        {
            sLog->outErrorDb("There is only 1 spell rank for identifier(first_spell_id) %u in `spell_ranks`, entry is not needed!", lastSpell);
            continue;
        }
        int32 curRank = 0;
        bool valid = true;
        // check spells in chain
        for (std::list<std::pair<int32, int32> >::iterator itr = rankChain.begin() ; itr!= rankChain.end(); ++itr)
        {
            SpellInfo const* spell = GetSpellInfo(itr->first);
            if (!spell)
            {
                sLog->outErrorDb("Spell %u (rank %u) listed in `spell_ranks` for chain %u does not exist!", itr->first, itr->second, lastSpell);
                valid = false;
                break;
            }
            ++curRank;
            if (itr->second != curRank)
            {
                sLog->outErrorDb("Spell %u (rank %u) listed in `spell_ranks` for chain %u does not have proper rank value(should be %u)!", itr->first, itr->second, lastSpell, curRank);
                valid = false;
                break;
            }
        }
        if (!valid)
            continue;
        int32 prevRank = 0;
        // insert the chain
        std::list<std::pair<int32, int32> >::iterator itr = rankChain.begin();
        do
        {
            ++rows;
            int32 addedSpell = itr->first;
            mSpellChains[addedSpell].first = GetSpellInfo(lastSpell);
            mSpellChains[addedSpell].last = GetSpellInfo(rankChain.back().first);
            mSpellChains[addedSpell].rank = itr->second;
            mSpellChains[addedSpell].prev = GetSpellInfo(prevRank);
            mSpellInfoMap[addedSpell]->ChainEntry = &mSpellChains[addedSpell];
            prevRank = addedSpell;
            ++itr;
            if (itr == rankChain.end())
            {
                mSpellChains[addedSpell].next = NULL;
                break;
            }
            else
                mSpellChains[addedSpell].next = GetSpellInfo(itr->first);
        }
        while (true);
    } while (!finished);

    sLog->outString(">> Loaded %u spell rank records in %u ms", rows, GetMSTimeDiffToNow(oldMSTime));
    sLog->outString();
}

void SpellMgr::LoadSpellRequired()
{
    uint32 oldMSTime = getMSTime();

    mSpellsReqSpell.clear();                                   // need for reload case
    mSpellReq.clear();                                         // need for reload case

    QueryResult result = WorldDatabase.Query("SELECT spell_id, req_spell from spell_required");

    if (!result)
    {
        sLog->outString(">> Loaded 0 spell required records");
        sLog->outString();
        sLog->outErrorDb("`spell_required` table is empty!");
        return;
    }
    uint32 rows = 0;

    do
    {
        Field *fields = result->Fetch();

        uint32 spell_id =  fields[0].GetUInt32();
        uint32 spell_req = fields[1].GetUInt32();
        // check if chain is made with valid first spell
        SpellInfo const* spell = GetSpellInfo(spell_id);
        if (!spell)
        {
            sLog->outErrorDb("spell_id %u in `spell_required` table is not found in dbcs, skipped", spell_id);
            continue;
        }
        SpellInfo const* req_spell = GetSpellInfo(spell_req);
        if (!req_spell)
        {
            sLog->outErrorDb("req_spell %u in `spell_required` table is not found in dbcs, skipped", spell_req);
            continue;
        }
        if (GetFirstSpellInChain(spell_id) == GetFirstSpellInChain(spell_req))
        {
            sLog->outErrorDb("req_spell %u and spell_id %u in `spell_required` table are ranks of the same spell, entry not needed, skipped", spell_req, spell_id);
            continue;
        }
        if (IsSpellRequiringSpell(spell_id, spell_req))
        {
            sLog->outErrorDb("duplicated entry of req_spell %u and spell_id %u in `spell_required`, skipped", spell_req, spell_id);
            continue;
        }

        mSpellReq.insert (std::pair<uint32, uint32>(spell_id, spell_req));
        mSpellsReqSpell.insert (std::pair<uint32, uint32>(spell_req, spell_id));
        ++rows;
    } while (result->NextRow());

    sLog->outString(">> Loaded %u spell required records in %u ms", rows, GetMSTimeDiffToNow(oldMSTime));
    sLog->outString();
}

void SpellMgr::LoadSpellLearnSkills()
{
    uint32 oldMSTime = getMSTime();

    mSpellLearnSkills.clear();                              // need for reload case

    // search auto-learned skills and add its to map also for use in unlearn spells/talents
    uint32 dbc_count = 0;
    for (uint32 spell = 0; spell < sSpellMgr->GetSpellInfoStoreSize(); ++spell)
    {
        SpellInfo const* entry = GetSpellInfo(spell);

        if (!entry)
            continue;

        for (uint8 i = 0; i < MAX_SPELL_EFFECTS; ++i)
        {
            if (entry->Effects[i].Effect == SPELL_EFFECT_SKILL)
            {
                SpellLearnSkillNode dbc_node;
                dbc_node.skill = entry->Effects[i].MiscValue;
                dbc_node.step  = entry->Effects[i].CalcValue();
                if (dbc_node.skill != SKILL_RIDING)
                    dbc_node.value = 1;
                else
                    dbc_node.value = dbc_node.step * 75;
                dbc_node.maxvalue = dbc_node.step * 75;
                mSpellLearnSkills[spell] = dbc_node;
                ++dbc_count;
                break;
            }
        }
    }

    sLog->outString(">> Loaded %u Spell Learn Skills from DBC in %u ms", dbc_count, GetMSTimeDiffToNow(oldMSTime));
    sLog->outString();
}

void SpellMgr::LoadSpellLearnSpells()
{
    uint32 oldMSTime = getMSTime();

    mSpellLearnSpells.clear();                              // need for reload case

    //                                                  0      1        2
    QueryResult result = WorldDatabase.Query("SELECT entry, SpellID, Active FROM spell_learn_spell");
    if (!result)
    {
        sLog->outString(">> Loaded 0 spell learn spells");
        sLog->outString();
        sLog->outErrorDb("`spell_learn_spell` table is empty!");
        return;
    }

    uint32 count = 0;

    do
    {
        Field *fields = result->Fetch();

        uint32 spell_id = fields[0].GetUInt32();

        SpellLearnSpellNode node;
        node.spell      = fields[1].GetUInt32();
        node.active     = fields[2].GetBool();
        node.autoLearned= false;

        if (!GetSpellInfo(spell_id))
        {
            sLog->outErrorDb("Spell %u listed in `spell_learn_spell` does not exist", spell_id);
            continue;
        }

        if (!GetSpellInfo(node.spell))
        {
            sLog->outErrorDb("Spell %u listed in `spell_learn_spell` learning not existed spell %u", spell_id, node.spell);
            continue;
        }

        if (GetTalentSpellCost(node.spell))
        {
            sLog->outErrorDb("Spell %u listed in `spell_learn_spell` attempt learning talent spell %u, skipped", spell_id, node.spell);
            continue;
        }

        mSpellLearnSpells.insert(SpellLearnSpellMap::value_type(spell_id, node));

        ++count;
    } while (result->NextRow());

    // search auto-learned spells and add its to map also for use in unlearn spells/talents
    uint32 dbc_count = 0;
    for (uint32 spell = 0; spell < GetSpellInfoStoreSize(); ++spell)
    {
        SpellInfo const* entry = GetSpellInfo(spell);

        if (!entry)
            continue;

        for (uint8 i = 0; i < MAX_SPELL_EFFECTS; ++i)
        {
            if (entry->Effects[i].Effect == SPELL_EFFECT_LEARN_SPELL)
            {
                SpellLearnSpellNode dbc_node;
                dbc_node.spell = entry->Effects[i].TriggerSpell;
                dbc_node.active = true;                     // all dbc based learned spells is active (show in spell book or hide by client itself)

                // ignore learning not existed spells (broken/outdated/or generic learnig spell 483
                if (!GetSpellInfo(dbc_node.spell))
                    continue;

                // talent or passive spells or skill-step spells auto-casted and not need dependent learning,
                // pet teaching spells must not be dependent learning (casted)
                // other required explicit dependent learning
                dbc_node.autoLearned = entry->Effects[i].TargetA.GetTarget() == TARGET_UNIT_PET || GetTalentSpellCost(spell) > 0 || entry->IsPassive() || entry->HasEffect(SPELL_EFFECT_SKILL_STEP);

                SpellLearnSpellMapBounds db_node_bounds = GetSpellLearnSpellMapBounds(spell);

                bool found = false;
                for (SpellLearnSpellMap::const_iterator itr = db_node_bounds.first; itr != db_node_bounds.second; ++itr)
                {
                    if (itr->second.spell == dbc_node.spell)
                    {
                        sLog->outErrorDb("Spell %u auto-learn spell %u in spell.dbc then the record in `spell_learn_spell` is redundant, please fix DB.",
                            spell, dbc_node.spell);
                        found = true;
                        break;
                    }
                }

                if (!found)                                  // add new spell-spell pair if not found
                {
                    mSpellLearnSpells.insert(SpellLearnSpellMap::value_type(spell, dbc_node));
                    ++dbc_count;
                }
            }
        }
    }

    sLog->outString(">> Loaded %u spell learn spells + %u found in DBC in %u ms", count, dbc_count, GetMSTimeDiffToNow(oldMSTime));
    sLog->outString();
}

void SpellMgr::LoadSpellTargetPositions()
{
    uint32 oldMSTime = getMSTime();

    mSpellTargetPositions.clear();                                // need for reload case

    //                                                0   1           2                  3                  4                  5
    QueryResult result = WorldDatabase.Query("SELECT id, target_map, target_position_x, target_position_y, target_position_z, target_orientation FROM spell_target_position");
    if (!result)
    {
        sLog->outString(">> Loaded 0 spell target coordinates. DB table `spell_target_position` is empty.");
        sLog->outString();
        return;
    }

    uint32 count = 0;

    do
    {
        Field *fields = result->Fetch();

        uint32 Spell_ID = fields[0].GetUInt32();

        SpellTargetPosition st;

        st.target_mapId       = fields[1].GetUInt32();
        st.target_X           = fields[2].GetFloat();
        st.target_Y           = fields[3].GetFloat();
        st.target_Z           = fields[4].GetFloat();
        st.target_Orientation = fields[5].GetFloat();

        MapEntry const* mapEntry = sMapStore.LookupEntry(st.target_mapId);
        if (!mapEntry)
        {
            sLog->outErrorDb("Spell (ID:%u) target map (ID: %u) does not exist in `Map.dbc`.", Spell_ID, st.target_mapId);
            continue;
        }

        if (st.target_X==0 && st.target_Y==0 && st.target_Z==0)
        {
            sLog->outErrorDb("Spell (ID:%u) target coordinates not provided.", Spell_ID);
            continue;
        }

        SpellInfo const* spellInfo = GetSpellInfo(Spell_ID);
        if (!spellInfo)
        {
            sLog->outErrorDb("Spell (ID:%u) listed in `spell_target_position` does not exist.", Spell_ID);
            continue;
        }

        bool found = false;
        for (uint8 i = 0; i < MAX_SPELL_EFFECTS; ++i)
        {
            if (spellInfo->Effects[i].TargetA.GetTarget() == TARGET_DEST_DB || spellInfo->Effects[i].TargetB.GetTarget() == TARGET_DEST_DB)
            {
                // additional requirements
                if (spellInfo->Effects[i].Effect == SPELL_EFFECT_BIND && spellInfo->Effects[i].MiscValue)
                {
                    uint32 area_id = sMapMgr->GetAreaId(st.target_mapId, st.target_X, st.target_Y, st.target_Z);
                    if (area_id != uint32(spellInfo->Effects[i].MiscValue))
                    {
                        sLog->outErrorDb("Spell (Id: %u) listed in `spell_target_position` expected point to zone %u bit point to zone %u.", Spell_ID, spellInfo->Effects[i].MiscValue, area_id);
                        break;
                    }
                }

                found = true;
                break;
            }
        }
        if (!found)
        {
            sLog->outErrorDb("Spell (Id: %u) listed in `spell_target_position` does not have target TARGET_DEST_DB (17).", Spell_ID);
            continue;
        }

        mSpellTargetPositions[Spell_ID] = st;
        ++count;

    } while (result->NextRow());

    /*
    // Check all spells
    for (uint32 i = 1; i < GetSpellInfoStoreSize; ++i)
    {
        SpellInfo const* spellInfo = GetSpellInfo(i);
        if (!spellInfo)
            continue;

        bool found = false;
        for (int j = 0; j < MAX_SPELL_EFFECTS; ++j)
        {
            switch (spellInfo->Effects[j].TargetA)
            {
                case TARGET_DEST_DB:
                    found = true;
                    break;
            }
            if (found)
                break;
            switch (spellInfo->Effects[j].TargetB)
            {
                case TARGET_DEST_DB:
                    found = true;
                    break;
            }
            if (found)
                break;
        }
        if (found)
        {
            if (!sSpellMgr->GetSpellTargetPosition(i))
                sLog->outDebug(LOG_FILTER_SPELLS_AURAS, "Spell (ID: %u) does not have record in `spell_target_position`", i);
        }
    }*/

    sLog->outString(">> Loaded %u spell teleport coordinates in %u ms", count, GetMSTimeDiffToNow(oldMSTime));
    sLog->outString();
}

void SpellMgr::LoadSpellGroups()
{
    uint32 oldMSTime = getMSTime();

    mSpellSpellGroup.clear();                                  // need for reload case
    mSpellGroupSpell.clear();

    uint32 count = 0;

    //                                                       0   1
    QueryResult result = WorldDatabase.Query("SELECT id, spell_id FROM spell_group");
    if (!result)
    {
        sLog->outString();
        sLog->outString(">> Loaded %u spell group definitions", count);
        return;
    }

    std::set<uint32> groups;

    do
    {
        Field *fields = result->Fetch();

        uint32 group_id = fields[0].GetUInt32();
        if (group_id <= SPELL_GROUP_DB_RANGE_MIN && group_id >= SPELL_GROUP_CORE_RANGE_MAX)
        {
            sLog->outErrorDb("SpellGroup id %u listed in `spell_groups` is in core range, but is not defined in core!", group_id);
            continue;
        }
        int32 spell_id = fields[1].GetInt32();

        groups.insert(std::set<uint32>::value_type(group_id));
        mSpellGroupSpell.insert(SpellGroupSpellMap::value_type((SpellGroup)group_id, spell_id));

    } while (result->NextRow());

    for (SpellGroupSpellMap::iterator itr = mSpellGroupSpell.begin(); itr!= mSpellGroupSpell.end() ;)
    {
        if (itr->second < 0)
        {
            if (groups.find(abs(itr->second)) == groups.end())
            {
                sLog->outErrorDb("SpellGroup id %u listed in `spell_groups` does not exist", abs(itr->second));
                mSpellGroupSpell.erase(itr++);
            }
            else
                ++itr;
        }
        else
        {
            SpellInfo const* spellInfo = GetSpellInfo(itr->second);

            if (!spellInfo)
            {
                sLog->outErrorDb("Spell %u listed in `spell_group` does not exist", itr->second);
                mSpellGroupSpell.erase(itr++);
            }
            else if (spellInfo->GetRank() > 1)
            {
                sLog->outErrorDb("Spell %u listed in `spell_group` is not first rank of spell", itr->second);
                mSpellGroupSpell.erase(itr++);
            }
            else
                ++itr;
        }
    }

    for (std::set<uint32>::iterator groupItr = groups.begin() ; groupItr != groups.end() ; ++groupItr)
    {
        std::set<uint32> spells;
        GetSetOfSpellsInSpellGroup(SpellGroup(*groupItr), spells);

        for (std::set<uint32>::iterator spellItr = spells.begin() ; spellItr != spells.end() ; ++spellItr)
        {
            ++count;
            mSpellSpellGroup.insert(SpellSpellGroupMap::value_type(*spellItr, SpellGroup(*groupItr)));
        }
    }

    sLog->outString(">> Loaded %u spell group definitions in %u ms", count, GetMSTimeDiffToNow(oldMSTime));
    sLog->outString();
}

void SpellMgr::LoadSpellGroupStackRules()
{
    uint32 oldMSTime = getMSTime();

    mSpellGroupStack.clear();                                  // need for reload case

    uint32 count = 0;

    //                                                       0         1
    QueryResult result = WorldDatabase.Query("SELECT group_id, stack_rule FROM spell_group_stack_rules");
    if (!result)
    {
        sLog->outString(">> Loaded 0 spell group stack rules");
        sLog->outString();
        return;
    }

    do
    {
        Field *fields = result->Fetch();

        uint32 group_id = fields[0].GetUInt32();
        uint8 stack_rule = fields[1].GetUInt32();
        if (stack_rule >= SPELL_GROUP_STACK_RULE_MAX)
        {
            sLog->outErrorDb("SpellGroupStackRule %u listed in `spell_group_stack_rules` does not exist", stack_rule);
            continue;
        }

        SpellGroupSpellMapBounds spellGroup = GetSpellGroupSpellMapBounds((SpellGroup)group_id);

        if (spellGroup.first == spellGroup.second)
        {
            sLog->outErrorDb("SpellGroup id %u listed in `spell_group_stack_rules` does not exist", group_id);
            continue;
        }

        mSpellGroupStack[(SpellGroup)group_id] = (SpellGroupStackRule)stack_rule;

        ++count;
    } while (result->NextRow());

    sLog->outString(">> Loaded %u spell group stack rules in %u ms", count, GetMSTimeDiffToNow(oldMSTime));
    sLog->outString();
}

void SpellMgr::LoadSpellProcEvents()
{
    uint32 oldMSTime = getMSTime();

    mSpellProcEventMap.clear();                             // need for reload case

    uint32 count = 0;

    //                                                0      1           2                3                 4                 5                 6          7       8        9             10
    QueryResult result = WorldDatabase.Query("SELECT entry, SchoolMask, SpellFamilyName, SpellFamilyMask0, SpellFamilyMask1, SpellFamilyMask2, procFlags, procEx, ppmRate, CustomChance, Cooldown FROM spell_proc_event");
    if (!result)
    {
        sLog->outString(">> Loaded %u spell proc event conditions", count);
        sLog->outString();
        return;
    }

    uint32 customProc = 0;
    do
    {
        Field *fields = result->Fetch();

        uint32 entry = fields[0].GetUInt32();

        SpellInfo const* spell = GetSpellInfo(entry);
        if (!spell)
        {
            sLog->outErrorDb("Spell %u listed in `spell_proc_event` does not exist", entry);
            continue;
        }

        SpellProcEventEntry spe;

        spe.schoolMask      = fields[1].GetUInt32();
        spe.spellFamilyName = fields[2].GetUInt32();
        spe.spellFamilyMask[0] = fields[3].GetUInt32();
        spe.spellFamilyMask[1] = fields[4].GetUInt32();
        spe.spellFamilyMask[2] = fields[5].GetUInt32();
        spe.procFlags       = fields[6].GetUInt32();
        spe.procEx          = fields[7].GetUInt32();
        spe.ppmRate         = fields[8].GetFloat();
        spe.customChance    = fields[9].GetFloat();
        spe.cooldown        = fields[10].GetUInt32();

        mSpellProcEventMap[entry] = spe;

        if (spell->ProcFlags == 0)
        {
            if (spe.procFlags == 0)
            {
                sLog->outErrorDb("Spell %u listed in `spell_proc_event` probally not triggered spell", entry);
                continue;
            }
            customProc++;
        }
        ++count;
    } while (result->NextRow());

    if (customProc)
        sLog->outString(">> Loaded %u extra and %u custom spell proc event conditions in %u ms",  count, customProc, GetMSTimeDiffToNow(oldMSTime));
    else
        sLog->outString(">> Loaded %u extra spell proc event conditions in %u ms", count, GetMSTimeDiffToNow(oldMSTime));
    sLog->outString();
}

void SpellMgr::LoadSpellProcs()
{
    uint32 oldMSTime = getMSTime();

    mSpellProcMap.clear();                             // need for reload case

    uint32 count = 0;

    //                                               0        1           2                3                 4                 5                 6         7              8               9        10              11             12      13        14
    QueryResult result = WorldDatabase.Query("SELECT spellId, schoolMask, spellFamilyName, spellFamilyMask0, spellFamilyMask1, spellFamilyMask2, typeMask, spellTypeMask, spellPhaseMask, hitMask, attributesMask, ratePerMinute, chance, cooldown, charges FROM spell_proc");
    if (!result)
    {
        sLog->outString(">> Loaded %u spell proc conditions and data", count);
        sLog->outString();
        return;
    }

    do
    {
        Field* fields = result->Fetch();

        int32 spellId = fields[0].GetInt32();

        bool allRanks = false;
        if (spellId <=0)
        {
            allRanks = true;
            spellId = -spellId;
        }

        SpellInfo const* spellEntry = GetSpellInfo(spellId);
        if (!spellEntry)
        {
            sLog->outErrorDb("Spell %u listed in `spell_proc` does not exist", spellId);
            continue;
        }

        if (allRanks)
        {
            if (GetFirstSpellInChain(spellId) != uint32(spellId))
            {
                sLog->outErrorDb("Spell %u listed in `spell_proc` is not first rank of spell.", fields[0].GetInt32());
                continue;
            }
        }

        SpellProcEntry baseProcEntry;

        baseProcEntry.schoolMask      = fields[1].GetUInt32();
        baseProcEntry.spellFamilyName = fields[2].GetUInt32();
        baseProcEntry.spellFamilyMask[0] = fields[3].GetUInt32();
        baseProcEntry.spellFamilyMask[1] = fields[4].GetUInt32();
        baseProcEntry.spellFamilyMask[2] = fields[5].GetUInt32();
        baseProcEntry.typeMask        = fields[6].GetUInt32();
        baseProcEntry.spellTypeMask   = fields[7].GetUInt32();
        baseProcEntry.spellPhaseMask  = fields[8].GetUInt32();
        baseProcEntry.hitMask         = fields[9].GetUInt32();
        baseProcEntry.attributesMask  = fields[10].GetUInt32();
        baseProcEntry.ratePerMinute   = fields[11].GetFloat();
        baseProcEntry.chance          = fields[12].GetFloat();
        float cooldown                = fields[13].GetFloat();
        baseProcEntry.cooldown        = uint32(cooldown);
        baseProcEntry.charges         = fields[14].GetUInt32();

        while(true)
        {
            if (mSpellProcMap.find(spellId) != mSpellProcMap.end())
            {
                sLog->outErrorDb("Spell %u listed in `spell_proc` has duplicate entry in the table", spellId);
                break;
            }
            SpellProcEntry procEntry = SpellProcEntry(baseProcEntry);

            // take defaults from dbcs
            if (!procEntry.typeMask)
                procEntry.typeMask = spellEntry->ProcFlags;
            if (!procEntry.charges)
                procEntry.charges = spellEntry->ProcCharges;
            if (!procEntry.chance && !procEntry.ratePerMinute)
                procEntry.chance = float(spellEntry->ProcChance);

            // validate data
            if (procEntry.schoolMask & ~SPELL_SCHOOL_MASK_ALL)
                sLog->outErrorDb("`spell_proc` table entry for spellId %u has wrong `schoolMask` set: %u", spellId, procEntry.schoolMask);
            if (procEntry.spellFamilyName && (procEntry.spellFamilyName < 3 || procEntry.spellFamilyName > 17 || procEntry.spellFamilyName == 14 || procEntry.spellFamilyName == 16))
                sLog->outErrorDb("`spell_proc` table entry for spellId %u has wrong `spellFamilyName` set: %u", spellId, procEntry.spellFamilyName);
            if (procEntry.chance < 0)
            {
                sLog->outErrorDb("`spell_proc` table entry for spellId %u has negative value in `chance` field", spellId);
                procEntry.chance = 0;
            }
            if (procEntry.ratePerMinute < 0)
            {
                sLog->outErrorDb("`spell_proc` table entry for spellId %u has negative value in `ratePerMinute` field", spellId);
                procEntry.ratePerMinute = 0;
            }
            if (cooldown < 0)
            {
                sLog->outErrorDb("`spell_proc` table entry for spellId %u has negative value in `cooldown` field", spellId);
                procEntry.cooldown = 0;
            }
            if (procEntry.chance == 0 && procEntry.ratePerMinute == 0)
                sLog->outErrorDb("`spell_proc` table entry for spellId %u doesn't have `chance` and `ratePerMinute` values defined, proc will not be triggered", spellId);
            if (procEntry.charges > 99)
            {
                sLog->outErrorDb("`spell_proc` table entry for spellId %u has too big value in `charges` field", spellId);
                procEntry.charges = 99;
            }
            if (!procEntry.typeMask)
                sLog->outErrorDb("`spell_proc` table entry for spellId %u doesn't have `typeMask` value defined, proc will not be triggered", spellId);
            if (procEntry.spellTypeMask & ~PROC_SPELL_PHASE_MASK_ALL)
                sLog->outErrorDb("`spell_proc` table entry for spellId %u has wrong `spellTypeMask` set: %u", spellId, procEntry.spellTypeMask);
            if (procEntry.spellTypeMask && !(procEntry.typeMask & (SPELL_PROC_FLAG_MASK | PERIODIC_PROC_FLAG_MASK)))
                sLog->outErrorDb("`spell_proc` table entry for spellId %u has `spellTypeMask` value defined, but it won't be used for defined `typeMask` value", spellId);
            if (!procEntry.spellPhaseMask && procEntry.typeMask & REQ_SPELL_PHASE_PROC_FLAG_MASK)
                sLog->outErrorDb("`spell_proc` table entry for spellId %u doesn't have `spellPhaseMask` value defined, but it's required for defined `typeMask` value, proc will not be triggered", spellId);
            if (procEntry.spellPhaseMask & ~PROC_SPELL_PHASE_MASK_ALL)
                sLog->outErrorDb("`spell_proc` table entry for spellId %u has wrong `spellPhaseMask` set: %u", spellId, procEntry.spellPhaseMask);
            if (procEntry.spellPhaseMask && !(procEntry.typeMask & REQ_SPELL_PHASE_PROC_FLAG_MASK))
                sLog->outErrorDb("`spell_proc` table entry for spellId %u has `spellPhaseMask` value defined, but it won't be used for defined `typeMask` value", spellId);
            if (procEntry.hitMask & ~PROC_HIT_MASK_ALL)
                sLog->outErrorDb("`spell_proc` table entry for spellId %u has wrong `hitMask` set: %u", spellId, procEntry.hitMask);
            if (procEntry.hitMask && !(procEntry.typeMask & TAKEN_HIT_PROC_FLAG_MASK || (procEntry.typeMask & DONE_HIT_PROC_FLAG_MASK && (!procEntry.spellPhaseMask || procEntry.spellPhaseMask & (PROC_SPELL_PHASE_HIT | PROC_SPELL_PHASE_FINISH)))))
                sLog->outErrorDb("`spell_proc` table entry for spellId %u has `hitMask` value defined, but it won't be used for defined `typeMask` and `spellPhaseMask` values", spellId);

            mSpellProcMap[spellId] = procEntry;

            if (allRanks)
            {
                spellId = GetNextSpellInChain(spellId);
                spellEntry = GetSpellInfo(spellId);
            }
            else
                break;
        }
        ++count;
    } while (result->NextRow());

    sLog->outString(">> Loaded %u spell proc conditions and data in %u ms", count, GetMSTimeDiffToNow(oldMSTime));
    sLog->outString();
}

void SpellMgr::LoadSpellBonusess()
{
    uint32 oldMSTime = getMSTime();

    mSpellBonusMap.clear();                             // need for reload case
    uint32 count = 0;
    //                                                0      1             2          3         4
    QueryResult result = WorldDatabase.Query("SELECT entry, direct_bonus, dot_bonus, ap_bonus, ap_dot_bonus FROM spell_bonus_data");
    if (!result)
    {
        sLog->outString(">> Loaded %u spell bonus data", count);
        sLog->outString();
        return;
    }

    do
    {
        Field *fields = result->Fetch();
        uint32 entry = fields[0].GetUInt32();

        SpellInfo const* spell = GetSpellInfo(entry);
        if (!spell)
        {
            sLog->outErrorDb("Spell %u listed in `spell_bonus_data` does not exist", entry);
            continue;
        }

        SpellBonusEntry& sbe = mSpellBonusMap[entry];
        sbe.direct_damage = fields[1].GetFloat();
        sbe.dot_damage    = fields[2].GetFloat();
        sbe.ap_bonus      = fields[3].GetFloat();
        sbe.ap_dot_bonus   = fields[4].GetFloat();

        ++count;
    } while (result->NextRow());

    sLog->outString(">> Loaded %u extra spell bonus data in %u ms", count, GetMSTimeDiffToNow(oldMSTime));
    sLog->outString();
}

void SpellMgr::LoadSpellThreats()
{
    uint32 oldMSTime = getMSTime();

    mSpellThreatMap.clear();                                // need for reload case

    uint32 count = 0;

    //                                                0      1
    QueryResult result = WorldDatabase.Query("SELECT entry, Threat FROM spell_threat");
    if (!result)
    {
        sLog->outString(">> Loaded 0 aggro generating spells");
        sLog->outString();
        return;
    }

    do
    {
        Field *fields = result->Fetch();

        uint32 entry = fields[0].GetUInt32();
        uint16 Threat = fields[1].GetUInt16();

        if (!GetSpellInfo(entry))
        {
            sLog->outErrorDb("Spell %u listed in `spell_threat` does not exist", entry);
            continue;
        }

        mSpellThreatMap[entry] = Threat;

        ++count;
    } while (result->NextRow());

    sLog->outString(">> Loaded %u aggro generating spells in %u ms", count, GetMSTimeDiffToNow(oldMSTime));
    sLog->outString();
}

void SpellMgr::LoadSkillLineAbilityMap()
{
    uint32 oldMSTime = getMSTime();

    mSkillLineAbilityMap.clear();

    uint32 count = 0;

    for (uint32 i = 0; i < sSpellMgr->GetSpellInfoStoreSize(); ++i)
    {
        SkillLineAbilityEntry const* SkillInfo = sSkillLineAbilityStore.LookupEntry(i);
        if (!SkillInfo)
            continue;

        mSkillLineAbilityMap.insert(SkillLineAbilityMap::value_type(SkillInfo->spellId, SkillInfo));
        ++count;
    }

    sLog->outString(">> Loaded %u SkillLineAbility MultiMap Data in %u ms", count, GetMSTimeDiffToNow(oldMSTime));
    sLog->outString();
}

void SpellMgr::LoadSpellPetAuras()
{
    uint32 oldMSTime = getMSTime();

    mSpellPetAuraMap.clear();                                  // need for reload case

    //                                                  0       1       2    3
    QueryResult result = WorldDatabase.Query("SELECT spell, effectId, pet, aura FROM spell_pet_auras");
    if (!result)
    {
        sLog->outString(">> Loaded 0 spell pet auras. DB table `spell_pet_auras` is empty.");
        sLog->outString();
        return;
    }

    uint32 count = 0;

    do
    {
        Field *fields = result->Fetch();

        uint32 spell = fields[0].GetUInt32();
        uint8 eff = fields[1].GetUInt8();
        uint32 pet = fields[2].GetUInt32();
        uint32 aura = fields[3].GetUInt32();

        SpellPetAuraMap::iterator itr = mSpellPetAuraMap.find((spell<<8) + eff);
        if (itr != mSpellPetAuraMap.end())
            itr->second.AddAura(pet, aura);
        else
        {
            SpellInfo const* spellInfo = GetSpellInfo(spell);
            if (!spellInfo)
            {
                sLog->outErrorDb("Spell %u listed in `spell_pet_auras` does not exist", spell);
                continue;
            }
            if (spellInfo->Effects[eff].Effect != SPELL_EFFECT_DUMMY &&
               (spellInfo->Effects[eff].Effect != SPELL_EFFECT_APPLY_AURA ||
                spellInfo->Effects[eff].ApplyAuraName != SPELL_AURA_DUMMY))
            {
                sLog->outError("Spell %u listed in `spell_pet_auras` does not have dummy aura or dummy effect", spell);
                continue;
            }

            SpellInfo const* spellInfo2 = GetSpellInfo(aura);
            if (!spellInfo2)
            {
                sLog->outErrorDb("Aura %u listed in `spell_pet_auras` does not exist", aura);
                continue;
            }

            PetAura pa(pet, aura, spellInfo->Effects[eff].TargetA.GetTarget() == TARGET_UNIT_PET, spellInfo->Effects[eff].CalcValue());
            mSpellPetAuraMap[(spell<<8) + eff] = pa;
        }

        ++count;
    } while (result->NextRow());

    sLog->outString(">> Loaded %u spell pet auras in %u ms", count, GetMSTimeDiffToNow(oldMSTime));
    sLog->outString();
}

// Fill custom data about enchancments
void SpellMgr::LoadEnchantCustomAttr()
{
    uint32 oldMSTime = getMSTime();

    uint32 size = sSpellItemEnchantmentStore.GetNumRows();
    mEnchantCustomAttr.resize(size);

    uint32 count = 0;

    for (uint32 i = 0; i < size; ++i)
       mEnchantCustomAttr[i] = 0;

    for (uint32 i = 0; i < GetSpellInfoStoreSize(); ++i)
    {
        SpellInfo const* spellInfo = GetSpellInfo(i);
        if (!spellInfo)
            continue;

        // TODO: find a better check
        if (!(spellInfo->AttributesEx2 & SPELL_ATTR2_UNK13) || !(spellInfo->Attributes & SPELL_ATTR0_NOT_SHAPESHIFT))
            continue;

        for (uint32 j = 0; j < MAX_SPELL_EFFECTS; ++j)
        {
            if (spellInfo->Effects[j].Effect == SPELL_EFFECT_ENCHANT_ITEM_TEMPORARY)
            {
                uint32 enchId = spellInfo->Effects[j].MiscValue;
                SpellItemEnchantmentEntry const* ench = sSpellItemEnchantmentStore.LookupEntry(enchId);
                if (!ench)
                    continue;
                mEnchantCustomAttr[enchId] = true;
                ++count;
                break;
            }
        }
    }

    sLog->outString(">> Loaded %u custom enchant attributes in %u ms", count, GetMSTimeDiffToNow(oldMSTime));
    sLog->outString();
}

void SpellMgr::LoadSpellEnchantProcData()
{
    uint32 oldMSTime = getMSTime();

    mSpellEnchantProcEventMap.clear();                             // need for reload case

    uint32 count = 0;

    //                                                  0         1           2         3
    QueryResult result = WorldDatabase.Query("SELECT entry, customChance, PPMChance, procEx FROM spell_enchant_proc_data");
    if (!result)
    {
        sLog->outString(">> Loaded %u spell enchant proc event conditions", count);
        sLog->outString();
        return;
    }

    do
    {
        Field *fields = result->Fetch();

        uint32 enchantId = fields[0].GetUInt32();

        SpellItemEnchantmentEntry const* ench = sSpellItemEnchantmentStore.LookupEntry(enchantId);
        if (!ench)
        {
            sLog->outErrorDb("Enchancment %u listed in `spell_enchant_proc_data` does not exist", enchantId);
            continue;
        }

        SpellEnchantProcEntry spe;

        spe.customChance = fields[1].GetUInt32();
        spe.PPMChance = fields[2].GetFloat();
        spe.procEx = fields[3].GetUInt32();

        mSpellEnchantProcEventMap[enchantId] = spe;

        ++count;
    } while (result->NextRow());

    sLog->outString(">> Loaded %u enchant proc data definitions in %u ms", count, GetMSTimeDiffToNow(oldMSTime));
    sLog->outString();
}

void SpellMgr::LoadSpellLinked()
{
    uint32 oldMSTime = getMSTime();

    mSpellLinkedMap.clear();    // need for reload case

    //                                                0              1             2
    QueryResult result = WorldDatabase.Query("SELECT spell_trigger, spell_effect, type FROM spell_linked_spell");
    if (!result)
    {
        sLog->outString(">> Loaded 0 linked spells. DB table `spell_linked_spell` is empty.");
        sLog->outString();
        return;
    }

    uint32 count = 0;

    do
    {
        Field *fields = result->Fetch();

        int32 trigger = fields[0].GetInt32();
        int32 effect =  fields[1].GetInt32();
        int32 type =    fields[2].GetInt32();

        SpellInfo const* spellInfo = GetSpellInfo(abs(trigger));
        if (!spellInfo)
        {
            sLog->outErrorDb("Spell %u listed in `spell_linked_spell` does not exist", abs(trigger));
            continue;
        }
        spellInfo = GetSpellInfo(abs(effect));
        if (!spellInfo)
        {
            sLog->outErrorDb("Spell %u listed in `spell_linked_spell` does not exist", abs(effect));
            continue;
        }

        if (type) //we will find a better way when more types are needed
        {
            if (trigger > 0)
                trigger += SPELL_LINKED_MAX_SPELLS * type;
            else
                trigger -= SPELL_LINKED_MAX_SPELLS * type;
        }
        mSpellLinkedMap[trigger].push_back(effect);

        ++count;
    } while (result->NextRow());

    sLog->outString(">> Loaded %u linked spells in %u ms", count, GetMSTimeDiffToNow(oldMSTime));
    sLog->outString();
}

void SpellMgr::LoadPetLevelupSpellMap()
{
    uint32 oldMSTime = getMSTime();

    mPetLevelupSpellMap.clear();                                   // need for reload case

    uint32 count = 0;
    uint32 family_count = 0;

    for (uint32 i = 0; i < sCreatureFamilyStore.GetNumRows(); ++i)
    {
        CreatureFamilyEntry const* creatureFamily = sCreatureFamilyStore.LookupEntry(i);
        if (!creatureFamily)                                     // not exist
            continue;

        for (uint8 j = 0; j < 2; ++j)
        {
            if (!creatureFamily->skillLine[j])
                continue;

            for (uint32 k = 0; k < sSkillLineAbilityStore.GetNumRows(); ++k)
            {
                SkillLineAbilityEntry const* skillLine = sSkillLineAbilityStore.LookupEntry(k);
                if (!skillLine)
                    continue;

                //if (skillLine->skillId != creatureFamily->skillLine[0] &&
                //    (!creatureFamily->skillLine[1] || skillLine->skillId != creatureFamily->skillLine[1]))
                //    continue;

                if (skillLine->skillId != creatureFamily->skillLine[j])
                    continue;

                if (skillLine->learnOnGetSkill != ABILITY_LEARNED_ON_GET_RACE_OR_CLASS_SKILL)
                    continue;

                SpellInfo const* spell = GetSpellInfo(skillLine->spellId);
                if (!spell) // not exist or triggered or talent
                    continue;

                if (!spell->SpellLevel)
                    continue;

                PetLevelupSpellSet& spellSet = mPetLevelupSpellMap[creatureFamily->ID];
                if (spellSet.empty())
                    ++family_count;

                spellSet.insert(PetLevelupSpellSet::value_type(spell->SpellLevel, spell->Id));
                ++count;
            }
        }
    }

    sLog->outString(">> Loaded %u pet levelup and default spells for %u families in %u ms", count, family_count, GetMSTimeDiffToNow(oldMSTime));
    sLog->outString();
}

bool LoadPetDefaultSpells_helper(CreatureTemplate const* cInfo, PetDefaultSpellsEntry& petDefSpells)
{
    // skip empty list;
    bool have_spell = false;
    for (uint8 j = 0; j < MAX_CREATURE_SPELL_DATA_SLOT; ++j)
    {
        if (petDefSpells.spellid[j])
        {
            have_spell = true;
            break;
        }
    }
    if (!have_spell)
        return false;

    // remove duplicates with levelupSpells if any
    if (PetLevelupSpellSet const* levelupSpells = cInfo->family ? sSpellMgr->GetPetLevelupSpellList(cInfo->family) : NULL)
    {
        for (uint8 j = 0; j < MAX_CREATURE_SPELL_DATA_SLOT; ++j)
        {
            if (!petDefSpells.spellid[j])
                continue;

            for (PetLevelupSpellSet::const_iterator itr = levelupSpells->begin(); itr != levelupSpells->end(); ++itr)
            {
                if (itr->second == petDefSpells.spellid[j])
                {
                    petDefSpells.spellid[j] = 0;
                    break;
                }
            }
        }
    }

    // skip empty list;
    have_spell = false;
    for (uint8 j = 0; j < MAX_CREATURE_SPELL_DATA_SLOT; ++j)
    {
        if (petDefSpells.spellid[j])
        {
            have_spell = true;
            break;
        }
    }

    return have_spell;
}

void SpellMgr::LoadPetDefaultSpells()
{
    uint32 oldMSTime = getMSTime();

    mPetDefaultSpellsMap.clear();

    uint32 countCreature = 0;
    uint32 countData = 0;

    CreatureTemplateContainer const* ctc = sObjectMgr->GetCreatureTemplates();
    for (CreatureTemplateContainer::const_iterator itr = ctc->begin(); itr != ctc->end(); ++itr)
    {

        if (!itr->second.PetSpellDataId)
            continue;

        // for creature with PetSpellDataId get default pet spells from dbc
        CreatureSpellDataEntry const* spellDataEntry = sCreatureSpellDataStore.LookupEntry(itr->second.PetSpellDataId);
        if (!spellDataEntry)
            continue;

        int32 petSpellsId = -int32(itr->second.PetSpellDataId);
        PetDefaultSpellsEntry petDefSpells;
        for (uint8 j = 0; j < MAX_CREATURE_SPELL_DATA_SLOT; ++j)
            petDefSpells.spellid[j] = spellDataEntry->spellId[j];

        if (LoadPetDefaultSpells_helper(&itr->second, petDefSpells))
        {
            mPetDefaultSpellsMap[petSpellsId] = petDefSpells;
            ++countData;
        }
    }

    sLog->outString(">> Loaded addition spells for %u pet spell data entries in %u ms", countData, GetMSTimeDiffToNow(oldMSTime));
    sLog->outString();

    sLog->outString("Loading summonable creature templates...");
    oldMSTime = getMSTime();

    // different summon spells
    for (uint32 i = 0; i < GetSpellInfoStoreSize(); ++i)
    {
        SpellInfo const* spellEntry = GetSpellInfo(i);
        if (!spellEntry)
            continue;

        for (uint8 k = 0; k < MAX_SPELL_EFFECTS; ++k)
        {
            if (spellEntry->Effects[k].Effect == SPELL_EFFECT_SUMMON || spellEntry->Effects[k].Effect == SPELL_EFFECT_SUMMON_PET)
            {
                uint32 creature_id = spellEntry->Effects[k].MiscValue;
                CreatureTemplate const* cInfo = sObjectMgr->GetCreatureTemplate(creature_id);
                if (!cInfo)
                    continue;

                // already loaded
                if (cInfo->PetSpellDataId)
                    continue;

                // for creature without PetSpellDataId get default pet spells from creature_template
                int32 petSpellsId = cInfo->Entry;
                if (mPetDefaultSpellsMap.find(cInfo->Entry) != mPetDefaultSpellsMap.end())
                    continue;

                PetDefaultSpellsEntry petDefSpells;
                for (uint8 j = 0; j < MAX_CREATURE_SPELL_DATA_SLOT; ++j)
                    petDefSpells.spellid[j] = cInfo->spells[j];

                if (LoadPetDefaultSpells_helper(cInfo, petDefSpells))
                {
                    mPetDefaultSpellsMap[petSpellsId] = petDefSpells;
                    ++countCreature;
                }
            }
        }
    }

    sLog->outString(">> Loaded %u summonable creature templates in %u ms", countCreature, GetMSTimeDiffToNow(oldMSTime));
    sLog->outString();
}

void SpellMgr::LoadSpellAreas()
{
    uint32 oldMSTime = getMSTime();

    mSpellAreaMap.clear();                                  // need for reload case
    mSpellAreaForQuestMap.clear();
    mSpellAreaForActiveQuestMap.clear();
    mSpellAreaForQuestEndMap.clear();
    mSpellAreaForAuraMap.clear();

    //                                                  0     1         2              3               4           5          6        7       8
    QueryResult result = WorldDatabase.Query("SELECT spell, area, quest_start, quest_start_active, quest_end, aura_spell, racemask, gender, autocast FROM spell_area");

    if (!result)
    {
        sLog->outString(">> Loaded 0 spell area requirements. DB table `spell_area` is empty.");
        sLog->outString();
        return;
    }

    uint32 count = 0;

    do
    {
        Field *fields = result->Fetch();

        uint32 spell = fields[0].GetUInt32();
        SpellArea spellArea;
        spellArea.spellId             = spell;
        spellArea.areaId              = fields[1].GetUInt32();
        spellArea.questStart          = fields[2].GetUInt32();
        spellArea.questStartCanActive = fields[3].GetBool();
        spellArea.questEnd            = fields[4].GetUInt32();
        spellArea.auraSpell           = fields[5].GetInt32();
        spellArea.raceMask            = fields[6].GetUInt32();
        spellArea.gender              = Gender(fields[7].GetUInt8());
        spellArea.autocast            = fields[8].GetBool();

        if (SpellInfo const* spellInfo = GetSpellInfo(spell))
        {
            if (spellArea.autocast)
                const_cast<SpellInfo*>(spellInfo)->Attributes |= SPELL_ATTR0_CANT_CANCEL;
        }
        else
        {
            sLog->outErrorDb("Spell %u listed in `spell_area` does not exist", spell);
            continue;
        }

        {
            bool ok = true;
            SpellAreaMapBounds sa_bounds = GetSpellAreaMapBounds(spellArea.spellId);
            for (SpellAreaMap::const_iterator itr = sa_bounds.first; itr != sa_bounds.second; ++itr)
            {
                if (spellArea.spellId != itr->second.spellId)
                    continue;
                if (spellArea.areaId != itr->second.areaId)
                    continue;
                if (spellArea.questStart != itr->second.questStart)
                    continue;
                if (spellArea.auraSpell != itr->second.auraSpell)
                    continue;
                if ((spellArea.raceMask & itr->second.raceMask) == 0)
                    continue;
                if (spellArea.gender != itr->second.gender)
                    continue;

                // duplicate by requirements
                ok =false;
                break;
            }

            if (!ok)
            {
                sLog->outErrorDb("Spell %u listed in `spell_area` already listed with similar requirements.", spell);
                continue;
            }
        }

        if (spellArea.areaId && !GetAreaEntryByAreaID(spellArea.areaId))
        {
            sLog->outErrorDb("Spell %u listed in `spell_area` have wrong area (%u) requirement", spell, spellArea.areaId);
            continue;
        }

        if (spellArea.questStart && !sObjectMgr->GetQuestTemplate(spellArea.questStart))
        {
            sLog->outErrorDb("Spell %u listed in `spell_area` have wrong start quest (%u) requirement", spell, spellArea.questStart);
            continue;
        }

        if (spellArea.questEnd)
        {
            if (!sObjectMgr->GetQuestTemplate(spellArea.questEnd))
            {
                sLog->outErrorDb("Spell %u listed in `spell_area` have wrong end quest (%u) requirement", spell, spellArea.questEnd);
                continue;
            }

            if (spellArea.questEnd == spellArea.questStart && !spellArea.questStartCanActive)
            {
                sLog->outErrorDb("Spell %u listed in `spell_area` have quest (%u) requirement for start and end in same time", spell, spellArea.questEnd);
                continue;
            }
        }

        if (spellArea.auraSpell)
        {
            SpellInfo const* spellInfo = GetSpellInfo(abs(spellArea.auraSpell));
            if (!spellInfo)
            {
                sLog->outErrorDb("Spell %u listed in `spell_area` have wrong aura spell (%u) requirement", spell, abs(spellArea.auraSpell));
                continue;
            }

            if (uint32(abs(spellArea.auraSpell)) == spellArea.spellId)
            {
                sLog->outErrorDb("Spell %u listed in `spell_area` have aura spell (%u) requirement for itself", spell, abs(spellArea.auraSpell));
                continue;
            }

            // not allow autocast chains by auraSpell field (but allow use as alternative if not present)
            if (spellArea.autocast && spellArea.auraSpell > 0)
            {
                bool chain = false;
                SpellAreaForAuraMapBounds saBound = GetSpellAreaForAuraMapBounds(spellArea.spellId);
                for (SpellAreaForAuraMap::const_iterator itr = saBound.first; itr != saBound.second; ++itr)
                {
                    if (itr->second->autocast && itr->second->auraSpell > 0)
                    {
                        chain = true;
                        break;
                    }
                }

                if (chain)
                {
                    sLog->outErrorDb("Spell %u listed in `spell_area` have aura spell (%u) requirement that itself autocast from aura", spell, spellArea.auraSpell);
                    continue;
                }

                SpellAreaMapBounds saBound2 = GetSpellAreaMapBounds(spellArea.auraSpell);
                for (SpellAreaMap::const_iterator itr2 = saBound2.first; itr2 != saBound2.second; ++itr2)
                {
                    if (itr2->second.autocast && itr2->second.auraSpell > 0)
                    {
                        chain = true;
                        break;
                    }
                }

                if (chain)
                {
                    sLog->outErrorDb("Spell %u listed in `spell_area` have aura spell (%u) requirement that itself autocast from aura", spell, spellArea.auraSpell);
                    continue;
                }
            }
        }

        if (spellArea.raceMask && (spellArea.raceMask & RACEMASK_ALL_PLAYABLE) == 0)
        {
            sLog->outErrorDb("Spell %u listed in `spell_area` have wrong race mask (%u) requirement", spell, spellArea.raceMask);
            continue;
        }

        if (spellArea.gender != GENDER_NONE && spellArea.gender != GENDER_FEMALE && spellArea.gender != GENDER_MALE)
        {
            sLog->outErrorDb("Spell %u listed in `spell_area` have wrong gender (%u) requirement", spell, spellArea.gender);
            continue;
        }

        SpellArea const* sa = &mSpellAreaMap.insert(SpellAreaMap::value_type(spell, spellArea))->second;

        // for search by current zone/subzone at zone/subzone change
        if (spellArea.areaId)
            mSpellAreaForAreaMap.insert(SpellAreaForAreaMap::value_type(spellArea.areaId, sa));

        // for search at quest start/reward
        if (spellArea.questStart)
        {
            if (spellArea.questStartCanActive)
                mSpellAreaForActiveQuestMap.insert(SpellAreaForQuestMap::value_type(spellArea.questStart, sa));
            else
                mSpellAreaForQuestMap.insert(SpellAreaForQuestMap::value_type(spellArea.questStart, sa));
        }

        // for search at quest start/reward
        if (spellArea.questEnd)
            mSpellAreaForQuestEndMap.insert(SpellAreaForQuestMap::value_type(spellArea.questEnd, sa));

        // for search at aura apply
        if (spellArea.auraSpell)
            mSpellAreaForAuraMap.insert(SpellAreaForAuraMap::value_type(abs(spellArea.auraSpell), sa));

        ++count;
    } while (result->NextRow());

    sLog->outString(">> Loaded %u spell area requirements in %u ms", count, GetMSTimeDiffToNow(oldMSTime));
    sLog->outString();
}

void SpellMgr::LoadSpellInfoStore()
{
    uint32 oldMSTime = getMSTime();

    UnloadSpellInfoStore();
    mSpellInfoMap.resize(sSpellStore.GetNumRows(), NULL);

    for (uint32 i = 0; i < sSpellStore.GetNumRows(); ++i)
    {
        if (SpellEntry const* spellEntry = sSpellStore.LookupEntry(i))
            mSpellInfoMap[i] = new SpellInfo(spellEntry);
    }

    sLog->outString(">> Loaded spell custom attributes in %u ms", GetMSTimeDiffToNow(oldMSTime));
    sLog->outString();
}

void SpellMgr::UnloadSpellInfoStore()
{
    for (uint32 i = 0; i < mSpellInfoMap.size(); ++i)
    {
        if (mSpellInfoMap[i])
          delete mSpellInfoMap[i];
    }
    mSpellInfoMap.clear();
}

void SpellMgr::LoadSpellCustomAttr()
{
    uint32 oldMSTime = getMSTime();

    SpellInfo* spellInfo = NULL;
    for (uint32 i = 0; i < GetSpellInfoStoreSize(); ++i)
    {
        spellInfo = mSpellInfoMap[i];
        if (!spellInfo)
            continue;

        for (uint8 j = 0; j < MAX_SPELL_EFFECTS; ++j)
        {
            switch (spellInfo->Effects[j].ApplyAuraName)
            {
                case SPELL_AURA_MOD_POSSESS:
                case SPELL_AURA_MOD_CONFUSE:
                case SPELL_AURA_MOD_CHARM:
                case SPELL_AURA_AOE_CHARM:
                case SPELL_AURA_MOD_FEAR:
                case SPELL_AURA_MOD_STUN:
                    spellInfo->AttributesCu |= SPELL_ATTR0_CU_AURA_CC;
                    break;
            }
            switch (spellInfo->Effects[j].Effect)
            {
                case SPELL_EFFECT_SCHOOL_DAMAGE:
                case SPELL_EFFECT_WEAPON_DAMAGE:
                case SPELL_EFFECT_WEAPON_DAMAGE_NOSCHOOL:
                case SPELL_EFFECT_NORMALIZED_WEAPON_DMG:
                case SPELL_EFFECT_WEAPON_PERCENT_DAMAGE:
                case SPELL_EFFECT_HEAL:
                    spellInfo->AttributesCu |= SPELL_ATTR0_CU_DIRECT_DAMAGE;
                    break;
                case SPELL_EFFECT_CHARGE:
                case SPELL_EFFECT_CHARGE_DEST:
                case SPELL_EFFECT_JUMP:
                case SPELL_EFFECT_JUMP_DEST:
                case SPELL_EFFECT_LEAP_BACK:
                    spellInfo->AttributesCu |= SPELL_ATTR0_CU_CHARGE;
                    break;
                case SPELL_EFFECT_PICKPOCKET:
                    spellInfo->AttributesCu |= SPELL_ATTR0_CU_PICKPOCKET;
                    break;
                case SPELL_EFFECT_ENCHANT_ITEM:
                case SPELL_EFFECT_ENCHANT_ITEM_TEMPORARY:
                case SPELL_EFFECT_ENCHANT_ITEM_PRISMATIC:
                case SPELL_EFFECT_ENCHANT_HELD_ITEM:
                {
                    // only enchanting profession enchantments procs can stack
                    if (IsPartOfSkillLine(SKILL_ENCHANTING, i))
                    {
                        uint32 enchantId = spellInfo->Effects[j].MiscValue;
                        SpellItemEnchantmentEntry const* enchant = sSpellItemEnchantmentStore.LookupEntry(enchantId);
                        for (uint8 s = 0; s < MAX_ITEM_ENCHANTMENT_EFFECTS; ++s)
                        {
                            if (enchant->type[s] != ITEM_ENCHANTMENT_TYPE_COMBAT_SPELL)
                                continue;

                            SpellInfo* procInfo = (SpellInfo*)sSpellMgr->GetSpellInfo(enchant->spellid[s]);
                            if (!procInfo)
                                continue;

                            // if proced directly from enchantment, not via proc aura
                            // NOTE: Enchant Weapon - Blade Ward also has proc aura spell and is proced directly
                            // however its not expected to stack so this check is good
                            if (procInfo->HasAura(SPELL_AURA_PROC_TRIGGER_SPELL))
                                continue;

                            procInfo->AttributesCu |= SPELL_ATTR0_CU_ENCHANT_PROC;
                        }
                    }
                    break;
                }
            }
        }

        if (!spellInfo->_IsPositiveEffect(EFFECT_0, false))
            spellInfo->AttributesCu |= SPELL_ATTR0_CU_NEGATIVE_EFF0;

        if (!spellInfo->_IsPositiveEffect(EFFECT_1, false))
            spellInfo->AttributesCu |= SPELL_ATTR0_CU_NEGATIVE_EFF1;

        if (!spellInfo->_IsPositiveEffect(EFFECT_2, false))
            spellInfo->AttributesCu |= SPELL_ATTR0_CU_NEGATIVE_EFF2;

        if (spellInfo->SpellVisual[0] == 3879)
            spellInfo->AttributesCu |= SPELL_ATTR0_CU_CONE_BACK;

        switch (spellInfo->Id)
        {
            case 1776: // Gouge
            case 1777:
            case 8629:
            case 11285:
            case 11286:
            case 12540:
            case 13579:
            case 24698:
            case 28456:
            case 29425:
            case 34940:
            case 36862:
            case 38764:
            case 38863:
            case 52743: // Head Smack
                spellInfo->AttributesCu |= SPELL_ATTR0_CU_REQ_TARGET_FACING_CASTER;
                break;
            case 53: // Backstab
            case 2589:
            case 2590:
            case 2591:
            case 8721:
            case 11279:
            case 11280:
            case 11281:
            case 25300:
            case 26863:
            case 48656:
            case 48657:
            case 703: // Garrote
            case 8631:
            case 8632:
            case 8633:
            case 11289:
            case 11290:
            case 26839:
            case 26884:
            case 48675:
            case 48676:
            case 5221: // Shred
            case 6800:
            case 8992:
            case 9829:
            case 9830:
            case 27001:
            case 27002:
            case 48571:
            case 48572:
            case 8676: // Ambush
            case 8724:
            case 8725:
            case 11267:
            case 11268:
            case 11269:
            case 27441:
            case 48689:
            case 48690:
            case 48691:
            case 21987: // Lash of Pain
            case 23959: // Test Stab R50
            case 24825: // Test Backstab
            case 58563: // Assassinate Restless Lookout
                spellInfo->AttributesCu |= SPELL_ATTR0_CU_REQ_CASTER_BEHIND_TARGET;
                break;
            case 20066: // Repentance
            case 66008:
                spellInfo->Mechanic = MECHANIC_STUN;
                break;
            case 26029: // Dark Glare
            case 37433: // Spout
            case 43140: // Flame Breath
            case 43215: // Flame Breath
            case 70461: // Coldflame Trap
                spellInfo->AttributesCu |= SPELL_ATTR0_CU_CONE_LINE;
                break;
            case 24340: // Meteor
            case 26558: // Meteor
            case 28884: // Meteor
            case 36837: // Meteor
            case 38903: // Meteor
            case 41276: // Meteor
            case 57467: // Meteor
            case 26789: // Shard of the Fallen Star
            case 31436: // Malevolent Cleave
            case 35181: // Dive Bomb
            case 40810: // Saber Lash
            case 43267: // Saber Lash
            case 43268: // Saber Lash
            case 42384: // Brutal Swipe
            case 45150: // Meteor Slash
            case 64688: // Sonic Screech
            case 72373: // Shared Suffering
            case 71904: // Chaos Bane
            case 70492: // Ooze Eruption
            case 72505: // Ooze Eruption
            case 72624: // Ooze Eruption
            case 72625: // Ooze Eruption
                // ONLY SPELLS WITH SPELLFAMILY_GENERIC and EFFECT_SCHOOL_DAMAGE
                spellInfo->AttributesCu |= SPELL_ATTR0_CU_SHARE_DAMAGE;
                break;
            case 18500: // Wing Buffet
            case 33086: // Wild Bite
            case 49749: // Piercing Blow
            case 52890: // Penetrating Strike
            case 53454: // Impale
            case 59446: // Impale
            case 62383: // Shatter
            case 64777: // Machine Gun
            case 65239: // Machine Gun
            case 65919: // Impale
            case 67858: // Impale
            case 67859: // Impale
            case 67860: // Impale
            case 69293: // Wing Buffet
            case 74439: // Machine Gun
                spellInfo->AttributesCu |= SPELL_ATTR0_CU_IGNORE_ARMOR;
                break;
            case 63278: // Mark of the Faceless (General Vezax)
                spellInfo->AttributesCu |= SPELL_ATTR0_CU_IGNORE_ARMOR;
                break;
            case 64422: // Sonic Screech (Auriaya)
                spellInfo->AttributesCu |= SPELL_ATTR0_CU_SHARE_DAMAGE;
                spellInfo->AttributesCu |= SPELL_ATTR0_CU_IGNORE_ARMOR;
                break;
        }

        switch (spellInfo->SpellFamilyName)
        {
            case SPELLFAMILY_WARRIOR:
                // Shout
                if (spellInfo->SpellFamilyFlags[0] & 0x20000 || spellInfo->SpellFamilyFlags[1] & 0x20)
                    spellInfo->AttributesCu |= SPELL_ATTR0_CU_AURA_CC;
                break;
            case SPELLFAMILY_DRUID:
                // Roar
                if (spellInfo->SpellFamilyFlags[0] & 0x8)
                    spellInfo->AttributesCu |= SPELL_ATTR0_CU_AURA_CC;
                break;
            default:
                break;
        }
    }

    CreatureAI::FillAISpellInfo();

    sLog->outString(">> Loaded spell custom attributes in %u ms", GetMSTimeDiffToNow(oldMSTime));
    sLog->outString();
}

void SpellMgr::LoadDbcDataCorrections()
{
    uint32 oldMSTime = getMSTime();

    SpellEntry* spellInfo = NULL;
    for (uint32 i = 0; i < sSpellStore.GetNumRows(); ++i)
    {
        spellInfo = (SpellEntry*)sSpellStore.LookupEntry(i);
        if (!spellInfo)
            continue;

        for (uint8 j = 0; j < MAX_SPELL_EFFECTS; ++j)
        {
            switch (spellInfo->Effect[j])
            {
                case SPELL_EFFECT_CHARGE:
                case SPELL_EFFECT_CHARGE_DEST:
                case SPELL_EFFECT_JUMP:
                case SPELL_EFFECT_JUMP_DEST:
                case SPELL_EFFECT_LEAP_BACK:
                    if (!spellInfo->speed && !spellInfo->SpellFamilyName)
                        spellInfo->speed = SPEED_CHARGE;
                    break;
                case SPELL_EFFECT_TRIGGER_SPELL:
                    if (SpellImplicitTargetInfo::IsPosition(spellInfo->EffectImplicitTargetA[j]) ||
                        spellInfo->Targets & (TARGET_FLAG_SOURCE_LOCATION | TARGET_FLAG_DEST_LOCATION))
                        spellInfo->Effect[j] = SPELL_EFFECT_TRIGGER_MISSILE;
                    break;
            }

            switch (SpellImplicitTargetInfo::Type[spellInfo->EffectImplicitTargetA[j]])
            {
                case TARGET_TYPE_UNIT_TARGET:
                case TARGET_TYPE_DEST_TARGET:
                    spellInfo->Targets |= TARGET_FLAG_UNIT;
                    break;
                default:
                    break;
            }
        }

        if (spellInfo->activeIconID == 2158)  // flight
            spellInfo->Attributes |= SPELL_ATTR0_PASSIVE;

        switch (spellInfo->Id)
        {
<<<<<<< HEAD
        case 42835: // Spout
            spellInfo->Effect[0] = 0; // remove damage effect, only anim is needed
            break;
        case 30657: // Quake
            spellInfo->EffectTriggerSpell[0] = 30571;
            break;
        case 30541: // Blaze (needs conditions entry)
            spellInfo->EffectImplicitTargetA[0] = TARGET_UNIT_TARGET_ENEMY;
            spellInfo->EffectImplicitTargetB[0] = 0;
            break;
        case 31447: // Mark of Kaz'rogal (needs target selection script)
        case 31298: // Sleep (needs target selection script)
            spellInfo->EffectImplicitTargetA[0] = TARGET_UNIT_CASTER;
            spellInfo->EffectImplicitTargetB[0] = 0;
            break;
        case 31344: // Howl of Azgalor
            spellInfo->EffectRadiusIndex[0] = 12; // 100yards instead of 50000?!
            break;
        case 42818: // Headless Horseman - Wisp Flight Port
        case 42821: // Headless Horseman - Wisp Flight Missile
            spellInfo->rangeIndex = 6; // 100 yards
            break;
        case 36350: // They Must Burn Bomb Aura (self)
            spellInfo->EffectTriggerSpell[0] = 36325; // They Must Burn Bomb Drop (DND)
            break;
        case 49838: // Stop Time
        case 50526: // Wandering Plague
            spellInfo->AttributesEx3 |= SPELL_ATTR3_NO_INITIAL_AGGRO;
            break;
        case 61407: // Energize Cores
        case 62136: // Energize Cores
        case 54069: // Energize Cores
        case 56251: // Energize Cores
            spellInfo->EffectImplicitTargetA[0] = TARGET_UNIT_SRC_AREA_ENTRY;
            break;
        case 50785: // Energize Cores
        case 59372: // Energize Cores
            spellInfo->EffectImplicitTargetA[0] = TARGET_UNIT_SRC_AREA_ENEMY;
            break;
        case 3286:  // Bind
            spellInfo->EffectImplicitTargetA[0] = TARGET_UNIT_TARGET_ENEMY;
            spellInfo->EffectImplicitTargetA[1] = TARGET_UNIT_TARGET_ENEMY;
            break;
        case 8494: // Mana Shield (rank 2)
            // because of bug in dbc
            spellInfo->procChance = 0;
            break;
        case 32182: // Heroism
            spellInfo->excludeCasterAuraSpell = 57723; // Exhaustion
            break;
        case 2825:  // Bloodlust
            spellInfo->excludeCasterAuraSpell = 57724; // Sated
            break;
        case 20335: // Heart of the Crusader
        case 20336:
        case 20337:
        case 63320: // Glyph of Life Tap
        // Entries were not updated after spell effect change, we have to do that manually :/
            spellInfo->AttributesEx3 |= SPELL_ATTR3_CAN_PROC_WITH_TRIGGERED;
            break;
        case 16007: // Draco-Incarcinatrix 900
            // was 46, but effect is aura effect
            spellInfo->EffectImplicitTargetA[0] = TARGET_UNIT_NEARBY_ENTRY;
            spellInfo->EffectImplicitTargetB[0] = TARGET_DEST_NEARBY_ENTRY;
            break;
        case 59725: // Improved Spell Reflection - aoe aura
            // Target entry seems to be wrong for this spell :/
            spellInfo->EffectImplicitTargetA[0] = TARGET_UNIT_CASTER_AREA_PARTY;
            spellInfo->EffectRadiusIndex[0] = 45;
            break;
        case 44978: case 45001: case 45002: // Wild Magic
        case 45004: case 45006: case 45010: // Wild Magic
        case 31347: // Doom
        case 41635: // Prayer of Mending
        case 44869: // Spectral Blast
        case 45027: // Revitalize
        case 45976: // Muru Portal Channel
        case 39365: // Thundering Storm
        case 41071: // Raise Dead (HACK)
        case 52124: // Sky Darkener Assault
        case 42442: // Vengeance Landing Cannonfire
        case 45863: // Cosmetic - Incinerate to Random Target
        case 25425: // Shoot
        case 45761: // Shoot
        case 42611: // Shoot
        case 62374: // Pursued
        case 61588: // Blazing Harpoon
            spellInfo->MaxAffectedTargets = 1;
            break;
        case 52479: // Gift of the Harvester
            spellInfo->MaxAffectedTargets = 1;
            // a trap always has dst = src?
            spellInfo->EffectImplicitTargetA[0] = TARGET_DEST_CASTER;
            spellInfo->EffectImplicitTargetA[1] = TARGET_DEST_CASTER;
            break;
        case 41376: // Spite
        case 39992: // Needle Spine
        case 29576: // Multi-Shot
        case 40816: // Saber Lash
        case 37790: // Spread Shot
        case 46771: // Flame Sear
        case 45248: // Shadow Blades
        case 41303: // Soul Drain
        case 54172: // Divine Storm (heal)
        case 29213: // Curse of the Plaguebringer - Noth
        case 28542: // Life Drain - Sapphiron
        case 66588: // Flaming Spear
        case 54171: // Divine Storm
            spellInfo->MaxAffectedTargets = 3;
            break;
        case 38310: // Multi-Shot
        case 53385: // Divine Storm (Damage)
            spellInfo->MaxAffectedTargets = 4;
            break;
        case 42005: // Bloodboil
        case 38296: // Spitfire Totem
        case 37676: // Insidious Whisper
        case 46008: // Negative Energy
        case 45641: // Fire Bloom
        case 55665: // Life Drain - Sapphiron (H)
        case 28796: // Poison Bolt Volly - Faerlina
            spellInfo->MaxAffectedTargets = 5;
            break;
        case 40827: // Sinful Beam
        case 40859: // Sinister Beam
        case 40860: // Vile Beam
        case 40861: // Wicked Beam
        case 54835: // Curse of the Plaguebringer - Noth (H)
        case 54098: // Poison Bolt Volly - Faerlina (H)
            spellInfo->MaxAffectedTargets = 10;
            break;
        case 50312: // Unholy Frenzy
            spellInfo->MaxAffectedTargets = 15;
            break;
        case 38794: case 33711: //Murmur's Touch
            spellInfo->MaxAffectedTargets = 1;
            spellInfo->EffectTriggerSpell[0] = 33760;
            break;
        case 17941: // Shadow Trance
        case 22008: // Netherwind Focus
        case 31834: // Light's Grace
        case 34754: // Clearcasting
        case 34936: // Backlash
        case 48108: // Hot Streak
        case 51124: // Killing Machine
        case 54741: // Firestarter
        case 57761: // Fireball!
        case 39805: // Lightning Overload
        case 64823: // Item - Druid T8 Balance 4P Bonus
        case 44401: // Missile Barrage
            spellInfo->procCharges = 1;
            break;
        case 44544: // Fingers of Frost
            spellInfo->EffectSpellClassMask[0] = flag96(685904631, 1151048, 0);
            break;
        case 74396: // Fingers of Frost visual buff
            spellInfo->procCharges = 2;
            spellInfo->StackAmount = 0;
            break;
        case 28200: // Ascendance (Talisman of Ascendance trinket)
            spellInfo->procCharges = 6;
            break;
        case 47201: // Everlasting Affliction
        case 47202:
        case 47203:
        case 47204:
        case 47205:
            // add corruption to affected spells
            spellInfo->EffectSpellClassMask[1][0] |= 2;
            break;
        case 49305: // Teleport to Boss 1 DND
        case 64981: // Summon Random Vanquished Tentacle
            spellInfo->EffectImplicitTargetB[0] = TARGET_UNIT_CASTER;
            break;
        case 51852: // The Eye of Acherus (no spawn in phase 2 in db)
            spellInfo->EffectMiscValue[0] |= 1;
            break;
        case 51904: // Summon Ghouls On Scarlet Crusade (core does not know the triggered spell is summon spell)
            spellInfo->EffectImplicitTargetA[0] = TARGET_UNIT_CASTER;
            break;
        case 29809: // Desecration Arm - 36 instead of 37 - typo? :/
            spellInfo->EffectRadiusIndex[0] = 37;
            break;
        // Master Shapeshifter: missing stance data for forms other than bear - bear version has correct data
        // To prevent aura staying on target after talent unlearned
        case 48420:
            spellInfo->Stances = 1 << (FORM_CAT - 1);
            break;
        case 48421:
            spellInfo->Stances = 1 << (FORM_MOONKIN - 1);
            break;
        case 48422:
            spellInfo->Stances = 1 << (FORM_TREE - 1);
            break;
        case 47569: // Improved Shadowform (Rank 1)
            // with this spell atrribute aura can be stacked several times
            spellInfo->Attributes &= ~SPELL_ATTR0_NOT_SHAPESHIFT;
            break;
        case 30421: // Nether Portal - Perseverence
            spellInfo->EffectBasePoints[2] += 30000;
            break;
        case 16834: // Natural shapeshifter
        case 16835:
            spellInfo->DurationIndex = 21;
            break;
        case 51735: // Ebon Plague
        case 51734:
        case 51726:
            spellInfo->AttributesEx3 |= SPELL_ATTR3_STACK_FOR_DIFF_CASTERS;
            spellInfo->SpellFamilyFlags[2] = 0x10;
            break;
        case 41013: // Parasitic Shadowfiend Passive
            spellInfo->EffectApplyAuraName[0] = 4; // proc debuff, and summon infinite fiends
            break;
        case 27892: // To Anchor 1
        case 27928: // To Anchor 1
        case 27935: // To Anchor 1
        case 27915: // Anchor to Skulls
        case 27931: // Anchor to Skulls
        case 27937: // Anchor to Skulls
            spellInfo->rangeIndex = 13;
            break;
        case 48743: // Death Pact
            spellInfo->AttributesEx &= ~SPELL_ATTR1_CANT_TARGET_SELF;
            break;
        // target allys instead of enemies, target A is src_caster, spells with effect like that have ally target
        // this is the only known exception, probably just wrong data
        case 29214: // Wrath of the Plaguebringer
        case 54836: // Wrath of the Plaguebringer
            spellInfo->EffectImplicitTargetB[0] = TARGET_UNIT_SRC_AREA_ALLY;
            spellInfo->EffectImplicitTargetB[1] = TARGET_UNIT_SRC_AREA_ALLY;
            break;
        case 31687: // Summon Water Elemental
            // 322-330 switch - effect changed to dummy, target entry not changed in client:(
            spellInfo->EffectImplicitTargetA[0] = TARGET_UNIT_CASTER;
            break;
        case 57994: // Wind Shear - improper data for EFFECT_1 in 3.3.5 DBC, but is correct in 4.x
            spellInfo->Effect[EFFECT_1] = SPELL_EFFECT_MODIFY_THREAT_PERCENT;
            spellInfo->EffectBasePoints[EFFECT_1] = -6; // -5%
            break;
        case 63675: // Improved Devouring Plague
            spellInfo->AttributesEx3 |= SPELL_ATTR3_NO_DONE_BONUS;
            break;
        case 8145: // Tremor Totem (instant pulse)
        case 6474: // Earthbind Totem (instant pulse)
            spellInfo->AttributesEx5 |= SPELL_ATTR5_START_PERIODIC_AT_APPLY;
            break;
        case 53241: // Marked for Death (Rank 1)
        case 53243: // Marked for Death (Rank 2)
        case 53244: // Marked for Death (Rank 3)
        case 53245: // Marked for Death (Rank 4)
        case 53246: // Marked for Death (Rank 5)
            spellInfo->EffectSpellClassMask[0] = flag96(423937, 276955137, 2049);
            break;
        case 70728: // Exploit Weakness
        case 70840: // Devious Minds
            spellInfo->EffectImplicitTargetA[0] = TARGET_UNIT_CASTER;
            spellInfo->EffectImplicitTargetB[0] = TARGET_UNIT_PET;
            break;
        case 70893: // Culling The Herd
            spellInfo->EffectImplicitTargetA[0] = TARGET_UNIT_CASTER;
            spellInfo->EffectImplicitTargetB[0] = TARGET_UNIT_MASTER;
            break;
        case 54800: // Sigil of the Frozen Conscience - change class mask to custom extended flags of Icy Touch
                    // this is done because another spell also uses the same SpellFamilyFlags as Icy Touch
                    // SpellFamilyFlags[0] & 0x00000040 in SPELLFAMILY_DEATHKNIGHT is currently unused (3.3.5a)
                    // this needs research on modifier applying rules, does not seem to be in Attributes fields
            spellInfo->EffectSpellClassMask[0] = flag96(0x00000040, 0x00000000, 0x00000000);
            break;
        case 19970: // Entangling Roots (Rank 6) -- Nature's Grasp Proc
        case 19971: // Entangling Roots (Rank 5) -- Nature's Grasp Proc
        case 19972: // Entangling Roots (Rank 4) -- Nature's Grasp Proc
        case 19973: // Entangling Roots (Rank 3) -- Nature's Grasp Proc
        case 19974: // Entangling Roots (Rank 2) -- Nature's Grasp Proc
        case 19975: // Entangling Roots (Rank 1) -- Nature's Grasp Proc
        case 27010: // Entangling Roots (Rank 7) -- Nature's Grasp Proc
        case 53313: // Entangling Roots (Rank 8) -- Nature's Grasp Proc
            spellInfo->CastingTimeIndex = 1;
            break;
        case 61719: // Easter Lay Noblegarden Egg Aura - Interrupt flags copied from aura which this aura is linked with
            spellInfo->AuraInterruptFlags = AURA_INTERRUPT_FLAG_HITBYSPELL | AURA_INTERRUPT_FLAG_TAKE_DAMAGE;
            break;
        // ULDUAR SPELLS
        //
        case 63342: // Focused Eyebeam Summon Trigger (Kologarn)
            spellInfo->MaxAffectedTargets = 1;
            break;
        case 62716: // Growth of Nature (Freya)
        case 65584: // Growth of Nature (Freya)
        case 64381: // Strength of the Pack (Auriaya)
            spellInfo->AttributesEx3 |= SPELL_ATTR3_STACK_FOR_DIFF_CASTERS;
            break;
        case 63018: // Searing Light (XT-002)
        case 65121: // Searing Light (25m) (XT-002)
        case 63024: // Gravity Bomb (XT-002)
        case 64234: // Gravity Bomb (25m) (XT-002)
            spellInfo->MaxAffectedTargets = 1;
            break;
        case 62834: // Boom (XT-002)
        // This hack is here because we suspect our implementation of spell effect execution on targets
        // is done in the wrong order. We suspect that EFFECT_0 needs to be applied on all targets,
        // then EFFECT_1, etc - instead of applying each effect on target1, then target2, etc.
        // The above situation causes the visual for this spell to be bugged, so we remove the instakill
        // effect and implement a script hack for that.
            spellInfo->Effect[EFFECT_1] = 0;
            break;
        case 64386: // Terrifying Screech (Auriaya)
        case 64389: // Sentinel Blast (Auriaya)
        case 64678: // Sentinel Blast (Auriaya)
            spellInfo->DurationIndex = 28; // 5 seconds, wrong DBC data?
            break;
        case 64321: // Potent Pheromones (Freya)
            // spell should dispel area aura, but doesn't have the attribute
            // may be db data bug, or blizz may keep reapplying area auras every update with checking immunity
            // that will be clear if we get more spells with problem like this
            spellInfo->AttributesEx |= SPELL_ATTR1_DISPEL_AURAS_ON_IMMUNITY;
            break;
        // ENDOF ULDUAR SPELLS
        //
        // TRIAL OF THE CRUSADER SPELLS
        //
        case 66258: // Infernal Eruption (10N)
        case 67901: // Infernal Eruption (25N)
            // increase duration from 15 to 18 seconds because caster is already
            // unsummoned when spell missile hits the ground so nothing happen in result
            spellInfo->DurationIndex = 85;
            break;
        // ENDOF TRIAL OF THE CRUSADER SPELLS
        //
        // ICECROWN CITADEL SPELLS
        //
        // THESE SPELLS ARE WORKING CORRECTLY EVEN WITHOUT THIS HACK
        // THE ONLY REASON ITS HERE IS THAT CURRENT GRID SYSTEM
        // DOES NOT ALLOW FAR OBJECT SELECTION (dist > 333)
        case 70781: // Light's Hammer Teleport
        case 70856: // Oratory of the Damned Teleport
        case 70857: // Rampart of Skulls Teleport
        case 70858: // Deathbringer's Rise Teleport
        case 70859: // Upper Spire Teleport
        case 70860: // Frozen Throne Teleport
        case 70861: // Sindragosa's Lair Teleport
            spellInfo->EffectImplicitTargetA[0] = TARGET_DEST_DB;
            break;
        case 69055: // Saber Lash (Lord Marrowgar)
        case 70814: // Saber Lash (Lord Marrowgar)
            spellInfo->EffectRadiusIndex[0] = 8;    // 5yd
            break;
        case 69075: // Bone Storm (Lord Marrowgar)
        case 70834: // Bone Storm (Lord Marrowgar)
        case 70835: // Bone Storm (Lord Marrowgar)
        case 70836: // Bone Storm (Lord Marrowgar)
        case 72864: // Death Plague (Rotting Frost Giant)
        case 72378: // Blood Nova (Deathbringer Saurfang)
        case 73058: // Blood Nova (Deathbringer Saurfang)
        case 71160: // Plague Stench (Stinky)
        case 71161: // Plague Stench (Stinky)
        case 71123: // Decimate (Stinky & Precious)
            spellInfo->EffectRadiusIndex[0] = 12;   // 100yd
            break;
        case 72723: // Resistant Skin (Deathbringer Saurfang adds)
            // this spell initially granted Shadow damage immunity, however it was removed but the data was left in client
            spellInfo->Effect[2] = 0;
            break;
        case 70460: // Coldflame Jets (Traps after Saurfang)
            spellInfo->DurationIndex = 1;   // 10 seconds
            break;
        case 71413: // Green Ooze Summon (Professor Putricide)
        case 71414: // Orange Ooze Summon (Professor Putricide)
            spellInfo->EffectImplicitTargetA[0] = TARGET_DEST_DEST;
            break;
        case 71159: // Awaken Plagued Zombies
            spellInfo->DurationIndex = 21;
            break;
        // THIS IS HERE BECAUSE COOLDOWN ON CREATURE PROCS IS NOT IMPLEMENTED
        case 71604: // Mutated Strength (Professor Putricide)
        case 72673: // Mutated Strength (Professor Putricide)
        case 72674: // Mutated Strength (Professor Putricide)
        case 72675: // Mutated Strength (Professor Putricide)
            spellInfo->Effect[1] = 0;
            break;
        case 72454: // Mutated Plague (Professor Putricide)
        case 72464: // Mutated Plague (Professor Putricide)
        case 72506: // Mutated Plague (Professor Putricide)
        case 72507: // Mutated Plague (Professor Putricide)
            spellInfo->EffectRadiusIndex[0] = 28;   // 50000yd
            break;
        case 70911: // Unbound Plague (Professor Putricide)
        case 72854: // Unbound Plague (Professor Putricide)
        case 72855: // Unbound Plague (Professor Putricide)
        case 72856: // Unbound Plague (Professor Putricide)
            spellInfo->EffectImplicitTargetB[0] = TARGET_UNIT_TARGET_ENEMY;
            break;
        case 71518: // Unholy Infusion Quest Credit (Professor Putricide)
        case 72934: // Blood Infusion Quest Credit (Blood-Queen Lana'thel)
        case 72289: // Frost Infusion Quest Credit (Sindragosa)
            spellInfo->EffectRadiusIndex[0] = 28;   // another missing radius
            break;
        case 71708: // Empowered Flare (Blood Prince Council)
        case 72785: // Empowered Flare (Blood Prince Council)
        case 72786: // Empowered Flare (Blood Prince Council)
        case 72787: // Empowered Flare (Blood Prince Council)
            spellInfo->AttributesEx3 |= SPELL_ATTR3_NO_DONE_BONUS;
            break;
        case 71266: // Swarming Shadows
        case 72890: // Swarming Shadows
            spellInfo->AreaGroupId = 0; // originally, these require area 4522, which is... outside of Icecrown Citadel
            break;
        case 70602: // Corruption
            spellInfo->AttributesEx3 |= SPELL_ATTR3_STACK_FOR_DIFF_CASTERS;
            break;
        case 70715: // Column of Frost (visual marker)
            spellInfo->DurationIndex = 32; // 6 seconds (missing)
            break;
        case 71085: // Mana Void (periodic aura)
            spellInfo->DurationIndex = 9; // 30 seconds (missing)
            break;
        case 70936: // Summon Suppressor
            spellInfo->EffectImplicitTargetA[0] = TARGET_UNIT_TARGET_ANY;
            spellInfo->EffectImplicitTargetB[0] = 0;
            break;
        case 72706: // Achievement Check (Valithria Dreamwalker)
        case 71357: // Order Whelp
            spellInfo->EffectRadiusIndex[0] = 22;   // 200yd
            break;
        case 70598: // Sindragosa's Fury
            spellInfo->EffectImplicitTargetA[0] = TARGET_DEST_CASTER;
            break;
        case 69846: // Frost Bomb
            spellInfo->speed = 10;
            spellInfo->EffectImplicitTargetA[0] = TARGET_DEST_TARGET_ANY;
            spellInfo->EffectImplicitTargetB[0] = TARGET_UNIT_TARGET_ANY;
            spellInfo->Effect[1] = 0;
            break;
        default:
            break;
=======
            case 42835: // Spout
                spellInfo->Effect[0] = 0; // remove damage effect, only anim is needed
                break;
            case 30657: // Quake
                spellInfo->EffectTriggerSpell[0] = 30571;
                break;
            case 30541: // Blaze (needs conditions entry)
                spellInfo->EffectImplicitTargetA[0] = TARGET_UNIT_TARGET_ENEMY;
                spellInfo->EffectImplicitTargetB[0] = 0;
                break;
            case 31447: // Mark of Kaz'rogal (needs target selection script)
            case 31298: // Sleep (needs target selection script)
                spellInfo->EffectImplicitTargetA[0] = TARGET_UNIT_CASTER;
                spellInfo->EffectImplicitTargetB[0] = 0;
                break;
            case 31344: // Howl of Azgalor
                spellInfo->EffectRadiusIndex[0] = 12; // 100yards instead of 50000?!
                break;
            case 42818: // Headless Horseman - Wisp Flight Port
            case 42821: // Headless Horseman - Wisp Flight Missile
                spellInfo->rangeIndex = 6; // 100 yards
                break;
            case 36350: //They Must Burn Bomb Aura (self)
                spellInfo->EffectTriggerSpell[0] = 36325; // They Must Burn Bomb Drop (DND)
                break;
            case 49838: // Stop Time
                spellInfo->AttributesEx3 |= SPELL_ATTR3_NO_INITIAL_AGGRO;
                break;
            case 61407: // Energize Cores
            case 62136: // Energize Cores
            case 54069: // Energize Cores
            case 56251: // Energize Cores
                spellInfo->EffectImplicitTargetA[0] = TARGET_UNIT_SRC_AREA_ENTRY;
                break;
            case 50785: // Energize Cores
            case 59372: // Energize Cores
                spellInfo->EffectImplicitTargetA[0] = TARGET_UNIT_SRC_AREA_ENEMY;
                break;
            case 3286:  // Bind
                spellInfo->EffectImplicitTargetA[0] = TARGET_UNIT_TARGET_ENEMY;
                spellInfo->EffectImplicitTargetA[1] = TARGET_UNIT_TARGET_ENEMY;
                break;
            case 8494: // Mana Shield (rank 2)
                // because of bug in dbc
                spellInfo->procChance = 0;
                break;
            case 32182: // Heroism
                spellInfo->excludeCasterAuraSpell = 57723; // Exhaustion
                break;
            case 2825:  // Bloodlust
                spellInfo->excludeCasterAuraSpell = 57724; // Sated
                break;
            case 20335: // Heart of the Crusader
            case 20336:
            case 20337:
            case 63320: // Glyph of Life Tap
            // Entries were not updated after spell effect change, we have to do that manually :/
                spellInfo->AttributesEx3 |= SPELL_ATTR3_CAN_PROC_WITH_TRIGGERED;
                break;
            case 16007: // Draco-Incarcinatrix 900
                // was 46, but effect is aura effect
                spellInfo->EffectImplicitTargetA[0] = TARGET_UNIT_NEARBY_ENTRY;
                spellInfo->EffectImplicitTargetB[0] = TARGET_DEST_NEARBY_ENTRY;
                break;
            case 59725: // Improved Spell Reflection - aoe aura
                // Target entry seems to be wrong for this spell :/
                spellInfo->EffectImplicitTargetA[0] = TARGET_UNIT_CASTER_AREA_PARTY;
                spellInfo->EffectRadiusIndex[0] = 45;
                break;
            case 44978: case 45001: case 45002: // Wild Magic
            case 45004: case 45006: case 45010: // Wild Magic
            case 31347: // Doom
            case 41635: // Prayer of Mending
            case 44869: // Spectral Blast
            case 45027: // Revitalize
            case 45976: // Muru Portal Channel
            case 39365: // Thundering Storm
            case 41071: // Raise Dead (HACK)
            case 52124: // Sky Darkener Assault
            case 42442: // Vengeance Landing Cannonfire
            case 45863: // Cosmetic - Incinerate to Random Target
            case 25425: // Shoot
            case 45761: // Shoot
            case 42611: // Shoot
            case 62374: // Pursued
            case 61588: // Blazing Harpoon
                spellInfo->MaxAffectedTargets = 1;
                break;
            case 52479: // Gift of the Harvester
                spellInfo->MaxAffectedTargets = 1;
                // a trap always has dst = src?
                spellInfo->EffectImplicitTargetA[0] = TARGET_DEST_CASTER;
                spellInfo->EffectImplicitTargetA[1] = TARGET_DEST_CASTER;
                break;
            case 41376: // Spite
            case 39992: // Needle Spine
            case 29576: // Multi-Shot
            case 40816: // Saber Lash
            case 37790: // Spread Shot
            case 46771: // Flame Sear
            case 45248: // Shadow Blades
            case 41303: // Soul Drain
            case 54172: // Divine Storm (heal)
            case 29213: // Curse of the Plaguebringer - Noth
            case 28542: // Life Drain - Sapphiron
            case 66588: // Flaming Spear
            case 54171: // Divine Storm
                spellInfo->MaxAffectedTargets = 3;
                break;
            case 38310: // Multi-Shot
            case 53385: // Divine Storm (Damage)
                spellInfo->MaxAffectedTargets = 4;
                break;
            case 42005: // Bloodboil
            case 38296: // Spitfire Totem
            case 37676: // Insidious Whisper
            case 46008: // Negative Energy
            case 45641: // Fire Bloom
            case 55665: // Life Drain - Sapphiron (H)
            case 28796: // Poison Bolt Volly - Faerlina
                spellInfo->MaxAffectedTargets = 5;
                break;
            case 40827: // Sinful Beam
            case 40859: // Sinister Beam
            case 40860: // Vile Beam
            case 40861: // Wicked Beam
            case 54835: // Curse of the Plaguebringer - Noth (H)
            case 54098: // Poison Bolt Volly - Faerlina (H)
                spellInfo->MaxAffectedTargets = 10;
                break;
            case 50312: // Unholy Frenzy
                spellInfo->MaxAffectedTargets = 15;
                break;
            case 38794: case 33711: //Murmur's Touch
                spellInfo->MaxAffectedTargets = 1;
                spellInfo->EffectTriggerSpell[0] = 33760;
                break;
            case 17941: // Shadow Trance
            case 22008: // Netherwind Focus
            case 31834: // Light's Grace
            case 34754: // Clearcasting
            case 34936: // Backlash
            case 48108: // Hot Streak
            case 51124: // Killing Machine
            case 54741: // Firestarter
            case 57761: // Fireball!
            case 39805: // Lightning Overload
            case 64823: // Item - Druid T8 Balance 4P Bonus
            case 44401: // Missile Barrage
                spellInfo->procCharges = 1;
                break;
            case 44544: // Fingers of Frost
                spellInfo->EffectSpellClassMask[0] = flag96(685904631, 1151048, 0);
                break;
            case 74396: // Fingers of Frost visual buff
                spellInfo->procCharges = 2;
                spellInfo->StackAmount = 0;
                break;
            case 28200: // Ascendance (Talisman of Ascendance trinket)
                spellInfo->procCharges = 6;
                break;
            case 47201: // Everlasting Affliction
            case 47202:
            case 47203:
            case 47204:
            case 47205:
                // add corruption to affected spells
                spellInfo->EffectSpellClassMask[1][0] |= 2;
                break;
            case 49305: // Teleport to Boss 1 DND
            case 64981: // Summon Random Vanquished Tentacle
                spellInfo->EffectImplicitTargetB[0] = TARGET_UNIT_CASTER;
                break;
            case 51852: // The Eye of Acherus (no spawn in phase 2 in db)
                spellInfo->EffectMiscValue[0] |= 1;
                break;
            case 51904: // Summon Ghouls On Scarlet Crusade (core does not know the triggered spell is summon spell)
                spellInfo->EffectImplicitTargetA[0] = TARGET_UNIT_CASTER;
                break;
            case 29809: // Desecration Arm - 36 instead of 37 - typo? :/
                spellInfo->EffectRadiusIndex[0] = 37;
                break;
            // Master Shapeshifter: missing stance data for forms other than bear - bear version has correct data
            // To prevent aura staying on target after talent unlearned
            case 48420:
                spellInfo->Stances = 1 << (FORM_CAT - 1);
                break;
            case 48421:
                spellInfo->Stances = 1 << (FORM_MOONKIN - 1);
                break;
            case 48422:
                spellInfo->Stances = 1 << (FORM_TREE - 1);
                break;
            case 47569: // Improved Shadowform (Rank 1)
                // with this spell atrribute aura can be stacked several times
                spellInfo->Attributes &= ~SPELL_ATTR0_NOT_SHAPESHIFT;
                break;
            case 30421: // Nether Portal - Perseverence
                spellInfo->EffectBasePoints[2] += 30000;
                break;
            case 16834: // Natural shapeshifter
            case 16835:
                spellInfo->DurationIndex = 21;
                break;
            case 51735: // Ebon Plague
            case 51734:
            case 51726:
                spellInfo->AttributesEx3 |= SPELL_ATTR3_STACK_FOR_DIFF_CASTERS;
                spellInfo->SpellFamilyFlags[2] = 0x10;
                break;
            case 41013: // Parasitic Shadowfiend Passive
                spellInfo->EffectApplyAuraName[0] = 4; // proc debuff, and summon infinite fiends
                break;
            case 27892: // To Anchor 1
            case 27928: // To Anchor 1
            case 27935: // To Anchor 1
            case 27915: // Anchor to Skulls
            case 27931: // Anchor to Skulls
            case 27937: // Anchor to Skulls
                spellInfo->rangeIndex = 13;
                break;
            // target allys instead of enemies, target A is src_caster, spells with effect like that have ally target
            // this is the only known exception, probably just wrong data
            case 29214: // Wrath of the Plaguebringer
            case 54836: // Wrath of the Plaguebringer
                spellInfo->EffectImplicitTargetB[0] = TARGET_UNIT_SRC_AREA_ALLY;
                spellInfo->EffectImplicitTargetB[1] = TARGET_UNIT_SRC_AREA_ALLY;
                break;
            case 31687: // Summon Water Elemental
                // 322-330 switch - effect changed to dummy, target entry not changed in client:(
                spellInfo->EffectImplicitTargetA[0] = TARGET_UNIT_CASTER;
                break;
            case 57994: // Wind Shear - improper data for EFFECT_1 in 3.3.5 DBC, but is correct in 4.x
                spellInfo->Effect[EFFECT_1] = SPELL_EFFECT_MODIFY_THREAT_PERCENT;
                spellInfo->EffectBasePoints[EFFECT_1] = -6; // -5%
                break;
            case 63675: // Improved Devouring Plague
                spellInfo->AttributesEx3 |= SPELL_ATTR3_NO_DONE_BONUS;
                break;
            case 8145: // Tremor Totem (instant pulse)
            case 6474: // Earthbind Totem (instant pulse)
                spellInfo->AttributesEx5 |= SPELL_ATTR5_START_PERIODIC_AT_APPLY;
                break;
            case 53241: // Marked for Death (Rank 1)
            case 53243: // Marked for Death (Rank 2)
            case 53244: // Marked for Death (Rank 3)
            case 53245: // Marked for Death (Rank 4)
            case 53246: // Marked for Death (Rank 5)
                spellInfo->EffectSpellClassMask[0] = flag96(423937, 276955137, 2049);
                break;
            case 70728: // Exploit Weakness
            case 70840: // Devious Minds
                spellInfo->EffectImplicitTargetA[0] = TARGET_UNIT_CASTER;
                spellInfo->EffectImplicitTargetB[0] = TARGET_UNIT_PET;
                break;
            case 70893: // Culling The Herd
                spellInfo->EffectImplicitTargetA[0] = TARGET_UNIT_CASTER;
                spellInfo->EffectImplicitTargetB[0] = TARGET_UNIT_MASTER;
                break;
            case 54800: // Sigil of the Frozen Conscience - change class mask to custom extended flags of Icy Touch
                        // this is done because another spell also uses the same SpellFamilyFlags as Icy Touch
                        // SpellFamilyFlags[0] & 0x00000040 in SPELLFAMILY_DEATHKNIGHT is currently unused (3.3.5a)
                        // this needs research on modifier applying rules, does not seem to be in Attributes fields
                spellInfo->EffectSpellClassMask[0] = flag96(0x00000040, 0x00000000, 0x00000000);
                break;
            case 19970: // Entangling Roots (Rank 6) -- Nature's Grasp Proc
            case 19971: // Entangling Roots (Rank 5) -- Nature's Grasp Proc
            case 19972: // Entangling Roots (Rank 4) -- Nature's Grasp Proc
            case 19973: // Entangling Roots (Rank 3) -- Nature's Grasp Proc
            case 19974: // Entangling Roots (Rank 2) -- Nature's Grasp Proc
            case 19975: // Entangling Roots (Rank 1) -- Nature's Grasp Proc
            case 27010: // Entangling Roots (Rank 7) -- Nature's Grasp Proc
            case 53313: // Entangling Roots (Rank 8) -- Nature's Grasp Proc
                spellInfo->CastingTimeIndex = 1;
                break;
            case 61719: // Easter Lay Noblegarden Egg Aura - Interrupt flags copied from aura which this aura is linked with
                spellInfo->AuraInterruptFlags = AURA_INTERRUPT_FLAG_HITBYSPELL | AURA_INTERRUPT_FLAG_TAKE_DAMAGE;
                break;
            // ULDUAR SPELLS
            //
            case 63342: // Focused Eyebeam Summon Trigger (Kologarn)
                spellInfo->MaxAffectedTargets = 1;
                break;
            case 62716: // Growth of Nature (Freya)
            case 65584: // Growth of Nature (Freya)
            case 64381: // Strength of the Pack (Auriaya)
                spellInfo->AttributesEx3 |= SPELL_ATTR3_STACK_FOR_DIFF_CASTERS;
                break;
            case 63018: // Searing Light (XT-002)
            case 65121: // Searing Light (25m) (XT-002)
            case 63024: // Gravity Bomb (XT-002)
            case 64234: // Gravity Bomb (25m) (XT-002)
                spellInfo->MaxAffectedTargets = 1;
                break;
            case 62834: // Boom (XT-002)
            // This hack is here because we suspect our implementation of spell effect execution on targets
            // is done in the wrong order. We suspect that EFFECT_0 needs to be applied on all targets,
            // then EFFECT_1, etc - instead of applying each effect on target1, then target2, etc.
            // The above situation causes the visual for this spell to be bugged, so we remove the instakill
            // effect and implement a script hack for that.
                spellInfo->Effect[EFFECT_1] = 0;
                break;
            case 64386: // Terrifying Screech (Auriaya)
            case 64389: // Sentinel Blast (Auriaya)
            case 64678: // Sentinel Blast (Auriaya)
                spellInfo->DurationIndex = 28; // 5 seconds, wrong DBC data?
                break;
            case 64321: // Potent Pheromones (Freya)
                // spell should dispel area aura, but doesn't have the attribute
                // may be db data bug, or blizz may keep reapplying area auras every update with checking immunity
                // that will be clear if we get more spells with problem like this
                spellInfo->AttributesEx |= SPELL_ATTR1_DISPEL_AURAS_ON_IMMUNITY;
                break;
            // ENDOF ULDUAR SPELLS
            //
            // TRIAL OF THE CRUSADER SPELLS
            //
            case 66258: // Infernal Eruption (10N)
            case 67901: // Infernal Eruption (25N)
                // increase duration from 15 to 18 seconds because caster is already
                // unsummoned when spell missile hits the ground so nothing happen in result
                spellInfo->DurationIndex = 85;
                break;
            // ENDOF TRIAL OF THE CRUSADER SPELLS
            //
            // ICECROWN CITADEL SPELLS
            //
            // THESE SPELLS ARE WORKING CORRECTLY EVEN WITHOUT THIS HACK
            // THE ONLY REASON ITS HERE IS THAT CURRENT GRID SYSTEM
            // DOES NOT ALLOW FAR OBJECT SELECTION (dist > 333)
            case 70781: // Light's Hammer Teleport
            case 70856: // Oratory of the Damned Teleport
            case 70857: // Rampart of Skulls Teleport
            case 70858: // Deathbringer's Rise Teleport
            case 70859: // Upper Spire Teleport
            case 70860: // Frozen Throne Teleport
            case 70861: // Sindragosa's Lair Teleport
                spellInfo->EffectImplicitTargetA[0] = TARGET_DEST_DB;
                break;
            case 69055: // Saber Lash (Lord Marrowgar)
            case 70814: // Saber Lash (Lord Marrowgar)
                spellInfo->EffectRadiusIndex[0] = 8;    // 5yd
                break;
            case 69075: // Bone Storm (Lord Marrowgar)
            case 70834: // Bone Storm (Lord Marrowgar)
            case 70835: // Bone Storm (Lord Marrowgar)
            case 70836: // Bone Storm (Lord Marrowgar)
            case 72864: // Death Plague (Rotting Frost Giant)
            case 72378: // Blood Nova (Deathbringer Saurfang)
            case 73058: // Blood Nova (Deathbringer Saurfang)
            case 71160: // Plague Stench (Stinky)
            case 71161: // Plague Stench (Stinky)
            case 71123: // Decimate (Stinky & Precious)
                spellInfo->EffectRadiusIndex[0] = 12;   // 100yd
                break;
            case 72723: // Resistant Skin (Deathbringer Saurfang adds)
                // this spell initially granted Shadow damage immunity, however it was removed but the data was left in client
                spellInfo->Effect[2] = 0;
                break;
            case 70460: // Coldflame Jets (Traps after Saurfang)
                spellInfo->DurationIndex = 1;   // 10 seconds
                break;
            case 71413: // Green Ooze Summon (Professor Putricide)
            case 71414: // Orange Ooze Summon (Professor Putricide)
                spellInfo->EffectImplicitTargetA[0] = TARGET_DEST_DEST;
                break;
            case 71159: // Awaken Plagued Zombies
                spellInfo->DurationIndex = 21;
                break;
            // THIS IS HERE BECAUSE COOLDOWN ON CREATURE PROCS IS NOT IMPLEMENTED
            case 71604: // Mutated Strength (Professor Putricide)
            case 72673: // Mutated Strength (Professor Putricide)
            case 72674: // Mutated Strength (Professor Putricide)
            case 72675: // Mutated Strength (Professor Putricide)
                spellInfo->Effect[1] = 0;
                break;
            case 72454: // Mutated Plague (Professor Putricide)
            case 72464: // Mutated Plague (Professor Putricide)
            case 72506: // Mutated Plague (Professor Putricide)
            case 72507: // Mutated Plague (Professor Putricide)
                spellInfo->EffectRadiusIndex[0] = 28;   // 50000yd
                break;
            case 70911: // Unbound Plague (Professor Putricide)
            case 72854: // Unbound Plague (Professor Putricide)
            case 72855: // Unbound Plague (Professor Putricide)
            case 72856: // Unbound Plague (Professor Putricide)
                spellInfo->EffectImplicitTargetB[0] = TARGET_UNIT_TARGET_ENEMY;
                break;
            case 71518: // Unholy Infusion Quest Credit (Professor Putricide)
            case 72934: // Blood Infusion Quest Credit (Blood-Queen Lana'thel)
            case 72289: // Frost Infusion Quest Credit (Sindragosa)
                spellInfo->EffectRadiusIndex[0] = 28;   // another missing radius
                break;
            case 71708: // Empowered Flare (Blood Prince Council)
            case 72785: // Empowered Flare (Blood Prince Council)
            case 72786: // Empowered Flare (Blood Prince Council)
            case 72787: // Empowered Flare (Blood Prince Council)
                spellInfo->AttributesEx3 |= SPELL_ATTR3_NO_DONE_BONUS;
                break;
            case 71266: // Swarming Shadows
            case 72890: // Swarming Shadows
                spellInfo->AreaGroupId = 0; // originally, these require area 4522, which is... outside of Icecrown Citadel
                break;
            case 70602: // Corruption
                spellInfo->AttributesEx3 |= SPELL_ATTR3_STACK_FOR_DIFF_CASTERS;
                break;
            case 70715: // Column of Frost (visual marker)
                spellInfo->DurationIndex = 32; // 6 seconds (missing)
                break;
            case 71085: // Mana Void (periodic aura)
                spellInfo->DurationIndex = 9; // 30 seconds (missing)
                break;
            case 70936: // Summon Suppressor
                spellInfo->EffectImplicitTargetA[0] = TARGET_UNIT_TARGET_ANY;
                spellInfo->EffectImplicitTargetB[0] = 0;
                break;
            case 72706: // Achievement Check (Valithria Dreamwalker)
            case 71357: // Order Whelp
                spellInfo->EffectRadiusIndex[0] = 22;   // 200yd
                break;
            case 70598: // Sindragosa's Fury
                spellInfo->EffectImplicitTargetA[0] = TARGET_DEST_CASTER;
                break;
            case 69846: // Frost Bomb
                spellInfo->speed = 10;
                spellInfo->EffectImplicitTargetA[0] = TARGET_DEST_TARGET_ANY;
                spellInfo->EffectImplicitTargetB[0] = TARGET_UNIT_TARGET_ANY;
                spellInfo->Effect[1] = 0;
                break;
            default:
                break;
>>>>>>> cb9985c0
        }

        switch (spellInfo->SpellFamilyName)
        {
            case SPELLFAMILY_DRUID:
                // Starfall Target Selection
                if (spellInfo->SpellFamilyFlags[2] & 0x100)
                    spellInfo->MaxAffectedTargets = 2;
                else
                    break;
                break;
            case SPELLFAMILY_PALADIN:
                // Seals of the Pure should affect Seal of Righteousness
                if (spellInfo->SpellIconID == 25 && spellInfo->Attributes & SPELL_ATTR0_PASSIVE)
                    spellInfo->EffectSpellClassMask[0][1] |= 0x20000000;
                else
                    break;
                break;
            case SPELLFAMILY_DEATHKNIGHT:
                // Icy Touch - extend FamilyFlags (unused value) for Sigil of the Frozen Conscience to use
                if (spellInfo->SpellIconID == 2721 && spellInfo->SpellFamilyFlags[0] & 0x2)
                    spellInfo->SpellFamilyFlags[0] |= 0x40;
                break;
        }
    }

    SummonPropertiesEntry* properties = const_cast<SummonPropertiesEntry*>(sSummonPropertiesStore.LookupEntry(121));
    properties->Type = SUMMON_TYPE_TOTEM;
    properties = const_cast<SummonPropertiesEntry*>(sSummonPropertiesStore.LookupEntry(647)); // 52893
    properties->Type = SUMMON_TYPE_TOTEM;

    sLog->outString(">> Loading spell dbc data corrections  in %u ms", GetMSTimeDiffToNow(oldMSTime));
    sLog->outString();
}<|MERGE_RESOLUTION|>--- conflicted
+++ resolved
@@ -2873,443 +2873,6 @@
 
         switch (spellInfo->Id)
         {
-<<<<<<< HEAD
-        case 42835: // Spout
-            spellInfo->Effect[0] = 0; // remove damage effect, only anim is needed
-            break;
-        case 30657: // Quake
-            spellInfo->EffectTriggerSpell[0] = 30571;
-            break;
-        case 30541: // Blaze (needs conditions entry)
-            spellInfo->EffectImplicitTargetA[0] = TARGET_UNIT_TARGET_ENEMY;
-            spellInfo->EffectImplicitTargetB[0] = 0;
-            break;
-        case 31447: // Mark of Kaz'rogal (needs target selection script)
-        case 31298: // Sleep (needs target selection script)
-            spellInfo->EffectImplicitTargetA[0] = TARGET_UNIT_CASTER;
-            spellInfo->EffectImplicitTargetB[0] = 0;
-            break;
-        case 31344: // Howl of Azgalor
-            spellInfo->EffectRadiusIndex[0] = 12; // 100yards instead of 50000?!
-            break;
-        case 42818: // Headless Horseman - Wisp Flight Port
-        case 42821: // Headless Horseman - Wisp Flight Missile
-            spellInfo->rangeIndex = 6; // 100 yards
-            break;
-        case 36350: // They Must Burn Bomb Aura (self)
-            spellInfo->EffectTriggerSpell[0] = 36325; // They Must Burn Bomb Drop (DND)
-            break;
-        case 49838: // Stop Time
-        case 50526: // Wandering Plague
-            spellInfo->AttributesEx3 |= SPELL_ATTR3_NO_INITIAL_AGGRO;
-            break;
-        case 61407: // Energize Cores
-        case 62136: // Energize Cores
-        case 54069: // Energize Cores
-        case 56251: // Energize Cores
-            spellInfo->EffectImplicitTargetA[0] = TARGET_UNIT_SRC_AREA_ENTRY;
-            break;
-        case 50785: // Energize Cores
-        case 59372: // Energize Cores
-            spellInfo->EffectImplicitTargetA[0] = TARGET_UNIT_SRC_AREA_ENEMY;
-            break;
-        case 3286:  // Bind
-            spellInfo->EffectImplicitTargetA[0] = TARGET_UNIT_TARGET_ENEMY;
-            spellInfo->EffectImplicitTargetA[1] = TARGET_UNIT_TARGET_ENEMY;
-            break;
-        case 8494: // Mana Shield (rank 2)
-            // because of bug in dbc
-            spellInfo->procChance = 0;
-            break;
-        case 32182: // Heroism
-            spellInfo->excludeCasterAuraSpell = 57723; // Exhaustion
-            break;
-        case 2825:  // Bloodlust
-            spellInfo->excludeCasterAuraSpell = 57724; // Sated
-            break;
-        case 20335: // Heart of the Crusader
-        case 20336:
-        case 20337:
-        case 63320: // Glyph of Life Tap
-        // Entries were not updated after spell effect change, we have to do that manually :/
-            spellInfo->AttributesEx3 |= SPELL_ATTR3_CAN_PROC_WITH_TRIGGERED;
-            break;
-        case 16007: // Draco-Incarcinatrix 900
-            // was 46, but effect is aura effect
-            spellInfo->EffectImplicitTargetA[0] = TARGET_UNIT_NEARBY_ENTRY;
-            spellInfo->EffectImplicitTargetB[0] = TARGET_DEST_NEARBY_ENTRY;
-            break;
-        case 59725: // Improved Spell Reflection - aoe aura
-            // Target entry seems to be wrong for this spell :/
-            spellInfo->EffectImplicitTargetA[0] = TARGET_UNIT_CASTER_AREA_PARTY;
-            spellInfo->EffectRadiusIndex[0] = 45;
-            break;
-        case 44978: case 45001: case 45002: // Wild Magic
-        case 45004: case 45006: case 45010: // Wild Magic
-        case 31347: // Doom
-        case 41635: // Prayer of Mending
-        case 44869: // Spectral Blast
-        case 45027: // Revitalize
-        case 45976: // Muru Portal Channel
-        case 39365: // Thundering Storm
-        case 41071: // Raise Dead (HACK)
-        case 52124: // Sky Darkener Assault
-        case 42442: // Vengeance Landing Cannonfire
-        case 45863: // Cosmetic - Incinerate to Random Target
-        case 25425: // Shoot
-        case 45761: // Shoot
-        case 42611: // Shoot
-        case 62374: // Pursued
-        case 61588: // Blazing Harpoon
-            spellInfo->MaxAffectedTargets = 1;
-            break;
-        case 52479: // Gift of the Harvester
-            spellInfo->MaxAffectedTargets = 1;
-            // a trap always has dst = src?
-            spellInfo->EffectImplicitTargetA[0] = TARGET_DEST_CASTER;
-            spellInfo->EffectImplicitTargetA[1] = TARGET_DEST_CASTER;
-            break;
-        case 41376: // Spite
-        case 39992: // Needle Spine
-        case 29576: // Multi-Shot
-        case 40816: // Saber Lash
-        case 37790: // Spread Shot
-        case 46771: // Flame Sear
-        case 45248: // Shadow Blades
-        case 41303: // Soul Drain
-        case 54172: // Divine Storm (heal)
-        case 29213: // Curse of the Plaguebringer - Noth
-        case 28542: // Life Drain - Sapphiron
-        case 66588: // Flaming Spear
-        case 54171: // Divine Storm
-            spellInfo->MaxAffectedTargets = 3;
-            break;
-        case 38310: // Multi-Shot
-        case 53385: // Divine Storm (Damage)
-            spellInfo->MaxAffectedTargets = 4;
-            break;
-        case 42005: // Bloodboil
-        case 38296: // Spitfire Totem
-        case 37676: // Insidious Whisper
-        case 46008: // Negative Energy
-        case 45641: // Fire Bloom
-        case 55665: // Life Drain - Sapphiron (H)
-        case 28796: // Poison Bolt Volly - Faerlina
-            spellInfo->MaxAffectedTargets = 5;
-            break;
-        case 40827: // Sinful Beam
-        case 40859: // Sinister Beam
-        case 40860: // Vile Beam
-        case 40861: // Wicked Beam
-        case 54835: // Curse of the Plaguebringer - Noth (H)
-        case 54098: // Poison Bolt Volly - Faerlina (H)
-            spellInfo->MaxAffectedTargets = 10;
-            break;
-        case 50312: // Unholy Frenzy
-            spellInfo->MaxAffectedTargets = 15;
-            break;
-        case 38794: case 33711: //Murmur's Touch
-            spellInfo->MaxAffectedTargets = 1;
-            spellInfo->EffectTriggerSpell[0] = 33760;
-            break;
-        case 17941: // Shadow Trance
-        case 22008: // Netherwind Focus
-        case 31834: // Light's Grace
-        case 34754: // Clearcasting
-        case 34936: // Backlash
-        case 48108: // Hot Streak
-        case 51124: // Killing Machine
-        case 54741: // Firestarter
-        case 57761: // Fireball!
-        case 39805: // Lightning Overload
-        case 64823: // Item - Druid T8 Balance 4P Bonus
-        case 44401: // Missile Barrage
-            spellInfo->procCharges = 1;
-            break;
-        case 44544: // Fingers of Frost
-            spellInfo->EffectSpellClassMask[0] = flag96(685904631, 1151048, 0);
-            break;
-        case 74396: // Fingers of Frost visual buff
-            spellInfo->procCharges = 2;
-            spellInfo->StackAmount = 0;
-            break;
-        case 28200: // Ascendance (Talisman of Ascendance trinket)
-            spellInfo->procCharges = 6;
-            break;
-        case 47201: // Everlasting Affliction
-        case 47202:
-        case 47203:
-        case 47204:
-        case 47205:
-            // add corruption to affected spells
-            spellInfo->EffectSpellClassMask[1][0] |= 2;
-            break;
-        case 49305: // Teleport to Boss 1 DND
-        case 64981: // Summon Random Vanquished Tentacle
-            spellInfo->EffectImplicitTargetB[0] = TARGET_UNIT_CASTER;
-            break;
-        case 51852: // The Eye of Acherus (no spawn in phase 2 in db)
-            spellInfo->EffectMiscValue[0] |= 1;
-            break;
-        case 51904: // Summon Ghouls On Scarlet Crusade (core does not know the triggered spell is summon spell)
-            spellInfo->EffectImplicitTargetA[0] = TARGET_UNIT_CASTER;
-            break;
-        case 29809: // Desecration Arm - 36 instead of 37 - typo? :/
-            spellInfo->EffectRadiusIndex[0] = 37;
-            break;
-        // Master Shapeshifter: missing stance data for forms other than bear - bear version has correct data
-        // To prevent aura staying on target after talent unlearned
-        case 48420:
-            spellInfo->Stances = 1 << (FORM_CAT - 1);
-            break;
-        case 48421:
-            spellInfo->Stances = 1 << (FORM_MOONKIN - 1);
-            break;
-        case 48422:
-            spellInfo->Stances = 1 << (FORM_TREE - 1);
-            break;
-        case 47569: // Improved Shadowform (Rank 1)
-            // with this spell atrribute aura can be stacked several times
-            spellInfo->Attributes &= ~SPELL_ATTR0_NOT_SHAPESHIFT;
-            break;
-        case 30421: // Nether Portal - Perseverence
-            spellInfo->EffectBasePoints[2] += 30000;
-            break;
-        case 16834: // Natural shapeshifter
-        case 16835:
-            spellInfo->DurationIndex = 21;
-            break;
-        case 51735: // Ebon Plague
-        case 51734:
-        case 51726:
-            spellInfo->AttributesEx3 |= SPELL_ATTR3_STACK_FOR_DIFF_CASTERS;
-            spellInfo->SpellFamilyFlags[2] = 0x10;
-            break;
-        case 41013: // Parasitic Shadowfiend Passive
-            spellInfo->EffectApplyAuraName[0] = 4; // proc debuff, and summon infinite fiends
-            break;
-        case 27892: // To Anchor 1
-        case 27928: // To Anchor 1
-        case 27935: // To Anchor 1
-        case 27915: // Anchor to Skulls
-        case 27931: // Anchor to Skulls
-        case 27937: // Anchor to Skulls
-            spellInfo->rangeIndex = 13;
-            break;
-        case 48743: // Death Pact
-            spellInfo->AttributesEx &= ~SPELL_ATTR1_CANT_TARGET_SELF;
-            break;
-        // target allys instead of enemies, target A is src_caster, spells with effect like that have ally target
-        // this is the only known exception, probably just wrong data
-        case 29214: // Wrath of the Plaguebringer
-        case 54836: // Wrath of the Plaguebringer
-            spellInfo->EffectImplicitTargetB[0] = TARGET_UNIT_SRC_AREA_ALLY;
-            spellInfo->EffectImplicitTargetB[1] = TARGET_UNIT_SRC_AREA_ALLY;
-            break;
-        case 31687: // Summon Water Elemental
-            // 322-330 switch - effect changed to dummy, target entry not changed in client:(
-            spellInfo->EffectImplicitTargetA[0] = TARGET_UNIT_CASTER;
-            break;
-        case 57994: // Wind Shear - improper data for EFFECT_1 in 3.3.5 DBC, but is correct in 4.x
-            spellInfo->Effect[EFFECT_1] = SPELL_EFFECT_MODIFY_THREAT_PERCENT;
-            spellInfo->EffectBasePoints[EFFECT_1] = -6; // -5%
-            break;
-        case 63675: // Improved Devouring Plague
-            spellInfo->AttributesEx3 |= SPELL_ATTR3_NO_DONE_BONUS;
-            break;
-        case 8145: // Tremor Totem (instant pulse)
-        case 6474: // Earthbind Totem (instant pulse)
-            spellInfo->AttributesEx5 |= SPELL_ATTR5_START_PERIODIC_AT_APPLY;
-            break;
-        case 53241: // Marked for Death (Rank 1)
-        case 53243: // Marked for Death (Rank 2)
-        case 53244: // Marked for Death (Rank 3)
-        case 53245: // Marked for Death (Rank 4)
-        case 53246: // Marked for Death (Rank 5)
-            spellInfo->EffectSpellClassMask[0] = flag96(423937, 276955137, 2049);
-            break;
-        case 70728: // Exploit Weakness
-        case 70840: // Devious Minds
-            spellInfo->EffectImplicitTargetA[0] = TARGET_UNIT_CASTER;
-            spellInfo->EffectImplicitTargetB[0] = TARGET_UNIT_PET;
-            break;
-        case 70893: // Culling The Herd
-            spellInfo->EffectImplicitTargetA[0] = TARGET_UNIT_CASTER;
-            spellInfo->EffectImplicitTargetB[0] = TARGET_UNIT_MASTER;
-            break;
-        case 54800: // Sigil of the Frozen Conscience - change class mask to custom extended flags of Icy Touch
-                    // this is done because another spell also uses the same SpellFamilyFlags as Icy Touch
-                    // SpellFamilyFlags[0] & 0x00000040 in SPELLFAMILY_DEATHKNIGHT is currently unused (3.3.5a)
-                    // this needs research on modifier applying rules, does not seem to be in Attributes fields
-            spellInfo->EffectSpellClassMask[0] = flag96(0x00000040, 0x00000000, 0x00000000);
-            break;
-        case 19970: // Entangling Roots (Rank 6) -- Nature's Grasp Proc
-        case 19971: // Entangling Roots (Rank 5) -- Nature's Grasp Proc
-        case 19972: // Entangling Roots (Rank 4) -- Nature's Grasp Proc
-        case 19973: // Entangling Roots (Rank 3) -- Nature's Grasp Proc
-        case 19974: // Entangling Roots (Rank 2) -- Nature's Grasp Proc
-        case 19975: // Entangling Roots (Rank 1) -- Nature's Grasp Proc
-        case 27010: // Entangling Roots (Rank 7) -- Nature's Grasp Proc
-        case 53313: // Entangling Roots (Rank 8) -- Nature's Grasp Proc
-            spellInfo->CastingTimeIndex = 1;
-            break;
-        case 61719: // Easter Lay Noblegarden Egg Aura - Interrupt flags copied from aura which this aura is linked with
-            spellInfo->AuraInterruptFlags = AURA_INTERRUPT_FLAG_HITBYSPELL | AURA_INTERRUPT_FLAG_TAKE_DAMAGE;
-            break;
-        // ULDUAR SPELLS
-        //
-        case 63342: // Focused Eyebeam Summon Trigger (Kologarn)
-            spellInfo->MaxAffectedTargets = 1;
-            break;
-        case 62716: // Growth of Nature (Freya)
-        case 65584: // Growth of Nature (Freya)
-        case 64381: // Strength of the Pack (Auriaya)
-            spellInfo->AttributesEx3 |= SPELL_ATTR3_STACK_FOR_DIFF_CASTERS;
-            break;
-        case 63018: // Searing Light (XT-002)
-        case 65121: // Searing Light (25m) (XT-002)
-        case 63024: // Gravity Bomb (XT-002)
-        case 64234: // Gravity Bomb (25m) (XT-002)
-            spellInfo->MaxAffectedTargets = 1;
-            break;
-        case 62834: // Boom (XT-002)
-        // This hack is here because we suspect our implementation of spell effect execution on targets
-        // is done in the wrong order. We suspect that EFFECT_0 needs to be applied on all targets,
-        // then EFFECT_1, etc - instead of applying each effect on target1, then target2, etc.
-        // The above situation causes the visual for this spell to be bugged, so we remove the instakill
-        // effect and implement a script hack for that.
-            spellInfo->Effect[EFFECT_1] = 0;
-            break;
-        case 64386: // Terrifying Screech (Auriaya)
-        case 64389: // Sentinel Blast (Auriaya)
-        case 64678: // Sentinel Blast (Auriaya)
-            spellInfo->DurationIndex = 28; // 5 seconds, wrong DBC data?
-            break;
-        case 64321: // Potent Pheromones (Freya)
-            // spell should dispel area aura, but doesn't have the attribute
-            // may be db data bug, or blizz may keep reapplying area auras every update with checking immunity
-            // that will be clear if we get more spells with problem like this
-            spellInfo->AttributesEx |= SPELL_ATTR1_DISPEL_AURAS_ON_IMMUNITY;
-            break;
-        // ENDOF ULDUAR SPELLS
-        //
-        // TRIAL OF THE CRUSADER SPELLS
-        //
-        case 66258: // Infernal Eruption (10N)
-        case 67901: // Infernal Eruption (25N)
-            // increase duration from 15 to 18 seconds because caster is already
-            // unsummoned when spell missile hits the ground so nothing happen in result
-            spellInfo->DurationIndex = 85;
-            break;
-        // ENDOF TRIAL OF THE CRUSADER SPELLS
-        //
-        // ICECROWN CITADEL SPELLS
-        //
-        // THESE SPELLS ARE WORKING CORRECTLY EVEN WITHOUT THIS HACK
-        // THE ONLY REASON ITS HERE IS THAT CURRENT GRID SYSTEM
-        // DOES NOT ALLOW FAR OBJECT SELECTION (dist > 333)
-        case 70781: // Light's Hammer Teleport
-        case 70856: // Oratory of the Damned Teleport
-        case 70857: // Rampart of Skulls Teleport
-        case 70858: // Deathbringer's Rise Teleport
-        case 70859: // Upper Spire Teleport
-        case 70860: // Frozen Throne Teleport
-        case 70861: // Sindragosa's Lair Teleport
-            spellInfo->EffectImplicitTargetA[0] = TARGET_DEST_DB;
-            break;
-        case 69055: // Saber Lash (Lord Marrowgar)
-        case 70814: // Saber Lash (Lord Marrowgar)
-            spellInfo->EffectRadiusIndex[0] = 8;    // 5yd
-            break;
-        case 69075: // Bone Storm (Lord Marrowgar)
-        case 70834: // Bone Storm (Lord Marrowgar)
-        case 70835: // Bone Storm (Lord Marrowgar)
-        case 70836: // Bone Storm (Lord Marrowgar)
-        case 72864: // Death Plague (Rotting Frost Giant)
-        case 72378: // Blood Nova (Deathbringer Saurfang)
-        case 73058: // Blood Nova (Deathbringer Saurfang)
-        case 71160: // Plague Stench (Stinky)
-        case 71161: // Plague Stench (Stinky)
-        case 71123: // Decimate (Stinky & Precious)
-            spellInfo->EffectRadiusIndex[0] = 12;   // 100yd
-            break;
-        case 72723: // Resistant Skin (Deathbringer Saurfang adds)
-            // this spell initially granted Shadow damage immunity, however it was removed but the data was left in client
-            spellInfo->Effect[2] = 0;
-            break;
-        case 70460: // Coldflame Jets (Traps after Saurfang)
-            spellInfo->DurationIndex = 1;   // 10 seconds
-            break;
-        case 71413: // Green Ooze Summon (Professor Putricide)
-        case 71414: // Orange Ooze Summon (Professor Putricide)
-            spellInfo->EffectImplicitTargetA[0] = TARGET_DEST_DEST;
-            break;
-        case 71159: // Awaken Plagued Zombies
-            spellInfo->DurationIndex = 21;
-            break;
-        // THIS IS HERE BECAUSE COOLDOWN ON CREATURE PROCS IS NOT IMPLEMENTED
-        case 71604: // Mutated Strength (Professor Putricide)
-        case 72673: // Mutated Strength (Professor Putricide)
-        case 72674: // Mutated Strength (Professor Putricide)
-        case 72675: // Mutated Strength (Professor Putricide)
-            spellInfo->Effect[1] = 0;
-            break;
-        case 72454: // Mutated Plague (Professor Putricide)
-        case 72464: // Mutated Plague (Professor Putricide)
-        case 72506: // Mutated Plague (Professor Putricide)
-        case 72507: // Mutated Plague (Professor Putricide)
-            spellInfo->EffectRadiusIndex[0] = 28;   // 50000yd
-            break;
-        case 70911: // Unbound Plague (Professor Putricide)
-        case 72854: // Unbound Plague (Professor Putricide)
-        case 72855: // Unbound Plague (Professor Putricide)
-        case 72856: // Unbound Plague (Professor Putricide)
-            spellInfo->EffectImplicitTargetB[0] = TARGET_UNIT_TARGET_ENEMY;
-            break;
-        case 71518: // Unholy Infusion Quest Credit (Professor Putricide)
-        case 72934: // Blood Infusion Quest Credit (Blood-Queen Lana'thel)
-        case 72289: // Frost Infusion Quest Credit (Sindragosa)
-            spellInfo->EffectRadiusIndex[0] = 28;   // another missing radius
-            break;
-        case 71708: // Empowered Flare (Blood Prince Council)
-        case 72785: // Empowered Flare (Blood Prince Council)
-        case 72786: // Empowered Flare (Blood Prince Council)
-        case 72787: // Empowered Flare (Blood Prince Council)
-            spellInfo->AttributesEx3 |= SPELL_ATTR3_NO_DONE_BONUS;
-            break;
-        case 71266: // Swarming Shadows
-        case 72890: // Swarming Shadows
-            spellInfo->AreaGroupId = 0; // originally, these require area 4522, which is... outside of Icecrown Citadel
-            break;
-        case 70602: // Corruption
-            spellInfo->AttributesEx3 |= SPELL_ATTR3_STACK_FOR_DIFF_CASTERS;
-            break;
-        case 70715: // Column of Frost (visual marker)
-            spellInfo->DurationIndex = 32; // 6 seconds (missing)
-            break;
-        case 71085: // Mana Void (periodic aura)
-            spellInfo->DurationIndex = 9; // 30 seconds (missing)
-            break;
-        case 70936: // Summon Suppressor
-            spellInfo->EffectImplicitTargetA[0] = TARGET_UNIT_TARGET_ANY;
-            spellInfo->EffectImplicitTargetB[0] = 0;
-            break;
-        case 72706: // Achievement Check (Valithria Dreamwalker)
-        case 71357: // Order Whelp
-            spellInfo->EffectRadiusIndex[0] = 22;   // 200yd
-            break;
-        case 70598: // Sindragosa's Fury
-            spellInfo->EffectImplicitTargetA[0] = TARGET_DEST_CASTER;
-            break;
-        case 69846: // Frost Bomb
-            spellInfo->speed = 10;
-            spellInfo->EffectImplicitTargetA[0] = TARGET_DEST_TARGET_ANY;
-            spellInfo->EffectImplicitTargetB[0] = TARGET_UNIT_TARGET_ANY;
-            spellInfo->Effect[1] = 0;
-            break;
-        default:
-            break;
-=======
             case 42835: // Spout
                 spellInfo->Effect[0] = 0; // remove damage effect, only anim is needed
                 break;
@@ -3336,6 +2899,7 @@
                 spellInfo->EffectTriggerSpell[0] = 36325; // They Must Burn Bomb Drop (DND)
                 break;
             case 49838: // Stop Time
+            case 50526: // Wandering Plague
                 spellInfo->AttributesEx3 |= SPELL_ATTR3_NO_INITIAL_AGGRO;
                 break;
             case 61407: // Energize Cores
@@ -3741,7 +3305,6 @@
                 break;
             default:
                 break;
->>>>>>> cb9985c0
         }
 
         switch (spellInfo->SpellFamilyName)
