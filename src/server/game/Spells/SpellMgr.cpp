--- conflicted
+++ resolved
@@ -3268,13 +3268,10 @@
                 spellInfo->EffectSpellClassMask[EFFECT_0] = flag96(0x40000000, 0x00000000, 0x00000000);
                 spellInfo->EffectApplyAuraName[EFFECT_0] = SPELL_AURA_ADD_FLAT_MODIFIER;
                 break;
-<<<<<<< HEAD
             case 63163: // Apply Enchanted Bridle (Argent Tournament)
                 spellInfo->EffectDieSides[0] = 0; // was 1, that should probably mean seat 0, but instead it's treated as spell 1
                 spellInfo->EffectBasePoints[0] = 52391; // Ride Vehicle (forces seat 0)
                 break;
-=======
->>>>>>> 85ed0e32
             case 45602: // Ride Carpet
                 spellInfo->EffectBasePoints[EFFECT_0] = 0; // force seat 0, vehicle doesn't have the required seat flags for "no seat specified (-1)"
                 break;
