--- conflicted
+++ resolved
@@ -3206,24 +3206,9 @@
                     float radius = GetSpellRadiusForHostile(sSpellRadiusStore.LookupEntry(m_spellInfo->EffectRadiusIndex[effIndex]));
 
                     uint32 amount = damage > 0 ? damage : 1;
-<<<<<<< HEAD
-		    switch (m_spellInfo->Id)
-		    {
-		    case 18662: // Curse of Doom
-		    case 1122: // Inferno
-		    case 4073: // Mechanical Dragonling
-		    case 12749: // Mithril Mechanical Dragonling
-		    case 19804: // Arcanite Dragonling
-		    case 48739: // Winterfin First Responder
-		    case 65783: // Ogre Pinata
-	            amount = 1;
-		    break;
-		    }
-=======
                     if (m_spellInfo->Id == 18662 || // Curse of Doom
                         properties->Id == 2081)     // Mechanical Dragonling, Arcanite Dragonling, Mithril Dragonling TODO: Research on meaning of basepoints
                         amount = 1;
->>>>>>> 40cb0718
 
                     TempSummonType summonType = (duration == 0) ? TEMPSUMMON_DEAD_DESPAWN : TEMPSUMMON_TIMED_DESPAWN;
 
