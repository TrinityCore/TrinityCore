--- conflicted
+++ resolved
@@ -277,7 +277,6 @@
     if (!unitTarget || !unitTarget->isAlive())
         return;
 
-<<<<<<< HEAD
     // Demonic Sacrifice
     if (m_spellInfo->Id == 18788 && unitTarget->GetTypeId() == TYPEID_UNIT)
     {
@@ -306,11 +305,10 @@
         if (unitTarget->GetOwnerGUID() != m_caster->GetGUID())
             return;
     }
-=======
+
     if (unitTarget->GetTypeId() == TYPEID_PLAYER)
         if (unitTarget->ToPlayer()->GetCommandStatus(CHEAT_GOD))
             return;
->>>>>>> b2bcc52f
 
     if (m_caster == unitTarget)                              // prevent interrupt message
         finish();
