--- conflicted
+++ resolved
@@ -7087,14 +7087,7 @@
 
 void Spell::EffectSummonRaFFriend(SpellEffIndex effIndex) {
 
-<<<<<<< HEAD
-    if (m_caster->GetTypeId() != TYPEID_PLAYER)
-        return;
-
-    if (!unitTarget || unitTarget->GetTypeId() != TYPEID_PLAYER)
-=======
     if (m_caster->GetTypeId() != TYPEID_PLAYER || !unitTarget || unitTarget->GetTypeId() != TYPEID_PLAYER)
->>>>>>> d2811f2e
         return;
 
     m_caster->CastSpell(unitTarget, m_spellInfo->Effects[effIndex].TriggerSpell, true);
