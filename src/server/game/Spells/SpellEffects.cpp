/*
 * Copyright (C) 2008-2011 TrinityCore <http://www.trinitycore.org/>
 * Copyright (C) 2005-2009 MaNGOS <http://getmangos.com/>
 *
 * This program is free software; you can redistribute it and/or modify it
 * under the terms of the GNU General Public License as published by the
 * Free Software Foundation; either version 2 of the License, or (at your
 * option) any later version.
 *
 * This program is distributed in the hope that it will be useful, but WITHOUT
 * ANY WARRANTY; without even the implied warranty of MERCHANTABILITY or
 * FITNESS FOR A PARTICULAR PURPOSE. See the GNU General Public License for
 * more details.
 *
 * You should have received a copy of the GNU General Public License along
 * with this program. If not, see <http://www.gnu.org/licenses/>.
 */

#include "Common.h"
#include "DatabaseEnv.h"
#include "WorldPacket.h"
#include "Opcodes.h"
#include "Log.h"
#include "UpdateMask.h"
#include "World.h"
#include "ObjectMgr.h"
#include "SpellMgr.h"
#include "Player.h"
#include "SkillExtraItems.h"
#include "Unit.h"
#include "Spell.h"
#include "DynamicObject.h"
#include "SpellAuras.h"
#include "SpellAuraEffects.h"
#include "Group.h"
#include "UpdateData.h"
#include "MapManager.h"
#include "ObjectAccessor.h"
#include "SharedDefines.h"
#include "Pet.h"
#include "GameObject.h"
#include "GossipDef.h"
#include "Creature.h"
#include "Totem.h"
#include "CreatureAI.h"
#include "BattlegroundMgr.h"
#include "Battleground.h"
#include "BattlegroundEY.h"
#include "BattlegroundWS.h"
#include "OutdoorPvPMgr.h"
#include "OutdoorPvPWG.h"
#include "Language.h"
#include "SocialMgr.h"
#include "Util.h"
#include "VMapFactory.h"
#include "TemporarySummon.h"
#include "CellImpl.h"
#include "GridNotifiers.h"
#include "GridNotifiersImpl.h"
#include "SkillDiscovery.h"
#include "Formulas.h"
#include "Vehicle.h"
#include "ScriptMgr.h"
#include "GameObjectAI.h"

pEffect SpellEffects[TOTAL_SPELL_EFFECTS]=
{
    &Spell::EffectNULL,                                     //  0
    &Spell::EffectInstaKill,                                //  1 SPELL_EFFECT_INSTAKILL
    &Spell::EffectSchoolDMG,                                //  2 SPELL_EFFECT_SCHOOL_DAMAGE
    &Spell::EffectDummy,                                    //  3 SPELL_EFFECT_DUMMY
    &Spell::EffectUnused,                                   //  4 SPELL_EFFECT_PORTAL_TELEPORT          unused
    &Spell::EffectTeleportUnits,                            //  5 SPELL_EFFECT_TELEPORT_UNITS
    &Spell::EffectApplyAura,                                //  6 SPELL_EFFECT_APPLY_AURA
    &Spell::EffectEnvirinmentalDMG,                         //  7 SPELL_EFFECT_ENVIRONMENTAL_DAMAGE
    &Spell::EffectPowerDrain,                               //  8 SPELL_EFFECT_POWER_DRAIN
    &Spell::EffectHealthLeech,                              //  9 SPELL_EFFECT_HEALTH_LEECH
    &Spell::EffectHeal,                                     // 10 SPELL_EFFECT_HEAL
    &Spell::EffectBind,                                     // 11 SPELL_EFFECT_BIND
    &Spell::EffectNULL,                                     // 12 SPELL_EFFECT_PORTAL
    &Spell::EffectUnused,                                   // 13 SPELL_EFFECT_RITUAL_BASE              unused
    &Spell::EffectUnused,                                   // 14 SPELL_EFFECT_RITUAL_SPECIALIZE        unused
    &Spell::EffectUnused,                                   // 15 SPELL_EFFECT_RITUAL_ACTIVATE_PORTAL   unused
    &Spell::EffectQuestComplete,                            // 16 SPELL_EFFECT_QUEST_COMPLETE
    &Spell::EffectWeaponDmg,                                // 17 SPELL_EFFECT_WEAPON_DAMAGE_NOSCHOOL
    &Spell::EffectResurrect,                                // 18 SPELL_EFFECT_RESURRECT
    &Spell::EffectAddExtraAttacks,                          // 19 SPELL_EFFECT_ADD_EXTRA_ATTACKS
    &Spell::EffectUnused,                                   // 20 SPELL_EFFECT_DODGE                    one spell: Dodge
    &Spell::EffectUnused,                                   // 21 SPELL_EFFECT_EVADE                    one spell: Evade (DND)
    &Spell::EffectParry,                                    // 22 SPELL_EFFECT_PARRY
    &Spell::EffectBlock,                                    // 23 SPELL_EFFECT_BLOCK                    one spell: Block
    &Spell::EffectCreateItem,                               // 24 SPELL_EFFECT_CREATE_ITEM
    &Spell::EffectUnused,                                   // 25 SPELL_EFFECT_WEAPON
    &Spell::EffectUnused,                                   // 26 SPELL_EFFECT_DEFENSE                  one spell: Defense
    &Spell::EffectPersistentAA,                             // 27 SPELL_EFFECT_PERSISTENT_AREA_AURA
    &Spell::EffectSummonType,                               // 28 SPELL_EFFECT_SUMMON
    &Spell::EffectLeap,                                     // 29 SPELL_EFFECT_LEAP
    &Spell::EffectEnergize,                                 // 30 SPELL_EFFECT_ENERGIZE
    &Spell::EffectWeaponDmg,                                // 31 SPELL_EFFECT_WEAPON_PERCENT_DAMAGE
    &Spell::EffectTriggerMissileSpell,                      // 32 SPELL_EFFECT_TRIGGER_MISSILE
    &Spell::EffectOpenLock,                                 // 33 SPELL_EFFECT_OPEN_LOCK
    &Spell::EffectSummonChangeItem,                         // 34 SPELL_EFFECT_SUMMON_CHANGE_ITEM
    &Spell::EffectApplyAreaAura,                            // 35 SPELL_EFFECT_APPLY_AREA_AURA_PARTY
    &Spell::EffectLearnSpell,                               // 36 SPELL_EFFECT_LEARN_SPELL
    &Spell::EffectUnused,                                   // 37 SPELL_EFFECT_SPELL_DEFENSE            one spell: SPELLDEFENSE (DND)
    &Spell::EffectDispel,                                   // 38 SPELL_EFFECT_DISPEL
    &Spell::EffectUnused,                                   // 39 SPELL_EFFECT_LANGUAGE
    &Spell::EffectDualWield,                                // 40 SPELL_EFFECT_DUAL_WIELD
    &Spell::EffectJump,                                     // 41 SPELL_EFFECT_JUMP
    &Spell::EffectJumpDest,                                 // 42 SPELL_EFFECT_JUMP_DEST
    &Spell::EffectTeleUnitsFaceCaster,                      // 43 SPELL_EFFECT_TELEPORT_UNITS_FACE_CASTER
    &Spell::EffectLearnSkill,                               // 44 SPELL_EFFECT_SKILL_STEP
    &Spell::EffectAddHonor,                                 // 45 SPELL_EFFECT_ADD_HONOR                honor/pvp related
    &Spell::EffectUnused,                                   // 46 SPELL_EFFECT_SPAWN clientside, unit appears as if it was just spawned
    &Spell::EffectTradeSkill,                               // 47 SPELL_EFFECT_TRADE_SKILL
    &Spell::EffectUnused,                                   // 48 SPELL_EFFECT_STEALTH                  one spell: Base Stealth
    &Spell::EffectUnused,                                   // 49 SPELL_EFFECT_DETECT                   one spell: Detect
    &Spell::EffectTransmitted,                              // 50 SPELL_EFFECT_TRANS_DOOR
    &Spell::EffectUnused,                                   // 51 SPELL_EFFECT_FORCE_CRITICAL_HIT       unused
    &Spell::EffectUnused,                                   // 52 SPELL_EFFECT_GUARANTEE_HIT            one spell: zzOLDCritical Shot
    &Spell::EffectEnchantItemPerm,                          // 53 SPELL_EFFECT_ENCHANT_ITEM
    &Spell::EffectEnchantItemTmp,                           // 54 SPELL_EFFECT_ENCHANT_ITEM_TEMPORARY
    &Spell::EffectTameCreature,                             // 55 SPELL_EFFECT_TAMECREATURE
    &Spell::EffectSummonPet,                                // 56 SPELL_EFFECT_SUMMON_PET
    &Spell::EffectLearnPetSpell,                            // 57 SPELL_EFFECT_LEARN_PET_SPELL
    &Spell::EffectWeaponDmg,                                // 58 SPELL_EFFECT_WEAPON_DAMAGE
    &Spell::EffectCreateRandomItem,                         // 59 SPELL_EFFECT_CREATE_RANDOM_ITEM       create item base at spell specific loot
    &Spell::EffectProficiency,                              // 60 SPELL_EFFECT_PROFICIENCY
    &Spell::EffectSendEvent,                                // 61 SPELL_EFFECT_SEND_EVENT
    &Spell::EffectPowerBurn,                                // 62 SPELL_EFFECT_POWER_BURN
    &Spell::EffectThreat,                                   // 63 SPELL_EFFECT_THREAT
    &Spell::EffectTriggerSpell,                             // 64 SPELL_EFFECT_TRIGGER_SPELL
    &Spell::EffectApplyAreaAura,                            // 65 SPELL_EFFECT_APPLY_AREA_AURA_RAID
    &Spell::EffectRechargeManaGem,                          // 66 SPELL_EFFECT_CREATE_MANA_GEM          (possibly recharge it, misc - is item ID)
    &Spell::EffectHealMaxHealth,                            // 67 SPELL_EFFECT_HEAL_MAX_HEALTH
    &Spell::EffectInterruptCast,                            // 68 SPELL_EFFECT_INTERRUPT_CAST
    &Spell::EffectDistract,                                 // 69 SPELL_EFFECT_DISTRACT
    &Spell::EffectPull,                                     // 70 SPELL_EFFECT_PULL                     one spell: Distract Move
    &Spell::EffectPickPocket,                               // 71 SPELL_EFFECT_PICKPOCKET
    &Spell::EffectAddFarsight,                              // 72 SPELL_EFFECT_ADD_FARSIGHT
    &Spell::EffectUntrainTalents,                           // 73 SPELL_EFFECT_UNTRAIN_TALENTS
    &Spell::EffectApplyGlyph,                               // 74 SPELL_EFFECT_APPLY_GLYPH
    &Spell::EffectHealMechanical,                           // 75 SPELL_EFFECT_HEAL_MECHANICAL          one spell: Mechanical Patch Kit
    &Spell::EffectSummonObjectWild,                         // 76 SPELL_EFFECT_SUMMON_OBJECT_WILD
    &Spell::EffectScriptEffect,                             // 77 SPELL_EFFECT_SCRIPT_EFFECT
    &Spell::EffectUnused,                                   // 78 SPELL_EFFECT_ATTACK
    &Spell::EffectSanctuary,                                // 79 SPELL_EFFECT_SANCTUARY
    &Spell::EffectAddComboPoints,                           // 80 SPELL_EFFECT_ADD_COMBO_POINTS
    &Spell::EffectUnused,                                   // 81 SPELL_EFFECT_CREATE_HOUSE             one spell: Create House (TEST)
    &Spell::EffectNULL,                                     // 82 SPELL_EFFECT_BIND_SIGHT
    &Spell::EffectDuel,                                     // 83 SPELL_EFFECT_DUEL
    &Spell::EffectStuck,                                    // 84 SPELL_EFFECT_STUCK
    &Spell::EffectSummonPlayer,                             // 85 SPELL_EFFECT_SUMMON_PLAYER
    &Spell::EffectActivateObject,                           // 86 SPELL_EFFECT_ACTIVATE_OBJECT
    &Spell::EffectWMODamage,                                // 87 SPELL_EFFECT_WMO_DAMAGE
    &Spell::EffectWMORepair,                                // 88 SPELL_EFFECT_WMO_REPAIR
    &Spell::EffectWMOChange,                                // 89 SPELL_EFFECT_WMO_CHANGE // 0 intact // 1 damaged // 2 destroyed // 3 rebuilding
    &Spell::EffectKillCreditPersonal,                       // 90 SPELL_EFFECT_KILL_CREDIT              Kill credit but only for single person
    &Spell::EffectUnused,                                   // 91 SPELL_EFFECT_THREAT_ALL               one spell: zzOLDBrainwash
    &Spell::EffectEnchantHeldItem,                          // 92 SPELL_EFFECT_ENCHANT_HELD_ITEM
    &Spell::EffectForceDeselect,                            // 93 SPELL_EFFECT_FORCE_DESELECT
    &Spell::EffectSelfResurrect,                            // 94 SPELL_EFFECT_SELF_RESURRECT
    &Spell::EffectSkinning,                                 // 95 SPELL_EFFECT_SKINNING
    &Spell::EffectCharge,                                   // 96 SPELL_EFFECT_CHARGE
    &Spell::EffectCastButtons,                              // 97 SPELL_EFFECT_CAST_BUTTON (totem bar since 3.2.2a)
    &Spell::EffectKnockBack,                                // 98 SPELL_EFFECT_KNOCK_BACK
    &Spell::EffectDisEnchant,                               // 99 SPELL_EFFECT_DISENCHANT
    &Spell::EffectInebriate,                                //100 SPELL_EFFECT_INEBRIATE
    &Spell::EffectFeedPet,                                  //101 SPELL_EFFECT_FEED_PET
    &Spell::EffectDismissPet,                               //102 SPELL_EFFECT_DISMISS_PET
    &Spell::EffectReputation,                               //103 SPELL_EFFECT_REPUTATION
    &Spell::EffectSummonObject,                             //104 SPELL_EFFECT_SUMMON_OBJECT_SLOT1
    &Spell::EffectSummonObject,                             //105 SPELL_EFFECT_SUMMON_OBJECT_SLOT2
    &Spell::EffectSummonObject,                             //106 SPELL_EFFECT_SUMMON_OBJECT_SLOT3
    &Spell::EffectSummonObject,                             //107 SPELL_EFFECT_SUMMON_OBJECT_SLOT4
    &Spell::EffectDispelMechanic,                           //108 SPELL_EFFECT_DISPEL_MECHANIC
    &Spell::EffectSummonDeadPet,                            //109 SPELL_EFFECT_SUMMON_DEAD_PET
    &Spell::EffectDestroyAllTotems,                         //110 SPELL_EFFECT_DESTROY_ALL_TOTEMS
    &Spell::EffectDurabilityDamage,                         //111 SPELL_EFFECT_DURABILITY_DAMAGE
    &Spell::EffectUnused,                                   //112 SPELL_EFFECT_112
    &Spell::EffectResurrectNew,                             //113 SPELL_EFFECT_RESURRECT_NEW
    &Spell::EffectTaunt,                                    //114 SPELL_EFFECT_ATTACK_ME
    &Spell::EffectDurabilityDamagePCT,                      //115 SPELL_EFFECT_DURABILITY_DAMAGE_PCT
    &Spell::EffectSkinPlayerCorpse,                         //116 SPELL_EFFECT_SKIN_PLAYER_CORPSE       one spell: Remove Insignia, bg usage, required special corpse flags...
    &Spell::EffectSpiritHeal,                               //117 SPELL_EFFECT_SPIRIT_HEAL              one spell: Spirit Heal
    &Spell::EffectSkill,                                    //118 SPELL_EFFECT_SKILL                    professions and more
    &Spell::EffectApplyAreaAura,                            //119 SPELL_EFFECT_APPLY_AREA_AURA_PET
    &Spell::EffectUnused,                                   //120 SPELL_EFFECT_TELEPORT_GRAVEYARD       one spell: Graveyard Teleport Test
    &Spell::EffectWeaponDmg,                                //121 SPELL_EFFECT_NORMALIZED_WEAPON_DMG
    &Spell::EffectUnused,                                   //122 SPELL_EFFECT_122                      unused
    &Spell::EffectSendTaxi,                                 //123 SPELL_EFFECT_SEND_TAXI                taxi/flight related (misc value is taxi path id)
    &Spell::EffectPullTowards,                              //124 SPELL_EFFECT_PULL_TOWARDS
    &Spell::EffectModifyThreatPercent,                      //125 SPELL_EFFECT_MODIFY_THREAT_PERCENT
    &Spell::EffectStealBeneficialBuff,                      //126 SPELL_EFFECT_STEAL_BENEFICIAL_BUFF    spell steal effect?
    &Spell::EffectProspecting,                              //127 SPELL_EFFECT_PROSPECTING              Prospecting spell
    &Spell::EffectApplyAreaAura,                            //128 SPELL_EFFECT_APPLY_AREA_AURA_FRIEND
    &Spell::EffectApplyAreaAura,                            //129 SPELL_EFFECT_APPLY_AREA_AURA_ENEMY
    &Spell::EffectRedirectThreat,                           //130 SPELL_EFFECT_REDIRECT_THREAT
    &Spell::EffectPlayerNotification,                       //131 SPELL_EFFECT_PLAYER_NOTIFICATION      sound id in misc value (SoundEntries.dbc)
    &Spell::EffectPlayMusic,                                //132 SPELL_EFFECT_PLAY_MUSIC               sound id in misc value (SoundEntries.dbc)
    &Spell::EffectUnlearnSpecialization,                    //133 SPELL_EFFECT_UNLEARN_SPECIALIZATION   unlearn profession specialization
    &Spell::EffectKillCredit,                               //134 SPELL_EFFECT_KILL_CREDIT              misc value is creature entry
    &Spell::EffectNULL,                                     //135 SPELL_EFFECT_CALL_PET
    &Spell::EffectHealPct,                                  //136 SPELL_EFFECT_HEAL_PCT
    &Spell::EffectEnergizePct,                              //137 SPELL_EFFECT_ENERGIZE_PCT
    &Spell::EffectLeapBack,                                 //138 SPELL_EFFECT_LEAP_BACK                Leap back
    &Spell::EffectQuestClear,                               //139 SPELL_EFFECT_CLEAR_QUEST              Reset quest status (miscValue - quest ID)
    &Spell::EffectForceCast,                                //140 SPELL_EFFECT_FORCE_CAST
    &Spell::EffectForceCastWithValue,                       //141 SPELL_EFFECT_FORCE_CAST_WITH_VALUE
    &Spell::EffectTriggerSpellWithValue,                    //142 SPELL_EFFECT_TRIGGER_SPELL_WITH_VALUE
    &Spell::EffectApplyAreaAura,                            //143 SPELL_EFFECT_APPLY_AREA_AURA_OWNER
    &Spell::EffectKnockBack,                                //144 SPELL_EFFECT_KNOCK_BACK_DEST
    &Spell::EffectPullTowards,                              //145 SPELL_EFFECT_PULL_TOWARDS_DEST                      Black Hole Effect
    &Spell::EffectActivateRune,                             //146 SPELL_EFFECT_ACTIVATE_RUNE
    &Spell::EffectQuestFail,                                //147 SPELL_EFFECT_QUEST_FAIL               quest fail
    &Spell::EffectUnused,                                   //148 SPELL_EFFECT_148   1 spell - 43509
    &Spell::EffectChargeDest,                               //149 SPELL_EFFECT_CHARGE_DEST
    &Spell::EffectQuestStart,                               //150 SPELL_EFFECT_QUEST_START
    &Spell::EffectTriggerRitualOfSummoning,                 //151 SPELL_EFFECT_TRIGGER_SPELL_2
    &Spell::EffectNULL,                                     //152 SPELL_EFFECT_152                      summon Refer-a-Friend
    &Spell::EffectCreateTamedPet,                           //153 SPELL_EFFECT_CREATE_TAMED_PET         misc value is creature entry
    &Spell::EffectDiscoverTaxi,                             //154 SPELL_EFFECT_DISCOVER_TAXI
    &Spell::EffectTitanGrip,                                //155 SPELL_EFFECT_TITAN_GRIP Allows you to equip two-handed axes, maces and swords in one hand, but you attack $49152s1% slower than normal.
    &Spell::EffectEnchantItemPrismatic,                     //156 SPELL_EFFECT_ENCHANT_ITEM_PRISMATIC
    &Spell::EffectCreateItem2,                              //157 SPELL_EFFECT_CREATE_ITEM_2            create item or create item template and replace by some randon spell loot item
    &Spell::EffectMilling,                                  //158 SPELL_EFFECT_MILLING                  milling
    &Spell::EffectRenamePet,                                //159 SPELL_EFFECT_ALLOW_RENAME_PET         allow rename pet once again
    &Spell::EffectNULL,                                     //160 SPELL_EFFECT_160                      1 spell - 45534
    &Spell::EffectSpecCount,                                //161 SPELL_EFFECT_TALENT_SPEC_COUNT        second talent spec (learn/revert)
    &Spell::EffectActivateSpec,                             //162 SPELL_EFFECT_TALENT_SPEC_SELECT       activate primary/secondary spec
    &Spell::EffectNULL,                                     //163 unused
    &Spell::EffectRemoveAura,                               //164 SPELL_EFFECT_REMOVE_AURA
};

void Spell::EffectNULL(SpellEffIndex /*effIndex*/)
{
    sLog->outDebug(LOG_FILTER_SPELLS_AURAS, "WORLD: Spell Effect DUMMY");
}

void Spell::EffectUnused(SpellEffIndex /*effIndex*/)
{
    // NOT USED BY ANY SPELL OR USELESS OR IMPLEMENTED IN DIFFERENT WAY IN TRINITY
}

void Spell::EffectResurrectNew(SpellEffIndex effIndex)
{
    if (!unitTarget || unitTarget->isAlive())
        return;

    if (unitTarget->GetTypeId() != TYPEID_PLAYER)
        return;

    if (!unitTarget->IsInWorld())
        return;

    Player* pTarget = unitTarget->ToPlayer();

    if (pTarget->isRessurectRequested())       // already have one active request
        return;

    uint32 health = damage;
    uint32 mana = m_spellInfo->EffectMiscValue[effIndex];
    ExecuteLogEffectResurrect(effIndex, pTarget);
    pTarget->setResurrectRequestData(m_caster->GetGUID(), m_caster->GetMapId(), m_caster->GetPositionX(), m_caster->GetPositionY(), m_caster->GetPositionZ(), health, mana);
    SendResurrectRequest(pTarget);
}

void Spell::EffectInstaKill(SpellEffIndex /*effIndex*/)
{
    if (!unitTarget || !unitTarget->isAlive())
        return;

    // Demonic Sacrifice
    if (m_spellInfo->Id == 18788 && unitTarget->GetTypeId() == TYPEID_UNIT)
    {
        uint32 entry = unitTarget->GetEntry();
        uint32 spellID;
        switch (entry)
        {
            case   416: spellID = 18789; break;               //imp
            case   417: spellID = 18792; break;               //fellhunter
            case  1860: spellID = 18790; break;               //void
            case  1863: spellID = 18791; break;               //succubus
            case 17252: spellID = 35701; break;               //fellguard
            default:
                sLog->outError("EffectInstaKill: Unhandled creature entry (%u) case.", entry);
                return;
        }

        m_caster->CastSpell(m_caster, spellID, true);
    }
    //Death pact should affect only his ghoul
    if (m_spellInfo->Id == 48743)
    {
        if (unitTarget->GetTypeId() != TYPEID_UNIT || unitTarget->GetEntry() != 26125)
            return;
        //Do not harm other ghouls
        if (unitTarget->GetOwnerGUID() != m_caster->GetGUID())
            return;
    }
    if (m_caster == unitTarget)                              // prevent interrupt message
        finish();

    WorldPacket data(SMSG_SPELLINSTAKILLLOG, 8+8+4);
    data << uint64(m_caster->GetGUID());
    data << uint64(unitTarget->GetGUID());
    data << uint32(m_spellInfo->Id);
    m_caster->SendMessageToSet(&data, true);

    m_caster->DealDamage(unitTarget, unitTarget->GetHealth(), NULL, NODAMAGE, SPELL_SCHOOL_MASK_NORMAL, NULL, false);
}

void Spell::EffectEnvirinmentalDMG(SpellEffIndex effIndex)
{
    uint32 absorb = 0;
    uint32 resist = 0;

    // Note: this hack with damage replace required until GO casting not implemented
    // environment damage spells already have around enemies targeting but this not help in case not existed GO casting support
    // currently each enemy selected explicitly and self cast damage, we prevent apply self casted spell bonuses/etc
    damage = SpellMgr::CalculateSpellEffectAmount(m_spellInfo, effIndex, m_caster);

    m_caster->CalcAbsorbResist(m_caster, GetSpellSchoolMask(m_spellInfo), SPELL_DIRECT_DAMAGE, damage, &absorb, &resist, m_spellInfo);

    m_caster->SendSpellNonMeleeDamageLog(m_caster, m_spellInfo->Id, damage, GetSpellSchoolMask(m_spellInfo), absorb, resist, false, 0, false);
    if (m_caster->GetTypeId() == TYPEID_PLAYER)
        m_caster->ToPlayer()->EnvironmentalDamage(DAMAGE_FIRE, damage);
}

void Spell::EffectSchoolDMG(SpellEffIndex /*effIndex*/)
{
}

void Spell::SpellDamageSchoolDmg(SpellEffIndex effIndex)
{
    bool apply_direct_bonus = true;

    if (unitTarget && unitTarget->isAlive())
    {
        switch (m_spellInfo->SpellFamilyName)
        {
            case SPELLFAMILY_GENERIC:
            {
                // Meteor like spells (divided damage to targets)
                if (m_customAttr & SPELL_ATTR0_CU_SHARE_DAMAGE)
                {
                    uint32 count = 0;
                    for (std::list<TargetInfo>::iterator ihit= m_UniqueTargetInfo.begin(); ihit != m_UniqueTargetInfo.end(); ++ihit)
                        if (ihit->effectMask & (1<<effIndex))
                            ++count;

                    damage /= count;                    // divide to all targets
                }

                switch(m_spellInfo->Id)                     // better way to check unknown
                {
                    // Positive/Negative Charge
                    case 28062:
                    case 28085:
                    case 39090:
                    case 39093:
                        if (!m_triggeredByAuraSpell)
                            break;
                        if (unitTarget == m_caster)
                        {
                            uint8 count = 0;
                            for (std::list<TargetInfo>::iterator ihit = m_UniqueTargetInfo.begin(); ihit != m_UniqueTargetInfo.end(); ++ihit)
                                if (ihit->targetGUID != m_caster->GetGUID())
                                    if (Player *target = ObjectAccessor::GetPlayer(*m_caster, ihit->targetGUID))
                                        if (target->HasAura(m_triggeredByAuraSpell->Id))
                                            ++count;
                            if (count)
                            {
                                uint32 spellId = 0;
                                switch (m_spellInfo->Id)
                                {
                                    case 28062: spellId = 29659; break;
                                    case 28085: spellId = 29660; break;
                                    case 39090: spellId = 39089; break;
                                    case 39093: spellId = 39092; break;
                                }
                                m_caster->SetAuraStack(spellId, m_caster, count);
                            }
                        }

                        if (unitTarget->HasAura(m_triggeredByAuraSpell->Id))
                            damage = 0;
                        break;
                    // Consumption
                    case 28865:
                        damage = (((InstanceMap*)m_caster->GetMap())->GetDifficulty() == REGULAR_DIFFICULTY ? 2750 : 4250);
                        break;
                    // percent from health with min
                    case 25599:                             // Thundercrash
                    {
                        damage = unitTarget->GetHealth() / 2;
                        if (damage < 200)
                            damage = 200;
                        break;
                    }
                    // arcane charge. must only affect demons (also undead?)
                    case 45072:
                    {
                        if (unitTarget->GetCreatureType() != CREATURE_TYPE_DEMON
                            && unitTarget->GetCreatureType() != CREATURE_TYPE_UNDEAD)
                            return;
                        break;
                    }
                    case 33671: // gruul's shatter
                    case 50811: // krystallus shatter ( Normal )
                    case 61547: // krystallus shatter ( Heroic )
                    {
                        // don't damage self and only players
                        if (unitTarget->GetGUID() == m_caster->GetGUID() || unitTarget->GetTypeId() != TYPEID_PLAYER)
                            return;

                        float radius = GetSpellRadiusForHostile(sSpellRadiusStore.LookupEntry(m_spellInfo->EffectRadiusIndex[0]));
                        if (!radius) return;
                        float distance = m_caster->GetDistance2d(unitTarget);
                        damage = (distance > radius) ? 0 : int32(SpellMgr::CalculateSpellEffectAmount(m_spellInfo, 0) * ((radius - distance)/radius));
                        break;
                    }
                    // TODO: add spell specific target requirement hook for spells
                    // Shadowbolts only affects targets with Shadow Mark (Gothik)
                    case 27831:
                    case 55638:
                        if (!unitTarget->HasAura(27825))
                            return;
                        break;
                    // Cataclysmic Bolt
                    case 38441:
                    {
                        damage = unitTarget->CountPctFromMaxHealth(50);
                        break;
                    }
                    // Tympanic Tantrum
                    case 62775:
                    {
                        damage = unitTarget->CountPctFromMaxHealth(10);
                        break;
                    }
                    // Gargoyle Strike
                    case 51963:
                    {
                        // about +4 base spell dmg per level
                        damage = (m_caster->getLevel() - 60) * 4 + 60;
                        break;
                    }

                    // Loken Pulsing Shockwave
                    case 59837:
                    case 52942:
                    {
                        // don't damage self and only players
                        if(unitTarget->GetGUID() == m_caster->GetGUID() || unitTarget->GetTypeId() != TYPEID_PLAYER)
                            return;

                        float radius = GetSpellRadiusForHostile(sSpellRadiusStore.LookupEntry(m_spellInfo->EffectRadiusIndex[0]));
                        if (!radius)
                            return;
                        float distance = m_caster->GetDistance2d(unitTarget);
                        damage = (distance > radius) ? 0 : int32(SpellMgr::CalculateSpellEffectAmount(m_spellInfo, 0) * distance);
                        break;
                    }
                    // Lightning Nova
                    case 65279:
                    {
                        // Guessed: exponential diminution until max range of spell (100yd)
                        float radius = GetSpellRadiusForHostile(sSpellRadiusStore.LookupEntry(m_spellInfo->EffectRadiusIndex[0]));
                        if (!radius)
                            return;
                        float distance = m_caster->GetDistance2d(unitTarget);
                        if (distance > radius)
                            damage = 0; 
                        else
                            damage *= pow(1.0f - distance / radius, 2);
                        break; 
                    }
                }
                break;
            }
            case SPELLFAMILY_WARRIOR:
            {
                // Bloodthirst
                if (m_spellInfo->SpellFamilyFlags[1] & 0x400)
                    ApplyPctF(damage, m_caster->GetTotalAttackPowerValue(BASE_ATTACK));
                // Shield Slam
                else if (m_spellInfo->SpellFamilyFlags[1] & 0x200 && m_spellInfo->Category == 1209)
                    damage += int32(m_caster->ApplyEffectModifiers(m_spellInfo, effIndex, float(m_caster->GetShieldBlockValue())));
                // Victory Rush
                else if (m_spellInfo->SpellFamilyFlags[1] & 0x100)
                {
                    ApplyPctF(damage, m_caster->GetTotalAttackPowerValue(BASE_ATTACK));
                    m_caster->ModifyAuraState(AURA_STATE_WARRIOR_VICTORY_RUSH, false);
                }
                // Shockwave
                else if (m_spellInfo->Id == 46968)
                {
                    int32 pct = m_caster->CalculateSpellDamage(unitTarget, m_spellInfo, 2);
                    if (pct > 0)
                        damage += int32(CalculatePctN(m_caster->GetTotalAttackPowerValue(BASE_ATTACK), pct));
                    break;
                }
                break;
            }
            case SPELLFAMILY_WARLOCK:
            {
                // Incinerate Rank 1 & 2
                if ((m_spellInfo->SpellFamilyFlags[1] & 0x000040) && m_spellInfo->SpellIconID == 2128)
                {
                    // Incinerate does more dmg (dmg*0.25) if the target have Immolate debuff.
                    // Check aura state for speed but aura state set not only for Immolate spell
                    if (unitTarget->HasAuraState(AURA_STATE_CONFLAGRATE))
                    {
                        if (unitTarget->GetAuraEffect(SPELL_AURA_PERIODIC_DAMAGE, SPELLFAMILY_WARLOCK, 0x4, 0, 0))
                            damage += damage/4;
                    }
                }
                // Conflagrate - consumes Immolate or Shadowflame
                else if (m_spellInfo->TargetAuraState == AURA_STATE_CONFLAGRATE)
                {
                    AuraEffect const* aura = NULL;                // found req. aura for damage calculation

                    Unit::AuraEffectList const &mPeriodic = unitTarget->GetAuraEffectsByType(SPELL_AURA_PERIODIC_DAMAGE);
                    for (Unit::AuraEffectList::const_iterator i = mPeriodic.begin(); i != mPeriodic.end(); ++i)
                    {
                        // for caster applied auras only
                        if ((*i)->GetSpellProto()->SpellFamilyName != SPELLFAMILY_WARLOCK ||
                            (*i)->GetCasterGUID() != m_caster->GetGUID())
                            continue;

                        // Immolate
                        if ((*i)->GetSpellProto()->SpellFamilyFlags[0] & 0x4)
                        {
                            aura = *i;                      // it selected always if exist
                            break;
                        }

                        // Shadowflame
                        if ((*i)->GetSpellProto()->SpellFamilyFlags[2] & 0x00000002)
                            aura = *i;                      // remember but wait possible Immolate as primary priority
                    }

                    // found Immolate or Shadowflame
                    if (aura)
                    {
                        uint32 pdamage = uint32(std::max(aura->GetAmount(), 0));
                        pdamage = m_caster->SpellDamageBonus(unitTarget, aura->GetSpellProto(), pdamage, DOT, aura->GetBase()->GetStackAmount());
                        uint32 pct_dir = m_caster->CalculateSpellDamage(unitTarget, m_spellInfo, (effIndex + 1));
                        uint8 baseTotalTicks = uint8(m_caster->CalcSpellDuration(aura->GetSpellProto()) / aura->GetSpellProto()->EffectAmplitude[0]);
                        damage += int32(CalculatePctU(pdamage * baseTotalTicks, pct_dir));

                        uint32 pct_dot = m_caster->CalculateSpellDamage(unitTarget, m_spellInfo, (effIndex + 2)) / 3;
                        m_spellValue->EffectBasePoints[1] = SpellMgr::CalculateSpellEffectBaseAmount(int32(CalculatePctU(pdamage * baseTotalTicks, pct_dot)), m_spellInfo, 1);

                        apply_direct_bonus = false;
                        // Glyph of Conflagrate
                        if (!m_caster->HasAura(56235))
                            unitTarget->RemoveAurasDueToSpell(aura->GetId(), m_caster->GetGUID());

                        break;
                    }
                }
                // Shadow Bite
                else if (m_spellInfo->SpellFamilyFlags[1] & 0x400000)
                {
                    if (m_caster->GetTypeId() == TYPEID_UNIT && m_caster->ToCreature()->isPet())
                    {
                        // Get DoTs on target by owner (5% increase by dot)
                        damage += int32(CalculatePctN(unitTarget->GetDoTsByCaster(m_caster->GetOwnerGUID()), 5));

                        if (Player* owner = m_caster->GetOwner()->ToPlayer())
                        {
                            if (AuraEffect* aurEff = owner->GetAuraEffect(SPELL_AURA_ADD_FLAT_MODIFIER, SPELLFAMILY_WARLOCK, 214, 0))
                            {
                                int32 bp0 = aurEff->GetId() == 54037 ? 4 : 8;
                                m_caster->CastCustomSpell(m_caster, 54425, &bp0, NULL, NULL, true);
                            }
                        }
                    }
                }
                break;
            }
            case SPELLFAMILY_PRIEST:
            {
                // Shadow Word: Death - deals damage equal to damage done to caster
                if ((m_spellInfo->SpellFamilyFlags[1] & 0x2))
                {
                    int32 back_damage = m_caster->SpellDamageBonus(unitTarget, m_spellInfo, (uint32)damage, SPELL_DIRECT_DAMAGE);
                    // Pain and Suffering reduces damage
                    if (AuraEffect * aurEff = m_caster->GetDummyAuraEffect(SPELLFAMILY_PRIEST, 2874, 0))
                        AddPctN(back_damage, -aurEff->GetAmount());

                    if (back_damage < int32(unitTarget->GetHealth()))
                        m_caster->CastCustomSpell(m_caster, 32409, &back_damage, 0, 0, true);
                }
                // Mind Blast - applies Mind Trauma if:
                else if (m_spellInfo->SpellFamilyFlags[2] & 0x00002000)
                {
                    // We are in Shadow Form
                    if (m_caster->GetShapeshiftForm() == FORM_SHADOW)
                        // We have Improved Mind Blast
                        if (AuraEffect * aurEff = m_caster->GetDummyAuraEffect(SPELLFAMILY_PRIEST,95,0))
                            // Chance has been successfully rolled
                            if (roll_chance_i(aurEff->GetAmount()))
                                m_caster->CastSpell(unitTarget, 48301, true);
                }
                // Improved Mind Blast (Mind Blast in shadow form bonus)
                else if (m_caster->GetShapeshiftForm() == FORM_SHADOW && (m_spellInfo->SpellFamilyFlags[0] & 0x00002000))
                {
                    Unit::AuraEffectList const& ImprMindBlast = m_caster->GetAuraEffectsByType(SPELL_AURA_ADD_FLAT_MODIFIER);
                    for (Unit::AuraEffectList::const_iterator i = ImprMindBlast.begin(); i != ImprMindBlast.end(); ++i)
                    {
                        if ((*i)->GetSpellProto()->SpellFamilyName == SPELLFAMILY_PRIEST &&
                            ((*i)->GetSpellProto()->SpellIconID == 95))
                        {
                            int chance = SpellMgr::CalculateSpellEffectAmount((*i)->GetSpellProto(), 1, m_caster);
                            if (roll_chance_i(chance))
                                // Mind Trauma
                                m_caster->CastSpell(unitTarget, 48301, true, 0);
                            break;
                        }
                    }
                }
                break;
            }
            case SPELLFAMILY_DRUID:
            {
                // Ferocious Bite
                if (m_caster->GetTypeId() == TYPEID_PLAYER && (m_spellInfo->SpellFamilyFlags[0] & 0x000800000) && m_spellInfo->SpellVisual[0] == 6587)
                {
                    // converts each extra point of energy into ($f1+$AP/410) additional damage
                    float ap = m_caster->GetTotalAttackPowerValue(BASE_ATTACK);
                    float multiple = ap / 410 + m_spellInfo->EffectDamageMultiplier[effIndex];
                    int32 energy = -(m_caster->ModifyPower(POWER_ENERGY, -30));
                    damage += int32(energy * multiple);
                    damage += int32(CalculatePctN(m_caster->ToPlayer()->GetComboPoints() * ap, 7));
                }
                // Wrath
                else if (m_spellInfo->SpellFamilyFlags[0] & 0x00000001)
                {
                    // Improved Insect Swarm
                    if (AuraEffect const * aurEff = m_caster->GetDummyAuraEffect(SPELLFAMILY_DRUID, 1771, 0))
                        if (unitTarget->GetAuraEffect(SPELL_AURA_PERIODIC_DAMAGE, SPELLFAMILY_DRUID, 0x00200000, 0, 0))
                            AddPctN(damage, aurEff->GetAmount());
                }
                break;
            }
            case SPELLFAMILY_ROGUE:
            {
                // Envenom
                if (m_spellInfo->SpellFamilyFlags[EFFECT_1] & 0x8)
                {
                    if (!m_caster->ToPlayer())
                        return;

                    uint32 combo = m_caster->ToPlayer()->GetComboPoints();
                    if (!combo)
                        return;

                    AuraEffect const * aurEffA = unitTarget->GetAuraEffect(SPELL_AURA_PERIODIC_DAMAGE, SPELLFAMILY_ROGUE, 0x10000, 0, 0, m_caster->GetGUID());
                    if (!aurEffA)
                        return;

                    uint32 doses = aurEffA->GetBase()->GetStackAmount();
                    if (doses > combo)
                        doses = combo;

                    // Master Poisoner
                    bool needConsume = true;
                    Unit::AuraEffectList const & auras = m_caster->ToPlayer()->GetAuraEffectsByType(SPELL_AURA_MOD_AURA_DURATION_BY_DISPEL_NOT_STACK);
                    for (Unit::AuraEffectList::const_iterator itr = auras.begin(); itr != auras.end(); ++itr)
                        if (((*itr)->GetSpellProto()->SpellFamilyName == SPELLFAMILY_ROGUE) &&
                            ((*itr)->GetSpellProto()->SpellIconID == 1960))
                        {
                            uint32 chance = SpellMgr::CalculateSpellEffectAmount((*itr)->GetSpellProto(), EFFECT_2);
                            if ((chance >= 100) || roll_chance_i(chance))
                                needConsume = false;
                            break;
                        }
                    if (needConsume)
                        for (uint32 i = 0; i < doses; ++i)
                            unitTarget->RemoveAuraFromStack(aurEffA->GetId());

                    damage *= doses;
                    damage += int32(m_caster->GetTotalAttackPowerValue(BASE_ATTACK) * 0.09f * combo);

                    // Eviscerate and Envenom Bonus Damage
                    if (AuraEffect const * aurEffB = m_caster->GetAuraEffect(37169, EFFECT_0, m_caster->GetGUID()))
                        damage += combo * aurEffB->GetAmount();
                    break;
                }
                // Eviscerate
                if (m_spellInfo->SpellFamilyFlags[EFFECT_0] & 0x20000)
                {
                    if (!m_caster->ToPlayer())
                        return;

                    uint32 combo = m_caster->ToPlayer()->GetComboPoints();
                    if (!combo)
                        return;

                    float ap = m_caster->GetTotalAttackPowerValue(BASE_ATTACK);
                    damage += irand(int32(ap * combo * 0.03f), int32(ap * combo * 0.07f));

                    // Eviscerate and Envenom Bonus Damage
                    if (AuraEffect const * aurEffB = m_caster->GetAuraEffect(37169, EFFECT_0, m_caster->GetGUID()))
                        damage += combo * aurEffB->GetAmount();
                    break;
                }
                break;
            }
            case SPELLFAMILY_HUNTER:
            {
                //Gore
                if (m_spellInfo->SpellIconID == 1578)
                {
                    if (m_caster->HasAura(57627))           // Charge 6 sec post-affect
                        damage *= 2;
                }
                // Steady Shot
                else if (m_spellInfo->SpellFamilyFlags[1] & 0x1)
                {
                    bool found = false;
                    // check dazed affect
                    Unit::AuraEffectList const& decSpeedList = unitTarget->GetAuraEffectsByType(SPELL_AURA_MOD_DECREASE_SPEED);
                    for (Unit::AuraEffectList::const_iterator iter = decSpeedList.begin(); iter != decSpeedList.end(); ++iter)
                    {
                        if ((*iter)->GetSpellProto()->SpellIconID == 15 && (*iter)->GetSpellProto()->Dispel == 0)
                        {
                            found = true;
                            break;
                        }
                    }

                    // TODO: should this be put on taken but not done?
                    if (found)
                        damage += SpellMgr::CalculateSpellEffectAmount(m_spellInfo, 1);

                    if (m_caster->GetTypeId() == TYPEID_PLAYER)
                    {
                        // Add Ammo and Weapon damage plus RAP * 0.1
                        Item *item = m_caster->ToPlayer()->GetWeaponForAttack(RANGED_ATTACK);
                        if (item)
                        {
                            float dmg_min = item->GetProto()->Damage->DamageMin;
                            float dmg_max = item->GetProto()->Damage->DamageMax;
                            if (dmg_max == 0.0f && dmg_min > dmg_max)
                                damage += int32(dmg_min);
                            else
                                damage += irand(int32(dmg_min), int32(dmg_max));
                            damage += int32(m_caster->ToPlayer()->GetAmmoDPS()*item->GetProto()->Delay*0.001f);
                        }
                    }
                }
                break;
            }
            case SPELLFAMILY_PALADIN:
            {
                // Hammer of the Righteous
                if (m_spellInfo->SpellFamilyFlags[1]&0x00040000)
                {
                    // Add main hand dps * effect[2] amount
                    float average = (m_caster->GetFloatValue(UNIT_FIELD_MINDAMAGE) + m_caster->GetFloatValue(UNIT_FIELD_MAXDAMAGE)) / 2;
                    int32 count = m_caster->CalculateSpellDamage(unitTarget, m_spellInfo, EFFECT_2);
                    damage += count * int32(average * IN_MILLISECONDS) / m_caster->GetAttackTime(BASE_ATTACK);
                    break;
                }
                // Shield of Righteousness
                if (m_spellInfo->SpellFamilyFlags[EFFECT_1] & 0x100000)
                {
                    damage += CalculatePctN(m_caster->GetShieldBlockValue(), SpellMgr::CalculateSpellEffectAmount(m_spellInfo, EFFECT_1));
                    break;
                }
		//Item - Icecrown 25 Normal Dagger Proc
                if (m_spellInfo->Id == 71887 || m_spellInfo->Id == 71881)
                    if (Aura * aur = m_caster->GetAura(71880))
                        if (roll_chance_i(25))
                        m_caster->CastSpell(m_caster, 71883, true);
                break;
		//Item - Icecrown 25 Heroic Dagger Proc
		if (m_spellInfo->Id == 71886 || m_spellInfo->Id == 71882)
                    if (Aura * aur = m_caster->GetAura(71892))
                        if (roll_chance_i(35))
                        m_caster->CastSpell(m_caster, 71888, true);
                break;
            }
            case SPELLFAMILY_DEATHKNIGHT:
            {
                // Blood Boil - bonus for diseased targets
                if (m_spellInfo->SpellFamilyFlags[0] & 0x00040000 && unitTarget->GetAuraEffect(SPELL_AURA_PERIODIC_DAMAGE, SPELLFAMILY_DEATHKNIGHT, 0, 0, 0x00000002, m_caster->GetGUID()))
                {
                    damage += m_damage / 2;
                    damage += int32(m_caster->GetTotalAttackPowerValue(RANGED_ATTACK)* 0.035f);
                }
                break;
            }
        }

        if (m_originalCaster && damage > 0 && apply_direct_bonus)
            damage = m_originalCaster->SpellDamageBonus(unitTarget, m_spellInfo, (uint32)damage, SPELL_DIRECT_DAMAGE);

        m_damage += damage;
    }
}

void Spell::EffectDummy(SpellEffIndex effIndex)
{
    if (!unitTarget && !gameObjTarget && !itemTarget)
        return;

    uint32 spell_id = 0;
    int32 bp = 0;
    bool triggered = true;
    SpellCastTargets targets;

    // selection by spell family
    switch (m_spellInfo->SpellFamilyName)
    {
        case SPELLFAMILY_GENERIC:
        {
            switch (m_spellInfo->Id)
            {
<<<<<<< HEAD
                case 54015: //Set Oracle Faction Honored
                case 53487: //Set Wolvar Faction Honored
                {
                    if (effIndex==0)
                    {
                            unitTarget->ToPlayer()->SetReputation(m_spellInfo->EffectBasePoints[0]+1,21000);
                    }
                    return;
                }
                case 8593:                                  // Symbol of life (restore creature to life)
=======
>>>>>>> 553d8d70
                case 31225:                                 // Shimmering Vessel (restore creature to life)
                {
                    if (!unitTarget || unitTarget->GetTypeId() != TYPEID_UNIT)
                        return;
                    unitTarget->ToCreature()->setDeathState(JUST_ALIVED);
                    return;
                }
                case 12162:                                 // Deep wounds
                case 12850:                                 // (now good common check for this spells)
                case 12868:
                {
                    if (!unitTarget)
                        return;

                    float damage;
                    // DW should benefit of attack power, damage percent mods etc.
                    // TODO: check if using offhand damage is correct and if it should be divided by 2
                    if (m_caster->haveOffhandWeapon() && m_caster->getAttackTimer(BASE_ATTACK) > m_caster->getAttackTimer(OFF_ATTACK))
                        damage = (m_caster->GetFloatValue(UNIT_FIELD_MINOFFHANDDAMAGE) + m_caster->GetFloatValue(UNIT_FIELD_MAXOFFHANDDAMAGE))/2;
                    else
                        damage = (m_caster->GetFloatValue(UNIT_FIELD_MINDAMAGE) + m_caster->GetFloatValue(UNIT_FIELD_MAXDAMAGE))/2;

                    switch (m_spellInfo->Id)
                    {
                        case 12162: damage *= 0.16f; break; // Rank 1
                        case 12850: damage *= 0.32f; break; // Rank 2
                        case 12868: damage *= 0.48f; break; // Rank 3
                        default:
                            sLog->outError("Spell::EffectDummy: Spell %u not handled in DW",m_spellInfo->Id);
                            return;
                    };

                    // get remaining damage of old Deep Wound aura
                    AuraEffect* deepWound = unitTarget->GetAuraEffect(12721, 0);
                    if (deepWound)
                    {
                        int32 remainingTicks = deepWound->GetBase()->GetDuration() / deepWound->GetAmplitude();
                        damage += remainingTicks * deepWound->GetAmount();
                    }

                    // 1 tick/sec * 6 sec = 6 ticks
                    int32 deepWoundsDotBasePoints0 = int32(damage / 6);
                    m_caster->CastCustomSpell(unitTarget, 12721, &deepWoundsDotBasePoints0, NULL, NULL, true, NULL);
                    return;
                }
                case 13567:                                 // Dummy Trigger
                {
                    // can be used for different aura triggering, so select by aura
                    if (!m_triggeredByAuraSpell || !unitTarget)
                        return;

                    switch (m_triggeredByAuraSpell->Id)
                    {
                        case 26467:                         // Persistent Shield
                            m_caster->CastCustomSpell(unitTarget, 26470, &damage, NULL, NULL, true);
                            break;
                        default:
                            sLog->outError("EffectDummy: Non-handled case for spell 13567 for triggered aura %u",m_triggeredByAuraSpell->Id);
                            break;
                    }
                    return;
                }
                case 17251:                                 // Spirit Healer Res
                {
                    if (!unitTarget || !m_originalCaster)
                        return;

                    if (m_originalCaster->GetTypeId() == TYPEID_PLAYER)
                    {
                        WorldPacket data(SMSG_SPIRIT_HEALER_CONFIRM, 8);
                        data << uint64(unitTarget->GetGUID());
                        m_originalCaster->ToPlayer()->GetSession()->SendPacket(&data);
                    }
                    return;
                }
                case 20577:                                 // Cannibalize
                    if (unitTarget)
                        m_caster->CastSpell(m_caster, 20578, false, NULL);
                    return;
                case 23019:                                 // Crystal Prison Dummy DND
                {
                    if (!unitTarget || !unitTarget->isAlive() || unitTarget->GetTypeId() != TYPEID_UNIT || unitTarget->ToCreature()->isPet())
                        return;

                    Creature* creatureTarget = unitTarget->ToCreature();

                    m_caster->SummonGameObject(179644, creatureTarget->GetPositionX(), creatureTarget->GetPositionY(), creatureTarget->GetPositionZ(), creatureTarget->GetOrientation(), 0, 0, 0, 0, uint32(creatureTarget->GetRespawnTime()-time(NULL)));
                    sLog->outDebug(LOG_FILTER_SPELLS_AURAS, "SummonGameObject at SpellEfects.cpp EffectDummy for Spell 23019");

                    creatureTarget->DespawnOrUnsummon();

                    return;
                }
                case 23448:                                 // Transporter Arrival - Ultrasafe Transporter: Gadgetzan - backfires
                {
                    int32 r = irand(0, 119);
                    if (r < 20)                           // Transporter Malfunction - 1/6 polymorph
                        m_caster->CastSpell(m_caster, 23444, true);
                    else if (r < 100)                     // Evil Twin               - 4/6 evil twin
                        m_caster->CastSpell(m_caster, 23445, true);
                    else                                    // Transporter Malfunction - 1/6 miss the target
                        m_caster->CastSpell(m_caster, 36902, true);
                    return;
                }
                case 23453:                                 // Gnomish Transporter - Ultrasafe Transporter: Gadgetzan
                    if (roll_chance_i(50))                // Gadgetzan Transporter         - success
                        m_caster->CastSpell(m_caster, 23441, true);
                    else                                    // Gadgetzan Transporter Failure - failure
                        m_caster->CastSpell(m_caster, 23446, true);
                    return;
                case 25860:                                 // Reindeer Transformation
                {
                    if (!m_caster->HasAuraType(SPELL_AURA_MOUNTED))
                        return;

                    float flyspeed = m_caster->GetSpeedRate(MOVE_FLIGHT);
                    float speed = m_caster->GetSpeedRate(MOVE_RUN);

                    m_caster->RemoveAurasByType(SPELL_AURA_MOUNTED);

                    //5 different spells used depending on mounted speed and if mount can fly or not
                    if (flyspeed >= 4.1f)
                        // Flying Reindeer
                        m_caster->CastSpell(m_caster, 44827, true); //310% flying Reindeer
                    else if (flyspeed >= 3.8f)
                        // Flying Reindeer
                        m_caster->CastSpell(m_caster, 44825, true); //280% flying Reindeer
                    else if (flyspeed >= 1.6f)
                        // Flying Reindeer
                        m_caster->CastSpell(m_caster, 44824, true); //60% flying Reindeer
                    else if (speed >= 2.0f)
                        // Reindeer
                        m_caster->CastSpell(m_caster, 25859, true); //100% ground Reindeer
                    else
                        // Reindeer
                        m_caster->CastSpell(m_caster, 25858, true); //60% ground Reindeer

                    return;
                }
                case 26074:                                 // Holiday Cheer
                    // implemented at client side
                    return;
                // Polarity Shift
                case 28089:
                    if (unitTarget)
                        unitTarget->CastSpell(unitTarget, roll_chance_i(50) ? 28059 : 28084, true, NULL, NULL, m_caster->GetGUID());
                    break;
                // Polarity Shift
                case 39096:
                    if (unitTarget)
                        unitTarget->CastSpell(unitTarget, roll_chance_i(50) ? 39088 : 39091, true, NULL, NULL, m_caster->GetGUID());
                    break;
                case 29200:                                 // Purify Helboar Meat
                {
                    if (m_caster->GetTypeId() != TYPEID_PLAYER)
                        return;

                    uint32 spell_id = roll_chance_i(50)
                        ? 29277                             // Summon Purified Helboar Meat
                        : 29278;                            // Summon Toxic Helboar Meat

                    m_caster->CastSpell(m_caster,spell_id,true,NULL);
                    return;
                }
                case 29858:                                 // Soulshatter
                    if (unitTarget && unitTarget->CanHaveThreatList()
                        && unitTarget->getThreatManager().getThreat(m_caster) > 0.0f)
                        m_caster->CastSpell(unitTarget,32835,true);
                    return;
                case 30458:                                 // Nigh Invulnerability
                    if (!m_CastItem) return;
                    if (roll_chance_i(86))                   // Nigh-Invulnerability   - success
                        m_caster->CastSpell(m_caster, 30456, true, m_CastItem);
                    else                                    // Complete Vulnerability - backfire in 14% casts
                        m_caster->CastSpell(m_caster, 30457, true, m_CastItem);
                    return;
                case 30507:                                 // Poultryizer
                    if (!m_CastItem) return;
                    if (roll_chance_i(80))                   // Poultryized! - success
                        m_caster->CastSpell(unitTarget, 30501, true, m_CastItem);
                    else                                    // Poultryized! - backfire 20%
                        m_caster->CastSpell(unitTarget, 30504, true, m_CastItem);
                    return;
                case 35745:                                 // Socrethar's Stone
                {
                    uint32 spell_id;
                    switch(m_caster->GetAreaId())
                    {
                        case 3900: spell_id = 35743; break; // Socrethar Portal
                        case 3742: spell_id = 35744; break; // Socrethar Portal
                        default: return;
                    }

                    m_caster->CastSpell(m_caster, spell_id, true);
                    return;
                }
                case 37674:                                 // Chaos Blast
                {
                    if (!unitTarget)
                        return;

                    int32 basepoints0 = 100;
                    m_caster->CastCustomSpell(unitTarget, 37675, &basepoints0, NULL, NULL, true);
                    return;
                }
                // Wrath of the Astromancer
                case 42784:
                {
                    uint32 count = 0;
                    for (std::list<TargetInfo>::iterator ihit= m_UniqueTargetInfo.begin(); ihit != m_UniqueTargetInfo.end(); ++ihit)
                        if (ihit->effectMask & (1<<effIndex))
                            ++count;

                    damage = 12000; // maybe wrong value
                    damage /= count;

                    SpellEntry const *spellInfo = sSpellStore.LookupEntry(42784);

                     // now deal the damage
                    for (std::list<TargetInfo>::iterator ihit= m_UniqueTargetInfo.begin(); ihit != m_UniqueTargetInfo.end(); ++ihit)
                        if (ihit->effectMask & (1<<effIndex))
                        {
                            if (Unit* casttarget = Unit::GetUnit((*unitTarget), ihit->targetGUID))
                                m_caster->DealDamage(casttarget, damage, NULL, SPELL_DIRECT_DAMAGE, SPELL_SCHOOL_MASK_ARCANE, spellInfo, false);
                        }

                    return;
                }
                // Demon Broiled Surprise
                case 43723:
                {
                    if (m_caster->GetTypeId() != TYPEID_PLAYER)
                        return;

                    Player *player = (Player*)m_caster;

                    if (player && player->GetQuestStatus(11379) == QUEST_STATUS_INCOMPLETE)
                    {
                        Creature *creature = player->FindNearestCreature(19973, 10, false);
                        if (!creature)
                        {
                            SendCastResult(SPELL_FAILED_NOT_HERE);
                            return;
                        }

                        player->CastSpell(player, 43753, false);
                    }
                    return;
                }
                case 44875:                                 // Complete Raptor Capture
                {
                    if (!unitTarget || unitTarget->GetTypeId() != TYPEID_UNIT)
                        return;

                    unitTarget->ToCreature()->DespawnOrUnsummon();

                    //cast spell Raptor Capture Credit
                    m_caster->CastSpell(m_caster, 42337, true, NULL);
                    return;
                }
                case 45980:                                 // Re-Cursive Transmatter Injection
                {
                    if(!unitTarget)
                        return;
                    Player* pPlayer = m_caster->ToPlayer();
                    pPlayer->CastSpell(pPlayer, 46022, false);
                    if(Creature* pCreature = pPlayer->FindNearestCreature(25773, 10.0f, true))
                        pPlayer->KilledMonsterCredit(pCreature->GetEntry(), pCreature->GetGUID()); // rest is done by EventAI
                    unitTarget->DestroyForPlayer(pPlayer);
                }
                case 47170:                                 // Impale Leviroth
                {
                    if (!unitTarget && unitTarget->GetEntry() != 26452 && unitTarget->HealthAbovePct(95))
                        return;

                        m_caster->DealDamage(unitTarget, unitTarget->CountPctFromMaxHealth(93));
                        return;
                }
                case 49357:                                 // Brewfest Mount Transformation
                    if (m_caster->GetTypeId() != TYPEID_PLAYER)
                        return;
                    if (!m_caster->HasAuraType(SPELL_AURA_MOUNTED))
                        return;
                    m_caster->RemoveAurasByType(SPELL_AURA_MOUNTED);
                    // Ram for Alliance, Kodo for Horde
                    if (m_caster->ToPlayer()->GetTeam() == ALLIANCE)
                    {
                        if (m_caster->GetSpeedRate(MOVE_RUN) >= 2.0f)
                            // 100% Ram
                            m_caster->CastSpell(m_caster, 43900, true);
                        else
                            // 60% Ram
                            m_caster->CastSpell(m_caster, 43899, true);
                    }
                    else
                    {
                        if (m_caster->ToPlayer()->GetSpeedRate(MOVE_RUN) >= 2.0f)
                            // 100% Kodo
                            m_caster->CastSpell(m_caster, 49379, true);
                        else
                            // 60% Kodo
                            m_caster->CastSpell(m_caster, 49378, true);
                    }
                    return;
                case 52845:                                 // Brewfest Mount Transformation (Faction Swap)
                    if (m_caster->GetTypeId() != TYPEID_PLAYER)
                        return;
                    if (!m_caster->HasAuraType(SPELL_AURA_MOUNTED))
                        return;
                    m_caster->RemoveAurasByType(SPELL_AURA_MOUNTED);
                    // Ram for Horde, Kodo for Alliance
                    if (m_caster->ToPlayer()->GetTeam() == HORDE)
                    {
                        if (m_caster->GetSpeedRate(MOVE_RUN) >= 2.0f)
                            // 100% Ram
                            m_caster->CastSpell(m_caster, 43900, true);
                        else
                            // 60% Ram
                            m_caster->CastSpell(m_caster, 43899, true);
                    }
                    else
                    {
                        if (m_caster->ToPlayer()->GetSpeedRate(MOVE_RUN) >= 2.0f)
                            // 100% Kodo
                            m_caster->CastSpell(m_caster, 49379, true);
                        else
                            // 60% Kodo
                            m_caster->CastSpell(m_caster, 49378, true);
                    }
                    return;
                case 55004:                                 // Nitro Boosts
                    if (!m_CastItem)
                        return;
                    if (roll_chance_i(95))                  // Nitro Boosts - success
                        m_caster->CastSpell(m_caster, 54861, true, m_CastItem);
                    else                                    // Knocked Up   - backfire 5%
                        m_caster->CastSpell(m_caster, 46014, true, m_CastItem);
                    return;
                case 50243:                                 // Teach Language
                {
                    if (m_caster->GetTypeId() != TYPEID_PLAYER)
                        return;

                    // spell has a 1/3 chance to trigger one of the below
                    if (roll_chance_i(66))
                        return;
                    if (m_caster->ToPlayer()->GetTeam() == ALLIANCE)
                    {
                        // 1000001 - gnomish binary
                        m_caster->CastSpell(m_caster, 50242, true);
                    }
                    else
                    {
                        // 01001000 - goblin binary
                        m_caster->CastSpell(m_caster, 50246, true);
                    }

                    return;
                }
                case 51582:                                 //Rocket Boots Engaged (Rocket Boots Xtreme and Rocket Boots Xtreme Lite)
                {
                    if (!m_CastItem) 
                        return;

                    if (Battleground* bg = m_caster->ToPlayer()->GetBattleground())
                        bg->EventPlayerDroppedFlag(m_caster->ToPlayer());

                    ((Player*)m_caster)->RemoveSpellCooldown(30452, true);
                    m_caster->CastSpell(m_caster, 30452, true, NULL);
                    ((Player*)m_caster)->AddSpellCooldown(30452,m_CastItem->GetEntry(), time(NULL)+300);
                    return;
                }
                case 52759:                                 // Ancestral Awakening
                    if (!unitTarget)
                        return;
                    m_caster->CastCustomSpell(unitTarget, 52752, &damage, NULL, NULL, true);
                    return;
                case 54171:                                   //Divine Storm
                {
                    if (!damage)
                        return;

                    if (m_UniqueTargetInfo.size())
                    {
                        SpellEntry const * spellInfo = sSpellStore.LookupEntry(53385);
                        int32 heal = SpellMgr::CalculateSpellEffectAmount(spellInfo, EFFECT_1) * damage / m_UniqueTargetInfo.size() / 100;

                        m_caster->CastCustomSpell(unitTarget, 54172, &heal, NULL, NULL, true);
                    }
                    return;
                }
                case 58418:                                 // Portal to Orgrimmar
                case 58420:                                 // Portal to Stormwind
                    return;                                 // implemented in EffectScript[0]
                case 62324: // Throw Passenger
                {
                    if (m_targets.HasTraj())
                    {
                        if (Vehicle *vehicle = m_caster->GetVehicleKit())
                            if (Unit *passenger = vehicle->GetPassenger(damage - 1))
                            {
                                std::list<Unit*> unitList;
                                // use 99 because it is 3d search
                                SearchAreaTarget(unitList, 99, PUSH_DST_CENTER, SPELL_TARGETS_ENTRY, 33114);
                                float minDist = 99 * 99;
                                Unit *target = NULL;
                                for (std::list<Unit*>::iterator itr = unitList.begin(); itr != unitList.end(); ++itr)
                                {
                                    if (Vehicle *seat = (*itr)->GetVehicleKit())
                                        if (!seat->GetPassenger(0))
                                            if (Unit *device = seat->GetPassenger(2))
                                                if (!device->GetCurrentSpell(CURRENT_CHANNELED_SPELL))
                                                {
                                                    float dist = (*itr)->GetExactDistSq(&m_targets.m_dstPos);
                                                    if (dist < minDist)
                                                    {
                                                        minDist = dist;
                                                        target = (*itr);
                                                    }
                                                }
                                }
                                if (target && target->IsWithinDist2d(&m_targets.m_dstPos, GetSpellRadius(m_spellInfo, effIndex, false) * 2)) // now we use *2 because the location of the seat is not correct
                                    passenger->EnterVehicle(target, 0);
                                else
                                {
                                    passenger->ExitVehicle();
                                    float x, y, z;
                                    m_targets.m_dstPos.GetPosition(x, y, z);
                                    passenger->GetMotionMaster()->MoveJump(x, y, z, m_targets.GetSpeedXY(), m_targets.GetSpeedZ());
                                }
                            }
                    }
                    return;
                }
                case 64385:                                 // Unusual Compass
                {
                    m_caster->SetOrientation(float(urand(0,62832)) / 10000.0f);
                    WorldPacket data;
                    m_caster->BuildHeartBeatMsg(&data);
                    m_caster->SendMessageToSet(&data,true);
                    return;
                }
                case 53808:                                 // Pygmy Oil
                {
                    Aura *pAura = m_caster->GetAura(53806);
                    if (pAura)
                        pAura->RefreshDuration();
                    else
                    {
                        pAura = m_caster->GetAura(53805);
                        if (!pAura || pAura->GetStackAmount() < 5 || !roll_chance_i(50))
                             m_caster->CastSpell(m_caster, 53805, true);
                        else
                        {
                            pAura->Remove();
                            m_caster->CastSpell(m_caster, 53806, true);
                        }
                    }
                    return;
                }
                case 54577:                                 // U.D.E.D.
                {
                    if (unitTarget->GetEntry() != 29402)
                        return;

                    m_caster->SummonGameObject(192693, unitTarget->GetPositionX(), unitTarget->GetPositionY(), unitTarget->GetPositionZ(), unitTarget->GetOrientation(), 0, 0, 0, 0, 100);
                    for (uint8 i = 0; i < 4; ++i)
                        m_caster->SummonGameObject(191567, float(unitTarget->GetPositionX() + irand(-7, 7)), float(unitTarget->GetPositionY() + irand(-7, 7)), unitTarget->GetPositionZ(), unitTarget->GetOrientation(), 0, 0, 0, 0, 100);

                    unitTarget->Kill(unitTarget);
                    return;
                }
                case 51961:                                 // Captured Chicken Cover - Quest 12702 & 12532
                {
                    if (m_caster->GetTypeId() != TYPEID_PLAYER
                        || !unitTarget->HasAura(51959)
                        || !(m_caster->ToPlayer()->GetQuestStatus(12702) == QUEST_STATUS_INCOMPLETE || m_caster->ToPlayer()->GetQuestStatus(12532) == QUEST_STATUS_INCOMPLETE))
                        return;

                    m_caster->CastSpell(m_caster, 51037, true);
                    unitTarget->Kill(unitTarget);
                    return;
                }
            }

            break;
        }
        case SPELLFAMILY_WARRIOR:
            // Charge
            if (m_spellInfo->SpellFamilyFlags & SPELLFAMILYFLAG_WARRIOR_CHARGE && m_spellInfo->SpellVisual[0] == 867)
            {
                int32 chargeBasePoints0 = damage;
                m_caster->CastCustomSpell(m_caster, 34846, &chargeBasePoints0, NULL, NULL, true);

                //Juggernaut crit bonus
                if (m_caster->HasAura(64976))
                    m_caster->CastSpell(m_caster, 65156, true);
                return;
            }
            //Slam
            if (m_spellInfo->SpellFamilyFlags[0] & SPELLFAMILYFLAG_WARRIOR_SLAM && m_spellInfo->SpellIconID == 559)
            {
                int32 bp0 = damage;
                m_caster->CastCustomSpell(unitTarget, 50783, &bp0, NULL, NULL, true, 0);
                return;
            }
            // Execute
            if (m_spellInfo->SpellFamilyFlags[EFFECT_0] & SPELLFAMILYFLAG_WARRIOR_EXECUTE)
            {
                if (!unitTarget)
                    return;

                spell_id = 20647;

                int32 rageUsed = std::min<int32>(300 - m_powerCost, m_caster->GetPower(POWER_RAGE));
                int32 newRage = std::max<int32>(0, m_caster->GetPower(POWER_RAGE) - rageUsed);

                // Sudden Death rage save
                if (AuraEffect * aurEff = m_caster->GetAuraEffect(SPELL_AURA_PROC_TRIGGER_SPELL, SPELLFAMILY_GENERIC, 1989, EFFECT_0))
                {
                    int32 ragesave = SpellMgr::CalculateSpellEffectAmount(aurEff->GetSpellProto(), EFFECT_1) * 10;
                    newRage = std::max(newRage, ragesave);
                }

                m_caster->SetPower(POWER_RAGE, uint32(newRage));

                // Glyph of Execution bonus
                if (AuraEffect * aurEff = m_caster->GetAuraEffect(58367, EFFECT_0))
                    rageUsed += aurEff->GetAmount() * 10;

                bp = damage + int32(rageUsed * m_spellInfo->EffectDamageMultiplier[effIndex] + m_caster->GetTotalAttackPowerValue(BASE_ATTACK) * 0.2f);
                break;
            }
            // Concussion Blow
            if (m_spellInfo->SpellFamilyFlags[0] & SPELLFAMILYFLAG_WARRIOR_CONCUSSION_BLOW)
            {
                m_damage += CalculatePctF(damage, m_caster->GetTotalAttackPowerValue(BASE_ATTACK));
                return;
            }
            switch(m_spellInfo->Id)
            {
                // Bloodthirst
                case 23881:
                {
                    m_caster->CastCustomSpell(unitTarget, 23885, &damage, NULL, NULL, true, NULL);
                    return;
                }
            }
            break;
        case SPELLFAMILY_WARLOCK:
            // Life Tap
            if (m_spellInfo->SpellFamilyFlags[0] & SPELLFAMILYFLAG_WARLOCK_LIFETAP)
            {
                float spFactor = 0.0f;
                switch (m_spellInfo->Id)
                {
                    case 11689: spFactor = 0.2f; break;
                    case 27222:
                    case 57946: spFactor = 0.5f; break;
                }
                int32 damage = int32(SpellMgr::CalculateSpellEffectAmount(m_spellInfo, 0) + (6.3875 * m_spellInfo->baseLevel));
                int32 mana = int32(damage + (m_caster->ToPlayer()->GetUInt32Value(PLAYER_FIELD_MOD_DAMAGE_DONE_POS+SPELL_SCHOOL_SHADOW) * spFactor));

                if (unitTarget && (int32(unitTarget->GetHealth()) > damage))
                {
                    // Shouldn't Appear in Combat Log
                    unitTarget->ModifyHealth(-damage);

                    // Improved Life Tap mod
                    if (AuraEffect const * aurEff = m_caster->GetDummyAuraEffect(SPELLFAMILY_WARLOCK, 208, 0))
                        AddPctN(mana, aurEff->GetAmount());

                    m_caster->CastCustomSpell(unitTarget, 31818, &mana, NULL, NULL, true);

                    // Mana Feed
                    int32 manaFeedVal = 0;
                    if (AuraEffect const * aurEff = m_caster->GetAuraEffect(SPELL_AURA_ADD_FLAT_MODIFIER, SPELLFAMILY_WARLOCK, 1982, 0))
                        manaFeedVal = aurEff->GetAmount();

                    if (manaFeedVal > 0)
                    {
                        ApplyPctN(manaFeedVal, mana);
                        m_caster->CastCustomSpell(m_caster, 32553, &manaFeedVal, NULL, NULL, true, NULL);
                    }
                }
                else
                    SendCastResult(SPELL_FAILED_FIZZLE);
                return;
            }
            break;
        case SPELLFAMILY_DRUID:
            // Starfall
            if (m_spellInfo->SpellFamilyFlags[2] & SPELLFAMILYFLAG2_DRUID_STARFALL)
            {
                //Shapeshifting into an animal form or mounting cancels the effect.
                if (m_caster->GetCreatureType() == CREATURE_TYPE_BEAST || m_caster->IsMounted())
                {
                    if (m_triggeredByAuraSpell)
                        m_caster->RemoveAurasDueToSpell(m_triggeredByAuraSpell->Id);
                    return;
                }

                //Any effect which causes you to lose control of your character will supress the starfall effect.
                if (m_caster->HasUnitState(UNIT_STAT_STUNNED | UNIT_STAT_FLEEING | UNIT_STAT_ROOT | UNIT_STAT_CONFUSED))
                    return;

                m_caster->CastSpell(unitTarget, damage, true);
                return;
            }
            break;
        case SPELLFAMILY_PALADIN:
            // Divine Storm
            if (m_spellInfo->SpellFamilyFlags[EFFECT_1] & SPELLFAMILYFLAG1_PALADIN_DIVINESTORM)
            {
                if (effIndex != EFFECT_0)
                    return;

                uint32 target_count = 0;
                for (std::list<TargetInfo>::const_iterator itr = m_UniqueTargetInfo.begin(); itr != m_UniqueTargetInfo.end(); ++itr)
                    if (itr->effectMask & (1 << EFFECT_2))
                        ++target_count;

                if (!target_count)
                    return;

                if (Aura * aura = m_caster->AddAura(199997, unitTarget))
                    aura->SetCharges(target_count);

                return;
            }
            switch(m_spellInfo->Id)
            {
                case 31789:                                 // Righteous Defense (step 1)
                {
                    // Clear targets for eff 1
                    for (std::list<TargetInfo>::iterator ihit = m_UniqueTargetInfo.begin(); ihit != m_UniqueTargetInfo.end(); ++ihit)
                        ihit->effectMask &= ~(1<<1);

                    // not empty (checked), copy
                    Unit::AttackerSet attackers = unitTarget->getAttackers();

                    // selected from list 3
                    for (uint32 i = 0; i < std::min(size_t(3), attackers.size()); ++i)
                    {
                        Unit::AttackerSet::iterator aItr = attackers.begin();
                        std::advance(aItr, rand() % attackers.size());
                        AddUnitTarget((*aItr), 1);
                        attackers.erase(aItr);
                    }

                    // now let next effect cast spell at each target.
                    return;
                }
            }
            break;
        case SPELLFAMILY_SHAMAN:
            // Cleansing Totem Pulse
            if (m_spellInfo->SpellFamilyFlags[0] & SPELLFAMILYFLAG_SHAMAN_TOTEM_EFFECTS && m_spellInfo->SpellIconID == 1673)
            {
                int32 bp1 = 1;
                // Cleansing Totem Effect
                if (unitTarget)
                    m_caster->CastCustomSpell(unitTarget, 52025, NULL, &bp1, NULL, true, NULL, NULL, m_originalCasterGUID);
                return;
            }
            // Healing Stream Totem
            if (m_spellInfo->SpellFamilyFlags[0] & SPELLFAMILYFLAG_SHAMAN_HEALING_STREAM)
            {
                if (!unitTarget)
                    return;
                // Restorative Totems
                if (Unit *owner = m_caster->GetOwner())
                    if (AuraEffect *dummy = owner->GetAuraEffect(SPELL_AURA_DUMMY, SPELLFAMILY_SHAMAN, 338, 1))
                        AddPctN(damage, dummy->GetAmount());

                    m_caster->CastCustomSpell(unitTarget, 52042, &damage, 0, 0, true, 0, 0, m_originalCasterGUID);
                return;
            }
            // Mana Spring Totem
            if (m_spellInfo->SpellFamilyFlags[0] & SPELLFAMILYFLAG_SHAMAN_MANA_SPRING)
            {
                if (!unitTarget || unitTarget->getPowerType() != POWER_MANA)
                    return;
                m_caster->CastCustomSpell(unitTarget, 52032, &damage, 0, 0, true, 0, 0, m_originalCasterGUID);
                return;
            }
            // Lava Lash
            if (m_spellInfo->SpellFamilyFlags[2] & SPELLFAMILYFLAG2_SHAMAN_LAVA_LASH)
            {
                if (m_caster->GetTypeId() != TYPEID_PLAYER)
                    return;

                if (m_caster->ToPlayer()->GetItemByPos(INVENTORY_SLOT_BAG_0, EQUIPMENT_SLOT_OFFHAND))
                {
                    // Damage is increased by 25% if your off-hand weapon is enchanted with Flametongue.
                    if (m_caster->GetAuraEffect(SPELL_AURA_DUMMY, SPELLFAMILY_SHAMAN, 0x200000, 0, 0))
                        AddPctN(m_damage, damage);
                }
                return;
            }
            break;
        case SPELLFAMILY_DEATHKNIGHT:
            // Death strike
            if (m_spellInfo->SpellFamilyFlags[0] & SPELLFAMILYFLAG_DK_DEATH_STRIKE)
            {
                uint32 count = unitTarget->GetDiseasesByCaster(m_caster->GetGUID());
                int32 bp = int32(count * m_caster->CountPctFromMaxHealth(int32(m_spellInfo->EffectDamageMultiplier[0])));
                // Improved Death Strike
                if (AuraEffect const * aurEff = m_caster->GetAuraEffect(SPELL_AURA_ADD_PCT_MODIFIER, SPELLFAMILY_DEATHKNIGHT, 2751, 0))
                    AddPctN(bp, m_caster->CalculateSpellDamage(m_caster, aurEff->GetSpellProto(), 2));
                m_caster->CastCustomSpell(m_caster, 45470, &bp, NULL, NULL, false);
                return;
            }
            // Death Coil
            if (m_spellInfo->SpellFamilyFlags[0] & SPELLFAMILYFLAG_DK_DEATH_COIL)
            {
                if (m_caster->IsFriendlyTo(unitTarget))
                {
                    int32 bp = int32(damage * 1.5f);
                    m_caster->CastCustomSpell(unitTarget, 47633, &bp, NULL, NULL, true);
                }
                else
                {
                    int32 bp = damage;
                    m_caster->CastCustomSpell(unitTarget, 47632, &bp, NULL, NULL, true);
                }
                return;
            }
            // Hungering Cold 
            if (m_spellInfo->SpellFamilyFlags[1] & SPELLFAMILYFLAG1_DK_HUNGERING_COLD) 
            { 
                unitTarget->CastSpell(m_caster, 51209, true); 
                return; 
            }
            switch (m_spellInfo->Id)
            {
            case 49560: // Death Grip
                Position pos;
                GetSummonPosition(effIndex, pos);
                if (Unit *unit = unitTarget->GetVehicleBase()) // what is this for?
                    unit->CastSpell(pos.GetPositionX(), pos.GetPositionY(), pos.GetPositionZ(), damage, true);
                else if (!unitTarget->HasAuraType(SPELL_AURA_DEFLECT_SPELLS)) // Deterrence
                    unitTarget->CastSpell(pos.GetPositionX(), pos.GetPositionY(), pos.GetPositionZ(), damage, true);
                return;
            case 46584: // Raise Dead
                if (m_caster->GetTypeId() != TYPEID_PLAYER)
                    return;

                // Do we have talent Master of Ghouls?
                if (m_caster->HasAura(52143))
                    // summon as pet
                    bp = 52150;
                else
                    // or guardian
                    bp = 46585;

                if (m_targets.HasDst())
                    targets.setDst(m_targets.m_dstPos);
                else
                {
                    targets.setDst(*m_caster);
                    // Corpse not found - take reagents (only not triggered cast can take them)
                    triggered = false;
                }
                // Remove cooldown - summon spellls have category
                m_caster->ToPlayer()->RemoveSpellCooldown(m_spellInfo->Id, true);
                spell_id = 48289;
                break;
            // Raise dead - take reagents and trigger summon spells
            case 48289:
                if (m_targets.HasDst())
                    targets.setDst(m_targets.m_dstPos);

                spell_id = CalculateDamage(0, NULL);
                break;
            }
            break;
        case SPELLFAMILY_ROGUE:
            switch(GetSpellInfo()->Id)
            {
                case 45176: // Master Poisoner Proc Trigger (SERVERSIDE)
                {
                    uint32 spellId = damage;
                    uint32 value = SpellMgr::CalculateSpellEffectAmount(m_triggeredByAuraSpell, EFFECT_0);

                    if (AuraEffect * aurEff = unitTarget->GetAuraEffect(spellId, EFFECT_2, m_caster->GetGUID()))
                        aurEff->SetAmount(value);
                    return;
                }
                default:
                    break;
            }
            break;
        default:
            break;
    }

    //spells triggered by dummy effect should not miss
    if (spell_id)
    {
        SpellEntry const *spellInfo = sSpellStore.LookupEntry(spell_id);

        if (!spellInfo)
        {
            sLog->outError("EffectDummy of spell %u: triggering unknown spell id %i\n", m_spellInfo->Id, spell_id);
            return;
        }

        targets.setUnitTarget(unitTarget);
        Spell* spell = new Spell(m_caster, spellInfo, triggered, m_originalCasterGUID, true);
        if (bp) spell->SetSpellValue(SPELLVALUE_BASE_POINT0, bp);
        spell->prepare(&targets);
    }

    // pet auras
    if (PetAura const* petSpell = sSpellMgr->GetPetAura(m_spellInfo->Id,effIndex))
    {
        m_caster->AddPetAura(petSpell);
        return;
    }

    // normal DB scripted effect
    sLog->outDebug(LOG_FILTER_SPELLS_AURAS, "Spell ScriptStart spellid %u in EffectDummy(%u)", m_spellInfo->Id, effIndex);
    m_caster->GetMap()->ScriptsStart(sSpellScripts, uint32(m_spellInfo->Id | (effIndex << 24)), m_caster, unitTarget);

    // Script based implementation. Must be used only for not good for implementation in core spell effects
    // So called only for not proccessed cases
    if (gameObjTarget)
        sScriptMgr->OnDummyEffect(m_caster, m_spellInfo->Id, effIndex, gameObjTarget);
    else if (unitTarget && unitTarget->GetTypeId() == TYPEID_UNIT)
        sScriptMgr->OnDummyEffect(m_caster, m_spellInfo->Id, effIndex, unitTarget->ToCreature());
    else if (itemTarget)
        sScriptMgr->OnDummyEffect(m_caster, m_spellInfo->Id, effIndex, itemTarget);
}

void Spell::EffectTriggerSpellWithValue(SpellEffIndex effIndex)
{
    uint32 triggered_spell_id = m_spellInfo->EffectTriggerSpell[effIndex];

    // normal case
    SpellEntry const *spellInfo = sSpellStore.LookupEntry(triggered_spell_id);

    if (!spellInfo)
    {
        sLog->outError("EffectTriggerSpellWithValue of spell %u: triggering unknown spell id %i", m_spellInfo->Id,triggered_spell_id);
        return;
    }

    int32 bp = damage;
    Unit * caster = GetTriggeredSpellCaster(spellInfo, m_caster, unitTarget);

    caster->CastCustomSpell(unitTarget,triggered_spell_id,&bp,&bp,&bp,true);
}

void Spell::EffectTriggerRitualOfSummoning(SpellEffIndex effIndex)
{
    uint32 triggered_spell_id = m_spellInfo->EffectTriggerSpell[effIndex];
    SpellEntry const *spellInfo = sSpellStore.LookupEntry(triggered_spell_id);

    if (!spellInfo)
    {
        sLog->outError("EffectTriggerRitualOfSummoning of spell %u: triggering unknown spell id %i", m_spellInfo->Id,triggered_spell_id);
        return;
    }

    finish();

    m_caster->CastSpell(unitTarget,spellInfo,false);
}

void Spell::EffectForceCast(SpellEffIndex effIndex)
{
    if (!unitTarget)
        return;

    uint32 triggered_spell_id = m_spellInfo->EffectTriggerSpell[effIndex];

    // normal case
    SpellEntry const *spellInfo = sSpellStore.LookupEntry(triggered_spell_id);

    if (!spellInfo)
    {
        sLog->outError("EffectForceCast of spell %u: triggering unknown spell id %i", m_spellInfo->Id,triggered_spell_id);
        return;
    }

    if (damage)
    {
        switch (m_spellInfo->Id)
        {
            case 52588: // Skeletal Gryphon Escape
            case 48598: // Ride Flamebringer Cue
                unitTarget->RemoveAura(damage);
                break;
            case 52463: // Hide In Mine Car
            case 52349: // Overtake
                unitTarget->CastCustomSpell(unitTarget, spellInfo->Id, &damage, NULL, NULL, true, NULL, NULL, m_originalCasterGUID);
                return;
            case 72378: // Blood Nova
            case 73058: // Blood Nova
                m_caster->CastSpell(unitTarget, 72380, true);   // additional spell cast
                break;
        }
    }

    Unit * caster = GetTriggeredSpellCaster(spellInfo, m_caster, unitTarget);

    caster->CastSpell(unitTarget, spellInfo, true, NULL, NULL, m_originalCasterGUID);
}

void Spell::EffectForceCastWithValue(SpellEffIndex effIndex)
{
    if (!unitTarget)
        return;

    uint32 triggered_spell_id = m_spellInfo->EffectTriggerSpell[effIndex];

    // normal case
    SpellEntry const *spellInfo = sSpellStore.LookupEntry(triggered_spell_id);

    if (!spellInfo)
    {
        sLog->outError("EffectForceCastWithValue of spell %u: triggering unknown spell id %i", m_spellInfo->Id,triggered_spell_id);
        return;
    }
    int32 bp = damage;
    Unit * caster = GetTriggeredSpellCaster(spellInfo, m_caster, unitTarget);

    caster->CastCustomSpell(unitTarget, spellInfo->Id, &bp, &bp, &bp, true, NULL, NULL, m_originalCasterGUID);
}

void Spell::EffectTriggerSpell(SpellEffIndex effIndex)
{
    // only unit case known
    if (!unitTarget)
    {
        if (gameObjTarget || itemTarget)
            sLog->outError("Spell::EffectTriggerSpell (Spell: %u): Unsupported non-unit case!",m_spellInfo->Id);
        return;
    }

    uint32 triggered_spell_id = m_spellInfo->EffectTriggerSpell[effIndex];
    Unit* originalCaster = NULL;

    // special cases
    switch(triggered_spell_id)
    {
        // Mirror Image
        case 58832:
        {
            // Glyph of Mirror Image
            if (m_caster->HasAura(63093))
               m_caster->CastSpell(m_caster, 65047, true); // Mirror Image

            break;
        }
        // Vanish (not exist)
        case 18461:
        {
            unitTarget->RemoveMovementImpairingAuras();
            unitTarget->RemoveAurasByType(SPELL_AURA_MOD_STALKED);

            // If this spell is given to an NPC, it must handle the rest using its own AI
            if (unitTarget->GetTypeId() != TYPEID_PLAYER)
                return;

            // See if we already are stealthed. If so, we're done.
            if (unitTarget->HasAura(1784))
                return;

            // Reset cooldown on stealth if needed
            if (unitTarget->ToPlayer()->HasSpellCooldown(1784))
                unitTarget->ToPlayer()->RemoveSpellCooldown(1784);

            triggered_spell_id = 1784;
            break;
        }
        // Demonic Empowerment -- succubus
        case 54437:
        {
            unitTarget->RemoveMovementImpairingAuras();
            unitTarget->RemoveAurasByType(SPELL_AURA_MOD_STALKED);
            unitTarget->RemoveAurasByType(SPELL_AURA_MOD_STUN);

            // Cast Lesser Invisibility
            triggered_spell_id = 7870;
            break;
        }
        // just skip
        case 23770:                                         // Sayge's Dark Fortune of *
            // not exist, common cooldown can be implemented in scripts if need.
            return;
        // Brittle Armor - (need add max stack of 24575 Brittle Armor)
        case 29284:
        {
            // Brittle Armor
            SpellEntry const* spell = sSpellStore.LookupEntry(24575);
            if (!spell)
                return;

            for (uint32 j = 0; j < spell->StackAmount; ++j)
                m_caster->CastSpell(unitTarget, spell->Id, true);
            return;
        }
        // Mercurial Shield - (need add max stack of 26464 Mercurial Shield)
        case 29286:
        {
            // Mercurial Shield
            SpellEntry const* spell = sSpellStore.LookupEntry(26464);
            if (!spell)
                return;

            for (uint32 j = 0; j < spell->StackAmount; ++j)
                m_caster->CastSpell(unitTarget, spell->Id, true);
            return;
        }
        // Righteous Defense
        case 31980:
        {
            m_caster->CastSpell(unitTarget, 31790, true);
            return;
        }
        // Cloak of Shadows
        case 35729:
        {
            uint32 dispelMask = GetDispellMask(DISPEL_ALL);
            Unit::AuraApplicationMap& Auras = unitTarget->GetAppliedAuras();
            for (Unit::AuraApplicationMap::iterator iter = Auras.begin(); iter != Auras.end();)
            {
                // remove all harmful spells on you...
                SpellEntry const* spell = iter->second->GetBase()->GetSpellProto();
                if ((spell->DmgClass == SPELL_DAMAGE_CLASS_MAGIC // only affect magic spells
                    || ((1<<spell->Dispel) & dispelMask))
                    // ignore positive and passive auras
                    && !iter->second->IsPositive() && !iter->second->GetBase()->IsPassive())
                {
                    m_caster->RemoveAura(iter);
                }
                else
                    iter++;
            }
            return;
        }
        // Priest Shadowfiend (34433) need apply mana gain trigger aura on pet
        case 41967:
        {
            if (Unit *pet = unitTarget->GetGuardianPet())
                pet->CastSpell(pet, 28305, true);
            return;
        }
        // Empower Rune Weapon
        case 53258:
            return; // skip, hack-added in spell effect
        // Snake Trap
        case 57879:
            originalCaster = m_originalCaster;
            break;
        // Coldflame
        case 33801:
            return; // just make the core stfu
    }

    // normal case
    SpellEntry const *spellInfo = sSpellStore.LookupEntry(triggered_spell_id);
    if (!spellInfo)
    {
        sLog->outError("EffectTriggerSpell of spell %u: triggering unknown spell id %i", m_spellInfo->Id,triggered_spell_id);
        return;
    }

    // Remove spell cooldown (not category) if spell triggering spell with cooldown and same category
    // Needed by freezing arrow and few other spells
    if (m_caster->GetTypeId() == TYPEID_PLAYER && m_spellInfo->CategoryRecoveryTime && spellInfo->CategoryRecoveryTime
        && m_spellInfo->Category == spellInfo->Category)
        m_caster->ToPlayer()->RemoveSpellCooldown(spellInfo->Id);

    // Note: not exist spells with weapon req. and IsSpellHaveCasterSourceTargets == true
    // so this just for speedup places in else
    Unit * caster = GetTriggeredSpellCaster(spellInfo, m_caster, unitTarget);

    caster->CastSpell(unitTarget,spellInfo,true, 0, 0, (originalCaster ? originalCaster->GetGUID() : 0));
}

void Spell::EffectTriggerMissileSpell(SpellEffIndex effIndex)
{
    uint32 triggered_spell_id = m_spellInfo->EffectTriggerSpell[effIndex];

    // normal case
    SpellEntry const *spellInfo = sSpellStore.LookupEntry(triggered_spell_id);

    if (!spellInfo)
    {
        sLog->outError("EffectTriggerMissileSpell of spell %u (eff: %u): triggering unknown spell id %u",
            m_spellInfo->Id,effIndex,triggered_spell_id);
        return;
    }

    if (m_CastItem)
        sLog->outStaticDebug("WORLD: cast Item spellId - %i", spellInfo->Id);

    // Remove spell cooldown (not category) if spell triggering spell with cooldown and same category
    // Needed by freezing arrow and few other spells
    if (m_caster->GetTypeId() == TYPEID_PLAYER && m_spellInfo->CategoryRecoveryTime && spellInfo->CategoryRecoveryTime
        && m_spellInfo->Category == spellInfo->Category)
        m_caster->ToPlayer()->RemoveSpellCooldown(spellInfo->Id);

    float x, y, z;
    m_targets.m_dstPos.GetPosition(x, y, z);
    m_caster->CastSpell(x, y, z, spellInfo->Id, true, m_CastItem, 0, m_originalCasterGUID);
}

void Spell::EffectJump(SpellEffIndex effIndex)
{
    if (m_caster->isInFlight())
        return;

    float x,y,z,o;
    if (m_targets.getUnitTarget())
    {
        m_targets.getUnitTarget()->GetContactPoint(m_caster,x,y,z,CONTACT_DISTANCE);
        o = m_caster->GetOrientation();
    }
    else if (m_targets.getGOTarget())
    {
        m_targets.getGOTarget()->GetContactPoint(m_caster,x,y,z,CONTACT_DISTANCE);
        o = m_caster->GetOrientation();
    }
    else
    {
        sLog->outError("Spell::EffectJump - unsupported target mode for spell ID %u", m_spellInfo->Id);
        return;
    }

    float speedXY, speedZ;
    CalculateJumpSpeeds(effIndex, m_caster->GetExactDist2d(x, y), speedXY, speedZ);
    m_caster->GetMotionMaster()->MoveJump(x, y, z, speedXY, speedZ);
}

void Spell::EffectJumpDest(SpellEffIndex effIndex)
{
    if (m_caster->isInFlight())
        return;

    // Init dest coordinates
    float x,y,z,o;
    if (m_targets.HasDst())
    {
        m_targets.m_dstPos.GetPosition(x, y, z);

        if (m_spellInfo->EffectImplicitTargetA[effIndex] == TARGET_DEST_TARGET_BACK)
        {
            // explicit cast data from client or server-side cast
            // some spell at client send caster
            Unit* pTarget = NULL;
            if (m_targets.getUnitTarget() && m_targets.getUnitTarget() != m_caster)
                pTarget = m_targets.getUnitTarget();
            else if (m_caster->getVictim())
                pTarget = m_caster->getVictim();
            else if (m_caster->GetTypeId() == TYPEID_PLAYER)
                pTarget = ObjectAccessor::GetUnit(*m_caster, m_caster->ToPlayer()->GetSelection());

            o = pTarget ? pTarget->GetOrientation() : m_caster->GetOrientation();
        }
        else
            o = m_caster->GetOrientation();
    }
    else
    {
        sLog->outError("Spell::EffectJumpDest - unsupported target mode for spell ID %u", m_spellInfo->Id);
        return;
    }

    float speedXY, speedZ;
    CalculateJumpSpeeds(effIndex, m_caster->GetExactDist2d(x, y), speedXY, speedZ);
    m_caster->GetMotionMaster()->MoveJump(x, y, z, speedXY, speedZ);
}

void Spell::CalculateJumpSpeeds(uint8 i, float dist, float & speedXY, float & speedZ)
{
    if (m_spellInfo->EffectMiscValue[i])
        speedZ = float(m_spellInfo->EffectMiscValue[i])/10;
    else if (m_spellInfo->EffectMiscValueB[i])
        speedZ = float(m_spellInfo->EffectMiscValueB[i])/10;
    else
        speedZ = 10.0f;
    speedXY = dist * 10.0f / speedZ;
}

void Spell::EffectTeleportUnits(SpellEffIndex /*effIndex*/)
{
    if (!unitTarget || unitTarget->isInFlight())
        return;

    // Pre effects
    uint8 uiMaxSafeLevel = 0;
    switch (m_spellInfo->Id)
    {
        case 48129:  // Scroll of Recall
            uiMaxSafeLevel = 40;
        case 60320:  // Scroll of Recall II
            if (!uiMaxSafeLevel)
                uiMaxSafeLevel = 70;
        case 60321:  // Scroll of Recal III
            if (!uiMaxSafeLevel)
                uiMaxSafeLevel = 80;

            if (unitTarget->getLevel() > uiMaxSafeLevel)
            {
                unitTarget->AddAura(60444,unitTarget); //Apply Lost! Aura
                return;
            }
            break;
        case 66550: // teleports outside (Isle of Conquest)
            if (Player* pTarget = unitTarget->ToPlayer())
            {
                if (pTarget->GetTeamId() == TEAM_ALLIANCE)
                    m_targets.setDst(442.24f,-835.25f,44.30f,0.06f,628);
                else
                    m_targets.setDst(1120.43f,-762.11f,47.92f,2.94f,628);
            }
            break;
        case 66551: // teleports inside (Isle of Conquest)
            if (Player* pTarget = unitTarget->ToPlayer())
            {
                if (pTarget->GetTeamId() == TEAM_ALLIANCE)
                    m_targets.setDst(389.57f,-832.38f,48.65f,3.00f,628);
                else
                    m_targets.setDst(1174.85f,-763.24f,48.72f,6.26f,628);
            }
            break;
    }

    // If not exist data for dest location - return
    if (!m_targets.HasDst())
    {
        sLog->outError("Spell::EffectTeleportUnits - does not have destination for spell ID %u\n", m_spellInfo->Id);
        return;
    }

    // Init dest coordinates
    uint32 mapid = m_targets.m_dstPos.GetMapId();
    if (mapid == MAPID_INVALID)
        mapid = unitTarget->GetMapId();
    float x, y, z, orientation;
    m_targets.m_dstPos.GetPosition(x, y, z, orientation);
    if (!orientation && m_targets.getUnitTarget())
        orientation = m_targets.getUnitTarget()->GetOrientation();
    sLog->outDebug(LOG_FILTER_SPELLS_AURAS, "Spell::EffectTeleportUnits - teleport unit to %u %f %f %f %f\n", mapid, x, y, z, orientation);

    if (mapid == unitTarget->GetMapId())
        unitTarget->NearTeleportTo(x, y, z, orientation, unitTarget == m_caster);
    else if (unitTarget->GetTypeId() == TYPEID_PLAYER)
        unitTarget->ToPlayer()->TeleportTo(mapid, x, y, z, orientation, unitTarget == m_caster ? TELE_TO_SPELL : 0);

    // post effects for TARGET_DST_DB
    switch (m_spellInfo->Id)
    {
        // Dimensional Ripper - Everlook
        case 23442:
        {
            int32 r = irand(0, 119);
            if (r >= 70)                                  // 7/12 success
            {
                if (r < 100)                              // 4/12 evil twin
                    m_caster->CastSpell(m_caster, 23445, true);
                else                                        // 1/12 fire
                    m_caster->CastSpell(m_caster, 23449, true);
            }
            return;
        }
        // Ultrasafe Transporter: Toshley's Station
        case 36941:
        {
            if (roll_chance_i(50))                        // 50% success
            {
                int32 rand_eff = urand(1, 7);
                switch (rand_eff)
                {
                    case 1:
                        // soul split - evil
                        m_caster->CastSpell(m_caster, 36900, true);
                        break;
                    case 2:
                        // soul split - good
                        m_caster->CastSpell(m_caster, 36901, true);
                        break;
                    case 3:
                        // Increase the size
                        m_caster->CastSpell(m_caster, 36895, true);
                        break;
                    case 4:
                        // Decrease the size
                        m_caster->CastSpell(m_caster, 36893, true);
                        break;
                    case 5:
                    // Transform
                    {
                        if (m_caster->ToPlayer()->GetTeam() == ALLIANCE)
                            m_caster->CastSpell(m_caster, 36897, true);
                        else
                            m_caster->CastSpell(m_caster, 36899, true);
                        break;
                    }
                    case 6:
                        // chicken
                        m_caster->CastSpell(m_caster, 36940, true);
                        break;
                    case 7:
                        // evil twin
                        m_caster->CastSpell(m_caster, 23445, true);
                        break;
                }
            }
            return;
        }
        // Dimensional Ripper - Area 52
        case 36890:
        {
            if (roll_chance_i(50))                        // 50% success
            {
                int32 rand_eff = urand(1, 4);
                switch (rand_eff)
                {
                    case 1:
                        // soul split - evil
                        m_caster->CastSpell(m_caster, 36900, true);
                        break;
                    case 2:
                        // soul split - good
                        m_caster->CastSpell(m_caster, 36901, true);
                        break;
                    case 3:
                        // Increase the size
                        m_caster->CastSpell(m_caster, 36895, true);
                        break;
                    case 4:
                        // Transform
                    {
                        if (m_caster->ToPlayer()->GetTeam() == ALLIANCE)
                            m_caster->CastSpell(m_caster, 36897, true);
                        else
                            m_caster->CastSpell(m_caster, 36899, true);
                        break;
                    }
                }
            }
            return;
        }
    }
}

void Spell::EffectApplyAura(SpellEffIndex effIndex)
{
    if (!m_spellAura || !unitTarget)
        return;
    ASSERT(unitTarget == m_spellAura->GetOwner());
    m_spellAura->_ApplyEffectForTargets(effIndex);
}

void Spell::EffectApplyAreaAura(SpellEffIndex effIndex)
{
    if (!m_spellAura || !unitTarget)
        return;
    ASSERT (unitTarget == m_spellAura->GetOwner());
    m_spellAura->_ApplyEffectForTargets(effIndex);
}

void Spell::EffectUnlearnSpecialization(SpellEffIndex effIndex)
{
    if (!unitTarget || unitTarget->GetTypeId() != TYPEID_PLAYER)
        return;

    Player *_player = (Player*)unitTarget;
    uint32 spellToUnlearn = m_spellInfo->EffectTriggerSpell[effIndex];

    _player->removeSpell(spellToUnlearn);

    sLog->outDebug(LOG_FILTER_SPELLS_AURAS, "Spell: Player %u has unlearned spell %u from NpcGUID: %u", _player->GetGUIDLow(), spellToUnlearn, m_caster->GetGUIDLow());
}

void Spell::EffectPowerDrain(SpellEffIndex effIndex)
{
    if (m_spellInfo->EffectMiscValue[effIndex] < 0 || m_spellInfo->EffectMiscValue[effIndex] >= int8(MAX_POWERS))
        return;

    Powers powerType = Powers(m_spellInfo->EffectMiscValue[effIndex]);

    if (!unitTarget || !unitTarget->isAlive() || unitTarget->getPowerType() != powerType || damage < 0)
        return;

    // add spell damage bonus
    damage = m_caster->SpellDamageBonus(unitTarget, m_spellInfo, uint32(damage), SPELL_DIRECT_DAMAGE);

    // resilience reduce mana draining effect at spell crit damage reduction (added in 2.4)
    int32 power = damage;
    if (powerType == POWER_MANA)
        power -= unitTarget->GetSpellCritDamageReduction(power);

    int32 newDamage = -(unitTarget->ModifyPower(powerType, -int32(power)));

    float gainMultiplier = 0.0f;

    // Don`t restore from self drain
    if (m_caster != unitTarget)
    {
        gainMultiplier = SpellMgr::CalculateSpellEffectValueMultiplier(m_spellInfo, effIndex, m_originalCaster, this);

        int32 gain = int32(newDamage * gainMultiplier);

        m_caster->EnergizeBySpell(m_caster, m_spellInfo->Id, gain, powerType);
    }
    ExecuteLogEffectTakeTargetPower(effIndex, unitTarget, powerType, newDamage, gainMultiplier);
}

void Spell::EffectSendEvent(SpellEffIndex effIndex)
{
    /*
    we do not handle a flag dropping or clicking on flag in battleground by sendevent system
    */
    sLog->outDebug(LOG_FILTER_SPELLS_AURAS, "Spell ScriptStart %u for spellid %u in EffectSendEvent ", m_spellInfo->EffectMiscValue[effIndex], m_spellInfo->Id);

    Object *pTarget;
    if (focusObject)
        pTarget = focusObject;
    else if (unitTarget)
        pTarget = unitTarget;
    else if (gameObjTarget)
        pTarget = gameObjTarget;
    else
        pTarget = NULL;

    if (unitTarget)
    {
        if (ZoneScript* zoneScript = unitTarget->GetZoneScript())
            zoneScript->ProcessEvent(unitTarget, m_spellInfo->EffectMiscValue[effIndex]);
    }

    m_caster->GetMap()->ScriptsStart(sEventScripts, m_spellInfo->EffectMiscValue[effIndex], m_caster, pTarget);
}

void Spell::EffectPowerBurn(SpellEffIndex effIndex)
{
    if (m_spellInfo->EffectMiscValue[effIndex] < 0 || m_spellInfo->EffectMiscValue[effIndex] >= int8(MAX_POWERS))
        return;

    Powers powerType = Powers(m_spellInfo->EffectMiscValue[effIndex]);

    if (!unitTarget || !unitTarget->isAlive() || unitTarget->getPowerType() != powerType || damage < 0)
        return;

    // burn x% of target's mana, up to maximum of 2x% of caster's mana (Mana Burn)
    if (m_spellInfo->ManaCostPercentage)
    {
        int32 maxDamage = int32(CalculatePctN(m_caster->GetMaxPower(powerType), damage * 2));
        damage = int32(CalculatePctN(unitTarget->GetMaxPower(powerType), damage));
        damage = std::min(damage, maxDamage);
    }

    int32 power = damage;
    // resilience reduce mana draining effect at spell crit damage reduction (added in 2.4)
    if (powerType == POWER_MANA)
        power -= unitTarget->GetSpellCritDamageReduction(power);

    int32 newDamage = -(unitTarget->ModifyPower(powerType, -power));

    // NO - Not a typo - EffectPowerBurn uses effect value multiplier - not effect damage multiplier
    float dmgMultiplier = SpellMgr::CalculateSpellEffectValueMultiplier(m_spellInfo, effIndex, m_originalCaster, this);

    // add log data before multiplication (need power amount, not damage)
    ExecuteLogEffectTakeTargetPower(effIndex, unitTarget, powerType, newDamage, 0.0f);

    newDamage = int32(newDamage * dmgMultiplier);

    m_damage += newDamage;
}

void Spell::EffectHeal(SpellEffIndex /*effIndex*/)
{
}

void Spell::SpellDamageHeal(SpellEffIndex /*effIndex*/)
{
    if (unitTarget && unitTarget->isAlive() && damage >= 0)
    {
        // Try to get original caster
        Unit *caster = m_originalCasterGUID ? m_originalCaster : m_caster;

        // Skip if m_originalCaster not available
        if (!caster)
            return;

        int32 addhealth = damage;

        // Vessel of the Naaru (Vial of the Sunwell trinket)
        if (m_spellInfo->Id == 45064)
        {
            // Amount of heal - depends from stacked Holy Energy
            int damageAmount = 0;
            if (AuraEffect const * aurEff = m_caster->GetAuraEffect(45062, 0))
            {
                damageAmount+= aurEff->GetAmount();
                m_caster->RemoveAurasDueToSpell(45062);
            }

            addhealth += damageAmount;
        }
        // Swiftmend - consumes Regrowth or Rejuvenation
        else if (m_spellInfo->TargetAuraState == AURA_STATE_SWIFTMEND && unitTarget->HasAuraState(AURA_STATE_SWIFTMEND, m_spellInfo, m_caster))
        {
            Unit::AuraEffectList const& RejorRegr = unitTarget->GetAuraEffectsByType(SPELL_AURA_PERIODIC_HEAL);
            // find most short by duration
            AuraEffect *targetAura = NULL;
            for (Unit::AuraEffectList::const_iterator i = RejorRegr.begin(); i != RejorRegr.end(); ++i)
            {
                if ((*i)->GetSpellProto()->SpellFamilyName == SPELLFAMILY_DRUID
                    && (*i)->GetSpellProto()->SpellFamilyFlags[0] & 0x50)
                {
                    if (!targetAura || (*i)->GetBase()->GetDuration() < targetAura->GetBase()->GetDuration())
                        targetAura = *i;
                }
            }

            if (!targetAura)
            {
                sLog->outError("Target(GUID:" UI64FMTD ") has aurastate AURA_STATE_SWIFTMEND but no matching aura.", unitTarget->GetGUID());
                return;
            }

            int32 tickheal = targetAura->GetAmount();
            if (Unit* auraCaster = targetAura->GetCaster())
                tickheal = auraCaster->SpellHealingBonus(unitTarget, targetAura->GetSpellProto(), tickheal, DOT);
            //int32 tickheal = targetAura->GetSpellProto()->EffectBasePoints[idx] + 1;
            //It is said that talent bonus should not be included

            int32 tickcount = 0;
            // Rejuvenation
            if (targetAura->GetSpellProto()->SpellFamilyFlags[0] & 0x10)
                tickcount = 4;
            // Regrowth
            else // if (targetAura->GetSpellProto()->SpellFamilyFlags[0] & 0x40)
                tickcount = 6;

            addhealth += tickheal * tickcount;

            // Glyph of Swiftmend
            if (!caster->HasAura(54824))
                unitTarget->RemoveAura(targetAura->GetId(), targetAura->GetCasterGUID());

            //addhealth += tickheal * tickcount;
            //addhealth = caster->SpellHealingBonus(m_spellInfo, addhealth,HEAL, unitTarget);
        }
        // Glyph of Nourish
        else if (m_spellInfo->SpellFamilyName == SPELLFAMILY_DRUID && m_spellInfo->SpellFamilyFlags[1] & 0x2000000)
        {
            addhealth = caster->SpellHealingBonus(unitTarget, m_spellInfo, addhealth, HEAL);

            if (AuraEffect const* aurEff = m_caster->GetAuraEffect(62971, 0))
            {
                Unit::AuraEffectList const& Periodic = unitTarget->GetAuraEffectsByType(SPELL_AURA_PERIODIC_HEAL);
                for (Unit::AuraEffectList::const_iterator i = Periodic.begin(); i != Periodic.end(); ++i)
                {
                    if (m_caster->GetGUID() == (*i)->GetCasterGUID())
                        AddPctN(addhealth, aurEff->GetAmount());
                }
            }
        }
        // Lifebloom - final heal coef multiplied by original DoT stack
        else if (m_spellInfo->Id == 33778)
            addhealth = caster->SpellHealingBonus(unitTarget, m_spellInfo, addhealth, HEAL, m_spellValue->EffectBasePoints[1]);
        // Riptide - increase healing done by Chain Heal
        else if (m_spellInfo->SpellFamilyName == SPELLFAMILY_SHAMAN && m_spellInfo->SpellFamilyFlags[0] & 0x100)
        {
            addhealth = caster->SpellHealingBonus(unitTarget, m_spellInfo, addhealth, HEAL);
            if (AuraEffect * aurEff = unitTarget->GetAuraEffect(SPELL_AURA_PERIODIC_HEAL, SPELLFAMILY_SHAMAN, 0, 0, 0x10, m_originalCasterGUID))
            {
                addhealth = int32(addhealth * 1.25f);
                // consume aura
                unitTarget->RemoveAura(aurEff->GetBase());
            }
        }
        // Death Pact - return pct of max health to caster
        else if (m_spellInfo->SpellFamilyName == SPELLFAMILY_DEATHKNIGHT && m_spellInfo->SpellFamilyFlags[0] & 0x00080000)
            addhealth = caster->SpellHealingBonus(unitTarget, m_spellInfo, int32(caster->CountPctFromMaxHealth(damage)), HEAL);
        else
            addhealth = caster->SpellHealingBonus(unitTarget, m_spellInfo, addhealth, HEAL);

        // Remove Grievious bite if fully healed
        if (unitTarget->HasAura(48920) && (unitTarget->GetHealth() + addhealth >= unitTarget->GetMaxHealth()))
            unitTarget->RemoveAura(48920);

        m_damage -= addhealth;
    }
}

void Spell::EffectHealPct(SpellEffIndex /*effIndex*/)
{
    if (!unitTarget || !unitTarget->isAlive() || damage < 0)
        return;

    // Skip if m_originalCaster not available
    if (!m_originalCaster)
        return;

    // Rune Tap - Party
    if (m_spellInfo->Id == 59754 && unitTarget == m_caster)
        return;

    m_healing += m_originalCaster->SpellHealingBonus(unitTarget, m_spellInfo, unitTarget->CountPctFromMaxHealth(damage), HEAL);
}

void Spell::EffectHealMechanical(SpellEffIndex /*effIndex*/)
{
    if (!unitTarget || !unitTarget->isAlive() || damage < 0)
        return;

    // Skip if m_originalCaster not available
    if (!m_originalCaster)
        return;

    m_healing += m_originalCaster->SpellHealingBonus(unitTarget, m_spellInfo, uint32(damage), HEAL);
}

void Spell::EffectHealthLeech(SpellEffIndex effIndex)
{
    if (!unitTarget || !unitTarget->isAlive() || damage < 0)
        return;

    sLog->outDebug(LOG_FILTER_SPELLS_AURAS, "HealthLeech :%i", damage);

    float healMultiplier = SpellMgr::CalculateSpellEffectValueMultiplier(m_spellInfo, effIndex, m_originalCaster, this);

    m_damage += damage;
    // get max possible damage, don't count overkill for heal
    uint32 healthGain = uint32(-unitTarget->GetHealthGain(-damage) * healMultiplier);

    if (m_caster->isAlive())
    {
        healthGain = m_caster->SpellHealingBonus(m_caster, m_spellInfo, healthGain, HEAL);
        m_caster->HealBySpell(m_caster, m_spellInfo, uint32(healthGain));
    }
}

void Spell::DoCreateItem(uint32 /*i*/, uint32 itemtype)
{
    if (!unitTarget || unitTarget->GetTypeId() != TYPEID_PLAYER)
        return;

    Player* player = (Player*)unitTarget;

    uint32 newitemid = itemtype;
    ItemPrototype const *pProto = ObjectMgr::GetItemPrototype(newitemid);
    if (!pProto)
    {
        player->SendEquipError(EQUIP_ERR_ITEM_NOT_FOUND, NULL, NULL);
        return;
    }

    // bg reward have some special in code work
    uint32 bgType = 0;
    switch(m_spellInfo->Id)
    {
        case SPELL_AV_MARK_WINNER:
        case SPELL_AV_MARK_LOSER:
            bgType = BATTLEGROUND_AV;
            break;
        case SPELL_WS_MARK_WINNER:
        case SPELL_WS_MARK_LOSER:
            bgType = BATTLEGROUND_WS;
            break;
        case SPELL_AB_MARK_WINNER:
        case SPELL_AB_MARK_LOSER:
            bgType = BATTLEGROUND_AB;
            break;
        default:
            break;
    }

    uint32 num_to_add = damage;

    if (num_to_add < 1)
        num_to_add = 1;
    if (num_to_add > pProto->GetMaxStackSize())
        num_to_add = pProto->GetMaxStackSize();

    // init items_count to 1, since 1 item will be created regardless of specialization
    int items_count=1;
    // the chance to create additional items
    float additionalCreateChance=0.0f;
    // the maximum number of created additional items
    uint8 additionalMaxNum=0;
    // get the chance and maximum number for creating extra items
    if (canCreateExtraItems(player, m_spellInfo->Id, additionalCreateChance, additionalMaxNum))
    {
        // roll with this chance till we roll not to create or we create the max num
        while (roll_chance_f(additionalCreateChance) && items_count <= additionalMaxNum)
            ++items_count;
    }

    // really will be created more items
    num_to_add *= items_count;

    // can the player store the new item?
    ItemPosCountVec dest;
    uint32 no_space = 0;
    uint8 msg = player->CanStoreNewItem(NULL_BAG, NULL_SLOT, dest, newitemid, num_to_add, &no_space);
    if (msg != EQUIP_ERR_OK)
    {
        // convert to possible store amount
        if (msg == EQUIP_ERR_INVENTORY_FULL || msg == EQUIP_ERR_CANT_CARRY_MORE_OF_THIS)
            num_to_add -= no_space;
        else
        {
            // if not created by another reason from full inventory or unique items amount limitation
            player->SendEquipError(msg, NULL, NULL, newitemid);
            return;
        }
    }

    if (num_to_add)
    {
        // create the new item and store it
        Item* pItem = player->StoreNewItem(dest, newitemid, true, Item::GenerateItemRandomPropertyId(newitemid));

        // was it successful? return error if not
        if (!pItem)
        {
            player->SendEquipError(EQUIP_ERR_ITEM_NOT_FOUND, NULL, NULL);
            return;
        }

        // set the "Crafted by ..." property of the item
        if (pItem->GetProto()->Class != ITEM_CLASS_CONSUMABLE && pItem->GetProto()->Class != ITEM_CLASS_QUEST && newitemid != 6265 && newitemid != 6948)
            pItem->SetUInt32Value(ITEM_FIELD_CREATOR, player->GetGUIDLow());

        // send info to the client
        if (pItem)
            player->SendNewItem(pItem, num_to_add, true, bgType == 0);

        // we succeeded in creating at least one item, so a levelup is possible
        if (bgType == 0)
            player->UpdateCraftSkill(m_spellInfo->Id);
    }

/*
    // for battleground marks send by mail if not add all expected
    if (no_space > 0 && bgType)
    {
        if (Battleground* bg = sBattlegroundMgr->GetBattlegroundTemplate(BattlegroundTypeId(bgType)))
            bg->SendRewardMarkByMail(player, newitemid, no_space);
    }
*/
}

void Spell::EffectCreateItem(SpellEffIndex effIndex)
{
    DoCreateItem(effIndex,m_spellInfo->EffectItemType[effIndex]);
    ExecuteLogEffectCreateItem(effIndex, m_spellInfo->EffectItemType[effIndex]);
}

void Spell::EffectCreateItem2(SpellEffIndex effIndex)
{
    if (m_caster->GetTypeId() != TYPEID_PLAYER)
        return;
    Player* player = (Player*)m_caster;

    uint32 item_id = m_spellInfo->EffectItemType[effIndex];

    if (item_id)
        DoCreateItem(effIndex, item_id);

    // special case: fake item replaced by generate using spell_loot_template
    if (IsLootCraftingSpell(m_spellInfo))
    {
        if (item_id)
        {
            if (!player->HasItemCount(item_id, 1))
                return;

            // remove reagent
            uint32 count = 1;
            player->DestroyItemCount(item_id, count, true);

            // create some random items
            player->AutoStoreLoot(m_spellInfo->Id, LootTemplates_Spell);
        }
        else
            player->AutoStoreLoot(m_spellInfo->Id, LootTemplates_Spell);    // create some random items
    }
    // TODO: ExecuteLogEffectCreateItem(i, m_spellInfo->EffectItemType[i]);
}

void Spell::EffectCreateRandomItem(SpellEffIndex /*effIndex*/)
{
    if (m_caster->GetTypeId() != TYPEID_PLAYER)
        return;
    Player* player = (Player*)m_caster;

    // create some random items
    player->AutoStoreLoot(m_spellInfo->Id, LootTemplates_Spell);
    // TODO: ExecuteLogEffectCreateItem(i, m_spellInfo->EffectItemType[i]);
}

void Spell::EffectPersistentAA(SpellEffIndex effIndex)
{
    if (!m_spellAura)
    {
        float radius = GetSpellRadiusForFriend(sSpellRadiusStore.LookupEntry(m_spellInfo->EffectRadiusIndex[effIndex]));
        if (Player* modOwner = m_originalCaster->GetSpellModOwner())
            modOwner->ApplySpellMod(m_spellInfo->Id, SPELLMOD_RADIUS, radius);

        Unit *caster = m_caster->GetEntry() == WORLD_TRIGGER ? m_originalCaster : m_caster;
        // Caster not in world, might be spell triggered from aura removal
        if (!caster->IsInWorld())
            return;
        DynamicObject* dynObj = new DynamicObject;
        if (!dynObj->Create(sObjectMgr->GenerateLowGuid(HIGHGUID_DYNAMICOBJECT), caster, m_spellInfo->Id, m_targets.m_dstPos, radius, false))
        {
            delete dynObj;
            return;
        }
        dynObj->GetMap()->Add(dynObj);

        if (Aura * aura = Aura::TryCreate(m_spellInfo, dynObj, caster, &m_spellValue->EffectBasePoints[0]))
        {
            m_spellAura = aura;
            m_spellAura->_RegisterForTargets();
        }
        else
            return;
    }
    ASSERT(m_spellAura->GetDynobjOwner());
    m_spellAura->_ApplyEffectForTargets(effIndex);
}

void Spell::EffectEnergize(SpellEffIndex effIndex)
{
    if (!unitTarget)
        return;
    if (!unitTarget->isAlive())
        return;

    if (m_spellInfo->EffectMiscValue[effIndex] < 0 || m_spellInfo->EffectMiscValue[effIndex] >= int8(MAX_POWERS))
        return;

    Powers power = Powers(m_spellInfo->EffectMiscValue[effIndex]);

    // Some level depends spells
    int level_multiplier = 0;
    int level_diff = 0;
    switch (m_spellInfo->Id)
    {
        case 2687:                                          // Bloodrage
            if (m_caster->HasAura(70844))
                m_caster->CastSpell(m_caster, 70845, true);
            break;
        case 9512:                                          // Restore Energy
            level_diff = m_caster->getLevel() - 40;
            level_multiplier = 2;
            break;
        case 24571:                                         // Blood Fury
            level_diff = m_caster->getLevel() - 60;
            level_multiplier = 10;
            break;
        case 24532:                                         // Burst of Energy
            level_diff = m_caster->getLevel() - 60;
            level_multiplier = 4;
            break;
        case 31930:                                         // Judgements of the Wise
        case 63375:                                         // Improved Stormstrike
        case 68082:                                         // Glyph of Seal of Command
            damage = int32(CalculatePctN(unitTarget->GetCreateMana(), damage));
            break;
        case 48542:                                         // Revitalize
            damage = int32(CalculatePctN(unitTarget->GetMaxPower(power), damage));
            break;
        case 71132:                                         // Glyph of Shadow Word: Pain
            damage = int32(CalculatePctN(unitTarget->GetCreateMana(), 1));  // set 1 as value, missing in dbc
            break;
        default:
            break;
    }

    if (level_diff > 0)
        damage -= level_multiplier * level_diff;

    if (damage < 0)
        return;

    if (unitTarget->GetMaxPower(power) == 0)
        return;

    m_caster->EnergizeBySpell(unitTarget, m_spellInfo->Id, damage, power);

    // Mad Alchemist's Potion
    if (m_spellInfo->Id == 45051)
    {
        // find elixirs on target
        bool guardianFound = false;
        bool battleFound = false;
        Unit::AuraApplicationMap& Auras = unitTarget->GetAppliedAuras();
        for (Unit::AuraApplicationMap::iterator itr = Auras.begin(); itr != Auras.end(); ++itr)
        {
            uint32 spell_id = itr->second->GetBase()->GetId();
            if (!guardianFound)
                if (sSpellMgr->IsSpellMemberOfSpellGroup(spell_id, SPELL_GROUP_ELIXIR_GUARDIAN))
                    guardianFound = true;
            if (!battleFound)
                if (sSpellMgr->IsSpellMemberOfSpellGroup(spell_id, SPELL_GROUP_ELIXIR_BATTLE))
                    battleFound = true;
            if (battleFound && guardianFound)
                break;
        }

        // get all available elixirs by mask and spell level
        std::set<uint32> avalibleElixirs;
        if (!guardianFound)
            sSpellMgr->GetSetOfSpellsInSpellGroup(SPELL_GROUP_ELIXIR_GUARDIAN, avalibleElixirs);
        if (!battleFound)
            sSpellMgr->GetSetOfSpellsInSpellGroup(SPELL_GROUP_ELIXIR_BATTLE, avalibleElixirs);
        for (std::set<uint32>::iterator itr = avalibleElixirs.begin(); itr != avalibleElixirs.end() ;)
        {
            SpellEntry const *spellInfo = sSpellStore.LookupEntry(*itr);
            if (spellInfo->spellLevel < m_spellInfo->spellLevel || spellInfo->spellLevel > unitTarget->getLevel())
                avalibleElixirs.erase(itr++);
            else if (sSpellMgr->IsSpellMemberOfSpellGroup(*itr, SPELL_GROUP_ELIXIR_SHATTRATH))
                avalibleElixirs.erase(itr++);
            else if (sSpellMgr->IsSpellMemberOfSpellGroup(*itr, SPELL_GROUP_ELIXIR_UNSTABLE))
                avalibleElixirs.erase(itr++);
            else
                ++itr;
        }

        if (!avalibleElixirs.empty())
        {
            // cast random elixir on target
            uint32 rand_spell = urand(0,avalibleElixirs.size()-1);
            std::set<uint32>::iterator itr = avalibleElixirs.begin();
            std::advance(itr, rand_spell);
            m_caster->CastSpell(unitTarget,*itr,true,m_CastItem);
        }
    }
}

void Spell::EffectEnergizePct(SpellEffIndex effIndex)
{
    if (!unitTarget)
        return;
    if (!unitTarget->isAlive())
        return;

    if (m_spellInfo->EffectMiscValue[effIndex] < 0 || m_spellInfo->EffectMiscValue[effIndex] >= int8(MAX_POWERS))
        return;

    Powers power = Powers(m_spellInfo->EffectMiscValue[effIndex]);

    uint32 maxPower = unitTarget->GetMaxPower(power);
    if (maxPower == 0)
        return;

    uint32 gain = CalculatePctN(maxPower, damage);
    m_caster->EnergizeBySpell(unitTarget, m_spellInfo->Id, gain, power);
}

void Spell::SendLoot(uint64 guid, LootType loottype)
{
    Player* player = m_caster->ToPlayer();
    if (!player)
        return;

    if (gameObjTarget)
    {
        // Players shouldn't be able to loot gameobjects that are currently despawned
        if (!gameObjTarget->isSpawned() && !player->isGameMaster())
        {
            sLog->outError("Possible hacking attempt: Player %s [guid: %u] tried to loot a gameobject [entry: %u id: %u] which is on respawn time without being in GM mode!",
                            player->GetName(), player->GetGUIDLow(), gameObjTarget->GetEntry(), gameObjTarget->GetGUIDLow());
            return;
        }
        // special case, already has GossipHello inside so return and avoid calling twice
        if (gameObjTarget->GetGoType() == GAMEOBJECT_TYPE_GOOBER)
        {
            gameObjTarget->Use(m_caster);
            return;
        }

        if (sScriptMgr->OnGossipHello(player, gameObjTarget))
            return;

        gameObjTarget->AI()->GossipHello(player);

        switch (gameObjTarget->GetGoType())
        {
            case GAMEOBJECT_TYPE_DOOR:
            case GAMEOBJECT_TYPE_BUTTON:
                gameObjTarget->UseDoorOrButton();
                player->GetMap()->ScriptsStart(sGameObjectScripts, gameObjTarget->GetDBTableGUIDLow(), player, gameObjTarget);
                return;

            case GAMEOBJECT_TYPE_QUESTGIVER:
                // start or end quest
                player->PrepareQuestMenu(guid);
                player->SendPreparedQuest(guid);
                return;

            case GAMEOBJECT_TYPE_SPELL_FOCUS:
                // triggering linked GO
                if (uint32 trapEntry = gameObjTarget->GetGOInfo()->spellFocus.linkedTrapId)
                    gameObjTarget->TriggeringLinkedGameObject(trapEntry,m_caster);
                return;

            case GAMEOBJECT_TYPE_CHEST:
                // TODO: possible must be moved to loot release (in different from linked triggering)
                if (gameObjTarget->GetGOInfo()->chest.eventId)
                {
                    sLog->outDebug(LOG_FILTER_SPELLS_AURAS, "Chest ScriptStart id %u for GO %u", gameObjTarget->GetGOInfo()->chest.eventId,gameObjTarget->GetDBTableGUIDLow());
                    player->GetMap()->ScriptsStart(sEventScripts, gameObjTarget->GetGOInfo()->chest.eventId, player, gameObjTarget);
                }

                // triggering linked GO
                if (uint32 trapEntry = gameObjTarget->GetGOInfo()->chest.linkedTrapId)
                    gameObjTarget->TriggeringLinkedGameObject(trapEntry,m_caster);

                // Don't return, let loots been taken
            default:
                break;
        }
    }

    // Send loot
    player->SendLoot(guid, loottype);
}

void Spell::EffectOpenLock(SpellEffIndex effIndex)
{
    if (m_caster->GetTypeId() != TYPEID_PLAYER)
    {
        sLog->outDebug(LOG_FILTER_SPELLS_AURAS, "WORLD: Open Lock - No Player Caster!");
        return;
    }

    Player* player = (Player*)m_caster;

    uint32 lockId = 0;
    uint64 guid = 0;

    // selection by spell family
    switch (m_spellInfo->SpellFamilyName)
    {
        case SPELLFAMILY_GENERIC:
        {
            switch (m_spellInfo->Id)
            {
                case 38790:
                {
                    if (!m_caster || m_caster->GetTypeId() != TYPEID_PLAYER)
                        return;

                    m_caster->ToPlayer()->KilledMonsterCredit(22112,0);
                    return;
                }
            }
        }
    }

    // Get lockId
    if (gameObjTarget)
    {
        GameObjectInfo const* goInfo = gameObjTarget->GetGOInfo();
        // Arathi Basin banner opening !
        if ((goInfo->type == GAMEOBJECT_TYPE_BUTTON && goInfo->button.noDamageImmune) ||
            (goInfo->type == GAMEOBJECT_TYPE_GOOBER && goInfo->goober.losOK))
        {
            //CanUseBattlegroundObject() already called in CheckCast()
            // in battleground check
            if (Battleground *bg = player->GetBattleground())
          {
        bg->EventPlayerClickedOnFlag(player, gameObjTarget);
        return;
          }
        }
        else if (goInfo->type == GAMEOBJECT_TYPE_FLAGSTAND)
        {
            //CanUseBattlegroundObject() already called in CheckCast()
            // in battleground check
            if (Battleground *bg = player->GetBattleground())
            {
                if (bg->GetTypeID(true) == BATTLEGROUND_EY)
                    bg->EventPlayerClickedOnFlag(player, gameObjTarget);
                return;
            }
        }else if (m_spellInfo->Id == 1842 && gameObjTarget->GetGOInfo()->type == GAMEOBJECT_TYPE_TRAP && gameObjTarget->GetOwner())
        {
            gameObjTarget->SetLootState(GO_JUST_DEACTIVATED);
            return;
        }
        // TODO: Add script for spell 41920 - Filling, becouse server it freze when use this spell
        // handle outdoor pvp object opening, return true if go was registered for handling
        // these objects must have been spawned by outdoorpvp!
        else if (gameObjTarget->GetGOInfo()->type == GAMEOBJECT_TYPE_GOOBER && sOutdoorPvPMgr->HandleOpenGo(player, gameObjTarget->GetGUID()))
            return;
        lockId = goInfo->GetLockId();
        guid = gameObjTarget->GetGUID();
    }
    else if (itemTarget)
    {
        lockId = itemTarget->GetProto()->LockID;
        guid = itemTarget->GetGUID();
    }
    else
    {
        sLog->outDebug(LOG_FILTER_SPELLS_AURAS, "WORLD: Open Lock - No GameObject/Item Target!");
        return;
    }

    SkillType skillId = SKILL_NONE;
    int32 reqSkillValue = 0;
    int32 skillValue;

    SpellCastResult res = CanOpenLock(effIndex, lockId, skillId, reqSkillValue, skillValue);
    if (res != SPELL_CAST_OK)
    {
        SendCastResult(res);
        return;
    }

    if (gameObjTarget)
        SendLoot(guid, LOOT_SKINNING);
    else
        itemTarget->SetFlag(ITEM_FIELD_FLAGS, ITEM_FLAG_UNLOCKED);

    // not allow use skill grow at item base open
    if (!m_CastItem && skillId != SKILL_NONE)
    {
        // update skill if really known
        if (uint32 pureSkillValue = player->GetPureSkillValue(skillId))
        {
            if (gameObjTarget)
            {
                // Allow one skill-up until respawned
                if (!gameObjTarget->IsInSkillupList(player->GetGUIDLow()) &&
                    player->UpdateGatherSkill(skillId, pureSkillValue, reqSkillValue))
                    gameObjTarget->AddToSkillupList(player->GetGUIDLow());
            }
            else if (itemTarget)
            {
                // Do one skill-up
                player->UpdateGatherSkill(skillId, pureSkillValue, reqSkillValue);
            }
        }
    }
    ExecuteLogEffectOpenLock(effIndex, gameObjTarget ? (Object*)gameObjTarget : (Object*)itemTarget);
}

void Spell::EffectSummonChangeItem(SpellEffIndex effIndex)
{
    if (m_caster->GetTypeId() != TYPEID_PLAYER)
        return;

    Player *player = (Player*)m_caster;

    // applied only to using item
    if (!m_CastItem)
        return;

    // ... only to item in own inventory/bank/equip_slot
    if (m_CastItem->GetOwnerGUID() != player->GetGUID())
        return;

    uint32 newitemid = m_spellInfo->EffectItemType[effIndex];
    if (!newitemid)
        return;

    uint16 pos = m_CastItem->GetPos();

    Item *pNewItem = Item::CreateItem(newitemid, 1, player);
    if (!pNewItem)
        return;

    for (uint8 j = PERM_ENCHANTMENT_SLOT; j <= TEMP_ENCHANTMENT_SLOT; ++j)
        if (m_CastItem->GetEnchantmentId(EnchantmentSlot(j)))
            pNewItem->SetEnchantment(EnchantmentSlot(j), m_CastItem->GetEnchantmentId(EnchantmentSlot(j)), m_CastItem->GetEnchantmentDuration(EnchantmentSlot(j)), m_CastItem->GetEnchantmentCharges(EnchantmentSlot(j)));

    if (m_CastItem->GetUInt32Value(ITEM_FIELD_DURABILITY) < m_CastItem->GetUInt32Value(ITEM_FIELD_MAXDURABILITY))
    {
        double lossPercent = 1 - m_CastItem->GetUInt32Value(ITEM_FIELD_DURABILITY) / double(m_CastItem->GetUInt32Value(ITEM_FIELD_MAXDURABILITY));
        player->DurabilityLoss(pNewItem, lossPercent);
    }

    if (player->IsInventoryPos(pos))
    {
        ItemPosCountVec dest;
        uint8 msg = player->CanStoreItem(m_CastItem->GetBagSlot(), m_CastItem->GetSlot(), dest, pNewItem, true);
        if (msg == EQUIP_ERR_OK)
        {
            player->DestroyItem(m_CastItem->GetBagSlot(), m_CastItem->GetSlot(), true);

            // prevent crash at access and unexpected charges counting with item update queue corrupt
            if (m_CastItem == m_targets.getItemTarget())
                m_targets.setItemTarget(NULL);

            m_CastItem = NULL;

            player->StoreItem(dest, pNewItem, true);
            return;
        }
    }
    else if (player->IsBankPos(pos))
    {
        ItemPosCountVec dest;
        uint8 msg = player->CanBankItem(m_CastItem->GetBagSlot(), m_CastItem->GetSlot(), dest, pNewItem, true);
        if (msg == EQUIP_ERR_OK)
        {
            player->DestroyItem(m_CastItem->GetBagSlot(), m_CastItem->GetSlot(), true);

            // prevent crash at access and unexpected charges counting with item update queue corrupt
            if (m_CastItem == m_targets.getItemTarget())
                m_targets.setItemTarget(NULL);

            m_CastItem = NULL;

            player->BankItem(dest, pNewItem, true);
            return;
        }
    }
    else if (player->IsEquipmentPos(pos))
    {
        uint16 dest;

        player->DestroyItem(m_CastItem->GetBagSlot(), m_CastItem->GetSlot(), true);

        uint8 msg = player->CanEquipItem(m_CastItem->GetSlot(), dest, pNewItem, true);

        if (msg == EQUIP_ERR_OK || msg == EQUIP_ERR_CANT_DO_RIGHT_NOW)
        {
            if (msg == EQUIP_ERR_CANT_DO_RIGHT_NOW) dest = EQUIPMENT_SLOT_MAINHAND;

            // prevent crash at access and unexpected charges counting with item update queue corrupt
            if (m_CastItem == m_targets.getItemTarget())
                m_targets.setItemTarget(NULL);

            m_CastItem = NULL;

            player->EquipItem(dest, pNewItem, true);
            player->AutoUnequipOffhandIfNeed();
            return;
        }
    }

    // fail
    delete pNewItem;
}

void Spell::EffectProficiency(SpellEffIndex /*effIndex*/)
{
    if (!unitTarget || unitTarget->GetTypeId() != TYPEID_PLAYER)
        return;
    Player *p_target = (Player*)unitTarget;

    uint32 subClassMask = m_spellInfo->EquippedItemSubClassMask;
    if (m_spellInfo->EquippedItemClass == ITEM_CLASS_WEAPON && !(p_target->GetWeaponProficiency() & subClassMask))
    {
        p_target->AddWeaponProficiency(subClassMask);
        p_target->SendProficiency(ITEM_CLASS_WEAPON, p_target->GetWeaponProficiency());
    }
    if (m_spellInfo->EquippedItemClass == ITEM_CLASS_ARMOR && !(p_target->GetArmorProficiency() & subClassMask))
    {
        p_target->AddArmorProficiency(subClassMask);
        p_target->SendProficiency(ITEM_CLASS_ARMOR, p_target->GetArmorProficiency());
    }
}

void Spell::EffectSummonType(SpellEffIndex effIndex)
{
    uint32 entry = m_spellInfo->EffectMiscValue[effIndex];
    if (!entry)
        return;

    SummonPropertiesEntry const *properties = sSummonPropertiesStore.LookupEntry(m_spellInfo->EffectMiscValueB[effIndex]);
    if (!properties)
    {
        sLog->outError("EffectSummonType: Unhandled summon type %u", m_spellInfo->EffectMiscValueB[effIndex]);
        return;
    }

    if (!m_originalCaster)
        return;

    int32 duration = GetSpellDuration(m_spellInfo);
    if (Player* modOwner = m_originalCaster->GetSpellModOwner())
        modOwner->ApplySpellMod(m_spellInfo->Id, SPELLMOD_DURATION, duration);

    Position pos;
    GetSummonPosition(effIndex, pos);

    /*//totem must be at same Z in case swimming caster and etc.
        if (fabs(z - m_caster->GetPositionZ()) > 5)
            z = m_caster->GetPositionZ();

    uint8 level = m_caster->getLevel();

    // level of creature summoned using engineering item based at engineering skill level
    if (m_caster->GetTypeId() == TYPEID_PLAYER && m_CastItem)
    {
        ItemPrototype const *proto = m_CastItem->GetProto();
        if (proto && proto->RequiredSkill == SKILL_ENGINERING)
        {
            uint16 skill202 = m_caster->ToPlayer()->GetSkillValue(SKILL_ENGINERING);
            if (skill202)
                level = skill202/5;
        }
    }*/

    TempSummon *summon = NULL;

    switch (properties->Category)
    {
        default:
            if (properties->Flags & 512)
            {
                SummonGuardian(effIndex, entry, properties);
                break;
            }
            switch (properties->Type)
            {
                case SUMMON_TYPE_PET:
                case SUMMON_TYPE_GUARDIAN:
                case SUMMON_TYPE_GUARDIAN2:
                case SUMMON_TYPE_MINION:
                    SummonGuardian(effIndex, entry, properties);
                    break;
                case SUMMON_TYPE_VEHICLE:
                case SUMMON_TYPE_VEHICLE2:
                    if (m_originalCaster)
                        summon = m_caster->GetMap()->SummonCreature(entry, pos, properties, duration, m_originalCaster);
                    break;
                case SUMMON_TYPE_TOTEM:
                {
                    summon = m_caster->GetMap()->SummonCreature(entry, pos, properties, duration, m_originalCaster);
                    if (!summon || !summon->isTotem())
                        return;

                    if (damage)                                            // if not spell info, DB values used
                    {
                        summon->SetMaxHealth(damage);
                        summon->SetHealth(damage);
                    }

                    //summon->SetUInt32Value(UNIT_CREATED_BY_SPELL,m_spellInfo->Id);

                    if (m_originalCaster->GetTypeId() == TYPEID_PLAYER
                        && properties->Slot >= SUMMON_SLOT_TOTEM
                        && properties->Slot < MAX_TOTEM_SLOT)
                    {
                        // set display id depending on race
                        uint32 displayId = m_originalCaster->GetModelForTotem(PlayerTotemType(properties->Id));
                        summon->SetNativeDisplayId(displayId);
                        summon->SetDisplayId(displayId);

                        //summon->SendUpdateToPlayerm_originalCaster->ToPlayer();
                        WorldPacket data(SMSG_TOTEM_CREATED, 1+8+4+4);
                        data << uint8(properties->Slot-1);
                        data << uint64(m_originalCaster->GetGUID());
                        data << uint32(duration);
                        data << uint32(m_spellInfo->Id);
                        m_originalCaster->ToPlayer()->SendDirectMessage(&data);
                    }
                    break;
                }
                case SUMMON_TYPE_MINIPET:
                {
                    summon = m_caster->GetMap()->SummonCreature(entry, pos, properties, duration, m_originalCaster);
                    if (!summon || !summon->HasUnitTypeMask(UNIT_MASK_MINION))
                        return;

                    //summon->InitPetCreateSpells();                         // e.g. disgusting oozeling has a create spell as summon...
                    summon->SelectLevel(summon->GetCreatureInfo());       // some summoned creaters have different from 1 DB data for level/hp
                    summon->SetUInt32Value(UNIT_NPC_FLAGS, summon->GetCreatureInfo()->npcflag);

                    summon->SetFlag(UNIT_FIELD_FLAGS, UNIT_FLAG_NON_ATTACKABLE);

                    summon->AI()->EnterEvadeMode();

                    std::string name = m_originalCaster->GetName();
                    name.append(petTypeSuffix[3]);
                    summon->SetName(name);
                    break;
                }
                default:
                {
                    float radius = GetSpellRadiusForHostile(sSpellRadiusStore.LookupEntry(m_spellInfo->EffectRadiusIndex[effIndex]));

                    uint32 amount = damage > 0 ? damage : 1;
		    switch (m_spellInfo->Id)
		    {
		    case 18662: // Curse of Doom
		    case 1122: // Inferno
		    case 4073: // Mechanical Dragonling
		    case 12749: // Mithril Mechanical Dragonling
		    case 19804: // Arcanite Dragonling
		    case 48739: // Winterfin First Responder
		    case 65783: // Ogre Pinata
	            amount = 1;
		    break;
		    }

                    for (uint32 count = 0; count < amount; ++count)
                    {
                        GetSummonPosition(effIndex, pos, radius, count);

                        TempSummonType summonType = (duration == 0) ? TEMPSUMMON_DEAD_DESPAWN : TEMPSUMMON_TIMED_DESPAWN;

                        summon = m_originalCaster->SummonCreature(entry, pos, summonType, duration);
                        if (!summon)
                            continue;
                        if (properties->Category == SUMMON_CATEGORY_ALLY)
                        {
                            summon->SetUInt64Value(UNIT_FIELD_SUMMONEDBY, m_originalCaster->GetGUID());
                            summon->setFaction(m_originalCaster->getFaction());
                            summon->SetUInt32Value(UNIT_CREATED_BY_SPELL, m_spellInfo->Id);
                        }
                        ExecuteLogEffectSummonObject(effIndex, summon);
                    }
                    return;
                }
            }//switch
            break;
        case SUMMON_CATEGORY_PET:
            SummonGuardian(effIndex, entry, properties);
            break;
        case SUMMON_CATEGORY_PUPPET:
            summon = m_caster->GetMap()->SummonCreature(entry, pos, properties, duration, m_originalCaster);
            break;
        case SUMMON_CATEGORY_VEHICLE:
        {
            float x, y, z;
            m_caster->GetClosePoint(x, y, z, DEFAULT_WORLD_OBJECT_SIZE);
            summon = m_originalCaster->GetMap()->SummonCreature(entry, pos, properties, duration, m_caster);
            if (!summon || !summon->IsVehicle())
                return;

            if (m_spellInfo->EffectBasePoints[effIndex])
            {
                SpellEntry const *spellProto = sSpellStore.LookupEntry(SpellMgr::CalculateSpellEffectAmount(m_spellInfo, effIndex));
                if (spellProto)
                {
                    m_originalCaster->CastSpell(summon, spellProto, true);
                    return;
                }
            }

            // Hard coded enter vehicle spell
            m_originalCaster->CastSpell(summon, VEHICLE_SPELL_RIDE_HARDCODED, true);

            summon->SetUInt32Value(UNIT_CREATED_BY_SPELL, m_spellInfo->Id);
            uint32 faction = properties->Faction;
            if (!faction)
                faction = m_originalCaster->getFaction();

            summon->setFaction(faction);
            break;
        }
    }

    if (summon)
    {
        summon->SetUInt32Value(UNIT_CREATED_BY_SPELL, m_spellInfo->Id);
        summon->SetCreatorGUID(m_originalCaster->GetGUID());
        ExecuteLogEffectSummonObject(effIndex, summon);
    }
}

void Spell::EffectLearnSpell(SpellEffIndex effIndex)
{
    if (!unitTarget)
        return;

    if (unitTarget->GetTypeId() != TYPEID_PLAYER)
    {
        if (m_caster->GetTypeId() == TYPEID_PLAYER)
            EffectLearnPetSpell(effIndex);

        return;
    }

    Player *player = (Player*)unitTarget;

    uint32 spellToLearn = (m_spellInfo->Id == 483 || m_spellInfo->Id == 55884) ? damage : m_spellInfo->EffectTriggerSpell[effIndex];
    player->learnSpell(spellToLearn, false);

    sLog->outDebug(LOG_FILTER_SPELLS_AURAS, "Spell: Player %u has learned spell %u from NpcGUID=%u", player->GetGUIDLow(), spellToLearn, m_caster->GetGUIDLow());
}

typedef std::list< std::pair<uint32, uint64> > DispelList;
typedef std::list< std::pair<Aura *, uint8> > DispelChargesList;
void Spell::EffectDispel(SpellEffIndex effIndex)
{
    if (!unitTarget)
        return;

    DispelChargesList dispel_list;

    // Create dispel mask by dispel type
    uint32 dispel_type = m_spellInfo->EffectMiscValue[effIndex];
    uint32 dispelMask  = GetDispellMask(DispelType(dispel_type));

    // we should not be able to dispel diseases if the target is affected by unholy blight
    if (dispelMask & (1 << DISPEL_DISEASE) && unitTarget->HasAura(50536))
        dispelMask &= ~(1 << DISPEL_DISEASE);

    Unit::AuraMap const& auras = unitTarget->GetOwnedAuras();
    for (Unit::AuraMap::const_iterator itr = auras.begin(); itr != auras.end(); ++itr)
    {
        Aura * aura = itr->second;
        AuraApplication * aurApp = aura->GetApplicationOfTarget(unitTarget->GetGUID());
        if (!aurApp)
            continue;

        // don't try to remove passive auras
        if (aura->IsPassive())
            continue;

        if ((1<<aura->GetSpellProto()->Dispel) & dispelMask)
        {
            if (aura->GetSpellProto()->Dispel == DISPEL_MAGIC)
            {
                bool positive = aurApp->IsPositive() ? (!(aura->GetSpellProto()->AttributesEx & SPELL_ATTR1_NEGATIVE)) : false;

                // do not remove positive auras if friendly target
                //               negative auras if non-friendly target
                if (positive == unitTarget->IsFriendlyTo(m_caster))
                    continue;
            }

            // The charges / stack amounts don't count towards the total number of auras that can be dispelled.
            // Ie: A dispel on a target with 5 stacks of Winters Chill and a Polymorph has 1 / (1 + 1) -> 50% chance to dispell
            // Polymorph instead of 1 / (5 + 1) -> 16%.
            bool dispel_charges = aura->GetSpellProto()->AttributesEx7 & SPELL_ATTR7_DISPEL_CHARGES;
            uint8 charges = dispel_charges ? aura->GetCharges() : aura->GetStackAmount();
            if (charges > 0)
                dispel_list.push_back(std::make_pair(aura, charges));
        }
    }

    if (dispel_list.empty())
        return;

    // Ok if exist some buffs for dispel try dispel it
    uint32 failCount = 0;
    DispelChargesList success_list;
    WorldPacket dataFail(SMSG_DISPEL_FAILED, 8+8+4+4+damage*4);
    // dispel N = damage buffs (or while exist buffs for dispel)
    for (int32 count = 0; count < damage && !dispel_list.empty();)
    {
        // Random select buff for dispel
        DispelChargesList::iterator itr = dispel_list.begin();
        std::advance(itr, urand(0, dispel_list.size() - 1));

        bool success = false;
        // 2.4.3 Patch Notes: "Dispel effects will no longer attempt to remove effects that have 100% dispel resistance."
        if (!GetDispelChance(itr->first->GetCaster(), unitTarget, itr->first->GetId(), !unitTarget->IsFriendlyTo(m_caster), &success))
        {
            dispel_list.erase(itr);
            continue;
        }
        else
        {
            if (success)
            {
                bool alreadyListed = false;
                for (DispelChargesList::iterator successItr = success_list.begin(); successItr != success_list.end(); ++successItr)
                {
                    if (successItr->first->GetId() == itr->first->GetId())
                    {
                        ++successItr->second;
                        alreadyListed = true;
                    }
                }
                if (!alreadyListed)
                    success_list.push_back(std::make_pair(itr->first, 1));
                --itr->second;
                if (itr->second <= 0)
                    dispel_list.erase(itr);
            }
            else
            {
                if (!failCount)
                {
                    // Failed to dispell
                    dataFail << uint64(m_caster->GetGUID());            // Caster GUID
                    dataFail << uint64(unitTarget->GetGUID());          // Victim GUID
                    dataFail << uint32(m_spellInfo->Id);                // dispel spell id
                }
                ++failCount;
                dataFail << uint32(itr->first->GetId());                         // Spell Id
            }
            ++count;
        }
    }

    if (failCount)
        m_caster->SendMessageToSet(&dataFail, true);

    if (success_list.empty())
        return;

    WorldPacket dataSuccess(SMSG_SPELLDISPELLOG, 8+8+4+1+4+success_list.size()*5);
    // Send packet header
    dataSuccess.append(unitTarget->GetPackGUID());         // Victim GUID
    dataSuccess.append(m_caster->GetPackGUID());           // Caster GUID
    dataSuccess << uint32(m_spellInfo->Id);                // dispel spell id
    dataSuccess << uint8(0);                               // not used
    dataSuccess << uint32(success_list.size());            // count
    for (DispelChargesList::iterator itr = success_list.begin(); itr != success_list.end(); ++itr)
    {
        // Send dispelled spell info
        dataSuccess << uint32(itr->first->GetId());              // Spell Id
        dataSuccess << uint8(0);                        // 0 - dispelled !=0 cleansed
        unitTarget->RemoveAurasDueToSpellByDispel(itr->first->GetId(), itr->first->GetCasterGUID(), m_caster, itr->second);
    }
    m_caster->SendMessageToSet(&dataSuccess, true);

    // On success dispel
    // Devour Magic
    if (m_spellInfo->SpellFamilyName == SPELLFAMILY_WARLOCK && m_spellInfo->Category == SPELLCATEGORY_DEVOUR_MAGIC)
    {
        int32 heal_amount = SpellMgr::CalculateSpellEffectAmount(m_spellInfo, 1);
        m_caster->CastCustomSpell(m_caster, 19658, &heal_amount, NULL, NULL, true);
        // Glyph of Felhunter
        if (Unit * pOwner = m_caster->GetOwner())
            if (pOwner->GetAura(56249))
                pOwner->CastCustomSpell(pOwner, 19658, &heal_amount, NULL, NULL, true);
    }
}

void Spell::EffectDualWield(SpellEffIndex /*effIndex*/)
{
    unitTarget->SetCanDualWield(true);
    if (unitTarget->GetTypeId() == TYPEID_UNIT)
        unitTarget->ToCreature()->UpdateDamagePhysical(OFF_ATTACK);
}

void Spell::EffectPull(SpellEffIndex effIndex)
{
    // TODO: create a proper pull towards distract spell center for distract
    EffectNULL(effIndex);
}

void Spell::EffectDistract(SpellEffIndex /*effIndex*/)
{
    // Check for possible target
    if (!unitTarget || unitTarget->isInCombat())
        return;

    // target must be OK to do this
    if (unitTarget->HasUnitState(UNIT_STAT_CONFUSED | UNIT_STAT_STUNNED | UNIT_STAT_FLEEING))
        return;

    float angle = unitTarget->GetAngle(&m_targets.m_dstPos);

    if (unitTarget->GetTypeId() == TYPEID_PLAYER)
    {
        // For players just turn them
        unitTarget->ToPlayer()->SetPosition(unitTarget->GetPositionX(), unitTarget->GetPositionY(), unitTarget->GetPositionZ(), angle, false);
        unitTarget->ToPlayer()->SendTeleportAckPacket();
    }
    else
    {
        // Set creature Distracted, Stop it, And turn it
        unitTarget->SetOrientation(angle);
        unitTarget->StopMoving();
        unitTarget->GetMotionMaster()->MoveDistract(damage * IN_MILLISECONDS);
    }
}

void Spell::EffectPickPocket(SpellEffIndex /*effIndex*/)
{
    if (m_caster->GetTypeId() != TYPEID_PLAYER)
        return;

    // victim must be creature and attackable
    if (!unitTarget || unitTarget->GetTypeId() != TYPEID_UNIT || m_caster->IsFriendlyTo(unitTarget))
        return;

    // victim have to be alive and humanoid or undead
    if (unitTarget->isAlive() && (unitTarget->GetCreatureTypeMask() &CREATURE_TYPEMASK_HUMANOID_OR_UNDEAD) != 0)
        m_caster->ToPlayer()->SendLoot(unitTarget->GetGUID(),LOOT_PICKPOCKETING);
}

void Spell::EffectAddFarsight(SpellEffIndex effIndex)
{
    if (m_caster->GetTypeId() != TYPEID_PLAYER)
        return;

    float radius = GetSpellRadiusForFriend(sSpellRadiusStore.LookupEntry(m_spellInfo->EffectRadiusIndex[effIndex]));
    int32 duration = GetSpellDuration(m_spellInfo);
    // Caster not in world, might be spell triggered from aura removal
    if (!m_caster->IsInWorld())
        return;
    DynamicObject* dynObj = new DynamicObject;
    if (!dynObj->Create(sObjectMgr->GenerateLowGuid(HIGHGUID_DYNAMICOBJECT), m_caster, m_spellInfo->Id, m_targets.m_dstPos, radius, true))
    {
        delete dynObj;
        return;
    }
    dynObj->SetDuration(duration);
    dynObj->SetUInt32Value(DYNAMICOBJECT_BYTES, 0x80000002);

    dynObj->setActive(true);    //must before add to map to be put in world container
    dynObj->GetMap()->Add(dynObj); //grid will also be loaded
    dynObj->SetCasterViewpoint();
}

void Spell::EffectUntrainTalents(SpellEffIndex /*effIndex*/)
{
    if (!unitTarget || m_caster->GetTypeId() == TYPEID_PLAYER)
        return;

    if (uint64 guid = m_caster->GetGUID()) // the trainer is the caster
        unitTarget->ToPlayer()->SendTalentWipeConfirm(guid);
}

void Spell::EffectTeleUnitsFaceCaster(SpellEffIndex effIndex)
{
    if (!unitTarget)
        return;

    if (unitTarget->isInFlight())
        return;

    float dis = (float)m_caster->GetSpellRadiusForTarget(unitTarget, sSpellRadiusStore.LookupEntry(m_spellInfo->EffectRadiusIndex[effIndex]));

    float fx,fy,fz;
    m_caster->GetClosePoint(fx,fy,fz,unitTarget->GetObjectSize(),dis);

    unitTarget->NearTeleportTo(fx,fy,fz,-m_caster->GetOrientation(),unitTarget == m_caster);
}

void Spell::EffectLearnSkill(SpellEffIndex effIndex)
{
    if (unitTarget->GetTypeId() != TYPEID_PLAYER)
        return;

    if (damage < 0)
        return;

    uint32 skillid =  m_spellInfo->EffectMiscValue[effIndex];
    uint16 skillval = unitTarget->ToPlayer()->GetPureSkillValue(skillid);
    unitTarget->ToPlayer()->SetSkill(skillid, SpellMgr::CalculateSpellEffectAmount(m_spellInfo, effIndex), skillval?skillval:1, damage*75);
}

void Spell::EffectAddHonor(SpellEffIndex /*effIndex*/)
{
    if (unitTarget->GetTypeId() != TYPEID_PLAYER)
        return;

    // not scale value for item based reward (/10 value expected)
    if (m_CastItem)
    {
        unitTarget->ToPlayer()->RewardHonor(NULL, 1, damage/10);
        sLog->outDebug(LOG_FILTER_SPELLS_AURAS, "SpellEffect::AddHonor (spell_id %u) rewards %d honor points (item %u) for player: %u", m_spellInfo->Id, damage/10, m_CastItem->GetEntry(),unitTarget->ToPlayer()->GetGUIDLow());
        return;
    }

    // do not allow to add too many honor for player (50 * 21) = 1040 at level 70, or (50 * 31) = 1550 at level 80
    if (damage <= 50)
    {
        uint32 honor_reward = Trinity::Honor::hk_honor_at_level(unitTarget->getLevel(), float(damage));
        unitTarget->ToPlayer()->RewardHonor(NULL, 1, honor_reward);
        sLog->outDebug(LOG_FILTER_SPELLS_AURAS, "SpellEffect::AddHonor (spell_id %u) rewards %u honor points (scale) to player: %u", m_spellInfo->Id, honor_reward, unitTarget->ToPlayer()->GetGUIDLow());
    }
    else
    {
        //maybe we have correct honor_gain in damage already
        unitTarget->ToPlayer()->RewardHonor(NULL, 1, damage);
        sLog->outDebug(LOG_FILTER_SPELLS_AURAS, "SpellEffect::AddHonor (spell_id %u) rewards %u honor points (non scale) for player: %u", m_spellInfo->Id, damage, unitTarget->ToPlayer()->GetGUIDLow());
    }
}

void Spell::EffectTradeSkill(SpellEffIndex /*effIndex*/)
{
    if (unitTarget->GetTypeId() != TYPEID_PLAYER)
        return;
    // uint32 skillid =  m_spellInfo->EffectMiscValue[i];
    // uint16 skillmax = unitTarget->ToPlayer()->(skillid);
    // unitTarget->ToPlayer()->SetSkill(skillid,skillval?skillval:1,skillmax+75);
}

void Spell::EffectEnchantItemPerm(SpellEffIndex effIndex)
{
    if (m_caster->GetTypeId() != TYPEID_PLAYER)
        return;
    if (!itemTarget)
        return;

    Player* p_caster = (Player*)m_caster;

    // Handle vellums
    if (itemTarget->IsWeaponVellum() || itemTarget->IsArmorVellum())
    {
        // destroy one vellum from stack
        uint32 count = 1;
        p_caster->DestroyItemCount(itemTarget,count,true);
        unitTarget=p_caster;
        // and add a scroll
        DoCreateItem(effIndex,m_spellInfo->EffectItemType[effIndex]);
        itemTarget=NULL;
        m_targets.setItemTarget(NULL);
    }
    else
    {
        // do not increase skill if vellum used
        if (!(m_CastItem && m_CastItem->GetProto()->Flags & ITEM_PROTO_FLAG_TRIGGERED_CAST))
            p_caster->UpdateCraftSkill(m_spellInfo->Id);

        uint32 enchant_id = m_spellInfo->EffectMiscValue[effIndex];
        if (!enchant_id)
            return;

        SpellItemEnchantmentEntry const *pEnchant = sSpellItemEnchantmentStore.LookupEntry(enchant_id);
        if (!pEnchant)
            return;

        // item can be in trade slot and have owner diff. from caster
        Player* item_owner = itemTarget->GetOwner();
        if (!item_owner)
            return;

        if (item_owner != p_caster && p_caster->GetSession()->GetSecurity() > SEC_PLAYER && sWorld->getBoolConfig(CONFIG_GM_LOG_TRADE))
        {
            sLog->outCommand(p_caster->GetSession()->GetAccountId(),"GM %s (Account: %u) enchanting(perm): %s (Entry: %d) for player: %s (Account: %u)",
                p_caster->GetName(),p_caster->GetSession()->GetAccountId(),
                itemTarget->GetProto()->Name1,itemTarget->GetEntry(),
                item_owner->GetName(),item_owner->GetSession()->GetAccountId());
        }

        // remove old enchanting before applying new if equipped
        item_owner->ApplyEnchantment(itemTarget,PERM_ENCHANTMENT_SLOT,false);

        itemTarget->SetEnchantment(PERM_ENCHANTMENT_SLOT, enchant_id, 0, 0);

        // add new enchanting if equipped
        item_owner->ApplyEnchantment(itemTarget,PERM_ENCHANTMENT_SLOT,true);

        itemTarget->SetSoulboundTradeable(NULL, item_owner, false);
    }
}

void Spell::EffectEnchantItemPrismatic(SpellEffIndex effIndex)
{
    if (m_caster->GetTypeId() != TYPEID_PLAYER)
        return;
    if (!itemTarget)
        return;

    Player* p_caster = (Player*)m_caster;

    uint32 enchant_id = m_spellInfo->EffectMiscValue[effIndex];
    if (!enchant_id)
        return;

    SpellItemEnchantmentEntry const *pEnchant = sSpellItemEnchantmentStore.LookupEntry(enchant_id);
    if (!pEnchant)
        return;

    // support only enchantings with add socket in this slot
    {
        bool add_socket = false;
        for (uint8 i = 0; i < MAX_ITEM_ENCHANTMENT_EFFECTS; ++i)
        {
            if (pEnchant->type[i] == ITEM_ENCHANTMENT_TYPE_PRISMATIC_SOCKET)
            {
                add_socket = true;
                break;
            }
        }
        if (!add_socket)
        {
            sLog->outError("Spell::EffectEnchantItemPrismatic: attempt apply enchant spell %u with SPELL_EFFECT_ENCHANT_ITEM_PRISMATIC (%u) but without ITEM_ENCHANTMENT_TYPE_PRISMATIC_SOCKET (%u), not suppoted yet.",
                m_spellInfo->Id,SPELL_EFFECT_ENCHANT_ITEM_PRISMATIC,ITEM_ENCHANTMENT_TYPE_PRISMATIC_SOCKET);
            return;
        }
    }

    // item can be in trade slot and have owner diff. from caster
    Player* item_owner = itemTarget->GetOwner();
    if (!item_owner)
        return;

    if (item_owner != p_caster && p_caster->GetSession()->GetSecurity() > SEC_PLAYER && sWorld->getBoolConfig(CONFIG_GM_LOG_TRADE))
    {
        sLog->outCommand(p_caster->GetSession()->GetAccountId(),"GM %s (Account: %u) enchanting(perm): %s (Entry: %d) for player: %s (Account: %u)",
            p_caster->GetName(),p_caster->GetSession()->GetAccountId(),
            itemTarget->GetProto()->Name1,itemTarget->GetEntry(),
            item_owner->GetName(),item_owner->GetSession()->GetAccountId());
    }

    // remove old enchanting before applying new if equipped
    item_owner->ApplyEnchantment(itemTarget,PRISMATIC_ENCHANTMENT_SLOT,false);

    itemTarget->SetEnchantment(PRISMATIC_ENCHANTMENT_SLOT, enchant_id, 0, 0);

    // add new enchanting if equipped
    item_owner->ApplyEnchantment(itemTarget,PRISMATIC_ENCHANTMENT_SLOT,true);

    itemTarget->SetSoulboundTradeable(NULL, item_owner, false);
}

void Spell::EffectEnchantItemTmp(SpellEffIndex effIndex)
{
    if (m_caster->GetTypeId() != TYPEID_PLAYER)
        return;

    Player* p_caster = (Player*)m_caster;

    // Rockbiter Weapon apply to both weapon
    if (!itemTarget)
    return;
    if (m_spellInfo->SpellFamilyName == SPELLFAMILY_SHAMAN && m_spellInfo->SpellFamilyFlags[0] & 0x400000)
    {
        uint32 spell_id = 0;

        // enchanting spell selected by calculated damage-per-sec stored in Effect[1] base value
        // Note: damage calculated (correctly) with rounding int32(float(v)) but
        // RW enchantments applied damage int32(float(v)+0.5), this create  0..1 difference sometime
        switch(damage)
        {
            // Rank 1
            case  2: spell_id = 36744; break;               //  0% [ 7% == 2, 14% == 2, 20% == 2]
            // Rank 2
            case  4: spell_id = 36753; break;               //  0% [ 7% == 4, 14% == 4]
            case  5: spell_id = 36751; break;               // 20%
            // Rank 3
            case  6: spell_id = 36754; break;               //  0% [ 7% == 6, 14% == 6]
            case  7: spell_id = 36755; break;               // 20%
            // Rank 4
            case  9: spell_id = 36761; break;               //  0% [ 7% == 6]
            case 10: spell_id = 36758; break;               // 14%
            case 11: spell_id = 36760; break;               // 20%
            default:
                sLog->outError("Spell::EffectEnchantItemTmp: Damage %u not handled in S'RW",damage);
                return;
        }

        SpellEntry const *spellInfo = sSpellStore.LookupEntry(spell_id);
        if (!spellInfo)
        {
            sLog->outError("Spell::EffectEnchantItemTmp: unknown spell id %i", spell_id);
            return;

        }

        for (int j = BASE_ATTACK; j <= OFF_ATTACK; ++j)
        {
            if (Item* item = p_caster->GetWeaponForAttack(WeaponAttackType(j)))
            {
                if (item->IsFitToSpellRequirements(m_spellInfo))
                {
                    Spell *spell = new Spell(m_caster, spellInfo, true);
                    SpellCastTargets targets;
                    targets.setItemTarget(item);
                    spell->prepare(&targets);
                }
            }
        }
        return;
    }
    if (!itemTarget)
        return;

    uint32 enchant_id = m_spellInfo->EffectMiscValue[effIndex];

    if (!enchant_id)
    {
        sLog->outError("Spell %u Effect %u (SPELL_EFFECT_ENCHANT_ITEM_TEMPORARY) have 0 as enchanting id",m_spellInfo->Id,effIndex);
        return;
    }

    SpellItemEnchantmentEntry const *pEnchant = sSpellItemEnchantmentStore.LookupEntry(enchant_id);
    if (!pEnchant)
    {
        sLog->outError("Spell %u Effect %u (SPELL_EFFECT_ENCHANT_ITEM_TEMPORARY) have not existed enchanting id %u ",m_spellInfo->Id,effIndex,enchant_id);
        return;
    }

    // select enchantment duration
    uint32 duration;

    // rogue family enchantments exception by duration
    if (m_spellInfo->Id == 38615)
        duration = 1800;                                    // 30 mins
    // other rogue family enchantments always 1 hour (some have spell damage=0, but some have wrong data in EffBasePoints)
    else if (m_spellInfo->SpellFamilyName == SPELLFAMILY_ROGUE)
        duration = 3600;                                    // 1 hour
    // shaman family enchantments
    else if (m_spellInfo->SpellFamilyName == SPELLFAMILY_SHAMAN)
        duration = 1800;                                    // 30 mins
    // other cases with this SpellVisual already selected
    else if (m_spellInfo->SpellVisual[0] == 215)
        duration = 1800;                                    // 30 mins
    // some fishing pole bonuses except Glow Worm which lasts full hour
    else if (m_spellInfo->SpellVisual[0] == 563 && m_spellInfo->Id != 64401)
        duration = 600;                                     // 10 mins
    // shaman rockbiter enchantments
    else if (m_spellInfo->SpellVisual[0] == 0)
        duration = 1800;                                    // 30 mins
    else if (m_spellInfo->Id == 29702)
        duration = 300;                                     // 5 mins
    else if (m_spellInfo->Id == 37360)
        duration = 300;                                     // 5 mins
    // default case
    else
        duration = 3600;                                    // 1 hour

    // item can be in trade slot and have owner diff. from caster
    Player* item_owner = itemTarget->GetOwner();
    if (!item_owner)
        return;

    if (item_owner != p_caster && p_caster->GetSession()->GetSecurity() > SEC_PLAYER && sWorld->getBoolConfig(CONFIG_GM_LOG_TRADE))
    {
        sLog->outCommand(p_caster->GetSession()->GetAccountId(),"GM %s (Account: %u) enchanting(temp): %s (Entry: %d) for player: %s (Account: %u)",
            p_caster->GetName(), p_caster->GetSession()->GetAccountId(),
            itemTarget->GetProto()->Name1, itemTarget->GetEntry(),
            item_owner->GetName(), item_owner->GetSession()->GetAccountId());
    }

    // remove old enchanting before applying new if equipped
    item_owner->ApplyEnchantment(itemTarget,TEMP_ENCHANTMENT_SLOT, false);

    itemTarget->SetEnchantment(TEMP_ENCHANTMENT_SLOT, enchant_id, duration * 1000, 0);

    // add new enchanting if equipped
    item_owner->ApplyEnchantment(itemTarget, TEMP_ENCHANTMENT_SLOT, true);
}

void Spell::EffectTameCreature(SpellEffIndex /*effIndex*/)
{
    if (m_caster->GetPetGUID())
        return;

    if (!unitTarget)
        return;

    if (unitTarget->GetTypeId() != TYPEID_UNIT)
        return;

    Creature* creatureTarget = unitTarget->ToCreature();

    if (creatureTarget->isPet())
        return;

    if (m_caster->getClass() != CLASS_HUNTER)
        return;

    // cast finish successfully
    //SendChannelUpdate(0);
    finish();

    Pet* pet = m_caster->CreateTamedPetFrom(creatureTarget,m_spellInfo->Id);
    if (!pet)                                               // in very specific state like near world end/etc.
        return;

    // "kill" original creature
    creatureTarget->DespawnOrUnsummon();

    uint8 level = (creatureTarget->getLevel() < (m_caster->getLevel() - 5)) ? (m_caster->getLevel() - 5) : creatureTarget->getLevel();

    // prepare visual effect for levelup
    pet->SetUInt32Value(UNIT_FIELD_LEVEL, level - 1);

    // add to world
    pet->GetMap()->Add(pet->ToCreature());

    // visual effect for levelup
    pet->SetUInt32Value(UNIT_FIELD_LEVEL, level);

    // caster have pet now
    m_caster->SetMinion(pet, true);

    pet->InitTalentForLevel();

    if (m_caster->GetTypeId() == TYPEID_PLAYER)
    {
        pet->SavePetToDB(PET_SAVE_AS_CURRENT);
        m_caster->ToPlayer()->PetSpellInitialize();
    }
}

void Spell::EffectSummonPet(SpellEffIndex effIndex)
{
    Player *owner = NULL;
    if (m_originalCaster)
    {
        if (m_originalCaster->GetTypeId() == TYPEID_PLAYER)
            owner = (Player*)m_originalCaster;
        else if (m_originalCaster->ToCreature()->isTotem())
            owner = m_originalCaster->GetCharmerOrOwnerPlayerOrPlayerItself();
    }

    uint32 petentry = m_spellInfo->EffectMiscValue[effIndex];

    if (!owner)
    {
        SummonPropertiesEntry const *properties = sSummonPropertiesStore.LookupEntry(67);
        if (properties)
            SummonGuardian(effIndex, petentry, properties);
        return;
    }

    Pet *OldSummon = owner->GetPet();

    // if pet requested type already exist
    if (OldSummon)
    {
        if (petentry == 0 || OldSummon->GetEntry() == petentry)
        {
            // pet in corpse state can't be summoned
            if (OldSummon->isDead())
                return;

            ASSERT(OldSummon->GetMap() == owner->GetMap());

            //OldSummon->GetMap()->Remove(OldSummon->ToCreature(),false);

            float px, py, pz;
            owner->GetClosePoint(px, py, pz, OldSummon->GetObjectSize());

            OldSummon->NearTeleportTo(px, py, pz, OldSummon->GetOrientation());
            //OldSummon->Relocate(px, py, pz, OldSummon->GetOrientation());
            //OldSummon->SetMap(owner->GetMap());
            //owner->GetMap()->Add(OldSummon->ToCreature());

            if (owner->GetTypeId() == TYPEID_PLAYER && OldSummon->isControlled())
                owner->ToPlayer()->PetSpellInitialize();

            return;
        }

        if (owner->GetTypeId() == TYPEID_PLAYER)
            owner->ToPlayer()->RemovePet(OldSummon,(OldSummon->getPetType() == HUNTER_PET ? PET_SAVE_AS_DELETED : PET_SAVE_NOT_IN_SLOT),false);
        else
            return;
    }

    float x, y, z;
    owner->GetClosePoint(x, y, z, owner->GetObjectSize());
    Pet* pet = owner->SummonPet(petentry, x, y, z, owner->GetOrientation(), SUMMON_PET, 0);
    if (!pet)
        return;

    if (m_caster->GetTypeId() == TYPEID_UNIT)
    {
        if (m_caster->ToCreature()->isTotem())
            pet->SetReactState(REACT_AGGRESSIVE);
        else
            pet->SetReactState(REACT_DEFENSIVE);
    }

    pet->SetUInt32Value(UNIT_CREATED_BY_SPELL, m_spellInfo->Id);

    // generate new name for summon pet
    std::string new_name=sObjectMgr->GeneratePetName(petentry);
    if (!new_name.empty())
        pet->SetName(new_name);

    ExecuteLogEffectSummonObject(effIndex, pet);
}

void Spell::EffectLearnPetSpell(SpellEffIndex effIndex)
{
    if (m_caster->GetTypeId() != TYPEID_PLAYER)
        return;

    Player *_player = (Player*)m_caster;

    Pet *pet = _player->GetPet();
    if (!pet)
        return;
    if (!pet->isAlive())
        return;

    SpellEntry const *learn_spellproto = sSpellStore.LookupEntry(m_spellInfo->EffectTriggerSpell[effIndex]);
    if (!learn_spellproto)
        return;

    pet->learnSpell(learn_spellproto->Id);

    pet->SavePetToDB(PET_SAVE_AS_CURRENT);
    _player->PetSpellInitialize();
}

void Spell::EffectTaunt(SpellEffIndex /*effIndex*/)
{
    if (!unitTarget)
        return;

    // this effect use before aura Taunt apply for prevent taunt already attacking target
    // for spell as marked "non effective at already attacking target"
    if (!unitTarget || !unitTarget->CanHaveThreatList()
        || unitTarget->getVictim() == m_caster)
    {
        SendCastResult(SPELL_FAILED_DONT_REPORT);
        return;
    }

    if (m_spellInfo->Id == 62124)
    {
        int32 damageDone = int32(1 + m_caster->GetTotalAttackPowerValue(BASE_ATTACK) * 0.5f);
        bool is_crit = m_caster->isSpellCrit(unitTarget, m_spellInfo, m_spellSchoolMask, m_attackType);
        if (is_crit)
            damageDone *= 2;
        m_caster->DealDamage(unitTarget, damageDone, NULL, SPELL_DIRECT_DAMAGE, SPELL_SCHOOL_MASK_HOLY, m_spellInfo, false);
        m_caster->SendSpellNonMeleeDamageLog(unitTarget, m_spellInfo->Id, damageDone, SPELL_SCHOOL_MASK_HOLY, 0, 0, false, false, is_crit);
    }

    // Also use this effect to set the taunter's threat to the taunted creature's highest value
    if (unitTarget->getThreatManager().getCurrentVictim())
    {
        float myThreat = unitTarget->getThreatManager().getThreat(m_caster);
        float itsThreat = unitTarget->getThreatManager().getCurrentVictim()->getThreat();
        if (itsThreat > myThreat)
            unitTarget->getThreatManager().addThreat(m_caster, itsThreat - myThreat);
    }

    //Set aggro victim to caster
    if (!unitTarget->getThreatManager().getOnlineContainer().empty())
        if (HostileReference* forcedVictim = unitTarget->getThreatManager().getOnlineContainer().getReferenceByTarget(m_caster))
            unitTarget->getThreatManager().setCurrentVictim(forcedVictim);

    if (unitTarget->ToCreature()->IsAIEnabled && !unitTarget->ToCreature()->HasReactState(REACT_PASSIVE))
        unitTarget->ToCreature()->AI()->AttackStart(m_caster);
}

void Spell::EffectWeaponDmg(SpellEffIndex /*effIndex*/)
{
}

void Spell::SpellDamageWeaponDmg(SpellEffIndex effIndex)
{
    if (!unitTarget)
        return;
    if (!unitTarget->isAlive())
        return;

    // multiple weapon dmg effect workaround
    // execute only the last weapon damage
    // and handle all effects at once
    for (uint32 j = effIndex + 1; j < MAX_SPELL_EFFECTS; ++j)
    {
        switch (m_spellInfo->Effect[j])
        {
            case SPELL_EFFECT_WEAPON_DAMAGE:
            case SPELL_EFFECT_WEAPON_DAMAGE_NOSCHOOL:
            case SPELL_EFFECT_NORMALIZED_WEAPON_DMG:
            case SPELL_EFFECT_WEAPON_PERCENT_DAMAGE:
                return;     // we must calculate only at last weapon effect
            break;
        }
    }

    // some spell specific modifiers
    float totalDamagePercentMod  = 1.0f;                    // applied to final bonus+weapon damage
    int32 fixed_bonus = 0;
    int32 spell_bonus = 0;                                  // bonus specific for spell

    switch (m_spellInfo->SpellFamilyName)
    {
        case SPELLFAMILY_GENERIC:
        {
            switch (m_spellInfo->Id)
            {
                case 69055:     // Saber Lash
                case 70814:     // Saber Lash
                {
                    uint32 count = 0;
                    for (std::list<TargetInfo>::iterator ihit = m_UniqueTargetInfo.begin(); ihit != m_UniqueTargetInfo.end(); ++ihit)
                        if (ihit->effectMask & (1 << effIndex))
                            ++count;

                    totalDamagePercentMod /= count;
                    break;
                }
            }
            break;
        }
        case SPELLFAMILY_WARRIOR:
        {
            // Devastate (player ones)
            if (m_spellInfo->SpellFamilyFlags[1] & 0x40)
            {
                // Player can apply only 58567 Sunder Armor effect.
                bool needCast = !unitTarget->HasAura(58567, m_caster->GetGUID());
                if (needCast)
                    m_caster->CastSpell(unitTarget, 58567, true);

                if (Aura * aur = unitTarget->GetAura(58567, m_caster->GetGUID()))
                {
                    // 58388 - Glyph of Devastate dummy aura.
                    if (int32 num = (needCast ? 0 : 1) + (m_caster->HasAura(58388) ? 1 : 0))
                        aur->ModStackAmount(num);
                    fixed_bonus += (aur->GetStackAmount() - 1) * CalculateDamage(2, unitTarget);
                }
            }
            break;
        }
        case SPELLFAMILY_ROGUE:
        {
            // Fan of Knives, Hemorrhage, Ghostly Strike
            if ((m_spellInfo->SpellFamilyFlags[1] & 0x40000)
                || (m_spellInfo->SpellFamilyFlags[0] & 0x6000000))
            {
                // Hemorrhage
                if (m_spellInfo->SpellFamilyFlags[0] & 0x2000000)
                {
                    if (m_caster->GetTypeId() == TYPEID_PLAYER)
                        m_caster->ToPlayer()->AddComboPoints(unitTarget, 1, this);
                }
                // 50% more damage with daggers
                if (m_caster->GetTypeId() == TYPEID_PLAYER)
                    if (Item* item = m_caster->ToPlayer()->GetWeaponForAttack(m_attackType, true))
                        if (item->GetProto()->SubClass == ITEM_SUBCLASS_WEAPON_DAGGER)
                            totalDamagePercentMod *= 1.5f;
            }
            // Mutilate (for each hand)
            else if (m_spellInfo->SpellFamilyFlags[1] & 0x6)
            {
                bool found = false;
                // fast check
                if (unitTarget->HasAuraState(AURA_STATE_DEADLY_POISON, m_spellInfo, m_caster))
                    found = true;
                // full aura scan
                else
                {
                    Unit::AuraApplicationMap const& auras = unitTarget->GetAppliedAuras();
                    for (Unit::AuraApplicationMap::const_iterator itr = auras.begin(); itr != auras.end(); ++itr)
                    {
                        if (itr->second->GetBase()->GetSpellProto()->Dispel == DISPEL_POISON)
                        {
                            found = true;
                            break;
                        }
                    }
                }

                if (found)
                    totalDamagePercentMod *= 1.2f;          // 120% if poisoned
            }
            break;
        }
        case SPELLFAMILY_PALADIN:
        {
            // Seal of Command - Increase damage by 36% on every swing
            if (m_spellInfo->SpellFamilyFlags[0] & 0x2000000)
            {
                totalDamagePercentMod *= 1.36f;            // 136% damage
            }

            // Seal of Command Unleashed
            else if (m_spellInfo->Id == 20467)
            {
                spell_bonus += int32(0.08f * m_caster->GetTotalAttackPowerValue(BASE_ATTACK));
                spell_bonus += int32(0.13f * m_caster->SpellBaseDamageBonus(GetSpellSchoolMask(m_spellInfo)));
            }
            break;
        }
        case SPELLFAMILY_SHAMAN:
        {
            // Skyshatter Harness item set bonus
            // Stormstrike
            if (AuraEffect * aurEff = m_caster->IsScriptOverriden(m_spellInfo, 5634))
                m_caster->CastSpell(m_caster, 38430, true, NULL, aurEff);
            break;
        }
        case SPELLFAMILY_DRUID:
        {
            // Mangle (Cat): CP
            if (m_spellInfo->SpellFamilyFlags[1] & 0x400)
            {
                if (m_caster->GetTypeId() == TYPEID_PLAYER)
                    m_caster->ToPlayer()->AddComboPoints(unitTarget, 1, this);
            }
            // Shred, Maul - Rend and Tear
            else if (m_spellInfo->SpellFamilyFlags[0] & 0x00008800 && unitTarget->HasAuraState(AURA_STATE_BLEEDING))
            {
                if (AuraEffect const* rendAndTear = m_caster->GetDummyAuraEffect(SPELLFAMILY_DRUID, 2859, 0))
                    AddPctN(totalDamagePercentMod, rendAndTear->GetAmount());
            }
            break;
        }
        case SPELLFAMILY_HUNTER:
        {
            // Kill Shot - bonus damage from Ranged Attack Power
            if (m_spellInfo->SpellFamilyFlags[1] & 0x800000)
                spell_bonus += int32(0.4f * m_caster->GetTotalAttackPowerValue(RANGED_ATTACK));
            break;
        }
        case SPELLFAMILY_DEATHKNIGHT:
        {
            // Plague Strike
            if (m_spellInfo->SpellFamilyFlags[EFFECT_0] & 0x1)
            {
                // Glyph of Plague Strike
                if (AuraEffect const * aurEff = m_caster->GetAuraEffect(58657, EFFECT_0))
                    AddPctN(totalDamagePercentMod, aurEff->GetAmount());
                break;
            }
            // Blood Strike
            if (m_spellInfo->SpellFamilyFlags[EFFECT_0] & 0x400000)
            {
                AddPctF(totalDamagePercentMod, SpellMgr::CalculateSpellEffectAmount(m_spellInfo, EFFECT_2) * unitTarget->GetDiseasesByCaster(m_caster->GetGUID()) / 2.0f);

                // Glyph of Blood Strike
                if (m_caster->GetAuraEffect(59332, EFFECT_0))
                    if (unitTarget->HasAuraType(SPELL_AURA_MOD_DECREASE_SPEED))
                       AddPctN(totalDamagePercentMod, 20);
                break;
            }
            // Death Strike
            if (m_spellInfo->SpellFamilyFlags[EFFECT_0] & 0x10)
            {
                // Glyph of Death Strike
                if (AuraEffect const * aurEff = m_caster->GetAuraEffect(59336, EFFECT_0))
                    if (uint32 runic = std::min<uint32>(m_caster->GetPower(POWER_RUNIC_POWER), SpellMgr::CalculateSpellEffectAmount(aurEff->GetSpellProto(), EFFECT_1)))
                        AddPctN(totalDamagePercentMod, runic);
                break;
            }
            // Obliterate (12.5% more damage per disease)
            if (m_spellInfo->SpellFamilyFlags[EFFECT_1] & 0x20000)
            {
                bool consumeDiseases = true;
                // Annihilation
                if (AuraEffect const * aurEff = m_caster->GetDummyAuraEffect(SPELLFAMILY_DEATHKNIGHT, 2710, EFFECT_0))
                    // Do not consume diseases if roll sucesses
                    if (roll_chance_i(aurEff->GetAmount()))
                        consumeDiseases = false;

                AddPctF(totalDamagePercentMod, SpellMgr::CalculateSpellEffectAmount(m_spellInfo, EFFECT_2) * unitTarget->GetDiseasesByCaster(m_caster->GetGUID(), consumeDiseases) / 2.0f);
                break;
            }
            // Blood-Caked Strike - Blood-Caked Blade
            if (m_spellInfo->SpellIconID == 1736)
            {
                AddPctF(totalDamagePercentMod, unitTarget->GetDiseasesByCaster(m_caster->GetGUID()) * 12.5f);
                break;
            }
            // Heart Strike
            if (m_spellInfo->SpellFamilyFlags[EFFECT_0] & 0x1000000)
            {
                AddPctN(totalDamagePercentMod, SpellMgr::CalculateSpellEffectAmount(m_spellInfo, EFFECT_2) * unitTarget->GetDiseasesByCaster(m_caster->GetGUID()));
                break;
            }
            break;
        }
    }

    bool normalized = false;
    float weaponDamagePercentMod = 1.0f;
    for (int j = 0; j < MAX_SPELL_EFFECTS; ++j)
    {
        switch (m_spellInfo->Effect[j])
        {
            case SPELL_EFFECT_WEAPON_DAMAGE:
            case SPELL_EFFECT_WEAPON_DAMAGE_NOSCHOOL:
                fixed_bonus += CalculateDamage(j, unitTarget);
                break;
            case SPELL_EFFECT_NORMALIZED_WEAPON_DMG:
                fixed_bonus += CalculateDamage(j, unitTarget);
                normalized = true;
                break;
            case SPELL_EFFECT_WEAPON_PERCENT_DAMAGE:
                ApplyPctN(weaponDamagePercentMod, CalculateDamage(j, unitTarget));
                break;
            default:
                break;                                      // not weapon damage effect, just skip
        }
    }

    // apply to non-weapon bonus weapon total pct effect, weapon total flat effect included in weapon damage
    if (fixed_bonus || spell_bonus)
    {
        UnitMods unitMod;
        switch (m_attackType)
        {
            default:
            case BASE_ATTACK:   unitMod = UNIT_MOD_DAMAGE_MAINHAND; break;
            case OFF_ATTACK:    unitMod = UNIT_MOD_DAMAGE_OFFHAND;  break;
            case RANGED_ATTACK: unitMod = UNIT_MOD_DAMAGE_RANGED;   break;
        }

        float weapon_total_pct = 1.0f;
        if (m_spellInfo->SchoolMask & SPELL_SCHOOL_MASK_NORMAL)
             weapon_total_pct = m_caster->GetModifierValue(unitMod, TOTAL_PCT);

        if (fixed_bonus)
            fixed_bonus = int32(fixed_bonus * weapon_total_pct);
        if (spell_bonus)
            spell_bonus = int32(spell_bonus * weapon_total_pct);
    }

    int32 weaponDamage = m_caster->CalculateDamage(m_attackType, normalized, true);

    // Sequence is important
    for (int j = 0; j < MAX_SPELL_EFFECTS; ++j)
    {
        // We assume that a spell have at most one fixed_bonus
        // and at most one weaponDamagePercentMod
        switch(m_spellInfo->Effect[j])
        {
            case SPELL_EFFECT_WEAPON_DAMAGE:
            case SPELL_EFFECT_WEAPON_DAMAGE_NOSCHOOL:
            case SPELL_EFFECT_NORMALIZED_WEAPON_DMG:
                weaponDamage += fixed_bonus;
                break;
            case SPELL_EFFECT_WEAPON_PERCENT_DAMAGE:
                weaponDamage = int32(weaponDamage * weaponDamagePercentMod);
            default:
                break;                                      // not weapon damage effect, just skip
        }
    }

    if (spell_bonus)
        weaponDamage += spell_bonus;

    if (totalDamagePercentMod != 1.0f)
        weaponDamage = int32(weaponDamage * totalDamagePercentMod);

    // prevent negative damage
    uint32 eff_damage(std::max(weaponDamage, 0));

    // Add melee damage bonuses (also check for negative)
    m_caster->MeleeDamageBonus(unitTarget, &eff_damage, m_attackType, m_spellInfo);
    m_damage += eff_damage;
}

void Spell::EffectThreat(SpellEffIndex /*effIndex*/)
{
    if (!unitTarget || !unitTarget->isAlive() || !m_caster->isAlive())
        return;

    if (!unitTarget->CanHaveThreatList())
        return;

    unitTarget->AddThreat(m_caster, float(damage));
}

void Spell::EffectHealMaxHealth(SpellEffIndex /*effIndex*/)
{
    if (!unitTarget || !unitTarget->isAlive())
        return;

    int32 addhealth;
    if (m_spellInfo->SpellFamilyName == SPELLFAMILY_PALADIN) // Lay on Hands
    {
        if (m_caster->GetGUID() == unitTarget->GetGUID())
        {
            m_caster->CastSpell(m_caster, 25771, true); // Forbearance
            m_caster->CastSpell(m_caster, 61988, true); // Immune shield marker (serverside)
            m_caster->CastSpell(m_caster, 61987, true); // Avenging Wrath marker
        }
    }

    // damage == 0 - heal for caster max health
    if (damage == 0)
        addhealth = m_caster->GetMaxHealth();
    else
        addhealth = unitTarget->GetMaxHealth() - unitTarget->GetHealth();

    if (m_originalCaster)
         m_healing += m_originalCaster->SpellHealingBonus(unitTarget, m_spellInfo, addhealth, HEAL);
}

void Spell::EffectInterruptCast(SpellEffIndex effIndex)
{
    if (!unitTarget || !unitTarget->isAlive())
        return;

    // TODO: not all spells that used this effect apply cooldown at school spells
    // also exist case: apply cooldown to interrupted cast only and to all spells
    for (uint32 i = CURRENT_FIRST_NON_MELEE_SPELL; i < CURRENT_MAX_SPELL; ++i)
    {
        if (Spell* spell = unitTarget->GetCurrentSpell(CurrentSpellTypes(i)))
        {
            SpellEntry const* curSpellInfo = spell->m_spellInfo;
            // check if we can interrupt spell
            if ((spell->getState() == SPELL_STATE_CASTING
                || (spell->getState() == SPELL_STATE_PREPARING && spell->GetCastTime() > 0.0f))
                && curSpellInfo->InterruptFlags & SPELL_INTERRUPT_FLAG_INTERRUPT && curSpellInfo->PreventionType == SPELL_PREVENTION_TYPE_SILENCE)
            {
                if (m_originalCaster)
                {
                    int32 duration = m_originalCaster->ModSpellDuration(m_spellInfo, unitTarget, m_originalCaster->CalcSpellDuration(m_spellInfo), false);
                    unitTarget->ProhibitSpellScholl(GetSpellSchoolMask(curSpellInfo), duration/*GetSpellDuration(m_spellInfo)*/);
                }
                ExecuteLogEffectInterruptCast(effIndex, unitTarget, curSpellInfo->Id);
                unitTarget->InterruptSpell(CurrentSpellTypes(i), false);
            }
        }
    }
}

void Spell::EffectSummonObjectWild(SpellEffIndex effIndex)
{
    uint32 gameobject_id = m_spellInfo->EffectMiscValue[effIndex];

    GameObject* pGameObj = new GameObject;

    WorldObject* target = focusObject;
    if (!target)
        target = m_caster;

    float x, y, z;
    if (m_targets.HasDst())
        m_targets.m_dstPos.GetPosition(x, y, z);
    else
        m_caster->GetClosePoint(x, y, z, DEFAULT_WORLD_OBJECT_SIZE);

    Map *map = target->GetMap();

    if (!pGameObj->Create(sObjectMgr->GenerateLowGuid(HIGHGUID_GAMEOBJECT), gameobject_id, map,
        m_caster->GetPhaseMask(), x, y, z, target->GetOrientation(), 0.0f, 0.0f, 0.0f, 0.0f, 100, GO_STATE_READY))
    {
        delete pGameObj;
        return;
    }

    int32 duration = GetSpellDuration(m_spellInfo);

    pGameObj->SetRespawnTime(duration > 0 ? duration/IN_MILLISECONDS : 0);
    pGameObj->SetSpellId(m_spellInfo->Id);

    ExecuteLogEffectSummonObject(effIndex, pGameObj);

    // Wild object not have owner and check clickable by players
    map->Add(pGameObj);

    if (pGameObj->GetGoType() == GAMEOBJECT_TYPE_FLAGDROP && m_caster->GetTypeId() == TYPEID_PLAYER)
    {
        Player *pl = m_caster->ToPlayer();
        Battleground* bg = pl->GetBattleground();

        switch(pGameObj->GetMapId())
        {
            case 489:                                       //WS
            {
                if (bg && bg->GetTypeID(true) == BATTLEGROUND_WS && bg->GetStatus() == STATUS_IN_PROGRESS)
                {
                    uint32 team = ALLIANCE;

                    if (pl->GetTeam() == team)
                        team = HORDE;

                    ((BattlegroundWS*)bg)->SetDroppedFlagGUID(pGameObj->GetGUID(),team);
                }
                break;
            }
            case 566:                                       //EY
            {
                if (bg && bg->GetTypeID(true) == BATTLEGROUND_EY && bg->GetStatus() == STATUS_IN_PROGRESS)
                {
                    ((BattlegroundEY*)bg)->SetDroppedFlagGUID(pGameObj->GetGUID());
                }
                break;
            }
        }
    }

    if (uint32 linkedEntry = pGameObj->GetGOInfo()->GetLinkedGameObjectEntry())
    {
        GameObject* linkedGO = new GameObject;
        if (linkedGO->Create(sObjectMgr->GenerateLowGuid(HIGHGUID_GAMEOBJECT), linkedEntry, map,
            m_caster->GetPhaseMask(), x, y, z, target->GetOrientation(), 0.0f, 0.0f, 0.0f, 0.0f, 100, GO_STATE_READY))
        {
            linkedGO->SetRespawnTime(duration > 0 ? duration/IN_MILLISECONDS : 0);
            linkedGO->SetSpellId(m_spellInfo->Id);

            ExecuteLogEffectSummonObject(effIndex, linkedGO);

            // Wild object not have owner and check clickable by players
            map->Add(linkedGO);
        }
        else
        {
            delete linkedGO;
            linkedGO = NULL;
            return;
        }
    }
}

void Spell::EffectScriptEffect(SpellEffIndex effIndex)
{
    // TODO: we must implement hunter pet summon at login there (spell 6962)

    switch(m_spellInfo->SpellFamilyName)
    {
        case SPELLFAMILY_GENERIC:
        {
            if (unitTarget && unitTarget->HasAura(63050))
            {
                // reduces Sanity by %
                uint32 sanityCount = 0;
                switch(m_spellInfo->Id)
                {
                    case 63803: // Brain Link
                    case 64168: // Lunatic Gaze
                        sanityCount = 2; break;
                    case 63830: // Malady of the Mind 10
                    case 63881: // Malady of the Mind 25
                        sanityCount = 3; break;
                    case 64164: // Lunatic Gaze P3
                        sanityCount = 4; break;
                    case 63795: // Psychosis
                        sanityCount = 9; break;
                    case 64059: // Induce Madness
                        sanityCount = 100; break;
                }
                if (sanityCount)
                {
                    if (Aura *aur = unitTarget->GetAura(63050))
                    {
                        int32 stack = aur->GetStackAmount() - sanityCount;
                        if (stack <= 0)
                            unitTarget->RemoveAurasDueToSpell(63050);
                        else
                            unitTarget->SetAuraStack(63050, unitTarget, stack);
                    }
                }
            }

            switch(m_spellInfo->Id)
            {
                //Sunreaver Disguis
                case 69672:
                {
                    if (unitTarget->GetTypeId() != TYPEID_PLAYER)
                    return;

                    if (unitTarget->ToPlayer()->getGender() == GENDER_FEMALE)
                        unitTarget->CastSpell(unitTarget, 70973, false);
                    else
                        unitTarget->CastSpell(unitTarget, 70974, false);

                    return;
                        
                }
                //Silver Covenant Disguise
                case 69673:
                {
                    if (unitTarget->GetTypeId() != TYPEID_PLAYER)
                    return;

                    if (unitTarget->ToPlayer()->getGender() == GENDER_FEMALE)
                        unitTarget->CastSpell(unitTarget, 70971, false);
                    else
                        unitTarget->CastSpell(unitTarget, 70972, false);

                    return;
                        
                }
                //Teleport to Lake Wintergrasp
                case 58622:
                   {
                  if(OutdoorPvPWG *pvpWG = (OutdoorPvPWG*)sOutdoorPvPMgr->GetOutdoorPvPToZoneId(4197))
                        if(pvpWG->isWarTime() || pvpWG->m_timer<300000)
                        {
                        if ((pvpWG->getDefenderTeam()==TEAM_ALLIANCE) && (unitTarget->ToPlayer()->GetTeam() == ALLIANCE))
                        unitTarget->CastSpell(unitTarget, SPELL_TELEPORT_FORTRESS, true);
                        else if ((pvpWG->getDefenderTeam()==TEAM_ALLIANCE) && (unitTarget->ToPlayer()->GetTeam() == HORDE))
                        unitTarget->CastSpell(unitTarget, SPELL_TELEPORT_HORDE_CAMP, true);
                    
                        if ((pvpWG->getDefenderTeam()!=TEAM_ALLIANCE) && (unitTarget->ToPlayer()->GetTeam() == HORDE))
                        unitTarget->CastSpell(unitTarget, SPELL_TELEPORT_FORTRESS, true);
                        else if ((pvpWG->getDefenderTeam()!=TEAM_ALLIANCE) && (unitTarget->ToPlayer()->GetTeam() == ALLIANCE))
                        unitTarget->CastSpell(unitTarget, SPELL_TELEPORT_ALLIENCE_CAMP, true);
                        }
                return;
                   }
                // Glyph of Backstab
                case 63975:
                {
                    if (AuraEffect const * aurEff = unitTarget->GetAuraEffect(SPELL_AURA_PERIODIC_DAMAGE,SPELLFAMILY_ROGUE,0x00100000,0,0,m_caster->GetGUID()))
                    {
                        uint32 countMin = aurEff->GetBase()->GetMaxDuration();
                        uint32 countMax = 12000;
                        countMax += m_caster->HasAura(56801) ? 4000 : 0;

                        if (countMin < countMax)
                        {
                            aurEff->GetBase()->SetDuration(uint32(aurEff->GetBase()->GetDuration()+3000));
                            aurEff->GetBase()->SetMaxDuration(countMin+2000);
                        }

                    }
                    return;
                }
                case 45204: // Clone Me!
                case 45785: // Sinister Reflection Clone
                case 49889: // Mystery of the Infinite: Future You's Mirror Image Aura
                case 50218: // The Cleansing: Your Inner Turmoil's Mirror Image Aura
                case 51719: // Altar of Quetz'lun: Material You's Mirror Image Aura
                case 57528: // Nightmare Figment Mirror Image
                case 69828: // Halls of Reflection Clone
                    m_caster->CastSpell(unitTarget, damage, true);
                    break;
                case 41055: // Copy Weapon
                case 63416:
                case 69891:
                    m_caster->CastSpell(unitTarget, damage, true);
                    if (unitTarget->GetTypeId() == TYPEID_PLAYER)
                        break;
                    if (m_caster->GetTypeId() == TYPEID_PLAYER)
                    {
                        if (Item * mainItem = m_caster->ToPlayer()->GetItemByPos(INVENTORY_SLOT_BAG_0, EQUIPMENT_SLOT_MAINHAND))
                            unitTarget->SetUInt32Value(UNIT_VIRTUAL_ITEM_SLOT_ID, mainItem->GetEntry());
                    }
                    else
                        unitTarget->SetUInt32Value(UNIT_VIRTUAL_ITEM_SLOT_ID, m_caster->GetUInt32Value(UNIT_VIRTUAL_ITEM_SLOT_ID));
                    break;
                case 45206: // Copy Off-hand Weapon
                case 69892:
                    m_caster->CastSpell(unitTarget, damage, true);
                    if (unitTarget->GetTypeId() == TYPEID_PLAYER)
                        break;
                    if (m_caster->GetTypeId() == TYPEID_PLAYER)
                    {
                        if (Item * offItem = m_caster->ToPlayer()->GetItemByPos(INVENTORY_SLOT_BAG_0, EQUIPMENT_SLOT_OFFHAND))
                            unitTarget->SetUInt32Value(UNIT_VIRTUAL_ITEM_SLOT_ID + 1, offItem->GetEntry());
                    }
                    else
                        unitTarget->SetUInt32Value(UNIT_VIRTUAL_ITEM_SLOT_ID + 1, m_caster->GetUInt32Value(UNIT_VIRTUAL_ITEM_SLOT_ID + 1));
                    break;
                case 57593: // Copy Ranged Weapon
                    m_caster->CastSpell(unitTarget, damage, true);
                    if (unitTarget->GetTypeId() == TYPEID_PLAYER)
                        break;
                    if (m_caster->GetTypeId() == TYPEID_PLAYER)
                    {
                        if (Item * rangedItem = m_caster->ToPlayer()->GetItemByPos(INVENTORY_SLOT_BAG_0, EQUIPMENT_SLOT_RANGED))
                            unitTarget->SetUInt32Value(UNIT_VIRTUAL_ITEM_SLOT_ID + 2, rangedItem->GetEntry());
                    }
                    else
                        unitTarget->SetUInt32Value(UNIT_VIRTUAL_ITEM_SLOT_ID + 2, m_caster->GetUInt32Value(UNIT_VIRTUAL_ITEM_SLOT_ID + 2));
                    break;
                case 55693:                                 // Remove Collapsing Cave Aura
                    if (!unitTarget)
                        return;
                    unitTarget->RemoveAurasDueToSpell(SpellMgr::CalculateSpellEffectAmount(m_spellInfo, effIndex));
                    break;
                // PX-238 Winter Wondervolt TRAP
                case 26275:
                {
                    uint32 spells[4] = { 26272, 26157, 26273, 26274 };

                    // check presence
                    for (uint8 j = 0; j < 4; ++j)
                        if (unitTarget->HasAuraEffect(spells[j],0))
                            return;

                    // select spell
                    uint32 iTmpSpellId = spells[urand(0,3)];

                    // cast
                    unitTarget->CastSpell(unitTarget, iTmpSpellId, true);
                    return;
                }
                // Bending Shinbone
                case 8856:
                {
                    if (!itemTarget && m_caster->GetTypeId() != TYPEID_PLAYER)
                        return;

                    uint32 spell_id = 0;
                    switch(urand(1, 5))
                    {
                    case 1:  spell_id = 8854; break;
                    default: spell_id = 8855; break;
                    }

                    m_caster->CastSpell(m_caster,spell_id,true,NULL);
                    return;
                }
                // Brittle Armor - need remove one 24575 Brittle Armor aura
                case 24590:
                    unitTarget->RemoveAuraFromStack(24575);
                    return;
                // Mercurial Shield - need remove one 26464 Mercurial Shield aura
                case 26465:
                    unitTarget->RemoveAuraFromStack(26464);
                    return;
                               // Argent Tournament  Mount spells
                               case 62575:
                               {
                                       if(m_caster->GetCharmerOrOwner())
                                               m_caster->GetCharmerOrOwner()->CastSpell(unitTarget,62626,true );
                                               return;
                               }
                               case 62960:
                               {
                                       if (!unitTarget)
                                               return;
                                       m_caster->CastSpell(unitTarget,62563,true );
                                       m_caster->CastSpell(unitTarget,68321,true );
                                       return;
                               }
                               case 62626:
                               case 68321:
                               {
                                       if(!unitTarget)
                                               return;
                                       if (unitTarget->GetAura(62719))
                                               unitTarget->RemoveAuraFromStack(62719);

                                       if(unitTarget->GetAura(64100))
                                               unitTarget->RemoveAuraFromStack(64100);
                                       return;
                               }
                // Shadow Flame (All script effects, not just end ones to prevent player from dodging the last triggered spell)
                case 22539:
                case 22972:
                case 22975:
                case 22976:
                case 22977:
                case 22978:
                case 22979:
                case 22980:
                case 22981:
                case 22982:
                case 22983:
                case 22984:
                case 22985:
                {
                    if (!unitTarget || !unitTarget->isAlive())
                        return;

                    // Onyxia Scale Cloak
                    if (unitTarget->HasAura(22683))
                        return;

                    // Shadow Flame
                    m_caster->CastSpell(unitTarget, 22682, true);
                    return;
                }
                // Piccolo of the Flaming Fire
                case 17512:
                {
                    if (!unitTarget || unitTarget->GetTypeId() != TYPEID_PLAYER)
                        return;
                    unitTarget->HandleEmoteCommand(EMOTE_STATE_DANCE);
                    return;
                }
                // Escape artist
                case 20589:
                    m_caster->RemoveMovementImpairingAuras();
                    return;
                // Decimate
                case 28374:
                case 54426:
                    if (unitTarget)
                    {
                        int32 damage = int32(unitTarget->GetHealth()) - int32(unitTarget->CountPctFromMaxHealth(5));
                        if (damage > 0)
                            m_caster->CastCustomSpell(28375, SPELLVALUE_BASE_POINT0, damage, unitTarget);
                    }
                    return;
                // Mirren's Drinking Hat
                case 29830:
                {
                    uint32 item = 0;
                    switch (urand(1, 6))
                    {
                        case 1:
                        case 2:
                        case 3:
                            item = 23584; break;            // Loch Modan Lager
                        case 4:
                        case 5:
                            item = 23585; break;            // Stouthammer Lite
                        case 6:
                            item = 23586; break;            // Aerie Peak Pale Ale
                    }
                    if (item)
                        DoCreateItem(effIndex,item);
                    break;
                }
                // Improved Sprint
                case 30918:
                {
                    // Removes snares and roots.
                    unitTarget->RemoveMovementImpairingAuras();
                    break;
                }
                // Spirit Walk
                case 58876:
                {
                    // Removes snares and roots.
                    unitTarget->RemoveMovementImpairingAuras();
                    break;
                }
                // Plant Warmaul Ogre Banner
                case 32307:
                {
                    Player *p_caster = dynamic_cast<Player*>(m_caster);
                    if (!p_caster)
                        break;
                    p_caster->RewardPlayerAndGroupAtEvent(18388, unitTarget);
                    Creature *cTarget = dynamic_cast<Creature*>(unitTarget);
                    if (!cTarget)
                        break;
                    cTarget->setDeathState(CORPSE);
                    cTarget->RemoveCorpse();
                    break;
                }
                case 48025:                                     // Headless Horseman's Mount
                {
                    if (!unitTarget || unitTarget->GetTypeId() != TYPEID_PLAYER)
                        return;

                    // Prevent stacking of mounts and client crashes upon dismounting
                    unitTarget->RemoveAurasByType(SPELL_AURA_MOUNTED);

                    // Triggered spell id dependent on riding skill and zone
                    bool canFly = true;
                    uint32 v_map = GetVirtualMapForMapAndZone(unitTarget->GetMapId(), unitTarget->GetZoneId());
                    if (v_map != 530 && v_map != 571)
                        canFly = false;

                    if (canFly && v_map == 571 && !unitTarget->ToPlayer()->HasSpell(54197))
                        canFly = false;

                    float x, y, z;
                    unitTarget->GetPosition(x, y, z);
                    uint32 areaFlag = unitTarget->GetBaseMap()->GetAreaFlag(x, y, z);
                    AreaTableEntry const *pArea = sAreaStore.LookupEntry(areaFlag);
                    if (!pArea || (canFly && (pArea->flags & AREA_FLAG_NO_FLY_ZONE)))
                        canFly = false;

                    switch(unitTarget->ToPlayer()->GetBaseSkillValue(SKILL_RIDING))
                    {
                    case 75: unitTarget->CastSpell(unitTarget, 51621, true); break;
                    case 150: unitTarget->CastSpell(unitTarget, 48024, true); break;
                    case 225:
                        {
                            if (canFly)
                                unitTarget->CastSpell(unitTarget, 51617, true);
                            else
                                unitTarget->CastSpell(unitTarget, 48024, true);
                        }break;
                    case 300:
                        {
                            if (canFly)
                                unitTarget->CastSpell(unitTarget, 48023, true);
                            else
                                unitTarget->CastSpell(unitTarget, 48024, true);
                        }break;
                    }
                    return;
                }
                case 47977:                                     // Magic Broom
                {
                    if (!unitTarget || unitTarget->GetTypeId() != TYPEID_PLAYER)
                        return;

                    // Prevent stacking of mounts and client crashes upon dismounting
                    unitTarget->RemoveAurasByType(SPELL_AURA_MOUNTED);

                    // Triggered spell id dependent on riding skill and zone
                    bool canFly = true;
                    uint32 v_map = GetVirtualMapForMapAndZone(unitTarget->GetMapId(), unitTarget->GetZoneId());
                    if (v_map != 530 && v_map != 571)
                        canFly = false;

                    if (canFly && v_map == 571 && !unitTarget->ToPlayer()->HasSpell(54197))
                        canFly = false;

                    float x, y, z;
                    unitTarget->GetPosition(x, y, z);
                    uint32 areaFlag = unitTarget->GetBaseMap()->GetAreaFlag(x, y, z);
                    AreaTableEntry const *pArea = sAreaStore.LookupEntry(areaFlag);
                    if (!pArea || (canFly && (pArea->flags & AREA_FLAG_NO_FLY_ZONE)))
                        canFly = false;

                    switch(unitTarget->ToPlayer()->GetBaseSkillValue(SKILL_RIDING))
                    {
                    case 75: unitTarget->CastSpell(unitTarget, 42680, true); break;
                    case 150: unitTarget->CastSpell(unitTarget, 42683, true); break;
                    case 225:
                        {
                            if (canFly)
                                unitTarget->CastSpell(unitTarget, 42667, true);
                            else
                                unitTarget->CastSpell(unitTarget, 42683, true);
                        }break;
                    case 300:
                        {
                            if (canFly)
                                unitTarget->CastSpell(unitTarget, 42668, true);
                            else
                                unitTarget->CastSpell(unitTarget, 42683, true);
                        }break;
                    }
                    return;
                }
                // Mug Transformation
                case 41931:
                {
                    if (m_caster->GetTypeId() != TYPEID_PLAYER)
                        return;

                    uint8 bag = 19;
                    uint8 slot = 0;
                    Item *item = NULL;

                    while (bag) // 256 = 0 due to var type
                    {
                        item = m_caster->ToPlayer()->GetItemByPos(bag, slot);
                        if (item && item->GetEntry() == 38587) break;
                        ++slot;
                        if (slot == 39)
                        {
                            slot = 0;
                            ++bag;
                        }
                    }
                    if (bag)
                    {
                        if (m_caster->ToPlayer()->GetItemByPos(bag,slot)->GetCount() == 1) m_caster->ToPlayer()->RemoveItem(bag,slot,true);
                        else m_caster->ToPlayer()->GetItemByPos(bag,slot)->SetCount(m_caster->ToPlayer()->GetItemByPos(bag,slot)->GetCount()-1);
                        // Spell 42518 (Braufest - Gratisprobe des Braufest herstellen)
                        m_caster->CastSpell(m_caster, 42518, true);
                        return;
                    }
                    break;
                }
                // Brutallus - Burn
                case 45141:
                case 45151:
                {
                    //Workaround for Range ... should be global for every ScriptEffect
                    float radius = GetSpellRadiusForHostile(sSpellRadiusStore.LookupEntry(m_spellInfo->EffectRadiusIndex[effIndex]));
                    if (unitTarget && unitTarget->GetTypeId() == TYPEID_PLAYER && unitTarget->GetDistance(m_caster) >= radius && !unitTarget->HasAura(46394) && unitTarget != m_caster)
                        unitTarget->CastSpell(unitTarget, 46394, true);

                    break;
                }
                // Goblin Weather Machine
                case 46203:
                {
                    if (!unitTarget)
                        return;

                    uint32 spellId = 0;
                    switch(rand() % 4)
                    {
                        case 0: spellId = 46740; break;
                        case 1: spellId = 46739; break;
                        case 2: spellId = 46738; break;
                        case 3: spellId = 46736; break;
                    }
                    unitTarget->CastSpell(unitTarget, spellId, true);
                    break;
                }
                // 5,000 Gold
                case 46642:
                {
                    if (!unitTarget || unitTarget->GetTypeId() != TYPEID_PLAYER)
                        return;

                    unitTarget->ToPlayer()->ModifyMoney(5000 * GOLD);

                    break;
                }
                // Roll Dice - Decahedral Dwarven Dice
                case 47770:
                {
                    char buf[128];
                    const char *gender = "his";
                    if (m_caster->getGender() > 0)
                        gender = "her";
                    sprintf(buf, "%s rubs %s [Decahedral Dwarven Dice] between %s hands and rolls. One %u and one %u.", m_caster->GetName(), gender, gender, urand(1,10), urand(1,10));
                    m_caster->MonsterTextEmote(buf, 0);
                    break;
                }
                // Roll 'dem Bones - Worn Troll Dice
                case 47776:
                {
                    char buf[128];
                    const char *gender = "his";
                    if (m_caster->getGender() > 0)
                        gender = "her";
                    sprintf(buf, "%s causually tosses %s [Worn Troll Dice]. One %u and one %u.", m_caster->GetName(), gender, urand(1,6), urand(1,6));
                    m_caster->MonsterTextEmote(buf, 0);
                    break;
                }
                // Vigilance
                case 50725:
                {
                    if (!unitTarget || unitTarget->GetTypeId() != TYPEID_PLAYER)
                        return;

                    // Remove Taunt cooldown
                    unitTarget->ToPlayer()->RemoveSpellCooldown(355, true);

                    return;
                }
                // Death Knight Initiate Visual
                case 51519:
                {
                    if (!unitTarget || unitTarget->GetTypeId() != TYPEID_UNIT)
                        return;

                    uint32 iTmpSpellId = 0;
                    switch (unitTarget->GetDisplayId())
                    {
                        case 25369: iTmpSpellId = 51552; break; // bloodelf female
                        case 25373: iTmpSpellId = 51551; break; // bloodelf male
                        case 25363: iTmpSpellId = 51542; break; // draenei female
                        case 25357: iTmpSpellId = 51541; break; // draenei male
                        case 25361: iTmpSpellId = 51537; break; // dwarf female
                        case 25356: iTmpSpellId = 51538; break; // dwarf male
                        case 25372: iTmpSpellId = 51550; break; // forsaken female
                        case 25367: iTmpSpellId = 51549; break; // forsaken male
                        case 25362: iTmpSpellId = 51540; break; // gnome female
                        case 25359: iTmpSpellId = 51539; break; // gnome male
                        case 25355: iTmpSpellId = 51534; break; // human female
                        case 25354: iTmpSpellId = 51520; break; // human male
                        case 25360: iTmpSpellId = 51536; break; // nightelf female
                        case 25358: iTmpSpellId = 51535; break; // nightelf male
                        case 25368: iTmpSpellId = 51544; break; // orc female
                        case 25364: iTmpSpellId = 51543; break; // orc male
                        case 25371: iTmpSpellId = 51548; break; // tauren female
                        case 25366: iTmpSpellId = 51547; break; // tauren male
                        case 25370: iTmpSpellId = 51545; break; // troll female
                        case 25365: iTmpSpellId = 51546; break; // troll male
                        default: return;
                    }

                    unitTarget->CastSpell(unitTarget, iTmpSpellId, true);
                    Creature* npc = unitTarget->ToCreature();
                    npc->LoadEquipment(npc->GetEquipmentId());
                    return;
                }
                // Emblazon Runeblade
                case 51770:
                {
                    if (!m_originalCaster)
                        return;

                    m_originalCaster->CastSpell(m_originalCaster, damage, false);
                    break;
                }
                // Deathbolt from Thalgran Blightbringer
                // reflected by Freya's Ward
                // Retribution by Sevenfold Retribution
                case 51854:
                {
                    if (!unitTarget)
                        return;
                    if (unitTarget->HasAura(51845))
                        unitTarget->CastSpell(m_caster, 51856, true);
                    else
                        m_caster->CastSpell(unitTarget, 51855, true);
                    break;
                }
                // Summon Ghouls On Scarlet Crusade
                case 51904:
                {
                    if (!m_targets.HasDst())
                        return;

                    float x, y, z;
                    float radius = GetSpellRadius(m_spellInfo, effIndex, true);
                    for (uint8 i = 0; i < 15; ++i)
                    {
                        m_caster->GetRandomPoint(m_targets.m_dstPos, radius, x, y, z);
                        m_caster->CastSpell(x, y, z, 54522, true);
                    }
                    break;
                }
                case 52173: // Coyote Spirit Despawn
                case 60243: // Blood Parrot Despawn
                    if (unitTarget->GetTypeId() == TYPEID_UNIT && unitTarget->ToCreature()->isSummon())
                        unitTarget->ToTempSummon()->UnSummon();
                    return;
                case 52479: // Gift of the Harvester
                    if (unitTarget && m_originalCaster)
                        m_originalCaster->CastSpell(unitTarget, urand(0, 1) ? damage : 52505, true);
                    return;
                case 53110: // Devour Humanoid
                    if (unitTarget)
                        unitTarget->CastSpell(m_caster, damage, true);
                    return;
                // Winged Steed of the Ebon Blade
                case 54729:
                {
                    if (!unitTarget || unitTarget->GetTypeId() != TYPEID_PLAYER)
                        return;

                    // Prevent stacking of mounts and client crashes upon dismounting
                    unitTarget->RemoveAurasByType(SPELL_AURA_MOUNTED);

                    // Triggered spell id dependent on riding skill
                    if (uint16 skillval = unitTarget->ToPlayer()->GetSkillValue(SKILL_RIDING))
                    {
                        if (skillval >= 300)
                            unitTarget->CastSpell(unitTarget, 54727, true);
                        else
                            unitTarget->CastSpell(unitTarget, 54726, true);
                    }
                    return;
                }
                case 58418:                                 // Portal to Orgrimmar
                case 58420:                                 // Portal to Stormwind
                {
                    if (!unitTarget || unitTarget->GetTypeId() != TYPEID_PLAYER || effIndex != 0)
                        return;

                    uint32 spellID = SpellMgr::CalculateSpellEffectAmount(m_spellInfo, 0);
                    uint32 questID = SpellMgr::CalculateSpellEffectAmount(m_spellInfo, 1);

                    if (unitTarget->ToPlayer()->GetQuestStatus(questID) == QUEST_STATUS_COMPLETE)
                        unitTarget->CastSpell(unitTarget, spellID, true);

                    return;
                }
                case 58941:                                 // Rock Shards
                    if (unitTarget && m_originalCaster)
                    {
                        for (uint32 i = 0; i < 3; ++i)
                        {
                            m_originalCaster->CastSpell(unitTarget, 58689, true);
                            m_originalCaster->CastSpell(unitTarget, 58692, true);
                        }
                        if (((InstanceMap*)m_originalCaster->GetMap())->GetDifficulty() == REGULAR_DIFFICULTY)
                        {
                            m_originalCaster->CastSpell(unitTarget, 58695, true);
                            m_originalCaster->CastSpell(unitTarget, 58696, true);
                        }
                        else
                        {
                            m_originalCaster->CastSpell(unitTarget, 60883, true);
                            m_originalCaster->CastSpell(unitTarget, 60884, true);
                        }
                    }
                    return;
                case 58983: // Big Blizzard Bear
                {
                    if (!unitTarget || unitTarget->GetTypeId() != TYPEID_PLAYER)
                        return;

                    // Prevent stacking of mounts and client crashes upon dismounting
                    unitTarget->RemoveAurasByType(SPELL_AURA_MOUNTED);

                    // Triggered spell id dependent on riding skill
                    if (uint16 skillval = unitTarget->ToPlayer()->GetSkillValue(SKILL_RIDING))
                    {
                        if (skillval >= 150)
                            unitTarget->CastSpell(unitTarget, 58999, true);
                        else
                            unitTarget->CastSpell(unitTarget, 58997, true);
                    }
                    return;
                }
                case 63845: // Create Lance
                {
                    if (m_caster->GetTypeId() != TYPEID_PLAYER)
                        return;

                    if (m_caster->ToPlayer()->GetTeam() == ALLIANCE)
                        m_caster->CastSpell(m_caster, 63914, true);
                    else
                        m_caster->CastSpell(m_caster, 63919, true);
                    return;
                }
                case 71342:                                     // Big Love Rocket
                {
                    if (!unitTarget || unitTarget->GetTypeId() != TYPEID_PLAYER)
                        return;

                    // Prevent stacking of mounts and client crashes upon dismounting
                    unitTarget->RemoveAurasByType(SPELL_AURA_MOUNTED);

                    // Triggered spell id dependent on riding skill and zone
                    bool canFly = true;
                    uint32 v_map = GetVirtualMapForMapAndZone(unitTarget->GetMapId(), unitTarget->GetZoneId());
                    if (v_map != 530 && v_map != 571)
                        canFly = false;

                    if (canFly && v_map == 571 && !unitTarget->ToPlayer()->HasSpell(54197))
                        canFly = false;

                    float x, y, z;
                    unitTarget->GetPosition(x, y, z);
                    uint32 areaFlag = unitTarget->GetBaseMap()->GetAreaFlag(x, y, z);
                    AreaTableEntry const *pArea = sAreaStore.LookupEntry(areaFlag);
                    if (!pArea || (canFly && (pArea->flags & AREA_FLAG_NO_FLY_ZONE)))
                        canFly = false;

                    switch(unitTarget->ToPlayer()->GetBaseSkillValue(SKILL_RIDING))
                    {
                    case 0: unitTarget->CastSpell(unitTarget, 71343, true); break;
                    case 75: unitTarget->CastSpell(unitTarget, 71344, true); break;
                    case 150: unitTarget->CastSpell(unitTarget, 71345, true); break;
                    case 225:
                        {
                        if (canFly)
                                unitTarget->CastSpell(unitTarget, 71346, true);
                            else
                                unitTarget->CastSpell(unitTarget, 71345, true);
                        }break;
                    case 300:
                        {
                        if (canFly)
                            unitTarget->CastSpell(unitTarget, 71347, true);
                        else
                            unitTarget->CastSpell(unitTarget, 71345, true);
                        }break;
                    }
                    return;
                }
                case 72286:                                     // Invincible
                {
                    if (!unitTarget || unitTarget->GetTypeId() != TYPEID_PLAYER)
                        return;

                    // Prevent stacking of mounts and client crashes upon dismounting
                    unitTarget->RemoveAurasByType(SPELL_AURA_MOUNTED);

                    // Triggered spell id dependent on riding skill and zone
                    bool canFly = true;
                    uint32 v_map = GetVirtualMapForMapAndZone(unitTarget->GetMapId(), unitTarget->GetZoneId());
                    if (v_map != 530 && v_map != 571)
                        canFly = false;

                    if (canFly && v_map == 571 && !unitTarget->ToPlayer()->HasSpell(54197))
                        canFly = false;

                    float x, y, z;
                    unitTarget->GetPosition(x, y, z);
                    uint32 areaFlag = unitTarget->GetBaseMap()->GetAreaFlag(x, y, z);
                    AreaTableEntry const *pArea = sAreaStore.LookupEntry(areaFlag);
                    if (!pArea || (canFly && (pArea->flags & AREA_FLAG_NO_FLY_ZONE)))
                        canFly = false;

                    switch(unitTarget->ToPlayer()->GetBaseSkillValue(SKILL_RIDING))
                    {
                    case 75: unitTarget->CastSpell(unitTarget, 72281, true); break;
                    case 150: unitTarget->CastSpell(unitTarget, 72282, true); break;
                    case 225:
                        {
                        if (canFly)
                                unitTarget->CastSpell(unitTarget, 72283, true);
                            else
                                unitTarget->CastSpell(unitTarget, 72282, true);
                        }break;
                    case 300:
                        {
                        if (canFly)
                            unitTarget->CastSpell(unitTarget, 72284, true);
                        else
                            unitTarget->CastSpell(unitTarget, 72282, true);
                        }break;
                    }
                    return;
                }
                case 74856:                                     // Blazing Hippogryph
                {
                    if (!unitTarget || unitTarget->GetTypeId() != TYPEID_PLAYER)
                        return;

                    // Prevent stacking of mounts and client crashes upon dismounting
                    unitTarget->RemoveAurasByType(SPELL_AURA_MOUNTED);

                    // Triggered spell id dependent on riding skill
                    if (uint16 skillval = unitTarget->ToPlayer()->GetSkillValue(SKILL_RIDING))
                    {
                        if (skillval >= 300)
                            unitTarget->CastSpell(unitTarget, 74855, true);
                        else
                            unitTarget->CastSpell(unitTarget, 74854, true);
                    }
                    return;
                }
                case 75614:                                     // Celestial Steed
                {
                    if (!unitTarget || unitTarget->GetTypeId() != TYPEID_PLAYER)
                        return;

                    // Prevent stacking of mounts and client crashes upon dismounting
                    unitTarget->RemoveAurasByType(SPELL_AURA_MOUNTED);

                    // Triggered spell id dependent on riding skill and zone
                    bool canFly = true;
                    uint32 v_map = GetVirtualMapForMapAndZone(unitTarget->GetMapId(), unitTarget->GetZoneId());
                    if (v_map != 530 && v_map != 571)
                        canFly = false;

                    if (canFly && v_map == 571 && !unitTarget->ToPlayer()->HasSpell(54197))
                        canFly = false;

                    float x, y, z;
                    unitTarget->GetPosition(x, y, z);
                    uint32 areaFlag = unitTarget->GetBaseMap()->GetAreaFlag(x, y, z);
                    AreaTableEntry const *pArea = sAreaStore.LookupEntry(areaFlag);
                    if (!pArea || (canFly && (pArea->flags & AREA_FLAG_NO_FLY_ZONE)))
                        canFly = false;

                    switch(unitTarget->ToPlayer()->GetBaseSkillValue(SKILL_RIDING))
                    {
                    case 75: unitTarget->CastSpell(unitTarget, 75619, true); break;
                    case 150: unitTarget->CastSpell(unitTarget, 75620, true); break;
                    case 225:
                        {
                            if (canFly)
                                unitTarget->CastSpell(unitTarget, 75617, true);
                            else
                                unitTarget->CastSpell(unitTarget, 75620, true);
                        }break;
                    case 300:
                        {
                            if (canFly)
                            {
                                if (unitTarget->ToPlayer()->Has310Flyer(false))
                                    unitTarget->CastSpell(unitTarget, 76153, true);
                                else
                                    unitTarget->CastSpell(unitTarget, 75618, true);
                            }
                            else
                                unitTarget->CastSpell(unitTarget, 75620, true);
                        }break;
                    }
                    return;
                }
                case 75973:                                     // X-53 Touring Rocket
                {
                    if (!unitTarget || unitTarget->GetTypeId() != TYPEID_PLAYER)
                        return;

                    // Prevent stacking of mounts
                    unitTarget->RemoveAurasByType(SPELL_AURA_MOUNTED);

                    // Triggered spell id dependent on riding skill
                    if (uint16 skillval = unitTarget->ToPlayer()->GetSkillValue(SKILL_RIDING))
                    {
                        if (skillval >= 300)
                        {
                            if (unitTarget->ToPlayer()->Has310Flyer(false))
                                unitTarget->CastSpell(unitTarget, 76154, true);
                            else
                                unitTarget->CastSpell(unitTarget, 75972, true);
                        }
                        else
                            unitTarget->CastSpell(unitTarget, 75957, true);
                    }
                    return;
                }
                case 59317:                                 // Teleporting
                    if (!unitTarget || unitTarget->GetTypeId() != TYPEID_PLAYER)
                        return;

                    // return from top
                    if (unitTarget->ToPlayer()->GetAreaId() == 4637)
                        unitTarget->CastSpell(unitTarget, 59316, true);
                    // teleport atop
                    else
                        unitTarget->CastSpell(unitTarget, 59314, true);

                    return;
                // random spell learn instead placeholder
                case 60893:                                 // Northrend Alchemy Research
                case 61177:                                 // Northrend Inscription Research
                case 61288:                                 // Minor Inscription Research
                case 61756:                                 // Northrend Inscription Research (FAST QA VERSION)
                case 64323:                                 // Book of Glyph Mastery
                {
                    if (m_caster->GetTypeId() != TYPEID_PLAYER)
                        return;

                    // learn random explicit discovery recipe (if any)
                    if (uint32 discoveredSpell = GetExplicitDiscoverySpell(m_spellInfo->Id, m_caster->ToPlayer()))
                        m_caster->ToPlayer()->learnSpell(discoveredSpell, false);
                    return;
                }
                case 62428: // Load into Catapult
                {
                    if (Vehicle *seat = m_caster->GetVehicleKit())
                        if (Unit *passenger = seat->GetPassenger(0))
                            if (Unit *demolisher = m_caster->GetVehicleBase())
                                passenger->CastSpell(demolisher, damage, true);
                    return;
                }
                case 62482: // Grab Crate
                {
                    if (unitTarget)
                    {
                        if (Vehicle *seat = m_caster->GetVehicleKit())
                        {
                            if (Creature *oldContainer = dynamic_cast<Creature*>(seat->GetPassenger(1)))
                                oldContainer->DisappearAndDie();
                            // TODO: a hack, range = 11, should after some time cast, otherwise too far
                            m_caster->CastSpell(seat->GetBase(), 62496, true);
                            unitTarget->EnterVehicle(m_caster, 1);
                        }
                    }
                    return;
                }
                case 60123: // Lightwell
                {
                    if (m_caster->GetTypeId() != TYPEID_UNIT || !m_caster->ToCreature()->isSummon())
                        return;

                    uint32 spell_heal;

                    switch(m_caster->GetEntry())
                    {
                        case 31897: spell_heal = 7001; break;
                        case 31896: spell_heal = 27873; break;
                        case 31895: spell_heal = 27874; break;
                        case 31894: spell_heal = 28276; break;
                        case 31893: spell_heal = 48084; break;
                        case 31883: spell_heal = 48085; break;
                        default:
                            sLog->outError("Unknown Lightwell spell caster %u", m_caster->GetEntry());
                            return;
                    }
                    Aura * chargesaura = m_caster->GetAura(59907);

                    if (chargesaura && chargesaura->GetCharges() > 1)
                    {
                        chargesaura->SetCharges(chargesaura->GetCharges() - 1);
                        m_caster->CastSpell(unitTarget, spell_heal, true, NULL, NULL, m_caster->ToTempSummon()->GetSummonerGUID());
                    }
                    else
                        m_caster->ToTempSummon()->UnSummon();
                    return;
                }
                // Stoneclaw Totem
                case 55328: // Rank 1
                case 55329: // Rank 2
                case 55330: // Rank 3
                case 55332: // Rank 4
                case 55333: // Rank 5
                case 55335: // Rank 6
                case 55278: // Rank 7
                case 58589: // Rank 8
                case 58590: // Rank 9
                case 58591: // Rank 10
                {
                    int32 basepoints0 = damage;
                    // Cast Absorb on totems
                    for (uint8 slot = SUMMON_SLOT_TOTEM; slot < MAX_TOTEM_SLOT; ++slot)
                    {
                        if (!unitTarget->m_SummonSlot[slot])
                            continue;

                        Creature* totem = unitTarget->GetMap()->GetCreature(unitTarget->m_SummonSlot[slot]);
                        if (totem && totem->isTotem())
                        {
                            m_caster->CastCustomSpell(totem, 55277, &basepoints0, NULL, NULL, true);
                        }
                    }
                    // Glyph of Stoneclaw Totem
                    if (AuraEffect *aur=unitTarget->GetAuraEffect(63298, 0))
                    {
                        basepoints0 *= aur->GetAmount();
                        m_caster->CastCustomSpell(unitTarget, 55277, &basepoints0, NULL, NULL, true);
                    }
                    break;
                }
                case 66545: //Summon Memory
                {
                    uint8 uiRandom = urand(0,25);
                    uint32 uiSpells[26] = {66704,66705,66706,66707,66709,66710,66711,66712,66713,66714,66715,66708,66708,66691,66692,66694,66695,66696,66697,66698,66699,66700,66701,66702,66703,66543};

                    m_caster->CastSpell(m_caster,uiSpells[uiRandom],true);
                    break;
                }
                case 45668:                                 // Ultra-Advanced Proto-Typical Shortening Blaster
                {
                    if (!unitTarget || unitTarget->GetTypeId() != TYPEID_UNIT)
                        return;

                    if (roll_chance_i(50))                  // chance unknown, using 50
                        return;

                    static uint32 const spellPlayer[5] =
                    {
                        45674,                            // Bigger!
                        45675,                            // Shrunk
                        45678,                            // Yellow
                        45682,                            // Ghost
                        45684                             // Polymorph
                    };

                    static uint32 const spellTarget[5] = {
                        45673,                            // Bigger!
                        45672,                            // Shrunk
                        45677,                            // Yellow
                        45681,                            // Ghost
                        45683                             // Polymorph
                    };

                    m_caster->CastSpell(m_caster, spellPlayer[urand(0,4)], true);
                    unitTarget->CastSpell(unitTarget, spellTarget[urand(0,4)], true);
                    break;
                }
                case 64142:                                 // Upper Deck - Create Foam Sword
                    if (unitTarget->GetTypeId() != TYPEID_PLAYER)
                        return;
                    Player *plr = unitTarget->ToPlayer();
                    static uint32 const itemId[] = {45061, 45176, 45177, 45178, 45179, 0};
                    // player can only have one of these items
                    for (uint32 const *itr = &itemId[0]; *itr; ++itr)
                        if (plr->HasItemCount(*itr, 1, true))
                            return;
                    DoCreateItem(effIndex, itemId[urand(0,4)]);
                    return;
            }
            break;
        }
        case SPELLFAMILY_PALADIN:
        {
            // Judgement (seal trigger)
            if (m_spellInfo->Category == SPELLCATEGORY_JUDGEMENT)
            {
                if (!unitTarget || !unitTarget->isAlive())
                    return;
                uint32 spellId1 = 0;
                uint32 spellId2 = 0;
                uint32 spellId3 = 0;

                // Judgement self add switch
                switch (m_spellInfo->Id)
                {
                    case 53407: spellId1 = 20184; break;    // Judgement of Justice
                    case 20271:                             // Judgement of Light
                    case 57774: spellId1 = 20185; break;    // Judgement of Light
                    case 53408: spellId1 = 20186; break;    // Judgement of Wisdom
                    default:
                        sLog->outError("Unsupported Judgement (seal trigger) spell (Id: %u) in Spell::EffectScriptEffect",m_spellInfo->Id);
                        return;
                }
                // all seals have aura dummy in 2 effect
                Unit::AuraApplicationMap & sealAuras = m_caster->GetAppliedAuras();
                for (Unit::AuraApplicationMap::iterator iter = sealAuras.begin(); iter != sealAuras.end();)
                {
                    switch (iter->first)
                    {
                        // Heart of the Crusader
                        case 20335: // Rank 1
                            spellId3 = 21183;
                            break;
                        case 20336: // Rank 2
                            spellId3 = 54498;
                            break;
                        case 20337: // Rank 3
                            spellId3 = 54499;
                            break;
                    }
                    Aura * aura = iter->second->GetBase();
                    if (IsSealSpell(aura->GetSpellProto()))
                    {
                        if (AuraEffect * aureff = aura->GetEffect(2))
                            if (aureff->GetAuraType() == SPELL_AURA_DUMMY)
                            {
                                if (sSpellStore.LookupEntry(aureff->GetAmount()))
                                    spellId2 = aureff->GetAmount();
                                break;
                            }
                        if (!spellId2)
                        {
                            switch (iter->first)
                            {
                                // Seal of light, Seal of wisdom, Seal of justice
                                case 20165:
                                case 20166:
                                case 20164:
                                    spellId2 = 54158;
                            }
                        }
                        break;
                    }
                    else
                        ++iter;
                }
                if (spellId1)
                    m_caster->CastSpell(unitTarget, spellId1, true);
                if (spellId2)
                    m_caster->CastSpell(unitTarget, spellId2, true);
                if (spellId3)
                    m_caster->CastSpell(unitTarget, spellId3, true);
                return;
            }
        }
        case SPELLFAMILY_POTION:
        {
            switch(m_spellInfo->Id)
            {
                // Netherbloom
                case 28702:
                {
                    if (!unitTarget)
                        return;
                    // 25% chance of casting a random buff
                    if (roll_chance_i(75))
                        return;

                    // triggered spells are 28703 to 28707
                    // Note: some sources say, that there was the possibility of
                    //       receiving a debuff. However, this seems to be removed by a patch.
                    const uint32 spellid = 28703;

                    // don't overwrite an existing aura
                    for (uint8 i = 0; i < 5; ++i)
                        if (unitTarget->HasAura(spellid + i))
                            return;
                    unitTarget->CastSpell(unitTarget, spellid+urand(0, 4), true);
                    break;
                }

                // Nightmare Vine
                case 28720:
                {
                    if (!unitTarget)
                        return;
                    // 25% chance of casting Nightmare Pollen
                    if (roll_chance_i(75))
                        return;
                    unitTarget->CastSpell(unitTarget, 28721, true);
                    break;
                }
            }
            break;
        }
        case SPELLFAMILY_DEATHKNIGHT:
        {
            // Pestilence
            if (m_spellInfo->SpellFamilyFlags[1]&0x10000)
            {
                // Get diseases on target of spell
                if (m_targets.getUnitTarget() &&  // Glyph of Disease - cast on unit target too to refresh aura
                    (m_targets.getUnitTarget() != unitTarget || m_caster->GetAura(63334)))
                {
                    // And spread them on target
                    // Blood Plague
                    if (m_targets.getUnitTarget()->GetAura(55078))
                        m_caster->CastSpell(unitTarget, 55078, true);
                    // Frost Fever
                    if (m_targets.getUnitTarget()->GetAura(55095))
                        m_caster->CastSpell(unitTarget, 55095, true);
                }
            }
            break;
        }
        case SPELLFAMILY_WARRIOR:
        {
            // Shattering Throw
            if (m_spellInfo->SpellFamilyFlags[1] & 0x00400000)
            {
                if (!unitTarget)
                    return;
                // remove shields, will still display immune to damage part
                unitTarget->RemoveAurasWithMechanic(1<<MECHANIC_IMMUNE_SHIELD, AURA_REMOVE_BY_ENEMY_SPELL);
                return;
            }
            break;
        }
    }

    // normal DB scripted effect
    sLog->outDebug(LOG_FILTER_SPELLS_AURAS, "Spell ScriptStart spellid %u in EffectScriptEffect(%u)", m_spellInfo->Id, effIndex);
    m_caster->GetMap()->ScriptsStart(sSpellScripts, uint32(m_spellInfo->Id | (effIndex << 24)), m_caster, unitTarget);
}

void Spell::EffectSanctuary(SpellEffIndex /*effIndex*/)
{
    if (!unitTarget)
        return;

    unitTarget->getHostileRefManager().UpdateVisibility();

    Unit::AttackerSet const& attackers = unitTarget->getAttackers();
    for (Unit::AttackerSet::const_iterator itr = attackers.begin(); itr != attackers.end();)
    {
        if (!(*itr)->canSeeOrDetect(unitTarget))
            (*(itr++))->AttackStop();
        else
            ++itr;
    }

    unitTarget->m_lastSanctuaryTime = getMSTime();

    // Vanish allows to remove all threat and cast regular stealth so other spells can be used
    if (m_caster->GetTypeId() == TYPEID_PLAYER
        && m_spellInfo->SpellFamilyName == SPELLFAMILY_ROGUE
        && (m_spellInfo->SpellFamilyFlags[0] & SPELLFAMILYFLAG_ROGUE_VANISH))
    {
        m_caster->ToPlayer()->RemoveAurasByType(SPELL_AURA_MOD_ROOT);
        // Overkill
        if (m_caster->ToPlayer()->HasSpell(58426))
           m_caster->CastSpell(m_caster, 58427, true);
    }
}

void Spell::EffectAddComboPoints(SpellEffIndex /*effIndex*/)
{
    if (!unitTarget)
        return;

    if (!m_caster->m_movedPlayer)
        return;

    if (damage <= 0)
        return;

    m_caster->m_movedPlayer->AddComboPoints(unitTarget, damage, this);
}

void Spell::EffectDuel(SpellEffIndex effIndex)
{
    if (!unitTarget || m_caster->GetTypeId() != TYPEID_PLAYER || unitTarget->GetTypeId() != TYPEID_PLAYER)
        return;

    Player *caster = (Player*)m_caster;
    Player *target = (Player*)unitTarget;

    // caster or target already have requested duel
    if (caster->duel || target->duel || !target->GetSocial() || target->GetSocial()->HasIgnore(caster->GetGUIDLow()))
        return;

    // Players can only fight a duel with each other outside (=not inside dungeons and not in capital cities)
    // Don't have to check the target's map since you cannot challenge someone across maps
    if (caster->GetMap()->Instanceable())
    //if (mapid != 0 && mapid != 1 && mapid != 530 && mapid != 571 && mapid != 609)
    {
        SendCastResult(SPELL_FAILED_NO_DUELING);            // Dueling isn't allowed here
        return;
    }

    AreaTableEntry const* casterAreaEntry = GetAreaEntryByAreaID(caster->GetZoneId());
    if (casterAreaEntry && (casterAreaEntry->flags & AREA_FLAG_CAPITAL))
    {
        SendCastResult(SPELL_FAILED_NO_DUELING);            // Dueling isn't allowed here
        return;
    }

    AreaTableEntry const* targetAreaEntry = GetAreaEntryByAreaID(target->GetZoneId());
    if (targetAreaEntry && (targetAreaEntry->flags & AREA_FLAG_CAPITAL))
    {
        SendCastResult(SPELL_FAILED_NO_DUELING);            // Dueling isn't allowed here
        return;
    }

    //CREATE DUEL FLAG OBJECT
    GameObject* pGameObj = new GameObject;

    uint32 gameobject_id = m_spellInfo->EffectMiscValue[effIndex];

    Map *map = m_caster->GetMap();
    if (!pGameObj->Create(sObjectMgr->GenerateLowGuid(HIGHGUID_GAMEOBJECT), gameobject_id,
        map, m_caster->GetPhaseMask(),
        m_caster->GetPositionX()+(unitTarget->GetPositionX()-m_caster->GetPositionX())/2 ,
        m_caster->GetPositionY()+(unitTarget->GetPositionY()-m_caster->GetPositionY())/2 ,
        m_caster->GetPositionZ(),
        m_caster->GetOrientation(), 0.0f, 0.0f, 0.0f, 0.0f, 0, GO_STATE_READY))
    {
        delete pGameObj;
        return;
    }

    pGameObj->SetUInt32Value(GAMEOBJECT_FACTION, m_caster->getFaction());
    pGameObj->SetUInt32Value(GAMEOBJECT_LEVEL, m_caster->getLevel()+1);
    int32 duration = GetSpellDuration(m_spellInfo);
    pGameObj->SetRespawnTime(duration > 0 ? duration/IN_MILLISECONDS : 0);
    pGameObj->SetSpellId(m_spellInfo->Id);

    ExecuteLogEffectSummonObject(effIndex, pGameObj);

    m_caster->AddGameObject(pGameObj);
    map->Add(pGameObj);
    //END

    // Send request
    WorldPacket data(SMSG_DUEL_REQUESTED, 8 + 8);
    data << uint64(pGameObj->GetGUID());
    data << uint64(caster->GetGUID());
    caster->GetSession()->SendPacket(&data);
    target->GetSession()->SendPacket(&data);

    // create duel-info
    DuelInfo *duel   = new DuelInfo;
    duel->initiator  = caster;
    duel->opponent   = target;
    duel->startTime  = 0;
    duel->startTimer = 0;
    caster->duel     = duel;

    DuelInfo *duel2   = new DuelInfo;
    duel2->initiator  = caster;
    duel2->opponent   = caster;
    duel2->startTime  = 0;
    duel2->startTimer = 0;
    target->duel      = duel2;

    caster->SetUInt64Value(PLAYER_DUEL_ARBITER, pGameObj->GetGUID());
    target->SetUInt64Value(PLAYER_DUEL_ARBITER, pGameObj->GetGUID());

    sScriptMgr->OnPlayerDuelRequest(target, caster);
}

void Spell::EffectStuck(SpellEffIndex /*effIndex*/)
{
    if (!unitTarget || unitTarget->GetTypeId() != TYPEID_PLAYER)
        return;

    if (!sWorld->getBoolConfig(CONFIG_CAST_UNSTUCK))
        return;

    Player* pTarget = (Player*)unitTarget;

    sLog->outDebug(LOG_FILTER_SPELLS_AURAS, "Spell Effect: Stuck");
    sLog->outDetail("Player %s (guid %u) used auto-unstuck future at map %u (%f, %f, %f)", pTarget->GetName(), pTarget->GetGUIDLow(), m_caster->GetMapId(), m_caster->GetPositionX(), pTarget->GetPositionY(), pTarget->GetPositionZ());

    if (pTarget->isInFlight())
        return;

    pTarget->TeleportTo(pTarget->GetStartPosition(), unitTarget == m_caster ? TELE_TO_SPELL : 0);
    // homebind location is loaded always
    // pTarget->TeleportTo(pTarget->m_homebindMapId,pTarget->m_homebindX,pTarget->m_homebindY,pTarget->m_homebindZ,pTarget->GetOrientation(), (unitTarget == m_caster ? TELE_TO_SPELL : 0));

    // Stuck spell trigger Hearthstone cooldown
    SpellEntry const *spellInfo = sSpellStore.LookupEntry(8690);
    if (!spellInfo)
        return;
    Spell spell(pTarget, spellInfo, true, 0);
    spell.SendSpellCooldown();
}

void Spell::EffectSummonPlayer(SpellEffIndex /*effIndex*/)
{
    if (!unitTarget || unitTarget->GetTypeId() != TYPEID_PLAYER)
        return;

    // Evil Twin (ignore player summon, but hide this for summoner)
    if (unitTarget->HasAura(23445))
        return;

    float x, y, z;
    m_caster->GetClosePoint(x, y, z, unitTarget->GetObjectSize());

    unitTarget->ToPlayer()->SetSummonPoint(m_caster->GetMapId(),x,y,z);

    WorldPacket data(SMSG_SUMMON_REQUEST, 8+4+4);
    data << uint64(m_caster->GetGUID());                    // summoner guid
    data << uint32(m_caster->GetZoneId());                  // summoner zone
    data << uint32(MAX_PLAYER_SUMMON_DELAY*IN_MILLISECONDS); // auto decline after msecs
    unitTarget->ToPlayer()->GetSession()->SendPacket(&data);
}

static ScriptInfo generateActivateCommand()
{
    ScriptInfo si;
    si.command = SCRIPT_COMMAND_ACTIVATE_OBJECT;
    return si;
}

void Spell::EffectActivateObject(SpellEffIndex effIndex)
{
    if (!gameObjTarget)
        return;

    static ScriptInfo activateCommand = generateActivateCommand();

    int32 delay_secs = m_spellInfo->EffectMiscValue[effIndex];

    gameObjTarget->GetMap()->ScriptCommandStart(activateCommand, delay_secs, m_caster, gameObjTarget);
}

void Spell::EffectApplyGlyph(SpellEffIndex effIndex)
{
    if (m_caster->GetTypeId() != TYPEID_PLAYER || m_glyphIndex >= MAX_GLYPH_SLOT_INDEX)
        return;

    Player *player = (Player*)m_caster;

    // glyph sockets level requirement
    uint8 minLevel = 0;
    switch (m_glyphIndex)
    {
        case 0:
        case 1: minLevel = 15; break;
        case 2: minLevel = 50; break;
        case 3: minLevel = 30; break;
        case 4: minLevel = 70; break;
        case 5: minLevel = 80; break;
    }
    if (minLevel && m_caster->getLevel() < minLevel)
    {
        SendCastResult(SPELL_FAILED_GLYPH_SOCKET_LOCKED);
        return;
    }

    // apply new one
    if (uint32 glyph = m_spellInfo->EffectMiscValue[effIndex])
    {
        if (GlyphPropertiesEntry const *gp = sGlyphPropertiesStore.LookupEntry(glyph))
        {
            if (GlyphSlotEntry const *gs = sGlyphSlotStore.LookupEntry(player->GetGlyphSlot(m_glyphIndex)))
            {
                if (gp->TypeFlags != gs->TypeFlags)
                {
                    SendCastResult(SPELL_FAILED_INVALID_GLYPH);
                    return;                                 // glyph slot mismatch
                }
            }

            // remove old glyph
            if (uint32 oldglyph = player->GetGlyph(m_glyphIndex))
            {
                if (GlyphPropertiesEntry const *old_gp = sGlyphPropertiesStore.LookupEntry(oldglyph))
                {
                    player->RemoveAurasDueToSpell(old_gp->SpellId);
                    player->SetGlyph(m_glyphIndex, 0);
                }
            }

            player->CastSpell(m_caster, gp->SpellId, true);
            player->SetGlyph(m_glyphIndex, glyph);
            player->SendTalentsInfoData(false);
        }
    }
}

void Spell::EffectEnchantHeldItem(SpellEffIndex effIndex)
{
    // this is only item spell effect applied to main-hand weapon of target player (players in area)
    if (!unitTarget || unitTarget->GetTypeId() != TYPEID_PLAYER)
        return;

    Player* item_owner = (Player*)unitTarget;
    Item* item = item_owner->GetItemByPos(INVENTORY_SLOT_BAG_0, EQUIPMENT_SLOT_MAINHAND);

    if (!item)
        return;

    // must be equipped
    if (!item ->IsEquipped())
        return;

    if (m_spellInfo->EffectMiscValue[effIndex])
    {
        uint32 enchant_id = m_spellInfo->EffectMiscValue[effIndex];
        int32 duration = GetSpellDuration(m_spellInfo);          //Try duration index first ..
        if (!duration)
            duration = damage;//+1;            //Base points after ..
        if (!duration)
            duration = 10;                                  //10 seconds for enchants which don't have listed duration

        SpellItemEnchantmentEntry const *pEnchant = sSpellItemEnchantmentStore.LookupEntry(enchant_id);
        if (!pEnchant)
            return;

        // Always go to temp enchantment slot
        EnchantmentSlot slot = TEMP_ENCHANTMENT_SLOT;

        // Enchantment will not be applied if a different one already exists
        if (item->GetEnchantmentId(slot) && item->GetEnchantmentId(slot) != enchant_id)
            return;

        // Apply the temporary enchantment
        item->SetEnchantment(slot, enchant_id, duration*IN_MILLISECONDS, 0);
        item_owner->ApplyEnchantment(item, slot, true);
    }
}

void Spell::EffectDisEnchant(SpellEffIndex /*effIndex*/)
{
    if (m_caster->GetTypeId() != TYPEID_PLAYER)
        return;

    Player* p_caster = (Player*)m_caster;
    if (!itemTarget || !itemTarget->GetProto()->DisenchantID)
        return;

    p_caster->UpdateCraftSkill(m_spellInfo->Id);

    m_caster->ToPlayer()->SendLoot(itemTarget->GetGUID(),LOOT_DISENCHANTING);

    // item will be removed at disenchanting end
}

void Spell::EffectInebriate(SpellEffIndex /*effIndex*/)
{
    if (!unitTarget || unitTarget->GetTypeId() != TYPEID_PLAYER)
        return;

    Player *player = (Player*)unitTarget;
    uint16 currentDrunk = player->GetDrunkValue();
    uint16 drunkMod = damage * 256;
    if (currentDrunk + drunkMod > 0xFFFF)
        currentDrunk = 0xFFFF;
    else
        currentDrunk += drunkMod;
    player->SetDrunkValue(currentDrunk, m_CastItem ? m_CastItem->GetEntry() : 0);
}

void Spell::EffectFeedPet(SpellEffIndex effIndex)
{
    if (m_caster->GetTypeId() != TYPEID_PLAYER)
        return;

    Player *_player = (Player*)m_caster;

    Item* foodItem = m_targets.getItemTarget();
    if (!foodItem)
        return;

    Pet *pet = _player->GetPet();
    if (!pet)
        return;

    if (!pet->isAlive())
        return;

    int32 benefit = pet->GetCurrentFoodBenefitLevel(foodItem->GetProto()->ItemLevel);
    if (benefit <= 0)
        return;

    ExecuteLogEffectDestroyItem(effIndex, foodItem->GetEntry());

    uint32 count = 1;
    _player->DestroyItemCount(foodItem, count, true);
    // TODO: fix crash when a spell has two effects, both pointed at the same item target

    m_caster->CastCustomSpell(pet, m_spellInfo->EffectTriggerSpell[effIndex], &benefit, NULL, NULL, true);
}

void Spell::EffectDismissPet(SpellEffIndex effIndex)
{
    if (m_caster->GetTypeId() != TYPEID_PLAYER)
        return;

    Pet* pet = m_caster->ToPlayer()->GetPet();

    // not let dismiss dead pet
    if (!pet||!pet->isAlive())
        return;

    ExecuteLogEffectUnsummonObject(effIndex, pet);
    m_caster->ToPlayer()->RemovePet(pet, PET_SAVE_NOT_IN_SLOT);
}

void Spell::EffectSummonObject(SpellEffIndex effIndex)
{
    uint32 go_id = m_spellInfo->EffectMiscValue[effIndex];

    uint8 slot = 0;
    switch(m_spellInfo->Effect[effIndex])
    {
        case SPELL_EFFECT_SUMMON_OBJECT_SLOT1: slot = 0; break;
        case SPELL_EFFECT_SUMMON_OBJECT_SLOT2: slot = 1; break;
        case SPELL_EFFECT_SUMMON_OBJECT_SLOT3: slot = 2; break;
        case SPELL_EFFECT_SUMMON_OBJECT_SLOT4: slot = 3; break;
        default: return;
    }

    uint64 guid = m_caster->m_ObjectSlot[slot];
    if (guid != 0)
    {
        GameObject* obj = NULL;
        if (m_caster)
            obj = m_caster->GetMap()->GetGameObject(guid);

        if (obj)
        {
            // Recast case - null spell id to make auras not be removed on object remove from world
            if (m_spellInfo->Id == obj->GetSpellId())
                obj->SetSpellId(0);
            m_caster->RemoveGameObject(obj, true);
        }
        m_caster->m_ObjectSlot[slot] = 0;
    }

    GameObject* pGameObj = new GameObject;

    float x, y, z;
    // If dest location if present
    if (m_targets.HasDst())
        m_targets.m_dstPos.GetPosition(x, y, z);
    // Summon in random point all other units if location present
    else
        m_caster->GetClosePoint(x, y, z, DEFAULT_WORLD_OBJECT_SIZE);

    Map *map = m_caster->GetMap();
    if (!pGameObj->Create(sObjectMgr->GenerateLowGuid(HIGHGUID_GAMEOBJECT), go_id, map,
        m_caster->GetPhaseMask(), x, y, z, m_caster->GetOrientation(), 0.0f, 0.0f, 0.0f, 0.0f, 0, GO_STATE_READY))
    {
        delete pGameObj;
        return;
    }

    //pGameObj->SetUInt32Value(GAMEOBJECT_LEVEL,m_caster->getLevel());
    int32 duration = GetSpellDuration(m_spellInfo);
    pGameObj->SetRespawnTime(duration > 0 ? duration/IN_MILLISECONDS : 0);
    pGameObj->SetSpellId(m_spellInfo->Id);
    m_caster->AddGameObject(pGameObj);

    ExecuteLogEffectSummonObject(effIndex, pGameObj);

    map->Add(pGameObj);

    m_caster->m_ObjectSlot[slot] = pGameObj->GetGUID();
}

void Spell::EffectResurrect(SpellEffIndex effIndex)
{
    if (!unitTarget)
        return;
    if (unitTarget->GetTypeId() != TYPEID_PLAYER)
        return;

    if (unitTarget->isAlive())
        return;
    if (!unitTarget->IsInWorld())
        return;

    switch (m_spellInfo->Id)
    {
        // Defibrillate (Goblin Jumper Cables) have 33% chance on success
        case 8342:
            if (roll_chance_i(67))
            {
                m_caster->CastSpell(m_caster, 8338, true, m_CastItem);
                return;
            }
            break;
        // Defibrillate (Goblin Jumper Cables XL) have 50% chance on success
        case 22999:
            if (roll_chance_i(50))
            {
                m_caster->CastSpell(m_caster, 23055, true, m_CastItem);
                return;
            }
            break;
        // Defibrillate ( Gnomish Army Knife) have 67% chance on success_list
        case 54732:
            if (roll_chance_i(33))
            {
                return;
            }
            break;
        default:
            break;
    }

    Player* pTarget = unitTarget->ToPlayer();

    if (pTarget->isRessurectRequested())       // already have one active request
        return;

    uint32 health = pTarget->CountPctFromMaxHealth(damage);
    uint32 mana   = CalculatePctN(pTarget->GetMaxPower(POWER_MANA), damage);

    ExecuteLogEffectResurrect(effIndex, pTarget);

    pTarget->setResurrectRequestData(m_caster->GetGUID(), m_caster->GetMapId(), m_caster->GetPositionX(), m_caster->GetPositionY(), m_caster->GetPositionZ(), health, mana);
    SendResurrectRequest(pTarget);
}

void Spell::EffectAddExtraAttacks(SpellEffIndex effIndex)
{
    if (!unitTarget || !unitTarget->isAlive() || !unitTarget->getVictim())
        return;

    if (unitTarget->m_extraAttacks)
        return;

    unitTarget->m_extraAttacks = damage;

    ExecuteLogEffectExtraAttacks(effIndex, unitTarget->getVictim(), damage);
}

void Spell::EffectParry(SpellEffIndex /*effIndex*/)
{
    if (unitTarget && unitTarget->GetTypeId() == TYPEID_PLAYER)
        unitTarget->ToPlayer()->SetCanParry(true);
}

void Spell::EffectBlock(SpellEffIndex /*effIndex*/)
{
    if (unitTarget && unitTarget->GetTypeId() == TYPEID_PLAYER)
        unitTarget->ToPlayer()->SetCanBlock(true);
}

void Spell::EffectLeap(SpellEffIndex /*effIndex*/)
{
    if (unitTarget->isInFlight())
        return;

    if (!m_targets.HasDst())
        return;

    unitTarget->NearTeleportTo(m_targets.m_dstPos.GetPositionX(), m_targets.m_dstPos.GetPositionY(), m_targets.m_dstPos.GetPositionZ(), m_targets.m_dstPos.GetOrientation(), unitTarget == m_caster);
}

void Spell::EffectReputation(SpellEffIndex effIndex)
{
    if (!unitTarget || unitTarget->GetTypeId() != TYPEID_PLAYER)
        return;

    Player *_player = (Player*)unitTarget;

    int32  rep_change = damage;//+1;           // field store reputation change -1

    uint32 faction_id = m_spellInfo->EffectMiscValue[effIndex];

    FactionEntry const* factionEntry = sFactionStore.LookupEntry(faction_id);

    if (!factionEntry)
        return;

    if (RepRewardRate const * repData = sObjectMgr->GetRepRewardRate(faction_id))
    {
        rep_change = int32((float)rep_change * repData->spell_rate);
    }

    _player->GetReputationMgr().ModifyReputation(factionEntry, rep_change);
}

void Spell::EffectQuestComplete(SpellEffIndex effIndex)
{
    Player *pPlayer;

    if (m_caster->GetTypeId() == TYPEID_PLAYER)
        pPlayer = (Player*)m_caster;
    else if (unitTarget && unitTarget->GetTypeId() == TYPEID_PLAYER)
        pPlayer = (Player*)unitTarget;
    else
        return;

    uint32 quest_id = m_spellInfo->EffectMiscValue[effIndex];
    if (quest_id)
    {
        uint16 log_slot = pPlayer->FindQuestSlot(quest_id);
        if (log_slot < MAX_QUEST_LOG_SIZE)
            pPlayer->AreaExploredOrEventHappens(quest_id);
        else if (!pPlayer->GetQuestRewardStatus(quest_id))   // never rewarded before
            pPlayer->CompleteQuest(quest_id);   // quest not in log - for internal use
    }
}

void Spell::EffectForceDeselect(SpellEffIndex /*effIndex*/)
{
    WorldPacket data(SMSG_CLEAR_TARGET, 8);
    data << uint64(m_caster->GetGUID());
    m_caster->SendMessageToSet(&data, true);
}

void Spell::EffectSelfResurrect(SpellEffIndex effIndex)
{
    if (!unitTarget || unitTarget->isAlive())
        return;
    if (unitTarget->GetTypeId() != TYPEID_PLAYER)
        return;
    if (!unitTarget->IsInWorld())
        return;

    uint32 health = 0;
    uint32 mana = 0;

    // flat case
    if (damage < 0)
    {
        health = uint32(-damage);
        mana = m_spellInfo->EffectMiscValue[effIndex];
    }
    // percent case
    else
    {
        health = unitTarget->CountPctFromMaxHealth(damage);
        if (unitTarget->GetMaxPower(POWER_MANA) > 0)
            mana = CalculatePctN(unitTarget->GetMaxPower(POWER_MANA), damage);
    }

    Player *plr = unitTarget->ToPlayer();
    plr->ResurrectPlayer(0.0f);

    plr->SetHealth(health);
    plr->SetPower(POWER_MANA, mana);
    plr->SetPower(POWER_RAGE, 0);
    plr->SetPower(POWER_ENERGY, plr->GetMaxPower(POWER_ENERGY));

    plr->SpawnCorpseBones();
}

void Spell::EffectSkinning(SpellEffIndex /*effIndex*/)
{
    if (unitTarget->GetTypeId() != TYPEID_UNIT)
        return;
    if (m_caster->GetTypeId() != TYPEID_PLAYER)
        return;

    Creature* creature = unitTarget->ToCreature();
    int32 targetLevel = creature->getLevel();

    uint32 skill = creature->GetCreatureInfo()->GetRequiredLootSkill();

    m_caster->ToPlayer()->SendLoot(creature->GetGUID(),LOOT_SKINNING);
    creature->RemoveFlag(UNIT_FIELD_FLAGS, UNIT_FLAG_SKINNABLE);

    int32 reqValue = targetLevel < 10 ? 0 : targetLevel < 20 ? (targetLevel-10)*10 : targetLevel*5;

    int32 skillValue = m_caster->ToPlayer()->GetPureSkillValue(skill);

    // Double chances for elites
    m_caster->ToPlayer()->UpdateGatherSkill(skill, skillValue, reqValue, creature->isElite() ? 2 : 1);
}

void Spell::EffectCharge(SpellEffIndex /*effIndex*/)
{
    Unit *target = m_targets.getUnitTarget();
    if (!target)
        return;

    float x, y, z;
    target->GetContactPoint(m_caster, x, y, z);
    m_caster->GetMotionMaster()->MoveCharge(x, y, z);

    // not all charge effects used in negative spells
    if (!IsPositiveSpell(m_spellInfo->Id) && m_caster->GetTypeId() == TYPEID_PLAYER)
        m_caster->Attack(target, true);
}

void Spell::EffectChargeDest(SpellEffIndex /*effIndex*/)
{
    if (m_targets.HasDst())
    {
        float x, y, z;
        m_targets.m_dstPos.GetPosition(x, y, z);
        m_caster->GetMotionMaster()->MoveCharge(x, y, z);
    }
}

void Spell::EffectKnockBack(SpellEffIndex effIndex)
{
    if (!unitTarget)
        return;

    // Instantly interrupt non melee spells being casted
    if (unitTarget->IsNonMeleeSpellCasted(true))
        unitTarget->InterruptNonMeleeSpells(true);

    // Typhoon
    if (m_spellInfo->SpellFamilyName == SPELLFAMILY_DRUID && m_spellInfo->SpellFamilyFlags[1] & 0x01000000)
    {
        // Glyph of Typhoon
        if (m_caster->HasAura(62135))
            return;
    }

    // Thunderstorm
    if (m_spellInfo->SpellFamilyName == SPELLFAMILY_SHAMAN && m_spellInfo->SpellFamilyFlags[1] & 0x00002000)
    {
        // Glyph of Thunderstorm
        if (m_caster->HasAura(62132))
            return;
    }

    float ratio = m_caster->GetCombatReach() / std::max(unitTarget->GetCombatReach(), 1.0f);
    if (ratio < 1.0f)
        ratio = ratio * ratio * ratio * 0.1f; // volume = length^3
    else
        ratio = 0.1f; // dbc value ratio
    float speedxy = float(m_spellInfo->EffectMiscValue[effIndex]) * ratio;
    float speedz = float(damage) * ratio;
    if (speedxy < 0.1f && speedz < 0.1f)
        return;

    float x, y;
    if (m_spellInfo->Effect[effIndex] == SPELL_EFFECT_KNOCK_BACK_DEST)
    {
        if (m_targets.HasDst())
            m_targets.m_dstPos.GetPosition(x, y);
        else
            return;
    }
    else //if (m_spellInfo->Effect[i] == SPELL_EFFECT_KNOCK_BACK)
    {
        m_caster->GetPosition(x, y);
    }

    unitTarget->KnockbackFrom(x, y, speedxy, speedz);
}

void Spell::EffectLeapBack(SpellEffIndex effIndex)
{
    float speedxy = float(m_spellInfo->EffectMiscValue[effIndex])/10;
    float speedz = float(damage/10);
    if (!speedxy)
    {
        if (m_targets.getUnitTarget())
            m_caster->JumpTo(m_targets.getUnitTarget(), speedz);
    }
    else
    {
        //1891: Disengage
        m_caster->JumpTo(speedxy, speedz, m_spellInfo->SpellIconID != 1891);
    }
}

void Spell::EffectQuestClear(SpellEffIndex effIndex)
{
    Player *pPlayer = NULL;
    if (m_caster->GetTypeId() == TYPEID_PLAYER)
        pPlayer = m_caster->ToPlayer();
    else if (unitTarget && unitTarget->GetTypeId() == TYPEID_PLAYER)
        pPlayer = unitTarget->ToPlayer();

    if (!pPlayer)
        return;

    uint32 quest_id = m_spellInfo->EffectMiscValue[effIndex];

    Quest const* pQuest = sObjectMgr->GetQuestTemplate(quest_id);

    if (!pQuest)
        return;

    // Player has never done this quest
    if (pPlayer->GetQuestStatus(quest_id) == QUEST_STATUS_NONE)
        return;

    // remove all quest entries for 'entry' from quest log
    for (uint8 slot = 0; slot < MAX_QUEST_LOG_SIZE; ++slot)
    {
        uint32 quest = pPlayer->GetQuestSlotQuestId(slot);
        if (quest == quest_id)
        {
            pPlayer->SetQuestSlot(slot, 0);

            // we ignore unequippable quest items in this case, its' still be equipped
            pPlayer->TakeQuestSourceItem(quest, false);
        }
    }

    pPlayer->RemoveActiveQuest(quest_id);
    pPlayer->RemoveRewardedQuest(quest_id);
}

void Spell::EffectSendTaxi(SpellEffIndex effIndex)
{
    if (!unitTarget || unitTarget->GetTypeId() != TYPEID_PLAYER)
        return;

    unitTarget->ToPlayer()->ActivateTaxiPathTo(m_spellInfo->EffectMiscValue[effIndex],m_spellInfo->Id);
}

void Spell::EffectPullTowards(SpellEffIndex effIndex)
{
    if (!unitTarget)
        return;

    float speedZ = (float)(SpellMgr::CalculateSpellEffectAmount(m_spellInfo, effIndex) / 10);
    float speedXY = (float)(m_spellInfo->EffectMiscValue[effIndex]/10);
    Position pos;
    if (m_spellInfo->Effect[effIndex] == SPELL_EFFECT_PULL_TOWARDS_DEST)
    {
        if (m_targets.HasDst())
            pos.Relocate(m_targets.m_dstPos);
        else
            return;
    }
    else //if (m_spellInfo->Effect[i] == SPELL_EFFECT_PULL_TOWARDS)
    {
        pos.Relocate(m_caster);
    }

    unitTarget->GetMotionMaster()->MoveJump(pos.GetPositionX(), pos.GetPositionY(), pos.GetPositionZ(), speedXY, speedZ);
}

void Spell::EffectDispelMechanic(SpellEffIndex effIndex)
{
    if (!unitTarget)
        return;

    uint32 mechanic = m_spellInfo->EffectMiscValue[effIndex];

    std::queue < std::pair < uint32, uint64 > > dispel_list;

    Unit::AuraMap const& auras = unitTarget->GetOwnedAuras();
    for (Unit::AuraMap::const_iterator itr = auras.begin(); itr != auras.end(); ++itr)
    {
        Aura * aura = itr->second;
        if (!aura->GetApplicationOfTarget(unitTarget->GetGUID()))
            continue;
        bool success = false;
        GetDispelChance(aura->GetCaster(), unitTarget, aura->GetId(), !unitTarget->IsFriendlyTo(m_caster), &success);
        if ((GetAllSpellMechanicMask(aura->GetSpellProto()) & (1 << mechanic)) && success)
            dispel_list.push(std::make_pair(aura->GetId(), aura->GetCasterGUID()));
    }

    for (; dispel_list.size(); dispel_list.pop())
    {
        unitTarget->RemoveAura(dispel_list.front().first, dispel_list.front().second, 0, AURA_REMOVE_BY_ENEMY_SPELL);
    }
}

void Spell::EffectSummonDeadPet(SpellEffIndex /*effIndex*/)
{
    if (m_caster->GetTypeId() != TYPEID_PLAYER)
        return;
    Player *_player = (Player*)m_caster;
    Pet *pet = _player->GetPet();
    if (!pet)
        return;
    if (pet->isAlive())
        return;
    if (damage < 0)
        return;

    float x,y,z;
    _player->GetPosition(x, y, z);
    _player->GetMap()->CreatureRelocation(pet, x, y, z, _player->GetOrientation());

    pet->SetUInt32Value(UNIT_DYNAMIC_FLAGS, 0);
    pet->RemoveFlag (UNIT_FIELD_FLAGS, UNIT_FLAG_SKINNABLE);
    pet->setDeathState(ALIVE);
    pet->ClearUnitState(uint32(UNIT_STAT_ALL_STATE));
    pet->SetHealth(pet->CountPctFromMaxHealth(damage));

    //pet->AIM_Initialize();
    //_player->PetSpellInitialize();
    pet->SavePetToDB(PET_SAVE_AS_CURRENT);
}

void Spell::EffectDestroyAllTotems(SpellEffIndex /*effIndex*/)
{
    int32 mana = 0;
    for (uint8 slot = SUMMON_SLOT_TOTEM; slot < MAX_TOTEM_SLOT; ++slot)
    {
        if (!m_caster->m_SummonSlot[slot])
            continue;

        Creature* totem = m_caster->GetMap()->GetCreature(m_caster->m_SummonSlot[slot]);
        if (totem && totem->isTotem())
        {
            uint32 spell_id = totem->GetUInt32Value(UNIT_CREATED_BY_SPELL);
            SpellEntry const* spellInfo = sSpellStore.LookupEntry(spell_id);
            if (spellInfo)
            {
                mana += spellInfo->manaCost;
                mana += int32(CalculatePctU(m_caster->GetCreateMana(), spellInfo->ManaCostPercentage));
            }
            totem->ToTotem()->UnSummon();
        }
    }
    ApplyPctN(mana, damage);
    if (mana)
        m_caster->CastCustomSpell(m_caster, 39104, &mana, NULL, NULL, true);
}

void Spell::EffectDurabilityDamage(SpellEffIndex effIndex)
{
    if (!unitTarget || unitTarget->GetTypeId() != TYPEID_PLAYER)
        return;

    int32 slot = m_spellInfo->EffectMiscValue[effIndex];

    // FIXME: some spells effects have value -1/-2
    // Possibly its mean -1 all player equipped items and -2 all items
    if (slot < 0)
    {
        unitTarget->ToPlayer()->DurabilityPointsLossAll(damage, (slot < -1));
        return;
    }

    // invalid slot value
    if (slot >= INVENTORY_SLOT_BAG_END)
        return;

    if (Item* item = unitTarget->ToPlayer()->GetItemByPos(INVENTORY_SLOT_BAG_0, slot))
        unitTarget->ToPlayer()->DurabilityPointsLoss(item, damage);

    ExecuteLogEffectDurabilityDamage(effIndex, unitTarget, slot, damage);
}

void Spell::EffectDurabilityDamagePCT(SpellEffIndex effIndex)
{
    if (!unitTarget || unitTarget->GetTypeId() != TYPEID_PLAYER)
        return;

    int32 slot = m_spellInfo->EffectMiscValue[effIndex];

    // FIXME: some spells effects have value -1/-2
    // Possibly its mean -1 all player equipped items and -2 all items
    if (slot < 0)
    {
        unitTarget->ToPlayer()->DurabilityLossAll(float(damage) / 100.0f, (slot < -1));
        return;
    }

    // invalid slot value
    if (slot >= INVENTORY_SLOT_BAG_END)
        return;

    if (damage <= 0)
        return;

    if (Item* item = unitTarget->ToPlayer()->GetItemByPos(INVENTORY_SLOT_BAG_0, slot))
        unitTarget->ToPlayer()->DurabilityLoss(item, float(damage) / 100.0f);
}

void Spell::EffectModifyThreatPercent(SpellEffIndex /*effIndex*/)
{
    if (!unitTarget)
        return;

    unitTarget->getThreatManager().modifyThreatPercent(m_caster, damage);
}

void Spell::EffectTransmitted(SpellEffIndex effIndex)
{
    uint32 name_id = m_spellInfo->EffectMiscValue[effIndex];

    GameObjectInfo const* goinfo = ObjectMgr::GetGameObjectInfo(name_id);

    if (!goinfo)
    {
        sLog->outErrorDb("Gameobject (Entry: %u) not exist and not created at spell (ID: %u) cast",name_id, m_spellInfo->Id);
        return;
    }

    float fx, fy, fz;

    if (m_targets.HasDst())
        m_targets.m_dstPos.GetPosition(fx, fy, fz);
    //FIXME: this can be better check for most objects but still hack
    else if (m_spellInfo->EffectRadiusIndex[effIndex] && m_spellInfo->speed == 0)
    {
        float dis = GetSpellRadiusForFriend(sSpellRadiusStore.LookupEntry(m_spellInfo->EffectRadiusIndex[effIndex]));
        m_caster->GetClosePoint(fx, fy, fz, DEFAULT_WORLD_OBJECT_SIZE, dis);
    }
    else
    {
        //GO is always friendly to it's creator, get range for friends
        float min_dis = GetSpellMinRangeForFriend(sSpellRangeStore.LookupEntry(m_spellInfo->rangeIndex));
        float max_dis = GetSpellMaxRangeForFriend(sSpellRangeStore.LookupEntry(m_spellInfo->rangeIndex));
        float dis = (float)rand_norm() * (max_dis - min_dis) + min_dis;

        m_caster->GetClosePoint(fx, fy, fz, DEFAULT_WORLD_OBJECT_SIZE, dis);
    }

    Map *cMap = m_caster->GetMap();
    if (goinfo->type == GAMEOBJECT_TYPE_FISHINGNODE || goinfo->type == GAMEOBJECT_TYPE_FISHINGHOLE)
    {
        LiquidData liqData;
        if ( !cMap->IsInWater(fx, fy, fz + 1.f/* -0.5f */, &liqData))             // Hack to prevent fishing bobber from failing to land on fishing hole
        { // but this is not proper, we really need to ignore not materialized objects
            SendCastResult(SPELL_FAILED_NOT_HERE);
            SendChannelUpdate(0);
            return;
        }

        // replace by water level in this case
        //fz = cMap->GetWaterLevel(fx, fy);
        fz = liqData.level;
    }
    // if gameobject is summoning object, it should be spawned right on caster's position
    else if (goinfo->type == GAMEOBJECT_TYPE_SUMMONING_RITUAL)
    {
        m_caster->GetPosition(fx, fy, fz);
    }

    GameObject* pGameObj = new GameObject;

    if (!pGameObj->Create(sObjectMgr->GenerateLowGuid(HIGHGUID_GAMEOBJECT), name_id, cMap,
        m_caster->GetPhaseMask(), fx, fy, fz, m_caster->GetOrientation(), 0.0f, 0.0f, 0.0f, 0.0f, 100, GO_STATE_READY))
    {
        delete pGameObj;
        return;
    }

    int32 duration = GetSpellDuration(m_spellInfo);

    switch(goinfo->type)
    {
        case GAMEOBJECT_TYPE_FISHINGNODE:
        {
            m_caster->SetUInt64Value(UNIT_FIELD_CHANNEL_OBJECT,pGameObj->GetGUID());
            m_caster->AddGameObject(pGameObj);              // will removed at spell cancel

            // end time of range when possible catch fish (FISHING_BOBBER_READY_TIME..GetDuration(m_spellInfo))
            // start time == fish-FISHING_BOBBER_READY_TIME (0..GetDuration(m_spellInfo)-FISHING_BOBBER_READY_TIME)
            int32 lastSec = 0;
            switch(urand(0, 3))
            {
                case 0: lastSec =  3; break;
                case 1: lastSec =  7; break;
                case 2: lastSec = 13; break;
                case 3: lastSec = 17; break;
            }

            duration = duration - lastSec*IN_MILLISECONDS + FISHING_BOBBER_READY_TIME*IN_MILLISECONDS;
            break;
        }
        case GAMEOBJECT_TYPE_SUMMONING_RITUAL:
        {
            if (m_caster->GetTypeId() == TYPEID_PLAYER)
            {
                pGameObj->AddUniqueUse(m_caster->ToPlayer());
                m_caster->AddGameObject(pGameObj);      // will removed at spell cancel
            }
            break;
        }
        case GAMEOBJECT_TYPE_DUEL_ARBITER: // 52991
            m_caster->AddGameObject(pGameObj);
            break;
        case GAMEOBJECT_TYPE_FISHINGHOLE:
        case GAMEOBJECT_TYPE_CHEST:
        default:
            break;
    }

    pGameObj->SetRespawnTime(duration > 0 ? duration/IN_MILLISECONDS : 0);

    pGameObj->SetOwnerGUID(m_caster->GetGUID());

    //pGameObj->SetUInt32Value(GAMEOBJECT_LEVEL, m_caster->getLevel());
    pGameObj->SetSpellId(m_spellInfo->Id);

    ExecuteLogEffectSummonObject(effIndex, pGameObj);

    sLog->outStaticDebug("AddObject at SpellEfects.cpp EffectTransmitted");
    //m_caster->AddGameObject(pGameObj);
    //m_ObjToDel.push_back(pGameObj);

    cMap->Add(pGameObj);

    if (uint32 linkedEntry = pGameObj->GetGOInfo()->GetLinkedGameObjectEntry())
    {
        GameObject* linkedGO = new GameObject;
        if (linkedGO->Create(sObjectMgr->GenerateLowGuid(HIGHGUID_GAMEOBJECT), linkedEntry, cMap,
            m_caster->GetPhaseMask(), fx, fy, fz, m_caster->GetOrientation(), 0.0f, 0.0f, 0.0f, 0.0f, 100, GO_STATE_READY))
        {
            linkedGO->SetRespawnTime(duration > 0 ? duration/IN_MILLISECONDS : 0);
            //linkedGO->SetUInt32Value(GAMEOBJECT_LEVEL, m_caster->getLevel());
            linkedGO->SetSpellId(m_spellInfo->Id);
            linkedGO->SetOwnerGUID(m_caster->GetGUID());

            ExecuteLogEffectSummonObject(effIndex, linkedGO);

            linkedGO->GetMap()->Add(linkedGO);
        }
        else
        {
            delete linkedGO;
            linkedGO = NULL;
            return;
        }
    }
}

void Spell::EffectProspecting(SpellEffIndex /*effIndex*/)
{
    if (m_caster->GetTypeId() != TYPEID_PLAYER)
        return;

    Player* p_caster = (Player*)m_caster;
    if (!itemTarget || !(itemTarget->GetProto()->Flags & ITEM_PROTO_FLAG_PROSPECTABLE))
        return;

    if (itemTarget->GetCount() < 5)
        return;

    if (sWorld->getBoolConfig(CONFIG_SKILL_PROSPECTING))
    {
        uint32 SkillValue = p_caster->GetPureSkillValue(SKILL_JEWELCRAFTING);
        uint32 reqSkillValue = itemTarget->GetProto()->RequiredSkillRank;
        p_caster->UpdateGatherSkill(SKILL_JEWELCRAFTING, SkillValue, reqSkillValue);
    }

    m_caster->ToPlayer()->SendLoot(itemTarget->GetGUID(), LOOT_PROSPECTING);
}

void Spell::EffectMilling(SpellEffIndex /*effIndex*/)
{
    if (m_caster->GetTypeId() != TYPEID_PLAYER)
        return;

    Player* p_caster = (Player*)m_caster;
    if (!itemTarget || !(itemTarget->GetProto()->Flags & ITEM_PROTO_FLAG_MILLABLE))
        return;

    if (itemTarget->GetCount() < 5)
        return;

    if (sWorld->getBoolConfig(CONFIG_SKILL_MILLING))
    {
        uint32 SkillValue = p_caster->GetPureSkillValue(SKILL_INSCRIPTION);
        uint32 reqSkillValue = itemTarget->GetProto()->RequiredSkillRank;
        p_caster->UpdateGatherSkill(SKILL_INSCRIPTION, SkillValue, reqSkillValue);
    }

    m_caster->ToPlayer()->SendLoot(itemTarget->GetGUID(), LOOT_MILLING);
}

void Spell::EffectSkill(SpellEffIndex /*effIndex*/)
{
    sLog->outDebug(LOG_FILTER_SPELLS_AURAS, "WORLD: SkillEFFECT");
}

/* There is currently no need for this effect. We handle it in Battleground.cpp
   If we would handle the resurrection here, the spiritguide would instantly disappear as the
   player revives, and so we wouldn't see the spirit heal visual effect on the npc.
   This is why we use a half sec delay between the visual effect and the resurrection itself */
void Spell::EffectSpiritHeal(SpellEffIndex /*effIndex*/)
{
    /*
    if (!unitTarget || unitTarget->isAlive())
        return;
    if (unitTarget->GetTypeId() != TYPEID_PLAYER)
        return;
    if (!unitTarget->IsInWorld())
        return;

    //m_spellInfo->EffectBasePoints[i]; == 99 (percent?)
    //unitTarget->ToPlayer()->setResurrect(m_caster->GetGUID(), unitTarget->GetPositionX(), unitTarget->GetPositionY(), unitTarget->GetPositionZ(), unitTarget->GetMaxHealth(), unitTarget->GetMaxPower(POWER_MANA));
    unitTarget->ToPlayer()->ResurrectPlayer(1.0f);
    unitTarget->ToPlayer()->SpawnCorpseBones();
    */
}

// remove insignia spell effect
void Spell::EffectSkinPlayerCorpse(SpellEffIndex /*effIndex*/)
{
    sLog->outDebug(LOG_FILTER_SPELLS_AURAS, "Effect: SkinPlayerCorpse");
    if ((m_caster->GetTypeId() != TYPEID_PLAYER) || (unitTarget->GetTypeId() != TYPEID_PLAYER) || (unitTarget->isAlive()))
        return;

    unitTarget->ToPlayer()->RemovedInsignia((Player*)m_caster);
}

void Spell::EffectStealBeneficialBuff(SpellEffIndex effIndex)
{
    sLog->outDebug(LOG_FILTER_SPELLS_AURAS, "Effect: StealBeneficialBuff");

    if (!unitTarget || unitTarget == m_caster)                 // can't steal from self
        return;

    DispelChargesList steal_list;

    // Create dispel mask by dispel type
    uint32 dispelMask  = GetDispellMask(DispelType(m_spellInfo->EffectMiscValue[effIndex]));
    Unit::AuraMap const& auras = unitTarget->GetOwnedAuras();
    for (Unit::AuraMap::const_iterator itr = auras.begin(); itr != auras.end(); ++itr)
    {
        Aura * aura = itr->second;
        AuraApplication * aurApp = aura->GetApplicationOfTarget(unitTarget->GetGUID());
        if (!aurApp)
            continue;

        if ((1<<aura->GetSpellProto()->Dispel) & dispelMask)
        {
            // Need check for passive? this
            if (!aurApp->IsPositive() || aura->IsPassive() || aura->GetSpellProto()->AttributesEx4 & SPELL_ATTR4_NOT_STEALABLE)
                continue;

            // The charges / stack amounts don't count towards the total number of auras that can be dispelled.
            // Ie: A dispel on a target with 5 stacks of Winters Chill and a Polymorph has 1 / (1 + 1) -> 50% chance to dispell
            // Polymorph instead of 1 / (5 + 1) -> 16%.
            bool dispel_charges = aura->GetSpellProto()->AttributesEx7 & SPELL_ATTR7_DISPEL_CHARGES;
            uint8 charges = dispel_charges ? aura->GetCharges() : aura->GetStackAmount();
            if (charges > 0)
                steal_list.push_back(std::make_pair(aura, charges));
        }
    }

    if (steal_list.empty())
        return;

    // Ok if exist some buffs for dispel try dispel it
    uint32 failCount = 0;
    DispelList success_list;
    WorldPacket dataFail(SMSG_DISPEL_FAILED, 8+8+4+4+damage*4);
    // dispel N = damage buffs (or while exist buffs for dispel)
    for (int32 count = 0; count < damage && !steal_list.empty();)
    {
        // Random select buff for dispel
        DispelChargesList::iterator itr = steal_list.begin();
        std::advance(itr, urand(0, steal_list.size() - 1));

        bool success = false;
        // 2.4.3 Patch Notes: "Dispel effects will no longer attempt to remove effects that have 100% dispel resistance."
        if (!GetDispelChance(itr->first->GetCaster(), unitTarget, itr->first->GetId(), !unitTarget->IsFriendlyTo(m_caster), &success))
        {
            steal_list.erase(itr);
            continue;
        }
        else
        {
            if (success)
            {
                success_list.push_back(std::make_pair(itr->first->GetId(), itr->first->GetCasterGUID()));
                --itr->second;
                if (itr->second <= 0)
                    steal_list.erase(itr);
            }
            else
            {
                if (!failCount)
                {
                    // Failed to dispell
                    dataFail << uint64(m_caster->GetGUID());            // Caster GUID
                    dataFail << uint64(unitTarget->GetGUID());          // Victim GUID
                    dataFail << uint32(m_spellInfo->Id);                // dispel spell id
                }
                ++failCount;
                dataFail << uint32(itr->first->GetId());                         // Spell Id
            }
            ++count;
        }
    }

    if (failCount)
        m_caster->SendMessageToSet(&dataFail, true);

    if (success_list.empty())
        return;

    WorldPacket dataSuccess(SMSG_SPELLSTEALLOG, 8+8+4+1+4+damage*5);
    dataSuccess.append(unitTarget->GetPackGUID());  // Victim GUID
    dataSuccess.append(m_caster->GetPackGUID());    // Caster GUID
    dataSuccess << uint32(m_spellInfo->Id);         // dispel spell id
    dataSuccess << uint8(0);                        // not used
    dataSuccess << uint32(success_list.size());     // count
    for (DispelList::iterator itr = success_list.begin(); itr!=success_list.end(); ++itr)
    {
        dataSuccess << uint32(itr->first);          // Spell Id
        dataSuccess << uint8(0);                    // 0 - steals !=0 transfers
        unitTarget->RemoveAurasDueToSpellBySteal(itr->first, itr->second, m_caster);
    }
    m_caster->SendMessageToSet(&dataSuccess, true);
}

void Spell::EffectKillCreditPersonal(SpellEffIndex effIndex)
{
    if (!unitTarget || unitTarget->GetTypeId() != TYPEID_PLAYER)
        return;

    unitTarget->ToPlayer()->KilledMonsterCredit(m_spellInfo->EffectMiscValue[effIndex], 0);
}

void Spell::EffectKillCredit(SpellEffIndex effIndex)
{
    if (!unitTarget || unitTarget->GetTypeId() != TYPEID_PLAYER)
        return;

    int32 creatureEntry = m_spellInfo->EffectMiscValue[effIndex];
    if (!creatureEntry)
    {
        if (m_spellInfo->Id == 42793) // Burn Body
            creatureEntry = 24008; // Fallen Combatant
    }

    if (creatureEntry)
        unitTarget->ToPlayer()->RewardPlayerAndGroupAtEvent(creatureEntry, unitTarget);
}

void Spell::EffectQuestFail(SpellEffIndex effIndex)
{
    if (!unitTarget || unitTarget->GetTypeId() != TYPEID_PLAYER)
        return;

    unitTarget->ToPlayer()->FailQuest(m_spellInfo->EffectMiscValue[effIndex]);
}

void Spell::EffectQuestStart(SpellEffIndex effIndex)
{
    if (!unitTarget || unitTarget->GetTypeId() != TYPEID_PLAYER)
        return;

    Player * player = unitTarget->ToPlayer();
    if (Quest const* qInfo = sObjectMgr->GetQuestTemplate(m_spellInfo->EffectMiscValue[effIndex]))
    {
        if (player->CanTakeQuest(qInfo, false) && player->CanAddQuest(qInfo, false))
        {
            player->AddQuest(qInfo, NULL);
        }
    }
}

void Spell::EffectActivateRune(SpellEffIndex effIndex)
{
    if (m_caster->GetTypeId() != TYPEID_PLAYER)
        return;

    Player *plr = (Player*)m_caster;

    if (plr->getClass() != CLASS_DEATH_KNIGHT)
        return;

    // needed later
    m_runesState = m_caster->ToPlayer()->GetRunesState();

    uint32 count = damage;
    if (count == 0) count = 1;
    for (uint32 j = 0; j < MAX_RUNES && count > 0; ++j)
    {
        if (plr->GetRuneCooldown(j) && plr->GetCurrentRune(j) == RuneType(m_spellInfo->EffectMiscValue[effIndex]))
        {
            plr->SetRuneCooldown(j, 0);
            --count;
        }
    }
    // Empower rune weapon
    if (m_spellInfo->Id == 47568)
    {
        // Need to do this just once
        if (effIndex != 0)
            return;

        for (uint32 i = 0; i < MAX_RUNES; ++i)
        {
            if (plr->GetRuneCooldown(i) && (plr->GetCurrentRune(i) == RUNE_FROST ||  plr->GetCurrentRune(i) == RUNE_DEATH))
                plr->SetRuneCooldown(i, 0);
        }
    }
}

void Spell::EffectCreateTamedPet(SpellEffIndex effIndex)
{
    if (!unitTarget || unitTarget->GetTypeId() != TYPEID_PLAYER || unitTarget->GetPetGUID() || unitTarget->getClass() != CLASS_HUNTER)
        return;

    uint32 creatureEntry = m_spellInfo->EffectMiscValue[effIndex];
    Pet * pet = unitTarget->CreateTamedPetFrom(creatureEntry, m_spellInfo->Id);
    if (!pet)
        return;

    // add to world
    pet->GetMap()->Add(pet->ToCreature());

    // unitTarget has pet now
    unitTarget->SetMinion(pet, true);

    pet->InitTalentForLevel();

    if (unitTarget->GetTypeId() == TYPEID_PLAYER)
    {
        pet->SavePetToDB(PET_SAVE_AS_CURRENT);
        unitTarget->ToPlayer()->PetSpellInitialize();
    }
}

void Spell::EffectDiscoverTaxi(SpellEffIndex effIndex)
{
    if (!unitTarget || unitTarget->GetTypeId() != TYPEID_PLAYER)
        return;
    uint32 nodeid = m_spellInfo->EffectMiscValue[effIndex];
    if (sTaxiNodesStore.LookupEntry(nodeid))
        unitTarget->ToPlayer()->GetSession()->SendDiscoverNewTaxiNode(nodeid);
}

void Spell::EffectTitanGrip(SpellEffIndex /*effIndex*/)
{
    if (unitTarget && unitTarget->GetTypeId() == TYPEID_PLAYER)
        unitTarget->ToPlayer()->SetCanTitanGrip(true);
}

void Spell::EffectRedirectThreat(SpellEffIndex /*effIndex*/)
{
    if (unitTarget)
        m_caster->SetReducedThreatPercent((uint32)damage, unitTarget->GetGUID());
}

void Spell::EffectWMODamage(SpellEffIndex /*effIndex*/)
{
    if (gameObjTarget && gameObjTarget->GetGoType() == GAMEOBJECT_TYPE_DESTRUCTIBLE_BUILDING)
    {
        Unit *caster = m_originalCaster;
        if (!caster)
            return;

        // Do not allow damage if hp is 0
        if (gameObjTarget->GetGOValue()->building.health == 0)
            return;

        FactionTemplateEntry const *casterft, *goft;
        casterft = caster->getFactionTemplateEntry();
        goft = sFactionTemplateStore.LookupEntry(gameObjTarget->GetUInt32Value(GAMEOBJECT_FACTION));
        // Do not allow to damage GO's of friendly factions (ie: Wintergrasp Walls/Ulduar Storm Beacons)
        if ((casterft && goft && !casterft->IsFriendlyTo(*goft)) || !goft)
        {
            gameObjTarget->TakenDamage(uint32(damage), caster);
            WorldPacket data(SMSG_DESTRUCTIBLE_BUILDING_DAMAGE, 8+8+8+4+4);
            data.append(gameObjTarget->GetPackGUID());
            data.append(caster->GetPackGUID());
            if (Unit *who = caster->GetCharmerOrOwner())
                data.append(who->GetPackGUID());
            else
                data << uint8(0);
            data << uint32(damage);
            data << uint32(m_spellInfo->Id);
            gameObjTarget->SendMessageToSet(&data, false);
        }
    }
}

void Spell::EffectWMORepair(SpellEffIndex /*effIndex*/)
{
    if (gameObjTarget && gameObjTarget->GetGoType() == GAMEOBJECT_TYPE_DESTRUCTIBLE_BUILDING)
        gameObjTarget->Rebuild();
}

void Spell::EffectWMOChange(SpellEffIndex effIndex)
{
    if (gameObjTarget && gameObjTarget->GetGoType() == GAMEOBJECT_TYPE_DESTRUCTIBLE_BUILDING)
    {
        Unit* caster = m_originalCaster;
        if (!caster)
            return;

        int ChangeType = m_spellInfo->EffectMiscValue[effIndex];
        switch (ChangeType)
        {
            case 0: // intact
                if (gameObjTarget->HasFlag(GAMEOBJECT_FLAGS, GO_FLAG_DAMAGED))
                    gameObjTarget->RemoveFlag(GAMEOBJECT_FLAGS, GO_FLAG_DAMAGED);
                if (gameObjTarget->HasFlag(GAMEOBJECT_FLAGS, GO_FLAG_DESTROYED))
                    gameObjTarget->RemoveFlag(GAMEOBJECT_FLAGS, GO_FLAG_DESTROYED);
                break;
            case 1: // damaged
                gameObjTarget->SetFlag(GAMEOBJECT_FLAGS, GO_FLAG_DAMAGED);
                break;
            case 2: // destroyed
                gameObjTarget->SetFlag(GAMEOBJECT_FLAGS, GO_FLAG_DESTROYED);
                break;
            case 3: // rebuild
                gameObjTarget->Rebuild();
                break;
        }
    }
}

void Spell::SummonGuardian(uint32 i, uint32 entry, SummonPropertiesEntry const *properties)
{
    Unit *caster = m_originalCaster;
    if (!caster)
        return;

    if (caster->isTotem())
      caster = caster->ToTotem()->GetOwner();

    // in another case summon new
    uint8 level = caster->getLevel();

    // level of pet summoned using engineering item based at engineering skill level
    if (m_CastItem && caster->GetTypeId() == TYPEID_PLAYER)
        if (ItemPrototype const *proto = m_CastItem->GetProto())
            if (proto->RequiredSkill == SKILL_ENGINERING)
                if (uint16 skill202 = caster->ToPlayer()->GetSkillValue(SKILL_ENGINERING))
                    level = skill202/5;

    //float radius = GetSpellRadiusForFriend(sSpellRadiusStore.LookupEntry(m_spellInfo->EffectRadiusIndex[i]));
    float radius = 5.0f;
    uint32 amount = damage > 0 ? damage : 1;
    int32 duration = GetSpellDuration(m_spellInfo);
    switch (m_spellInfo->Id)
    {
        case 1122: // Inferno
        case 4073:  // Mechanical Dragonling
        case 12749: // Mithril Mechanical Dragonling
        case 18662: // Curse of Doom
        case 19804: // Arcanite Dragonling
        case 48739: // Winterfin First Responder
        case 65783: // Ogre Pinata
            amount = 1;
            break;
        case 49028: // Dancing Rune Weapon
            if (AuraEffect *aurEff = m_originalCaster->GetAuraEffect(63330, 0)) // glyph of Dancing Rune Weapon
                duration += aurEff->GetAmount();
            break;
    }
    if (Player* modOwner = m_originalCaster->GetSpellModOwner())
        modOwner->ApplySpellMod(m_spellInfo->Id, SPELLMOD_DURATION, duration);

    //TempSummonType summonType = (duration == 0) ? TEMPSUMMON_DEAD_DESPAWN : TEMPSUMMON_TIMED_DESPAWN;
    Map *map = caster->GetMap();

    for (uint32 count = 0; count < amount; ++count)
    {
        Position pos;
        GetSummonPosition(i, pos, radius, count);

        TempSummon *summon = map->SummonCreature(entry, pos, properties, duration, caster);
        if (!summon)
            return;
        if (summon->HasUnitTypeMask(UNIT_MASK_GUARDIAN))
            ((Guardian*)summon)->InitStatsForLevel(level);

        summon->SetUInt32Value(UNIT_CREATED_BY_SPELL, m_spellInfo->Id);
        if (summon->HasUnitTypeMask(UNIT_MASK_MINION) && m_targets.HasDst())
            ((Minion*)summon)->SetFollowAngle(m_caster->GetAngle(summon));

        if (summon->GetEntry() == 27893)
        {
            if (uint32 weapon = m_caster->GetUInt32Value(PLAYER_VISIBLE_ITEM_16_ENTRYID))
            {
                summon->SetDisplayId(11686);
                summon->SetUInt32Value(UNIT_VIRTUAL_ITEM_SLOT_ID, weapon);
            }
            else
                summon->SetDisplayId(1126);
        }

        summon->AI()->EnterEvadeMode();

        ExecuteLogEffectSummonObject(i, summon);
    }
}

void Spell::GetSummonPosition(uint32 i, Position &pos, float radius, uint32 count)
{
    pos.SetOrientation(m_caster->GetOrientation());

    if (m_targets.HasDst())
    {
        // Summon 1 unit in dest location
        if (count == 0)
            pos.Relocate(m_targets.m_dstPos);
        // Summon in random point all other units if location present
        else
        {
            //This is a workaround. Do not have time to write much about it
            switch (m_spellInfo->EffectImplicitTargetA[i])
            {
                case TARGET_MINION:
                case TARGET_DEST_CASTER_RANDOM:
                    m_caster->GetNearPosition(pos, radius * (float)rand_norm(), (float)rand_norm()*static_cast<float>(2*M_PI));
                    break;
                case TARGET_DEST_DEST_RANDOM:
                case TARGET_DEST_TARGET_RANDOM:
                    m_caster->GetRandomPoint(m_targets.m_dstPos, radius, pos);
                    break;
                default:
                    pos.Relocate(m_targets.m_dstPos);
                    break;
            }
        }
    }
    // Summon if dest location not present near caster
    else
    {
        float x, y, z;
        m_caster->GetClosePoint(x,y,z,3.0f);
        pos.Relocate(x, y, z);
    }
}

void Spell::EffectRenamePet(SpellEffIndex /*effIndex*/)
{
    if (!unitTarget || unitTarget->GetTypeId() != TYPEID_UNIT ||
        !unitTarget->ToCreature()->isPet() || ((Pet*)unitTarget)->getPetType() != HUNTER_PET)
        return;

    unitTarget->SetByteFlag(UNIT_FIELD_BYTES_2, 2, UNIT_CAN_BE_RENAMED);
}

void Spell::EffectPlayMusic(SpellEffIndex effIndex)
{
    if (!unitTarget || unitTarget->GetTypeId() != TYPEID_PLAYER)
        return;

    uint32 soundid = m_spellInfo->EffectMiscValue[effIndex];

    if (!sSoundEntriesStore.LookupEntry(soundid))
    {
        sLog->outError("EffectPlayMusic: Sound (Id: %u) not exist in spell %u.",soundid,m_spellInfo->Id);
        return;
    }

    WorldPacket data(SMSG_PLAY_MUSIC, 4);
    data << uint32(soundid);
    unitTarget->ToPlayer()->GetSession()->SendPacket(&data);
}

void Spell::EffectSpecCount(SpellEffIndex /*effIndex*/)
{
    if (!unitTarget || unitTarget->GetTypeId() != TYPEID_PLAYER)
        return;

    unitTarget->ToPlayer()->UpdateSpecCount(damage);
}

void Spell::EffectActivateSpec(SpellEffIndex /*effIndex*/)
{
    if (!unitTarget || unitTarget->GetTypeId() != TYPEID_PLAYER)
        return;

    unitTarget->ToPlayer()->ActivateSpec(damage-1);  // damage is 1 or 2, spec is 0 or 1
}

void Spell::EffectPlayerNotification(SpellEffIndex effIndex)
{
    if (!unitTarget || unitTarget->GetTypeId() != TYPEID_PLAYER)
        return;

    OutdoorPvPWG *pvpWG = (OutdoorPvPWG*)sOutdoorPvPMgr->GetOutdoorPvPToZoneId(4197);

    switch(m_spellInfo->Id)
    {
        case 58730: // Restricted Flight Area
           {
             if (sWorld->getBoolConfig(CONFIG_OUTDOORPVP_WINTERGRASP_ENABLED))
             {
                if (pvpWG->isWarTime()==true)
                {
                   unitTarget->ToPlayer()->GetSession()->SendNotification(LANG_ZONE_NOFLYZONE);
                   unitTarget->PlayDirectSound(9417); // Fel Reaver sound
                   unitTarget->MonsterTextEmote("The air is too thin in Wintergrasp for normal flight. You will be ejected in 9 sec.",unitTarget->GetGUID(),true);
                } else unitTarget->RemoveAura(58730);
              }
            break;
            }
        case 58600: // Restricted Flight Area
            unitTarget->ToPlayer()->GetSession()->SendNotification(LANG_ZONE_NOFLYZONE);
            break;
    }

    uint32 soundid = m_spellInfo->EffectMiscValue[effIndex];

    if (!sSoundEntriesStore.LookupEntry(soundid))
    {
        sLog->outError("EffectPlayerNotification: Sound (Id: %u) not exist in spell %u.", soundid, m_spellInfo->Id);
        return;
    }

    WorldPacket data(SMSG_PLAY_SOUND, 4);
    data << uint32(soundid);
    unitTarget->ToPlayer()->GetSession()->SendPacket(&data);
}

void Spell::EffectRemoveAura(SpellEffIndex effIndex)
{
    if (!unitTarget)
        return;
    // there may be need of specifying casterguid of removed auras
    unitTarget->RemoveAurasDueToSpell(m_spellInfo->EffectTriggerSpell[effIndex]);
}

void Spell::EffectCastButtons(SpellEffIndex effIndex)
{
    if (!unitTarget || m_caster->GetTypeId() != TYPEID_PLAYER)
        return;

    Player *p_caster = (Player*)m_caster;
    uint32 button_id = m_spellInfo->EffectMiscValue[effIndex] + 132;
    uint32 n_buttons = m_spellInfo->EffectMiscValueB[effIndex];

    for (; n_buttons; n_buttons--, button_id++)
    {
        ActionButton const* ab = p_caster->GetActionButton(button_id);
        if (!ab || ab->GetType() != ACTION_BUTTON_SPELL)
            continue;

        uint32 spell_id = ab->GetAction();
        if (!spell_id)
            continue;

        if (p_caster->HasSpellCooldown(spell_id))
            continue;

        SpellEntry const *spellInfo = sSpellStore.LookupEntry(spell_id);
        uint32 cost = CalculatePowerCost(spellInfo, m_caster, GetSpellSchoolMask(spellInfo));

        if (m_caster->GetPower(POWER_MANA) < cost)
            break;

        m_caster->CastSpell(unitTarget, spell_id, true);
        m_caster->ModifyPower(POWER_MANA, -(int32)cost);
        p_caster->AddSpellAndCategoryCooldowns(spellInfo, 0);
    }
}

void Spell::EffectRechargeManaGem(SpellEffIndex /*effIndex*/)
{
    if (!unitTarget || unitTarget->GetTypeId() != TYPEID_PLAYER)
        return;

    Player *player = m_caster->ToPlayer();

    if (!player)
        return;

    uint32 item_id = m_spellInfo->EffectItemType[0];

    ItemPrototype const *pProto = ObjectMgr::GetItemPrototype(item_id);
    if (!pProto)
    {
        player->SendEquipError(EQUIP_ERR_ITEM_NOT_FOUND, NULL, NULL);
        return;
    }

    if (Item* pItem = player->GetItemByEntry(item_id))
    {
        for (int x = 0; x < MAX_ITEM_PROTO_SPELLS; ++x)
            pItem->SetSpellCharges(x,pProto->Spells[x].SpellCharges);
        pItem->SetState(ITEM_CHANGED,player);
    }
}

void Spell::EffectBind(SpellEffIndex effIndex)
{
    if (!unitTarget || unitTarget->GetTypeId() != TYPEID_PLAYER)
        return;

    Player* player = unitTarget->ToPlayer();

    uint32 area_id;
    WorldLocation loc;
    if (m_spellInfo->EffectImplicitTargetA[effIndex] == TARGET_DST_DB || m_spellInfo->EffectImplicitTargetB[effIndex] == TARGET_DST_DB)
    {
        SpellTargetPosition const* st = sSpellMgr->GetSpellTargetPosition(m_spellInfo->Id);
        if (!st)
        {
            sLog->outError("Spell::EffectBind - unknown teleport coordinates for spell ID %u", m_spellInfo->Id);
            return;
        }

        loc.m_mapId       = st->target_mapId;
        loc.m_positionX   = st->target_X;
        loc.m_positionY   = st->target_Y;
        loc.m_positionZ   = st->target_Z;
        loc.m_orientation = st->target_Orientation;
        area_id = player->GetAreaId();
    }
    else
    {
        player->GetPosition(&loc);
        area_id = player->GetAreaId();
    }

    player->SetHomebind(loc, area_id);

    // binding
    WorldPacket data(SMSG_BINDPOINTUPDATE, (4+4+4+4+4));
    data << float(loc.m_positionX);
    data << float(loc.m_positionY);
    data << float(loc.m_positionZ);
    data << uint32(loc.m_mapId);
    data << uint32(area_id);
    player->SendDirectMessage(&data);

    sLog->outStaticDebug("New homebind X      : %f", loc.m_positionX);
    sLog->outStaticDebug("New homebind Y      : %f", loc.m_positionY);
    sLog->outStaticDebug("New homebind Z      : %f", loc.m_positionZ);
    sLog->outStaticDebug("New homebind MapId  : %u", loc.m_mapId);
    sLog->outStaticDebug("New homebind AreaId : %u", area_id);

    // zone update
    data.Initialize(SMSG_PLAYERBOUND, 8+4);
    data << uint64(player->GetGUID());
    data << uint32(area_id);
    player->SendDirectMessage( &data );
}<|MERGE_RESOLUTION|>--- conflicted
+++ resolved
@@ -821,7 +821,6 @@
         {
             switch (m_spellInfo->Id)
             {
-<<<<<<< HEAD
                 case 54015: //Set Oracle Faction Honored
                 case 53487: //Set Wolvar Faction Honored
                 {
@@ -831,9 +830,6 @@
                     }
                     return;
                 }
-                case 8593:                                  // Symbol of life (restore creature to life)
-=======
->>>>>>> 553d8d70
                 case 31225:                                 // Shimmering Vessel (restore creature to life)
                 {
                     if (!unitTarget || unitTarget->GetTypeId() != TYPEID_UNIT)
