/*
 * Copyright (C) 2008-2011 TrinityCore <http://www.trinitycore.org/>
 * Copyright (C) 2005-2009 MaNGOS <http://getmangos.com/>
 *
 * This program is free software; you can redistribute it and/or modify it
 * under the terms of the GNU General Public License as published by the
 * Free Software Foundation; either version 2 of the License, or (at your
 * option) any later version.
 *
 * This program is distributed in the hope that it will be useful, but WITHOUT
 * ANY WARRANTY; without even the implied warranty of MERCHANTABILITY or
 * FITNESS FOR A PARTICULAR PURPOSE. See the GNU General Public License for
 * more details.
 *
 * You should have received a copy of the GNU General Public License along
 * with this program. If not, see <http://www.gnu.org/licenses/>.
 */

#include "AnticheatMgr.h"
#include "Common.h"
#include "DatabaseEnv.h"
#include "WorldPacket.h"
#include "Opcodes.h"
#include "Log.h"
#include "UpdateMask.h"
#include "World.h"
#include "ObjectMgr.h"
#include "SpellMgr.h"
#include "Player.h"
#include "SkillExtraItems.h"
#include "Unit.h"
#include "Spell.h"
#include "DynamicObject.h"
#include "SpellAuras.h"
#include "SpellAuraEffects.h"
#include "Group.h"
#include "UpdateData.h"
#include "MapManager.h"
#include "ObjectAccessor.h"
#include "SharedDefines.h"
#include "Pet.h"
#include "GameObject.h"
#include "GossipDef.h"
#include "Creature.h"
#include "Totem.h"
#include "CreatureAI.h"
#include "BattlegroundMgr.h"
#include "Battleground.h"
#include "BattlegroundEY.h"
#include "BattlegroundWS.h"
#include "OutdoorPvPMgr.h"
#include "OutdoorPvPWG.h"
#include "Language.h"
#include "SocialMgr.h"
#include "Util.h"
#include "VMapFactory.h"
#include "TemporarySummon.h"
#include "CellImpl.h"
#include "GridNotifiers.h"
#include "GridNotifiersImpl.h"
#include "SkillDiscovery.h"
#include "Formulas.h"
#include "Vehicle.h"
#include "ScriptMgr.h"
#include "GameObjectAI.h"
#include "AccountMgr.h"

pEffect SpellEffects[TOTAL_SPELL_EFFECTS]=
{
    &Spell::EffectNULL,                                     //  0
    &Spell::EffectInstaKill,                                //  1 SPELL_EFFECT_INSTAKILL
    &Spell::EffectSchoolDMG,                                //  2 SPELL_EFFECT_SCHOOL_DAMAGE
    &Spell::EffectDummy,                                    //  3 SPELL_EFFECT_DUMMY
    &Spell::EffectUnused,                                   //  4 SPELL_EFFECT_PORTAL_TELEPORT          unused
    &Spell::EffectTeleportUnits,                            //  5 SPELL_EFFECT_TELEPORT_UNITS
    &Spell::EffectApplyAura,                                //  6 SPELL_EFFECT_APPLY_AURA
    &Spell::EffectEnvironmentalDMG,                         //  7 SPELL_EFFECT_ENVIRONMENTAL_DAMAGE
    &Spell::EffectPowerDrain,                               //  8 SPELL_EFFECT_POWER_DRAIN
    &Spell::EffectHealthLeech,                              //  9 SPELL_EFFECT_HEALTH_LEECH
    &Spell::EffectHeal,                                     // 10 SPELL_EFFECT_HEAL
    &Spell::EffectBind,                                     // 11 SPELL_EFFECT_BIND
    &Spell::EffectNULL,                                     // 12 SPELL_EFFECT_PORTAL
    &Spell::EffectUnused,                                   // 13 SPELL_EFFECT_RITUAL_BASE              unused
    &Spell::EffectUnused,                                   // 14 SPELL_EFFECT_RITUAL_SPECIALIZE        unused
    &Spell::EffectUnused,                                   // 15 SPELL_EFFECT_RITUAL_ACTIVATE_PORTAL   unused
    &Spell::EffectQuestComplete,                            // 16 SPELL_EFFECT_QUEST_COMPLETE
    &Spell::EffectWeaponDmg,                                // 17 SPELL_EFFECT_WEAPON_DAMAGE_NOSCHOOL
    &Spell::EffectResurrect,                                // 18 SPELL_EFFECT_RESURRECT
    &Spell::EffectAddExtraAttacks,                          // 19 SPELL_EFFECT_ADD_EXTRA_ATTACKS
    &Spell::EffectUnused,                                   // 20 SPELL_EFFECT_DODGE                    one spell: Dodge
    &Spell::EffectUnused,                                   // 21 SPELL_EFFECT_EVADE                    one spell: Evade (DND)
    &Spell::EffectParry,                                    // 22 SPELL_EFFECT_PARRY
    &Spell::EffectBlock,                                    // 23 SPELL_EFFECT_BLOCK                    one spell: Block
    &Spell::EffectCreateItem,                               // 24 SPELL_EFFECT_CREATE_ITEM
    &Spell::EffectUnused,                                   // 25 SPELL_EFFECT_WEAPON
    &Spell::EffectUnused,                                   // 26 SPELL_EFFECT_DEFENSE                  one spell: Defense
    &Spell::EffectPersistentAA,                             // 27 SPELL_EFFECT_PERSISTENT_AREA_AURA
    &Spell::EffectSummonType,                               // 28 SPELL_EFFECT_SUMMON
    &Spell::EffectLeap,                                     // 29 SPELL_EFFECT_LEAP
    &Spell::EffectEnergize,                                 // 30 SPELL_EFFECT_ENERGIZE
    &Spell::EffectWeaponDmg,                                // 31 SPELL_EFFECT_WEAPON_PERCENT_DAMAGE
    &Spell::EffectTriggerMissileSpell,                      // 32 SPELL_EFFECT_TRIGGER_MISSILE
    &Spell::EffectOpenLock,                                 // 33 SPELL_EFFECT_OPEN_LOCK
    &Spell::EffectSummonChangeItem,                         // 34 SPELL_EFFECT_SUMMON_CHANGE_ITEM
    &Spell::EffectApplyAreaAura,                            // 35 SPELL_EFFECT_APPLY_AREA_AURA_PARTY
    &Spell::EffectLearnSpell,                               // 36 SPELL_EFFECT_LEARN_SPELL
    &Spell::EffectUnused,                                   // 37 SPELL_EFFECT_SPELL_DEFENSE            one spell: SPELLDEFENSE (DND)
    &Spell::EffectDispel,                                   // 38 SPELL_EFFECT_DISPEL
    &Spell::EffectUnused,                                   // 39 SPELL_EFFECT_LANGUAGE
    &Spell::EffectDualWield,                                // 40 SPELL_EFFECT_DUAL_WIELD
    &Spell::EffectJump,                                     // 41 SPELL_EFFECT_JUMP
    &Spell::EffectJumpDest,                                 // 42 SPELL_EFFECT_JUMP_DEST
    &Spell::EffectTeleUnitsFaceCaster,                      // 43 SPELL_EFFECT_TELEPORT_UNITS_FACE_CASTER
    &Spell::EffectLearnSkill,                               // 44 SPELL_EFFECT_SKILL_STEP
    &Spell::EffectAddHonor,                                 // 45 SPELL_EFFECT_ADD_HONOR                honor/pvp related
    &Spell::EffectUnused,                                   // 46 SPELL_EFFECT_SPAWN clientside, unit appears as if it was just spawned
    &Spell::EffectTradeSkill,                               // 47 SPELL_EFFECT_TRADE_SKILL
    &Spell::EffectUnused,                                   // 48 SPELL_EFFECT_STEALTH                  one spell: Base Stealth
    &Spell::EffectUnused,                                   // 49 SPELL_EFFECT_DETECT                   one spell: Detect
    &Spell::EffectTransmitted,                              // 50 SPELL_EFFECT_TRANS_DOOR
    &Spell::EffectUnused,                                   // 51 SPELL_EFFECT_FORCE_CRITICAL_HIT       unused
    &Spell::EffectUnused,                                   // 52 SPELL_EFFECT_GUARANTEE_HIT            one spell: zzOLDCritical Shot
    &Spell::EffectEnchantItemPerm,                          // 53 SPELL_EFFECT_ENCHANT_ITEM
    &Spell::EffectEnchantItemTmp,                           // 54 SPELL_EFFECT_ENCHANT_ITEM_TEMPORARY
    &Spell::EffectTameCreature,                             // 55 SPELL_EFFECT_TAMECREATURE
    &Spell::EffectSummonPet,                                // 56 SPELL_EFFECT_SUMMON_PET
    &Spell::EffectLearnPetSpell,                            // 57 SPELL_EFFECT_LEARN_PET_SPELL
    &Spell::EffectWeaponDmg,                                // 58 SPELL_EFFECT_WEAPON_DAMAGE
    &Spell::EffectCreateRandomItem,                         // 59 SPELL_EFFECT_CREATE_RANDOM_ITEM       create item base at spell specific loot
    &Spell::EffectProficiency,                              // 60 SPELL_EFFECT_PROFICIENCY
    &Spell::EffectSendEvent,                                // 61 SPELL_EFFECT_SEND_EVENT
    &Spell::EffectPowerBurn,                                // 62 SPELL_EFFECT_POWER_BURN
    &Spell::EffectThreat,                                   // 63 SPELL_EFFECT_THREAT
    &Spell::EffectTriggerSpell,                             // 64 SPELL_EFFECT_TRIGGER_SPELL
    &Spell::EffectApplyAreaAura,                            // 65 SPELL_EFFECT_APPLY_AREA_AURA_RAID
    &Spell::EffectRechargeManaGem,                          // 66 SPELL_EFFECT_CREATE_MANA_GEM          (possibly recharge it, misc - is item ID)
    &Spell::EffectHealMaxHealth,                            // 67 SPELL_EFFECT_HEAL_MAX_HEALTH
    &Spell::EffectInterruptCast,                            // 68 SPELL_EFFECT_INTERRUPT_CAST
    &Spell::EffectDistract,                                 // 69 SPELL_EFFECT_DISTRACT
    &Spell::EffectPull,                                     // 70 SPELL_EFFECT_PULL                     one spell: Distract Move
    &Spell::EffectPickPocket,                               // 71 SPELL_EFFECT_PICKPOCKET
    &Spell::EffectAddFarsight,                              // 72 SPELL_EFFECT_ADD_FARSIGHT
    &Spell::EffectUntrainTalents,                           // 73 SPELL_EFFECT_UNTRAIN_TALENTS
    &Spell::EffectApplyGlyph,                               // 74 SPELL_EFFECT_APPLY_GLYPH
    &Spell::EffectHealMechanical,                           // 75 SPELL_EFFECT_HEAL_MECHANICAL          one spell: Mechanical Patch Kit
    &Spell::EffectSummonObjectWild,                         // 76 SPELL_EFFECT_SUMMON_OBJECT_WILD
    &Spell::EffectScriptEffect,                             // 77 SPELL_EFFECT_SCRIPT_EFFECT
    &Spell::EffectUnused,                                   // 78 SPELL_EFFECT_ATTACK
    &Spell::EffectSanctuary,                                // 79 SPELL_EFFECT_SANCTUARY
    &Spell::EffectAddComboPoints,                           // 80 SPELL_EFFECT_ADD_COMBO_POINTS
    &Spell::EffectUnused,                                   // 81 SPELL_EFFECT_CREATE_HOUSE             one spell: Create House (TEST)
    &Spell::EffectNULL,                                     // 82 SPELL_EFFECT_BIND_SIGHT
    &Spell::EffectDuel,                                     // 83 SPELL_EFFECT_DUEL
    &Spell::EffectStuck,                                    // 84 SPELL_EFFECT_STUCK
    &Spell::EffectSummonPlayer,                             // 85 SPELL_EFFECT_SUMMON_PLAYER
    &Spell::EffectActivateObject,                           // 86 SPELL_EFFECT_ACTIVATE_OBJECT
    &Spell::EffectGameObjectDamage,                         // 87 SPELL_EFFECT_GAMEOBJECT_DAMAGE
    &Spell::EffectGameObjectRepair,                         // 88 SPELL_EFFECT_GAMEOBJECT_REPAIR
    &Spell::EffectGameObjectSetDestructionState,            // 89 SPELL_EFFECT_GAMEOBJECT_SET_DESTRUCTION_STATE
    &Spell::EffectKillCreditPersonal,                       // 90 SPELL_EFFECT_KILL_CREDIT              Kill credit but only for single person
    &Spell::EffectUnused,                                   // 91 SPELL_EFFECT_THREAT_ALL               one spell: zzOLDBrainwash
    &Spell::EffectEnchantHeldItem,                          // 92 SPELL_EFFECT_ENCHANT_HELD_ITEM
    &Spell::EffectForceDeselect,                            // 93 SPELL_EFFECT_FORCE_DESELECT
    &Spell::EffectSelfResurrect,                            // 94 SPELL_EFFECT_SELF_RESURRECT
    &Spell::EffectSkinning,                                 // 95 SPELL_EFFECT_SKINNING
    &Spell::EffectCharge,                                   // 96 SPELL_EFFECT_CHARGE
    &Spell::EffectCastButtons,                              // 97 SPELL_EFFECT_CAST_BUTTON (totem bar since 3.2.2a)
    &Spell::EffectKnockBack,                                // 98 SPELL_EFFECT_KNOCK_BACK
    &Spell::EffectDisEnchant,                               // 99 SPELL_EFFECT_DISENCHANT
    &Spell::EffectInebriate,                                //100 SPELL_EFFECT_INEBRIATE
    &Spell::EffectFeedPet,                                  //101 SPELL_EFFECT_FEED_PET
    &Spell::EffectDismissPet,                               //102 SPELL_EFFECT_DISMISS_PET
    &Spell::EffectReputation,                               //103 SPELL_EFFECT_REPUTATION
    &Spell::EffectSummonObject,                             //104 SPELL_EFFECT_SUMMON_OBJECT_SLOT1
    &Spell::EffectSummonObject,                             //105 SPELL_EFFECT_SUMMON_OBJECT_SLOT2
    &Spell::EffectSummonObject,                             //106 SPELL_EFFECT_SUMMON_OBJECT_SLOT3
    &Spell::EffectSummonObject,                             //107 SPELL_EFFECT_SUMMON_OBJECT_SLOT4
    &Spell::EffectDispelMechanic,                           //108 SPELL_EFFECT_DISPEL_MECHANIC
    &Spell::EffectSummonDeadPet,                            //109 SPELL_EFFECT_SUMMON_DEAD_PET
    &Spell::EffectDestroyAllTotems,                         //110 SPELL_EFFECT_DESTROY_ALL_TOTEMS
    &Spell::EffectDurabilityDamage,                         //111 SPELL_EFFECT_DURABILITY_DAMAGE
    &Spell::EffectUnused,                                   //112 SPELL_EFFECT_112
    &Spell::EffectResurrectNew,                             //113 SPELL_EFFECT_RESURRECT_NEW
    &Spell::EffectTaunt,                                    //114 SPELL_EFFECT_ATTACK_ME
    &Spell::EffectDurabilityDamagePCT,                      //115 SPELL_EFFECT_DURABILITY_DAMAGE_PCT
    &Spell::EffectSkinPlayerCorpse,                         //116 SPELL_EFFECT_SKIN_PLAYER_CORPSE       one spell: Remove Insignia, bg usage, required special corpse flags...
    &Spell::EffectSpiritHeal,                               //117 SPELL_EFFECT_SPIRIT_HEAL              one spell: Spirit Heal
    &Spell::EffectSkill,                                    //118 SPELL_EFFECT_SKILL                    professions and more
    &Spell::EffectApplyAreaAura,                            //119 SPELL_EFFECT_APPLY_AREA_AURA_PET
    &Spell::EffectUnused,                                   //120 SPELL_EFFECT_TELEPORT_GRAVEYARD       one spell: Graveyard Teleport Test
    &Spell::EffectWeaponDmg,                                //121 SPELL_EFFECT_NORMALIZED_WEAPON_DMG
    &Spell::EffectUnused,                                   //122 SPELL_EFFECT_122                      unused
    &Spell::EffectSendTaxi,                                 //123 SPELL_EFFECT_SEND_TAXI                taxi/flight related (misc value is taxi path id)
    &Spell::EffectPullTowards,                              //124 SPELL_EFFECT_PULL_TOWARDS
    &Spell::EffectModifyThreatPercent,                      //125 SPELL_EFFECT_MODIFY_THREAT_PERCENT
    &Spell::EffectStealBeneficialBuff,                      //126 SPELL_EFFECT_STEAL_BENEFICIAL_BUFF    spell steal effect?
    &Spell::EffectProspecting,                              //127 SPELL_EFFECT_PROSPECTING              Prospecting spell
    &Spell::EffectApplyAreaAura,                            //128 SPELL_EFFECT_APPLY_AREA_AURA_FRIEND
    &Spell::EffectApplyAreaAura,                            //129 SPELL_EFFECT_APPLY_AREA_AURA_ENEMY
    &Spell::EffectRedirectThreat,                           //130 SPELL_EFFECT_REDIRECT_THREAT
    &Spell::EffectPlayerNotification,                       //131 SPELL_EFFECT_PLAYER_NOTIFICATION      sound id in misc value (SoundEntries.dbc)
    &Spell::EffectPlayMusic,                                //132 SPELL_EFFECT_PLAY_MUSIC               sound id in misc value (SoundEntries.dbc)
    &Spell::EffectUnlearnSpecialization,                    //133 SPELL_EFFECT_UNLEARN_SPECIALIZATION   unlearn profession specialization
    &Spell::EffectKillCredit,                               //134 SPELL_EFFECT_KILL_CREDIT              misc value is creature entry
    &Spell::EffectNULL,                                     //135 SPELL_EFFECT_CALL_PET
    &Spell::EffectHealPct,                                  //136 SPELL_EFFECT_HEAL_PCT
    &Spell::EffectEnergizePct,                              //137 SPELL_EFFECT_ENERGIZE_PCT
    &Spell::EffectLeapBack,                                 //138 SPELL_EFFECT_LEAP_BACK                Leap back
    &Spell::EffectQuestClear,                               //139 SPELL_EFFECT_CLEAR_QUEST              Reset quest status (miscValue - quest ID)
    &Spell::EffectForceCast,                                //140 SPELL_EFFECT_FORCE_CAST
    &Spell::EffectForceCast,                                //141 SPELL_EFFECT_FORCE_CAST_WITH_VALUE
    &Spell::EffectTriggerSpell,                             //142 SPELL_EFFECT_TRIGGER_SPELL_WITH_VALUE
    &Spell::EffectApplyAreaAura,                            //143 SPELL_EFFECT_APPLY_AREA_AURA_OWNER
    &Spell::EffectKnockBack,                                //144 SPELL_EFFECT_KNOCK_BACK_DEST
    &Spell::EffectPullTowards,                              //145 SPELL_EFFECT_PULL_TOWARDS_DEST                      Black Hole Effect
    &Spell::EffectActivateRune,                             //146 SPELL_EFFECT_ACTIVATE_RUNE
    &Spell::EffectQuestFail,                                //147 SPELL_EFFECT_QUEST_FAIL               quest fail
    &Spell::EffectTriggerMissileSpell,                      //148 SPELL_EFFECT_TRIGGER_MISSILE_SPELL_WITH_VALUE
    &Spell::EffectChargeDest,                               //149 SPELL_EFFECT_CHARGE_DEST
    &Spell::EffectQuestStart,                               //150 SPELL_EFFECT_QUEST_START
    &Spell::EffectTriggerRitualOfSummoning,                 //151 SPELL_EFFECT_TRIGGER_SPELL_2
    &Spell::EffectSummonRaFFriend,                          //152 SPELL_EFFECT_SUMMON_RAF_FRIEND        summon Refer-a-Friend
    &Spell::EffectCreateTamedPet,                           //153 SPELL_EFFECT_CREATE_TAMED_PET         misc value is creature entry
    &Spell::EffectDiscoverTaxi,                             //154 SPELL_EFFECT_DISCOVER_TAXI
    &Spell::EffectTitanGrip,                                //155 SPELL_EFFECT_TITAN_GRIP Allows you to equip two-handed axes, maces and swords in one hand, but you attack $49152s1% slower than normal.
    &Spell::EffectEnchantItemPrismatic,                     //156 SPELL_EFFECT_ENCHANT_ITEM_PRISMATIC
    &Spell::EffectCreateItem2,                              //157 SPELL_EFFECT_CREATE_ITEM_2            create item or create item template and replace by some randon spell loot item
    &Spell::EffectMilling,                                  //158 SPELL_EFFECT_MILLING                  milling
    &Spell::EffectRenamePet,                                //159 SPELL_EFFECT_ALLOW_RENAME_PET         allow rename pet once again
    &Spell::EffectNULL,                                     //160 SPELL_EFFECT_160                      1 spell - 45534
    &Spell::EffectSpecCount,                                //161 SPELL_EFFECT_TALENT_SPEC_COUNT        second talent spec (learn/revert)
    &Spell::EffectActivateSpec,                             //162 SPELL_EFFECT_TALENT_SPEC_SELECT       activate primary/secondary spec
    &Spell::EffectNULL,                                     //163 unused
    &Spell::EffectRemoveAura,                               //164 SPELL_EFFECT_REMOVE_AURA
};

void Spell::EffectNULL(SpellEffIndex /*effIndex*/)
{
    sLog->outDebug(LOG_FILTER_SPELLS_AURAS, "WORLD: Spell Effect DUMMY");
}

void Spell::EffectUnused(SpellEffIndex /*effIndex*/)
{
    // NOT USED BY ANY SPELL OR USELESS OR IMPLEMENTED IN DIFFERENT WAY IN TRINITY
}

void Spell::EffectResurrectNew(SpellEffIndex effIndex)
{
    if (effectHandleMode != SPELL_EFFECT_HANDLE_HIT_TARGET)
        return;

    if (!unitTarget || unitTarget->isAlive())
        return;

    if (unitTarget->GetTypeId() != TYPEID_PLAYER)
        return;

    if (!unitTarget->IsInWorld())
        return;

    Player* pTarget = unitTarget->ToPlayer();

    if (pTarget->isRessurectRequested())       // already have one active request
        return;

    uint32 health = damage;
    uint32 mana = m_spellInfo->Effects[effIndex].MiscValue;
    ExecuteLogEffectResurrect(effIndex, pTarget);
    pTarget->setResurrectRequestData(m_caster->GetGUID(), m_caster->GetMapId(), m_caster->GetPositionX(), m_caster->GetPositionY(), m_caster->GetPositionZ(), health, mana);
    SendResurrectRequest(pTarget);
}

void Spell::EffectInstaKill(SpellEffIndex /*effIndex*/)
{
    if (effectHandleMode != SPELL_EFFECT_HANDLE_HIT_TARGET)
        return;

    if (!unitTarget || !unitTarget->isAlive())
        return;

    // Demonic Sacrifice
    if (m_spellInfo->Id == 18788 && unitTarget->GetTypeId() == TYPEID_UNIT)
    {
        uint32 entry = unitTarget->GetEntry();
        uint32 spellID;
        switch (entry)
        {
            case   416: spellID = 18789; break;               //imp
            case   417: spellID = 18792; break;               //fellhunter
            case  1860: spellID = 18790; break;               //void
            case  1863: spellID = 18791; break;               //succubus
            case 17252: spellID = 35701; break;               //fellguard
            default:
                sLog->outError("EffectInstaKill: Unhandled creature entry (%u) case.", entry);
                return;
        }

        m_caster->CastSpell(m_caster, spellID, true);
    }
    //Death pact should affect only his ghoul
    if (m_spellInfo->Id == 48743)
    {
        if (unitTarget->GetTypeId() != TYPEID_UNIT || unitTarget->GetEntry() != 26125)
            return;
        //Do not harm other ghouls
        if (unitTarget->GetOwnerGUID() != m_caster->GetGUID())
            return;
    }

    if (m_caster == unitTarget)                              // prevent interrupt message
        finish();

    WorldPacket data(SMSG_SPELLINSTAKILLLOG, 8+8+4);
    data << uint64(m_caster->GetGUID());
    data << uint64(unitTarget->GetGUID());
    data << uint32(m_spellInfo->Id);
    m_caster->SendMessageToSet(&data, true);

    m_caster->DealDamage(unitTarget, unitTarget->GetHealth(), NULL, NODAMAGE, SPELL_SCHOOL_MASK_NORMAL, NULL, false);
}

void Spell::EffectEnvironmentalDMG(SpellEffIndex /*effIndex*/)
{
    if (effectHandleMode != SPELL_EFFECT_HANDLE_HIT_TARGET)
        return;

    if (!unitTarget || !unitTarget->isAlive())
        return;

    uint32 absorb = 0;
    uint32 resist = 0;

    m_caster->CalcAbsorbResist(unitTarget, m_spellInfo->GetSchoolMask(), SPELL_DIRECT_DAMAGE, damage, &absorb, &resist, m_spellInfo);

    m_caster->SendSpellNonMeleeDamageLog(unitTarget, m_spellInfo->Id, damage, m_spellInfo->GetSchoolMask(), absorb, resist, false, 0, false);
    if (unitTarget->GetTypeId() == TYPEID_PLAYER)
        unitTarget->ToPlayer()->EnvironmentalDamage(DAMAGE_FIRE, damage);
}

void Spell::EffectSchoolDMG(SpellEffIndex effIndex)
{
    if (effectHandleMode == SPELL_EFFECT_HANDLE_LAUNCH_TARGET)
        return;

    bool apply_direct_bonus = true;

    if (unitTarget && unitTarget->isAlive())
    {
        switch (m_spellInfo->SpellFamilyName)
        {
            case SPELLFAMILY_GENERIC:
            {
                // Meteor like spells (divided damage to targets)
                if (m_spellInfo->AttributesCu & SPELL_ATTR0_CU_SHARE_DAMAGE)
                {
                    uint32 count = 0;
                    for (std::list<TargetInfo>::iterator ihit= m_UniqueTargetInfo.begin(); ihit != m_UniqueTargetInfo.end(); ++ihit)
                        if (ihit->effectMask & (1<<effIndex))
                            ++count;

                    damage /= count;                    // divide to all targets
                }

                switch(m_spellInfo->Id)                     // better way to check unknown
                {
                    // Positive/Negative Charge
                    case 28062:
                    case 28085:
                    case 39090:
                    case 39093:
                        if (!m_triggeredByAuraSpell)
                            break;
                        if (unitTarget == m_caster)
                        {
                            uint8 count = 0;
                            for (std::list<TargetInfo>::iterator ihit = m_UniqueTargetInfo.begin(); ihit != m_UniqueTargetInfo.end(); ++ihit)
                                if (ihit->targetGUID != m_caster->GetGUID())
                                    if (Player* target = ObjectAccessor::GetPlayer(*m_caster, ihit->targetGUID))
                                        if (target->HasAura(m_triggeredByAuraSpell->Id))
                                            ++count;
                            if (count)
                            {
                                uint32 spellId = 0;
                                switch (m_spellInfo->Id)
                                {
                                    case 28062: spellId = 29659; break;
                                    case 28085: spellId = 29660; break;
                                    case 39090: spellId = 39089; break;
                                    case 39093: spellId = 39092; break;
                                }
                                m_caster->SetAuraStack(spellId, m_caster, count);
                            }
                        }

                        if (unitTarget->HasAura(m_triggeredByAuraSpell->Id))
                            damage = 0;
                        break;
                    // Consumption
                    case 28865:
                        damage = (((InstanceMap*)m_caster->GetMap())->GetDifficulty() == REGULAR_DIFFICULTY ? 2750 : 4250);
                        break;
                    // percent from health with min
                    case 25599:                             // Thundercrash
                    {
                        damage = unitTarget->GetHealth() / 2;
                        if (damage < 200)
                            damage = 200;
                        break;
                    }
                    // arcane charge. must only affect demons (also undead?)
                    case 45072:
                    {
                        if (unitTarget->GetCreatureType() != CREATURE_TYPE_DEMON
                            && unitTarget->GetCreatureType() != CREATURE_TYPE_UNDEAD)
                            return;
                        break;
                    }
                    case 33671: // gruul's shatter
                    case 50811: // krystallus shatter ( Normal )
                    case 61547: // krystallus shatter ( Heroic )
                    {
                        // don't damage self and only players
                        if (unitTarget->GetGUID() == m_caster->GetGUID() || unitTarget->GetTypeId() != TYPEID_PLAYER)
                            return;

                        float radius = m_spellInfo->Effects[EFFECT_0].CalcRadius(m_caster);
                        if (!radius)
                            return;
                        float distance = m_caster->GetDistance2d(unitTarget);
                        damage = (distance > radius) ? 0 : int32(m_spellInfo->Effects[EFFECT_0].CalcValue(m_caster) * ((radius - distance)/radius));
                        break;
                    }
                    // Loken Pulsing Shockwave
                    case 59837:
                    case 52942:
                    {
                        // don't damage self and only players
                        if (unitTarget->GetGUID() == m_caster->GetGUID() || unitTarget->GetTypeId() != TYPEID_PLAYER)
                            return;

                        float radius = m_spellInfo->Effects[EFFECT_0].CalcRadius(m_caster);
                        if (!radius)
                            return;
                        float distance = m_caster->GetDistance2d(unitTarget);
                        damage = (distance > radius) ? 0 : int32(m_spellInfo->Effects[EFFECT_0].CalcValue(m_caster) * distance);
                        break;
                    }
                    // TODO: add spell specific target requirement hook for spells
                    // Shadowbolts only affects targets with Shadow Mark (Gothik)
                    case 27831:
                    case 55638:
                        if (!unitTarget->HasAura(27825))
                            return;
                        break;
                    // Cataclysmic Bolt
                    case 38441:
                    {
                        damage = unitTarget->CountPctFromMaxHealth(50);
                        break;
                    }
                    case 20625: // Ritual of Doom Sacrifice
                    case 29142: // Eyesore Blaster
                    case 35139: // Throw Boom's Doom
                    case 42393: // Brewfest - Attack Keg
                    case 55269: // Deathly Stare
                    case 56578: // Rapid-Fire Harpoon
                    case 62775: // Tympanic Tantrum
                    {
                        damage = unitTarget->CountPctFromMaxHealth(damage);
                        break;
                    }
                    // Gargoyle Strike
                    case 51963:
                    {
                        // about +4 base spell dmg per level
                        damage = (m_caster->getLevel() - 60) * 4 + 60;
                        break;
                    }
                }
                break;
            }
            case SPELLFAMILY_WARRIOR:
            {
                // Bloodthirst
                if (m_spellInfo->SpellFamilyFlags[1] & 0x400)
                    ApplyPctF(damage, m_caster->GetTotalAttackPowerValue(BASE_ATTACK));
                // Shield Slam
                else if (m_spellInfo->SpellFamilyFlags[1] & 0x200 && m_spellInfo->Category == 1209)
                    damage += int32(m_caster->ApplyEffectModifiers(m_spellInfo, effIndex, float(m_caster->GetShieldBlockValue())));
                // Victory Rush
                else if (m_spellInfo->SpellFamilyFlags[1] & 0x100)
                    ApplyPctF(damage, m_caster->GetTotalAttackPowerValue(BASE_ATTACK));
                // Shockwave
                else if (m_spellInfo->Id == 46968)
                {
                    int32 pct = m_caster->CalculateSpellDamage(unitTarget, m_spellInfo, 2);
                    if (pct > 0)
                        damage += int32(CalculatePctN(m_caster->GetTotalAttackPowerValue(BASE_ATTACK), pct));
                    break;
                }
                break;
            }
            case SPELLFAMILY_WARLOCK:
            {
                // Incinerate Rank 1 & 2
                if ((m_spellInfo->SpellFamilyFlags[1] & 0x000040) && m_spellInfo->SpellIconID == 2128)
                {
                    // Incinerate does more dmg (dmg*0.25) if the target have Immolate debuff.
                    // Check aura state for speed but aura state set not only for Immolate spell
                    if (unitTarget->HasAuraState(AURA_STATE_CONFLAGRATE))
                    {
                        if (unitTarget->GetAuraEffect(SPELL_AURA_PERIODIC_DAMAGE, SPELLFAMILY_WARLOCK, 0x4, 0, 0))
                            damage += damage/4;
                    }
                }
                // Conflagrate - consumes Immolate or Shadowflame
                else if (m_spellInfo->TargetAuraState == AURA_STATE_CONFLAGRATE)
                {
                    AuraEffect const* aura = NULL;                // found req. aura for damage calculation

                    Unit::AuraEffectList const &mPeriodic = unitTarget->GetAuraEffectsByType(SPELL_AURA_PERIODIC_DAMAGE);
                    for (Unit::AuraEffectList::const_iterator i = mPeriodic.begin(); i != mPeriodic.end(); ++i)
                    {
                        // for caster applied auras only
                        if ((*i)->GetSpellInfo()->SpellFamilyName != SPELLFAMILY_WARLOCK ||
                            (*i)->GetCasterGUID() != m_caster->GetGUID())
                            continue;

                        // Immolate
                        if ((*i)->GetSpellInfo()->SpellFamilyFlags[0] & 0x4)
                        {
                            aura = *i;                      // it selected always if exist
                            break;
                        }

                        // Shadowflame
                        if ((*i)->GetSpellInfo()->SpellFamilyFlags[2] & 0x00000002)
                            aura = *i;                      // remember but wait possible Immolate as primary priority
                    }

                    // found Immolate or Shadowflame
                    if (aura)
                    {
                        uint32 pdamage = uint32(std::max(aura->GetAmount(), 0));
                        pdamage = m_caster->SpellDamageBonus(unitTarget, aura->GetSpellInfo(), pdamage, DOT, aura->GetBase()->GetStackAmount());
                        uint32 pct_dir = m_caster->CalculateSpellDamage(unitTarget, m_spellInfo, (effIndex + 1));
                        uint8 baseTotalTicks = uint8(m_caster->CalcSpellDuration(aura->GetSpellInfo()) / aura->GetSpellInfo()->Effects[EFFECT_0].Amplitude);
                        damage += int32(CalculatePctU(pdamage * baseTotalTicks, pct_dir));

                        uint32 pct_dot = m_caster->CalculateSpellDamage(unitTarget, m_spellInfo, (effIndex + 2)) / 3;
                        m_spellValue->EffectBasePoints[1] = m_spellInfo->Effects[EFFECT_1].CalcBaseValue(int32(CalculatePctU(pdamage * baseTotalTicks, pct_dot)));

                        apply_direct_bonus = false;
                        // Glyph of Conflagrate
                        if (!m_caster->HasAura(56235))
                            unitTarget->RemoveAurasDueToSpell(aura->GetId(), m_caster->GetGUID());

                        break;
                    }
                }
                // Shadow Bite
                else if (m_spellInfo->SpellFamilyFlags[1] & 0x400000)
                {
                    if (m_caster->GetTypeId() == TYPEID_UNIT && m_caster->ToCreature()->isPet())
                    {
                        if (Player* owner = m_caster->GetOwner()->ToPlayer())
                        {
                            if (AuraEffect* aurEff = owner->GetAuraEffect(SPELL_AURA_ADD_FLAT_MODIFIER, SPELLFAMILY_WARLOCK, 214, 0))
                            {
                                int32 bp0 = aurEff->GetId() == 54037 ? 4 : 8;
                                m_caster->CastCustomSpell(m_caster, 54425, &bp0, NULL, NULL, true);
                            }
                        }
                    }
                }
                break;
            }
            case SPELLFAMILY_PRIEST:
            {
                // Shadow Word: Death - deals damage equal to damage done to caster
                if (m_spellInfo->SpellFamilyFlags[1] & 0x2)
                {
                    int32 back_damage = m_caster->SpellDamageBonus(unitTarget, m_spellInfo, (uint32)damage, SPELL_DIRECT_DAMAGE);
                    // Pain and Suffering reduces damage
                    if (AuraEffect* aurEff = m_caster->GetDummyAuraEffect(SPELLFAMILY_PRIEST, 2874, 0))
                        AddPctN(back_damage, -aurEff->GetAmount());

                    if (back_damage < int32(unitTarget->GetHealth()))
                        m_caster->CastCustomSpell(m_caster, 32409, &back_damage, 0, 0, true);
                }
                // Improved Mind Blast (Mind Blast in shadow form bonus)
                else if (m_caster->GetShapeshiftForm() == FORM_SHADOW && (m_spellInfo->SpellFamilyFlags[0] & 0x00002000))
                {
                    Unit::AuraEffectList const& ImprMindBlast = m_caster->GetAuraEffectsByType(SPELL_AURA_ADD_FLAT_MODIFIER);
                    for (Unit::AuraEffectList::const_iterator i = ImprMindBlast.begin(); i != ImprMindBlast.end(); ++i)
                    {
                        if ((*i)->GetSpellInfo()->SpellFamilyName == SPELLFAMILY_PRIEST &&
                            ((*i)->GetSpellInfo()->SpellIconID == 95))
                        {
                            int chance = (*i)->GetSpellInfo()->Effects[EFFECT_1].CalcValue(m_caster);
                            if (roll_chance_i(chance))
                                // Mind Trauma
                                m_caster->CastSpell(unitTarget, 48301, true, 0);
                            break;
                        }
                    }
                }
                break;
            }
            case SPELLFAMILY_DRUID:
            {
                // Ferocious Bite
                if (m_caster->GetTypeId() == TYPEID_PLAYER && (m_spellInfo->SpellFamilyFlags[0] & 0x000800000) && m_spellInfo->SpellVisual[0] == 6587)
                {
                    // converts each extra point of energy into ($f1+$AP/410) additional damage
                    float ap = m_caster->GetTotalAttackPowerValue(BASE_ATTACK);
                    float multiple = ap / 410 + m_spellInfo->Effects[effIndex].DamageMultiplier;
                    int32 energy = -(m_caster->ModifyPower(POWER_ENERGY, -30));
                    damage += int32(energy * multiple);
                    damage += int32(CalculatePctN(m_caster->ToPlayer()->GetComboPoints() * ap, 7));
                }
                // Wrath
                else if (m_spellInfo->SpellFamilyFlags[0] & 0x00000001)
                {
                    // Improved Insect Swarm
                    if (AuraEffect const* aurEff = m_caster->GetDummyAuraEffect(SPELLFAMILY_DRUID, 1771, 0))
                        if (unitTarget->GetAuraEffect(SPELL_AURA_PERIODIC_DAMAGE, SPELLFAMILY_DRUID, 0x00200000, 0, 0))
                            AddPctN(damage, aurEff->GetAmount());
                }
                break;
            }
            case SPELLFAMILY_ROGUE:
            {
                // Envenom
                if (m_caster->GetTypeId() == TYPEID_PLAYER && (m_spellInfo->SpellFamilyFlags[1] & 0x8))
                {
                    // consume from stack dozes not more that have combo-points
                    if (uint32 combo = m_caster->ToPlayer()->GetComboPoints())
                    {
                        // Lookup for Deadly poison (only attacker applied)
                        if (AuraEffect const* aurEff = unitTarget->GetAuraEffect(SPELL_AURA_PERIODIC_DAMAGE, SPELLFAMILY_ROGUE, 0x10000, 0, 0, m_caster->GetGUID()))
                        {
                            // count consumed deadly poison doses at target
                            bool needConsume = true;
                            uint32 spellId = aurEff->GetId();
                            uint32 doses = aurEff->GetBase()->GetStackAmount();
                            if (doses > combo)
                                doses = combo;
                            // Master Poisoner
                            Unit::AuraEffectList const& auraList = m_caster->ToPlayer()->GetAuraEffectsByType(SPELL_AURA_MOD_AURA_DURATION_BY_DISPEL_NOT_STACK);
                            for (Unit::AuraEffectList::const_iterator iter = auraList.begin(); iter != auraList.end(); ++iter)
                            {
                                if ((*iter)->GetSpellInfo()->SpellFamilyName == SPELLFAMILY_ROGUE && (*iter)->GetSpellInfo()->SpellIconID == 1960)
                                {
                                    uint32 chance = (*iter)->GetSpellInfo()->Effects[EFFECT_2].CalcValue(m_caster);

                                    if (chance && roll_chance_i(chance))
                                        needConsume = false;

                                    break;
                                }
                            }

                            if (needConsume)
                                for (uint32 i = 0; i < doses; ++i)
                                    unitTarget->RemoveAuraFromStack(spellId);
                            damage *= doses;
                            damage += int32(((Player*)m_caster)->GetTotalAttackPowerValue(BASE_ATTACK) * 0.09f * doses);
                        }
                        // Eviscerate and Envenom Bonus Damage (item set effect)
                        if (m_caster->HasAura(37169))
                            damage += ((Player*)m_caster)->GetComboPoints()*40;
                    }
                }
                // Eviscerate
                if (m_spellInfo->SpellFamilyFlags[EFFECT_0] & 0x20000)
                {
                    if (!m_caster->ToPlayer())
                        return;

                    uint32 combo = m_caster->ToPlayer()->GetComboPoints();
                    if (!combo)
                        return;

                    float ap = m_caster->GetTotalAttackPowerValue(BASE_ATTACK);
                    damage += irand(int32(ap * combo * 0.03f), int32(ap * combo * 0.07f));

                    // Eviscerate and Envenom Bonus Damage
                    if (AuraEffect const * aurEffB = m_caster->GetAuraEffect(37169, EFFECT_0, m_caster->GetGUID()))
                        damage += combo * aurEffB->GetAmount();
                    break;
                }
                break;
            }
            case SPELLFAMILY_HUNTER:
            {
                //Gore
                if (m_spellInfo->SpellIconID == 1578)
                {
                    if (m_caster->HasAura(57627))           // Charge 6 sec post-affect
                        damage *= 2;
                }
                // Steady Shot
                else if (m_spellInfo->SpellFamilyFlags[1] & 0x1)
                {
                    bool found = false;
                    // check dazed affect
                    Unit::AuraEffectList const& decSpeedList = unitTarget->GetAuraEffectsByType(SPELL_AURA_MOD_DECREASE_SPEED);
                    for (Unit::AuraEffectList::const_iterator iter = decSpeedList.begin(); iter != decSpeedList.end(); ++iter)
                    {
                        if ((*iter)->GetSpellInfo()->SpellIconID == 15 && (*iter)->GetSpellInfo()->Dispel == 0)
                        {
                            found = true;
                            break;
                        }
                    }

                    // TODO: should this be put on taken but not done?
                    if (found)
                        damage += m_spellInfo->Effects[EFFECT_1].CalcValue();

                    if (m_caster->GetTypeId() == TYPEID_PLAYER)
                    {
                        // Add Ammo and Weapon damage plus RAP * 0.1
                        Item* item = m_caster->ToPlayer()->GetWeaponForAttack(RANGED_ATTACK);
                        if (item)
                        {
                            float dmg_min = item->GetTemplate()->Damage->DamageMin;
                            float dmg_max = item->GetTemplate()->Damage->DamageMax;
                            if (dmg_max == 0.0f && dmg_min > dmg_max)
                                damage += int32(dmg_min);
                            else
                                damage += irand(int32(dmg_min), int32(dmg_max));
                            damage += int32(m_caster->ToPlayer()->GetAmmoDPS()*item->GetTemplate()->Delay*0.001f);
                        }
                    }
                }
                break;
            }
            case SPELLFAMILY_PALADIN:
            {
                // Hammer of the Righteous
                if (m_spellInfo->SpellFamilyFlags[1]&0x00040000)
                {
                    // Add main hand dps * effect[2] amount
                    float average = (m_caster->GetFloatValue(UNIT_FIELD_MINDAMAGE) + m_caster->GetFloatValue(UNIT_FIELD_MAXDAMAGE)) / 2;
                    int32 count = m_caster->CalculateSpellDamage(unitTarget, m_spellInfo, EFFECT_2);
                    damage += count * int32(average * IN_MILLISECONDS) / m_caster->GetAttackTime(BASE_ATTACK);
                    break;
                }
                // Shield of Righteousness
                if (m_spellInfo->SpellFamilyFlags[EFFECT_1] & 0x100000)
                {
                    damage += CalculatePctN(m_caster->GetShieldBlockValue(), m_spellInfo->Effects[EFFECT_1].CalcValue());
                    break;
                }
		//Item - Icecrown 25 Normal Dagger Proc
                if (m_spellInfo->Id == 71887 || m_spellInfo->Id == 71881)
                    if (Aura * aur = m_caster->GetAura(71880))
                        if (roll_chance_i(25))
                        m_caster->CastSpell(m_caster, 71883, true);
                break;
		//Item - Icecrown 25 Heroic Dagger Proc
		if (m_spellInfo->Id == 71886 || m_spellInfo->Id == 71882)
                    if (Aura * aur = m_caster->GetAura(71892))
                        if (roll_chance_i(35))
                        m_caster->CastSpell(m_caster, 71888, true);
                break;
            }
            case SPELLFAMILY_DEATHKNIGHT:
            {
                // Blood Boil - bonus for diseased targets
                if (m_spellInfo->SpellFamilyFlags[0] & 0x00040000)
                {
                    if (unitTarget->GetAuraEffect(SPELL_AURA_PERIODIC_DAMAGE, SPELLFAMILY_DEATHKNIGHT, 0, 0, 0x00000002, m_caster->GetGUID()))
                    {
                        damage += m_damage / 2;
                        damage += int32(m_caster->GetTotalAttackPowerValue(BASE_ATTACK) * 0.035f);
                    }
                }
                break;
            }
            case SPELLFAMILY_MAGE:
            {
                // Deep Freeze should deal damage to permanently stun-immune targets.
                if (m_spellInfo->Id == 71757)
                    if (unitTarget->GetTypeId() != TYPEID_UNIT || !(unitTarget->IsImmunedToSpellEffect(sSpellMgr->GetSpellInfo(44572), 0)))
                        return;
                break;
            }
        }

        if (m_originalCaster && damage > 0 && apply_direct_bonus)
            damage = m_originalCaster->SpellDamageBonus(unitTarget, m_spellInfo, (uint32)damage, SPELL_DIRECT_DAMAGE);

        m_damage += damage;
    }
}

void Spell::EffectDummy(SpellEffIndex effIndex)
{
    if (effectHandleMode != SPELL_EFFECT_HANDLE_HIT_TARGET)
        return;

    if (!unitTarget && !gameObjTarget && !itemTarget)
        return;

    uint32 spell_id = 0;
    int32 bp = 0;
    bool triggered = true;
    SpellCastTargets targets;

    // selection by spell family
    switch (m_spellInfo->SpellFamilyName)
    {
        case SPELLFAMILY_GENERIC:
        {
            switch (m_spellInfo->Id)
            {
                case 31225:                                 // Shimmering Vessel (restore creature to life)
                {
                    if (!unitTarget || unitTarget->GetTypeId() != TYPEID_UNIT)
                        return;
                    unitTarget->ToCreature()->setDeathState(JUST_ALIVED);
                    return;
                }
                case 12162:                                 // Deep wounds
                case 12850:                                 // (now good common check for this spells)
                case 12868:
                {
                    if (!unitTarget)
                        return;

                    // apply percent damage mods
                    damage = m_caster->SpellDamageBonus(unitTarget, m_spellInfo, damage, SPELL_DIRECT_DAMAGE);

                    switch (m_spellInfo->Id)
                    {
                        case 12162: ApplyPctN(damage, 16); break; // Rank 1
                        case 12850: ApplyPctN(damage, 32); break; // Rank 2
                        case 12868: ApplyPctN(damage, 48); break; // Rank 3
                        default:
                            sLog->outError("Spell::EffectDummy: Spell %u not handled in DW", m_spellInfo->Id);
                            return;
                    }

                    SpellInfo const* spellInfo = sSpellMgr->GetSpellInfo(12721);
                    uint32 ticks = spellInfo->GetDuration() / spellInfo->Effects[EFFECT_0].Amplitude;

                    // Add remaining ticks to damage done
                    if (AuraEffect const* aurEff = unitTarget->GetAuraEffect(12721, EFFECT_0, m_caster->GetGUID()))
                        damage += aurEff->GetAmount() * (ticks - aurEff->GetTickNumber());

                    damage = damage / ticks;
                    m_caster->CastCustomSpell(unitTarget, 12721, &damage, NULL, NULL, true);
                    return;
                }
                case 13567:                                 // Dummy Trigger
                {
                    // can be used for different aura triggering, so select by aura
                    if (!m_triggeredByAuraSpell || !unitTarget)
                        return;

                    switch (m_triggeredByAuraSpell->Id)
                    {
                        case 26467:                         // Persistent Shield
                            m_caster->CastCustomSpell(unitTarget, 26470, &damage, NULL, NULL, true);
                            break;
                        default:
                            sLog->outError("EffectDummy: Non-handled case for spell 13567 for triggered aura %u", m_triggeredByAuraSpell->Id);
                            break;
                    }
                    return;
                }
                case 17251:                                 // Spirit Healer Res
                {
                    if (!unitTarget || !m_originalCaster)
                        return;

                    if (m_originalCaster->GetTypeId() == TYPEID_PLAYER)
                    {
                        WorldPacket data(SMSG_SPIRIT_HEALER_CONFIRM, 8);
                        data << uint64(unitTarget->GetGUID());
                        m_originalCaster->ToPlayer()->GetSession()->SendPacket(&data);
                    }
                    return;
                }
                case 23019:                                 // Crystal Prison Dummy DND
                {
                    if (!unitTarget || !unitTarget->isAlive() || unitTarget->GetTypeId() != TYPEID_UNIT || unitTarget->ToCreature()->isPet())
                        return;

                    Creature* creatureTarget = unitTarget->ToCreature();

                    m_caster->SummonGameObject(179644, creatureTarget->GetPositionX(), creatureTarget->GetPositionY(), creatureTarget->GetPositionZ(), creatureTarget->GetOrientation(), 0, 0, 0, 0, uint32(creatureTarget->GetRespawnTime()-time(NULL)));
                    sLog->outDebug(LOG_FILTER_SPELLS_AURAS, "SummonGameObject at SpellEfects.cpp EffectDummy for Spell 23019");

                    creatureTarget->DespawnOrUnsummon();

                    return;
                }
                case 23448:                                 // Transporter Arrival - Ultrasafe Transporter: Gadgetzan - backfires
                {
                    int32 r = irand(0, 119);
                    if (r < 20)                           // Transporter Malfunction - 1/6 polymorph
                        m_caster->CastSpell(m_caster, 23444, true);
                    else if (r < 100)                     // Evil Twin               - 4/6 evil twin
                        m_caster->CastSpell(m_caster, 23445, true);
                    else                                    // Transporter Malfunction - 1/6 miss the target
                        m_caster->CastSpell(m_caster, 36902, true);
                    return;
                }
                case 23453:                                 // Gnomish Transporter - Ultrasafe Transporter: Gadgetzan
                    if (roll_chance_i(50))                // Gadgetzan Transporter         - success
                        m_caster->CastSpell(m_caster, 23441, true);
                    else                                    // Gadgetzan Transporter Failure - failure
                        m_caster->CastSpell(m_caster, 23446, true);
                    return;
                case 25860:                                 // Reindeer Transformation
                {
                    if (!m_caster->HasAuraType(SPELL_AURA_MOUNTED))
                        return;

                    float flyspeed = m_caster->GetSpeedRate(MOVE_FLIGHT);
                    float speed = m_caster->GetSpeedRate(MOVE_RUN);

                    m_caster->RemoveAurasByType(SPELL_AURA_MOUNTED);

                    //5 different spells used depending on mounted speed and if mount can fly or not
                    if (flyspeed >= 4.1f)
                        // Flying Reindeer
                        m_caster->CastSpell(m_caster, 44827, true); //310% flying Reindeer
                    else if (flyspeed >= 3.8f)
                        // Flying Reindeer
                        m_caster->CastSpell(m_caster, 44825, true); //280% flying Reindeer
                    else if (flyspeed >= 1.6f)
                        // Flying Reindeer
                        m_caster->CastSpell(m_caster, 44824, true); //60% flying Reindeer
                    else if (speed >= 2.0f)
                        // Reindeer
                        m_caster->CastSpell(m_caster, 25859, true); //100% ground Reindeer
                    else
                        // Reindeer
                        m_caster->CastSpell(m_caster, 25858, true); //60% ground Reindeer

                    return;
                }
                case 26074:                                 // Holiday Cheer
                    // implemented at client side
                    return;
                // Polarity Shift
                case 28089:
                    if (unitTarget)
                        unitTarget->CastSpell(unitTarget, roll_chance_i(50) ? 28059 : 28084, true, NULL, NULL, m_caster->GetGUID());
                    break;
                // Polarity Shift
                case 39096:
                    if (unitTarget)
                        unitTarget->CastSpell(unitTarget, roll_chance_i(50) ? 39088 : 39091, true, NULL, NULL, m_caster->GetGUID());
                    break;
                case 29200:                                 // Purify Helboar Meat
                {
                    if (m_caster->GetTypeId() != TYPEID_PLAYER)
                        return;

                    uint32 spell_id = roll_chance_i(50)
                        ? 29277                             // Summon Purified Helboar Meat
                        : 29278;                            // Summon Toxic Helboar Meat

                    m_caster->CastSpell(m_caster, spell_id, true, NULL);
                    return;
                }
                case 29858:                                 // Soulshatter
                    if (unitTarget && unitTarget->CanHaveThreatList()
                        && unitTarget->getThreatManager().getThreat(m_caster) > 0.0f)
                        m_caster->CastSpell(unitTarget, 32835, true);
                    return;
                case 30458:                                 // Nigh Invulnerability
                    if (!m_CastItem) return;
                    if (roll_chance_i(86))                   // Nigh-Invulnerability   - success
                        m_caster->CastSpell(m_caster, 30456, true, m_CastItem);
                    else                                    // Complete Vulnerability - backfire in 14% casts
                        m_caster->CastSpell(m_caster, 30457, true, m_CastItem);
                    return;
                case 30507:                                 // Poultryizer
                    if (!m_CastItem) return;
                    if (roll_chance_i(80))                   // Poultryized! - success
                        m_caster->CastSpell(unitTarget, 30501, true, m_CastItem);
                    else                                    // Poultryized! - backfire 20%
                        m_caster->CastSpell(unitTarget, 30504, true, m_CastItem);
                    return;
                case 35745:                                 // Socrethar's Stone
                {
                    uint32 spell_id;
                    switch(m_caster->GetAreaId())
                    {
                        case 3900: spell_id = 35743; break; // Socrethar Portal
                        case 3742: spell_id = 35744; break; // Socrethar Portal
                        default: return;
                    }

                    m_caster->CastSpell(m_caster, spell_id, true);
                    return;
                }
                case 37674:                                 // Chaos Blast
                {
                    if (!unitTarget)
                        return;

                    int32 basepoints0 = 100;
                    m_caster->CastCustomSpell(unitTarget, 37675, &basepoints0, NULL, NULL, true);
                    return;
                }
                // Wrath of the Astromancer
                case 42784:
                {
                    uint32 count = 0;
                    for (std::list<TargetInfo>::iterator ihit= m_UniqueTargetInfo.begin(); ihit != m_UniqueTargetInfo.end(); ++ihit)
                        if (ihit->effectMask & (1<<effIndex))
                            ++count;

                    damage = 12000; // maybe wrong value
                    damage /= count;

                    SpellInfo const* spellInfo = sSpellMgr->GetSpellInfo(42784);

                     // now deal the damage
                    for (std::list<TargetInfo>::iterator ihit= m_UniqueTargetInfo.begin(); ihit != m_UniqueTargetInfo.end(); ++ihit)
                        if (ihit->effectMask & (1<<effIndex))
                        {
                            if (Unit* casttarget = Unit::GetUnit((*unitTarget), ihit->targetGUID))
                                m_caster->DealDamage(casttarget, damage, NULL, SPELL_DIRECT_DAMAGE, SPELL_SCHOOL_MASK_ARCANE, spellInfo, false);
                        }

                    return;
                }
                // Demon Broiled Surprise
                case 43723:
                {
                    if (m_caster->GetTypeId() != TYPEID_PLAYER)
                        return;

                    Player* player = (Player*)m_caster;

                    if (player && player->GetQuestStatus(11379) == QUEST_STATUS_INCOMPLETE)
                    {
                        Creature* creature = player->FindNearestCreature(19973, 10, false);
                        if (!creature)
                        {
                            SendCastResult(SPELL_FAILED_NOT_HERE);
                            return;
                        }

                        player->CastSpell(player, 43753, false);
                    }
                    return;
                }
                case 44875:                                 // Complete Raptor Capture
                {
                    if (!unitTarget || unitTarget->GetTypeId() != TYPEID_UNIT)
                        return;

                    unitTarget->ToCreature()->DespawnOrUnsummon();

                    //cast spell Raptor Capture Credit
                    m_caster->CastSpell(m_caster, 42337, true, NULL);
                    return;
                }
                case 45980:                                 // Re-Cursive Transmatter Injection
                {
                    if(!unitTarget)
                        return;
                    Player* pPlayer = m_caster->ToPlayer();
                    pPlayer->CastSpell(pPlayer, 46022, false);
                    if(Creature* pCreature = pPlayer->FindNearestCreature(25773, 10.0f, true))
                        pPlayer->KilledMonsterCredit(pCreature->GetEntry(), pCreature->GetGUID()); // rest is done by EventAI
                    unitTarget->DestroyForPlayer(pPlayer);
                }
                case 47170:                                 // Impale Leviroth
                {
                    if (!unitTarget || (unitTarget->GetEntry() != 26452 && unitTarget->HealthAbovePct(95)))
                        return;

                        m_caster->DealDamage(unitTarget, unitTarget->CountPctFromMaxHealth(93));
                        return;
                }
                case 49357:                                 // Brewfest Mount Transformation
                    if (m_caster->GetTypeId() != TYPEID_PLAYER)
                        return;
                    if (!m_caster->HasAuraType(SPELL_AURA_MOUNTED))
                        return;
                    m_caster->RemoveAurasByType(SPELL_AURA_MOUNTED);
                    // Ram for Alliance, Kodo for Horde
                    if (m_caster->ToPlayer()->GetTeam() == ALLIANCE)
                    {
                        if (m_caster->GetSpeedRate(MOVE_RUN) >= 2.0f)
                            // 100% Ram
                            m_caster->CastSpell(m_caster, 43900, true);
                        else
                            // 60% Ram
                            m_caster->CastSpell(m_caster, 43899, true);
                    }
                    else
                    {
                        if (m_caster->ToPlayer()->GetSpeedRate(MOVE_RUN) >= 2.0f)
                            // 100% Kodo
                            m_caster->CastSpell(m_caster, 49379, true);
                        else
                            // 60% Kodo
                            m_caster->CastSpell(m_caster, 49378, true);
                    }
                    return;
                case 52845:                                 // Brewfest Mount Transformation (Faction Swap)
                    if (m_caster->GetTypeId() != TYPEID_PLAYER)
                        return;
                    if (!m_caster->HasAuraType(SPELL_AURA_MOUNTED))
                        return;
                    m_caster->RemoveAurasByType(SPELL_AURA_MOUNTED);
                    // Ram for Horde, Kodo for Alliance
                    if (m_caster->ToPlayer()->GetTeam() == HORDE)
                    {
                        if (m_caster->GetSpeedRate(MOVE_RUN) >= 2.0f)
                            // 100% Ram
                            m_caster->CastSpell(m_caster, 43900, true);
                        else
                            // 60% Ram
                            m_caster->CastSpell(m_caster, 43899, true);
                    }
                    else
                    {
                        if (m_caster->ToPlayer()->GetSpeedRate(MOVE_RUN) >= 2.0f)
                            // 100% Kodo
                            m_caster->CastSpell(m_caster, 49379, true);
                        else
                            // 60% Kodo
                            m_caster->CastSpell(m_caster, 49378, true);
                    }
                    return;
                case 55004:                                 // Nitro Boosts
                    if (!m_CastItem)
                        return;
                    if (roll_chance_i(95))                  // Nitro Boosts - success
                        m_caster->CastSpell(m_caster, 54861, true, m_CastItem);
                    else                                    // Knocked Up   - backfire 5%
                        m_caster->CastSpell(m_caster, 46014, true, m_CastItem);
                    return;
                case 50243:                                 // Teach Language
                {
                    if (m_caster->GetTypeId() != TYPEID_PLAYER)
                        return;

                    // spell has a 1/3 chance to trigger one of the below
                    if (roll_chance_i(66))
                        return;
                    if (m_caster->ToPlayer()->GetTeam() == ALLIANCE)
                    {
                        // 1000001 - gnomish binary
                        m_caster->CastSpell(m_caster, 50242, true);
                    }
                    else
                    {
                        // 01001000 - goblin binary
                        m_caster->CastSpell(m_caster, 50246, true);
                    }

                    return;
                }
                case 51582:                                 //Rocket Boots Engaged (Rocket Boots Xtreme and Rocket Boots Xtreme Lite)
                {
                    if (!m_CastItem) 
                        return;

                    if (Battleground* bg = m_caster->ToPlayer()->GetBattleground())
                        bg->EventPlayerDroppedFlag(m_caster->ToPlayer());

                    ((Player*)m_caster)->RemoveSpellCooldown(30452, true);
                    m_caster->CastSpell(m_caster, 30452, true, NULL);
                    ((Player*)m_caster)->AddSpellCooldown(30452,m_CastItem->GetEntry(), time(NULL)+300);
                    return;
                }
                case 52759:                                 // Ancestral Awakening
                    if (!unitTarget)
                        return;
                    m_caster->CastCustomSpell(unitTarget, 52752, &damage, NULL, NULL, true);
                    return;
                case 54171:                                   //Divine Storm
                {
                    if (!damage)
                        return;

                    if (m_UniqueTargetInfo.size())
                    {
                        SpellInfo const * spellInfo = sSpellMgr->GetSpellInfo(53385);
                        int32 heal = spellInfo->Effects[EFFECT_1].CalcValue() * damage / m_UniqueTargetInfo.size() / 100;

                        m_caster->CastCustomSpell(unitTarget, 54172, &heal, NULL, NULL, true);
                    }
                    return;
                }
                case 58418:                                 // Portal to Orgrimmar
                case 58420:                                 // Portal to Stormwind
                    return;                                 // implemented in EffectScript[0]
                case 62324: // Throw Passenger
                {
                    if (m_targets.HasTraj())
                    {
                        if (Vehicle* vehicle = m_caster->GetVehicleKit())
                            if (Unit* passenger = vehicle->GetPassenger(damage - 1))
                            {
                                std::list<Unit*> unitList;
                                // use 99 because it is 3d search
                                SearchAreaTarget(unitList, 99, PUSH_DST_CENTER, SPELL_TARGETS_ENTRY, 33114);
                                float minDist = 99 * 99;
                                Unit* target = NULL;
                                for (std::list<Unit*>::iterator itr = unitList.begin(); itr != unitList.end(); ++itr)
                                {
                                    if (Vehicle* seat = (*itr)->GetVehicleKit())
                                        if (!seat->GetPassenger(0))
                                            if (Unit* device = seat->GetPassenger(2))
                                                if (!device->GetCurrentSpell(CURRENT_CHANNELED_SPELL))
                                                {
                                                    float dist = (*itr)->GetExactDistSq(m_targets.GetDst());
                                                    if (dist < minDist)
                                                    {
                                                        minDist = dist;
                                                        target = (*itr);
                                                    }
                                                }
                                }
                                if (target && target->IsWithinDist2d(m_targets.GetDst(), m_spellInfo->Effects[effIndex].CalcRadius() * 2)) // now we use *2 because the location of the seat is not correct
                                    passenger->EnterVehicle(target, 0);
                                else
                                {
                                    passenger->ExitVehicle();
                                    float x, y, z;
                                    m_targets.GetDst()->GetPosition(x, y, z);
                                    passenger->GetMotionMaster()->MoveJump(x, y, z, m_targets.GetSpeedXY(), m_targets.GetSpeedZ());
                                }
                            }
                    }
                    return;
                }
                case 64385:                                 // Unusual Compass
                {
                    m_caster->SetOrientation(float(urand(0, 62832)) / 10000.0f);
                    WorldPacket data;
                    m_caster->BuildHeartBeatMsg(&data);
                    m_caster->SendMessageToSet(&data, true);
                    return;
                }
                case 53808:                                 // Pygmy Oil
                {
                    Aura* pAura = m_caster->GetAura(53806);
                    if (pAura)
                        pAura->RefreshDuration();
                    else
                    {
                        pAura = m_caster->GetAura(53805);
                        if (!pAura || pAura->GetStackAmount() < 5 || !roll_chance_i(50))
                             m_caster->CastSpell(m_caster, 53805, true);
                        else
                        {
                            pAura->Remove();
                            m_caster->CastSpell(m_caster, 53806, true);
                        }
                    }
                    return;
                }
                case 54577:                                 // U.D.E.D.
                {
                    if (unitTarget->GetEntry() != 29402)
                        return;

                    m_caster->SummonGameObject(192693, unitTarget->GetPositionX(), unitTarget->GetPositionY(),
                        unitTarget->GetPositionZ(), unitTarget->GetOrientation(), 0, 0, 0, 0, 100);

                    for (uint8 i = 0; i < 4; ++i)
                        m_caster->SummonGameObject(191567, float(unitTarget->GetPositionX() + irand(-7, 7)),
                            float(unitTarget->GetPositionY() + irand(-7, 7)), unitTarget->GetPositionZ(), unitTarget->GetOrientation(),
                            0, 0, 0, 0, 100);

                    unitTarget->Kill(unitTarget);
                    return;
                }
                case 51961:                                 // Captured Chicken Cover - Quest 12702 & 12532
                {
                    if (m_caster->GetTypeId() != TYPEID_PLAYER
                        || !unitTarget->HasAura(51959)
                        || !(m_caster->ToPlayer()->GetQuestStatus(12702) == QUEST_STATUS_INCOMPLETE || m_caster->ToPlayer()->GetQuestStatus(12532) == QUEST_STATUS_INCOMPLETE))
                        return;

                    m_caster->CastSpell(m_caster, 51037, true);
                    unitTarget->Kill(unitTarget);
                    return;
                }
            }

            break;
        }
        case SPELLFAMILY_WARRIOR:
            // Charge
            if (m_spellInfo->SpellFamilyFlags & SPELLFAMILYFLAG_WARRIOR_CHARGE && m_spellInfo->SpellVisual[0] == 867)
            {
                int32 chargeBasePoints0 = damage;
                m_caster->CastCustomSpell(m_caster, 34846, &chargeBasePoints0, NULL, NULL, true);

                //Juggernaut crit bonus
                if (m_caster->HasAura(64976))
                    m_caster->CastSpell(m_caster, 65156, true);
                return;
            }
            // Slam
            if (m_spellInfo->SpellFamilyFlags[0] & SPELLFAMILYFLAG_WARRIOR_SLAM && m_spellInfo->SpellIconID == 559)
            {
                int32 bp0 = damage;
                m_caster->CastCustomSpell(unitTarget, 50783, &bp0, NULL, NULL, true, 0);

                // Item - Warrior T10 Melee 4P Bonus
                if (Aura * aura = m_caster->GetAura(46916))
                    if (aura->GetCharges())
                    {
                        m_caster->ToPlayer()->RestoreSpellMods(this, 46916);
                        aura->DropCharge();
                    }
            }
            // Execute
            if (m_spellInfo->SpellFamilyFlags[EFFECT_0] & SPELLFAMILYFLAG_WARRIOR_EXECUTE)
            {
                if (!unitTarget)
                    return;

                spell_id = 20647;

                int32 rageUsed = std::min<int32>(300 - m_powerCost, m_caster->GetPower(POWER_RAGE));
                int32 newRage = std::max<int32>(0, m_caster->GetPower(POWER_RAGE) - rageUsed);

                // Sudden Death rage save
                if (AuraEffect* aurEff = m_caster->GetAuraEffect(SPELL_AURA_PROC_TRIGGER_SPELL, SPELLFAMILY_GENERIC, 1989, EFFECT_0))
                {
                    int32 ragesave = aurEff->GetSpellInfo()->Effects[EFFECT_1].CalcValue() * 10;
                    newRage = std::max(newRage, ragesave);
                }

                m_caster->SetPower(POWER_RAGE, uint32(newRage));

                // Glyph of Execution bonus
                if (AuraEffect* aurEff = m_caster->GetAuraEffect(58367, EFFECT_0))
                    rageUsed += aurEff->GetAmount() * 10;

                bp = damage + int32(rageUsed * m_spellInfo->Effects[effIndex].DamageMultiplier + m_caster->GetTotalAttackPowerValue(BASE_ATTACK) * 0.2f);

                // Item - Warrior T10 Melee 4P Bonus
                if (Aura * aura = m_caster->GetAura(52437))
                    aura->DropCharge();
                break;
            }
            // Concussion Blow
            if (m_spellInfo->SpellFamilyFlags[0] & SPELLFAMILYFLAG_WARRIOR_CONCUSSION_BLOW)
            {
                m_damage += CalculatePctF(damage, m_caster->GetTotalAttackPowerValue(BASE_ATTACK));
                return;
            }
            switch(m_spellInfo->Id)
            {
                // Bloodthirst
                case 23881:
                {
                    m_caster->CastCustomSpell(unitTarget, 23885, &damage, NULL, NULL, true, NULL);
                    return;
                }
            }
            break;
        case SPELLFAMILY_WARLOCK:
            // Life Tap
            if ((m_spellInfo->SpellFamilyFlags[0] & SPELLFAMILYFLAG_WARLOCK_LIFETAP) && m_caster->ToPlayer())
            {
                float spFactor = 0.0f;
                switch (m_spellInfo->Id)
                {
                    case 11689: spFactor = 0.2f; break;
                    case 27222:
                    case 57946: spFactor = 0.5f; break;
                }
                int32 damage = int32(m_spellInfo->Effects[EFFECT_0].CalcValue() + (6.3875 * m_spellInfo->BaseLevel));
                int32 mana = int32(damage + (m_caster->ToPlayer()->GetUInt32Value(PLAYER_FIELD_MOD_DAMAGE_DONE_POS+SPELL_SCHOOL_SHADOW) * spFactor));

                if (unitTarget && (int32(unitTarget->GetHealth()) > damage))
                {
                    // Shouldn't Appear in Combat Log
                    unitTarget->ModifyHealth(-damage);

                    // Improved Life Tap mod
                    if (AuraEffect const* aurEff = m_caster->GetDummyAuraEffect(SPELLFAMILY_WARLOCK, 208, 0))
                        AddPctN(mana, aurEff->GetAmount());

                    m_caster->CastCustomSpell(unitTarget, 31818, &mana, NULL, NULL, false);

                    // Mana Feed
                    int32 manaFeedVal = 0;
                    if (AuraEffect const* aurEff = m_caster->GetAuraEffect(SPELL_AURA_ADD_FLAT_MODIFIER, SPELLFAMILY_WARLOCK, 1982, 0))
                        manaFeedVal = aurEff->GetAmount();

                    if (manaFeedVal > 0)
                    {
                        ApplyPctN(manaFeedVal, mana);
                        m_caster->CastCustomSpell(m_caster, 32553, &manaFeedVal, NULL, NULL, true, NULL);
                    }
                }
                else
                    SendCastResult(SPELL_FAILED_FIZZLE);
                return;
            }
            break;
        case SPELLFAMILY_DRUID:
            // Starfall
            if (m_spellInfo->SpellFamilyFlags[2] & SPELLFAMILYFLAG2_DRUID_STARFALL)
            {
                //Shapeshifting into an animal form or mounting cancels the effect.
                if (m_caster->GetCreatureType() == CREATURE_TYPE_BEAST || m_caster->IsMounted())
                {
                    if (m_triggeredByAuraSpell)
                        m_caster->RemoveAurasDueToSpell(m_triggeredByAuraSpell->Id);
                    return;
                }

                //Any effect which causes you to lose control of your character will supress the starfall effect.
                if (m_caster->HasUnitState(UNIT_STAT_CONTROLLED))
                    return;

                m_caster->CastSpell(unitTarget, damage, true);
                return;
            }
            break;
        case SPELLFAMILY_PALADIN:
            // Divine Storm
            if (m_spellInfo->SpellFamilyFlags[EFFECT_1] & SPELLFAMILYFLAG1_PALADIN_DIVINESTORM)
            {
                if (effIndex != EFFECT_0)
                    return;

                uint32 target_count = 0;
                for (std::list<TargetInfo>::const_iterator itr = m_UniqueTargetInfo.begin(); itr != m_UniqueTargetInfo.end(); ++itr)
                    if (itr->effectMask & (1 << EFFECT_2))
                        ++target_count;

                if (!target_count)
                    return;

                if (Aura * aura = m_caster->AddAura(199997, unitTarget))
                    aura->SetCharges(target_count);

                return;
            }
            switch(m_spellInfo->Id)
            {
                case 31789:                                 // Righteous Defense (step 1)
                {
                    // Clear targets for eff 1
                    for (std::list<TargetInfo>::iterator ihit = m_UniqueTargetInfo.begin(); ihit != m_UniqueTargetInfo.end(); ++ihit)
                        ihit->effectMask &= ~(1<<1);

                    // not empty (checked), copy
                    Unit::AttackerSet attackers = unitTarget->getAttackers();

                    // remove invalid attackers
                    for (Unit::AttackerSet::iterator aItr = attackers.begin(); aItr != attackers.end();)
                        if (!(*aItr)->IsValidAttackTarget(m_caster))
                            attackers.erase(aItr++);
                        else
                            ++aItr;

                    // selected from list 3
                    uint32 maxTargets = std::min<uint32>(3, attackers.size());
                    for (uint32 i = 0; i < maxTargets; ++i)
                    {
                        Unit* attacker = SelectRandomContainerElement(attackers);
                        AddUnitTarget(attacker, 1 << 1);
                        attackers.erase(attacker);
                    }

                    // now let next effect cast spell at each target.
                    return;
                }
            }
            break;
        case SPELLFAMILY_SHAMAN:
            // Cleansing Totem Pulse
            if (m_spellInfo->SpellFamilyFlags[0] & SPELLFAMILYFLAG_SHAMAN_TOTEM_EFFECTS && m_spellInfo->SpellIconID == 1673)
            {
                int32 bp1 = 1;
                // Cleansing Totem Effect
                if (unitTarget)
                    m_caster->CastCustomSpell(unitTarget, 52025, NULL, &bp1, NULL, true, NULL, NULL, m_originalCasterGUID);
                return;
            }
            // Healing Stream Totem
            if (m_spellInfo->SpellFamilyFlags[0] & SPELLFAMILYFLAG_SHAMAN_HEALING_STREAM)
            {
                if (!unitTarget)
                    return;
                // Restorative Totems
                if (Unit* owner = m_caster->GetOwner())
                    if (AuraEffect* dummy = owner->GetAuraEffect(SPELL_AURA_DUMMY, SPELLFAMILY_SHAMAN, 338, 1))
                        AddPctN(damage, dummy->GetAmount());

                m_caster->CastCustomSpell(unitTarget, 52042, &damage, 0, 0, true, 0, 0, m_originalCasterGUID);
                return;
            }
            // Mana Spring Totem
            if (m_spellInfo->SpellFamilyFlags[0] & SPELLFAMILYFLAG_SHAMAN_MANA_SPRING)
            {
                if (!unitTarget || unitTarget->getPowerType() != POWER_MANA)
                    return;
                m_caster->CastCustomSpell(unitTarget, 52032, &damage, 0, 0, true, 0, 0, m_originalCasterGUID);
                return;
            }
            // Lava Lash
            if (m_spellInfo->SpellFamilyFlags[2] & SPELLFAMILYFLAG2_SHAMAN_LAVA_LASH)
            {
                if (m_caster->GetTypeId() != TYPEID_PLAYER)
                    return;

                if (m_caster->ToPlayer()->GetItemByPos(INVENTORY_SLOT_BAG_0, EQUIPMENT_SLOT_OFFHAND))
                {
                    // Damage is increased by 25% if your off-hand weapon is enchanted with Flametongue.
                    if (m_caster->GetAuraEffect(SPELL_AURA_DUMMY, SPELLFAMILY_SHAMAN, 0x200000, 0, 0))
                        AddPctN(m_damage, damage);
                }
                return;
            }
            break;
        case SPELLFAMILY_DEATHKNIGHT:
            // Death strike
            if (m_spellInfo->SpellFamilyFlags[0] & SPELLFAMILYFLAG_DK_DEATH_STRIKE)
            {
                uint32 count = unitTarget->GetDiseasesByCaster(m_caster->GetGUID());
                int32 bp = int32(count * m_caster->CountPctFromMaxHealth(int32(m_spellInfo->Effects[EFFECT_0].DamageMultiplier)));
                // Improved Death Strike
                if (AuraEffect const* aurEff = m_caster->GetAuraEffect(SPELL_AURA_ADD_PCT_MODIFIER, SPELLFAMILY_DEATHKNIGHT, 2751, 0))
                    AddPctN(bp, m_caster->CalculateSpellDamage(m_caster, aurEff->GetSpellInfo(), 2));
                m_caster->CastCustomSpell(m_caster, 45470, &bp, NULL, NULL, false);
                return;
            }
            // Death Coil
            if (m_spellInfo->SpellFamilyFlags[0] & SPELLFAMILYFLAG_DK_DEATH_COIL)
            {
                if (m_caster->IsFriendlyTo(unitTarget))
                {
                    int32 bp = int32(damage * 1.5f);
                    m_caster->CastCustomSpell(unitTarget, 47633, &bp, NULL, NULL, true);
                }
                else
                {
                    int32 bp = damage;
                    m_caster->CastCustomSpell(unitTarget, 47632, &bp, NULL, NULL, true);
                }
                return;
            }
            switch (m_spellInfo->Id)
            {
            case 49560: // Death Grip
                Position pos;
                GetSummonPosition(effIndex, pos);
                if (Unit* unit = unitTarget->GetVehicleBase()) // what is this for?
                    unit->CastSpell(pos.GetPositionX(), pos.GetPositionY(), pos.GetPositionZ(), damage, true);
                else if (!unitTarget->HasAuraType(SPELL_AURA_DEFLECT_SPELLS)) // Deterrence
                    unitTarget->CastSpell(pos.GetPositionX(), pos.GetPositionY(), pos.GetPositionZ(), damage, true);
                return;
            case 46584: // Raise Dead
                if (m_caster->GetTypeId() != TYPEID_PLAYER)
                    return;

                // Do we have talent Master of Ghouls?
                if (m_caster->HasAura(52143))
                    // summon as pet
                    bp = 52150;
                else
                    // or guardian
                    bp = 46585;

                if (m_targets.HasDst())
                    targets.SetDst(*m_targets.GetDst());
                else
                {
                    targets.SetDst(*m_caster);
                    // Corpse not found - take reagents (only not triggered cast can take them)
                    triggered = false;
                }
                // Remove cooldown - summon spellls have category
                m_caster->ToPlayer()->RemoveSpellCooldown(m_spellInfo->Id, true);
                spell_id = 48289;
                break;
            // Raise dead - take reagents and trigger summon spells
            case 48289:
                if (m_targets.HasDst())
                    targets.SetDst(*m_targets.GetDst());

                spell_id = CalculateDamage(0, NULL);
                break;
            }
            break;
    }

    //spells triggered by dummy effect should not miss
    if (spell_id)
    {
        SpellInfo const* spellInfo = sSpellMgr->GetSpellInfo(spell_id);

        if (!spellInfo)
        {
            sLog->outError("EffectDummy of spell %u: triggering unknown spell id %i\n", m_spellInfo->Id, spell_id);
            return;
        }

        targets.SetUnitTarget(unitTarget);
        Spell* spell = new Spell(m_caster, spellInfo, triggered ? TRIGGERED_FULL_MASK : TRIGGERED_NONE, m_originalCasterGUID, true);
        if (bp) spell->SetSpellValue(SPELLVALUE_BASE_POINT0, bp);
        spell->prepare(&targets);
    }

    // pet auras
    if (PetAura const* petSpell = sSpellMgr->GetPetAura(m_spellInfo->Id, effIndex))
    {
        m_caster->AddPetAura(petSpell);
        return;
    }

    // normal DB scripted effect
    sLog->outDebug(LOG_FILTER_SPELLS_AURAS, "Spell ScriptStart spellid %u in EffectDummy(%u)", m_spellInfo->Id, effIndex);
    m_caster->GetMap()->ScriptsStart(sSpellScripts, uint32(m_spellInfo->Id | (effIndex << 24)), m_caster, unitTarget);

    // Script based implementation. Must be used only for not good for implementation in core spell effects
    // So called only for not proccessed cases
    if (gameObjTarget)
        sScriptMgr->OnDummyEffect(m_caster, m_spellInfo->Id, effIndex, gameObjTarget);
    else if (unitTarget && unitTarget->GetTypeId() == TYPEID_UNIT)
        sScriptMgr->OnDummyEffect(m_caster, m_spellInfo->Id, effIndex, unitTarget->ToCreature());
    else if (itemTarget)
        sScriptMgr->OnDummyEffect(m_caster, m_spellInfo->Id, effIndex, itemTarget);
}

void Spell::EffectTriggerSpell(SpellEffIndex effIndex)
{
    if (effectHandleMode != SPELL_EFFECT_HANDLE_LAUNCH_TARGET
        && effectHandleMode != SPELL_EFFECT_HANDLE_LAUNCH)
        return;

    uint32 triggered_spell_id = m_spellInfo->Effects[effIndex].TriggerSpell;

    // todo: move those to spell scripts
    if (m_spellInfo->Effects[effIndex].Effect == SPELL_EFFECT_TRIGGER_SPELL
        && effectHandleMode == SPELL_EFFECT_HANDLE_LAUNCH_TARGET)
    {
        // special cases
        switch(triggered_spell_id)
        {
            // Mirror Image
            case 58832:
            {
                // Glyph of Mirror Image
                if (m_caster->HasAura(63093))
                   m_caster->CastSpell(m_caster, 65047, true); // Mirror Image

                break;
            }
            // Vanish (not exist)
            case 18461:
            {
                unitTarget->RemoveMovementImpairingAuras();
                unitTarget->RemoveAurasByType(SPELL_AURA_MOD_STALKED);

                // If this spell is given to an NPC, it must handle the rest using its own AI
                if (unitTarget->GetTypeId() != TYPEID_PLAYER)
                    return;

                // See if we already are stealthed. If so, we're done.
                if (unitTarget->HasAura(1784))
                    return;

                // Reset cooldown on stealth if needed
                if (unitTarget->ToPlayer()->HasSpellCooldown(1784))
                    unitTarget->ToPlayer()->RemoveSpellCooldown(1784);

                triggered_spell_id = 1784;
                break;
            }
            // Demonic Empowerment -- succubus
            case 54437:
            {
                unitTarget->RemoveMovementImpairingAuras();
                unitTarget->RemoveAurasByType(SPELL_AURA_MOD_STALKED);
                unitTarget->RemoveAurasByType(SPELL_AURA_MOD_STUN);

                // Cast Lesser Invisibility
                triggered_spell_id = 7870;
                break;
            }
            // just skip
            case 23770:                                         // Sayge's Dark Fortune of *
                // not exist, common cooldown can be implemented in scripts if need.
                return;
            // Brittle Armor - (need add max stack of 24575 Brittle Armor)
            case 29284:
            {
                // Brittle Armor
                SpellInfo const* spell = sSpellMgr->GetSpellInfo(24575);
                if (!spell)
                    return;

                for (uint32 j = 0; j < spell->StackAmount; ++j)
                    m_caster->CastSpell(unitTarget, spell->Id, true);
                return;
            }
            // Mercurial Shield - (need add max stack of 26464 Mercurial Shield)
            case 29286:
            {
                // Mercurial Shield
                SpellInfo const* spell = sSpellMgr->GetSpellInfo(26464);
                if (!spell)
                    return;

                for (uint32 j = 0; j < spell->StackAmount; ++j)
                    m_caster->CastSpell(unitTarget, spell->Id, true);
                return;
            }
            // Righteous Defense
            case 31980:
            {
                m_caster->CastSpell(unitTarget, 31790, true);
                return;
            }
            // Cloak of Shadows
            case 35729:
            {
                uint32 dispelMask = SpellInfo::GetDispelMask(DISPEL_ALL);
                Unit::AuraApplicationMap& Auras = unitTarget->GetAppliedAuras();
                for (Unit::AuraApplicationMap::iterator iter = Auras.begin(); iter != Auras.end();)
                {
                    // remove all harmful spells on you...
                    SpellInfo const* spell = iter->second->GetBase()->GetSpellInfo();
                    if ((spell->DmgClass == SPELL_DAMAGE_CLASS_MAGIC // only affect magic spells
                        || ((spell->GetDispelMask()) & dispelMask))
                        // ignore positive and passive auras
                        && !iter->second->IsPositive() && !iter->second->GetBase()->IsPassive())
                    {
                        m_caster->RemoveAura(iter);
                    }
                    else
                        ++iter;
                }
                return;
            }
            // Priest Shadowfiend (34433) need apply mana gain trigger aura on pet
            case 41967:
            {
                if (Unit* pet = unitTarget->GetGuardianPet())
                    pet->CastSpell(pet, 28305, true);
                return;
            }
        }
    }

    // normal case
    SpellInfo const* spellInfo = sSpellMgr->GetSpellInfo(triggered_spell_id);
    if (!spellInfo)
    {
        sLog->outDebug(LOG_FILTER_SPELLS_AURAS, "Spell::EffectTriggerSpell spell %u tried to trigger unknown spell %u", m_spellInfo->Id, triggered_spell_id);
        return;
    }

    SpellCastTargets targets;
    if (effectHandleMode == SPELL_EFFECT_HANDLE_LAUNCH_TARGET)
    {
        if (!spellInfo->NeedsToBeTriggeredByCaster())
            return;
        targets.SetUnitTarget(unitTarget);
    }
    else //if (effectHandleMode == SPELL_EFFECT_HANDLE_LAUNCH)
    {
        if (spellInfo->NeedsToBeTriggeredByCaster() && !(m_spellInfo->Effects[effIndex].GetProvidedTargetMask() & TARGET_FLAG_UNIT_MASK))
            return;

        if (spellInfo->GetExplicitTargetMask() & TARGET_FLAG_DEST_LOCATION)
            targets.SetDst(m_targets);

        targets.SetUnitTarget(m_caster);
    }

    CustomSpellValues values;
    // set basepoints for trigger with value effect
    if (m_spellInfo->Effects[effIndex].Effect == SPELL_EFFECT_TRIGGER_SPELL_WITH_VALUE)
    {
        // maybe need to set value only when basepoints == 0?
        values.AddSpellMod(SPELLVALUE_BASE_POINT0, damage);
        values.AddSpellMod(SPELLVALUE_BASE_POINT1, damage);
        values.AddSpellMod(SPELLVALUE_BASE_POINT2, damage);
    }

    // Remove spell cooldown (not category) if spell triggering spell with cooldown and same category
    if (m_caster->GetTypeId() == TYPEID_PLAYER && m_spellInfo->CategoryRecoveryTime && spellInfo->CategoryRecoveryTime
        && m_spellInfo->Category == spellInfo->Category)
        m_caster->ToPlayer()->RemoveSpellCooldown(spellInfo->Id);

    // original caster guid only for GO cast
    m_caster->CastSpell(targets, spellInfo, &values, TRIGGERED_FULL_MASK, NULL, NULL, m_originalCasterGUID);
}

void Spell::EffectTriggerMissileSpell(SpellEffIndex effIndex)
{
    if (effectHandleMode != SPELL_EFFECT_HANDLE_HIT_TARGET
        && effectHandleMode != SPELL_EFFECT_HANDLE_HIT)
        return;

    uint32 triggered_spell_id = m_spellInfo->Effects[effIndex].TriggerSpell;

    // normal case
    SpellInfo const* spellInfo = sSpellMgr->GetSpellInfo(triggered_spell_id);
    if (!spellInfo)
    {
        sLog->outDebug(LOG_FILTER_SPELLS_AURAS, "Spell::EffectTriggerSpell spell %u tried to trigger unknown spell %u", m_spellInfo->Id, triggered_spell_id);
        return;
    }

    SpellCastTargets targets;
    if (effectHandleMode == SPELL_EFFECT_HANDLE_HIT_TARGET)
    {
        if (!spellInfo->NeedsToBeTriggeredByCaster())
            return;
        targets.SetUnitTarget(unitTarget);
    }
    else //if (effectHandleMode == SPELL_EFFECT_HANDLE_HIT)
    {
        if (spellInfo->NeedsToBeTriggeredByCaster() && !(m_spellInfo->Effects[effIndex].GetProvidedTargetMask() & TARGET_FLAG_UNIT_MASK))
            return;

        if (spellInfo->GetExplicitTargetMask() & TARGET_FLAG_DEST_LOCATION)
            targets.SetDst(m_targets);

        targets.SetUnitTarget(m_caster);
    }

    CustomSpellValues values;
    // set basepoints for trigger with value effect
    if (m_spellInfo->Effects[effIndex].Effect == SPELL_EFFECT_TRIGGER_MISSILE_SPELL_WITH_VALUE)
    {
        // maybe need to set value only when basepoints == 0?
        values.AddSpellMod(SPELLVALUE_BASE_POINT0, damage);
        values.AddSpellMod(SPELLVALUE_BASE_POINT1, damage);
        values.AddSpellMod(SPELLVALUE_BASE_POINT2, damage);
    }

    // Remove spell cooldown (not category) if spell triggering spell with cooldown and same category
    if (m_caster->GetTypeId() == TYPEID_PLAYER && m_spellInfo->CategoryRecoveryTime && spellInfo->CategoryRecoveryTime
        && m_spellInfo->Category == spellInfo->Category)
        m_caster->ToPlayer()->RemoveSpellCooldown(spellInfo->Id);

    // original caster guid only for GO cast
    m_caster->CastSpell(targets, spellInfo, &values, TRIGGERED_FULL_MASK, NULL, NULL, m_originalCasterGUID);
}

void Spell::EffectForceCast(SpellEffIndex effIndex)
{
    if (effectHandleMode != SPELL_EFFECT_HANDLE_HIT_TARGET)
        return;

    if (!unitTarget)
        return;

    uint32 triggered_spell_id = m_spellInfo->Effects[effIndex].TriggerSpell;

    // normal case
    SpellInfo const* spellInfo = sSpellMgr->GetSpellInfo(triggered_spell_id);

    if (!spellInfo)
    {
        sLog->outError("Spell::EffectForceCast of spell %u: triggering unknown spell id %i", m_spellInfo->Id, triggered_spell_id);
        return;
    }

    if (m_spellInfo->Effects[effIndex].Effect == SPELL_EFFECT_FORCE_CAST && damage)
    {
        switch (m_spellInfo->Id)
        {
            case 52588: // Skeletal Gryphon Escape
            case 48598: // Ride Flamebringer Cue
                unitTarget->RemoveAura(damage);
                break;
            case 52463: // Hide In Mine Car
            case 52349: // Overtake
                unitTarget->CastCustomSpell(unitTarget, spellInfo->Id, &damage, NULL, NULL, true, NULL, NULL, m_originalCasterGUID);
                return;
            case 72378: // Blood Nova
            case 73058: // Blood Nova
                m_caster->CastSpell(unitTarget, damage, true);   // additional spell cast
                break;
        }
    }

    CustomSpellValues values;
    // set basepoints for trigger with value effect
    if (m_spellInfo->Effects[effIndex].Effect == SPELL_EFFECT_FORCE_CAST_WITH_VALUE)
    {
        // maybe need to set value only when basepoints == 0?
        values.AddSpellMod(SPELLVALUE_BASE_POINT0, damage);
        values.AddSpellMod(SPELLVALUE_BASE_POINT1, damage);
        values.AddSpellMod(SPELLVALUE_BASE_POINT2, damage);
    }

    SpellCastTargets targets;
    targets.SetUnitTarget(m_caster);

    unitTarget->CastSpell(targets, spellInfo, &values, TRIGGERED_FULL_MASK);
}

void Spell::EffectTriggerRitualOfSummoning(SpellEffIndex effIndex)
{
    if (effectHandleMode != SPELL_EFFECT_HANDLE_HIT)
        return;

    uint32 triggered_spell_id = m_spellInfo->Effects[effIndex].TriggerSpell;
    SpellInfo const* spellInfo = sSpellMgr->GetSpellInfo(triggered_spell_id);

    if (!spellInfo)
    {
        sLog->outError("EffectTriggerRitualOfSummoning of spell %u: triggering unknown spell id %i", m_spellInfo->Id, triggered_spell_id);
        return;
    }

    finish();

    m_caster->CastSpell((Unit*)NULL, spellInfo, false);
}

void Spell::EffectJump(SpellEffIndex effIndex)
{
    if (effectHandleMode != SPELL_EFFECT_HANDLE_LAUNCH_TARGET)
        return;

    if (m_caster->isInFlight())
        return;

    if (!unitTarget)
        return;

    float x, y, z;
    unitTarget->GetContactPoint(m_caster, x, y, z, CONTACT_DISTANCE);

    float speedXY, speedZ;
    CalculateJumpSpeeds(effIndex, m_caster->GetExactDist2d(x, y), speedXY, speedZ);
    m_caster->GetMotionMaster()->MoveJump(x, y, z, speedXY, speedZ);
}

void Spell::EffectJumpDest(SpellEffIndex effIndex)
{
    if (effectHandleMode != SPELL_EFFECT_HANDLE_LAUNCH)
        return;

    if (m_caster->isInFlight())
        return;

    if (!m_targets.HasDst())
        return;

    // Init dest coordinates
    float x, y, z;
    m_targets.GetDst()->GetPosition(x, y, z);

    float speedXY, speedZ;
    CalculateJumpSpeeds(effIndex, m_caster->GetExactDist2d(x, y), speedXY, speedZ);
    m_caster->GetMotionMaster()->MoveJump(x, y, z, speedXY, speedZ);
}

void Spell::CalculateJumpSpeeds(uint8 i, float dist, float & speedXY, float & speedZ)
{
    if (m_spellInfo->Effects[i].MiscValue)
        speedZ = float(m_spellInfo->Effects[i].MiscValue)/10;
    else if (m_spellInfo->Effects[i].MiscValueB)
        speedZ = float(m_spellInfo->Effects[i].MiscValueB)/10;
    else
        speedZ = 10.0f;
    speedXY = dist * 10.0f / speedZ;
}

void Spell::EffectTeleportUnits(SpellEffIndex /*effIndex*/)
{
    if (effectHandleMode != SPELL_EFFECT_HANDLE_HIT_TARGET)
        return;

    if (!unitTarget || unitTarget->isInFlight())
        return;

    // Pre effects
    uint8 uiMaxSafeLevel = 0;
    switch (m_spellInfo->Id)
    {
        case 48129:  // Scroll of Recall
            uiMaxSafeLevel = 40;
        case 60320:  // Scroll of Recall II
            if (!uiMaxSafeLevel)
                uiMaxSafeLevel = 70;
        case 60321:  // Scroll of Recal III
            if (!uiMaxSafeLevel)
                uiMaxSafeLevel = 80;

            if (unitTarget->getLevel() > uiMaxSafeLevel)
            {
                unitTarget->AddAura(60444, unitTarget); //Apply Lost! Aura
                return;
            }
            break;
        case 66550: // teleports outside (Isle of Conquest)
            if (Player* pTarget = unitTarget->ToPlayer())
            {
                if (pTarget->GetTeamId() == TEAM_ALLIANCE)
                    m_targets.SetDst(442.24f, -835.25f, 44.30f, 0.06f, 628);
                else
                    m_targets.SetDst(1120.43f, -762.11f, 47.92f, 2.94f, 628);
            }
            break;
        case 66551: // teleports inside (Isle of Conquest)
            if (Player* pTarget = unitTarget->ToPlayer())
            {
                if (pTarget->GetTeamId() == TEAM_ALLIANCE)
                    m_targets.SetDst(389.57f, -832.38f, 48.65f, 3.00f, 628);
                else
                    m_targets.SetDst(1174.85f, -763.24f, 48.72f, 6.26f, 628);
            }
            break;
    }

    // If not exist data for dest location - return
    if (!m_targets.HasDst())
    {
        sLog->outError("Spell::EffectTeleportUnits - does not have destination for spell ID %u\n", m_spellInfo->Id);
        return;
    }

    // Init dest coordinates
    uint32 mapid = m_targets.GetDst()->GetMapId();
    if (mapid == MAPID_INVALID)
        mapid = unitTarget->GetMapId();
    float x, y, z, orientation;
    m_targets.GetDst()->GetPosition(x, y, z, orientation);
    if (!orientation && m_targets.GetUnitTarget())
        orientation = m_targets.GetUnitTarget()->GetOrientation();
    sLog->outDebug(LOG_FILTER_SPELLS_AURAS, "Spell::EffectTeleportUnits - teleport unit to %u %f %f %f %f\n", mapid, x, y, z, orientation);

    if (mapid == unitTarget->GetMapId())
        unitTarget->NearTeleportTo(x, y, z, orientation, unitTarget == m_caster);
    else if (unitTarget->GetTypeId() == TYPEID_PLAYER)
        unitTarget->ToPlayer()->TeleportTo(mapid, x, y, z, orientation, unitTarget == m_caster ? TELE_TO_SPELL : 0);

    // post effects for TARGET_DEST_DB
    switch (m_spellInfo->Id)
    {
        // Dimensional Ripper - Everlook
        case 23442:
        {
            int32 r = irand(0, 119);
            if (r >= 70)                                  // 7/12 success
            {
                if (r < 100)                              // 4/12 evil twin
                    m_caster->CastSpell(m_caster, 23445, true);
                else                                        // 1/12 fire
                    m_caster->CastSpell(m_caster, 23449, true);
            }
            return;
        }
        // Ultrasafe Transporter: Toshley's Station
        case 36941:
        {
            if (roll_chance_i(50))                        // 50% success
            {
                int32 rand_eff = urand(1, 7);
                switch (rand_eff)
                {
                    case 1:
                        // soul split - evil
                        m_caster->CastSpell(m_caster, 36900, true);
                        break;
                    case 2:
                        // soul split - good
                        m_caster->CastSpell(m_caster, 36901, true);
                        break;
                    case 3:
                        // Increase the size
                        m_caster->CastSpell(m_caster, 36895, true);
                        break;
                    case 4:
                        // Decrease the size
                        m_caster->CastSpell(m_caster, 36893, true);
                        break;
                    case 5:
                    // Transform
                    {
                        if (m_caster->ToPlayer()->GetTeam() == ALLIANCE)
                            m_caster->CastSpell(m_caster, 36897, true);
                        else
                            m_caster->CastSpell(m_caster, 36899, true);
                        break;
                    }
                    case 6:
                        // chicken
                        m_caster->CastSpell(m_caster, 36940, true);
                        break;
                    case 7:
                        // evil twin
                        m_caster->CastSpell(m_caster, 23445, true);
                        break;
                }
            }
            return;
        }
        // Dimensional Ripper - Area 52
        case 36890:
        {
            if (roll_chance_i(50))                        // 50% success
            {
                int32 rand_eff = urand(1, 4);
                switch (rand_eff)
                {
                    case 1:
                        // soul split - evil
                        m_caster->CastSpell(m_caster, 36900, true);
                        break;
                    case 2:
                        // soul split - good
                        m_caster->CastSpell(m_caster, 36901, true);
                        break;
                    case 3:
                        // Increase the size
                        m_caster->CastSpell(m_caster, 36895, true);
                        break;
                    case 4:
                        // Transform
                    {
                        if (m_caster->ToPlayer()->GetTeam() == ALLIANCE)
                            m_caster->CastSpell(m_caster, 36897, true);
                        else
                            m_caster->CastSpell(m_caster, 36899, true);
                        break;
                    }
                }
            }
            return;
        }
    }
}

void Spell::EffectApplyAura(SpellEffIndex effIndex)
{
    if (effectHandleMode != SPELL_EFFECT_HANDLE_HIT_TARGET)
        return;

    if (!m_spellAura || !unitTarget)
        return;
    ASSERT(unitTarget == m_spellAura->GetOwner());
    m_spellAura->_ApplyEffectForTargets(effIndex);
}

void Spell::EffectApplyAreaAura(SpellEffIndex effIndex)
{
    if (effectHandleMode != SPELL_EFFECT_HANDLE_HIT_TARGET)
        return;

    if (!m_spellAura || !unitTarget)
        return;
    ASSERT (unitTarget == m_spellAura->GetOwner());
    m_spellAura->_ApplyEffectForTargets(effIndex);
}

void Spell::EffectUnlearnSpecialization(SpellEffIndex effIndex)
{
    if (effectHandleMode != SPELL_EFFECT_HANDLE_HIT_TARGET)
        return;

    if (!unitTarget || unitTarget->GetTypeId() != TYPEID_PLAYER)
        return;

    Player* _player = unitTarget->ToPlayer();
    uint32 spellToUnlearn = m_spellInfo->Effects[effIndex].TriggerSpell;

    _player->removeSpell(spellToUnlearn);

    sLog->outDebug(LOG_FILTER_SPELLS_AURAS, "Spell: Player %u has unlearned spell %u from NpcGUID: %u", _player->GetGUIDLow(), spellToUnlearn, m_caster->GetGUIDLow());
}

void Spell::EffectPowerDrain(SpellEffIndex effIndex)
{
    if (effectHandleMode != SPELL_EFFECT_HANDLE_HIT_TARGET)
        return;

    if (m_spellInfo->Effects[effIndex].MiscValue < 0 || m_spellInfo->Effects[effIndex].MiscValue >= int8(MAX_POWERS))
        return;

    Powers powerType = Powers(m_spellInfo->Effects[effIndex].MiscValue);

    if (!unitTarget || !unitTarget->isAlive() || unitTarget->getPowerType() != powerType || damage < 0)
        return;

    // add spell damage bonus
    damage = m_caster->SpellDamageBonus(unitTarget, m_spellInfo, uint32(damage), SPELL_DIRECT_DAMAGE);

    // resilience reduce mana draining effect at spell crit damage reduction (added in 2.4)
    int32 power = damage;
    if (powerType == POWER_MANA)
        power -= unitTarget->GetSpellCritDamageReduction(power);

    int32 newDamage = -(unitTarget->ModifyPower(powerType, -int32(power)));

    float gainMultiplier = 0.0f;

    // Don`t restore from self drain
    if (m_caster != unitTarget)
    {
        gainMultiplier = m_spellInfo->Effects[effIndex].CalcValueMultiplier(m_originalCaster, this);

        int32 gain = int32(newDamage* gainMultiplier);

        m_caster->EnergizeBySpell(m_caster, m_spellInfo->Id, gain, powerType);
    }
    ExecuteLogEffectTakeTargetPower(effIndex, unitTarget, powerType, newDamage, gainMultiplier);
}

void Spell::EffectSendEvent(SpellEffIndex effIndex)
{
    // we do not handle a flag dropping or clicking on flag in battleground by sendevent system
    if (effectHandleMode != SPELL_EFFECT_HANDLE_HIT_TARGET
        && effectHandleMode != SPELL_EFFECT_HANDLE_HIT)
        return;

    Object* target = NULL;

    // call events for target if present
    if (effectHandleMode == SPELL_EFFECT_HANDLE_HIT_TARGET)
    {
        if (unitTarget)
            target = unitTarget;
        else if (gameObjTarget)
            target = gameObjTarget;
    }
    // call event with no target or focus target when no targets could be found due to no dbc entry
    else if (!m_spellInfo->Effects[effIndex].GetProvidedTargetMask())
    {
        if (focusObject)
            target = focusObject;
        // TODO: there should be a possibility to pass dest target to event script
    }

    sLog->outDebug(LOG_FILTER_SPELLS_AURAS, "Spell ScriptStart %u for spellid %u in EffectSendEvent ", m_spellInfo->Effects[effIndex].MiscValue, m_spellInfo->Id);

    if (ZoneScript* zoneScript = m_caster->GetZoneScript())
        zoneScript->ProcessEvent(unitTarget, m_spellInfo->Effects[effIndex].MiscValue);

    m_caster->GetMap()->ScriptsStart(sEventScripts, m_spellInfo->Effects[effIndex].MiscValue, m_caster, target);
}

void Spell::EffectPowerBurn(SpellEffIndex effIndex)
{
    if (effectHandleMode != SPELL_EFFECT_HANDLE_HIT_TARGET)
        return;

    if (m_spellInfo->Effects[effIndex].MiscValue < 0 || m_spellInfo->Effects[effIndex].MiscValue >= int8(MAX_POWERS))
        return;

    Powers powerType = Powers(m_spellInfo->Effects[effIndex].MiscValue);

    if (!unitTarget || !unitTarget->isAlive() || unitTarget->getPowerType() != powerType || damage < 0)
        return;

    // burn x% of target's mana, up to maximum of 2x% of caster's mana (Mana Burn)
    if (m_spellInfo->Id == 8129)
    {
        int32 maxDamage = int32(CalculatePctN(m_caster->GetMaxPower(powerType), damage * 2));
        damage = int32(CalculatePctN(unitTarget->GetMaxPower(powerType), damage));
        damage = std::min(damage, maxDamage);
    }

    int32 power = damage;
    // resilience reduce mana draining effect at spell crit damage reduction (added in 2.4)
    if (powerType == POWER_MANA)
        power -= unitTarget->GetSpellCritDamageReduction(power);

    int32 newDamage = -(unitTarget->ModifyPower(powerType, -power));

    // NO - Not a typo - EffectPowerBurn uses effect value multiplier - not effect damage multiplier
    float dmgMultiplier = m_spellInfo->Effects[effIndex].CalcValueMultiplier(m_originalCaster, this);

    // add log data before multiplication (need power amount, not damage)
    ExecuteLogEffectTakeTargetPower(effIndex, unitTarget, powerType, newDamage, 0.0f);

    newDamage = int32(newDamage* dmgMultiplier);

    m_damage += newDamage;
}

void Spell::EffectHeal(SpellEffIndex /*effIndex*/)
{
    if (effectHandleMode != SPELL_EFFECT_HANDLE_LAUNCH_TARGET)
        return;

    if (unitTarget && unitTarget->isAlive() && damage >= 0)
    {
        // Try to get original caster
        Unit* caster = m_originalCasterGUID ? m_originalCaster : m_caster;

        // Skip if m_originalCaster not available
        if (!caster)
            return;

        int32 addhealth = damage;

        // Vessel of the Naaru (Vial of the Sunwell trinket)
        if (m_spellInfo->Id == 45064)
        {
            // Amount of heal - depends from stacked Holy Energy
            int damageAmount = 0;
            if (AuraEffect const* aurEff = m_caster->GetAuraEffect(45062, 0))
            {
                damageAmount+= aurEff->GetAmount();
                m_caster->RemoveAurasDueToSpell(45062);
            }

            addhealth += damageAmount;
        }
        // Swiftmend - consumes Regrowth or Rejuvenation
        else if (m_spellInfo->TargetAuraState == AURA_STATE_SWIFTMEND && unitTarget->HasAuraState(AURA_STATE_SWIFTMEND, m_spellInfo, m_caster))
        {
            Unit::AuraEffectList const& RejorRegr = unitTarget->GetAuraEffectsByType(SPELL_AURA_PERIODIC_HEAL);
            // find most short by duration
            AuraEffect* targetAura = NULL;
            for (Unit::AuraEffectList::const_iterator i = RejorRegr.begin(); i != RejorRegr.end(); ++i)
            {
                if ((*i)->GetSpellInfo()->SpellFamilyName == SPELLFAMILY_DRUID
                    && (*i)->GetSpellInfo()->SpellFamilyFlags[0] & 0x50)
                {
                    if (!targetAura || (*i)->GetBase()->GetDuration() < targetAura->GetBase()->GetDuration())
                        targetAura = *i;
                }
            }

            if (!targetAura)
            {
                sLog->outError("Target(GUID:" UI64FMTD ") has aurastate AURA_STATE_SWIFTMEND but no matching aura.", unitTarget->GetGUID());
                return;
            }

            int32 tickheal = targetAura->GetAmount();
            if (Unit* auraCaster = targetAura->GetCaster())
                tickheal = auraCaster->SpellHealingBonus(unitTarget, targetAura->GetSpellInfo(), tickheal, DOT);
            //int32 tickheal = targetAura->GetSpellInfo()->EffectBasePoints[idx] + 1;
            //It is said that talent bonus should not be included

            int32 tickcount = 0;
            // Rejuvenation
            if (targetAura->GetSpellInfo()->SpellFamilyFlags[0] & 0x10)
                tickcount = 4;
            // Regrowth
            else // if (targetAura->GetSpellInfo()->SpellFamilyFlags[0] & 0x40)
                tickcount = 6;

            addhealth += tickheal * tickcount;

            // Glyph of Swiftmend
            if (!caster->HasAura(54824))
                unitTarget->RemoveAura(targetAura->GetId(), targetAura->GetCasterGUID());

            //addhealth += tickheal * tickcount;
            //addhealth = caster->SpellHealingBonus(m_spellInfo, addhealth, HEAL, unitTarget);
        }
        // Glyph of Nourish
        else if (m_spellInfo->SpellFamilyName == SPELLFAMILY_DRUID && m_spellInfo->SpellFamilyFlags[1] & 0x2000000)
        {
            addhealth = caster->SpellHealingBonus(unitTarget, m_spellInfo, addhealth, HEAL);

            if (AuraEffect const* aurEff = m_caster->GetAuraEffect(62971, 0))
            {
                Unit::AuraEffectList const& Periodic = unitTarget->GetAuraEffectsByType(SPELL_AURA_PERIODIC_HEAL);
                for (Unit::AuraEffectList::const_iterator i = Periodic.begin(); i != Periodic.end(); ++i)
                {
                    if (m_caster->GetGUID() == (*i)->GetCasterGUID())
                        AddPctN(addhealth, aurEff->GetAmount());
                }
            }
        }
        // Lifebloom - final heal coef multiplied by original DoT stack
        else if (m_spellInfo->Id == 33778)
            addhealth = caster->SpellHealingBonus(unitTarget, m_spellInfo, addhealth, HEAL, m_spellValue->EffectBasePoints[1]);
        // Riptide - increase healing done by Chain Heal
        else if (m_spellInfo->SpellFamilyName == SPELLFAMILY_SHAMAN && m_spellInfo->SpellFamilyFlags[0] & 0x100)
        {
            addhealth = caster->SpellHealingBonus(unitTarget, m_spellInfo, addhealth, HEAL);
            if (AuraEffect* aurEff = unitTarget->GetAuraEffect(SPELL_AURA_PERIODIC_HEAL, SPELLFAMILY_SHAMAN, 0, 0, 0x10, m_originalCasterGUID))
            {
                addhealth = int32(addhealth * 1.25f);
                // consume aura
                unitTarget->RemoveAura(aurEff->GetBase());
            }
        }
        // Death Pact - return pct of max health to caster
        else if (m_spellInfo->SpellFamilyName == SPELLFAMILY_DEATHKNIGHT && m_spellInfo->SpellFamilyFlags[0] & 0x00080000)
            addhealth = caster->SpellHealingBonus(unitTarget, m_spellInfo, int32(caster->CountPctFromMaxHealth(damage)), HEAL);
        else
            addhealth = caster->SpellHealingBonus(unitTarget, m_spellInfo, addhealth, HEAL);

        // Remove Grievious bite if fully healed
        if (unitTarget->HasAura(48920) && (unitTarget->GetHealth() + addhealth >= unitTarget->GetMaxHealth()))
            unitTarget->RemoveAura(48920);

        m_damage -= addhealth;
    }
}

void Spell::EffectHealPct(SpellEffIndex /*effIndex*/)
{
    if (effectHandleMode != SPELL_EFFECT_HANDLE_HIT_TARGET)
        return;

    if (!unitTarget || !unitTarget->isAlive() || damage < 0)
        return;

    // Skip if m_originalCaster not available
    if (!m_originalCaster)
        return;

    // Rune Tap - Party
    if (m_spellInfo->Id == 59754 && unitTarget == m_caster)
        return;

    m_healing += m_originalCaster->SpellHealingBonus(unitTarget, m_spellInfo, unitTarget->CountPctFromMaxHealth(damage), HEAL);
}

void Spell::EffectHealMechanical(SpellEffIndex /*effIndex*/)
{
    if (effectHandleMode != SPELL_EFFECT_HANDLE_HIT_TARGET)
        return;

    if (!unitTarget || !unitTarget->isAlive() || damage < 0)
        return;

    // Skip if m_originalCaster not available
    if (!m_originalCaster)
        return;

    m_healing += m_originalCaster->SpellHealingBonus(unitTarget, m_spellInfo, uint32(damage), HEAL);
}

void Spell::EffectHealthLeech(SpellEffIndex effIndex)
{
    if (effectHandleMode != SPELL_EFFECT_HANDLE_HIT_TARGET)
        return;

    if (!unitTarget || !unitTarget->isAlive() || damage < 0)
        return;

    damage = m_caster->SpellDamageBonus(unitTarget, m_spellInfo, uint32(damage), SPELL_DIRECT_DAMAGE);

    sLog->outDebug(LOG_FILTER_SPELLS_AURAS, "HealthLeech :%i", damage);

    float healMultiplier = m_spellInfo->Effects[effIndex].CalcValueMultiplier(m_originalCaster, this);

    m_damage += damage;
    // get max possible damage, don't count overkill for heal
    uint32 healthGain = uint32(-unitTarget->GetHealthGain(-damage) * healMultiplier);

    if (m_caster->isAlive())
    {
        healthGain = m_caster->SpellHealingBonus(m_caster, m_spellInfo, healthGain, HEAL);
        m_caster->HealBySpell(m_caster, m_spellInfo, uint32(healthGain));
    }
}

void Spell::DoCreateItem(uint32 /*i*/, uint32 itemtype)
{
    if (!unitTarget || unitTarget->GetTypeId() != TYPEID_PLAYER)
        return;

    Player* player = unitTarget->ToPlayer();

    uint32 newitemid = itemtype;
    ItemTemplate const* pProto = sObjectMgr->GetItemTemplate(newitemid);
    if (!pProto)
    {
        player->SendEquipError(EQUIP_ERR_ITEM_NOT_FOUND, NULL, NULL);
        return;
    }

    // bg reward have some special in code work
    uint32 bgType = 0;
    switch(m_spellInfo->Id)
    {
        case SPELL_AV_MARK_WINNER:
        case SPELL_AV_MARK_LOSER:
            bgType = BATTLEGROUND_AV;
            break;
        case SPELL_WS_MARK_WINNER:
        case SPELL_WS_MARK_LOSER:
            bgType = BATTLEGROUND_WS;
            break;
        case SPELL_AB_MARK_WINNER:
        case SPELL_AB_MARK_LOSER:
            bgType = BATTLEGROUND_AB;
            break;
        default:
            break;
    }

    uint32 num_to_add = damage;

    if (num_to_add < 1)
        num_to_add = 1;
    if (num_to_add > pProto->GetMaxStackSize())
        num_to_add = pProto->GetMaxStackSize();

    // init items_count to 1, since 1 item will be created regardless of specialization
    int items_count=1;
    // the chance to create additional items
    float additionalCreateChance=0.0f;
    // the maximum number of created additional items
    uint8 additionalMaxNum=0;
    // get the chance and maximum number for creating extra items
    if (canCreateExtraItems(player, m_spellInfo->Id, additionalCreateChance, additionalMaxNum))
    {
        // roll with this chance till we roll not to create or we create the max num
        while (roll_chance_f(additionalCreateChance) && items_count <= additionalMaxNum)
            ++items_count;
    }

    // really will be created more items
    num_to_add *= items_count;

    // can the player store the new item?
    ItemPosCountVec dest;
    uint32 no_space = 0;
    InventoryResult msg = player->CanStoreNewItem(NULL_BAG, NULL_SLOT, dest, newitemid, num_to_add, &no_space);
    if (msg != EQUIP_ERR_OK)
    {
        // convert to possible store amount
        if (msg == EQUIP_ERR_INVENTORY_FULL || msg == EQUIP_ERR_CANT_CARRY_MORE_OF_THIS)
            num_to_add -= no_space;
        else
        {
            // if not created by another reason from full inventory or unique items amount limitation
            player->SendEquipError(msg, NULL, NULL, newitemid);
            return;
        }
    }

    if (num_to_add)
    {
        // create the new item and store it
        Item* pItem = player->StoreNewItem(dest, newitemid, true, Item::GenerateItemRandomPropertyId(newitemid));

        // was it successful? return error if not
        if (!pItem)
        {
            player->SendEquipError(EQUIP_ERR_ITEM_NOT_FOUND, NULL, NULL);
            return;
        }

        // set the "Crafted by ..." property of the item
        if (pItem->GetTemplate()->Class != ITEM_CLASS_CONSUMABLE && pItem->GetTemplate()->Class != ITEM_CLASS_QUEST && newitemid != 6265 && newitemid != 6948)
            pItem->SetUInt32Value(ITEM_FIELD_CREATOR, player->GetGUIDLow());

        // send info to the client
        if (pItem)
            player->SendNewItem(pItem, num_to_add, true, bgType == 0);

        // we succeeded in creating at least one item, so a levelup is possible
        if (bgType == 0)
            player->UpdateCraftSkill(m_spellInfo->Id);
    }

/*
    // for battleground marks send by mail if not add all expected
    if (no_space > 0 && bgType)
    {
        if (Battleground* bg = sBattlegroundMgr->GetBattlegroundTemplate(BattlegroundTypeId(bgType)))
            bg->SendRewardMarkByMail(player, newitemid, no_space);
    }
*/
}

void Spell::EffectCreateItem(SpellEffIndex effIndex)
{
    if (effectHandleMode != SPELL_EFFECT_HANDLE_HIT_TARGET)
        return;

    DoCreateItem(effIndex, m_spellInfo->Effects[effIndex].ItemType);
    ExecuteLogEffectCreateItem(effIndex, m_spellInfo->Effects[effIndex].ItemType);
}

void Spell::EffectCreateItem2(SpellEffIndex effIndex)
{
    if (effectHandleMode != SPELL_EFFECT_HANDLE_HIT_TARGET)
        return;

    if (!unitTarget || unitTarget->GetTypeId() != TYPEID_PLAYER)
        return;

    Player* player = unitTarget->ToPlayer();

    uint32 item_id = m_spellInfo->Effects[effIndex].ItemType;

    if (item_id)
        DoCreateItem(effIndex, item_id);

    // special case: fake item replaced by generate using spell_loot_template
    if (m_spellInfo->IsLootCrafting())
    {
        if (item_id)
        {
            if (!player->HasItemCount(item_id, 1))
                return;

            // remove reagent
            uint32 count = 1;
            player->DestroyItemCount(item_id, count, true);

            // create some random items
            player->AutoStoreLoot(m_spellInfo->Id, LootTemplates_Spell);
        }
        else
            player->AutoStoreLoot(m_spellInfo->Id, LootTemplates_Spell);    // create some random items
    }
    // TODO: ExecuteLogEffectCreateItem(i, m_spellInfo->Effects[i].ItemType);
}

void Spell::EffectCreateRandomItem(SpellEffIndex /*effIndex*/)
{
    if (effectHandleMode != SPELL_EFFECT_HANDLE_HIT_TARGET)
        return;

    if (!unitTarget || unitTarget->GetTypeId() != TYPEID_PLAYER)
        return;
    Player* player = unitTarget->ToPlayer();

    // create some random items
    player->AutoStoreLoot(m_spellInfo->Id, LootTemplates_Spell);
    // TODO: ExecuteLogEffectCreateItem(i, m_spellInfo->Effects[i].ItemType);
}

void Spell::EffectPersistentAA(SpellEffIndex effIndex)
{
    if (effectHandleMode != SPELL_EFFECT_HANDLE_HIT)
        return;

    if (!m_spellAura)
    {
        Unit* caster = m_caster->GetEntry() == WORLD_TRIGGER ? m_originalCaster : m_caster;
        float radius = m_spellInfo->Effects[effIndex].CalcRadius(caster);

        // Caster not in world, might be spell triggered from aura removal
        if (!caster->IsInWorld())
            return;
        DynamicObject* dynObj = new DynamicObject();
        if (!dynObj->Create(sObjectMgr->GenerateLowGuid(HIGHGUID_DYNAMICOBJECT), caster, m_spellInfo->Id, *m_targets.GetDst(), radius, false, DYNAMIC_OBJECT_AREA_SPELL))
        {
            delete dynObj;
            return;
        }

        dynObj->GetMap()->Add(dynObj);

        if (Aura* aura = Aura::TryCreate(m_spellInfo, MAX_EFFECT_MASK, dynObj, caster, &m_spellValue->EffectBasePoints[0]))
        {
            m_spellAura = aura;
            m_spellAura->_RegisterForTargets();
        }
        else
            return;
    }

    ASSERT(m_spellAura->GetDynobjOwner());
    m_spellAura->_ApplyEffectForTargets(effIndex);
}

void Spell::EffectEnergize(SpellEffIndex effIndex)
{
    if (effectHandleMode != SPELL_EFFECT_HANDLE_HIT_TARGET)
        return;

    if (!unitTarget)
        return;
    if (!unitTarget->isAlive())
        return;

    if (m_spellInfo->Effects[effIndex].MiscValue < 0 || m_spellInfo->Effects[effIndex].MiscValue >= int8(MAX_POWERS))
        return;

    Powers power = Powers(m_spellInfo->Effects[effIndex].MiscValue);

    // Some level depends spells
    int level_multiplier = 0;
    int level_diff = 0;
    switch (m_spellInfo->Id)
    {
        case 2687:                                          // Bloodrage
            if (m_caster->HasAura(70844))
                m_caster->CastSpell(m_caster, 70845, true);
            break;
        case 9512:                                          // Restore Energy
            level_diff = m_caster->getLevel() - 40;
            level_multiplier = 2;
            break;
        case 24571:                                         // Blood Fury
            level_diff = m_caster->getLevel() - 60;
            level_multiplier = 10;
            break;
        case 24532:                                         // Burst of Energy
            level_diff = m_caster->getLevel() - 60;
            level_multiplier = 4;
            break;
        case 31930:                                         // Judgements of the Wise
        case 63375:                                         // Improved Stormstrike
        case 68082:                                         // Glyph of Seal of Command
            damage = int32(CalculatePctN(unitTarget->GetCreateMana(), damage));
            break;
        case 48542:                                         // Revitalize
            damage = int32(CalculatePctN(unitTarget->GetMaxPower(power), damage));
            break;
        case 71132:                                         // Glyph of Shadow Word: Pain
            damage = int32(CalculatePctN(unitTarget->GetCreateMana(), 1));  // set 1 as value, missing in dbc
            break;
        default:
            break;
    }

    if (level_diff > 0)
        damage -= level_multiplier * level_diff;

    if (damage < 0)
        return;

    if (unitTarget->GetMaxPower(power) == 0)
        return;

    m_caster->EnergizeBySpell(unitTarget, m_spellInfo->Id, damage, power);

    // Mad Alchemist's Potion
    if (m_spellInfo->Id == 45051)
    {
        // find elixirs on target
        bool guardianFound = false;
        bool battleFound = false;
        Unit::AuraApplicationMap& Auras = unitTarget->GetAppliedAuras();
        for (Unit::AuraApplicationMap::iterator itr = Auras.begin(); itr != Auras.end(); ++itr)
        {
            uint32 spell_id = itr->second->GetBase()->GetId();
            if (!guardianFound)
                if (sSpellMgr->IsSpellMemberOfSpellGroup(spell_id, SPELL_GROUP_ELIXIR_GUARDIAN))
                    guardianFound = true;
            if (!battleFound)
                if (sSpellMgr->IsSpellMemberOfSpellGroup(spell_id, SPELL_GROUP_ELIXIR_BATTLE))
                    battleFound = true;
            if (battleFound && guardianFound)
                break;
        }

        // get all available elixirs by mask and spell level
        std::set<uint32> avalibleElixirs;
        if (!guardianFound)
            sSpellMgr->GetSetOfSpellsInSpellGroup(SPELL_GROUP_ELIXIR_GUARDIAN, avalibleElixirs);
        if (!battleFound)
            sSpellMgr->GetSetOfSpellsInSpellGroup(SPELL_GROUP_ELIXIR_BATTLE, avalibleElixirs);
        for (std::set<uint32>::iterator itr = avalibleElixirs.begin(); itr != avalibleElixirs.end() ;)
        {
            SpellInfo const* spellInfo = sSpellMgr->GetSpellInfo(*itr);
            if (spellInfo->SpellLevel < m_spellInfo->SpellLevel || spellInfo->SpellLevel > unitTarget->getLevel())
                avalibleElixirs.erase(itr++);
            else if (sSpellMgr->IsSpellMemberOfSpellGroup(*itr, SPELL_GROUP_ELIXIR_SHATTRATH))
                avalibleElixirs.erase(itr++);
            else if (sSpellMgr->IsSpellMemberOfSpellGroup(*itr, SPELL_GROUP_ELIXIR_UNSTABLE))
                avalibleElixirs.erase(itr++);
            else
                ++itr;
        }

        if (!avalibleElixirs.empty())
        {
            // cast random elixir on target
            m_caster->CastSpell(unitTarget, SelectRandomContainerElement(avalibleElixirs), true, m_CastItem);
        }
    }
}

void Spell::EffectEnergizePct(SpellEffIndex effIndex)
{
    if (effectHandleMode != SPELL_EFFECT_HANDLE_HIT_TARGET)
        return;

    if (!unitTarget)
        return;
    if (!unitTarget->isAlive())
        return;

    if (m_spellInfo->Effects[effIndex].MiscValue < 0 || m_spellInfo->Effects[effIndex].MiscValue >= int8(MAX_POWERS))
        return;

    Powers power = Powers(m_spellInfo->Effects[effIndex].MiscValue);

    uint32 maxPower = unitTarget->GetMaxPower(power);
    if (maxPower == 0)
        return;

    uint32 gain = CalculatePctN(maxPower, damage);
    m_caster->EnergizeBySpell(unitTarget, m_spellInfo->Id, gain, power);
}

void Spell::SendLoot(uint64 guid, LootType loottype)
{
    Player* player = m_caster->ToPlayer();
    if (!player)
        return;

    if (gameObjTarget)
    {
        // Players shouldn't be able to loot gameobjects that are currently despawned
        if (!gameObjTarget->isSpawned() && !player->isGameMaster())
        {
            sLog->outError("Possible hacking attempt: Player %s [guid: %u] tried to loot a gameobject [entry: %u id: %u] which is on respawn time without being in GM mode!",
                            player->GetName(), player->GetGUIDLow(), gameObjTarget->GetEntry(), gameObjTarget->GetGUIDLow());
            return;
        }
        // special case, already has GossipHello inside so return and avoid calling twice
        if (gameObjTarget->GetGoType() == GAMEOBJECT_TYPE_GOOBER)
        {
            gameObjTarget->Use(m_caster);
            return;
        }

        if (sScriptMgr->OnGossipHello(player, gameObjTarget))
            return;

        gameObjTarget->AI()->GossipHello(player);

        switch (gameObjTarget->GetGoType())
        {
            case GAMEOBJECT_TYPE_DOOR:
            case GAMEOBJECT_TYPE_BUTTON:
                gameObjTarget->UseDoorOrButton();
                player->GetMap()->ScriptsStart(sGameObjectScripts, gameObjTarget->GetDBTableGUIDLow(), player, gameObjTarget);
                return;

            case GAMEOBJECT_TYPE_QUESTGIVER:
                // start or end quest
                player->PrepareQuestMenu(guid);
                player->SendPreparedQuest(guid);
                return;

            case GAMEOBJECT_TYPE_SPELL_FOCUS:
                // triggering linked GO
                if (uint32 trapEntry = gameObjTarget->GetGOInfo()->spellFocus.linkedTrapId)
                    gameObjTarget->TriggeringLinkedGameObject(trapEntry, m_caster);
                return;

            case GAMEOBJECT_TYPE_CHEST:
                // TODO: possible must be moved to loot release (in different from linked triggering)
                if (gameObjTarget->GetGOInfo()->chest.eventId)
                {
                    sLog->outDebug(LOG_FILTER_SPELLS_AURAS, "Chest ScriptStart id %u for GO %u", gameObjTarget->GetGOInfo()->chest.eventId, gameObjTarget->GetDBTableGUIDLow());
                    player->GetMap()->ScriptsStart(sEventScripts, gameObjTarget->GetGOInfo()->chest.eventId, player, gameObjTarget);
                }

                // triggering linked GO
                if (uint32 trapEntry = gameObjTarget->GetGOInfo()->chest.linkedTrapId)
                    gameObjTarget->TriggeringLinkedGameObject(trapEntry, m_caster);

                // Don't return, let loots been taken
            default:
                break;
        }
    }

    // Send loot
    player->SendLoot(guid, loottype);
}

void Spell::EffectOpenLock(SpellEffIndex effIndex)
{
    if (effectHandleMode != SPELL_EFFECT_HANDLE_HIT_TARGET)
        return;

    if (m_caster->GetTypeId() != TYPEID_PLAYER)
    {
        sLog->outDebug(LOG_FILTER_SPELLS_AURAS, "WORLD: Open Lock - No Player Caster!");
        return;
    }

    Player* player = m_caster->ToPlayer();

    uint32 lockId = 0;
    uint64 guid = 0;

    // selection by spell family
    switch (m_spellInfo->SpellFamilyName)
    {
        case SPELLFAMILY_GENERIC:
        {
            switch (m_spellInfo->Id)
            {
                case 38790:
                {
                    if (!m_caster || m_caster->GetTypeId() != TYPEID_PLAYER)
                        return;

                    m_caster->ToPlayer()->KilledMonsterCredit(22112,0);
                    return;
                }
            }
        }
    }

    // Get lockId
    if (gameObjTarget)
    {
        GameObjectTemplate const* goInfo = gameObjTarget->GetGOInfo();
        // Arathi Basin banner opening. // TODO: Verify correctness of this check
        if ((goInfo->type == GAMEOBJECT_TYPE_BUTTON && goInfo->button.noDamageImmune) ||
            (goInfo->type == GAMEOBJECT_TYPE_GOOBER && goInfo->goober.losOK))
        {
            //CanUseBattlegroundObject() already called in CheckCast()
            // in battleground check
            if (Battleground* bg = player->GetBattleground())
            {
                bg->EventPlayerClickedOnFlag(player, gameObjTarget);
                return;
            }
        }
        else if (goInfo->type == GAMEOBJECT_TYPE_FLAGSTAND)
        {
            //CanUseBattlegroundObject() already called in CheckCast()
            // in battleground check
            if (Battleground* bg = player->GetBattleground())
            {
                if (bg->GetTypeID(true) == BATTLEGROUND_EY)
                    bg->EventPlayerClickedOnFlag(player, gameObjTarget);
                return;
            }
        }else if (m_spellInfo->Id == 1842 && gameObjTarget->GetGOInfo()->type == GAMEOBJECT_TYPE_TRAP && gameObjTarget->GetOwner())
        {
            gameObjTarget->SetLootState(GO_JUST_DEACTIVATED);
            return;
        }
        // TODO: Add script for spell 41920 - Filling, becouse server it freze when use this spell
        // handle outdoor pvp object opening, return true if go was registered for handling
        // these objects must have been spawned by outdoorpvp!
        else if (gameObjTarget->GetGOInfo()->type == GAMEOBJECT_TYPE_GOOBER && sOutdoorPvPMgr->HandleOpenGo(player, gameObjTarget->GetGUID()))
            return;
        lockId = goInfo->GetLockId();
        guid = gameObjTarget->GetGUID();
    }
    else if (itemTarget)
    {
        lockId = itemTarget->GetTemplate()->LockID;
        guid = itemTarget->GetGUID();
    }
    else
    {
        sLog->outDebug(LOG_FILTER_SPELLS_AURAS, "WORLD: Open Lock - No GameObject/Item Target!");
        return;
    }

    SkillType skillId = SKILL_NONE;
    int32 reqSkillValue = 0;
    int32 skillValue;

    SpellCastResult res = CanOpenLock(effIndex, lockId, skillId, reqSkillValue, skillValue);
    if (res != SPELL_CAST_OK)
    {
        SendCastResult(res);
        return;
    }

    if (gameObjTarget)
        SendLoot(guid, LOOT_SKINNING);
    else
        itemTarget->SetFlag(ITEM_FIELD_FLAGS, ITEM_FLAG_UNLOCKED);

    // not allow use skill grow at item base open
    if (!m_CastItem && skillId != SKILL_NONE)
    {
        // update skill if really known
        if (uint32 pureSkillValue = player->GetPureSkillValue(skillId))
        {
            if (gameObjTarget)
            {
                // Allow one skill-up until respawned
                if (!gameObjTarget->IsInSkillupList(player->GetGUIDLow()) &&
                    player->UpdateGatherSkill(skillId, pureSkillValue, reqSkillValue))
                    gameObjTarget->AddToSkillupList(player->GetGUIDLow());
            }
            else if (itemTarget)
            {
                // Do one skill-up
                player->UpdateGatherSkill(skillId, pureSkillValue, reqSkillValue);
            }
        }
    }
    ExecuteLogEffectOpenLock(effIndex, gameObjTarget ? (Object*)gameObjTarget : (Object*)itemTarget);
}

void Spell::EffectSummonChangeItem(SpellEffIndex effIndex)
{
    if (effectHandleMode != SPELL_EFFECT_HANDLE_HIT)
        return;

    if (m_caster->GetTypeId() != TYPEID_PLAYER)
        return;

    Player* player = m_caster->ToPlayer();

    // applied only to using item
    if (!m_CastItem)
        return;

    // ... only to item in own inventory/bank/equip_slot
    if (m_CastItem->GetOwnerGUID() != player->GetGUID())
        return;

    uint32 newitemid = m_spellInfo->Effects[effIndex].ItemType;
    if (!newitemid)
        return;

    uint16 pos = m_CastItem->GetPos();

    Item* pNewItem = Item::CreateItem(newitemid, 1, player);
    if (!pNewItem)
        return;

    for (uint8 j = PERM_ENCHANTMENT_SLOT; j <= TEMP_ENCHANTMENT_SLOT; ++j)
        if (m_CastItem->GetEnchantmentId(EnchantmentSlot(j)))
            pNewItem->SetEnchantment(EnchantmentSlot(j), m_CastItem->GetEnchantmentId(EnchantmentSlot(j)), m_CastItem->GetEnchantmentDuration(EnchantmentSlot(j)), m_CastItem->GetEnchantmentCharges(EnchantmentSlot(j)));

    if (m_CastItem->GetUInt32Value(ITEM_FIELD_DURABILITY) < m_CastItem->GetUInt32Value(ITEM_FIELD_MAXDURABILITY))
    {
        double lossPercent = 1 - m_CastItem->GetUInt32Value(ITEM_FIELD_DURABILITY) / double(m_CastItem->GetUInt32Value(ITEM_FIELD_MAXDURABILITY));
        player->DurabilityLoss(pNewItem, lossPercent);
    }

    if (player->IsInventoryPos(pos))
    {
        ItemPosCountVec dest;
        InventoryResult msg = player->CanStoreItem(m_CastItem->GetBagSlot(), m_CastItem->GetSlot(), dest, pNewItem, true);
        if (msg == EQUIP_ERR_OK)
        {
            player->DestroyItem(m_CastItem->GetBagSlot(), m_CastItem->GetSlot(), true);

            // prevent crash at access and unexpected charges counting with item update queue corrupt
            if (m_CastItem == m_targets.GetItemTarget())
                m_targets.SetItemTarget(NULL);

            m_CastItem = NULL;

            player->StoreItem(dest, pNewItem, true);
            return;
        }
    }
    else if (player->IsBankPos(pos))
    {
        ItemPosCountVec dest;
        uint8 msg = player->CanBankItem(m_CastItem->GetBagSlot(), m_CastItem->GetSlot(), dest, pNewItem, true);
        if (msg == EQUIP_ERR_OK)
        {
            player->DestroyItem(m_CastItem->GetBagSlot(), m_CastItem->GetSlot(), true);

            // prevent crash at access and unexpected charges counting with item update queue corrupt
            if (m_CastItem == m_targets.GetItemTarget())
                m_targets.SetItemTarget(NULL);

            m_CastItem = NULL;

            player->BankItem(dest, pNewItem, true);
            return;
        }
    }
    else if (player->IsEquipmentPos(pos))
    {
        uint16 dest;

        player->DestroyItem(m_CastItem->GetBagSlot(), m_CastItem->GetSlot(), true);

        uint8 msg = player->CanEquipItem(m_CastItem->GetSlot(), dest, pNewItem, true);

        if (msg == EQUIP_ERR_OK || msg == EQUIP_ERR_CANT_DO_RIGHT_NOW)
        {
            if (msg == EQUIP_ERR_CANT_DO_RIGHT_NOW) dest = EQUIPMENT_SLOT_MAINHAND;

            // prevent crash at access and unexpected charges counting with item update queue corrupt
            if (m_CastItem == m_targets.GetItemTarget())
                m_targets.SetItemTarget(NULL);

            m_CastItem = NULL;

            player->EquipItem(dest, pNewItem, true);
            player->AutoUnequipOffhandIfNeed();
            return;
        }
    }

    // fail
    delete pNewItem;
}

void Spell::EffectProficiency(SpellEffIndex /*effIndex*/)
{
    if (effectHandleMode != SPELL_EFFECT_HANDLE_HIT)
        return;

    if (m_caster->GetTypeId() != TYPEID_PLAYER)
        return;
    Player* p_target = m_caster->ToPlayer();

    uint32 subClassMask = m_spellInfo->EquippedItemSubClassMask;
    if (m_spellInfo->EquippedItemClass == ITEM_CLASS_WEAPON && !(p_target->GetWeaponProficiency() & subClassMask))
    {
        p_target->AddWeaponProficiency(subClassMask);
        p_target->SendProficiency(ITEM_CLASS_WEAPON, p_target->GetWeaponProficiency());
    }
    if (m_spellInfo->EquippedItemClass == ITEM_CLASS_ARMOR && !(p_target->GetArmorProficiency() & subClassMask))
    {
        p_target->AddArmorProficiency(subClassMask);
        p_target->SendProficiency(ITEM_CLASS_ARMOR, p_target->GetArmorProficiency());
    }
}

void Spell::EffectSummonType(SpellEffIndex effIndex)
{
    if (effectHandleMode != SPELL_EFFECT_HANDLE_HIT)
        return;

    uint32 entry = m_spellInfo->Effects[effIndex].MiscValue;
    if (!entry)
        return;

    SummonPropertiesEntry const* properties = sSummonPropertiesStore.LookupEntry(m_spellInfo->Effects[effIndex].MiscValueB);
    if (!properties)
    {
        sLog->outError("EffectSummonType: Unhandled summon type %u", m_spellInfo->Effects[effIndex].MiscValueB);
        return;
    }

    if (!m_originalCaster)
        return;

    int32 duration = m_spellInfo->GetDuration();
    if (Player* modOwner = m_originalCaster->GetSpellModOwner())
        modOwner->ApplySpellMod(m_spellInfo->Id, SPELLMOD_DURATION, duration);

    Position pos;
    GetSummonPosition(effIndex, pos);

    TempSummon* summon = NULL;

    switch (properties->Category)
    {
        case SUMMON_CATEGORY_WILD:
        case SUMMON_CATEGORY_ALLY:
        case SUMMON_CATEGORY_UNK:
            if (properties->Flags & 512)
            {
                SummonGuardian(effIndex, entry, properties);
                break;
            }
            switch (properties->Type)
            {
                case SUMMON_TYPE_PET:
                case SUMMON_TYPE_GUARDIAN:
                case SUMMON_TYPE_GUARDIAN2:
                case SUMMON_TYPE_MINION:
                    SummonGuardian(effIndex, entry, properties);
                    break;
                // Summons a vehicle, but doesn't force anyone to enter it (see SUMMON_CATEGORY_VEHICLE)
                case SUMMON_TYPE_VEHICLE:
                case SUMMON_TYPE_VEHICLE2:
                    summon = m_caster->GetMap()->SummonCreature(entry, pos, properties, duration, m_originalCaster, m_spellInfo->Id);
                    break;
                case SUMMON_TYPE_TOTEM:
                {
                    summon = m_caster->GetMap()->SummonCreature(entry, pos, properties, duration, m_originalCaster, m_spellInfo->Id);
                    if (!summon || !summon->isTotem())
                        return;

                    // Mana Tide Totem
                    if (m_spellInfo->Id == 16190)
                        damage = m_caster->CountPctFromMaxHealth(10);

                    if (damage)                                            // if not spell info, DB values used
                    {
                        summon->SetMaxHealth(damage);
                        summon->SetHealth(damage);
                    }
                    break;
                }
                case SUMMON_TYPE_MINIPET:
                {
                    summon = m_caster->GetMap()->SummonCreature(entry, pos, properties, duration, m_originalCaster, m_spellInfo->Id);
                    if (!summon || !summon->HasUnitTypeMask(UNIT_MASK_MINION))
                        return;

                    summon->SelectLevel(summon->GetCreatureInfo());       // some summoned creaters have different from 1 DB data for level/hp
                    summon->SetUInt32Value(UNIT_NPC_FLAGS, summon->GetCreatureInfo()->npcflag);

                    summon->SetFlag(UNIT_FIELD_FLAGS, UNIT_FLAG_OOC_NOT_ATTACKABLE | UNIT_FLAG_PASSIVE);

                    summon->AI()->EnterEvadeMode();
                    break;
                }
                default:
                {
                    float radius = m_spellInfo->Effects[effIndex].CalcRadius();

                    uint32 amount = damage > 0 ? damage : 1;
                    if (m_spellInfo->Id == 18662 || // Curse of Doom
                        properties->Id == 2081)     // Mechanical Dragonling, Arcanite Dragonling, Mithril Dragonling TODO: Research on meaning of basepoints
                        amount = 1;

                    if ((properties->Id == 2081 || m_spellInfo->Id == 13258 || m_spellInfo->Id == 13166) && !m_CastItem)
                        return;

                    TempSummonType summonType = (duration == 0) ? TEMPSUMMON_DEAD_DESPAWN : TEMPSUMMON_TIMED_DESPAWN;

                    for (uint32 count = 0; count < amount; ++count)
                    {
                        GetSummonPosition(effIndex, pos, radius, count);

                        summon = m_originalCaster->SummonCreature(entry, pos, summonType, duration);
                        if (!summon)
                            continue;

                        if (properties->Category == SUMMON_CATEGORY_ALLY)
                        {
                            summon->SetUInt64Value(UNIT_FIELD_SUMMONEDBY, m_originalCaster->GetGUID());
                            summon->setFaction(m_originalCaster->getFaction());
                            summon->SetUInt32Value(UNIT_CREATED_BY_SPELL, m_spellInfo->Id);
                        }

                        ExecuteLogEffectSummonObject(effIndex, summon);
                    }
                    return;
                }
            }//switch
            break;
        case SUMMON_CATEGORY_PET:
            SummonGuardian(effIndex, entry, properties);
            break;
        case SUMMON_CATEGORY_PUPPET:
            summon = m_caster->GetMap()->SummonCreature(entry, pos, properties, duration, m_originalCaster, m_spellInfo->Id);
            break;
        case SUMMON_CATEGORY_VEHICLE:
            // Summoning spells (usually triggered by npc_spellclick) that spawn a vehicle and that cause the clicker
            // to cast a ride vehicle spell on the summoned unit.
            float x, y, z;
            m_caster->GetClosePoint(x, y, z, DEFAULT_WORLD_OBJECT_SIZE);
            summon = m_originalCaster->GetMap()->SummonCreature(entry, pos, properties, duration, m_caster, m_spellInfo->Id);
            if (!summon || !summon->IsVehicle())
                return;

            // The spell that this effect will trigger. It has SPELL_AURA_CONTROL_VEHICLE
            uint32 spell = VEHICLE_SPELL_RIDE_HARDCODED;
            if (SpellInfo const* spellProto = sSpellMgr->GetSpellInfo(m_spellInfo->Effects[effIndex].CalcValue()))
                spell = spellProto->Id;

            // Hard coded enter vehicle spell
            m_originalCaster->CastSpell(summon, spell, true);

            uint32 faction = properties->Faction;
            if (!faction)
                faction = m_originalCaster->getFaction();

            summon->setFaction(faction);
            break;
    }

    if (summon)
    {
        summon->SetCreatorGUID(m_originalCaster->GetGUID());
        ExecuteLogEffectSummonObject(effIndex, summon);
    }
}

void Spell::EffectLearnSpell(SpellEffIndex effIndex)
{
    if (effectHandleMode != SPELL_EFFECT_HANDLE_HIT_TARGET)
        return;

    if (!unitTarget)
        return;

    if (unitTarget->GetTypeId() != TYPEID_PLAYER)
    {
        if (unitTarget->ToPet())
            EffectLearnPetSpell(effIndex);
        return;
    }

    Player* player = unitTarget->ToPlayer();

    uint32 spellToLearn = (m_spellInfo->Id == 483 || m_spellInfo->Id == 55884) ? damage : m_spellInfo->Effects[effIndex].TriggerSpell;
    player->learnSpell(spellToLearn, false);

    sLog->outDebug(LOG_FILTER_SPELLS_AURAS, "Spell: Player %u has learned spell %u from NpcGUID=%u", player->GetGUIDLow(), spellToLearn, m_caster->GetGUIDLow());
}

typedef std::list< std::pair<uint32, uint64> > DispelList;
typedef std::list< std::pair<Aura* , uint8> > DispelChargesList;
void Spell::EffectDispel(SpellEffIndex effIndex)
{
    if (effectHandleMode != SPELL_EFFECT_HANDLE_HIT_TARGET)
        return;

    if (!unitTarget)
        return;

    DispelChargesList dispel_list;

    // Create dispel mask by dispel type
    uint32 dispel_type = m_spellInfo->Effects[effIndex].MiscValue;
    uint32 dispelMask  = SpellInfo::GetDispelMask(DispelType(dispel_type));

    // we should not be able to dispel diseases if the target is affected by unholy blight
    if (dispelMask & (1 << DISPEL_DISEASE) && unitTarget->HasAura(50536))
        dispelMask &= ~(1 << DISPEL_DISEASE);

    Unit::AuraMap const& auras = unitTarget->GetOwnedAuras();
    for (Unit::AuraMap::const_iterator itr = auras.begin(); itr != auras.end(); ++itr)
    {
        Aura* aura = itr->second;
        AuraApplication * aurApp = aura->GetApplicationOfTarget(unitTarget->GetGUID());
        if (!aurApp)
            continue;

        // don't try to remove passive auras
        if (aura->IsPassive())
            continue;

        if (aura->GetSpellInfo()->GetDispelMask() & dispelMask)
        {
            if (aura->GetSpellInfo()->Dispel == DISPEL_MAGIC)
            {
                // do not remove positive auras if friendly target
                //               negative auras if non-friendly target
                if (aurApp->IsPositive() == unitTarget->IsFriendlyTo(m_caster))
                    continue;
            }

            // The charges / stack amounts don't count towards the total number of auras that can be dispelled.
            // Ie: A dispel on a target with 5 stacks of Winters Chill and a Polymorph has 1 / (1 + 1) -> 50% chance to dispell
            // Polymorph instead of 1 / (5 + 1) -> 16%.
            bool dispel_charges = aura->GetSpellInfo()->AttributesEx7 & SPELL_ATTR7_DISPEL_CHARGES;
            uint8 charges = dispel_charges ? aura->GetCharges() : aura->GetStackAmount();
            if (charges > 0)
                dispel_list.push_back(std::make_pair(aura, charges));
        }
    }

    if (dispel_list.empty())
        return;

    // Ok if exist some buffs for dispel try dispel it
    uint32 failCount = 0;
    DispelChargesList success_list;
    WorldPacket dataFail(SMSG_DISPEL_FAILED, 8+8+4+4+damage*4);
    // dispel N = damage buffs (or while exist buffs for dispel)
    for (int32 count = 0; count < damage && !dispel_list.empty();)
    {
        // Random select buff for dispel
        DispelChargesList::iterator itr = dispel_list.begin();
        std::advance(itr, urand(0, dispel_list.size() - 1));

        int32 chance = itr->first->CalcDispelChance(unitTarget, !unitTarget->IsFriendlyTo(m_caster));
        // 2.4.3 Patch Notes: "Dispel effects will no longer attempt to remove effects that have 100% dispel resistance."
        if (!chance)
        {
            dispel_list.erase(itr);
            continue;
        }
        else
        {
            if (roll_chance_i(chance))
            {
                bool alreadyListed = false;
                for (DispelChargesList::iterator successItr = success_list.begin(); successItr != success_list.end(); ++successItr)
                {
                    if (successItr->first->GetId() == itr->first->GetId())
                    {
                        ++successItr->second;
                        alreadyListed = true;
                    }
                }
                if (!alreadyListed)
                    success_list.push_back(std::make_pair(itr->first, 1));
                --itr->second;
                if (itr->second <= 0)
                    dispel_list.erase(itr);
            }
            else
            {
                if (!failCount)
                {
                    // Failed to dispell
                    dataFail << uint64(m_caster->GetGUID());            // Caster GUID
                    dataFail << uint64(unitTarget->GetGUID());          // Victim GUID
                    dataFail << uint32(m_spellInfo->Id);                // dispel spell id
                }
                ++failCount;
                dataFail << uint32(itr->first->GetId());                         // Spell Id
            }
            ++count;
        }
    }

    if (failCount)
        m_caster->SendMessageToSet(&dataFail, true);

    if (success_list.empty())
        return;

    WorldPacket dataSuccess(SMSG_SPELLDISPELLOG, 8+8+4+1+4+success_list.size()*5);
    // Send packet header
    dataSuccess.append(unitTarget->GetPackGUID());         // Victim GUID
    dataSuccess.append(m_caster->GetPackGUID());           // Caster GUID
    dataSuccess << uint32(m_spellInfo->Id);                // dispel spell id
    dataSuccess << uint8(0);                               // not used
    dataSuccess << uint32(success_list.size());            // count
    for (DispelChargesList::iterator itr = success_list.begin(); itr != success_list.end(); ++itr)
    {
        // Send dispelled spell info
        dataSuccess << uint32(itr->first->GetId());              // Spell Id
        dataSuccess << uint8(0);                        // 0 - dispelled !=0 cleansed
        unitTarget->RemoveAurasDueToSpellByDispel(itr->first->GetId(), itr->first->GetCasterGUID(), m_caster, itr->second);
    }
    m_caster->SendMessageToSet(&dataSuccess, true);

    // On success dispel
    // Devour Magic
    if (m_spellInfo->SpellFamilyName == SPELLFAMILY_WARLOCK && m_spellInfo->Category == SPELLCATEGORY_DEVOUR_MAGIC)
    {
        int32 heal_amount = m_spellInfo->Effects[EFFECT_1].CalcValue();
        m_caster->CastCustomSpell(m_caster, 19658, &heal_amount, NULL, NULL, true);
        // Glyph of Felhunter
        if (Unit* pOwner = m_caster->GetOwner())
            if (pOwner->GetAura(56249))
                pOwner->CastCustomSpell(pOwner, 19658, &heal_amount, NULL, NULL, true);
    }
}

void Spell::EffectDualWield(SpellEffIndex /*effIndex*/)
{
    if (effectHandleMode != SPELL_EFFECT_HANDLE_HIT_TARGET)
        return;

    unitTarget->SetCanDualWield(true);
    if (unitTarget->GetTypeId() == TYPEID_UNIT)
        unitTarget->ToCreature()->UpdateDamagePhysical(OFF_ATTACK);
}

void Spell::EffectPull(SpellEffIndex effIndex)
{
    // TODO: create a proper pull towards distract spell center for distract
    EffectNULL(effIndex);
}

void Spell::EffectDistract(SpellEffIndex /*effIndex*/)
{
    if (effectHandleMode != SPELL_EFFECT_HANDLE_HIT_TARGET)
        return;

    // Check for possible target
    if (!unitTarget || unitTarget->isInCombat())
        return;

    // target must be OK to do this
    if (unitTarget->HasUnitState(UNIT_STAT_CONFUSED | UNIT_STAT_STUNNED | UNIT_STAT_FLEEING))
        return;

    float angle = unitTarget->GetAngle(m_targets.GetDst());

    if (unitTarget->GetTypeId() == TYPEID_PLAYER)
    {
        // For players just turn them
        unitTarget->ToPlayer()->SetPosition(unitTarget->GetPositionX(), unitTarget->GetPositionY(), unitTarget->GetPositionZ(), angle, false);
        unitTarget->ToPlayer()->SendTeleportAckPacket();
    }
    else
    {
        // Set creature Distracted, Stop it, And turn it
        unitTarget->SetOrientation(angle);
        unitTarget->StopMoving();
        unitTarget->GetMotionMaster()->MoveDistract(damage * IN_MILLISECONDS);
        unitTarget->SendMovementFlagUpdate();
    }
}

void Spell::EffectPickPocket(SpellEffIndex /*effIndex*/)
{
    if (effectHandleMode != SPELL_EFFECT_HANDLE_HIT_TARGET)
        return;

    if (m_caster->GetTypeId() != TYPEID_PLAYER)
        return;

    // victim must be creature and attackable
    if (!unitTarget || unitTarget->GetTypeId() != TYPEID_UNIT || m_caster->IsFriendlyTo(unitTarget))
        return;

    // victim have to be alive and humanoid or undead
    if (unitTarget->isAlive() && (unitTarget->GetCreatureTypeMask() &CREATURE_TYPEMASK_HUMANOID_OR_UNDEAD) != 0)
        m_caster->ToPlayer()->SendLoot(unitTarget->GetGUID(), LOOT_PICKPOCKETING);
}

void Spell::EffectAddFarsight(SpellEffIndex effIndex)
{
    if (effectHandleMode != SPELL_EFFECT_HANDLE_HIT)
        return;

    if (m_caster->GetTypeId() != TYPEID_PLAYER)
        return;

    float radius = m_spellInfo->Effects[effIndex].CalcRadius();
    int32 duration = m_spellInfo->GetDuration();
    // Caster not in world, might be spell triggered from aura removal
    if (!m_caster->IsInWorld())
        return;

    DynamicObject* dynObj = new DynamicObject();
    if (!dynObj->Create(sObjectMgr->GenerateLowGuid(HIGHGUID_DYNAMICOBJECT), m_caster, m_spellInfo->Id, *m_targets.GetDst(), radius, true, DYNAMIC_OBJECT_FARSIGHT_FOCUS))
    {
        delete dynObj;
        return;
    }

    dynObj->SetDuration(duration);

    dynObj->setActive(true);    //must before add to map to be put in world container
    dynObj->GetMap()->Add(dynObj); //grid will also be loaded
    dynObj->SetCasterViewpoint();
}

void Spell::EffectUntrainTalents(SpellEffIndex /*effIndex*/)
{
    if (effectHandleMode != SPELL_EFFECT_HANDLE_HIT_TARGET)
        return;

    if (!unitTarget || m_caster->GetTypeId() == TYPEID_PLAYER)
        return;

    if (uint64 guid = m_caster->GetGUID()) // the trainer is the caster
        unitTarget->ToPlayer()->SendTalentWipeConfirm(guid);
}

void Spell::EffectTeleUnitsFaceCaster(SpellEffIndex effIndex)
{
    if (effectHandleMode != SPELL_EFFECT_HANDLE_HIT_TARGET)
        return;

    if (!unitTarget)
        return;

    if (unitTarget->isInFlight())
        return;

    float dis = m_spellInfo->Effects[effIndex].CalcRadius(m_caster);

    float fx, fy, fz;
    m_caster->GetClosePoint(fx, fy, fz, unitTarget->GetObjectSize(), dis);

    unitTarget->NearTeleportTo(fx, fy, fz, -m_caster->GetOrientation(), unitTarget == m_caster);
}

void Spell::EffectLearnSkill(SpellEffIndex effIndex)
{
    if (effectHandleMode != SPELL_EFFECT_HANDLE_HIT_TARGET)
        return;

    if (unitTarget->GetTypeId() != TYPEID_PLAYER)
        return;

    if (damage < 0)
        return;

    uint32 skillid =  m_spellInfo->Effects[effIndex].MiscValue;
    uint16 skillval = unitTarget->ToPlayer()->GetPureSkillValue(skillid);
    unitTarget->ToPlayer()->SetSkill(skillid, m_spellInfo->Effects[effIndex].CalcValue(), skillval?skillval:1, damage*75);
}

void Spell::EffectAddHonor(SpellEffIndex /*effIndex*/)
{
    if (effectHandleMode != SPELL_EFFECT_HANDLE_HIT_TARGET)
        return;

    if (unitTarget->GetTypeId() != TYPEID_PLAYER)
        return;

    // not scale value for item based reward (/10 value expected)
    if (m_CastItem)
    {
        unitTarget->ToPlayer()->RewardHonor(NULL, 1, damage/10);
        sLog->outDebug(LOG_FILTER_SPELLS_AURAS, "SpellEffect::AddHonor (spell_id %u) rewards %d honor points (item %u) for player: %u", m_spellInfo->Id, damage/10, m_CastItem->GetEntry(), unitTarget->ToPlayer()->GetGUIDLow());
        return;
    }

    // do not allow to add too many honor for player (50 * 21) = 1040 at level 70, or (50 * 31) = 1550 at level 80
    if (damage <= 50)
    {
        uint32 honor_reward = Trinity::Honor::hk_honor_at_level(unitTarget->getLevel(), float(damage));
        unitTarget->ToPlayer()->RewardHonor(NULL, 1, honor_reward);
        sLog->outDebug(LOG_FILTER_SPELLS_AURAS, "SpellEffect::AddHonor (spell_id %u) rewards %u honor points (scale) to player: %u", m_spellInfo->Id, honor_reward, unitTarget->ToPlayer()->GetGUIDLow());
    }
    else
    {
        //maybe we have correct honor_gain in damage already
        unitTarget->ToPlayer()->RewardHonor(NULL, 1, damage);
        sLog->outDebug(LOG_FILTER_SPELLS_AURAS, "SpellEffect::AddHonor (spell_id %u) rewards %u honor points (non scale) for player: %u", m_spellInfo->Id, damage, unitTarget->ToPlayer()->GetGUIDLow());
    }
}

void Spell::EffectTradeSkill(SpellEffIndex /*effIndex*/)
{
    if (effectHandleMode != SPELL_EFFECT_HANDLE_HIT)
        return;

    if (m_caster->GetTypeId() != TYPEID_PLAYER)
        return;
    // uint32 skillid =  m_spellInfo->Effects[i].MiscValue;
    // uint16 skillmax = unitTarget->ToPlayer()->(skillid);
    // m_caster->ToPlayer()->SetSkill(skillid, skillval?skillval:1, skillmax+75);
}

void Spell::EffectEnchantItemPerm(SpellEffIndex effIndex)
{
    if (effectHandleMode != SPELL_EFFECT_HANDLE_HIT_TARGET)
        return;

    if (m_caster->GetTypeId() != TYPEID_PLAYER)
        return;
    if (!itemTarget)
        return;

    Player* p_caster = (Player*)m_caster;

    // Handle vellums
    if (itemTarget->IsWeaponVellum() || itemTarget->IsArmorVellum())
    {
        // destroy one vellum from stack
        uint32 count = 1;
        p_caster->DestroyItemCount(itemTarget, count, true);
        unitTarget=p_caster;
        // and add a scroll
        DoCreateItem(effIndex, m_spellInfo->Effects[effIndex].ItemType);
        itemTarget=NULL;
        m_targets.SetItemTarget(NULL);
    }
    else
    {
        // do not increase skill if vellum used
        if (!(m_CastItem && m_CastItem->GetTemplate()->Flags & ITEM_PROTO_FLAG_TRIGGERED_CAST))
            p_caster->UpdateCraftSkill(m_spellInfo->Id);

        uint32 enchant_id = m_spellInfo->Effects[effIndex].MiscValue;
        if (!enchant_id)
            return;

        SpellItemEnchantmentEntry const* pEnchant = sSpellItemEnchantmentStore.LookupEntry(enchant_id);
        if (!pEnchant)
            return;

        // item can be in trade slot and have owner diff. from caster
        Player* item_owner = itemTarget->GetOwner();
        if (!item_owner)
            return;

        if (item_owner != p_caster && !AccountMgr::IsPlayerAccount(p_caster->GetSession()->GetSecurity()) && sWorld->getBoolConfig(CONFIG_GM_LOG_TRADE))
        {
            sLog->outCommand(p_caster->GetSession()->GetAccountId(), "GM %s (Account: %u) enchanting(perm): %s (Entry: %d) for player: %s (Account: %u)",
                p_caster->GetName(), p_caster->GetSession()->GetAccountId(),
                itemTarget->GetTemplate()->Name1.c_str(), itemTarget->GetEntry(),
                item_owner->GetName(), item_owner->GetSession()->GetAccountId());
        }

        // remove old enchanting before applying new if equipped
        item_owner->ApplyEnchantment(itemTarget, PERM_ENCHANTMENT_SLOT, false);

        itemTarget->SetEnchantment(PERM_ENCHANTMENT_SLOT, enchant_id, 0, 0);

        // add new enchanting if equipped
        item_owner->ApplyEnchantment(itemTarget, PERM_ENCHANTMENT_SLOT, true);

        itemTarget->SetSoulboundTradeable(NULL, item_owner, false);
    }
}

void Spell::EffectEnchantItemPrismatic(SpellEffIndex effIndex)
{
    if (effectHandleMode != SPELL_EFFECT_HANDLE_HIT_TARGET)
        return;

    if (m_caster->GetTypeId() != TYPEID_PLAYER)
        return;
    if (!itemTarget)
        return;

    Player* p_caster = (Player*)m_caster;

    uint32 enchant_id = m_spellInfo->Effects[effIndex].MiscValue;
    if (!enchant_id)
        return;

    SpellItemEnchantmentEntry const* pEnchant = sSpellItemEnchantmentStore.LookupEntry(enchant_id);
    if (!pEnchant)
        return;

    // support only enchantings with add socket in this slot
    {
        bool add_socket = false;
        for (uint8 i = 0; i < MAX_ITEM_ENCHANTMENT_EFFECTS; ++i)
        {
            if (pEnchant->type[i] == ITEM_ENCHANTMENT_TYPE_PRISMATIC_SOCKET)
            {
                add_socket = true;
                break;
            }
        }
        if (!add_socket)
        {
            sLog->outError("Spell::EffectEnchantItemPrismatic: attempt apply enchant spell %u with SPELL_EFFECT_ENCHANT_ITEM_PRISMATIC (%u) but without ITEM_ENCHANTMENT_TYPE_PRISMATIC_SOCKET (%u), not suppoted yet.",
                m_spellInfo->Id, SPELL_EFFECT_ENCHANT_ITEM_PRISMATIC, ITEM_ENCHANTMENT_TYPE_PRISMATIC_SOCKET);
            return;
        }
    }

    // item can be in trade slot and have owner diff. from caster
    Player* item_owner = itemTarget->GetOwner();
    if (!item_owner)
        return;

    if (item_owner != p_caster && !AccountMgr::IsPlayerAccount(p_caster->GetSession()->GetSecurity()) && sWorld->getBoolConfig(CONFIG_GM_LOG_TRADE))
    {
        sLog->outCommand(p_caster->GetSession()->GetAccountId(), "GM %s (Account: %u) enchanting(perm): %s (Entry: %d) for player: %s (Account: %u)",
            p_caster->GetName(), p_caster->GetSession()->GetAccountId(),
            itemTarget->GetTemplate()->Name1.c_str(), itemTarget->GetEntry(),
            item_owner->GetName(), item_owner->GetSession()->GetAccountId());
    }

    // remove old enchanting before applying new if equipped
    item_owner->ApplyEnchantment(itemTarget, PRISMATIC_ENCHANTMENT_SLOT, false);

    itemTarget->SetEnchantment(PRISMATIC_ENCHANTMENT_SLOT, enchant_id, 0, 0);

    // add new enchanting if equipped
    item_owner->ApplyEnchantment(itemTarget, PRISMATIC_ENCHANTMENT_SLOT, true);

    itemTarget->SetSoulboundTradeable(NULL, item_owner, false);
}

void Spell::EffectEnchantItemTmp(SpellEffIndex effIndex)
{
    if (effectHandleMode != SPELL_EFFECT_HANDLE_HIT_TARGET)
        return;

    if (m_caster->GetTypeId() != TYPEID_PLAYER)
        return;

    Player* p_caster = (Player*)m_caster;

    // Rockbiter Weapon apply to both weapon
    if (!itemTarget)
        return;
    if (m_spellInfo->SpellFamilyName == SPELLFAMILY_SHAMAN && m_spellInfo->SpellFamilyFlags[0] & 0x400000)
    {
        uint32 spell_id = 0;

        // enchanting spell selected by calculated damage-per-sec stored in Effect[1] base value
        // Note: damage calculated (correctly) with rounding int32(float(v)) but
        // RW enchantments applied damage int32(float(v)+0.5), this create  0..1 difference sometime
        switch(damage)
        {
            // Rank 1
            case  2: spell_id = 36744; break;               //  0% [ 7% == 2, 14% == 2, 20% == 2]
            // Rank 2
            case  4: spell_id = 36753; break;               //  0% [ 7% == 4, 14% == 4]
            case  5: spell_id = 36751; break;               // 20%
            // Rank 3
            case  6: spell_id = 36754; break;               //  0% [ 7% == 6, 14% == 6]
            case  7: spell_id = 36755; break;               // 20%
            // Rank 4
            case  9: spell_id = 36761; break;               //  0% [ 7% == 6]
            case 10: spell_id = 36758; break;               // 14%
            case 11: spell_id = 36760; break;               // 20%
            default:
                sLog->outError("Spell::EffectEnchantItemTmp: Damage %u not handled in S'RW", damage);
                return;
        }

        SpellInfo const* spellInfo = sSpellMgr->GetSpellInfo(spell_id);
        if (!spellInfo)
        {
            sLog->outError("Spell::EffectEnchantItemTmp: unknown spell id %i", spell_id);
            return;

        }

        for (int j = BASE_ATTACK; j <= OFF_ATTACK; ++j)
        {
            if (Item* item = p_caster->GetWeaponForAttack(WeaponAttackType(j)))
            {
                if (item->IsFitToSpellRequirements(m_spellInfo))
                {
                    Spell* spell = new Spell(m_caster, spellInfo, TRIGGERED_FULL_MASK);
                    SpellCastTargets targets;
                    targets.SetItemTarget(item);
                    spell->prepare(&targets);
                }
            }
        }
        return;
    }
    if (!itemTarget)
        return;

    uint32 enchant_id = m_spellInfo->Effects[effIndex].MiscValue;

    if (!enchant_id)
    {
        sLog->outError("Spell %u Effect %u (SPELL_EFFECT_ENCHANT_ITEM_TEMPORARY) have 0 as enchanting id", m_spellInfo->Id, effIndex);
        return;
    }

    SpellItemEnchantmentEntry const* pEnchant = sSpellItemEnchantmentStore.LookupEntry(enchant_id);
    if (!pEnchant)
    {
        sLog->outError("Spell %u Effect %u (SPELL_EFFECT_ENCHANT_ITEM_TEMPORARY) have not existed enchanting id %u ", m_spellInfo->Id, effIndex, enchant_id);
        return;
    }

    // select enchantment duration
    uint32 duration;

    // rogue family enchantments exception by duration
    if (m_spellInfo->Id == 38615)
        duration = 1800;                                    // 30 mins
    // other rogue family enchantments always 1 hour (some have spell damage=0, but some have wrong data in EffBasePoints)
    else if (m_spellInfo->SpellFamilyName == SPELLFAMILY_ROGUE)
        duration = 3600;                                    // 1 hour
    // shaman family enchantments
    else if (m_spellInfo->SpellFamilyName == SPELLFAMILY_SHAMAN)
        duration = 1800;                                    // 30 mins
    // other cases with this SpellVisual already selected
    else if (m_spellInfo->SpellVisual[0] == 215)
        duration = 1800;                                    // 30 mins
    // some fishing pole bonuses except Glow Worm which lasts full hour
    else if (m_spellInfo->SpellVisual[0] == 563 && m_spellInfo->Id != 64401)
        duration = 600;                                     // 10 mins
    // shaman rockbiter enchantments
    else if (m_spellInfo->SpellVisual[0] == 0)
        duration = 1800;                                    // 30 mins
    else if (m_spellInfo->Id == 29702)
        duration = 300;                                     // 5 mins
    else if (m_spellInfo->Id == 37360)
        duration = 300;                                     // 5 mins
    // default case
    else
        duration = 3600;                                    // 1 hour

    // item can be in trade slot and have owner diff. from caster
    Player* item_owner = itemTarget->GetOwner();
    if (!item_owner)
        return;

    if (item_owner != p_caster && !AccountMgr::IsPlayerAccount(p_caster->GetSession()->GetSecurity()) && sWorld->getBoolConfig(CONFIG_GM_LOG_TRADE))
    {
        sLog->outCommand(p_caster->GetSession()->GetAccountId(), "GM %s (Account: %u) enchanting(temp): %s (Entry: %d) for player: %s (Account: %u)",
            p_caster->GetName(), p_caster->GetSession()->GetAccountId(),
            itemTarget->GetTemplate()->Name1.c_str(), itemTarget->GetEntry(),
            item_owner->GetName(), item_owner->GetSession()->GetAccountId());
    }

    // remove old enchanting before applying new if equipped
    item_owner->ApplyEnchantment(itemTarget, TEMP_ENCHANTMENT_SLOT, false);

    itemTarget->SetEnchantment(TEMP_ENCHANTMENT_SLOT, enchant_id, duration * 1000, 0);

    // add new enchanting if equipped
    item_owner->ApplyEnchantment(itemTarget, TEMP_ENCHANTMENT_SLOT, true);
}

void Spell::EffectTameCreature(SpellEffIndex /*effIndex*/)
{
    if (effectHandleMode != SPELL_EFFECT_HANDLE_HIT_TARGET)
        return;

    if (m_caster->GetPetGUID())
        return;

    if (!unitTarget)
        return;

    if (unitTarget->GetTypeId() != TYPEID_UNIT)
        return;

    Creature* creatureTarget = unitTarget->ToCreature();

    if (creatureTarget->isPet())
        return;

    if (m_caster->getClass() != CLASS_HUNTER)
        return;

    // cast finish successfully
    //SendChannelUpdate(0);
    finish();

    Pet* pet = m_caster->CreateTamedPetFrom(creatureTarget, m_spellInfo->Id);
    if (!pet)                                               // in very specific state like near world end/etc.
        return;

    // "kill" original creature
    creatureTarget->DespawnOrUnsummon();

    uint8 level = (creatureTarget->getLevel() < (m_caster->getLevel() - 5)) ? (m_caster->getLevel() - 5) : creatureTarget->getLevel();

    // prepare visual effect for levelup
    pet->SetUInt32Value(UNIT_FIELD_LEVEL, level - 1);

    // add to world
    pet->GetMap()->Add(pet->ToCreature());

    // visual effect for levelup
    pet->SetUInt32Value(UNIT_FIELD_LEVEL, level);

    // caster have pet now
    m_caster->SetMinion(pet, true);

    pet->InitTalentForLevel();

    if (m_caster->GetTypeId() == TYPEID_PLAYER)
    {
        pet->SavePetToDB(PET_SAVE_AS_CURRENT);
        m_caster->ToPlayer()->PetSpellInitialize();
    }
}

void Spell::EffectSummonPet(SpellEffIndex effIndex)
{
    if (effectHandleMode != SPELL_EFFECT_HANDLE_HIT)
        return;

    Player* owner = NULL;
    if (m_originalCaster)
    {
        owner = m_originalCaster->ToPlayer();
        if (!owner && m_originalCaster->ToCreature()->isTotem())
            owner = m_originalCaster->GetCharmerOrOwnerPlayerOrPlayerItself();
    }

    uint32 petentry = m_spellInfo->Effects[effIndex].MiscValue;

    if (!owner)
    {
        SummonPropertiesEntry const* properties = sSummonPropertiesStore.LookupEntry(67);
        if (properties)
            SummonGuardian(effIndex, petentry, properties);
        return;
    }

    Pet* OldSummon = owner->GetPet();

    // if pet requested type already exist
    if (OldSummon)
    {
        if (petentry == 0 || OldSummon->GetEntry() == petentry)
        {
            // pet in corpse state can't be summoned
            if (OldSummon->isDead())
                return;

            ASSERT(OldSummon->GetMap() == owner->GetMap());

            //OldSummon->GetMap()->Remove(OldSummon->ToCreature(), false);

            float px, py, pz;
            owner->GetClosePoint(px, py, pz, OldSummon->GetObjectSize());

            OldSummon->NearTeleportTo(px, py, pz, OldSummon->GetOrientation());
            //OldSummon->Relocate(px, py, pz, OldSummon->GetOrientation());
            //OldSummon->SetMap(owner->GetMap());
            //owner->GetMap()->Add(OldSummon->ToCreature());

            if (owner->GetTypeId() == TYPEID_PLAYER && OldSummon->isControlled())
                owner->ToPlayer()->PetSpellInitialize();

            return;
        }

        if (owner->GetTypeId() == TYPEID_PLAYER)
            owner->ToPlayer()->RemovePet(OldSummon, (OldSummon->getPetType() == HUNTER_PET ? PET_SAVE_AS_DELETED : PET_SAVE_NOT_IN_SLOT), false);
        else
            return;
    }

    float x, y, z;
    owner->GetClosePoint(x, y, z, owner->GetObjectSize());
    Pet* pet = owner->SummonPet(petentry, x, y, z, owner->GetOrientation(), SUMMON_PET, 0);
    if (!pet)
        return;

    if (m_caster->GetTypeId() == TYPEID_UNIT)
    {
        if (m_caster->ToCreature()->isTotem())
            pet->SetReactState(REACT_AGGRESSIVE);
        else
            pet->SetReactState(REACT_DEFENSIVE);
    }

    pet->SetUInt32Value(UNIT_CREATED_BY_SPELL, m_spellInfo->Id);

    // generate new name for summon pet
    std::string new_name=sObjectMgr->GeneratePetName(petentry);
    if (!new_name.empty())
        pet->SetName(new_name);

    ExecuteLogEffectSummonObject(effIndex, pet);
}

void Spell::EffectLearnPetSpell(SpellEffIndex effIndex)
{
    if (effectHandleMode != SPELL_EFFECT_HANDLE_HIT_TARGET)
        return;

    if (!unitTarget)
        return;

    if (unitTarget->ToPlayer())
    {
        EffectLearnSpell(effIndex);
        return;
    }
    Pet* pet = unitTarget->ToPet();
    if (!pet)
        return;

    SpellInfo const* learn_spellproto = sSpellMgr->GetSpellInfo(m_spellInfo->Effects[effIndex].TriggerSpell);
    if (!learn_spellproto)
        return;

    pet->learnSpell(learn_spellproto->Id);
    pet->SavePetToDB(PET_SAVE_AS_CURRENT);
    pet->GetOwner()->PetSpellInitialize();
}

void Spell::EffectTaunt(SpellEffIndex /*effIndex*/)
{
    if (effectHandleMode != SPELL_EFFECT_HANDLE_HIT_TARGET)
        return;

    if (!unitTarget)
        return;

    // this effect use before aura Taunt apply for prevent taunt already attacking target
    // for spell as marked "non effective at already attacking target"
    if (!unitTarget || !unitTarget->CanHaveThreatList()
        || unitTarget->getVictim() == m_caster)
    {
        SendCastResult(SPELL_FAILED_DONT_REPORT);
        return;
    }

    if (m_spellInfo->Id == 62124)
        m_caster->CastSpell(unitTarget, 67485, true);

    // Also use this effect to set the taunter's threat to the taunted creature's highest value
    if (unitTarget->getThreatManager().getCurrentVictim())
    {
        float myThreat = unitTarget->getThreatManager().getThreat(m_caster);
        float itsThreat = unitTarget->getThreatManager().getCurrentVictim()->getThreat();
        if (itsThreat > myThreat)
            unitTarget->getThreatManager().addThreat(m_caster, itsThreat - myThreat);
    }

    //Set aggro victim to caster
    if (!unitTarget->getThreatManager().getOnlineContainer().empty())
        if (HostileReference* forcedVictim = unitTarget->getThreatManager().getOnlineContainer().getReferenceByTarget(m_caster))
            unitTarget->getThreatManager().setCurrentVictim(forcedVictim);

    if (unitTarget->ToCreature()->IsAIEnabled && !unitTarget->ToCreature()->HasReactState(REACT_PASSIVE))
        unitTarget->ToCreature()->AI()->AttackStart(m_caster);
}

void Spell::EffectWeaponDmg(SpellEffIndex effIndex)
{
    if (effectHandleMode != SPELL_EFFECT_HANDLE_LAUNCH_TARGET)
        return;

    if (!unitTarget || !unitTarget->isAlive())
        return;

    // multiple weapon dmg effect workaround
    // execute only the last weapon damage
    // and handle all effects at once
    for (uint32 j = effIndex + 1; j < MAX_SPELL_EFFECTS; ++j)
    {
        switch (m_spellInfo->Effects[j].Effect)
        {
            case SPELL_EFFECT_WEAPON_DAMAGE:
            case SPELL_EFFECT_WEAPON_DAMAGE_NOSCHOOL:
            case SPELL_EFFECT_NORMALIZED_WEAPON_DMG:
            case SPELL_EFFECT_WEAPON_PERCENT_DAMAGE:
                return;     // we must calculate only at last weapon effect
            break;
        }
    }

    // some spell specific modifiers
    float totalDamagePercentMod  = 1.0f;                    // applied to final bonus+weapon damage
    int32 fixed_bonus = 0;
    int32 spell_bonus = 0;                                  // bonus specific for spell

    switch (m_spellInfo->SpellFamilyName)
    {
        case SPELLFAMILY_GENERIC:
        {
            switch (m_spellInfo->Id)
            {
                case 69055:     // Saber Lash
                case 70814:     // Saber Lash
                {
                    uint32 count = 0;
                    for (std::list<TargetInfo>::iterator ihit = m_UniqueTargetInfo.begin(); ihit != m_UniqueTargetInfo.end(); ++ihit)
                        if (ihit->effectMask & (1 << effIndex))
                            ++count;

                    totalDamagePercentMod /= count;
                    break;
                }
            }
            break;
        }
        case SPELLFAMILY_WARRIOR:
        {
            // Devastate (player ones)
            if (m_spellInfo->SpellFamilyFlags[1] & 0x40)
            {
                // Player can apply only 58567 Sunder Armor effect.
                bool needCast = !unitTarget->HasAura(58567, m_caster->GetGUID());
                if (needCast)
                    m_caster->CastSpell(unitTarget, 58567, true);

                if (Aura* aur = unitTarget->GetAura(58567, m_caster->GetGUID()))
                {
                    // 58388 - Glyph of Devastate dummy aura.
                    if (int32 num = (needCast ? 0 : 1) + (m_caster->HasAura(58388) ? 1 : 0))
                        aur->ModStackAmount(num);
                    fixed_bonus += (aur->GetStackAmount() - 1) * CalculateDamage(2, unitTarget);
                }
            }
            break;
        }
        case SPELLFAMILY_ROGUE:
        {
            // Fan of Knives, Hemorrhage, Ghostly Strike
            if ((m_spellInfo->SpellFamilyFlags[1] & 0x40000)
                || (m_spellInfo->SpellFamilyFlags[0] & 0x6000000))
            {
                // Hemorrhage
                if (m_spellInfo->SpellFamilyFlags[0] & 0x2000000)
                {
                    if (m_caster->GetTypeId() == TYPEID_PLAYER)
                        m_caster->ToPlayer()->AddComboPoints(unitTarget, 1, this);
                }
                // 50% more damage with daggers
                if (m_caster->GetTypeId() == TYPEID_PLAYER)
                    if (Item* item = m_caster->ToPlayer()->GetWeaponForAttack(m_attackType, true))
                        if (item->GetTemplate()->SubClass == ITEM_SUBCLASS_WEAPON_DAGGER)
                            totalDamagePercentMod *= 1.5f;
            }
            // Mutilate (for each hand)
            else if (m_spellInfo->SpellFamilyFlags[1] & 0x6)
            {
                bool found = false;
                // fast check
                if (unitTarget->HasAuraState(AURA_STATE_DEADLY_POISON, m_spellInfo, m_caster))
                    found = true;
                // full aura scan
                else
                {
                    Unit::AuraApplicationMap const& auras = unitTarget->GetAppliedAuras();
                    for (Unit::AuraApplicationMap::const_iterator itr = auras.begin(); itr != auras.end(); ++itr)
                    {
                        if (itr->second->GetBase()->GetSpellInfo()->Dispel == DISPEL_POISON)
                        {
                            found = true;
                            break;
                        }
                    }
                }

                if (found)
                    totalDamagePercentMod *= 1.2f;          // 120% if poisoned
            }
            break;
        }
        case SPELLFAMILY_PALADIN:
        {
            // Seal of Command Unleashed
            if (m_spellInfo->Id == 20467)
            {
                spell_bonus += int32(0.08f * m_caster->GetTotalAttackPowerValue(BASE_ATTACK));
                spell_bonus += int32(0.13f * m_caster->SpellBaseDamageBonus(m_spellInfo->GetSchoolMask()));
            }
            break;
        }
        case SPELLFAMILY_SHAMAN:
        {
            // Skyshatter Harness item set bonus
            // Stormstrike
            if (AuraEffect* aurEff = m_caster->IsScriptOverriden(m_spellInfo, 5634))
                m_caster->CastSpell(m_caster, 38430, true, NULL, aurEff);
            break;
        }
        case SPELLFAMILY_DRUID:
        {
            // Mangle (Cat): CP
            if (m_spellInfo->SpellFamilyFlags[1] & 0x400)
            {
                if (m_caster->GetTypeId() == TYPEID_PLAYER)
                    m_caster->ToPlayer()->AddComboPoints(unitTarget, 1, this);
            }
            // Shred, Maul - Rend and Tear
            else if (m_spellInfo->SpellFamilyFlags[0] & 0x00008800 && unitTarget->HasAuraState(AURA_STATE_BLEEDING))
            {
                if (AuraEffect const* rendAndTear = m_caster->GetDummyAuraEffect(SPELLFAMILY_DRUID, 2859, 0))
                    AddPctN(totalDamagePercentMod, rendAndTear->GetAmount());
            }
            break;
        }
        case SPELLFAMILY_HUNTER:
        {
            // Kill Shot - bonus damage from Ranged Attack Power
            if (m_spellInfo->SpellFamilyFlags[1] & 0x800000)
                spell_bonus += int32(0.4f * m_caster->GetTotalAttackPowerValue(RANGED_ATTACK));
            break;
        }
        case SPELLFAMILY_DEATHKNIGHT:
        {
            // Plague Strike
            if (m_spellInfo->SpellFamilyFlags[0] & 0x1)
            {
                // Glyph of Plague Strike
                if (AuraEffect const* aurEff = m_caster->GetAuraEffect(58657, EFFECT_0))
                    AddPctN(totalDamagePercentMod, aurEff->GetAmount());
                break;
            }
            // Blood Strike
            if (m_spellInfo->SpellFamilyFlags[0] & 0x400000)
            {
                AddPctF(totalDamagePercentMod, m_spellInfo->Effects[EFFECT_2].CalcValue() * unitTarget->GetDiseasesByCaster(m_caster->GetGUID()) / 2.0f);

                // Glyph of Blood Strike
                if (m_caster->GetAuraEffect(59332, EFFECT_0))
                    if (unitTarget->HasAuraType(SPELL_AURA_MOD_DECREASE_SPEED))
                       AddPctN(totalDamagePercentMod, 20);
                break;
            }
            // Death Strike
            if (m_spellInfo->SpellFamilyFlags[0] & 0x10)
            {
                // Glyph of Death Strike
                if (AuraEffect const* aurEff = m_caster->GetAuraEffect(59336, EFFECT_0))
                    if (uint32 runic = std::min<uint32>(m_caster->GetPower(POWER_RUNIC_POWER), aurEff->GetSpellInfo()->Effects[EFFECT_1].CalcValue()))
                        AddPctN(totalDamagePercentMod, runic);
                break;
            }
            // Obliterate (12.5% more damage per disease)
            if (m_spellInfo->SpellFamilyFlags[1] & 0x20000)
            {
                bool consumeDiseases = true;
                // Annihilation
                if (AuraEffect const* aurEff = m_caster->GetDummyAuraEffect(SPELLFAMILY_DEATHKNIGHT, 2710, EFFECT_0))
                    // Do not consume diseases if roll sucesses
                    if (roll_chance_i(aurEff->GetAmount()))
                        consumeDiseases = false;

                AddPctF(totalDamagePercentMod, m_spellInfo->Effects[EFFECT_2].CalcValue() * unitTarget->GetDiseasesByCaster(m_caster->GetGUID(), consumeDiseases) / 2.0f);
                break;
            }
            // Blood-Caked Strike - Blood-Caked Blade
            if (m_spellInfo->SpellIconID == 1736)
            {
                AddPctF(totalDamagePercentMod, unitTarget->GetDiseasesByCaster(m_caster->GetGUID()) * 12.5f);
                break;
            }
            // Heart Strike
            if (m_spellInfo->SpellFamilyFlags[0] & 0x1000000)
            {
                AddPctN(totalDamagePercentMod, m_spellInfo->Effects[EFFECT_2].CalcValue() * unitTarget->GetDiseasesByCaster(m_caster->GetGUID()));
                break;
            }
            break;
        }
    }

    bool normalized = false;
    float weaponDamagePercentMod = 1.0f;
    for (int j = 0; j < MAX_SPELL_EFFECTS; ++j)
    {
        switch (m_spellInfo->Effects[j].Effect)
        {
            case SPELL_EFFECT_WEAPON_DAMAGE:
            case SPELL_EFFECT_WEAPON_DAMAGE_NOSCHOOL:
                fixed_bonus += CalculateDamage(j, unitTarget);
                break;
            case SPELL_EFFECT_NORMALIZED_WEAPON_DMG:
                fixed_bonus += CalculateDamage(j, unitTarget);
                normalized = true;
                break;
            case SPELL_EFFECT_WEAPON_PERCENT_DAMAGE:
                ApplyPctN(weaponDamagePercentMod, CalculateDamage(j, unitTarget));
                break;
            default:
                break;                                      // not weapon damage effect, just skip
        }
    }

    // apply to non-weapon bonus weapon total pct effect, weapon total flat effect included in weapon damage
    if (fixed_bonus || spell_bonus)
    {
        UnitMods unitMod;
        switch (m_attackType)
        {
            default:
            case BASE_ATTACK:   unitMod = UNIT_MOD_DAMAGE_MAINHAND; break;
            case OFF_ATTACK:    unitMod = UNIT_MOD_DAMAGE_OFFHAND;  break;
            case RANGED_ATTACK: unitMod = UNIT_MOD_DAMAGE_RANGED;   break;
        }

        float weapon_total_pct = 1.0f;
        if (m_spellInfo->SchoolMask & SPELL_SCHOOL_MASK_NORMAL)
             weapon_total_pct = m_caster->GetModifierValue(unitMod, TOTAL_PCT);

        if (fixed_bonus)
            fixed_bonus = int32(fixed_bonus * weapon_total_pct);
        if (spell_bonus)
            spell_bonus = int32(spell_bonus * weapon_total_pct);
    }

    int32 weaponDamage = m_caster->CalculateDamage(m_attackType, normalized, true);

    // Sequence is important
    for (int j = 0; j < MAX_SPELL_EFFECTS; ++j)
    {
        // We assume that a spell have at most one fixed_bonus
        // and at most one weaponDamagePercentMod
        switch(m_spellInfo->Effects[j].Effect)
        {
            case SPELL_EFFECT_WEAPON_DAMAGE:
            case SPELL_EFFECT_WEAPON_DAMAGE_NOSCHOOL:
            case SPELL_EFFECT_NORMALIZED_WEAPON_DMG:
                weaponDamage += fixed_bonus;
                break;
            case SPELL_EFFECT_WEAPON_PERCENT_DAMAGE:
                weaponDamage = int32(weaponDamage* weaponDamagePercentMod);
            default:
                break;                                      // not weapon damage effect, just skip
        }
    }

    if (spell_bonus)
        weaponDamage += spell_bonus;

    if (totalDamagePercentMod != 1.0f)
        weaponDamage = int32(weaponDamage* totalDamagePercentMod);

    // prevent negative damage
    uint32 eff_damage(std::max(weaponDamage, 0));

    // Add melee damage bonuses (also check for negative)
    m_caster->MeleeDamageBonus(unitTarget, &eff_damage, m_attackType, m_spellInfo);
    m_damage += eff_damage;
}

void Spell::EffectThreat(SpellEffIndex /*effIndex*/)
{
    if (effectHandleMode != SPELL_EFFECT_HANDLE_HIT_TARGET)
        return;

    if (!unitTarget || !unitTarget->isAlive() || !m_caster->isAlive())
        return;

    if (!unitTarget->CanHaveThreatList())
        return;

    unitTarget->AddThreat(m_caster, float(damage));
}

void Spell::EffectHealMaxHealth(SpellEffIndex /*effIndex*/)
{
    if (effectHandleMode != SPELL_EFFECT_HANDLE_HIT_TARGET)
        return;

    if (!unitTarget || !unitTarget->isAlive())
        return;

    int32 addhealth;
    if (m_spellInfo->SpellFamilyName == SPELLFAMILY_PALADIN) // Lay on Hands
    {
        if (m_caster->GetGUID() == unitTarget->GetGUID())
        {
            m_caster->CastSpell(m_caster, 25771, true); // Forbearance
            m_caster->CastSpell(m_caster, 61988, true); // Immune shield marker (serverside)
            m_caster->CastSpell(m_caster, 61987, true); // Avenging Wrath marker
        }
    }

    // damage == 0 - heal for caster max health
    if (damage == 0)
        addhealth = m_caster->GetMaxHealth();
    else
        addhealth = unitTarget->GetMaxHealth() - unitTarget->GetHealth();

    if (m_originalCaster)
         m_healing += m_originalCaster->SpellHealingBonus(unitTarget, m_spellInfo, addhealth, HEAL);
}

void Spell::EffectInterruptCast(SpellEffIndex effIndex)
{
    if (effectHandleMode != SPELL_EFFECT_HANDLE_HIT_TARGET)
        return;

    if (!unitTarget || !unitTarget->isAlive())
        return;

    // TODO: not all spells that used this effect apply cooldown at school spells
    // also exist case: apply cooldown to interrupted cast only and to all spells
    for (uint32 i = CURRENT_FIRST_NON_MELEE_SPELL; i < CURRENT_MAX_SPELL; ++i)
    {
        if (Spell* spell = unitTarget->GetCurrentSpell(CurrentSpellTypes(i)))
        {
            SpellInfo const* curSpellInfo = spell->m_spellInfo;
            // check if we can interrupt spell
            if ((spell->getState() == SPELL_STATE_CASTING
                || (spell->getState() == SPELL_STATE_PREPARING && spell->CalcCastTime() > 0.0f))
                && curSpellInfo->InterruptFlags & SPELL_INTERRUPT_FLAG_INTERRUPT && curSpellInfo->PreventionType == SPELL_PREVENTION_TYPE_SILENCE)
            {
                if (m_originalCaster)
                {
                    int32 duration = m_originalCaster->ModSpellDuration(m_spellInfo, unitTarget, m_originalCaster->CalcSpellDuration(m_spellInfo), false);
                    unitTarget->ProhibitSpellSchool(curSpellInfo->GetSchoolMask(), duration/*GetSpellDuration(m_spellInfo)*/);
                }
                ExecuteLogEffectInterruptCast(effIndex, unitTarget, curSpellInfo->Id);
                unitTarget->InterruptSpell(CurrentSpellTypes(i), false);
            }
        }
    }
}

void Spell::EffectSummonObjectWild(SpellEffIndex effIndex)
{
    if (effectHandleMode != SPELL_EFFECT_HANDLE_HIT)
        return;

    uint32 gameobject_id = m_spellInfo->Effects[effIndex].MiscValue;

    GameObject* pGameObj = new GameObject;

    WorldObject* target = focusObject;
    if (!target)
        target = m_caster;

    float x, y, z;
    if (m_targets.HasDst())
        m_targets.GetDst()->GetPosition(x, y, z);
    else
        m_caster->GetClosePoint(x, y, z, DEFAULT_WORLD_OBJECT_SIZE);

    Map* map = target->GetMap();

    if (!pGameObj->Create(sObjectMgr->GenerateLowGuid(HIGHGUID_GAMEOBJECT), gameobject_id, map,
        m_caster->GetPhaseMask(), x, y, z, target->GetOrientation(), 0.0f, 0.0f, 0.0f, 0.0f, 100, GO_STATE_READY))
    {
        delete pGameObj;
        return;
    }

    int32 duration = m_spellInfo->GetDuration();

    pGameObj->SetRespawnTime(duration > 0 ? duration/IN_MILLISECONDS : 0);
    pGameObj->SetSpellId(m_spellInfo->Id);

    ExecuteLogEffectSummonObject(effIndex, pGameObj);

    // Wild object not have owner and check clickable by players
    map->Add(pGameObj);

    if (pGameObj->GetGoType() == GAMEOBJECT_TYPE_FLAGDROP && m_caster->GetTypeId() == TYPEID_PLAYER)
    {
        Player* pl = m_caster->ToPlayer();
        Battleground* bg = pl->GetBattleground();

        switch(pGameObj->GetMapId())
        {
            case 489:                                       //WS
            {
                if (bg && bg->GetTypeID(true) == BATTLEGROUND_WS && bg->GetStatus() == STATUS_IN_PROGRESS)
                {
                    uint32 team = ALLIANCE;

                    if (pl->GetTeam() == team)
                        team = HORDE;

                    ((BattlegroundWS*)bg)->SetDroppedFlagGUID(pGameObj->GetGUID(), team);
                }
                break;
            }
            case 566:                                       //EY
            {
                if (bg && bg->GetTypeID(true) == BATTLEGROUND_EY && bg->GetStatus() == STATUS_IN_PROGRESS)
                {
                    ((BattlegroundEY*)bg)->SetDroppedFlagGUID(pGameObj->GetGUID());
                }
                break;
            }
        }
    }

    if (uint32 linkedEntry = pGameObj->GetGOInfo()->GetLinkedGameObjectEntry())
    {
        GameObject* linkedGO = new GameObject;
        if (linkedGO->Create(sObjectMgr->GenerateLowGuid(HIGHGUID_GAMEOBJECT), linkedEntry, map,
            m_caster->GetPhaseMask(), x, y, z, target->GetOrientation(), 0.0f, 0.0f, 0.0f, 0.0f, 100, GO_STATE_READY))
        {
            linkedGO->SetRespawnTime(duration > 0 ? duration/IN_MILLISECONDS : 0);
            linkedGO->SetSpellId(m_spellInfo->Id);

            ExecuteLogEffectSummonObject(effIndex, linkedGO);

            // Wild object not have owner and check clickable by players
            map->Add(linkedGO);
        }
        else
        {
            delete linkedGO;
            linkedGO = NULL;
            return;
        }
    }
}

void Spell::EffectScriptEffect(SpellEffIndex effIndex)
{
    if (effectHandleMode != SPELL_EFFECT_HANDLE_HIT_TARGET)
        return;

    // TODO: we must implement hunter pet summon at login there (spell 6962)

    switch(m_spellInfo->SpellFamilyName)
    {
        case SPELLFAMILY_GENERIC:
        {
            if (unitTarget && unitTarget->HasAura(63050))
            {
                // reduces Sanity by %
                uint32 sanityCount = 0;
                switch(m_spellInfo->Id)
                {
                    case 63803: // Brain Link
                    case 64168: // Lunatic Gaze
                        sanityCount = 2; break;
                    case 63830: // Malady of the Mind 10
                    case 63881: // Malady of the Mind 25
                        sanityCount = 3; break;
                    case 64164: // Lunatic Gaze P3
                        sanityCount = 4; break;
                    case 63795: // Psychosis
                        sanityCount = 9; break;
                    case 64059: // Induce Madness
                        sanityCount = 100; break;
                }
                if (sanityCount)
                {
                    if (Aura *aur = unitTarget->GetAura(63050))
                    {
                        int32 stack = aur->GetStackAmount() - sanityCount;
                        if (stack <= 0)
                            unitTarget->RemoveAurasDueToSpell(63050);
                        else
                            unitTarget->SetAuraStack(63050, unitTarget, stack);
                    }
                }
            }

            switch(m_spellInfo->Id)
            {
                //Sunreaver Disguis
                case 69672:
                {
                    if (unitTarget->GetTypeId() != TYPEID_PLAYER)
                    return;

                    if (unitTarget->ToPlayer()->getGender() == GENDER_FEMALE)
                        unitTarget->CastSpell(unitTarget, 70973, false);
                    else
                        unitTarget->CastSpell(unitTarget, 70974, false);

                    return;
                        
                }
                //Silver Covenant Disguise
                case 69673:
                {
                    if (unitTarget->GetTypeId() != TYPEID_PLAYER)
                    return;

                    if (unitTarget->ToPlayer()->getGender() == GENDER_FEMALE)
                        unitTarget->CastSpell(unitTarget, 70971, false);
                    else
                        unitTarget->CastSpell(unitTarget, 70972, false);

                    return;
                        
                }
                //Teleport to Lake Wintergrasp
                case 58622:
                {
                  if (OutdoorPvPWG *pvpWG = (OutdoorPvPWG*)sOutdoorPvPMgr->GetOutdoorPvPToZoneId(4197))
                     if (unitTarget->getLevel() > 74)
                     {
                       if ((pvpWG->getDefenderTeam()==TEAM_ALLIANCE) && (unitTarget->ToPlayer()->GetTeam() == ALLIANCE))
                          unitTarget->CastSpell(unitTarget, SPELL_TELEPORT_FORTRESS, true);
                       else if ((pvpWG->getDefenderTeam()==TEAM_ALLIANCE) && (unitTarget->ToPlayer()->GetTeam() == HORDE))
                          unitTarget->CastSpell(unitTarget, SPELL_TELEPORT_HORDE_CAMP, true);
                       else if ((pvpWG->getDefenderTeam()!=TEAM_ALLIANCE) && (unitTarget->ToPlayer()->GetTeam() == HORDE))
                          unitTarget->CastSpell(unitTarget, SPELL_TELEPORT_FORTRESS, true);
                       else if ((pvpWG->getDefenderTeam()!=TEAM_ALLIANCE) && (unitTarget->ToPlayer()->GetTeam() == ALLIANCE))
                          unitTarget->CastSpell(unitTarget, SPELL_TELEPORT_ALLIENCE_CAMP, true);
                     }
                    return;
                }
                // Glyph of Backstab
                case 63975:
                {
                    // search our Rupture aura on target
                    if (AuraEffect const* aurEff = unitTarget->GetAuraEffect(SPELL_AURA_PERIODIC_DAMAGE, SPELLFAMILY_ROGUE, 0x00100000, 0, 0, m_caster->GetGUID()))
                    {
                        uint32 countMin = aurEff->GetBase()->GetMaxDuration();
                        uint32 countMax = 12000; // this can be wrong, duration should be based on combo-points
                        countMax += m_caster->HasAura(56801) ? 4000 : 0;

                        if (countMin < countMax)
                        {
                            aurEff->GetBase()->SetDuration(uint32(aurEff->GetBase()->GetDuration() + 3000));
                            aurEff->GetBase()->SetMaxDuration(countMin + 2000);
                        }

                    }
                    return;
                }
                // Glyph of Scourge Strike
                case 69961:
                {
                    Unit::AuraEffectList const &mPeriodic = unitTarget->GetAuraEffectsByType(SPELL_AURA_PERIODIC_DAMAGE);
                    for (Unit::AuraEffectList::const_iterator i = mPeriodic.begin(); i != mPeriodic.end(); ++i)
                    {
                        AuraEffect const* aurEff = *i;
                        SpellInfo const* spellInfo = aurEff->GetSpellInfo();
                        // search our Blood Plague and Frost Fever on target
                        if (spellInfo->SpellFamilyName == SPELLFAMILY_DEATHKNIGHT && spellInfo->SpellFamilyFlags[2] & 0x2 &&
                            aurEff->GetCasterGUID() == m_caster->GetGUID())
                        {
                            uint32 countMin = aurEff->GetBase()->GetMaxDuration();
                            uint32 countMax = spellInfo->GetMaxDuration();

                            // this Glyph
                            countMax += 9000;
                            // talent Epidemic
                            if (AuraEffect const* epidemic = m_caster->GetAuraEffect(SPELL_AURA_ADD_FLAT_MODIFIER, SPELLFAMILY_DEATHKNIGHT, 234, EFFECT_0))
                                countMax += epidemic->GetAmount();

                            if (countMin < countMax)
                            {
                                aurEff->GetBase()->SetDuration(aurEff->GetBase()->GetDuration() + 3000);
                                aurEff->GetBase()->SetMaxDuration(countMin + 3000);
                            }
                        }
                    }
                    return;
                }
                case 45204: // Clone Me!
                    m_caster->CastSpell(unitTarget, damage, true);
                    break;
                case 55693:                                 // Remove Collapsing Cave Aura
                    if (!unitTarget)
                        return;
                    unitTarget->RemoveAurasDueToSpell(m_spellInfo->Effects[effIndex].CalcValue());
                    break;
                // PX-238 Winter Wondervolt TRAP
                case 26275:
                {
                    uint32 spells[4] = { 26272, 26157, 26273, 26274 };

                    // check presence
                    for (uint8 j = 0; j < 4; ++j)
                        if (unitTarget->HasAuraEffect(spells[j], 0))
                            return;

                    // select spell
                    uint32 iTmpSpellId = spells[urand(0, 3)];

                    // cast
                    unitTarget->CastSpell(unitTarget, iTmpSpellId, true);
                    return;
                }
                // Bending Shinbone
                case 8856:
                {
                    if (!itemTarget && m_caster->GetTypeId() != TYPEID_PLAYER)
                        return;

                    uint32 spell_id = 0;
                    switch(urand(1, 5))
                    {
                    case 1:  spell_id = 8854; break;
                    default: spell_id = 8855; break;
                    }

                    m_caster->CastSpell(m_caster, spell_id, true, NULL);
                    return;
                }
                // Brittle Armor - need remove one 24575 Brittle Armor aura
                case 24590:
                    unitTarget->RemoveAuraFromStack(24575);
                    return;
                // Mercurial Shield - need remove one 26464 Mercurial Shield aura
                case 26465:
                    unitTarget->RemoveAuraFromStack(26464);
                    return;
                               // Argent Tournament  Mount spells
                               case 62575:
                               {
                                       if(m_caster->GetCharmerOrOwner())
                                               m_caster->GetCharmerOrOwner()->CastSpell(unitTarget,62626,true );
                                               return;
                               }
                               case 62960:
                               {
                                       if (!unitTarget)
                                               return;
                                       m_caster->CastSpell(unitTarget,62563,true );
                                       m_caster->CastSpell(unitTarget,68321,true );
                                       return;
                               }
                               case 62626:
                               case 68321:
                               {
                                       if(!unitTarget)
                                               return;
                                       if (unitTarget->GetAura(62719))
                                               unitTarget->RemoveAuraFromStack(62719);

                                       if(unitTarget->GetAura(64100))
                                               unitTarget->RemoveAuraFromStack(64100);
                                       return;
                               }
                // Shadow Flame (All script effects, not just end ones to prevent player from dodging the last triggered spell)
                case 22539:
                case 22972:
                case 22975:
                case 22976:
                case 22977:
                case 22978:
                case 22979:
                case 22980:
                case 22981:
                case 22982:
                case 22983:
                case 22984:
                case 22985:
                {
                    if (!unitTarget || !unitTarget->isAlive())
                        return;

                    // Onyxia Scale Cloak
                    if (unitTarget->HasAura(22683))
                        return;

                    // Shadow Flame
                    m_caster->CastSpell(unitTarget, 22682, true);
                    return;
                }
                // Piccolo of the Flaming Fire
                case 17512:
                {
                    if (!unitTarget || unitTarget->GetTypeId() != TYPEID_PLAYER)
                        return;
                    unitTarget->HandleEmoteCommand(EMOTE_STATE_DANCE);
                    return;
                }
                // Escape artist
                case 20589:
                    m_caster->RemoveMovementImpairingAuras();
                    return;
                // Decimate
                case 28374:
                case 54426:
                    if (unitTarget)
                    {
                        int32 damage = int32(unitTarget->GetHealth()) - int32(unitTarget->CountPctFromMaxHealth(5));
                        if (damage > 0)
                            m_caster->CastCustomSpell(28375, SPELLVALUE_BASE_POINT0, damage, unitTarget);
                    }
                    return;
                // Mirren's Drinking Hat
                case 29830:
                {
                    uint32 item = 0;
                    switch (urand(1, 6))
                    {
                        case 1:
                        case 2:
                        case 3:
                            item = 23584; break;            // Loch Modan Lager
                        case 4:
                        case 5:
                            item = 23585; break;            // Stouthammer Lite
                        case 6:
                            item = 23586; break;            // Aerie Peak Pale Ale
                    }
                    if (item)
                        DoCreateItem(effIndex, item);
                    break;
                }
                // Improved Sprint
                case 30918:
                {
                    // Removes snares and roots.
                    unitTarget->RemoveMovementImpairingAuras();
                    break;
                }
                // Spirit Walk
                case 58876:
                {
                    // Removes snares and roots.
                    unitTarget->RemoveMovementImpairingAuras();
                    break;
                }
                // Plant Warmaul Ogre Banner
                case 32307:
                    if (Player* caster = m_caster->ToPlayer())
                    {
                        caster->RewardPlayerAndGroupAtEvent(18388, unitTarget);
                        if (Creature* target = unitTarget->ToCreature())
                        {
                            target->setDeathState(CORPSE);
                            target->RemoveCorpse();
                        }
                    }
                    break;
                case 48025:                                     // Headless Horseman's Mount
                {
                    if (!unitTarget || unitTarget->GetTypeId() != TYPEID_PLAYER)
                        return;

                    // Prevent stacking of mounts and client crashes upon dismounting
                    unitTarget->RemoveAurasByType(SPELL_AURA_MOUNTED);

                    // Triggered spell id dependent on riding skill and zone
                    bool canFly = true;
                    uint32 v_map = GetVirtualMapForMapAndZone(unitTarget->GetMapId(), unitTarget->GetZoneId());
                    if (v_map != 530 && v_map != 571)
                        canFly = false;

                    if (canFly && v_map == 571 && !unitTarget->ToPlayer()->HasSpell(54197))
                        canFly = false;

                    float x, y, z;
                    unitTarget->GetPosition(x, y, z);
                    uint32 areaFlag = unitTarget->GetBaseMap()->GetAreaFlag(x, y, z);
                    AreaTableEntry const* pArea = sAreaStore.LookupEntry(areaFlag);
                    if (!pArea || (canFly && (pArea->flags & AREA_FLAG_NO_FLY_ZONE)))
                        canFly = false;

                    switch(unitTarget->ToPlayer()->GetBaseSkillValue(SKILL_RIDING))
                    {
                    case 75: unitTarget->CastSpell(unitTarget, 51621, true); break;
                    case 150: unitTarget->CastSpell(unitTarget, 48024, true); break;
                    case 225:
                        {
                            if (canFly)
                                unitTarget->CastSpell(unitTarget, 51617, true);
                            else
                                unitTarget->CastSpell(unitTarget, 48024, true);
                        }break;
                    case 300:
                        {
                            if (canFly)
                                unitTarget->CastSpell(unitTarget, 48023, true);
                            else
                                unitTarget->CastSpell(unitTarget, 48024, true);
                        }break;
                    }
                    return;
                }
                case 47977:                                     // Magic Broom
                {
                    if (!unitTarget || unitTarget->GetTypeId() != TYPEID_PLAYER)
                        return;

                    // Prevent stacking of mounts and client crashes upon dismounting
                    unitTarget->RemoveAurasByType(SPELL_AURA_MOUNTED);

                    // Triggered spell id dependent on riding skill and zone
                    bool canFly = true;
                    uint32 v_map = GetVirtualMapForMapAndZone(unitTarget->GetMapId(), unitTarget->GetZoneId());
                    if (v_map != 530 && v_map != 571)
                        canFly = false;

                    if (canFly && v_map == 571 && !unitTarget->ToPlayer()->HasSpell(54197))
                        canFly = false;

                    float x, y, z;
                    unitTarget->GetPosition(x, y, z);
                    uint32 areaFlag = unitTarget->GetBaseMap()->GetAreaFlag(x, y, z);
                    AreaTableEntry const* pArea = sAreaStore.LookupEntry(areaFlag);
                    if (!pArea || (canFly && (pArea->flags & AREA_FLAG_NO_FLY_ZONE)))
                        canFly = false;

                    switch(unitTarget->ToPlayer()->GetBaseSkillValue(SKILL_RIDING))
                    {
                    case 75: unitTarget->CastSpell(unitTarget, 42680, true); break;
                    case 150: unitTarget->CastSpell(unitTarget, 42683, true); break;
                    case 225:
                        {
                            if (canFly)
                                unitTarget->CastSpell(unitTarget, 42667, true);
                            else
                                unitTarget->CastSpell(unitTarget, 42683, true);
                        }break;
                    case 300:
                        {
                            if (canFly)
                                unitTarget->CastSpell(unitTarget, 42668, true);
                            else
                                unitTarget->CastSpell(unitTarget, 42683, true);
                        }break;
                    }
                    return;
                }
                // Mug Transformation
                case 41931:
                {
                    if (m_caster->GetTypeId() != TYPEID_PLAYER)
                        return;

                    uint8 bag = 19;
                    uint8 slot = 0;
                    Item* item = NULL;

                    while (bag) // 256 = 0 due to var type
                    {
                        item = m_caster->ToPlayer()->GetItemByPos(bag, slot);
                        if (item && item->GetEntry() == 38587) break;
                        ++slot;
                        if (slot == 39)
                        {
                            slot = 0;
                            ++bag;
                        }
                    }
                    if (bag)
                    {
                        if (m_caster->ToPlayer()->GetItemByPos(bag, slot)->GetCount() == 1) m_caster->ToPlayer()->RemoveItem(bag, slot, true);
                        else m_caster->ToPlayer()->GetItemByPos(bag, slot)->SetCount(m_caster->ToPlayer()->GetItemByPos(bag, slot)->GetCount()-1);
                        // Spell 42518 (Braufest - Gratisprobe des Braufest herstellen)
                        m_caster->CastSpell(m_caster, 42518, true);
                        return;
                    }
                    break;
                }
                // Brutallus - Burn
                case 45141:
                case 45151:
                {
                    //Workaround for Range ... should be global for every ScriptEffect
                    float radius = m_spellInfo->Effects[effIndex].CalcRadius();
                    if (unitTarget && unitTarget->GetTypeId() == TYPEID_PLAYER && unitTarget->GetDistance(m_caster) >= radius && !unitTarget->HasAura(46394) && unitTarget != m_caster)
                        unitTarget->CastSpell(unitTarget, 46394, true);

                    break;
                }
                // Goblin Weather Machine
                case 46203:
                {
                    if (!unitTarget)
                        return;

                    uint32 spellId = 0;
                    switch(rand() % 4)
                    {
                        case 0: spellId = 46740; break;
                        case 1: spellId = 46739; break;
                        case 2: spellId = 46738; break;
                        case 3: spellId = 46736; break;
                    }
                    unitTarget->CastSpell(unitTarget, spellId, true);
                    break;
                }
                // 5, 000 Gold
                case 46642:
                {
                    if (!unitTarget || unitTarget->GetTypeId() != TYPEID_PLAYER)
                        return;

                    unitTarget->ToPlayer()->ModifyMoney(5000 * GOLD);

                    break;
                }
                // Roll Dice - Decahedral Dwarven Dice
                case 47770:
                {
                    char buf[128];
                    const char *gender = "his";
                    if (m_caster->getGender() > 0)
                        gender = "her";
                    sprintf(buf, "%s rubs %s [Decahedral Dwarven Dice] between %s hands and rolls. One %u and one %u.", m_caster->GetName(), gender, gender, urand(1, 10), urand(1, 10));
                    m_caster->MonsterTextEmote(buf, 0);
                    break;
                }
                // Roll 'dem Bones - Worn Troll Dice
                case 47776:
                {
                    char buf[128];
                    const char *gender = "his";
                    if (m_caster->getGender() > 0)
                        gender = "her";
                    sprintf(buf, "%s causually tosses %s [Worn Troll Dice]. One %u and one %u.", m_caster->GetName(), gender, urand(1, 6), urand(1, 6));
                    m_caster->MonsterTextEmote(buf, 0);
                    break;
                }
                // Vigilance
                case 50725:
                {
                    if (!unitTarget || unitTarget->GetTypeId() != TYPEID_PLAYER)
                        return;

                    // Remove Taunt cooldown
                    unitTarget->ToPlayer()->RemoveSpellCooldown(355, true);

                    return;
                }
                // Death Knight Initiate Visual
                case 51519:
                {
                    if (!unitTarget || unitTarget->GetTypeId() != TYPEID_UNIT)
                        return;

                    uint32 iTmpSpellId = 0;
                    switch (unitTarget->GetDisplayId())
                    {
                        case 25369: iTmpSpellId = 51552; break; // bloodelf female
                        case 25373: iTmpSpellId = 51551; break; // bloodelf male
                        case 25363: iTmpSpellId = 51542; break; // draenei female
                        case 25357: iTmpSpellId = 51541; break; // draenei male
                        case 25361: iTmpSpellId = 51537; break; // dwarf female
                        case 25356: iTmpSpellId = 51538; break; // dwarf male
                        case 25372: iTmpSpellId = 51550; break; // forsaken female
                        case 25367: iTmpSpellId = 51549; break; // forsaken male
                        case 25362: iTmpSpellId = 51540; break; // gnome female
                        case 25359: iTmpSpellId = 51539; break; // gnome male
                        case 25355: iTmpSpellId = 51534; break; // human female
                        case 25354: iTmpSpellId = 51520; break; // human male
                        case 25360: iTmpSpellId = 51536; break; // nightelf female
                        case 25358: iTmpSpellId = 51535; break; // nightelf male
                        case 25368: iTmpSpellId = 51544; break; // orc female
                        case 25364: iTmpSpellId = 51543; break; // orc male
                        case 25371: iTmpSpellId = 51548; break; // tauren female
                        case 25366: iTmpSpellId = 51547; break; // tauren male
                        case 25370: iTmpSpellId = 51545; break; // troll female
                        case 25365: iTmpSpellId = 51546; break; // troll male
                        default: return;
                    }

                    unitTarget->CastSpell(unitTarget, iTmpSpellId, true);
                    Creature* npc = unitTarget->ToCreature();
                    npc->LoadEquipment(npc->GetEquipmentId());
                    return;
                }
                // Emblazon Runeblade
                case 51770:
                {
                    if (!m_originalCaster)
                        return;

                    m_originalCaster->CastSpell(m_originalCaster, damage, false);
                    break;
                }
                // Deathbolt from Thalgran Blightbringer
                // reflected by Freya's Ward
                // Retribution by Sevenfold Retribution
                case 51854:
                {
                    if (!unitTarget)
                        return;
                    if (unitTarget->HasAura(51845))
                        unitTarget->CastSpell(m_caster, 51856, true);
                    else
                        m_caster->CastSpell(unitTarget, 51855, true);
                    break;
                }
                // Summon Ghouls On Scarlet Crusade
                case 51904:
                {
                    if (!m_targets.HasDst())
                        return;

                    float x, y, z;
                    float radius = m_spellInfo->Effects[effIndex].CalcRadius();
                    for (uint8 i = 0; i < 15; ++i)
                    {
                        m_caster->GetRandomPoint(*m_targets.GetDst(), radius, x, y, z);
                        m_caster->CastSpell(x, y, z, 54522, true);
                    }
                    break;
                }
                case 52173: // Coyote Spirit Despawn
                case 60243: // Blood Parrot Despawn
                    if (unitTarget->GetTypeId() == TYPEID_UNIT && unitTarget->ToCreature()->isSummon())
                        unitTarget->ToTempSummon()->UnSummon();
                    return;
                case 52479: // Gift of the Harvester
                    if (unitTarget && m_originalCaster)
                        m_originalCaster->CastSpell(unitTarget, urand(0, 1) ? damage : 52505, true);
                    return;
                case 53110: // Devour Humanoid
                    if (unitTarget)
                        unitTarget->CastSpell(m_caster, damage, true);
                    return;
                // Winged Steed of the Ebon Blade
                case 54729:
                {
                    if (!unitTarget || unitTarget->GetTypeId() != TYPEID_PLAYER)
                        return;

                    // Prevent stacking of mounts and client crashes upon dismounting
                    unitTarget->RemoveAurasByType(SPELL_AURA_MOUNTED);

                    // Triggered spell id dependent on riding skill
                    if (uint16 skillval = unitTarget->ToPlayer()->GetSkillValue(SKILL_RIDING))
                    {
                        if (skillval >= 300)
                            unitTarget->CastSpell(unitTarget, 54727, true);
                        else
                            unitTarget->CastSpell(unitTarget, 54726, true);
                    }
                    return;
                }
                case 58418:                                 // Portal to Orgrimmar
                case 58420:                                 // Portal to Stormwind
                {
                    if (!unitTarget || unitTarget->GetTypeId() != TYPEID_PLAYER || effIndex != 0)
                        return;

                    uint32 spellID = m_spellInfo->Effects[EFFECT_0].CalcValue();
                    uint32 questID = m_spellInfo->Effects[EFFECT_1].CalcValue();

                    if (unitTarget->ToPlayer()->GetQuestStatus(questID) == QUEST_STATUS_COMPLETE)
                        unitTarget->CastSpell(unitTarget, spellID, true);

                    return;
                }
                case 58941:                                 // Rock Shards
                    if (unitTarget && m_originalCaster)
                    {
                        for (uint32 i = 0; i < 3; ++i)
                        {
                            m_originalCaster->CastSpell(unitTarget, 58689, true);
                            m_originalCaster->CastSpell(unitTarget, 58692, true);
                        }
                        if (((InstanceMap*)m_originalCaster->GetMap())->GetDifficulty() == REGULAR_DIFFICULTY)
                        {
                            m_originalCaster->CastSpell(unitTarget, 58695, true);
                            m_originalCaster->CastSpell(unitTarget, 58696, true);
                        }
                        else
                        {
                            m_originalCaster->CastSpell(unitTarget, 60883, true);
                            m_originalCaster->CastSpell(unitTarget, 60884, true);
                        }
                    }
                    return;
                case 58983: // Big Blizzard Bear
                {
                    if (!unitTarget || unitTarget->GetTypeId() != TYPEID_PLAYER)
                        return;

                    // Prevent stacking of mounts and client crashes upon dismounting
                    unitTarget->RemoveAurasByType(SPELL_AURA_MOUNTED);

                    // Triggered spell id dependent on riding skill
                    if (uint16 skillval = unitTarget->ToPlayer()->GetSkillValue(SKILL_RIDING))
                    {
                        if (skillval >= 150)
                            unitTarget->CastSpell(unitTarget, 58999, true);
                        else
                            unitTarget->CastSpell(unitTarget, 58997, true);
                    }
                    return;
                }
                case 63845: // Create Lance
                {
                    if (m_caster->GetTypeId() != TYPEID_PLAYER)
                        return;

                    if (m_caster->ToPlayer()->GetTeam() == ALLIANCE)
                        m_caster->CastSpell(m_caster, 63914, true);
                    else
                        m_caster->CastSpell(m_caster, 63919, true);
                    return;
                }
                case 71342:                                     // Big Love Rocket
                {
                    if (!unitTarget || unitTarget->GetTypeId() != TYPEID_PLAYER)
                        return;

                    // Prevent stacking of mounts and client crashes upon dismounting
                    unitTarget->RemoveAurasByType(SPELL_AURA_MOUNTED);

                    // Triggered spell id dependent on riding skill and zone
                    bool canFly = true;
                    uint32 v_map = GetVirtualMapForMapAndZone(unitTarget->GetMapId(), unitTarget->GetZoneId());
                    if (v_map != 530 && v_map != 571)
                        canFly = false;

                    if (canFly && v_map == 571 && !unitTarget->ToPlayer()->HasSpell(54197))
                        canFly = false;

                    float x, y, z;
                    unitTarget->GetPosition(x, y, z);
                    uint32 areaFlag = unitTarget->GetBaseMap()->GetAreaFlag(x, y, z);
                    AreaTableEntry const* pArea = sAreaStore.LookupEntry(areaFlag);
                    if (!pArea || (canFly && (pArea->flags & AREA_FLAG_NO_FLY_ZONE)))
                        canFly = false;

                    switch(unitTarget->ToPlayer()->GetBaseSkillValue(SKILL_RIDING))
                    {
                    case 0: unitTarget->CastSpell(unitTarget, 71343, true); break;
                    case 75: unitTarget->CastSpell(unitTarget, 71344, true); break;
                    case 150: unitTarget->CastSpell(unitTarget, 71345, true); break;
                    case 225:
                        {
                        if (canFly)
                                unitTarget->CastSpell(unitTarget, 71346, true);
                            else
                                unitTarget->CastSpell(unitTarget, 71345, true);
                        }break;
                    case 300:
                        {
                        if (canFly)
                            unitTarget->CastSpell(unitTarget, 71347, true);
                        else
                            unitTarget->CastSpell(unitTarget, 71345, true);
                        }break;
                    }
                    return;
                }
                case 72286:                                     // Invincible
                {
                    if (!unitTarget || unitTarget->GetTypeId() != TYPEID_PLAYER)
                        return;

                    // Prevent stacking of mounts and client crashes upon dismounting
                    unitTarget->RemoveAurasByType(SPELL_AURA_MOUNTED);

                    // Triggered spell id dependent on riding skill and zone
                    bool canFly = true;
                    uint32 v_map = GetVirtualMapForMapAndZone(unitTarget->GetMapId(), unitTarget->GetZoneId());
                    if (v_map != 530 && v_map != 571)
                        canFly = false;

                    if (canFly && v_map == 571 && !unitTarget->ToPlayer()->HasSpell(54197))
                        canFly = false;

                    float x, y, z;
                    unitTarget->GetPosition(x, y, z);
                    uint32 areaFlag = unitTarget->GetBaseMap()->GetAreaFlag(x, y, z);
                    AreaTableEntry const* pArea = sAreaStore.LookupEntry(areaFlag);
                    if (!pArea || (canFly && (pArea->flags & AREA_FLAG_NO_FLY_ZONE)))
                        canFly = false;

                    switch(unitTarget->ToPlayer()->GetBaseSkillValue(SKILL_RIDING))
                    {
                    case 75: unitTarget->CastSpell(unitTarget, 72281, true); break;
                    case 150: unitTarget->CastSpell(unitTarget, 72282, true); break;
                    case 225:
                        {
                        if (canFly)
                                unitTarget->CastSpell(unitTarget, 72283, true);
                            else
                                unitTarget->CastSpell(unitTarget, 72282, true);
                        }break;
                    case 300:
                        {
                        if (canFly)
                            unitTarget->CastSpell(unitTarget, 72284, true);
                        else
                            unitTarget->CastSpell(unitTarget, 72282, true);
                        }break;
                    }
                    return;
                }
                case 74856:                                     // Blazing Hippogryph
                {
                    if (!unitTarget || unitTarget->GetTypeId() != TYPEID_PLAYER)
                        return;

                    // Prevent stacking of mounts and client crashes upon dismounting
                    unitTarget->RemoveAurasByType(SPELL_AURA_MOUNTED);

                    // Triggered spell id dependent on riding skill
                    if (uint16 skillval = unitTarget->ToPlayer()->GetSkillValue(SKILL_RIDING))
                    {
                        if (skillval >= 300)
                            unitTarget->CastSpell(unitTarget, 74855, true);
                        else
                            unitTarget->CastSpell(unitTarget, 74854, true);
                    }
                    return;
                }
                case 75614:                                     // Celestial Steed
                {
                    if (!unitTarget || unitTarget->GetTypeId() != TYPEID_PLAYER)
                        return;

                    // Prevent stacking of mounts and client crashes upon dismounting
                    unitTarget->RemoveAurasByType(SPELL_AURA_MOUNTED);

                    // Triggered spell id dependent on riding skill and zone
                    bool canFly = true;
                    uint32 v_map = GetVirtualMapForMapAndZone(unitTarget->GetMapId(), unitTarget->GetZoneId());
                    if (v_map != 530 && v_map != 571)
                        canFly = false;

                    if (canFly && v_map == 571 && !unitTarget->ToPlayer()->HasSpell(54197))
                        canFly = false;

                    float x, y, z;
                    unitTarget->GetPosition(x, y, z);
                    uint32 areaFlag = unitTarget->GetBaseMap()->GetAreaFlag(x, y, z);
                    AreaTableEntry const* pArea = sAreaStore.LookupEntry(areaFlag);
                    if (!pArea || (canFly && (pArea->flags & AREA_FLAG_NO_FLY_ZONE)))
                        canFly = false;

                    switch(unitTarget->ToPlayer()->GetBaseSkillValue(SKILL_RIDING))
                    {
                    case 75: unitTarget->CastSpell(unitTarget, 75619, true); break;
                    case 150: unitTarget->CastSpell(unitTarget, 75620, true); break;
                    case 225:
                        {
                            if (canFly)
                                unitTarget->CastSpell(unitTarget, 75617, true);
                            else
                                unitTarget->CastSpell(unitTarget, 75620, true);
                        }break;
                    case 300:
                        {
                            if (canFly)
                            {
                                if (unitTarget->ToPlayer()->Has310Flyer(false))
                                    unitTarget->CastSpell(unitTarget, 76153, true);
                                else
                                    unitTarget->CastSpell(unitTarget, 75618, true);
                            }
                            else
                                unitTarget->CastSpell(unitTarget, 75620, true);
                        }break;
                    }
                    return;
                }
                case 75973:                                     // X-53 Touring Rocket
                {
                    if (!unitTarget || unitTarget->GetTypeId() != TYPEID_PLAYER)
                        return;

                    // Prevent stacking of mounts
                    unitTarget->RemoveAurasByType(SPELL_AURA_MOUNTED);

                    // Triggered spell id dependent on riding skill
                    if (uint16 skillval = unitTarget->ToPlayer()->GetSkillValue(SKILL_RIDING))
                    {
                        if (skillval >= 300)
                        {
                            if (unitTarget->ToPlayer()->Has310Flyer(false))
                                unitTarget->CastSpell(unitTarget, 76154, true);
                            else
                                unitTarget->CastSpell(unitTarget, 75972, true);
                        }
                        else
                            unitTarget->CastSpell(unitTarget, 75957, true);
                    }
                    return;
                }
                case 59317:                                 // Teleporting
                    if (!unitTarget || unitTarget->GetTypeId() != TYPEID_PLAYER)
                        return;

                    // return from top
                    if (unitTarget->ToPlayer()->GetAreaId() == 4637)
                        unitTarget->CastSpell(unitTarget, 59316, true);
                    // teleport atop
                    else
                        unitTarget->CastSpell(unitTarget, 59314, true);

                    return;
                // random spell learn instead placeholder
                case 60893:                                 // Northrend Alchemy Research
                case 61177:                                 // Northrend Inscription Research
                case 61288:                                 // Minor Inscription Research
                case 61756:                                 // Northrend Inscription Research (FAST QA VERSION)
                case 64323:                                 // Book of Glyph Mastery
                {
                    if (m_caster->GetTypeId() != TYPEID_PLAYER)
                        return;

                    // learn random explicit discovery recipe (if any)
                    if (uint32 discoveredSpell = GetExplicitDiscoverySpell(m_spellInfo->Id, m_caster->ToPlayer()))
                        m_caster->ToPlayer()->learnSpell(discoveredSpell, false);
                    return;
                }
                case 62482: // Grab Crate
                {
                    if (unitTarget)
                    {
                        if (Unit* seat = m_caster->GetVehicleBase())
                        {
                            if (Unit* parent = seat->GetVehicleBase())
                            {
                                // TODO: a hack, range = 11, should after some time cast, otherwise too far
                                m_caster->CastSpell(parent, 62496, true);
                                unitTarget->CastSpell(parent, m_spellInfo->Effects[EFFECT_0].CalcValue());
                            }
                        }
                    }
                    return;
                }
                case 60123: // Lightwell
                {
                    if (m_caster->GetTypeId() != TYPEID_UNIT || !m_caster->ToCreature()->isSummon())
                        return;

                    uint32 spell_heal;

                    switch(m_caster->GetEntry())
                    {
                        case 31897: spell_heal = 7001; break;
                        case 31896: spell_heal = 27873; break;
                        case 31895: spell_heal = 27874; break;
                        case 31894: spell_heal = 28276; break;
                        case 31893: spell_heal = 48084; break;
                        case 31883: spell_heal = 48085; break;
                        default:
                            sLog->outError("Unknown Lightwell spell caster %u", m_caster->GetEntry());
                            return;
                    }

                    // proc a spellcast
                    if (Aura* chargesAura = m_caster->GetAura(59907))
                    {
                        m_caster->CastSpell(unitTarget, spell_heal, true, NULL, NULL, m_caster->ToTempSummon()->GetSummonerGUID());
                        if (chargesAura->ModCharges(-1))
                            m_caster->ToTempSummon()->UnSummon();
                    }

                    return;
                }
                // Stoneclaw Totem
                case 55328: // Rank 1
                case 55329: // Rank 2
                case 55330: // Rank 3
                case 55332: // Rank 4
                case 55333: // Rank 5
                case 55335: // Rank 6
                case 55278: // Rank 7
                case 58589: // Rank 8
                case 58590: // Rank 9
                case 58591: // Rank 10
                {
                    int32 basepoints0 = damage;
                    // Cast Absorb on totems
                    for (uint8 slot = SUMMON_SLOT_TOTEM; slot < MAX_TOTEM_SLOT; ++slot)
                    {
                        if (!unitTarget->m_SummonSlot[slot])
                            continue;

                        Creature* totem = unitTarget->GetMap()->GetCreature(unitTarget->m_SummonSlot[slot]);
                        if (totem && totem->isTotem())
                        {
                            m_caster->CastCustomSpell(totem, 55277, &basepoints0, NULL, NULL, true);
                        }
                    }
                    // Glyph of Stoneclaw Totem
                    if (AuraEffect* aur=unitTarget->GetAuraEffect(63298, 0))
                    {
                        basepoints0 *= aur->GetAmount();
                        m_caster->CastCustomSpell(unitTarget, 55277, &basepoints0, NULL, NULL, true);
                    }
                    break;
                }
                case 66545: //Summon Memory
                {
                    uint8 uiRandom = urand(0, 25);
                    uint32 uiSpells[26] = {66704, 66705, 66706, 66707, 66709, 66710, 66711, 66712, 66713, 66714, 66715, 66708, 66708, 66691, 66692, 66694, 66695, 66696, 66697, 66698, 66699, 66700, 66701, 66702, 66703, 66543};

                    m_caster->CastSpell(m_caster, uiSpells[uiRandom], true);
                    break;
                }
                case 45668:                                 // Ultra-Advanced Proto-Typical Shortening Blaster
                {
                    if (!unitTarget || unitTarget->GetTypeId() != TYPEID_UNIT)
                        return;

                    if (roll_chance_i(50))                  // chance unknown, using 50
                        return;

                    static uint32 const spellPlayer[5] =
                    {
                        45674,                            // Bigger!
                        45675,                            // Shrunk
                        45678,                            // Yellow
                        45682,                            // Ghost
                        45684                             // Polymorph
                    };

                    static uint32 const spellTarget[5] = {
                        45673,                            // Bigger!
                        45672,                            // Shrunk
                        45677,                            // Yellow
                        45681,                            // Ghost
                        45683                             // Polymorph
                    };

                    m_caster->CastSpell(m_caster, spellPlayer[urand(0, 4)], true);
                    unitTarget->CastSpell(unitTarget, spellTarget[urand(0, 4)], true);
                    break;
                }
                case 64142:                                 // Upper Deck - Create Foam Sword
                    if (unitTarget->GetTypeId() != TYPEID_PLAYER)
                        return;
                    Player* plr = unitTarget->ToPlayer();
                    static uint32 const itemId[] = {45061, 45176, 45177, 45178, 45179, 0};
                    // player can only have one of these items
                    for (uint32 const* itr = &itemId[0]; *itr; ++itr)
                        if (plr->HasItemCount(*itr, 1, true))
                            return;
                    DoCreateItem(effIndex, itemId[urand(0, 4)]);
                    return;
            }
            break;
        }
        case SPELLFAMILY_PALADIN:
        {
            // Judgement (seal trigger)
            if (m_spellInfo->Category == SPELLCATEGORY_JUDGEMENT)
            {
                if (!unitTarget || !unitTarget->isAlive())
                    return;
                uint32 spellId1 = 0;
                uint32 spellId2 = 0;

                // Judgement self add switch
                switch (m_spellInfo->Id)
                {
                    case 53407: spellId1 = 20184; break;    // Judgement of Justice
                    case 20271:                             // Judgement of Light
                    case 57774: spellId1 = 20185; break;    // Judgement of Light
                    case 53408: spellId1 = 20186; break;    // Judgement of Wisdom
                    default:
                        sLog->outError("Unsupported Judgement (seal trigger) spell (Id: %u) in Spell::EffectScriptEffect", m_spellInfo->Id);
                        return;
                }
                // all seals have aura dummy in 2 effect
                Unit::AuraApplicationMap & sealAuras = m_caster->GetAppliedAuras();
                for (Unit::AuraApplicationMap::iterator iter = sealAuras.begin(); iter != sealAuras.end();)
                {
                    Aura* aura = iter->second->GetBase();
                    if (aura->GetSpellInfo()->GetSpellSpecific() == SPELL_SPECIFIC_SEAL)
                    {
                        if (AuraEffect* aureff = aura->GetEffect(2))
                            if (aureff->GetAuraType() == SPELL_AURA_DUMMY)
                            {
                                if (sSpellMgr->GetSpellInfo(aureff->GetAmount()))
                                    spellId2 = aureff->GetAmount();
                                break;
                            }
                        if (!spellId2)
                        {
                            switch (iter->first)
                            {
                                // Seal of light, Seal of wisdom, Seal of justice
                                case 20165:
                                case 20166:
                                case 20164:
                                    spellId2 = 54158;
                            }
                        }
                        break;
                    }
                    else
                        ++iter;
                }
                if (spellId1)
                    m_caster->CastSpell(unitTarget, spellId1, true);
                if (spellId2)
                    m_caster->CastSpell(unitTarget, spellId2, true);
                return;
            }
        }
        case SPELLFAMILY_POTION:
        {
            switch(m_spellInfo->Id)
            {
                // Netherbloom
                case 28702:
                {
                    if (!unitTarget)
                        return;
                    // 25% chance of casting a random buff
                    if (roll_chance_i(75))
                        return;

                    // triggered spells are 28703 to 28707
                    // Note: some sources say, that there was the possibility of
                    //       receiving a debuff. However, this seems to be removed by a patch.
                    const uint32 spellid = 28703;

                    // don't overwrite an existing aura
                    for (uint8 i = 0; i < 5; ++i)
                        if (unitTarget->HasAura(spellid + i))
                            return;
                    unitTarget->CastSpell(unitTarget, spellid+urand(0, 4), true);
                    break;
                }

                // Nightmare Vine
                case 28720:
                {
                    if (!unitTarget)
                        return;
                    // 25% chance of casting Nightmare Pollen
                    if (roll_chance_i(75))
                        return;
                    unitTarget->CastSpell(unitTarget, 28721, true);
                    break;
                }
            }
            break;
        }
        case SPELLFAMILY_DEATHKNIGHT:
        {
            // Pestilence
            if (m_spellInfo->SpellFamilyFlags[1]&0x10000)
            {
                // Get diseases on target of spell
                if (m_targets.GetUnitTarget() &&  // Glyph of Disease - cast on unit target too to refresh aura
                    (m_targets.GetUnitTarget() != unitTarget || m_caster->GetAura(63334)))
                {
                    // And spread them on target
                    // Blood Plague
                    if (m_targets.GetUnitTarget()->GetAura(55078))
                        m_caster->CastSpell(unitTarget, 55078, true);
                    // Frost Fever
                    if (m_targets.GetUnitTarget()->GetAura(55095))
                        m_caster->CastSpell(unitTarget, 55095, true);
                }
            }
            break;
        }
        case SPELLFAMILY_WARRIOR:
        {
            // Shattering Throw
            if (m_spellInfo->SpellFamilyFlags[1] & 0x00400000)
            {
                if (!unitTarget)
                    return;
                // remove shields, will still display immune to damage part
                unitTarget->RemoveAurasWithMechanic(1<<MECHANIC_IMMUNE_SHIELD, AURA_REMOVE_BY_ENEMY_SPELL);
                return;
            }
            break;
        }
    }

    // normal DB scripted effect
    sLog->outDebug(LOG_FILTER_SPELLS_AURAS, "Spell ScriptStart spellid %u in EffectScriptEffect(%u)", m_spellInfo->Id, effIndex);
    m_caster->GetMap()->ScriptsStart(sSpellScripts, uint32(m_spellInfo->Id | (effIndex << 24)), m_caster, unitTarget);
}

void Spell::EffectSanctuary(SpellEffIndex /*effIndex*/)
{
    if (effectHandleMode != SPELL_EFFECT_HANDLE_HIT_TARGET)
        return;

    if (!unitTarget)
        return;

    unitTarget->getHostileRefManager().UpdateVisibility();

    Unit::AttackerSet const& attackers = unitTarget->getAttackers();
    for (Unit::AttackerSet::const_iterator itr = attackers.begin(); itr != attackers.end();)
    {
        if (!(*itr)->canSeeOrDetect(unitTarget))
            (*(itr++))->AttackStop();
        else
            ++itr;
    }

    unitTarget->m_lastSanctuaryTime = getMSTime();

    // Vanish allows to remove all threat and cast regular stealth so other spells can be used
    if (m_caster->GetTypeId() == TYPEID_PLAYER
        && m_spellInfo->SpellFamilyName == SPELLFAMILY_ROGUE
        && (m_spellInfo->SpellFamilyFlags[0] & SPELLFAMILYFLAG_ROGUE_VANISH))
    {
        m_caster->ToPlayer()->RemoveAurasByType(SPELL_AURA_MOD_ROOT);
        // Overkill
        if (m_caster->ToPlayer()->HasSpell(58426))
           m_caster->CastSpell(m_caster, 58427, true);
    }
}

void Spell::EffectAddComboPoints(SpellEffIndex /*effIndex*/)
{
    if (effectHandleMode != SPELL_EFFECT_HANDLE_HIT_TARGET)
        return;

    if (!unitTarget)
        return;

    if (!m_caster->m_movedPlayer)
        return;

    if (damage <= 0)
        return;

    m_caster->m_movedPlayer->AddComboPoints(unitTarget, damage, this);
}

void Spell::EffectDuel(SpellEffIndex effIndex)
{
    if (effectHandleMode != SPELL_EFFECT_HANDLE_HIT_TARGET)
        return;

    if (!unitTarget || m_caster->GetTypeId() != TYPEID_PLAYER || unitTarget->GetTypeId() != TYPEID_PLAYER)
        return;

    Player* caster = m_caster->ToPlayer();
    Player* target = unitTarget->ToPlayer();

    // caster or target already have requested duel
    if (caster->duel || target->duel || !target->GetSocial() || target->GetSocial()->HasIgnore(caster->GetGUIDLow()))
        return;

    // Players can only fight a duel in zones with this flag
    AreaTableEntry const* casterAreaEntry = GetAreaEntryByAreaID(caster->GetAreaId());
    if (casterAreaEntry && !(casterAreaEntry->flags & AREA_FLAG_ALLOW_DUELS))
    {
        SendCastResult(SPELL_FAILED_NO_DUELING);            // Dueling isn't allowed here
        return;
    }

    AreaTableEntry const* targetAreaEntry = GetAreaEntryByAreaID(target->GetAreaId());
    if (targetAreaEntry && !(targetAreaEntry->flags & AREA_FLAG_ALLOW_DUELS))
    {
        SendCastResult(SPELL_FAILED_NO_DUELING);            // Dueling isn't allowed here
        return;
    }

    //CREATE DUEL FLAG OBJECT
    GameObject* pGameObj = new GameObject;

    uint32 gameobject_id = m_spellInfo->Effects[effIndex].MiscValue;

    Map* map = m_caster->GetMap();
    if (!pGameObj->Create(sObjectMgr->GenerateLowGuid(HIGHGUID_GAMEOBJECT), gameobject_id,
        map, m_caster->GetPhaseMask(),
        m_caster->GetPositionX()+(unitTarget->GetPositionX()-m_caster->GetPositionX())/2 ,
        m_caster->GetPositionY()+(unitTarget->GetPositionY()-m_caster->GetPositionY())/2 ,
        m_caster->GetPositionZ(),
        m_caster->GetOrientation(), 0.0f, 0.0f, 0.0f, 0.0f, 0, GO_STATE_READY))
    {
        delete pGameObj;
        return;
    }

    pGameObj->SetUInt32Value(GAMEOBJECT_FACTION, m_caster->getFaction());
    pGameObj->SetUInt32Value(GAMEOBJECT_LEVEL, m_caster->getLevel()+1);
    int32 duration = m_spellInfo->GetDuration();
    pGameObj->SetRespawnTime(duration > 0 ? duration/IN_MILLISECONDS : 0);
    pGameObj->SetSpellId(m_spellInfo->Id);

    ExecuteLogEffectSummonObject(effIndex, pGameObj);

    m_caster->AddGameObject(pGameObj);
    map->Add(pGameObj);
    //END

    // Send request
    WorldPacket data(SMSG_DUEL_REQUESTED, 8 + 8);
    data << uint64(pGameObj->GetGUID());
    data << uint64(caster->GetGUID());
    caster->GetSession()->SendPacket(&data);
    target->GetSession()->SendPacket(&data);

    // create duel-info
    DuelInfo* duel   = new DuelInfo;
    duel->initiator  = caster;
    duel->opponent   = target;
    duel->startTime  = 0;
    duel->startTimer = 0;
    caster->duel     = duel;

    DuelInfo* duel2   = new DuelInfo;
    duel2->initiator  = caster;
    duel2->opponent   = caster;
    duel2->startTime  = 0;
    duel2->startTimer = 0;
    target->duel      = duel2;

    caster->SetUInt64Value(PLAYER_DUEL_ARBITER, pGameObj->GetGUID());
    target->SetUInt64Value(PLAYER_DUEL_ARBITER, pGameObj->GetGUID());

    sScriptMgr->OnPlayerDuelRequest(target, caster);
}

void Spell::EffectStuck(SpellEffIndex /*effIndex*/)
{
    if (effectHandleMode != SPELL_EFFECT_HANDLE_HIT)
        return;

    if (!m_caster || m_caster->GetTypeId() != TYPEID_PLAYER)
        return;

    if (!sWorld->getBoolConfig(CONFIG_CAST_UNSTUCK))
        return;

    Player* pTarget = (Player*)m_caster;

    sLog->outDebug(LOG_FILTER_SPELLS_AURAS, "Spell Effect: Stuck");
    sLog->outDetail("Player %s (guid %u) used auto-unstuck future at map %u (%f, %f, %f)", pTarget->GetName(), pTarget->GetGUIDLow(), m_caster->GetMapId(), m_caster->GetPositionX(), pTarget->GetPositionY(), pTarget->GetPositionZ());

    if (pTarget->isInFlight())
        return;

    pTarget->TeleportTo(pTarget->GetStartPosition(), m_caster == m_caster ? TELE_TO_SPELL : 0);
    // homebind location is loaded always
    // pTarget->TeleportTo(pTarget->m_homebindMapId, pTarget->m_homebindX, pTarget->m_homebindY, pTarget->m_homebindZ, pTarget->GetOrientation(), (m_caster == m_caster ? TELE_TO_SPELL : 0));

    // Stuck spell trigger Hearthstone cooldown
    SpellInfo const* spellInfo = sSpellMgr->GetSpellInfo(8690);
    if (!spellInfo)
        return;
    Spell spell(pTarget, spellInfo, TRIGGERED_FULL_MASK);
    spell.SendSpellCooldown();
}

void Spell::EffectSummonPlayer(SpellEffIndex /*effIndex*/)
{
    // workaround - this effect should not use target map
    if (effectHandleMode != SPELL_EFFECT_HANDLE_HIT_TARGET)
        return;

    if (!unitTarget || unitTarget->GetTypeId() != TYPEID_PLAYER)
        return;

    // Evil Twin (ignore player summon, but hide this for summoner)
    if (unitTarget->HasAura(23445))
        return;

    float x, y, z;
    m_caster->GetClosePoint(x, y, z, unitTarget->GetObjectSize());

    unitTarget->ToPlayer()->SetSummonPoint(m_caster->GetMapId(), x, y, z);

    WorldPacket data(SMSG_SUMMON_REQUEST, 8+4+4);
    data << uint64(m_caster->GetGUID());                    // summoner guid
    data << uint32(m_caster->GetZoneId());                  // summoner zone
    data << uint32(MAX_PLAYER_SUMMON_DELAY*IN_MILLISECONDS); // auto decline after msecs
    unitTarget->ToPlayer()->GetSession()->SendPacket(&data);
}

void Spell::EffectActivateObject(SpellEffIndex /*effIndex*/)
{
    if (effectHandleMode != SPELL_EFFECT_HANDLE_HIT_TARGET)
        return;

    if (!gameObjTarget)
        return;

    ScriptInfo activateCommand;
    activateCommand.command = SCRIPT_COMMAND_ACTIVATE_OBJECT;

    // int32 unk = m_spellInfo->Effects[effIndex].MiscValue; // This is set for EffectActivateObject spells; needs research

    gameObjTarget->GetMap()->ScriptCommandStart(activateCommand, 0, m_caster, gameObjTarget);
}

void Spell::EffectApplyGlyph(SpellEffIndex effIndex)
{
    if (effectHandleMode != SPELL_EFFECT_HANDLE_HIT)
        return;

    if (m_caster->GetTypeId() != TYPEID_PLAYER || m_glyphIndex >= MAX_GLYPH_SLOT_INDEX)
        return;

    Player* player = (Player*)m_caster;

    // glyph sockets level requirement
    uint8 minLevel = 0;
    switch (m_glyphIndex)
    {
        case 0:
        case 1: minLevel = 15; break;
        case 2: minLevel = 50; break;
        case 3: minLevel = 30; break;
        case 4: minLevel = 70; break;
        case 5: minLevel = 80; break;
    }
    if (minLevel && m_caster->getLevel() < minLevel)
    {
        SendCastResult(SPELL_FAILED_GLYPH_SOCKET_LOCKED);
        return;
    }

    // apply new one
    if (uint32 glyph = m_spellInfo->Effects[effIndex].MiscValue)
    {
        if (GlyphPropertiesEntry const* gp = sGlyphPropertiesStore.LookupEntry(glyph))
        {
            if (GlyphSlotEntry const* gs = sGlyphSlotStore.LookupEntry(player->GetGlyphSlot(m_glyphIndex)))
            {
                if (gp->TypeFlags != gs->TypeFlags)
                {
                    SendCastResult(SPELL_FAILED_INVALID_GLYPH);
                    return;                                 // glyph slot mismatch
                }
            }

            // remove old glyph
            if (uint32 oldglyph = player->GetGlyph(m_glyphIndex))
            {
                if (GlyphPropertiesEntry const* old_gp = sGlyphPropertiesStore.LookupEntry(oldglyph))
                {
                    player->RemoveAurasDueToSpell(old_gp->SpellId);
                    player->SetGlyph(m_glyphIndex, 0);
                }
            }

            player->CastSpell(m_caster, gp->SpellId, true);
            player->SetGlyph(m_glyphIndex, glyph);
            player->SendTalentsInfoData(false);
        }
    }
}

void Spell::EffectEnchantHeldItem(SpellEffIndex effIndex)
{
    if (effectHandleMode != SPELL_EFFECT_HANDLE_HIT_TARGET)
        return;

    // this is only item spell effect applied to main-hand weapon of target player (players in area)
    if (!unitTarget || unitTarget->GetTypeId() != TYPEID_PLAYER)
        return;

    Player* item_owner = (Player*)unitTarget;
    Item* item = item_owner->GetItemByPos(INVENTORY_SLOT_BAG_0, EQUIPMENT_SLOT_MAINHAND);

    if (!item)
        return;

    // must be equipped
    if (!item ->IsEquipped())
        return;

    if (m_spellInfo->Effects[effIndex].MiscValue)
    {
        uint32 enchant_id = m_spellInfo->Effects[effIndex].MiscValue;
        int32 duration = m_spellInfo->GetDuration();          //Try duration index first ..
        if (!duration)
            duration = damage;//+1;            //Base points after ..
        if (!duration)
            duration = 10;                                  //10 seconds for enchants which don't have listed duration

        SpellItemEnchantmentEntry const* pEnchant = sSpellItemEnchantmentStore.LookupEntry(enchant_id);
        if (!pEnchant)
            return;

        // Always go to temp enchantment slot
        EnchantmentSlot slot = TEMP_ENCHANTMENT_SLOT;

        // Enchantment will not be applied if a different one already exists
        if (item->GetEnchantmentId(slot) && item->GetEnchantmentId(slot) != enchant_id)
            return;

        // Apply the temporary enchantment
        item->SetEnchantment(slot, enchant_id, duration*IN_MILLISECONDS, 0);
        item_owner->ApplyEnchantment(item, slot, true);
    }
}

void Spell::EffectDisEnchant(SpellEffIndex /*effIndex*/)
{
    if (effectHandleMode != SPELL_EFFECT_HANDLE_HIT_TARGET)
        return;

    if (m_caster->GetTypeId() != TYPEID_PLAYER)
        return;

    Player* p_caster = (Player*)m_caster;
    if (!itemTarget || !itemTarget->GetTemplate()->DisenchantID)
        return;

    p_caster->UpdateCraftSkill(m_spellInfo->Id);

    m_caster->ToPlayer()->SendLoot(itemTarget->GetGUID(), LOOT_DISENCHANTING);

    // item will be removed at disenchanting end
}

void Spell::EffectInebriate(SpellEffIndex /*effIndex*/)
{
    if (effectHandleMode != SPELL_EFFECT_HANDLE_HIT_TARGET)
        return;

    if (!unitTarget || unitTarget->GetTypeId() != TYPEID_PLAYER)
        return;

    Player* player = (Player*)unitTarget;
    uint16 currentDrunk = player->GetDrunkValue();
    uint16 drunkMod = damage * 256;
    if (currentDrunk + drunkMod > 0xFFFF)
        currentDrunk = 0xFFFF;
    else
        currentDrunk += drunkMod;
    player->SetDrunkValue(currentDrunk, m_CastItem ? m_CastItem->GetEntry() : 0);
}

void Spell::EffectFeedPet(SpellEffIndex effIndex)
{
    if (effectHandleMode != SPELL_EFFECT_HANDLE_HIT_TARGET)
        return;

    if (m_caster->GetTypeId() != TYPEID_PLAYER)
        return;

    Player* _player = m_caster->ToPlayer();

    Item* foodItem = itemTarget;
    if (!foodItem)
        return;

    Pet* pet = _player->GetPet();
    if (!pet)
        return;

    if (!pet->isAlive())
        return;

    int32 benefit = pet->GetCurrentFoodBenefitLevel(foodItem->GetTemplate()->ItemLevel);
    if (benefit <= 0)
        return;

    ExecuteLogEffectDestroyItem(effIndex, foodItem->GetEntry());

    uint32 count = 1;
    _player->DestroyItemCount(foodItem, count, true);
    // TODO: fix crash when a spell has two effects, both pointed at the same item target

    m_caster->CastCustomSpell(pet, m_spellInfo->Effects[effIndex].TriggerSpell, &benefit, NULL, NULL, true);
}

void Spell::EffectDismissPet(SpellEffIndex effIndex)
{
    if (effectHandleMode != SPELL_EFFECT_HANDLE_HIT_TARGET)
        return;

    if (!unitTarget || !unitTarget->isPet())
        return;

    Pet* pet = unitTarget->ToPet();

    ExecuteLogEffectUnsummonObject(effIndex, pet);
    pet->GetOwner()->RemovePet(pet, PET_SAVE_NOT_IN_SLOT);
}

void Spell::EffectSummonObject(SpellEffIndex effIndex)
{
    if (effectHandleMode != SPELL_EFFECT_HANDLE_HIT)
        return;

    uint32 go_id = m_spellInfo->Effects[effIndex].MiscValue;

    uint8 slot = 0;
    switch(m_spellInfo->Effects[effIndex].Effect)
    {
        case SPELL_EFFECT_SUMMON_OBJECT_SLOT1: slot = 0; break;
        case SPELL_EFFECT_SUMMON_OBJECT_SLOT2: slot = 1; break;
        case SPELL_EFFECT_SUMMON_OBJECT_SLOT3: slot = 2; break;
        case SPELL_EFFECT_SUMMON_OBJECT_SLOT4: slot = 3; break;
        default: return;
    }

    uint64 guid = m_caster->m_ObjectSlot[slot];
    if (guid != 0)
    {
        GameObject* obj = NULL;
        if (m_caster)
            obj = m_caster->GetMap()->GetGameObject(guid);

        if (obj)
        {
            // Recast case - null spell id to make auras not be removed on object remove from world
            if (m_spellInfo->Id == obj->GetSpellId())
                obj->SetSpellId(0);
            m_caster->RemoveGameObject(obj, true);
        }
        m_caster->m_ObjectSlot[slot] = 0;
    }

    GameObject* pGameObj = new GameObject;

    float x, y, z;
    // If dest location if present
    if (m_targets.HasDst())
        m_targets.GetDst()->GetPosition(x, y, z);
    // Summon in random point all other units if location present
    else
        m_caster->GetClosePoint(x, y, z, DEFAULT_WORLD_OBJECT_SIZE);

    Map* map = m_caster->GetMap();
    if (!pGameObj->Create(sObjectMgr->GenerateLowGuid(HIGHGUID_GAMEOBJECT), go_id, map,
        m_caster->GetPhaseMask(), x, y, z, m_caster->GetOrientation(), 0.0f, 0.0f, 0.0f, 0.0f, 0, GO_STATE_READY))
    {
        delete pGameObj;
        return;
    }

    //pGameObj->SetUInt32Value(GAMEOBJECT_LEVEL, m_caster->getLevel());
    int32 duration = m_spellInfo->GetDuration();
    pGameObj->SetRespawnTime(duration > 0 ? duration/IN_MILLISECONDS : 0);
    pGameObj->SetSpellId(m_spellInfo->Id);
    m_caster->AddGameObject(pGameObj);

    ExecuteLogEffectSummonObject(effIndex, pGameObj);

    map->Add(pGameObj);

    m_caster->m_ObjectSlot[slot] = pGameObj->GetGUID();
}

void Spell::EffectResurrect(SpellEffIndex effIndex)
{
    if (effectHandleMode != SPELL_EFFECT_HANDLE_HIT_TARGET)
        return;

    if (!unitTarget)
        return;
    if (unitTarget->GetTypeId() != TYPEID_PLAYER)
        return;

    if (unitTarget->isAlive())
        return;
    if (!unitTarget->IsInWorld())
        return;

    switch (m_spellInfo->Id)
    {
        // Defibrillate (Goblin Jumper Cables) have 33% chance on success
        case 8342:
            if (roll_chance_i(67))
            {
                m_caster->CastSpell(m_caster, 8338, true, m_CastItem);
                return;
            }
            break;
        // Defibrillate (Goblin Jumper Cables XL) have 50% chance on success
        case 22999:
            if (roll_chance_i(50))
            {
                m_caster->CastSpell(m_caster, 23055, true, m_CastItem);
                return;
            }
            break;
        // Defibrillate (Gnomish Army Knife) have 67% chance on success_list
        case 54732:
            if (roll_chance_i(33))
            {
                return;
            }
            break;
        default:
            break;
    }

    Player* pTarget = unitTarget->ToPlayer();

    if (pTarget->isRessurectRequested())       // already have one active request
        return;

    uint32 health = pTarget->CountPctFromMaxHealth(damage);
    uint32 mana   = CalculatePctN(pTarget->GetMaxPower(POWER_MANA), damage);

    ExecuteLogEffectResurrect(effIndex, pTarget);

    pTarget->setResurrectRequestData(m_caster->GetGUID(), m_caster->GetMapId(), m_caster->GetPositionX(), m_caster->GetPositionY(), m_caster->GetPositionZ(), health, mana);
    SendResurrectRequest(pTarget);
}

void Spell::EffectAddExtraAttacks(SpellEffIndex effIndex)
{
    if (effectHandleMode != SPELL_EFFECT_HANDLE_HIT_TARGET)
        return;

    if (!unitTarget || !unitTarget->isAlive() || !unitTarget->getVictim())
        return;

    if (unitTarget->m_extraAttacks)
        return;

    unitTarget->m_extraAttacks = damage;

    ExecuteLogEffectExtraAttacks(effIndex, unitTarget->getVictim(), damage);
}

void Spell::EffectParry(SpellEffIndex /*effIndex*/)
{
    if (effectHandleMode != SPELL_EFFECT_HANDLE_HIT)
        return;

    if (m_caster->GetTypeId() == TYPEID_PLAYER)
        m_caster->ToPlayer()->SetCanParry(true);
}

void Spell::EffectBlock(SpellEffIndex /*effIndex*/)
{
    if (effectHandleMode != SPELL_EFFECT_HANDLE_HIT)
        return;

    if (m_caster->GetTypeId() == TYPEID_PLAYER)
        m_caster->ToPlayer()->SetCanBlock(true);
}

void Spell::EffectLeap(SpellEffIndex /*effIndex*/)
{
    if (effectHandleMode != SPELL_EFFECT_HANDLE_HIT_TARGET)
        return;

    if (!unitTarget || unitTarget->isInFlight())
        return;

    if (!m_targets.HasDst())
        return;

    unitTarget->NearTeleportTo(m_targets.GetDst()->GetPositionX(), m_targets.GetDst()->GetPositionY(), m_targets.GetDst()->GetPositionZ(), m_targets.GetDst()->GetOrientation(), unitTarget == m_caster);
}

void Spell::EffectReputation(SpellEffIndex effIndex)
{
    if (effectHandleMode != SPELL_EFFECT_HANDLE_HIT_TARGET)
        return;

    if (!unitTarget || unitTarget->GetTypeId() != TYPEID_PLAYER)
        return;

    Player* _player = unitTarget->ToPlayer();

    int32  rep_change = damage;

    uint32 faction_id = m_spellInfo->Effects[effIndex].MiscValue;

    FactionEntry const* factionEntry = sFactionStore.LookupEntry(faction_id);

    if (!factionEntry)
        return;

    if (RepRewardRate const* repData = sObjectMgr->GetRepRewardRate(faction_id))
    {
        rep_change = int32((float)rep_change * repData->spell_rate);
    }

    // Bonus from spells that increase reputation gain
    float bonus = rep_change * _player->GetTotalAuraModifier(SPELL_AURA_MOD_REPUTATION_GAIN) / 100.0f; // 10%
    rep_change += (int32)bonus;

    _player->GetReputationMgr().ModifyReputation(factionEntry, rep_change);
}

void Spell::EffectQuestComplete(SpellEffIndex effIndex)
{
    if (effectHandleMode != SPELL_EFFECT_HANDLE_HIT_TARGET)
        return;

    if (!unitTarget || unitTarget->GetTypeId() != TYPEID_PLAYER)
        return;
    Player* player = unitTarget->ToPlayer();

    uint32 questId = m_spellInfo->Effects[effIndex].MiscValue;
    if (questId)
    {
        Quest const* quest = sObjectMgr->GetQuestTemplate(questId);
        if (!quest)
            return;

        uint16 logSlot = player->FindQuestSlot(questId);
        if (logSlot < MAX_QUEST_LOG_SIZE)
            player->AreaExploredOrEventHappens(questId);
        else if (player->CanTakeQuest(quest, false))    // never rewarded before
            player->CompleteQuest(questId);             // quest not in log - for internal use
    }
}

void Spell::EffectForceDeselect(SpellEffIndex /*effIndex*/)
{
    if (effectHandleMode != SPELL_EFFECT_HANDLE_HIT)
        return;

    WorldPacket data(SMSG_CLEAR_TARGET, 8);
    data << uint64(m_caster->GetGUID());
    m_caster->SendMessageToSet(&data, true);
}

void Spell::EffectSelfResurrect(SpellEffIndex effIndex)
{
    if (effectHandleMode != SPELL_EFFECT_HANDLE_HIT)
        return;

    if (!m_caster || m_caster->isAlive())
        return;
    if (m_caster->GetTypeId() != TYPEID_PLAYER)
        return;
    if (!m_caster->IsInWorld())
        return;

    uint32 health = 0;
    uint32 mana = 0;

    // flat case
    if (damage < 0)
    {
        health = uint32(-damage);
        mana = m_spellInfo->Effects[effIndex].MiscValue;
    }
    // percent case
    else
    {
        health = m_caster->CountPctFromMaxHealth(damage);
        if (m_caster->GetMaxPower(POWER_MANA) > 0)
            mana = CalculatePctN(m_caster->GetMaxPower(POWER_MANA), damage);
    }

    Player* plr = m_caster->ToPlayer();
    plr->ResurrectPlayer(0.0f);

    plr->SetHealth(health);
    plr->SetPower(POWER_MANA, mana);
    plr->SetPower(POWER_RAGE, 0);
    plr->SetPower(POWER_ENERGY, plr->GetMaxPower(POWER_ENERGY));

    plr->SpawnCorpseBones();
}

void Spell::EffectSkinning(SpellEffIndex /*effIndex*/)
{
    if (effectHandleMode != SPELL_EFFECT_HANDLE_HIT_TARGET)
        return;

    if (unitTarget->GetTypeId() != TYPEID_UNIT)
        return;
    if (m_caster->GetTypeId() != TYPEID_PLAYER)
        return;

    Creature* creature = unitTarget->ToCreature();
    int32 targetLevel = creature->getLevel();

    uint32 skill = creature->GetCreatureInfo()->GetRequiredLootSkill();

    m_caster->ToPlayer()->SendLoot(creature->GetGUID(), LOOT_SKINNING);
    creature->RemoveFlag(UNIT_FIELD_FLAGS, UNIT_FLAG_SKINNABLE);

    int32 reqValue = targetLevel < 10 ? 0 : targetLevel < 20 ? (targetLevel-10)*10 : targetLevel*5;

    int32 skillValue = m_caster->ToPlayer()->GetPureSkillValue(skill);

    // Double chances for elites
    m_caster->ToPlayer()->UpdateGatherSkill(skill, skillValue, reqValue, creature->isElite() ? 2 : 1);
}

void Spell::EffectCharge(SpellEffIndex /*effIndex*/)
{
    if (effectHandleMode == SPELL_EFFECT_HANDLE_LAUNCH_TARGET)
    {
        if (!unitTarget)
            return;

<<<<<<< HEAD
    //if (m_caster->ToPlayer())
    //    sAnticheatMgr->DisableAnticheatDetection(m_caster->ToPlayer());

    float x, y, z;
    target->GetContactPoint(m_caster, x, y, z);
    m_caster->GetMotionMaster()->MoveCharge(x, y, z);
=======
        float x, y, z;
        unitTarget->GetContactPoint(m_caster, x, y, z);
        m_caster->GetMotionMaster()->MoveCharge(x, y, z);
    }

    if (effectHandleMode == SPELL_EFFECT_HANDLE_HIT_TARGET)
    {
        if (!unitTarget)
            return;
>>>>>>> bf48b13a

        // not all charge effects used in negative spells
        if (!m_spellInfo->IsPositive() && m_caster->GetTypeId() == TYPEID_PLAYER)
            m_caster->Attack(unitTarget, true);
    }
}

void Spell::EffectChargeDest(SpellEffIndex /*effIndex*/)
{
    if (effectHandleMode != SPELL_EFFECT_HANDLE_LAUNCH)
        return;

    if (m_targets.HasDst())
    {
        //if (m_caster->ToPlayer())
        //    sAnticheatMgr->DisableAnticheatDetection(m_caster->ToPlayer());

        float x, y, z;
        m_targets.GetDst()->GetPosition(x, y, z);
        m_caster->GetMotionMaster()->MoveCharge(x, y, z);
    }
}

void Spell::EffectKnockBack(SpellEffIndex effIndex)
{
    if (effectHandleMode != SPELL_EFFECT_HANDLE_HIT_TARGET)
        return;

    if (!unitTarget)
        return;

    if (Creature* creatureTarget = unitTarget->ToCreature())
        if (creatureTarget->isWorldBoss() || creatureTarget->IsDungeonBoss())
            return;

    // Typhoon
    if (m_spellInfo->SpellFamilyName == SPELLFAMILY_DRUID && m_spellInfo->SpellFamilyFlags[1] & 0x01000000)
    {
        // Glyph of Typhoon
        if (m_caster->HasAura(62135))
            return;
    }

    // Thunderstorm
    if (m_spellInfo->SpellFamilyName == SPELLFAMILY_SHAMAN && m_spellInfo->SpellFamilyFlags[1] & 0x00002000)
    {
        // Glyph of Thunderstorm
        if (m_caster->HasAura(62132))
            return;
    }

    // Instantly interrupt non melee spells being casted
    if (unitTarget->IsNonMeleeSpellCasted(true))
        unitTarget->InterruptNonMeleeSpells(true);

    float ratio = m_caster->GetCombatReach() / std::max(unitTarget->GetCombatReach(), 1.0f);
    if (ratio < 1.0f)
        ratio = ratio * ratio * ratio * 0.1f; // volume = length^3
    else
        ratio = 0.1f; // dbc value ratio
    float speedxy = float(m_spellInfo->Effects[effIndex].MiscValue) * ratio;
    float speedz = float(damage) * ratio;
    if (speedxy < 0.1f && speedz < 0.1f)
        return;

    float x, y;
    if (m_spellInfo->Effects[effIndex].Effect == SPELL_EFFECT_KNOCK_BACK_DEST)
    {
        if (m_targets.HasDst())
            m_targets.GetDst()->GetPosition(x, y);
        else
            return;
    }
    else //if (m_spellInfo->Effects[i].Effect == SPELL_EFFECT_KNOCK_BACK)
    {
        m_caster->GetPosition(x, y);
    }

    unitTarget->KnockbackFrom(x, y, speedxy, speedz);
}

void Spell::EffectLeapBack(SpellEffIndex effIndex)
{
    if (effectHandleMode != SPELL_EFFECT_HANDLE_LAUNCH_TARGET)
        return;

    if (!unitTarget)
        return;

    float speedxy = float(m_spellInfo->Effects[effIndex].MiscValue)/10;
    float speedz = float(damage/10);
    //1891: Disengage
    m_caster->JumpTo(speedxy, speedz, m_spellInfo->SpellIconID != 1891);
}

void Spell::EffectQuestClear(SpellEffIndex effIndex)
{
    if (effectHandleMode != SPELL_EFFECT_HANDLE_HIT_TARGET)
        return;

    if (!unitTarget || unitTarget->GetTypeId() != TYPEID_PLAYER)
        return;
    Player* pPlayer = unitTarget->ToPlayer();

    uint32 quest_id = m_spellInfo->Effects[effIndex].MiscValue;

    Quest const* pQuest = sObjectMgr->GetQuestTemplate(quest_id);

    if (!pQuest)
        return;

    // Player has never done this quest
    if (pPlayer->GetQuestStatus(quest_id) == QUEST_STATUS_NONE)
        return;

    // remove all quest entries for 'entry' from quest log
    for (uint8 slot = 0; slot < MAX_QUEST_LOG_SIZE; ++slot)
    {
        uint32 quest = pPlayer->GetQuestSlotQuestId(slot);
        if (quest == quest_id)
        {
            pPlayer->SetQuestSlot(slot, 0);

            // we ignore unequippable quest items in this case, its' still be equipped
            pPlayer->TakeQuestSourceItem(quest, false);
        }
    }

    pPlayer->RemoveActiveQuest(quest_id);
    pPlayer->RemoveRewardedQuest(quest_id);
}

void Spell::EffectSendTaxi(SpellEffIndex effIndex)
{
    if (effectHandleMode != SPELL_EFFECT_HANDLE_HIT_TARGET)
        return;

    if (!unitTarget || unitTarget->GetTypeId() != TYPEID_PLAYER)
        return;

    unitTarget->ToPlayer()->ActivateTaxiPathTo(m_spellInfo->Effects[effIndex].MiscValue, m_spellInfo->Id);
}

void Spell::EffectPullTowards(SpellEffIndex effIndex)
{
    if (effectHandleMode != SPELL_EFFECT_HANDLE_HIT_TARGET)
        return;

    if (!unitTarget)
        return;

    float speedZ = (float)(m_spellInfo->Effects[effIndex].CalcValue() / 10);
    float speedXY = (float)(m_spellInfo->Effects[effIndex].MiscValue/10);
    Position pos;
    if (m_spellInfo->Effects[effIndex].Effect == SPELL_EFFECT_PULL_TOWARDS_DEST)
    {
        if (m_targets.HasDst())
            pos.Relocate(*m_targets.GetDst());
        else
            return;
    }
    else //if (m_spellInfo->Effects[i].Effect == SPELL_EFFECT_PULL_TOWARDS)
    {
        pos.Relocate(m_caster);
    }

    unitTarget->GetMotionMaster()->MoveJump(pos.GetPositionX(), pos.GetPositionY(), pos.GetPositionZ(), speedXY, speedZ);
}

void Spell::EffectDispelMechanic(SpellEffIndex effIndex)
{
    if (effectHandleMode != SPELL_EFFECT_HANDLE_HIT_TARGET)
        return;

    if (!unitTarget)
        return;

    uint32 mechanic = m_spellInfo->Effects[effIndex].MiscValue;

    std::queue < std::pair < uint32, uint64 > > dispel_list;

    Unit::AuraMap const& auras = unitTarget->GetOwnedAuras();
    for (Unit::AuraMap::const_iterator itr = auras.begin(); itr != auras.end(); ++itr)
    {
        Aura* aura = itr->second;
        if (!aura->GetApplicationOfTarget(unitTarget->GetGUID()))
            continue;
        if (roll_chance_i(aura->CalcDispelChance(unitTarget, !unitTarget->IsFriendlyTo(m_caster))))
            if ((aura->GetSpellInfo()->GetAllEffectsMechanicMask() & (1 << mechanic)))
                dispel_list.push(std::make_pair(aura->GetId(), aura->GetCasterGUID()));
    }

    for (; dispel_list.size(); dispel_list.pop())
    {
        unitTarget->RemoveAura(dispel_list.front().first, dispel_list.front().second, 0, AURA_REMOVE_BY_ENEMY_SPELL);
    }
}

void Spell::EffectSummonDeadPet(SpellEffIndex /*effIndex*/)
{
    if (effectHandleMode != SPELL_EFFECT_HANDLE_HIT)
        return;

    if (m_caster->GetTypeId() != TYPEID_PLAYER)
        return;
    Player* _player = m_caster->ToPlayer();
    Pet* pet = _player->GetPet();
    if (!pet)
        return;
    if (pet->isAlive())
        return;
    if (damage < 0)
        return;

    float x, y, z;
    _player->GetPosition(x, y, z);
    _player->GetMap()->CreatureRelocation(pet, x, y, z, _player->GetOrientation());

    pet->SetUInt32Value(UNIT_DYNAMIC_FLAGS, UNIT_DYNFLAG_NONE);
    pet->RemoveFlag(UNIT_FIELD_FLAGS, UNIT_FLAG_SKINNABLE);
    pet->setDeathState(ALIVE);
    pet->ClearUnitState(uint32(UNIT_STAT_ALL_STATE));
    pet->SetHealth(pet->CountPctFromMaxHealth(damage));

    //pet->AIM_Initialize();
    //_player->PetSpellInitialize();
    pet->SavePetToDB(PET_SAVE_AS_CURRENT);
}

void Spell::EffectDestroyAllTotems(SpellEffIndex /*effIndex*/)
{
    if (effectHandleMode != SPELL_EFFECT_HANDLE_HIT)
        return;

    int32 mana = 0;
    for (uint8 slot = SUMMON_SLOT_TOTEM; slot < MAX_TOTEM_SLOT; ++slot)
    {
        if (!m_caster->m_SummonSlot[slot])
            continue;

        Creature* totem = m_caster->GetMap()->GetCreature(m_caster->m_SummonSlot[slot]);
        if (totem && totem->isTotem())
        {
            uint32 spell_id = totem->GetUInt32Value(UNIT_CREATED_BY_SPELL);
            SpellInfo const* spellInfo = sSpellMgr->GetSpellInfo(spell_id);
            if (spellInfo)
            {
                mana += spellInfo->ManaCost;
                mana += int32(CalculatePctU(m_caster->GetCreateMana(), spellInfo->ManaCostPercentage));
            }
            totem->ToTotem()->UnSummon();
        }
    }
    ApplyPctN(mana, damage);
    if (mana)
        m_caster->CastCustomSpell(m_caster, 39104, &mana, NULL, NULL, true);
}

void Spell::EffectDurabilityDamage(SpellEffIndex effIndex)
{
    if (effectHandleMode != SPELL_EFFECT_HANDLE_HIT_TARGET)
        return;

    if (!unitTarget || unitTarget->GetTypeId() != TYPEID_PLAYER)
        return;

    int32 slot = m_spellInfo->Effects[effIndex].MiscValue;

    // FIXME: some spells effects have value -1/-2
    // Possibly its mean -1 all player equipped items and -2 all items
    if (slot < 0)
    {
        unitTarget->ToPlayer()->DurabilityPointsLossAll(damage, (slot < -1));
        return;
    }

    // invalid slot value
    if (slot >= INVENTORY_SLOT_BAG_END)
        return;

    if (Item* item = unitTarget->ToPlayer()->GetItemByPos(INVENTORY_SLOT_BAG_0, slot))
        unitTarget->ToPlayer()->DurabilityPointsLoss(item, damage);

    ExecuteLogEffectDurabilityDamage(effIndex, unitTarget, slot, damage);
}

void Spell::EffectDurabilityDamagePCT(SpellEffIndex effIndex)
{
    if (effectHandleMode != SPELL_EFFECT_HANDLE_HIT_TARGET)
        return;

    if (!unitTarget || unitTarget->GetTypeId() != TYPEID_PLAYER)
        return;

    int32 slot = m_spellInfo->Effects[effIndex].MiscValue;

    // FIXME: some spells effects have value -1/-2
    // Possibly its mean -1 all player equipped items and -2 all items
    if (slot < 0)
    {
        unitTarget->ToPlayer()->DurabilityLossAll(float(damage) / 100.0f, (slot < -1));
        return;
    }

    // invalid slot value
    if (slot >= INVENTORY_SLOT_BAG_END)
        return;

    if (damage <= 0)
        return;

    if (Item* item = unitTarget->ToPlayer()->GetItemByPos(INVENTORY_SLOT_BAG_0, slot))
        unitTarget->ToPlayer()->DurabilityLoss(item, float(damage) / 100.0f);
}

void Spell::EffectModifyThreatPercent(SpellEffIndex /*effIndex*/)
{
    if (effectHandleMode != SPELL_EFFECT_HANDLE_HIT_TARGET)
        return;

    if (!unitTarget)
        return;

    unitTarget->getThreatManager().modifyThreatPercent(m_caster, damage);
}

void Spell::EffectTransmitted(SpellEffIndex effIndex)
{
    if (effectHandleMode != SPELL_EFFECT_HANDLE_HIT)
        return;

    uint32 name_id = m_spellInfo->Effects[effIndex].MiscValue;

    GameObjectTemplate const* goinfo = sObjectMgr->GetGameObjectTemplate(name_id);

    if (!goinfo)
    {
        sLog->outErrorDb("Gameobject (Entry: %u) not exist and not created at spell (ID: %u) cast", name_id, m_spellInfo->Id);
        return;
    }

    float fx, fy, fz;

    if (m_targets.HasDst())
        m_targets.GetDst()->GetPosition(fx, fy, fz);
    //FIXME: this can be better check for most objects but still hack
    else if (m_spellInfo->Effects[effIndex].HasRadius() && m_spellInfo->Speed == 0)
    {
        float dis = m_spellInfo->Effects[effIndex].CalcRadius(m_originalCaster);
        m_caster->GetClosePoint(fx, fy, fz, DEFAULT_WORLD_OBJECT_SIZE, dis);
    }
    else
    {
        //GO is always friendly to it's creator, get range for friends
        float min_dis = m_spellInfo->GetMinRange(true);
        float max_dis = m_spellInfo->GetMaxRange(true);
        float dis = (float)rand_norm() * (max_dis - min_dis) + min_dis;

        m_caster->GetClosePoint(fx, fy, fz, DEFAULT_WORLD_OBJECT_SIZE, dis);
    }

    Map* cMap = m_caster->GetMap();
    if (goinfo->type == GAMEOBJECT_TYPE_FISHINGNODE || goinfo->type == GAMEOBJECT_TYPE_FISHINGHOLE)
    {
        LiquidData liqData;
        if (!cMap->IsInWater(fx, fy, fz + 1.f/* -0.5f */, &liqData))             // Hack to prevent fishing bobber from failing to land on fishing hole
        { // but this is not proper, we really need to ignore not materialized objects
            SendCastResult(SPELL_FAILED_NOT_HERE);
            SendChannelUpdate(0);
            return;
        }

        // replace by water level in this case
        //fz = cMap->GetWaterLevel(fx, fy);
        fz = liqData.level;
    }
    // if gameobject is summoning object, it should be spawned right on caster's position
    else if (goinfo->type == GAMEOBJECT_TYPE_SUMMONING_RITUAL)
    {
        m_caster->GetPosition(fx, fy, fz);
    }

    GameObject* pGameObj = new GameObject;

    if (!pGameObj->Create(sObjectMgr->GenerateLowGuid(HIGHGUID_GAMEOBJECT), name_id, cMap,
        m_caster->GetPhaseMask(), fx, fy, fz, m_caster->GetOrientation(), 0.0f, 0.0f, 0.0f, 0.0f, 100, GO_STATE_READY))
    {
        delete pGameObj;
        return;
    }

    int32 duration = m_spellInfo->GetDuration();

    switch(goinfo->type)
    {
        case GAMEOBJECT_TYPE_FISHINGNODE:
        {
            m_caster->SetUInt64Value(UNIT_FIELD_CHANNEL_OBJECT, pGameObj->GetGUID());
            m_caster->AddGameObject(pGameObj);              // will removed at spell cancel

            // end time of range when possible catch fish (FISHING_BOBBER_READY_TIME..GetDuration(m_spellInfo))
            // start time == fish-FISHING_BOBBER_READY_TIME (0..GetDuration(m_spellInfo)-FISHING_BOBBER_READY_TIME)
            int32 lastSec = 0;
            switch(urand(0, 3))
            {
                case 0: lastSec =  3; break;
                case 1: lastSec =  7; break;
                case 2: lastSec = 13; break;
                case 3: lastSec = 17; break;
            }

            duration = duration - lastSec*IN_MILLISECONDS + FISHING_BOBBER_READY_TIME*IN_MILLISECONDS;
            break;
        }
        case GAMEOBJECT_TYPE_SUMMONING_RITUAL:
        {
            if (m_caster->GetTypeId() == TYPEID_PLAYER)
            {
                pGameObj->AddUniqueUse(m_caster->ToPlayer());
                m_caster->AddGameObject(pGameObj);      // will be removed at spell cancel
            }
            break;
        }
        case GAMEOBJECT_TYPE_DUEL_ARBITER: // 52991
            m_caster->AddGameObject(pGameObj);
            break;
        case GAMEOBJECT_TYPE_FISHINGHOLE:
        case GAMEOBJECT_TYPE_CHEST:
        default:
            break;
    }

    pGameObj->SetRespawnTime(duration > 0 ? duration/IN_MILLISECONDS : 0);

    pGameObj->SetOwnerGUID(m_caster->GetGUID());

    //pGameObj->SetUInt32Value(GAMEOBJECT_LEVEL, m_caster->getLevel());
    pGameObj->SetSpellId(m_spellInfo->Id);

    ExecuteLogEffectSummonObject(effIndex, pGameObj);

    sLog->outStaticDebug("AddObject at SpellEfects.cpp EffectTransmitted");
    //m_caster->AddGameObject(pGameObj);
    //m_ObjToDel.push_back(pGameObj);

    cMap->Add(pGameObj);

    if (uint32 linkedEntry = pGameObj->GetGOInfo()->GetLinkedGameObjectEntry())
    {
        GameObject* linkedGO = new GameObject;
        if (linkedGO->Create(sObjectMgr->GenerateLowGuid(HIGHGUID_GAMEOBJECT), linkedEntry, cMap,
            m_caster->GetPhaseMask(), fx, fy, fz, m_caster->GetOrientation(), 0.0f, 0.0f, 0.0f, 0.0f, 100, GO_STATE_READY))
        {
            linkedGO->SetRespawnTime(duration > 0 ? duration/IN_MILLISECONDS : 0);
            //linkedGO->SetUInt32Value(GAMEOBJECT_LEVEL, m_caster->getLevel());
            linkedGO->SetSpellId(m_spellInfo->Id);
            linkedGO->SetOwnerGUID(m_caster->GetGUID());

            ExecuteLogEffectSummonObject(effIndex, linkedGO);

            linkedGO->GetMap()->Add(linkedGO);
        }
        else
        {
            delete linkedGO;
            linkedGO = NULL;
            return;
        }
    }
}

void Spell::EffectProspecting(SpellEffIndex /*effIndex*/)
{
    if (effectHandleMode != SPELL_EFFECT_HANDLE_HIT_TARGET)
        return;

    if (m_caster->GetTypeId() != TYPEID_PLAYER)
        return;

    Player* p_caster = (Player*)m_caster;
    if (!itemTarget || !(itemTarget->GetTemplate()->Flags & ITEM_PROTO_FLAG_PROSPECTABLE))
        return;

    if (itemTarget->GetCount() < 5)
        return;

    if (sWorld->getBoolConfig(CONFIG_SKILL_PROSPECTING))
    {
        uint32 SkillValue = p_caster->GetPureSkillValue(SKILL_JEWELCRAFTING);
        uint32 reqSkillValue = itemTarget->GetTemplate()->RequiredSkillRank;
        p_caster->UpdateGatherSkill(SKILL_JEWELCRAFTING, SkillValue, reqSkillValue);
    }

    m_caster->ToPlayer()->SendLoot(itemTarget->GetGUID(), LOOT_PROSPECTING);
}

void Spell::EffectMilling(SpellEffIndex /*effIndex*/)
{
    if (effectHandleMode != SPELL_EFFECT_HANDLE_HIT_TARGET)
        return;

    if (m_caster->GetTypeId() != TYPEID_PLAYER)
        return;

    Player* p_caster = (Player*)m_caster;
    if (!itemTarget || !(itemTarget->GetTemplate()->Flags & ITEM_PROTO_FLAG_MILLABLE))
        return;

    if (itemTarget->GetCount() < 5)
        return;

    if (sWorld->getBoolConfig(CONFIG_SKILL_MILLING))
    {
        uint32 SkillValue = p_caster->GetPureSkillValue(SKILL_INSCRIPTION);
        uint32 reqSkillValue = itemTarget->GetTemplate()->RequiredSkillRank;
        p_caster->UpdateGatherSkill(SKILL_INSCRIPTION, SkillValue, reqSkillValue);
    }

    m_caster->ToPlayer()->SendLoot(itemTarget->GetGUID(), LOOT_MILLING);
}

void Spell::EffectSkill(SpellEffIndex /*effIndex*/)
{
    if (effectHandleMode != SPELL_EFFECT_HANDLE_HIT)
        return;

    sLog->outDebug(LOG_FILTER_SPELLS_AURAS, "WORLD: SkillEFFECT");
}

/* There is currently no need for this effect. We handle it in Battleground.cpp
   If we would handle the resurrection here, the spiritguide would instantly disappear as the
   player revives, and so we wouldn't see the spirit heal visual effect on the npc.
   This is why we use a half sec delay between the visual effect and the resurrection itself */
void Spell::EffectSpiritHeal(SpellEffIndex /*effIndex*/)
{
    if (effectHandleMode != SPELL_EFFECT_HANDLE_HIT_TARGET)
        return;

    /*
    if (unitTarget->GetTypeId() != TYPEID_PLAYER)
        return;
    if (!unitTarget->IsInWorld())
        return;

    //m_spellInfo->Effects[i].BasePoints; == 99 (percent?)
    //unitTarget->ToPlayer()->setResurrect(m_caster->GetGUID(), unitTarget->GetPositionX(), unitTarget->GetPositionY(), unitTarget->GetPositionZ(), unitTarget->GetMaxHealth(), unitTarget->GetMaxPower(POWER_MANA));
    unitTarget->ToPlayer()->ResurrectPlayer(1.0f);
    unitTarget->ToPlayer()->SpawnCorpseBones();
    */
}

// remove insignia spell effect
void Spell::EffectSkinPlayerCorpse(SpellEffIndex /*effIndex*/)
{
    if (effectHandleMode != SPELL_EFFECT_HANDLE_HIT_TARGET)
        return;

    sLog->outDebug(LOG_FILTER_SPELLS_AURAS, "Effect: SkinPlayerCorpse");
    if ((m_caster->GetTypeId() != TYPEID_PLAYER) || (unitTarget->GetTypeId() != TYPEID_PLAYER) || (unitTarget->isAlive()))
        return;

    unitTarget->ToPlayer()->RemovedInsignia((Player*)m_caster);
}

void Spell::EffectStealBeneficialBuff(SpellEffIndex effIndex)
{
    if (effectHandleMode != SPELL_EFFECT_HANDLE_HIT_TARGET)
        return;

    sLog->outDebug(LOG_FILTER_SPELLS_AURAS, "Effect: StealBeneficialBuff");

    if (!unitTarget || unitTarget == m_caster)                 // can't steal from self
        return;

    DispelChargesList steal_list;

    // Create dispel mask by dispel type
    uint32 dispelMask  = SpellInfo::GetDispelMask(DispelType(m_spellInfo->Effects[effIndex].MiscValue));
    Unit::AuraMap const& auras = unitTarget->GetOwnedAuras();
    for (Unit::AuraMap::const_iterator itr = auras.begin(); itr != auras.end(); ++itr)
    {
        Aura* aura = itr->second;
        AuraApplication * aurApp = aura->GetApplicationOfTarget(unitTarget->GetGUID());
        if (!aurApp)
            continue;

        if ((aura->GetSpellInfo()->GetDispelMask()) & dispelMask)
        {
            // Need check for passive? this
            if (!aurApp->IsPositive() || aura->IsPassive() || aura->GetSpellInfo()->AttributesEx4 & SPELL_ATTR4_NOT_STEALABLE)
                continue;

            // The charges / stack amounts don't count towards the total number of auras that can be dispelled.
            // Ie: A dispel on a target with 5 stacks of Winters Chill and a Polymorph has 1 / (1 + 1) -> 50% chance to dispell
            // Polymorph instead of 1 / (5 + 1) -> 16%.
            bool dispel_charges = aura->GetSpellInfo()->AttributesEx7 & SPELL_ATTR7_DISPEL_CHARGES;
            uint8 charges = dispel_charges ? aura->GetCharges() : aura->GetStackAmount();
            if (charges > 0)
                steal_list.push_back(std::make_pair(aura, charges));
        }
    }

    if (steal_list.empty())
        return;

    // Ok if exist some buffs for dispel try dispel it
    uint32 failCount = 0;
    DispelList success_list;
    WorldPacket dataFail(SMSG_DISPEL_FAILED, 8+8+4+4+damage*4);
    // dispel N = damage buffs (or while exist buffs for dispel)
    for (int32 count = 0; count < damage && !steal_list.empty();)
    {
        // Random select buff for dispel
        DispelChargesList::iterator itr = steal_list.begin();
        std::advance(itr, urand(0, steal_list.size() - 1));

        int32 chance = itr->first->CalcDispelChance(unitTarget, !unitTarget->IsFriendlyTo(m_caster));
        // 2.4.3 Patch Notes: "Dispel effects will no longer attempt to remove effects that have 100% dispel resistance."
        if (!chance)
        {
            steal_list.erase(itr);
            continue;
        }
        else
        {
            if (roll_chance_i(chance))
            {
                success_list.push_back(std::make_pair(itr->first->GetId(), itr->first->GetCasterGUID()));
                --itr->second;
                if (itr->second <= 0)
                    steal_list.erase(itr);
            }
            else
            {
                if (!failCount)
                {
                    // Failed to dispell
                    dataFail << uint64(m_caster->GetGUID());            // Caster GUID
                    dataFail << uint64(unitTarget->GetGUID());          // Victim GUID
                    dataFail << uint32(m_spellInfo->Id);                // dispel spell id
                }
                ++failCount;
                dataFail << uint32(itr->first->GetId());                         // Spell Id
            }
            ++count;
        }
    }

    if (failCount)
        m_caster->SendMessageToSet(&dataFail, true);

    if (success_list.empty())
        return;

    WorldPacket dataSuccess(SMSG_SPELLSTEALLOG, 8+8+4+1+4+damage*5);
    dataSuccess.append(unitTarget->GetPackGUID());  // Victim GUID
    dataSuccess.append(m_caster->GetPackGUID());    // Caster GUID
    dataSuccess << uint32(m_spellInfo->Id);         // dispel spell id
    dataSuccess << uint8(0);                        // not used
    dataSuccess << uint32(success_list.size());     // count
    for (DispelList::iterator itr = success_list.begin(); itr!=success_list.end(); ++itr)
    {
        dataSuccess << uint32(itr->first);          // Spell Id
        dataSuccess << uint8(0);                    // 0 - steals !=0 transfers
        unitTarget->RemoveAurasDueToSpellBySteal(itr->first, itr->second, m_caster);
    }
    m_caster->SendMessageToSet(&dataSuccess, true);
}

void Spell::EffectKillCreditPersonal(SpellEffIndex effIndex)
{
    if (effectHandleMode != SPELL_EFFECT_HANDLE_HIT_TARGET)
        return;

    if (!unitTarget || unitTarget->GetTypeId() != TYPEID_PLAYER)
        return;

    unitTarget->ToPlayer()->KilledMonsterCredit(m_spellInfo->Effects[effIndex].MiscValue, 0);
}

void Spell::EffectKillCredit(SpellEffIndex effIndex)
{
    if (effectHandleMode != SPELL_EFFECT_HANDLE_HIT_TARGET)
        return;

    if (!unitTarget || unitTarget->GetTypeId() != TYPEID_PLAYER)
        return;

    int32 creatureEntry = m_spellInfo->Effects[effIndex].MiscValue;
    if (!creatureEntry)
    {
        if (m_spellInfo->Id == 42793) // Burn Body
            creatureEntry = 24008; // Fallen Combatant
    }

    if (creatureEntry)
        unitTarget->ToPlayer()->RewardPlayerAndGroupAtEvent(creatureEntry, unitTarget);
}

void Spell::EffectQuestFail(SpellEffIndex effIndex)
{
    if (effectHandleMode != SPELL_EFFECT_HANDLE_HIT_TARGET)
        return;

    if (!unitTarget || unitTarget->GetTypeId() != TYPEID_PLAYER)
        return;

    unitTarget->ToPlayer()->FailQuest(m_spellInfo->Effects[effIndex].MiscValue);
}

void Spell::EffectQuestStart(SpellEffIndex effIndex)
{
    if (effectHandleMode != SPELL_EFFECT_HANDLE_HIT_TARGET)
        return;

    if (!unitTarget || unitTarget->GetTypeId() != TYPEID_PLAYER)
        return;

    Player* player = unitTarget->ToPlayer();
    if (Quest const* qInfo = sObjectMgr->GetQuestTemplate(m_spellInfo->Effects[effIndex].MiscValue))
    {
        if (player->CanTakeQuest(qInfo, false) && player->CanAddQuest(qInfo, false))
        {
            player->AddQuest(qInfo, NULL);
        }
    }
}

void Spell::EffectActivateRune(SpellEffIndex effIndex)
{
    if (effectHandleMode != SPELL_EFFECT_HANDLE_LAUNCH)
        return;

    if (m_caster->GetTypeId() != TYPEID_PLAYER)
        return;

    Player* plr = m_caster->ToPlayer();

    if (plr->getClass() != CLASS_DEATH_KNIGHT)
        return;

    // needed later
    m_runesState = m_caster->ToPlayer()->GetRunesState();

    uint32 count = damage;
    if (count == 0) count = 1;
    for (uint32 j = 0; j < MAX_RUNES && count > 0; ++j)
    {
        if (plr->GetRuneCooldown(j) && plr->GetCurrentRune(j) == RuneType(m_spellInfo->Effects[effIndex].MiscValue))
        {
            plr->SetRuneCooldown(j, 0);
            --count;
        }
    }
    // Empower rune weapon
    if (m_spellInfo->Id == 47568)
    {
        // Need to do this just once
        if (effIndex != 0)
            return;

        for (uint32 i = 0; i < MAX_RUNES; ++i)
        {
            if (plr->GetRuneCooldown(i) && (plr->GetCurrentRune(i) == RUNE_FROST ||  plr->GetCurrentRune(i) == RUNE_DEATH))
                plr->SetRuneCooldown(i, 0);
        }
    }
}

void Spell::EffectCreateTamedPet(SpellEffIndex effIndex)
{
    if (effectHandleMode != SPELL_EFFECT_HANDLE_HIT_TARGET)
        return;

    if (!unitTarget || unitTarget->GetTypeId() != TYPEID_PLAYER || unitTarget->GetPetGUID() || unitTarget->getClass() != CLASS_HUNTER)
        return;

    uint32 creatureEntry = m_spellInfo->Effects[effIndex].MiscValue;
    Pet* pet = unitTarget->CreateTamedPetFrom(creatureEntry, m_spellInfo->Id);
    if (!pet)
        return;

    // add to world
    pet->GetMap()->Add(pet->ToCreature());

    // unitTarget has pet now
    unitTarget->SetMinion(pet, true);

    pet->InitTalentForLevel();

    if (unitTarget->GetTypeId() == TYPEID_PLAYER)
    {
        pet->SavePetToDB(PET_SAVE_AS_CURRENT);
        unitTarget->ToPlayer()->PetSpellInitialize();
    }
}

void Spell::EffectDiscoverTaxi(SpellEffIndex effIndex)
{
    if (effectHandleMode != SPELL_EFFECT_HANDLE_HIT_TARGET)
        return;

    if (!unitTarget || unitTarget->GetTypeId() != TYPEID_PLAYER)
        return;
    uint32 nodeid = m_spellInfo->Effects[effIndex].MiscValue;
    if (sTaxiNodesStore.LookupEntry(nodeid))
        unitTarget->ToPlayer()->GetSession()->SendDiscoverNewTaxiNode(nodeid);
}

void Spell::EffectTitanGrip(SpellEffIndex /*effIndex*/)
{
    if (effectHandleMode != SPELL_EFFECT_HANDLE_HIT)
        return;

    if (m_caster->GetTypeId() == TYPEID_PLAYER)
        m_caster->ToPlayer()->SetCanTitanGrip(true);
}

void Spell::EffectRedirectThreat(SpellEffIndex /*effIndex*/)
{
    if (effectHandleMode != SPELL_EFFECT_HANDLE_HIT_TARGET)
        return;

    if (unitTarget)
        m_caster->SetReducedThreatPercent((uint32)damage, unitTarget->GetGUID());
}

void Spell::EffectGameObjectDamage(SpellEffIndex /*effIndex*/)
{
    if (effectHandleMode != SPELL_EFFECT_HANDLE_HIT_TARGET)
        return;

    if (!gameObjTarget)
        return;

    Unit* caster = m_originalCaster;
    if (!caster)
        return;

    FactionTemplateEntry const* casterFaction = caster->getFactionTemplateEntry();
    FactionTemplateEntry const* targetFaction = sFactionTemplateStore.LookupEntry(gameObjTarget->GetUInt32Value(GAMEOBJECT_FACTION));
    // Do not allow to damage GO's of friendly factions (ie: Wintergrasp Walls/Ulduar Storm Beacons)
    if ((casterFaction && targetFaction && !casterFaction->IsFriendlyTo(*targetFaction)) || !targetFaction)
        gameObjTarget->ModifyHealth(-damage, caster, GetSpellInfo()->Id);
}

void Spell::EffectGameObjectRepair(SpellEffIndex /*effIndex*/)
{
    if (effectHandleMode != SPELL_EFFECT_HANDLE_HIT_TARGET)
        return;

    if (!gameObjTarget)
        return;

    gameObjTarget->ModifyHealth(damage, m_caster);
}

void Spell::EffectGameObjectSetDestructionState(SpellEffIndex effIndex)
{
    if (effectHandleMode != SPELL_EFFECT_HANDLE_HIT_TARGET)
        return;

    if (!gameObjTarget || !m_originalCaster)
        return;

    Player* player = m_originalCaster->GetCharmerOrOwnerPlayerOrPlayerItself();
    gameObjTarget->SetDestructibleState(GameObjectDestructibleState(m_spellInfo->Effects[effIndex].MiscValue), player, true);
}

void Spell::SummonGuardian(uint32 i, uint32 entry, SummonPropertiesEntry const* properties)
{
    Unit* caster = m_originalCaster;
    if (!caster)
        return;

    if (caster->isTotem())
        caster = caster->ToTotem()->GetOwner();

    // in another case summon new
    uint8 level = caster->getLevel();

    // level of pet summoned using engineering item based at engineering skill level
    if (m_CastItem && caster->GetTypeId() == TYPEID_PLAYER)
        if (ItemTemplate const* proto = m_CastItem->GetTemplate())
            if (proto->RequiredSkill == SKILL_ENGINERING)
                if (uint16 skill202 = caster->ToPlayer()->GetSkillValue(SKILL_ENGINERING))
                    level = skill202/5;

    //float radius = GetSpellRadiusForFriend(sSpellRadiusStore.LookupEntry(m_spellInfo->EffectRadiusIndex[i]));
    float radius = 5.0f;
    uint32 amount = damage > 0 ? damage : 1;
    int32 duration = m_spellInfo->GetDuration();
    switch (m_spellInfo->Id)
    {
        case 1122: // Inferno
        case 4073:  // Mechanical Dragonling
        case 12749: // Mithril Mechanical Dragonling
        case 18662: // Curse of Doom
        case 19804: // Arcanite Dragonling
        case 48739: // Winterfin First Responder
        case 65783: // Ogre Pinata
            amount = 1;
            break;
        case 49028: // Dancing Rune Weapon
            if (AuraEffect* aurEff = m_originalCaster->GetAuraEffect(63330, 0)) // glyph of Dancing Rune Weapon
                duration += aurEff->GetAmount();
            break;
    }
    if (Player* modOwner = m_originalCaster->GetSpellModOwner())
        modOwner->ApplySpellMod(m_spellInfo->Id, SPELLMOD_DURATION, duration);

    //TempSummonType summonType = (duration == 0) ? TEMPSUMMON_DEAD_DESPAWN : TEMPSUMMON_TIMED_DESPAWN;
    Map* map = caster->GetMap();

    for (uint32 count = 0; count < amount; ++count)
    {
        Position pos;
        GetSummonPosition(i, pos, radius, count);

        TempSummon* summon = map->SummonCreature(entry, pos, properties, duration, caster, m_spellInfo->Id);
        if (!summon)
            return;
        if (summon->HasUnitTypeMask(UNIT_MASK_GUARDIAN))
            ((Guardian*)summon)->InitStatsForLevel(level);

        if (properties && properties->Category == SUMMON_CATEGORY_ALLY)
            summon->setFaction(caster->getFaction());

        if (summon->HasUnitTypeMask(UNIT_MASK_MINION) && m_targets.HasDst())
            ((Minion*)summon)->SetFollowAngle(m_caster->GetAngle(summon));

        if (summon->GetEntry() == 27893)
        {
            if (uint32 weapon = m_caster->GetUInt32Value(PLAYER_VISIBLE_ITEM_16_ENTRYID))
            {
                summon->SetDisplayId(11686);
                summon->SetUInt32Value(UNIT_VIRTUAL_ITEM_SLOT_ID, weapon);
            }
            else
                summon->SetDisplayId(1126);
        }

        summon->AI()->EnterEvadeMode();

        ExecuteLogEffectSummonObject(i, summon);
    }
}

void Spell::GetSummonPosition(uint32 i, Position &pos, float radius, uint32 count)
{
    pos.SetOrientation(m_caster->GetOrientation());

    if (m_targets.HasDst())
    {
        // Summon 1 unit in dest location
        if (count == 0)
            pos.Relocate(*m_targets.GetDst());
        // Summon in random point all other units if location present
        else
        {
            //This is a workaround. Do not have time to write much about it
            switch (m_spellInfo->Effects[i].TargetA.GetTarget())
            {
                case TARGET_DEST_CASTER_SUMMON:
                case TARGET_DEST_CASTER_RANDOM:
                    m_caster->GetNearPosition(pos, radius * (float)rand_norm(), (float)rand_norm()*static_cast<float>(2*M_PI));
                    break;
                case TARGET_DEST_DEST_RANDOM:
                case TARGET_DEST_TARGET_RANDOM:
                    m_caster->GetRandomPoint(*m_targets.GetDst(), radius, pos);
                    break;
                default:
                    pos.Relocate(*m_targets.GetDst());
                    break;
            }
        }
    }
    // Summon if dest location not present near caster
    else
    {
        float x, y, z;
        m_caster->GetClosePoint(x, y, z, 3.0f);
        pos.Relocate(x, y, z);
    }
}

void Spell::EffectRenamePet(SpellEffIndex /*effIndex*/)
{
    if (effectHandleMode != SPELL_EFFECT_HANDLE_HIT_TARGET)
        return;

    if (!unitTarget || unitTarget->GetTypeId() != TYPEID_UNIT ||
        !unitTarget->ToCreature()->isPet() || ((Pet*)unitTarget)->getPetType() != HUNTER_PET)
        return;

    unitTarget->SetByteFlag(UNIT_FIELD_BYTES_2, 2, UNIT_CAN_BE_RENAMED);
}

void Spell::EffectPlayMusic(SpellEffIndex effIndex)
{
    if (effectHandleMode != SPELL_EFFECT_HANDLE_HIT_TARGET)
        return;

    if (!unitTarget || unitTarget->GetTypeId() != TYPEID_PLAYER)
        return;

    uint32 soundid = m_spellInfo->Effects[effIndex].MiscValue;

    if (!sSoundEntriesStore.LookupEntry(soundid))
    {
        sLog->outError("EffectPlayMusic: Sound (Id: %u) not exist in spell %u.", soundid, m_spellInfo->Id);
        return;
    }

    WorldPacket data(SMSG_PLAY_MUSIC, 4);
    data << uint32(soundid);
    unitTarget->ToPlayer()->GetSession()->SendPacket(&data);
}

void Spell::EffectSpecCount(SpellEffIndex /*effIndex*/)
{
    if (effectHandleMode != SPELL_EFFECT_HANDLE_HIT_TARGET)
        return;

    if (!unitTarget || unitTarget->GetTypeId() != TYPEID_PLAYER)
        return;

    unitTarget->ToPlayer()->UpdateSpecCount(damage);
}

void Spell::EffectActivateSpec(SpellEffIndex /*effIndex*/)
{
    if (effectHandleMode != SPELL_EFFECT_HANDLE_HIT_TARGET)
        return;

    if (!unitTarget || unitTarget->GetTypeId() != TYPEID_PLAYER)
        return;

    unitTarget->ToPlayer()->ActivateSpec(damage-1);  // damage is 1 or 2, spec is 0 or 1
}

void Spell::EffectPlayerNotification(SpellEffIndex effIndex)
{
    if (effectHandleMode != SPELL_EFFECT_HANDLE_HIT_TARGET)
        return;

    if (!unitTarget || unitTarget->GetTypeId() != TYPEID_PLAYER)
        return;

    OutdoorPvPWG *pvpWG = (OutdoorPvPWG*)sOutdoorPvPMgr->GetOutdoorPvPToZoneId(4197);

    switch(m_spellInfo->Id)
    {
        case 58730: // Restricted Flight Area
           {
             if (sWorld->getBoolConfig(CONFIG_OUTDOORPVP_WINTERGRASP_ENABLED))
             {
                if (pvpWG->isWarTime()==true)
                {
                   unitTarget->ToPlayer()->GetSession()->SendNotification(LANG_ZONE_NOFLYZONE);
                   unitTarget->PlayDirectSound(9417); // Fel Reaver sound
                   unitTarget->MonsterTextEmote("The air is too thin in Wintergrasp for normal flight. You will be ejected in 9 sec.",unitTarget->GetGUID(),true);
                } else unitTarget->RemoveAura(58730);
              }
            break;
            }
        case 58600: // Restricted Flight Area
            unitTarget->ToPlayer()->GetSession()->SendNotification(LANG_ZONE_NOFLYZONE);
            break;
    }

    uint32 soundid = m_spellInfo->Effects[effIndex].MiscValue;

    if (!sSoundEntriesStore.LookupEntry(soundid))
    {
        sLog->outError("EffectPlayerNotification: Sound (Id: %u) not exist in spell %u.", soundid, m_spellInfo->Id);
        return;
    }

    WorldPacket data(SMSG_PLAY_SOUND, 4);
    data << uint32(soundid);
    unitTarget->ToPlayer()->GetSession()->SendPacket(&data);
}

void Spell::EffectRemoveAura(SpellEffIndex effIndex)
{
    if (effectHandleMode != SPELL_EFFECT_HANDLE_HIT_TARGET)
        return;

    if (!unitTarget)
        return;
    // there may be need of specifying casterguid of removed auras
    unitTarget->RemoveAurasDueToSpell(m_spellInfo->Effects[effIndex].TriggerSpell);
}

void Spell::EffectCastButtons(SpellEffIndex effIndex)
{
    if (effectHandleMode != SPELL_EFFECT_HANDLE_HIT)
        return;

    if (m_caster->GetTypeId() != TYPEID_PLAYER)
        return;

    Player* p_caster = m_caster->ToPlayer();
    uint32 button_id = m_spellInfo->Effects[effIndex].MiscValue + 132;
    uint32 n_buttons = m_spellInfo->Effects[effIndex].MiscValueB;

    for (; n_buttons; --n_buttons, ++button_id)
    {
        ActionButton const* ab = p_caster->GetActionButton(button_id);
        if (!ab || ab->GetType() != ACTION_BUTTON_SPELL)
            continue;

        //! Action button data is unverified when it's set so it can be "hacked"
        //! to contain invalid spells, so filter here.
        uint32 spell_id = ab->GetAction();
        if (!spell_id)
            continue;

        SpellInfo const* spellInfo = sSpellMgr->GetSpellInfo(spell_id);
        if (!spellInfo)
            continue;

        if (!p_caster->HasSpell(spell_id) || p_caster->HasSpellCooldown(spell_id))
            continue;

        if (!(spellInfo->AttributesEx7 & SPELL_ATTR7_SUMMON_PLAYER_TOTEM))
            continue;

        uint32 cost = spellInfo->CalcPowerCost(m_caster, spellInfo->GetSchoolMask());
        if (m_caster->GetPower(POWER_MANA) < cost)
            continue;

        TriggerCastFlags triggerFlags = TriggerCastFlags(TRIGGERED_IGNORE_GCD | TRIGGERED_IGNORE_CAST_IN_PROGRESS | TRIGGERED_CAST_DIRECTLY);
        m_caster->CastSpell(m_caster, spell_id, triggerFlags);
    }
}

void Spell::EffectRechargeManaGem(SpellEffIndex /*effIndex*/)
{
    if (effectHandleMode != SPELL_EFFECT_HANDLE_HIT_TARGET)
        return;

    if (!unitTarget || unitTarget->GetTypeId() != TYPEID_PLAYER)
        return;

    Player* player = m_caster->ToPlayer();

    if (!player)
        return;

    uint32 item_id = m_spellInfo->Effects[EFFECT_0].ItemType;

    ItemTemplate const* pProto = sObjectMgr->GetItemTemplate(item_id);
    if (!pProto)
    {
        player->SendEquipError(EQUIP_ERR_ITEM_NOT_FOUND, NULL, NULL);
        return;
    }

    if (Item* pItem = player->GetItemByEntry(item_id))
    {
        for (int x = 0; x < MAX_ITEM_PROTO_SPELLS; ++x)
            pItem->SetSpellCharges(x, pProto->Spells[x].SpellCharges);
        pItem->SetState(ITEM_CHANGED, player);
    }
}

void Spell::EffectBind(SpellEffIndex effIndex)
{
    if (effectHandleMode != SPELL_EFFECT_HANDLE_HIT_TARGET)
        return;

    if (!unitTarget || unitTarget->GetTypeId() != TYPEID_PLAYER)
        return;

    Player* player = unitTarget->ToPlayer();

    uint32 area_id;
    WorldLocation loc;
    if (m_spellInfo->Effects[effIndex].TargetA.GetTarget() == TARGET_DEST_DB || m_spellInfo->Effects[effIndex].TargetB.GetTarget() == TARGET_DEST_DB)
    {
        SpellTargetPosition const* st = sSpellMgr->GetSpellTargetPosition(m_spellInfo->Id);
        if (!st)
        {
            sLog->outError("Spell::EffectBind - unknown teleport coordinates for spell ID %u", m_spellInfo->Id);
            return;
        }

        loc.m_mapId       = st->target_mapId;
        loc.m_positionX   = st->target_X;
        loc.m_positionY   = st->target_Y;
        loc.m_positionZ   = st->target_Z;
        loc.m_orientation = st->target_Orientation;
        area_id = player->GetAreaId();
    }
    else
    {
        player->GetPosition(&loc);
        area_id = player->GetAreaId();
    }

    player->SetHomebind(loc, area_id);

    // binding
    WorldPacket data(SMSG_BINDPOINTUPDATE, (4+4+4+4+4));
    data << float(loc.m_positionX);
    data << float(loc.m_positionY);
    data << float(loc.m_positionZ);
    data << uint32(loc.m_mapId);
    data << uint32(area_id);
    player->SendDirectMessage(&data);

    sLog->outStaticDebug("New homebind X      : %f", loc.m_positionX);
    sLog->outStaticDebug("New homebind Y      : %f", loc.m_positionY);
    sLog->outStaticDebug("New homebind Z      : %f", loc.m_positionZ);
    sLog->outStaticDebug("New homebind MapId  : %u", loc.m_mapId);
    sLog->outStaticDebug("New homebind AreaId : %u", area_id);

    // zone update
    data.Initialize(SMSG_PLAYERBOUND, 8+4);
    data << uint64(player->GetGUID());
    data << uint32(area_id);
    player->SendDirectMessage(&data);
}

void Spell::EffectSummonRaFFriend(SpellEffIndex effIndex)
{
    if (effectHandleMode != SPELL_EFFECT_HANDLE_HIT_TARGET)
        return;

    if (m_caster->GetTypeId() != TYPEID_PLAYER || !unitTarget || unitTarget->GetTypeId() != TYPEID_PLAYER)
        return;

    m_caster->CastSpell(unitTarget, m_spellInfo->Effects[effIndex].TriggerSpell, true);
}<|MERGE_RESOLUTION|>--- conflicted
+++ resolved
@@ -6398,14 +6398,6 @@
         if (!unitTarget)
             return;
 
-<<<<<<< HEAD
-    //if (m_caster->ToPlayer())
-    //    sAnticheatMgr->DisableAnticheatDetection(m_caster->ToPlayer());
-
-    float x, y, z;
-    target->GetContactPoint(m_caster, x, y, z);
-    m_caster->GetMotionMaster()->MoveCharge(x, y, z);
-=======
         float x, y, z;
         unitTarget->GetContactPoint(m_caster, x, y, z);
         m_caster->GetMotionMaster()->MoveCharge(x, y, z);
@@ -6415,7 +6407,6 @@
     {
         if (!unitTarget)
             return;
->>>>>>> bf48b13a
 
         // not all charge effects used in negative spells
         if (!m_spellInfo->IsPositive() && m_caster->GetTypeId() == TYPEID_PLAYER)
