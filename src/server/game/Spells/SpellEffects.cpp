/*
 * Copyright (C) 2008-2017 TrinityCore <http://www.trinitycore.org/>
 * Copyright (C) 2005-2009 MaNGOS <http://getmangos.com/>
 *
 * This program is free software; you can redistribute it and/or modify it
 * under the terms of the GNU General Public License as published by the
 * Free Software Foundation; either version 2 of the License, or (at your
 * option) any later version.
 *
 * This program is distributed in the hope that it will be useful, but WITHOUT
 * ANY WARRANTY; without even the implied warranty of MERCHANTABILITY or
 * FITNESS FOR A PARTICULAR PURPOSE. See the GNU General Public License for
 * more details.
 *
 * You should have received a copy of the GNU General Public License along
 * with this program. If not, see <http://www.gnu.org/licenses/>.
 */

#include "Common.h"
#include "DatabaseEnv.h"
#include "WorldPacket.h"
#include "Opcodes.h"
#include "Log.h"
#include "World.h"
#include "ObjectMgr.h"
#include "SpellMgr.h"
#include "Player.h"
#include "SkillExtraItems.h"
#include "Unit.h"
#include "Spell.h"
#include "DynamicObject.h"
#include "SpellAuras.h"
#include "SpellAuraEffects.h"
#include "SpellHistory.h"
#include "Group.h"
#include "SharedDefines.h"
#include "Pet.h"
#include "GameObject.h"
#include "GossipDef.h"
#include "Creature.h"
#include "Totem.h"
#include "CreatureAI.h"
#include "BattlegroundMgr.h"
#include "Battleground.h"
#include "OutdoorPvPMgr.h"
#include "Language.h"
#include "SocialMgr.h"
#include "Util.h"
#include "TemporarySummon.h"
#include "ScriptMgr.h"
#include "GameObjectAI.h"
#include "AccountMgr.h"
#include "InstanceScript.h"
#include "PathGenerator.h"
#include "Guild.h"
#include "ReputationMgr.h"
#include "AreaTrigger.h"
#include "BattlePetMgr.h"
#include "Garrison.h"
#include "CombatLogPackets.h"
#include "CombatPackets.h"
#include "DuelPackets.h"
#include "MiscPackets.h"
#include "SpellPackets.h"
#include "TalentPackets.h"

pEffect SpellEffects[TOTAL_SPELL_EFFECTS]=
{
    &Spell::EffectNULL,                                     //  0
    &Spell::EffectInstaKill,                                //  1 SPELL_EFFECT_INSTAKILL
    &Spell::EffectSchoolDMG,                                //  2 SPELL_EFFECT_SCHOOL_DAMAGE
    &Spell::EffectDummy,                                    //  3 SPELL_EFFECT_DUMMY
    &Spell::EffectUnused,                                   //  4 SPELL_EFFECT_PORTAL_TELEPORT          unused
    &Spell::EffectUnused,                                   //  5 SPELL_EFFECT_TELEPORT_UNITS_OLD
    &Spell::EffectApplyAura,                                //  6 SPELL_EFFECT_APPLY_AURA
    &Spell::EffectEnvironmentalDMG,                         //  7 SPELL_EFFECT_ENVIRONMENTAL_DAMAGE
    &Spell::EffectPowerDrain,                               //  8 SPELL_EFFECT_POWER_DRAIN
    &Spell::EffectHealthLeech,                              //  9 SPELL_EFFECT_HEALTH_LEECH
    &Spell::EffectHeal,                                     // 10 SPELL_EFFECT_HEAL
    &Spell::EffectBind,                                     // 11 SPELL_EFFECT_BIND
    &Spell::EffectNULL,                                     // 12 SPELL_EFFECT_PORTAL
    &Spell::EffectUnused,                                   // 13 SPELL_EFFECT_RITUAL_BASE              unused
    &Spell::EffectUnused,                                   // 14 SPELL_EFFECT_INCREASE_CURRENCY_CAP
    &Spell::EffectUnused,                                   // 15 SPELL_EFFECT_RITUAL_ACTIVATE_PORTAL   unused
    &Spell::EffectQuestComplete,                            // 16 SPELL_EFFECT_QUEST_COMPLETE
    &Spell::EffectWeaponDmg,                                // 17 SPELL_EFFECT_WEAPON_DAMAGE_NOSCHOOL
    &Spell::EffectResurrect,                                // 18 SPELL_EFFECT_RESURRECT
    &Spell::EffectAddExtraAttacks,                          // 19 SPELL_EFFECT_ADD_EXTRA_ATTACKS
    &Spell::EffectUnused,                                   // 20 SPELL_EFFECT_DODGE                    one spell: Dodge
    &Spell::EffectUnused,                                   // 21 SPELL_EFFECT_EVADE                    one spell: Evade (DND)
    &Spell::EffectParry,                                    // 22 SPELL_EFFECT_PARRY
    &Spell::EffectBlock,                                    // 23 SPELL_EFFECT_BLOCK                    one spell: Block
    &Spell::EffectCreateItem,                               // 24 SPELL_EFFECT_CREATE_ITEM
    &Spell::EffectUnused,                                   // 25 SPELL_EFFECT_WEAPON
    &Spell::EffectUnused,                                   // 26 SPELL_EFFECT_DEFENSE                  one spell: Defense
    &Spell::EffectPersistentAA,                             // 27 SPELL_EFFECT_PERSISTENT_AREA_AURA
    &Spell::EffectSummonType,                               // 28 SPELL_EFFECT_SUMMON
    &Spell::EffectLeap,                                     // 29 SPELL_EFFECT_LEAP
    &Spell::EffectEnergize,                                 // 30 SPELL_EFFECT_ENERGIZE
    &Spell::EffectWeaponDmg,                                // 31 SPELL_EFFECT_WEAPON_PERCENT_DAMAGE
    &Spell::EffectTriggerMissileSpell,                      // 32 SPELL_EFFECT_TRIGGER_MISSILE
    &Spell::EffectOpenLock,                                 // 33 SPELL_EFFECT_OPEN_LOCK
    &Spell::EffectSummonChangeItem,                         // 34 SPELL_EFFECT_SUMMON_CHANGE_ITEM
    &Spell::EffectApplyAreaAura,                            // 35 SPELL_EFFECT_APPLY_AREA_AURA_PARTY
    &Spell::EffectLearnSpell,                               // 36 SPELL_EFFECT_LEARN_SPELL
    &Spell::EffectUnused,                                   // 37 SPELL_EFFECT_SPELL_DEFENSE            one spell: SPELLDEFENSE (DND)
    &Spell::EffectDispel,                                   // 38 SPELL_EFFECT_DISPEL
    &Spell::EffectUnused,                                   // 39 SPELL_EFFECT_LANGUAGE
    &Spell::EffectDualWield,                                // 40 SPELL_EFFECT_DUAL_WIELD
    &Spell::EffectJump,                                     // 41 SPELL_EFFECT_JUMP
    &Spell::EffectJumpDest,                                 // 42 SPELL_EFFECT_JUMP_DEST
    &Spell::EffectTeleUnitsFaceCaster,                      // 43 SPELL_EFFECT_TELEPORT_UNITS_FACE_CASTER
    &Spell::EffectLearnSkill,                               // 44 SPELL_EFFECT_SKILL_STEP
    &Spell::EffectPlayMovie,                                // 45 SPELL_EFFECT_PLAY_MOVIE
    &Spell::EffectUnused,                                   // 46 SPELL_EFFECT_SPAWN clientside, unit appears as if it was just spawned
    &Spell::EffectTradeSkill,                               // 47 SPELL_EFFECT_TRADE_SKILL
    &Spell::EffectUnused,                                   // 48 SPELL_EFFECT_STEALTH                  one spell: Base Stealth
    &Spell::EffectUnused,                                   // 49 SPELL_EFFECT_DETECT                   one spell: Detect
    &Spell::EffectTransmitted,                              // 50 SPELL_EFFECT_TRANS_DOOR
    &Spell::EffectUnused,                                   // 51 SPELL_EFFECT_FORCE_CRITICAL_HIT       unused
    &Spell::EffectUnused,                                   // 52 SPELL_EFFECT_SET_MAX_BATTLE_PET_COUNT
    &Spell::EffectEnchantItemPerm,                          // 53 SPELL_EFFECT_ENCHANT_ITEM
    &Spell::EffectEnchantItemTmp,                           // 54 SPELL_EFFECT_ENCHANT_ITEM_TEMPORARY
    &Spell::EffectTameCreature,                             // 55 SPELL_EFFECT_TAMECREATURE
    &Spell::EffectSummonPet,                                // 56 SPELL_EFFECT_SUMMON_PET
    &Spell::EffectLearnPetSpell,                            // 57 SPELL_EFFECT_LEARN_PET_SPELL
    &Spell::EffectWeaponDmg,                                // 58 SPELL_EFFECT_WEAPON_DAMAGE
    &Spell::EffectCreateRandomItem,                         // 59 SPELL_EFFECT_CREATE_RANDOM_ITEM       create item base at spell specific loot
    &Spell::EffectProficiency,                              // 60 SPELL_EFFECT_PROFICIENCY
    &Spell::EffectSendEvent,                                // 61 SPELL_EFFECT_SEND_EVENT
    &Spell::EffectPowerBurn,                                // 62 SPELL_EFFECT_POWER_BURN
    &Spell::EffectThreat,                                   // 63 SPELL_EFFECT_THREAT
    &Spell::EffectTriggerSpell,                             // 64 SPELL_EFFECT_TRIGGER_SPELL
    &Spell::EffectApplyAreaAura,                            // 65 SPELL_EFFECT_APPLY_AREA_AURA_RAID
    &Spell::EffectRechargeManaGem,                          // 66 SPELL_EFFECT_CREATE_MANA_GEM          (possibly recharge it, misc - is item ID)
    &Spell::EffectHealMaxHealth,                            // 67 SPELL_EFFECT_HEAL_MAX_HEALTH
    &Spell::EffectInterruptCast,                            // 68 SPELL_EFFECT_INTERRUPT_CAST
    &Spell::EffectDistract,                                 // 69 SPELL_EFFECT_DISTRACT
    &Spell::EffectPull,                                     // 70 SPELL_EFFECT_PULL                     one spell: Distract Move
    &Spell::EffectPickPocket,                               // 71 SPELL_EFFECT_PICKPOCKET
    &Spell::EffectAddFarsight,                              // 72 SPELL_EFFECT_ADD_FARSIGHT
    &Spell::EffectUntrainTalents,                           // 73 SPELL_EFFECT_UNTRAIN_TALENTS
    &Spell::EffectApplyGlyph,                               // 74 SPELL_EFFECT_APPLY_GLYPH
    &Spell::EffectHealMechanical,                           // 75 SPELL_EFFECT_HEAL_MECHANICAL          one spell: Mechanical Patch Kit
    &Spell::EffectSummonObjectWild,                         // 76 SPELL_EFFECT_SUMMON_OBJECT_WILD
    &Spell::EffectScriptEffect,                             // 77 SPELL_EFFECT_SCRIPT_EFFECT
    &Spell::EffectUnused,                                   // 78 SPELL_EFFECT_ATTACK
    &Spell::EffectSanctuary,                                // 79 SPELL_EFFECT_SANCTUARY
    &Spell::EffectAddComboPoints,                           // 80 SPELL_EFFECT_ADD_COMBO_POINTS
    &Spell::EffectUnused,                                   // 81 SPELL_EFFECT_PUSH_ABILITY_TO_ACTION_BAR
    &Spell::EffectNULL,                                     // 82 SPELL_EFFECT_BIND_SIGHT
    &Spell::EffectDuel,                                     // 83 SPELL_EFFECT_DUEL
    &Spell::EffectStuck,                                    // 84 SPELL_EFFECT_STUCK
    &Spell::EffectSummonPlayer,                             // 85 SPELL_EFFECT_SUMMON_PLAYER
    &Spell::EffectActivateObject,                           // 86 SPELL_EFFECT_ACTIVATE_OBJECT
    &Spell::EffectGameObjectDamage,                         // 87 SPELL_EFFECT_GAMEOBJECT_DAMAGE
    &Spell::EffectGameObjectRepair,                         // 88 SPELL_EFFECT_GAMEOBJECT_REPAIR
    &Spell::EffectGameObjectSetDestructionState,            // 89 SPELL_EFFECT_GAMEOBJECT_SET_DESTRUCTION_STATE
    &Spell::EffectKillCreditPersonal,                       // 90 SPELL_EFFECT_KILL_CREDIT              Kill credit but only for single person
    &Spell::EffectUnused,                                   // 91 SPELL_EFFECT_THREAT_ALL               one spell: zzOLDBrainwash
    &Spell::EffectEnchantHeldItem,                          // 92 SPELL_EFFECT_ENCHANT_HELD_ITEM
    &Spell::EffectForceDeselect,                            // 93 SPELL_EFFECT_FORCE_DESELECT
    &Spell::EffectSelfResurrect,                            // 94 SPELL_EFFECT_SELF_RESURRECT
    &Spell::EffectSkinning,                                 // 95 SPELL_EFFECT_SKINNING
    &Spell::EffectCharge,                                   // 96 SPELL_EFFECT_CHARGE
    &Spell::EffectCastButtons,                              // 97 SPELL_EFFECT_CAST_BUTTON (totem bar since 3.2.2a)
    &Spell::EffectKnockBack,                                // 98 SPELL_EFFECT_KNOCK_BACK
    &Spell::EffectDisEnchant,                               // 99 SPELL_EFFECT_DISENCHANT
    &Spell::EffectInebriate,                                //100 SPELL_EFFECT_INEBRIATE
    &Spell::EffectFeedPet,                                  //101 SPELL_EFFECT_FEED_PET
    &Spell::EffectDismissPet,                               //102 SPELL_EFFECT_DISMISS_PET
    &Spell::EffectReputation,                               //103 SPELL_EFFECT_REPUTATION
    &Spell::EffectSummonObject,                             //104 SPELL_EFFECT_SUMMON_OBJECT_SLOT1
    &Spell::EffectUnused,                                   //105 SPELL_EFFECT_SURVEY
    &Spell::EffectChangeRaidMarker,                         //106 SPELL_EFFECT_CHANGE_RAID_MARKER
    &Spell::EffectUnused,                                   //107 SPELL_EFFECT_SHOW_CORPSE_LOOT
    &Spell::EffectDispelMechanic,                           //108 SPELL_EFFECT_DISPEL_MECHANIC
    &Spell::EffectResurrectPet,                             //109 SPELL_EFFECT_RESURRECT_PET
    &Spell::EffectDestroyAllTotems,                         //110 SPELL_EFFECT_DESTROY_ALL_TOTEMS
    &Spell::EffectDurabilityDamage,                         //111 SPELL_EFFECT_DURABILITY_DAMAGE
    &Spell::EffectUnused,                                   //112 SPELL_EFFECT_112
    &Spell::EffectUnused,                                   //113 SPELL_EFFECT_113
    &Spell::EffectTaunt,                                    //114 SPELL_EFFECT_ATTACK_ME
    &Spell::EffectDurabilityDamagePCT,                      //115 SPELL_EFFECT_DURABILITY_DAMAGE_PCT
    &Spell::EffectSkinPlayerCorpse,                         //116 SPELL_EFFECT_SKIN_PLAYER_CORPSE       one spell: Remove Insignia, bg usage, required special corpse flags...
    &Spell::EffectSpiritHeal,                               //117 SPELL_EFFECT_SPIRIT_HEAL              one spell: Spirit Heal
    &Spell::EffectSkill,                                    //118 SPELL_EFFECT_SKILL                    professions and more
    &Spell::EffectApplyAreaAura,                            //119 SPELL_EFFECT_APPLY_AREA_AURA_PET
    &Spell::EffectUnused,                                   //120 SPELL_EFFECT_TELEPORT_GRAVEYARD       one spell: Graveyard Teleport Test
    &Spell::EffectWeaponDmg,                                //121 SPELL_EFFECT_NORMALIZED_WEAPON_DMG
    &Spell::EffectUnused,                                   //122 SPELL_EFFECT_122                      unused
    &Spell::EffectSendTaxi,                                 //123 SPELL_EFFECT_SEND_TAXI                taxi/flight related (misc value is taxi path id)
    &Spell::EffectPullTowards,                              //124 SPELL_EFFECT_PULL_TOWARDS
    &Spell::EffectModifyThreatPercent,                      //125 SPELL_EFFECT_MODIFY_THREAT_PERCENT
    &Spell::EffectStealBeneficialBuff,                      //126 SPELL_EFFECT_STEAL_BENEFICIAL_BUFF    spell steal effect?
    &Spell::EffectProspecting,                              //127 SPELL_EFFECT_PROSPECTING              Prospecting spell
    &Spell::EffectApplyAreaAura,                            //128 SPELL_EFFECT_APPLY_AREA_AURA_FRIEND
    &Spell::EffectApplyAreaAura,                            //129 SPELL_EFFECT_APPLY_AREA_AURA_ENEMY
    &Spell::EffectRedirectThreat,                           //130 SPELL_EFFECT_REDIRECT_THREAT
    &Spell::EffectPlaySound,                                //131 SPELL_EFFECT_PLAY_SOUND               sound id in misc value (SoundEntries.dbc)
    &Spell::EffectPlayMusic,                                //132 SPELL_EFFECT_PLAY_MUSIC               sound id in misc value (SoundEntries.dbc)
    &Spell::EffectUnlearnSpecialization,                    //133 SPELL_EFFECT_UNLEARN_SPECIALIZATION   unlearn profession specialization
    &Spell::EffectKillCredit,                               //134 SPELL_EFFECT_KILL_CREDIT              misc value is creature entry
    &Spell::EffectNULL,                                     //135 SPELL_EFFECT_CALL_PET
    &Spell::EffectHealPct,                                  //136 SPELL_EFFECT_HEAL_PCT
    &Spell::EffectEnergizePct,                              //137 SPELL_EFFECT_ENERGIZE_PCT
    &Spell::EffectLeapBack,                                 //138 SPELL_EFFECT_LEAP_BACK                Leap back
    &Spell::EffectQuestClear,                               //139 SPELL_EFFECT_CLEAR_QUEST              Reset quest status (miscValue - quest ID)
    &Spell::EffectForceCast,                                //140 SPELL_EFFECT_FORCE_CAST
    &Spell::EffectForceCast,                                //141 SPELL_EFFECT_FORCE_CAST_WITH_VALUE
    &Spell::EffectTriggerSpell,                             //142 SPELL_EFFECT_TRIGGER_SPELL_WITH_VALUE
    &Spell::EffectApplyAreaAura,                            //143 SPELL_EFFECT_APPLY_AREA_AURA_OWNER
    &Spell::EffectKnockBack,                                //144 SPELL_EFFECT_KNOCK_BACK_DEST
    &Spell::EffectPullTowards,                              //145 SPELL_EFFECT_PULL_TOWARDS_DEST                      Black Hole Effect
    &Spell::EffectActivateRune,                             //146 SPELL_EFFECT_ACTIVATE_RUNE
    &Spell::EffectQuestFail,                                //147 SPELL_EFFECT_QUEST_FAIL               quest fail
    &Spell::EffectTriggerMissileSpell,                      //148 SPELL_EFFECT_TRIGGER_MISSILE_SPELL_WITH_VALUE
    &Spell::EffectChargeDest,                               //149 SPELL_EFFECT_CHARGE_DEST
    &Spell::EffectQuestStart,                               //150 SPELL_EFFECT_QUEST_START
    &Spell::EffectTriggerRitualOfSummoning,                 //151 SPELL_EFFECT_TRIGGER_SPELL_2
    &Spell::EffectSummonRaFFriend,                          //152 SPELL_EFFECT_SUMMON_RAF_FRIEND        summon Refer-a-Friend
    &Spell::EffectCreateTamedPet,                           //153 SPELL_EFFECT_CREATE_TAMED_PET         misc value is creature entry
    &Spell::EffectDiscoverTaxi,                             //154 SPELL_EFFECT_DISCOVER_TAXI
    &Spell::EffectTitanGrip,                                //155 SPELL_EFFECT_TITAN_GRIP Allows you to equip two-handed axes, maces and swords in one hand, but you attack $49152s1% slower than normal.
    &Spell::EffectEnchantItemPrismatic,                     //156 SPELL_EFFECT_ENCHANT_ITEM_PRISMATIC
    &Spell::EffectCreateItem2,                              //157 SPELL_EFFECT_CREATE_ITEM_2            create item or create item template and replace by some randon spell loot item
    &Spell::EffectMilling,                                  //158 SPELL_EFFECT_MILLING                  milling
    &Spell::EffectRenamePet,                                //159 SPELL_EFFECT_ALLOW_RENAME_PET         allow rename pet once again
    &Spell::EffectForceCast,                                //160 SPELL_EFFECT_FORCE_CAST_2
    &Spell::EffectNULL,                                     //161 SPELL_EFFECT_TALENT_SPEC_COUNT        second talent spec (learn/revert)
    &Spell::EffectActivateSpec,                             //162 SPELL_EFFECT_TALENT_SPEC_SELECT       activate primary/secondary spec
    &Spell::EffectUnused,                                   //163 SPELL_EFFECT_OBLITERATE_ITEM
    &Spell::EffectRemoveAura,                               //164 SPELL_EFFECT_REMOVE_AURA
    &Spell::EffectDamageFromMaxHealthPCT,                   //165 SPELL_EFFECT_DAMAGE_FROM_MAX_HEALTH_PCT
    &Spell::EffectGiveCurrency,                             //166 SPELL_EFFECT_GIVE_CURRENCY
    &Spell::EffectUpdatePlayerPhase,                        //167 SPELL_EFFECT_UPDATE_PLAYER_PHASE
    &Spell::EffectNULL,                                     //168 SPELL_EFFECT_ALLOW_CONTROL_PET
    &Spell::EffectDestroyItem,                              //169 SPELL_EFFECT_DESTROY_ITEM
    &Spell::EffectUpdateZoneAurasAndPhases,                 //170 SPELL_EFFECT_UPDATE_ZONE_AURAS_AND_PHASES
    &Spell::EffectNULL,                                     //171 SPELL_EFFECT_171
    &Spell::EffectResurrectWithAura,                        //172 SPELL_EFFECT_RESURRECT_WITH_AURA
    &Spell::EffectUnlockGuildVaultTab,                      //173 SPELL_EFFECT_UNLOCK_GUILD_VAULT_TAB
    &Spell::EffectNULL,                                     //174 SPELL_EFFECT_APPLY_AURA_ON_PET
    &Spell::EffectUnused,                                   //175 SPELL_EFFECT_175  unused
    &Spell::EffectSanctuary,                                //176 SPELL_EFFECT_SANCTUARY_2
    &Spell::EffectNULL,                                     //177 SPELL_EFFECT_177
    &Spell::EffectUnused,                                   //178 SPELL_EFFECT_178 unused
    &Spell::EffectCreateAreaTrigger,                        //179 SPELL_EFFECT_CREATE_AREATRIGGER
    &Spell::EffectNULL,                                     //180 SPELL_EFFECT_UPDATE_AREATRIGGER
    &Spell::EffectRemoveTalent,                             //181 SPELL_EFFECT_REMOVE_TALENT
    &Spell::EffectNULL,                                     //182 SPELL_EFFECT_DESPAWN_AREATRIGGER
    &Spell::EffectNULL,                                     //183 SPELL_EFFECT_183
    &Spell::EffectNULL,                                     //184 SPELL_EFFECT_REPUTATION
    &Spell::EffectNULL,                                     //185 SPELL_EFFECT_185
    &Spell::EffectNULL,                                     //186 SPELL_EFFECT_186
    &Spell::EffectNULL,                                     //187 SPELL_EFFECT_RANDOMIZE_ARCHAEOLOGY_DIGSITES
    &Spell::EffectNULL,                                     //188 SPELL_EFFECT_188
    &Spell::EffectNULL,                                     //189 SPELL_EFFECT_LOOT
    &Spell::EffectNULL,                                     //190 SPELL_EFFECT_190
    &Spell::EffectNULL,                                     //191 SPELL_EFFECT_TELEPORT_TO_DIGSITE
    &Spell::EffectUncageBattlePet,                          //192 SPELL_EFFECT_UNCAGE_BATTLEPET
    &Spell::EffectNULL,                                     //193 SPELL_EFFECT_START_PET_BATTLE
    &Spell::EffectNULL,                                     //194 SPELL_EFFECT_194
    &Spell::EffectNULL,                                     //195 SPELL_EFFECT_195
    &Spell::EffectNULL,                                     //196 SPELL_EFFECT_196
    &Spell::EffectNULL,                                     //197 SPELL_EFFECT_197
    &Spell::EffectNULL,                                     //198 SPELL_EFFECT_PLAY_SCENE
    &Spell::EffectNULL,                                     //199 SPELL_EFFECT_199
    &Spell::EffectHealBattlePetPct,                         //200 SPELL_EFFECT_HEAL_BATTLEPET_PCT
    &Spell::EffectEnableBattlePets,                         //201 SPELL_EFFECT_ENABLE_BATTLE_PETS
    &Spell::EffectNULL,                                     //202 SPELL_EFFECT_202
    &Spell::EffectNULL,                                     //203 SPELL_EFFECT_203
    &Spell::EffectNULL,                                     //204 SPELL_EFFECT_CHANGE_BATTLEPET_QUALITY
    &Spell::EffectNULL,                                     //205 SPELL_EFFECT_LAUNCH_QUEST_CHOICE
    &Spell::EffectNULL,                                     //206 SPELL_EFFECT_ALTER_ITEM
    &Spell::EffectNULL,                                     //207 SPELL_EFFECT_LAUNCH_QUEST_TASK
    &Spell::EffectNULL,                                     //208 SPELL_EFFECT_208
    &Spell::EffectNULL,                                     //209 SPELL_EFFECT_209
    &Spell::EffectLearnGarrisonBuilding,                    //210 SPELL_EFFECT_LEARN_GARRISON_BUILDING
    &Spell::EffectNULL,                                     //211 SPELL_EFFECT_LEARN_GARRISON_SPECIALIZATION
    &Spell::EffectNULL,                                     //212 SPELL_EFFECT_212
    &Spell::EffectNULL,                                     //213 SPELL_EFFECT_213
    &Spell::EffectCreateGarrison,                           //214 SPELL_EFFECT_CREATE_GARRISON
    &Spell::EffectNULL,                                     //215 SPELL_EFFECT_UPGRADE_CHARACTER_SPELLS
    &Spell::EffectNULL,                                     //216 SPELL_EFFECT_CREATE_SHIPMENT
    &Spell::EffectNULL,                                     //217 SPELL_EFFECT_UPGRADE_GARRISON
    &Spell::EffectNULL,                                     //218 SPELL_EFFECT_218
    &Spell::EffectNULL,                                     //219 SPELL_EFFECT_219
    &Spell::EffectAddGarrisonFollower,                      //220 SPELL_EFFECT_ADD_GARRISON_FOLLOWER
    &Spell::EffectNULL,                                     //221 SPELL_EFFECT_221
    &Spell::EffectCreateHeirloomItem,                       //222 SPELL_EFFECT_CREATE_HEIRLOOM_ITEM
    &Spell::EffectNULL,                                     //223 SPELL_EFFECT_CHANGE_ITEM_BONUSES
    &Spell::EffectActivateGarrisonBuilding,                 //224 SPELL_EFFECT_ACTIVATE_GARRISON_BUILDING
    &Spell::EffectNULL,                                     //225 SPELL_EFFECT_GRANT_BATTLEPET_LEVEL
    &Spell::EffectNULL,                                     //226 SPELL_EFFECT_226
    &Spell::EffectNULL,                                     //227 SPELL_EFFECT_TELEPORT_TO_LFG_DUNGEON
    &Spell::EffectNULL,                                     //228 SPELL_EFFECT_228
    &Spell::EffectNULL,                                     //229 SPELL_EFFECT_SET_FOLLOWER_QUALITY
    &Spell::EffectNULL,                                     //230 SPELL_EFFECT_INCREASE_FOLLOWER_ITEM_LEVEL
    &Spell::EffectNULL,                                     //231 SPELL_EFFECT_INCREASE_FOLLOWER_EXPERIENCE
    &Spell::EffectNULL,                                     //232 SPELL_EFFECT_REMOVE_PHASE
    &Spell::EffectNULL,                                     //233 SPELL_EFFECT_RANDOMIZE_FOLLOWER_ABILITIES
    &Spell::EffectNULL,                                     //234 SPELL_EFFECT_234
    &Spell::EffectNULL,                                     //235 SPELL_EFFECT_235
    &Spell::EffectNULL,                                     //236 SPELL_EFFECT_GIVE_EXPERIENCE
    &Spell::EffectNULL,                                     //237 SPELL_EFFECT_GIVE_RESTED_EXPERIENCE_BONUS
    &Spell::EffectNULL,                                     //238 SPELL_EFFECT_INCREASE_SKILL
    &Spell::EffectNULL,                                     //239 SPELL_EFFECT_END_GARRISON_BUILDING_CONSTRUCTION
    &Spell::EffectGiveArtifactPower,                        //240 SPELL_EFFECT_GIVE_ARTIFACT_POWER
    &Spell::EffectNULL,                                     //241 SPELL_EFFECT_241
    &Spell::EffectGiveArtifactPowerNoBonus,                 //242 SPELL_EFFECT_GIVE_ARTIFACT_POWER_NO_BONUS
    &Spell::EffectApplyEnchantIllusion,                     //243 SPELL_EFFECT_APPLY_ENCHANT_ILLUSION
    &Spell::EffectNULL,                                     //244 SPELL_EFFECT_LEARN_FOLLOWER_ABILITY
    &Spell::EffectUpgradeHeirloom,                          //245 SPELL_EFFECT_UPGRADE_HEIRLOOM
    &Spell::EffectNULL,                                     //246 SPELL_EFFECT_FINISH_GARRISON_MISSION
    &Spell::EffectNULL,                                     //247 SPELL_EFFECT_ADD_GARRISON_MISSION
    &Spell::EffectNULL,                                     //248 SPELL_EFFECT_FINISH_SHIPMENT
    &Spell::EffectNULL,                                     //249 SPELL_EFFECT_FORCE_EQUIP_ITEM
    &Spell::EffectNULL,                                     //250 SPELL_EFFECT_TAKE_SCREENSHOT
    &Spell::EffectNULL,                                     //251 SPELL_EFFECT_SET_GARRISON_CACHE_SIZE
    &Spell::EffectTeleportUnits,                            //252 SPELL_EFFECT_TELEPORT_UNITS
<<<<<<< HEAD
    &Spell::EffectGiveHonor,                                //253 SPELL_EFFECT_GIVE_HONOR
    &Spell::EffectJumpDest,                                 //254 SPELL_EFFECT_254
=======
    &Spell::EffectNULL,                                     //253 SPELL_EFFECT_GIVE_HONOR
    &Spell::EffectNULL,                                     //254 SPELL_EFFECT_254
>>>>>>> df56f33a
    &Spell::EffectNULL,                                     //255 SPELL_EFFECT_LEARN_TRANSMOG_SET
};

void Spell::EffectNULL(SpellEffIndex /*effIndex*/)
{
    TC_LOG_DEBUG("spells", "WORLD: Spell Effect DUMMY");
}

void Spell::EffectUnused(SpellEffIndex /*effIndex*/)
{
    // NOT USED BY ANY SPELL OR USELESS OR IMPLEMENTED IN DIFFERENT WAY IN TRINITY
}

void Spell::EffectResurrectNew(SpellEffIndex effIndex)
{
    if (effectHandleMode != SPELL_EFFECT_HANDLE_HIT_TARGET)
        return;

    if (!unitTarget || unitTarget->IsAlive())
        return;

    if (unitTarget->GetTypeId() != TYPEID_PLAYER)
        return;

    if (!unitTarget->IsInWorld())
        return;

    Player* target = unitTarget->ToPlayer();

    if (target->IsResurrectRequested())       // already have one active request
        return;

    uint32 health = damage;
    uint32 mana = effectInfo->MiscValue;
    ExecuteLogEffectResurrect(effIndex, target);
    target->SetResurrectRequestData(m_caster, health, mana, 0);
    SendResurrectRequest(target);
}

void Spell::EffectInstaKill(SpellEffIndex /*effIndex*/)
{
    if (effectHandleMode != SPELL_EFFECT_HANDLE_HIT_TARGET)
        return;

    if (!unitTarget || !unitTarget->IsAlive())
        return;

    if (unitTarget->GetTypeId() == TYPEID_PLAYER)
        if (unitTarget->ToPlayer()->GetCommandStatus(CHEAT_GOD))
            return;

    if (m_caster == unitTarget)                              // prevent interrupt message
        finish();

    WorldPackets::CombatLog::SpellInstakillLog data;
    data.Target = unitTarget->GetGUID();
    data.Caster = m_caster->GetGUID();
    data.SpellID = m_spellInfo->Id;

    m_caster->SendMessageToSet(data.Write(), true);

    m_caster->DealDamage(unitTarget, unitTarget->GetHealth(), NULL, NODAMAGE, SPELL_SCHOOL_MASK_NORMAL, NULL, false);
}

void Spell::EffectEnvironmentalDMG(SpellEffIndex /*effIndex*/)
{
    if (effectHandleMode != SPELL_EFFECT_HANDLE_HIT_TARGET)
        return;

    if (!unitTarget || !unitTarget->IsAlive())
        return;

    uint32 absorb = 0;
    uint32 resist = 0;

    m_caster->CalcAbsorbResist(unitTarget, m_spellInfo->GetSchoolMask(), SPELL_DIRECT_DAMAGE, damage, &absorb, &resist, m_spellInfo);
    SpellNonMeleeDamage log(m_caster, unitTarget, m_spellInfo->Id, m_spellInfo->GetSchoolMask(), m_castId);
    log.damage = damage - absorb - resist;
    log.absorb = absorb;
    log.resist = resist;
    if (unitTarget->GetTypeId() == TYPEID_PLAYER)
        unitTarget->ToPlayer()->EnvironmentalDamage(DAMAGE_FIRE, damage);

    m_caster->SendSpellNonMeleeDamageLog(&log);
}

void Spell::EffectSchoolDMG(SpellEffIndex effIndex)
{
    if (effectHandleMode != SPELL_EFFECT_HANDLE_LAUNCH_TARGET)
        return;

    if (unitTarget && unitTarget->IsAlive())
    {
        bool apply_direct_bonus = true;

        // Meteor like spells (divided damage to targets)
        if (m_spellInfo->HasAttribute(SPELL_ATTR0_CU_SHARE_DAMAGE))
        {
            uint32 count = std::count_if(m_UniqueTargetInfo.begin(), m_UniqueTargetInfo.end(), [effIndex](TargetInfo const& targetInfo)
            {
                return targetInfo.effectMask & (1 << effIndex);
            });

            // divide to all targets
            if (count)
                damage /= count;
        }

        switch (m_spellInfo->SpellFamilyName)
        {
            case SPELLFAMILY_GENERIC:
            {
                switch (m_spellInfo->Id)                     // better way to check unknown
                {
                    // Consumption
                    case 28865:
                        damage = (m_caster->GetMap()->GetDifficultyID() == DIFFICULTY_NONE ? 2750 : 4250);
                        break;
                    // percent from health with min
                    case 25599:                             // Thundercrash
                    {
                        damage = unitTarget->GetHealth() / 2;
                        if (damage < 200)
                            damage = 200;
                        break;
                    }
                    // arcane charge. must only affect demons (also undead?)
                    case 45072:
                    {
                        if (unitTarget->GetCreatureType() != CREATURE_TYPE_DEMON
                            && unitTarget->GetCreatureType() != CREATURE_TYPE_UNDEAD)
                            return;
                        break;
                    }
                    // Gargoyle Strike
                    case 51963:
                    {
                        // about +4 base spell dmg per level
                        damage = (m_caster->getLevel() - 60) * 4 + 60;
                        break;
                    }
                }
                break;
            }
            case SPELLFAMILY_WARRIOR:
            {
                // Victory Rush
                if (m_spellInfo->Id == 34428)
                    ApplyPct(damage, m_caster->GetTotalAttackPowerValue(BASE_ATTACK));
                // Shockwave
                else if (m_spellInfo->Id == 46968)
                {
                    int32 pct = m_caster->CalculateSpellDamage(unitTarget, m_spellInfo, 2);
                    if (pct > 0)
                        damage += int32(CalculatePct(m_caster->GetTotalAttackPowerValue(BASE_ATTACK), pct));
                    break;
                }
                break;
            }
            case SPELLFAMILY_WARLOCK:
            {
                // Incinerate Rank 1 & 2
                if ((m_spellInfo->SpellFamilyFlags[1] & 0x000040) && m_spellInfo->SpellIconID == 2128)
                {
                    // Incinerate does more dmg (dmg/6) if the target have Immolate debuff.
                    // Check aura state for speed but aura state set not only for Immolate spell
                    if (unitTarget->HasAuraState(AURA_STATE_CONFLAGRATE))
                    {
                        if (unitTarget->GetAuraEffect(SPELL_AURA_PERIODIC_DAMAGE, SPELLFAMILY_WARLOCK, flag128(0x4, 0, 0)))
                            damage += damage / 6;
                    }
                }
                break;
            }
            case SPELLFAMILY_PRIEST:
            {
                break;
            }
            case SPELLFAMILY_DRUID:
            {
                // Ferocious Bite
                if (m_caster->GetTypeId() == TYPEID_PLAYER && m_spellInfo->SpellFamilyFlags[3] & 0x1000)
                {
                    // converts each extra point of energy ( up to 25 energy ) into additional damage
                    int32 energy = -(m_caster->ModifyPower(POWER_ENERGY, -25));
                    // 25 energy = 100% more damage
                    AddPct(damage, energy * 4);
                }
                break;
            }
            case SPELLFAMILY_DEATHKNIGHT:
            {
                // Blood Boil - bonus for diseased targets
                if (m_spellInfo->SpellFamilyFlags[0] & 0x00040000)
                {
                    if (unitTarget->GetAuraEffect(SPELL_AURA_PERIODIC_DAMAGE, SPELLFAMILY_DEATHKNIGHT, flag128(0, 0, 0x00000002), m_caster->GetGUID()))
                    {
                        damage += m_damage / 2;
                        damage += int32(m_caster->GetTotalAttackPowerValue(BASE_ATTACK) * 0.035f);
                    }
                }
                break;
            }
        }

        if (m_originalCaster && apply_direct_bonus)
        {
            uint32 bonus = m_originalCaster->SpellDamageBonusDone(unitTarget, m_spellInfo, (uint32)damage, SPELL_DIRECT_DAMAGE, effectInfo);
            damage = bonus + uint32(bonus * variance);
            damage = unitTarget->SpellDamageBonusTaken(m_originalCaster, m_spellInfo, (uint32)damage, SPELL_DIRECT_DAMAGE, effectInfo);
        }

        m_damage += damage;
    }
}

void Spell::EffectDummy(SpellEffIndex effIndex)
{
    if (effectHandleMode != SPELL_EFFECT_HANDLE_HIT_TARGET)
        return;

    if (!unitTarget && !gameObjTarget && !itemTarget)
        return;

    // selection by spell family
    switch (m_spellInfo->SpellFamilyName)
    {
        case SPELLFAMILY_PALADIN:
            switch (m_spellInfo->Id)
            {
                case 31789:                                 // Righteous Defense (step 1)
                {
                    // Clear targets for eff 1
                    for (std::vector<TargetInfo>::iterator ihit = m_UniqueTargetInfo.begin(); ihit != m_UniqueTargetInfo.end(); ++ihit)
                        ihit->effectMask &= ~(1<<1);

                    // not empty (checked), copy
                    Unit::AttackerSet attackers = unitTarget->getAttackers();

                    // remove invalid attackers
                    for (Unit::AttackerSet::iterator aItr = attackers.begin(); aItr != attackers.end();)
                        if (!(*aItr)->IsValidAttackTarget(m_caster))
                            attackers.erase(aItr++);
                        else
                            ++aItr;

                    // selected from list 3
                    uint32 maxTargets = std::min<uint32>(3, attackers.size());
                    for (uint32 i = 0; i < maxTargets; ++i)
                    {
                        Unit* attacker = Trinity::Containers::SelectRandomContainerElement(attackers);
                        AddUnitTarget(attacker, 1 << 1);
                        attackers.erase(attacker);
                    }

                    // now let next effect cast spell at each target.
                    return;
                }
            }
            break;
        default:
            break;
    }

    // pet auras
    if (PetAura const* petSpell = sSpellMgr->GetPetAura(m_spellInfo->Id, effIndex))
    {
        m_caster->AddPetAura(petSpell);
        return;
    }

    // normal DB scripted effect
    TC_LOG_DEBUG("spells", "Spell ScriptStart spellid %u in EffectDummy(%u)", m_spellInfo->Id, effIndex);
    m_caster->GetMap()->ScriptsStart(sSpellScripts, uint32(m_spellInfo->Id | (effIndex << 24)), m_caster, unitTarget);

    // Script based implementation. Must be used only for not good for implementation in core spell effects
    // So called only for not proccessed cases
    if (gameObjTarget)
        sScriptMgr->OnDummyEffect(m_caster, m_spellInfo->Id, effIndex, gameObjTarget);
    else if (unitTarget && unitTarget->GetTypeId() == TYPEID_UNIT)
        sScriptMgr->OnDummyEffect(m_caster, m_spellInfo->Id, effIndex, unitTarget->ToCreature());
    else if (itemTarget)
        sScriptMgr->OnDummyEffect(m_caster, m_spellInfo->Id, effIndex, itemTarget);
}

void Spell::EffectTriggerSpell(SpellEffIndex /*effIndex*/)
{
    if (effectHandleMode != SPELL_EFFECT_HANDLE_LAUNCH_TARGET
        && effectHandleMode != SPELL_EFFECT_HANDLE_LAUNCH)
        return;

    uint32 triggered_spell_id = effectInfo->TriggerSpell;

    /// @todo move those to spell scripts
    if (effectInfo->Effect == SPELL_EFFECT_TRIGGER_SPELL
        && effectHandleMode == SPELL_EFFECT_HANDLE_LAUNCH_TARGET)
    {
        // special cases
        switch (triggered_spell_id)
        {
            // Vanish (not exist)
            case 18461:
            {
                unitTarget->RemoveMovementImpairingAuras();
                unitTarget->RemoveAurasByType(SPELL_AURA_MOD_STALKED);
                return;
            }
            // Demonic Empowerment -- succubus
            case 54437:
            {
                unitTarget->RemoveMovementImpairingAuras();
                unitTarget->RemoveAurasByType(SPELL_AURA_MOD_STALKED);
                unitTarget->RemoveAurasByType(SPELL_AURA_MOD_STUN);

                // Cast Lesser Invisibility
                unitTarget->CastSpell(unitTarget, 7870, true);
                return;
            }
            // Brittle Armor - (need add max stack of 24575 Brittle Armor)
            case 29284:
            {
                // Brittle Armor
                SpellInfo const* spell = sSpellMgr->GetSpellInfo(24575);
                if (!spell)
                    return;

                for (uint32 j = 0; j < spell->StackAmount; ++j)
                    m_caster->CastSpell(unitTarget, spell->Id, true);
                return;
            }
            // Mercurial Shield - (need add max stack of 26464 Mercurial Shield)
            case 29286:
            {
                // Mercurial Shield
                SpellInfo const* spell = sSpellMgr->GetSpellInfo(26464);
                if (!spell)
                    return;

                for (uint32 j = 0; j < spell->StackAmount; ++j)
                    m_caster->CastSpell(unitTarget, spell->Id, true);
                return;
            }
            // Cloak of Shadows
            case 35729:
            {
                uint32 dispelMask = SpellInfo::GetDispelMask(DISPEL_ALL);
                Unit::AuraApplicationMap& Auras = unitTarget->GetAppliedAuras();
                for (Unit::AuraApplicationMap::iterator iter = Auras.begin(); iter != Auras.end();)
                {
                    // remove all harmful spells on you...
                    SpellInfo const* spell = iter->second->GetBase()->GetSpellInfo();
                    if (((spell->DmgClass == SPELL_DAMAGE_CLASS_MAGIC && spell->GetSchoolMask() != SPELL_SCHOOL_MASK_NORMAL) // only affect magic spells
                        || (spell->GetDispelMask() & dispelMask)) &&
                        // ignore positive and passive auras
                        !iter->second->IsPositive() && !iter->second->GetBase()->IsPassive())
                    {
                        m_caster->RemoveAura(iter);
                    }
                    else
                        ++iter;
                }
                return;
            }
        }
    }

    // normal case
    SpellInfo const* spellInfo = sSpellMgr->GetSpellInfo(triggered_spell_id);
    if (!spellInfo)
    {
        TC_LOG_ERROR("spells.effecttriggerspell", "Spell::EffectTriggerSpell spell %u tried to trigger unknown spell %u", m_spellInfo->Id, triggered_spell_id);
        return;
    }

    SpellCastTargets targets;
    if (effectHandleMode == SPELL_EFFECT_HANDLE_LAUNCH_TARGET)
    {
        if (!spellInfo->NeedsToBeTriggeredByCaster(m_spellInfo, m_caster->GetMap()->GetDifficultyID()))
            return;
        targets.SetUnitTarget(unitTarget);
    }
    else //if (effectHandleMode == SPELL_EFFECT_HANDLE_LAUNCH)
    {
        if (spellInfo->NeedsToBeTriggeredByCaster(m_spellInfo, m_caster->GetMap()->GetDifficultyID()) && (effectInfo->GetProvidedTargetMask() & TARGET_FLAG_UNIT_MASK))
            return;

        if (spellInfo->GetExplicitTargetMask() & TARGET_FLAG_DEST_LOCATION)
            targets.SetDst(m_targets);

        if (Unit* target = m_targets.GetUnitTarget())
            targets.SetUnitTarget(target);
        else
            targets.SetUnitTarget(m_caster);
    }

    CustomSpellValues values;
    // set basepoints for trigger with value effect
    if (effectInfo->Effect == SPELL_EFFECT_TRIGGER_SPELL_WITH_VALUE)
    {
        values.AddSpellMod(SPELLVALUE_BASE_POINT0, damage);
        values.AddSpellMod(SPELLVALUE_BASE_POINT1, damage);
        values.AddSpellMod(SPELLVALUE_BASE_POINT2, damage);
    }

    // original caster guid only for GO cast
    m_caster->CastSpell(targets, spellInfo, &values, TRIGGERED_FULL_MASK, NULL, NULL, m_originalCasterGUID);
}

void Spell::EffectTriggerMissileSpell(SpellEffIndex /*effIndex*/)
{
    if (effectHandleMode != SPELL_EFFECT_HANDLE_HIT_TARGET
        && effectHandleMode != SPELL_EFFECT_HANDLE_HIT)
        return;

    uint32 triggered_spell_id = effectInfo->TriggerSpell;

    // normal case
    SpellInfo const* spellInfo = sSpellMgr->GetSpellInfo(triggered_spell_id);
    if (!spellInfo)
    {
        TC_LOG_ERROR("spells.effecttrigermissilespell", "Spell::EffectTriggerMissileSpell spell %u tried to trigger unknown spell %u.", m_spellInfo->Id, triggered_spell_id);
        return;
    }

    SpellCastTargets targets;
    if (effectHandleMode == SPELL_EFFECT_HANDLE_HIT_TARGET)
    {
        if (!spellInfo->NeedsToBeTriggeredByCaster(m_spellInfo, m_caster->GetMap()->GetDifficultyID()))
            return;
        targets.SetUnitTarget(unitTarget);
    }
    else //if (effectHandleMode == SPELL_EFFECT_HANDLE_HIT)
    {
        if (spellInfo->NeedsToBeTriggeredByCaster(m_spellInfo, m_caster->GetMap()->GetDifficultyID()) && (effectInfo->GetProvidedTargetMask() & TARGET_FLAG_UNIT_MASK))
            return;

        if (spellInfo->GetExplicitTargetMask() & TARGET_FLAG_DEST_LOCATION)
            targets.SetDst(m_targets);

        targets.SetUnitTarget(m_caster);
    }

    CustomSpellValues values;
    // set basepoints for trigger with value effect
    if (effectInfo->Effect == SPELL_EFFECT_TRIGGER_MISSILE_SPELL_WITH_VALUE)
    {
        // maybe need to set value only when basepoints == 0?
        values.AddSpellMod(SPELLVALUE_BASE_POINT0, damage);
        values.AddSpellMod(SPELLVALUE_BASE_POINT1, damage);
        values.AddSpellMod(SPELLVALUE_BASE_POINT2, damage);
    }

    // original caster guid only for GO cast
    m_caster->CastSpell(targets, spellInfo, &values, TRIGGERED_FULL_MASK, NULL, NULL, m_originalCasterGUID);
}

void Spell::EffectForceCast(SpellEffIndex /*effIndex*/)
{
    if (effectHandleMode != SPELL_EFFECT_HANDLE_HIT_TARGET)
        return;

    if (!unitTarget)
        return;

    uint32 triggered_spell_id = effectInfo->TriggerSpell;

    // normal case
    SpellInfo const* spellInfo = sSpellMgr->GetSpellInfo(triggered_spell_id);

    if (!spellInfo)
    {
        TC_LOG_ERROR("spells", "Spell::EffectForceCast of spell %u: triggering unknown spell id %i.", m_spellInfo->Id, triggered_spell_id);
        return;
    }

    if (effectInfo->Effect == SPELL_EFFECT_FORCE_CAST && damage)
    {
        switch (m_spellInfo->Id)
        {
            case 52588: // Skeletal Gryphon Escape
            case 48598: // Ride Flamebringer Cue
                unitTarget->RemoveAura(damage);
                break;
            case 52463: // Hide In Mine Car
            case 52349: // Overtake
                unitTarget->CastCustomSpell(unitTarget, spellInfo->Id, &damage, NULL, NULL, true, NULL, NULL, m_originalCasterGUID);
                return;
        }
    }

    switch (spellInfo->Id)
    {
        case 72298: // Malleable Goo Summon
            unitTarget->CastSpell(unitTarget, spellInfo->Id, true, NULL, NULL, m_originalCasterGUID);
            return;
    }

    CustomSpellValues values;
    // set basepoints for trigger with value effect
    if (effectInfo->Effect == SPELL_EFFECT_FORCE_CAST_WITH_VALUE)
    {
        // maybe need to set value only when basepoints == 0?
        values.AddSpellMod(SPELLVALUE_BASE_POINT0, damage);
        values.AddSpellMod(SPELLVALUE_BASE_POINT1, damage);
        values.AddSpellMod(SPELLVALUE_BASE_POINT2, damage);
    }

    SpellCastTargets targets;
    targets.SetUnitTarget(m_caster);

    unitTarget->CastSpell(targets, spellInfo, &values, TRIGGERED_FULL_MASK);
}

void Spell::EffectTriggerRitualOfSummoning(SpellEffIndex /*effIndex*/)
{
    if (effectHandleMode != SPELL_EFFECT_HANDLE_HIT)
        return;

    uint32 triggered_spell_id = effectInfo->TriggerSpell;
    SpellInfo const* spellInfo = sSpellMgr->GetSpellInfo(triggered_spell_id);

    if (!spellInfo)
    {
        TC_LOG_ERROR("spells", "EffectTriggerRitualOfSummoning of spell %u: triggering unknown spell id %i.", m_spellInfo->Id, triggered_spell_id);
        return;
    }

    finish();

    m_caster->CastSpell((Unit*)NULL, spellInfo, false);
}

void Spell::EffectJump(SpellEffIndex /*effIndex*/)
{
    if (effectHandleMode != SPELL_EFFECT_HANDLE_LAUNCH_TARGET)
        return;

    if (m_caster->IsInFlight())
        return;

    if (!unitTarget)
        return;

    float x, y, z;
    unitTarget->GetContactPoint(m_caster, x, y, z, CONTACT_DISTANCE);

    float speedXY, speedZ;
    CalculateJumpSpeeds(effectInfo, m_caster->GetExactDist2d(x, y), speedXY, speedZ);
    JumpArrivalCastArgs arrivalCast;
    arrivalCast.SpellId = effectInfo->TriggerSpell;
    arrivalCast.Target = unitTarget->GetGUID();
    m_caster->GetMotionMaster()->MoveJump(x, y, z, 0.0f, speedXY, speedZ, EVENT_JUMP, false, &arrivalCast);
}

void Spell::EffectJumpDest(SpellEffIndex /*effIndex*/)
{
    if (effectHandleMode != SPELL_EFFECT_HANDLE_LAUNCH)
        return;

    if (m_caster->IsInFlight())
        return;

    if (!m_targets.HasDst())
        return;

    float speedXY, speedZ;
    CalculateJumpSpeeds(effectInfo, m_caster->GetExactDist2d(destTarget), speedXY, speedZ);
    JumpArrivalCastArgs arrivalCast;
    arrivalCast.SpellId = effectInfo->TriggerSpell;
    m_caster->GetMotionMaster()->MoveJump(*destTarget, speedXY, speedZ, EVENT_JUMP, !m_targets.GetObjectTargetGUID().IsEmpty(), &arrivalCast);
}

void Spell::CalculateJumpSpeeds(SpellEffectInfo const* effInfo, float dist, float& speedXY, float& speedZ)
{
    if (effInfo->MiscValue)
        speedZ = float(effInfo->MiscValue) / 10;
    else if (effInfo->MiscValueB)
        speedZ = float(effInfo->MiscValueB) / 10;
    else
        speedZ = 10.0f;

    speedXY = dist * 10.0f / speedZ;
}

void Spell::EffectTeleportUnits(SpellEffIndex /*effIndex*/)
{
    if (effectHandleMode != SPELL_EFFECT_HANDLE_HIT_TARGET)
        return;

    if (!unitTarget || unitTarget->IsInFlight())
        return;

    // If not exist data for dest location - return
    if (!m_targets.HasDst())
    {
        TC_LOG_ERROR("spells", "Spell::EffectTeleportUnits - does not have a destination for spellId %u.", m_spellInfo->Id);
        return;
    }

    // Init dest coordinates
    uint32 mapid = destTarget->GetMapId();
    if (mapid == MAPID_INVALID)
        mapid = unitTarget->GetMapId();
    float x, y, z, orientation;
    destTarget->GetPosition(x, y, z, orientation);
    if (!orientation && m_targets.GetUnitTarget())
        orientation = m_targets.GetUnitTarget()->GetOrientation();
    TC_LOG_DEBUG("spells", "Spell::EffectTeleportUnits - teleport unit to %u %f %f %f %f\n", mapid, x, y, z, orientation);

    if (Player* player = unitTarget->ToPlayer())
    {
        // Custom loading screen
        if (uint32 customLoadingScreenId = effectInfo->MiscValue)
            player->SendDirectMessage(WorldPackets::Spells::CustomLoadScreen(m_spellInfo->Id, customLoadingScreenId).Write());

        player->TeleportTo(mapid, x, y, z, orientation, unitTarget == m_caster ? TELE_TO_SPELL | TELE_TO_NOT_LEAVE_COMBAT : 0);
    }
    else if (mapid == unitTarget->GetMapId())
        unitTarget->NearTeleportTo(x, y, z, orientation, unitTarget == m_caster);
    else
    {
        TC_LOG_ERROR("spells", "Spell::EffectTeleportUnits - spellId %u attempted to teleport creature to a different map.", m_spellInfo->Id);
        return;
    }

    // post effects for TARGET_DEST_DB
    switch (m_spellInfo->Id)
    {
        // Dimensional Ripper - Everlook
        case 23442:
        {
            int32 r = irand(0, 119);
            if (r >= 70)                                  // 7/12 success
            {
                if (r < 100)                              // 4/12 evil twin
                    m_caster->CastSpell(m_caster, 23445, true);
                else                                        // 1/12 fire
                    m_caster->CastSpell(m_caster, 23449, true);
            }
            return;
        }
        // Ultrasafe Transporter: Toshley's Station
        case 36941:
        {
            if (roll_chance_i(50))                        // 50% success
            {
                int32 rand_eff = urand(1, 7);
                switch (rand_eff)
                {
                    case 1:
                        // soul split - evil
                        m_caster->CastSpell(m_caster, 36900, true);
                        break;
                    case 2:
                        // soul split - good
                        m_caster->CastSpell(m_caster, 36901, true);
                        break;
                    case 3:
                        // Increase the size
                        m_caster->CastSpell(m_caster, 36895, true);
                        break;
                    case 4:
                        // Decrease the size
                        m_caster->CastSpell(m_caster, 36893, true);
                        break;
                    case 5:
                    // Transform
                    {
                        if (m_caster->ToPlayer()->GetTeam() == ALLIANCE)
                            m_caster->CastSpell(m_caster, 36897, true);
                        else
                            m_caster->CastSpell(m_caster, 36899, true);
                        break;
                    }
                    case 6:
                        // chicken
                        m_caster->CastSpell(m_caster, 36940, true);
                        break;
                    case 7:
                        // evil twin
                        m_caster->CastSpell(m_caster, 23445, true);
                        break;
                }
            }
            return;
        }
        // Dimensional Ripper - Area 52
        case 36890:
        {
            if (roll_chance_i(50))                        // 50% success
            {
                int32 rand_eff = urand(1, 4);
                switch (rand_eff)
                {
                    case 1:
                        // soul split - evil
                        m_caster->CastSpell(m_caster, 36900, true);
                        break;
                    case 2:
                        // soul split - good
                        m_caster->CastSpell(m_caster, 36901, true);
                        break;
                    case 3:
                        // Increase the size
                        m_caster->CastSpell(m_caster, 36895, true);
                        break;
                    case 4:
                        // Transform
                    {
                        if (m_caster->ToPlayer()->GetTeam() == ALLIANCE)
                            m_caster->CastSpell(m_caster, 36897, true);
                        else
                            m_caster->CastSpell(m_caster, 36899, true);
                        break;
                    }
                }
            }
            return;
        }
    }
}

void Spell::EffectApplyAura(SpellEffIndex effIndex)
{
    if (effectHandleMode != SPELL_EFFECT_HANDLE_HIT_TARGET)
        return;

    if (!m_spellAura || !unitTarget)
        return;
    ASSERT(unitTarget == m_spellAura->GetOwner());
    m_spellAura->_ApplyEffectForTargets(effIndex);
}

void Spell::EffectApplyAreaAura(SpellEffIndex effIndex)
{
    if (effectHandleMode != SPELL_EFFECT_HANDLE_HIT_TARGET)
        return;

    if (!m_spellAura || !unitTarget)
        return;
    ASSERT (unitTarget == m_spellAura->GetOwner());
    m_spellAura->_ApplyEffectForTargets(effIndex);
}

void Spell::EffectUnlearnSpecialization(SpellEffIndex /*effIndex*/)
{
    if (effectHandleMode != SPELL_EFFECT_HANDLE_HIT_TARGET)
        return;

    if (!unitTarget || unitTarget->GetTypeId() != TYPEID_PLAYER)
        return;

    Player* player = unitTarget->ToPlayer();
    uint32 spellToUnlearn = effectInfo->TriggerSpell;

    player->RemoveSpell(spellToUnlearn);

    TC_LOG_DEBUG("spells", "Spell: %s has unlearned spell %u from %s", player->GetGUID().ToString().c_str(), spellToUnlearn, m_caster->GetGUID().ToString().c_str());
}

void Spell::EffectPowerDrain(SpellEffIndex effIndex)
{
    if (effectHandleMode != SPELL_EFFECT_HANDLE_HIT_TARGET)
        return;

    if (effectInfo->MiscValue < 0 || effectInfo->MiscValue >= int8(MAX_POWERS))
        return;

    Powers powerType = Powers(effectInfo->MiscValue);

    if (!unitTarget || !unitTarget->IsAlive() || unitTarget->getPowerType() != powerType || damage < 0)
        return;

    // add spell damage bonus
    uint32 bonus = m_caster->SpellDamageBonusDone(unitTarget, m_spellInfo, (uint32)damage, SPELL_DIRECT_DAMAGE, effectInfo);
    damage = bonus + uint32(bonus * variance);
    damage = unitTarget->SpellDamageBonusTaken(m_caster, m_spellInfo, uint32(damage), SPELL_DIRECT_DAMAGE, effectInfo);

    int32 newDamage = -(unitTarget->ModifyPower(powerType, -damage));

    float gainMultiplier = 0.0f;

    // Don't restore from self drain
    if (m_caster != unitTarget)
    {
        gainMultiplier = effectInfo->CalcValueMultiplier(m_originalCaster, this);

        int32 gain = int32(newDamage* gainMultiplier);

        m_caster->EnergizeBySpell(m_caster, m_spellInfo->Id, gain, powerType);
    }
    ExecuteLogEffectTakeTargetPower(effIndex, unitTarget, powerType, newDamage, gainMultiplier);
}

void Spell::EffectSendEvent(SpellEffIndex /*effIndex*/)
{
    // we do not handle a flag dropping or clicking on flag in battleground by sendevent system
    if (effectHandleMode != SPELL_EFFECT_HANDLE_HIT_TARGET
        && effectHandleMode != SPELL_EFFECT_HANDLE_HIT)
        return;

    WorldObject* target = NULL;

    // call events for object target if present
    if (effectHandleMode == SPELL_EFFECT_HANDLE_HIT_TARGET)
    {
        if (unitTarget)
            target = unitTarget;
        else if (gameObjTarget)
            target = gameObjTarget;
    }
    else // if (effectHandleMode == SPELL_EFFECT_HANDLE_HIT)
    {
        // let's prevent executing effect handler twice in case when spell effect is capable of targeting an object
        // this check was requested by scripters, but it has some downsides:
        // now it's impossible to script (using sEventScripts) a cast which misses all targets
        // or to have an ability to script the moment spell hits dest (in a case when there are object targets present)
        if (effectInfo->GetProvidedTargetMask() & (TARGET_FLAG_UNIT_MASK | TARGET_FLAG_GAMEOBJECT_MASK))
            return;
        // some spells have no target entries in dbc and they use focus target
        if (focusObject)
            target = focusObject;
        /// @todo there should be a possibility to pass dest target to event script
    }

    TC_LOG_DEBUG("spells", "Spell ScriptStart %u for spellid %u in EffectSendEvent ", effectInfo->MiscValue, m_spellInfo->Id);

    if (ZoneScript* zoneScript = m_caster->GetZoneScript())
        zoneScript->ProcessEvent(target, effectInfo->MiscValue);
    else if (InstanceScript* instanceScript = m_caster->GetInstanceScript())    // needed in case Player is the caster
        instanceScript->ProcessEvent(target, effectInfo->MiscValue);

    m_caster->GetMap()->ScriptsStart(sEventScripts, effectInfo->MiscValue, m_caster, target);
}

void Spell::EffectPowerBurn(SpellEffIndex effIndex)
{
    if (effectHandleMode != SPELL_EFFECT_HANDLE_HIT_TARGET)
        return;

    if (effectInfo->MiscValue < 0 || effectInfo->MiscValue >= int8(MAX_POWERS))
        return;

    Powers powerType = Powers(effectInfo->MiscValue);

    if (!unitTarget || !unitTarget->IsAlive() || unitTarget->getPowerType() != powerType || damage < 0)
        return;

    // burn x% of target's mana, up to maximum of 2x% of caster's mana (Mana Burn)
    if (m_spellInfo->Id == 8129)
    {
        int32 maxDamage = int32(CalculatePct(m_caster->GetMaxPower(powerType), damage * 2));
        damage = int32(CalculatePct(unitTarget->GetMaxPower(powerType), damage));
        damage = std::min(damage, maxDamage);
    }

    int32 newDamage = -(unitTarget->ModifyPower(powerType, -damage));

    // NO - Not a typo - EffectPowerBurn uses effect value multiplier - not effect damage multiplier
    float dmgMultiplier = effectInfo->CalcValueMultiplier(m_originalCaster, this);

    // add log data before multiplication (need power amount, not damage)
    ExecuteLogEffectTakeTargetPower(effIndex, unitTarget, powerType, newDamage, 0.0f);

    newDamage = int32(newDamage* dmgMultiplier);

    m_damage += newDamage;
}

void Spell::EffectHeal(SpellEffIndex /*effIndex*/)
{
    if (effectHandleMode != SPELL_EFFECT_HANDLE_LAUNCH_TARGET)
        return;

    if (unitTarget && unitTarget->IsAlive() && damage >= 0)
    {
        // Try to get original caster
        Unit* caster = !m_originalCasterGUID.IsEmpty() ? m_originalCaster : m_caster;

        // Skip if m_originalCaster not available
        if (!caster)
            return;

        int32 addhealth = damage;

        // Vessel of the Naaru (Vial of the Sunwell trinket)
        if (m_spellInfo->Id == 45064)
        {
            // Amount of heal - depends from stacked Holy Energy
            int damageAmount = 0;
            if (AuraEffect const* aurEff = m_caster->GetAuraEffect(45062, 0))
            {
                damageAmount+= aurEff->GetAmount();
                m_caster->RemoveAurasDueToSpell(45062);
            }

            addhealth += damageAmount;
        }
        // Runic Healing Injector (heal increased by 25% for engineers - 3.2.0 patch change)
        else if (m_spellInfo->Id == 67489)
        {
            if (Player* player = m_caster->ToPlayer())
                if (player->HasSkill(SKILL_ENGINEERING))
                    AddPct(addhealth, 25);
        }
        // Swiftmend - consumes Regrowth or Rejuvenation
        else if (m_spellInfo->TargetAuraState == AURA_STATE_SWIFTMEND && unitTarget->HasAuraState(AURA_STATE_SWIFTMEND, m_spellInfo, m_caster))
        {
            Unit::AuraEffectList const& RejorRegr = unitTarget->GetAuraEffectsByType(SPELL_AURA_PERIODIC_HEAL);
            // find most short by duration
            AuraEffect* targetAura = NULL;
            for (Unit::AuraEffectList::const_iterator i = RejorRegr.begin(); i != RejorRegr.end(); ++i)
            {
                if ((*i)->GetSpellInfo()->SpellFamilyName == SPELLFAMILY_DRUID
                    && (*i)->GetSpellInfo()->SpellFamilyFlags[0] & 0x50)
                {
                    if (!targetAura || (*i)->GetBase()->GetDuration() < targetAura->GetBase()->GetDuration())
                        targetAura = *i;
                }
            }

            if (!targetAura)
            {
                TC_LOG_ERROR("spells", "Target (%s) has the aurastate AURA_STATE_SWIFTMEND, but no matching aura.", unitTarget->GetGUID().ToString().c_str());
                return;
            }

            int32 tickheal = targetAura->GetAmount();
            if (Unit* auraCaster = targetAura->GetCaster())
                tickheal = auraCaster->SpellHealingBonusDone(unitTarget, targetAura->GetSpellInfo(), tickheal, DOT, effectInfo);
            //int32 tickheal = targetAura->GetSpellInfo()->EffectBasePoints[idx] + 1;
            //It is said that talent bonus should not be included

            int32 tickcount = 0;
            // Rejuvenation
            if (targetAura->GetSpellInfo()->SpellFamilyFlags[0] & 0x10)
                tickcount = 4;
            // Regrowth
            else // if (targetAura->GetSpellInfo()->SpellFamilyFlags[0] & 0x40)
                tickcount = 6;

            addhealth += tickheal * tickcount;

            // Glyph of Swiftmend
            if (!caster->HasAura(54824))
                unitTarget->RemoveAura(targetAura->GetId(), targetAura->GetCasterGUID());

            //addhealth += tickheal * tickcount;
            //addhealth = caster->SpellHealingBonus(m_spellInfo, addhealth, HEAL, unitTarget);
        }
        // Death Pact - return pct of max health to caster
        else if (m_spellInfo->SpellFamilyName == SPELLFAMILY_DEATHKNIGHT && m_spellInfo->SpellFamilyFlags[0] & 0x00080000)
            addhealth = caster->SpellHealingBonusDone(unitTarget, m_spellInfo, int32(caster->CountPctFromMaxHealth(damage)), HEAL, effectInfo);
        else
        {
            addhealth = caster->SpellHealingBonusDone(unitTarget, m_spellInfo, addhealth, HEAL, effectInfo);
            uint32 bonus = caster->SpellHealingBonusDone(unitTarget, m_spellInfo, addhealth, HEAL, effectInfo);
            damage = bonus + uint32(bonus * variance);
        }

        addhealth = unitTarget->SpellHealingBonusTaken(caster, m_spellInfo, addhealth, HEAL, effectInfo);

        // Remove Grievious bite if fully healed
        if (unitTarget->HasAura(48920) && (unitTarget->GetHealth() + addhealth >= unitTarget->GetMaxHealth()))
            unitTarget->RemoveAura(48920);

        m_damage -= addhealth;
    }
}

void Spell::EffectHealPct(SpellEffIndex /*effIndex*/)
{
    if (effectHandleMode != SPELL_EFFECT_HANDLE_HIT_TARGET)
        return;

    if (!unitTarget || !unitTarget->IsAlive() || damage < 0)
        return;

    // Skip if m_originalCaster not available
    if (!m_originalCaster)
        return;

    uint32 heal = m_originalCaster->SpellHealingBonusDone(unitTarget, m_spellInfo, unitTarget->CountPctFromMaxHealth(damage), HEAL, effectInfo);
    heal = unitTarget->SpellHealingBonusTaken(m_originalCaster, m_spellInfo, heal, HEAL, effectInfo);

    m_healing += heal;
}

void Spell::EffectHealMechanical(SpellEffIndex /*effIndex*/)
{
    if (effectHandleMode != SPELL_EFFECT_HANDLE_HIT_TARGET)
        return;

    if (!unitTarget || !unitTarget->IsAlive() || damage < 0)
        return;

    // Skip if m_originalCaster not available
    if (!m_originalCaster)
        return;

    uint32 heal = m_originalCaster->SpellHealingBonusDone(unitTarget, m_spellInfo, uint32(damage), HEAL, effectInfo);
    heal += uint32(heal * variance);

    m_healing += unitTarget->SpellHealingBonusTaken(m_originalCaster, m_spellInfo, heal, HEAL, effectInfo);
}

void Spell::EffectHealthLeech(SpellEffIndex /*effIndex*/)
{
    if (effectHandleMode != SPELL_EFFECT_HANDLE_HIT_TARGET)
        return;

    if (!unitTarget || !unitTarget->IsAlive() || damage < 0)
        return;

    uint32 bonus = m_caster->SpellDamageBonusDone(unitTarget, m_spellInfo, (uint32)damage, SPELL_DIRECT_DAMAGE, effectInfo);
    damage = bonus + uint32(bonus * variance);
    damage = unitTarget->SpellDamageBonusTaken(m_caster, m_spellInfo, uint32(damage), SPELL_DIRECT_DAMAGE, effectInfo);

    TC_LOG_DEBUG("spells", "HealthLeech :%i", damage);

    float healMultiplier = effectInfo->CalcValueMultiplier(m_originalCaster, this);

    m_damage += damage;
    // get max possible damage, don't count overkill for heal
    uint32 healthGain = uint32(-unitTarget->GetHealthGain(-damage) * healMultiplier);

    if (m_caster->IsAlive())
    {
        healthGain = m_caster->SpellHealingBonusDone(m_caster, m_spellInfo, healthGain, HEAL, effectInfo);
        healthGain = m_caster->SpellHealingBonusTaken(m_caster, m_spellInfo, healthGain, HEAL, effectInfo);

        m_caster->HealBySpell(m_caster, m_spellInfo, uint32(healthGain));
    }
}

void Spell::DoCreateItem(uint32 /*i*/, uint32 itemtype, std::vector<int32> const& bonusListIDs)
{
    if (!unitTarget || unitTarget->GetTypeId() != TYPEID_PLAYER)
        return;

    Player* player = unitTarget->ToPlayer();

    uint32 newitemid = itemtype;
    ItemTemplate const* pProto = sObjectMgr->GetItemTemplate(newitemid);
    if (!pProto)
    {
        player->SendEquipError(EQUIP_ERR_ITEM_NOT_FOUND, NULL, NULL);
        return;
    }

    // bg reward have some special in code work
    uint32 bgType = 0;
    switch (m_spellInfo->Id)
    {
        case SPELL_AV_MARK_WINNER:
        case SPELL_AV_MARK_LOSER:
            bgType = BATTLEGROUND_AV;
            break;
        case SPELL_WS_MARK_WINNER:
        case SPELL_WS_MARK_LOSER:
            bgType = BATTLEGROUND_WS;
            break;
        case SPELL_AB_MARK_WINNER:
        case SPELL_AB_MARK_LOSER:
            bgType = BATTLEGROUND_AB;
            break;
        default:
            break;
    }

    uint32 num_to_add = damage;

    if (num_to_add < 1)
        num_to_add = 1;
    if (num_to_add > pProto->GetMaxStackSize())
        num_to_add = pProto->GetMaxStackSize();

    /* == gem perfection handling == */

    // the chance of getting a perfect result
    float perfectCreateChance = 0.0f;
    // the resulting perfect item if successful
    uint32 perfectItemType = itemtype;
    // get perfection capability and chance
    if (CanCreatePerfectItem(player, m_spellInfo->Id, perfectCreateChance, perfectItemType))
        if (roll_chance_f(perfectCreateChance)) // if the roll succeeds...
            newitemid = perfectItemType;        // the perfect item replaces the regular one

    /* == gem perfection handling over == */


    /* == profession specialization handling == */

    // init items_count to 1, since 1 item will be created regardless of specialization
    int items_count=1;
    // the chance to create additional items
    float additionalCreateChance=0.0f;
    // the maximum number of created additional items
    uint8 additionalMaxNum=0;
    // get the chance and maximum number for creating extra items
    if (CanCreateExtraItems(player, m_spellInfo->Id, additionalCreateChance, additionalMaxNum))
        // roll with this chance till we roll not to create or we create the max num
        while (roll_chance_f(additionalCreateChance) && items_count <= additionalMaxNum)
            ++items_count;

    // really will be created more items
    num_to_add *= items_count;

    /* == profession specialization handling over == */


    // can the player store the new item?
    ItemPosCountVec dest;
    uint32 no_space = 0;
    InventoryResult msg = player->CanStoreNewItem(NULL_BAG, NULL_SLOT, dest, newitemid, num_to_add, &no_space);
    if (msg != EQUIP_ERR_OK)
    {
        // convert to possible store amount
        if (msg == EQUIP_ERR_INV_FULL || msg == EQUIP_ERR_ITEM_MAX_COUNT)
            num_to_add -= no_space;
        else
        {
            // if not created by another reason from full inventory or unique items amount limitation
            player->SendEquipError(msg, NULL, NULL, newitemid);
            return;
        }
    }

    if (num_to_add)
    {
        // create the new item and store it
        Item* pItem = player->StoreNewItem(dest, newitemid, true, Item::GenerateItemRandomPropertyId(newitemid), GuidSet(), bonusListIDs);

        // was it successful? return error if not
        if (!pItem)
        {
            player->SendEquipError(EQUIP_ERR_ITEM_NOT_FOUND, NULL, NULL);
            return;
        }

        // set the "Crafted by ..." property of the item
        if (pItem->GetTemplate()->GetClass() != ITEM_CLASS_CONSUMABLE && pItem->GetTemplate()->GetClass() != ITEM_CLASS_QUEST && newitemid != 6265 && newitemid != 6948)
            pItem->SetGuidValue(ITEM_FIELD_CREATOR, player->GetGUID());

        // send info to the client
        player->SendNewItem(pItem, num_to_add, true, bgType == 0);

        if (pItem->GetQuality() > ITEM_QUALITY_EPIC || (pItem->GetQuality() == ITEM_QUALITY_EPIC && pItem->GetItemLevel(player) >= MinNewsItemLevel))
            if (Guild* guild = player->GetGuild())
                guild->AddGuildNews(GUILD_NEWS_ITEM_CRAFTED, player->GetGUID(), 0, pProto->GetId());


        // we succeeded in creating at least one item, so a levelup is possible
        if (bgType == 0)
            player->UpdateCraftSkill(m_spellInfo->Id);
    }

/*
    // for battleground marks send by mail if not add all expected
    if (no_space > 0 && bgType)
    {
        if (Battleground* bg = sBattlegroundMgr->GetBattlegroundTemplate(BattlegroundTypeId(bgType)))
            bg->SendRewardMarkByMail(player, newitemid, no_space);
    }
*/
}

void Spell::EffectCreateItem(SpellEffIndex effIndex)
{
    if (effectHandleMode != SPELL_EFFECT_HANDLE_HIT_TARGET)
        return;

    DoCreateItem(effIndex, effectInfo->ItemType);
    ExecuteLogEffectCreateItem(effIndex, effectInfo->ItemType);
}

void Spell::EffectCreateItem2(SpellEffIndex effIndex)
{
    if (effectHandleMode != SPELL_EFFECT_HANDLE_HIT_TARGET)
        return;

    if (!unitTarget || unitTarget->GetTypeId() != TYPEID_PLAYER)
        return;

    Player* player = unitTarget->ToPlayer();

    uint32 item_id = effectInfo->ItemType;

    if (item_id)
        DoCreateItem(effIndex, item_id);

    // special case: fake item replaced by generate using spell_loot_template
    if (m_spellInfo->IsLootCrafting())
    {
        if (item_id)
        {
            if (!player->HasItemCount(item_id))
                return;

            // remove reagent
            uint32 count = 1;
            player->DestroyItemCount(item_id, count, true);

            // create some random items
            player->AutoStoreLoot(m_spellInfo->Id, LootTemplates_Spell);
        }
        else
            player->AutoStoreLoot(m_spellInfo->Id, LootTemplates_Spell);    // create some random items

        player->UpdateCraftSkill(m_spellInfo->Id);
    }
    /// @todo ExecuteLogEffectCreateItem(i, m_spellInfo->Effects[i].ItemType);
}

void Spell::EffectCreateRandomItem(SpellEffIndex /*effIndex*/)
{
    if (effectHandleMode != SPELL_EFFECT_HANDLE_HIT_TARGET)
        return;

    if (!unitTarget || unitTarget->GetTypeId() != TYPEID_PLAYER)
        return;
    Player* player = unitTarget->ToPlayer();

    // create some random items
    player->AutoStoreLoot(m_spellInfo->Id, LootTemplates_Spell);
    /// @todo ExecuteLogEffectCreateItem(i, m_spellInfo->Effects[i].ItemType);
}

void Spell::EffectPersistentAA(SpellEffIndex effIndex)
{
    if (effectHandleMode != SPELL_EFFECT_HANDLE_HIT)
        return;

    if (!m_spellAura)
    {
        Unit* caster = m_caster->GetEntry() == WORLD_TRIGGER ? m_originalCaster : m_caster;
        float radius = effectInfo->CalcRadius(caster);

        // Caster not in world, might be spell triggered from aura removal
        if (!caster->IsInWorld())
            return;
        DynamicObject* dynObj = new DynamicObject(false);
        if (!dynObj->CreateDynamicObject(caster->GetMap()->GenerateLowGuid<HighGuid::DynamicObject>(), caster, m_spellInfo, *destTarget, radius, DYNAMIC_OBJECT_AREA_SPELL, m_SpellVisual))
        {
            delete dynObj;
            return;
        }

        if (Aura* aura = Aura::TryCreate(m_spellInfo, m_castId, MAX_EFFECT_MASK, dynObj, caster, &m_spellValue->EffectBasePoints[0], nullptr, ObjectGuid::Empty, m_castItemLevel))
        {
            m_spellAura = aura;
            m_spellAura->_RegisterForTargets();
        }
        else
            return;
    }

    ASSERT(m_spellAura->GetDynobjOwner());
    m_spellAura->_ApplyEffectForTargets(effIndex);
}

void Spell::EffectEnergize(SpellEffIndex /*effIndex*/)
{
    if (effectHandleMode != SPELL_EFFECT_HANDLE_HIT_TARGET)
        return;

    if (!unitTarget)
        return;
    if (!unitTarget->IsAlive())
        return;

    if (effectInfo->MiscValue < 0 || effectInfo->MiscValue >= int8(MAX_POWERS))
        return;

    Powers power = Powers(effectInfo->MiscValue);

    if (unitTarget->GetMaxPower(power) == 0)
        return;

    // Some level depends spells
    int level_multiplier = 0;
    int level_diff = 0;
    switch (m_spellInfo->Id)
    {
        case 9512:                                          // Restore Energy
            level_diff = m_caster->getLevel() - 40;
            level_multiplier = 2;
            break;
        case 24571:                                         // Blood Fury
            level_diff = m_caster->getLevel() - 60;
            level_multiplier = 10;
            break;
        case 24532:                                         // Burst of Energy
            level_diff = m_caster->getLevel() - 60;
            level_multiplier = 4;
            break;
        case 31930:                                         // Judgements of the Wise
        case 63375:                                         // Primal Wisdom
        case 68082:                                         // Glyph of Seal of Command
            damage = int32(CalculatePct(unitTarget->GetCreateMana(), damage));
            break;
        case 67490:                                         // Runic Mana Injector (mana gain increased by 25% for engineers - 3.2.0 patch change)
        {
            if (Player* player = m_caster->ToPlayer())
                if (player->HasSkill(SKILL_ENGINEERING))
                    AddPct(damage, 25);
            break;
        }
        default:
            break;
    }

    if (level_diff > 0)
        damage -= level_multiplier * level_diff;

    if (damage < 0 && power != POWER_LUNAR_POWER)
        return;

    m_caster->EnergizeBySpell(unitTarget, m_spellInfo->Id, damage, power);

    // Mad Alchemist's Potion
    if (m_spellInfo->Id == 45051)
    {
        // find elixirs on target
        bool guardianFound = false;
        bool battleFound = false;
        Unit::AuraApplicationMap& Auras = unitTarget->GetAppliedAuras();
        for (Unit::AuraApplicationMap::iterator itr = Auras.begin(); itr != Auras.end(); ++itr)
        {
            uint32 spell_id = itr->second->GetBase()->GetId();
            if (!guardianFound)
                if (sSpellMgr->IsSpellMemberOfSpellGroup(spell_id, SPELL_GROUP_ELIXIR_GUARDIAN))
                    guardianFound = true;
            if (!battleFound)
                if (sSpellMgr->IsSpellMemberOfSpellGroup(spell_id, SPELL_GROUP_ELIXIR_BATTLE))
                    battleFound = true;
            if (battleFound && guardianFound)
                break;
        }

        // get all available elixirs by mask and spell level
        std::set<uint32> avalibleElixirs;
        if (!guardianFound)
            sSpellMgr->GetSetOfSpellsInSpellGroup(SPELL_GROUP_ELIXIR_GUARDIAN, avalibleElixirs);
        if (!battleFound)
            sSpellMgr->GetSetOfSpellsInSpellGroup(SPELL_GROUP_ELIXIR_BATTLE, avalibleElixirs);
        for (std::set<uint32>::iterator itr = avalibleElixirs.begin(); itr != avalibleElixirs.end();)
        {
            SpellInfo const* spellInfo = sSpellMgr->AssertSpellInfo(*itr);
            if (spellInfo->SpellLevel < m_spellInfo->SpellLevel || spellInfo->SpellLevel > unitTarget->getLevel())
                avalibleElixirs.erase(itr++);
            else if (sSpellMgr->IsSpellMemberOfSpellGroup(*itr, SPELL_GROUP_ELIXIR_SHATTRATH))
                avalibleElixirs.erase(itr++);
            else if (sSpellMgr->IsSpellMemberOfSpellGroup(*itr, SPELL_GROUP_ELIXIR_UNSTABLE))
                avalibleElixirs.erase(itr++);
            else
                ++itr;
        }

        if (!avalibleElixirs.empty())
        {
            // cast random elixir on target
            m_caster->CastSpell(unitTarget, Trinity::Containers::SelectRandomContainerElement(avalibleElixirs), true, m_CastItem);
        }
    }
}

void Spell::EffectEnergizePct(SpellEffIndex /*effIndex*/)
{
    if (effectHandleMode != SPELL_EFFECT_HANDLE_HIT_TARGET)
        return;

    if (!unitTarget)
        return;
    if (!unitTarget->IsAlive())
        return;

    if (effectInfo->MiscValue < 0 || effectInfo->MiscValue >= int8(MAX_POWERS))
        return;

    Powers power = Powers(effectInfo->MiscValue);
    uint32 maxPower = unitTarget->GetMaxPower(power);
    if (maxPower == 0)
        return;

    uint32 gain = CalculatePct(maxPower, damage);
    m_caster->EnergizeBySpell(unitTarget, m_spellInfo->Id, gain, power);
}

void Spell::SendLoot(ObjectGuid guid, LootType loottype)
{
    Player* player = m_caster->ToPlayer();
    if (!player)
        return;

    if (gameObjTarget)
    {
        // Players shouldn't be able to loot gameobjects that are currently despawned
        if (!gameObjTarget->isSpawned() && !player->IsGameMaster())
        {
            TC_LOG_ERROR("entities.player.cheat", "Possible hacking attempt: Player %s [%s] tried to loot a gameobject [%s] which is on respawn times without being in GM mode!",
                player->GetName().c_str(), player->GetGUID().ToString().c_str(), gameObjTarget->GetGUID().ToString().c_str());
            return;
        }
        // special case, already has GossipHello inside so return and avoid calling twice
        if (gameObjTarget->GetGoType() == GAMEOBJECT_TYPE_GOOBER)
        {
            gameObjTarget->Use(m_caster);
            return;
        }

        if (sScriptMgr->OnGossipHello(player, gameObjTarget))
            return;

        if (gameObjTarget->AI()->GossipHello(player, true))
            return;

        switch (gameObjTarget->GetGoType())
        {
            case GAMEOBJECT_TYPE_DOOR:
            case GAMEOBJECT_TYPE_BUTTON:
                gameObjTarget->UseDoorOrButton(0, false, player);
                return;

            case GAMEOBJECT_TYPE_QUESTGIVER:
                player->PrepareGossipMenu(gameObjTarget, gameObjTarget->GetGOInfo()->questgiver.gossipID, true);
                player->SendPreparedGossip(gameObjTarget);
                return;

            case GAMEOBJECT_TYPE_SPELL_FOCUS:
                // triggering linked GO
                if (uint32 trapEntry = gameObjTarget->GetGOInfo()->spellFocus.linkedTrap)
                    gameObjTarget->TriggeringLinkedGameObject(trapEntry, m_caster);
                return;

            case GAMEOBJECT_TYPE_CHEST:
                /// @todo possible must be moved to loot release (in different from linked triggering)
                if (gameObjTarget->GetGOInfo()->chest.triggeredEvent)
                {
                    TC_LOG_DEBUG("spells", "Chest ScriptStart id %u for GO " UI64FMTD, gameObjTarget->GetGOInfo()->chest.triggeredEvent, gameObjTarget->GetSpawnId());
                    player->GetMap()->ScriptsStart(sEventScripts, gameObjTarget->GetGOInfo()->chest.triggeredEvent, player, gameObjTarget);
                }

                // triggering linked GO
                if (uint32 trapEntry = gameObjTarget->GetGOInfo()->chest.linkedTrap)
                    gameObjTarget->TriggeringLinkedGameObject(trapEntry, m_caster);

                // Don't return, let loots been taken
            default:
                break;
        }
    }

    // Send loot
    player->SendLoot(guid, loottype);
}

void Spell::EffectOpenLock(SpellEffIndex effIndex)
{
    if (effectHandleMode != SPELL_EFFECT_HANDLE_HIT_TARGET)
        return;

    if (m_caster->GetTypeId() != TYPEID_PLAYER)
    {
        TC_LOG_DEBUG("spells", "WORLD: Open Lock - No Player Caster!");
        return;
    }

    Player* player = m_caster->ToPlayer();

    uint32 lockId = 0;
    ObjectGuid guid;

    // Get lockId
    if (gameObjTarget)
    {
        GameObjectTemplate const* goInfo = gameObjTarget->GetGOInfo();
        // Arathi Basin banner opening. /// @todo Verify correctness of this check
        if ((goInfo->type == GAMEOBJECT_TYPE_BUTTON && goInfo->button.noDamageImmune) ||
            (goInfo->type == GAMEOBJECT_TYPE_GOOBER && goInfo->goober.requireLOS))
        {
            //CanUseBattlegroundObject() already called in CheckCast()
            // in battleground check
            if (Battleground* bg = player->GetBattleground())
            {
                bg->EventPlayerClickedOnFlag(player, gameObjTarget);
                return;
            }
        }
        else if (goInfo->type == GAMEOBJECT_TYPE_FLAGSTAND)
        {
            //CanUseBattlegroundObject() already called in CheckCast()
            // in battleground check
            if (Battleground* bg = player->GetBattleground())
            {
                if (bg->GetTypeID(true) == BATTLEGROUND_EY)
                    bg->EventPlayerClickedOnFlag(player, gameObjTarget);
                return;
            }
        }
        else if (m_spellInfo->Id == 1842 && gameObjTarget->GetGOInfo()->type == GAMEOBJECT_TYPE_TRAP && gameObjTarget->GetOwner())
        {
            gameObjTarget->SetLootState(GO_JUST_DEACTIVATED);
            return;
        }
        /// @todo Add script for spell 41920 - Filling, becouse server it freze when use this spell
        // handle outdoor pvp object opening, return true if go was registered for handling
        // these objects must have been spawned by outdoorpvp!
        else if (gameObjTarget->GetGOInfo()->type == GAMEOBJECT_TYPE_GOOBER && sOutdoorPvPMgr->HandleOpenGo(player, gameObjTarget))
            return;
        lockId = goInfo->GetLockId();
        guid = gameObjTarget->GetGUID();
    }
    else if (itemTarget)
    {
        lockId = itemTarget->GetTemplate()->GetLockID();
        guid = itemTarget->GetGUID();
    }
    else
    {
        TC_LOG_DEBUG("spells", "WORLD: Open Lock - No GameObject/Item Target!");
        return;
    }

    SkillType skillId = SKILL_NONE;
    int32 reqSkillValue = 0;
    int32 skillValue;

    SpellCastResult res = CanOpenLock(effIndex, lockId, skillId, reqSkillValue, skillValue);
    if (res != SPELL_CAST_OK)
    {
        SendCastResult(res);
        return;
    }

    if (gameObjTarget)
        SendLoot(guid, LOOT_SKINNING);
    else if (itemTarget)
        itemTarget->SetFlag(ITEM_FIELD_FLAGS, ITEM_FIELD_FLAG_UNLOCKED);

    // not allow use skill grow at item base open
    if (!m_CastItem && skillId != SKILL_NONE)
    {
        // update skill if really known
        if (uint32 pureSkillValue = player->GetPureSkillValue(skillId))
        {
            if (gameObjTarget)
            {
                // Allow one skill-up until respawned
                if (!gameObjTarget->IsInSkillupList(player->GetGUID()) &&
                    player->UpdateGatherSkill(skillId, pureSkillValue, reqSkillValue))
                    gameObjTarget->AddToSkillupList(player->GetGUID());
            }
            else if (itemTarget)
            {
                // Do one skill-up
                player->UpdateGatherSkill(skillId, pureSkillValue, reqSkillValue);
            }
        }
    }
    ExecuteLogEffectOpenLock(effIndex, gameObjTarget ? (Object*)gameObjTarget : (Object*)itemTarget);
}

void Spell::EffectSummonChangeItem(SpellEffIndex /*effIndex*/)
{
    if (effectHandleMode != SPELL_EFFECT_HANDLE_HIT)
        return;

    if (m_caster->GetTypeId() != TYPEID_PLAYER)
        return;

    Player* player = m_caster->ToPlayer();

    // applied only to using item
    if (!m_CastItem)
        return;

    // ... only to item in own inventory/bank/equip_slot
    if (m_CastItem->GetOwnerGUID() != player->GetGUID())
        return;

    uint32 newitemid = effectInfo->ItemType;
    if (!newitemid)
        return;

    uint16 pos = m_CastItem->GetPos();

    Item* pNewItem = Item::CreateItem(newitemid, 1, player);
    if (!pNewItem)
        return;

    for (uint8 j = PERM_ENCHANTMENT_SLOT; j <= TEMP_ENCHANTMENT_SLOT; ++j)
        if (m_CastItem->GetEnchantmentId(EnchantmentSlot(j)))
            pNewItem->SetEnchantment(EnchantmentSlot(j), m_CastItem->GetEnchantmentId(EnchantmentSlot(j)), m_CastItem->GetEnchantmentDuration(EnchantmentSlot(j)), m_CastItem->GetEnchantmentCharges(EnchantmentSlot(j)));

    if (m_CastItem->GetUInt32Value(ITEM_FIELD_DURABILITY) < m_CastItem->GetUInt32Value(ITEM_FIELD_MAXDURABILITY))
    {
        double lossPercent = 1 - m_CastItem->GetUInt32Value(ITEM_FIELD_DURABILITY) / double(m_CastItem->GetUInt32Value(ITEM_FIELD_MAXDURABILITY));
        player->DurabilityLoss(pNewItem, lossPercent);
    }

    if (player->IsInventoryPos(pos))
    {
        ItemPosCountVec dest;
        InventoryResult msg = player->CanStoreItem(m_CastItem->GetBagSlot(), m_CastItem->GetSlot(), dest, pNewItem, true);
        if (msg == EQUIP_ERR_OK)
        {
            player->DestroyItem(m_CastItem->GetBagSlot(), m_CastItem->GetSlot(), true);

            // prevent crash at access and unexpected charges counting with item update queue corrupt
            if (m_CastItem == m_targets.GetItemTarget())
                m_targets.SetItemTarget(NULL);

            m_CastItem = NULL;
            m_castItemGUID.Clear();
            m_castItemEntry = 0;
            m_castItemLevel = -1;

            player->StoreItem(dest, pNewItem, true);
            return;
        }
    }
    else if (player->IsBankPos(pos))
    {
        ItemPosCountVec dest;
        if (player->CanBankItem(m_CastItem->GetBagSlot(), m_CastItem->GetSlot(), dest, pNewItem, true) == EQUIP_ERR_OK)
        {
            player->DestroyItem(m_CastItem->GetBagSlot(), m_CastItem->GetSlot(), true);

            // prevent crash at access and unexpected charges counting with item update queue corrupt
            if (m_CastItem == m_targets.GetItemTarget())
                m_targets.SetItemTarget(NULL);

            m_CastItem = NULL;
            m_castItemGUID.Clear();
            m_castItemEntry = 0;
            m_castItemLevel = -1;

            player->BankItem(dest, pNewItem, true);
            return;
        }
    }
    else if (player->IsEquipmentPos(pos))
    {
        uint16 dest;

        player->DestroyItem(m_CastItem->GetBagSlot(), m_CastItem->GetSlot(), true);

        InventoryResult msg = player->CanEquipItem(m_CastItem->GetSlot(), dest, pNewItem, true);

        if (msg == EQUIP_ERR_OK || msg == EQUIP_ERR_CLIENT_LOCKED_OUT)
        {
            if (msg == EQUIP_ERR_CLIENT_LOCKED_OUT) dest = EQUIPMENT_SLOT_MAINHAND;

            // prevent crash at access and unexpected charges counting with item update queue corrupt
            if (m_CastItem == m_targets.GetItemTarget())
                m_targets.SetItemTarget(NULL);

            m_CastItem = NULL;
            m_castItemGUID.Clear();
            m_castItemEntry = 0;
            m_castItemLevel = -1;

            player->EquipItem(dest, pNewItem, true);
            player->AutoUnequipOffhandIfNeed();
            return;
        }
    }

    // fail
    delete pNewItem;
}

void Spell::EffectProficiency(SpellEffIndex /*effIndex*/)
{
    if (effectHandleMode != SPELL_EFFECT_HANDLE_HIT)
        return;

    if (m_caster->GetTypeId() != TYPEID_PLAYER)
        return;
    Player* p_target = m_caster->ToPlayer();

    uint32 subClassMask = m_spellInfo->EquippedItemSubClassMask;
    if (m_spellInfo->EquippedItemClass == ITEM_CLASS_WEAPON && !(p_target->GetWeaponProficiency() & subClassMask))
    {
        p_target->AddWeaponProficiency(subClassMask);
        p_target->SendProficiency(ITEM_CLASS_WEAPON, p_target->GetWeaponProficiency());
    }
    if (m_spellInfo->EquippedItemClass == ITEM_CLASS_ARMOR && !(p_target->GetArmorProficiency() & subClassMask))
    {
        p_target->AddArmorProficiency(subClassMask);
        p_target->SendProficiency(ITEM_CLASS_ARMOR, p_target->GetArmorProficiency());
    }
}

void Spell::EffectSummonType(SpellEffIndex effIndex)
{
    if (effectHandleMode != SPELL_EFFECT_HANDLE_HIT)
        return;

    uint32 entry = effectInfo->MiscValue;
    if (!entry)
        return;

    SummonPropertiesEntry const* properties = sSummonPropertiesStore.LookupEntry(effectInfo->MiscValueB);
    if (!properties)
    {
        TC_LOG_ERROR("spells", "EffectSummonType: Unhandled summon type %u.", effectInfo->MiscValueB);
        return;
    }

    if (!m_originalCaster)
        return;

    int32 duration = m_spellInfo->CalcDuration(m_originalCaster);

    TempSummon* summon = NULL;

    // determine how many units should be summoned
    uint32 numSummons;

    // some spells need to summon many units, for those spells number of summons is stored in effect value
    // however so far noone found a generic check to find all of those (there's no related data in summonproperties.dbc
    // and in spell attributes, possibly we need to add a table for those)
    // so here's a list of MiscValueB values, which is currently most generic check
    switch (effectInfo->MiscValueB)
    {
        case 64:
        case 61:
        case 1101:
        case 66:
        case 648:
        case 2301:
        case 1061:
        case 1261:
        case 629:
        case 181:
        case 715:
        case 1562:
        case 833:
        case 1161:
        case 713:
            numSummons = (damage > 0) ? damage : 1;
            break;
        default:
            numSummons = 1;
            break;
    }

    switch (properties->Category)
    {
        case SUMMON_CATEGORY_WILD:
        case SUMMON_CATEGORY_ALLY:
        case SUMMON_CATEGORY_UNK:
            if (properties->Flags & 512)
            {
                SummonGuardian(effIndex, entry, properties, numSummons);
                break;
            }
            switch (properties->Type)
            {
                case SUMMON_TYPE_PET:
                case SUMMON_TYPE_GUARDIAN:
                case SUMMON_TYPE_GUARDIAN2:
                case SUMMON_TYPE_MINION:
                    SummonGuardian(effIndex, entry, properties, numSummons);
                    break;
                // Summons a vehicle, but doesn't force anyone to enter it (see SUMMON_CATEGORY_VEHICLE)
                case SUMMON_TYPE_VEHICLE:
                case SUMMON_TYPE_VEHICLE2:
                    summon = m_caster->GetMap()->SummonCreature(entry, *destTarget, properties, duration, m_originalCaster, m_spellInfo->Id);
                    break;
                case SUMMON_TYPE_LIGHTWELL:
                case SUMMON_TYPE_TOTEM:
                {
                    summon = m_caster->GetMap()->SummonCreature(entry, *destTarget, properties, duration, m_originalCaster, m_spellInfo->Id);
                    if (!summon || !summon->IsTotem())
                        return;

                    // Mana Tide Totem
                    if (m_spellInfo->Id == 16190)
                        damage = m_caster->CountPctFromMaxHealth(10);

                    if (damage)                                            // if not spell info, DB values used
                    {
                        summon->SetMaxHealth(damage);
                        summon->SetHealth(damage);
                    }
                    break;
                }
                case SUMMON_TYPE_MINIPET:
                {
                    summon = m_caster->GetMap()->SummonCreature(entry, *destTarget, properties, duration, m_originalCaster, m_spellInfo->Id);
                    if (!summon || !summon->HasUnitTypeMask(UNIT_MASK_MINION))
                        return;

                    summon->SelectLevel();       // some summoned creaters have different from 1 DB data for level/hp
                    summon->SetUInt64Value(UNIT_NPC_FLAGS, summon->GetCreatureTemplate()->npcflag);

                    summon->SetFlag(UNIT_FIELD_FLAGS, UNIT_FLAG_IMMUNE_TO_PC | UNIT_FLAG_IMMUNE_TO_NPC);

                    summon->AI()->EnterEvadeMode();
                    break;
                }
                default:
                {
                    float radius = effectInfo->CalcRadius();

                    TempSummonType summonType = (duration == 0) ? TEMPSUMMON_DEAD_DESPAWN : TEMPSUMMON_TIMED_DESPAWN;

                    for (uint32 count = 0; count < numSummons; ++count)
                    {
                        Position pos;
                        if (count == 0)
                            pos = *destTarget;
                        else
                            // randomize position for multiple summons
                            pos = m_caster->GetRandomPoint(*destTarget, radius);

                        summon = m_originalCaster->SummonCreature(entry, pos, summonType, duration);
                        if (!summon)
                            continue;

                        if (properties->Category == SUMMON_CATEGORY_ALLY)
                        {
                            summon->SetOwnerGUID(m_originalCaster->GetGUID());
                            summon->setFaction(m_originalCaster->getFaction());
                            summon->SetUInt32Value(UNIT_CREATED_BY_SPELL, m_spellInfo->Id);
                        }

                        ExecuteLogEffectSummonObject(effIndex, summon);
                    }
                    return;
                }
            }//switch
            break;
        case SUMMON_CATEGORY_PET:
            SummonGuardian(effIndex, entry, properties, numSummons);
            break;
        case SUMMON_CATEGORY_PUPPET:
            summon = m_caster->GetMap()->SummonCreature(entry, *destTarget, properties, duration, m_originalCaster, m_spellInfo->Id);
            break;
        case SUMMON_CATEGORY_VEHICLE:
            // Summoning spells (usually triggered by npc_spellclick) that spawn a vehicle and that cause the clicker
            // to cast a ride vehicle spell on the summoned unit.
            summon = m_originalCaster->GetMap()->SummonCreature(entry, *destTarget, properties, duration, m_caster, m_spellInfo->Id);
            if (!summon || !summon->IsVehicle())
                return;

            // The spell that this effect will trigger. It has SPELL_AURA_CONTROL_VEHICLE
            uint32 spellId = VEHICLE_SPELL_RIDE_HARDCODED;
            SpellInfo const* spellInfo = sSpellMgr->GetSpellInfo(effectInfo->CalcValue());
            if (spellInfo && spellInfo->HasAura(m_originalCaster->GetMap()->GetDifficultyID(), SPELL_AURA_CONTROL_VEHICLE))
                spellId = spellInfo->Id;

            // Hard coded enter vehicle spell
            m_originalCaster->CastSpell(summon, spellId, true);

            uint32 faction = properties->Faction;
            if (!faction)
                faction = m_originalCaster->getFaction();

            summon->setFaction(faction);
            break;
    }

    if (summon)
    {
        summon->SetCreatorGUID(m_originalCaster->GetGUID());
        ExecuteLogEffectSummonObject(effIndex, summon);
    }
}

void Spell::EffectLearnSpell(SpellEffIndex effIndex)
{
    if (effectHandleMode != SPELL_EFFECT_HANDLE_HIT_TARGET)
        return;

    if (!unitTarget)
        return;

    if (unitTarget->GetTypeId() != TYPEID_PLAYER)
    {
        if (unitTarget->ToPet())
            EffectLearnPetSpell(effIndex);
        return;
    }

    Player* player = unitTarget->ToPlayer();

    uint32 spellToLearn = (m_spellInfo->Id == 483 || m_spellInfo->Id == 55884) ? damage : effectInfo->TriggerSpell;
    player->LearnSpell(spellToLearn, false);

    if (m_spellInfo->Id == 55884)
    {
        if (BattlePetMgr* battlePetMgr = player->GetSession()->GetBattlePetMgr())
        {
            for (auto entry : sBattlePetSpeciesStore)
            {
                if (entry->SummonSpellID == spellToLearn)
                {
                    battlePetMgr->AddPet(entry->ID, entry->CreatureID, BattlePetMgr::RollPetBreed(entry->ID), BattlePetMgr::GetDefaultPetQuality(entry->ID));
                    player->UpdateCriteria(CRITERIA_TYPE_OWN_BATTLE_PET_COUNT);
                    break;
                }
            }
        }
    }

    TC_LOG_DEBUG("spells", "Spell: %s has learned spell %u from %s", player->GetGUID().ToString().c_str(), spellToLearn, m_caster->GetGUID().ToString().c_str());
}

void Spell::EffectDispel(SpellEffIndex effIndex)
{
    if (effectHandleMode != SPELL_EFFECT_HANDLE_HIT_TARGET)
        return;

    if (!unitTarget)
        return;

    // Create dispel mask by dispel type
    uint32 dispel_type = effectInfo->MiscValue;
    uint32 dispelMask  = SpellInfo::GetDispelMask(DispelType(dispel_type));

    DispelChargesList dispel_list;
    unitTarget->GetDispellableAuraList(m_caster, dispelMask, dispel_list);
    if (dispel_list.empty())
        return;

    // Ok if exist some buffs for dispel try dispel it
    DispelChargesList success_list;
    WorldPackets::Spells::DispelFailed dispelFailed;
    dispelFailed.CasterGUID = m_caster->GetGUID();
    dispelFailed.VictimGUID = unitTarget->GetGUID();
    dispelFailed.SpellID = m_spellInfo->Id;

    // dispel N = damage buffs (or while exist buffs for dispel)
    for (int32 count = 0; count < damage && !dispel_list.empty();)
    {
        // Random select buff for dispel
        DispelChargesList::iterator itr = dispel_list.begin();
        std::advance(itr, urand(0, dispel_list.size() - 1));

        int32 chance = itr->first->CalcDispelChance(unitTarget, !unitTarget->IsFriendlyTo(m_caster));
        // 2.4.3 Patch Notes: "Dispel effects will no longer attempt to remove effects that have 100% dispel resistance."
        if (!chance)
        {
            dispel_list.erase(itr);
            continue;
        }
        else
        {
            if (roll_chance_i(chance))
            {
                bool alreadyListed = false;
                for (DispelChargesList::iterator successItr = success_list.begin(); successItr != success_list.end(); ++successItr)
                {
                    if (successItr->first->GetId() == itr->first->GetId())
                    {
                        ++successItr->second;
                        alreadyListed = true;
                    }
                }
                if (!alreadyListed)
                    success_list.push_back(std::make_pair(itr->first, 1));
                --itr->second;
                if (itr->second <= 0)
                    dispel_list.erase(itr);
            }
            else
                dispelFailed.FailedSpells.push_back(int32(itr->first->GetId()));

            ++count;
        }
    }

    if (!dispelFailed.FailedSpells.empty())
        m_caster->SendMessageToSet(dispelFailed.Write(), true);

    if (success_list.empty())
        return;

    WorldPackets::CombatLog::SpellDispellLog spellDispellLog;
    spellDispellLog.IsBreak = false; // TODO: use me
    spellDispellLog.IsSteal = false;

    spellDispellLog.TargetGUID = unitTarget->GetGUID();
    spellDispellLog.CasterGUID = m_caster->GetGUID();
    spellDispellLog.DispelledBySpellID = m_spellInfo->Id;

    for (std::pair<Aura*, uint8> const& dispellCharge : success_list)
    {
        WorldPackets::CombatLog::SpellDispellData dispellData;
        dispellData.SpellID = dispellCharge.first->GetId();
        dispellData.Harmful = false;      // TODO: use me
        dispellData.Rolled = boost::none; // TODO: use me
        dispellData.Needed = boost::none; // TODO: use me

        unitTarget->RemoveAurasDueToSpellByDispel(dispellCharge.first->GetId(), m_spellInfo->Id, dispellCharge.first->GetCasterGUID(), m_caster, dispellCharge.second);

        spellDispellLog.DispellData.emplace_back(dispellData);
    }

    m_caster->SendMessageToSet(spellDispellLog.Write(), true);

    CallScriptSuccessfulDispel(effIndex);
}

void Spell::EffectDualWield(SpellEffIndex /*effIndex*/)
{
    if (effectHandleMode != SPELL_EFFECT_HANDLE_HIT_TARGET)
        return;

    unitTarget->SetCanDualWield(true);
}

void Spell::EffectPull(SpellEffIndex effIndex)
{
    /// @todo create a proper pull towards distract spell center for distract
    EffectNULL(effIndex);
}

void Spell::EffectDistract(SpellEffIndex /*effIndex*/)
{
    if (effectHandleMode != SPELL_EFFECT_HANDLE_HIT_TARGET)
        return;

    // Check for possible target
    if (!unitTarget || unitTarget->IsInCombat())
        return;

    // target must be OK to do this
    if (unitTarget->HasUnitState(UNIT_STATE_CONFUSED | UNIT_STATE_STUNNED | UNIT_STATE_FLEEING))
        return;

    unitTarget->SetFacingTo(unitTarget->GetAngle(destTarget));
    unitTarget->ClearUnitState(UNIT_STATE_MOVING);

    if (unitTarget->GetTypeId() == TYPEID_UNIT)
        unitTarget->GetMotionMaster()->MoveDistract(damage * IN_MILLISECONDS);
}

void Spell::EffectPickPocket(SpellEffIndex /*effIndex*/)
{
    if (effectHandleMode != SPELL_EFFECT_HANDLE_HIT_TARGET)
        return;

    if (m_caster->GetTypeId() != TYPEID_PLAYER)
        return;

    // victim must be creature and attackable
    if (!unitTarget || unitTarget->GetTypeId() != TYPEID_UNIT || m_caster->IsFriendlyTo(unitTarget))
        return;

    // victim have to be alive and humanoid or undead
    if (unitTarget->IsAlive() && (unitTarget->GetCreatureTypeMask() &CREATURE_TYPEMASK_HUMANOID_OR_UNDEAD) != 0)
        m_caster->ToPlayer()->SendLoot(unitTarget->GetGUID(), LOOT_PICKPOCKETING);
}

void Spell::EffectAddFarsight(SpellEffIndex /*effIndex*/)
{
    if (effectHandleMode != SPELL_EFFECT_HANDLE_HIT)
        return;

    if (m_caster->GetTypeId() != TYPEID_PLAYER)
        return;

    float radius = effectInfo->CalcRadius();
    int32 duration = m_spellInfo->CalcDuration(m_caster);
    // Caster not in world, might be spell triggered from aura removal
    if (!m_caster->IsInWorld())
        return;

    DynamicObject* dynObj = new DynamicObject(true);
    if (!dynObj->CreateDynamicObject(m_caster->GetMap()->GenerateLowGuid<HighGuid::DynamicObject>(), m_caster, m_spellInfo, *destTarget, radius, DYNAMIC_OBJECT_FARSIGHT_FOCUS, m_SpellVisual))
    {
        delete dynObj;
        return;
    }

    dynObj->SetDuration(duration);
    dynObj->SetCasterViewpoint();
}

void Spell::EffectUntrainTalents(SpellEffIndex /*effIndex*/)
{
    if (effectHandleMode != SPELL_EFFECT_HANDLE_HIT_TARGET)
        return;

    if (!unitTarget || m_caster->GetTypeId() == TYPEID_PLAYER)
        return;

    unitTarget->ToPlayer()->SendRespecWipeConfirm(m_caster->GetGUID(), sWorld->getBoolConfig(CONFIG_NO_RESET_TALENT_COST) ? 0 : unitTarget->ToPlayer()->GetNextResetTalentsCost());
}

void Spell::EffectTeleUnitsFaceCaster(SpellEffIndex /*effIndex*/)
{
    if (effectHandleMode != SPELL_EFFECT_HANDLE_HIT_TARGET)
        return;

    if (!unitTarget)
        return;

    if (unitTarget->IsInFlight())
        return;

    float dis = effectInfo->CalcRadius(m_caster);

    float fx, fy, fz;
    m_caster->GetClosePoint(fx, fy, fz, unitTarget->GetObjectSize(), dis);

    unitTarget->NearTeleportTo(fx, fy, fz, -m_caster->GetOrientation(), unitTarget == m_caster);
}

void Spell::EffectLearnSkill(SpellEffIndex /*effIndex*/)
{
    if (effectHandleMode != SPELL_EFFECT_HANDLE_HIT_TARGET)
        return;

    if (unitTarget->GetTypeId() != TYPEID_PLAYER)
        return;

    if (damage < 0)
        return;

    uint32 skillid = effectInfo->MiscValue;
    SkillRaceClassInfoEntry const* rcEntry = sDB2Manager.GetSkillRaceClassInfo(skillid, unitTarget->getRace(), unitTarget->getClass());
    if (!rcEntry)
        return;

    SkillTiersEntry const* tier = sObjectMgr->GetSkillTier(rcEntry->SkillTierID);
    if (!tier)
        return;

    uint16 skillval = unitTarget->ToPlayer()->GetPureSkillValue(skillid);
    unitTarget->ToPlayer()->SetSkill(skillid, effectInfo->CalcValue(), std::max<uint16>(skillval, 1), tier->Value[damage - 1]);
}

void Spell::EffectPlayMovie(SpellEffIndex /*effIndex*/)
{
    if (effectHandleMode != SPELL_EFFECT_HANDLE_HIT_TARGET)
        return;

    if (unitTarget->GetTypeId() != TYPEID_PLAYER)
        return;

    uint32 movieId = effectInfo->MiscValue;
    if (!sMovieStore.LookupEntry(movieId))
        return;

    unitTarget->ToPlayer()->SendMovieStart(movieId);
}

void Spell::EffectTradeSkill(SpellEffIndex /*effIndex*/)
{
    if (effectHandleMode != SPELL_EFFECT_HANDLE_HIT)
        return;

    if (m_caster->GetTypeId() != TYPEID_PLAYER)
        return;
    // uint32 skillid =  m_spellInfo->Effects[i].MiscValue;
    // uint16 skillmax = unitTarget->ToPlayer()->(skillid);
    // m_caster->ToPlayer()->SetSkill(skillid, skillval?skillval:1, skillmax+75);
}

void Spell::EffectEnchantItemPerm(SpellEffIndex effIndex)
{
    if (effectHandleMode != SPELL_EFFECT_HANDLE_HIT_TARGET)
        return;

    if (!itemTarget)
        return;

    Player* player = m_caster->ToPlayer();
    if (!player)
        return;

    // Handle vellums
    if (itemTarget->IsVellum())
    {
        // destroy one vellum from stack
        uint32 count = 1;
        player->DestroyItemCount(itemTarget, count, true);
        unitTarget = player;
        // and add a scroll
        DoCreateItem(effIndex, effectInfo->ItemType);
        itemTarget = NULL;
        m_targets.SetItemTarget(NULL);
    }
    else
    {
        // do not increase skill if vellum used
        if (!(m_CastItem && m_CastItem->GetTemplate()->GetFlags() & ITEM_FLAG_NO_REAGENT_COST))
            player->UpdateCraftSkill(m_spellInfo->Id);

        uint32 enchant_id = effectInfo->MiscValue;
        if (!enchant_id)
            return;

        SpellItemEnchantmentEntry const* pEnchant = sSpellItemEnchantmentStore.LookupEntry(enchant_id);
        if (!pEnchant)
            return;

        // item can be in trade slot and have owner diff. from caster
        Player* item_owner = itemTarget->GetOwner();
        if (!item_owner)
            return;

        if (item_owner != player && player->GetSession()->HasPermission(rbac::RBAC_PERM_LOG_GM_TRADE))
        {
            sLog->outCommand(player->GetSession()->GetAccountId(), "GM %s (Account: %u) enchanting(perm): %s (Entry: %d) for player: %s (Account: %u)",
                player->GetName().c_str(), player->GetSession()->GetAccountId(),
                itemTarget->GetTemplate()->GetDefaultLocaleName(), itemTarget->GetEntry(),
                item_owner->GetName().c_str(), item_owner->GetSession()->GetAccountId());
        }

        // remove old enchanting before applying new if equipped
        item_owner->ApplyEnchantment(itemTarget, PERM_ENCHANTMENT_SLOT, false);

        itemTarget->SetEnchantment(PERM_ENCHANTMENT_SLOT, enchant_id, 0, 0, m_caster->GetGUID());

        // add new enchanting if equipped
        item_owner->ApplyEnchantment(itemTarget, PERM_ENCHANTMENT_SLOT, true);

        item_owner->RemoveTradeableItem(itemTarget);
        itemTarget->ClearSoulboundTradeable(item_owner);
    }
}

void Spell::EffectEnchantItemPrismatic(SpellEffIndex /*effIndex*/)
{
    if (effectHandleMode != SPELL_EFFECT_HANDLE_HIT_TARGET)
        return;

    if (!itemTarget)
        return;

    Player* player = m_caster->ToPlayer();
    if (!player)
        return;

    uint32 enchantId = effectInfo->MiscValue;
    if (!enchantId)
        return;

    SpellItemEnchantmentEntry const* enchant = sSpellItemEnchantmentStore.LookupEntry(enchantId);
    if (!enchant)
        return;

    // support only enchantings with add socket in this slot
    {
        bool add_socket = false;
        for (uint8 i = 0; i < MAX_ITEM_ENCHANTMENT_EFFECTS; ++i)
        {
            if (enchant->Effect[i] == ITEM_ENCHANTMENT_TYPE_PRISMATIC_SOCKET)
            {
                add_socket = true;
                break;
            }
        }
        if (!add_socket)
        {
            TC_LOG_ERROR("spells", "Spell::EffectEnchantItemPrismatic: attempt to apply the enchant spell %u with SPELL_EFFECT_ENCHANT_ITEM_PRISMATIC (%u), but without ITEM_ENCHANTMENT_TYPE_PRISMATIC_SOCKET (%u), not supported yet.",
                m_spellInfo->Id, SPELL_EFFECT_ENCHANT_ITEM_PRISMATIC, ITEM_ENCHANTMENT_TYPE_PRISMATIC_SOCKET);
            return;
        }
    }

    // item can be in trade slot and have owner diff. from caster
    Player* item_owner = itemTarget->GetOwner();
    if (!item_owner)
        return;

    if (item_owner != player && player->GetSession()->HasPermission(rbac::RBAC_PERM_LOG_GM_TRADE))
    {
        sLog->outCommand(player->GetSession()->GetAccountId(), "GM %s (Account: %u) enchanting(perm): %s (Entry: %d) for player: %s (Account: %u)",
            player->GetName().c_str(), player->GetSession()->GetAccountId(),
            itemTarget->GetTemplate()->GetDefaultLocaleName(), itemTarget->GetEntry(),
            item_owner->GetName().c_str(), item_owner->GetSession()->GetAccountId());
    }

    // remove old enchanting before applying new if equipped
    item_owner->ApplyEnchantment(itemTarget, PRISMATIC_ENCHANTMENT_SLOT, false);

    itemTarget->SetEnchantment(PRISMATIC_ENCHANTMENT_SLOT, enchantId, 0, 0, m_caster->GetGUID());

    // add new enchanting if equipped
    item_owner->ApplyEnchantment(itemTarget, PRISMATIC_ENCHANTMENT_SLOT, true);

    item_owner->RemoveTradeableItem(itemTarget);
    itemTarget->ClearSoulboundTradeable(item_owner);
}

void Spell::EffectEnchantItemTmp(SpellEffIndex effIndex)
{
    if (effectHandleMode != SPELL_EFFECT_HANDLE_HIT_TARGET)
        return;

    Player* player = m_caster->ToPlayer();
    if (!player)
        return;

    if (!itemTarget)
        return;

    uint32 enchant_id = effectInfo->MiscValue;

    if (!enchant_id)
    {
        TC_LOG_ERROR("spells", "Spell %u Effect %u (SPELL_EFFECT_ENCHANT_ITEM_TEMPORARY) has enchanting id 0.", m_spellInfo->Id, effIndex);
        return;
    }

    SpellItemEnchantmentEntry const* pEnchant = sSpellItemEnchantmentStore.LookupEntry(enchant_id);
    if (!pEnchant)
    {
        TC_LOG_ERROR("spells", "Spell %u Effect %u (SPELL_EFFECT_ENCHANT_ITEM_TEMPORARY) has a non-existing enchanting id %u ", m_spellInfo->Id, effIndex, enchant_id);
        return;
    }

    // select enchantment duration
    uint32 duration;

    // rogue family enchantments exception by duration
    if (m_spellInfo->Id == 38615)
        duration = 1800;                                    // 30 mins
    // other rogue family enchantments always 1 hour (some have spell damage=0, but some have wrong data in EffBasePoints)
    else if (m_spellInfo->SpellFamilyName == SPELLFAMILY_ROGUE)
        duration = 3600;                                    // 1 hour
    // shaman family enchantments
    else if (m_spellInfo->SpellFamilyName == SPELLFAMILY_SHAMAN)
        duration = 3600;                                    // 30 mins
    // other cases with this SpellVisual already selected
    else if (m_spellInfo->GetSpellVisual() == 215)
        duration = 1800;                                    // 30 mins
    // some fishing pole bonuses except Glow Worm which lasts full hour
    else if (m_spellInfo->GetSpellVisual() == 563 && m_spellInfo->Id != 64401)
        duration = 600;                                     // 10 mins
    else if (m_spellInfo->Id == 29702)
        duration = 300;                                     // 5 mins
    else if (m_spellInfo->Id == 37360)
        duration = 300;                                     // 5 mins
    // default case
    else
        duration = 3600;                                    // 1 hour

    // item can be in trade slot and have owner diff. from caster
    Player* item_owner = itemTarget->GetOwner();
    if (!item_owner)
        return;

    if (item_owner != player && player->GetSession()->HasPermission(rbac::RBAC_PERM_LOG_GM_TRADE))
    {
        sLog->outCommand(player->GetSession()->GetAccountId(), "GM %s (Account: %u) enchanting(temp): %s (Entry: %d) for player: %s (Account: %u)",
            player->GetName().c_str(), player->GetSession()->GetAccountId(),
            itemTarget->GetTemplate()->GetDefaultLocaleName(), itemTarget->GetEntry(),
            item_owner->GetName().c_str(), item_owner->GetSession()->GetAccountId());
    }

    // remove old enchanting before applying new if equipped
    item_owner->ApplyEnchantment(itemTarget, TEMP_ENCHANTMENT_SLOT, false);

    itemTarget->SetEnchantment(TEMP_ENCHANTMENT_SLOT, enchant_id, duration * 1000, 0, m_caster->GetGUID());

    // add new enchanting if equipped
    item_owner->ApplyEnchantment(itemTarget, TEMP_ENCHANTMENT_SLOT, true);
}

void Spell::EffectTameCreature(SpellEffIndex /*effIndex*/)
{
    if (effectHandleMode != SPELL_EFFECT_HANDLE_HIT_TARGET)
        return;

    if (!m_caster->GetPetGUID().IsEmpty())
        return;

    if (!unitTarget)
        return;

    if (unitTarget->GetTypeId() != TYPEID_UNIT)
        return;

    Creature* creatureTarget = unitTarget->ToCreature();

    if (creatureTarget->IsPet())
        return;

    if (m_caster->getClass() != CLASS_HUNTER)
        return;

    // cast finish successfully
    //SendChannelUpdate(0);
    finish();

    Pet* pet = m_caster->CreateTamedPetFrom(creatureTarget, m_spellInfo->Id);
    if (!pet)                                               // in very specific state like near world end/etc.
        return;

    // "kill" original creature
    creatureTarget->DespawnOrUnsummon();

    uint8 level = (creatureTarget->getLevel() < (m_caster->getLevel() - 5)) ? (m_caster->getLevel() - 5) : creatureTarget->getLevel();

    // prepare visual effect for levelup
    pet->SetUInt32Value(UNIT_FIELD_LEVEL, level - 1);

    // add to world
    pet->GetMap()->AddToMap(pet->ToCreature());

    // visual effect for levelup
    pet->SetUInt32Value(UNIT_FIELD_LEVEL, level);

    // caster have pet now
    m_caster->SetMinion(pet, true);

    if (m_caster->GetTypeId() == TYPEID_PLAYER)
    {
        pet->SavePetToDB(PET_SAVE_AS_CURRENT);
        m_caster->ToPlayer()->PetSpellInitialize();
    }
}

void Spell::EffectSummonPet(SpellEffIndex effIndex)
{
    if (effectHandleMode != SPELL_EFFECT_HANDLE_HIT)
        return;

    Player* owner = NULL;
    if (m_originalCaster)
    {
        owner = m_originalCaster->ToPlayer();
        if (!owner && m_originalCaster->IsTotem())
            owner = m_originalCaster->GetCharmerOrOwnerPlayerOrPlayerItself();
    }

    uint32 petentry = effectInfo->MiscValue;

    if (!owner)
    {
        SummonPropertiesEntry const* properties = sSummonPropertiesStore.LookupEntry(67);
        if (properties)
            SummonGuardian(effIndex, petentry, properties, 1);
        return;
    }

    Pet* OldSummon = owner->GetPet();

    // if pet requested type already exist
    if (OldSummon)
    {
        if (petentry == 0 || OldSummon->GetEntry() == petentry)
        {
            // pet in corpse state can't be summoned
            if (OldSummon->isDead())
                return;

            ASSERT(OldSummon->GetMap() == owner->GetMap());

            //OldSummon->GetMap()->Remove(OldSummon->ToCreature(), false);

            float px, py, pz;
            owner->GetClosePoint(px, py, pz, OldSummon->GetObjectSize());

            OldSummon->NearTeleportTo(px, py, pz, OldSummon->GetOrientation());
            //OldSummon->Relocate(px, py, pz, OldSummon->GetOrientation());
            //OldSummon->SetMap(owner->GetMap());
            //owner->GetMap()->Add(OldSummon->ToCreature());

            if (owner->GetTypeId() == TYPEID_PLAYER && OldSummon->isControlled())
                owner->ToPlayer()->PetSpellInitialize();

            return;
        }

        if (owner->GetTypeId() == TYPEID_PLAYER)
            owner->ToPlayer()->RemovePet(OldSummon, (OldSummon->getPetType() == HUNTER_PET ? PET_SAVE_AS_DELETED : PET_SAVE_NOT_IN_SLOT), false);
        else
            return;
    }

    float x, y, z;
    owner->GetClosePoint(x, y, z, owner->GetObjectSize());
    Pet* pet = owner->SummonPet(petentry, x, y, z, owner->GetOrientation(), SUMMON_PET, 0);
    if (!pet)
        return;

    if (m_caster->GetTypeId() == TYPEID_UNIT)
    {
        if (m_caster->IsTotem())
            pet->SetReactState(REACT_AGGRESSIVE);
        else
            pet->SetReactState(REACT_DEFENSIVE);
    }

    pet->SetUInt32Value(UNIT_CREATED_BY_SPELL, m_spellInfo->Id);

    // generate new name for summon pet
    std::string new_name=sObjectMgr->GeneratePetName(petentry);
    if (!new_name.empty())
        pet->SetName(new_name);

    ExecuteLogEffectSummonObject(effIndex, pet);
}

void Spell::EffectLearnPetSpell(SpellEffIndex effIndex)
{
    if (effectHandleMode != SPELL_EFFECT_HANDLE_HIT_TARGET)
        return;

    if (!unitTarget)
        return;

    if (unitTarget->ToPlayer())
    {
        EffectLearnSpell(effIndex);
        return;
    }
    Pet* pet = unitTarget->ToPet();
    if (!pet)
        return;

    SpellInfo const* learn_spellproto = sSpellMgr->GetSpellInfo(effectInfo->TriggerSpell);
    if (!learn_spellproto)
        return;

    pet->learnSpell(learn_spellproto->Id);
    pet->SavePetToDB(PET_SAVE_AS_CURRENT);
    pet->GetOwner()->PetSpellInitialize();
}

void Spell::EffectTaunt(SpellEffIndex /*effIndex*/)
{
    if (effectHandleMode != SPELL_EFFECT_HANDLE_HIT_TARGET)
        return;

    if (!unitTarget)
        return;

    // this effect use before aura Taunt apply for prevent taunt already attacking target
    // for spell as marked "non effective at already attacking target"
    if (!unitTarget || !unitTarget->CanHaveThreatList()
        || unitTarget->GetVictim() == m_caster)
    {
        SendCastResult(SPELL_FAILED_DONT_REPORT);
        return;
    }

    if (!unitTarget->getThreatManager().getOnlineContainer().empty())
    {
        // Also use this effect to set the taunter's threat to the taunted creature's highest value
        float myThreat = unitTarget->getThreatManager().getThreat(m_caster);
        float topThreat = unitTarget->getThreatManager().getOnlineContainer().getMostHated()->getThreat();
        if (topThreat > myThreat)
            unitTarget->getThreatManager().doAddThreat(m_caster, topThreat - myThreat);

        //Set aggro victim to caster
        if (HostileReference* forcedVictim = unitTarget->getThreatManager().getOnlineContainer().getReferenceByTarget(m_caster))
            unitTarget->getThreatManager().setCurrentVictim(forcedVictim);
    }

    if (unitTarget->ToCreature()->IsAIEnabled && !unitTarget->ToCreature()->HasReactState(REACT_PASSIVE))
        unitTarget->ToCreature()->AI()->AttackStart(m_caster);
}

void Spell::EffectWeaponDmg(SpellEffIndex effIndex)
{
    if (effectHandleMode != SPELL_EFFECT_HANDLE_LAUNCH_TARGET)
        return;

    if (!unitTarget || !unitTarget->IsAlive())
        return;

    // multiple weapon dmg effect workaround
    // execute only the last weapon damage
    // and handle all effects at once
    for (uint8 index = effIndex + 1; index < MAX_SPELL_EFFECTS; ++index)
    {
        SpellEffectInfo const* effect = GetEffect(index);
        if (!effect)
            continue;
        switch (effect->Effect)
        {
            case SPELL_EFFECT_WEAPON_DAMAGE:
            case SPELL_EFFECT_WEAPON_DAMAGE_NOSCHOOL:
            case SPELL_EFFECT_NORMALIZED_WEAPON_DMG:
            case SPELL_EFFECT_WEAPON_PERCENT_DAMAGE:
                return;     // we must calculate only at last weapon effect
            break;
        }
    }

    // some spell specific modifiers
    float totalDamagePercentMod  = 1.0f;                    // applied to final bonus+weapon damage
    int32 fixed_bonus = 0;
    int32 spell_bonus = 0;                                  // bonus specific for spell

    switch (m_spellInfo->SpellFamilyName)
    {
        case SPELLFAMILY_WARRIOR:
        {
            // Devastate (player ones)
            if (m_spellInfo->SpellFamilyFlags[1] & 0x40)
            {
                // Player can apply only 58567 Sunder Armor effect.
                bool needCast = !unitTarget->HasAura(58567, m_caster->GetGUID());
                if (needCast)
                    m_caster->CastSpell(unitTarget, 58567, true);

                if (Aura* aur = unitTarget->GetAura(58567, m_caster->GetGUID()))
                {
                    if (int32 num = (needCast ? 0 : 1))
                        aur->ModStackAmount(num);
                    fixed_bonus += (aur->GetStackAmount() - 1) * CalculateDamage(2, unitTarget);
                }
            }
            break;
        }
        case SPELLFAMILY_ROGUE:
        {
            // Hemorrhage
            if (m_spellInfo->SpellFamilyFlags[0] & 0x2000000)
            {
                if (m_caster->GetTypeId() == TYPEID_PLAYER)
                    m_caster->ToPlayer()->AddComboPoints(1, this);
                // 50% more damage with daggers
                if (m_caster->GetTypeId() == TYPEID_PLAYER)
                    if (Item* item = m_caster->ToPlayer()->GetWeaponForAttack(m_attackType, true))
                        if (item->GetTemplate()->GetSubClass() == ITEM_SUBCLASS_WEAPON_DAGGER)
                            totalDamagePercentMod *= 1.5f;
            }
            break;
        }
        case SPELLFAMILY_SHAMAN:
        {
            // Skyshatter Harness item set bonus
            // Stormstrike
            if (AuraEffect* aurEff = m_caster->IsScriptOverriden(m_spellInfo, 5634))
                m_caster->CastSpell(m_caster, 38430, true, NULL, aurEff);
            break;
        }
        case SPELLFAMILY_DRUID:
        {
            // Mangle (Cat): CP
            if (m_spellInfo->SpellFamilyFlags[1] & 0x400)
            {
                if (m_caster->GetTypeId() == TYPEID_PLAYER)
                    m_caster->ToPlayer()->AddComboPoints(1, this);
            }
            // Shred, Maul - Rend and Tear
            else if (m_spellInfo->SpellFamilyFlags[0] & 0x00008800 && unitTarget->HasAuraState(AURA_STATE_BLEEDING))
            {
                if (AuraEffect const* rendAndTear = m_caster->GetDummyAuraEffect(SPELLFAMILY_DRUID, 2859, 0))
                    AddPct(totalDamagePercentMod, rendAndTear->GetAmount());
            }
            break;
        }
        case SPELLFAMILY_HUNTER:
        {
            // Kill Shot - bonus damage from Ranged Attack Power
            if (m_spellInfo->SpellFamilyFlags[1] & 0x800000)
                spell_bonus += int32(0.45f * m_caster->GetTotalAttackPowerValue(RANGED_ATTACK));
            break;
        }
        case SPELLFAMILY_DEATHKNIGHT:
        {
            // Blood Strike
            if (m_spellInfo->SpellFamilyFlags[0] & 0x400000)
            {
                if (SpellEffectInfo const* effect = GetEffect(EFFECT_2))
                {
                    float bonusPct = effect->CalcValue(m_caster) * unitTarget->GetDiseasesByCaster(m_caster->GetGUID()) / 2.0f;
                    // Death Knight T8 Melee 4P Bonus
                    if (AuraEffect const* aurEff = m_caster->GetAuraEffect(64736, EFFECT_0))
                        AddPct(bonusPct, aurEff->GetAmount());
                    AddPct(totalDamagePercentMod, bonusPct);
                }
                break;
            }
            break;
        }
    }

    bool normalized = false;
    float weaponDamagePercentMod = 1.0f;
    for (SpellEffectInfo const* effect : GetEffects())
    {
        if (!effect)
            continue;
        switch (effect->Effect)
        {
            case SPELL_EFFECT_WEAPON_DAMAGE:
            case SPELL_EFFECT_WEAPON_DAMAGE_NOSCHOOL:
                fixed_bonus += CalculateDamage(effect->EffectIndex, unitTarget);
                break;
            case SPELL_EFFECT_NORMALIZED_WEAPON_DMG:
                fixed_bonus += CalculateDamage(effect->EffectIndex, unitTarget);
                normalized = true;
                break;
            case SPELL_EFFECT_WEAPON_PERCENT_DAMAGE:
                ApplyPct(weaponDamagePercentMod, CalculateDamage(effect->EffectIndex, unitTarget));
                break;
            default:
                break;                                      // not weapon damage effect, just skip
        }
    }

    // if (addPctMods) { percent mods are added in Unit::CalculateDamage } else { percent mods are added in Unit::MeleeDamageBonusDone }
    // this distinction is neccessary to properly inform the client about his autoattack damage values from Script_UnitDamage
    bool addPctMods = !m_spellInfo->HasAttribute(SPELL_ATTR6_NO_DONE_PCT_DAMAGE_MODS) && (m_spellSchoolMask & SPELL_SCHOOL_MASK_NORMAL);
    if (addPctMods)
    {
        UnitMods unitMod;
        switch (m_attackType)
        {
            default:
            case BASE_ATTACK:   unitMod = UNIT_MOD_DAMAGE_MAINHAND; break;
            case OFF_ATTACK:    unitMod = UNIT_MOD_DAMAGE_OFFHAND;  break;
            case RANGED_ATTACK: unitMod = UNIT_MOD_DAMAGE_RANGED;   break;
        }

        float weapon_total_pct = m_caster->GetModifierValue(unitMod, TOTAL_PCT);
        if (fixed_bonus)
            fixed_bonus = int32(fixed_bonus * weapon_total_pct);
        if (spell_bonus)
            spell_bonus = int32(spell_bonus * weapon_total_pct);
    }

    int32 weaponDamage = m_caster->CalculateDamage(m_attackType, normalized, addPctMods);

    // Sequence is important
    for (SpellEffectInfo const* effect : GetEffects())
    {
        if (!effect)
            continue;
        // We assume that a spell have at most one fixed_bonus
        // and at most one weaponDamagePercentMod
        switch (effect->Effect)
        {
            case SPELL_EFFECT_WEAPON_DAMAGE:
            case SPELL_EFFECT_WEAPON_DAMAGE_NOSCHOOL:
            case SPELL_EFFECT_NORMALIZED_WEAPON_DMG:
                weaponDamage += fixed_bonus;
                break;
            case SPELL_EFFECT_WEAPON_PERCENT_DAMAGE:
                weaponDamage = int32(weaponDamage * weaponDamagePercentMod);
            default:
                break;                                      // not weapon damage effect, just skip
        }
    }

    weaponDamage += spell_bonus;
    weaponDamage = int32(weaponDamage * totalDamagePercentMod);

    // prevent negative damage
    uint32 eff_damage(std::max(weaponDamage, 0));

    // Add melee damage bonuses (also check for negative)
    uint32 damageBonusDone = m_caster->MeleeDamageBonusDone(unitTarget, eff_damage, m_attackType, m_spellInfo);

    m_damage += unitTarget->MeleeDamageBonusTaken(m_caster, damageBonusDone, m_attackType, m_spellInfo);
}

void Spell::EffectThreat(SpellEffIndex /*effIndex*/)
{
    if (effectHandleMode != SPELL_EFFECT_HANDLE_HIT_TARGET)
        return;

    if (!unitTarget || !unitTarget->IsAlive() || !m_caster->IsAlive())
        return;

    if (!unitTarget->CanHaveThreatList())
        return;

    unitTarget->AddThreat(m_caster, float(damage));
}

void Spell::EffectHealMaxHealth(SpellEffIndex /*effIndex*/)
{
    if (effectHandleMode != SPELL_EFFECT_HANDLE_HIT_TARGET)
        return;

    if (!unitTarget || !unitTarget->IsAlive())
        return;

    int32 addhealth = 0;

    // damage == 0 - heal for caster max health
    if (damage == 0)
        addhealth = m_caster->GetMaxHealth();
    else
        addhealth = unitTarget->GetMaxHealth() - unitTarget->GetHealth();

    m_healing += addhealth;
}

void Spell::EffectInterruptCast(SpellEffIndex effIndex)
{
    if (effectHandleMode != SPELL_EFFECT_HANDLE_HIT_TARGET)
        return;

    if (!unitTarget || !unitTarget->IsAlive())
        return;

    /// @todo not all spells that used this effect apply cooldown at school spells
    // also exist case: apply cooldown to interrupted cast only and to all spells
    // there is no CURRENT_AUTOREPEAT_SPELL spells that can be interrupted
    for (uint32 i = CURRENT_FIRST_NON_MELEE_SPELL; i < CURRENT_AUTOREPEAT_SPELL; ++i)
    {
        if (Spell* spell = unitTarget->GetCurrentSpell(CurrentSpellTypes(i)))
        {
            SpellInfo const* curSpellInfo = spell->m_spellInfo;
            // check if we can interrupt spell
            if ((spell->getState() == SPELL_STATE_CASTING
                || (spell->getState() == SPELL_STATE_PREPARING && spell->GetCastTime() > 0.0f))
                && (curSpellInfo->PreventionType & SPELL_PREVENTION_TYPE_SILENCE)
                && ((i == CURRENT_GENERIC_SPELL && curSpellInfo->InterruptFlags & SPELL_INTERRUPT_FLAG_INTERRUPT)
                || (i == CURRENT_CHANNELED_SPELL && curSpellInfo->ChannelInterruptFlags & CHANNEL_INTERRUPT_FLAG_INTERRUPT)))
            {
                if (m_originalCaster)
                {
                    int32 duration = m_spellInfo->GetDuration();
                    unitTarget->GetSpellHistory()->LockSpellSchool(curSpellInfo->GetSchoolMask(), unitTarget->ModSpellDuration(m_spellInfo, unitTarget, duration, false, 1 << effIndex));
                }
                ExecuteLogEffectInterruptCast(effIndex, unitTarget, curSpellInfo->Id);
                unitTarget->InterruptSpell(CurrentSpellTypes(i), false);
            }
        }
    }
}

void Spell::EffectSummonObjectWild(SpellEffIndex effIndex)
{
    if (effectHandleMode != SPELL_EFFECT_HANDLE_HIT)
        return;

    uint32 gameobject_id = effectInfo->MiscValue;

    GameObject* pGameObj = new GameObject();

    WorldObject* target = focusObject;
    if (!target)
        target = m_caster;

    float x, y, z;
    if (m_targets.HasDst())
        destTarget->GetPosition(x, y, z);
    else
        m_caster->GetClosePoint(x, y, z, DEFAULT_WORLD_OBJECT_SIZE);

    Map* map = target->GetMap();

    G3D::Quat rot = G3D::Matrix3::fromEulerAnglesZYX(target->GetOrientation(), 0.f, 0.f);
    if (!pGameObj->Create(gameobject_id, map, m_caster->GetPhaseMask(), Position(x, y, z, target->GetOrientation()), rot, 255, GO_STATE_READY))
    {
        delete pGameObj;
        return;
    }

    pGameObj->CopyPhaseFrom(m_caster);

    int32 duration = m_spellInfo->CalcDuration(m_caster);

    pGameObj->SetRespawnTime(duration > 0 ? duration/IN_MILLISECONDS : 0);
    pGameObj->SetSpellId(m_spellInfo->Id);

    ExecuteLogEffectSummonObject(effIndex, pGameObj);

    // Wild object not have owner and check clickable by players
    map->AddToMap(pGameObj);

    if (pGameObj->GetGoType() == GAMEOBJECT_TYPE_FLAGDROP)
        if (Player* player = m_caster->ToPlayer())
            if (Battleground* bg = player->GetBattleground())
                bg->SetDroppedFlagGUID(pGameObj->GetGUID(), player->GetTeam() == ALLIANCE ? TEAM_HORDE: TEAM_ALLIANCE);

    if (uint32 linkedEntry = pGameObj->GetGOInfo()->GetLinkedGameObjectEntry())
    {
        GameObject* linkedGO = new GameObject();
        if (linkedGO->Create(linkedEntry, map, m_caster->GetPhaseMask(), Position(x, y, z, target->GetOrientation()), rot, 255, GO_STATE_READY))
        {
            linkedGO->CopyPhaseFrom(m_caster);

            linkedGO->SetRespawnTime(duration > 0 ? duration/IN_MILLISECONDS : 0);
            linkedGO->SetSpellId(m_spellInfo->Id);

            ExecuteLogEffectSummonObject(effIndex, linkedGO);

            // Wild object not have owner and check clickable by players
            map->AddToMap(linkedGO);
        }
        else
            delete linkedGO;
    }
}

void Spell::EffectScriptEffect(SpellEffIndex effIndex)
{
    if (effectHandleMode != SPELL_EFFECT_HANDLE_HIT_TARGET)
        return;

    /// @todo we must implement hunter pet summon at login there (spell 6962)

    switch (m_spellInfo->SpellFamilyName)
    {
        case SPELLFAMILY_GENERIC:
        {
            switch (m_spellInfo->Id)
            {
                // Glyph of Scourge Strike
                case 69961:
                {
                    Unit::AuraEffectList const &mPeriodic = unitTarget->GetAuraEffectsByType(SPELL_AURA_PERIODIC_DAMAGE);
                    for (Unit::AuraEffectList::const_iterator i = mPeriodic.begin(); i != mPeriodic.end(); ++i)
                    {
                        AuraEffect const* aurEff = *i;
                        SpellInfo const* spellInfo = aurEff->GetSpellInfo();
                        // search our Blood Plague and Frost Fever on target
                        if (spellInfo->SpellFamilyName == SPELLFAMILY_DEATHKNIGHT && spellInfo->SpellFamilyFlags[2] & 0x2 &&
                            aurEff->GetCasterGUID() == m_caster->GetGUID())
                        {
                            uint32 countMin = aurEff->GetBase()->GetMaxDuration();
                            uint32 countMax = spellInfo->GetMaxDuration();

                            // this Glyph
                            countMax += 9000;
                            // talent Epidemic
                            if (AuraEffect const* epidemic = m_caster->GetAuraEffect(SPELL_AURA_ADD_FLAT_MODIFIER, SPELLFAMILY_DEATHKNIGHT, 234, EFFECT_0))
                                countMax += epidemic->GetAmount();

                            if (countMin < countMax)
                            {
                                aurEff->GetBase()->SetDuration(aurEff->GetBase()->GetDuration() + 3000);
                                aurEff->GetBase()->SetMaxDuration(countMin + 3000);
                            }
                        }
                    }
                    return;
                }
                case 55693:                                 // Remove Collapsing Cave Aura
                    if (!unitTarget)
                        return;
                    unitTarget->RemoveAurasDueToSpell(effectInfo->CalcValue());
                    break;
                // Bending Shinbone
                case 8856:
                {
                    if (!itemTarget && m_caster->GetTypeId() != TYPEID_PLAYER)
                        return;

                    uint32 spell_id = roll_chance_i(20) ? 8854 : 8855;

                    m_caster->CastSpell(m_caster, spell_id, true, NULL);
                    return;
                }
                // Brittle Armor - need remove one 24575 Brittle Armor aura
                case 24590:
                    unitTarget->RemoveAuraFromStack(24575);
                    return;
                // Mercurial Shield - need remove one 26464 Mercurial Shield aura
                case 26465:
                    unitTarget->RemoveAuraFromStack(26464);
                    return;
                // Shadow Flame (All script effects, not just end ones to prevent player from dodging the last triggered spell)
                case 22539:
                case 22972:
                case 22975:
                case 22976:
                case 22977:
                case 22978:
                case 22979:
                case 22980:
                case 22981:
                case 22982:
                case 22983:
                case 22984:
                case 22985:
                {
                    if (!unitTarget || !unitTarget->IsAlive())
                        return;

                    // Onyxia Scale Cloak
                    if (unitTarget->HasAura(22683))
                        return;

                    // Shadow Flame
                    m_caster->CastSpell(unitTarget, 22682, true);
                    return;
                }
                // Mirren's Drinking Hat
                case 29830:
                {
                    uint32 item = 0;
                    switch (urand(1, 6))
                    {
                        case 1:
                        case 2:
                        case 3:
                            item = 23584; break;            // Loch Modan Lager
                        case 4:
                        case 5:
                            item = 23585; break;            // Stouthammer Lite
                        case 6:
                            item = 23586; break;            // Aerie Peak Pale Ale
                    }
                    if (item)
                        DoCreateItem(effIndex, item);
                    break;
                }
                case 20589: // Escape artist
                case 30918: // Improved Sprint
                {
                    // Removes snares and roots.
                    unitTarget->RemoveMovementImpairingAuras();
                    break;
                }
                // Plant Warmaul Ogre Banner
                case 32307:
                    if (Player* caster = m_caster->ToPlayer())
                    {
                        caster->RewardPlayerAndGroupAtEvent(18388, unitTarget);
                        if (Creature* target = unitTarget->ToCreature())
                        {
                            target->setDeathState(CORPSE);
                            target->RemoveCorpse();
                        }
                    }
                    break;
                // Mug Transformation
                case 41931:
                {
                    if (m_caster->GetTypeId() != TYPEID_PLAYER)
                        return;

                    uint8 bag = 19;
                    uint8 slot = 0;
                    Item* item = NULL;

                    while (bag) // 256 = 0 due to var type
                    {
                        item = m_caster->ToPlayer()->GetItemByPos(bag, slot);
                        if (item && item->GetEntry() == 38587)
                            break;

                        ++slot;
                        if (slot == 39)
                        {
                            slot = 0;
                            ++bag;
                        }
                    }
                    if (bag)
                    {
                        if (m_caster->ToPlayer()->GetItemByPos(bag, slot)->GetCount() == 1) m_caster->ToPlayer()->RemoveItem(bag, slot, true);
                        else m_caster->ToPlayer()->GetItemByPos(bag, slot)->SetCount(m_caster->ToPlayer()->GetItemByPos(bag, slot)->GetCount()-1);
                        // Spell 42518 (Braufest - Gratisprobe des Braufest herstellen)
                        m_caster->CastSpell(m_caster, 42518, true);
                        return;
                    }
                    break;
                }
                // Brutallus - Burn
                case 45141:
                case 45151:
                {
                    //Workaround for Range ... should be global for every ScriptEffect
                    float radius = effectInfo->CalcRadius();
                    if (unitTarget && unitTarget->GetTypeId() == TYPEID_PLAYER && unitTarget->GetDistance(m_caster) >= radius && !unitTarget->HasAura(46394) && unitTarget != m_caster)
                        unitTarget->CastSpell(unitTarget, 46394, true);

                    break;
                }
                // Goblin Weather Machine
                case 46203:
                {
                    if (!unitTarget)
                        return;

                    uint32 spellId = 0;
                    switch (rand32() % 4)
                    {
                        case 0: spellId = 46740; break;
                        case 1: spellId = 46739; break;
                        case 2: spellId = 46738; break;
                        case 3: spellId = 46736; break;
                    }
                    unitTarget->CastSpell(unitTarget, spellId, true);
                    break;
                }
                // 5, 000 Gold
                case 46642:
                {
                    if (!unitTarget || unitTarget->GetTypeId() != TYPEID_PLAYER)
                        return;

                    unitTarget->ToPlayer()->ModifyMoney(5000 * GOLD);

                    break;
                }
                // Death Knight Initiate Visual
                case 51519:
                {
                    if (!unitTarget || unitTarget->GetTypeId() != TYPEID_UNIT)
                        return;

                    uint32 iTmpSpellId = 0;
                    switch (unitTarget->GetDisplayId())
                    {
                        case 25369: iTmpSpellId = 51552; break; // bloodelf female
                        case 25373: iTmpSpellId = 51551; break; // bloodelf male
                        case 25363: iTmpSpellId = 51542; break; // draenei female
                        case 25357: iTmpSpellId = 51541; break; // draenei male
                        case 25361: iTmpSpellId = 51537; break; // dwarf female
                        case 25356: iTmpSpellId = 51538; break; // dwarf male
                        case 25372: iTmpSpellId = 51550; break; // forsaken female
                        case 25367: iTmpSpellId = 51549; break; // forsaken male
                        case 25362: iTmpSpellId = 51540; break; // gnome female
                        case 25359: iTmpSpellId = 51539; break; // gnome male
                        case 25355: iTmpSpellId = 51534; break; // human female
                        case 25354: iTmpSpellId = 51520; break; // human male
                        case 25360: iTmpSpellId = 51536; break; // nightelf female
                        case 25358: iTmpSpellId = 51535; break; // nightelf male
                        case 25368: iTmpSpellId = 51544; break; // orc female
                        case 25364: iTmpSpellId = 51543; break; // orc male
                        case 25371: iTmpSpellId = 51548; break; // tauren female
                        case 25366: iTmpSpellId = 51547; break; // tauren male
                        case 25370: iTmpSpellId = 51545; break; // troll female
                        case 25365: iTmpSpellId = 51546; break; // troll male
                        default: return;
                    }

                    unitTarget->CastSpell(unitTarget, iTmpSpellId, true);
                    Creature* npc = unitTarget->ToCreature();
                    npc->LoadEquipment();
                    return;
                }
                // Deathbolt from Thalgran Blightbringer
                // reflected by Freya's Ward
                // Retribution by Sevenfold Retribution
                case 51854:
                {
                    if (!unitTarget)
                        return;
                    if (unitTarget->HasAura(51845))
                        unitTarget->CastSpell(m_caster, 51856, true);
                    else
                        m_caster->CastSpell(unitTarget, 51855, true);
                    break;
                }
                // Summon Ghouls On Scarlet Crusade
                case 51904:
                {
                    if (!m_targets.HasDst())
                        return;

                    float x, y, z;
                    float radius = effectInfo->CalcRadius();
                    for (uint8 i = 0; i < 15; ++i)
                    {
                        m_caster->GetRandomPoint(*destTarget, radius, x, y, z);
                        m_caster->CastSpell(x, y, z, 54522, true);
                    }
                    break;
                }
                case 52173: // Coyote Spirit Despawn
                case 60243: // Blood Parrot Despawn
                    if (unitTarget->GetTypeId() == TYPEID_UNIT && unitTarget->IsSummon())
                        unitTarget->ToTempSummon()->UnSummon();
                    return;
                case 52479: // Gift of the Harvester
                    if (unitTarget && m_originalCaster)
                        m_originalCaster->CastSpell(unitTarget, urand(0, 1) ? damage : 52505, true);
                    return;
                case 53110: // Devour Humanoid
                    if (unitTarget)
                        unitTarget->CastSpell(m_caster, damage, true);
                    return;
                case 57347: // Retrieving (Wintergrasp RP-GG pickup spell)
                {
                    if (!unitTarget || unitTarget->GetTypeId() != TYPEID_UNIT || m_caster->GetTypeId() != TYPEID_PLAYER)
                        return;

                    unitTarget->ToCreature()->DespawnOrUnsummon();

                    return;
                }
                case 57349: // Drop RP-GG (Wintergrasp RP-GG at death drop spell)
                {
                    if (m_caster->GetTypeId() != TYPEID_PLAYER)
                        return;

                    // Delete item from inventory at death
                    m_caster->ToPlayer()->DestroyItemCount(damage, 5, true);

                    return;
                }
                case 58418:                                 // Portal to Orgrimmar
                case 58420:                                 // Portal to Stormwind
                {
                    if (!unitTarget || unitTarget->GetTypeId() != TYPEID_PLAYER || effIndex != 0)
                        return;

                    // Effects for 58418 and 58420 are all DIFFICULTY_NONE so always valid
                    uint32 spellID = GetEffect(EFFECT_0)->CalcValue();
                    uint32 questID = GetEffect(EFFECT_1)->CalcValue();

                    if (unitTarget->ToPlayer()->GetQuestStatus(questID) == QUEST_STATUS_COMPLETE)
                        unitTarget->CastSpell(unitTarget, spellID, true);

                    return;
                }
                case 58983: // Big Blizzard Bear
                {
                    if (!unitTarget || unitTarget->GetTypeId() != TYPEID_PLAYER)
                        return;

                    // Prevent stacking of mounts and client crashes upon dismounting
                    unitTarget->RemoveAurasByType(SPELL_AURA_MOUNTED);

                    // Triggered spell id dependent on riding skill
                    if (uint16 skillval = unitTarget->ToPlayer()->GetSkillValue(SKILL_RIDING))
                    {
                        if (skillval >= 150)
                            unitTarget->CastSpell(unitTarget, 58999, true);
                        else
                            unitTarget->CastSpell(unitTarget, 58997, true);
                    }
                    return;
                }
                case 59317:                                 // Teleporting
                {

                    if (!unitTarget || unitTarget->GetTypeId() != TYPEID_PLAYER)
                        return;

                    // return from top
                    if (unitTarget->ToPlayer()->GetAreaId() == 4637)
                        unitTarget->CastSpell(unitTarget, 59316, true);
                    // teleport atop
                    else
                        unitTarget->CastSpell(unitTarget, 59314, true);

                    return;
                }
                case 62482: // Grab Crate
                {
                    if (unitTarget)
                    {
                        if (Unit* seat = m_caster->GetVehicleBase())
                        {
                            if (Unit* parent = seat->GetVehicleBase())
                            {
                                /// @todo a hack, range = 11, should after some time cast, otherwise too far
                                m_caster->CastSpell(parent, 62496, true);
                                unitTarget->CastSpell(parent, GetEffect(EFFECT_0)->CalcValue()); // DIFFICULTY_NONE, so effect always valid
                            }
                        }
                    }
                    return;
                }
                case 60123: // Lightwell
                {
                    if (m_caster->GetTypeId() != TYPEID_UNIT || !m_caster->IsSummon())
                        return;

                    uint32 spell_heal;

                    switch (m_caster->GetEntry())
                    {
                        case 31897: spell_heal = 7001; break;
                        case 31896: spell_heal = 27873; break;
                        case 31895: spell_heal = 27874; break;
                        case 31894: spell_heal = 28276; break;
                        case 31893: spell_heal = 48084; break;
                        case 31883: spell_heal = 48085; break;
                        default:
                            TC_LOG_ERROR("spells", "Unknown Lightwell spell caster %u.", m_caster->GetEntry());
                            return;
                    }

                    // proc a spellcast
                    if (Aura* chargesAura = m_caster->GetAura(59907))
                    {
                        m_caster->CastSpell(unitTarget, spell_heal, true, NULL, NULL, m_caster->ToTempSummon()->GetSummonerGUID());
                        if (chargesAura->ModCharges(-1))
                            m_caster->ToTempSummon()->UnSummon();
                    }

                    return;
                }
                // Stoneclaw Totem
                case 55328: // Rank 1
                case 55329: // Rank 2
                case 55330: // Rank 3
                case 55332: // Rank 4
                case 55333: // Rank 5
                case 55335: // Rank 6
                case 55278: // Rank 7
                case 58589: // Rank 8
                case 58590: // Rank 9
                case 58591: // Rank 10
                {
                    int32 basepoints0 = damage;
                    // Cast Absorb on totems
                    for (uint8 slot = SUMMON_SLOT_TOTEM; slot < MAX_TOTEM_SLOT; ++slot)
                    {
                        if (!unitTarget->m_SummonSlot[slot])
                            continue;

                        Creature* totem = unitTarget->GetMap()->GetCreature(unitTarget->m_SummonSlot[slot]);
                        if (totem && totem->IsTotem())
                        {
                            m_caster->CastCustomSpell(totem, 55277, &basepoints0, NULL, NULL, true);
                        }
                    }
                    // Glyph of Stoneclaw Totem
                    if (AuraEffect* aur=unitTarget->GetAuraEffect(63298, 0))
                    {
                        basepoints0 *= aur->GetAmount();
                        m_caster->CastCustomSpell(unitTarget, 55277, &basepoints0, NULL, NULL, true);
                    }
                    break;
                }
                case 45668:                                 // Ultra-Advanced Proto-Typical Shortening Blaster
                {
                    if (!unitTarget || unitTarget->GetTypeId() != TYPEID_UNIT)
                        return;

                    if (roll_chance_i(50))                  // chance unknown, using 50
                        return;

                    static uint32 const spellPlayer[5] =
                    {
                        45674,                            // Bigger!
                        45675,                            // Shrunk
                        45678,                            // Yellow
                        45682,                            // Ghost
                        45684                             // Polymorph
                    };

                    static uint32 const spellTarget[5] =
                    {
                        45673,                            // Bigger!
                        45672,                            // Shrunk
                        45677,                            // Yellow
                        45681,                            // Ghost
                        45683                             // Polymorph
                    };

                    m_caster->CastSpell(m_caster, spellPlayer[urand(0, 4)], true);
                    unitTarget->CastSpell(unitTarget, spellTarget[urand(0, 4)], true);
                    break;
                }
            }
            break;
        }
    }

    // normal DB scripted effect
    TC_LOG_DEBUG("spells", "Spell ScriptStart spellid %u in EffectScriptEffect(%u)", m_spellInfo->Id, effIndex);
    m_caster->GetMap()->ScriptsStart(sSpellScripts, uint32(m_spellInfo->Id | (effIndex << 24)), m_caster, unitTarget);
}

void Spell::EffectSanctuary(SpellEffIndex /*effIndex*/)
{
    if (effectHandleMode != SPELL_EFFECT_HANDLE_HIT_TARGET)
        return;

    if (!unitTarget)
        return;

    unitTarget->getHostileRefManager().UpdateVisibility();

    Unit::AttackerSet const& attackers = unitTarget->getAttackers();
    for (Unit::AttackerSet::const_iterator itr = attackers.begin(); itr != attackers.end();)
    {
        if (!(*itr)->CanSeeOrDetect(unitTarget))
            (*(itr++))->AttackStop();
        else
            ++itr;
    }

    unitTarget->m_lastSanctuaryTime = getMSTime();

    // Vanish allows to remove all threat and cast regular stealth so other spells can be used
    if (m_caster->GetTypeId() == TYPEID_PLAYER
        && m_spellInfo->SpellFamilyName == SPELLFAMILY_ROGUE
        && (m_spellInfo->SpellFamilyFlags[0] & SPELLFAMILYFLAG0_ROGUE_VANISH))
    {
        m_caster->ToPlayer()->RemoveAurasByType(SPELL_AURA_MOD_ROOT);
        m_caster->ToPlayer()->RemoveAurasByType(SPELL_AURA_MOD_ROOT_2);
        // Overkill
        if (m_caster->ToPlayer()->HasSpell(58426))
           m_caster->CastSpell(m_caster, 58427, true);
    }
}

void Spell::EffectAddComboPoints(SpellEffIndex /*effIndex*/)
{
    if (effectHandleMode != SPELL_EFFECT_HANDLE_HIT_TARGET)
        return;

    if (!unitTarget)
        return;

    if (!m_caster->m_playerMovingMe)
        return;

    if (damage <= 0)
        return;

    m_caster->m_playerMovingMe->AddComboPoints(damage, this);
}

void Spell::EffectDuel(SpellEffIndex effIndex)
{
    if (effectHandleMode != SPELL_EFFECT_HANDLE_HIT_TARGET)
        return;

    if (!unitTarget || m_caster->GetTypeId() != TYPEID_PLAYER || unitTarget->GetTypeId() != TYPEID_PLAYER)
        return;

    Player* caster = m_caster->ToPlayer();
    Player* target = unitTarget->ToPlayer();

    // caster or target already have requested duel
    if (caster->duel || target->duel || !target->GetSocial() || target->GetSocial()->HasIgnore(caster->GetGUID()))
        return;

    // Players can only fight a duel in zones with this flag
    AreaTableEntry const* casterAreaEntry = sAreaTableStore.LookupEntry(caster->GetAreaId());
    if (casterAreaEntry && !(casterAreaEntry->Flags[0] & AREA_FLAG_ALLOW_DUELS))
    {
        SendCastResult(SPELL_FAILED_NO_DUELING);            // Dueling isn't allowed here
        return;
    }

    AreaTableEntry const* targetAreaEntry = sAreaTableStore.LookupEntry(target->GetAreaId());
    if (targetAreaEntry && !(targetAreaEntry->Flags[0] & AREA_FLAG_ALLOW_DUELS))
    {
        SendCastResult(SPELL_FAILED_NO_DUELING);            // Dueling isn't allowed here
        return;
    }

    //CREATE DUEL FLAG OBJECT
    GameObject* pGameObj = new GameObject;

    uint32 gameobject_id = effectInfo->MiscValue;

    Position const pos =
    {
        m_caster->GetPositionX() + (unitTarget->GetPositionX() - m_caster->GetPositionX()) / 2,
        m_caster->GetPositionY() + (unitTarget->GetPositionY() - m_caster->GetPositionY()) / 2,
        m_caster->GetPositionZ(),
        m_caster->GetOrientation()
    };

    Map* map = m_caster->GetMap();
    G3D::Quat rot = G3D::Matrix3::fromEulerAnglesZYX(pos.GetOrientation(), 0.f, 0.f);
    if (!pGameObj->Create(gameobject_id, map, m_caster->GetPhaseMask(), pos, rot, 0, GO_STATE_READY))
    {
        delete pGameObj;
        return;
    }

    pGameObj->CopyPhaseFrom(m_caster);

    pGameObj->SetUInt32Value(GAMEOBJECT_FACTION, m_caster->getFaction());
    pGameObj->SetUInt32Value(GAMEOBJECT_LEVEL, m_caster->getLevel()+1);
    int32 duration = m_spellInfo->CalcDuration(m_caster);
    pGameObj->SetRespawnTime(duration > 0 ? duration/IN_MILLISECONDS : 0);
    pGameObj->SetSpellId(m_spellInfo->Id);

    ExecuteLogEffectSummonObject(effIndex, pGameObj);

    m_caster->AddGameObject(pGameObj);
    map->AddToMap(pGameObj);
    //END

    // Send request
    WorldPackets::Duel::DuelRequested packet;
    packet.ArbiterGUID = pGameObj->GetGUID();
    packet.RequestedByGUID = caster->GetGUID();
    packet.RequestedByWowAccount = caster->GetSession()->GetAccountGUID();

    WorldPacket const* worldPacket = packet.Write();
    caster->GetSession()->SendPacket(worldPacket);
    target->GetSession()->SendPacket(worldPacket);

    // create duel-info
    DuelInfo* duel   = new DuelInfo;
    duel->initiator  = caster;
    duel->opponent   = target;
    duel->startTime  = 0;
    duel->startTimer = 0;
    duel->isMounted  = (GetSpellInfo()->Id == 62875); // Mounted Duel
    caster->duel     = duel;

    DuelInfo* duel2   = new DuelInfo;
    duel2->initiator  = caster;
    duel2->opponent   = caster;
    duel2->startTime  = 0;
    duel2->startTimer = 0;
    duel2->isMounted  = (GetSpellInfo()->Id == 62875); // Mounted Duel
    target->duel      = duel2;

    caster->SetGuidValue(PLAYER_DUEL_ARBITER, pGameObj->GetGUID());
    target->SetGuidValue(PLAYER_DUEL_ARBITER, pGameObj->GetGUID());

    sScriptMgr->OnPlayerDuelRequest(target, caster);
}

void Spell::EffectStuck(SpellEffIndex /*effIndex*/)
{
    if (effectHandleMode != SPELL_EFFECT_HANDLE_HIT)
        return;

    if (!sWorld->getBoolConfig(CONFIG_CAST_UNSTUCK))
        return;

    Player* player = m_caster->ToPlayer();
    if (!player)
        return;

    TC_LOG_DEBUG("spells", "Spell Effect: Stuck");
    TC_LOG_DEBUG("spells", "Player %s (%s) used the auto-unstuck feature at map %u (%f, %f, %f).", player->GetName().c_str(), player->GetGUID().ToString().c_str(), player->GetMapId(), player->GetPositionX(), player->GetPositionY(), player->GetPositionZ());

    if (player->IsInFlight())
        return;

    // if player is dead without death timer is teleported to graveyard, otherwise not apply the effect
    if (player->isDead())
    {
        if (!player->GetDeathTimer())
            player->RepopAtGraveyard();

        return;
    }

    // the player dies if hearthstone is in cooldown, else the player is teleported to home
    if (player->GetSpellHistory()->HasCooldown(8690))
    {
        player->Kill(player);
        return;
    }

    player->TeleportTo(player->m_homebindMapId, player->m_homebindX, player->m_homebindY, player->m_homebindZ, player->GetOrientation(), TELE_TO_SPELL);

    // Stuck spell trigger Hearthstone cooldown
    SpellInfo const* spellInfo = sSpellMgr->GetSpellInfo(8690);
    if (!spellInfo)
        return;
    Spell spell(player, spellInfo, TRIGGERED_FULL_MASK);
    spell.SendSpellCooldown();
}

void Spell::EffectSummonPlayer(SpellEffIndex /*effIndex*/)
{
    // workaround - this effect should not use target map
    if (effectHandleMode != SPELL_EFFECT_HANDLE_HIT_TARGET)
        return;

    if (!unitTarget || unitTarget->GetTypeId() != TYPEID_PLAYER)
        return;

    unitTarget->ToPlayer()->SendSummonRequestFrom(m_caster);
}

void Spell::EffectActivateObject(SpellEffIndex /*effIndex*/)
{
    if (effectHandleMode != SPELL_EFFECT_HANDLE_HIT_TARGET)
        return;

    if (!gameObjTarget)
        return;

    ScriptInfo activateCommand;
    activateCommand.command = SCRIPT_COMMAND_ACTIVATE_OBJECT;

    // int32 unk = effectInfo->MiscValue; // This is set for EffectActivateObject spells; needs research

    gameObjTarget->GetMap()->ScriptCommandStart(activateCommand, 0, m_caster, gameObjTarget);
}

void Spell::EffectApplyGlyph(SpellEffIndex /*effIndex*/)
{
    if (effectHandleMode != SPELL_EFFECT_HANDLE_HIT)
        return;

    Player* player = m_caster->ToPlayer();
    if (!player)
        return;

    std::vector<uint32>& glyphs = player->GetGlyphs(player->GetActiveTalentGroup());
    std::size_t replacedGlyph = glyphs.size();
    for (std::size_t i = 0; i < glyphs.size(); ++i)
    {
        if (std::vector<uint32> const* activeGlyphBindableSpells = sDB2Manager.GetGlyphBindableSpells(glyphs[i]))
        {
            if (std::find(activeGlyphBindableSpells->begin(), activeGlyphBindableSpells->end(), m_misc.SpellId) != activeGlyphBindableSpells->end())
            {
                replacedGlyph = i;
                player->RemoveAurasDueToSpell(sGlyphPropertiesStore.AssertEntry(glyphs[i])->SpellID);
                break;
            }
        }
    }

    uint32 glyphId = effectInfo->MiscValue;
    if (replacedGlyph < glyphs.size())
    {
        if (glyphId)
            glyphs[replacedGlyph] = glyphId;
        else
            glyphs.erase(glyphs.begin() + replacedGlyph);
    }
    else if (glyphId)
        glyphs.push_back(glyphId);

    if (GlyphPropertiesEntry const* glyphProperties = sGlyphPropertiesStore.LookupEntry(glyphId))
        player->CastSpell(player, glyphProperties->SpellID, true);

    WorldPackets::Talent::ActiveGlyphs activeGlyphs;
    activeGlyphs.Glyphs.emplace_back(m_misc.SpellId, uint16(glyphId));
    activeGlyphs.IsFullUpdate = false;
    player->SendDirectMessage(activeGlyphs.Write());
}

void Spell::EffectEnchantHeldItem(SpellEffIndex /*effIndex*/)
{
    if (effectHandleMode != SPELL_EFFECT_HANDLE_HIT_TARGET)
        return;

    // this is only item spell effect applied to main-hand weapon of target player (players in area)
    if (!unitTarget || unitTarget->GetTypeId() != TYPEID_PLAYER)
        return;

    Player* item_owner = unitTarget->ToPlayer();
    Item* item = item_owner->GetItemByPos(INVENTORY_SLOT_BAG_0, EQUIPMENT_SLOT_MAINHAND);

    if (!item)
        return;

    // must be equipped
    if (!item->IsEquipped())
        return;

    if (effectInfo->MiscValue)
    {
        uint32 enchant_id = effectInfo->MiscValue;
        int32 duration = m_spellInfo->GetDuration(); //Try duration index first ..
        if (!duration)
            duration = damage;//+1;                  //Base points after ..
        if (!duration)
            duration = 10 * IN_MILLISECONDS;         //10 seconds for enchants which don't have listed duration

        if (m_spellInfo->Id == 14792) // Venomhide Poison
            duration = 5 * MINUTE * IN_MILLISECONDS;

        SpellItemEnchantmentEntry const* pEnchant = sSpellItemEnchantmentStore.LookupEntry(enchant_id);
        if (!pEnchant)
            return;

        // Always go to temp enchantment slot
        EnchantmentSlot slot = TEMP_ENCHANTMENT_SLOT;

        // Enchantment will not be applied if a different one already exists
        if (item->GetEnchantmentId(slot) && item->GetEnchantmentId(slot) != enchant_id)
            return;

        // Apply the temporary enchantment
        item->SetEnchantment(slot, enchant_id, duration, 0, m_caster->GetGUID());
        item_owner->ApplyEnchantment(item, slot, true);
    }
}

void Spell::EffectDisEnchant(SpellEffIndex /*effIndex*/)
{
    if (effectHandleMode != SPELL_EFFECT_HANDLE_HIT_TARGET)
        return;

    if (!itemTarget || !itemTarget->GetTemplate()->DisenchantID)
        return;

    if (Player* caster = m_caster->ToPlayer())
    {
        caster->UpdateCraftSkill(m_spellInfo->Id);
        caster->SendLoot(itemTarget->GetGUID(), LOOT_DISENCHANTING);
    }

    // item will be removed at disenchanting end
}

void Spell::EffectInebriate(SpellEffIndex /*effIndex*/)
{
    if (effectHandleMode != SPELL_EFFECT_HANDLE_HIT_TARGET)
        return;

    if (!unitTarget || unitTarget->GetTypeId() != TYPEID_PLAYER)
        return;

    Player* player = unitTarget->ToPlayer();
    uint8 currentDrunk = player->GetDrunkValue();
    uint8 drunkMod = damage;
    if (currentDrunk + drunkMod > 100)
    {
        currentDrunk = 100;
        if (rand_chance() < 25.0f)
            player->CastSpell(player, 67468, false);    // Drunken Vomit
    }
    else
        currentDrunk += drunkMod;

    player->SetDrunkValue(currentDrunk, m_CastItem ? m_CastItem->GetEntry() : 0);
}

void Spell::EffectFeedPet(SpellEffIndex effIndex)
{
    if (effectHandleMode != SPELL_EFFECT_HANDLE_HIT_TARGET)
        return;

    Player* player = m_caster->ToPlayer();
    if (!player)
        return;

    Item* foodItem = itemTarget;
    if (!foodItem)
        return;

    Pet* pet = player->GetPet();
    if (!pet)
        return;

    if (!pet->IsAlive())
        return;

    int32 benefit = pet->GetCurrentFoodBenefitLevel(foodItem->GetTemplate()->GetBaseItemLevel());
    if (benefit <= 0)
        return;

    ExecuteLogEffectDestroyItem(effIndex, foodItem->GetEntry());

    uint32 count = 1;
    player->DestroyItemCount(foodItem, count, true);
    /// @todo fix crash when a spell has two effects, both pointed at the same item target

    m_caster->CastCustomSpell(pet, effectInfo->TriggerSpell, &benefit, NULL, NULL, true);
}

void Spell::EffectDismissPet(SpellEffIndex effIndex)
{
    if (effectHandleMode != SPELL_EFFECT_HANDLE_HIT_TARGET)
        return;

    if (!unitTarget || !unitTarget->IsPet())
        return;

    Pet* pet = unitTarget->ToPet();

    ExecuteLogEffectUnsummonObject(effIndex, pet);
    pet->GetOwner()->RemovePet(pet, PET_SAVE_NOT_IN_SLOT);
}

void Spell::EffectSummonObject(SpellEffIndex effIndex)
{
    if (effectHandleMode != SPELL_EFFECT_HANDLE_HIT)
        return;

    uint32 go_id = effectInfo->MiscValue;
    uint8 slot = effectInfo->Effect - SPELL_EFFECT_SUMMON_OBJECT_SLOT1;
    ObjectGuid guid = m_caster->m_ObjectSlot[slot];
    if (!guid.IsEmpty())
    {
        if (GameObject* obj = m_caster->GetMap()->GetGameObject(guid))
        {
            // Recast case - null spell id to make auras not be removed on object remove from world
            if (m_spellInfo->Id == obj->GetSpellId())
                obj->SetSpellId(0);
            m_caster->RemoveGameObject(obj, true);
        }
        m_caster->m_ObjectSlot[slot].Clear();
    }

    GameObject* go = new GameObject();

    float x, y, z;
    // If dest location if present
    if (m_targets.HasDst())
        destTarget->GetPosition(x, y, z);
    // Summon in random point all other units if location present
    else
        m_caster->GetClosePoint(x, y, z, DEFAULT_WORLD_OBJECT_SIZE);

    Map* map = m_caster->GetMap();
    G3D::Quat rot = G3D::Matrix3::fromEulerAnglesZYX(m_caster->GetOrientation(), 0.f, 0.f);
    if (!go->Create(go_id, map, m_caster->GetPhaseMask(), Position(x, y, z, m_caster->GetOrientation()), rot, 255, GO_STATE_READY))
    {
        delete go;
        return;
    }

    go->CopyPhaseFrom(m_caster);

    //pGameObj->SetUInt32Value(GAMEOBJECT_LEVEL, m_caster->getLevel());
    int32 duration = m_spellInfo->CalcDuration(m_caster);
    go->SetRespawnTime(duration > 0 ? duration/IN_MILLISECONDS : 0);
    go->SetSpellId(m_spellInfo->Id);
    m_caster->AddGameObject(go);

    ExecuteLogEffectSummonObject(effIndex, go);

    map->AddToMap(go);

    m_caster->m_ObjectSlot[slot] = go->GetGUID();
}

void Spell::EffectResurrect(SpellEffIndex effIndex)
{
    if (effectHandleMode != SPELL_EFFECT_HANDLE_HIT_TARGET)
        return;

    if (!unitTarget || unitTarget->GetTypeId() != TYPEID_PLAYER)
        return;

    if (unitTarget->IsAlive() || !unitTarget->IsInWorld())
        return;

    Player* target = unitTarget->ToPlayer();

    if (target->IsResurrectRequested())       // already have one active request
        return;

    uint32 health = target->CountPctFromMaxHealth(damage);
    uint32 mana   = CalculatePct(target->GetMaxPower(POWER_MANA), damage);

    ExecuteLogEffectResurrect(effIndex, target);

    target->SetResurrectRequestData(m_caster, health, mana, 0);
    SendResurrectRequest(target);
}

void Spell::EffectAddExtraAttacks(SpellEffIndex effIndex)
{
    if (effectHandleMode != SPELL_EFFECT_HANDLE_HIT_TARGET)
        return;

    if (!unitTarget || !unitTarget->IsAlive())
        return;

    if (unitTarget->m_extraAttacks)
        return;

    unitTarget->m_extraAttacks = damage;

    ExecuteLogEffectExtraAttacks(effIndex, unitTarget, damage);
}

void Spell::EffectParry(SpellEffIndex /*effIndex*/)
{
    if (effectHandleMode != SPELL_EFFECT_HANDLE_HIT)
        return;

    if (m_caster->GetTypeId() == TYPEID_PLAYER)
        m_caster->ToPlayer()->SetCanParry(true);
}

void Spell::EffectBlock(SpellEffIndex /*effIndex*/)
{
    if (effectHandleMode != SPELL_EFFECT_HANDLE_HIT)
        return;

    if (m_caster->GetTypeId() == TYPEID_PLAYER)
        m_caster->ToPlayer()->SetCanBlock(true);
}

void Spell::EffectLeap(SpellEffIndex /*effIndex*/)
{
    if (effectHandleMode != SPELL_EFFECT_HANDLE_HIT_TARGET)
        return;

    if (!unitTarget || unitTarget->IsInFlight())
        return;

    if (!m_targets.HasDst())
        return;

    Position pos = destTarget->GetPosition();
    pos = unitTarget->GetFirstCollisionPosition(unitTarget->GetDistance(pos.GetPositionX(), pos.GetPositionY(), pos.GetPositionZ()), 0.0f);
    unitTarget->NearTeleportTo(pos.GetPositionX(), pos.GetPositionY(), pos.GetPositionZ(), pos.GetOrientation(), unitTarget == m_caster);
}

void Spell::EffectReputation(SpellEffIndex /*effIndex*/)
{
    if (effectHandleMode != SPELL_EFFECT_HANDLE_HIT_TARGET)
        return;

    if (!unitTarget || unitTarget->GetTypeId() != TYPEID_PLAYER)
        return;

    Player* player = unitTarget->ToPlayer();

    int32  repChange = damage;

    uint32 factionId = effectInfo->MiscValue;

    FactionEntry const* factionEntry = sFactionStore.LookupEntry(factionId);
    if (!factionEntry)
        return;

    repChange = player->CalculateReputationGain(REPUTATION_SOURCE_SPELL, 0, repChange, factionId);

    player->GetReputationMgr().ModifyReputation(factionEntry, repChange);
}

void Spell::EffectQuestComplete(SpellEffIndex /*effIndex*/)
{
    if (effectHandleMode != SPELL_EFFECT_HANDLE_HIT_TARGET)
        return;

    if (!unitTarget || unitTarget->GetTypeId() != TYPEID_PLAYER)
        return;
    Player* player = unitTarget->ToPlayer();

    uint32 questId = effectInfo->MiscValue;
    if (questId)
    {
        Quest const* quest = sObjectMgr->GetQuestTemplate(questId);
        if (!quest)
            return;

        uint16 logSlot = player->FindQuestSlot(questId);
        if (logSlot < MAX_QUEST_LOG_SIZE)
            player->AreaExploredOrEventHappens(questId);
        else if (player->CanTakeQuest(quest, false))    // Check if the quest has already been turned in.
            player->SetRewardedQuest(questId);          // If not, set status to rewarded without broadcasting it to client.
    }
}

void Spell::EffectForceDeselect(SpellEffIndex /*effIndex*/)
{
    if (effectHandleMode != SPELL_EFFECT_HANDLE_HIT)
        return;

    WorldPackets::Spells::ClearTarget clearTarget;
    clearTarget.Guid = m_caster->GetGUID();
    m_caster->SendMessageToSet(clearTarget.Write(), true);
}

void Spell::EffectSelfResurrect(SpellEffIndex /*effIndex*/)
{
    if (effectHandleMode != SPELL_EFFECT_HANDLE_HIT)
        return;

    if (!m_caster || m_caster->IsAlive())
        return;
    if (m_caster->GetTypeId() != TYPEID_PLAYER)
        return;
    if (!m_caster->IsInWorld())
        return;

    uint32 health = 0;
    uint32 mana = 0;

    // flat case
    if (damage < 0)
    {
        health = uint32(-damage);
        mana = effectInfo->MiscValue;
    }
    // percent case
    else
    {
        health = m_caster->CountPctFromMaxHealth(damage);
        if (m_caster->GetMaxPower(POWER_MANA) > 0)
            mana = CalculatePct(m_caster->GetMaxPower(POWER_MANA), damage);
    }

    Player* player = m_caster->ToPlayer();
    player->ResurrectPlayer(0.0f);

    player->SetHealth(health);
    player->SetPower(POWER_MANA, mana);
    player->SetPower(POWER_RAGE, 0);
    player->SetPower(POWER_ENERGY, player->GetMaxPower(POWER_ENERGY));
    player->SetPower(POWER_FOCUS, 0);

    player->SpawnCorpseBones();
}

void Spell::EffectSkinning(SpellEffIndex /*effIndex*/)
{
    if (effectHandleMode != SPELL_EFFECT_HANDLE_HIT_TARGET)
        return;

    if (unitTarget->GetTypeId() != TYPEID_UNIT)
        return;
    if (m_caster->GetTypeId() != TYPEID_PLAYER)
        return;

    Creature* creature = unitTarget->ToCreature();
    int32 targetLevel = creature->getLevel();

    uint32 skill = creature->GetCreatureTemplate()->GetRequiredLootSkill();

    m_caster->ToPlayer()->SendLoot(creature->GetGUID(), LOOT_SKINNING);
    creature->RemoveFlag(UNIT_FIELD_FLAGS, UNIT_FLAG_SKINNABLE);
    creature->SetFlag(OBJECT_DYNAMIC_FLAGS, UNIT_DYNFLAG_LOOTABLE);

    int32 reqValue = targetLevel < 10 ? 0 : targetLevel < 20 ? (targetLevel-10)*10 : targetLevel*5;

    int32 skillValue = m_caster->ToPlayer()->GetPureSkillValue(skill);

    // Double chances for elites
    m_caster->ToPlayer()->UpdateGatherSkill(skill, skillValue, reqValue, creature->isElite() ? 2 : 1);
}

void Spell::EffectCharge(SpellEffIndex /*effIndex*/)
{
    if (!unitTarget)
        return;

    if (effectHandleMode == SPELL_EFFECT_HANDLE_LAUNCH_TARGET)
    {
        float speed = G3D::fuzzyGt(m_spellInfo->Speed, 0.0f) ? m_spellInfo->Speed : SPEED_CHARGE;
        Optional<Movement::SpellEffectExtraData> spellEffectExtraData;
        if (effectInfo->MiscValueB)
        {
            spellEffectExtraData = boost::in_place();
            spellEffectExtraData->Target = unitTarget->GetGUID();
            spellEffectExtraData->SpellVisualId = effectInfo->MiscValueB;
        }
        // Spell is not using explicit target - no generated path
        if (m_preGeneratedPath.GetPathType() == PATHFIND_BLANK)
        {
            //unitTarget->GetContactPoint(m_caster, pos.m_positionX, pos.m_positionY, pos.m_positionZ);
            Position pos = unitTarget->GetFirstCollisionPosition(unitTarget->GetObjectSize(), unitTarget->GetRelativeAngle(m_caster));
            m_caster->GetMotionMaster()->MoveCharge(pos.m_positionX, pos.m_positionY, pos.m_positionZ, speed, EVENT_CHARGE, false, unitTarget, spellEffectExtraData.get_ptr());
        }
        else
            m_caster->GetMotionMaster()->MoveCharge(m_preGeneratedPath, speed, unitTarget, spellEffectExtraData.get_ptr());
    }

    if (effectHandleMode == SPELL_EFFECT_HANDLE_HIT_TARGET)
    {
        // not all charge effects used in negative spells
        if (!m_spellInfo->IsPositive() && m_caster->GetTypeId() == TYPEID_PLAYER)
            m_caster->Attack(unitTarget, true);

        if (effectInfo->TriggerSpell)
            m_caster->CastSpell(unitTarget, effectInfo->TriggerSpell, true, nullptr, nullptr, m_originalCasterGUID);
    }
}

void Spell::EffectChargeDest(SpellEffIndex /*effIndex*/)
{
    if (!destTarget)
        return;

    if (effectHandleMode == SPELL_EFFECT_HANDLE_LAUNCH)
    {
        Position pos = destTarget->GetPosition();
        float angle = m_caster->GetRelativeAngle(pos.GetPositionX(), pos.GetPositionY());
        float dist = m_caster->GetDistance(pos);
        pos = m_caster->GetFirstCollisionPosition(dist, angle);

        m_caster->GetMotionMaster()->MoveCharge(pos.m_positionX, pos.m_positionY, pos.m_positionZ);
    }
    else if (effectHandleMode == SPELL_EFFECT_HANDLE_HIT)
    {
        if (effectInfo->TriggerSpell)
            m_caster->CastSpell(unitTarget, effectInfo->TriggerSpell, true, nullptr, nullptr, m_originalCasterGUID);
    }
}

void Spell::EffectKnockBack(SpellEffIndex /*effIndex*/)
{
    if (effectHandleMode != SPELL_EFFECT_HANDLE_HIT_TARGET)
        return;

    if (!unitTarget)
        return;

    if (Creature* creatureTarget = unitTarget->ToCreature())
        if (creatureTarget->isWorldBoss() || creatureTarget->IsDungeonBoss())
            return;

    // Spells with SPELL_EFFECT_KNOCK_BACK (like Thunderstorm) can't knockback target if target has ROOT/STUN
    if (unitTarget->HasUnitState(UNIT_STATE_ROOT | UNIT_STATE_STUNNED))
        return;

    // Instantly interrupt non melee spells being cast
    if (unitTarget->IsNonMeleeSpellCast(true))
        unitTarget->InterruptNonMeleeSpells(true);

    float ratio = 0.1f;
    float speedxy = float(effectInfo->MiscValue) * ratio;
    float speedz = float(damage) * ratio;
    if (speedxy < 0.1f && speedz < 0.1f)
        return;

    float x, y;
    if (effectInfo->Effect == SPELL_EFFECT_KNOCK_BACK_DEST)
    {
        if (m_targets.HasDst())
            destTarget->GetPosition(x, y);
        else
            return;
    }
    else //if (m_spellInfo->Effects[i].Effect == SPELL_EFFECT_KNOCK_BACK)
    {
        m_caster->GetPosition(x, y);
    }

    unitTarget->KnockbackFrom(x, y, speedxy, speedz);
}

void Spell::EffectLeapBack(SpellEffIndex /*effIndex*/)
{
    if (effectHandleMode != SPELL_EFFECT_HANDLE_LAUNCH_TARGET)
        return;

    if (!unitTarget)
        return;

    float speedxy = effectInfo->MiscValue / 10.f;
    float speedz = damage / 10.f;
    //1891: Disengage
    unitTarget->JumpTo(speedxy, speedz, m_spellInfo->SpellIconID != 1891);
}

void Spell::EffectQuestClear(SpellEffIndex /*effIndex*/)
{
    if (effectHandleMode != SPELL_EFFECT_HANDLE_HIT_TARGET)
        return;

    if (!unitTarget || unitTarget->GetTypeId() != TYPEID_PLAYER)
        return;
    Player* player = unitTarget->ToPlayer();

    uint32 quest_id = effectInfo->MiscValue;

    Quest const* quest = sObjectMgr->GetQuestTemplate(quest_id);

    if (!quest)
        return;

    // Player has never done this quest
    if (player->GetQuestStatus(quest_id) == QUEST_STATUS_NONE)
        return;

    // remove all quest entries for 'entry' from quest log
    for (uint8 slot = 0; slot < MAX_QUEST_LOG_SIZE; ++slot)
    {
        uint32 logQuest = player->GetQuestSlotQuestId(slot);
        if (logQuest == quest_id)
        {
            player->SetQuestSlot(slot, 0);

            // we ignore unequippable quest items in this case, it's still be equipped
            player->TakeQuestSourceItem(logQuest, false);

            if (quest->HasFlag(QUEST_FLAGS_FLAGS_PVP))
            {
                player->pvpInfo.IsHostile = player->pvpInfo.IsInHostileArea || player->HasPvPForcingQuest();
                player->UpdatePvPState();
            }
        }
    }

    player->RemoveActiveQuest(quest_id, false);
    player->RemoveRewardedQuest(quest_id);

    sScriptMgr->OnQuestStatusChange(player, quest_id);
}

void Spell::EffectSendTaxi(SpellEffIndex /*effIndex*/)
{
    if (effectHandleMode != SPELL_EFFECT_HANDLE_HIT_TARGET)
        return;

    if (!unitTarget || unitTarget->GetTypeId() != TYPEID_PLAYER)
        return;

    unitTarget->ToPlayer()->ActivateTaxiPathTo(effectInfo->MiscValue, m_spellInfo->Id);
}

void Spell::EffectPullTowards(SpellEffIndex /*effIndex*/)
{
    if (effectHandleMode != SPELL_EFFECT_HANDLE_HIT_TARGET)
        return;

    if (!unitTarget)
        return;

    Position pos;
    if (effectInfo->Effect == SPELL_EFFECT_PULL_TOWARDS_DEST)
    {
        if (m_targets.HasDst())
            pos.Relocate(*destTarget);
        else
            return;
    }
    else //if (m_spellInfo->Effects[i].Effect == SPELL_EFFECT_PULL_TOWARDS)
    {
        pos.Relocate(m_caster);
    }

    float speedXY = float(effectInfo->MiscValue) * 0.1f;
    float speedZ = unitTarget->GetDistance(pos) / speedXY * 0.5f * Movement::gravity;

    unitTarget->GetMotionMaster()->MoveJump(pos, speedXY, speedZ);
}

void Spell::EffectChangeRaidMarker(SpellEffIndex /*effIndex*/)
{
    if (effectHandleMode != SPELL_EFFECT_HANDLE_HIT)
        return;

    Player* player = m_caster->ToPlayer();
    if (!player || !m_targets.HasDst())
        return;

    Group* group = player->GetGroup();
    if (!group || (group->isRaidGroup() && !group->IsLeader(player->GetGUID()) && !group->IsAssistant(player->GetGUID())))
        return;

    float x, y, z;
    destTarget->GetPosition(x, y, z);

    group->AddRaidMarker(damage, player->GetMapId(), x, y, z);
}

void Spell::EffectDispelMechanic(SpellEffIndex /*effIndex*/)
{
    if (effectHandleMode != SPELL_EFFECT_HANDLE_HIT_TARGET)
        return;

    if (!unitTarget)
        return;

    uint32 mechanic = effectInfo->MiscValue;
    DispelList dispel_list;
    Unit::AuraMap const& auras = unitTarget->GetOwnedAuras();
    for (Unit::AuraMap::const_iterator itr = auras.begin(); itr != auras.end(); ++itr)
    {
        Aura* aura = itr->second;
        if (!aura->GetApplicationOfTarget(unitTarget->GetGUID()))
            continue;
        if (roll_chance_i(aura->CalcDispelChance(unitTarget, !unitTarget->IsFriendlyTo(m_caster))))
            if ((aura->GetSpellInfo()->GetAllEffectsMechanicMask() & (1 << mechanic)))
                dispel_list.push_back(std::make_pair(aura->GetId(), aura->GetCasterGUID()));
    }

    while (!dispel_list.empty())
    {
        unitTarget->RemoveAura(dispel_list.front().first, dispel_list.front().second, 0, AURA_REMOVE_BY_ENEMY_SPELL);
        dispel_list.pop_front();
    }
}

void Spell::EffectResurrectPet(SpellEffIndex /*effIndex*/)
{
    if (effectHandleMode != SPELL_EFFECT_HANDLE_HIT)
        return;

    if (damage < 0)
        return;

    Player* player = m_caster->ToPlayer();
    if (!player)
        return;

    // Maybe player dismissed dead pet or pet despawned?
    bool hadPet = true;

    if (!player->GetPet())
    {
        // Position passed to SummonPet is irrelevant with current implementation,
        // pet will be relocated without using these coords in Pet::LoadPetFromDB
        player->SummonPet(0, 0.0f, 0.0f, 0.0f, 0.0f, SUMMON_PET, 0);
        hadPet = false;
    }

    // TODO: Better to fail Hunter's "Revive Pet" at cast instead of here when casting ends
    Pet* pet = player->GetPet(); // Attempt to get current pet
    if (!pet || pet->IsAlive())
        return;

    // If player did have a pet before reviving, teleport it
    if (hadPet)
    {
        // Reposition the pet's corpse before reviving so as not to grab aggro
        // We can use a different, more accurate version of GetClosePoint() since we have a pet
        float x, y, z; // Will be used later to reposition the pet if we have one
        player->GetClosePoint(x, y, z, pet->GetObjectSize(), PET_FOLLOW_DIST, pet->GetFollowAngle());
        pet->NearTeleportTo(x, y, z, player->GetOrientation());
        pet->Relocate(x, y, z, player->GetOrientation()); // This is needed so SaveStayPosition() will get the proper coords.
    }

    pet->SetUInt32Value(OBJECT_DYNAMIC_FLAGS, UNIT_DYNFLAG_NONE);
    pet->RemoveFlag(UNIT_FIELD_FLAGS, UNIT_FLAG_SKINNABLE);
    pet->setDeathState(ALIVE);
    pet->ClearUnitState(uint32(UNIT_STATE_ALL_STATE));
    pet->SetHealth(pet->CountPctFromMaxHealth(damage));

    // Reset things for when the AI to takes over
    CharmInfo *ci = pet->GetCharmInfo();
    if (ci)
    {
        // In case the pet was at stay, we don't want it running back
        ci->SaveStayPosition();
        ci->SetIsAtStay(ci->HasCommandState(COMMAND_STAY));

        ci->SetIsFollowing(false);
        ci->SetIsCommandAttack(false);
        ci->SetIsCommandFollow(false);
        ci->SetIsReturning(false);
    }

    pet->SavePetToDB(PET_SAVE_AS_CURRENT);
}

void Spell::EffectDestroyAllTotems(SpellEffIndex /*effIndex*/)
{
    if (effectHandleMode != SPELL_EFFECT_HANDLE_HIT)
        return;

    int32 mana = 0;
    for (uint8 slot = SUMMON_SLOT_TOTEM; slot < MAX_TOTEM_SLOT; ++slot)
    {
        if (!m_caster->m_SummonSlot[slot])
            continue;

        Creature* totem = m_caster->GetMap()->GetCreature(m_caster->m_SummonSlot[slot]);
        if (totem && totem->IsTotem())
        {
            uint32 spell_id = totem->GetUInt32Value(UNIT_CREATED_BY_SPELL);
            SpellInfo const* spellInfo = sSpellMgr->GetSpellInfo(spell_id);
            if (spellInfo)
            {
                std::vector<SpellInfo::CostData> costs = spellInfo->CalcPowerCost(m_caster, spellInfo->GetSchoolMask());
                auto m = std::find_if(costs.begin(), costs.end(), [](SpellInfo::CostData const& cost) { return cost.Power == POWER_MANA; });
                if (m != costs.end())
                    mana += m->Amount;
            }

            totem->ToTotem()->UnSummon();
        }
    }

    ApplyPct(mana, damage);

    if (mana)
        m_caster->CastCustomSpell(m_caster, 39104, &mana, NULL, NULL, true);
}

void Spell::EffectDurabilityDamage(SpellEffIndex effIndex)
{
    if (effectHandleMode != SPELL_EFFECT_HANDLE_HIT_TARGET)
        return;

    if (!unitTarget || unitTarget->GetTypeId() != TYPEID_PLAYER)
        return;

    int32 slot = effectInfo->MiscValue;

    // -1 means all player equipped items and -2 all items
    if (slot < 0)
    {
        unitTarget->ToPlayer()->DurabilityPointsLossAll(damage, (slot < -1));
        ExecuteLogEffectDurabilityDamage(effIndex, unitTarget, -1, -1);
        return;
    }

    // invalid slot value
    if (slot >= INVENTORY_SLOT_BAG_END)
        return;

    if (Item* item = unitTarget->ToPlayer()->GetItemByPos(INVENTORY_SLOT_BAG_0, slot))
    {
        unitTarget->ToPlayer()->DurabilityPointsLoss(item, damage);
        ExecuteLogEffectDurabilityDamage(effIndex, unitTarget, item->GetEntry(), slot);
    }
}

void Spell::EffectDurabilityDamagePCT(SpellEffIndex /*effIndex*/)
{
    if (effectHandleMode != SPELL_EFFECT_HANDLE_HIT_TARGET)
        return;

    if (!unitTarget || unitTarget->GetTypeId() != TYPEID_PLAYER)
        return;

    int32 slot = effectInfo->MiscValue;

    // FIXME: some spells effects have value -1/-2
    // Possibly its mean -1 all player equipped items and -2 all items
    if (slot < 0)
    {
        unitTarget->ToPlayer()->DurabilityLossAll(float(damage) / 100.0f, (slot < -1));
        return;
    }

    // invalid slot value
    if (slot >= INVENTORY_SLOT_BAG_END)
        return;

    if (damage <= 0)
        return;

    if (Item* item = unitTarget->ToPlayer()->GetItemByPos(INVENTORY_SLOT_BAG_0, slot))
        unitTarget->ToPlayer()->DurabilityLoss(item, float(damage) / 100.0f);
}

void Spell::EffectModifyThreatPercent(SpellEffIndex /*effIndex*/)
{
    if (effectHandleMode != SPELL_EFFECT_HANDLE_HIT_TARGET)
        return;

    if (!unitTarget)
        return;

    unitTarget->getThreatManager().modifyThreatPercent(m_caster, damage);
}

void Spell::EffectTransmitted(SpellEffIndex effIndex)
{
    if (effectHandleMode != SPELL_EFFECT_HANDLE_HIT)
        return;

    uint32 name_id = effectInfo->MiscValue;

    Unit::AuraEffectList const& overrideSummonedGameObjects = m_caster->GetAuraEffectsByType(SPELL_AURA_OVERRIDE_SUMMONED_OBJECT);
    for (AuraEffect const* aurEff : overrideSummonedGameObjects)
    {
        if (uint32(aurEff->GetMiscValue()) == name_id)
        {
            name_id = uint32(aurEff->GetMiscValueB());
            break;
        }
    }

    GameObjectTemplate const* goinfo = sObjectMgr->GetGameObjectTemplate(name_id);

    if (!goinfo)
    {
        TC_LOG_ERROR("sql.sql", "Gameobject (Entry: %u) does not exist and is not created by spell (ID: %u) cast.", name_id, m_spellInfo->Id);
        return;
    }

    float fx, fy, fz;

    if (m_targets.HasDst())
        destTarget->GetPosition(fx, fy, fz);
    //FIXME: this can be better check for most objects but still hack
    else if (effectInfo->HasRadius() && m_spellInfo->Speed == 0)
    {
        float dis = effectInfo->CalcRadius(m_originalCaster);
        m_caster->GetClosePoint(fx, fy, fz, DEFAULT_WORLD_OBJECT_SIZE, dis);
    }
    else
    {
        //GO is always friendly to it's creator, get range for friends
        float min_dis = m_spellInfo->GetMinRange(true);
        float max_dis = m_spellInfo->GetMaxRange(true);
        float dis = (float)rand_norm() * (max_dis - min_dis) + min_dis;

        m_caster->GetClosePoint(fx, fy, fz, DEFAULT_WORLD_OBJECT_SIZE, dis);
    }

    Map* cMap = m_caster->GetMap();
    // if gameobject is summoning object, it should be spawned right on caster's position
    if (goinfo->type == GAMEOBJECT_TYPE_RITUAL)
        m_caster->GetPosition(fx, fy, fz);

    GameObject* pGameObj = new GameObject;

    Position pos = { fx, fy, fz, m_caster->GetOrientation() };
    G3D::Quat rot = G3D::Matrix3::fromEulerAnglesZYX(m_caster->GetOrientation(), 0.f, 0.f);
    if (!pGameObj->Create(name_id, cMap, m_caster->GetPhaseMask(), pos, rot, 255, GO_STATE_READY))
    {
        delete pGameObj;
        return;
    }

    pGameObj->CopyPhaseFrom(m_caster);

    int32 duration = m_spellInfo->CalcDuration(m_caster);

    switch (goinfo->type)
    {
        case GAMEOBJECT_TYPE_FISHINGNODE:
        {
            m_caster->SetChannelObjectGuid(pGameObj->GetGUID());
            m_caster->AddGameObject(pGameObj);              // will removed at spell cancel

            // end time of range when possible catch fish (FISHING_BOBBER_READY_TIME..GetDuration(m_spellInfo))
            // start time == fish-FISHING_BOBBER_READY_TIME (0..GetDuration(m_spellInfo)-FISHING_BOBBER_READY_TIME)
            int32 lastSec = 0;
            switch (urand(0, 3))
            {
                case 0: lastSec =  3; break;
                case 1: lastSec =  7; break;
                case 2: lastSec = 13; break;
                case 3: lastSec = 17; break;
            }

            duration = duration - lastSec*IN_MILLISECONDS + FISHING_BOBBER_READY_TIME*IN_MILLISECONDS;
            break;
        }
        case GAMEOBJECT_TYPE_RITUAL:
        {
            if (m_caster->GetTypeId() == TYPEID_PLAYER)
            {
                pGameObj->AddUniqueUse(m_caster->ToPlayer());
                m_caster->AddGameObject(pGameObj);      // will be removed at spell cancel
            }
            break;
        }
        case GAMEOBJECT_TYPE_DUEL_ARBITER: // 52991
            m_caster->AddGameObject(pGameObj);
            break;
        case GAMEOBJECT_TYPE_FISHINGHOLE:
        case GAMEOBJECT_TYPE_CHEST:
        default:
            break;
    }

    pGameObj->SetRespawnTime(duration > 0 ? duration/IN_MILLISECONDS : 0);

    pGameObj->SetOwnerGUID(m_caster->GetGUID());

    //pGameObj->SetUInt32Value(GAMEOBJECT_LEVEL, m_caster->getLevel());
    pGameObj->SetSpellId(m_spellInfo->Id);

    ExecuteLogEffectSummonObject(effIndex, pGameObj);

    TC_LOG_DEBUG("spells", "AddObject at SpellEfects.cpp EffectTransmitted");
    //m_caster->AddGameObject(pGameObj);
    //m_ObjToDel.push_back(pGameObj);

    cMap->AddToMap(pGameObj);

    if (uint32 linkedEntry = pGameObj->GetGOInfo()->GetLinkedGameObjectEntry())
    {
        GameObject* linkedGO = new GameObject;
        if (linkedGO->Create(linkedEntry, cMap, m_caster->GetPhaseMask(), pos, rot, 255, GO_STATE_READY))
        {
            linkedGO->CopyPhaseFrom(m_caster);

            linkedGO->SetRespawnTime(duration > 0 ? duration/IN_MILLISECONDS : 0);
            //linkedGO->SetUInt32Value(GAMEOBJECT_LEVEL, m_caster->getLevel());
            linkedGO->SetSpellId(m_spellInfo->Id);
            linkedGO->SetOwnerGUID(m_caster->GetGUID());

            ExecuteLogEffectSummonObject(effIndex, linkedGO);

            linkedGO->GetMap()->AddToMap(linkedGO);
        }
        else
        {
            delete linkedGO;
            linkedGO = NULL;
            return;
        }
    }
}

void Spell::EffectProspecting(SpellEffIndex /*effIndex*/)
{
    if (effectHandleMode != SPELL_EFFECT_HANDLE_HIT_TARGET)
        return;

    Player* player = m_caster->ToPlayer();
    if (!player)
        return;

    if (!itemTarget || !(itemTarget->GetTemplate()->GetFlags() & ITEM_FLAG_IS_PROSPECTABLE))
        return;

    if (itemTarget->GetCount() < 5)
        return;

    if (sWorld->getBoolConfig(CONFIG_SKILL_PROSPECTING))
    {
        uint32 SkillValue = player->GetPureSkillValue(SKILL_JEWELCRAFTING);
        uint32 reqSkillValue = itemTarget->GetTemplate()->GetRequiredSkillRank();
        player->UpdateGatherSkill(SKILL_JEWELCRAFTING, SkillValue, reqSkillValue);
    }

    player->SendLoot(itemTarget->GetGUID(), LOOT_PROSPECTING);
}

void Spell::EffectMilling(SpellEffIndex /*effIndex*/)
{
    if (effectHandleMode != SPELL_EFFECT_HANDLE_HIT_TARGET)
        return;

    Player* player = m_caster->ToPlayer();
    if (!player)
        return;

    if (!itemTarget || !(itemTarget->GetTemplate()->GetFlags() & ITEM_FLAG_IS_MILLABLE))
        return;

    if (itemTarget->GetCount() < 5)
        return;

    if (sWorld->getBoolConfig(CONFIG_SKILL_MILLING))
    {
        uint32 SkillValue = player->GetPureSkillValue(SKILL_INSCRIPTION);
        uint32 reqSkillValue = itemTarget->GetTemplate()->GetRequiredSkillRank();
        player->UpdateGatherSkill(SKILL_INSCRIPTION, SkillValue, reqSkillValue);
    }

    player->SendLoot(itemTarget->GetGUID(), LOOT_MILLING);
}

void Spell::EffectSkill(SpellEffIndex /*effIndex*/)
{
    if (effectHandleMode != SPELL_EFFECT_HANDLE_HIT)
        return;

    TC_LOG_DEBUG("spells", "WORLD: SkillEFFECT");
}

/* There is currently no need for this effect. We handle it in Battleground.cpp
   If we would handle the resurrection here, the spiritguide would instantly disappear as the
   player revives, and so we wouldn't see the spirit heal visual effect on the npc.
   This is why we use a half sec delay between the visual effect and the resurrection itself */
void Spell::EffectSpiritHeal(SpellEffIndex /*effIndex*/)
{
    if (effectHandleMode != SPELL_EFFECT_HANDLE_HIT_TARGET)
        return;

    /*
    if (unitTarget->GetTypeId() != TYPEID_PLAYER)
        return;
    if (!unitTarget->IsInWorld())
        return;

    //m_spellInfo->Effects[i].BasePoints; == 99 (percent?)
    //unitTarget->ToPlayer()->setResurrect(m_caster->GetGUID(), unitTarget->GetPositionX(), unitTarget->GetPositionY(), unitTarget->GetPositionZ(), unitTarget->GetMaxHealth(), unitTarget->GetMaxPower(POWER_MANA));
    unitTarget->ToPlayer()->ResurrectPlayer(1.0f);
    unitTarget->ToPlayer()->SpawnCorpseBones();
    */
}

// remove insignia spell effect
void Spell::EffectSkinPlayerCorpse(SpellEffIndex /*effIndex*/)
{
    if (effectHandleMode != SPELL_EFFECT_HANDLE_HIT_TARGET)
        return;

    TC_LOG_DEBUG("spells", "Effect: SkinPlayerCorpse");

    Player* player = m_caster->ToPlayer();
    Player* target = unitTarget->ToPlayer();
    if (!player || !target || target->IsAlive())
        return;

    target->RemovedInsignia(player);
}

void Spell::EffectStealBeneficialBuff(SpellEffIndex /*effIndex*/)
{
    if (effectHandleMode != SPELL_EFFECT_HANDLE_HIT_TARGET)
        return;

    TC_LOG_DEBUG("spells", "Effect: StealBeneficialBuff");

    if (!unitTarget || unitTarget == m_caster)                 // can't steal from self
        return;

    DispelChargesList steal_list;

    // Create dispel mask by dispel type
    uint32 dispelMask = SpellInfo::GetDispelMask(DispelType(effectInfo->MiscValue));
    Unit::AuraMap const& auras = unitTarget->GetOwnedAuras();
    for (Unit::AuraMap::const_iterator itr = auras.begin(); itr != auras.end(); ++itr)
    {
        Aura* aura = itr->second;
        AuraApplication * aurApp = aura->GetApplicationOfTarget(unitTarget->GetGUID());
        if (!aurApp)
            continue;

        if ((aura->GetSpellInfo()->GetDispelMask()) & dispelMask)
        {
            // Need check for passive? this
            if (!aurApp->IsPositive() || aura->IsPassive() || aura->GetSpellInfo()->HasAttribute(SPELL_ATTR4_NOT_STEALABLE))
                continue;

            // The charges / stack amounts don't count towards the total number of auras that can be dispelled.
            // Ie: A dispel on a target with 5 stacks of Winters Chill and a Polymorph has 1 / (1 + 1) -> 50% chance to dispell
            // Polymorph instead of 1 / (5 + 1) -> 16%.
            bool dispelCharges = aura->GetSpellInfo()->HasAttribute(SPELL_ATTR7_DISPEL_CHARGES);
            uint8 charges = dispelCharges ? aura->GetCharges() : aura->GetStackAmount();
            if (charges > 0)
                steal_list.push_back(std::make_pair(aura, charges));
        }
    }

    if (steal_list.empty())
        return;

    // Ok if exist some buffs for dispel try dispel it
    DispelList success_list;
    WorldPackets::Spells::DispelFailed dispelFailed;
    dispelFailed.CasterGUID = m_caster->GetGUID();
    dispelFailed.VictimGUID = unitTarget->GetGUID();
    dispelFailed.SpellID = m_spellInfo->Id;

    // dispel N = damage buffs (or while exist buffs for dispel)
    for (int32 count = 0; count < damage && !steal_list.empty();)
    {
        // Random select buff for dispel
        DispelChargesList::iterator itr = steal_list.begin();
        std::advance(itr, urand(0, steal_list.size() - 1));

        int32 chance = itr->first->CalcDispelChance(unitTarget, !unitTarget->IsFriendlyTo(m_caster));
        // 2.4.3 Patch Notes: "Dispel effects will no longer attempt to remove effects that have 100% dispel resistance."
        if (!chance)
        {
            steal_list.erase(itr);
            continue;
        }
        else
        {
            if (roll_chance_i(chance))
            {
                success_list.push_back(std::make_pair(itr->first->GetId(), itr->first->GetCasterGUID()));
                --itr->second;
                if (itr->second <= 0)
                    steal_list.erase(itr);
            }
            else
                dispelFailed.FailedSpells.push_back(int32(itr->first->GetId()));

            ++count;
        }
    }

    if (!dispelFailed.FailedSpells.empty())
        m_caster->SendMessageToSet(dispelFailed.Write(), true);

    if (success_list.empty())
        return;

    WorldPackets::CombatLog::SpellDispellLog spellDispellLog;
    spellDispellLog.IsBreak = false; // TODO: use me
    spellDispellLog.IsSteal = true;

    spellDispellLog.TargetGUID = unitTarget->GetGUID();
    spellDispellLog.CasterGUID = m_caster->GetGUID();
    spellDispellLog.DispelledBySpellID = m_spellInfo->Id;

    for (std::pair<uint32, ObjectGuid> const& dispell : success_list)
    {
        WorldPackets::CombatLog::SpellDispellData dispellData;
        dispellData.SpellID = dispell.first;
        dispellData.Harmful = false;      // TODO: use me
        dispellData.Rolled = boost::none; // TODO: use me
        dispellData.Needed = boost::none; // TODO: use me

        unitTarget->RemoveAurasDueToSpellBySteal(dispell.first, dispell.second, m_caster);

        spellDispellLog.DispellData.emplace_back(dispellData);
    }

    m_caster->SendMessageToSet(spellDispellLog.Write(), true);
}

void Spell::EffectKillCreditPersonal(SpellEffIndex /*effIndex*/)
{
    if (effectHandleMode != SPELL_EFFECT_HANDLE_HIT_TARGET)
        return;

    if (!unitTarget || unitTarget->GetTypeId() != TYPEID_PLAYER)
        return;

    unitTarget->ToPlayer()->KilledMonsterCredit(effectInfo->MiscValue);
}

void Spell::EffectKillCredit(SpellEffIndex /*effIndex*/)
{
    if (effectHandleMode != SPELL_EFFECT_HANDLE_HIT_TARGET)
        return;

    if (!unitTarget || unitTarget->GetTypeId() != TYPEID_PLAYER)
        return;

    int32 creatureEntry = effectInfo->MiscValue;
    if (!creatureEntry)
    {
        if (m_spellInfo->Id == 42793) // Burn Body
            creatureEntry = 24008; // Fallen Combatant
    }

    if (creatureEntry)
        unitTarget->ToPlayer()->RewardPlayerAndGroupAtEvent(creatureEntry, unitTarget);
}

void Spell::EffectQuestFail(SpellEffIndex /*effIndex*/)
{
    if (effectHandleMode != SPELL_EFFECT_HANDLE_HIT_TARGET)
        return;

    if (!unitTarget || unitTarget->GetTypeId() != TYPEID_PLAYER)
        return;

    unitTarget->ToPlayer()->FailQuest(effectInfo->MiscValue);
}

void Spell::EffectQuestStart(SpellEffIndex /*effIndex*/)
{
    if (effectHandleMode != SPELL_EFFECT_HANDLE_HIT_TARGET)
        return;

    if (!unitTarget)
        return;

    Player* player = unitTarget->ToPlayer();
    if (!player)
        return;

    if (Quest const* quest = sObjectMgr->GetQuestTemplate(effectInfo->MiscValue))
    {
        if (!player->CanTakeQuest(quest, false))
            return;

        if (quest->IsAutoAccept() && player->CanAddQuest(quest, false))
            player->AddQuestAndCheckCompletion(quest, player);

        player->PlayerTalkClass->SendQuestGiverQuestDetails(quest, player->GetGUID(), true);
    }
}

void Spell::EffectActivateRune(SpellEffIndex /*effIndex*/)
{
    if (effectHandleMode != SPELL_EFFECT_HANDLE_LAUNCH)
        return;

    if (m_caster->GetTypeId() != TYPEID_PLAYER)
        return;

    Player* player = m_caster->ToPlayer();

    if (player->getClass() != CLASS_DEATH_KNIGHT)
        return;

    // needed later
    m_runesState = m_caster->ToPlayer()->GetRunesState();

    uint32 count = damage;
    if (count == 0)
        count = 1;

    // first restore fully depleted runes
    for (int32 j = 0; j < player->GetMaxPower(POWER_RUNES) && count > 0; ++j)
    {
        if (player->GetRuneCooldown(j) == player->GetRuneBaseCooldown())
        {
            player->SetRuneCooldown(j, 0);
            --count;
        }
    }

    // then the rest if we still got something left
    for (int32 j = 0; j < player->GetMaxPower(POWER_RUNES) && count > 0; ++j)
    {
        player->SetRuneCooldown(j, 0);
        --count;
    }
}

void Spell::EffectCreateTamedPet(SpellEffIndex /*effIndex*/)
{
    if (effectHandleMode != SPELL_EFFECT_HANDLE_HIT_TARGET)
        return;

    if (!unitTarget || unitTarget->GetTypeId() != TYPEID_PLAYER || !unitTarget->GetPetGUID().IsEmpty() || unitTarget->getClass() != CLASS_HUNTER)
        return;

    uint32 creatureEntry = effectInfo->MiscValue;
    Pet* pet = unitTarget->CreateTamedPetFrom(creatureEntry, m_spellInfo->Id);
    if (!pet)
        return;

    // relocate
    float px, py, pz;
    unitTarget->GetClosePoint(px, py, pz, pet->GetObjectSize(), PET_FOLLOW_DIST, pet->GetFollowAngle());
    pet->Relocate(px, py, pz, unitTarget->GetOrientation());

    // add to world
    pet->GetMap()->AddToMap(pet->ToCreature());

    // unitTarget has pet now
    unitTarget->SetMinion(pet, true);

    if (unitTarget->GetTypeId() == TYPEID_PLAYER)
    {
        pet->SavePetToDB(PET_SAVE_AS_CURRENT);
        unitTarget->ToPlayer()->PetSpellInitialize();
    }
}

void Spell::EffectDiscoverTaxi(SpellEffIndex /*effIndex*/)
{
    if (effectHandleMode != SPELL_EFFECT_HANDLE_HIT_TARGET)
        return;

    if (!unitTarget || unitTarget->GetTypeId() != TYPEID_PLAYER)
        return;
    uint32 nodeid = effectInfo->MiscValue;
    if (sTaxiNodesStore.LookupEntry(nodeid))
        unitTarget->ToPlayer()->GetSession()->SendDiscoverNewTaxiNode(nodeid);
}

void Spell::EffectTitanGrip(SpellEffIndex /*effIndex*/)
{
    if (effectHandleMode != SPELL_EFFECT_HANDLE_HIT)
        return;

    if (m_caster->GetTypeId() == TYPEID_PLAYER)
        m_caster->ToPlayer()->SetCanTitanGrip(true, uint32(effectInfo->MiscValue));
}

void Spell::EffectRedirectThreat(SpellEffIndex /*effIndex*/)
{
    if (effectHandleMode != SPELL_EFFECT_HANDLE_HIT_TARGET)
        return;

    if (unitTarget)
        m_caster->SetRedirectThreat(unitTarget->GetGUID(), uint32(damage));
}

void Spell::EffectGameObjectDamage(SpellEffIndex /*effIndex*/)
{
    if (effectHandleMode != SPELL_EFFECT_HANDLE_HIT_TARGET)
        return;

    if (!gameObjTarget)
        return;

    Unit* caster = m_originalCaster;
    if (!caster)
        return;

    FactionTemplateEntry const* casterFaction = caster->GetFactionTemplateEntry();
    FactionTemplateEntry const* targetFaction = sFactionTemplateStore.LookupEntry(gameObjTarget->GetUInt32Value(GAMEOBJECT_FACTION));
    // Do not allow to damage GO's of friendly factions (ie: Wintergrasp Walls/Ulduar Storm Beacons)
    if (!targetFaction || (casterFaction && targetFaction && !casterFaction->IsFriendlyTo(targetFaction)))
        gameObjTarget->ModifyHealth(-damage, caster, GetSpellInfo()->Id);
}

void Spell::EffectGameObjectRepair(SpellEffIndex /*effIndex*/)
{
    if (effectHandleMode != SPELL_EFFECT_HANDLE_HIT_TARGET)
        return;

    if (!gameObjTarget)
        return;

    gameObjTarget->ModifyHealth(damage, m_caster);
}

void Spell::EffectGameObjectSetDestructionState(SpellEffIndex /*effIndex*/)
{
    if (effectHandleMode != SPELL_EFFECT_HANDLE_HIT_TARGET)
        return;

    if (!gameObjTarget || !m_originalCaster)
        return;

    Player* player = m_originalCaster->GetCharmerOrOwnerPlayerOrPlayerItself();
    gameObjTarget->SetDestructibleState(GameObjectDestructibleState(effectInfo->MiscValue), player, true);
}

void Spell::SummonGuardian(uint32 i, uint32 entry, SummonPropertiesEntry const* properties, uint32 numGuardians)
{
    Unit* caster = m_originalCaster;
    if (!caster)
        return;

    if (caster->IsTotem())
        caster = caster->ToTotem()->GetOwner();

    // in another case summon new
    uint8 level = caster->getLevel();

    // level of pet summoned using engineering item based at engineering skill level
    if (m_CastItem && caster->GetTypeId() == TYPEID_PLAYER)
        if (ItemTemplate const* proto = m_CastItem->GetTemplate())
            if (proto->GetRequiredSkill() == SKILL_ENGINEERING)
                if (uint16 skill202 = caster->ToPlayer()->GetSkillValue(SKILL_ENGINEERING))
                    level = skill202 / 5;

    float radius = 5.0f;
    int32 duration = m_spellInfo->CalcDuration(m_originalCaster);

    //TempSummonType summonType = (duration == 0) ? TEMPSUMMON_DEAD_DESPAWN : TEMPSUMMON_TIMED_DESPAWN;
    Map* map = caster->GetMap();

    for (uint32 count = 0; count < numGuardians; ++count)
    {
        Position pos;
        if (count == 0)
            pos = *destTarget;
        else
            // randomize position for multiple summons
            pos = m_caster->GetRandomPoint(*destTarget, radius);

        TempSummon* summon = map->SummonCreature(entry, pos, properties, duration, caster, m_spellInfo->Id);
        if (!summon)
            return;

        if (summon->HasUnitTypeMask(UNIT_MASK_GUARDIAN))
            ((Guardian*)summon)->InitStatsForLevel(level);

        if (properties && properties->Category == SUMMON_CATEGORY_ALLY)
            summon->setFaction(caster->getFaction());

        if (summon->HasUnitTypeMask(UNIT_MASK_MINION) && m_targets.HasDst())
            ((Minion*)summon)->SetFollowAngle(m_caster->GetAngle(summon));

        if (summon->GetEntry() == 27893)
        {
            if (uint32 weapon = m_caster->GetUInt32Value(PLAYER_VISIBLE_ITEM + VISIBLE_ITEM_ENTRY_OFFSET + (EQUIPMENT_SLOT_MAINHAND * 2)))
            {
                summon->SetDisplayId(11686); // modelid2
                summon->SetVirtualItem(0, weapon);
            }
            else
                summon->SetDisplayId(1126); // modelid1
        }

        summon->AI()->EnterEvadeMode();

        ExecuteLogEffectSummonObject(i, summon);
    }
}

void Spell::EffectRenamePet(SpellEffIndex /*effIndex*/)
{
    if (effectHandleMode != SPELL_EFFECT_HANDLE_HIT_TARGET)
        return;

    if (!unitTarget || unitTarget->GetTypeId() != TYPEID_UNIT ||
        !unitTarget->IsPet() || ((Pet*)unitTarget)->getPetType() != HUNTER_PET)
        return;

    unitTarget->SetByteFlag(UNIT_FIELD_BYTES_2, UNIT_BYTES_2_OFFSET_PET_FLAGS, UNIT_CAN_BE_RENAMED);
}

void Spell::EffectPlayMusic(SpellEffIndex /*effIndex*/)
{
    if (effectHandleMode != SPELL_EFFECT_HANDLE_HIT_TARGET)
        return;

    if (!unitTarget || unitTarget->GetTypeId() != TYPEID_PLAYER)
        return;

    uint32 soundid = effectInfo->MiscValue;

    if (!sSoundKitStore.LookupEntry(soundid))
    {
        TC_LOG_ERROR("spells", "EffectPlayMusic: Sound (Id: %u) does not exist in spell %u.", soundid, m_spellInfo->Id);
        return;
    }

    unitTarget->ToPlayer()->GetSession()->SendPacket(WorldPackets::Misc::PlayMusic(soundid).Write());
}

void Spell::EffectActivateSpec(SpellEffIndex /*effIndex*/)
{
    if (effectHandleMode != SPELL_EFFECT_HANDLE_HIT_TARGET)
        return;

    if (!unitTarget || unitTarget->GetTypeId() != TYPEID_PLAYER)
        return;

    Player* player = unitTarget->ToPlayer();
    uint32 specID = m_misc.SpecializationId;
    ChrSpecializationEntry const* spec = sChrSpecializationStore.AssertEntry(specID);

    // Safety checks done in Spell::CheckCast
    if (!spec->IsPetSpecialization())
        player->ActivateTalentGroup(spec);
    else
        player->GetPet()->SetSpecialization(specID);
}

void Spell::EffectPlaySound(SpellEffIndex /*effIndex*/)
{
    if (effectHandleMode != SPELL_EFFECT_HANDLE_HIT_TARGET)
        return;

    if (!unitTarget)
        return;

    Player* player = unitTarget->ToPlayer();
    if (!player)
        return;

    switch (m_spellInfo->Id)
    {
        case 91604: // Restricted Flight Area
            player->GetSession()->SendNotification(LANG_ZONE_NOFLYZONE);
            break;
        default:
            break;
    }

    uint32 soundId = effectInfo->MiscValue;

    if (!sSoundKitStore.LookupEntry(soundId))
    {
        TC_LOG_ERROR("spells", "EffectPlaySound: Sound (Id: %u) does not exist in spell %u.", soundId, m_spellInfo->Id);
        return;
    }

    player->PlayDirectSound(soundId, player);
}

void Spell::EffectRemoveAura(SpellEffIndex /*effIndex*/)
{
    if (effectHandleMode != SPELL_EFFECT_HANDLE_HIT_TARGET)
        return;

    if (!unitTarget)
        return;
    // there may be need of specifying casterguid of removed auras
    unitTarget->RemoveAurasDueToSpell(effectInfo->TriggerSpell);
}

void Spell::EffectDamageFromMaxHealthPCT(SpellEffIndex /*effIndex*/)
{
    if (effectHandleMode != SPELL_EFFECT_HANDLE_HIT_TARGET)
        return;

    if (!unitTarget)
        return;

    m_damage += unitTarget->CountPctFromMaxHealth(damage);
}

void Spell::EffectGiveCurrency(SpellEffIndex /*effIndex*/)
{
    if (effectHandleMode != SPELL_EFFECT_HANDLE_HIT_TARGET)
        return;

    if (!unitTarget || unitTarget->GetTypeId() != TYPEID_PLAYER)
        return;

    if (!sCurrencyTypesStore.LookupEntry(effectInfo->MiscValue))
        return;

    unitTarget->ToPlayer()->ModifyCurrency(effectInfo->MiscValue, damage);
}

void Spell::EffectCastButtons(SpellEffIndex /*effIndex*/)
{
    if (effectHandleMode != SPELL_EFFECT_HANDLE_HIT)
        return;

    if (m_caster->GetTypeId() != TYPEID_PLAYER)
        return;

    Player* p_caster = m_caster->ToPlayer();
    uint32 button_id = effectInfo->MiscValue + 132;
    uint32 n_buttons = effectInfo->MiscValueB;

    for (; n_buttons; --n_buttons, ++button_id)
    {
        ActionButton const* ab = p_caster->GetActionButton(button_id);
        if (!ab || ab->GetType() != ACTION_BUTTON_SPELL)
            continue;

        //! Action button data is unverified when it's set so it can be "hacked"
        //! to contain invalid spells, so filter here.
        uint32 spell_id = ab->GetAction();
        if (!spell_id)
            continue;

        SpellInfo const* spellInfo = sSpellMgr->GetSpellInfo(spell_id);
        if (!spellInfo)
            continue;

        if (!p_caster->HasSpell(spell_id) || p_caster->GetSpellHistory()->HasCooldown(spell_id))
            continue;

        if (!spellInfo->HasAttribute(SPELL_ATTR9_SUMMON_PLAYER_TOTEM))
            continue;

        TriggerCastFlags triggerFlags = TriggerCastFlags(TRIGGERED_IGNORE_GCD | TRIGGERED_IGNORE_CAST_IN_PROGRESS | TRIGGERED_CAST_DIRECTLY | TRIGGERED_DONT_REPORT_CAST_ERROR);
        m_caster->CastSpell(m_caster, spell_id, triggerFlags);
    }
}

void Spell::EffectRechargeManaGem(SpellEffIndex /*effIndex*/)
{
    if (effectHandleMode != SPELL_EFFECT_HANDLE_HIT_TARGET)
        return;

    if (!unitTarget || unitTarget->GetTypeId() != TYPEID_PLAYER)
        return;

    Player* player = m_caster->ToPlayer();

    if (!player)
        return;
    if (SpellEffectInfo const* effect = GetEffect(EFFECT_0))
    {
        uint32 item_id = effect->ItemType;

        ItemTemplate const* pProto = sObjectMgr->GetItemTemplate(item_id);
        if (!pProto)
        {
            player->SendEquipError(EQUIP_ERR_ITEM_NOT_FOUND, NULL, NULL);
            return;
        }

        if (Item* pItem = player->GetItemByEntry(item_id))
        {
            for (size_t x = 0; x < pProto->Effects.size() && x < 5; ++x)
                pItem->SetSpellCharges(x, pProto->Effects[x]->Charges);
            pItem->SetState(ITEM_CHANGED, player);
        }
    }
}

void Spell::EffectBind(SpellEffIndex /*effIndex*/)
{
    if (effectHandleMode != SPELL_EFFECT_HANDLE_HIT_TARGET)
        return;

    if (!unitTarget || unitTarget->GetTypeId() != TYPEID_PLAYER)
        return;

    Player* player = unitTarget->ToPlayer();

    WorldLocation homeLoc;
    uint32 areaId = player->GetAreaId();

    if (effectInfo->MiscValue)
        areaId = effectInfo->MiscValue;

    if (m_targets.HasDst())
        homeLoc.WorldRelocate(*destTarget);
    else
        homeLoc = player->GetWorldLocation();

    player->SetHomebind(homeLoc, areaId);
    player->SendBindPointUpdate();

    TC_LOG_DEBUG("spells", "EffectBind: New homebind X: %f, Y: %f, Z: %f, MapId: %u, AreaId: %u",
        homeLoc.GetPositionX(), homeLoc.GetPositionY(), homeLoc.GetPositionZ(), homeLoc.GetMapId(), areaId);

    // zone update
    WorldPackets::Misc::PlayerBound packet(m_caster->GetGUID(), areaId);
    player->SendDirectMessage(packet.Write());
}

void Spell::EffectSummonRaFFriend(SpellEffIndex /*effIndex*/)
{
    if (effectHandleMode != SPELL_EFFECT_HANDLE_HIT_TARGET)
        return;

    if (m_caster->GetTypeId() != TYPEID_PLAYER || !unitTarget || unitTarget->GetTypeId() != TYPEID_PLAYER)
        return;

    m_caster->CastSpell(unitTarget, effectInfo->TriggerSpell, true);
}

void Spell::EffectUnlockGuildVaultTab(SpellEffIndex /*effIndex*/)
{
    if (effectHandleMode != SPELL_EFFECT_HANDLE_HIT)
        return;

    // Safety checks done in Spell::CheckCast
    Player* caster = m_caster->ToPlayer();
    if (Guild* guild = caster->GetGuild())
        guild->HandleBuyBankTab(caster->GetSession(), effectInfo->BasePoints - 1); // Bank tabs start at zero internally
}

void Spell::EffectResurrectWithAura(SpellEffIndex effIndex)
{
    if (effectHandleMode != SPELL_EFFECT_HANDLE_HIT_TARGET)
        return;

    if (!unitTarget || !unitTarget->IsInWorld())
        return;

    Player* target = unitTarget->ToPlayer();
    if (!target)
        return;

    if (unitTarget->IsAlive())
        return;

    if (target->IsResurrectRequested())       // already have one active request
        return;

    uint32 health = target->CountPctFromMaxHealth(damage);
    uint32 mana   = CalculatePct(target->GetMaxPower(POWER_MANA), damage);
    uint32 resurrectAura = 0;
    if (sSpellMgr->GetSpellInfo(effectInfo->TriggerSpell))
        resurrectAura = effectInfo->TriggerSpell;

    if (resurrectAura && target->HasAura(resurrectAura))
        return;

    ExecuteLogEffectResurrect(effIndex, target);
    target->SetResurrectRequestData(m_caster, health, mana, resurrectAura);
    SendResurrectRequest(target);
}

void Spell::EffectCreateAreaTrigger(SpellEffIndex /*effIndex*/)
{
    if (effectHandleMode != SPELL_EFFECT_HANDLE_HIT)
        return;

    if (!m_targets.HasDst())
        return;

    int32 duration = GetSpellInfo()->CalcDuration(GetCaster());
    AreaTrigger* areaTrigger = new AreaTrigger();
    if (!areaTrigger->CreateAreaTrigger(effectInfo->MiscValue, GetCaster(), nullptr, GetSpellInfo(), destTarget->GetPosition(), duration, m_SpellVisual, m_castId))
        delete areaTrigger;
}

void Spell::EffectRemoveTalent(SpellEffIndex /*effIndex*/)
{
    if (effectHandleMode != SPELL_EFFECT_HANDLE_HIT_TARGET)
        return;

    TalentEntry const* talent = sTalentStore.LookupEntry(m_misc.TalentId);
    if (!talent)
        return;

    Player* player = unitTarget ? unitTarget->ToPlayer() : nullptr;
    if (!player)
        return;

    player->RemoveTalent(talent);
    player->SendTalentsInfoData();
}

void Spell::EffectDestroyItem(SpellEffIndex effIndex)
{
    if (effectHandleMode != SPELL_EFFECT_HANDLE_HIT_TARGET)
        return;

    if (!unitTarget || unitTarget->GetTypeId() != TYPEID_PLAYER)
        return;

    Player* player = unitTarget->ToPlayer();
    SpellEffectInfo const* effect = GetEffect(effIndex);
    uint32 itemId = effect->ItemType;
    if (Item* item = player->GetItemByEntry(itemId))
        player->DestroyItem(item->GetBagSlot(), item->GetSlot(), true);
}

void Spell::EffectLearnGarrisonBuilding(SpellEffIndex effIndex)
{
    if (effectHandleMode != SPELL_EFFECT_HANDLE_HIT_TARGET)
        return;

    if (!unitTarget || unitTarget->GetTypeId() != TYPEID_PLAYER)
        return;

    if (Garrison* garrison = unitTarget->ToPlayer()->GetGarrison())
        garrison->LearnBlueprint(GetEffect(effIndex)->MiscValue);
}

void Spell::EffectCreateGarrison(SpellEffIndex effIndex)
{
    if (effectHandleMode != SPELL_EFFECT_HANDLE_HIT_TARGET)
        return;

    if (!unitTarget || unitTarget->GetTypeId() != TYPEID_PLAYER)
        return;

    unitTarget->ToPlayer()->CreateGarrison(GetEffect(effIndex)->MiscValue);
}

void Spell::EffectAddGarrisonFollower(SpellEffIndex effIndex)
{
    if (effectHandleMode != SPELL_EFFECT_HANDLE_HIT_TARGET)
        return;

    if (!unitTarget || unitTarget->GetTypeId() != TYPEID_PLAYER)
        return;

    if (Garrison* garrison = unitTarget->ToPlayer()->GetGarrison())
        garrison->AddFollower(GetEffect(effIndex)->MiscValue);
}

void Spell::EffectCreateHeirloomItem(SpellEffIndex effIndex)
{
    if (effectHandleMode != SPELL_EFFECT_HANDLE_HIT_TARGET)
        return;

    Player* player = m_caster->ToPlayer();
    if (!player)
        return;

    CollectionMgr* collectionMgr = player->GetSession()->GetCollectionMgr();
    if (!collectionMgr)
        return;

    std::vector<int32> bonusList;
    bonusList.push_back(collectionMgr->GetHeirloomBonus(m_misc.Raw.Data[0]));

    DoCreateItem(effIndex, m_misc.Raw.Data[0], bonusList);
    ExecuteLogEffectCreateItem(effIndex, m_misc.Raw.Data[0]);
}

void Spell::EffectActivateGarrisonBuilding(SpellEffIndex effIndex)
{
    if (effectHandleMode != SPELL_EFFECT_HANDLE_HIT_TARGET)
        return;

    if (!unitTarget || unitTarget->GetTypeId() != TYPEID_PLAYER)
        return;

    if (Garrison* garrison = unitTarget->ToPlayer()->GetGarrison())
        garrison->ActivateBuilding(GetEffect(effIndex)->MiscValue);
}

void Spell::EffectHealBattlePetPct(SpellEffIndex effIndex)
{
    if (effectHandleMode != SPELL_EFFECT_HANDLE_HIT_TARGET)
        return;

    if (!unitTarget || unitTarget->GetTypeId() != TYPEID_PLAYER)
        return;

    if (BattlePetMgr* battlePetMgr = unitTarget->ToPlayer()->GetSession()->GetBattlePetMgr())
        battlePetMgr->HealBattlePetsPct(GetEffect(effIndex)->BasePoints);
}

void Spell::EffectEnableBattlePets(SpellEffIndex /*effIndex*/)
{
    if (effectHandleMode != SPELL_EFFECT_HANDLE_HIT_TARGET)
        return;

    if (!unitTarget || unitTarget->GetTypeId() != TYPEID_PLAYER)
        return;

    Player* plr = unitTarget->ToPlayer();
    plr->SetFlag(PLAYER_FLAGS, PLAYER_FLAGS_PET_BATTLES_UNLOCKED);
    plr->GetSession()->GetBattlePetMgr()->UnlockSlot(0);
}

void Spell::EffectUncageBattlePet(SpellEffIndex /*effIndex*/)
{
    if (effectHandleMode != SPELL_EFFECT_HANDLE_HIT)
        return;

    if (!m_CastItem || !m_caster || m_caster->GetTypeId() != TYPEID_PLAYER)
        return;

    Player* plr = m_caster->ToPlayer();

    // are we allowed to learn battle pets without it?
    /*if (plr->HasFlag(PLAYER_FLAGS, PLAYER_FLAGS_PET_BATTLES_UNLOCKED))
        return; // send some error*/

    uint32 speciesId = m_CastItem->GetModifier(ITEM_MODIFIER_BATTLE_PET_SPECIES_ID);
    uint16 breed = m_CastItem->GetModifier(ITEM_MODIFIER_BATTLE_PET_BREED_DATA) & 0xFFFFFF;
    uint8 quality = (m_CastItem->GetModifier(ITEM_MODIFIER_BATTLE_PET_BREED_DATA) >> 24) & 0xFF;
    uint16 level = m_CastItem->GetModifier(ITEM_MODIFIER_BATTLE_PET_LEVEL);
    uint32 creatureId = m_CastItem->GetModifier(ITEM_MODIFIER_BATTLE_PET_DISPLAY_ID);

    BattlePetSpeciesEntry const* speciesEntry = sBattlePetSpeciesStore.LookupEntry(speciesId);
    if (!speciesEntry)
        return;

    BattlePetMgr* battlePetMgr = plr->GetSession()->GetBattlePetMgr();
    if (!battlePetMgr)
        return;

    uint16 maxLearnedLevel = 0;

    for (auto pet : battlePetMgr->GetLearnedPets())
        maxLearnedLevel = std::max(pet.PacketInfo.Level, maxLearnedLevel);

    // TODO: This means if you put your highest lvl pet into cage, you won't be able to uncage it again which is probably wrong.
    // We will need to store maxLearnedLevel somewhere to avoid this behaviour.
    if (maxLearnedLevel < level)
    {
        battlePetMgr->SendError(BATTLEPETRESULT_TOO_HIGH_LEVEL_TO_UNCAGE, creatureId); // or speciesEntry.CreatureID
        SendCastResult(SPELL_FAILED_CANT_ADD_BATTLE_PET);
        return;
    }

    if (battlePetMgr->GetPetCount(speciesId) >= MAX_BATTLE_PETS_PER_SPECIES)
    {
        battlePetMgr->SendError(BATTLEPETRESULT_CANT_HAVE_MORE_PETS_OF_THAT_TYPE, creatureId); // or speciesEntry.CreatureID
        SendCastResult(SPELL_FAILED_CANT_ADD_BATTLE_PET);
        return;
    }

    if (!plr->HasSpell(speciesEntry->SummonSpellID))
        plr->LearnSpell(speciesEntry->SummonSpellID, false);

    battlePetMgr->AddPet(speciesId, creatureId, breed, quality, level);
    plr->DestroyItem(m_CastItem->GetBagSlot(), m_CastItem->GetSlot(), true);
    m_CastItem = nullptr;
}

void Spell::EffectUpgradeHeirloom(SpellEffIndex /*effIndex*/)
{
    if (effectHandleMode != SPELL_EFFECT_HANDLE_HIT)
        return;

    if (Player* player = m_caster->ToPlayer())
        if (CollectionMgr* collectionMgr = player->GetSession()->GetCollectionMgr())
            collectionMgr->UpgradeHeirloom(m_misc.Raw.Data[0], m_castItemEntry);
}

void Spell::EffectApplyEnchantIllusion(SpellEffIndex /*effIndex*/)
{
    if (effectHandleMode != SPELL_EFFECT_HANDLE_HIT_TARGET)
        return;

    if (!itemTarget)
        return;

    Player* player = m_caster->ToPlayer();
    if (!player || player->GetGUID() != itemTarget->GetOwnerGUID())
        return;

    itemTarget->SetState(ITEM_CHANGED, player);
    itemTarget->SetModifier(ITEM_MODIFIER_ENCHANT_ILLUSION_ALL_SPECS, effectInfo->MiscValue);
    if (itemTarget->IsEquipped())
        player->SetUInt16Value(PLAYER_VISIBLE_ITEM + VISIBLE_ITEM_ENCHANTMENT_OFFSET + (itemTarget->GetSlot() * 2), 1, itemTarget->GetVisibleItemVisual(player));

    player->RemoveTradeableItem(itemTarget);
    itemTarget->ClearSoulboundTradeable(player);
}

void Spell::EffectUpdatePlayerPhase(SpellEffIndex /*effIndex*/)
{
    if (effectHandleMode != SPELL_EFFECT_HANDLE_HIT_TARGET)
        return;

    if (!unitTarget || unitTarget->GetTypeId() != TYPEID_PLAYER)
        return;

    unitTarget->UpdateAreaAndZonePhase();
}

void Spell::EffectUpdateZoneAurasAndPhases(SpellEffIndex /*effIndex*/)
{
    if (effectHandleMode != SPELL_EFFECT_HANDLE_HIT_TARGET)
        return;

    if (!unitTarget || unitTarget->GetTypeId() != TYPEID_PLAYER)
        return;

    unitTarget->ToPlayer()->UpdateAreaDependentAuras(unitTarget->GetAreaId());
}

void Spell::EffectGiveArtifactPower(SpellEffIndex /*effIndex*/)
{
    if (effectHandleMode != SPELL_EFFECT_HANDLE_LAUNCH_TARGET)
        return;

    if (m_caster->GetTypeId() != TYPEID_PLAYER)
        return;

    if (Aura* artifactAura = m_caster->GetAura(ARTIFACTS_ALL_WEAPONS_GENERAL_WEAPON_EQUIPPED_PASSIVE))
        if (Item* artifact = m_caster->ToPlayer()->GetItemByGuid(artifactAura->GetCastItemGUID()))
            artifact->GiveArtifactXp(damage, m_CastItem, uint32(effectInfo->MiscValue));
}

void Spell::EffectGiveArtifactPowerNoBonus(SpellEffIndex /*effIndex*/)
{
    if (effectHandleMode != SPELL_EFFECT_HANDLE_LAUNCH_TARGET)
        return;

    if (!unitTarget || unitTarget->GetTypeId() != TYPEID_PLAYER)
        return;

    if (Aura* artifactAura = unitTarget->GetAura(ARTIFACTS_ALL_WEAPONS_GENERAL_WEAPON_EQUIPPED_PASSIVE))
        if (Item* artifact = unitTarget->ToPlayer()->GetItemByGuid(artifactAura->GetCastItemGUID()))
            artifact->GiveArtifactXp(damage, m_CastItem, 0);
}

void Spell::EffectGiveHonor(SpellEffIndex /*effIndex*/)
{
    if (effectHandleMode != SPELL_EFFECT_HANDLE_HIT_TARGET)
        return;

    if (!unitTarget || unitTarget->GetTypeId() != TYPEID_PLAYER)
        return;

    int32 honor = effectInfo->CalcValue();

    WorldPackets::Combat::PvPCredit packet;
    packet.Honor = honor;
    packet.OriginalHonor = honor;

    Player* playerTarget = unitTarget->ToPlayer();
    playerTarget->AddHonorXP(honor);
    playerTarget->GetSession()->SendPacket(packet.Write());
}<|MERGE_RESOLUTION|>--- conflicted
+++ resolved
@@ -319,13 +319,8 @@
     &Spell::EffectNULL,                                     //250 SPELL_EFFECT_TAKE_SCREENSHOT
     &Spell::EffectNULL,                                     //251 SPELL_EFFECT_SET_GARRISON_CACHE_SIZE
     &Spell::EffectTeleportUnits,                            //252 SPELL_EFFECT_TELEPORT_UNITS
-<<<<<<< HEAD
     &Spell::EffectGiveHonor,                                //253 SPELL_EFFECT_GIVE_HONOR
-    &Spell::EffectJumpDest,                                 //254 SPELL_EFFECT_254
-=======
-    &Spell::EffectNULL,                                     //253 SPELL_EFFECT_GIVE_HONOR
     &Spell::EffectNULL,                                     //254 SPELL_EFFECT_254
->>>>>>> df56f33a
     &Spell::EffectNULL,                                     //255 SPELL_EFFECT_LEARN_TRANSMOG_SET
 };
 
