--- conflicted
+++ resolved
@@ -6479,14 +6479,6 @@
 
     if (m_targets.HasDst())
     {
-<<<<<<< HEAD
-        //if (m_caster->ToPlayer())
-        //    sAnticheatMgr->DisableAnticheatDetection(m_caster->ToPlayer());
-
-        float x, y, z;
-        m_targets.GetDst()->GetPosition(x, y, z);
-        m_caster->GetMotionMaster()->MoveCharge(x, y, z);
-=======
         Position pos;
         m_targets.GetDst()->GetPosition(&pos);
         float angle = m_caster->GetRelativeAngle(pos.GetPositionX(), pos.GetPositionY());
@@ -6494,7 +6486,6 @@
         m_caster->GetFirstCollisionPosition(pos, dist, angle);
 
         m_caster->GetMotionMaster()->MoveCharge(pos.m_positionX, pos.m_positionY, pos.m_positionZ);
->>>>>>> fcefd7ad
     }
 }
 
