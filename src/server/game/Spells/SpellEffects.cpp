--- conflicted
+++ resolved
@@ -6292,14 +6292,7 @@
 
 void Spell::EffectLeapBack(SpellEffIndex effIndex)
 {
-<<<<<<< HEAD
-    //if (m_caster->ToPlayer())
-    //    sAnticheatMgr->DisableAnticheatDetection(m_caster->ToPlayer());
-
-    float speedxy = float(m_spellInfo->EffectMiscValue[effIndex])/10;
-=======
     float speedxy = float(m_spellInfo->Effects[effIndex].MiscValue)/10;
->>>>>>> 49379c02
     float speedz = float(damage/10);
     if (!speedxy)
     {
