--- conflicted
+++ resolved
@@ -2502,35 +2502,11 @@
     if (unitTarget->GetTypeId() != TYPEID_PLAYER)
         return;
 
-<<<<<<< HEAD
     uint32 movieId = GetSpellInfo()->Effects[effIndex].MiscValue;
     if (!sMovieStore.LookupEntry(movieId))
-=======
-    // not scale value for item based reward (/10 value expected)
-    if (m_CastItem)
-    {
-        unitTarget->ToPlayer()->RewardHonor(NULL, 1, damage/10);
-        TC_LOG_DEBUG("spells", "SpellEffect::AddHonor (spell_id %u) rewards %d honor points (item %u) for player: %u", m_spellInfo->Id, damage/10, m_CastItem->GetEntry(), unitTarget->ToPlayer()->GetGUIDLow());
->>>>>>> 94e2b933
-        return;
-
-<<<<<<< HEAD
+        return;
+
     unitTarget->ToPlayer()->SendMovieStart(movieId);
-=======
-    // do not allow to add too many honor for player (50 * 21) = 1040 at level 70, or (50 * 31) = 1550 at level 80
-    if (damage <= 50)
-    {
-        uint32 honor_reward = Trinity::Honor::hk_honor_at_level(unitTarget->getLevel(), float(damage));
-        unitTarget->ToPlayer()->RewardHonor(NULL, 1, honor_reward);
-        TC_LOG_DEBUG("spells", "SpellEffect::AddHonor (spell_id %u) rewards %u honor points (scale) to player: %u", m_spellInfo->Id, honor_reward, unitTarget->ToPlayer()->GetGUIDLow());
-    }
-    else
-    {
-        //maybe we have correct honor_gain in damage already
-        unitTarget->ToPlayer()->RewardHonor(NULL, 1, damage);
-        TC_LOG_DEBUG("spells", "SpellEffect::AddHonor (spell_id %u) rewards %u honor points (non scale) for player: %u", m_spellInfo->Id, damage, unitTarget->ToPlayer()->GetGUIDLow());
-    }
->>>>>>> 94e2b933
 }
 
 void Spell::EffectTradeSkill(SpellEffIndex /*effIndex*/)
@@ -2682,61 +2658,6 @@
     if (!player)
         return;
 
-<<<<<<< HEAD
-=======
-    // Rockbiter Weapon apply to both weapon
-    if (!itemTarget)
-        return;
-    if (m_spellInfo->SpellFamilyName == SPELLFAMILY_SHAMAN && m_spellInfo->SpellFamilyFlags[0] & 0x400000)
-    {
-        uint32 spell_id = 0;
-
-        // enchanting spell selected by calculated damage-per-sec stored in Effect[1] base value
-        // Note: damage calculated (correctly) with rounding int32(float(v)) but
-        // RW enchantments applied damage int32(float(v)+0.5), this create  0..1 difference sometime
-        switch (damage)
-        {
-            // Rank 1
-            case  2: spell_id = 36744; break;               //  0% [ 7% == 2, 14% == 2, 20% == 2]
-            // Rank 2
-            case  4: spell_id = 36753; break;               //  0% [ 7% == 4, 14% == 4]
-            case  5: spell_id = 36751; break;               // 20%
-            // Rank 3
-            case  6: spell_id = 36754; break;               //  0% [ 7% == 6, 14% == 6]
-            case  7: spell_id = 36755; break;               // 20%
-            // Rank 4
-            case  9: spell_id = 36761; break;               //  0% [ 7% == 6]
-            case 10: spell_id = 36758; break;               // 14%
-            case 11: spell_id = 36760; break;               // 20%
-            default:
-                TC_LOG_ERROR("spells", "Spell::EffectEnchantItemTmp: Damage %u not handled in S'RW", damage);
-                return;
-        }
-
-        SpellInfo const* spellInfo = sSpellMgr->GetSpellInfo(spell_id);
-        if (!spellInfo)
-        {
-            TC_LOG_ERROR("spells", "Spell::EffectEnchantItemTmp: unknown spell id %i", spell_id);
-            return;
-
-        }
-
-        for (int j = BASE_ATTACK; j <= OFF_ATTACK; ++j)
-        {
-            if (Item* item = player->GetWeaponForAttack(WeaponAttackType(j)))
-            {
-                if (item->IsFitToSpellRequirements(m_spellInfo))
-                {
-                    Spell* spell = new Spell(m_caster, spellInfo, TRIGGERED_FULL_MASK);
-                    SpellCastTargets targets;
-                    targets.SetItemTarget(item);
-                    spell->prepare(&targets);
-                }
-            }
-        }
-        return;
-    }
->>>>>>> 94e2b933
     if (!itemTarget)
         return;
 
