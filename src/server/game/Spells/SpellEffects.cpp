/*
 * Copyright (C) 2008-2011 TrinityCore <http://www.trinitycore.org/>
 * Copyright (C) 2005-2009 MaNGOS <http://getmangos.com/>
 *
 * This program is free software; you can redistribute it and/or modify it
 * under the terms of the GNU General Public License as published by the
 * Free Software Foundation; either version 2 of the License, or (at your
 * option) any later version.
 *
 * This program is distributed in the hope that it will be useful, but WITHOUT
 * ANY WARRANTY; without even the implied warranty of MERCHANTABILITY or
 * FITNESS FOR A PARTICULAR PURPOSE. See the GNU General Public License for
 * more details.
 *
 * You should have received a copy of the GNU General Public License along
 * with this program. If not, see <http://www.gnu.org/licenses/>.
 */

#include "Common.h"
#include "DatabaseEnv.h"
#include "WorldPacket.h"
#include "Opcodes.h"
#include "Log.h"
#include "UpdateMask.h"
#include "World.h"
#include "ObjectMgr.h"
#include "SpellMgr.h"
#include "Player.h"
#include "SkillExtraItems.h"
#include "Unit.h"
#include "Spell.h"
#include "DynamicObject.h"
#include "SpellAuras.h"
#include "SpellAuraEffects.h"
#include "Group.h"
#include "UpdateData.h"
#include "MapManager.h"
#include "ObjectAccessor.h"
#include "SharedDefines.h"
#include "Pet.h"
#include "GameObject.h"
#include "GossipDef.h"
#include "Creature.h"
#include "Totem.h"
#include "CreatureAI.h"
#include "BattlegroundMgr.h"
#include "Battleground.h"
#include "BattlegroundEY.h"
#include "BattlegroundWS.h"
#include "OutdoorPvPMgr.h"
#include "Language.h"
#include "SocialMgr.h"
#include "Util.h"
#include "VMapFactory.h"
#include "TemporarySummon.h"
#include "CellImpl.h"
#include "GridNotifiers.h"
#include "GridNotifiersImpl.h"
#include "SkillDiscovery.h"
#include "Formulas.h"
#include "Vehicle.h"
#include "ScriptMgr.h"
#include "GameObjectAI.h"
#include "AccountMgr.h"
#include "InstanceScript.h"

pEffect SpellEffects[TOTAL_SPELL_EFFECTS]=
{
    &Spell::EffectNULL,                                     //  0
    &Spell::EffectInstaKill,                                //  1 SPELL_EFFECT_INSTAKILL
    &Spell::EffectSchoolDMG,                                //  2 SPELL_EFFECT_SCHOOL_DAMAGE
    &Spell::EffectDummy,                                    //  3 SPELL_EFFECT_DUMMY
    &Spell::EffectUnused,                                   //  4 SPELL_EFFECT_PORTAL_TELEPORT          unused
    &Spell::EffectTeleportUnits,                            //  5 SPELL_EFFECT_TELEPORT_UNITS
    &Spell::EffectApplyAura,                                //  6 SPELL_EFFECT_APPLY_AURA
    &Spell::EffectEnvironmentalDMG,                         //  7 SPELL_EFFECT_ENVIRONMENTAL_DAMAGE
    &Spell::EffectPowerDrain,                               //  8 SPELL_EFFECT_POWER_DRAIN
    &Spell::EffectHealthLeech,                              //  9 SPELL_EFFECT_HEALTH_LEECH
    &Spell::EffectHeal,                                     // 10 SPELL_EFFECT_HEAL
    &Spell::EffectBind,                                     // 11 SPELL_EFFECT_BIND
    &Spell::EffectNULL,                                     // 12 SPELL_EFFECT_PORTAL
    &Spell::EffectUnused,                                   // 13 SPELL_EFFECT_RITUAL_BASE              unused
    &Spell::EffectUnused,                                   // 14 SPELL_EFFECT_RITUAL_SPECIALIZE        unused
    &Spell::EffectUnused,                                   // 15 SPELL_EFFECT_RITUAL_ACTIVATE_PORTAL   unused
    &Spell::EffectQuestComplete,                            // 16 SPELL_EFFECT_QUEST_COMPLETE
    &Spell::EffectWeaponDmg,                                // 17 SPELL_EFFECT_WEAPON_DAMAGE_NOSCHOOL
    &Spell::EffectResurrect,                                // 18 SPELL_EFFECT_RESURRECT
    &Spell::EffectAddExtraAttacks,                          // 19 SPELL_EFFECT_ADD_EXTRA_ATTACKS
    &Spell::EffectUnused,                                   // 20 SPELL_EFFECT_DODGE                    one spell: Dodge
    &Spell::EffectUnused,                                   // 21 SPELL_EFFECT_EVADE                    one spell: Evade (DND)
    &Spell::EffectParry,                                    // 22 SPELL_EFFECT_PARRY
    &Spell::EffectBlock,                                    // 23 SPELL_EFFECT_BLOCK                    one spell: Block
    &Spell::EffectCreateItem,                               // 24 SPELL_EFFECT_CREATE_ITEM
    &Spell::EffectUnused,                                   // 25 SPELL_EFFECT_WEAPON
    &Spell::EffectUnused,                                   // 26 SPELL_EFFECT_DEFENSE                  one spell: Defense
    &Spell::EffectPersistentAA,                             // 27 SPELL_EFFECT_PERSISTENT_AREA_AURA
    &Spell::EffectSummonType,                               // 28 SPELL_EFFECT_SUMMON
    &Spell::EffectLeap,                                     // 29 SPELL_EFFECT_LEAP
    &Spell::EffectEnergize,                                 // 30 SPELL_EFFECT_ENERGIZE
    &Spell::EffectWeaponDmg,                                // 31 SPELL_EFFECT_WEAPON_PERCENT_DAMAGE
    &Spell::EffectTriggerMissileSpell,                      // 32 SPELL_EFFECT_TRIGGER_MISSILE
    &Spell::EffectOpenLock,                                 // 33 SPELL_EFFECT_OPEN_LOCK
    &Spell::EffectSummonChangeItem,                         // 34 SPELL_EFFECT_SUMMON_CHANGE_ITEM
    &Spell::EffectApplyAreaAura,                            // 35 SPELL_EFFECT_APPLY_AREA_AURA_PARTY
    &Spell::EffectLearnSpell,                               // 36 SPELL_EFFECT_LEARN_SPELL
    &Spell::EffectUnused,                                   // 37 SPELL_EFFECT_SPELL_DEFENSE            one spell: SPELLDEFENSE (DND)
    &Spell::EffectDispel,                                   // 38 SPELL_EFFECT_DISPEL
    &Spell::EffectUnused,                                   // 39 SPELL_EFFECT_LANGUAGE
    &Spell::EffectDualWield,                                // 40 SPELL_EFFECT_DUAL_WIELD
    &Spell::EffectJump,                                     // 41 SPELL_EFFECT_JUMP
    &Spell::EffectJumpDest,                                 // 42 SPELL_EFFECT_JUMP_DEST
    &Spell::EffectTeleUnitsFaceCaster,                      // 43 SPELL_EFFECT_TELEPORT_UNITS_FACE_CASTER
    &Spell::EffectLearnSkill,                               // 44 SPELL_EFFECT_SKILL_STEP
    &Spell::EffectAddHonor,                                 // 45 SPELL_EFFECT_ADD_HONOR                honor/pvp related
    &Spell::EffectUnused,                                   // 46 SPELL_EFFECT_SPAWN clientside, unit appears as if it was just spawned
    &Spell::EffectTradeSkill,                               // 47 SPELL_EFFECT_TRADE_SKILL
    &Spell::EffectUnused,                                   // 48 SPELL_EFFECT_STEALTH                  one spell: Base Stealth
    &Spell::EffectUnused,                                   // 49 SPELL_EFFECT_DETECT                   one spell: Detect
    &Spell::EffectTransmitted,                              // 50 SPELL_EFFECT_TRANS_DOOR
    &Spell::EffectUnused,                                   // 51 SPELL_EFFECT_FORCE_CRITICAL_HIT       unused
    &Spell::EffectUnused,                                   // 52 SPELL_EFFECT_GUARANTEE_HIT            one spell: zzOLDCritical Shot
    &Spell::EffectEnchantItemPerm,                          // 53 SPELL_EFFECT_ENCHANT_ITEM
    &Spell::EffectEnchantItemTmp,                           // 54 SPELL_EFFECT_ENCHANT_ITEM_TEMPORARY
    &Spell::EffectTameCreature,                             // 55 SPELL_EFFECT_TAMECREATURE
    &Spell::EffectSummonPet,                                // 56 SPELL_EFFECT_SUMMON_PET
    &Spell::EffectLearnPetSpell,                            // 57 SPELL_EFFECT_LEARN_PET_SPELL
    &Spell::EffectWeaponDmg,                                // 58 SPELL_EFFECT_WEAPON_DAMAGE
    &Spell::EffectCreateRandomItem,                         // 59 SPELL_EFFECT_CREATE_RANDOM_ITEM       create item base at spell specific loot
    &Spell::EffectProficiency,                              // 60 SPELL_EFFECT_PROFICIENCY
    &Spell::EffectSendEvent,                                // 61 SPELL_EFFECT_SEND_EVENT
    &Spell::EffectPowerBurn,                                // 62 SPELL_EFFECT_POWER_BURN
    &Spell::EffectThreat,                                   // 63 SPELL_EFFECT_THREAT
    &Spell::EffectTriggerSpell,                             // 64 SPELL_EFFECT_TRIGGER_SPELL
    &Spell::EffectApplyAreaAura,                            // 65 SPELL_EFFECT_APPLY_AREA_AURA_RAID
    &Spell::EffectRechargeManaGem,                          // 66 SPELL_EFFECT_CREATE_MANA_GEM          (possibly recharge it, misc - is item ID)
    &Spell::EffectHealMaxHealth,                            // 67 SPELL_EFFECT_HEAL_MAX_HEALTH
    &Spell::EffectInterruptCast,                            // 68 SPELL_EFFECT_INTERRUPT_CAST
    &Spell::EffectDistract,                                 // 69 SPELL_EFFECT_DISTRACT
    &Spell::EffectPull,                                     // 70 SPELL_EFFECT_PULL                     one spell: Distract Move
    &Spell::EffectPickPocket,                               // 71 SPELL_EFFECT_PICKPOCKET
    &Spell::EffectAddFarsight,                              // 72 SPELL_EFFECT_ADD_FARSIGHT
    &Spell::EffectUntrainTalents,                           // 73 SPELL_EFFECT_UNTRAIN_TALENTS
    &Spell::EffectApplyGlyph,                               // 74 SPELL_EFFECT_APPLY_GLYPH
    &Spell::EffectHealMechanical,                           // 75 SPELL_EFFECT_HEAL_MECHANICAL          one spell: Mechanical Patch Kit
    &Spell::EffectSummonObjectWild,                         // 76 SPELL_EFFECT_SUMMON_OBJECT_WILD
    &Spell::EffectScriptEffect,                             // 77 SPELL_EFFECT_SCRIPT_EFFECT
    &Spell::EffectUnused,                                   // 78 SPELL_EFFECT_ATTACK
    &Spell::EffectSanctuary,                                // 79 SPELL_EFFECT_SANCTUARY
    &Spell::EffectAddComboPoints,                           // 80 SPELL_EFFECT_ADD_COMBO_POINTS
    &Spell::EffectUnused,                                   // 81 SPELL_EFFECT_CREATE_HOUSE             one spell: Create House (TEST)
    &Spell::EffectNULL,                                     // 82 SPELL_EFFECT_BIND_SIGHT
    &Spell::EffectDuel,                                     // 83 SPELL_EFFECT_DUEL
    &Spell::EffectStuck,                                    // 84 SPELL_EFFECT_STUCK
    &Spell::EffectSummonPlayer,                             // 85 SPELL_EFFECT_SUMMON_PLAYER
    &Spell::EffectActivateObject,                           // 86 SPELL_EFFECT_ACTIVATE_OBJECT
    &Spell::EffectGameObjectDamage,                         // 87 SPELL_EFFECT_GAMEOBJECT_DAMAGE
    &Spell::EffectGameObjectRepair,                         // 88 SPELL_EFFECT_GAMEOBJECT_REPAIR
    &Spell::EffectGameObjectSetDestructionState,            // 89 SPELL_EFFECT_GAMEOBJECT_SET_DESTRUCTION_STATE
    &Spell::EffectKillCreditPersonal,                       // 90 SPELL_EFFECT_KILL_CREDIT              Kill credit but only for single person
    &Spell::EffectUnused,                                   // 91 SPELL_EFFECT_THREAT_ALL               one spell: zzOLDBrainwash
    &Spell::EffectEnchantHeldItem,                          // 92 SPELL_EFFECT_ENCHANT_HELD_ITEM
    &Spell::EffectForceDeselect,                            // 93 SPELL_EFFECT_FORCE_DESELECT
    &Spell::EffectSelfResurrect,                            // 94 SPELL_EFFECT_SELF_RESURRECT
    &Spell::EffectSkinning,                                 // 95 SPELL_EFFECT_SKINNING
    &Spell::EffectCharge,                                   // 96 SPELL_EFFECT_CHARGE
    &Spell::EffectCastButtons,                              // 97 SPELL_EFFECT_CAST_BUTTON (totem bar since 3.2.2a)
    &Spell::EffectKnockBack,                                // 98 SPELL_EFFECT_KNOCK_BACK
    &Spell::EffectDisEnchant,                               // 99 SPELL_EFFECT_DISENCHANT
    &Spell::EffectInebriate,                                //100 SPELL_EFFECT_INEBRIATE
    &Spell::EffectFeedPet,                                  //101 SPELL_EFFECT_FEED_PET
    &Spell::EffectDismissPet,                               //102 SPELL_EFFECT_DISMISS_PET
    &Spell::EffectReputation,                               //103 SPELL_EFFECT_REPUTATION
    &Spell::EffectSummonObject,                             //104 SPELL_EFFECT_SUMMON_OBJECT_SLOT1
    &Spell::EffectSummonObject,                             //105 SPELL_EFFECT_SUMMON_OBJECT_SLOT2
    &Spell::EffectSummonObject,                             //106 SPELL_EFFECT_SUMMON_OBJECT_SLOT3
    &Spell::EffectSummonObject,                             //107 SPELL_EFFECT_SUMMON_OBJECT_SLOT4
    &Spell::EffectDispelMechanic,                           //108 SPELL_EFFECT_DISPEL_MECHANIC
    &Spell::EffectSummonDeadPet,                            //109 SPELL_EFFECT_SUMMON_DEAD_PET
    &Spell::EffectDestroyAllTotems,                         //110 SPELL_EFFECT_DESTROY_ALL_TOTEMS
    &Spell::EffectDurabilityDamage,                         //111 SPELL_EFFECT_DURABILITY_DAMAGE
    &Spell::EffectUnused,                                   //112 SPELL_EFFECT_112
    &Spell::EffectResurrectNew,                             //113 SPELL_EFFECT_RESURRECT_NEW
    &Spell::EffectTaunt,                                    //114 SPELL_EFFECT_ATTACK_ME
    &Spell::EffectDurabilityDamagePCT,                      //115 SPELL_EFFECT_DURABILITY_DAMAGE_PCT
    &Spell::EffectSkinPlayerCorpse,                         //116 SPELL_EFFECT_SKIN_PLAYER_CORPSE       one spell: Remove Insignia, bg usage, required special corpse flags...
    &Spell::EffectSpiritHeal,                               //117 SPELL_EFFECT_SPIRIT_HEAL              one spell: Spirit Heal
    &Spell::EffectSkill,                                    //118 SPELL_EFFECT_SKILL                    professions and more
    &Spell::EffectApplyAreaAura,                            //119 SPELL_EFFECT_APPLY_AREA_AURA_PET
    &Spell::EffectUnused,                                   //120 SPELL_EFFECT_TELEPORT_GRAVEYARD       one spell: Graveyard Teleport Test
    &Spell::EffectWeaponDmg,                                //121 SPELL_EFFECT_NORMALIZED_WEAPON_DMG
    &Spell::EffectUnused,                                   //122 SPELL_EFFECT_122                      unused
    &Spell::EffectSendTaxi,                                 //123 SPELL_EFFECT_SEND_TAXI                taxi/flight related (misc value is taxi path id)
    &Spell::EffectPullTowards,                              //124 SPELL_EFFECT_PULL_TOWARDS
    &Spell::EffectModifyThreatPercent,                      //125 SPELL_EFFECT_MODIFY_THREAT_PERCENT
    &Spell::EffectStealBeneficialBuff,                      //126 SPELL_EFFECT_STEAL_BENEFICIAL_BUFF    spell steal effect?
    &Spell::EffectProspecting,                              //127 SPELL_EFFECT_PROSPECTING              Prospecting spell
    &Spell::EffectApplyAreaAura,                            //128 SPELL_EFFECT_APPLY_AREA_AURA_FRIEND
    &Spell::EffectApplyAreaAura,                            //129 SPELL_EFFECT_APPLY_AREA_AURA_ENEMY
    &Spell::EffectRedirectThreat,                           //130 SPELL_EFFECT_REDIRECT_THREAT
    &Spell::EffectPlayerNotification,                       //131 SPELL_EFFECT_PLAYER_NOTIFICATION      sound id in misc value (SoundEntries.dbc)
    &Spell::EffectPlayMusic,                                //132 SPELL_EFFECT_PLAY_MUSIC               sound id in misc value (SoundEntries.dbc)
    &Spell::EffectUnlearnSpecialization,                    //133 SPELL_EFFECT_UNLEARN_SPECIALIZATION   unlearn profession specialization
    &Spell::EffectKillCredit,                               //134 SPELL_EFFECT_KILL_CREDIT              misc value is creature entry
    &Spell::EffectNULL,                                     //135 SPELL_EFFECT_CALL_PET
    &Spell::EffectHealPct,                                  //136 SPELL_EFFECT_HEAL_PCT
    &Spell::EffectEnergizePct,                              //137 SPELL_EFFECT_ENERGIZE_PCT
    &Spell::EffectLeapBack,                                 //138 SPELL_EFFECT_LEAP_BACK                Leap back
    &Spell::EffectQuestClear,                               //139 SPELL_EFFECT_CLEAR_QUEST              Reset quest status (miscValue - quest ID)
    &Spell::EffectForceCast,                                //140 SPELL_EFFECT_FORCE_CAST
    &Spell::EffectForceCast,                                //141 SPELL_EFFECT_FORCE_CAST_WITH_VALUE
    &Spell::EffectTriggerSpell,                             //142 SPELL_EFFECT_TRIGGER_SPELL_WITH_VALUE
    &Spell::EffectApplyAreaAura,                            //143 SPELL_EFFECT_APPLY_AREA_AURA_OWNER
    &Spell::EffectKnockBack,                                //144 SPELL_EFFECT_KNOCK_BACK_DEST
    &Spell::EffectPullTowards,                              //145 SPELL_EFFECT_PULL_TOWARDS_DEST                      Black Hole Effect
    &Spell::EffectActivateRune,                             //146 SPELL_EFFECT_ACTIVATE_RUNE
    &Spell::EffectQuestFail,                                //147 SPELL_EFFECT_QUEST_FAIL               quest fail
    &Spell::EffectTriggerMissileSpell,                      //148 SPELL_EFFECT_TRIGGER_MISSILE_SPELL_WITH_VALUE
    &Spell::EffectChargeDest,                               //149 SPELL_EFFECT_CHARGE_DEST
    &Spell::EffectQuestStart,                               //150 SPELL_EFFECT_QUEST_START
    &Spell::EffectTriggerRitualOfSummoning,                 //151 SPELL_EFFECT_TRIGGER_SPELL_2
    &Spell::EffectSummonRaFFriend,                          //152 SPELL_EFFECT_SUMMON_RAF_FRIEND        summon Refer-a-Friend
    &Spell::EffectCreateTamedPet,                           //153 SPELL_EFFECT_CREATE_TAMED_PET         misc value is creature entry
    &Spell::EffectDiscoverTaxi,                             //154 SPELL_EFFECT_DISCOVER_TAXI
    &Spell::EffectTitanGrip,                                //155 SPELL_EFFECT_TITAN_GRIP Allows you to equip two-handed axes, maces and swords in one hand, but you attack $49152s1% slower than normal.
    &Spell::EffectEnchantItemPrismatic,                     //156 SPELL_EFFECT_ENCHANT_ITEM_PRISMATIC
    &Spell::EffectCreateItem2,                              //157 SPELL_EFFECT_CREATE_ITEM_2            create item or create item template and replace by some randon spell loot item
    &Spell::EffectMilling,                                  //158 SPELL_EFFECT_MILLING                  milling
    &Spell::EffectRenamePet,                                //159 SPELL_EFFECT_ALLOW_RENAME_PET         allow rename pet once again
    &Spell::EffectNULL,                                     //160 SPELL_EFFECT_160                      1 spell - 45534
    &Spell::EffectSpecCount,                                //161 SPELL_EFFECT_TALENT_SPEC_COUNT        second talent spec (learn/revert)
    &Spell::EffectActivateSpec,                             //162 SPELL_EFFECT_TALENT_SPEC_SELECT       activate primary/secondary spec
    &Spell::EffectNULL,                                     //163 unused
    &Spell::EffectRemoveAura,                               //164 SPELL_EFFECT_REMOVE_AURA
};

void Spell::EffectNULL(SpellEffIndex /*effIndex*/)
{
    sLog->outDebug(LOG_FILTER_SPELLS_AURAS, "WORLD: Spell Effect DUMMY");
}

void Spell::EffectUnused(SpellEffIndex /*effIndex*/)
{
    // NOT USED BY ANY SPELL OR USELESS OR IMPLEMENTED IN DIFFERENT WAY IN TRINITY
}

void Spell::EffectResurrectNew(SpellEffIndex effIndex)
{
    if (effectHandleMode != SPELL_EFFECT_HANDLE_HIT_TARGET)
        return;

    if (!unitTarget || unitTarget->isAlive())
        return;

    if (unitTarget->GetTypeId() != TYPEID_PLAYER)
        return;

    if (!unitTarget->IsInWorld())
        return;

    Player* target = unitTarget->ToPlayer();

    if (target->isRessurectRequested())       // already have one active request
        return;

    uint32 health = damage;
    uint32 mana = m_spellInfo->Effects[effIndex].MiscValue;
    ExecuteLogEffectResurrect(effIndex, target);
    target->setResurrectRequestData(m_caster->GetGUID(), m_caster->GetMapId(), m_caster->GetPositionX(), m_caster->GetPositionY(), m_caster->GetPositionZ(), health, mana);
    SendResurrectRequest(target);
}

void Spell::EffectInstaKill(SpellEffIndex /*effIndex*/)
{
    if (effectHandleMode != SPELL_EFFECT_HANDLE_HIT_TARGET)
        return;

    if (!unitTarget || !unitTarget->isAlive())
        return;

    if (m_caster == unitTarget)                              // prevent interrupt message
        finish();

    WorldPacket data(SMSG_SPELLINSTAKILLLOG, 8+8+4);
    data << uint64(m_caster->GetGUID());
    data << uint64(unitTarget->GetGUID());
    data << uint32(m_spellInfo->Id);
    m_caster->SendMessageToSet(&data, true);

    m_caster->DealDamage(unitTarget, unitTarget->GetHealth(), NULL, NODAMAGE, SPELL_SCHOOL_MASK_NORMAL, NULL, false);
}

void Spell::EffectEnvironmentalDMG(SpellEffIndex /*effIndex*/)
{
    if (effectHandleMode != SPELL_EFFECT_HANDLE_HIT_TARGET)
        return;

    if (!unitTarget || !unitTarget->isAlive())
        return;

    uint32 absorb = 0;
    uint32 resist = 0;

    m_caster->CalcAbsorbResist(unitTarget, m_spellInfo->GetSchoolMask(), SPELL_DIRECT_DAMAGE, damage, &absorb, &resist, m_spellInfo);

    m_caster->SendSpellNonMeleeDamageLog(unitTarget, m_spellInfo->Id, damage, m_spellInfo->GetSchoolMask(), absorb, resist, false, 0, false);
    if (unitTarget->GetTypeId() == TYPEID_PLAYER)
        unitTarget->ToPlayer()->EnvironmentalDamage(DAMAGE_FIRE, damage);
}

void Spell::EffectSchoolDMG(SpellEffIndex effIndex)
{
    if (effectHandleMode != SPELL_EFFECT_HANDLE_LAUNCH_TARGET)
        return;

    bool apply_direct_bonus = true;

    if (unitTarget && unitTarget->isAlive())
    {
        switch (m_spellInfo->SpellFamilyName)
        {
            case SPELLFAMILY_GENERIC:
            {
                // Meteor like spells (divided damage to targets)
                if (m_spellInfo->AttributesCu & SPELL_ATTR0_CU_SHARE_DAMAGE)
                {
                    uint32 count = 0;
                    for (std::list<TargetInfo>::iterator ihit= m_UniqueTargetInfo.begin(); ihit != m_UniqueTargetInfo.end(); ++ihit)
                        if (ihit->effectMask & (1<<effIndex))
                            ++count;

                    damage /= count;                    // divide to all targets
                }

                switch (m_spellInfo->Id)                     // better way to check unknown
                {
                    // Positive/Negative Charge
                    case 28062:
                    case 28085:
                    case 39090:
                    case 39093:
                        if (!m_triggeredByAuraSpell)
                            break;
                        if (unitTarget == m_caster)
                        {
                            uint8 count = 0;
                            for (std::list<TargetInfo>::iterator ihit = m_UniqueTargetInfo.begin(); ihit != m_UniqueTargetInfo.end(); ++ihit)
                                if (ihit->targetGUID != m_caster->GetGUID())
                                    if (Player* target = ObjectAccessor::GetPlayer(*m_caster, ihit->targetGUID))
                                        if (target->HasAura(m_triggeredByAuraSpell->Id))
                                            ++count;
                            if (count)
                            {
                                uint32 spellId = 0;
                                switch (m_spellInfo->Id)
                                {
                                    case 28062: spellId = 29659; break;
                                    case 28085: spellId = 29660; break;
                                    case 39090: spellId = 39089; break;
                                    case 39093: spellId = 39092; break;
                                }
                                m_caster->SetAuraStack(spellId, m_caster, count);
                            }
                        }

                        if (unitTarget->HasAura(m_triggeredByAuraSpell->Id))
                            damage = 0;
                        break;
                    // Consumption
                    case 28865:
                        damage = (((InstanceMap*)m_caster->GetMap())->GetDifficulty() == REGULAR_DIFFICULTY ? 2750 : 4250);
                        break;
                    // percent from health with min
                    case 25599:                             // Thundercrash
                    {
                        damage = unitTarget->GetHealth() / 2;
                        if (damage < 200)
                            damage = 200;
                        break;
                    }
                    // arcane charge. must only affect demons (also undead?)
                    case 45072:
                    {
                        if (unitTarget->GetCreatureType() != CREATURE_TYPE_DEMON
                            && unitTarget->GetCreatureType() != CREATURE_TYPE_UNDEAD)
                            return;
                        break;
                    }
                    case 33671: // gruul's shatter
                    case 50811: // krystallus shatter ( Normal )
                    case 61547: // krystallus shatter ( Heroic )
                    {
                        // don't damage self and only players
                        if (unitTarget->GetGUID() == m_caster->GetGUID() || unitTarget->GetTypeId() != TYPEID_PLAYER)
                            return;

                        float radius = m_spellInfo->Effects[EFFECT_0].CalcRadius(m_caster);
                        if (!radius)
                            return;
                        float distance = m_caster->GetDistance2d(unitTarget);
                        damage = (distance > radius) ? 0 : int32(m_spellInfo->Effects[EFFECT_0].CalcValue(m_caster) * ((radius - distance)/radius));
                        break;
                    }
                    // Loken Pulsing Shockwave
                    case 59837:
                    case 52942:
                    {
                        // don't damage self and only players
                        if (unitTarget->GetGUID() == m_caster->GetGUID() || unitTarget->GetTypeId() != TYPEID_PLAYER)
                            return;

                        float radius = m_spellInfo->Effects[EFFECT_0].CalcRadius(m_caster);
                        if (!radius)
                            return;
                        float distance = m_caster->GetDistance2d(unitTarget);
                        damage = (distance > radius) ? 0 : int32(m_spellInfo->Effects[EFFECT_0].CalcValue(m_caster) * distance);
                        break;
                    }
                    // TODO: add spell specific target requirement hook for spells
                    // Shadowbolts only affects targets with Shadow Mark (Gothik)
                    case 27831:
                    case 55638:
                        if (!unitTarget->HasAura(27825))
                            return;
                        break;
                    // Cataclysmic Bolt
                    case 38441:
                    {
                        damage = unitTarget->CountPctFromMaxHealth(50);
                        break;
                    }
                    case 20625: // Ritual of Doom Sacrifice
                    case 29142: // Eyesore Blaster
                    case 35139: // Throw Boom's Doom
                    case 42393: // Brewfest - Attack Keg
                    case 55269: // Deathly Stare
                    case 56578: // Rapid-Fire Harpoon
                    case 62775: // Tympanic Tantrum
                    {
                        damage = unitTarget->CountPctFromMaxHealth(damage);
                        break;
                    }
                    // Gargoyle Strike
                    case 51963:
                    {
                        // about +4 base spell dmg per level
                        damage = (m_caster->getLevel() - 60) * 4 + 60;
                        break;
                    }
                }
                break;
            }
            case SPELLFAMILY_WARRIOR:
            {
                // Bloodthirst
                if (m_spellInfo->SpellFamilyFlags[1] & 0x400)
                    ApplyPctF(damage, m_caster->GetTotalAttackPowerValue(BASE_ATTACK));
                // Shield Slam
                else if (m_spellInfo->SpellFamilyFlags[1] & 0x200 && m_spellInfo->Category == 1209)
                {
                    uint8 level = m_caster->getLevel();
                    uint32 block_value = m_caster->GetShieldBlockValue(uint32(float(level) * 24.5f), uint32(float(level) * 34.5f));
                    damage += int32(m_caster->ApplyEffectModifiers(m_spellInfo, effIndex, float(block_value)));
                }
                // Victory Rush
                else if (m_spellInfo->SpellFamilyFlags[1] & 0x100)
                    ApplyPctF(damage, m_caster->GetTotalAttackPowerValue(BASE_ATTACK));
                // Shockwave
                else if (m_spellInfo->Id == 46968)
                {
                    int32 pct = m_caster->CalculateSpellDamage(unitTarget, m_spellInfo, 2);
                    if (pct > 0)
                        damage += int32(CalculatePctN(m_caster->GetTotalAttackPowerValue(BASE_ATTACK), pct));
                    break;
                }
                break;
            }
            case SPELLFAMILY_WARLOCK:
            {
                // Incinerate Rank 1 & 2
                if ((m_spellInfo->SpellFamilyFlags[1] & 0x000040) && m_spellInfo->SpellIconID == 2128)
                {
                    // Incinerate does more dmg (dmg*0.25) if the target have Immolate debuff.
                    // Check aura state for speed but aura state set not only for Immolate spell
                    if (unitTarget->HasAuraState(AURA_STATE_CONFLAGRATE))
                    {
                        if (unitTarget->GetAuraEffect(SPELL_AURA_PERIODIC_DAMAGE, SPELLFAMILY_WARLOCK, 0x4, 0, 0))
                            damage += damage/4;
                    }
                }
                // Conflagrate - consumes Immolate or Shadowflame
                else if (m_spellInfo->TargetAuraState == AURA_STATE_CONFLAGRATE)
                {
                    AuraEffect const* aura = NULL;                // found req. aura for damage calculation

                    Unit::AuraEffectList const &mPeriodic = unitTarget->GetAuraEffectsByType(SPELL_AURA_PERIODIC_DAMAGE);
                    for (Unit::AuraEffectList::const_iterator i = mPeriodic.begin(); i != mPeriodic.end(); ++i)
                    {
                        // for caster applied auras only
                        if ((*i)->GetSpellInfo()->SpellFamilyName != SPELLFAMILY_WARLOCK ||
                            (*i)->GetCasterGUID() != m_caster->GetGUID())
                            continue;

                        // Immolate
                        if ((*i)->GetSpellInfo()->SpellFamilyFlags[0] & 0x4)
                        {
                            aura = *i;                      // it selected always if exist
                            break;
                        }

                        // Shadowflame
                        if ((*i)->GetSpellInfo()->SpellFamilyFlags[2] & 0x00000002)
                            aura = *i;                      // remember but wait possible Immolate as primary priority
                    }

                    // found Immolate or Shadowflame
                    if (aura)
                    {
                        uint32 pdamage = uint32(std::max(aura->GetAmount(), 0));
                        pdamage = m_caster->SpellDamageBonus(unitTarget, aura->GetSpellInfo(), pdamage, DOT, aura->GetBase()->GetStackAmount());
                        uint32 pct_dir = m_caster->CalculateSpellDamage(unitTarget, m_spellInfo, (effIndex + 1));
                        uint8 baseTotalTicks = uint8(m_caster->CalcSpellDuration(aura->GetSpellInfo()) / aura->GetSpellInfo()->Effects[EFFECT_0].Amplitude);
                        damage += int32(CalculatePctU(pdamage * baseTotalTicks, pct_dir));

                        uint32 pct_dot = m_caster->CalculateSpellDamage(unitTarget, m_spellInfo, (effIndex + 2)) / 3;
                        m_spellValue->EffectBasePoints[1] = m_spellInfo->Effects[EFFECT_1].CalcBaseValue(int32(CalculatePctU(pdamage * baseTotalTicks, pct_dot)));

                        apply_direct_bonus = false;
                        // Glyph of Conflagrate
                        if (!m_caster->HasAura(56235))
                            unitTarget->RemoveAurasDueToSpell(aura->GetId(), m_caster->GetGUID());

                        break;
                    }
                }
                // Shadow Bite
                else if (m_spellInfo->SpellFamilyFlags[1] & 0x400000)
                {
                    if (m_caster->GetTypeId() == TYPEID_UNIT && m_caster->ToCreature()->isPet())
                    {
                        if (Player* owner = m_caster->GetOwner()->ToPlayer())
                        {
                            if (AuraEffect* aurEff = owner->GetAuraEffect(SPELL_AURA_ADD_FLAT_MODIFIER, SPELLFAMILY_WARLOCK, 214, 0))
                            {
                                int32 bp0 = aurEff->GetId() == 54037 ? 4 : 8;
                                m_caster->CastCustomSpell(m_caster, 54425, &bp0, NULL, NULL, true);
                            }
                        }
                    }
                }
                break;
            }
            case SPELLFAMILY_PRIEST:
            {
                // Shadow Word: Death - deals damage equal to damage done to caster
                if (m_spellInfo->SpellFamilyFlags[1] & 0x2)
                {
                    int32 back_damage = m_caster->SpellDamageBonus(unitTarget, m_spellInfo, (uint32)damage, SPELL_DIRECT_DAMAGE);
                    // Pain and Suffering reduces damage
                    if (AuraEffect* aurEff = m_caster->GetDummyAuraEffect(SPELLFAMILY_PRIEST, 2874, 0))
                        AddPctN(back_damage, -aurEff->GetAmount());

                    if (back_damage < int32(unitTarget->GetHealth()))
                        m_caster->CastCustomSpell(m_caster, 32409, &back_damage, 0, 0, true);
                }
                // Improved Mind Blast (Mind Blast in shadow form bonus)
                else if (m_caster->GetShapeshiftForm() == FORM_SHADOW && (m_spellInfo->SpellFamilyFlags[0] & 0x00002000))
                {
                    Unit::AuraEffectList const& ImprMindBlast = m_caster->GetAuraEffectsByType(SPELL_AURA_ADD_FLAT_MODIFIER);
                    for (Unit::AuraEffectList::const_iterator i = ImprMindBlast.begin(); i != ImprMindBlast.end(); ++i)
                    {
                        if ((*i)->GetSpellInfo()->SpellFamilyName == SPELLFAMILY_PRIEST &&
                            ((*i)->GetSpellInfo()->SpellIconID == 95))
                        {
                            int chance = (*i)->GetSpellInfo()->Effects[EFFECT_1].CalcValue(m_caster);
                            if (roll_chance_i(chance))
                                // Mind Trauma
                                m_caster->CastSpell(unitTarget, 48301, true, 0);
                            break;
                        }
                    }
                }
                break;
            }
            case SPELLFAMILY_DRUID:
            {
                // Ferocious Bite
                if (m_caster->GetTypeId() == TYPEID_PLAYER && (m_spellInfo->SpellFamilyFlags[0] & 0x000800000) && m_spellInfo->SpellVisual[0] == 6587)
                {
                    // converts each extra point of energy into ($f1+$AP/410) additional damage
                    float ap = m_caster->GetTotalAttackPowerValue(BASE_ATTACK);
                    float multiple = ap / 410 + m_spellInfo->Effects[effIndex].DamageMultiplier;
                    int32 energy = -(m_caster->ModifyPower(POWER_ENERGY, -30));
                    damage += int32(energy * multiple);
                    damage += int32(CalculatePctN(m_caster->ToPlayer()->GetComboPoints() * ap, 7));
                }
                // Wrath
                else if (m_spellInfo->SpellFamilyFlags[0] & 0x00000001)
                {
                    // Improved Insect Swarm
                    if (AuraEffect const* aurEff = m_caster->GetDummyAuraEffect(SPELLFAMILY_DRUID, 1771, 0))
                        if (unitTarget->GetAuraEffect(SPELL_AURA_PERIODIC_DAMAGE, SPELLFAMILY_DRUID, 0x00200000, 0, 0))
                            AddPctN(damage, aurEff->GetAmount());
                }
                break;
            }
            case SPELLFAMILY_ROGUE:
            {
                // Envenom
                if (m_caster->GetTypeId() == TYPEID_PLAYER && (m_spellInfo->SpellFamilyFlags[1] & 0x8))
                {
                    // consume from stack dozes not more that have combo-points
                    if (uint32 combo = m_caster->ToPlayer()->GetComboPoints())
                    {
                        // Lookup for Deadly poison (only attacker applied)
                        if (AuraEffect const* aurEff = unitTarget->GetAuraEffect(SPELL_AURA_PERIODIC_DAMAGE, SPELLFAMILY_ROGUE, 0x10000, 0, 0, m_caster->GetGUID()))
                        {
                            // count consumed deadly poison doses at target
                            bool needConsume = true;
                            uint32 spellId = aurEff->GetId();
                            uint32 doses = aurEff->GetBase()->GetStackAmount();
                            if (doses > combo)
                                doses = combo;
                            // Master Poisoner
                            Unit::AuraEffectList const& auraList = m_caster->ToPlayer()->GetAuraEffectsByType(SPELL_AURA_MOD_AURA_DURATION_BY_DISPEL_NOT_STACK);
                            for (Unit::AuraEffectList::const_iterator iter = auraList.begin(); iter != auraList.end(); ++iter)
                            {
                                if ((*iter)->GetSpellInfo()->SpellFamilyName == SPELLFAMILY_ROGUE && (*iter)->GetSpellInfo()->SpellIconID == 1960)
                                {
                                    uint32 chance = (*iter)->GetSpellInfo()->Effects[EFFECT_2].CalcValue(m_caster);

                                    if (chance && roll_chance_i(chance))
                                        needConsume = false;

                                    break;
                                }
                            }

                            if (needConsume)
                                for (uint32 i = 0; i < doses; ++i)
                                    unitTarget->RemoveAuraFromStack(spellId);
                            damage *= doses;
                            damage += int32(((Player*)m_caster)->GetTotalAttackPowerValue(BASE_ATTACK) * 0.09f * doses);
                        }
                        // Eviscerate and Envenom Bonus Damage (item set effect)
                        if (m_caster->HasAura(37169))
                            damage += ((Player*)m_caster)->GetComboPoints()*40;
                    }
                }
                // Eviscerate
                else if ((m_spellInfo->SpellFamilyFlags[0] & 0x00020000) && m_caster->GetTypeId() == TYPEID_PLAYER)
                {
                    if (uint32 combo = ((Player*)m_caster)->GetComboPoints())
                    {
                        float ap = m_caster->GetTotalAttackPowerValue(BASE_ATTACK);
                        damage += irand(int32(ap * combo * 0.03f), int32(ap * combo * 0.07f));

                        // Eviscerate and Envenom Bonus Damage (item set effect)
                        if (m_caster->HasAura(37169))
                            damage += combo*40;
                    }
                }
                break;
            }
            case SPELLFAMILY_HUNTER:
            {
                //Gore
                if (m_spellInfo->SpellIconID == 1578)
                {
                    if (m_caster->HasAura(57627))           // Charge 6 sec post-affect
                        damage *= 2;
                }
                // Steady Shot
                else if (m_spellInfo->SpellFamilyFlags[1] & 0x1)
                {
                    bool found = false;
                    // check dazed affect
                    Unit::AuraEffectList const& decSpeedList = unitTarget->GetAuraEffectsByType(SPELL_AURA_MOD_DECREASE_SPEED);
                    for (Unit::AuraEffectList::const_iterator iter = decSpeedList.begin(); iter != decSpeedList.end(); ++iter)
                    {
                        if ((*iter)->GetSpellInfo()->SpellIconID == 15 && (*iter)->GetSpellInfo()->Dispel == 0)
                        {
                            found = true;
                            break;
                        }
                    }

                    // TODO: should this be put on taken but not done?
                    if (found)
                        damage += m_spellInfo->Effects[EFFECT_1].CalcValue();

                    if (m_caster->GetTypeId() == TYPEID_PLAYER)
                    {
                        // Add Ammo and Weapon damage plus RAP * 0.1
                        Item* item = m_caster->ToPlayer()->GetWeaponForAttack(RANGED_ATTACK);
                        if (item)
                        {
                            float dmg_min = item->GetTemplate()->Damage->DamageMin;
                            float dmg_max = item->GetTemplate()->Damage->DamageMax;
                            if (dmg_max == 0.0f && dmg_min > dmg_max)
                                damage += int32(dmg_min);
                            else
                                damage += irand(int32(dmg_min), int32(dmg_max));
                            damage += int32(m_caster->ToPlayer()->GetAmmoDPS()*item->GetTemplate()->Delay*0.001f);
                        }
                    }
                }
                break;
            }
            case SPELLFAMILY_PALADIN:
            {
                // Hammer of the Righteous
                if (m_spellInfo->SpellFamilyFlags[1]&0x00040000)
                {
                    // Add main hand dps * effect[2] amount
                    float average = (m_caster->GetFloatValue(UNIT_FIELD_MINDAMAGE) + m_caster->GetFloatValue(UNIT_FIELD_MAXDAMAGE)) / 2;
                    int32 count = m_caster->CalculateSpellDamage(unitTarget, m_spellInfo, EFFECT_2);
                    damage += count * int32(average * IN_MILLISECONDS) / m_caster->GetAttackTime(BASE_ATTACK);
                    break;
                }
                // Shield of Righteousness
                if (m_spellInfo->SpellFamilyFlags[EFFECT_1] & 0x100000)
                {
                    uint8 level = m_caster->getLevel();
                    uint32 block_value = m_caster->GetShieldBlockValue(uint32(float(level) * 29.5f), uint32(float(level) * 39.5f));
                    damage += CalculatePctN(block_value, m_spellInfo->Effects[EFFECT_1].CalcValue());
                    break;
                }
                break;
            }
            case SPELLFAMILY_DEATHKNIGHT:
            {
                // Blood Boil - bonus for diseased targets
                if (m_spellInfo->SpellFamilyFlags[0] & 0x00040000)
                {
                    if (unitTarget->GetAuraEffect(SPELL_AURA_PERIODIC_DAMAGE, SPELLFAMILY_DEATHKNIGHT, 0, 0, 0x00000002, m_caster->GetGUID()))
                    {
                        damage += m_damage / 2;
                        damage += int32(m_caster->GetTotalAttackPowerValue(BASE_ATTACK) * 0.035f);
                    }
                }
                break;
            }
            case SPELLFAMILY_MAGE:
            {
                // Deep Freeze should deal damage to permanently stun-immune targets.
                if (m_spellInfo->Id == 71757)
                    if (unitTarget->GetTypeId() != TYPEID_UNIT || !(unitTarget->IsImmunedToSpellEffect(sSpellMgr->GetSpellInfo(44572), 0)))
                        return;
                break;
            }
        }

        if (m_originalCaster && damage > 0 && apply_direct_bonus)
            damage = m_originalCaster->SpellDamageBonus(unitTarget, m_spellInfo, (uint32)damage, SPELL_DIRECT_DAMAGE);

        m_damage += damage;
    }
}

void Spell::EffectDummy(SpellEffIndex effIndex)
{
    if (effectHandleMode != SPELL_EFFECT_HANDLE_HIT_TARGET)
        return;

    if (!unitTarget && !gameObjTarget && !itemTarget)
        return;

    uint32 spell_id = 0;
    int32 bp = 0;
    bool triggered = true;
    SpellCastTargets targets;

    // selection by spell family
    switch (m_spellInfo->SpellFamilyName)
    {
        case SPELLFAMILY_GENERIC:
        {
            switch (m_spellInfo->Id)
            {
                case 31225:                                 // Shimmering Vessel (restore creature to life)
                {
                    if (!unitTarget || unitTarget->GetTypeId() != TYPEID_UNIT)
                        return;
                    unitTarget->ToCreature()->setDeathState(JUST_ALIVED);
                    return;
                }
                case 12162:                                 // Deep wounds
                case 12850:                                 // (now good common check for this spells)
                case 12868:
                {
                    if (!unitTarget)
                        return;

                    // apply percent damage mods
                    damage = m_caster->SpellDamageBonus(unitTarget, m_spellInfo, damage, SPELL_DIRECT_DAMAGE);

                    switch (m_spellInfo->Id)
                    {
                        case 12162: ApplyPctN(damage, 16); break; // Rank 1
                        case 12850: ApplyPctN(damage, 32); break; // Rank 2
                        case 12868: ApplyPctN(damage, 48); break; // Rank 3
                        default:
                            sLog->outError("Spell::EffectDummy: Spell %u not handled in DW", m_spellInfo->Id);
                            return;
                    }

                    SpellInfo const* spellInfo = sSpellMgr->GetSpellInfo(12721);
                    uint32 ticks = spellInfo->GetDuration() / spellInfo->Effects[EFFECT_0].Amplitude;

                    // Add remaining ticks to damage done
                    if (AuraEffect const* aurEff = unitTarget->GetAuraEffect(12721, EFFECT_0, m_caster->GetGUID()))
                        damage += aurEff->GetAmount() * (ticks - aurEff->GetTickNumber());

                    damage = damage / ticks;
                    m_caster->CastCustomSpell(unitTarget, 12721, &damage, NULL, NULL, true);
                    return;
                }
                case 13567:                                 // Dummy Trigger
                {
                    // can be used for different aura triggering, so select by aura
                    if (!m_triggeredByAuraSpell || !unitTarget)
                        return;

                    switch (m_triggeredByAuraSpell->Id)
                    {
                        case 26467:                         // Persistent Shield
                            m_caster->CastCustomSpell(unitTarget, 26470, &damage, NULL, NULL, true);
                            break;
                        default:
                            sLog->outError("EffectDummy: Non-handled case for spell 13567 for triggered aura %u", m_triggeredByAuraSpell->Id);
                            break;
                    }
                    return;
                }
                case 17251:                                 // Spirit Healer Res
                {
                    if (!unitTarget || !m_originalCaster)
                        return;

                    if (m_originalCaster->GetTypeId() == TYPEID_PLAYER)
                    {
                        WorldPacket data(SMSG_SPIRIT_HEALER_CONFIRM, 8);
                        data << uint64(unitTarget->GetGUID());
                        m_originalCaster->ToPlayer()->GetSession()->SendPacket(&data);
                    }
                    return;
                }
                case 23019:                                 // Crystal Prison Dummy DND
                {
                    if (!unitTarget || !unitTarget->isAlive() || unitTarget->GetTypeId() != TYPEID_UNIT || unitTarget->ToCreature()->isPet())
                        return;

                    Creature* creatureTarget = unitTarget->ToCreature();

                    m_caster->SummonGameObject(179644, creatureTarget->GetPositionX(), creatureTarget->GetPositionY(), creatureTarget->GetPositionZ(), creatureTarget->GetOrientation(), 0, 0, 0, 0, uint32(creatureTarget->GetRespawnTime()-time(NULL)));
                    sLog->outDebug(LOG_FILTER_SPELLS_AURAS, "SummonGameObject at SpellEfects.cpp EffectDummy for Spell 23019");

                    creatureTarget->DespawnOrUnsummon();

                    return;
                }
                case 23448:                                 // Transporter Arrival - Ultrasafe Transporter: Gadgetzan - backfires
                {
                    int32 r = irand(0, 119);
                    if (r < 20)                           // Transporter Malfunction - 1/6 polymorph
                        m_caster->CastSpell(m_caster, 23444, true);
                    else if (r < 100)                     // Evil Twin               - 4/6 evil twin
                        m_caster->CastSpell(m_caster, 23445, true);
                    else                                    // Transporter Malfunction - 1/6 miss the target
                        m_caster->CastSpell(m_caster, 36902, true);
                    return;
                }
                case 23453:                                 // Gnomish Transporter - Ultrasafe Transporter: Gadgetzan
                    if (roll_chance_i(50))                // Gadgetzan Transporter         - success
                        m_caster->CastSpell(m_caster, 23441, true);
                    else                                    // Gadgetzan Transporter Failure - failure
                        m_caster->CastSpell(m_caster, 23446, true);
                    return;
                case 25860:                                 // Reindeer Transformation
                {
                    if (!m_caster->HasAuraType(SPELL_AURA_MOUNTED))
                        return;

                    float flyspeed = m_caster->GetSpeedRate(MOVE_FLIGHT);
                    float speed = m_caster->GetSpeedRate(MOVE_RUN);

                    m_caster->RemoveAurasByType(SPELL_AURA_MOUNTED);

                    //5 different spells used depending on mounted speed and if mount can fly or not
                    if (flyspeed >= 4.1f)
                        // Flying Reindeer
                        m_caster->CastSpell(m_caster, 44827, true); //310% flying Reindeer
                    else if (flyspeed >= 3.8f)
                        // Flying Reindeer
                        m_caster->CastSpell(m_caster, 44825, true); //280% flying Reindeer
                    else if (flyspeed >= 1.6f)
                        // Flying Reindeer
                        m_caster->CastSpell(m_caster, 44824, true); //60% flying Reindeer
                    else if (speed >= 2.0f)
                        // Reindeer
                        m_caster->CastSpell(m_caster, 25859, true); //100% ground Reindeer
                    else
                        // Reindeer
                        m_caster->CastSpell(m_caster, 25858, true); //60% ground Reindeer

                    return;
                }
                case 26074:                                 // Holiday Cheer
                    // implemented at client side
                    return;
                // Polarity Shift
                case 28089:
                    if (unitTarget)
                        unitTarget->CastSpell(unitTarget, roll_chance_i(50) ? 28059 : 28084, true, NULL, NULL, m_caster->GetGUID());
                    break;
                // Polarity Shift
                case 39096:
                    if (unitTarget)
                        unitTarget->CastSpell(unitTarget, roll_chance_i(50) ? 39088 : 39091, true, NULL, NULL, m_caster->GetGUID());
                    break;
                case 29200:                                 // Purify Helboar Meat
                {
                    if (m_caster->GetTypeId() != TYPEID_PLAYER)
                        return;

                    uint32 spell_id = roll_chance_i(50)
                        ? 29277                             // Summon Purified Helboar Meat
                        : 29278;                            // Summon Toxic Helboar Meat

                    m_caster->CastSpell(m_caster, spell_id, true, NULL);
                    return;
                }
                case 29858:                                 // Soulshatter
                    if (unitTarget && unitTarget->CanHaveThreatList()
                        && unitTarget->getThreatManager().getThreat(m_caster) > 0.0f)
                        m_caster->CastSpell(unitTarget, 32835, true);
                    return;
                case 30458:                                 // Nigh Invulnerability
                    if (!m_CastItem) return;
                    if (roll_chance_i(86))                   // Nigh-Invulnerability   - success
                        m_caster->CastSpell(m_caster, 30456, true, m_CastItem);
                    else                                    // Complete Vulnerability - backfire in 14% casts
                        m_caster->CastSpell(m_caster, 30457, true, m_CastItem);
                    return;
                case 30507:                                 // Poultryizer
                    if (!m_CastItem) return;
                    if (roll_chance_i(80))                   // Poultryized! - success
                        m_caster->CastSpell(unitTarget, 30501, true, m_CastItem);
                    else                                    // Poultryized! - backfire 20%
                        m_caster->CastSpell(unitTarget, 30504, true, m_CastItem);
                    return;
                case 35745:                                 // Socrethar's Stone
                {
                    uint32 spell_id;
                    switch (m_caster->GetAreaId())
                    {
                        case 3900: spell_id = 35743; break; // Socrethar Portal
                        case 3742: spell_id = 35744; break; // Socrethar Portal
                        default: return;
                    }

                    m_caster->CastSpell(m_caster, spell_id, true);
                    return;
                }
                case 37674:                                 // Chaos Blast
                {
                    if (!unitTarget)
                        return;

                    int32 basepoints0 = 100;
                    m_caster->CastCustomSpell(unitTarget, 37675, &basepoints0, NULL, NULL, true);
                    return;
                }
                // Wrath of the Astromancer
                case 42784:
                {
                    uint32 count = 0;
                    for (std::list<TargetInfo>::iterator ihit= m_UniqueTargetInfo.begin(); ihit != m_UniqueTargetInfo.end(); ++ihit)
                        if (ihit->effectMask & (1<<effIndex))
                            ++count;

                    damage = 12000; // maybe wrong value
                    damage /= count;

                    SpellInfo const* spellInfo = sSpellMgr->GetSpellInfo(42784);

                     // now deal the damage
                    for (std::list<TargetInfo>::iterator ihit= m_UniqueTargetInfo.begin(); ihit != m_UniqueTargetInfo.end(); ++ihit)
                        if (ihit->effectMask & (1<<effIndex))
                        {
                            if (Unit* casttarget = Unit::GetUnit((*unitTarget), ihit->targetGUID))
                                m_caster->DealDamage(casttarget, damage, NULL, SPELL_DIRECT_DAMAGE, SPELL_SCHOOL_MASK_ARCANE, spellInfo, false);
                        }

                    return;
                }
                // Demon Broiled Surprise
                case 43723:
                {
                    if (m_caster->GetTypeId() != TYPEID_PLAYER)
                        return;

                    Player* player = (Player*)m_caster;

                    if (player && player->GetQuestStatus(11379) == QUEST_STATUS_INCOMPLETE)
                    {
                        Creature* creature = player->FindNearestCreature(19973, 10, false);
                        if (!creature)
                        {
                            SendCastResult(SPELL_FAILED_NOT_HERE);
                            return;
                        }

                        player->CastSpell(player, 43753, false);
                    }
                    return;
                }
                case 44875:                                 // Complete Raptor Capture
                {
                    if (!unitTarget || unitTarget->GetTypeId() != TYPEID_UNIT)
                        return;

                    unitTarget->ToCreature()->DespawnOrUnsummon();

                    //cast spell Raptor Capture Credit
                    m_caster->CastSpell(m_caster, 42337, true, NULL);
                    return;
                }
                case 47170:                                 // Impale Leviroth
                {
                    if (!unitTarget || (unitTarget->GetEntry() != 26452 && unitTarget->HealthAbovePct(95)))
                        return;

                        m_caster->DealDamage(unitTarget, unitTarget->CountPctFromMaxHealth(93));
                        return;
                }
                case 49357:                                 // Brewfest Mount Transformation
                    if (m_caster->GetTypeId() != TYPEID_PLAYER)
                        return;
                    if (!m_caster->HasAuraType(SPELL_AURA_MOUNTED))
                        return;
                    m_caster->RemoveAurasByType(SPELL_AURA_MOUNTED);
                    // Ram for Alliance, Kodo for Horde
                    if (m_caster->ToPlayer()->GetTeam() == ALLIANCE)
                    {
                        if (m_caster->GetSpeedRate(MOVE_RUN) >= 2.0f)
                            // 100% Ram
                            m_caster->CastSpell(m_caster, 43900, true);
                        else
                            // 60% Ram
                            m_caster->CastSpell(m_caster, 43899, true);
                    }
                    else
                    {
                        if (m_caster->ToPlayer()->GetSpeedRate(MOVE_RUN) >= 2.0f)
                            // 100% Kodo
                            m_caster->CastSpell(m_caster, 49379, true);
                        else
                            // 60% Kodo
                            m_caster->CastSpell(m_caster, 49378, true);
                    }
                    return;
                case 52845:                                 // Brewfest Mount Transformation (Faction Swap)
                    if (m_caster->GetTypeId() != TYPEID_PLAYER)
                        return;
                    if (!m_caster->HasAuraType(SPELL_AURA_MOUNTED))
                        return;
                    m_caster->RemoveAurasByType(SPELL_AURA_MOUNTED);
                    // Ram for Horde, Kodo for Alliance
                    if (m_caster->ToPlayer()->GetTeam() == HORDE)
                    {
                        if (m_caster->GetSpeedRate(MOVE_RUN) >= 2.0f)
                            // 100% Ram
                            m_caster->CastSpell(m_caster, 43900, true);
                        else
                            // 60% Ram
                            m_caster->CastSpell(m_caster, 43899, true);
                    }
                    else
                    {
                        if (m_caster->ToPlayer()->GetSpeedRate(MOVE_RUN) >= 2.0f)
                            // 100% Kodo
                            m_caster->CastSpell(m_caster, 49379, true);
                        else
                            // 60% Kodo
                            m_caster->CastSpell(m_caster, 49378, true);
                    }
                    return;
                case 55004:                                 // Nitro Boosts
                    if (!m_CastItem)
                        return;
                    if (roll_chance_i(95))                  // Nitro Boosts - success
                        m_caster->CastSpell(m_caster, 54861, true, m_CastItem);
                    else                                    // Knocked Up   - backfire 5%
                        m_caster->CastSpell(m_caster, 46014, true, m_CastItem);
                    return;
                case 50243:                                 // Teach Language
                {
                    if (m_caster->GetTypeId() != TYPEID_PLAYER)
                        return;

                    // spell has a 1/3 chance to trigger one of the below
                    if (roll_chance_i(66))
                        return;
                    if (m_caster->ToPlayer()->GetTeam() == ALLIANCE)
                    {
                        // 1000001 - gnomish binary
                        m_caster->CastSpell(m_caster, 50242, true);
                    }
                    else
                    {
                        // 01001000 - goblin binary
                        m_caster->CastSpell(m_caster, 50246, true);
                    }

                    return;
                }
                case 51582:                                 //Rocket Boots Engaged (Rocket Boots Xtreme and Rocket Boots Xtreme Lite)
                {
                    if (m_caster->GetTypeId() != TYPEID_PLAYER)
                        return;

                    if (Battleground* bg = m_caster->ToPlayer()->GetBattleground())
                        bg->EventPlayerDroppedFlag(m_caster->ToPlayer());

                    m_caster->CastSpell(m_caster, 30452, true, NULL);
                    return;
                }
                case 52759:                                 // Ancestral Awakening
                    if (!unitTarget)
                        return;
                    m_caster->CastCustomSpell(unitTarget, 52752, &damage, NULL, NULL, true);
                    return;
                case 54171:                                   //Divine Storm
                {
                    m_caster->CastCustomSpell(unitTarget, 54172, &damage, 0, 0, true);
                    return;
                }
                case 58418:                                 // Portal to Orgrimmar
                case 58420:                                 // Portal to Stormwind
                    return;                                 // implemented in EffectScript[0]
                case 62324: // Throw Passenger
                {
                    if (m_targets.HasTraj())
                    {
                        if (Vehicle* vehicle = m_caster->GetVehicleKit())
                            if (Unit* passenger = vehicle->GetPassenger(damage - 1))
                            {
                                std::list<Unit*> unitList;
                                // use 99 because it is 3d search
                                SearchAreaTarget(unitList, 99, PUSH_DST_CENTER, SPELL_TARGETS_ENTRY, 33114);
                                float minDist = 99 * 99;
                                Unit* target = NULL;
                                for (std::list<Unit*>::iterator itr = unitList.begin(); itr != unitList.end(); ++itr)
                                {
                                    if (Vehicle* seat = (*itr)->GetVehicleKit())
                                        if (!seat->GetPassenger(0))
                                            if (Unit* device = seat->GetPassenger(2))
                                                if (!device->GetCurrentSpell(CURRENT_CHANNELED_SPELL))
                                                {
                                                    float dist = (*itr)->GetExactDistSq(m_targets.GetDst());
                                                    if (dist < minDist)
                                                    {
                                                        minDist = dist;
                                                        target = (*itr);
                                                    }
                                                }
                                }
                                if (target && target->IsWithinDist2d(m_targets.GetDst(), m_spellInfo->Effects[effIndex].CalcRadius() * 2)) // now we use *2 because the location of the seat is not correct
                                    passenger->EnterVehicle(target, 0);
                                else
                                {
                                    passenger->ExitVehicle();
                                    float x, y, z;
                                    m_targets.GetDst()->GetPosition(x, y, z);
                                    passenger->GetMotionMaster()->MoveJump(x, y, z, m_targets.GetSpeedXY(), m_targets.GetSpeedZ());
                                }
                            }
                    }
                    return;
                }
                case 64385:                                 // Unusual Compass
                {
                    m_caster->SetOrientation(float(urand(0, 62832)) / 10000.0f);
                    WorldPacket data;
                    m_caster->BuildHeartBeatMsg(&data);
                    m_caster->SendMessageToSet(&data, true);
                    return;
                }
                case 53808:                                 // Pygmy Oil
                {
                    Aura* pAura = m_caster->GetAura(53806);
                    if (pAura)
                        pAura->RefreshDuration();
                    else
                    {
                        pAura = m_caster->GetAura(53805);
                        if (!pAura || pAura->GetStackAmount() < 5 || !roll_chance_i(50))
                             m_caster->CastSpell(m_caster, 53805, true);
                        else
                        {
                            pAura->Remove();
                            m_caster->CastSpell(m_caster, 53806, true);
                        }
                    }
                    return;
                }
                case 54577:                                 // U.D.E.D.
                {
                    if (unitTarget->GetEntry() != 29402)
                        return;

                    m_caster->SummonGameObject(192693, unitTarget->GetPositionX(), unitTarget->GetPositionY(),
                        unitTarget->GetPositionZ(), unitTarget->GetOrientation(), 0, 0, 0, 0, 100);

                    for (uint8 i = 0; i < 4; ++i)
                        m_caster->SummonGameObject(191567, float(unitTarget->GetPositionX() + irand(-7, 7)),
                            float(unitTarget->GetPositionY() + irand(-7, 7)), unitTarget->GetPositionZ(), unitTarget->GetOrientation(),
                            0, 0, 0, 0, 100);

                    unitTarget->Kill(unitTarget);
                    return;
                }
                case 51961:                                 // Captured Chicken Cover - Quest 12702 & 12532
                {
                    if (m_caster->GetTypeId() != TYPEID_PLAYER
                        || !unitTarget->HasAura(51959)
                        || !(m_caster->ToPlayer()->GetQuestStatus(12702) == QUEST_STATUS_INCOMPLETE || m_caster->ToPlayer()->GetQuestStatus(12532) == QUEST_STATUS_INCOMPLETE))
                        return;

                    m_caster->CastSpell(m_caster, 51037, true);
                    unitTarget->Kill(unitTarget);
                    return;
                }
            }

            break;
        }
        case SPELLFAMILY_WARRIOR:
            // Charge
            if (m_spellInfo->SpellFamilyFlags & SPELLFAMILYFLAG_WARRIOR_CHARGE && m_spellInfo->SpellVisual[0] == 867)
            {
                int32 chargeBasePoints0 = damage;
                m_caster->CastCustomSpell(m_caster, 34846, &chargeBasePoints0, NULL, NULL, true);

                //Juggernaut crit bonus
                if (m_caster->HasAura(64976))
                    m_caster->CastSpell(m_caster, 65156, true);
                return;
            }
            // Slam
            if (m_spellInfo->SpellFamilyFlags[0] & SPELLFAMILYFLAG_WARRIOR_SLAM && m_spellInfo->SpellIconID == 559)
            {
                int32 bp0 = damage;
                m_caster->CastCustomSpell(unitTarget, 50783, &bp0, NULL, NULL, true, 0);
                return;
            }
            // Execute
            if (m_spellInfo->SpellFamilyFlags[EFFECT_0] & SPELLFAMILYFLAG_WARRIOR_EXECUTE)
            {
                if (!unitTarget)
                    return;

                spell_id = 20647;

                int32 rageUsed = std::min<int32>(300 - m_powerCost, m_caster->GetPower(POWER_RAGE));
                int32 newRage = std::max<int32>(0, m_caster->GetPower(POWER_RAGE) - rageUsed);

                // Sudden Death rage save
                if (AuraEffect* aurEff = m_caster->GetAuraEffect(SPELL_AURA_PROC_TRIGGER_SPELL, SPELLFAMILY_GENERIC, 1989, EFFECT_0))
                {
                    int32 ragesave = aurEff->GetSpellInfo()->Effects[EFFECT_1].CalcValue() * 10;
                    newRage = std::max(newRage, ragesave);
                }

                m_caster->SetPower(POWER_RAGE, uint32(newRage));

                // Glyph of Execution bonus
                if (AuraEffect* aurEff = m_caster->GetAuraEffect(58367, EFFECT_0))
                    rageUsed += aurEff->GetAmount() * 10;

                bp = damage + int32(rageUsed * m_spellInfo->Effects[effIndex].DamageMultiplier + m_caster->GetTotalAttackPowerValue(BASE_ATTACK) * 0.2f);
                break;
            }
            // Concussion Blow
            if (m_spellInfo->SpellFamilyFlags[0] & SPELLFAMILYFLAG_WARRIOR_CONCUSSION_BLOW)
            {
                m_damage += CalculatePctF(damage, m_caster->GetTotalAttackPowerValue(BASE_ATTACK));
                return;
            }
            switch (m_spellInfo->Id)
            {
                // Bloodthirst
                case 23881:
                {
                    m_caster->CastCustomSpell(unitTarget, 23885, &damage, NULL, NULL, true, NULL);
                    return;
                }
            }
            break;
        case SPELLFAMILY_WARLOCK:
            // Life Tap
            if ((m_spellInfo->SpellFamilyFlags[0] & SPELLFAMILYFLAG_WARLOCK_LIFETAP) && m_caster->ToPlayer())
            {
                float spFactor = 0.0f;
                switch (m_spellInfo->Id)
                {
                    case 11689: spFactor = 0.2f; break;
                    case 27222:
                    case 57946: spFactor = 0.5f; break;
                }
                int32 damage = int32(m_spellInfo->Effects[EFFECT_0].CalcValue() + (6.3875 * m_spellInfo->BaseLevel));
                int32 mana = int32(damage + (m_caster->ToPlayer()->GetUInt32Value(PLAYER_FIELD_MOD_DAMAGE_DONE_POS+SPELL_SCHOOL_SHADOW) * spFactor));

                if (unitTarget && (int32(unitTarget->GetHealth()) > damage))
                {
                    // Shouldn't Appear in Combat Log
                    unitTarget->ModifyHealth(-damage);

                    // Improved Life Tap mod
                    if (AuraEffect const* aurEff = m_caster->GetDummyAuraEffect(SPELLFAMILY_WARLOCK, 208, 0))
                        AddPctN(mana, aurEff->GetAmount());

                    m_caster->CastCustomSpell(unitTarget, 31818, &mana, NULL, NULL, false);

                    // Mana Feed
                    int32 manaFeedVal = 0;
                    if (AuraEffect const* aurEff = m_caster->GetAuraEffect(SPELL_AURA_ADD_FLAT_MODIFIER, SPELLFAMILY_WARLOCK, 1982, 0))
                        manaFeedVal = aurEff->GetAmount();

                    if (manaFeedVal > 0)
                    {
                        ApplyPctN(manaFeedVal, mana);
                        m_caster->CastCustomSpell(m_caster, 32553, &manaFeedVal, NULL, NULL, true, NULL);
                    }
                }
                else
                    SendCastResult(SPELL_FAILED_FIZZLE);
                return;
            }
            break;
        case SPELLFAMILY_DRUID:
            // Starfall
            if (m_spellInfo->SpellFamilyFlags[2] & SPELLFAMILYFLAG2_DRUID_STARFALL)
            {
                //Shapeshifting into an animal form or mounting cancels the effect.
                if (m_caster->GetCreatureType() == CREATURE_TYPE_BEAST || m_caster->IsMounted())
                {
                    if (m_triggeredByAuraSpell)
                        m_caster->RemoveAurasDueToSpell(m_triggeredByAuraSpell->Id);
                    return;
                }

                //Any effect which causes you to lose control of your character will supress the starfall effect.
                if (m_caster->HasUnitState(UNIT_STAT_CONTROLLED))
                    return;

                m_caster->CastSpell(unitTarget, damage, true);
                return;
            }
            break;
        case SPELLFAMILY_PALADIN:
            // Divine Storm
            if (m_spellInfo->SpellFamilyFlags[1] & SPELLFAMILYFLAG1_PALADIN_DIVINESTORM && effIndex == 1)
            {
                int32 dmg = CalculatePctN(m_damage, damage);
                if (!unitTarget)
                    unitTarget = m_caster;
                m_caster->CastCustomSpell(unitTarget, 54171, &dmg, 0, 0, true);
                return;
            }

            switch (m_spellInfo->Id)
            {
                case 31789:                                 // Righteous Defense (step 1)
                {
                    // Clear targets for eff 1
                    for (std::list<TargetInfo>::iterator ihit = m_UniqueTargetInfo.begin(); ihit != m_UniqueTargetInfo.end(); ++ihit)
                        ihit->effectMask &= ~(1<<1);

                    // not empty (checked), copy
                    Unit::AttackerSet attackers = unitTarget->getAttackers();

                    // remove invalid attackers
                    for (Unit::AttackerSet::iterator aItr = attackers.begin(); aItr != attackers.end();)
                        if (!(*aItr)->IsValidAttackTarget(m_caster))
                            attackers.erase(aItr++);
                        else
                            ++aItr;

                    // selected from list 3
                    uint32 maxTargets = std::min<uint32>(3, attackers.size());
                    for (uint32 i = 0; i < maxTargets; ++i)
                    {
                        Unit* attacker = SelectRandomContainerElement(attackers);
                        AddUnitTarget(attacker, 1 << 1);
                        attackers.erase(attacker);
                    }

                    // now let next effect cast spell at each target.
                    return;
                }
            }
            break;
        case SPELLFAMILY_SHAMAN:
            // Cleansing Totem Pulse
            if (m_spellInfo->SpellFamilyFlags[0] & SPELLFAMILYFLAG_SHAMAN_TOTEM_EFFECTS && m_spellInfo->SpellIconID == 1673)
            {
                int32 bp1 = 1;
                // Cleansing Totem Effect
                if (unitTarget)
                    m_caster->CastCustomSpell(unitTarget, 52025, NULL, &bp1, NULL, true, NULL, NULL, m_originalCasterGUID);
                return;
            }
            // Healing Stream Totem
            if (m_spellInfo->SpellFamilyFlags[0] & SPELLFAMILYFLAG_SHAMAN_HEALING_STREAM)
            {
                if (!unitTarget)
                    return;
                // Restorative Totems
                if (Unit* owner = m_caster->GetOwner())
                    if (AuraEffect* dummy = owner->GetAuraEffect(SPELL_AURA_DUMMY, SPELLFAMILY_SHAMAN, 338, 1))
                        AddPctN(damage, dummy->GetAmount());

                m_caster->CastCustomSpell(unitTarget, 52042, &damage, 0, 0, true, 0, 0, m_originalCasterGUID);
                return;
            }
            // Mana Spring Totem
            if (m_spellInfo->SpellFamilyFlags[0] & SPELLFAMILYFLAG_SHAMAN_MANA_SPRING)
            {
                if (!unitTarget || unitTarget->getPowerType() != POWER_MANA)
                    return;
                m_caster->CastCustomSpell(unitTarget, 52032, &damage, 0, 0, true, 0, 0, m_originalCasterGUID);
                return;
            }
            // Lava Lash
            if (m_spellInfo->SpellFamilyFlags[2] & SPELLFAMILYFLAG2_SHAMAN_LAVA_LASH)
            {
                if (m_caster->GetTypeId() != TYPEID_PLAYER)
                    return;

                if (m_caster->ToPlayer()->GetItemByPos(INVENTORY_SLOT_BAG_0, EQUIPMENT_SLOT_OFFHAND))
                {
                    // Damage is increased by 25% if your off-hand weapon is enchanted with Flametongue.
                    if (m_caster->GetAuraEffect(SPELL_AURA_DUMMY, SPELLFAMILY_SHAMAN, 0x200000, 0, 0))
                        AddPctN(m_damage, damage);
                }
                return;
            }
            break;
        case SPELLFAMILY_DEATHKNIGHT:
            // Death strike
            if (m_spellInfo->SpellFamilyFlags[0] & SPELLFAMILYFLAG_DK_DEATH_STRIKE)
            {
                uint32 count = unitTarget->GetDiseasesByCaster(m_caster->GetGUID());
                int32 bp = int32(count * m_caster->CountPctFromMaxHealth(int32(m_spellInfo->Effects[EFFECT_0].DamageMultiplier)));
                // Improved Death Strike
                if (AuraEffect const* aurEff = m_caster->GetAuraEffect(SPELL_AURA_ADD_PCT_MODIFIER, SPELLFAMILY_DEATHKNIGHT, 2751, 0))
                    AddPctN(bp, m_caster->CalculateSpellDamage(m_caster, aurEff->GetSpellInfo(), 2));
                m_caster->CastCustomSpell(m_caster, 45470, &bp, NULL, NULL, false);
                return;
            }
            // Death Coil
            if (m_spellInfo->SpellFamilyFlags[0] & SPELLFAMILYFLAG_DK_DEATH_COIL)
            {
                if (m_caster->IsFriendlyTo(unitTarget))
                {
                    int32 bp = int32(damage * 1.5f);
                    m_caster->CastCustomSpell(unitTarget, 47633, &bp, NULL, NULL, true);
                }
                else
                {
                    int32 bp = damage;
                    m_caster->CastCustomSpell(unitTarget, 47632, &bp, NULL, NULL, true);
                }
                return;
            }
            switch (m_spellInfo->Id)
            {
            case 49560: // Death Grip
                Position pos;
                GetSummonPosition(effIndex, pos);
                if (Unit* unit = unitTarget->GetVehicleBase()) // what is this for?
                    unit->CastSpell(pos.GetPositionX(), pos.GetPositionY(), pos.GetPositionZ(), damage, true);
                else if (!unitTarget->HasAuraType(SPELL_AURA_DEFLECT_SPELLS)) // Deterrence
                    unitTarget->CastSpell(pos.GetPositionX(), pos.GetPositionY(), pos.GetPositionZ(), damage, true);
                return;
            case 46584: // Raise Dead
                if (m_caster->GetTypeId() != TYPEID_PLAYER)
                    return;

                // Do we have talent Master of Ghouls?
                if (m_caster->HasAura(52143))
                    // summon as pet
                    bp = 52150;
                else
                    // or guardian
                    bp = 46585;

                if (m_targets.HasDst())
                    targets.SetDst(*m_targets.GetDst());
                else
                {
                    targets.SetDst(*m_caster);
                    // Corpse not found - take reagents (only not triggered cast can take them)
                    triggered = false;
                }
                // Remove cooldown - summon spellls have category
                m_caster->ToPlayer()->RemoveSpellCooldown(m_spellInfo->Id, true);
                spell_id = 48289;
                break;
            // Raise dead - take reagents and trigger summon spells
            case 48289:
                if (m_targets.HasDst())
                    targets.SetDst(*m_targets.GetDst());

                spell_id = CalculateDamage(0, NULL);
                break;
            }
            break;
    }

    //spells triggered by dummy effect should not miss
    if (spell_id)
    {
        SpellInfo const* spellInfo = sSpellMgr->GetSpellInfo(spell_id);

        if (!spellInfo)
        {
            sLog->outError("EffectDummy of spell %u: triggering unknown spell id %i\n", m_spellInfo->Id, spell_id);
            return;
        }

        targets.SetUnitTarget(unitTarget);
        Spell* spell = new Spell(m_caster, spellInfo, triggered ? TRIGGERED_FULL_MASK : TRIGGERED_NONE, m_originalCasterGUID, true);
        if (bp) spell->SetSpellValue(SPELLVALUE_BASE_POINT0, bp);
        spell->prepare(&targets);
    }

    // pet auras
    if (PetAura const* petSpell = sSpellMgr->GetPetAura(m_spellInfo->Id, effIndex))
    {
        m_caster->AddPetAura(petSpell);
        return;
    }

    // normal DB scripted effect
    sLog->outDebug(LOG_FILTER_SPELLS_AURAS, "Spell ScriptStart spellid %u in EffectDummy(%u)", m_spellInfo->Id, effIndex);
    m_caster->GetMap()->ScriptsStart(sSpellScripts, uint32(m_spellInfo->Id | (effIndex << 24)), m_caster, unitTarget);

    // Script based implementation. Must be used only for not good for implementation in core spell effects
    // So called only for not proccessed cases
    if (gameObjTarget)
        sScriptMgr->OnDummyEffect(m_caster, m_spellInfo->Id, effIndex, gameObjTarget);
    else if (unitTarget && unitTarget->GetTypeId() == TYPEID_UNIT)
        sScriptMgr->OnDummyEffect(m_caster, m_spellInfo->Id, effIndex, unitTarget->ToCreature());
    else if (itemTarget)
        sScriptMgr->OnDummyEffect(m_caster, m_spellInfo->Id, effIndex, itemTarget);
}

void Spell::EffectTriggerSpell(SpellEffIndex effIndex)
{
    if (effectHandleMode != SPELL_EFFECT_HANDLE_LAUNCH_TARGET
        && effectHandleMode != SPELL_EFFECT_HANDLE_LAUNCH)
        return;

    uint32 triggered_spell_id = m_spellInfo->Effects[effIndex].TriggerSpell;

    // todo: move those to spell scripts
    if (m_spellInfo->Effects[effIndex].Effect == SPELL_EFFECT_TRIGGER_SPELL
        && effectHandleMode == SPELL_EFFECT_HANDLE_LAUNCH_TARGET)
    {
        // special cases
        switch (triggered_spell_id)
        {
            // Mirror Image
            case 58832:
            {
                // Glyph of Mirror Image
                if (m_caster->HasAura(63093))
                   m_caster->CastSpell(m_caster, 65047, true); // Mirror Image

                break;
            }
            // Vanish (not exist)
            case 18461:
            {
                unitTarget->RemoveMovementImpairingAuras();
                unitTarget->RemoveAurasByType(SPELL_AURA_MOD_STALKED);

                // If this spell is given to an NPC, it must handle the rest using its own AI
                if (unitTarget->GetTypeId() != TYPEID_PLAYER)
                    return;

                // See if we already are stealthed. If so, we're done.
                if (unitTarget->HasAura(1784))
                    return;

                // Reset cooldown on stealth if needed
                if (unitTarget->ToPlayer()->HasSpellCooldown(1784))
                    unitTarget->ToPlayer()->RemoveSpellCooldown(1784);

                unitTarget->CastSpell(unitTarget, 1784, true);
                return;
            }
            // Demonic Empowerment -- succubus
            case 54437:
            {
                unitTarget->RemoveMovementImpairingAuras();
                unitTarget->RemoveAurasByType(SPELL_AURA_MOD_STALKED);
                unitTarget->RemoveAurasByType(SPELL_AURA_MOD_STUN);

                // Cast Lesser Invisibility
                unitTarget->CastSpell(unitTarget, 7870, true);
                return;
            }
            // just skip
            case 23770:                                         // Sayge's Dark Fortune of *
                // not exist, common cooldown can be implemented in scripts if need.
                return;
            // Brittle Armor - (need add max stack of 24575 Brittle Armor)
            case 29284:
            {
                // Brittle Armor
                SpellInfo const* spell = sSpellMgr->GetSpellInfo(24575);
                if (!spell)
                    return;

                for (uint32 j = 0; j < spell->StackAmount; ++j)
                    m_caster->CastSpell(unitTarget, spell->Id, true);
                return;
            }
            // Mercurial Shield - (need add max stack of 26464 Mercurial Shield)
            case 29286:
            {
                // Mercurial Shield
                SpellInfo const* spell = sSpellMgr->GetSpellInfo(26464);
                if (!spell)
                    return;

                for (uint32 j = 0; j < spell->StackAmount; ++j)
                    m_caster->CastSpell(unitTarget, spell->Id, true);
                return;
            }
            // Righteous Defense
            case 31980:
            {
                m_caster->CastSpell(unitTarget, 31790, true);
                return;
            }
            // Cloak of Shadows
            case 35729:
            {
                uint32 dispelMask = SpellInfo::GetDispelMask(DISPEL_ALL);
                Unit::AuraApplicationMap& Auras = unitTarget->GetAppliedAuras();
                for (Unit::AuraApplicationMap::iterator iter = Auras.begin(); iter != Auras.end();)
                {
                    // remove all harmful spells on you...
                    SpellInfo const* spell = iter->second->GetBase()->GetSpellInfo();
                    if ((spell->DmgClass == SPELL_DAMAGE_CLASS_MAGIC // only affect magic spells
                        || ((spell->GetDispelMask()) & dispelMask))
                        // ignore positive and passive auras
                        && !iter->second->IsPositive() && !iter->second->GetBase()->IsPassive())
                    {
                        m_caster->RemoveAura(iter);
                    }
                    else
                        ++iter;
                }
                return;
            }
        }
    }

    // normal case
    SpellInfo const* spellInfo = sSpellMgr->GetSpellInfo(triggered_spell_id);
    if (!spellInfo)
    {
        sLog->outDebug(LOG_FILTER_SPELLS_AURAS, "Spell::EffectTriggerSpell spell %u tried to trigger unknown spell %u", m_spellInfo->Id, triggered_spell_id);
        return;
    }

    SpellCastTargets targets;
    if (effectHandleMode == SPELL_EFFECT_HANDLE_LAUNCH_TARGET)
    {
        if (!spellInfo->NeedsToBeTriggeredByCaster())
            return;
        targets.SetUnitTarget(unitTarget);
    }
    else //if (effectHandleMode == SPELL_EFFECT_HANDLE_LAUNCH)
    {
        if (spellInfo->NeedsToBeTriggeredByCaster() && (m_spellInfo->Effects[effIndex].GetProvidedTargetMask() & TARGET_FLAG_UNIT_MASK))
            return;

        if (spellInfo->GetExplicitTargetMask() & TARGET_FLAG_DEST_LOCATION)
            targets.SetDst(m_targets);

        targets.SetUnitTarget(m_caster);
    }

    CustomSpellValues values;
    // set basepoints for trigger with value effect
    if (m_spellInfo->Effects[effIndex].Effect == SPELL_EFFECT_TRIGGER_SPELL_WITH_VALUE)
    {
        // maybe need to set value only when basepoints == 0?
        values.AddSpellMod(SPELLVALUE_BASE_POINT0, damage);
        values.AddSpellMod(SPELLVALUE_BASE_POINT1, damage);
        values.AddSpellMod(SPELLVALUE_BASE_POINT2, damage);
    }

    // Remove spell cooldown (not category) if spell triggering spell with cooldown and same category
    if (m_caster->GetTypeId() == TYPEID_PLAYER && m_spellInfo->CategoryRecoveryTime && spellInfo->CategoryRecoveryTime
        && m_spellInfo->Category == spellInfo->Category)
        m_caster->ToPlayer()->RemoveSpellCooldown(spellInfo->Id);

    // original caster guid only for GO cast
    m_caster->CastSpell(targets, spellInfo, &values, TRIGGERED_FULL_MASK, NULL, NULL, m_originalCasterGUID);
}

void Spell::EffectTriggerMissileSpell(SpellEffIndex effIndex)
{
    if (effectHandleMode != SPELL_EFFECT_HANDLE_HIT_TARGET
        && effectHandleMode != SPELL_EFFECT_HANDLE_HIT)
        return;

    uint32 triggered_spell_id = m_spellInfo->Effects[effIndex].TriggerSpell;

    // normal case
    SpellInfo const* spellInfo = sSpellMgr->GetSpellInfo(triggered_spell_id);
    if (!spellInfo)
    {
        sLog->outDebug(LOG_FILTER_SPELLS_AURAS, "Spell::EffectTriggerSpell spell %u tried to trigger unknown spell %u", m_spellInfo->Id, triggered_spell_id);
        return;
    }

    SpellCastTargets targets;
    if (effectHandleMode == SPELL_EFFECT_HANDLE_HIT_TARGET)
    {
        if (!spellInfo->NeedsToBeTriggeredByCaster())
            return;
        targets.SetUnitTarget(unitTarget);
    }
    else //if (effectHandleMode == SPELL_EFFECT_HANDLE_HIT)
    {
        if (spellInfo->NeedsToBeTriggeredByCaster() && (m_spellInfo->Effects[effIndex].GetProvidedTargetMask() & TARGET_FLAG_UNIT_MASK))
            return;

        if (spellInfo->GetExplicitTargetMask() & TARGET_FLAG_DEST_LOCATION)
            targets.SetDst(m_targets);

        targets.SetUnitTarget(m_caster);
    }

    CustomSpellValues values;
    // set basepoints for trigger with value effect
    if (m_spellInfo->Effects[effIndex].Effect == SPELL_EFFECT_TRIGGER_MISSILE_SPELL_WITH_VALUE)
    {
        // maybe need to set value only when basepoints == 0?
        values.AddSpellMod(SPELLVALUE_BASE_POINT0, damage);
        values.AddSpellMod(SPELLVALUE_BASE_POINT1, damage);
        values.AddSpellMod(SPELLVALUE_BASE_POINT2, damage);
    }

    // Remove spell cooldown (not category) if spell triggering spell with cooldown and same category
    if (m_caster->GetTypeId() == TYPEID_PLAYER && m_spellInfo->CategoryRecoveryTime && spellInfo->CategoryRecoveryTime
        && m_spellInfo->Category == spellInfo->Category)
        m_caster->ToPlayer()->RemoveSpellCooldown(spellInfo->Id);

    // original caster guid only for GO cast
    m_caster->CastSpell(targets, spellInfo, &values, TRIGGERED_FULL_MASK, NULL, NULL, m_originalCasterGUID);
}

void Spell::EffectForceCast(SpellEffIndex effIndex)
{
    if (effectHandleMode != SPELL_EFFECT_HANDLE_HIT_TARGET)
        return;

    if (!unitTarget)
        return;

    uint32 triggered_spell_id = m_spellInfo->Effects[effIndex].TriggerSpell;

    // normal case
    SpellInfo const* spellInfo = sSpellMgr->GetSpellInfo(triggered_spell_id);

    if (!spellInfo)
    {
        sLog->outError("Spell::EffectForceCast of spell %u: triggering unknown spell id %i", m_spellInfo->Id, triggered_spell_id);
        return;
    }

    if (m_spellInfo->Effects[effIndex].Effect == SPELL_EFFECT_FORCE_CAST && damage)
    {
        switch (m_spellInfo->Id)
        {
            case 52588: // Skeletal Gryphon Escape
            case 48598: // Ride Flamebringer Cue
                unitTarget->RemoveAura(damage);
                break;
            case 52463: // Hide In Mine Car
            case 52349: // Overtake
                unitTarget->CastCustomSpell(unitTarget, spellInfo->Id, &damage, NULL, NULL, true, NULL, NULL, m_originalCasterGUID);
                return;
            case 72378: // Blood Nova
            case 73058: // Blood Nova
                m_caster->CastSpell(unitTarget, damage, true);   // additional spell cast
                break;
        }
    }

    CustomSpellValues values;
    // set basepoints for trigger with value effect
    if (m_spellInfo->Effects[effIndex].Effect == SPELL_EFFECT_FORCE_CAST_WITH_VALUE)
    {
        // maybe need to set value only when basepoints == 0?
        values.AddSpellMod(SPELLVALUE_BASE_POINT0, damage);
        values.AddSpellMod(SPELLVALUE_BASE_POINT1, damage);
        values.AddSpellMod(SPELLVALUE_BASE_POINT2, damage);
    }

    SpellCastTargets targets;
    targets.SetUnitTarget(m_caster);

    unitTarget->CastSpell(targets, spellInfo, &values, TRIGGERED_FULL_MASK);
}

void Spell::EffectTriggerRitualOfSummoning(SpellEffIndex effIndex)
{
    if (effectHandleMode != SPELL_EFFECT_HANDLE_HIT)
        return;

    uint32 triggered_spell_id = m_spellInfo->Effects[effIndex].TriggerSpell;
    SpellInfo const* spellInfo = sSpellMgr->GetSpellInfo(triggered_spell_id);

    if (!spellInfo)
    {
        sLog->outError("EffectTriggerRitualOfSummoning of spell %u: triggering unknown spell id %i", m_spellInfo->Id, triggered_spell_id);
        return;
    }

    finish();

    m_caster->CastSpell((Unit*)NULL, spellInfo, false);
}

void Spell::EffectJump(SpellEffIndex effIndex)
{
    if (effectHandleMode != SPELL_EFFECT_HANDLE_LAUNCH_TARGET)
        return;

    if (m_caster->isInFlight())
        return;

    if (!unitTarget)
        return;

    float x, y, z;
    unitTarget->GetContactPoint(m_caster, x, y, z, CONTACT_DISTANCE);

    float speedXY, speedZ;
    CalculateJumpSpeeds(effIndex, m_caster->GetExactDist2d(x, y), speedXY, speedZ);
    m_caster->GetMotionMaster()->MoveJump(x, y, z, speedXY, speedZ);
}

void Spell::EffectJumpDest(SpellEffIndex effIndex)
{
    if (effectHandleMode != SPELL_EFFECT_HANDLE_LAUNCH)
        return;

    if (m_caster->isInFlight())
        return;

    if (!m_targets.HasDst())
        return;

    // Init dest coordinates
    float x, y, z;
    m_targets.GetDst()->GetPosition(x, y, z);

    float speedXY, speedZ;
    CalculateJumpSpeeds(effIndex, m_caster->GetExactDist2d(x, y), speedXY, speedZ);
    m_caster->GetMotionMaster()->MoveJump(x, y, z, speedXY, speedZ);
}

void Spell::CalculateJumpSpeeds(uint8 i, float dist, float & speedXY, float & speedZ)
{
    if (m_spellInfo->Effects[i].MiscValue)
        speedZ = float(m_spellInfo->Effects[i].MiscValue)/10;
    else if (m_spellInfo->Effects[i].MiscValueB)
        speedZ = float(m_spellInfo->Effects[i].MiscValueB)/10;
    else
        speedZ = 10.0f;
    speedXY = dist * 10.0f / speedZ;
}

void Spell::EffectTeleportUnits(SpellEffIndex /*effIndex*/)
{
    if (effectHandleMode != SPELL_EFFECT_HANDLE_HIT_TARGET)
        return;

    if (!unitTarget || unitTarget->isInFlight())
        return;

    // Pre effects
    uint8 uiMaxSafeLevel = 0;
    switch (m_spellInfo->Id)
    {
        case 48129:  // Scroll of Recall
            uiMaxSafeLevel = 40;
        case 60320:  // Scroll of Recall II
            if (!uiMaxSafeLevel)
                uiMaxSafeLevel = 70;
        case 60321:  // Scroll of Recal III
            if (!uiMaxSafeLevel)
                uiMaxSafeLevel = 80;

            if (unitTarget->getLevel() > uiMaxSafeLevel)
            {
                unitTarget->AddAura(60444, unitTarget); //Apply Lost! Aura
                return;
            }
            break;
        case 66550: // teleports outside (Isle of Conquest)
            if (Player* target = unitTarget->ToPlayer())
            {
                if (target->GetTeamId() == TEAM_ALLIANCE)
                    m_targets.SetDst(442.24f, -835.25f, 44.30f, 0.06f, 628);
                else
                    m_targets.SetDst(1120.43f, -762.11f, 47.92f, 2.94f, 628);
            }
            break;
        case 66551: // teleports inside (Isle of Conquest)
            if (Player* target = unitTarget->ToPlayer())
            {
                if (target->GetTeamId() == TEAM_ALLIANCE)
                    m_targets.SetDst(389.57f, -832.38f, 48.65f, 3.00f, 628);
                else
                    m_targets.SetDst(1174.85f, -763.24f, 48.72f, 6.26f, 628);
            }
            break;
    }

    // If not exist data for dest location - return
    if (!m_targets.HasDst())
    {
        sLog->outError("Spell::EffectTeleportUnits - does not have destination for spell ID %u\n", m_spellInfo->Id);
        return;
    }

    // Init dest coordinates
    uint32 mapid = m_targets.GetDst()->GetMapId();
    if (mapid == MAPID_INVALID)
        mapid = unitTarget->GetMapId();
    float x, y, z, orientation;
    m_targets.GetDst()->GetPosition(x, y, z, orientation);
    if (!orientation && m_targets.GetUnitTarget())
        orientation = m_targets.GetUnitTarget()->GetOrientation();
    sLog->outDebug(LOG_FILTER_SPELLS_AURAS, "Spell::EffectTeleportUnits - teleport unit to %u %f %f %f %f\n", mapid, x, y, z, orientation);

    if (mapid == unitTarget->GetMapId())
        unitTarget->NearTeleportTo(x, y, z, orientation, unitTarget == m_caster);
    else if (unitTarget->GetTypeId() == TYPEID_PLAYER)
        unitTarget->ToPlayer()->TeleportTo(mapid, x, y, z, orientation, unitTarget == m_caster ? TELE_TO_SPELL : 0);

    // post effects for TARGET_DEST_DB
    switch (m_spellInfo->Id)
    {
        // Dimensional Ripper - Everlook
        case 23442:
        {
            int32 r = irand(0, 119);
            if (r >= 70)                                  // 7/12 success
            {
                if (r < 100)                              // 4/12 evil twin
                    m_caster->CastSpell(m_caster, 23445, true);
                else                                        // 1/12 fire
                    m_caster->CastSpell(m_caster, 23449, true);
            }
            return;
        }
        // Ultrasafe Transporter: Toshley's Station
        case 36941:
        {
            if (roll_chance_i(50))                        // 50% success
            {
                int32 rand_eff = urand(1, 7);
                switch (rand_eff)
                {
                    case 1:
                        // soul split - evil
                        m_caster->CastSpell(m_caster, 36900, true);
                        break;
                    case 2:
                        // soul split - good
                        m_caster->CastSpell(m_caster, 36901, true);
                        break;
                    case 3:
                        // Increase the size
                        m_caster->CastSpell(m_caster, 36895, true);
                        break;
                    case 4:
                        // Decrease the size
                        m_caster->CastSpell(m_caster, 36893, true);
                        break;
                    case 5:
                    // Transform
                    {
                        if (m_caster->ToPlayer()->GetTeam() == ALLIANCE)
                            m_caster->CastSpell(m_caster, 36897, true);
                        else
                            m_caster->CastSpell(m_caster, 36899, true);
                        break;
                    }
                    case 6:
                        // chicken
                        m_caster->CastSpell(m_caster, 36940, true);
                        break;
                    case 7:
                        // evil twin
                        m_caster->CastSpell(m_caster, 23445, true);
                        break;
                }
            }
            return;
        }
        // Dimensional Ripper - Area 52
        case 36890:
        {
            if (roll_chance_i(50))                        // 50% success
            {
                int32 rand_eff = urand(1, 4);
                switch (rand_eff)
                {
                    case 1:
                        // soul split - evil
                        m_caster->CastSpell(m_caster, 36900, true);
                        break;
                    case 2:
                        // soul split - good
                        m_caster->CastSpell(m_caster, 36901, true);
                        break;
                    case 3:
                        // Increase the size
                        m_caster->CastSpell(m_caster, 36895, true);
                        break;
                    case 4:
                        // Transform
                    {
                        if (m_caster->ToPlayer()->GetTeam() == ALLIANCE)
                            m_caster->CastSpell(m_caster, 36897, true);
                        else
                            m_caster->CastSpell(m_caster, 36899, true);
                        break;
                    }
                }
            }
            return;
        }
    }
}

void Spell::EffectApplyAura(SpellEffIndex effIndex)
{
    if (effectHandleMode != SPELL_EFFECT_HANDLE_HIT_TARGET)
        return;

    if (!m_spellAura || !unitTarget)
        return;
    ASSERT(unitTarget == m_spellAura->GetOwner());
    m_spellAura->_ApplyEffectForTargets(effIndex);
}

void Spell::EffectApplyAreaAura(SpellEffIndex effIndex)
{
    if (effectHandleMode != SPELL_EFFECT_HANDLE_HIT_TARGET)
        return;

    if (!m_spellAura || !unitTarget)
        return;
    ASSERT (unitTarget == m_spellAura->GetOwner());
    m_spellAura->_ApplyEffectForTargets(effIndex);
}

void Spell::EffectUnlearnSpecialization(SpellEffIndex effIndex)
{
    if (effectHandleMode != SPELL_EFFECT_HANDLE_HIT_TARGET)
        return;

    if (!unitTarget || unitTarget->GetTypeId() != TYPEID_PLAYER)
        return;

    Player* _player = unitTarget->ToPlayer();
    uint32 spellToUnlearn = m_spellInfo->Effects[effIndex].TriggerSpell;

    _player->removeSpell(spellToUnlearn);

    sLog->outDebug(LOG_FILTER_SPELLS_AURAS, "Spell: Player %u has unlearned spell %u from NpcGUID: %u", _player->GetGUIDLow(), spellToUnlearn, m_caster->GetGUIDLow());
}

void Spell::EffectPowerDrain(SpellEffIndex effIndex)
{
    if (effectHandleMode != SPELL_EFFECT_HANDLE_HIT_TARGET)
        return;

    if (m_spellInfo->Effects[effIndex].MiscValue < 0 || m_spellInfo->Effects[effIndex].MiscValue >= int8(MAX_POWERS))
        return;

    Powers powerType = Powers(m_spellInfo->Effects[effIndex].MiscValue);

    if (!unitTarget || !unitTarget->isAlive() || unitTarget->getPowerType() != powerType || damage < 0)
        return;

    // add spell damage bonus
    damage = m_caster->SpellDamageBonus(unitTarget, m_spellInfo, uint32(damage), SPELL_DIRECT_DAMAGE);

    // resilience reduce mana draining effect at spell crit damage reduction (added in 2.4)
    int32 power = damage;
    if (powerType == POWER_MANA)
        power -= unitTarget->GetSpellCritDamageReduction(power);

    int32 newDamage = -(unitTarget->ModifyPower(powerType, -int32(power)));

    float gainMultiplier = 0.0f;

    // Don`t restore from self drain
    if (m_caster != unitTarget)
    {
        gainMultiplier = m_spellInfo->Effects[effIndex].CalcValueMultiplier(m_originalCaster, this);

        int32 gain = int32(newDamage* gainMultiplier);

        m_caster->EnergizeBySpell(m_caster, m_spellInfo->Id, gain, powerType);
    }
    ExecuteLogEffectTakeTargetPower(effIndex, unitTarget, powerType, newDamage, gainMultiplier);
}

void Spell::EffectSendEvent(SpellEffIndex effIndex)
{
    // we do not handle a flag dropping or clicking on flag in battleground by sendevent system
    if (effectHandleMode != SPELL_EFFECT_HANDLE_HIT_TARGET
        && effectHandleMode != SPELL_EFFECT_HANDLE_HIT)
        return;

    WorldObject* target = NULL;

    // call events for target if present
    if (effectHandleMode == SPELL_EFFECT_HANDLE_HIT_TARGET)
    {
        if (unitTarget)
            target = unitTarget;
        else if (gameObjTarget)
            target = gameObjTarget;
    }
    // call event with no target or focus target when no targets could be found due to no dbc entry
    else if (!m_spellInfo->Effects[effIndex].GetProvidedTargetMask())
    {
        if (focusObject)
            target = focusObject;
        // TODO: there should be a possibility to pass dest target to event script
    }

    sLog->outDebug(LOG_FILTER_SPELLS_AURAS, "Spell ScriptStart %u for spellid %u in EffectSendEvent ", m_spellInfo->Effects[effIndex].MiscValue, m_spellInfo->Id);

    if (ZoneScript* zoneScript = m_caster->GetZoneScript())
        zoneScript->ProcessEvent(target, m_spellInfo->Effects[effIndex].MiscValue);
    else if (InstanceScript* instanceScript = m_caster->GetInstanceScript())    // needed in case Player is the caster
        instanceScript->ProcessEvent(target, m_spellInfo->Effects[effIndex].MiscValue);

    m_caster->GetMap()->ScriptsStart(sEventScripts, m_spellInfo->Effects[effIndex].MiscValue, m_caster, target);
}

void Spell::EffectPowerBurn(SpellEffIndex effIndex)
{
    if (effectHandleMode != SPELL_EFFECT_HANDLE_HIT_TARGET)
        return;

    if (m_spellInfo->Effects[effIndex].MiscValue < 0 || m_spellInfo->Effects[effIndex].MiscValue >= int8(MAX_POWERS))
        return;

    Powers powerType = Powers(m_spellInfo->Effects[effIndex].MiscValue);

    if (!unitTarget || !unitTarget->isAlive() || unitTarget->getPowerType() != powerType || damage < 0)
        return;

    // burn x% of target's mana, up to maximum of 2x% of caster's mana (Mana Burn)
    if (m_spellInfo->Id == 8129)
    {
        int32 maxDamage = int32(CalculatePctN(m_caster->GetMaxPower(powerType), damage * 2));
        damage = int32(CalculatePctN(unitTarget->GetMaxPower(powerType), damage));
        damage = std::min(damage, maxDamage);
    }

    int32 power = damage;
    // resilience reduce mana draining effect at spell crit damage reduction (added in 2.4)
    if (powerType == POWER_MANA)
        power -= unitTarget->GetSpellCritDamageReduction(power);

    int32 newDamage = -(unitTarget->ModifyPower(powerType, -power));

    // NO - Not a typo - EffectPowerBurn uses effect value multiplier - not effect damage multiplier
    float dmgMultiplier = m_spellInfo->Effects[effIndex].CalcValueMultiplier(m_originalCaster, this);

    // add log data before multiplication (need power amount, not damage)
    ExecuteLogEffectTakeTargetPower(effIndex, unitTarget, powerType, newDamage, 0.0f);

    newDamage = int32(newDamage* dmgMultiplier);

    m_damage += newDamage;
}

void Spell::EffectHeal(SpellEffIndex /*effIndex*/)
{
    if (effectHandleMode != SPELL_EFFECT_HANDLE_LAUNCH_TARGET)
        return;

    if (unitTarget && unitTarget->isAlive() && damage >= 0)
    {
        // Try to get original caster
        Unit* caster = m_originalCasterGUID ? m_originalCaster : m_caster;

        // Skip if m_originalCaster not available
        if (!caster)
            return;

        int32 addhealth = damage;

        // Vessel of the Naaru (Vial of the Sunwell trinket)
        if (m_spellInfo->Id == 45064)
        {
            // Amount of heal - depends from stacked Holy Energy
            int damageAmount = 0;
            if (AuraEffect const* aurEff = m_caster->GetAuraEffect(45062, 0))
            {
                damageAmount+= aurEff->GetAmount();
                m_caster->RemoveAurasDueToSpell(45062);
            }

            addhealth += damageAmount;
        }
        // Runic Healing Injector (heal increased by 25% for engineers - 3.2.0 patch change)
        else if (m_spellInfo->Id == 67489)
        {
            if (Player* player = m_caster->ToPlayer())
                if (player->HasSkill(SKILL_ENGINEERING))
                    AddPctN(addhealth, 25);
        }
        // Swiftmend - consumes Regrowth or Rejuvenation
        else if (m_spellInfo->TargetAuraState == AURA_STATE_SWIFTMEND && unitTarget->HasAuraState(AURA_STATE_SWIFTMEND, m_spellInfo, m_caster))
        {
            Unit::AuraEffectList const& RejorRegr = unitTarget->GetAuraEffectsByType(SPELL_AURA_PERIODIC_HEAL);
            // find most short by duration
            AuraEffect* targetAura = NULL;
            for (Unit::AuraEffectList::const_iterator i = RejorRegr.begin(); i != RejorRegr.end(); ++i)
            {
                if ((*i)->GetSpellInfo()->SpellFamilyName == SPELLFAMILY_DRUID
                    && (*i)->GetSpellInfo()->SpellFamilyFlags[0] & 0x50)
                {
                    if (!targetAura || (*i)->GetBase()->GetDuration() < targetAura->GetBase()->GetDuration())
                        targetAura = *i;
                }
            }

            if (!targetAura)
            {
                sLog->outError("Target(GUID:" UI64FMTD ") has aurastate AURA_STATE_SWIFTMEND but no matching aura.", unitTarget->GetGUID());
                return;
            }

            int32 tickheal = targetAura->GetAmount();
            if (Unit* auraCaster = targetAura->GetCaster())
                tickheal = auraCaster->SpellHealingBonus(unitTarget, targetAura->GetSpellInfo(), tickheal, DOT);
            //int32 tickheal = targetAura->GetSpellInfo()->EffectBasePoints[idx] + 1;
            //It is said that talent bonus should not be included

            int32 tickcount = 0;
            // Rejuvenation
            if (targetAura->GetSpellInfo()->SpellFamilyFlags[0] & 0x10)
                tickcount = 4;
            // Regrowth
            else // if (targetAura->GetSpellInfo()->SpellFamilyFlags[0] & 0x40)
                tickcount = 6;

            addhealth += tickheal * tickcount;

            // Glyph of Swiftmend
            if (!caster->HasAura(54824))
                unitTarget->RemoveAura(targetAura->GetId(), targetAura->GetCasterGUID());

            //addhealth += tickheal * tickcount;
            //addhealth = caster->SpellHealingBonus(m_spellInfo, addhealth, HEAL, unitTarget);
        }
        // Glyph of Nourish
        else if (m_spellInfo->SpellFamilyName == SPELLFAMILY_DRUID && m_spellInfo->SpellFamilyFlags[1] & 0x2000000)
        {
            addhealth = caster->SpellHealingBonus(unitTarget, m_spellInfo, addhealth, HEAL);

            if (AuraEffect const* aurEff = m_caster->GetAuraEffect(62971, 0))
            {
                Unit::AuraEffectList const& Periodic = unitTarget->GetAuraEffectsByType(SPELL_AURA_PERIODIC_HEAL);
                for (Unit::AuraEffectList::const_iterator i = Periodic.begin(); i != Periodic.end(); ++i)
                {
                    if (m_caster->GetGUID() == (*i)->GetCasterGUID())
                        AddPctN(addhealth, aurEff->GetAmount());
                }
            }
        }
        // Lifebloom - final heal coef multiplied by original DoT stack
        else if (m_spellInfo->Id == 33778)
            addhealth = caster->SpellHealingBonus(unitTarget, m_spellInfo, addhealth, HEAL, m_spellValue->EffectBasePoints[1]);
        // Riptide - increase healing done by Chain Heal
        else if (m_spellInfo->SpellFamilyName == SPELLFAMILY_SHAMAN && m_spellInfo->SpellFamilyFlags[0] & 0x100)
        {
            addhealth = caster->SpellHealingBonus(unitTarget, m_spellInfo, addhealth, HEAL);
            if (AuraEffect* aurEff = unitTarget->GetAuraEffect(SPELL_AURA_PERIODIC_HEAL, SPELLFAMILY_SHAMAN, 0, 0, 0x10, m_originalCasterGUID))
            {
                addhealth = int32(addhealth * 1.25f);
                // consume aura
                unitTarget->RemoveAura(aurEff->GetBase());
            }
        }
        // Death Pact - return pct of max health to caster
        else if (m_spellInfo->SpellFamilyName == SPELLFAMILY_DEATHKNIGHT && m_spellInfo->SpellFamilyFlags[0] & 0x00080000)
            addhealth = caster->SpellHealingBonus(unitTarget, m_spellInfo, int32(caster->CountPctFromMaxHealth(damage)), HEAL);
        else
            addhealth = caster->SpellHealingBonus(unitTarget, m_spellInfo, addhealth, HEAL);

        // Remove Grievious bite if fully healed
        if (unitTarget->HasAura(48920) && (unitTarget->GetHealth() + addhealth >= unitTarget->GetMaxHealth()))
            unitTarget->RemoveAura(48920);

        m_damage -= addhealth;
    }
}

void Spell::EffectHealPct(SpellEffIndex /*effIndex*/)
{
    if (effectHandleMode != SPELL_EFFECT_HANDLE_HIT_TARGET)
        return;

    if (!unitTarget || !unitTarget->isAlive() || damage < 0)
        return;

    // Skip if m_originalCaster not available
    if (!m_originalCaster)
        return;

    // Rune Tap - Party
    if (m_spellInfo->Id == 59754 && unitTarget == m_caster)
        return;

    m_healing += m_originalCaster->SpellHealingBonus(unitTarget, m_spellInfo, unitTarget->CountPctFromMaxHealth(damage), HEAL);
}

void Spell::EffectHealMechanical(SpellEffIndex /*effIndex*/)
{
    if (effectHandleMode != SPELL_EFFECT_HANDLE_HIT_TARGET)
        return;

    if (!unitTarget || !unitTarget->isAlive() || damage < 0)
        return;

    // Skip if m_originalCaster not available
    if (!m_originalCaster)
        return;

    m_healing += m_originalCaster->SpellHealingBonus(unitTarget, m_spellInfo, uint32(damage), HEAL);
}

void Spell::EffectHealthLeech(SpellEffIndex effIndex)
{
    if (effectHandleMode != SPELL_EFFECT_HANDLE_HIT_TARGET)
        return;

    if (!unitTarget || !unitTarget->isAlive() || damage < 0)
        return;

    damage = m_caster->SpellDamageBonus(unitTarget, m_spellInfo, uint32(damage), SPELL_DIRECT_DAMAGE);

    sLog->outDebug(LOG_FILTER_SPELLS_AURAS, "HealthLeech :%i", damage);

    float healMultiplier = m_spellInfo->Effects[effIndex].CalcValueMultiplier(m_originalCaster, this);

    m_damage += damage;
    // get max possible damage, don't count overkill for heal
    uint32 healthGain = uint32(-unitTarget->GetHealthGain(-damage) * healMultiplier);

    if (m_caster->isAlive())
    {
        healthGain = m_caster->SpellHealingBonus(m_caster, m_spellInfo, healthGain, HEAL);
        m_caster->HealBySpell(m_caster, m_spellInfo, uint32(healthGain));
    }
}

void Spell::DoCreateItem(uint32 /*i*/, uint32 itemtype)
{
    if (!unitTarget || unitTarget->GetTypeId() != TYPEID_PLAYER)
        return;

    Player* player = unitTarget->ToPlayer();

    uint32 newitemid = itemtype;
    ItemTemplate const* pProto = sObjectMgr->GetItemTemplate(newitemid);
    if (!pProto)
    {
        player->SendEquipError(EQUIP_ERR_ITEM_NOT_FOUND, NULL, NULL);
        return;
    }

    // bg reward have some special in code work
    uint32 bgType = 0;
    switch (m_spellInfo->Id)
    {
        case SPELL_AV_MARK_WINNER:
        case SPELL_AV_MARK_LOSER:
            bgType = BATTLEGROUND_AV;
            break;
        case SPELL_WS_MARK_WINNER:
        case SPELL_WS_MARK_LOSER:
            bgType = BATTLEGROUND_WS;
            break;
        case SPELL_AB_MARK_WINNER:
        case SPELL_AB_MARK_LOSER:
            bgType = BATTLEGROUND_AB;
            break;
        default:
            break;
    }

    uint32 num_to_add = damage;

    if (num_to_add < 1)
        num_to_add = 1;
    if (num_to_add > pProto->GetMaxStackSize())
        num_to_add = pProto->GetMaxStackSize();

    // init items_count to 1, since 1 item will be created regardless of specialization
    int items_count=1;
    // the chance to create additional items
    float additionalCreateChance=0.0f;
    // the maximum number of created additional items
    uint8 additionalMaxNum=0;
    // get the chance and maximum number for creating extra items
    if (canCreateExtraItems(player, m_spellInfo->Id, additionalCreateChance, additionalMaxNum))
    {
        // roll with this chance till we roll not to create or we create the max num
        while (roll_chance_f(additionalCreateChance) && items_count <= additionalMaxNum)
            ++items_count;
    }

    // really will be created more items
    num_to_add *= items_count;

    // can the player store the new item?
    ItemPosCountVec dest;
    uint32 no_space = 0;
    InventoryResult msg = player->CanStoreNewItem(NULL_BAG, NULL_SLOT, dest, newitemid, num_to_add, &no_space);
    if (msg != EQUIP_ERR_OK)
    {
        // convert to possible store amount
        if (msg == EQUIP_ERR_INVENTORY_FULL || msg == EQUIP_ERR_CANT_CARRY_MORE_OF_THIS)
            num_to_add -= no_space;
        else
        {
            // if not created by another reason from full inventory or unique items amount limitation
            player->SendEquipError(msg, NULL, NULL, newitemid);
            return;
        }
    }

    if (num_to_add)
    {
        // create the new item and store it
        Item* pItem = player->StoreNewItem(dest, newitemid, true, Item::GenerateItemRandomPropertyId(newitemid));

        // was it successful? return error if not
        if (!pItem)
        {
            player->SendEquipError(EQUIP_ERR_ITEM_NOT_FOUND, NULL, NULL);
            return;
        }

        // set the "Crafted by ..." property of the item
        if (pItem->GetTemplate()->Class != ITEM_CLASS_CONSUMABLE && pItem->GetTemplate()->Class != ITEM_CLASS_QUEST && newitemid != 6265 && newitemid != 6948)
            pItem->SetUInt32Value(ITEM_FIELD_CREATOR, player->GetGUIDLow());

        // send info to the client
        if (pItem)
            player->SendNewItem(pItem, num_to_add, true, bgType == 0);

        // we succeeded in creating at least one item, so a levelup is possible
        if (bgType == 0)
            player->UpdateCraftSkill(m_spellInfo->Id);
    }

/*
    // for battleground marks send by mail if not add all expected
    if (no_space > 0 && bgType)
    {
        if (Battleground* bg = sBattlegroundMgr->GetBattlegroundTemplate(BattlegroundTypeId(bgType)))
            bg->SendRewardMarkByMail(player, newitemid, no_space);
    }
*/
}

void Spell::EffectCreateItem(SpellEffIndex effIndex)
{
    if (effectHandleMode != SPELL_EFFECT_HANDLE_HIT_TARGET)
        return;

    DoCreateItem(effIndex, m_spellInfo->Effects[effIndex].ItemType);
    ExecuteLogEffectCreateItem(effIndex, m_spellInfo->Effects[effIndex].ItemType);
}

void Spell::EffectCreateItem2(SpellEffIndex effIndex)
{
    if (effectHandleMode != SPELL_EFFECT_HANDLE_HIT_TARGET)
        return;

    if (!unitTarget || unitTarget->GetTypeId() != TYPEID_PLAYER)
        return;

    Player* player = unitTarget->ToPlayer();

    uint32 item_id = m_spellInfo->Effects[effIndex].ItemType;

    if (item_id)
        DoCreateItem(effIndex, item_id);

    // special case: fake item replaced by generate using spell_loot_template
    if (m_spellInfo->IsLootCrafting())
    {
        if (item_id)
        {
            if (!player->HasItemCount(item_id, 1))
                return;

            // remove reagent
            uint32 count = 1;
            player->DestroyItemCount(item_id, count, true);

            // create some random items
            player->AutoStoreLoot(m_spellInfo->Id, LootTemplates_Spell);
        }
        else
            player->AutoStoreLoot(m_spellInfo->Id, LootTemplates_Spell);    // create some random items
    }
    // TODO: ExecuteLogEffectCreateItem(i, m_spellInfo->Effects[i].ItemType);
}

void Spell::EffectCreateRandomItem(SpellEffIndex /*effIndex*/)
{
    if (effectHandleMode != SPELL_EFFECT_HANDLE_HIT_TARGET)
        return;

    if (!unitTarget || unitTarget->GetTypeId() != TYPEID_PLAYER)
        return;
    Player* player = unitTarget->ToPlayer();

    // create some random items
    player->AutoStoreLoot(m_spellInfo->Id, LootTemplates_Spell);
    // TODO: ExecuteLogEffectCreateItem(i, m_spellInfo->Effects[i].ItemType);
}

void Spell::EffectPersistentAA(SpellEffIndex effIndex)
{
    if (effectHandleMode != SPELL_EFFECT_HANDLE_HIT)
        return;

    if (!m_spellAura)
    {
        Unit* caster = m_caster->GetEntry() == WORLD_TRIGGER ? m_originalCaster : m_caster;
        float radius = m_spellInfo->Effects[effIndex].CalcRadius(caster);

        // Caster not in world, might be spell triggered from aura removal
        if (!caster->IsInWorld())
            return;
        DynamicObject* dynObj = new DynamicObject();
        if (!dynObj->Create(sObjectMgr->GenerateLowGuid(HIGHGUID_DYNAMICOBJECT), caster, m_spellInfo->Id, *m_targets.GetDst(), radius, false, DYNAMIC_OBJECT_AREA_SPELL))
        {
            delete dynObj;
            return;
        }

        dynObj->GetMap()->AddToMap(dynObj);

        if (Aura* aura = Aura::TryCreate(m_spellInfo, MAX_EFFECT_MASK, dynObj, caster, &m_spellValue->EffectBasePoints[0]))
        {
            m_spellAura = aura;
            m_spellAura->_RegisterForTargets();
        }
        else
            return;
    }

    ASSERT(m_spellAura->GetDynobjOwner());
    m_spellAura->_ApplyEffectForTargets(effIndex);
}

void Spell::EffectEnergize(SpellEffIndex effIndex)
{
    if (effectHandleMode != SPELL_EFFECT_HANDLE_HIT_TARGET)
        return;

    if (!unitTarget)
        return;
    if (!unitTarget->isAlive())
        return;

    if (m_spellInfo->Effects[effIndex].MiscValue < 0 || m_spellInfo->Effects[effIndex].MiscValue >= int8(MAX_POWERS))
        return;

    Powers power = Powers(m_spellInfo->Effects[effIndex].MiscValue);

    // Some level depends spells
    int level_multiplier = 0;
    int level_diff = 0;
    switch (m_spellInfo->Id)
    {
        case 9512:                                          // Restore Energy
            level_diff = m_caster->getLevel() - 40;
            level_multiplier = 2;
            break;
        case 24571:                                         // Blood Fury
            level_diff = m_caster->getLevel() - 60;
            level_multiplier = 10;
            break;
        case 24532:                                         // Burst of Energy
            level_diff = m_caster->getLevel() - 60;
            level_multiplier = 4;
            break;
        case 31930:                                         // Judgements of the Wise
        case 63375:                                         // Improved Stormstrike
        case 68082:                                         // Glyph of Seal of Command
            damage = int32(CalculatePctN(unitTarget->GetCreateMana(), damage));
            break;
        case 48542:                                         // Revitalize
            damage = int32(CalculatePctN(unitTarget->GetMaxPower(power), damage));
            break;
        case 67490:                                         // Runic Mana Injector (mana gain increased by 25% for engineers - 3.2.0 patch change)
        {
            if (Player* player = m_caster->ToPlayer())
                if (player->HasSkill(SKILL_ENGINEERING))
                    AddPctN(damage, 25);
            break;
        }
        case 71132:                                         // Glyph of Shadow Word: Pain
            damage = int32(CalculatePctN(unitTarget->GetCreateMana(), 1));  // set 1 as value, missing in dbc
            break;
        default:
            break;
    }

    if (level_diff > 0)
        damage -= level_multiplier * level_diff;

    if (damage < 0)
        return;

    if (unitTarget->GetMaxPower(power) == 0)
        return;

    m_caster->EnergizeBySpell(unitTarget, m_spellInfo->Id, damage, power);

    // Mad Alchemist's Potion
    if (m_spellInfo->Id == 45051)
    {
        // find elixirs on target
        bool guardianFound = false;
        bool battleFound = false;
        Unit::AuraApplicationMap& Auras = unitTarget->GetAppliedAuras();
        for (Unit::AuraApplicationMap::iterator itr = Auras.begin(); itr != Auras.end(); ++itr)
        {
            uint32 spell_id = itr->second->GetBase()->GetId();
            if (!guardianFound)
                if (sSpellMgr->IsSpellMemberOfSpellGroup(spell_id, SPELL_GROUP_ELIXIR_GUARDIAN))
                    guardianFound = true;
            if (!battleFound)
                if (sSpellMgr->IsSpellMemberOfSpellGroup(spell_id, SPELL_GROUP_ELIXIR_BATTLE))
                    battleFound = true;
            if (battleFound && guardianFound)
                break;
        }

        // get all available elixirs by mask and spell level
        std::set<uint32> avalibleElixirs;
        if (!guardianFound)
            sSpellMgr->GetSetOfSpellsInSpellGroup(SPELL_GROUP_ELIXIR_GUARDIAN, avalibleElixirs);
        if (!battleFound)
            sSpellMgr->GetSetOfSpellsInSpellGroup(SPELL_GROUP_ELIXIR_BATTLE, avalibleElixirs);
        for (std::set<uint32>::iterator itr = avalibleElixirs.begin(); itr != avalibleElixirs.end() ;)
        {
            SpellInfo const* spellInfo = sSpellMgr->GetSpellInfo(*itr);
            if (spellInfo->SpellLevel < m_spellInfo->SpellLevel || spellInfo->SpellLevel > unitTarget->getLevel())
                avalibleElixirs.erase(itr++);
            else if (sSpellMgr->IsSpellMemberOfSpellGroup(*itr, SPELL_GROUP_ELIXIR_SHATTRATH))
                avalibleElixirs.erase(itr++);
            else if (sSpellMgr->IsSpellMemberOfSpellGroup(*itr, SPELL_GROUP_ELIXIR_UNSTABLE))
                avalibleElixirs.erase(itr++);
            else
                ++itr;
        }

        if (!avalibleElixirs.empty())
        {
            // cast random elixir on target
            m_caster->CastSpell(unitTarget, SelectRandomContainerElement(avalibleElixirs), true, m_CastItem);
        }
    }
}

void Spell::EffectEnergizePct(SpellEffIndex effIndex)
{
    if (effectHandleMode != SPELL_EFFECT_HANDLE_HIT_TARGET)
        return;

    if (!unitTarget)
        return;
    if (!unitTarget->isAlive())
        return;

    if (m_spellInfo->Effects[effIndex].MiscValue < 0 || m_spellInfo->Effects[effIndex].MiscValue >= int8(MAX_POWERS))
        return;

    Powers power = Powers(m_spellInfo->Effects[effIndex].MiscValue);

    uint32 maxPower = unitTarget->GetMaxPower(power);
    if (maxPower == 0)
        return;

    uint32 gain = CalculatePctN(maxPower, damage);
    m_caster->EnergizeBySpell(unitTarget, m_spellInfo->Id, gain, power);
}

void Spell::SendLoot(uint64 guid, LootType loottype)
{
    Player* player = m_caster->ToPlayer();
    if (!player)
        return;

    if (gameObjTarget)
    {
        // Players shouldn't be able to loot gameobjects that are currently despawned
        if (!gameObjTarget->isSpawned() && !player->isGameMaster())
        {
            sLog->outError("Possible hacking attempt: Player %s [guid: %u] tried to loot a gameobject [entry: %u id: %u] which is on respawn time without being in GM mode!",
                            player->GetName(), player->GetGUIDLow(), gameObjTarget->GetEntry(), gameObjTarget->GetGUIDLow());
            return;
        }
        // special case, already has GossipHello inside so return and avoid calling twice
        if (gameObjTarget->GetGoType() == GAMEOBJECT_TYPE_GOOBER)
        {
            gameObjTarget->Use(m_caster);
            return;
        }

        if (sScriptMgr->OnGossipHello(player, gameObjTarget))
            return;

        gameObjTarget->AI()->GossipHello(player);

        switch (gameObjTarget->GetGoType())
        {
            case GAMEOBJECT_TYPE_DOOR:
            case GAMEOBJECT_TYPE_BUTTON:
                gameObjTarget->UseDoorOrButton();
                player->GetMap()->ScriptsStart(sGameObjectScripts, gameObjTarget->GetDBTableGUIDLow(), player, gameObjTarget);
                return;

            case GAMEOBJECT_TYPE_QUESTGIVER:
                // start or end quest
                player->PrepareQuestMenu(guid);
                player->SendPreparedQuest(guid);
                return;

            case GAMEOBJECT_TYPE_SPELL_FOCUS:
                // triggering linked GO
                if (uint32 trapEntry = gameObjTarget->GetGOInfo()->spellFocus.linkedTrapId)
                    gameObjTarget->TriggeringLinkedGameObject(trapEntry, m_caster);
                return;

            case GAMEOBJECT_TYPE_CHEST:
                // TODO: possible must be moved to loot release (in different from linked triggering)
                if (gameObjTarget->GetGOInfo()->chest.eventId)
                {
                    sLog->outDebug(LOG_FILTER_SPELLS_AURAS, "Chest ScriptStart id %u for GO %u", gameObjTarget->GetGOInfo()->chest.eventId, gameObjTarget->GetDBTableGUIDLow());
                    player->GetMap()->ScriptsStart(sEventScripts, gameObjTarget->GetGOInfo()->chest.eventId, player, gameObjTarget);
                }

                // triggering linked GO
                if (uint32 trapEntry = gameObjTarget->GetGOInfo()->chest.linkedTrapId)
                    gameObjTarget->TriggeringLinkedGameObject(trapEntry, m_caster);

                // Don't return, let loots been taken
            default:
                break;
        }
    }

    // Send loot
    player->SendLoot(guid, loottype);
}

void Spell::EffectOpenLock(SpellEffIndex effIndex)
{
    if (effectHandleMode != SPELL_EFFECT_HANDLE_HIT_TARGET)
        return;

    if (m_caster->GetTypeId() != TYPEID_PLAYER)
    {
        sLog->outDebug(LOG_FILTER_SPELLS_AURAS, "WORLD: Open Lock - No Player Caster!");
        return;
    }

    Player* player = m_caster->ToPlayer();

    uint32 lockId = 0;
    uint64 guid = 0;

    // Get lockId
    if (gameObjTarget)
    {
        GameObjectTemplate const* goInfo = gameObjTarget->GetGOInfo();
        // Arathi Basin banner opening. // TODO: Verify correctness of this check
        if ((goInfo->type == GAMEOBJECT_TYPE_BUTTON && goInfo->button.noDamageImmune) ||
            (goInfo->type == GAMEOBJECT_TYPE_GOOBER && goInfo->goober.losOK))
        {
            //CanUseBattlegroundObject() already called in CheckCast()
            // in battleground check
            if (Battleground* bg = player->GetBattleground())
            {
                bg->EventPlayerClickedOnFlag(player, gameObjTarget);
                return;
            }
        }
        else if (goInfo->type == GAMEOBJECT_TYPE_FLAGSTAND)
        {
            //CanUseBattlegroundObject() already called in CheckCast()
            // in battleground check
            if (Battleground* bg = player->GetBattleground())
            {
                if (bg->GetTypeID(true) == BATTLEGROUND_EY)
                    bg->EventPlayerClickedOnFlag(player, gameObjTarget);
                return;
            }
        }else if (m_spellInfo->Id == 1842 && gameObjTarget->GetGOInfo()->type == GAMEOBJECT_TYPE_TRAP && gameObjTarget->GetOwner())
        {
            gameObjTarget->SetLootState(GO_JUST_DEACTIVATED);
            return;
        }
        // TODO: Add script for spell 41920 - Filling, becouse server it freze when use this spell
        // handle outdoor pvp object opening, return true if go was registered for handling
        // these objects must have been spawned by outdoorpvp!
        else if (gameObjTarget->GetGOInfo()->type == GAMEOBJECT_TYPE_GOOBER && sOutdoorPvPMgr->HandleOpenGo(player, gameObjTarget->GetGUID()))
            return;
        lockId = goInfo->GetLockId();
        guid = gameObjTarget->GetGUID();
    }
    else if (itemTarget)
    {
        lockId = itemTarget->GetTemplate()->LockID;
        guid = itemTarget->GetGUID();
    }
    else
    {
        sLog->outDebug(LOG_FILTER_SPELLS_AURAS, "WORLD: Open Lock - No GameObject/Item Target!");
        return;
    }

    SkillType skillId = SKILL_NONE;
    int32 reqSkillValue = 0;
    int32 skillValue;

    SpellCastResult res = CanOpenLock(effIndex, lockId, skillId, reqSkillValue, skillValue);
    if (res != SPELL_CAST_OK)
    {
        SendCastResult(res);
        return;
    }

    if (gameObjTarget)
        SendLoot(guid, LOOT_SKINNING);
    else
        itemTarget->SetFlag(ITEM_FIELD_FLAGS, ITEM_FLAG_UNLOCKED);

    // not allow use skill grow at item base open
    if (!m_CastItem && skillId != SKILL_NONE)
    {
        // update skill if really known
        if (uint32 pureSkillValue = player->GetPureSkillValue(skillId))
        {
            if (gameObjTarget)
            {
                // Allow one skill-up until respawned
                if (!gameObjTarget->IsInSkillupList(player->GetGUIDLow()) &&
                    player->UpdateGatherSkill(skillId, pureSkillValue, reqSkillValue))
                    gameObjTarget->AddToSkillupList(player->GetGUIDLow());
            }
            else if (itemTarget)
            {
                // Do one skill-up
                player->UpdateGatherSkill(skillId, pureSkillValue, reqSkillValue);
            }
        }
    }
    ExecuteLogEffectOpenLock(effIndex, gameObjTarget ? (Object*)gameObjTarget : (Object*)itemTarget);
}

void Spell::EffectSummonChangeItem(SpellEffIndex effIndex)
{
    if (effectHandleMode != SPELL_EFFECT_HANDLE_HIT)
        return;

    if (m_caster->GetTypeId() != TYPEID_PLAYER)
        return;

    Player* player = m_caster->ToPlayer();

    // applied only to using item
    if (!m_CastItem)
        return;

    // ... only to item in own inventory/bank/equip_slot
    if (m_CastItem->GetOwnerGUID() != player->GetGUID())
        return;

    uint32 newitemid = m_spellInfo->Effects[effIndex].ItemType;
    if (!newitemid)
        return;

    uint16 pos = m_CastItem->GetPos();

    Item* pNewItem = Item::CreateItem(newitemid, 1, player);
    if (!pNewItem)
        return;

    for (uint8 j = PERM_ENCHANTMENT_SLOT; j <= TEMP_ENCHANTMENT_SLOT; ++j)
        if (m_CastItem->GetEnchantmentId(EnchantmentSlot(j)))
            pNewItem->SetEnchantment(EnchantmentSlot(j), m_CastItem->GetEnchantmentId(EnchantmentSlot(j)), m_CastItem->GetEnchantmentDuration(EnchantmentSlot(j)), m_CastItem->GetEnchantmentCharges(EnchantmentSlot(j)));

    if (m_CastItem->GetUInt32Value(ITEM_FIELD_DURABILITY) < m_CastItem->GetUInt32Value(ITEM_FIELD_MAXDURABILITY))
    {
        double lossPercent = 1 - m_CastItem->GetUInt32Value(ITEM_FIELD_DURABILITY) / double(m_CastItem->GetUInt32Value(ITEM_FIELD_MAXDURABILITY));
        player->DurabilityLoss(pNewItem, lossPercent);
    }

    if (player->IsInventoryPos(pos))
    {
        ItemPosCountVec dest;
        InventoryResult msg = player->CanStoreItem(m_CastItem->GetBagSlot(), m_CastItem->GetSlot(), dest, pNewItem, true);
        if (msg == EQUIP_ERR_OK)
        {
            player->DestroyItem(m_CastItem->GetBagSlot(), m_CastItem->GetSlot(), true);

            // prevent crash at access and unexpected charges counting with item update queue corrupt
            if (m_CastItem == m_targets.GetItemTarget())
                m_targets.SetItemTarget(NULL);

            m_CastItem = NULL;

            player->StoreItem(dest, pNewItem, true);
            return;
        }
    }
    else if (player->IsBankPos(pos))
    {
        ItemPosCountVec dest;
        uint8 msg = player->CanBankItem(m_CastItem->GetBagSlot(), m_CastItem->GetSlot(), dest, pNewItem, true);
        if (msg == EQUIP_ERR_OK)
        {
            player->DestroyItem(m_CastItem->GetBagSlot(), m_CastItem->GetSlot(), true);

            // prevent crash at access and unexpected charges counting with item update queue corrupt
            if (m_CastItem == m_targets.GetItemTarget())
                m_targets.SetItemTarget(NULL);

            m_CastItem = NULL;

            player->BankItem(dest, pNewItem, true);
            return;
        }
    }
    else if (player->IsEquipmentPos(pos))
    {
        uint16 dest;

        player->DestroyItem(m_CastItem->GetBagSlot(), m_CastItem->GetSlot(), true);

        uint8 msg = player->CanEquipItem(m_CastItem->GetSlot(), dest, pNewItem, true);

        if (msg == EQUIP_ERR_OK || msg == EQUIP_ERR_CANT_DO_RIGHT_NOW)
        {
            if (msg == EQUIP_ERR_CANT_DO_RIGHT_NOW) dest = EQUIPMENT_SLOT_MAINHAND;

            // prevent crash at access and unexpected charges counting with item update queue corrupt
            if (m_CastItem == m_targets.GetItemTarget())
                m_targets.SetItemTarget(NULL);

            m_CastItem = NULL;

            player->EquipItem(dest, pNewItem, true);
            player->AutoUnequipOffhandIfNeed();
            return;
        }
    }

    // fail
    delete pNewItem;
}

void Spell::EffectProficiency(SpellEffIndex /*effIndex*/)
{
    if (effectHandleMode != SPELL_EFFECT_HANDLE_HIT)
        return;

    if (m_caster->GetTypeId() != TYPEID_PLAYER)
        return;
    Player* p_target = m_caster->ToPlayer();

    uint32 subClassMask = m_spellInfo->EquippedItemSubClassMask;
    if (m_spellInfo->EquippedItemClass == ITEM_CLASS_WEAPON && !(p_target->GetWeaponProficiency() & subClassMask))
    {
        p_target->AddWeaponProficiency(subClassMask);
        p_target->SendProficiency(ITEM_CLASS_WEAPON, p_target->GetWeaponProficiency());
    }
    if (m_spellInfo->EquippedItemClass == ITEM_CLASS_ARMOR && !(p_target->GetArmorProficiency() & subClassMask))
    {
        p_target->AddArmorProficiency(subClassMask);
        p_target->SendProficiency(ITEM_CLASS_ARMOR, p_target->GetArmorProficiency());
    }
}

void Spell::EffectSummonType(SpellEffIndex effIndex)
{
    if (effectHandleMode != SPELL_EFFECT_HANDLE_HIT)
        return;

    uint32 entry = m_spellInfo->Effects[effIndex].MiscValue;
    if (!entry)
        return;

    SummonPropertiesEntry const* properties = sSummonPropertiesStore.LookupEntry(m_spellInfo->Effects[effIndex].MiscValueB);
    if (!properties)
    {
        sLog->outError("EffectSummonType: Unhandled summon type %u", m_spellInfo->Effects[effIndex].MiscValueB);
        return;
    }

    if (!m_originalCaster)
        return;

    int32 duration = m_spellInfo->GetDuration();
    if (Player* modOwner = m_originalCaster->GetSpellModOwner())
        modOwner->ApplySpellMod(m_spellInfo->Id, SPELLMOD_DURATION, duration);

    Position pos;
    GetSummonPosition(effIndex, pos);

    TempSummon* summon = NULL;

    switch (properties->Category)
    {
        case SUMMON_CATEGORY_WILD:
        case SUMMON_CATEGORY_ALLY:
        case SUMMON_CATEGORY_UNK:
            if (properties->Flags & 512)
            {
                SummonGuardian(effIndex, entry, properties);
                break;
            }
            switch (properties->Type)
            {
                case SUMMON_TYPE_PET:
                case SUMMON_TYPE_GUARDIAN:
                case SUMMON_TYPE_GUARDIAN2:
                case SUMMON_TYPE_MINION:
                    SummonGuardian(effIndex, entry, properties);
                    break;
                // Summons a vehicle, but doesn't force anyone to enter it (see SUMMON_CATEGORY_VEHICLE)
                case SUMMON_TYPE_VEHICLE:
                case SUMMON_TYPE_VEHICLE2:
                    summon = m_caster->GetMap()->SummonCreature(entry, pos, properties, duration, m_originalCaster, m_spellInfo->Id);
                    break;
                case SUMMON_TYPE_TOTEM:
                {
                    summon = m_caster->GetMap()->SummonCreature(entry, pos, properties, duration, m_originalCaster, m_spellInfo->Id);
                    if (!summon || !summon->isTotem())
                        return;

                    // Mana Tide Totem
                    if (m_spellInfo->Id == 16190)
                        damage = m_caster->CountPctFromMaxHealth(10);

                    if (damage)                                            // if not spell info, DB values used
                    {
                        summon->SetMaxHealth(damage);
                        summon->SetHealth(damage);
                    }
                    break;
                }
                case SUMMON_TYPE_MINIPET:
                {
                    summon = m_caster->GetMap()->SummonCreature(entry, pos, properties, duration, m_originalCaster, m_spellInfo->Id);
                    if (!summon || !summon->HasUnitTypeMask(UNIT_MASK_MINION))
                        return;

                    summon->SelectLevel(summon->GetCreatureInfo());       // some summoned creaters have different from 1 DB data for level/hp
                    summon->SetUInt32Value(UNIT_NPC_FLAGS, summon->GetCreatureInfo()->npcflag);

                    summon->SetFlag(UNIT_FIELD_FLAGS, UNIT_FLAG_OOC_NOT_ATTACKABLE | UNIT_FLAG_PASSIVE);

                    summon->AI()->EnterEvadeMode();
                    break;
                }
                default:
                {
                    float radius = m_spellInfo->Effects[effIndex].CalcRadius();

                    uint32 amount = damage > 0 ? damage : 1;
                    if (m_spellInfo->Id == 18662 || // Curse of Doom
                        properties->Id == 2081)     // Mechanical Dragonling, Arcanite Dragonling, Mithril Dragonling TODO: Research on meaning of basepoints
                        amount = 1;

                    TempSummonType summonType = (duration == 0) ? TEMPSUMMON_DEAD_DESPAWN : TEMPSUMMON_TIMED_DESPAWN;

                    for (uint32 count = 0; count < amount; ++count)
                    {
                        GetSummonPosition(effIndex, pos, radius, count);

                        summon = m_originalCaster->SummonCreature(entry, pos, summonType, duration);
                        if (!summon)
                            continue;

                        if (properties->Category == SUMMON_CATEGORY_ALLY)
                        {
                            summon->SetUInt64Value(UNIT_FIELD_SUMMONEDBY, m_originalCaster->GetGUID());
                            summon->setFaction(m_originalCaster->getFaction());
                            summon->SetUInt32Value(UNIT_CREATED_BY_SPELL, m_spellInfo->Id);
                        }

                        ExecuteLogEffectSummonObject(effIndex, summon);
                    }
                    return;
                }
            }//switch
            break;
        case SUMMON_CATEGORY_PET:
            SummonGuardian(effIndex, entry, properties);
            break;
        case SUMMON_CATEGORY_PUPPET:
            summon = m_caster->GetMap()->SummonCreature(entry, pos, properties, duration, m_originalCaster, m_spellInfo->Id);
            break;
        case SUMMON_CATEGORY_VEHICLE:
            // Summoning spells (usually triggered by npc_spellclick) that spawn a vehicle and that cause the clicker
            // to cast a ride vehicle spell on the summoned unit.
            float x, y, z;
            m_caster->GetClosePoint(x, y, z, DEFAULT_WORLD_OBJECT_SIZE);
            summon = m_originalCaster->GetMap()->SummonCreature(entry, pos, properties, duration, m_caster, m_spellInfo->Id);
            if (!summon || !summon->IsVehicle())
                return;

            // The spell that this effect will trigger. It has SPELL_AURA_CONTROL_VEHICLE
            uint32 spell = VEHICLE_SPELL_RIDE_HARDCODED;
            if (SpellInfo const* spellProto = sSpellMgr->GetSpellInfo(m_spellInfo->Effects[effIndex].CalcValue()))
                spell = spellProto->Id;

            // Hard coded enter vehicle spell
            m_originalCaster->CastSpell(summon, spell, true);

            uint32 faction = properties->Faction;
            if (!faction)
                faction = m_originalCaster->getFaction();

            summon->setFaction(faction);
            break;
    }

    if (summon)
    {
        summon->SetCreatorGUID(m_originalCaster->GetGUID());
        ExecuteLogEffectSummonObject(effIndex, summon);
    }
}

void Spell::EffectLearnSpell(SpellEffIndex effIndex)
{
    if (effectHandleMode != SPELL_EFFECT_HANDLE_HIT_TARGET)
        return;

    if (!unitTarget)
        return;

    if (unitTarget->GetTypeId() != TYPEID_PLAYER)
    {
        if (unitTarget->ToPet())
            EffectLearnPetSpell(effIndex);
        return;
    }

    Player* player = unitTarget->ToPlayer();

    uint32 spellToLearn = (m_spellInfo->Id == 483 || m_spellInfo->Id == 55884) ? damage : m_spellInfo->Effects[effIndex].TriggerSpell;
    player->learnSpell(spellToLearn, false);

    sLog->outDebug(LOG_FILTER_SPELLS_AURAS, "Spell: Player %u has learned spell %u from NpcGUID=%u", player->GetGUIDLow(), spellToLearn, m_caster->GetGUIDLow());
}

typedef std::list< std::pair<uint32, uint64> > DispelList;
typedef std::list< std::pair<Aura*, uint8> > DispelChargesList;
void Spell::EffectDispel(SpellEffIndex effIndex)
{
    if (effectHandleMode != SPELL_EFFECT_HANDLE_HIT_TARGET)
        return;

    if (!unitTarget)
        return;

    DispelChargesList dispel_list;

    // Create dispel mask by dispel type
    uint32 dispel_type = m_spellInfo->Effects[effIndex].MiscValue;
    uint32 dispelMask  = SpellInfo::GetDispelMask(DispelType(dispel_type));

    // we should not be able to dispel diseases if the target is affected by unholy blight
    if (dispelMask & (1 << DISPEL_DISEASE) && unitTarget->HasAura(50536))
        dispelMask &= ~(1 << DISPEL_DISEASE);

    Unit::AuraMap const& auras = unitTarget->GetOwnedAuras();
    for (Unit::AuraMap::const_iterator itr = auras.begin(); itr != auras.end(); ++itr)
    {
        Aura* aura = itr->second;
        AuraApplication * aurApp = aura->GetApplicationOfTarget(unitTarget->GetGUID());
        if (!aurApp)
            continue;

        // don't try to remove passive auras
        if (aura->IsPassive())
            continue;

        if (aura->GetSpellInfo()->GetDispelMask() & dispelMask)
        {
            if (aura->GetSpellInfo()->Dispel == DISPEL_MAGIC)
            {
                // do not remove positive auras if friendly target
                //               negative auras if non-friendly target
                if (aurApp->IsPositive() == unitTarget->IsFriendlyTo(m_caster))
                    continue;
            }

            // The charges / stack amounts don't count towards the total number of auras that can be dispelled.
            // Ie: A dispel on a target with 5 stacks of Winters Chill and a Polymorph has 1 / (1 + 1) -> 50% chance to dispell
            // Polymorph instead of 1 / (5 + 1) -> 16%.
            bool dispel_charges = aura->GetSpellInfo()->AttributesEx7 & SPELL_ATTR7_DISPEL_CHARGES;
            uint8 charges = dispel_charges ? aura->GetCharges() : aura->GetStackAmount();
            if (charges > 0)
                dispel_list.push_back(std::make_pair(aura, charges));
        }
    }

    if (dispel_list.empty())
        return;

    // Ok if exist some buffs for dispel try dispel it
    uint32 failCount = 0;
    DispelChargesList success_list;
    WorldPacket dataFail(SMSG_DISPEL_FAILED, 8+8+4+4+damage*4);
    // dispel N = damage buffs (or while exist buffs for dispel)
    for (int32 count = 0; count < damage && !dispel_list.empty();)
    {
        // Random select buff for dispel
        DispelChargesList::iterator itr = dispel_list.begin();
        std::advance(itr, urand(0, dispel_list.size() - 1));

        int32 chance = itr->first->CalcDispelChance(unitTarget, !unitTarget->IsFriendlyTo(m_caster));
        // 2.4.3 Patch Notes: "Dispel effects will no longer attempt to remove effects that have 100% dispel resistance."
        if (!chance)
        {
            dispel_list.erase(itr);
            continue;
        }
        else
        {
            if (roll_chance_i(chance))
            {
                bool alreadyListed = false;
                for (DispelChargesList::iterator successItr = success_list.begin(); successItr != success_list.end(); ++successItr)
                {
                    if (successItr->first->GetId() == itr->first->GetId())
                    {
                        ++successItr->second;
                        alreadyListed = true;
                    }
                }
                if (!alreadyListed)
                    success_list.push_back(std::make_pair(itr->first, 1));
                --itr->second;
                if (itr->second <= 0)
                    dispel_list.erase(itr);
            }
            else
            {
                if (!failCount)
                {
                    // Failed to dispell
                    dataFail << uint64(m_caster->GetGUID());            // Caster GUID
                    dataFail << uint64(unitTarget->GetGUID());          // Victim GUID
                    dataFail << uint32(m_spellInfo->Id);                // dispel spell id
                }
                ++failCount;
                dataFail << uint32(itr->first->GetId());                         // Spell Id
            }
            ++count;
        }
    }

    if (failCount)
        m_caster->SendMessageToSet(&dataFail, true);

    if (success_list.empty())
        return;

    WorldPacket dataSuccess(SMSG_SPELLDISPELLOG, 8+8+4+1+4+success_list.size()*5);
    // Send packet header
    dataSuccess.append(unitTarget->GetPackGUID());         // Victim GUID
    dataSuccess.append(m_caster->GetPackGUID());           // Caster GUID
    dataSuccess << uint32(m_spellInfo->Id);                // dispel spell id
    dataSuccess << uint8(0);                               // not used
    dataSuccess << uint32(success_list.size());            // count
    for (DispelChargesList::iterator itr = success_list.begin(); itr != success_list.end(); ++itr)
    {
        // Send dispelled spell info
        dataSuccess << uint32(itr->first->GetId());              // Spell Id
        dataSuccess << uint8(0);                        // 0 - dispelled !=0 cleansed
        unitTarget->RemoveAurasDueToSpellByDispel(itr->first->GetId(), itr->first->GetCasterGUID(), m_caster, itr->second);
    }
    m_caster->SendMessageToSet(&dataSuccess, true);

    // On success dispel
    // Devour Magic
    if (m_spellInfo->SpellFamilyName == SPELLFAMILY_WARLOCK && m_spellInfo->Category == SPELLCATEGORY_DEVOUR_MAGIC)
    {
        int32 heal_amount = m_spellInfo->Effects[EFFECT_1].CalcValue();
        m_caster->CastCustomSpell(m_caster, 19658, &heal_amount, NULL, NULL, true);
        // Glyph of Felhunter
        if (Unit* owner = m_caster->GetOwner())
            if (owner->GetAura(56249))
                owner->CastCustomSpell(owner, 19658, &heal_amount, NULL, NULL, true);
    }
}

void Spell::EffectDualWield(SpellEffIndex /*effIndex*/)
{
    if (effectHandleMode != SPELL_EFFECT_HANDLE_HIT_TARGET)
        return;

    unitTarget->SetCanDualWield(true);
    if (unitTarget->GetTypeId() == TYPEID_UNIT)
        unitTarget->ToCreature()->UpdateDamagePhysical(OFF_ATTACK);
}

void Spell::EffectPull(SpellEffIndex effIndex)
{
    // TODO: create a proper pull towards distract spell center for distract
    EffectNULL(effIndex);
}

void Spell::EffectDistract(SpellEffIndex /*effIndex*/)
{
    if (effectHandleMode != SPELL_EFFECT_HANDLE_HIT_TARGET)
        return;

    // Check for possible target
    if (!unitTarget || unitTarget->isInCombat())
        return;

    // target must be OK to do this
    if (unitTarget->HasUnitState(UNIT_STAT_CONFUSED | UNIT_STAT_STUNNED | UNIT_STAT_FLEEING))
        return;

    float angle = unitTarget->GetAngle(m_targets.GetDst());

    if (unitTarget->GetTypeId() == TYPEID_PLAYER)
    {
        // For players just turn them
        unitTarget->ToPlayer()->UpdatePosition(unitTarget->GetPositionX(), unitTarget->GetPositionY(), unitTarget->GetPositionZ(), angle, false);
        unitTarget->ToPlayer()->SendTeleportAckPacket();
    }
    else
    {
        // Set creature Distracted, Stop it, And turn it
        unitTarget->SetOrientation(angle);
        unitTarget->StopMoving();
        unitTarget->GetMotionMaster()->MoveDistract(damage * IN_MILLISECONDS);
        unitTarget->SendMovementFlagUpdate();
    }
}

void Spell::EffectPickPocket(SpellEffIndex /*effIndex*/)
{
    if (effectHandleMode != SPELL_EFFECT_HANDLE_HIT_TARGET)
        return;

    if (m_caster->GetTypeId() != TYPEID_PLAYER)
        return;

    // victim must be creature and attackable
    if (!unitTarget || unitTarget->GetTypeId() != TYPEID_UNIT || m_caster->IsFriendlyTo(unitTarget))
        return;

    // victim have to be alive and humanoid or undead
    if (unitTarget->isAlive() && (unitTarget->GetCreatureTypeMask() &CREATURE_TYPEMASK_HUMANOID_OR_UNDEAD) != 0)
        m_caster->ToPlayer()->SendLoot(unitTarget->GetGUID(), LOOT_PICKPOCKETING);
}

void Spell::EffectAddFarsight(SpellEffIndex effIndex)
{
    if (effectHandleMode != SPELL_EFFECT_HANDLE_HIT)
        return;

    if (m_caster->GetTypeId() != TYPEID_PLAYER)
        return;

    float radius = m_spellInfo->Effects[effIndex].CalcRadius();
    int32 duration = m_spellInfo->GetDuration();
    // Caster not in world, might be spell triggered from aura removal
    if (!m_caster->IsInWorld())
        return;

    DynamicObject* dynObj = new DynamicObject();
    if (!dynObj->Create(sObjectMgr->GenerateLowGuid(HIGHGUID_DYNAMICOBJECT), m_caster, m_spellInfo->Id, *m_targets.GetDst(), radius, true, DYNAMIC_OBJECT_FARSIGHT_FOCUS))
    {
        delete dynObj;
        return;
    }

    dynObj->SetDuration(duration);

    dynObj->setActive(true);    //must before add to map to be put in world container
    dynObj->GetMap()->AddToMap(dynObj); //grid will also be loaded
    dynObj->SetCasterViewpoint();
}

void Spell::EffectUntrainTalents(SpellEffIndex /*effIndex*/)
{
    if (effectHandleMode != SPELL_EFFECT_HANDLE_HIT_TARGET)
        return;

    if (!unitTarget || m_caster->GetTypeId() == TYPEID_PLAYER)
        return;

    if (uint64 guid = m_caster->GetGUID()) // the trainer is the caster
        unitTarget->ToPlayer()->SendTalentWipeConfirm(guid);
}

void Spell::EffectTeleUnitsFaceCaster(SpellEffIndex effIndex)
{
    if (effectHandleMode != SPELL_EFFECT_HANDLE_HIT_TARGET)
        return;

    if (!unitTarget)
        return;

    if (unitTarget->isInFlight())
        return;

    float dis = m_spellInfo->Effects[effIndex].CalcRadius(m_caster);

    float fx, fy, fz;
    m_caster->GetClosePoint(fx, fy, fz, unitTarget->GetObjectSize(), dis);

    unitTarget->NearTeleportTo(fx, fy, fz, -m_caster->GetOrientation(), unitTarget == m_caster);
}

void Spell::EffectLearnSkill(SpellEffIndex effIndex)
{
    if (effectHandleMode != SPELL_EFFECT_HANDLE_HIT_TARGET)
        return;

    if (unitTarget->GetTypeId() != TYPEID_PLAYER)
        return;

    if (damage < 0)
        return;

    uint32 skillid =  m_spellInfo->Effects[effIndex].MiscValue;
    uint16 skillval = unitTarget->ToPlayer()->GetPureSkillValue(skillid);
    unitTarget->ToPlayer()->SetSkill(skillid, m_spellInfo->Effects[effIndex].CalcValue(), skillval?skillval:1, damage*75);
}

void Spell::EffectAddHonor(SpellEffIndex /*effIndex*/)
{
    if (effectHandleMode != SPELL_EFFECT_HANDLE_HIT_TARGET)
        return;

    if (unitTarget->GetTypeId() != TYPEID_PLAYER)
        return;

    // not scale value for item based reward (/10 value expected)
    if (m_CastItem)
    {
        unitTarget->ToPlayer()->RewardHonor(NULL, 1, damage/10);
        sLog->outDebug(LOG_FILTER_SPELLS_AURAS, "SpellEffect::AddHonor (spell_id %u) rewards %d honor points (item %u) for player: %u", m_spellInfo->Id, damage/10, m_CastItem->GetEntry(), unitTarget->ToPlayer()->GetGUIDLow());
        return;
    }

    // do not allow to add too many honor for player (50 * 21) = 1040 at level 70, or (50 * 31) = 1550 at level 80
    if (damage <= 50)
    {
        uint32 honor_reward = Trinity::Honor::hk_honor_at_level(unitTarget->getLevel(), float(damage));
        unitTarget->ToPlayer()->RewardHonor(NULL, 1, honor_reward);
        sLog->outDebug(LOG_FILTER_SPELLS_AURAS, "SpellEffect::AddHonor (spell_id %u) rewards %u honor points (scale) to player: %u", m_spellInfo->Id, honor_reward, unitTarget->ToPlayer()->GetGUIDLow());
    }
    else
    {
        //maybe we have correct honor_gain in damage already
        unitTarget->ToPlayer()->RewardHonor(NULL, 1, damage);
        sLog->outDebug(LOG_FILTER_SPELLS_AURAS, "SpellEffect::AddHonor (spell_id %u) rewards %u honor points (non scale) for player: %u", m_spellInfo->Id, damage, unitTarget->ToPlayer()->GetGUIDLow());
    }
}

void Spell::EffectTradeSkill(SpellEffIndex /*effIndex*/)
{
    if (effectHandleMode != SPELL_EFFECT_HANDLE_HIT)
        return;

    if (m_caster->GetTypeId() != TYPEID_PLAYER)
        return;
    // uint32 skillid =  m_spellInfo->Effects[i].MiscValue;
    // uint16 skillmax = unitTarget->ToPlayer()->(skillid);
    // m_caster->ToPlayer()->SetSkill(skillid, skillval?skillval:1, skillmax+75);
}

void Spell::EffectEnchantItemPerm(SpellEffIndex effIndex)
{
    if (effectHandleMode != SPELL_EFFECT_HANDLE_HIT_TARGET)
        return;

    if (m_caster->GetTypeId() != TYPEID_PLAYER)
        return;
    if (!itemTarget)
        return;

    Player* p_caster = (Player*)m_caster;

    // Handle vellums
    if (itemTarget->IsWeaponVellum() || itemTarget->IsArmorVellum())
    {
        // destroy one vellum from stack
        uint32 count = 1;
        p_caster->DestroyItemCount(itemTarget, count, true);
        unitTarget=p_caster;
        // and add a scroll
        DoCreateItem(effIndex, m_spellInfo->Effects[effIndex].ItemType);
        itemTarget=NULL;
        m_targets.SetItemTarget(NULL);
    }
    else
    {
        // do not increase skill if vellum used
        if (!(m_CastItem && m_CastItem->GetTemplate()->Flags & ITEM_PROTO_FLAG_TRIGGERED_CAST))
            p_caster->UpdateCraftSkill(m_spellInfo->Id);

        uint32 enchant_id = m_spellInfo->Effects[effIndex].MiscValue;
        if (!enchant_id)
            return;

        SpellItemEnchantmentEntry const* pEnchant = sSpellItemEnchantmentStore.LookupEntry(enchant_id);
        if (!pEnchant)
            return;

        // item can be in trade slot and have owner diff. from caster
        Player* item_owner = itemTarget->GetOwner();
        if (!item_owner)
            return;

        if (item_owner != p_caster && !AccountMgr::IsPlayerAccount(p_caster->GetSession()->GetSecurity()) && sWorld->getBoolConfig(CONFIG_GM_LOG_TRADE))
        {
            sLog->outCommand(p_caster->GetSession()->GetAccountId(), "GM %s (Account: %u) enchanting(perm): %s (Entry: %d) for player: %s (Account: %u)",
                p_caster->GetName(), p_caster->GetSession()->GetAccountId(),
                itemTarget->GetTemplate()->Name1.c_str(), itemTarget->GetEntry(),
                item_owner->GetName(), item_owner->GetSession()->GetAccountId());
        }

        // remove old enchanting before applying new if equipped
        item_owner->ApplyEnchantment(itemTarget, PERM_ENCHANTMENT_SLOT, false);

        itemTarget->SetEnchantment(PERM_ENCHANTMENT_SLOT, enchant_id, 0, 0);

        // add new enchanting if equipped
        item_owner->ApplyEnchantment(itemTarget, PERM_ENCHANTMENT_SLOT, true);

        itemTarget->ClearSoulboundTradeable(item_owner);
    }
}

void Spell::EffectEnchantItemPrismatic(SpellEffIndex effIndex)
{
    if (effectHandleMode != SPELL_EFFECT_HANDLE_HIT_TARGET)
        return;

    if (m_caster->GetTypeId() != TYPEID_PLAYER)
        return;
    if (!itemTarget)
        return;

    Player* p_caster = (Player*)m_caster;

    uint32 enchant_id = m_spellInfo->Effects[effIndex].MiscValue;
    if (!enchant_id)
        return;

    SpellItemEnchantmentEntry const* pEnchant = sSpellItemEnchantmentStore.LookupEntry(enchant_id);
    if (!pEnchant)
        return;

    // support only enchantings with add socket in this slot
    {
        bool add_socket = false;
        for (uint8 i = 0; i < MAX_ITEM_ENCHANTMENT_EFFECTS; ++i)
        {
            if (pEnchant->type[i] == ITEM_ENCHANTMENT_TYPE_PRISMATIC_SOCKET)
            {
                add_socket = true;
                break;
            }
        }
        if (!add_socket)
        {
            sLog->outError("Spell::EffectEnchantItemPrismatic: attempt apply enchant spell %u with SPELL_EFFECT_ENCHANT_ITEM_PRISMATIC (%u) but without ITEM_ENCHANTMENT_TYPE_PRISMATIC_SOCKET (%u), not suppoted yet.",
                m_spellInfo->Id, SPELL_EFFECT_ENCHANT_ITEM_PRISMATIC, ITEM_ENCHANTMENT_TYPE_PRISMATIC_SOCKET);
            return;
        }
    }

    // item can be in trade slot and have owner diff. from caster
    Player* item_owner = itemTarget->GetOwner();
    if (!item_owner)
        return;

    if (item_owner != p_caster && !AccountMgr::IsPlayerAccount(p_caster->GetSession()->GetSecurity()) && sWorld->getBoolConfig(CONFIG_GM_LOG_TRADE))
    {
        sLog->outCommand(p_caster->GetSession()->GetAccountId(), "GM %s (Account: %u) enchanting(perm): %s (Entry: %d) for player: %s (Account: %u)",
            p_caster->GetName(), p_caster->GetSession()->GetAccountId(),
            itemTarget->GetTemplate()->Name1.c_str(), itemTarget->GetEntry(),
            item_owner->GetName(), item_owner->GetSession()->GetAccountId());
    }

    // remove old enchanting before applying new if equipped
    item_owner->ApplyEnchantment(itemTarget, PRISMATIC_ENCHANTMENT_SLOT, false);

    itemTarget->SetEnchantment(PRISMATIC_ENCHANTMENT_SLOT, enchant_id, 0, 0);

    // add new enchanting if equipped
    item_owner->ApplyEnchantment(itemTarget, PRISMATIC_ENCHANTMENT_SLOT, true);

    itemTarget->ClearSoulboundTradeable(item_owner);
}

void Spell::EffectEnchantItemTmp(SpellEffIndex effIndex)
{
    if (effectHandleMode != SPELL_EFFECT_HANDLE_HIT_TARGET)
        return;

    if (m_caster->GetTypeId() != TYPEID_PLAYER)
        return;

    Player* p_caster = (Player*)m_caster;

    // Rockbiter Weapon apply to both weapon
    if (!itemTarget)
        return;
    if (m_spellInfo->SpellFamilyName == SPELLFAMILY_SHAMAN && m_spellInfo->SpellFamilyFlags[0] & 0x400000)
    {
        uint32 spell_id = 0;

        // enchanting spell selected by calculated damage-per-sec stored in Effect[1] base value
        // Note: damage calculated (correctly) with rounding int32(float(v)) but
        // RW enchantments applied damage int32(float(v)+0.5), this create  0..1 difference sometime
        switch (damage)
        {
            // Rank 1
            case  2: spell_id = 36744; break;               //  0% [ 7% == 2, 14% == 2, 20% == 2]
            // Rank 2
            case  4: spell_id = 36753; break;               //  0% [ 7% == 4, 14% == 4]
            case  5: spell_id = 36751; break;               // 20%
            // Rank 3
            case  6: spell_id = 36754; break;               //  0% [ 7% == 6, 14% == 6]
            case  7: spell_id = 36755; break;               // 20%
            // Rank 4
            case  9: spell_id = 36761; break;               //  0% [ 7% == 6]
            case 10: spell_id = 36758; break;               // 14%
            case 11: spell_id = 36760; break;               // 20%
            default:
                sLog->outError("Spell::EffectEnchantItemTmp: Damage %u not handled in S'RW", damage);
                return;
        }

        SpellInfo const* spellInfo = sSpellMgr->GetSpellInfo(spell_id);
        if (!spellInfo)
        {
            sLog->outError("Spell::EffectEnchantItemTmp: unknown spell id %i", spell_id);
            return;

        }

        for (int j = BASE_ATTACK; j <= OFF_ATTACK; ++j)
        {
            if (Item* item = p_caster->GetWeaponForAttack(WeaponAttackType(j)))
            {
                if (item->IsFitToSpellRequirements(m_spellInfo))
                {
                    Spell* spell = new Spell(m_caster, spellInfo, TRIGGERED_FULL_MASK);
                    SpellCastTargets targets;
                    targets.SetItemTarget(item);
                    spell->prepare(&targets);
                }
            }
        }
        return;
    }
    if (!itemTarget)
        return;

    uint32 enchant_id = m_spellInfo->Effects[effIndex].MiscValue;

    if (!enchant_id)
    {
        sLog->outError("Spell %u Effect %u (SPELL_EFFECT_ENCHANT_ITEM_TEMPORARY) have 0 as enchanting id", m_spellInfo->Id, effIndex);
        return;
    }

    SpellItemEnchantmentEntry const* pEnchant = sSpellItemEnchantmentStore.LookupEntry(enchant_id);
    if (!pEnchant)
    {
        sLog->outError("Spell %u Effect %u (SPELL_EFFECT_ENCHANT_ITEM_TEMPORARY) have not existed enchanting id %u ", m_spellInfo->Id, effIndex, enchant_id);
        return;
    }

    // select enchantment duration
    uint32 duration;

    // rogue family enchantments exception by duration
    if (m_spellInfo->Id == 38615)
        duration = 1800;                                    // 30 mins
    // other rogue family enchantments always 1 hour (some have spell damage=0, but some have wrong data in EffBasePoints)
    else if (m_spellInfo->SpellFamilyName == SPELLFAMILY_ROGUE)
        duration = 3600;                                    // 1 hour
    // shaman family enchantments
    else if (m_spellInfo->SpellFamilyName == SPELLFAMILY_SHAMAN)
        duration = 1800;                                    // 30 mins
    // other cases with this SpellVisual already selected
    else if (m_spellInfo->SpellVisual[0] == 215)
        duration = 1800;                                    // 30 mins
    // some fishing pole bonuses except Glow Worm which lasts full hour
    else if (m_spellInfo->SpellVisual[0] == 563 && m_spellInfo->Id != 64401)
        duration = 600;                                     // 10 mins
    // shaman rockbiter enchantments
    else if (m_spellInfo->SpellVisual[0] == 0)
        duration = 1800;                                    // 30 mins
    else if (m_spellInfo->Id == 29702)
        duration = 300;                                     // 5 mins
    else if (m_spellInfo->Id == 37360)
        duration = 300;                                     // 5 mins
    // default case
    else
        duration = 3600;                                    // 1 hour

    // item can be in trade slot and have owner diff. from caster
    Player* item_owner = itemTarget->GetOwner();
    if (!item_owner)
        return;

    if (item_owner != p_caster && !AccountMgr::IsPlayerAccount(p_caster->GetSession()->GetSecurity()) && sWorld->getBoolConfig(CONFIG_GM_LOG_TRADE))
    {
        sLog->outCommand(p_caster->GetSession()->GetAccountId(), "GM %s (Account: %u) enchanting(temp): %s (Entry: %d) for player: %s (Account: %u)",
            p_caster->GetName(), p_caster->GetSession()->GetAccountId(),
            itemTarget->GetTemplate()->Name1.c_str(), itemTarget->GetEntry(),
            item_owner->GetName(), item_owner->GetSession()->GetAccountId());
    }

    // remove old enchanting before applying new if equipped
    item_owner->ApplyEnchantment(itemTarget, TEMP_ENCHANTMENT_SLOT, false);

    itemTarget->SetEnchantment(TEMP_ENCHANTMENT_SLOT, enchant_id, duration * 1000, 0);

    // add new enchanting if equipped
    item_owner->ApplyEnchantment(itemTarget, TEMP_ENCHANTMENT_SLOT, true);
}

void Spell::EffectTameCreature(SpellEffIndex /*effIndex*/)
{
    if (effectHandleMode != SPELL_EFFECT_HANDLE_HIT_TARGET)
        return;

    if (m_caster->GetPetGUID())
        return;

    if (!unitTarget)
        return;

    if (unitTarget->GetTypeId() != TYPEID_UNIT)
        return;

    Creature* creatureTarget = unitTarget->ToCreature();

    if (creatureTarget->isPet())
        return;

    if (m_caster->getClass() != CLASS_HUNTER)
        return;

    // cast finish successfully
    //SendChannelUpdate(0);
    finish();

    Pet* pet = m_caster->CreateTamedPetFrom(creatureTarget, m_spellInfo->Id);
    if (!pet)                                               // in very specific state like near world end/etc.
        return;

    // "kill" original creature
    creatureTarget->DespawnOrUnsummon();

    uint8 level = (creatureTarget->getLevel() < (m_caster->getLevel() - 5)) ? (m_caster->getLevel() - 5) : creatureTarget->getLevel();

    // prepare visual effect for levelup
    pet->SetUInt32Value(UNIT_FIELD_LEVEL, level - 1);

    // add to world
    pet->GetMap()->AddToMap(pet->ToCreature());

    // visual effect for levelup
    pet->SetUInt32Value(UNIT_FIELD_LEVEL, level);

    // caster have pet now
    m_caster->SetMinion(pet, true);

    pet->InitTalentForLevel();

    if (m_caster->GetTypeId() == TYPEID_PLAYER)
    {
        pet->SavePetToDB(PET_SAVE_AS_CURRENT);
        m_caster->ToPlayer()->PetSpellInitialize();
    }
}

void Spell::EffectSummonPet(SpellEffIndex effIndex)
{
    if (effectHandleMode != SPELL_EFFECT_HANDLE_HIT)
        return;

    Player* owner = NULL;
    if (m_originalCaster)
    {
        owner = m_originalCaster->ToPlayer();
        if (!owner && m_originalCaster->ToCreature()->isTotem())
            owner = m_originalCaster->GetCharmerOrOwnerPlayerOrPlayerItself();
    }

    uint32 petentry = m_spellInfo->Effects[effIndex].MiscValue;

    if (!owner)
    {
        SummonPropertiesEntry const* properties = sSummonPropertiesStore.LookupEntry(67);
        if (properties)
            SummonGuardian(effIndex, petentry, properties);
        return;
    }

    Pet* OldSummon = owner->GetPet();

    // if pet requested type already exist
    if (OldSummon)
    {
        if (petentry == 0 || OldSummon->GetEntry() == petentry)
        {
            // pet in corpse state can't be summoned
            if (OldSummon->isDead())
                return;

            ASSERT(OldSummon->GetMap() == owner->GetMap());

            //OldSummon->GetMap()->Remove(OldSummon->ToCreature(), false);

            float px, py, pz;
            owner->GetClosePoint(px, py, pz, OldSummon->GetObjectSize());

            OldSummon->NearTeleportTo(px, py, pz, OldSummon->GetOrientation());
            //OldSummon->Relocate(px, py, pz, OldSummon->GetOrientation());
            //OldSummon->SetMap(owner->GetMap());
            //owner->GetMap()->Add(OldSummon->ToCreature());

            if (owner->GetTypeId() == TYPEID_PLAYER && OldSummon->isControlled())
                owner->ToPlayer()->PetSpellInitialize();

            return;
        }

        if (owner->GetTypeId() == TYPEID_PLAYER)
            owner->ToPlayer()->RemovePet(OldSummon, (OldSummon->getPetType() == HUNTER_PET ? PET_SAVE_AS_DELETED : PET_SAVE_NOT_IN_SLOT), false);
        else
            return;
    }

    float x, y, z;
    owner->GetClosePoint(x, y, z, owner->GetObjectSize());
    Pet* pet = owner->SummonPet(petentry, x, y, z, owner->GetOrientation(), SUMMON_PET, 0);
    if (!pet)
        return;

    if (m_caster->GetTypeId() == TYPEID_UNIT)
    {
        if (m_caster->ToCreature()->isTotem())
            pet->SetReactState(REACT_AGGRESSIVE);
        else
            pet->SetReactState(REACT_DEFENSIVE);
    }

    pet->SetUInt32Value(UNIT_CREATED_BY_SPELL, m_spellInfo->Id);

    // generate new name for summon pet
    std::string new_name=sObjectMgr->GeneratePetName(petentry);
    if (!new_name.empty())
        pet->SetName(new_name);

    ExecuteLogEffectSummonObject(effIndex, pet);
}

void Spell::EffectLearnPetSpell(SpellEffIndex effIndex)
{
    if (effectHandleMode != SPELL_EFFECT_HANDLE_HIT_TARGET)
        return;

    if (!unitTarget)
        return;

    if (unitTarget->ToPlayer())
    {
        EffectLearnSpell(effIndex);
        return;
    }
    Pet* pet = unitTarget->ToPet();
    if (!pet)
        return;

    SpellInfo const* learn_spellproto = sSpellMgr->GetSpellInfo(m_spellInfo->Effects[effIndex].TriggerSpell);
    if (!learn_spellproto)
        return;

    pet->learnSpell(learn_spellproto->Id);
    pet->SavePetToDB(PET_SAVE_AS_CURRENT);
    pet->GetOwner()->PetSpellInitialize();
}

void Spell::EffectTaunt(SpellEffIndex /*effIndex*/)
{
    if (effectHandleMode != SPELL_EFFECT_HANDLE_HIT_TARGET)
        return;

    if (!unitTarget)
        return;

    // this effect use before aura Taunt apply for prevent taunt already attacking target
    // for spell as marked "non effective at already attacking target"
    if (!unitTarget || !unitTarget->CanHaveThreatList()
        || unitTarget->getVictim() == m_caster)
    {
        SendCastResult(SPELL_FAILED_DONT_REPORT);
        return;
    }

    if (m_spellInfo->Id == 62124)
        m_caster->CastSpell(unitTarget, 67485, true);

    // Also use this effect to set the taunter's threat to the taunted creature's highest value
    if (unitTarget->getThreatManager().getCurrentVictim())
    {
        float myThreat = unitTarget->getThreatManager().getThreat(m_caster);
        float itsThreat = unitTarget->getThreatManager().getCurrentVictim()->getThreat();
        if (itsThreat > myThreat)
            unitTarget->getThreatManager().addThreat(m_caster, itsThreat - myThreat);
    }

    //Set aggro victim to caster
    if (!unitTarget->getThreatManager().getOnlineContainer().empty())
        if (HostileReference* forcedVictim = unitTarget->getThreatManager().getOnlineContainer().getReferenceByTarget(m_caster))
            unitTarget->getThreatManager().setCurrentVictim(forcedVictim);

    if (unitTarget->ToCreature()->IsAIEnabled && !unitTarget->ToCreature()->HasReactState(REACT_PASSIVE))
        unitTarget->ToCreature()->AI()->AttackStart(m_caster);
}

void Spell::EffectWeaponDmg(SpellEffIndex effIndex)
{
    if (effectHandleMode != SPELL_EFFECT_HANDLE_LAUNCH_TARGET)
        return;

    if (!unitTarget || !unitTarget->isAlive())
        return;

    // multiple weapon dmg effect workaround
    // execute only the last weapon damage
    // and handle all effects at once
    for (uint32 j = effIndex + 1; j < MAX_SPELL_EFFECTS; ++j)
    {
        switch (m_spellInfo->Effects[j].Effect)
        {
            case SPELL_EFFECT_WEAPON_DAMAGE:
            case SPELL_EFFECT_WEAPON_DAMAGE_NOSCHOOL:
            case SPELL_EFFECT_NORMALIZED_WEAPON_DMG:
            case SPELL_EFFECT_WEAPON_PERCENT_DAMAGE:
                return;     // we must calculate only at last weapon effect
            break;
        }
    }

    // some spell specific modifiers
    float totalDamagePercentMod  = 1.0f;                    // applied to final bonus+weapon damage
    int32 fixed_bonus = 0;
    int32 spell_bonus = 0;                                  // bonus specific for spell

    switch (m_spellInfo->SpellFamilyName)
    {
        case SPELLFAMILY_GENERIC:
        {
            switch (m_spellInfo->Id)
            {
                case 69055:     // Saber Lash
                case 70814:     // Saber Lash
                {
                    uint32 count = 0;
                    for (std::list<TargetInfo>::iterator ihit = m_UniqueTargetInfo.begin(); ihit != m_UniqueTargetInfo.end(); ++ihit)
                        if (ihit->effectMask & (1 << effIndex))
                            ++count;

                    totalDamagePercentMod /= count;
                    break;
                }
            }
            break;
        }
        case SPELLFAMILY_WARRIOR:
        {
            // Devastate (player ones)
            if (m_spellInfo->SpellFamilyFlags[1] & 0x40)
            {
                // Player can apply only 58567 Sunder Armor effect.
                bool needCast = !unitTarget->HasAura(58567, m_caster->GetGUID());
                if (needCast)
                    m_caster->CastSpell(unitTarget, 58567, true);

                if (Aura* aur = unitTarget->GetAura(58567, m_caster->GetGUID()))
                {
                    // 58388 - Glyph of Devastate dummy aura.
                    if (int32 num = (needCast ? 0 : 1) + (m_caster->HasAura(58388) ? 1 : 0))
                        aur->ModStackAmount(num);
                    fixed_bonus += (aur->GetStackAmount() - 1) * CalculateDamage(2, unitTarget);
                }
            }
            break;
        }
        case SPELLFAMILY_ROGUE:
        {
            // Fan of Knives, Hemorrhage, Ghostly Strike
            if ((m_spellInfo->SpellFamilyFlags[1] & 0x40000)
                || (m_spellInfo->SpellFamilyFlags[0] & 0x6000000))
            {
                // Hemorrhage
                if (m_spellInfo->SpellFamilyFlags[0] & 0x2000000)
                {
                    if (m_caster->GetTypeId() == TYPEID_PLAYER)
                        m_caster->ToPlayer()->AddComboPoints(unitTarget, 1, this);
                }
                // 50% more damage with daggers
                if (m_caster->GetTypeId() == TYPEID_PLAYER)
                    if (Item* item = m_caster->ToPlayer()->GetWeaponForAttack(m_attackType, true))
                        if (item->GetTemplate()->SubClass == ITEM_SUBCLASS_WEAPON_DAGGER)
                            totalDamagePercentMod *= 1.5f;
            }
            // Mutilate (for each hand)
            else if (m_spellInfo->SpellFamilyFlags[1] & 0x6)
            {
                bool found = false;
                // fast check
                if (unitTarget->HasAuraState(AURA_STATE_DEADLY_POISON, m_spellInfo, m_caster))
                    found = true;
                // full aura scan
                else
                {
                    Unit::AuraApplicationMap const& auras = unitTarget->GetAppliedAuras();
                    for (Unit::AuraApplicationMap::const_iterator itr = auras.begin(); itr != auras.end(); ++itr)
                    {
                        if (itr->second->GetBase()->GetSpellInfo()->Dispel == DISPEL_POISON)
                        {
                            found = true;
                            break;
                        }
                    }
                }

                if (found)
                    totalDamagePercentMod *= 1.2f;          // 120% if poisoned
            }
            break;
        }
        case SPELLFAMILY_PALADIN:
        {
            // Seal of Command Unleashed
            if (m_spellInfo->Id == 20467)
            {
                spell_bonus += int32(0.08f * m_caster->GetTotalAttackPowerValue(BASE_ATTACK));
                spell_bonus += int32(0.13f * m_caster->SpellBaseDamageBonus(m_spellInfo->GetSchoolMask()));
            }
            break;
        }
        case SPELLFAMILY_SHAMAN:
        {
            // Skyshatter Harness item set bonus
            // Stormstrike
            if (AuraEffect* aurEff = m_caster->IsScriptOverriden(m_spellInfo, 5634))
                m_caster->CastSpell(m_caster, 38430, true, NULL, aurEff);
            break;
        }
        case SPELLFAMILY_DRUID:
        {
            // Mangle (Cat): CP
            if (m_spellInfo->SpellFamilyFlags[1] & 0x400)
            {
                if (m_caster->GetTypeId() == TYPEID_PLAYER)
                    m_caster->ToPlayer()->AddComboPoints(unitTarget, 1, this);
            }
            // Shred, Maul - Rend and Tear
            else if (m_spellInfo->SpellFamilyFlags[0] & 0x00008800 && unitTarget->HasAuraState(AURA_STATE_BLEEDING))
            {
                if (AuraEffect const* rendAndTear = m_caster->GetDummyAuraEffect(SPELLFAMILY_DRUID, 2859, 0))
                    AddPctN(totalDamagePercentMod, rendAndTear->GetAmount());
            }
            break;
        }
        case SPELLFAMILY_HUNTER:
        {
            // Kill Shot - bonus damage from Ranged Attack Power
            if (m_spellInfo->SpellFamilyFlags[1] & 0x800000)
                spell_bonus += int32(0.4f * m_caster->GetTotalAttackPowerValue(RANGED_ATTACK));
            break;
        }
        case SPELLFAMILY_DEATHKNIGHT:
        {
            // Plague Strike
            if (m_spellInfo->SpellFamilyFlags[0] & 0x1)
            {
                // Glyph of Plague Strike
                if (AuraEffect const* aurEff = m_caster->GetAuraEffect(58657, EFFECT_0))
                    AddPctN(totalDamagePercentMod, aurEff->GetAmount());
                break;
            }
            // Blood Strike
            if (m_spellInfo->SpellFamilyFlags[0] & 0x400000)
            {
                AddPctF(totalDamagePercentMod, m_spellInfo->Effects[EFFECT_2].CalcValue() * unitTarget->GetDiseasesByCaster(m_caster->GetGUID()) / 2.0f);

                // Glyph of Blood Strike
                if (m_caster->GetAuraEffect(59332, EFFECT_0))
                    if (unitTarget->HasAuraType(SPELL_AURA_MOD_DECREASE_SPEED))
                       AddPctN(totalDamagePercentMod, 20);
                break;
            }
            // Death Strike
            if (m_spellInfo->SpellFamilyFlags[0] & 0x10)
            {
                // Glyph of Death Strike
                if (AuraEffect const* aurEff = m_caster->GetAuraEffect(59336, EFFECT_0))
                    if (uint32 runic = std::min<uint32>(m_caster->GetPower(POWER_RUNIC_POWER), aurEff->GetSpellInfo()->Effects[EFFECT_1].CalcValue()))
                        AddPctN(totalDamagePercentMod, runic);
                break;
            }
            // Obliterate (12.5% more damage per disease)
            if (m_spellInfo->SpellFamilyFlags[1] & 0x20000)
            {
                bool consumeDiseases = true;
                // Annihilation
                if (AuraEffect const* aurEff = m_caster->GetDummyAuraEffect(SPELLFAMILY_DEATHKNIGHT, 2710, EFFECT_0))
                    // Do not consume diseases if roll sucesses
                    if (roll_chance_i(aurEff->GetAmount()))
                        consumeDiseases = false;

                AddPctF(totalDamagePercentMod, m_spellInfo->Effects[EFFECT_2].CalcValue() * unitTarget->GetDiseasesByCaster(m_caster->GetGUID(), consumeDiseases) / 2.0f);
                break;
            }
            // Blood-Caked Strike - Blood-Caked Blade
            if (m_spellInfo->SpellIconID == 1736)
            {
                AddPctF(totalDamagePercentMod, unitTarget->GetDiseasesByCaster(m_caster->GetGUID()) * 12.5f);
                break;
            }
            // Heart Strike
            if (m_spellInfo->SpellFamilyFlags[0] & 0x1000000)
            {
                AddPctN(totalDamagePercentMod, m_spellInfo->Effects[EFFECT_2].CalcValue() * unitTarget->GetDiseasesByCaster(m_caster->GetGUID()));
                break;
            }
            break;
        }
    }

    bool normalized = false;
    float weaponDamagePercentMod = 1.0f;
    for (int j = 0; j < MAX_SPELL_EFFECTS; ++j)
    {
        switch (m_spellInfo->Effects[j].Effect)
        {
            case SPELL_EFFECT_WEAPON_DAMAGE:
            case SPELL_EFFECT_WEAPON_DAMAGE_NOSCHOOL:
                fixed_bonus += CalculateDamage(j, unitTarget);
                break;
            case SPELL_EFFECT_NORMALIZED_WEAPON_DMG:
                fixed_bonus += CalculateDamage(j, unitTarget);
                normalized = true;
                break;
            case SPELL_EFFECT_WEAPON_PERCENT_DAMAGE:
                ApplyPctN(weaponDamagePercentMod, CalculateDamage(j, unitTarget));
                break;
            default:
                break;                                      // not weapon damage effect, just skip
        }
    }

    // apply to non-weapon bonus weapon total pct effect, weapon total flat effect included in weapon damage
    if (fixed_bonus || spell_bonus)
    {
        UnitMods unitMod;
        switch (m_attackType)
        {
            default:
            case BASE_ATTACK:   unitMod = UNIT_MOD_DAMAGE_MAINHAND; break;
            case OFF_ATTACK:    unitMod = UNIT_MOD_DAMAGE_OFFHAND;  break;
            case RANGED_ATTACK: unitMod = UNIT_MOD_DAMAGE_RANGED;   break;
        }

        float weapon_total_pct = 1.0f;
        if (m_spellInfo->SchoolMask & SPELL_SCHOOL_MASK_NORMAL)
             weapon_total_pct = m_caster->GetModifierValue(unitMod, TOTAL_PCT);

        if (fixed_bonus)
            fixed_bonus = int32(fixed_bonus * weapon_total_pct);
        if (spell_bonus)
            spell_bonus = int32(spell_bonus * weapon_total_pct);
    }

    int32 weaponDamage = m_caster->CalculateDamage(m_attackType, normalized, true);

    // Sequence is important
    for (int j = 0; j < MAX_SPELL_EFFECTS; ++j)
    {
        // We assume that a spell have at most one fixed_bonus
        // and at most one weaponDamagePercentMod
        switch (m_spellInfo->Effects[j].Effect)
        {
            case SPELL_EFFECT_WEAPON_DAMAGE:
            case SPELL_EFFECT_WEAPON_DAMAGE_NOSCHOOL:
            case SPELL_EFFECT_NORMALIZED_WEAPON_DMG:
                weaponDamage += fixed_bonus;
                break;
            case SPELL_EFFECT_WEAPON_PERCENT_DAMAGE:
                weaponDamage = int32(weaponDamage* weaponDamagePercentMod);
            default:
                break;                                      // not weapon damage effect, just skip
        }
    }

    if (spell_bonus)
        weaponDamage += spell_bonus;

    if (totalDamagePercentMod != 1.0f)
        weaponDamage = int32(weaponDamage* totalDamagePercentMod);

    // prevent negative damage
    uint32 eff_damage(std::max(weaponDamage, 0));

    // Add melee damage bonuses (also check for negative)
    m_caster->MeleeDamageBonus(unitTarget, &eff_damage, m_attackType, m_spellInfo);
    m_damage += eff_damage;
}

void Spell::EffectThreat(SpellEffIndex /*effIndex*/)
{
    if (effectHandleMode != SPELL_EFFECT_HANDLE_HIT_TARGET)
        return;

    if (!unitTarget || !unitTarget->isAlive() || !m_caster->isAlive())
        return;

    if (!unitTarget->CanHaveThreatList())
        return;

    unitTarget->AddThreat(m_caster, float(damage));
}

void Spell::EffectHealMaxHealth(SpellEffIndex /*effIndex*/)
{
    if (effectHandleMode != SPELL_EFFECT_HANDLE_HIT_TARGET)
        return;

    if (!unitTarget || !unitTarget->isAlive())
        return;

    int32 addhealth;
    if (m_spellInfo->SpellFamilyName == SPELLFAMILY_PALADIN) // Lay on Hands
    {
        if (m_caster->GetGUID() == unitTarget->GetGUID())
        {
            m_caster->CastSpell(m_caster, 25771, true); // Forbearance
            m_caster->CastSpell(m_caster, 61988, true); // Immune shield marker (serverside)
            m_caster->CastSpell(m_caster, 61987, true); // Avenging Wrath marker
        }
    }

    // damage == 0 - heal for caster max health
    if (damage == 0)
        addhealth = m_caster->GetMaxHealth();
    else
        addhealth = unitTarget->GetMaxHealth() - unitTarget->GetHealth();

    if (m_originalCaster)
         m_healing += m_originalCaster->SpellHealingBonus(unitTarget, m_spellInfo, addhealth, HEAL);
}

void Spell::EffectInterruptCast(SpellEffIndex effIndex)
{
    if (effectHandleMode != SPELL_EFFECT_HANDLE_HIT_TARGET)
        return;

    if (!unitTarget || !unitTarget->isAlive())
        return;

    // TODO: not all spells that used this effect apply cooldown at school spells
    // also exist case: apply cooldown to interrupted cast only and to all spells
    // there is no CURRENT_AUTOREPEAT_SPELL spells that can be interrupted
    for (uint32 i = CURRENT_FIRST_NON_MELEE_SPELL; i < CURRENT_AUTOREPEAT_SPELL; ++i)
    {
        if (Spell* spell = unitTarget->GetCurrentSpell(CurrentSpellTypes(i)))
        {
            SpellInfo const* curSpellInfo = spell->m_spellInfo;
            // check if we can interrupt spell
            if ((spell->getState() == SPELL_STATE_CASTING
                || (spell->getState() == SPELL_STATE_PREPARING && spell->GetCastTime() > 0.0f))
                && curSpellInfo->PreventionType == SPELL_PREVENTION_TYPE_SILENCE
                && ((i == CURRENT_GENERIC_SPELL && curSpellInfo->InterruptFlags & SPELL_INTERRUPT_FLAG_INTERRUPT)
                || (i == CURRENT_CHANNELED_SPELL && curSpellInfo->ChannelInterruptFlags & CHANNEL_INTERRUPT_FLAG_INTERRUPT)))
            {
                if (m_originalCaster)
                {
                    int32 duration = m_originalCaster->ModSpellDuration(m_spellInfo, unitTarget, m_originalCaster->CalcSpellDuration(m_spellInfo), false, 1 << effIndex);
                    unitTarget->ProhibitSpellSchool(curSpellInfo->GetSchoolMask(), duration/*GetSpellDuration(m_spellInfo)*/);
                }
                ExecuteLogEffectInterruptCast(effIndex, unitTarget, curSpellInfo->Id);
                unitTarget->InterruptSpell(CurrentSpellTypes(i), false);
            }
        }
    }
}

void Spell::EffectSummonObjectWild(SpellEffIndex effIndex)
{
    if (effectHandleMode != SPELL_EFFECT_HANDLE_HIT)
        return;

    uint32 gameobject_id = m_spellInfo->Effects[effIndex].MiscValue;

    GameObject* pGameObj = new GameObject;

    WorldObject* target = focusObject;
    if (!target)
        target = m_caster;

    float x, y, z;
    if (m_targets.HasDst())
        m_targets.GetDst()->GetPosition(x, y, z);
    else
        m_caster->GetClosePoint(x, y, z, DEFAULT_WORLD_OBJECT_SIZE);

    Map* map = target->GetMap();

    if (!pGameObj->Create(sObjectMgr->GenerateLowGuid(HIGHGUID_GAMEOBJECT), gameobject_id, map,
        m_caster->GetPhaseMask(), x, y, z, target->GetOrientation(), 0.0f, 0.0f, 0.0f, 0.0f, 100, GO_STATE_READY))
    {
        delete pGameObj;
        return;
    }

    int32 duration = m_spellInfo->GetDuration();

    pGameObj->SetRespawnTime(duration > 0 ? duration/IN_MILLISECONDS : 0);
    pGameObj->SetSpellId(m_spellInfo->Id);

    ExecuteLogEffectSummonObject(effIndex, pGameObj);

    // Wild object not have owner and check clickable by players
    map->AddToMap(pGameObj);

    if (pGameObj->GetGoType() == GAMEOBJECT_TYPE_FLAGDROP && m_caster->GetTypeId() == TYPEID_PLAYER)
    {
        Player* player = m_caster->ToPlayer();
        Battleground* bg = player->GetBattleground();

        switch (pGameObj->GetMapId())
        {
            case 489:                                       //WS
            {
                if (bg && bg->GetTypeID(true) == BATTLEGROUND_WS && bg->GetStatus() == STATUS_IN_PROGRESS)
                {
                    uint32 team = ALLIANCE;

                    if (player->GetTeam() == team)
                        team = HORDE;

                    ((BattlegroundWS*)bg)->SetDroppedFlagGUID(pGameObj->GetGUID(), team);
                }
                break;
            }
            case 566:                                       //EY
            {
                if (bg && bg->GetTypeID(true) == BATTLEGROUND_EY && bg->GetStatus() == STATUS_IN_PROGRESS)
                {
                    ((BattlegroundEY*)bg)->SetDroppedFlagGUID(pGameObj->GetGUID());
                }
                break;
            }
        }
    }

    if (uint32 linkedEntry = pGameObj->GetGOInfo()->GetLinkedGameObjectEntry())
    {
        GameObject* linkedGO = new GameObject;
        if (linkedGO->Create(sObjectMgr->GenerateLowGuid(HIGHGUID_GAMEOBJECT), linkedEntry, map,
            m_caster->GetPhaseMask(), x, y, z, target->GetOrientation(), 0.0f, 0.0f, 0.0f, 0.0f, 100, GO_STATE_READY))
        {
            linkedGO->SetRespawnTime(duration > 0 ? duration/IN_MILLISECONDS : 0);
            linkedGO->SetSpellId(m_spellInfo->Id);

            ExecuteLogEffectSummonObject(effIndex, linkedGO);

            // Wild object not have owner and check clickable by players
            map->AddToMap(linkedGO);
        }
        else
        {
            delete linkedGO;
            linkedGO = NULL;
            return;
        }
    }
}

void Spell::EffectScriptEffect(SpellEffIndex effIndex)
{
    if (effectHandleMode != SPELL_EFFECT_HANDLE_HIT_TARGET)
        return;

    // TODO: we must implement hunter pet summon at login there (spell 6962)

    switch (m_spellInfo->SpellFamilyName)
    {
        case SPELLFAMILY_GENERIC:
        {
            switch (m_spellInfo->Id)
            {
                // Glyph of Backstab
                case 63975:
                {
                    // search our Rupture aura on target
                    if (AuraEffect const* aurEff = unitTarget->GetAuraEffect(SPELL_AURA_PERIODIC_DAMAGE, SPELLFAMILY_ROGUE, 0x00100000, 0, 0, m_caster->GetGUID()))
                    {
                        uint32 countMin = aurEff->GetBase()->GetMaxDuration();
                        uint32 countMax = 12000; // this can be wrong, duration should be based on combo-points
                        countMax += m_caster->HasAura(56801) ? 4000 : 0;

                        if (countMin < countMax)
                        {
                            aurEff->GetBase()->SetDuration(uint32(aurEff->GetBase()->GetDuration() + 3000));
                            aurEff->GetBase()->SetMaxDuration(countMin + 2000);
                        }

                    }
                    return;
                }
                // Glyph of Scourge Strike
                case 69961:
                {
                    Unit::AuraEffectList const &mPeriodic = unitTarget->GetAuraEffectsByType(SPELL_AURA_PERIODIC_DAMAGE);
                    for (Unit::AuraEffectList::const_iterator i = mPeriodic.begin(); i != mPeriodic.end(); ++i)
                    {
                        AuraEffect const* aurEff = *i;
                        SpellInfo const* spellInfo = aurEff->GetSpellInfo();
                        // search our Blood Plague and Frost Fever on target
                        if (spellInfo->SpellFamilyName == SPELLFAMILY_DEATHKNIGHT && spellInfo->SpellFamilyFlags[2] & 0x2 &&
                            aurEff->GetCasterGUID() == m_caster->GetGUID())
                        {
                            uint32 countMin = aurEff->GetBase()->GetMaxDuration();
                            uint32 countMax = spellInfo->GetMaxDuration();

                            // this Glyph
                            countMax += 9000;
                            // talent Epidemic
                            if (AuraEffect const* epidemic = m_caster->GetAuraEffect(SPELL_AURA_ADD_FLAT_MODIFIER, SPELLFAMILY_DEATHKNIGHT, 234, EFFECT_0))
                                countMax += epidemic->GetAmount();

                            if (countMin < countMax)
                            {
                                aurEff->GetBase()->SetDuration(aurEff->GetBase()->GetDuration() + 3000);
                                aurEff->GetBase()->SetMaxDuration(countMin + 3000);
                            }
                        }
                    }
                    return;
                }
                case 45204: // Clone Me!
                    m_caster->CastSpell(unitTarget, damage, true);
                    break;
                case 55693:                                 // Remove Collapsing Cave Aura
                    if (!unitTarget)
                        return;
                    unitTarget->RemoveAurasDueToSpell(m_spellInfo->Effects[effIndex].CalcValue());
                    break;
                // PX-238 Winter Wondervolt TRAP
                case 26275:
                {
                    uint32 spells[4] = { 26272, 26157, 26273, 26274 };

                    // check presence
                    for (uint8 j = 0; j < 4; ++j)
                        if (unitTarget->HasAuraEffect(spells[j], 0))
                            return;

                    // select spell
                    uint32 iTmpSpellId = spells[urand(0, 3)];

                    // cast
                    unitTarget->CastSpell(unitTarget, iTmpSpellId, true);
                    return;
                }
                // Bending Shinbone
                case 8856:
                {
                    if (!itemTarget && m_caster->GetTypeId() != TYPEID_PLAYER)
                        return;

                    uint32 spell_id = 0;
                    switch (urand(1, 5))
                    {
                    case 1:  spell_id = 8854; break;
                    default: spell_id = 8855; break;
                    }

                    m_caster->CastSpell(m_caster, spell_id, true, NULL);
                    return;
                }
                // Brittle Armor - need remove one 24575 Brittle Armor aura
                case 24590:
                    unitTarget->RemoveAuraFromStack(24575);
                    return;
                // Mercurial Shield - need remove one 26464 Mercurial Shield aura
                case 26465:
                    unitTarget->RemoveAuraFromStack(26464);
                    return;
                // Shadow Flame (All script effects, not just end ones to prevent player from dodging the last triggered spell)
                case 22539:
                case 22972:
                case 22975:
                case 22976:
                case 22977:
                case 22978:
                case 22979:
                case 22980:
                case 22981:
                case 22982:
                case 22983:
                case 22984:
                case 22985:
                {
                    if (!unitTarget || !unitTarget->isAlive())
                        return;

                    // Onyxia Scale Cloak
                    if (unitTarget->HasAura(22683))
                        return;

                    // Shadow Flame
                    m_caster->CastSpell(unitTarget, 22682, true);
                    return;
                }
                // Piccolo of the Flaming Fire
                case 17512:
                {
                    if (!unitTarget || unitTarget->GetTypeId() != TYPEID_PLAYER)
                        return;
                    unitTarget->HandleEmoteCommand(EMOTE_STATE_DANCE);
                    return;
                }
                // Escape artist
                case 20589:
                    m_caster->RemoveMovementImpairingAuras();
                    return;
                // Decimate
                case 28374:
                case 54426:
                    if (unitTarget)
                    {
                        int32 damage = int32(unitTarget->GetHealth()) - int32(unitTarget->CountPctFromMaxHealth(5));
                        if (damage > 0)
                            m_caster->CastCustomSpell(28375, SPELLVALUE_BASE_POINT0, damage, unitTarget);
                    }
                    return;
                // Mirren's Drinking Hat
                case 29830:
                {
                    uint32 item = 0;
                    switch (urand(1, 6))
                    {
                        case 1:
                        case 2:
                        case 3:
                            item = 23584; break;            // Loch Modan Lager
                        case 4:
                        case 5:
                            item = 23585; break;            // Stouthammer Lite
                        case 6:
                            item = 23586; break;            // Aerie Peak Pale Ale
                    }
                    if (item)
                        DoCreateItem(effIndex, item);
                    break;
                }
                // Improved Sprint
                case 30918:
                {
                    // Removes snares and roots.
                    unitTarget->RemoveMovementImpairingAuras();
                    break;
                }
                // Spirit Walk
                case 58876:
                {
                    // Removes snares and roots.
                    unitTarget->RemoveMovementImpairingAuras();
                    break;
                }
                // Plant Warmaul Ogre Banner
                case 32307:
                    if (Player* caster = m_caster->ToPlayer())
                    {
                        caster->RewardPlayerAndGroupAtEvent(18388, unitTarget);
                        if (Creature* target = unitTarget->ToCreature())
                        {
                            target->setDeathState(CORPSE);
                            target->RemoveCorpse();
                        }
                    }
                    break;
                case 48025:                                     // Headless Horseman's Mount
                {
                    if (!unitTarget || unitTarget->GetTypeId() != TYPEID_PLAYER)
                        return;

                    // Prevent stacking of mounts and client crashes upon dismounting
                    unitTarget->RemoveAurasByType(SPELL_AURA_MOUNTED);

                    // Triggered spell id dependent on riding skill and zone
                    bool canFly = true;
                    uint32 v_map = GetVirtualMapForMapAndZone(unitTarget->GetMapId(), unitTarget->GetZoneId());
                    if (v_map != 530 && v_map != 571)
                        canFly = false;

                    if (canFly && v_map == 571 && !unitTarget->ToPlayer()->HasSpell(54197))
                        canFly = false;

                    float x, y, z;
                    unitTarget->GetPosition(x, y, z);
                    uint32 areaFlag = unitTarget->GetBaseMap()->GetAreaFlag(x, y, z);
                    AreaTableEntry const* pArea = sAreaStore.LookupEntry(areaFlag);
                    if (!pArea || (canFly && (pArea->flags & AREA_FLAG_NO_FLY_ZONE)))
                        canFly = false;

                    switch (unitTarget->ToPlayer()->GetBaseSkillValue(SKILL_RIDING))
                    {
                    case 75: unitTarget->CastSpell(unitTarget, 51621, true); break;
                    case 150: unitTarget->CastSpell(unitTarget, 48024, true); break;
                    case 225:
                        {
                            if (canFly)
                                unitTarget->CastSpell(unitTarget, 51617, true);
                            else
                                unitTarget->CastSpell(unitTarget, 48024, true);
                        }break;
                    case 300:
                        {
                            if (canFly)
                                unitTarget->CastSpell(unitTarget, 48023, true);
                            else
                                unitTarget->CastSpell(unitTarget, 48024, true);
                        }break;
                    }
                    return;
                }
                case 47977:                                     // Magic Broom
                {
                    if (!unitTarget || unitTarget->GetTypeId() != TYPEID_PLAYER)
                        return;

                    // Prevent stacking of mounts and client crashes upon dismounting
                    unitTarget->RemoveAurasByType(SPELL_AURA_MOUNTED);

                    // Triggered spell id dependent on riding skill and zone
                    bool canFly = true;
                    uint32 v_map = GetVirtualMapForMapAndZone(unitTarget->GetMapId(), unitTarget->GetZoneId());
                    if (v_map != 530 && v_map != 571)
                        canFly = false;

                    if (canFly && v_map == 571 && !unitTarget->ToPlayer()->HasSpell(54197))
                        canFly = false;

                    float x, y, z;
                    unitTarget->GetPosition(x, y, z);
                    uint32 areaFlag = unitTarget->GetBaseMap()->GetAreaFlag(x, y, z);
                    AreaTableEntry const* pArea = sAreaStore.LookupEntry(areaFlag);
                    if (!pArea || (canFly && (pArea->flags & AREA_FLAG_NO_FLY_ZONE)))
                        canFly = false;

                    switch (unitTarget->ToPlayer()->GetBaseSkillValue(SKILL_RIDING))
                    {
                    case 75: unitTarget->CastSpell(unitTarget, 42680, true); break;
                    case 150: unitTarget->CastSpell(unitTarget, 42683, true); break;
                    case 225:
                        {
                            if (canFly)
                                unitTarget->CastSpell(unitTarget, 42667, true);
                            else
                                unitTarget->CastSpell(unitTarget, 42683, true);
                        }break;
                    case 300:
                        {
                            if (canFly)
                                unitTarget->CastSpell(unitTarget, 42668, true);
                            else
                                unitTarget->CastSpell(unitTarget, 42683, true);
                        }break;
                    }
                    return;
                }
                // Mug Transformation
                case 41931:
                {
                    if (m_caster->GetTypeId() != TYPEID_PLAYER)
                        return;

                    uint8 bag = 19;
                    uint8 slot = 0;
                    Item* item = NULL;

                    while (bag) // 256 = 0 due to var type
                    {
                        item = m_caster->ToPlayer()->GetItemByPos(bag, slot);
                        if (item && item->GetEntry() == 38587) break;
                        ++slot;
                        if (slot == 39)
                        {
                            slot = 0;
                            ++bag;
                        }
                    }
                    if (bag)
                    {
                        if (m_caster->ToPlayer()->GetItemByPos(bag, slot)->GetCount() == 1) m_caster->ToPlayer()->RemoveItem(bag, slot, true);
                        else m_caster->ToPlayer()->GetItemByPos(bag, slot)->SetCount(m_caster->ToPlayer()->GetItemByPos(bag, slot)->GetCount()-1);
                        // Spell 42518 (Braufest - Gratisprobe des Braufest herstellen)
                        m_caster->CastSpell(m_caster, 42518, true);
                        return;
                    }
                    break;
                }
                // Brutallus - Burn
                case 45141:
                case 45151:
                {
                    //Workaround for Range ... should be global for every ScriptEffect
                    float radius = m_spellInfo->Effects[effIndex].CalcRadius();
                    if (unitTarget && unitTarget->GetTypeId() == TYPEID_PLAYER && unitTarget->GetDistance(m_caster) >= radius && !unitTarget->HasAura(46394) && unitTarget != m_caster)
                        unitTarget->CastSpell(unitTarget, 46394, true);

                    break;
                }
                // Goblin Weather Machine
                case 46203:
                {
                    if (!unitTarget)
                        return;

                    uint32 spellId = 0;
                    switch (rand() % 4)
                    {
                        case 0: spellId = 46740; break;
                        case 1: spellId = 46739; break;
                        case 2: spellId = 46738; break;
                        case 3: spellId = 46736; break;
                    }
                    unitTarget->CastSpell(unitTarget, spellId, true);
                    break;
                }
                // 5, 000 Gold
                case 46642:
                {
                    if (!unitTarget || unitTarget->GetTypeId() != TYPEID_PLAYER)
                        return;

                    unitTarget->ToPlayer()->ModifyMoney(5000 * GOLD);

                    break;
                }
                // Roll Dice - Decahedral Dwarven Dice
                case 47770:
                {
                    char buf[128];
                    const char *gender = "his";
                    if (m_caster->getGender() > 0)
                        gender = "her";
                    sprintf(buf, "%s rubs %s [Decahedral Dwarven Dice] between %s hands and rolls. One %u and one %u.", m_caster->GetName(), gender, gender, urand(1, 10), urand(1, 10));
                    m_caster->MonsterTextEmote(buf, 0);
                    break;
                }
                // Roll 'dem Bones - Worn Troll Dice
                case 47776:
                {
                    char buf[128];
                    const char *gender = "his";
                    if (m_caster->getGender() > 0)
                        gender = "her";
                    sprintf(buf, "%s causually tosses %s [Worn Troll Dice]. One %u and one %u.", m_caster->GetName(), gender, urand(1, 6), urand(1, 6));
                    m_caster->MonsterTextEmote(buf, 0);
                    break;
                }
                // Vigilance
                case 50725:
                {
                    if (!unitTarget || unitTarget->GetTypeId() != TYPEID_PLAYER)
                        return;

                    // Remove Taunt cooldown
                    unitTarget->ToPlayer()->RemoveSpellCooldown(355, true);

                    return;
                }
                // Death Knight Initiate Visual
                case 51519:
                {
                    if (!unitTarget || unitTarget->GetTypeId() != TYPEID_UNIT)
                        return;

                    uint32 iTmpSpellId = 0;
                    switch (unitTarget->GetDisplayId())
                    {
                        case 25369: iTmpSpellId = 51552; break; // bloodelf female
                        case 25373: iTmpSpellId = 51551; break; // bloodelf male
                        case 25363: iTmpSpellId = 51542; break; // draenei female
                        case 25357: iTmpSpellId = 51541; break; // draenei male
                        case 25361: iTmpSpellId = 51537; break; // dwarf female
                        case 25356: iTmpSpellId = 51538; break; // dwarf male
                        case 25372: iTmpSpellId = 51550; break; // forsaken female
                        case 25367: iTmpSpellId = 51549; break; // forsaken male
                        case 25362: iTmpSpellId = 51540; break; // gnome female
                        case 25359: iTmpSpellId = 51539; break; // gnome male
                        case 25355: iTmpSpellId = 51534; break; // human female
                        case 25354: iTmpSpellId = 51520; break; // human male
                        case 25360: iTmpSpellId = 51536; break; // nightelf female
                        case 25358: iTmpSpellId = 51535; break; // nightelf male
                        case 25368: iTmpSpellId = 51544; break; // orc female
                        case 25364: iTmpSpellId = 51543; break; // orc male
                        case 25371: iTmpSpellId = 51548; break; // tauren female
                        case 25366: iTmpSpellId = 51547; break; // tauren male
                        case 25370: iTmpSpellId = 51545; break; // troll female
                        case 25365: iTmpSpellId = 51546; break; // troll male
                        default: return;
                    }

                    unitTarget->CastSpell(unitTarget, iTmpSpellId, true);
                    Creature* npc = unitTarget->ToCreature();
                    npc->LoadEquipment(npc->GetEquipmentId());
                    return;
                }
                // Emblazon Runeblade
                case 51770:
                {
                    if (!m_originalCaster)
                        return;

                    m_originalCaster->CastSpell(m_originalCaster, damage, false);
                    break;
                }
                // Deathbolt from Thalgran Blightbringer
                // reflected by Freya's Ward
                // Retribution by Sevenfold Retribution
                case 51854:
                {
                    if (!unitTarget)
                        return;
                    if (unitTarget->HasAura(51845))
                        unitTarget->CastSpell(m_caster, 51856, true);
                    else
                        m_caster->CastSpell(unitTarget, 51855, true);
                    break;
                }
                // Summon Ghouls On Scarlet Crusade
                case 51904:
                {
                    if (!m_targets.HasDst())
                        return;

                    float x, y, z;
                    float radius = m_spellInfo->Effects[effIndex].CalcRadius();
                    for (uint8 i = 0; i < 15; ++i)
                    {
                        m_caster->GetRandomPoint(*m_targets.GetDst(), radius, x, y, z);
                        m_caster->CastSpell(x, y, z, 54522, true);
                    }
                    break;
                }
                case 52173: // Coyote Spirit Despawn
                case 60243: // Blood Parrot Despawn
                    if (unitTarget->GetTypeId() == TYPEID_UNIT && unitTarget->ToCreature()->isSummon())
                        unitTarget->ToTempSummon()->UnSummon();
                    return;
                case 52479: // Gift of the Harvester
                    if (unitTarget && m_originalCaster)
                        m_originalCaster->CastSpell(unitTarget, urand(0, 1) ? damage : 52505, true);
                    return;
                case 53110: // Devour Humanoid
                    if (unitTarget)
                        unitTarget->CastSpell(m_caster, damage, true);
                    return;
                // Winged Steed of the Ebon Blade
                case 54729:
                {
                    if (!unitTarget || unitTarget->GetTypeId() != TYPEID_PLAYER)
                        return;

                    // Prevent stacking of mounts and client crashes upon dismounting
                    unitTarget->RemoveAurasByType(SPELL_AURA_MOUNTED);

                    // Triggered spell id dependent on riding skill
                    if (uint16 skillval = unitTarget->ToPlayer()->GetSkillValue(SKILL_RIDING))
                    {
                        if (skillval >= 300)
                            unitTarget->CastSpell(unitTarget, 54727, true);
                        else
                            unitTarget->CastSpell(unitTarget, 54726, true);
                    }
                    return;
                }
                case 57347: // Retrieving (Wintergrasp RP-GG pickup spell)
                {
                    if (!unitTarget || unitTarget->GetTypeId() != TYPEID_UNIT || m_caster->GetTypeId() != TYPEID_PLAYER)
                        return;

                    unitTarget->ToCreature()->DespawnOrUnsummon();

                    return;
                }
                case 57349: // Drop RP-GG (Wintergrasp RP-GG at death drop spell)
                {
                    if (m_caster->GetTypeId() != TYPEID_PLAYER)
                        return;

                    // Delete item from inventory at death
                    m_caster->ToPlayer()->DestroyItemCount(damage, 5, true);

                    return;
                }
                case 58418:                                 // Portal to Orgrimmar
                case 58420:                                 // Portal to Stormwind
                {
                    if (!unitTarget || unitTarget->GetTypeId() != TYPEID_PLAYER || effIndex != 0)
                        return;

                    uint32 spellID = m_spellInfo->Effects[EFFECT_0].CalcValue();
                    uint32 questID = m_spellInfo->Effects[EFFECT_1].CalcValue();

                    if (unitTarget->ToPlayer()->GetQuestStatus(questID) == QUEST_STATUS_COMPLETE)
                        unitTarget->CastSpell(unitTarget, spellID, true);

                    return;
                }
                case 58941:                                 // Rock Shards
                    if (unitTarget && m_originalCaster)
                    {
                        for (uint32 i = 0; i < 3; ++i)
                        {
                            m_originalCaster->CastSpell(unitTarget, 58689, true);
                            m_originalCaster->CastSpell(unitTarget, 58692, true);
                        }
                        if (((InstanceMap*)m_originalCaster->GetMap())->GetDifficulty() == REGULAR_DIFFICULTY)
                        {
                            m_originalCaster->CastSpell(unitTarget, 58695, true);
                            m_originalCaster->CastSpell(unitTarget, 58696, true);
                        }
                        else
                        {
                            m_originalCaster->CastSpell(unitTarget, 60883, true);
                            m_originalCaster->CastSpell(unitTarget, 60884, true);
                        }
                    }
                    return;
                case 58983: // Big Blizzard Bear
                {
                    if (!unitTarget || unitTarget->GetTypeId() != TYPEID_PLAYER)
                        return;

                    // Prevent stacking of mounts and client crashes upon dismounting
                    unitTarget->RemoveAurasByType(SPELL_AURA_MOUNTED);

                    // Triggered spell id dependent on riding skill
                    if (uint16 skillval = unitTarget->ToPlayer()->GetSkillValue(SKILL_RIDING))
                    {
                        if (skillval >= 150)
                            unitTarget->CastSpell(unitTarget, 58999, true);
                        else
                            unitTarget->CastSpell(unitTarget, 58997, true);
                    }
                    return;
                }
                case 63845: // Create Lance
                {
                    if (m_caster->GetTypeId() != TYPEID_PLAYER)
                        return;

                    if (m_caster->ToPlayer()->GetTeam() == ALLIANCE)
                        m_caster->CastSpell(m_caster, 63914, true);
                    else
                        m_caster->CastSpell(m_caster, 63919, true);
                    return;
                }
                case 71342:                                     // Big Love Rocket
                {
                    if (!unitTarget || unitTarget->GetTypeId() != TYPEID_PLAYER)
                        return;

                    // Prevent stacking of mounts and client crashes upon dismounting
                    unitTarget->RemoveAurasByType(SPELL_AURA_MOUNTED);

                    // Triggered spell id dependent on riding skill and zone
                    bool canFly = true;
                    uint32 v_map = GetVirtualMapForMapAndZone(unitTarget->GetMapId(), unitTarget->GetZoneId());
                    if (v_map != 530 && v_map != 571)
                        canFly = false;

                    if (canFly && v_map == 571 && !unitTarget->ToPlayer()->HasSpell(54197))
                        canFly = false;

                    float x, y, z;
                    unitTarget->GetPosition(x, y, z);
                    uint32 areaFlag = unitTarget->GetBaseMap()->GetAreaFlag(x, y, z);
                    AreaTableEntry const* pArea = sAreaStore.LookupEntry(areaFlag);
                    if (!pArea || (canFly && (pArea->flags & AREA_FLAG_NO_FLY_ZONE)))
                        canFly = false;

                    switch (unitTarget->ToPlayer()->GetBaseSkillValue(SKILL_RIDING))
                    {
                    case 0: unitTarget->CastSpell(unitTarget, 71343, true); break;
                    case 75: unitTarget->CastSpell(unitTarget, 71344, true); break;
                    case 150: unitTarget->CastSpell(unitTarget, 71345, true); break;
                    case 225:
                        {
                        if (canFly)
                                unitTarget->CastSpell(unitTarget, 71346, true);
                            else
                                unitTarget->CastSpell(unitTarget, 71345, true);
                        }break;
                    case 300:
                        {
                        if (canFly)
                            unitTarget->CastSpell(unitTarget, 71347, true);
                        else
                            unitTarget->CastSpell(unitTarget, 71345, true);
                        }break;
                    }
                    return;
                }
                case 72286:                                     // Invincible
                {
                    if (!unitTarget || unitTarget->GetTypeId() != TYPEID_PLAYER)
                        return;

                    // Prevent stacking of mounts and client crashes upon dismounting
                    unitTarget->RemoveAurasByType(SPELL_AURA_MOUNTED);

                    // Triggered spell id dependent on riding skill and zone
                    bool canFly = true;
                    uint32 v_map = GetVirtualMapForMapAndZone(unitTarget->GetMapId(), unitTarget->GetZoneId());
                    if (v_map != 530 && v_map != 571)
                        canFly = false;

                    if (canFly && v_map == 571 && !unitTarget->ToPlayer()->HasSpell(54197))
                        canFly = false;

                    float x, y, z;
                    unitTarget->GetPosition(x, y, z);
                    uint32 areaFlag = unitTarget->GetBaseMap()->GetAreaFlag(x, y, z);
                    AreaTableEntry const* pArea = sAreaStore.LookupEntry(areaFlag);
                    if (!pArea || (canFly && (pArea->flags & AREA_FLAG_NO_FLY_ZONE)))
                        canFly = false;

                    switch (unitTarget->ToPlayer()->GetBaseSkillValue(SKILL_RIDING))
                    {
                    case 75: unitTarget->CastSpell(unitTarget, 72281, true); break;
                    case 150: unitTarget->CastSpell(unitTarget, 72282, true); break;
                    case 225:
                        {
                        if (canFly)
                                unitTarget->CastSpell(unitTarget, 72283, true);
                            else
                                unitTarget->CastSpell(unitTarget, 72282, true);
                        }break;
                    case 300:
                        {
                        if (canFly)
                            unitTarget->CastSpell(unitTarget, 72284, true);
                        else
                            unitTarget->CastSpell(unitTarget, 72282, true);
                        }break;
                    }
                    return;
                }
                case 74856:                                     // Blazing Hippogryph
                {
                    if (!unitTarget || unitTarget->GetTypeId() != TYPEID_PLAYER)
                        return;

                    // Prevent stacking of mounts and client crashes upon dismounting
                    unitTarget->RemoveAurasByType(SPELL_AURA_MOUNTED);

                    // Triggered spell id dependent on riding skill
                    if (uint16 skillval = unitTarget->ToPlayer()->GetSkillValue(SKILL_RIDING))
                    {
                        if (skillval >= 300)
                            unitTarget->CastSpell(unitTarget, 74855, true);
                        else
                            unitTarget->CastSpell(unitTarget, 74854, true);
                    }
                    return;
                }
                case 75614:                                     // Celestial Steed
                {
                    if (!unitTarget || unitTarget->GetTypeId() != TYPEID_PLAYER)
                        return;

                    // Prevent stacking of mounts and client crashes upon dismounting
                    unitTarget->RemoveAurasByType(SPELL_AURA_MOUNTED);

                    // Triggered spell id dependent on riding skill and zone
                    bool canFly = true;
                    uint32 v_map = GetVirtualMapForMapAndZone(unitTarget->GetMapId(), unitTarget->GetZoneId());
                    if (v_map != 530 && v_map != 571)
                        canFly = false;

                    if (canFly && v_map == 571 && !unitTarget->ToPlayer()->HasSpell(54197))
                        canFly = false;

                    float x, y, z;
                    unitTarget->GetPosition(x, y, z);
                    uint32 areaFlag = unitTarget->GetBaseMap()->GetAreaFlag(x, y, z);
                    AreaTableEntry const* pArea = sAreaStore.LookupEntry(areaFlag);
                    if (!pArea || (canFly && (pArea->flags & AREA_FLAG_NO_FLY_ZONE)))
                        canFly = false;

                    switch (unitTarget->ToPlayer()->GetBaseSkillValue(SKILL_RIDING))
                    {
                    case 75: unitTarget->CastSpell(unitTarget, 75619, true); break;
                    case 150: unitTarget->CastSpell(unitTarget, 75620, true); break;
                    case 225:
                        {
                            if (canFly)
                                unitTarget->CastSpell(unitTarget, 75617, true);
                            else
                                unitTarget->CastSpell(unitTarget, 75620, true);
                        }break;
                    case 300:
                        {
                            if (canFly)
                            {
                                if (unitTarget->ToPlayer()->Has310Flyer(false))
                                    unitTarget->CastSpell(unitTarget, 76153, true);
                                else
                                    unitTarget->CastSpell(unitTarget, 75618, true);
                            }
                            else
                                unitTarget->CastSpell(unitTarget, 75620, true);
                        }break;
                    }
                    return;
                }
                case 75973:                                     // X-53 Touring Rocket
                {
                    if (!unitTarget || unitTarget->GetTypeId() != TYPEID_PLAYER)
                        return;

                    // Prevent stacking of mounts
                    unitTarget->RemoveAurasByType(SPELL_AURA_MOUNTED);

                    // Triggered spell id dependent on riding skill
                    if (uint16 skillval = unitTarget->ToPlayer()->GetSkillValue(SKILL_RIDING))
                    {
                        if (skillval >= 300)
                        {
                            if (unitTarget->ToPlayer()->Has310Flyer(false))
                                unitTarget->CastSpell(unitTarget, 76154, true);
                            else
                                unitTarget->CastSpell(unitTarget, 75972, true);
                        }
                        else
                            unitTarget->CastSpell(unitTarget, 75957, true);
                    }
                    return;
                }
                case 59317:                                 // Teleporting
                    if (!unitTarget || unitTarget->GetTypeId() != TYPEID_PLAYER)
                        return;

                    // return from top
                    if (unitTarget->ToPlayer()->GetAreaId() == 4637)
                        unitTarget->CastSpell(unitTarget, 59316, true);
                    // teleport atop
                    else
                        unitTarget->CastSpell(unitTarget, 59314, true);

                    return;
                // random spell learn instead placeholder
                case 60893:                                 // Northrend Alchemy Research
                case 61177:                                 // Northrend Inscription Research
                case 61288:                                 // Minor Inscription Research
                case 61756:                                 // Northrend Inscription Research (FAST QA VERSION)
                case 64323:                                 // Book of Glyph Mastery
                {
                    if (m_caster->GetTypeId() != TYPEID_PLAYER)
                        return;

                    // learn random explicit discovery recipe (if any)
                    if (uint32 discoveredSpell = GetExplicitDiscoverySpell(m_spellInfo->Id, m_caster->ToPlayer()))
                        m_caster->ToPlayer()->learnSpell(discoveredSpell, false);
                    return;
                }
                case 62482: // Grab Crate
                {
                    if (unitTarget)
                    {
                        if (Unit* seat = m_caster->GetVehicleBase())
                        {
                            if (Unit* parent = seat->GetVehicleBase())
                            {
                                // TODO: a hack, range = 11, should after some time cast, otherwise too far
                                m_caster->CastSpell(parent, 62496, true);
                                unitTarget->CastSpell(parent, m_spellInfo->Effects[EFFECT_0].CalcValue());
                            }
                        }
                    }
                    return;
                }
                case 60123: // Lightwell
                {
                    if (m_caster->GetTypeId() != TYPEID_UNIT || !m_caster->ToCreature()->isSummon())
                        return;

                    uint32 spell_heal;

                    switch (m_caster->GetEntry())
                    {
                        case 31897: spell_heal = 7001; break;
                        case 31896: spell_heal = 27873; break;
                        case 31895: spell_heal = 27874; break;
                        case 31894: spell_heal = 28276; break;
                        case 31893: spell_heal = 48084; break;
                        case 31883: spell_heal = 48085; break;
                        default:
                            sLog->outError("Unknown Lightwell spell caster %u", m_caster->GetEntry());
                            return;
                    }

                    // proc a spellcast
                    if (Aura* chargesAura = m_caster->GetAura(59907))
                    {
                        m_caster->CastSpell(unitTarget, spell_heal, true, NULL, NULL, m_caster->ToTempSummon()->GetSummonerGUID());
                        if (chargesAura->ModCharges(-1))
                            m_caster->ToTempSummon()->UnSummon();
                    }

                    return;
                }
                // Stoneclaw Totem
                case 55328: // Rank 1
                case 55329: // Rank 2
                case 55330: // Rank 3
                case 55332: // Rank 4
                case 55333: // Rank 5
                case 55335: // Rank 6
                case 55278: // Rank 7
                case 58589: // Rank 8
                case 58590: // Rank 9
                case 58591: // Rank 10
                {
                    int32 basepoints0 = damage;
                    // Cast Absorb on totems
                    for (uint8 slot = SUMMON_SLOT_TOTEM; slot < MAX_TOTEM_SLOT; ++slot)
                    {
                        if (!unitTarget->m_SummonSlot[slot])
                            continue;

                        Creature* totem = unitTarget->GetMap()->GetCreature(unitTarget->m_SummonSlot[slot]);
                        if (totem && totem->isTotem())
                        {
                            m_caster->CastCustomSpell(totem, 55277, &basepoints0, NULL, NULL, true);
                        }
                    }
                    // Glyph of Stoneclaw Totem
                    if (AuraEffect* aur=unitTarget->GetAuraEffect(63298, 0))
                    {
                        basepoints0 *= aur->GetAmount();
                        m_caster->CastCustomSpell(unitTarget, 55277, &basepoints0, NULL, NULL, true);
                    }
                    break;
                }
                case 66545: //Summon Memory
                {
                    uint8 uiRandom = urand(0, 25);
                    uint32 uiSpells[26] = {66704, 66705, 66706, 66707, 66709, 66710, 66711, 66712, 66713, 66714, 66715, 66708, 66708, 66691, 66692, 66694, 66695, 66696, 66697, 66698, 66699, 66700, 66701, 66702, 66703, 66543};

                    m_caster->CastSpell(m_caster, uiSpells[uiRandom], true);
                    break;
                }
                case 45668:                                 // Ultra-Advanced Proto-Typical Shortening Blaster
                {
                    if (!unitTarget || unitTarget->GetTypeId() != TYPEID_UNIT)
                        return;

                    if (roll_chance_i(50))                  // chance unknown, using 50
                        return;

                    static uint32 const spellPlayer[5] =
                    {
                        45674,                            // Bigger!
                        45675,                            // Shrunk
                        45678,                            // Yellow
                        45682,                            // Ghost
                        45684                             // Polymorph
                    };

                    static uint32 const spellTarget[5] = {
                        45673,                            // Bigger!
                        45672,                            // Shrunk
                        45677,                            // Yellow
                        45681,                            // Ghost
                        45683                             // Polymorph
                    };

                    m_caster->CastSpell(m_caster, spellPlayer[urand(0, 4)], true);
                    unitTarget->CastSpell(unitTarget, spellTarget[urand(0, 4)], true);
                    break;
                }
                case 64142:                                 // Upper Deck - Create Foam Sword
                    if (unitTarget->GetTypeId() != TYPEID_PLAYER)
                        return;
                    Player* player = unitTarget->ToPlayer();
                    static uint32 const itemId[] = {45061, 45176, 45177, 45178, 45179, 0};
                    // player can only have one of these items
                    for (uint32 const* itr = &itemId[0]; *itr; ++itr)
                        if (player->HasItemCount(*itr, 1, true))
                            return;
                    DoCreateItem(effIndex, itemId[urand(0, 4)]);
                    return;
            }
            break;
        }
        case SPELLFAMILY_PALADIN:
        {
            // Judgement (seal trigger)
            if (m_spellInfo->Category == SPELLCATEGORY_JUDGEMENT)
            {
                if (!unitTarget || !unitTarget->isAlive())
                    return;
                uint32 spellId1 = 0;
                uint32 spellId2 = 0;

                // Judgement self add switch
                switch (m_spellInfo->Id)
                {
                    case 53407: spellId1 = 20184; break;    // Judgement of Justice
                    case 20271:                             // Judgement of Light
                    case 57774: spellId1 = 20185; break;    // Judgement of Light
                    case 53408: spellId1 = 20186; break;    // Judgement of Wisdom
                    default:
                        sLog->outError("Unsupported Judgement (seal trigger) spell (Id: %u) in Spell::EffectScriptEffect", m_spellInfo->Id);
                        return;
                }
                // all seals have aura dummy in 2 effect
                Unit::AuraApplicationMap & sealAuras = m_caster->GetAppliedAuras();
                for (Unit::AuraApplicationMap::iterator iter = sealAuras.begin(); iter != sealAuras.end();)
                {
                    Aura* aura = iter->second->GetBase();
                    if (aura->GetSpellInfo()->GetSpellSpecific() == SPELL_SPECIFIC_SEAL)
                    {
                        if (AuraEffect* aureff = aura->GetEffect(2))
                            if (aureff->GetAuraType() == SPELL_AURA_DUMMY)
                            {
                                if (sSpellMgr->GetSpellInfo(aureff->GetAmount()))
                                    spellId2 = aureff->GetAmount();
                                break;
                            }
                        if (!spellId2)
                        {
                            switch (iter->first)
                            {
                                // Seal of light, Seal of wisdom, Seal of justice
                                case 20165:
                                case 20166:
                                case 20164:
                                    spellId2 = 54158;
                            }
                        }
                        break;
                    }
                    else
                        ++iter;
                }
                if (spellId1)
                    m_caster->CastSpell(unitTarget, spellId1, true);
                if (spellId2)
                    m_caster->CastSpell(unitTarget, spellId2, true);
                return;
            }
        }
        case SPELLFAMILY_POTION:
        {
            switch (m_spellInfo->Id)
            {
                // Netherbloom
                case 28702:
                {
                    if (!unitTarget)
                        return;
                    // 25% chance of casting a random buff
                    if (roll_chance_i(75))
                        return;

                    // triggered spells are 28703 to 28707
                    // Note: some sources say, that there was the possibility of
                    //       receiving a debuff. However, this seems to be removed by a patch.
                    const uint32 spellid = 28703;

                    // don't overwrite an existing aura
                    for (uint8 i = 0; i < 5; ++i)
                        if (unitTarget->HasAura(spellid + i))
                            return;
                    unitTarget->CastSpell(unitTarget, spellid+urand(0, 4), true);
                    break;
                }

                // Nightmare Vine
                case 28720:
                {
                    if (!unitTarget)
                        return;
                    // 25% chance of casting Nightmare Pollen
                    if (roll_chance_i(75))
                        return;
                    unitTarget->CastSpell(unitTarget, 28721, true);
                    break;
                }
            }
            break;
        }
        case SPELLFAMILY_DEATHKNIGHT:
        {
            // Pestilence
            if (m_spellInfo->SpellFamilyFlags[1]&0x10000)
            {
                // Get diseases on target of spell
                if (m_targets.GetUnitTarget() &&  // Glyph of Disease - cast on unit target too to refresh aura
                    (m_targets.GetUnitTarget() != unitTarget || m_caster->GetAura(63334)))
                {
                    // And spread them on target
                    // Blood Plague
                    if (m_targets.GetUnitTarget()->GetAura(55078))
                        m_caster->CastSpell(unitTarget, 55078, true);
                    // Frost Fever
                    if (m_targets.GetUnitTarget()->GetAura(55095))
                        m_caster->CastSpell(unitTarget, 55095, true);
                }
            }
            break;
        }
        case SPELLFAMILY_WARRIOR:
        {
            // Shattering Throw
            if (m_spellInfo->SpellFamilyFlags[1] & 0x00400000)
            {
                if (!unitTarget)
                    return;
                // remove shields, will still display immune to damage part
                unitTarget->RemoveAurasWithMechanic(1<<MECHANIC_IMMUNE_SHIELD, AURA_REMOVE_BY_ENEMY_SPELL);
                return;
            }
            break;
        }
    }

    // normal DB scripted effect
    sLog->outDebug(LOG_FILTER_SPELLS_AURAS, "Spell ScriptStart spellid %u in EffectScriptEffect(%u)", m_spellInfo->Id, effIndex);
    m_caster->GetMap()->ScriptsStart(sSpellScripts, uint32(m_spellInfo->Id | (effIndex << 24)), m_caster, unitTarget);
}

void Spell::EffectSanctuary(SpellEffIndex /*effIndex*/)
{
    if (effectHandleMode != SPELL_EFFECT_HANDLE_HIT_TARGET)
        return;

    if (!unitTarget)
        return;

    unitTarget->getHostileRefManager().UpdateVisibility();

    Unit::AttackerSet const& attackers = unitTarget->getAttackers();
    for (Unit::AttackerSet::const_iterator itr = attackers.begin(); itr != attackers.end();)
    {
        if (!(*itr)->canSeeOrDetect(unitTarget))
            (*(itr++))->AttackStop();
        else
            ++itr;
    }

    unitTarget->m_lastSanctuaryTime = getMSTime();

    // Vanish allows to remove all threat and cast regular stealth so other spells can be used
    if (m_caster->GetTypeId() == TYPEID_PLAYER
        && m_spellInfo->SpellFamilyName == SPELLFAMILY_ROGUE
        && (m_spellInfo->SpellFamilyFlags[0] & SPELLFAMILYFLAG_ROGUE_VANISH))
    {
        m_caster->ToPlayer()->RemoveAurasByType(SPELL_AURA_MOD_ROOT);
        // Overkill
        if (m_caster->ToPlayer()->HasSpell(58426))
           m_caster->CastSpell(m_caster, 58427, true);
    }
}

void Spell::EffectAddComboPoints(SpellEffIndex /*effIndex*/)
{
    if (effectHandleMode != SPELL_EFFECT_HANDLE_HIT_TARGET)
        return;

    if (!unitTarget)
        return;

    if (!m_caster->m_movedPlayer)
        return;

    if (damage <= 0)
        return;

    m_caster->m_movedPlayer->AddComboPoints(unitTarget, damage, this);
}

void Spell::EffectDuel(SpellEffIndex effIndex)
{
    if (effectHandleMode != SPELL_EFFECT_HANDLE_HIT_TARGET)
        return;

    if (!unitTarget || m_caster->GetTypeId() != TYPEID_PLAYER || unitTarget->GetTypeId() != TYPEID_PLAYER)
        return;

    Player* caster = m_caster->ToPlayer();
    Player* target = unitTarget->ToPlayer();

    // caster or target already have requested duel
    if (caster->duel || target->duel || !target->GetSocial() || target->GetSocial()->HasIgnore(caster->GetGUIDLow()))
        return;

    // Players can only fight a duel in zones with this flag
    AreaTableEntry const* casterAreaEntry = GetAreaEntryByAreaID(caster->GetAreaId());
    if (casterAreaEntry && !(casterAreaEntry->flags & AREA_FLAG_ALLOW_DUELS))
    {
        SendCastResult(SPELL_FAILED_NO_DUELING);            // Dueling isn't allowed here
        return;
    }

    AreaTableEntry const* targetAreaEntry = GetAreaEntryByAreaID(target->GetAreaId());
    if (targetAreaEntry && !(targetAreaEntry->flags & AREA_FLAG_ALLOW_DUELS))
    {
        SendCastResult(SPELL_FAILED_NO_DUELING);            // Dueling isn't allowed here
        return;
    }

    //CREATE DUEL FLAG OBJECT
    GameObject* pGameObj = new GameObject;

    uint32 gameobject_id = m_spellInfo->Effects[effIndex].MiscValue;

    Map* map = m_caster->GetMap();
    if (!pGameObj->Create(sObjectMgr->GenerateLowGuid(HIGHGUID_GAMEOBJECT), gameobject_id,
        map, m_caster->GetPhaseMask(),
        m_caster->GetPositionX()+(unitTarget->GetPositionX()-m_caster->GetPositionX())/2,
        m_caster->GetPositionY()+(unitTarget->GetPositionY()-m_caster->GetPositionY())/2,
        m_caster->GetPositionZ(),
        m_caster->GetOrientation(), 0.0f, 0.0f, 0.0f, 0.0f, 0, GO_STATE_READY))
    {
        delete pGameObj;
        return;
    }

    pGameObj->SetUInt32Value(GAMEOBJECT_FACTION, m_caster->getFaction());
    pGameObj->SetUInt32Value(GAMEOBJECT_LEVEL, m_caster->getLevel()+1);
    int32 duration = m_spellInfo->GetDuration();
    pGameObj->SetRespawnTime(duration > 0 ? duration/IN_MILLISECONDS : 0);
    pGameObj->SetSpellId(m_spellInfo->Id);

    ExecuteLogEffectSummonObject(effIndex, pGameObj);

    m_caster->AddGameObject(pGameObj);
    map->AddToMap(pGameObj);
    //END

    // Send request
    WorldPacket data(SMSG_DUEL_REQUESTED, 8 + 8);
    data << uint64(pGameObj->GetGUID());
    data << uint64(caster->GetGUID());
    caster->GetSession()->SendPacket(&data);
    target->GetSession()->SendPacket(&data);

    // create duel-info
    DuelInfo* duel   = new DuelInfo;
    duel->initiator  = caster;
    duel->opponent   = target;
    duel->startTime  = 0;
    duel->startTimer = 0;
    caster->duel     = duel;

    DuelInfo* duel2   = new DuelInfo;
    duel2->initiator  = caster;
    duel2->opponent   = caster;
    duel2->startTime  = 0;
    duel2->startTimer = 0;
    target->duel      = duel2;

    caster->SetUInt64Value(PLAYER_DUEL_ARBITER, pGameObj->GetGUID());
    target->SetUInt64Value(PLAYER_DUEL_ARBITER, pGameObj->GetGUID());

    sScriptMgr->OnPlayerDuelRequest(target, caster);
}

void Spell::EffectStuck(SpellEffIndex /*effIndex*/)
{
    if (effectHandleMode != SPELL_EFFECT_HANDLE_HIT)
        return;

    if (!m_caster || m_caster->GetTypeId() != TYPEID_PLAYER)
        return;

    if (!sWorld->getBoolConfig(CONFIG_CAST_UNSTUCK))
        return;

    Player* target = (Player*)m_caster;

    sLog->outDebug(LOG_FILTER_SPELLS_AURAS, "Spell Effect: Stuck");
    sLog->outDetail("Player %s (guid %u) used auto-unstuck future at map %u (%f, %f, %f)", target->GetName(), target->GetGUIDLow(), m_caster->GetMapId(), m_caster->GetPositionX(), target->GetPositionY(), target->GetPositionZ());

    if (target->isInFlight())
        return;

    target->TeleportTo(target->GetStartPosition(), m_caster == m_caster ? TELE_TO_SPELL : 0);
    // homebind location is loaded always
    // target->TeleportTo(target->m_homebindMapId, target->m_homebindX, target->m_homebindY, target->m_homebindZ, target->GetOrientation(), (m_caster == m_caster ? TELE_TO_SPELL : 0));

    // Stuck spell trigger Hearthstone cooldown
    SpellInfo const* spellInfo = sSpellMgr->GetSpellInfo(8690);
    if (!spellInfo)
        return;
    Spell spell(target, spellInfo, TRIGGERED_FULL_MASK);
    spell.SendSpellCooldown();
}

void Spell::EffectSummonPlayer(SpellEffIndex /*effIndex*/)
{
    // workaround - this effect should not use target map
    if (effectHandleMode != SPELL_EFFECT_HANDLE_HIT_TARGET)
        return;

    if (!unitTarget || unitTarget->GetTypeId() != TYPEID_PLAYER)
        return;

    // Evil Twin (ignore player summon, but hide this for summoner)
    if (unitTarget->HasAura(23445))
        return;

    float x, y, z;
    m_caster->GetClosePoint(x, y, z, unitTarget->GetObjectSize());

    unitTarget->ToPlayer()->SetSummonPoint(m_caster->GetMapId(), x, y, z);

    WorldPacket data(SMSG_SUMMON_REQUEST, 8+4+4);
    data << uint64(m_caster->GetGUID());                    // summoner guid
    data << uint32(m_caster->GetZoneId());                  // summoner zone
    data << uint32(MAX_PLAYER_SUMMON_DELAY*IN_MILLISECONDS); // auto decline after msecs
    unitTarget->ToPlayer()->GetSession()->SendPacket(&data);
}

void Spell::EffectActivateObject(SpellEffIndex /*effIndex*/)
{
    if (effectHandleMode != SPELL_EFFECT_HANDLE_HIT_TARGET)
        return;

    if (!gameObjTarget)
        return;

    ScriptInfo activateCommand;
    activateCommand.command = SCRIPT_COMMAND_ACTIVATE_OBJECT;

    // int32 unk = m_spellInfo->Effects[effIndex].MiscValue; // This is set for EffectActivateObject spells; needs research

    gameObjTarget->GetMap()->ScriptCommandStart(activateCommand, 0, m_caster, gameObjTarget);
}

void Spell::EffectApplyGlyph(SpellEffIndex effIndex)
{
    if (effectHandleMode != SPELL_EFFECT_HANDLE_HIT)
        return;

    if (m_caster->GetTypeId() != TYPEID_PLAYER || m_glyphIndex >= MAX_GLYPH_SLOT_INDEX)
        return;

    Player* player = (Player*)m_caster;

    // glyph sockets level requirement
    uint8 minLevel = 0;
    switch (m_glyphIndex)
    {
        case 0:
        case 1: minLevel = 15; break;
        case 2: minLevel = 50; break;
        case 3: minLevel = 30; break;
        case 4: minLevel = 70; break;
        case 5: minLevel = 80; break;
    }
    if (minLevel && m_caster->getLevel() < minLevel)
    {
        SendCastResult(SPELL_FAILED_GLYPH_SOCKET_LOCKED);
        return;
    }

    // apply new one
    if (uint32 glyph = m_spellInfo->Effects[effIndex].MiscValue)
    {
        if (GlyphPropertiesEntry const* gp = sGlyphPropertiesStore.LookupEntry(glyph))
        {
            if (GlyphSlotEntry const* gs = sGlyphSlotStore.LookupEntry(player->GetGlyphSlot(m_glyphIndex)))
            {
                if (gp->TypeFlags != gs->TypeFlags)
                {
                    SendCastResult(SPELL_FAILED_INVALID_GLYPH);
                    return;                                 // glyph slot mismatch
                }
            }

            // remove old glyph
            if (uint32 oldglyph = player->GetGlyph(m_glyphIndex))
            {
                if (GlyphPropertiesEntry const* old_gp = sGlyphPropertiesStore.LookupEntry(oldglyph))
                {
                    player->RemoveAurasDueToSpell(old_gp->SpellId);
                    player->SetGlyph(m_glyphIndex, 0);
                }
            }

            player->CastSpell(m_caster, gp->SpellId, true);
            player->SetGlyph(m_glyphIndex, glyph);
            player->SendTalentsInfoData(false);
        }
    }
}

void Spell::EffectEnchantHeldItem(SpellEffIndex effIndex)
{
    if (effectHandleMode != SPELL_EFFECT_HANDLE_HIT_TARGET)
        return;

    // this is only item spell effect applied to main-hand weapon of target player (players in area)
    if (!unitTarget || unitTarget->GetTypeId() != TYPEID_PLAYER)
        return;

    Player* item_owner = (Player*)unitTarget;
    Item* item = item_owner->GetItemByPos(INVENTORY_SLOT_BAG_0, EQUIPMENT_SLOT_MAINHAND);

    if (!item)
        return;

    // must be equipped
    if (!item ->IsEquipped())
        return;

    if (m_spellInfo->Effects[effIndex].MiscValue)
    {
        uint32 enchant_id = m_spellInfo->Effects[effIndex].MiscValue;
        int32 duration = m_spellInfo->GetDuration();          //Try duration index first ..
        if (!duration)
            duration = damage;//+1;            //Base points after ..
        if (!duration)
            duration = 10;                                  //10 seconds for enchants which don't have listed duration

        SpellItemEnchantmentEntry const* pEnchant = sSpellItemEnchantmentStore.LookupEntry(enchant_id);
        if (!pEnchant)
            return;

        // Always go to temp enchantment slot
        EnchantmentSlot slot = TEMP_ENCHANTMENT_SLOT;

        // Enchantment will not be applied if a different one already exists
        if (item->GetEnchantmentId(slot) && item->GetEnchantmentId(slot) != enchant_id)
            return;

        // Apply the temporary enchantment
        item->SetEnchantment(slot, enchant_id, duration*IN_MILLISECONDS, 0);
        item_owner->ApplyEnchantment(item, slot, true);
    }
}

void Spell::EffectDisEnchant(SpellEffIndex /*effIndex*/)
{
    if (effectHandleMode != SPELL_EFFECT_HANDLE_HIT_TARGET)
        return;

    if (m_caster->GetTypeId() != TYPEID_PLAYER)
        return;

    Player* p_caster = (Player*)m_caster;
    if (!itemTarget || !itemTarget->GetTemplate()->DisenchantID)
        return;

    p_caster->UpdateCraftSkill(m_spellInfo->Id);

    m_caster->ToPlayer()->SendLoot(itemTarget->GetGUID(), LOOT_DISENCHANTING);

    // item will be removed at disenchanting end
}

void Spell::EffectInebriate(SpellEffIndex /*effIndex*/)
{
    if (effectHandleMode != SPELL_EFFECT_HANDLE_HIT_TARGET)
        return;

    if (!unitTarget || unitTarget->GetTypeId() != TYPEID_PLAYER)
        return;

    Player* player = (Player*)unitTarget;
    uint16 currentDrunk = player->GetDrunkValue();
    uint16 drunkMod = damage * 256;
    if (currentDrunk + drunkMod > 0xFFFF)
        currentDrunk = 0xFFFF;
    else
        currentDrunk += drunkMod;
    player->SetDrunkValue(currentDrunk, m_CastItem ? m_CastItem->GetEntry() : 0);
}

void Spell::EffectFeedPet(SpellEffIndex effIndex)
{
    if (effectHandleMode != SPELL_EFFECT_HANDLE_HIT_TARGET)
        return;

    if (m_caster->GetTypeId() != TYPEID_PLAYER)
        return;

    Player* _player = m_caster->ToPlayer();

    Item* foodItem = itemTarget;
    if (!foodItem)
        return;

    Pet* pet = _player->GetPet();
    if (!pet)
        return;

    if (!pet->isAlive())
        return;

    int32 benefit = pet->GetCurrentFoodBenefitLevel(foodItem->GetTemplate()->ItemLevel);
    if (benefit <= 0)
        return;

    ExecuteLogEffectDestroyItem(effIndex, foodItem->GetEntry());

    uint32 count = 1;
    _player->DestroyItemCount(foodItem, count, true);
    // TODO: fix crash when a spell has two effects, both pointed at the same item target

    m_caster->CastCustomSpell(pet, m_spellInfo->Effects[effIndex].TriggerSpell, &benefit, NULL, NULL, true);
}

void Spell::EffectDismissPet(SpellEffIndex effIndex)
{
    if (effectHandleMode != SPELL_EFFECT_HANDLE_HIT_TARGET)
        return;

    if (!unitTarget || !unitTarget->isPet())
        return;

    Pet* pet = unitTarget->ToPet();

    ExecuteLogEffectUnsummonObject(effIndex, pet);
    pet->GetOwner()->RemovePet(pet, PET_SAVE_NOT_IN_SLOT);
}

void Spell::EffectSummonObject(SpellEffIndex effIndex)
{
    if (effectHandleMode != SPELL_EFFECT_HANDLE_HIT)
        return;

    uint32 go_id = m_spellInfo->Effects[effIndex].MiscValue;

    uint8 slot = 0;
    switch (m_spellInfo->Effects[effIndex].Effect)
    {
        case SPELL_EFFECT_SUMMON_OBJECT_SLOT1: slot = 0; break;
        case SPELL_EFFECT_SUMMON_OBJECT_SLOT2: slot = 1; break;
        case SPELL_EFFECT_SUMMON_OBJECT_SLOT3: slot = 2; break;
        case SPELL_EFFECT_SUMMON_OBJECT_SLOT4: slot = 3; break;
        default: return;
    }

    uint64 guid = m_caster->m_ObjectSlot[slot];
    if (guid != 0)
    {
        GameObject* obj = NULL;
        if (m_caster)
            obj = m_caster->GetMap()->GetGameObject(guid);

        if (obj)
        {
            // Recast case - null spell id to make auras not be removed on object remove from world
            if (m_spellInfo->Id == obj->GetSpellId())
                obj->SetSpellId(0);
            m_caster->RemoveGameObject(obj, true);
        }
        m_caster->m_ObjectSlot[slot] = 0;
    }

    GameObject* pGameObj = new GameObject;

    float x, y, z;
    // If dest location if present
    if (m_targets.HasDst())
        m_targets.GetDst()->GetPosition(x, y, z);
    // Summon in random point all other units if location present
    else
        m_caster->GetClosePoint(x, y, z, DEFAULT_WORLD_OBJECT_SIZE);

    Map* map = m_caster->GetMap();
    if (!pGameObj->Create(sObjectMgr->GenerateLowGuid(HIGHGUID_GAMEOBJECT), go_id, map,
        m_caster->GetPhaseMask(), x, y, z, m_caster->GetOrientation(), 0.0f, 0.0f, 0.0f, 0.0f, 0, GO_STATE_READY))
    {
        delete pGameObj;
        return;
    }

    //pGameObj->SetUInt32Value(GAMEOBJECT_LEVEL, m_caster->getLevel());
    int32 duration = m_spellInfo->GetDuration();
    pGameObj->SetRespawnTime(duration > 0 ? duration/IN_MILLISECONDS : 0);
    pGameObj->SetSpellId(m_spellInfo->Id);
    m_caster->AddGameObject(pGameObj);

    ExecuteLogEffectSummonObject(effIndex, pGameObj);

    map->AddToMap(pGameObj);

    m_caster->m_ObjectSlot[slot] = pGameObj->GetGUID();
}

void Spell::EffectResurrect(SpellEffIndex effIndex)
{
    if (effectHandleMode != SPELL_EFFECT_HANDLE_HIT_TARGET)
        return;

    if (!unitTarget)
        return;
    if (unitTarget->GetTypeId() != TYPEID_PLAYER)
        return;

    if (unitTarget->isAlive())
        return;
    if (!unitTarget->IsInWorld())
        return;

    switch (m_spellInfo->Id)
    {
        // Defibrillate (Goblin Jumper Cables) have 33% chance on success
        case 8342:
            if (roll_chance_i(67))
            {
                m_caster->CastSpell(m_caster, 8338, true, m_CastItem);
                return;
            }
            break;
        // Defibrillate (Goblin Jumper Cables XL) have 50% chance on success
        case 22999:
            if (roll_chance_i(50))
            {
                m_caster->CastSpell(m_caster, 23055, true, m_CastItem);
                return;
            }
            break;
        // Defibrillate (Gnomish Army Knife) have 67% chance on success_list
        case 54732:
            if (roll_chance_i(33))
            {
                return;
            }
            break;
        default:
            break;
    }

    Player* target = unitTarget->ToPlayer();

    if (target->isRessurectRequested())       // already have one active request
        return;

    uint32 health = target->CountPctFromMaxHealth(damage);
    uint32 mana   = CalculatePctN(target->GetMaxPower(POWER_MANA), damage);

    ExecuteLogEffectResurrect(effIndex, target);

    target->setResurrectRequestData(m_caster->GetGUID(), m_caster->GetMapId(), m_caster->GetPositionX(), m_caster->GetPositionY(), m_caster->GetPositionZ(), health, mana);
    SendResurrectRequest(target);
}

void Spell::EffectAddExtraAttacks(SpellEffIndex effIndex)
{
    if (effectHandleMode != SPELL_EFFECT_HANDLE_HIT_TARGET)
        return;

    if (!unitTarget || !unitTarget->isAlive() || !unitTarget->getVictim())
        return;

    if (unitTarget->m_extraAttacks)
        return;

    unitTarget->m_extraAttacks = damage;

    ExecuteLogEffectExtraAttacks(effIndex, unitTarget->getVictim(), damage);
}

void Spell::EffectParry(SpellEffIndex /*effIndex*/)
{
    if (effectHandleMode != SPELL_EFFECT_HANDLE_HIT)
        return;

    if (m_caster->GetTypeId() == TYPEID_PLAYER)
        m_caster->ToPlayer()->SetCanParry(true);
}

void Spell::EffectBlock(SpellEffIndex /*effIndex*/)
{
    if (effectHandleMode != SPELL_EFFECT_HANDLE_HIT)
        return;

    if (m_caster->GetTypeId() == TYPEID_PLAYER)
        m_caster->ToPlayer()->SetCanBlock(true);
}

void Spell::EffectLeap(SpellEffIndex /*effIndex*/)
{
    if (effectHandleMode != SPELL_EFFECT_HANDLE_HIT_TARGET)
        return;

    if (!unitTarget || unitTarget->isInFlight())
        return;

    if (!m_targets.HasDst())
        return;

    unitTarget->NearTeleportTo(m_targets.GetDst()->GetPositionX(), m_targets.GetDst()->GetPositionY(), m_targets.GetDst()->GetPositionZ(), m_targets.GetDst()->GetOrientation(), unitTarget == m_caster);
}

void Spell::EffectReputation(SpellEffIndex effIndex)
{
    if (effectHandleMode != SPELL_EFFECT_HANDLE_HIT_TARGET)
        return;

    if (!unitTarget || unitTarget->GetTypeId() != TYPEID_PLAYER)
        return;

    Player* _player = unitTarget->ToPlayer();

    int32  rep_change = damage;

    uint32 faction_id = m_spellInfo->Effects[effIndex].MiscValue;

    FactionEntry const* factionEntry = sFactionStore.LookupEntry(faction_id);

    if (!factionEntry)
        return;

    if (RepRewardRate const* repData = sObjectMgr->GetRepRewardRate(faction_id))
    {
        rep_change = int32((float)rep_change * repData->spell_rate);
    }

    // Bonus from spells that increase reputation gain
    float bonus = rep_change * _player->GetTotalAuraModifier(SPELL_AURA_MOD_REPUTATION_GAIN) / 100.0f; // 10%
    rep_change += (int32)bonus;

    _player->GetReputationMgr().ModifyReputation(factionEntry, rep_change);
}

void Spell::EffectQuestComplete(SpellEffIndex effIndex)
{
    if (effectHandleMode != SPELL_EFFECT_HANDLE_HIT_TARGET)
        return;

    if (!unitTarget || unitTarget->GetTypeId() != TYPEID_PLAYER)
        return;
    Player* player = unitTarget->ToPlayer();

    uint32 questId = m_spellInfo->Effects[effIndex].MiscValue;
    if (questId)
    {
        Quest const* quest = sObjectMgr->GetQuestTemplate(questId);
        if (!quest)
            return;

        uint16 logSlot = player->FindQuestSlot(questId);
        if (logSlot < MAX_QUEST_LOG_SIZE)
            player->AreaExploredOrEventHappens(questId);
        else if (player->CanTakeQuest(quest, false))    // never rewarded before
            player->CompleteQuest(questId);             // quest not in log - for internal use
    }
}

void Spell::EffectForceDeselect(SpellEffIndex /*effIndex*/)
{
    if (effectHandleMode != SPELL_EFFECT_HANDLE_HIT)
        return;

    WorldPacket data(SMSG_CLEAR_TARGET, 8);
    data << uint64(m_caster->GetGUID());
    m_caster->SendMessageToSet(&data, true);
}

void Spell::EffectSelfResurrect(SpellEffIndex effIndex)
{
    if (effectHandleMode != SPELL_EFFECT_HANDLE_HIT)
        return;

    if (!m_caster || m_caster->isAlive())
        return;
    if (m_caster->GetTypeId() != TYPEID_PLAYER)
        return;
    if (!m_caster->IsInWorld())
        return;

    uint32 health = 0;
    uint32 mana = 0;

    // flat case
    if (damage < 0)
    {
        health = uint32(-damage);
        mana = m_spellInfo->Effects[effIndex].MiscValue;
    }
    // percent case
    else
    {
        health = m_caster->CountPctFromMaxHealth(damage);
        if (m_caster->GetMaxPower(POWER_MANA) > 0)
            mana = CalculatePctN(m_caster->GetMaxPower(POWER_MANA), damage);
    }

    Player* player = m_caster->ToPlayer();
    player->ResurrectPlayer(0.0f);

    player->SetHealth(health);
    player->SetPower(POWER_MANA, mana);
    player->SetPower(POWER_RAGE, 0);
    player->SetPower(POWER_ENERGY, player->GetMaxPower(POWER_ENERGY));

    player->SpawnCorpseBones();
}

void Spell::EffectSkinning(SpellEffIndex /*effIndex*/)
{
    if (effectHandleMode != SPELL_EFFECT_HANDLE_HIT_TARGET)
        return;

    if (unitTarget->GetTypeId() != TYPEID_UNIT)
        return;
    if (m_caster->GetTypeId() != TYPEID_PLAYER)
        return;

    Creature* creature = unitTarget->ToCreature();
    int32 targetLevel = creature->getLevel();

    uint32 skill = creature->GetCreatureInfo()->GetRequiredLootSkill();

    m_caster->ToPlayer()->SendLoot(creature->GetGUID(), LOOT_SKINNING);
    creature->RemoveFlag(UNIT_FIELD_FLAGS, UNIT_FLAG_SKINNABLE);

    int32 reqValue = targetLevel < 10 ? 0 : targetLevel < 20 ? (targetLevel-10)*10 : targetLevel*5;

    int32 skillValue = m_caster->ToPlayer()->GetPureSkillValue(skill);

    // Double chances for elites
    m_caster->ToPlayer()->UpdateGatherSkill(skill, skillValue, reqValue, creature->isElite() ? 2 : 1);
}

void Spell::EffectCharge(SpellEffIndex /*effIndex*/)
{
    if (effectHandleMode == SPELL_EFFECT_HANDLE_LAUNCH_TARGET)
    {
        if (!unitTarget)
            return;

        float x, y, z;
        unitTarget->GetContactPoint(m_caster, x, y, z);
        m_caster->GetMotionMaster()->MoveCharge(x, y, z);
    }

    if (effectHandleMode == SPELL_EFFECT_HANDLE_HIT_TARGET)
    {
        if (!unitTarget)
            return;

        // not all charge effects used in negative spells
        if (!m_spellInfo->IsPositive() && m_caster->GetTypeId() == TYPEID_PLAYER)
            m_caster->Attack(unitTarget, true);
    }
}

void Spell::EffectChargeDest(SpellEffIndex /*effIndex*/)
{
    if (effectHandleMode != SPELL_EFFECT_HANDLE_LAUNCH)
        return;

    if (m_targets.HasDst())
    {
        float x, y, z;
        m_targets.GetDst()->GetPosition(x, y, z);
        m_caster->GetMotionMaster()->MoveCharge(x, y, z);
    }
}

void Spell::EffectKnockBack(SpellEffIndex effIndex)
{
    if (effectHandleMode != SPELL_EFFECT_HANDLE_HIT_TARGET)
        return;

    if (!unitTarget)
        return;

    if (Creature* creatureTarget = unitTarget->ToCreature())
        if (creatureTarget->isWorldBoss() || creatureTarget->IsDungeonBoss())
            return;

    // Typhoon
    if (m_spellInfo->SpellFamilyName == SPELLFAMILY_DRUID && m_spellInfo->SpellFamilyFlags[1] & 0x01000000)
    {
        // Glyph of Typhoon
        if (m_caster->HasAura(62135))
            return;
    }

    // Thunderstorm
    if (m_spellInfo->SpellFamilyName == SPELLFAMILY_SHAMAN && m_spellInfo->SpellFamilyFlags[1] & 0x00002000)
    {
        // Glyph of Thunderstorm
        if (m_caster->HasAura(62132))
            return;
    }

    // Instantly interrupt non melee spells being casted
    if (unitTarget->IsNonMeleeSpellCasted(true))
        unitTarget->InterruptNonMeleeSpells(true);

    float ratio = 0.1f;
    float speedxy = float(m_spellInfo->Effects[effIndex].MiscValue) * ratio;
    float speedz = float(damage) * ratio;
    if (speedxy < 0.1f && speedz < 0.1f)
        return;

    float x, y;
    if (m_spellInfo->Effects[effIndex].Effect == SPELL_EFFECT_KNOCK_BACK_DEST)
    {
        if (m_targets.HasDst())
            m_targets.GetDst()->GetPosition(x, y);
        else
            return;
    }
    else //if (m_spellInfo->Effects[i].Effect == SPELL_EFFECT_KNOCK_BACK)
    {
        m_caster->GetPosition(x, y);
    }

    unitTarget->KnockbackFrom(x, y, speedxy, speedz);
}

void Spell::EffectLeapBack(SpellEffIndex effIndex)
{
    if (effectHandleMode != SPELL_EFFECT_HANDLE_LAUNCH_TARGET)
        return;

    if (!unitTarget)
        return;

    float speedxy = float(m_spellInfo->Effects[effIndex].MiscValue)/10;
    float speedz = float(damage/10);
    //1891: Disengage
    m_caster->JumpTo(speedxy, speedz, m_spellInfo->SpellIconID != 1891);
}

void Spell::EffectQuestClear(SpellEffIndex effIndex)
{
    if (effectHandleMode != SPELL_EFFECT_HANDLE_HIT_TARGET)
        return;

    if (!unitTarget || unitTarget->GetTypeId() != TYPEID_PLAYER)
        return;
    Player* player = unitTarget->ToPlayer();

    uint32 quest_id = m_spellInfo->Effects[effIndex].MiscValue;

    Quest const* quest = sObjectMgr->GetQuestTemplate(quest_id);

    if (!quest)
        return;

    // Player has never done this quest
    if (player->GetQuestStatus(quest_id) == QUEST_STATUS_NONE)
        return;

    // remove all quest entries for 'entry' from quest log
    for (uint8 slot = 0; slot < MAX_QUEST_LOG_SIZE; ++slot)
    {
        uint32 quest = player->GetQuestSlotQuestId(slot);
        if (quest == quest_id)
        {
            player->SetQuestSlot(slot, 0);

            // we ignore unequippable quest items in this case, its' still be equipped
            player->TakeQuestSourceItem(quest, false);
        }
    }

    player->RemoveActiveQuest(quest_id);
    player->RemoveRewardedQuest(quest_id);
}

void Spell::EffectSendTaxi(SpellEffIndex effIndex)
{
    if (effectHandleMode != SPELL_EFFECT_HANDLE_HIT_TARGET)
        return;

    if (!unitTarget || unitTarget->GetTypeId() != TYPEID_PLAYER)
        return;

    unitTarget->ToPlayer()->ActivateTaxiPathTo(m_spellInfo->Effects[effIndex].MiscValue, m_spellInfo->Id);
}

void Spell::EffectPullTowards(SpellEffIndex effIndex)
{
    if (effectHandleMode != SPELL_EFFECT_HANDLE_HIT_TARGET)
        return;

    if (!unitTarget)
        return;

    float speedZ = (float)(m_spellInfo->Effects[effIndex].CalcValue() / 10);
    float speedXY = (float)(m_spellInfo->Effects[effIndex].MiscValue/10);
    Position pos;
    if (m_spellInfo->Effects[effIndex].Effect == SPELL_EFFECT_PULL_TOWARDS_DEST)
    {
        if (m_targets.HasDst())
            pos.Relocate(*m_targets.GetDst());
        else
            return;
    }
    else //if (m_spellInfo->Effects[i].Effect == SPELL_EFFECT_PULL_TOWARDS)
    {
        pos.Relocate(m_caster);
    }

    unitTarget->GetMotionMaster()->MoveJump(pos.GetPositionX(), pos.GetPositionY(), pos.GetPositionZ(), speedXY, speedZ);
}

void Spell::EffectDispelMechanic(SpellEffIndex effIndex)
{
    if (effectHandleMode != SPELL_EFFECT_HANDLE_HIT_TARGET)
        return;

    if (!unitTarget)
        return;

    uint32 mechanic = m_spellInfo->Effects[effIndex].MiscValue;

    std::queue < std::pair < uint32, uint64 > > dispel_list;

    Unit::AuraMap const& auras = unitTarget->GetOwnedAuras();
    for (Unit::AuraMap::const_iterator itr = auras.begin(); itr != auras.end(); ++itr)
    {
        Aura* aura = itr->second;
        if (!aura->GetApplicationOfTarget(unitTarget->GetGUID()))
            continue;
        if (roll_chance_i(aura->CalcDispelChance(unitTarget, !unitTarget->IsFriendlyTo(m_caster))))
            if ((aura->GetSpellInfo()->GetAllEffectsMechanicMask() & (1 << mechanic)))
                dispel_list.push(std::make_pair(aura->GetId(), aura->GetCasterGUID()));
    }

    for (; dispel_list.size(); dispel_list.pop())
    {
        unitTarget->RemoveAura(dispel_list.front().first, dispel_list.front().second, 0, AURA_REMOVE_BY_ENEMY_SPELL);
    }
}

void Spell::EffectSummonDeadPet(SpellEffIndex /*effIndex*/)
{
    if (effectHandleMode != SPELL_EFFECT_HANDLE_HIT)
        return;

    if (m_caster->GetTypeId() != TYPEID_PLAYER)
        return;
    Player* _player = m_caster->ToPlayer();
    Pet* pet = _player->GetPet();
    if (!pet)
        return;
    if (pet->isAlive())
        return;
    if (damage < 0)
        return;

    float x, y, z;
    _player->GetPosition(x, y, z);
    _player->GetMap()->CreatureRelocation(pet, x, y, z, _player->GetOrientation());

    pet->SetUInt32Value(UNIT_DYNAMIC_FLAGS, UNIT_DYNFLAG_NONE);
    pet->RemoveFlag(UNIT_FIELD_FLAGS, UNIT_FLAG_SKINNABLE);
    pet->setDeathState(ALIVE);
    pet->ClearUnitState(uint32(UNIT_STAT_ALL_STATE));
    pet->SetHealth(pet->CountPctFromMaxHealth(damage));

    //pet->AIM_Initialize();
    //_player->PetSpellInitialize();
    pet->SavePetToDB(PET_SAVE_AS_CURRENT);
}

void Spell::EffectDestroyAllTotems(SpellEffIndex /*effIndex*/)
{
    if (effectHandleMode != SPELL_EFFECT_HANDLE_HIT)
        return;

    int32 mana = 0;
    for (uint8 slot = SUMMON_SLOT_TOTEM; slot < MAX_TOTEM_SLOT; ++slot)
    {
        if (!m_caster->m_SummonSlot[slot])
            continue;

        Creature* totem = m_caster->GetMap()->GetCreature(m_caster->m_SummonSlot[slot]);
        if (totem && totem->isTotem())
        {
            uint32 spell_id = totem->GetUInt32Value(UNIT_CREATED_BY_SPELL);
            SpellInfo const* spellInfo = sSpellMgr->GetSpellInfo(spell_id);
            if (spellInfo)
            {
                mana += spellInfo->ManaCost;
                mana += int32(CalculatePctU(m_caster->GetCreateMana(), spellInfo->ManaCostPercentage));
            }
            totem->ToTotem()->UnSummon();
        }
    }
    ApplyPctN(mana, damage);
    if (mana)
        m_caster->CastCustomSpell(m_caster, 39104, &mana, NULL, NULL, true);
}

void Spell::EffectDurabilityDamage(SpellEffIndex effIndex)
{
    if (effectHandleMode != SPELL_EFFECT_HANDLE_HIT_TARGET)
        return;

    if (!unitTarget || unitTarget->GetTypeId() != TYPEID_PLAYER)
        return;

    int32 slot = m_spellInfo->Effects[effIndex].MiscValue;

    // FIXME: some spells effects have value -1/-2
    // Possibly its mean -1 all player equipped items and -2 all items
    if (slot < 0)
    {
        unitTarget->ToPlayer()->DurabilityPointsLossAll(damage, (slot < -1));
        return;
    }

    // invalid slot value
    if (slot >= INVENTORY_SLOT_BAG_END)
        return;

    if (Item* item = unitTarget->ToPlayer()->GetItemByPos(INVENTORY_SLOT_BAG_0, slot))
        unitTarget->ToPlayer()->DurabilityPointsLoss(item, damage);

    ExecuteLogEffectDurabilityDamage(effIndex, unitTarget, slot, damage);
}

void Spell::EffectDurabilityDamagePCT(SpellEffIndex effIndex)
{
    if (effectHandleMode != SPELL_EFFECT_HANDLE_HIT_TARGET)
        return;

    if (!unitTarget || unitTarget->GetTypeId() != TYPEID_PLAYER)
        return;

    int32 slot = m_spellInfo->Effects[effIndex].MiscValue;

    // FIXME: some spells effects have value -1/-2
    // Possibly its mean -1 all player equipped items and -2 all items
    if (slot < 0)
    {
        unitTarget->ToPlayer()->DurabilityLossAll(float(damage) / 100.0f, (slot < -1));
        return;
    }

    // invalid slot value
    if (slot >= INVENTORY_SLOT_BAG_END)
        return;

    if (damage <= 0)
        return;

    if (Item* item = unitTarget->ToPlayer()->GetItemByPos(INVENTORY_SLOT_BAG_0, slot))
        unitTarget->ToPlayer()->DurabilityLoss(item, float(damage) / 100.0f);
}

void Spell::EffectModifyThreatPercent(SpellEffIndex /*effIndex*/)
{
    if (effectHandleMode != SPELL_EFFECT_HANDLE_HIT_TARGET)
        return;

    if (!unitTarget)
        return;

    unitTarget->getThreatManager().modifyThreatPercent(m_caster, damage);
}

void Spell::EffectTransmitted(SpellEffIndex effIndex)
{
    if (effectHandleMode != SPELL_EFFECT_HANDLE_HIT)
        return;

    uint32 name_id = m_spellInfo->Effects[effIndex].MiscValue;

    GameObjectTemplate const* goinfo = sObjectMgr->GetGameObjectTemplate(name_id);

    if (!goinfo)
    {
        sLog->outErrorDb("Gameobject (Entry: %u) not exist and not created at spell (ID: %u) cast", name_id, m_spellInfo->Id);
        return;
    }

    float fx, fy, fz;

    if (m_targets.HasDst())
        m_targets.GetDst()->GetPosition(fx, fy, fz);
    //FIXME: this can be better check for most objects but still hack
    else if (m_spellInfo->Effects[effIndex].HasRadius() && m_spellInfo->Speed == 0)
    {
        float dis = m_spellInfo->Effects[effIndex].CalcRadius(m_originalCaster);
        m_caster->GetClosePoint(fx, fy, fz, DEFAULT_WORLD_OBJECT_SIZE, dis);
    }
    else
    {
        //GO is always friendly to it's creator, get range for friends
        float min_dis = m_spellInfo->GetMinRange(true);
        float max_dis = m_spellInfo->GetMaxRange(true);
        float dis = (float)rand_norm() * (max_dis - min_dis) + min_dis;

        m_caster->GetClosePoint(fx, fy, fz, DEFAULT_WORLD_OBJECT_SIZE, dis);
    }

    Map* cMap = m_caster->GetMap();
    if (goinfo->type == GAMEOBJECT_TYPE_FISHINGNODE || goinfo->type == GAMEOBJECT_TYPE_FISHINGHOLE)
    {
        LiquidData liqData;
        if (!cMap->IsInWater(fx, fy, fz + 1.f/* -0.5f */, &liqData))             // Hack to prevent fishing bobber from failing to land on fishing hole
        { // but this is not proper, we really need to ignore not materialized objects
            SendCastResult(SPELL_FAILED_NOT_HERE);
            SendChannelUpdate(0);
            return;
        }

        // replace by water level in this case
        //fz = cMap->GetWaterLevel(fx, fy);
        fz = liqData.level;
    }
    // if gameobject is summoning object, it should be spawned right on caster's position
    else if (goinfo->type == GAMEOBJECT_TYPE_SUMMONING_RITUAL)
    {
        m_caster->GetPosition(fx, fy, fz);
    }

    GameObject* pGameObj = new GameObject;

    if (!pGameObj->Create(sObjectMgr->GenerateLowGuid(HIGHGUID_GAMEOBJECT), name_id, cMap,
        m_caster->GetPhaseMask(), fx, fy, fz, m_caster->GetOrientation(), 0.0f, 0.0f, 0.0f, 0.0f, 100, GO_STATE_READY))
    {
        delete pGameObj;
        return;
    }

    int32 duration = m_spellInfo->GetDuration();

    switch (goinfo->type)
    {
        case GAMEOBJECT_TYPE_FISHINGNODE:
        {
            m_caster->SetUInt64Value(UNIT_FIELD_CHANNEL_OBJECT, pGameObj->GetGUID());
            m_caster->AddGameObject(pGameObj);              // will removed at spell cancel

            // end time of range when possible catch fish (FISHING_BOBBER_READY_TIME..GetDuration(m_spellInfo))
            // start time == fish-FISHING_BOBBER_READY_TIME (0..GetDuration(m_spellInfo)-FISHING_BOBBER_READY_TIME)
            int32 lastSec = 0;
            switch (urand(0, 3))
            {
                case 0: lastSec =  3; break;
                case 1: lastSec =  7; break;
                case 2: lastSec = 13; break;
                case 3: lastSec = 17; break;
            }

            duration = duration - lastSec*IN_MILLISECONDS + FISHING_BOBBER_READY_TIME*IN_MILLISECONDS;
            break;
        }
        case GAMEOBJECT_TYPE_SUMMONING_RITUAL:
        {
            if (m_caster->GetTypeId() == TYPEID_PLAYER)
            {
                pGameObj->AddUniqueUse(m_caster->ToPlayer());
                m_caster->AddGameObject(pGameObj);      // will be removed at spell cancel
            }
            break;
        }
        case GAMEOBJECT_TYPE_DUEL_ARBITER: // 52991
            m_caster->AddGameObject(pGameObj);
            break;
        case GAMEOBJECT_TYPE_FISHINGHOLE:
        case GAMEOBJECT_TYPE_CHEST:
        default:
            break;
    }

    pGameObj->SetRespawnTime(duration > 0 ? duration/IN_MILLISECONDS : 0);

    pGameObj->SetOwnerGUID(m_caster->GetGUID());

    //pGameObj->SetUInt32Value(GAMEOBJECT_LEVEL, m_caster->getLevel());
    pGameObj->SetSpellId(m_spellInfo->Id);

    ExecuteLogEffectSummonObject(effIndex, pGameObj);

    sLog->outStaticDebug("AddObject at SpellEfects.cpp EffectTransmitted");
    //m_caster->AddGameObject(pGameObj);
    //m_ObjToDel.push_back(pGameObj);

    cMap->AddToMap(pGameObj);

    if (uint32 linkedEntry = pGameObj->GetGOInfo()->GetLinkedGameObjectEntry())
    {
        GameObject* linkedGO = new GameObject;
        if (linkedGO->Create(sObjectMgr->GenerateLowGuid(HIGHGUID_GAMEOBJECT), linkedEntry, cMap,
            m_caster->GetPhaseMask(), fx, fy, fz, m_caster->GetOrientation(), 0.0f, 0.0f, 0.0f, 0.0f, 100, GO_STATE_READY))
        {
            linkedGO->SetRespawnTime(duration > 0 ? duration/IN_MILLISECONDS : 0);
            //linkedGO->SetUInt32Value(GAMEOBJECT_LEVEL, m_caster->getLevel());
            linkedGO->SetSpellId(m_spellInfo->Id);
            linkedGO->SetOwnerGUID(m_caster->GetGUID());

            ExecuteLogEffectSummonObject(effIndex, linkedGO);

            linkedGO->GetMap()->AddToMap(linkedGO);
        }
        else
        {
            delete linkedGO;
            linkedGO = NULL;
            return;
        }
    }
}

void Spell::EffectProspecting(SpellEffIndex /*effIndex*/)
{
    if (effectHandleMode != SPELL_EFFECT_HANDLE_HIT_TARGET)
        return;

    if (m_caster->GetTypeId() != TYPEID_PLAYER)
        return;

    Player* p_caster = (Player*)m_caster;
    if (!itemTarget || !(itemTarget->GetTemplate()->Flags & ITEM_PROTO_FLAG_PROSPECTABLE))
        return;

    if (itemTarget->GetCount() < 5)
        return;

    if (sWorld->getBoolConfig(CONFIG_SKILL_PROSPECTING))
    {
        uint32 SkillValue = p_caster->GetPureSkillValue(SKILL_JEWELCRAFTING);
        uint32 reqSkillValue = itemTarget->GetTemplate()->RequiredSkillRank;
        p_caster->UpdateGatherSkill(SKILL_JEWELCRAFTING, SkillValue, reqSkillValue);
    }

    m_caster->ToPlayer()->SendLoot(itemTarget->GetGUID(), LOOT_PROSPECTING);
}

void Spell::EffectMilling(SpellEffIndex /*effIndex*/)
{
    if (effectHandleMode != SPELL_EFFECT_HANDLE_HIT_TARGET)
        return;

    if (m_caster->GetTypeId() != TYPEID_PLAYER)
        return;

    Player* p_caster = (Player*)m_caster;
    if (!itemTarget || !(itemTarget->GetTemplate()->Flags & ITEM_PROTO_FLAG_MILLABLE))
        return;

    if (itemTarget->GetCount() < 5)
        return;

    if (sWorld->getBoolConfig(CONFIG_SKILL_MILLING))
    {
        uint32 SkillValue = p_caster->GetPureSkillValue(SKILL_INSCRIPTION);
        uint32 reqSkillValue = itemTarget->GetTemplate()->RequiredSkillRank;
        p_caster->UpdateGatherSkill(SKILL_INSCRIPTION, SkillValue, reqSkillValue);
    }

    m_caster->ToPlayer()->SendLoot(itemTarget->GetGUID(), LOOT_MILLING);
}

void Spell::EffectSkill(SpellEffIndex /*effIndex*/)
{
    if (effectHandleMode != SPELL_EFFECT_HANDLE_HIT)
        return;

    sLog->outDebug(LOG_FILTER_SPELLS_AURAS, "WORLD: SkillEFFECT");
}

/* There is currently no need for this effect. We handle it in Battleground.cpp
   If we would handle the resurrection here, the spiritguide would instantly disappear as the
   player revives, and so we wouldn't see the spirit heal visual effect on the npc.
   This is why we use a half sec delay between the visual effect and the resurrection itself */
void Spell::EffectSpiritHeal(SpellEffIndex /*effIndex*/)
{
    if (effectHandleMode != SPELL_EFFECT_HANDLE_HIT_TARGET)
        return;

    /*
    if (unitTarget->GetTypeId() != TYPEID_PLAYER)
        return;
    if (!unitTarget->IsInWorld())
        return;

    //m_spellInfo->Effects[i].BasePoints; == 99 (percent?)
    //unitTarget->ToPlayer()->setResurrect(m_caster->GetGUID(), unitTarget->GetPositionX(), unitTarget->GetPositionY(), unitTarget->GetPositionZ(), unitTarget->GetMaxHealth(), unitTarget->GetMaxPower(POWER_MANA));
    unitTarget->ToPlayer()->ResurrectPlayer(1.0f);
    unitTarget->ToPlayer()->SpawnCorpseBones();
    */
}

// remove insignia spell effect
void Spell::EffectSkinPlayerCorpse(SpellEffIndex /*effIndex*/)
{
    if (effectHandleMode != SPELL_EFFECT_HANDLE_HIT_TARGET)
        return;

    sLog->outDebug(LOG_FILTER_SPELLS_AURAS, "Effect: SkinPlayerCorpse");
    if ((m_caster->GetTypeId() != TYPEID_PLAYER) || (unitTarget->GetTypeId() != TYPEID_PLAYER) || (unitTarget->isAlive()))
        return;

    unitTarget->ToPlayer()->RemovedInsignia((Player*)m_caster);
}

void Spell::EffectStealBeneficialBuff(SpellEffIndex effIndex)
{
    if (effectHandleMode != SPELL_EFFECT_HANDLE_HIT_TARGET)
        return;

    sLog->outDebug(LOG_FILTER_SPELLS_AURAS, "Effect: StealBeneficialBuff");

    if (!unitTarget || unitTarget == m_caster)                 // can't steal from self
        return;

    DispelChargesList steal_list;

    // Create dispel mask by dispel type
    uint32 dispelMask  = SpellInfo::GetDispelMask(DispelType(m_spellInfo->Effects[effIndex].MiscValue));
    Unit::AuraMap const& auras = unitTarget->GetOwnedAuras();
    for (Unit::AuraMap::const_iterator itr = auras.begin(); itr != auras.end(); ++itr)
    {
        Aura* aura = itr->second;
        AuraApplication * aurApp = aura->GetApplicationOfTarget(unitTarget->GetGUID());
        if (!aurApp)
            continue;

        if ((aura->GetSpellInfo()->GetDispelMask()) & dispelMask)
        {
            // Need check for passive? this
            if (!aurApp->IsPositive() || aura->IsPassive() || aura->GetSpellInfo()->AttributesEx4 & SPELL_ATTR4_NOT_STEALABLE)
                continue;

            // The charges / stack amounts don't count towards the total number of auras that can be dispelled.
            // Ie: A dispel on a target with 5 stacks of Winters Chill and a Polymorph has 1 / (1 + 1) -> 50% chance to dispell
            // Polymorph instead of 1 / (5 + 1) -> 16%.
            bool dispel_charges = aura->GetSpellInfo()->AttributesEx7 & SPELL_ATTR7_DISPEL_CHARGES;
            uint8 charges = dispel_charges ? aura->GetCharges() : aura->GetStackAmount();
            if (charges > 0)
                steal_list.push_back(std::make_pair(aura, charges));
        }
    }

    if (steal_list.empty())
        return;

    // Ok if exist some buffs for dispel try dispel it
    uint32 failCount = 0;
    DispelList success_list;
    WorldPacket dataFail(SMSG_DISPEL_FAILED, 8+8+4+4+damage*4);
    // dispel N = damage buffs (or while exist buffs for dispel)
    for (int32 count = 0; count < damage && !steal_list.empty();)
    {
        // Random select buff for dispel
        DispelChargesList::iterator itr = steal_list.begin();
        std::advance(itr, urand(0, steal_list.size() - 1));

        int32 chance = itr->first->CalcDispelChance(unitTarget, !unitTarget->IsFriendlyTo(m_caster));
        // 2.4.3 Patch Notes: "Dispel effects will no longer attempt to remove effects that have 100% dispel resistance."
        if (!chance)
        {
            steal_list.erase(itr);
            continue;
        }
        else
        {
            if (roll_chance_i(chance))
            {
                success_list.push_back(std::make_pair(itr->first->GetId(), itr->first->GetCasterGUID()));
                --itr->second;
                if (itr->second <= 0)
                    steal_list.erase(itr);
            }
            else
            {
                if (!failCount)
                {
                    // Failed to dispell
                    dataFail << uint64(m_caster->GetGUID());            // Caster GUID
                    dataFail << uint64(unitTarget->GetGUID());          // Victim GUID
                    dataFail << uint32(m_spellInfo->Id);                // dispel spell id
                }
                ++failCount;
                dataFail << uint32(itr->first->GetId());                         // Spell Id
            }
            ++count;
        }
    }

    if (failCount)
        m_caster->SendMessageToSet(&dataFail, true);

    if (success_list.empty())
        return;

    WorldPacket dataSuccess(SMSG_SPELLSTEALLOG, 8+8+4+1+4+damage*5);
    dataSuccess.append(unitTarget->GetPackGUID());  // Victim GUID
    dataSuccess.append(m_caster->GetPackGUID());    // Caster GUID
    dataSuccess << uint32(m_spellInfo->Id);         // dispel spell id
    dataSuccess << uint8(0);                        // not used
    dataSuccess << uint32(success_list.size());     // count
    for (DispelList::iterator itr = success_list.begin(); itr!=success_list.end(); ++itr)
    {
        dataSuccess << uint32(itr->first);          // Spell Id
        dataSuccess << uint8(0);                    // 0 - steals !=0 transfers
        unitTarget->RemoveAurasDueToSpellBySteal(itr->first, itr->second, m_caster);
    }
    m_caster->SendMessageToSet(&dataSuccess, true);
}

void Spell::EffectKillCreditPersonal(SpellEffIndex effIndex)
{
    if (effectHandleMode != SPELL_EFFECT_HANDLE_HIT_TARGET)
        return;

    if (!unitTarget || unitTarget->GetTypeId() != TYPEID_PLAYER)
        return;

    unitTarget->ToPlayer()->KilledMonsterCredit(m_spellInfo->Effects[effIndex].MiscValue, 0);
}

void Spell::EffectKillCredit(SpellEffIndex effIndex)
{
    if (effectHandleMode != SPELL_EFFECT_HANDLE_HIT_TARGET)
        return;

    if (!unitTarget || unitTarget->GetTypeId() != TYPEID_PLAYER)
        return;

    int32 creatureEntry = m_spellInfo->Effects[effIndex].MiscValue;
    if (!creatureEntry)
    {
        if (m_spellInfo->Id == 42793) // Burn Body
            creatureEntry = 24008; // Fallen Combatant
    }

    if (creatureEntry)
        unitTarget->ToPlayer()->RewardPlayerAndGroupAtEvent(creatureEntry, unitTarget);
}

void Spell::EffectQuestFail(SpellEffIndex effIndex)
{
    if (effectHandleMode != SPELL_EFFECT_HANDLE_HIT_TARGET)
        return;

    if (!unitTarget || unitTarget->GetTypeId() != TYPEID_PLAYER)
        return;

    unitTarget->ToPlayer()->FailQuest(m_spellInfo->Effects[effIndex].MiscValue);
}

void Spell::EffectQuestStart(SpellEffIndex effIndex)
{
    if (effectHandleMode != SPELL_EFFECT_HANDLE_HIT_TARGET)
        return;

    if (!unitTarget || unitTarget->GetTypeId() != TYPEID_PLAYER)
        return;

    Player* player = unitTarget->ToPlayer();
    if (Quest const* qInfo = sObjectMgr->GetQuestTemplate(m_spellInfo->Effects[effIndex].MiscValue))
    {
        if (player->CanTakeQuest(qInfo, false) && player->CanAddQuest(qInfo, false))
        {
            player->AddQuest(qInfo, NULL);
        }
    }
}

void Spell::EffectActivateRune(SpellEffIndex effIndex)
{
    if (effectHandleMode != SPELL_EFFECT_HANDLE_LAUNCH)
        return;

    if (m_caster->GetTypeId() != TYPEID_PLAYER)
        return;

    Player* player = m_caster->ToPlayer();

    if (player->getClass() != CLASS_DEATH_KNIGHT)
        return;

    // needed later
    m_runesState = m_caster->ToPlayer()->GetRunesState();

    uint32 count = damage;
    if (count == 0) count = 1;
    for (uint32 j = 0; j < MAX_RUNES && count > 0; ++j)
    {
        if (player->GetRuneCooldown(j) && player->GetCurrentRune(j) == RuneType(m_spellInfo->Effects[effIndex].MiscValue))
        {
            if (m_spellInfo->Id == 45529)
<<<<<<< HEAD
<<<<<<< HEAD
                if (player->GetBaseRune(j) != RuneType(m_spellInfo->Effects[effIndex].MiscValueB))
=======
                if(player->GetBaseRune(j) != RuneType(m_spellInfo->Effects[effIndex].MiscValueB))
>>>>>>> f425157... Core/Spells: Blood Tap (fix correct rune refreshing on spell cast)
=======
                if(player->GetBaseRune(j) != RuneType(m_spellInfo->Effects[effIndex].MiscValueB))
>>>>>>> 63b9c979
                    continue;
            player->SetRuneCooldown(j, 0);
            --count;
        }
    }

    // Blood Tap
<<<<<<< HEAD
<<<<<<< HEAD
    if (m_spellInfo->Id == 45529 && count > 0) 
    {
=======
    if (m_spellInfo->Id == 45529 && count > 0) {
>>>>>>> f425157... Core/Spells: Blood Tap (fix correct rune refreshing on spell cast)
=======
    if (m_spellInfo->Id == 45529 && count > 0) {
>>>>>>> 63b9c979
        for (uint32 l = 0; l < MAX_RUNES && count > 0; ++l)
        {
            // Check if both runes are on cd as that is the only time when this needs to come into effect
            if ((player->GetRuneCooldown(l) && player->GetCurrentRune(l) == RuneType(m_spellInfo->Effects[effIndex].MiscValueB)) && (player->GetRuneCooldown(l+1) && player->GetCurrentRune(l+1) == RuneType(m_spellInfo->Effects[effIndex].MiscValueB)))
            {
                // Should always update the rune with the lowest cd
                if (player->GetRuneCooldown(l) >= player->GetRuneCooldown(l+1))
                    l++;
                player->SetRuneCooldown(l, 0);
                --count;
                // is needed to push through to the client that the rune is active
                player->ResyncRunes(MAX_RUNES);
            }
            else
            {
                break;
            }
        }
    }

    // Empower rune weapon
    if (m_spellInfo->Id == 47568)
    {
        // Need to do this just once
        if (effIndex != 0)
            return;

        for (uint32 i = 0; i < MAX_RUNES; ++i)
        {
            if (player->GetRuneCooldown(i) && (player->GetCurrentRune(i) == RUNE_FROST ||  player->GetCurrentRune(i) == RUNE_DEATH))
                player->SetRuneCooldown(i, 0);
        }
    }
}

void Spell::EffectCreateTamedPet(SpellEffIndex effIndex)
{
    if (effectHandleMode != SPELL_EFFECT_HANDLE_HIT_TARGET)
        return;

    if (!unitTarget || unitTarget->GetTypeId() != TYPEID_PLAYER || unitTarget->GetPetGUID() || unitTarget->getClass() != CLASS_HUNTER)
        return;

    uint32 creatureEntry = m_spellInfo->Effects[effIndex].MiscValue;
    Pet* pet = unitTarget->CreateTamedPetFrom(creatureEntry, m_spellInfo->Id);
    if (!pet)
        return;

    // add to world
    pet->GetMap()->AddToMap(pet->ToCreature());

    // unitTarget has pet now
    unitTarget->SetMinion(pet, true);

    pet->InitTalentForLevel();

    if (unitTarget->GetTypeId() == TYPEID_PLAYER)
    {
        pet->SavePetToDB(PET_SAVE_AS_CURRENT);
        unitTarget->ToPlayer()->PetSpellInitialize();
    }
}

void Spell::EffectDiscoverTaxi(SpellEffIndex effIndex)
{
    if (effectHandleMode != SPELL_EFFECT_HANDLE_HIT_TARGET)
        return;

    if (!unitTarget || unitTarget->GetTypeId() != TYPEID_PLAYER)
        return;
    uint32 nodeid = m_spellInfo->Effects[effIndex].MiscValue;
    if (sTaxiNodesStore.LookupEntry(nodeid))
        unitTarget->ToPlayer()->GetSession()->SendDiscoverNewTaxiNode(nodeid);
}

void Spell::EffectTitanGrip(SpellEffIndex /*effIndex*/)
{
    if (effectHandleMode != SPELL_EFFECT_HANDLE_HIT)
        return;

    if (m_caster->GetTypeId() == TYPEID_PLAYER)
        m_caster->ToPlayer()->SetCanTitanGrip(true);
}

void Spell::EffectRedirectThreat(SpellEffIndex /*effIndex*/)
{
    if (effectHandleMode != SPELL_EFFECT_HANDLE_HIT_TARGET)
        return;

    if (unitTarget)
        m_caster->SetReducedThreatPercent((uint32)damage, unitTarget->GetGUID());
}

void Spell::EffectGameObjectDamage(SpellEffIndex /*effIndex*/)
{
    if (effectHandleMode != SPELL_EFFECT_HANDLE_HIT_TARGET)
        return;

    if (!gameObjTarget)
        return;

    Unit* caster = m_originalCaster;
    if (!caster)
        return;

    FactionTemplateEntry const* casterFaction = caster->getFactionTemplateEntry();
    FactionTemplateEntry const* targetFaction = sFactionTemplateStore.LookupEntry(gameObjTarget->GetUInt32Value(GAMEOBJECT_FACTION));
    // Do not allow to damage GO's of friendly factions (ie: Wintergrasp Walls/Ulduar Storm Beacons)
    if ((casterFaction && targetFaction && !casterFaction->IsFriendlyTo(*targetFaction)) || !targetFaction)
        gameObjTarget->ModifyHealth(-damage, caster, GetSpellInfo()->Id);
}

void Spell::EffectGameObjectRepair(SpellEffIndex /*effIndex*/)
{
    if (effectHandleMode != SPELL_EFFECT_HANDLE_HIT_TARGET)
        return;

    if (!gameObjTarget)
        return;

    gameObjTarget->ModifyHealth(damage, m_caster);
}

void Spell::EffectGameObjectSetDestructionState(SpellEffIndex effIndex)
{
    if (effectHandleMode != SPELL_EFFECT_HANDLE_HIT_TARGET)
        return;

    if (!gameObjTarget || !m_originalCaster)
        return;

    Player* player = m_originalCaster->GetCharmerOrOwnerPlayerOrPlayerItself();
    gameObjTarget->SetDestructibleState(GameObjectDestructibleState(m_spellInfo->Effects[effIndex].MiscValue), player, true);
}

void Spell::SummonGuardian(uint32 i, uint32 entry, SummonPropertiesEntry const* properties)
{
    Unit* caster = m_originalCaster;
    if (!caster)
        return;

    if (caster->isTotem())
        caster = caster->ToTotem()->GetOwner();

    // in another case summon new
    uint8 level = caster->getLevel();

    // level of pet summoned using engineering item based at engineering skill level
    if (m_CastItem && caster->GetTypeId() == TYPEID_PLAYER)
        if (ItemTemplate const* proto = m_CastItem->GetTemplate())
            if (proto->RequiredSkill == SKILL_ENGINEERING)
                if (uint16 skill202 = caster->ToPlayer()->GetSkillValue(SKILL_ENGINEERING))
                    level = skill202 / 5;

    //float radius = GetSpellRadiusForFriend(sSpellRadiusStore.LookupEntry(m_spellInfo->EffectRadiusIndex[i]));
    float radius = 5.0f;
    uint32 amount = damage > 0 ? damage : 1;
    int32 duration = m_spellInfo->GetDuration();
    switch (m_spellInfo->Id)
    {
        case 1122: // Inferno
            amount = 1;
            break;
        case 49028: // Dancing Rune Weapon
            if (AuraEffect* aurEff = m_originalCaster->GetAuraEffect(63330, 0)) // glyph of Dancing Rune Weapon
                duration += aurEff->GetAmount();
            break;
    }
    if (Player* modOwner = m_originalCaster->GetSpellModOwner())
        modOwner->ApplySpellMod(m_spellInfo->Id, SPELLMOD_DURATION, duration);

    //TempSummonType summonType = (duration == 0) ? TEMPSUMMON_DEAD_DESPAWN : TEMPSUMMON_TIMED_DESPAWN;
    Map* map = caster->GetMap();

    for (uint32 count = 0; count < amount; ++count)
    {
        Position pos;
        GetSummonPosition(i, pos, radius, count);

        TempSummon* summon = map->SummonCreature(entry, pos, properties, duration, caster, m_spellInfo->Id);
        if (!summon)
            return;
        if (summon->HasUnitTypeMask(UNIT_MASK_GUARDIAN))
            ((Guardian*)summon)->InitStatsForLevel(level);

        if (properties && properties->Category == SUMMON_CATEGORY_ALLY)
            summon->setFaction(caster->getFaction());

        if (summon->HasUnitTypeMask(UNIT_MASK_MINION) && m_targets.HasDst())
            ((Minion*)summon)->SetFollowAngle(m_caster->GetAngle(summon));

        if (summon->GetEntry() == 27893)
        {
            if (uint32 weapon = m_caster->GetUInt32Value(PLAYER_VISIBLE_ITEM_16_ENTRYID))
            {
                summon->SetDisplayId(11686);
                summon->SetUInt32Value(UNIT_VIRTUAL_ITEM_SLOT_ID, weapon);
            }
            else
                summon->SetDisplayId(1126);
        }

        summon->AI()->EnterEvadeMode();

        ExecuteLogEffectSummonObject(i, summon);
    }
}

void Spell::GetSummonPosition(uint32 i, Position &pos, float radius, uint32 count)
{
    pos.SetOrientation(m_caster->GetOrientation());

    if (m_targets.HasDst())
    {
        // Summon 1 unit in dest location
        if (count == 0)
            pos.Relocate(*m_targets.GetDst());
        // Summon in random point all other units if location present
        else
        {
            //This is a workaround. Do not have time to write much about it
            switch (m_spellInfo->Effects[i].TargetA.GetTarget())
            {
                case TARGET_DEST_CASTER_SUMMON:
                case TARGET_DEST_CASTER_RANDOM:
                    m_caster->GetNearPosition(pos, radius * (float)rand_norm(), (float)rand_norm()*static_cast<float>(2*M_PI));
                    break;
                case TARGET_DEST_DEST_RANDOM:
                case TARGET_DEST_TARGET_RANDOM:
                    m_caster->GetRandomPoint(*m_targets.GetDst(), radius, pos);
                    break;
                default:
                    pos.Relocate(*m_targets.GetDst());
                    break;
            }
        }
    }
    // Summon if dest location not present near caster
    else
    {
        float x, y, z;
        m_caster->GetClosePoint(x, y, z, 3.0f);
        pos.Relocate(x, y, z);
    }
}

void Spell::EffectRenamePet(SpellEffIndex /*effIndex*/)
{
    if (effectHandleMode != SPELL_EFFECT_HANDLE_HIT_TARGET)
        return;

    if (!unitTarget || unitTarget->GetTypeId() != TYPEID_UNIT ||
        !unitTarget->ToCreature()->isPet() || ((Pet*)unitTarget)->getPetType() != HUNTER_PET)
        return;

    unitTarget->SetByteFlag(UNIT_FIELD_BYTES_2, 2, UNIT_CAN_BE_RENAMED);
}

void Spell::EffectPlayMusic(SpellEffIndex effIndex)
{
    if (effectHandleMode != SPELL_EFFECT_HANDLE_HIT_TARGET)
        return;

    if (!unitTarget || unitTarget->GetTypeId() != TYPEID_PLAYER)
        return;

    uint32 soundid = m_spellInfo->Effects[effIndex].MiscValue;

    if (!sSoundEntriesStore.LookupEntry(soundid))
    {
        sLog->outError("EffectPlayMusic: Sound (Id: %u) not exist in spell %u.", soundid, m_spellInfo->Id);
        return;
    }

    WorldPacket data(SMSG_PLAY_MUSIC, 4);
    data << uint32(soundid);
    unitTarget->ToPlayer()->GetSession()->SendPacket(&data);
}

void Spell::EffectSpecCount(SpellEffIndex /*effIndex*/)
{
    if (effectHandleMode != SPELL_EFFECT_HANDLE_HIT_TARGET)
        return;

    if (!unitTarget || unitTarget->GetTypeId() != TYPEID_PLAYER)
        return;

    unitTarget->ToPlayer()->UpdateSpecCount(damage);
}

void Spell::EffectActivateSpec(SpellEffIndex /*effIndex*/)
{
    if (effectHandleMode != SPELL_EFFECT_HANDLE_HIT_TARGET)
        return;

    if (!unitTarget || unitTarget->GetTypeId() != TYPEID_PLAYER)
        return;

    unitTarget->ToPlayer()->ActivateSpec(damage-1);  // damage is 1 or 2, spec is 0 or 1
}

void Spell::EffectPlayerNotification(SpellEffIndex effIndex)
{
    if (effectHandleMode != SPELL_EFFECT_HANDLE_HIT_TARGET)
        return;

    if (!unitTarget || unitTarget->GetTypeId() != TYPEID_PLAYER)
        return;

    switch (m_spellInfo->Id)
    {
        case 58730: // Restricted Flight Area
        case 58600: // Restricted Flight Area
            unitTarget->ToPlayer()->GetSession()->SendNotification(LANG_ZONE_NOFLYZONE);
            break;
    }

    uint32 soundid = m_spellInfo->Effects[effIndex].MiscValue;

    if (!sSoundEntriesStore.LookupEntry(soundid))
    {
        sLog->outError("EffectPlayerNotification: Sound (Id: %u) not exist in spell %u.", soundid, m_spellInfo->Id);
        return;
    }

    WorldPacket data(SMSG_PLAY_SOUND, 4);
    data << uint32(soundid);
    unitTarget->ToPlayer()->GetSession()->SendPacket(&data);
}

void Spell::EffectRemoveAura(SpellEffIndex effIndex)
{
    if (effectHandleMode != SPELL_EFFECT_HANDLE_HIT_TARGET)
        return;

    if (!unitTarget)
        return;
    // there may be need of specifying casterguid of removed auras
    unitTarget->RemoveAurasDueToSpell(m_spellInfo->Effects[effIndex].TriggerSpell);
}

void Spell::EffectCastButtons(SpellEffIndex effIndex)
{
    if (effectHandleMode != SPELL_EFFECT_HANDLE_HIT)
        return;

    if (m_caster->GetTypeId() != TYPEID_PLAYER)
        return;

    Player* p_caster = m_caster->ToPlayer();
    uint32 button_id = m_spellInfo->Effects[effIndex].MiscValue + 132;
    uint32 n_buttons = m_spellInfo->Effects[effIndex].MiscValueB;

    for (; n_buttons; --n_buttons, ++button_id)
    {
        ActionButton const* ab = p_caster->GetActionButton(button_id);
        if (!ab || ab->GetType() != ACTION_BUTTON_SPELL)
            continue;

        //! Action button data is unverified when it's set so it can be "hacked"
        //! to contain invalid spells, so filter here.
        uint32 spell_id = ab->GetAction();
        if (!spell_id)
            continue;

        SpellInfo const* spellInfo = sSpellMgr->GetSpellInfo(spell_id);
        if (!spellInfo)
            continue;

        if (!p_caster->HasSpell(spell_id) || p_caster->HasSpellCooldown(spell_id))
            continue;

        if (!(spellInfo->AttributesEx7 & SPELL_ATTR7_SUMMON_PLAYER_TOTEM))
            continue;

        uint32 cost = spellInfo->CalcPowerCost(m_caster, spellInfo->GetSchoolMask());
        if (m_caster->GetPower(POWER_MANA) < cost)
            continue;

        TriggerCastFlags triggerFlags = TriggerCastFlags(TRIGGERED_IGNORE_GCD | TRIGGERED_IGNORE_CAST_IN_PROGRESS | TRIGGERED_CAST_DIRECTLY);
        m_caster->CastSpell(m_caster, spell_id, triggerFlags);
    }
}

void Spell::EffectRechargeManaGem(SpellEffIndex /*effIndex*/)
{
    if (effectHandleMode != SPELL_EFFECT_HANDLE_HIT_TARGET)
        return;

    if (!unitTarget || unitTarget->GetTypeId() != TYPEID_PLAYER)
        return;

    Player* player = m_caster->ToPlayer();

    if (!player)
        return;

    uint32 item_id = m_spellInfo->Effects[EFFECT_0].ItemType;

    ItemTemplate const* pProto = sObjectMgr->GetItemTemplate(item_id);
    if (!pProto)
    {
        player->SendEquipError(EQUIP_ERR_ITEM_NOT_FOUND, NULL, NULL);
        return;
    }

    if (Item* pItem = player->GetItemByEntry(item_id))
    {
        for (int x = 0; x < MAX_ITEM_PROTO_SPELLS; ++x)
            pItem->SetSpellCharges(x, pProto->Spells[x].SpellCharges);
        pItem->SetState(ITEM_CHANGED, player);
    }
}

void Spell::EffectBind(SpellEffIndex effIndex)
{
    if (effectHandleMode != SPELL_EFFECT_HANDLE_HIT_TARGET)
        return;

    if (!unitTarget || unitTarget->GetTypeId() != TYPEID_PLAYER)
        return;

    Player* player = unitTarget->ToPlayer();

    uint32 area_id;
    WorldLocation loc;
    if (m_spellInfo->Effects[effIndex].TargetA.GetTarget() == TARGET_DEST_DB || m_spellInfo->Effects[effIndex].TargetB.GetTarget() == TARGET_DEST_DB)
    {
        SpellTargetPosition const* st = sSpellMgr->GetSpellTargetPosition(m_spellInfo->Id);
        if (!st)
        {
            sLog->outError("Spell::EffectBind - unknown teleport coordinates for spell ID %u", m_spellInfo->Id);
            return;
        }

        loc.m_mapId       = st->target_mapId;
        loc.m_positionX   = st->target_X;
        loc.m_positionY   = st->target_Y;
        loc.m_positionZ   = st->target_Z;
        loc.m_orientation = st->target_Orientation;
        area_id = player->GetAreaId();
    }
    else
    {
        player->GetPosition(&loc);
        area_id = player->GetAreaId();
    }

    player->SetHomebind(loc, area_id);

    // binding
    WorldPacket data(SMSG_BINDPOINTUPDATE, (4+4+4+4+4));
    data << float(loc.m_positionX);
    data << float(loc.m_positionY);
    data << float(loc.m_positionZ);
    data << uint32(loc.m_mapId);
    data << uint32(area_id);
    player->SendDirectMessage(&data);

    sLog->outStaticDebug("New homebind X      : %f", loc.m_positionX);
    sLog->outStaticDebug("New homebind Y      : %f", loc.m_positionY);
    sLog->outStaticDebug("New homebind Z      : %f", loc.m_positionZ);
    sLog->outStaticDebug("New homebind MapId  : %u", loc.m_mapId);
    sLog->outStaticDebug("New homebind AreaId : %u", area_id);

    // zone update
    data.Initialize(SMSG_PLAYERBOUND, 8+4);
    data << uint64(player->GetGUID());
    data << uint32(area_id);
    player->SendDirectMessage(&data);
}

void Spell::EffectSummonRaFFriend(SpellEffIndex effIndex)
{
    if (effectHandleMode != SPELL_EFFECT_HANDLE_HIT_TARGET)
        return;

    if (m_caster->GetTypeId() != TYPEID_PLAYER || !unitTarget || unitTarget->GetTypeId() != TYPEID_PLAYER)
        return;

    m_caster->CastSpell(unitTarget, m_spellInfo->Effects[effIndex].TriggerSpell, true);
}<|MERGE_RESOLUTION|>--- conflicted
+++ resolved
@@ -6970,53 +6970,10 @@
     {
         if (player->GetRuneCooldown(j) && player->GetCurrentRune(j) == RuneType(m_spellInfo->Effects[effIndex].MiscValue))
         {
-            if (m_spellInfo->Id == 45529)
-<<<<<<< HEAD
-<<<<<<< HEAD
-                if (player->GetBaseRune(j) != RuneType(m_spellInfo->Effects[effIndex].MiscValueB))
-=======
-                if(player->GetBaseRune(j) != RuneType(m_spellInfo->Effects[effIndex].MiscValueB))
->>>>>>> f425157... Core/Spells: Blood Tap (fix correct rune refreshing on spell cast)
-=======
-                if(player->GetBaseRune(j) != RuneType(m_spellInfo->Effects[effIndex].MiscValueB))
->>>>>>> 63b9c979
-                    continue;
             player->SetRuneCooldown(j, 0);
             --count;
         }
     }
-
-    // Blood Tap
-<<<<<<< HEAD
-<<<<<<< HEAD
-    if (m_spellInfo->Id == 45529 && count > 0) 
-    {
-=======
-    if (m_spellInfo->Id == 45529 && count > 0) {
->>>>>>> f425157... Core/Spells: Blood Tap (fix correct rune refreshing on spell cast)
-=======
-    if (m_spellInfo->Id == 45529 && count > 0) {
->>>>>>> 63b9c979
-        for (uint32 l = 0; l < MAX_RUNES && count > 0; ++l)
-        {
-            // Check if both runes are on cd as that is the only time when this needs to come into effect
-            if ((player->GetRuneCooldown(l) && player->GetCurrentRune(l) == RuneType(m_spellInfo->Effects[effIndex].MiscValueB)) && (player->GetRuneCooldown(l+1) && player->GetCurrentRune(l+1) == RuneType(m_spellInfo->Effects[effIndex].MiscValueB)))
-            {
-                // Should always update the rune with the lowest cd
-                if (player->GetRuneCooldown(l) >= player->GetRuneCooldown(l+1))
-                    l++;
-                player->SetRuneCooldown(l, 0);
-                --count;
-                // is needed to push through to the client that the rune is active
-                player->ResyncRunes(MAX_RUNES);
-            }
-            else
-            {
-                break;
-            }
-        }
-    }
-
     // Empower rune weapon
     if (m_spellInfo->Id == 47568)
     {
