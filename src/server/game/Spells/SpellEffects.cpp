--- conflicted
+++ resolved
@@ -5691,19 +5691,16 @@
             effectExtra->ParabolicCurveId = *params->ParabolicCurveId;
     }
 
-<<<<<<< HEAD
-    bool hasMovementStarted = unitCaster->GetMotionMaster()->MoveJumpWithGravity(*destTarget, speed, params->JumpGravity, EVENT_JUMP, false, arrivalCast.get_ptr(), effectExtra.get_ptr(), this);
+    bool hasMovementStarted = unitCaster->GetMotionMaster()->MoveJumpWithGravity(*destTarget, speed, params->JumpGravity, EVENT_JUMP, false,
+        arrivalCast ? &*arrivalCast : nullptr,
+        effectExtra ? &*effectExtra : nullptr,
+        this);
     if (hasMovementStarted)
         return;
-
+        
     // In case the motion master didn't start, handle the action immediately
     if (arrivalCast)
         unitCaster->CastSpell(nullptr, effectInfo->TriggerSpell, true);
-=======
-    unitCaster->GetMotionMaster()->MoveJumpWithGravity(*destTarget, speed, params->JumpGravity, EVENT_JUMP, false,
-        arrivalCast ? &*arrivalCast : nullptr,
-        effectExtra ? &*effectExtra : nullptr);
->>>>>>> 634c0389
 }
 
 void Spell::EffectLearnTransmogSet()
