/*
 * Copyright (C) 2008-2011 TrinityCore <http://www.trinitycore.org/>
 * Copyright (C) 2005-2009 MaNGOS <http://getmangos.com/>
 *
 * This program is free software; you can redistribute it and/or modify it
 * under the terms of the GNU General Public License as published by the
 * Free Software Foundation; either version 2 of the License, or (at your
 * option) any later version.
 *
 * This program is distributed in the hope that it will be useful, but WITHOUT
 * ANY WARRANTY; without even the implied warranty of MERCHANTABILITY or
 * FITNESS FOR A PARTICULAR PURPOSE. See the GNU General Public License for
 * more details.
 *
 * You should have received a copy of the GNU General Public License along
 * with this program. If not, see <http://www.gnu.org/licenses/>.
 */

#include "Common.h"
#include "DatabaseEnv.h"
#include "WorldPacket.h"
#include "Opcodes.h"
#include "Log.h"
#include "UpdateMask.h"
#include "World.h"
#include "ObjectMgr.h"
#include "SpellMgr.h"
#include "Player.h"
#include "SkillExtraItems.h"
#include "Unit.h"
#include "Spell.h"
#include "DynamicObject.h"
#include "SpellAuras.h"
#include "SpellAuraEffects.h"
#include "Group.h"
#include "UpdateData.h"
#include "MapManager.h"
#include "ObjectAccessor.h"
#include "SharedDefines.h"
#include "Pet.h"
#include "GameObject.h"
#include "GossipDef.h"
#include "Creature.h"
#include "Totem.h"
#include "CreatureAI.h"
#include "BattlegroundMgr.h"
#include "Battleground.h"
#include "BattlegroundEY.h"
#include "BattlegroundWS.h"
#include "OutdoorPvPMgr.h"
#include "OutdoorPvPWG.h"
#include "Language.h"
#include "SocialMgr.h"
#include "Util.h"
#include "VMapFactory.h"
#include "TemporarySummon.h"
#include "CellImpl.h"
#include "GridNotifiers.h"
#include "GridNotifiersImpl.h"
#include "SkillDiscovery.h"
#include "Formulas.h"
#include "Vehicle.h"
#include "ScriptMgr.h"
#include "GameObjectAI.h"
#include "AccountMgr.h"
#include "InstanceScript.h"

pEffect SpellEffects[TOTAL_SPELL_EFFECTS]=
{
    &Spell::EffectNULL,                                     //  0
    &Spell::EffectInstaKill,                                //  1 SPELL_EFFECT_INSTAKILL
    &Spell::EffectSchoolDMG,                                //  2 SPELL_EFFECT_SCHOOL_DAMAGE
    &Spell::EffectDummy,                                    //  3 SPELL_EFFECT_DUMMY
    &Spell::EffectUnused,                                   //  4 SPELL_EFFECT_PORTAL_TELEPORT          unused
    &Spell::EffectTeleportUnits,                            //  5 SPELL_EFFECT_TELEPORT_UNITS
    &Spell::EffectApplyAura,                                //  6 SPELL_EFFECT_APPLY_AURA
    &Spell::EffectEnvironmentalDMG,                         //  7 SPELL_EFFECT_ENVIRONMENTAL_DAMAGE
    &Spell::EffectPowerDrain,                               //  8 SPELL_EFFECT_POWER_DRAIN
    &Spell::EffectHealthLeech,                              //  9 SPELL_EFFECT_HEALTH_LEECH
    &Spell::EffectHeal,                                     // 10 SPELL_EFFECT_HEAL
    &Spell::EffectBind,                                     // 11 SPELL_EFFECT_BIND
    &Spell::EffectNULL,                                     // 12 SPELL_EFFECT_PORTAL
    &Spell::EffectUnused,                                   // 13 SPELL_EFFECT_RITUAL_BASE              unused
    &Spell::EffectUnused,                                   // 14 SPELL_EFFECT_RITUAL_SPECIALIZE        unused
    &Spell::EffectUnused,                                   // 15 SPELL_EFFECT_RITUAL_ACTIVATE_PORTAL   unused
    &Spell::EffectQuestComplete,                            // 16 SPELL_EFFECT_QUEST_COMPLETE
    &Spell::EffectWeaponDmg,                                // 17 SPELL_EFFECT_WEAPON_DAMAGE_NOSCHOOL
    &Spell::EffectResurrect,                                // 18 SPELL_EFFECT_RESURRECT
    &Spell::EffectAddExtraAttacks,                          // 19 SPELL_EFFECT_ADD_EXTRA_ATTACKS
    &Spell::EffectUnused,                                   // 20 SPELL_EFFECT_DODGE                    one spell: Dodge
    &Spell::EffectUnused,                                   // 21 SPELL_EFFECT_EVADE                    one spell: Evade (DND)
    &Spell::EffectParry,                                    // 22 SPELL_EFFECT_PARRY
    &Spell::EffectBlock,                                    // 23 SPELL_EFFECT_BLOCK                    one spell: Block
    &Spell::EffectCreateItem,                               // 24 SPELL_EFFECT_CREATE_ITEM
    &Spell::EffectUnused,                                   // 25 SPELL_EFFECT_WEAPON
    &Spell::EffectUnused,                                   // 26 SPELL_EFFECT_DEFENSE                  one spell: Defense
    &Spell::EffectPersistentAA,                             // 27 SPELL_EFFECT_PERSISTENT_AREA_AURA
    &Spell::EffectSummonType,                               // 28 SPELL_EFFECT_SUMMON
    &Spell::EffectLeap,                                     // 29 SPELL_EFFECT_LEAP
    &Spell::EffectEnergize,                                 // 30 SPELL_EFFECT_ENERGIZE
    &Spell::EffectWeaponDmg,                                // 31 SPELL_EFFECT_WEAPON_PERCENT_DAMAGE
    &Spell::EffectTriggerMissileSpell,                      // 32 SPELL_EFFECT_TRIGGER_MISSILE
    &Spell::EffectOpenLock,                                 // 33 SPELL_EFFECT_OPEN_LOCK
    &Spell::EffectSummonChangeItem,                         // 34 SPELL_EFFECT_SUMMON_CHANGE_ITEM
    &Spell::EffectApplyAreaAura,                            // 35 SPELL_EFFECT_APPLY_AREA_AURA_PARTY
    &Spell::EffectLearnSpell,                               // 36 SPELL_EFFECT_LEARN_SPELL
    &Spell::EffectUnused,                                   // 37 SPELL_EFFECT_SPELL_DEFENSE            one spell: SPELLDEFENSE (DND)
    &Spell::EffectDispel,                                   // 38 SPELL_EFFECT_DISPEL
    &Spell::EffectUnused,                                   // 39 SPELL_EFFECT_LANGUAGE
    &Spell::EffectDualWield,                                // 40 SPELL_EFFECT_DUAL_WIELD
    &Spell::EffectJump,                                     // 41 SPELL_EFFECT_JUMP
    &Spell::EffectJumpDest,                                 // 42 SPELL_EFFECT_JUMP_DEST
    &Spell::EffectTeleUnitsFaceCaster,                      // 43 SPELL_EFFECT_TELEPORT_UNITS_FACE_CASTER
    &Spell::EffectLearnSkill,                               // 44 SPELL_EFFECT_SKILL_STEP
    &Spell::EffectAddHonor,                                 // 45 SPELL_EFFECT_ADD_HONOR                honor/pvp related
    &Spell::EffectUnused,                                   // 46 SPELL_EFFECT_SPAWN clientside, unit appears as if it was just spawned
    &Spell::EffectTradeSkill,                               // 47 SPELL_EFFECT_TRADE_SKILL
    &Spell::EffectUnused,                                   // 48 SPELL_EFFECT_STEALTH                  one spell: Base Stealth
    &Spell::EffectUnused,                                   // 49 SPELL_EFFECT_DETECT                   one spell: Detect
    &Spell::EffectTransmitted,                              // 50 SPELL_EFFECT_TRANS_DOOR
    &Spell::EffectUnused,                                   // 51 SPELL_EFFECT_FORCE_CRITICAL_HIT       unused
    &Spell::EffectUnused,                                   // 52 SPELL_EFFECT_GUARANTEE_HIT            one spell: zzOLDCritical Shot
    &Spell::EffectEnchantItemPerm,                          // 53 SPELL_EFFECT_ENCHANT_ITEM
    &Spell::EffectEnchantItemTmp,                           // 54 SPELL_EFFECT_ENCHANT_ITEM_TEMPORARY
    &Spell::EffectTameCreature,                             // 55 SPELL_EFFECT_TAMECREATURE
    &Spell::EffectSummonPet,                                // 56 SPELL_EFFECT_SUMMON_PET
    &Spell::EffectLearnPetSpell,                            // 57 SPELL_EFFECT_LEARN_PET_SPELL
    &Spell::EffectWeaponDmg,                                // 58 SPELL_EFFECT_WEAPON_DAMAGE
    &Spell::EffectCreateRandomItem,                         // 59 SPELL_EFFECT_CREATE_RANDOM_ITEM       create item base at spell specific loot
    &Spell::EffectProficiency,                              // 60 SPELL_EFFECT_PROFICIENCY
    &Spell::EffectSendEvent,                                // 61 SPELL_EFFECT_SEND_EVENT
    &Spell::EffectPowerBurn,                                // 62 SPELL_EFFECT_POWER_BURN
    &Spell::EffectThreat,                                   // 63 SPELL_EFFECT_THREAT
    &Spell::EffectTriggerSpell,                             // 64 SPELL_EFFECT_TRIGGER_SPELL
    &Spell::EffectApplyAreaAura,                            // 65 SPELL_EFFECT_APPLY_AREA_AURA_RAID
    &Spell::EffectRechargeManaGem,                          // 66 SPELL_EFFECT_CREATE_MANA_GEM          (possibly recharge it, misc - is item ID)
    &Spell::EffectHealMaxHealth,                            // 67 SPELL_EFFECT_HEAL_MAX_HEALTH
    &Spell::EffectInterruptCast,                            // 68 SPELL_EFFECT_INTERRUPT_CAST
    &Spell::EffectDistract,                                 // 69 SPELL_EFFECT_DISTRACT
    &Spell::EffectPull,                                     // 70 SPELL_EFFECT_PULL                     one spell: Distract Move
    &Spell::EffectPickPocket,                               // 71 SPELL_EFFECT_PICKPOCKET
    &Spell::EffectAddFarsight,                              // 72 SPELL_EFFECT_ADD_FARSIGHT
    &Spell::EffectUntrainTalents,                           // 73 SPELL_EFFECT_UNTRAIN_TALENTS
    &Spell::EffectApplyGlyph,                               // 74 SPELL_EFFECT_APPLY_GLYPH
    &Spell::EffectHealMechanical,                           // 75 SPELL_EFFECT_HEAL_MECHANICAL          one spell: Mechanical Patch Kit
    &Spell::EffectSummonObjectWild,                         // 76 SPELL_EFFECT_SUMMON_OBJECT_WILD
    &Spell::EffectScriptEffect,                             // 77 SPELL_EFFECT_SCRIPT_EFFECT
    &Spell::EffectUnused,                                   // 78 SPELL_EFFECT_ATTACK
    &Spell::EffectSanctuary,                                // 79 SPELL_EFFECT_SANCTUARY
    &Spell::EffectAddComboPoints,                           // 80 SPELL_EFFECT_ADD_COMBO_POINTS
    &Spell::EffectUnused,                                   // 81 SPELL_EFFECT_CREATE_HOUSE             one spell: Create House (TEST)
    &Spell::EffectNULL,                                     // 82 SPELL_EFFECT_BIND_SIGHT
    &Spell::EffectDuel,                                     // 83 SPELL_EFFECT_DUEL
    &Spell::EffectStuck,                                    // 84 SPELL_EFFECT_STUCK
    &Spell::EffectSummonPlayer,                             // 85 SPELL_EFFECT_SUMMON_PLAYER
    &Spell::EffectActivateObject,                           // 86 SPELL_EFFECT_ACTIVATE_OBJECT
    &Spell::EffectGameObjectDamage,                         // 87 SPELL_EFFECT_GAMEOBJECT_DAMAGE
    &Spell::EffectGameObjectRepair,                         // 88 SPELL_EFFECT_GAMEOBJECT_REPAIR
    &Spell::EffectGameObjectSetDestructionState,            // 89 SPELL_EFFECT_GAMEOBJECT_SET_DESTRUCTION_STATE
    &Spell::EffectKillCreditPersonal,                       // 90 SPELL_EFFECT_KILL_CREDIT              Kill credit but only for single person
    &Spell::EffectUnused,                                   // 91 SPELL_EFFECT_THREAT_ALL               one spell: zzOLDBrainwash
    &Spell::EffectEnchantHeldItem,                          // 92 SPELL_EFFECT_ENCHANT_HELD_ITEM
    &Spell::EffectForceDeselect,                            // 93 SPELL_EFFECT_FORCE_DESELECT
    &Spell::EffectSelfResurrect,                            // 94 SPELL_EFFECT_SELF_RESURRECT
    &Spell::EffectSkinning,                                 // 95 SPELL_EFFECT_SKINNING
    &Spell::EffectCharge,                                   // 96 SPELL_EFFECT_CHARGE
    &Spell::EffectCastButtons,                              // 97 SPELL_EFFECT_CAST_BUTTON (totem bar since 3.2.2a)
    &Spell::EffectKnockBack,                                // 98 SPELL_EFFECT_KNOCK_BACK
    &Spell::EffectDisEnchant,                               // 99 SPELL_EFFECT_DISENCHANT
    &Spell::EffectInebriate,                                //100 SPELL_EFFECT_INEBRIATE
    &Spell::EffectFeedPet,                                  //101 SPELL_EFFECT_FEED_PET
    &Spell::EffectDismissPet,                               //102 SPELL_EFFECT_DISMISS_PET
    &Spell::EffectReputation,                               //103 SPELL_EFFECT_REPUTATION
    &Spell::EffectSummonObject,                             //104 SPELL_EFFECT_SUMMON_OBJECT_SLOT1
    &Spell::EffectSummonObject,                             //105 SPELL_EFFECT_SUMMON_OBJECT_SLOT2
    &Spell::EffectSummonObject,                             //106 SPELL_EFFECT_SUMMON_OBJECT_SLOT3
    &Spell::EffectSummonObject,                             //107 SPELL_EFFECT_SUMMON_OBJECT_SLOT4
    &Spell::EffectDispelMechanic,                           //108 SPELL_EFFECT_DISPEL_MECHANIC
    &Spell::EffectSummonDeadPet,                            //109 SPELL_EFFECT_SUMMON_DEAD_PET
    &Spell::EffectDestroyAllTotems,                         //110 SPELL_EFFECT_DESTROY_ALL_TOTEMS
    &Spell::EffectDurabilityDamage,                         //111 SPELL_EFFECT_DURABILITY_DAMAGE
    &Spell::EffectUnused,                                   //112 SPELL_EFFECT_112
    &Spell::EffectResurrectNew,                             //113 SPELL_EFFECT_RESURRECT_NEW
    &Spell::EffectTaunt,                                    //114 SPELL_EFFECT_ATTACK_ME
    &Spell::EffectDurabilityDamagePCT,                      //115 SPELL_EFFECT_DURABILITY_DAMAGE_PCT
    &Spell::EffectSkinPlayerCorpse,                         //116 SPELL_EFFECT_SKIN_PLAYER_CORPSE       one spell: Remove Insignia, bg usage, required special corpse flags...
    &Spell::EffectSpiritHeal,                               //117 SPELL_EFFECT_SPIRIT_HEAL              one spell: Spirit Heal
    &Spell::EffectSkill,                                    //118 SPELL_EFFECT_SKILL                    professions and more
    &Spell::EffectApplyAreaAura,                            //119 SPELL_EFFECT_APPLY_AREA_AURA_PET
    &Spell::EffectUnused,                                   //120 SPELL_EFFECT_TELEPORT_GRAVEYARD       one spell: Graveyard Teleport Test
    &Spell::EffectWeaponDmg,                                //121 SPELL_EFFECT_NORMALIZED_WEAPON_DMG
    &Spell::EffectUnused,                                   //122 SPELL_EFFECT_122                      unused
    &Spell::EffectSendTaxi,                                 //123 SPELL_EFFECT_SEND_TAXI                taxi/flight related (misc value is taxi path id)
    &Spell::EffectPullTowards,                              //124 SPELL_EFFECT_PULL_TOWARDS
    &Spell::EffectModifyThreatPercent,                      //125 SPELL_EFFECT_MODIFY_THREAT_PERCENT
    &Spell::EffectStealBeneficialBuff,                      //126 SPELL_EFFECT_STEAL_BENEFICIAL_BUFF    spell steal effect?
    &Spell::EffectProspecting,                              //127 SPELL_EFFECT_PROSPECTING              Prospecting spell
    &Spell::EffectApplyAreaAura,                            //128 SPELL_EFFECT_APPLY_AREA_AURA_FRIEND
    &Spell::EffectApplyAreaAura,                            //129 SPELL_EFFECT_APPLY_AREA_AURA_ENEMY
    &Spell::EffectRedirectThreat,                           //130 SPELL_EFFECT_REDIRECT_THREAT
    &Spell::EffectPlayerNotification,                       //131 SPELL_EFFECT_PLAYER_NOTIFICATION      sound id in misc value (SoundEntries.dbc)
    &Spell::EffectPlayMusic,                                //132 SPELL_EFFECT_PLAY_MUSIC               sound id in misc value (SoundEntries.dbc)
    &Spell::EffectUnlearnSpecialization,                    //133 SPELL_EFFECT_UNLEARN_SPECIALIZATION   unlearn profession specialization
    &Spell::EffectKillCredit,                               //134 SPELL_EFFECT_KILL_CREDIT              misc value is creature entry
    &Spell::EffectNULL,                                     //135 SPELL_EFFECT_CALL_PET
    &Spell::EffectHealPct,                                  //136 SPELL_EFFECT_HEAL_PCT
    &Spell::EffectEnergizePct,                              //137 SPELL_EFFECT_ENERGIZE_PCT
    &Spell::EffectLeapBack,                                 //138 SPELL_EFFECT_LEAP_BACK                Leap back
    &Spell::EffectQuestClear,                               //139 SPELL_EFFECT_CLEAR_QUEST              Reset quest status (miscValue - quest ID)
    &Spell::EffectForceCast,                                //140 SPELL_EFFECT_FORCE_CAST
    &Spell::EffectForceCast,                                //141 SPELL_EFFECT_FORCE_CAST_WITH_VALUE
    &Spell::EffectTriggerSpell,                             //142 SPELL_EFFECT_TRIGGER_SPELL_WITH_VALUE
    &Spell::EffectApplyAreaAura,                            //143 SPELL_EFFECT_APPLY_AREA_AURA_OWNER
    &Spell::EffectKnockBack,                                //144 SPELL_EFFECT_KNOCK_BACK_DEST
    &Spell::EffectPullTowards,                              //145 SPELL_EFFECT_PULL_TOWARDS_DEST                      Black Hole Effect
    &Spell::EffectActivateRune,                             //146 SPELL_EFFECT_ACTIVATE_RUNE
    &Spell::EffectQuestFail,                                //147 SPELL_EFFECT_QUEST_FAIL               quest fail
    &Spell::EffectTriggerMissileSpell,                      //148 SPELL_EFFECT_TRIGGER_MISSILE_SPELL_WITH_VALUE
    &Spell::EffectChargeDest,                               //149 SPELL_EFFECT_CHARGE_DEST
    &Spell::EffectQuestStart,                               //150 SPELL_EFFECT_QUEST_START
    &Spell::EffectTriggerRitualOfSummoning,                 //151 SPELL_EFFECT_TRIGGER_SPELL_2
    &Spell::EffectSummonRaFFriend,                          //152 SPELL_EFFECT_SUMMON_RAF_FRIEND        summon Refer-a-Friend
    &Spell::EffectCreateTamedPet,                           //153 SPELL_EFFECT_CREATE_TAMED_PET         misc value is creature entry
    &Spell::EffectDiscoverTaxi,                             //154 SPELL_EFFECT_DISCOVER_TAXI
    &Spell::EffectTitanGrip,                                //155 SPELL_EFFECT_TITAN_GRIP Allows you to equip two-handed axes, maces and swords in one hand, but you attack $49152s1% slower than normal.
    &Spell::EffectEnchantItemPrismatic,                     //156 SPELL_EFFECT_ENCHANT_ITEM_PRISMATIC
    &Spell::EffectCreateItem2,                              //157 SPELL_EFFECT_CREATE_ITEM_2            create item or create item template and replace by some randon spell loot item
    &Spell::EffectMilling,                                  //158 SPELL_EFFECT_MILLING                  milling
    &Spell::EffectRenamePet,                                //159 SPELL_EFFECT_ALLOW_RENAME_PET         allow rename pet once again
    &Spell::EffectNULL,                                     //160 SPELL_EFFECT_160                      1 spell - 45534
    &Spell::EffectSpecCount,                                //161 SPELL_EFFECT_TALENT_SPEC_COUNT        second talent spec (learn/revert)
    &Spell::EffectActivateSpec,                             //162 SPELL_EFFECT_TALENT_SPEC_SELECT       activate primary/secondary spec
    &Spell::EffectNULL,                                     //163 unused
    &Spell::EffectRemoveAura,                               //164 SPELL_EFFECT_REMOVE_AURA
};

void Spell::EffectNULL(SpellEffIndex /*effIndex*/)
{
    sLog->outDebug(LOG_FILTER_SPELLS_AURAS, "WORLD: Spell Effect DUMMY");
}

void Spell::EffectUnused(SpellEffIndex /*effIndex*/)
{
    // NOT USED BY ANY SPELL OR USELESS OR IMPLEMENTED IN DIFFERENT WAY IN TRINITY
}

void Spell::EffectResurrectNew(SpellEffIndex effIndex)
{
    if (effectHandleMode != SPELL_EFFECT_HANDLE_HIT_TARGET)
        return;

    if (!unitTarget || unitTarget->isAlive())
        return;

    if (unitTarget->GetTypeId() != TYPEID_PLAYER)
        return;

    if (!unitTarget->IsInWorld())
        return;

    Player* target = unitTarget->ToPlayer();

    if (target->isRessurectRequested())       // already have one active request
        return;

    uint32 health = damage;
    uint32 mana = m_spellInfo->Effects[effIndex].MiscValue;
    ExecuteLogEffectResurrect(effIndex, target);
    target->setResurrectRequestData(m_caster->GetGUID(), m_caster->GetMapId(), m_caster->GetPositionX(), m_caster->GetPositionY(), m_caster->GetPositionZ(), health, mana);
    SendResurrectRequest(target);
}

void Spell::EffectInstaKill(SpellEffIndex /*effIndex*/)
{
    if (effectHandleMode != SPELL_EFFECT_HANDLE_HIT_TARGET)
        return;

    if (!unitTarget || !unitTarget->isAlive())
        return;

    // Demonic Sacrifice
    if (m_spellInfo->Id == 18788 && unitTarget->GetTypeId() == TYPEID_UNIT)
    {
        uint32 entry = unitTarget->GetEntry();
        uint32 spellID;
        switch (entry)
        {
            case   416: spellID = 18789; break;               //imp
            case   417: spellID = 18792; break;               //fellhunter
            case  1860: spellID = 18790; break;               //void
            case  1863: spellID = 18791; break;               //succubus
            case 17252: spellID = 35701; break;               //fellguard
            default:
                sLog->outError("EffectInstaKill: Unhandled creature entry (%u) case.", entry);
                return;
        }

        m_caster->CastSpell(m_caster, spellID, true);
    }
    //Death pact should affect only his ghoul
    if (m_spellInfo->Id == 48743)
    {
        if (unitTarget->GetTypeId() != TYPEID_UNIT || unitTarget->GetEntry() != 26125)
            return;
        //Do not harm other ghouls
        if (unitTarget->GetOwnerGUID() != m_caster->GetGUID())
            return;
    }

    if (m_caster == unitTarget)                              // prevent interrupt message
        finish();

    WorldPacket data(SMSG_SPELLINSTAKILLLOG, 8+8+4);
    data << uint64(m_caster->GetGUID());
    data << uint64(unitTarget->GetGUID());
    data << uint32(m_spellInfo->Id);
    m_caster->SendMessageToSet(&data, true);

    m_caster->DealDamage(unitTarget, unitTarget->GetHealth(), NULL, NODAMAGE, SPELL_SCHOOL_MASK_NORMAL, NULL, false);
}

void Spell::EffectEnvironmentalDMG(SpellEffIndex /*effIndex*/)
{
    if (effectHandleMode != SPELL_EFFECT_HANDLE_HIT_TARGET)
        return;

    if (!unitTarget || !unitTarget->isAlive())
        return;

    uint32 absorb = 0;
    uint32 resist = 0;

    m_caster->CalcAbsorbResist(unitTarget, m_spellInfo->GetSchoolMask(), SPELL_DIRECT_DAMAGE, damage, &absorb, &resist, m_spellInfo);

    m_caster->SendSpellNonMeleeDamageLog(unitTarget, m_spellInfo->Id, damage, m_spellInfo->GetSchoolMask(), absorb, resist, false, 0, false);
    if (unitTarget->GetTypeId() == TYPEID_PLAYER)
        unitTarget->ToPlayer()->EnvironmentalDamage(DAMAGE_FIRE, damage);
}

void Spell::EffectSchoolDMG(SpellEffIndex effIndex)
{
    if (effectHandleMode != SPELL_EFFECT_HANDLE_LAUNCH_TARGET)
        return;

    bool apply_direct_bonus = true;

    if (unitTarget && unitTarget->isAlive())
    {
        switch (m_spellInfo->SpellFamilyName)
        {
            case SPELLFAMILY_GENERIC:
            {
                // Meteor like spells (divided damage to targets)
                if (m_spellInfo->AttributesCu & SPELL_ATTR0_CU_SHARE_DAMAGE)
                {
                    uint32 count = 0;
                    for (std::list<TargetInfo>::iterator ihit= m_UniqueTargetInfo.begin(); ihit != m_UniqueTargetInfo.end(); ++ihit)
                        if (ihit->effectMask & (1<<effIndex))
                            ++count;

                    damage /= count;                    // divide to all targets
                }

                switch (m_spellInfo->Id)                     // better way to check unknown
                {
                    // Positive/Negative Charge
                    case 28062:
                    case 28085:
                    case 39090:
                    case 39093:
                        if (!m_triggeredByAuraSpell)
                            break;
                        if (unitTarget == m_caster)
                        {
                            uint8 count = 0;
                            for (std::list<TargetInfo>::iterator ihit = m_UniqueTargetInfo.begin(); ihit != m_UniqueTargetInfo.end(); ++ihit)
                                if (ihit->targetGUID != m_caster->GetGUID())
                                    if (Player* target = ObjectAccessor::GetPlayer(*m_caster, ihit->targetGUID))
                                        if (target->HasAura(m_triggeredByAuraSpell->Id))
                                            ++count;
                            if (count)
                            {
                                uint32 spellId = 0;
                                switch (m_spellInfo->Id)
                                {
                                    case 28062: spellId = 29659; break;
                                    case 28085: spellId = 29660; break;
                                    case 39090: spellId = 39089; break;
                                    case 39093: spellId = 39092; break;
                                }
                                m_caster->SetAuraStack(spellId, m_caster, count);
                            }
                        }

                        if (unitTarget->HasAura(m_triggeredByAuraSpell->Id))
                            damage = 0;
                        break;
                    // Consumption
                    case 28865:
                        damage = (((InstanceMap*)m_caster->GetMap())->GetDifficulty() == REGULAR_DIFFICULTY ? 2750 : 4250);
                        break;
                    // percent from health with min
                    case 25599:                             // Thundercrash
                    {
                        damage = unitTarget->GetHealth() / 2;
                        if (damage < 200)
                            damage = 200;
                        break;
                    }
                    // arcane charge. must only affect demons (also undead?)
                    case 45072:
                    {
                        if (unitTarget->GetCreatureType() != CREATURE_TYPE_DEMON
                            && unitTarget->GetCreatureType() != CREATURE_TYPE_UNDEAD)
                            return;
                        break;
                    }
                    case 33671: // gruul's shatter
                    case 50811: // krystallus shatter ( Normal )
                    case 61547: // krystallus shatter ( Heroic )
                    {
                        // don't damage self and only players
                        if (unitTarget->GetGUID() == m_caster->GetGUID() || unitTarget->GetTypeId() != TYPEID_PLAYER)
                            return;

                        float radius = m_spellInfo->Effects[EFFECT_0].CalcRadius(m_caster);
                        if (!radius)
                            return;
                        float distance = m_caster->GetDistance2d(unitTarget);
                        damage = (distance > radius) ? 0 : int32(m_spellInfo->Effects[EFFECT_0].CalcValue(m_caster) * ((radius - distance)/radius));
                        break;
                    }
                    // Loken Pulsing Shockwave
                    case 59837:
                    case 52942:
                    {
                        // don't damage self and only players
                        if (unitTarget->GetGUID() == m_caster->GetGUID() || unitTarget->GetTypeId() != TYPEID_PLAYER)
                            return;

                        float radius = m_spellInfo->Effects[EFFECT_0].CalcRadius(m_caster);
                        if (!radius)
                            return;
                        float distance = m_caster->GetDistance2d(unitTarget);
                        damage = (distance > radius) ? 0 : int32(m_spellInfo->Effects[EFFECT_0].CalcValue(m_caster) * distance);
                        break;
                    }
                    // TODO: add spell specific target requirement hook for spells
                    // Shadowbolts only affects targets with Shadow Mark (Gothik)
                    case 27831:
                    case 55638:
                        if (!unitTarget->HasAura(27825))
                            return;
                        break;
                    // Cataclysmic Bolt
                    case 38441:
                    {
                        damage = unitTarget->CountPctFromMaxHealth(50);
                        break;
                    }
                    case 20625: // Ritual of Doom Sacrifice
                    case 29142: // Eyesore Blaster
                    case 35139: // Throw Boom's Doom
                    case 42393: // Brewfest - Attack Keg
                    case 55269: // Deathly Stare
                    case 56578: // Rapid-Fire Harpoon
                    case 62775: // Tympanic Tantrum
                    {
                        damage = unitTarget->CountPctFromMaxHealth(damage);
                        break;
                    }
                    // Gargoyle Strike
                    case 51963:
                    {
                        // about +4 base spell dmg per level
                        damage = (m_caster->getLevel() - 60) * 4 + 60;
                        break;
                    }
                }
                break;
            }
            case SPELLFAMILY_WARRIOR:
            {
                // Bloodthirst
                if (m_spellInfo->SpellFamilyFlags[1] & 0x400)
                    ApplyPctF(damage, m_caster->GetTotalAttackPowerValue(BASE_ATTACK));
                // Shield Slam
                else if (m_spellInfo->SpellFamilyFlags[1] & 0x200 && m_spellInfo->Category == 1209)
                {
                    uint8 level = m_caster->getLevel();
                    uint32 block_value = m_caster->GetShieldBlockValue(uint32(float(level) * 24.5f), uint32(float(level) * 34.5f));
                    damage += int32(m_caster->ApplyEffectModifiers(m_spellInfo, effIndex, float(block_value)));
                }
                // Victory Rush
                else if (m_spellInfo->SpellFamilyFlags[1] & 0x100)
                    ApplyPctF(damage, m_caster->GetTotalAttackPowerValue(BASE_ATTACK));
                // Shockwave
                else if (m_spellInfo->Id == 46968)
                {
                    int32 pct = m_caster->CalculateSpellDamage(unitTarget, m_spellInfo, 2);
                    if (pct > 0)
                        damage += int32(CalculatePctN(m_caster->GetTotalAttackPowerValue(BASE_ATTACK), pct));
                    break;
                }
                break;
            }
            case SPELLFAMILY_WARLOCK:
            {
                // Incinerate Rank 1 & 2
                if ((m_spellInfo->SpellFamilyFlags[1] & 0x000040) && m_spellInfo->SpellIconID == 2128)
                {
                    // Incinerate does more dmg (dmg*0.25) if the target have Immolate debuff.
                    // Check aura state for speed but aura state set not only for Immolate spell
                    if (unitTarget->HasAuraState(AURA_STATE_CONFLAGRATE))
                    {
                        if (unitTarget->GetAuraEffect(SPELL_AURA_PERIODIC_DAMAGE, SPELLFAMILY_WARLOCK, 0x4, 0, 0))
                            damage += damage/4;
                    }
                }
                // Conflagrate - consumes Immolate or Shadowflame
                else if (m_spellInfo->TargetAuraState == AURA_STATE_CONFLAGRATE)
                {
                    AuraEffect const* aura = NULL;                // found req. aura for damage calculation

                    Unit::AuraEffectList const &mPeriodic = unitTarget->GetAuraEffectsByType(SPELL_AURA_PERIODIC_DAMAGE);
                    for (Unit::AuraEffectList::const_iterator i = mPeriodic.begin(); i != mPeriodic.end(); ++i)
                    {
                        // for caster applied auras only
                        if ((*i)->GetSpellInfo()->SpellFamilyName != SPELLFAMILY_WARLOCK ||
                            (*i)->GetCasterGUID() != m_caster->GetGUID())
                            continue;

                        // Immolate
                        if ((*i)->GetSpellInfo()->SpellFamilyFlags[0] & 0x4)
                        {
                            aura = *i;                      // it selected always if exist
                            break;
                        }

                        // Shadowflame
                        if ((*i)->GetSpellInfo()->SpellFamilyFlags[2] & 0x00000002)
                            aura = *i;                      // remember but wait possible Immolate as primary priority
                    }

                    // found Immolate or Shadowflame
                    if (aura)
                    {
                        uint32 pdamage = uint32(std::max(aura->GetAmount(), 0));
                        pdamage = m_caster->SpellDamageBonus(unitTarget, aura->GetSpellInfo(), pdamage, DOT, aura->GetBase()->GetStackAmount());
                        uint32 pct_dir = m_caster->CalculateSpellDamage(unitTarget, m_spellInfo, (effIndex + 1));
                        uint8 baseTotalTicks = uint8(m_caster->CalcSpellDuration(aura->GetSpellInfo()) / aura->GetSpellInfo()->Effects[EFFECT_0].Amplitude);
                        damage += int32(CalculatePctU(pdamage * baseTotalTicks, pct_dir));

                        uint32 pct_dot = m_caster->CalculateSpellDamage(unitTarget, m_spellInfo, (effIndex + 2)) / 3;
                        m_spellValue->EffectBasePoints[1] = m_spellInfo->Effects[EFFECT_1].CalcBaseValue(int32(CalculatePctU(pdamage * baseTotalTicks, pct_dot)));

                        apply_direct_bonus = false;
                        // Glyph of Conflagrate
                        if (!m_caster->HasAura(56235))
                            unitTarget->RemoveAurasDueToSpell(aura->GetId(), m_caster->GetGUID());

                        break;
                    }
                }
                // Shadow Bite
                else if (m_spellInfo->SpellFamilyFlags[1] & 0x400000)
                {
                    if (m_caster->GetTypeId() == TYPEID_UNIT && m_caster->ToCreature()->isPet())
                    {
                        if (Player* owner = m_caster->GetOwner()->ToPlayer())
                        {
                            if (AuraEffect* aurEff = owner->GetAuraEffect(SPELL_AURA_ADD_FLAT_MODIFIER, SPELLFAMILY_WARLOCK, 214, 0))
                            {
                                int32 bp0 = aurEff->GetId() == 54037 ? 4 : 8;
                                m_caster->CastCustomSpell(m_caster, 54425, &bp0, NULL, NULL, true);
                            }
                        }
                    }
                }
                break;
            }
            case SPELLFAMILY_PRIEST:
            {
                // Shadow Word: Death - deals damage equal to damage done to caster
                if (m_spellInfo->SpellFamilyFlags[1] & 0x2)
                {
                    int32 back_damage = m_caster->SpellDamageBonus(unitTarget, m_spellInfo, (uint32)damage, SPELL_DIRECT_DAMAGE);
                    // Pain and Suffering reduces damage
                    if (AuraEffect* aurEff = m_caster->GetDummyAuraEffect(SPELLFAMILY_PRIEST, 2874, 0))
                        AddPctN(back_damage, -aurEff->GetAmount());

                    if (back_damage < int32(unitTarget->GetHealth()))
                        m_caster->CastCustomSpell(m_caster, 32409, &back_damage, 0, 0, true);
                }
                // Improved Mind Blast (Mind Blast in shadow form bonus)
                else if (m_caster->GetShapeshiftForm() == FORM_SHADOW && (m_spellInfo->SpellFamilyFlags[0] & 0x00002000))
                {
                    Unit::AuraEffectList const& ImprMindBlast = m_caster->GetAuraEffectsByType(SPELL_AURA_ADD_FLAT_MODIFIER);
                    for (Unit::AuraEffectList::const_iterator i = ImprMindBlast.begin(); i != ImprMindBlast.end(); ++i)
                    {
                        if ((*i)->GetSpellInfo()->SpellFamilyName == SPELLFAMILY_PRIEST &&
                            ((*i)->GetSpellInfo()->SpellIconID == 95))
                        {
                            int chance = (*i)->GetSpellInfo()->Effects[EFFECT_1].CalcValue(m_caster);
                            if (roll_chance_i(chance))
                                // Mind Trauma
                                m_caster->CastSpell(unitTarget, 48301, true, 0);
                            break;
                        }
                    }
                }
                break;
            }
            case SPELLFAMILY_DRUID:
            {
                // Ferocious Bite
                if (m_caster->GetTypeId() == TYPEID_PLAYER && (m_spellInfo->SpellFamilyFlags[0] & 0x000800000) && m_spellInfo->SpellVisual[0] == 6587)
                {
                    // converts each extra point of energy into ($f1+$AP/410) additional damage
                    float ap = m_caster->GetTotalAttackPowerValue(BASE_ATTACK);
                    float multiple = ap / 410 + m_spellInfo->Effects[effIndex].DamageMultiplier;
                    int32 energy = -(m_caster->ModifyPower(POWER_ENERGY, -30));
                    damage += int32(energy * multiple);
                    damage += int32(CalculatePctN(m_caster->ToPlayer()->GetComboPoints() * ap, 7));
                }
                // Wrath
                else if (m_spellInfo->SpellFamilyFlags[0] & 0x00000001)
                {
                    // Improved Insect Swarm
                    if (AuraEffect const* aurEff = m_caster->GetDummyAuraEffect(SPELLFAMILY_DRUID, 1771, 0))
                        if (unitTarget->GetAuraEffect(SPELL_AURA_PERIODIC_DAMAGE, SPELLFAMILY_DRUID, 0x00200000, 0, 0))
                            AddPctN(damage, aurEff->GetAmount());
                }
                break;
            }
            case SPELLFAMILY_ROGUE:
            {
                // Envenom
                if (m_caster->GetTypeId() == TYPEID_PLAYER && (m_spellInfo->SpellFamilyFlags[1] & 0x8))
                {
                    // consume from stack dozes not more that have combo-points
                    if (uint32 combo = m_caster->ToPlayer()->GetComboPoints())
                    {
                        // Lookup for Deadly poison (only attacker applied)
                        if (AuraEffect const* aurEff = unitTarget->GetAuraEffect(SPELL_AURA_PERIODIC_DAMAGE, SPELLFAMILY_ROGUE, 0x10000, 0, 0, m_caster->GetGUID()))
                        {
                            // count consumed deadly poison doses at target
                            bool needConsume = true;
                            uint32 spellId = aurEff->GetId();
                            uint32 doses = aurEff->GetBase()->GetStackAmount();
                            if (doses > combo)
                                doses = combo;
                            // Master Poisoner
                            Unit::AuraEffectList const& auraList = m_caster->ToPlayer()->GetAuraEffectsByType(SPELL_AURA_MOD_AURA_DURATION_BY_DISPEL_NOT_STACK);
                            for (Unit::AuraEffectList::const_iterator iter = auraList.begin(); iter != auraList.end(); ++iter)
                            {
                                if ((*iter)->GetSpellInfo()->SpellFamilyName == SPELLFAMILY_ROGUE && (*iter)->GetSpellInfo()->SpellIconID == 1960)
                                {
                                    uint32 chance = (*iter)->GetSpellInfo()->Effects[EFFECT_2].CalcValue(m_caster);

                                    if (chance && roll_chance_i(chance))
                                        needConsume = false;

                                    break;
                                }
                            }

                            if (needConsume)
                                for (uint32 i = 0; i < doses; ++i)
                                    unitTarget->RemoveAuraFromStack(spellId);
                            damage *= doses;
                            damage += int32(((Player*)m_caster)->GetTotalAttackPowerValue(BASE_ATTACK) * 0.09f * doses);
                        }
                        // Eviscerate and Envenom Bonus Damage (item set effect)
                        if (m_caster->HasAura(37169))
                            damage += ((Player*)m_caster)->GetComboPoints()*40;
                    }
                }
                // Eviscerate
                else if ((m_spellInfo->SpellFamilyFlags[0] & 0x00020000) && m_caster->GetTypeId() == TYPEID_PLAYER)
                {
                    if (uint32 combo = ((Player*)m_caster)->GetComboPoints())
                    {
                        float ap = m_caster->GetTotalAttackPowerValue(BASE_ATTACK);
                        damage += irand(int32(ap * combo * 0.03f), int32(ap * combo * 0.07f));

                        // Eviscerate and Envenom Bonus Damage (item set effect)
                        if (m_caster->HasAura(37169))
                            damage += combo*40;
                    }
                }
                break;
            }
            case SPELLFAMILY_HUNTER:
            {
                //Gore
                if (m_spellInfo->SpellIconID == 1578)
                {
                    if (m_caster->HasAura(57627))           // Charge 6 sec post-affect
                        damage *= 2;
                }
                // Steady Shot
                else if (m_spellInfo->SpellFamilyFlags[1] & 0x1)
                {
                    bool found = false;
                    // check dazed affect
                    Unit::AuraEffectList const& decSpeedList = unitTarget->GetAuraEffectsByType(SPELL_AURA_MOD_DECREASE_SPEED);
                    for (Unit::AuraEffectList::const_iterator iter = decSpeedList.begin(); iter != decSpeedList.end(); ++iter)
                    {
                        if ((*iter)->GetSpellInfo()->SpellIconID == 15 && (*iter)->GetSpellInfo()->Dispel == 0)
                        {
                            found = true;
                            break;
                        }
                    }

                    // TODO: should this be put on taken but not done?
                    if (found)
                        damage += m_spellInfo->Effects[EFFECT_1].CalcValue();

                    if (m_caster->GetTypeId() == TYPEID_PLAYER)
                    {
                        // Add Ammo and Weapon damage plus RAP * 0.1
                        Item* item = m_caster->ToPlayer()->GetWeaponForAttack(RANGED_ATTACK);
                        if (item)
                        {
                            float dmg_min = item->GetTemplate()->Damage->DamageMin;
                            float dmg_max = item->GetTemplate()->Damage->DamageMax;
                            if (dmg_max == 0.0f && dmg_min > dmg_max)
                                damage += int32(dmg_min);
                            else
                                damage += irand(int32(dmg_min), int32(dmg_max));
                            damage += int32(m_caster->ToPlayer()->GetAmmoDPS()*item->GetTemplate()->Delay*0.001f);
                        }
                    }
                }
                break;
            }
            case SPELLFAMILY_PALADIN:
            {
                // Hammer of the Righteous
                if (m_spellInfo->SpellFamilyFlags[1]&0x00040000)
                {
                    // Add main hand dps * effect[2] amount
                    float average = (m_caster->GetFloatValue(UNIT_FIELD_MINDAMAGE) + m_caster->GetFloatValue(UNIT_FIELD_MAXDAMAGE)) / 2;
                    int32 count = m_caster->CalculateSpellDamage(unitTarget, m_spellInfo, EFFECT_2);
                    damage += count * int32(average * IN_MILLISECONDS) / m_caster->GetAttackTime(BASE_ATTACK);
                    break;
                }
                // Shield of Righteousness
                if (m_spellInfo->SpellFamilyFlags[EFFECT_1] & 0x100000)
                {
                    uint8 level = m_caster->getLevel();
                    uint32 block_value = m_caster->GetShieldBlockValue(uint32(float(level) * 29.5f), uint32(float(level) * 39.5f));
                    damage += CalculatePctN(block_value, m_spellInfo->Effects[EFFECT_1].CalcValue());
                    break;
                }
		//Item - Icecrown 25 Normal Dagger Proc
                if (m_spellInfo->Id == 71887 || m_spellInfo->Id == 71881)
                    if (Aura * aur = m_caster->GetAura(71880))
                        if (roll_chance_i(25))
                        m_caster->CastSpell(m_caster, 71883, true);
                break;
		//Item - Icecrown 25 Heroic Dagger Proc
		if (m_spellInfo->Id == 71886 || m_spellInfo->Id == 71882)
                    if (Aura * aur = m_caster->GetAura(71892))
                        if (roll_chance_i(35))
                        m_caster->CastSpell(m_caster, 71888, true);
                break;
            }
            case SPELLFAMILY_DEATHKNIGHT:
            {
                // Blood Boil - bonus for diseased targets
                if (m_spellInfo->SpellFamilyFlags[0] & 0x00040000)
                {
                    if (unitTarget->GetAuraEffect(SPELL_AURA_PERIODIC_DAMAGE, SPELLFAMILY_DEATHKNIGHT, 0, 0, 0x00000002, m_caster->GetGUID()))
                    {
                        damage += m_damage / 2;
                        damage += int32(m_caster->GetTotalAttackPowerValue(BASE_ATTACK) * 0.035f);
                    }
                }
                break;
            }
            case SPELLFAMILY_MAGE:
            {
                // Deep Freeze should deal damage to permanently stun-immune targets.
                if (m_spellInfo->Id == 71757)
                    if (unitTarget->GetTypeId() != TYPEID_UNIT || !(unitTarget->IsImmunedToSpellEffect(sSpellMgr->GetSpellInfo(44572), 0)))
                        return;
                break;
            }
        }

        if (m_originalCaster && damage > 0 && apply_direct_bonus)
            damage = m_originalCaster->SpellDamageBonus(unitTarget, m_spellInfo, (uint32)damage, SPELL_DIRECT_DAMAGE);

        m_damage += damage;
    }
}

void Spell::EffectDummy(SpellEffIndex effIndex)
{
    if (effectHandleMode != SPELL_EFFECT_HANDLE_HIT_TARGET)
        return;

    if (!unitTarget && !gameObjTarget && !itemTarget)
        return;

    uint32 spell_id = 0;
    int32 bp = 0;
    bool triggered = true;
    SpellCastTargets targets;

    // selection by spell family
    switch (m_spellInfo->SpellFamilyName)
    {
        case SPELLFAMILY_GENERIC:
        {
            switch (m_spellInfo->Id)
            {
                case 31225:                                 // Shimmering Vessel (restore creature to life)
                {
                    if (!unitTarget || unitTarget->GetTypeId() != TYPEID_UNIT)
                        return;
                    unitTarget->ToCreature()->setDeathState(JUST_ALIVED);
                    return;
                }
                case 12162:                                 // Deep wounds
                case 12850:                                 // (now good common check for this spells)
                case 12868:
                {
                    if (!unitTarget)
                        return;

                    // apply percent damage mods
                    damage = m_caster->SpellDamageBonus(unitTarget, m_spellInfo, damage, SPELL_DIRECT_DAMAGE);

                    switch (m_spellInfo->Id)
                    {
                        case 12162: ApplyPctN(damage, 16); break; // Rank 1
                        case 12850: ApplyPctN(damage, 32); break; // Rank 2
                        case 12868: ApplyPctN(damage, 48); break; // Rank 3
                        default:
                            sLog->outError("Spell::EffectDummy: Spell %u not handled in DW", m_spellInfo->Id);
                            return;
                    }

                    SpellInfo const* spellInfo = sSpellMgr->GetSpellInfo(12721);
                    uint32 ticks = spellInfo->GetDuration() / spellInfo->Effects[EFFECT_0].Amplitude;

                    // Add remaining ticks to damage done
                    if (AuraEffect const* aurEff = unitTarget->GetAuraEffect(12721, EFFECT_0, m_caster->GetGUID()))
                        damage += aurEff->GetAmount() * (ticks - aurEff->GetTickNumber());

                    damage = damage / ticks;
                    m_caster->CastCustomSpell(unitTarget, 12721, &damage, NULL, NULL, true);
                    return;
                }
                case 13567:                                 // Dummy Trigger
                {
                    // can be used for different aura triggering, so select by aura
                    if (!m_triggeredByAuraSpell || !unitTarget)
                        return;

                    switch (m_triggeredByAuraSpell->Id)
                    {
                        case 26467:                         // Persistent Shield
                            m_caster->CastCustomSpell(unitTarget, 26470, &damage, NULL, NULL, true);
                            break;
                        default:
                            sLog->outError("EffectDummy: Non-handled case for spell 13567 for triggered aura %u", m_triggeredByAuraSpell->Id);
                            break;
                    }
                    return;
                }
                case 17251:                                 // Spirit Healer Res
                {
                    if (!unitTarget || !m_originalCaster)
                        return;

                    if (m_originalCaster->GetTypeId() == TYPEID_PLAYER)
                    {
                        WorldPacket data(SMSG_SPIRIT_HEALER_CONFIRM, 8);
                        data << uint64(unitTarget->GetGUID());
                        m_originalCaster->ToPlayer()->GetSession()->SendPacket(&data);
                    }
                    return;
                }
                case 23019:                                 // Crystal Prison Dummy DND
                {
                    if (!unitTarget || !unitTarget->isAlive() || unitTarget->GetTypeId() != TYPEID_UNIT || unitTarget->ToCreature()->isPet())
                        return;

                    Creature* creatureTarget = unitTarget->ToCreature();

                    m_caster->SummonGameObject(179644, creatureTarget->GetPositionX(), creatureTarget->GetPositionY(), creatureTarget->GetPositionZ(), creatureTarget->GetOrientation(), 0, 0, 0, 0, uint32(creatureTarget->GetRespawnTime()-time(NULL)));
                    sLog->outDebug(LOG_FILTER_SPELLS_AURAS, "SummonGameObject at SpellEfects.cpp EffectDummy for Spell 23019");

                    creatureTarget->DespawnOrUnsummon();

                    return;
                }
                case 23448:                                 // Transporter Arrival - Ultrasafe Transporter: Gadgetzan - backfires
                {
                    int32 r = irand(0, 119);
                    if (r < 20)                           // Transporter Malfunction - 1/6 polymorph
                        m_caster->CastSpell(m_caster, 23444, true);
                    else if (r < 100)                     // Evil Twin               - 4/6 evil twin
                        m_caster->CastSpell(m_caster, 23445, true);
                    else                                    // Transporter Malfunction - 1/6 miss the target
                        m_caster->CastSpell(m_caster, 36902, true);
                    return;
                }
                case 23453:                                 // Gnomish Transporter - Ultrasafe Transporter: Gadgetzan
                    if (roll_chance_i(50))                // Gadgetzan Transporter         - success
                        m_caster->CastSpell(m_caster, 23441, true);
                    else                                    // Gadgetzan Transporter Failure - failure
                        m_caster->CastSpell(m_caster, 23446, true);
                    return;
                case 25860:                                 // Reindeer Transformation
                {
                    if (!m_caster->HasAuraType(SPELL_AURA_MOUNTED))
                        return;

                    float flyspeed = m_caster->GetSpeedRate(MOVE_FLIGHT);
                    float speed = m_caster->GetSpeedRate(MOVE_RUN);

                    m_caster->RemoveAurasByType(SPELL_AURA_MOUNTED);

                    //5 different spells used depending on mounted speed and if mount can fly or not
                    if (flyspeed >= 4.1f)
                        // Flying Reindeer
                        m_caster->CastSpell(m_caster, 44827, true); //310% flying Reindeer
                    else if (flyspeed >= 3.8f)
                        // Flying Reindeer
                        m_caster->CastSpell(m_caster, 44825, true); //280% flying Reindeer
                    else if (flyspeed >= 1.6f)
                        // Flying Reindeer
                        m_caster->CastSpell(m_caster, 44824, true); //60% flying Reindeer
                    else if (speed >= 2.0f)
                        // Reindeer
                        m_caster->CastSpell(m_caster, 25859, true); //100% ground Reindeer
                    else
                        // Reindeer
                        m_caster->CastSpell(m_caster, 25858, true); //60% ground Reindeer

                    return;
                }
                case 26074:                                 // Holiday Cheer
                    // implemented at client side
                    return;
                // Polarity Shift
                case 28089:
                    if (unitTarget)
                        unitTarget->CastSpell(unitTarget, roll_chance_i(50) ? 28059 : 28084, true, NULL, NULL, m_caster->GetGUID());
                    break;
                // Polarity Shift
                case 39096:
                    if (unitTarget)
                        unitTarget->CastSpell(unitTarget, roll_chance_i(50) ? 39088 : 39091, true, NULL, NULL, m_caster->GetGUID());
                    break;
                case 29200:                                 // Purify Helboar Meat
                {
                    if (m_caster->GetTypeId() != TYPEID_PLAYER)
                        return;

                    spell_id = roll_chance_i(50)
                        ? 29277                             // Summon Purified Helboar Meat
                        : 29278;                            // Summon Toxic Helboar Meat

                    m_caster->CastSpell(m_caster, spell_id, true, NULL);
                    return;
                }
                case 29858:                                 // Soulshatter
                    if (unitTarget && unitTarget->CanHaveThreatList()
                        && unitTarget->getThreatManager().getThreat(m_caster) > 0.0f)
                        m_caster->CastSpell(unitTarget, 32835, true);
                    return;
                case 30458:                                 // Nigh Invulnerability
                    if (!m_CastItem) return;
                    if (roll_chance_i(86))                   // Nigh-Invulnerability   - success
                        m_caster->CastSpell(m_caster, 30456, true, m_CastItem);
                    else                                    // Complete Vulnerability - backfire in 14% casts
                        m_caster->CastSpell(m_caster, 30457, true, m_CastItem);
                    return;
                case 30507:                                 // Poultryizer
                    if (!m_CastItem) return;
                    if (roll_chance_i(80))                   // Poultryized! - success
                        m_caster->CastSpell(unitTarget, 30501, true, m_CastItem);
                    else                                    // Poultryized! - backfire 20%
                        m_caster->CastSpell(unitTarget, 30504, true, m_CastItem);
                    return;
                case 35745:                                 // Socrethar's Stone
                {
                    switch (m_caster->GetAreaId())
                    {
                        case 3900:
                            spell_id = 35743;
                            break; // Socrethar Portal
                        case 3742:
                            spell_id = 35744;
                            break; // Socrethar Portal
                        default:
                            return;
                    }

                    m_caster->CastSpell(m_caster, spell_id, true);
                    return;
                }
                case 37674:                                 // Chaos Blast
                {
                    if (!unitTarget)
                        return;

                    int32 basepoints0 = 100;
                    m_caster->CastCustomSpell(unitTarget, 37675, &basepoints0, NULL, NULL, true);
                    return;
                }
                // Wrath of the Astromancer
                case 42784:
                {
                    uint32 count = 0;
                    for (std::list<TargetInfo>::iterator ihit= m_UniqueTargetInfo.begin(); ihit != m_UniqueTargetInfo.end(); ++ihit)
                        if (ihit->effectMask & (1<<effIndex))
                            ++count;

                    damage = 12000; // maybe wrong value
                    damage /= count;

                    SpellInfo const* spellInfo = sSpellMgr->GetSpellInfo(42784);

                     // now deal the damage
                    for (std::list<TargetInfo>::iterator ihit= m_UniqueTargetInfo.begin(); ihit != m_UniqueTargetInfo.end(); ++ihit)
                        if (ihit->effectMask & (1<<effIndex))
                        {
                            if (Unit* casttarget = Unit::GetUnit((*unitTarget), ihit->targetGUID))
                                m_caster->DealDamage(casttarget, damage, NULL, SPELL_DIRECT_DAMAGE, SPELL_SCHOOL_MASK_ARCANE, spellInfo, false);
                        }

                    return;
                }
                // Demon Broiled Surprise
                case 43723:
                {
                    if (m_caster->GetTypeId() != TYPEID_PLAYER)
                        return;

                    Player* player = (Player*)m_caster;

                    if (player && player->GetQuestStatus(11379) == QUEST_STATUS_INCOMPLETE)
                    {
                        Creature* creature = player->FindNearestCreature(19973, 10, false);
                        if (!creature)
                        {
                            SendCastResult(SPELL_FAILED_NOT_HERE);
                            return;
                        }

                        player->CastSpell(player, 43753, false);
                    }
                    return;
                }
                case 44875:                                 // Complete Raptor Capture
                {
                    if (!unitTarget || unitTarget->GetTypeId() != TYPEID_UNIT)
                        return;

                    unitTarget->ToCreature()->DespawnOrUnsummon();

                    //cast spell Raptor Capture Credit
                    m_caster->CastSpell(m_caster, 42337, true, NULL);
                    return;
                }
                case 45980:                                 // Re-Cursive Transmatter Injection
                {
                    if(!unitTarget)
                        return;
                    Player* pPlayer = m_caster->ToPlayer();
                    pPlayer->CastSpell(pPlayer, 46022, false);
                    if(Creature* pCreature = pPlayer->FindNearestCreature(25773, 10.0f, true))
                        pPlayer->KilledMonsterCredit(pCreature->GetEntry(), pCreature->GetGUID()); // rest is done by EventAI
                    unitTarget->DestroyForPlayer(pPlayer);
                }
                case 47170:                                 // Impale Leviroth
                {
                    if (!unitTarget || (unitTarget->GetEntry() != 26452 && unitTarget->HealthAbovePct(95)))
                        return;

                        m_caster->DealDamage(unitTarget, unitTarget->CountPctFromMaxHealth(93));
                        return;
                }
                case 49357:                                 // Brewfest Mount Transformation
                    if (m_caster->GetTypeId() != TYPEID_PLAYER)
                        return;
                    if (!m_caster->HasAuraType(SPELL_AURA_MOUNTED))
                        return;
                    m_caster->RemoveAurasByType(SPELL_AURA_MOUNTED);
                    // Ram for Alliance, Kodo for Horde
                    if (m_caster->ToPlayer()->GetTeam() == ALLIANCE)
                    {
                        if (m_caster->GetSpeedRate(MOVE_RUN) >= 2.0f)
                            // 100% Ram
                            m_caster->CastSpell(m_caster, 43900, true);
                        else
                            // 60% Ram
                            m_caster->CastSpell(m_caster, 43899, true);
                    }
                    else
                    {
                        if (m_caster->ToPlayer()->GetSpeedRate(MOVE_RUN) >= 2.0f)
                            // 100% Kodo
                            m_caster->CastSpell(m_caster, 49379, true);
                        else
                            // 60% Kodo
                            m_caster->CastSpell(m_caster, 49378, true);
                    }
                    return;
                case 52845:                                 // Brewfest Mount Transformation (Faction Swap)
                    if (m_caster->GetTypeId() != TYPEID_PLAYER)
                        return;
                    if (!m_caster->HasAuraType(SPELL_AURA_MOUNTED))
                        return;
                    m_caster->RemoveAurasByType(SPELL_AURA_MOUNTED);
                    // Ram for Horde, Kodo for Alliance
                    if (m_caster->ToPlayer()->GetTeam() == HORDE)
                    {
                        if (m_caster->GetSpeedRate(MOVE_RUN) >= 2.0f)
                            // 100% Ram
                            m_caster->CastSpell(m_caster, 43900, true);
                        else
                            // 60% Ram
                            m_caster->CastSpell(m_caster, 43899, true);
                    }
                    else
                    {
                        if (m_caster->ToPlayer()->GetSpeedRate(MOVE_RUN) >= 2.0f)
                            // 100% Kodo
                            m_caster->CastSpell(m_caster, 49379, true);
                        else
                            // 60% Kodo
                            m_caster->CastSpell(m_caster, 49378, true);
                    }
                    return;
                case 55004:                                 // Nitro Boosts
                    if (!m_CastItem)
                        return;
                    if (roll_chance_i(95))                  // Nitro Boosts - success
                        m_caster->CastSpell(m_caster, 54861, true, m_CastItem);
                    else                                    // Knocked Up   - backfire 5%
                        m_caster->CastSpell(m_caster, 46014, true, m_CastItem);
                    return;
                case 50243:                                 // Teach Language
                {
                    if (m_caster->GetTypeId() != TYPEID_PLAYER)
                        return;

                    // spell has a 1/3 chance to trigger one of the below
                    if (roll_chance_i(66))
                        return;
                    if (m_caster->ToPlayer()->GetTeam() == ALLIANCE)
                    {
                        // 1000001 - gnomish binary
                        m_caster->CastSpell(m_caster, 50242, true);
                    }
                    else
                    {
                        // 01001000 - goblin binary
                        m_caster->CastSpell(m_caster, 50246, true);
                    }

                    return;
                }
                case 51582:                                 //Rocket Boots Engaged (Rocket Boots Xtreme and Rocket Boots Xtreme Lite)
                {
                    if (!m_CastItem) 
                        return;

                    if (Battleground* bg = m_caster->ToPlayer()->GetBattleground())
                        bg->EventPlayerDroppedFlag(m_caster->ToPlayer());

                    ((Player*)m_caster)->RemoveSpellCooldown(30452, true);
                    m_caster->CastSpell(m_caster, 30452, true, NULL);
                    ((Player*)m_caster)->AddSpellCooldown(30452,m_CastItem->GetEntry(), time(NULL)+300);
                    return;
                }
                case 52759:                                 // Ancestral Awakening
                    if (!unitTarget)
                        return;
                    m_caster->CastCustomSpell(unitTarget, 52752, &damage, NULL, NULL, true);
                    return;
                case 54171:                                   //Divine Storm
                {
                    if (!damage)
                        return;

                    if (m_UniqueTargetInfo.size())
                    {
                        SpellInfo const * spellInfo = sSpellMgr->GetSpellInfo(53385);
                        int32 heal = spellInfo->Effects[EFFECT_1].CalcValue() * damage / m_UniqueTargetInfo.size() / 100;

                        m_caster->CastCustomSpell(unitTarget, 54172, &heal, NULL, NULL, true);
                    }
                    return;
                }
                case 58418:                                 // Portal to Orgrimmar
                case 58420:                                 // Portal to Stormwind
                    return;                                 // implemented in EffectScript[0]
                case 62324: // Throw Passenger
                {
                    if (m_targets.HasTraj())
                    {
                        if (Vehicle* vehicle = m_caster->GetVehicleKit())
                            if (Unit* passenger = vehicle->GetPassenger(damage - 1))
                            {
                                std::list<Unit*> unitList;
                                // use 99 because it is 3d search
                                SearchAreaTarget(unitList, 99, PUSH_DST_CENTER, SPELL_TARGETS_ENTRY, 33114);
                                float minDist = 99 * 99;
                                Unit* target = NULL;
                                for (std::list<Unit*>::iterator itr = unitList.begin(); itr != unitList.end(); ++itr)
                                {
                                    if (Vehicle* seat = (*itr)->GetVehicleKit())
                                        if (!seat->GetPassenger(0))
                                            if (Unit* device = seat->GetPassenger(2))
                                                if (!device->GetCurrentSpell(CURRENT_CHANNELED_SPELL))
                                                {
                                                    float dist = (*itr)->GetExactDistSq(m_targets.GetDst());
                                                    if (dist < minDist)
                                                    {
                                                        minDist = dist;
                                                        target = (*itr);
                                                    }
                                                }
                                }
                                if (target && target->IsWithinDist2d(m_targets.GetDst(), m_spellInfo->Effects[effIndex].CalcRadius() * 2)) // now we use *2 because the location of the seat is not correct
                                    passenger->EnterVehicle(target, 0);
                                else
                                {
                                    passenger->ExitVehicle();
                                    float x, y, z;
                                    m_targets.GetDst()->GetPosition(x, y, z);
                                    passenger->GetMotionMaster()->MoveJump(x, y, z, m_targets.GetSpeedXY(), m_targets.GetSpeedZ());
                                }
                            }
                    }
                    return;
                }
                case 64385:                                 // Unusual Compass
                {
                    m_caster->SetOrientation(float(urand(0, 62832)) / 10000.0f);
                    WorldPacket data;
                    m_caster->BuildHeartBeatMsg(&data);
                    m_caster->SendMessageToSet(&data, true);
                    return;
                }
                case 53808:                                 // Pygmy Oil
                {
                    Aura* pAura = m_caster->GetAura(53806);
                    if (pAura)
                        pAura->RefreshDuration();
                    else
                    {
                        pAura = m_caster->GetAura(53805);
                        if (!pAura || pAura->GetStackAmount() < 5 || !roll_chance_i(50))
                             m_caster->CastSpell(m_caster, 53805, true);
                        else
                        {
                            pAura->Remove();
                            m_caster->CastSpell(m_caster, 53806, true);
                        }
                    }
                    return;
                }
                case 54577:                                 // U.D.E.D.
                {
                    if (unitTarget->GetEntry() != 29402)
                        return;

                    m_caster->SummonGameObject(192693, unitTarget->GetPositionX(), unitTarget->GetPositionY(),
                        unitTarget->GetPositionZ(), unitTarget->GetOrientation(), 0, 0, 0, 0, 100);

                    for (uint8 i = 0; i < 4; ++i)
                        m_caster->SummonGameObject(191567, float(unitTarget->GetPositionX() + irand(-7, 7)),
                            float(unitTarget->GetPositionY() + irand(-7, 7)), unitTarget->GetPositionZ(), unitTarget->GetOrientation(),
                            0, 0, 0, 0, 100);

                    unitTarget->Kill(unitTarget);
                    return;
                }
                case 51961:                                 // Captured Chicken Cover - Quest 12702 & 12532
                {
                    if (m_caster->GetTypeId() != TYPEID_PLAYER
                        || !unitTarget->HasAura(51959)
                        || !(m_caster->ToPlayer()->GetQuestStatus(12702) == QUEST_STATUS_INCOMPLETE || m_caster->ToPlayer()->GetQuestStatus(12532) == QUEST_STATUS_INCOMPLETE))
                        return;

                    m_caster->CastSpell(m_caster, 51037, true);
                    unitTarget->Kill(unitTarget);
                    return;
                }
            }

            break;
        }
        case SPELLFAMILY_WARRIOR:
            // Charge
            if (m_spellInfo->SpellFamilyFlags & SPELLFAMILYFLAG_WARRIOR_CHARGE && m_spellInfo->SpellVisual[0] == 867)
            {
                int32 chargeBasePoints0 = damage;
                m_caster->CastCustomSpell(m_caster, 34846, &chargeBasePoints0, NULL, NULL, true);

                //Juggernaut crit bonus
                if (m_caster->HasAura(64976))
                    m_caster->CastSpell(m_caster, 65156, true);
                return;
            }
            // Slam
            if (m_spellInfo->SpellFamilyFlags[0] & SPELLFAMILYFLAG_WARRIOR_SLAM && m_spellInfo->SpellIconID == 559)
            {
                int32 bp0 = damage;
                m_caster->CastCustomSpell(unitTarget, 50783, &bp0, NULL, NULL, true, 0);

                // Item - Warrior T10 Melee 4P Bonus
                if (Aura * aura = m_caster->GetAura(46916))
                    if (aura->GetCharges())
                    {
                        m_caster->ToPlayer()->RestoreSpellMods(this, 46916);
                        aura->DropCharge();
                    }
            }
            // Execute
            if (m_spellInfo->SpellFamilyFlags[EFFECT_0] & SPELLFAMILYFLAG_WARRIOR_EXECUTE)
            {
                if (!unitTarget)
                    return;

                spell_id = 20647;

                int32 rageUsed = std::min<int32>(300 - m_powerCost, m_caster->GetPower(POWER_RAGE));
                int32 newRage = std::max<int32>(0, m_caster->GetPower(POWER_RAGE) - rageUsed);

                // Sudden Death rage save
                if (AuraEffect* aurEff = m_caster->GetAuraEffect(SPELL_AURA_PROC_TRIGGER_SPELL, SPELLFAMILY_GENERIC, 1989, EFFECT_0))
                {
                    int32 ragesave = aurEff->GetSpellInfo()->Effects[EFFECT_1].CalcValue() * 10;
                    newRage = std::max(newRage, ragesave);
                }

                m_caster->SetPower(POWER_RAGE, uint32(newRage));

                // Glyph of Execution bonus
                if (AuraEffect* aurEff = m_caster->GetAuraEffect(58367, EFFECT_0))
                    rageUsed += aurEff->GetAmount() * 10;

                bp = damage + int32(rageUsed * m_spellInfo->Effects[effIndex].DamageMultiplier + m_caster->GetTotalAttackPowerValue(BASE_ATTACK) * 0.2f);

                // Item - Warrior T10 Melee 4P Bonus
                if (Aura * aura = m_caster->GetAura(52437))
                    aura->DropCharge();
                break;
            }
            // Concussion Blow
            if (m_spellInfo->SpellFamilyFlags[0] & SPELLFAMILYFLAG_WARRIOR_CONCUSSION_BLOW)
            {
                m_damage += CalculatePctF(damage, m_caster->GetTotalAttackPowerValue(BASE_ATTACK));
                return;
            }
            switch (m_spellInfo->Id)
            {
                // Bloodthirst
                case 23881:
                {
                    m_caster->CastCustomSpell(unitTarget, 23885, &damage, NULL, NULL, true, NULL);
                    return;
                }
            }
            break;
        case SPELLFAMILY_WARLOCK:
            // Life Tap
            if ((m_spellInfo->SpellFamilyFlags[0] & SPELLFAMILYFLAG_WARLOCK_LIFETAP) && m_caster->ToPlayer())
            {
                float spFactor = 0.0f;
                switch (m_spellInfo->Id)
                {
                    case 11689: spFactor = 0.2f; break;
                    case 27222:
                    case 57946: spFactor = 0.5f; break;
                }
                int32 damage = int32(m_spellInfo->Effects[EFFECT_0].CalcValue() + (6.3875 * m_spellInfo->BaseLevel));
                int32 mana = int32(damage + (m_caster->ToPlayer()->GetUInt32Value(PLAYER_FIELD_MOD_DAMAGE_DONE_POS+SPELL_SCHOOL_SHADOW) * spFactor));

                if (unitTarget && (int32(unitTarget->GetHealth()) > damage))
                {
                    // Shouldn't Appear in Combat Log
                    unitTarget->ModifyHealth(-damage);

                    // Improved Life Tap mod
                    if (AuraEffect const* aurEff = m_caster->GetDummyAuraEffect(SPELLFAMILY_WARLOCK, 208, 0))
                        AddPctN(mana, aurEff->GetAmount());

                    m_caster->CastCustomSpell(unitTarget, 31818, &mana, NULL, NULL, false);

                    // Mana Feed
                    int32 manaFeedVal = 0;
                    if (AuraEffect const* aurEff = m_caster->GetAuraEffect(SPELL_AURA_ADD_FLAT_MODIFIER, SPELLFAMILY_WARLOCK, 1982, 0))
                        manaFeedVal = aurEff->GetAmount();

                    if (manaFeedVal > 0)
                    {
                        ApplyPctN(manaFeedVal, mana);
                        m_caster->CastCustomSpell(m_caster, 32553, &manaFeedVal, NULL, NULL, true, NULL);
                    }
                }
                else
                    SendCastResult(SPELL_FAILED_FIZZLE);
                return;
            }
            break;
        case SPELLFAMILY_DRUID:
            // Starfall
            if (m_spellInfo->SpellFamilyFlags[2] & SPELLFAMILYFLAG2_DRUID_STARFALL)
            {
                //Shapeshifting into an animal form or mounting cancels the effect.
                if (m_caster->GetCreatureType() == CREATURE_TYPE_BEAST || m_caster->IsMounted())
                {
                    if (m_triggeredByAuraSpell)
                        m_caster->RemoveAurasDueToSpell(m_triggeredByAuraSpell->Id);
                    return;
                }

                //Any effect which causes you to lose control of your character will supress the starfall effect.
                if (m_caster->HasUnitState(UNIT_STAT_CONTROLLED))
                    return;

                m_caster->CastSpell(unitTarget, damage, true);
                return;
            }
            break;
        case SPELLFAMILY_PALADIN:
            // Divine Storm
            if (m_spellInfo->SpellFamilyFlags[EFFECT_1] & SPELLFAMILYFLAG1_PALADIN_DIVINESTORM)
            {
                if (effIndex != EFFECT_0)
                    return;

                uint32 target_count = 0;
                for (std::list<TargetInfo>::const_iterator itr = m_UniqueTargetInfo.begin(); itr != m_UniqueTargetInfo.end(); ++itr)
                    if (itr->effectMask & (1 << EFFECT_2))
                        ++target_count;

                if (!target_count)
                    return;

                if (Aura * aura = m_caster->AddAura(199997, unitTarget))
                    aura->SetCharges(target_count);

                return;
            }

            switch (m_spellInfo->Id)
            {
                case 31789:                                 // Righteous Defense (step 1)
                {
                    // Clear targets for eff 1
                    for (std::list<TargetInfo>::iterator ihit = m_UniqueTargetInfo.begin(); ihit != m_UniqueTargetInfo.end(); ++ihit)
                        ihit->effectMask &= ~(1<<1);

                    // not empty (checked), copy
                    Unit::AttackerSet attackers = unitTarget->getAttackers();

                    // remove invalid attackers
                    for (Unit::AttackerSet::iterator aItr = attackers.begin(); aItr != attackers.end();)
                        if (!(*aItr)->IsValidAttackTarget(m_caster))
                            attackers.erase(aItr++);
                        else
                            ++aItr;

                    // selected from list 3
                    uint32 maxTargets = std::min<uint32>(3, attackers.size());
                    for (uint32 i = 0; i < maxTargets; ++i)
                    {
                        Unit* attacker = SelectRandomContainerElement(attackers);
                        AddUnitTarget(attacker, 1 << 1);
                        attackers.erase(attacker);
                    }

                    // now let next effect cast spell at each target.
                    return;
                }
            }
            break;
        case SPELLFAMILY_SHAMAN:
            // Cleansing Totem Pulse
            if (m_spellInfo->SpellFamilyFlags[0] & SPELLFAMILYFLAG_SHAMAN_TOTEM_EFFECTS && m_spellInfo->SpellIconID == 1673)
            {
                int32 bp1 = 1;
                // Cleansing Totem Effect
                if (unitTarget)
                    m_caster->CastCustomSpell(unitTarget, 52025, NULL, &bp1, NULL, true, NULL, NULL, m_originalCasterGUID);
                return;
            }
            // Healing Stream Totem
            if (m_spellInfo->SpellFamilyFlags[0] & SPELLFAMILYFLAG_SHAMAN_HEALING_STREAM)
            {
                if (!unitTarget)
                    return;
                if (Unit* owner = m_caster->GetOwner())
                {
<<<<<<< HEAD
                    // Calculate bonus before apply percent changes
                    if (m_triggeredByAuraSpell)
                        damage = int32(owner->SpellHealingBonus(unitTarget, m_triggeredByAuraSpell, damage, HEAL));
=======
                    if (m_triggeredByAuraSpell)
                        damage = int32(owner->SpellHealingBonus(unitTarget, m_triggeredByAuraSpell, damage, HEAL));

>>>>>>> bd82427d
                    // Restorative Totems
                    if (AuraEffect* dummy = owner->GetAuraEffect(SPELL_AURA_DUMMY, SPELLFAMILY_SHAMAN, 338, 1))
                        AddPctN(damage, dummy->GetAmount());
                    // Glyph of Healing Stream Totem
                    if (AuraEffect const* aurEff = owner->GetAuraEffect(55456, EFFECT_0))
                        AddPctN(damage, aurEff->GetAmount());
                }

                    // Glyph of Healing Stream Totem
                    if (AuraEffect const* aurEff = owner->GetAuraEffect(55456, EFFECT_0))
                        AddPctN(damage, aurEff->GetAmount());
                }
                m_caster->CastCustomSpell(unitTarget, 52042, &damage, 0, 0, true, 0, 0, m_originalCasterGUID);
                return;
            }
            // Mana Spring Totem
            if (m_spellInfo->SpellFamilyFlags[0] & SPELLFAMILYFLAG_SHAMAN_MANA_SPRING)
            {
                if (!unitTarget || unitTarget->getPowerType() != POWER_MANA)
                    return;
                m_caster->CastCustomSpell(unitTarget, 52032, &damage, 0, 0, true, 0, 0, m_originalCasterGUID);
                return;
            }
            // Lava Lash
            if (m_spellInfo->SpellFamilyFlags[2] & SPELLFAMILYFLAG2_SHAMAN_LAVA_LASH)
            {
                if (m_caster->GetTypeId() != TYPEID_PLAYER)
                    return;

                if (m_caster->ToPlayer()->GetItemByPos(INVENTORY_SLOT_BAG_0, EQUIPMENT_SLOT_OFFHAND))
                {
                    // Damage is increased by 25% if your off-hand weapon is enchanted with Flametongue.
                    if (m_caster->GetAuraEffect(SPELL_AURA_DUMMY, SPELLFAMILY_SHAMAN, 0x200000, 0, 0))
                        AddPctN(m_damage, damage);
                }
                return;
            }
            break;
        case SPELLFAMILY_DEATHKNIGHT:
            // Death strike
            if (m_spellInfo->SpellFamilyFlags[0] & SPELLFAMILYFLAG_DK_DEATH_STRIKE)
            {
                uint32 count = unitTarget->GetDiseasesByCaster(m_caster->GetGUID());
                bp = int32(count * m_caster->CountPctFromMaxHealth(int32(m_spellInfo->Effects[EFFECT_0].DamageMultiplier)));
                // Improved Death Strike
                if (AuraEffect const* aurEff = m_caster->GetAuraEffect(SPELL_AURA_ADD_PCT_MODIFIER, SPELLFAMILY_DEATHKNIGHT, 2751, 0))
                    AddPctN(bp, m_caster->CalculateSpellDamage(m_caster, aurEff->GetSpellInfo(), 2));
                m_caster->CastCustomSpell(m_caster, 45470, &bp, NULL, NULL, false);
                return;
            }
            // Death Coil
            if (m_spellInfo->SpellFamilyFlags[0] & SPELLFAMILYFLAG_DK_DEATH_COIL)
            {
                if (m_caster->IsFriendlyTo(unitTarget))
                {
                    bp = int32(damage * 1.5f);
                    m_caster->CastCustomSpell(unitTarget, 47633, &bp, NULL, NULL, true);
                }
                else
                {
                    bp = damage;
                    m_caster->CastCustomSpell(unitTarget, 47632, &bp, NULL, NULL, true);
                }
                return;
            }
            switch (m_spellInfo->Id)
            {
            case 49560: // Death Grip
                Position pos;
                GetSummonPosition(effIndex, pos);
                if (Unit* unit = unitTarget->GetVehicleBase()) // what is this for?
                    unit->CastSpell(pos.GetPositionX(), pos.GetPositionY(), pos.GetPositionZ(), damage, true);
                else if (!unitTarget->HasAuraType(SPELL_AURA_DEFLECT_SPELLS)) // Deterrence
                    unitTarget->CastSpell(pos.GetPositionX(), pos.GetPositionY(), pos.GetPositionZ(), damage, true);
                return;
            case 46584: // Raise Dead
                if (m_caster->GetTypeId() != TYPEID_PLAYER)
                    return;

                // Do we have talent Master of Ghouls?
                if (m_caster->HasAura(52143))
                    // summon as pet
                    bp = 52150;
                else
                    // or guardian
                    bp = 46585;

                if (m_targets.HasDst())
                    targets.SetDst(*m_targets.GetDst());
                else
                {
                    targets.SetDst(*m_caster);
                    // Corpse not found - take reagents (only not triggered cast can take them)
                    triggered = false;
                }
                // Remove cooldown - summon spellls have category
                m_caster->ToPlayer()->RemoveSpellCooldown(m_spellInfo->Id, true);
                spell_id = 48289;
                break;
            // Raise dead - take reagents and trigger summon spells
            case 48289:
                if (m_targets.HasDst())
                    targets.SetDst(*m_targets.GetDst());

                spell_id = CalculateDamage(0, NULL);
                break;
            }
            break;
    }

    //spells triggered by dummy effect should not miss
    if (spell_id)
    {
        SpellInfo const* spellInfo = sSpellMgr->GetSpellInfo(spell_id);

        if (!spellInfo)
        {
            sLog->outError("EffectDummy of spell %u: triggering unknown spell id %i\n", m_spellInfo->Id, spell_id);
            return;
        }

        targets.SetUnitTarget(unitTarget);
        Spell* spell = new Spell(m_caster, spellInfo, triggered ? TRIGGERED_FULL_MASK : TRIGGERED_NONE, m_originalCasterGUID, true);
        if (bp) spell->SetSpellValue(SPELLVALUE_BASE_POINT0, bp);
        spell->prepare(&targets);
    }

    // pet auras
    if (PetAura const* petSpell = sSpellMgr->GetPetAura(m_spellInfo->Id, effIndex))
    {
        m_caster->AddPetAura(petSpell);
        return;
    }

    // normal DB scripted effect
    sLog->outDebug(LOG_FILTER_SPELLS_AURAS, "Spell ScriptStart spellid %u in EffectDummy(%u)", m_spellInfo->Id, effIndex);
    m_caster->GetMap()->ScriptsStart(sSpellScripts, uint32(m_spellInfo->Id | (effIndex << 24)), m_caster, unitTarget);

    // Script based implementation. Must be used only for not good for implementation in core spell effects
    // So called only for not proccessed cases
    if (gameObjTarget)
        sScriptMgr->OnDummyEffect(m_caster, m_spellInfo->Id, effIndex, gameObjTarget);
    else if (unitTarget && unitTarget->GetTypeId() == TYPEID_UNIT)
        sScriptMgr->OnDummyEffect(m_caster, m_spellInfo->Id, effIndex, unitTarget->ToCreature());
    else if (itemTarget)
        sScriptMgr->OnDummyEffect(m_caster, m_spellInfo->Id, effIndex, itemTarget);
}

void Spell::EffectTriggerSpell(SpellEffIndex effIndex)
{
    if (effectHandleMode != SPELL_EFFECT_HANDLE_LAUNCH_TARGET
        && effectHandleMode != SPELL_EFFECT_HANDLE_LAUNCH)
        return;

    uint32 triggered_spell_id = m_spellInfo->Effects[effIndex].TriggerSpell;

    // todo: move those to spell scripts
    if (m_spellInfo->Effects[effIndex].Effect == SPELL_EFFECT_TRIGGER_SPELL
        && effectHandleMode == SPELL_EFFECT_HANDLE_LAUNCH_TARGET)
    {
        // special cases
        switch (triggered_spell_id)
        {
            // Mirror Image
            case 58832:
            {
                // Glyph of Mirror Image
                if (m_caster->HasAura(63093))
                   m_caster->CastSpell(m_caster, 65047, true); // Mirror Image

                break;
            }
            // Vanish (not exist)
            case 18461:
            {
                unitTarget->RemoveMovementImpairingAuras();
                unitTarget->RemoveAurasByType(SPELL_AURA_MOD_STALKED);

                // If this spell is given to an NPC, it must handle the rest using its own AI
                if (unitTarget->GetTypeId() != TYPEID_PLAYER)
                    return;

                // See if we already are stealthed. If so, we're done.
                if (unitTarget->HasAura(1784))
                    return;

                // Reset cooldown on stealth if needed
                if (unitTarget->ToPlayer()->HasSpellCooldown(1784))
                    unitTarget->ToPlayer()->RemoveSpellCooldown(1784);

                unitTarget->CastSpell(unitTarget, 1784, true);
                return;
            }
            // Demonic Empowerment -- succubus
            case 54437:
            {
                unitTarget->RemoveMovementImpairingAuras();
                unitTarget->RemoveAurasByType(SPELL_AURA_MOD_STALKED);
                unitTarget->RemoveAurasByType(SPELL_AURA_MOD_STUN);

                // Cast Lesser Invisibility
                unitTarget->CastSpell(unitTarget, 7870, true);
                return;
            }
            // just skip
            case 23770:                                         // Sayge's Dark Fortune of *
                // not exist, common cooldown can be implemented in scripts if need.
                return;
            // Brittle Armor - (need add max stack of 24575 Brittle Armor)
            case 29284:
            {
                // Brittle Armor
                SpellInfo const* spell = sSpellMgr->GetSpellInfo(24575);
                if (!spell)
                    return;

                for (uint32 j = 0; j < spell->StackAmount; ++j)
                    m_caster->CastSpell(unitTarget, spell->Id, true);
                return;
            }
            // Mercurial Shield - (need add max stack of 26464 Mercurial Shield)
            case 29286:
            {
                // Mercurial Shield
                SpellInfo const* spell = sSpellMgr->GetSpellInfo(26464);
                if (!spell)
                    return;

                for (uint32 j = 0; j < spell->StackAmount; ++j)
                    m_caster->CastSpell(unitTarget, spell->Id, true);
                return;
            }
            // Cloak of Shadows
            case 35729:
            {
                uint32 dispelMask = SpellInfo::GetDispelMask(DISPEL_ALL);
                Unit::AuraApplicationMap& Auras = unitTarget->GetAppliedAuras();
                for (Unit::AuraApplicationMap::iterator iter = Auras.begin(); iter != Auras.end();)
                {
                    // remove all harmful spells on you...
                    SpellInfo const* spell = iter->second->GetBase()->GetSpellInfo();
                    if ((spell->DmgClass == SPELL_DAMAGE_CLASS_MAGIC // only affect magic spells
                        || ((spell->GetDispelMask()) & dispelMask))
                        // ignore positive and passive auras
                        && !iter->second->IsPositive() && !iter->second->GetBase()->IsPassive())
                    {
                        m_caster->RemoveAura(iter);
                    }
                    else
                        ++iter;
                }
                return;
            }
        }
    }

    // normal case
    SpellInfo const* spellInfo = sSpellMgr->GetSpellInfo(triggered_spell_id);
    if (!spellInfo)
    {
        sLog->outDebug(LOG_FILTER_SPELLS_AURAS, "Spell::EffectTriggerSpell spell %u tried to trigger unknown spell %u", m_spellInfo->Id, triggered_spell_id);
        return;
    }

    SpellCastTargets targets;
    if (effectHandleMode == SPELL_EFFECT_HANDLE_LAUNCH_TARGET)
    {
        if (!spellInfo->NeedsToBeTriggeredByCaster())
            return;
        targets.SetUnitTarget(unitTarget);
    }
    else //if (effectHandleMode == SPELL_EFFECT_HANDLE_LAUNCH)
    {
        if (spellInfo->NeedsToBeTriggeredByCaster() && (m_spellInfo->Effects[effIndex].GetProvidedTargetMask() & TARGET_FLAG_UNIT_MASK))
            return;

        if (spellInfo->GetExplicitTargetMask() & TARGET_FLAG_DEST_LOCATION)
            targets.SetDst(m_targets);

        targets.SetUnitTarget(m_caster);
    }

    CustomSpellValues values;
    // set basepoints for trigger with value effect
    if (m_spellInfo->Effects[effIndex].Effect == SPELL_EFFECT_TRIGGER_SPELL_WITH_VALUE)
    {
        // maybe need to set value only when basepoints == 0?
        values.AddSpellMod(SPELLVALUE_BASE_POINT0, damage);
        values.AddSpellMod(SPELLVALUE_BASE_POINT1, damage);
        values.AddSpellMod(SPELLVALUE_BASE_POINT2, damage);
    }

    // Remove spell cooldown (not category) if spell triggering spell with cooldown and same category
    if (m_caster->GetTypeId() == TYPEID_PLAYER && m_spellInfo->CategoryRecoveryTime && spellInfo->CategoryRecoveryTime
        && m_spellInfo->Category == spellInfo->Category)
        m_caster->ToPlayer()->RemoveSpellCooldown(spellInfo->Id);

    // original caster guid only for GO cast
    m_caster->CastSpell(targets, spellInfo, &values, TRIGGERED_FULL_MASK, NULL, NULL, m_originalCasterGUID);
}

void Spell::EffectTriggerMissileSpell(SpellEffIndex effIndex)
{
    if (effectHandleMode != SPELL_EFFECT_HANDLE_HIT_TARGET
        && effectHandleMode != SPELL_EFFECT_HANDLE_HIT)
        return;

    uint32 triggered_spell_id = m_spellInfo->Effects[effIndex].TriggerSpell;

    // normal case
    SpellInfo const* spellInfo = sSpellMgr->GetSpellInfo(triggered_spell_id);
    if (!spellInfo)
    {
        sLog->outDebug(LOG_FILTER_SPELLS_AURAS, "Spell::EffectTriggerSpell spell %u tried to trigger unknown spell %u", m_spellInfo->Id, triggered_spell_id);
        return;
    }

    SpellCastTargets targets;
    if (effectHandleMode == SPELL_EFFECT_HANDLE_HIT_TARGET)
    {
        if (!spellInfo->NeedsToBeTriggeredByCaster())
            return;
        targets.SetUnitTarget(unitTarget);
    }
    else //if (effectHandleMode == SPELL_EFFECT_HANDLE_HIT)
    {
        if (spellInfo->NeedsToBeTriggeredByCaster() && (m_spellInfo->Effects[effIndex].GetProvidedTargetMask() & TARGET_FLAG_UNIT_MASK))
            return;

        if (spellInfo->GetExplicitTargetMask() & TARGET_FLAG_DEST_LOCATION)
            targets.SetDst(m_targets);

        targets.SetUnitTarget(m_caster);
    }

    CustomSpellValues values;
    // set basepoints for trigger with value effect
    if (m_spellInfo->Effects[effIndex].Effect == SPELL_EFFECT_TRIGGER_MISSILE_SPELL_WITH_VALUE)
    {
        // maybe need to set value only when basepoints == 0?
        values.AddSpellMod(SPELLVALUE_BASE_POINT0, damage);
        values.AddSpellMod(SPELLVALUE_BASE_POINT1, damage);
        values.AddSpellMod(SPELLVALUE_BASE_POINT2, damage);
    }

    // Remove spell cooldown (not category) if spell triggering spell with cooldown and same category
    if (m_caster->GetTypeId() == TYPEID_PLAYER && m_spellInfo->CategoryRecoveryTime && spellInfo->CategoryRecoveryTime
        && m_spellInfo->Category == spellInfo->Category)
        m_caster->ToPlayer()->RemoveSpellCooldown(spellInfo->Id);

    // original caster guid only for GO cast
    m_caster->CastSpell(targets, spellInfo, &values, TRIGGERED_FULL_MASK, NULL, NULL, m_originalCasterGUID);
}

void Spell::EffectForceCast(SpellEffIndex effIndex)
{
    if (effectHandleMode != SPELL_EFFECT_HANDLE_HIT_TARGET)
        return;

    if (!unitTarget)
        return;

    uint32 triggered_spell_id = m_spellInfo->Effects[effIndex].TriggerSpell;

    // normal case
    SpellInfo const* spellInfo = sSpellMgr->GetSpellInfo(triggered_spell_id);

    if (!spellInfo)
    {
        sLog->outError("Spell::EffectForceCast of spell %u: triggering unknown spell id %i", m_spellInfo->Id, triggered_spell_id);
        return;
    }

    if (m_spellInfo->Effects[effIndex].Effect == SPELL_EFFECT_FORCE_CAST && damage)
    {
        switch (m_spellInfo->Id)
        {
            case 52588: // Skeletal Gryphon Escape
            case 48598: // Ride Flamebringer Cue
                unitTarget->RemoveAura(damage);
                break;
            case 52463: // Hide In Mine Car
            case 52349: // Overtake
                unitTarget->CastCustomSpell(unitTarget, spellInfo->Id, &damage, NULL, NULL, true, NULL, NULL, m_originalCasterGUID);
                return;
            case 72378: // Blood Nova
            case 73058: // Blood Nova
                m_caster->CastSpell(unitTarget, damage, true);   // additional spell cast
                break;
        }
    }

    CustomSpellValues values;
    // set basepoints for trigger with value effect
    if (m_spellInfo->Effects[effIndex].Effect == SPELL_EFFECT_FORCE_CAST_WITH_VALUE)
    {
        // maybe need to set value only when basepoints == 0?
        values.AddSpellMod(SPELLVALUE_BASE_POINT0, damage);
        values.AddSpellMod(SPELLVALUE_BASE_POINT1, damage);
        values.AddSpellMod(SPELLVALUE_BASE_POINT2, damage);
    }

    SpellCastTargets targets;
    targets.SetUnitTarget(m_caster);

    unitTarget->CastSpell(targets, spellInfo, &values, TRIGGERED_FULL_MASK);
}

void Spell::EffectTriggerRitualOfSummoning(SpellEffIndex effIndex)
{
    if (effectHandleMode != SPELL_EFFECT_HANDLE_HIT)
        return;

    uint32 triggered_spell_id = m_spellInfo->Effects[effIndex].TriggerSpell;
    SpellInfo const* spellInfo = sSpellMgr->GetSpellInfo(triggered_spell_id);

    if (!spellInfo)
    {
        sLog->outError("EffectTriggerRitualOfSummoning of spell %u: triggering unknown spell id %i", m_spellInfo->Id, triggered_spell_id);
        return;
    }

    finish();

    m_caster->CastSpell((Unit*)NULL, spellInfo, false);
}

void Spell::EffectJump(SpellEffIndex effIndex)
{
    if (effectHandleMode != SPELL_EFFECT_HANDLE_LAUNCH_TARGET)
        return;

    if (m_caster->isInFlight())
        return;

    if (!unitTarget)
        return;

    float x, y, z;
    unitTarget->GetContactPoint(m_caster, x, y, z, CONTACT_DISTANCE);

    float speedXY, speedZ;
    CalculateJumpSpeeds(effIndex, m_caster->GetExactDist2d(x, y), speedXY, speedZ);
    m_caster->GetMotionMaster()->MoveJump(x, y, z, speedXY, speedZ);
}

void Spell::EffectJumpDest(SpellEffIndex effIndex)
{
    if (effectHandleMode != SPELL_EFFECT_HANDLE_LAUNCH)
        return;

    if (m_caster->isInFlight())
        return;

    if (!m_targets.HasDst())
        return;

    // Init dest coordinates
    float x, y, z;
    m_targets.GetDst()->GetPosition(x, y, z);

    float speedXY, speedZ;
    CalculateJumpSpeeds(effIndex, m_caster->GetExactDist2d(x, y), speedXY, speedZ);
    m_caster->GetMotionMaster()->MoveJump(x, y, z, speedXY, speedZ);
}

void Spell::CalculateJumpSpeeds(uint8 i, float dist, float & speedXY, float & speedZ)
{
    if (m_spellInfo->Effects[i].MiscValue)
        speedZ = float(m_spellInfo->Effects[i].MiscValue)/10;
    else if (m_spellInfo->Effects[i].MiscValueB)
        speedZ = float(m_spellInfo->Effects[i].MiscValueB)/10;
    else
        speedZ = 10.0f;
    speedXY = dist * 10.0f / speedZ;
}

void Spell::EffectTeleportUnits(SpellEffIndex /*effIndex*/)
{
    if (effectHandleMode != SPELL_EFFECT_HANDLE_HIT_TARGET)
        return;

    if (!unitTarget || unitTarget->isInFlight())
        return;

    // Pre effects
    uint8 uiMaxSafeLevel = 0;
    switch (m_spellInfo->Id)
    {
        case 48129:  // Scroll of Recall
            uiMaxSafeLevel = 40;
        case 60320:  // Scroll of Recall II
            if (!uiMaxSafeLevel)
                uiMaxSafeLevel = 70;
        case 60321:  // Scroll of Recal III
            if (!uiMaxSafeLevel)
                uiMaxSafeLevel = 80;

            if (unitTarget->getLevel() > uiMaxSafeLevel)
            {
                unitTarget->AddAura(60444, unitTarget); //Apply Lost! Aura
                return;
            }
            break;
        case 66550: // teleports outside (Isle of Conquest)
            if (Player* target = unitTarget->ToPlayer())
            {
                if (target->GetTeamId() == TEAM_ALLIANCE)
                    m_targets.SetDst(442.24f, -835.25f, 44.30f, 0.06f, 628);
                else
                    m_targets.SetDst(1120.43f, -762.11f, 47.92f, 2.94f, 628);
            }
            break;
        case 66551: // teleports inside (Isle of Conquest)
            if (Player* target = unitTarget->ToPlayer())
            {
                if (target->GetTeamId() == TEAM_ALLIANCE)
                    m_targets.SetDst(389.57f, -832.38f, 48.65f, 3.00f, 628);
                else
                    m_targets.SetDst(1174.85f, -763.24f, 48.72f, 6.26f, 628);
            }
            break;
    }

    // If not exist data for dest location - return
    if (!m_targets.HasDst())
    {
        sLog->outError("Spell::EffectTeleportUnits - does not have destination for spell ID %u\n", m_spellInfo->Id);
        return;
    }

    // Init dest coordinates
    uint32 mapid = m_targets.GetDst()->GetMapId();
    if (mapid == MAPID_INVALID)
        mapid = unitTarget->GetMapId();
    float x, y, z, orientation;
    m_targets.GetDst()->GetPosition(x, y, z, orientation);
    if (!orientation && m_targets.GetUnitTarget())
        orientation = m_targets.GetUnitTarget()->GetOrientation();
    sLog->outDebug(LOG_FILTER_SPELLS_AURAS, "Spell::EffectTeleportUnits - teleport unit to %u %f %f %f %f\n", mapid, x, y, z, orientation);

    if (mapid == unitTarget->GetMapId())
        unitTarget->NearTeleportTo(x, y, z, orientation, unitTarget == m_caster);
    else if (unitTarget->GetTypeId() == TYPEID_PLAYER)
        unitTarget->ToPlayer()->TeleportTo(mapid, x, y, z, orientation, unitTarget == m_caster ? TELE_TO_SPELL : 0);

    // post effects for TARGET_DEST_DB
    switch (m_spellInfo->Id)
    {
        // Dimensional Ripper - Everlook
        case 23442:
        {
            int32 r = irand(0, 119);
            if (r >= 70)                                  // 7/12 success
            {
                if (r < 100)                              // 4/12 evil twin
                    m_caster->CastSpell(m_caster, 23445, true);
                else                                        // 1/12 fire
                    m_caster->CastSpell(m_caster, 23449, true);
            }
            return;
        }
        // Ultrasafe Transporter: Toshley's Station
        case 36941:
        {
            if (roll_chance_i(50))                        // 50% success
            {
                int32 rand_eff = urand(1, 7);
                switch (rand_eff)
                {
                    case 1:
                        // soul split - evil
                        m_caster->CastSpell(m_caster, 36900, true);
                        break;
                    case 2:
                        // soul split - good
                        m_caster->CastSpell(m_caster, 36901, true);
                        break;
                    case 3:
                        // Increase the size
                        m_caster->CastSpell(m_caster, 36895, true);
                        break;
                    case 4:
                        // Decrease the size
                        m_caster->CastSpell(m_caster, 36893, true);
                        break;
                    case 5:
                    // Transform
                    {
                        if (m_caster->ToPlayer()->GetTeam() == ALLIANCE)
                            m_caster->CastSpell(m_caster, 36897, true);
                        else
                            m_caster->CastSpell(m_caster, 36899, true);
                        break;
                    }
                    case 6:
                        // chicken
                        m_caster->CastSpell(m_caster, 36940, true);
                        break;
                    case 7:
                        // evil twin
                        m_caster->CastSpell(m_caster, 23445, true);
                        break;
                }
            }
            return;
        }
        // Dimensional Ripper - Area 52
        case 36890:
        {
            if (roll_chance_i(50))                        // 50% success
            {
                int32 rand_eff = urand(1, 4);
                switch (rand_eff)
                {
                    case 1:
                        // soul split - evil
                        m_caster->CastSpell(m_caster, 36900, true);
                        break;
                    case 2:
                        // soul split - good
                        m_caster->CastSpell(m_caster, 36901, true);
                        break;
                    case 3:
                        // Increase the size
                        m_caster->CastSpell(m_caster, 36895, true);
                        break;
                    case 4:
                        // Transform
                    {
                        if (m_caster->ToPlayer()->GetTeam() == ALLIANCE)
                            m_caster->CastSpell(m_caster, 36897, true);
                        else
                            m_caster->CastSpell(m_caster, 36899, true);
                        break;
                    }
                }
            }
            return;
        }
    }
}

void Spell::EffectApplyAura(SpellEffIndex effIndex)
{
    if (effectHandleMode != SPELL_EFFECT_HANDLE_HIT_TARGET)
        return;

    if (!m_spellAura || !unitTarget)
        return;
    ASSERT(unitTarget == m_spellAura->GetOwner());
    m_spellAura->_ApplyEffectForTargets(effIndex);
}

void Spell::EffectApplyAreaAura(SpellEffIndex effIndex)
{
    if (effectHandleMode != SPELL_EFFECT_HANDLE_HIT_TARGET)
        return;

    if (!m_spellAura || !unitTarget)
        return;
    ASSERT (unitTarget == m_spellAura->GetOwner());
    m_spellAura->_ApplyEffectForTargets(effIndex);
}

void Spell::EffectUnlearnSpecialization(SpellEffIndex effIndex)
{
    if (effectHandleMode != SPELL_EFFECT_HANDLE_HIT_TARGET)
        return;

    if (!unitTarget || unitTarget->GetTypeId() != TYPEID_PLAYER)
        return;

    Player* player = unitTarget->ToPlayer();
    uint32 spellToUnlearn = m_spellInfo->Effects[effIndex].TriggerSpell;

    player->removeSpell(spellToUnlearn);

    sLog->outDebug(LOG_FILTER_SPELLS_AURAS, "Spell: Player %u has unlearned spell %u from NpcGUID: %u", player->GetGUIDLow(), spellToUnlearn, m_caster->GetGUIDLow());
}

void Spell::EffectPowerDrain(SpellEffIndex effIndex)
{
    if (effectHandleMode != SPELL_EFFECT_HANDLE_HIT_TARGET)
        return;

    if (m_spellInfo->Effects[effIndex].MiscValue < 0 || m_spellInfo->Effects[effIndex].MiscValue >= int8(MAX_POWERS))
        return;

    Powers powerType = Powers(m_spellInfo->Effects[effIndex].MiscValue);

    if (!unitTarget || !unitTarget->isAlive() || unitTarget->getPowerType() != powerType || damage < 0)
        return;

    // add spell damage bonus
    damage = m_caster->SpellDamageBonus(unitTarget, m_spellInfo, uint32(damage), SPELL_DIRECT_DAMAGE);

    // resilience reduce mana draining effect at spell crit damage reduction (added in 2.4)
    int32 power = damage;
    if (powerType == POWER_MANA)
        power -= unitTarget->GetSpellCritDamageReduction(power);

    int32 newDamage = -(unitTarget->ModifyPower(powerType, -int32(power)));

    float gainMultiplier = 0.0f;

    // Don`t restore from self drain
    if (m_caster != unitTarget)
    {
        gainMultiplier = m_spellInfo->Effects[effIndex].CalcValueMultiplier(m_originalCaster, this);

        int32 gain = int32(newDamage* gainMultiplier);

        m_caster->EnergizeBySpell(m_caster, m_spellInfo->Id, gain, powerType);
    }
    ExecuteLogEffectTakeTargetPower(effIndex, unitTarget, powerType, newDamage, gainMultiplier);
}

void Spell::EffectSendEvent(SpellEffIndex effIndex)
{
    // we do not handle a flag dropping or clicking on flag in battleground by sendevent system
    if (effectHandleMode != SPELL_EFFECT_HANDLE_HIT_TARGET
        && effectHandleMode != SPELL_EFFECT_HANDLE_HIT)
        return;

    //! it's possible for spells with this spell effect to either have a target or no target
    //! in case of a target, we will execute this handler on SPELL_EFFECT_HANDLE_HIT_TARGET
    //! with all relevant variables, and we will skip SPELL_EFFECT_HANDLE_HIT
    if (effectHandleMode == SPELL_EFFECT_HANDLE_HIT)
    {
        if (GetSpellInfo()->Effects[effIndex].TargetA.GetTarget() != 0 ||
            GetSpellInfo()->Effects[effIndex].TargetB.GetTarget() != 0)
            return;
    }

    WorldObject* target = NULL;

    // call events for target if present
    if (effectHandleMode == SPELL_EFFECT_HANDLE_HIT_TARGET)
    {
        if (unitTarget)
            target = unitTarget;
        else if (gameObjTarget)
            target = gameObjTarget;
    }
    // call event with no target or focus target when no targets could be found due to no dbc entry
    else if (!m_spellInfo->Effects[effIndex].GetProvidedTargetMask())
    {
        if (focusObject)
            target = focusObject;
        // TODO: there should be a possibility to pass dest target to event script
    }

    sLog->outDebug(LOG_FILTER_SPELLS_AURAS, "Spell ScriptStart %u for spellid %u in EffectSendEvent ", m_spellInfo->Effects[effIndex].MiscValue, m_spellInfo->Id);

    if (ZoneScript* zoneScript = m_caster->GetZoneScript())
        zoneScript->ProcessEvent(target, m_spellInfo->Effects[effIndex].MiscValue);
    else if (InstanceScript* instanceScript = m_caster->GetInstanceScript())    // needed in case Player is the caster
        instanceScript->ProcessEvent(target, m_spellInfo->Effects[effIndex].MiscValue);

    m_caster->GetMap()->ScriptsStart(sEventScripts, m_spellInfo->Effects[effIndex].MiscValue, m_caster, target);
}

void Spell::EffectPowerBurn(SpellEffIndex effIndex)
{
    if (effectHandleMode != SPELL_EFFECT_HANDLE_HIT_TARGET)
        return;

    if (m_spellInfo->Effects[effIndex].MiscValue < 0 || m_spellInfo->Effects[effIndex].MiscValue >= int8(MAX_POWERS))
        return;

    Powers powerType = Powers(m_spellInfo->Effects[effIndex].MiscValue);

    if (!unitTarget || !unitTarget->isAlive() || unitTarget->getPowerType() != powerType || damage < 0)
        return;

    // burn x% of target's mana, up to maximum of 2x% of caster's mana (Mana Burn)
    if (m_spellInfo->Id == 8129)
    {
        int32 maxDamage = int32(CalculatePctN(m_caster->GetMaxPower(powerType), damage * 2));
        damage = int32(CalculatePctN(unitTarget->GetMaxPower(powerType), damage));
        damage = std::min(damage, maxDamage);
    }

    int32 power = damage;
    // resilience reduce mana draining effect at spell crit damage reduction (added in 2.4)
    if (powerType == POWER_MANA)
        power -= unitTarget->GetSpellCritDamageReduction(power);

    int32 newDamage = -(unitTarget->ModifyPower(powerType, -power));

    // NO - Not a typo - EffectPowerBurn uses effect value multiplier - not effect damage multiplier
    float dmgMultiplier = m_spellInfo->Effects[effIndex].CalcValueMultiplier(m_originalCaster, this);

    // add log data before multiplication (need power amount, not damage)
    ExecuteLogEffectTakeTargetPower(effIndex, unitTarget, powerType, newDamage, 0.0f);

    newDamage = int32(newDamage* dmgMultiplier);

    m_damage += newDamage;
}

void Spell::EffectHeal(SpellEffIndex /*effIndex*/)
{
    if (effectHandleMode != SPELL_EFFECT_HANDLE_LAUNCH_TARGET)
        return;

    if (unitTarget && unitTarget->isAlive() && damage >= 0)
    {
        // Try to get original caster
        Unit* caster = m_originalCasterGUID ? m_originalCaster : m_caster;

        // Skip if m_originalCaster not available
        if (!caster)
            return;

        int32 addhealth = damage;

        // Vessel of the Naaru (Vial of the Sunwell trinket)
        if (m_spellInfo->Id == 45064)
        {
            // Amount of heal - depends from stacked Holy Energy
            int damageAmount = 0;
            if (AuraEffect const* aurEff = m_caster->GetAuraEffect(45062, 0))
            {
                damageAmount+= aurEff->GetAmount();
                m_caster->RemoveAurasDueToSpell(45062);
            }

            addhealth += damageAmount;
        }
        // Runic Healing Injector (heal increased by 25% for engineers - 3.2.0 patch change)
        else if (m_spellInfo->Id == 67489)
        {
            if (Player* player = m_caster->ToPlayer())
                if (player->HasSkill(SKILL_ENGINEERING))
                    AddPctN(addhealth, 25);
        }
        // Swiftmend - consumes Regrowth or Rejuvenation
        else if (m_spellInfo->TargetAuraState == AURA_STATE_SWIFTMEND && unitTarget->HasAuraState(AURA_STATE_SWIFTMEND, m_spellInfo, m_caster))
        {
            Unit::AuraEffectList const& RejorRegr = unitTarget->GetAuraEffectsByType(SPELL_AURA_PERIODIC_HEAL);
            // find most short by duration
            AuraEffect* targetAura = NULL;
            for (Unit::AuraEffectList::const_iterator i = RejorRegr.begin(); i != RejorRegr.end(); ++i)
            {
                if ((*i)->GetSpellInfo()->SpellFamilyName == SPELLFAMILY_DRUID
                    && (*i)->GetSpellInfo()->SpellFamilyFlags[0] & 0x50)
                {
                    if (!targetAura || (*i)->GetBase()->GetDuration() < targetAura->GetBase()->GetDuration())
                        targetAura = *i;
                }
            }

            if (!targetAura)
            {
                sLog->outError("Target(GUID:" UI64FMTD ") has aurastate AURA_STATE_SWIFTMEND but no matching aura.", unitTarget->GetGUID());
                return;
            }

            int32 tickheal = targetAura->GetAmount();
            if (Unit* auraCaster = targetAura->GetCaster())
                tickheal = auraCaster->SpellHealingBonus(unitTarget, targetAura->GetSpellInfo(), tickheal, DOT);
            //int32 tickheal = targetAura->GetSpellInfo()->EffectBasePoints[idx] + 1;
            //It is said that talent bonus should not be included

            int32 tickcount = 0;
            // Rejuvenation
            if (targetAura->GetSpellInfo()->SpellFamilyFlags[0] & 0x10)
                tickcount = 4;
            // Regrowth
            else // if (targetAura->GetSpellInfo()->SpellFamilyFlags[0] & 0x40)
                tickcount = 6;

            addhealth += tickheal * tickcount;

            // Glyph of Swiftmend
            if (!caster->HasAura(54824))
                unitTarget->RemoveAura(targetAura->GetId(), targetAura->GetCasterGUID());

            //addhealth += tickheal * tickcount;
            //addhealth = caster->SpellHealingBonus(m_spellInfo, addhealth, HEAL, unitTarget);
        }
        // Glyph of Nourish
        else if (m_spellInfo->SpellFamilyName == SPELLFAMILY_DRUID && m_spellInfo->SpellFamilyFlags[1] & 0x2000000)
        {
            addhealth = caster->SpellHealingBonus(unitTarget, m_spellInfo, addhealth, HEAL);

            if (AuraEffect const* aurEff = m_caster->GetAuraEffect(62971, 0))
            {
                Unit::AuraEffectList const& Periodic = unitTarget->GetAuraEffectsByType(SPELL_AURA_PERIODIC_HEAL);
                for (Unit::AuraEffectList::const_iterator i = Periodic.begin(); i != Periodic.end(); ++i)
                {
                    if (m_caster->GetGUID() == (*i)->GetCasterGUID())
                        AddPctN(addhealth, aurEff->GetAmount());
                }
            }
        }
        // Lifebloom - final heal coef multiplied by original DoT stack
        else if (m_spellInfo->Id == 33778)
            addhealth = caster->SpellHealingBonus(unitTarget, m_spellInfo, addhealth, HEAL, m_spellValue->EffectBasePoints[1]);
        // Riptide - increase healing done by Chain Heal
        else if (m_spellInfo->SpellFamilyName == SPELLFAMILY_SHAMAN && m_spellInfo->SpellFamilyFlags[0] & 0x100)
        {
            addhealth = caster->SpellHealingBonus(unitTarget, m_spellInfo, addhealth, HEAL);
            if (AuraEffect* aurEff = unitTarget->GetAuraEffect(SPELL_AURA_PERIODIC_HEAL, SPELLFAMILY_SHAMAN, 0, 0, 0x10, m_originalCasterGUID))
            {
                addhealth = int32(addhealth * 1.25f);
                // consume aura
                unitTarget->RemoveAura(aurEff->GetBase());
            }
        }
        // Death Pact - return pct of max health to caster
        else if (m_spellInfo->SpellFamilyName == SPELLFAMILY_DEATHKNIGHT && m_spellInfo->SpellFamilyFlags[0] & 0x00080000)
            addhealth = caster->SpellHealingBonus(unitTarget, m_spellInfo, int32(caster->CountPctFromMaxHealth(damage)), HEAL);
        else
            addhealth = caster->SpellHealingBonus(unitTarget, m_spellInfo, addhealth, HEAL);

        // Remove Grievious bite if fully healed
        if (unitTarget->HasAura(48920) && (unitTarget->GetHealth() + addhealth >= unitTarget->GetMaxHealth()))
            unitTarget->RemoveAura(48920);

        m_damage -= addhealth;
    }
}

void Spell::EffectHealPct(SpellEffIndex /*effIndex*/)
{
    if (effectHandleMode != SPELL_EFFECT_HANDLE_HIT_TARGET)
        return;

    if (!unitTarget || !unitTarget->isAlive() || damage < 0)
        return;

    // Skip if m_originalCaster not available
    if (!m_originalCaster)
        return;

    // Rune Tap - Party
    if (m_spellInfo->Id == 59754 && unitTarget == m_caster)
        return;

    m_healing += m_originalCaster->SpellHealingBonus(unitTarget, m_spellInfo, unitTarget->CountPctFromMaxHealth(damage), HEAL);
}

void Spell::EffectHealMechanical(SpellEffIndex /*effIndex*/)
{
    if (effectHandleMode != SPELL_EFFECT_HANDLE_HIT_TARGET)
        return;

    if (!unitTarget || !unitTarget->isAlive() || damage < 0)
        return;

    // Skip if m_originalCaster not available
    if (!m_originalCaster)
        return;

    m_healing += m_originalCaster->SpellHealingBonus(unitTarget, m_spellInfo, uint32(damage), HEAL);
}

void Spell::EffectHealthLeech(SpellEffIndex effIndex)
{
    if (effectHandleMode != SPELL_EFFECT_HANDLE_HIT_TARGET)
        return;

    if (!unitTarget || !unitTarget->isAlive() || damage < 0)
        return;

    damage = m_caster->SpellDamageBonus(unitTarget, m_spellInfo, uint32(damage), SPELL_DIRECT_DAMAGE);

    sLog->outDebug(LOG_FILTER_SPELLS_AURAS, "HealthLeech :%i", damage);

    float healMultiplier = m_spellInfo->Effects[effIndex].CalcValueMultiplier(m_originalCaster, this);

    m_damage += damage;
    // get max possible damage, don't count overkill for heal
    uint32 healthGain = uint32(-unitTarget->GetHealthGain(-damage) * healMultiplier);

    if (m_caster->isAlive())
    {
        healthGain = m_caster->SpellHealingBonus(m_caster, m_spellInfo, healthGain, HEAL);
        m_caster->HealBySpell(m_caster, m_spellInfo, uint32(healthGain));
    }
}

void Spell::DoCreateItem(uint32 /*i*/, uint32 itemtype)
{
    if (!unitTarget || unitTarget->GetTypeId() != TYPEID_PLAYER)
        return;

    Player* player = unitTarget->ToPlayer();

    uint32 newitemid = itemtype;
    ItemTemplate const* pProto = sObjectMgr->GetItemTemplate(newitemid);
    if (!pProto)
    {
        player->SendEquipError(EQUIP_ERR_ITEM_NOT_FOUND, NULL, NULL);
        return;
    }

    // bg reward have some special in code work
    uint32 bgType = 0;
    switch (m_spellInfo->Id)
    {
        case SPELL_AV_MARK_WINNER:
        case SPELL_AV_MARK_LOSER:
            bgType = BATTLEGROUND_AV;
            break;
        case SPELL_WS_MARK_WINNER:
        case SPELL_WS_MARK_LOSER:
            bgType = BATTLEGROUND_WS;
            break;
        case SPELL_AB_MARK_WINNER:
        case SPELL_AB_MARK_LOSER:
            bgType = BATTLEGROUND_AB;
            break;
        default:
            break;
    }

    uint32 num_to_add = damage;

    if (num_to_add < 1)
        num_to_add = 1;
    if (num_to_add > pProto->GetMaxStackSize())
        num_to_add = pProto->GetMaxStackSize();

    // init items_count to 1, since 1 item will be created regardless of specialization
    int items_count=1;
    // the chance to create additional items
    float additionalCreateChance=0.0f;
    // the maximum number of created additional items
    uint8 additionalMaxNum=0;
    // get the chance and maximum number for creating extra items
    if (canCreateExtraItems(player, m_spellInfo->Id, additionalCreateChance, additionalMaxNum))
    {
        // roll with this chance till we roll not to create or we create the max num
        while (roll_chance_f(additionalCreateChance) && items_count <= additionalMaxNum)
            ++items_count;
    }

    // really will be created more items
    num_to_add *= items_count;

    // can the player store the new item?
    ItemPosCountVec dest;
    uint32 no_space = 0;
    InventoryResult msg = player->CanStoreNewItem(NULL_BAG, NULL_SLOT, dest, newitemid, num_to_add, &no_space);
    if (msg != EQUIP_ERR_OK)
    {
        // convert to possible store amount
        if (msg == EQUIP_ERR_INVENTORY_FULL || msg == EQUIP_ERR_CANT_CARRY_MORE_OF_THIS)
            num_to_add -= no_space;
        else
        {
            // if not created by another reason from full inventory or unique items amount limitation
            player->SendEquipError(msg, NULL, NULL, newitemid);
            return;
        }
    }

    if (num_to_add)
    {
        // create the new item and store it
        Item* pItem = player->StoreNewItem(dest, newitemid, true, Item::GenerateItemRandomPropertyId(newitemid));

        // was it successful? return error if not
        if (!pItem)
        {
            player->SendEquipError(EQUIP_ERR_ITEM_NOT_FOUND, NULL, NULL);
            return;
        }

        // set the "Crafted by ..." property of the item
        if (pItem->GetTemplate()->Class != ITEM_CLASS_CONSUMABLE && pItem->GetTemplate()->Class != ITEM_CLASS_QUEST && newitemid != 6265 && newitemid != 6948)
            pItem->SetUInt32Value(ITEM_FIELD_CREATOR, player->GetGUIDLow());

        // send info to the client
        if (pItem)
            player->SendNewItem(pItem, num_to_add, true, bgType == 0);

        // we succeeded in creating at least one item, so a levelup is possible
        if (bgType == 0)
            player->UpdateCraftSkill(m_spellInfo->Id);
    }

/*
    // for battleground marks send by mail if not add all expected
    if (no_space > 0 && bgType)
    {
        if (Battleground* bg = sBattlegroundMgr->GetBattlegroundTemplate(BattlegroundTypeId(bgType)))
            bg->SendRewardMarkByMail(player, newitemid, no_space);
    }
*/
}

void Spell::EffectCreateItem(SpellEffIndex effIndex)
{
    if (effectHandleMode != SPELL_EFFECT_HANDLE_HIT_TARGET)
        return;

    DoCreateItem(effIndex, m_spellInfo->Effects[effIndex].ItemType);
    ExecuteLogEffectCreateItem(effIndex, m_spellInfo->Effects[effIndex].ItemType);
}

void Spell::EffectCreateItem2(SpellEffIndex effIndex)
{
    if (effectHandleMode != SPELL_EFFECT_HANDLE_HIT_TARGET)
        return;

    if (!unitTarget || unitTarget->GetTypeId() != TYPEID_PLAYER)
        return;

    Player* player = unitTarget->ToPlayer();

    uint32 item_id = m_spellInfo->Effects[effIndex].ItemType;

    if (item_id)
        DoCreateItem(effIndex, item_id);

    // special case: fake item replaced by generate using spell_loot_template
    if (m_spellInfo->IsLootCrafting())
    {
        if (item_id)
        {
            if (!player->HasItemCount(item_id, 1))
                return;

            // remove reagent
            uint32 count = 1;
            player->DestroyItemCount(item_id, count, true);

            // create some random items
            player->AutoStoreLoot(m_spellInfo->Id, LootTemplates_Spell);
        }
        else
            player->AutoStoreLoot(m_spellInfo->Id, LootTemplates_Spell);    // create some random items
    }
    // TODO: ExecuteLogEffectCreateItem(i, m_spellInfo->Effects[i].ItemType);
}

void Spell::EffectCreateRandomItem(SpellEffIndex /*effIndex*/)
{
    if (effectHandleMode != SPELL_EFFECT_HANDLE_HIT_TARGET)
        return;

    if (!unitTarget || unitTarget->GetTypeId() != TYPEID_PLAYER)
        return;
    Player* player = unitTarget->ToPlayer();

    // create some random items
    player->AutoStoreLoot(m_spellInfo->Id, LootTemplates_Spell);
    // TODO: ExecuteLogEffectCreateItem(i, m_spellInfo->Effects[i].ItemType);
}

void Spell::EffectPersistentAA(SpellEffIndex effIndex)
{
    if (effectHandleMode != SPELL_EFFECT_HANDLE_HIT)
        return;

    if (!m_spellAura)
    {
        Unit* caster = m_caster->GetEntry() == WORLD_TRIGGER ? m_originalCaster : m_caster;
        float radius = m_spellInfo->Effects[effIndex].CalcRadius(caster);

        // Caster not in world, might be spell triggered from aura removal
        if (!caster->IsInWorld())
            return;
        DynamicObject* dynObj = new DynamicObject();
        if (!dynObj->CreateDynamicObject(sObjectMgr->GenerateLowGuid(HIGHGUID_DYNAMICOBJECT), caster, m_spellInfo->Id, *m_targets.GetDst(), radius, false, DYNAMIC_OBJECT_AREA_SPELL))
        {
            delete dynObj;
            return;
        }

        if (Aura* aura = Aura::TryCreate(m_spellInfo, MAX_EFFECT_MASK, dynObj, caster, &m_spellValue->EffectBasePoints[0]))
        {
            m_spellAura = aura;
            m_spellAura->_RegisterForTargets();
        }
        else
            return;
    }

    ASSERT(m_spellAura->GetDynobjOwner());
    m_spellAura->_ApplyEffectForTargets(effIndex);
}

void Spell::EffectEnergize(SpellEffIndex effIndex)
{
    if (effectHandleMode != SPELL_EFFECT_HANDLE_HIT_TARGET)
        return;

    if (!unitTarget)
        return;
    if (!unitTarget->isAlive())
        return;

    if (m_spellInfo->Effects[effIndex].MiscValue < 0 || m_spellInfo->Effects[effIndex].MiscValue >= int8(MAX_POWERS))
        return;

    Powers power = Powers(m_spellInfo->Effects[effIndex].MiscValue);

    // Some level depends spells
    int level_multiplier = 0;
    int level_diff = 0;
    switch (m_spellInfo->Id)
    {
        case 2687:                                          // Bloodrage
            if (m_caster->HasAura(70844))
                m_caster->CastSpell(m_caster, 70845, true);
            break;
        case 9512:                                          // Restore Energy
            level_diff = m_caster->getLevel() - 40;
            level_multiplier = 2;
            break;
        case 24571:                                         // Blood Fury
            level_diff = m_caster->getLevel() - 60;
            level_multiplier = 10;
            break;
        case 24532:                                         // Burst of Energy
            level_diff = m_caster->getLevel() - 60;
            level_multiplier = 4;
            break;
        case 31930:                                         // Judgements of the Wise
        case 63375:                                         // Improved Stormstrike
        case 68082:                                         // Glyph of Seal of Command
            damage = int32(CalculatePctN(unitTarget->GetCreateMana(), damage));
            break;
        case 48542:                                         // Revitalize
            damage = int32(CalculatePctN(unitTarget->GetMaxPower(power), damage));
            break;
        case 67490:                                         // Runic Mana Injector (mana gain increased by 25% for engineers - 3.2.0 patch change)
        {
            if (Player* player = m_caster->ToPlayer())
                if (player->HasSkill(SKILL_ENGINEERING))
                    AddPctN(damage, 25);
            break;
        }
        case 71132:                                         // Glyph of Shadow Word: Pain
            damage = int32(CalculatePctN(unitTarget->GetCreateMana(), 1));  // set 1 as value, missing in dbc
            break;
        default:
            break;
    }

    if (level_diff > 0)
        damage -= level_multiplier * level_diff;

    if (damage < 0)
        return;

    if (unitTarget->GetMaxPower(power) == 0)
        return;

    m_caster->EnergizeBySpell(unitTarget, m_spellInfo->Id, damage, power);

    // Mad Alchemist's Potion
    if (m_spellInfo->Id == 45051)
    {
        // find elixirs on target
        bool guardianFound = false;
        bool battleFound = false;
        Unit::AuraApplicationMap& Auras = unitTarget->GetAppliedAuras();
        for (Unit::AuraApplicationMap::iterator itr = Auras.begin(); itr != Auras.end(); ++itr)
        {
            uint32 spell_id = itr->second->GetBase()->GetId();
            if (!guardianFound)
                if (sSpellMgr->IsSpellMemberOfSpellGroup(spell_id, SPELL_GROUP_ELIXIR_GUARDIAN))
                    guardianFound = true;
            if (!battleFound)
                if (sSpellMgr->IsSpellMemberOfSpellGroup(spell_id, SPELL_GROUP_ELIXIR_BATTLE))
                    battleFound = true;
            if (battleFound && guardianFound)
                break;
        }

        // get all available elixirs by mask and spell level
        std::set<uint32> avalibleElixirs;
        if (!guardianFound)
            sSpellMgr->GetSetOfSpellsInSpellGroup(SPELL_GROUP_ELIXIR_GUARDIAN, avalibleElixirs);
        if (!battleFound)
            sSpellMgr->GetSetOfSpellsInSpellGroup(SPELL_GROUP_ELIXIR_BATTLE, avalibleElixirs);
        for (std::set<uint32>::iterator itr = avalibleElixirs.begin(); itr != avalibleElixirs.end() ;)
        {
            SpellInfo const* spellInfo = sSpellMgr->GetSpellInfo(*itr);
            if (spellInfo->SpellLevel < m_spellInfo->SpellLevel || spellInfo->SpellLevel > unitTarget->getLevel())
                avalibleElixirs.erase(itr++);
            else if (sSpellMgr->IsSpellMemberOfSpellGroup(*itr, SPELL_GROUP_ELIXIR_SHATTRATH))
                avalibleElixirs.erase(itr++);
            else if (sSpellMgr->IsSpellMemberOfSpellGroup(*itr, SPELL_GROUP_ELIXIR_UNSTABLE))
                avalibleElixirs.erase(itr++);
            else
                ++itr;
        }

        if (!avalibleElixirs.empty())
        {
            // cast random elixir on target
            m_caster->CastSpell(unitTarget, SelectRandomContainerElement(avalibleElixirs), true, m_CastItem);
        }
    }
}

void Spell::EffectEnergizePct(SpellEffIndex effIndex)
{
    if (effectHandleMode != SPELL_EFFECT_HANDLE_HIT_TARGET)
        return;

    if (!unitTarget)
        return;
    if (!unitTarget->isAlive())
        return;

    if (m_spellInfo->Effects[effIndex].MiscValue < 0 || m_spellInfo->Effects[effIndex].MiscValue >= int8(MAX_POWERS))
        return;

    Powers power = Powers(m_spellInfo->Effects[effIndex].MiscValue);

    uint32 maxPower = unitTarget->GetMaxPower(power);
    if (maxPower == 0)
        return;

    uint32 gain = CalculatePctN(maxPower, damage);
    m_caster->EnergizeBySpell(unitTarget, m_spellInfo->Id, gain, power);
}

void Spell::SendLoot(uint64 guid, LootType loottype)
{
    Player* player = m_caster->ToPlayer();
    if (!player)
        return;

    if (gameObjTarget)
    {
        // Players shouldn't be able to loot gameobjects that are currently despawned
        if (!gameObjTarget->isSpawned() && !player->isGameMaster())
        {
            sLog->outError("Possible hacking attempt: Player %s [guid: %u] tried to loot a gameobject [entry: %u id: %u] which is on respawn time without being in GM mode!",
                            player->GetName(), player->GetGUIDLow(), gameObjTarget->GetEntry(), gameObjTarget->GetGUIDLow());
            return;
        }
        // special case, already has GossipHello inside so return and avoid calling twice
        if (gameObjTarget->GetGoType() == GAMEOBJECT_TYPE_GOOBER)
        {
            gameObjTarget->Use(m_caster);
            return;
        }

        if (sScriptMgr->OnGossipHello(player, gameObjTarget))
            return;

        gameObjTarget->AI()->GossipHello(player);

        switch (gameObjTarget->GetGoType())
        {
            case GAMEOBJECT_TYPE_DOOR:
            case GAMEOBJECT_TYPE_BUTTON:
                gameObjTarget->UseDoorOrButton();
                player->GetMap()->ScriptsStart(sGameObjectScripts, gameObjTarget->GetDBTableGUIDLow(), player, gameObjTarget);
                return;

            case GAMEOBJECT_TYPE_QUESTGIVER:
                // start or end quest
                player->PrepareQuestMenu(guid);
                player->SendPreparedQuest(guid);
                return;

            case GAMEOBJECT_TYPE_SPELL_FOCUS:
                // triggering linked GO
                if (uint32 trapEntry = gameObjTarget->GetGOInfo()->spellFocus.linkedTrapId)
                    gameObjTarget->TriggeringLinkedGameObject(trapEntry, m_caster);
                return;

            case GAMEOBJECT_TYPE_CHEST:
                // TODO: possible must be moved to loot release (in different from linked triggering)
                if (gameObjTarget->GetGOInfo()->chest.eventId)
                {
                    sLog->outDebug(LOG_FILTER_SPELLS_AURAS, "Chest ScriptStart id %u for GO %u", gameObjTarget->GetGOInfo()->chest.eventId, gameObjTarget->GetDBTableGUIDLow());
                    player->GetMap()->ScriptsStart(sEventScripts, gameObjTarget->GetGOInfo()->chest.eventId, player, gameObjTarget);
                }

                // triggering linked GO
                if (uint32 trapEntry = gameObjTarget->GetGOInfo()->chest.linkedTrapId)
                    gameObjTarget->TriggeringLinkedGameObject(trapEntry, m_caster);

                // Don't return, let loots been taken
            default:
                break;
        }
    }

    // Send loot
    player->SendLoot(guid, loottype);
}

void Spell::EffectOpenLock(SpellEffIndex effIndex)
{
    if (effectHandleMode != SPELL_EFFECT_HANDLE_HIT_TARGET)
        return;

    if (m_caster->GetTypeId() != TYPEID_PLAYER)
    {
        sLog->outDebug(LOG_FILTER_SPELLS_AURAS, "WORLD: Open Lock - No Player Caster!");
        return;
    }

    Player* player = m_caster->ToPlayer();

    uint32 lockId = 0;
    uint64 guid = 0;

    // selection by spell family
    switch (m_spellInfo->SpellFamilyName)
    {
        case SPELLFAMILY_GENERIC:
        {
            switch (m_spellInfo->Id)
            {
                case 38790:
                {
                    if (!m_caster || m_caster->GetTypeId() != TYPEID_PLAYER)
                        return;

                    m_caster->ToPlayer()->KilledMonsterCredit(22112,0);
                    return;
                }
            }
        }
    }

    // Get lockId
    if (gameObjTarget)
    {
        GameObjectTemplate const* goInfo = gameObjTarget->GetGOInfo();
        // Arathi Basin banner opening. // TODO: Verify correctness of this check
        if ((goInfo->type == GAMEOBJECT_TYPE_BUTTON && goInfo->button.noDamageImmune) ||
            (goInfo->type == GAMEOBJECT_TYPE_GOOBER && goInfo->goober.losOK))
        {
            //CanUseBattlegroundObject() already called in CheckCast()
            // in battleground check
            if (Battleground* bg = player->GetBattleground())
            {
                bg->EventPlayerClickedOnFlag(player, gameObjTarget);
                return;
            }
        }
        else if (goInfo->type == GAMEOBJECT_TYPE_FLAGSTAND)
        {
            //CanUseBattlegroundObject() already called in CheckCast()
            // in battleground check
            if (Battleground* bg = player->GetBattleground())
            {
                if (bg->GetTypeID(true) == BATTLEGROUND_EY)
                    bg->EventPlayerClickedOnFlag(player, gameObjTarget);
                return;
            }
        }else if (m_spellInfo->Id == 1842 && gameObjTarget->GetGOInfo()->type == GAMEOBJECT_TYPE_TRAP && gameObjTarget->GetOwner())
        {
            gameObjTarget->SetLootState(GO_JUST_DEACTIVATED);
            return;
        }
        // TODO: Add script for spell 41920 - Filling, becouse server it freze when use this spell
        // handle outdoor pvp object opening, return true if go was registered for handling
        // these objects must have been spawned by outdoorpvp!
        else if (gameObjTarget->GetGOInfo()->type == GAMEOBJECT_TYPE_GOOBER && sOutdoorPvPMgr->HandleOpenGo(player, gameObjTarget->GetGUID()))
            return;
        lockId = goInfo->GetLockId();
        guid = gameObjTarget->GetGUID();
    }
    else if (itemTarget)
    {
        lockId = itemTarget->GetTemplate()->LockID;
        guid = itemTarget->GetGUID();
    }
    else
    {
        sLog->outDebug(LOG_FILTER_SPELLS_AURAS, "WORLD: Open Lock - No GameObject/Item Target!");
        return;
    }

    SkillType skillId = SKILL_NONE;
    int32 reqSkillValue = 0;
    int32 skillValue;

    SpellCastResult res = CanOpenLock(effIndex, lockId, skillId, reqSkillValue, skillValue);
    if (res != SPELL_CAST_OK)
    {
        SendCastResult(res);
        return;
    }

    if (gameObjTarget)
        SendLoot(guid, LOOT_SKINNING);
    else
        itemTarget->SetFlag(ITEM_FIELD_FLAGS, ITEM_FLAG_UNLOCKED);

    // not allow use skill grow at item base open
    if (!m_CastItem && skillId != SKILL_NONE)
    {
        // update skill if really known
        if (uint32 pureSkillValue = player->GetPureSkillValue(skillId))
        {
            if (gameObjTarget)
            {
                // Allow one skill-up until respawned
                if (!gameObjTarget->IsInSkillupList(player->GetGUIDLow()) &&
                    player->UpdateGatherSkill(skillId, pureSkillValue, reqSkillValue))
                    gameObjTarget->AddToSkillupList(player->GetGUIDLow());
            }
            else if (itemTarget)
            {
                // Do one skill-up
                player->UpdateGatherSkill(skillId, pureSkillValue, reqSkillValue);
            }
        }
    }
    ExecuteLogEffectOpenLock(effIndex, gameObjTarget ? (Object*)gameObjTarget : (Object*)itemTarget);
}

void Spell::EffectSummonChangeItem(SpellEffIndex effIndex)
{
    if (effectHandleMode != SPELL_EFFECT_HANDLE_HIT)
        return;

    if (m_caster->GetTypeId() != TYPEID_PLAYER)
        return;

    Player* player = m_caster->ToPlayer();

    // applied only to using item
    if (!m_CastItem)
        return;

    // ... only to item in own inventory/bank/equip_slot
    if (m_CastItem->GetOwnerGUID() != player->GetGUID())
        return;

    uint32 newitemid = m_spellInfo->Effects[effIndex].ItemType;
    if (!newitemid)
        return;

    uint16 pos = m_CastItem->GetPos();

    Item* pNewItem = Item::CreateItem(newitemid, 1, player);
    if (!pNewItem)
        return;

    for (uint8 j = PERM_ENCHANTMENT_SLOT; j <= TEMP_ENCHANTMENT_SLOT; ++j)
        if (m_CastItem->GetEnchantmentId(EnchantmentSlot(j)))
            pNewItem->SetEnchantment(EnchantmentSlot(j), m_CastItem->GetEnchantmentId(EnchantmentSlot(j)), m_CastItem->GetEnchantmentDuration(EnchantmentSlot(j)), m_CastItem->GetEnchantmentCharges(EnchantmentSlot(j)));

    if (m_CastItem->GetUInt32Value(ITEM_FIELD_DURABILITY) < m_CastItem->GetUInt32Value(ITEM_FIELD_MAXDURABILITY))
    {
        double lossPercent = 1 - m_CastItem->GetUInt32Value(ITEM_FIELD_DURABILITY) / double(m_CastItem->GetUInt32Value(ITEM_FIELD_MAXDURABILITY));
        player->DurabilityLoss(pNewItem, lossPercent);
    }

    if (player->IsInventoryPos(pos))
    {
        ItemPosCountVec dest;
        InventoryResult msg = player->CanStoreItem(m_CastItem->GetBagSlot(), m_CastItem->GetSlot(), dest, pNewItem, true);
        if (msg == EQUIP_ERR_OK)
        {
            player->DestroyItem(m_CastItem->GetBagSlot(), m_CastItem->GetSlot(), true);

            // prevent crash at access and unexpected charges counting with item update queue corrupt
            if (m_CastItem == m_targets.GetItemTarget())
                m_targets.SetItemTarget(NULL);

            m_CastItem = NULL;

            player->StoreItem(dest, pNewItem, true);
            return;
        }
    }
    else if (player->IsBankPos(pos))
    {
        ItemPosCountVec dest;
        uint8 msg = player->CanBankItem(m_CastItem->GetBagSlot(), m_CastItem->GetSlot(), dest, pNewItem, true);
        if (msg == EQUIP_ERR_OK)
        {
            player->DestroyItem(m_CastItem->GetBagSlot(), m_CastItem->GetSlot(), true);

            // prevent crash at access and unexpected charges counting with item update queue corrupt
            if (m_CastItem == m_targets.GetItemTarget())
                m_targets.SetItemTarget(NULL);

            m_CastItem = NULL;

            player->BankItem(dest, pNewItem, true);
            return;
        }
    }
    else if (player->IsEquipmentPos(pos))
    {
        uint16 dest;

        player->DestroyItem(m_CastItem->GetBagSlot(), m_CastItem->GetSlot(), true);

        uint8 msg = player->CanEquipItem(m_CastItem->GetSlot(), dest, pNewItem, true);

        if (msg == EQUIP_ERR_OK || msg == EQUIP_ERR_CANT_DO_RIGHT_NOW)
        {
            if (msg == EQUIP_ERR_CANT_DO_RIGHT_NOW) dest = EQUIPMENT_SLOT_MAINHAND;

            // prevent crash at access and unexpected charges counting with item update queue corrupt
            if (m_CastItem == m_targets.GetItemTarget())
                m_targets.SetItemTarget(NULL);

            m_CastItem = NULL;

            player->EquipItem(dest, pNewItem, true);
            player->AutoUnequipOffhandIfNeed();
            return;
        }
    }

    // fail
    delete pNewItem;
}

void Spell::EffectProficiency(SpellEffIndex /*effIndex*/)
{
    if (effectHandleMode != SPELL_EFFECT_HANDLE_HIT)
        return;

    if (m_caster->GetTypeId() != TYPEID_PLAYER)
        return;
    Player* p_target = m_caster->ToPlayer();

    uint32 subClassMask = m_spellInfo->EquippedItemSubClassMask;
    if (m_spellInfo->EquippedItemClass == ITEM_CLASS_WEAPON && !(p_target->GetWeaponProficiency() & subClassMask))
    {
        p_target->AddWeaponProficiency(subClassMask);
        p_target->SendProficiency(ITEM_CLASS_WEAPON, p_target->GetWeaponProficiency());
    }
    if (m_spellInfo->EquippedItemClass == ITEM_CLASS_ARMOR && !(p_target->GetArmorProficiency() & subClassMask))
    {
        p_target->AddArmorProficiency(subClassMask);
        p_target->SendProficiency(ITEM_CLASS_ARMOR, p_target->GetArmorProficiency());
    }
}

void Spell::EffectSummonType(SpellEffIndex effIndex)
{
    if (effectHandleMode != SPELL_EFFECT_HANDLE_HIT)
        return;

    uint32 entry = m_spellInfo->Effects[effIndex].MiscValue;
    if (!entry)
        return;

    SummonPropertiesEntry const* properties = sSummonPropertiesStore.LookupEntry(m_spellInfo->Effects[effIndex].MiscValueB);
    if (!properties)
    {
        sLog->outError("EffectSummonType: Unhandled summon type %u", m_spellInfo->Effects[effIndex].MiscValueB);
        return;
    }

    if (!m_originalCaster)
        return;

    int32 duration = m_spellInfo->GetDuration();
    if (Player* modOwner = m_originalCaster->GetSpellModOwner())
        modOwner->ApplySpellMod(m_spellInfo->Id, SPELLMOD_DURATION, duration);

    Position pos;
    GetSummonPosition(effIndex, pos);

    TempSummon* summon = NULL;

    switch (properties->Category)
    {
        case SUMMON_CATEGORY_WILD:
        case SUMMON_CATEGORY_ALLY:
        case SUMMON_CATEGORY_UNK:
            if (properties->Flags & 512)
            {
                SummonGuardian(effIndex, entry, properties);
                break;
            }
            switch (properties->Type)
            {
                case SUMMON_TYPE_PET:
                case SUMMON_TYPE_GUARDIAN:
                case SUMMON_TYPE_GUARDIAN2:
                case SUMMON_TYPE_MINION:
                    SummonGuardian(effIndex, entry, properties);
                    break;
                // Summons a vehicle, but doesn't force anyone to enter it (see SUMMON_CATEGORY_VEHICLE)
                case SUMMON_TYPE_VEHICLE:
                case SUMMON_TYPE_VEHICLE2:
                    summon = m_caster->GetMap()->SummonCreature(entry, pos, properties, duration, m_originalCaster, m_spellInfo->Id);
                    break;
                case SUMMON_TYPE_TOTEM:
                {
                    summon = m_caster->GetMap()->SummonCreature(entry, pos, properties, duration, m_originalCaster, m_spellInfo->Id);
                    if (!summon || !summon->isTotem())
                        return;

                    // Mana Tide Totem
                    if (m_spellInfo->Id == 16190)
                        damage = m_caster->CountPctFromMaxHealth(10);

                    if (damage)                                            // if not spell info, DB values used
                    {
                        summon->SetMaxHealth(damage);
                        summon->SetHealth(damage);
                    }
                    break;
                }
                case SUMMON_TYPE_MINIPET:
                {
                    summon = m_caster->GetMap()->SummonCreature(entry, pos, properties, duration, m_originalCaster, m_spellInfo->Id);
                    if (!summon || !summon->HasUnitTypeMask(UNIT_MASK_MINION))
                        return;

                    summon->SelectLevel(summon->GetCreatureInfo());       // some summoned creaters have different from 1 DB data for level/hp
                    summon->SetUInt32Value(UNIT_NPC_FLAGS, summon->GetCreatureInfo()->npcflag);

                    summon->SetFlag(UNIT_FIELD_FLAGS, UNIT_FLAG_OOC_NOT_ATTACKABLE | UNIT_FLAG_PASSIVE);

                    summon->AI()->EnterEvadeMode();
                    break;
                }
                default:
                {
                    float radius = m_spellInfo->Effects[effIndex].CalcRadius();

                    uint32 amount = damage > 0 ? damage : 1;
                    if (m_spellInfo->Id == 18662 || // Curse of Doom
                        properties->Id == 2081)     // Mechanical Dragonling, Arcanite Dragonling, Mithril Dragonling TODO: Research on meaning of basepoints
                        amount = 1;

                    if ((properties->Id == 2081 || m_spellInfo->Id == 13258 || m_spellInfo->Id == 13166) && !m_CastItem)
                        return;

                    TempSummonType summonType = (duration == 0) ? TEMPSUMMON_DEAD_DESPAWN : TEMPSUMMON_TIMED_DESPAWN;

                    for (uint32 count = 0; count < amount; ++count)
                    {
                        GetSummonPosition(effIndex, pos, radius, count);

                        summon = m_originalCaster->SummonCreature(entry, pos, summonType, duration);
                        if (!summon)
                            continue;

                        if (properties->Category == SUMMON_CATEGORY_ALLY)
                        {
                            summon->SetUInt64Value(UNIT_FIELD_SUMMONEDBY, m_originalCaster->GetGUID());
                            summon->setFaction(m_originalCaster->getFaction());
                            summon->SetUInt32Value(UNIT_CREATED_BY_SPELL, m_spellInfo->Id);
                        }

                        ExecuteLogEffectSummonObject(effIndex, summon);
                    }
                    return;
                }
            }//switch
            break;
        case SUMMON_CATEGORY_PET:
            SummonGuardian(effIndex, entry, properties);
            break;
        case SUMMON_CATEGORY_PUPPET:
            summon = m_caster->GetMap()->SummonCreature(entry, pos, properties, duration, m_originalCaster, m_spellInfo->Id);
            break;
        case SUMMON_CATEGORY_VEHICLE:
            // Summoning spells (usually triggered by npc_spellclick) that spawn a vehicle and that cause the clicker
            // to cast a ride vehicle spell on the summoned unit.
            float x, y, z;
            m_caster->GetClosePoint(x, y, z, DEFAULT_WORLD_OBJECT_SIZE);
            summon = m_originalCaster->GetMap()->SummonCreature(entry, pos, properties, duration, m_caster, m_spellInfo->Id);
            if (!summon || !summon->IsVehicle())
                return;

            // The spell that this effect will trigger. It has SPELL_AURA_CONTROL_VEHICLE
            uint32 spell = VEHICLE_SPELL_RIDE_HARDCODED;
            if (SpellInfo const* spellProto = sSpellMgr->GetSpellInfo(m_spellInfo->Effects[effIndex].CalcValue()))
                spell = spellProto->Id;

            // Hard coded enter vehicle spell
            m_originalCaster->CastSpell(summon, spell, true);

            uint32 faction = properties->Faction;
            if (!faction)
                faction = m_originalCaster->getFaction();

            summon->setFaction(faction);
            break;
    }

    if (summon)
    {
        summon->SetCreatorGUID(m_originalCaster->GetGUID());
        ExecuteLogEffectSummonObject(effIndex, summon);
    }
}

void Spell::EffectLearnSpell(SpellEffIndex effIndex)
{
    if (effectHandleMode != SPELL_EFFECT_HANDLE_HIT_TARGET)
        return;

    if (!unitTarget)
        return;

    if (unitTarget->GetTypeId() != TYPEID_PLAYER)
    {
        if (unitTarget->ToPet())
            EffectLearnPetSpell(effIndex);
        return;
    }

    Player* player = unitTarget->ToPlayer();

    uint32 spellToLearn = (m_spellInfo->Id == 483 || m_spellInfo->Id == 55884) ? damage : m_spellInfo->Effects[effIndex].TriggerSpell;
    player->learnSpell(spellToLearn, false);

    sLog->outDebug(LOG_FILTER_SPELLS_AURAS, "Spell: Player %u has learned spell %u from NpcGUID=%u", player->GetGUIDLow(), spellToLearn, m_caster->GetGUIDLow());
}

typedef std::list< std::pair<uint32, uint64> > DispelList;
typedef std::list< std::pair<Aura*, uint8> > DispelChargesList;
void Spell::EffectDispel(SpellEffIndex effIndex)
{
    if (effectHandleMode != SPELL_EFFECT_HANDLE_HIT_TARGET)
        return;

    if (!unitTarget)
        return;

    DispelChargesList dispel_list;

    // Create dispel mask by dispel type
    uint32 dispel_type = m_spellInfo->Effects[effIndex].MiscValue;
    uint32 dispelMask  = SpellInfo::GetDispelMask(DispelType(dispel_type));

    // we should not be able to dispel diseases if the target is affected by unholy blight
    if (dispelMask & (1 << DISPEL_DISEASE) && unitTarget->HasAura(50536))
        dispelMask &= ~(1 << DISPEL_DISEASE);

    Unit::AuraMap const& auras = unitTarget->GetOwnedAuras();
    for (Unit::AuraMap::const_iterator itr = auras.begin(); itr != auras.end(); ++itr)
    {
        Aura* aura = itr->second;
        AuraApplication * aurApp = aura->GetApplicationOfTarget(unitTarget->GetGUID());
        if (!aurApp)
            continue;

        // don't try to remove passive auras
        if (aura->IsPassive())
            continue;

        if (aura->GetSpellInfo()->GetDispelMask() & dispelMask)
        {
            if (aura->GetSpellInfo()->Dispel == DISPEL_MAGIC)
            {
                // do not remove positive auras if friendly target
                //               negative auras if non-friendly target
                if (aurApp->IsPositive() == unitTarget->IsFriendlyTo(m_caster))
                    continue;
            }

            // The charges / stack amounts don't count towards the total number of auras that can be dispelled.
            // Ie: A dispel on a target with 5 stacks of Winters Chill and a Polymorph has 1 / (1 + 1) -> 50% chance to dispell
            // Polymorph instead of 1 / (5 + 1) -> 16%.
            bool dispel_charges = aura->GetSpellInfo()->AttributesEx7 & SPELL_ATTR7_DISPEL_CHARGES;
            uint8 charges = dispel_charges ? aura->GetCharges() : aura->GetStackAmount();
            if (charges > 0)
                dispel_list.push_back(std::make_pair(aura, charges));
        }
    }

    if (dispel_list.empty())
        return;

    // Ok if exist some buffs for dispel try dispel it
    uint32 failCount = 0;
    DispelChargesList success_list;
    WorldPacket dataFail(SMSG_DISPEL_FAILED, 8+8+4+4+damage*4);
    // dispel N = damage buffs (or while exist buffs for dispel)
    for (int32 count = 0; count < damage && !dispel_list.empty();)
    {
        // Random select buff for dispel
        DispelChargesList::iterator itr = dispel_list.begin();
        std::advance(itr, urand(0, dispel_list.size() - 1));

        int32 chance = itr->first->CalcDispelChance(unitTarget, !unitTarget->IsFriendlyTo(m_caster));
        // 2.4.3 Patch Notes: "Dispel effects will no longer attempt to remove effects that have 100% dispel resistance."
        if (!chance)
        {
            dispel_list.erase(itr);
            continue;
        }
        else
        {
            if (roll_chance_i(chance))
            {
                bool alreadyListed = false;
                for (DispelChargesList::iterator successItr = success_list.begin(); successItr != success_list.end(); ++successItr)
                {
                    if (successItr->first->GetId() == itr->first->GetId())
                    {
                        ++successItr->second;
                        alreadyListed = true;
                    }
                }
                if (!alreadyListed)
                    success_list.push_back(std::make_pair(itr->first, 1));
                --itr->second;
                if (itr->second <= 0)
                    dispel_list.erase(itr);
            }
            else
            {
                if (!failCount)
                {
                    // Failed to dispell
                    dataFail << uint64(m_caster->GetGUID());            // Caster GUID
                    dataFail << uint64(unitTarget->GetGUID());          // Victim GUID
                    dataFail << uint32(m_spellInfo->Id);                // dispel spell id
                }
                ++failCount;
                dataFail << uint32(itr->first->GetId());                         // Spell Id
            }
            ++count;
        }
    }

    if (failCount)
        m_caster->SendMessageToSet(&dataFail, true);

    if (success_list.empty())
        return;

    WorldPacket dataSuccess(SMSG_SPELLDISPELLOG, 8+8+4+1+4+success_list.size()*5);
    // Send packet header
    dataSuccess.append(unitTarget->GetPackGUID());         // Victim GUID
    dataSuccess.append(m_caster->GetPackGUID());           // Caster GUID
    dataSuccess << uint32(m_spellInfo->Id);                // dispel spell id
    dataSuccess << uint8(0);                               // not used
    dataSuccess << uint32(success_list.size());            // count
    for (DispelChargesList::iterator itr = success_list.begin(); itr != success_list.end(); ++itr)
    {
        // Send dispelled spell info
        dataSuccess << uint32(itr->first->GetId());              // Spell Id
        dataSuccess << uint8(0);                        // 0 - dispelled !=0 cleansed
        unitTarget->RemoveAurasDueToSpellByDispel(itr->first->GetId(), itr->first->GetCasterGUID(), m_caster, itr->second);
    }
    m_caster->SendMessageToSet(&dataSuccess, true);

    // On success dispel
    // Devour Magic
    if (m_spellInfo->SpellFamilyName == SPELLFAMILY_WARLOCK && m_spellInfo->Category == SPELLCATEGORY_DEVOUR_MAGIC)
    {
        int32 heal_amount = m_spellInfo->Effects[EFFECT_1].CalcValue();
        m_caster->CastCustomSpell(m_caster, 19658, &heal_amount, NULL, NULL, true);
        // Glyph of Felhunter
        if (Unit* owner = m_caster->GetOwner())
            if (owner->GetAura(56249))
                owner->CastCustomSpell(owner, 19658, &heal_amount, NULL, NULL, true);
    }
}

void Spell::EffectDualWield(SpellEffIndex /*effIndex*/)
{
    if (effectHandleMode != SPELL_EFFECT_HANDLE_HIT_TARGET)
        return;

    unitTarget->SetCanDualWield(true);
    if (unitTarget->GetTypeId() == TYPEID_UNIT)
        unitTarget->ToCreature()->UpdateDamagePhysical(OFF_ATTACK);
}

void Spell::EffectPull(SpellEffIndex effIndex)
{
    // TODO: create a proper pull towards distract spell center for distract
    EffectNULL(effIndex);
}

void Spell::EffectDistract(SpellEffIndex /*effIndex*/)
{
    if (effectHandleMode != SPELL_EFFECT_HANDLE_HIT_TARGET)
        return;

    // Check for possible target
    if (!unitTarget || unitTarget->isInCombat())
        return;

    // target must be OK to do this
    if (unitTarget->HasUnitState(UNIT_STAT_CONFUSED | UNIT_STAT_STUNNED | UNIT_STAT_FLEEING))
        return;

    float angle = unitTarget->GetAngle(m_targets.GetDst());

    if (unitTarget->GetTypeId() == TYPEID_PLAYER)
    {
        // For players just turn them
        unitTarget->ToPlayer()->UpdatePosition(unitTarget->GetPositionX(), unitTarget->GetPositionY(), unitTarget->GetPositionZ(), angle, false);
        unitTarget->ToPlayer()->SendTeleportAckPacket();
    }
    else
    {
        // Set creature Distracted, Stop it, And turn it
        unitTarget->SetOrientation(angle);
        unitTarget->StopMoving();
        unitTarget->GetMotionMaster()->MoveDistract(damage * IN_MILLISECONDS);
        unitTarget->SendMovementFlagUpdate();
    }
}

void Spell::EffectPickPocket(SpellEffIndex /*effIndex*/)
{
    if (effectHandleMode != SPELL_EFFECT_HANDLE_HIT_TARGET)
        return;

    if (m_caster->GetTypeId() != TYPEID_PLAYER)
        return;

    // victim must be creature and attackable
    if (!unitTarget || unitTarget->GetTypeId() != TYPEID_UNIT || m_caster->IsFriendlyTo(unitTarget))
        return;

    // victim have to be alive and humanoid or undead
    if (unitTarget->isAlive() && (unitTarget->GetCreatureTypeMask() &CREATURE_TYPEMASK_HUMANOID_OR_UNDEAD) != 0)
        m_caster->ToPlayer()->SendLoot(unitTarget->GetGUID(), LOOT_PICKPOCKETING);
}

void Spell::EffectAddFarsight(SpellEffIndex effIndex)
{
    if (effectHandleMode != SPELL_EFFECT_HANDLE_HIT)
        return;

    if (m_caster->GetTypeId() != TYPEID_PLAYER)
        return;

    float radius = m_spellInfo->Effects[effIndex].CalcRadius();
    int32 duration = m_spellInfo->GetDuration();
    // Caster not in world, might be spell triggered from aura removal
    if (!m_caster->IsInWorld())
        return;

    DynamicObject* dynObj = new DynamicObject();
    if (!dynObj->CreateDynamicObject(sObjectMgr->GenerateLowGuid(HIGHGUID_DYNAMICOBJECT), m_caster, m_spellInfo->Id, *m_targets.GetDst(), radius, true, DYNAMIC_OBJECT_FARSIGHT_FOCUS))
    {
        delete dynObj;
        return;
    }

    dynObj->SetDuration(duration);
    dynObj->SetCasterViewpoint();
}

void Spell::EffectUntrainTalents(SpellEffIndex /*effIndex*/)
{
    if (effectHandleMode != SPELL_EFFECT_HANDLE_HIT_TARGET)
        return;

    if (!unitTarget || m_caster->GetTypeId() == TYPEID_PLAYER)
        return;

    if (uint64 guid = m_caster->GetGUID()) // the trainer is the caster
        unitTarget->ToPlayer()->SendTalentWipeConfirm(guid);
}

void Spell::EffectTeleUnitsFaceCaster(SpellEffIndex effIndex)
{
    if (effectHandleMode != SPELL_EFFECT_HANDLE_HIT_TARGET)
        return;

    if (!unitTarget)
        return;

    if (unitTarget->isInFlight())
        return;

    float dis = m_spellInfo->Effects[effIndex].CalcRadius(m_caster);

    float fx, fy, fz;
    m_caster->GetClosePoint(fx, fy, fz, unitTarget->GetObjectSize(), dis);

    unitTarget->NearTeleportTo(fx, fy, fz, -m_caster->GetOrientation(), unitTarget == m_caster);
}

void Spell::EffectLearnSkill(SpellEffIndex effIndex)
{
    if (effectHandleMode != SPELL_EFFECT_HANDLE_HIT_TARGET)
        return;

    if (unitTarget->GetTypeId() != TYPEID_PLAYER)
        return;

    if (damage < 0)
        return;

    uint32 skillid =  m_spellInfo->Effects[effIndex].MiscValue;
    uint16 skillval = unitTarget->ToPlayer()->GetPureSkillValue(skillid);
    unitTarget->ToPlayer()->SetSkill(skillid, m_spellInfo->Effects[effIndex].CalcValue(), skillval?skillval:1, damage*75);
}

void Spell::EffectAddHonor(SpellEffIndex /*effIndex*/)
{
    if (effectHandleMode != SPELL_EFFECT_HANDLE_HIT_TARGET)
        return;

    if (unitTarget->GetTypeId() != TYPEID_PLAYER)
        return;

    // not scale value for item based reward (/10 value expected)
    if (m_CastItem)
    {
        unitTarget->ToPlayer()->RewardHonor(NULL, 1, damage/10);
        sLog->outDebug(LOG_FILTER_SPELLS_AURAS, "SpellEffect::AddHonor (spell_id %u) rewards %d honor points (item %u) for player: %u", m_spellInfo->Id, damage/10, m_CastItem->GetEntry(), unitTarget->ToPlayer()->GetGUIDLow());
        return;
    }

    // do not allow to add too many honor for player (50 * 21) = 1040 at level 70, or (50 * 31) = 1550 at level 80
    if (damage <= 50)
    {
        uint32 honor_reward = Trinity::Honor::hk_honor_at_level(unitTarget->getLevel(), float(damage));
        unitTarget->ToPlayer()->RewardHonor(NULL, 1, honor_reward);
        sLog->outDebug(LOG_FILTER_SPELLS_AURAS, "SpellEffect::AddHonor (spell_id %u) rewards %u honor points (scale) to player: %u", m_spellInfo->Id, honor_reward, unitTarget->ToPlayer()->GetGUIDLow());
    }
    else
    {
        //maybe we have correct honor_gain in damage already
        unitTarget->ToPlayer()->RewardHonor(NULL, 1, damage);
        sLog->outDebug(LOG_FILTER_SPELLS_AURAS, "SpellEffect::AddHonor (spell_id %u) rewards %u honor points (non scale) for player: %u", m_spellInfo->Id, damage, unitTarget->ToPlayer()->GetGUIDLow());
    }
}

void Spell::EffectTradeSkill(SpellEffIndex /*effIndex*/)
{
    if (effectHandleMode != SPELL_EFFECT_HANDLE_HIT)
        return;

    if (m_caster->GetTypeId() != TYPEID_PLAYER)
        return;
    // uint32 skillid =  m_spellInfo->Effects[i].MiscValue;
    // uint16 skillmax = unitTarget->ToPlayer()->(skillid);
    // m_caster->ToPlayer()->SetSkill(skillid, skillval?skillval:1, skillmax+75);
}

void Spell::EffectEnchantItemPerm(SpellEffIndex effIndex)
{
    if (effectHandleMode != SPELL_EFFECT_HANDLE_HIT_TARGET)
        return;

    if (m_caster->GetTypeId() != TYPEID_PLAYER)
        return;
    if (!itemTarget)
        return;

    Player* p_caster = (Player*)m_caster;

    // Handle vellums
    if (itemTarget->IsWeaponVellum() || itemTarget->IsArmorVellum())
    {
        // destroy one vellum from stack
        uint32 count = 1;
        p_caster->DestroyItemCount(itemTarget, count, true);
        unitTarget=p_caster;
        // and add a scroll
        DoCreateItem(effIndex, m_spellInfo->Effects[effIndex].ItemType);
        itemTarget=NULL;
        m_targets.SetItemTarget(NULL);
    }
    else
    {
        // do not increase skill if vellum used
        if (!(m_CastItem && m_CastItem->GetTemplate()->Flags & ITEM_PROTO_FLAG_TRIGGERED_CAST))
            p_caster->UpdateCraftSkill(m_spellInfo->Id);

        uint32 enchant_id = m_spellInfo->Effects[effIndex].MiscValue;
        if (!enchant_id)
            return;

        SpellItemEnchantmentEntry const* pEnchant = sSpellItemEnchantmentStore.LookupEntry(enchant_id);
        if (!pEnchant)
            return;

        // item can be in trade slot and have owner diff. from caster
        Player* item_owner = itemTarget->GetOwner();
        if (!item_owner)
            return;

        if (item_owner != p_caster && !AccountMgr::IsPlayerAccount(p_caster->GetSession()->GetSecurity()) && sWorld->getBoolConfig(CONFIG_GM_LOG_TRADE))
        {
            sLog->outCommand(p_caster->GetSession()->GetAccountId(), "GM %s (Account: %u) enchanting(perm): %s (Entry: %d) for player: %s (Account: %u)",
                p_caster->GetName(), p_caster->GetSession()->GetAccountId(),
                itemTarget->GetTemplate()->Name1.c_str(), itemTarget->GetEntry(),
                item_owner->GetName(), item_owner->GetSession()->GetAccountId());
        }

        // remove old enchanting before applying new if equipped
        item_owner->ApplyEnchantment(itemTarget, PERM_ENCHANTMENT_SLOT, false);

        itemTarget->SetEnchantment(PERM_ENCHANTMENT_SLOT, enchant_id, 0, 0);

        // add new enchanting if equipped
        item_owner->ApplyEnchantment(itemTarget, PERM_ENCHANTMENT_SLOT, true);

        itemTarget->ClearSoulboundTradeable(item_owner);
    }
}

void Spell::EffectEnchantItemPrismatic(SpellEffIndex effIndex)
{
    if (effectHandleMode != SPELL_EFFECT_HANDLE_HIT_TARGET)
        return;

    if (m_caster->GetTypeId() != TYPEID_PLAYER)
        return;
    if (!itemTarget)
        return;

    Player* p_caster = (Player*)m_caster;

    uint32 enchant_id = m_spellInfo->Effects[effIndex].MiscValue;
    if (!enchant_id)
        return;

    SpellItemEnchantmentEntry const* pEnchant = sSpellItemEnchantmentStore.LookupEntry(enchant_id);
    if (!pEnchant)
        return;

    // support only enchantings with add socket in this slot
    {
        bool add_socket = false;
        for (uint8 i = 0; i < MAX_ITEM_ENCHANTMENT_EFFECTS; ++i)
        {
            if (pEnchant->type[i] == ITEM_ENCHANTMENT_TYPE_PRISMATIC_SOCKET)
            {
                add_socket = true;
                break;
            }
        }
        if (!add_socket)
        {
            sLog->outError("Spell::EffectEnchantItemPrismatic: attempt apply enchant spell %u with SPELL_EFFECT_ENCHANT_ITEM_PRISMATIC (%u) but without ITEM_ENCHANTMENT_TYPE_PRISMATIC_SOCKET (%u), not suppoted yet.",
                m_spellInfo->Id, SPELL_EFFECT_ENCHANT_ITEM_PRISMATIC, ITEM_ENCHANTMENT_TYPE_PRISMATIC_SOCKET);
            return;
        }
    }

    // item can be in trade slot and have owner diff. from caster
    Player* item_owner = itemTarget->GetOwner();
    if (!item_owner)
        return;

    if (item_owner != p_caster && !AccountMgr::IsPlayerAccount(p_caster->GetSession()->GetSecurity()) && sWorld->getBoolConfig(CONFIG_GM_LOG_TRADE))
    {
        sLog->outCommand(p_caster->GetSession()->GetAccountId(), "GM %s (Account: %u) enchanting(perm): %s (Entry: %d) for player: %s (Account: %u)",
            p_caster->GetName(), p_caster->GetSession()->GetAccountId(),
            itemTarget->GetTemplate()->Name1.c_str(), itemTarget->GetEntry(),
            item_owner->GetName(), item_owner->GetSession()->GetAccountId());
    }

    // remove old enchanting before applying new if equipped
    item_owner->ApplyEnchantment(itemTarget, PRISMATIC_ENCHANTMENT_SLOT, false);

    itemTarget->SetEnchantment(PRISMATIC_ENCHANTMENT_SLOT, enchant_id, 0, 0);

    // add new enchanting if equipped
    item_owner->ApplyEnchantment(itemTarget, PRISMATIC_ENCHANTMENT_SLOT, true);

    itemTarget->ClearSoulboundTradeable(item_owner);
}

void Spell::EffectEnchantItemTmp(SpellEffIndex effIndex)
{
    if (effectHandleMode != SPELL_EFFECT_HANDLE_HIT_TARGET)
        return;

    if (m_caster->GetTypeId() != TYPEID_PLAYER)
        return;

    Player* p_caster = (Player*)m_caster;

    // Rockbiter Weapon apply to both weapon
    if (!itemTarget)
        return;
    if (m_spellInfo->SpellFamilyName == SPELLFAMILY_SHAMAN && m_spellInfo->SpellFamilyFlags[0] & 0x400000)
    {
        uint32 spell_id = 0;

        // enchanting spell selected by calculated damage-per-sec stored in Effect[1] base value
        // Note: damage calculated (correctly) with rounding int32(float(v)) but
        // RW enchantments applied damage int32(float(v)+0.5), this create  0..1 difference sometime
        switch (damage)
        {
            // Rank 1
            case  2: spell_id = 36744; break;               //  0% [ 7% == 2, 14% == 2, 20% == 2]
            // Rank 2
            case  4: spell_id = 36753; break;               //  0% [ 7% == 4, 14% == 4]
            case  5: spell_id = 36751; break;               // 20%
            // Rank 3
            case  6: spell_id = 36754; break;               //  0% [ 7% == 6, 14% == 6]
            case  7: spell_id = 36755; break;               // 20%
            // Rank 4
            case  9: spell_id = 36761; break;               //  0% [ 7% == 6]
            case 10: spell_id = 36758; break;               // 14%
            case 11: spell_id = 36760; break;               // 20%
            default:
                sLog->outError("Spell::EffectEnchantItemTmp: Damage %u not handled in S'RW", damage);
                return;
        }

        SpellInfo const* spellInfo = sSpellMgr->GetSpellInfo(spell_id);
        if (!spellInfo)
        {
            sLog->outError("Spell::EffectEnchantItemTmp: unknown spell id %i", spell_id);
            return;

        }

        for (int j = BASE_ATTACK; j <= OFF_ATTACK; ++j)
        {
            if (Item* item = p_caster->GetWeaponForAttack(WeaponAttackType(j)))
            {
                if (item->IsFitToSpellRequirements(m_spellInfo))
                {
                    Spell* spell = new Spell(m_caster, spellInfo, TRIGGERED_FULL_MASK);
                    SpellCastTargets targets;
                    targets.SetItemTarget(item);
                    spell->prepare(&targets);
                }
            }
        }
        return;
    }
    if (!itemTarget)
        return;

    uint32 enchant_id = m_spellInfo->Effects[effIndex].MiscValue;

    if (!enchant_id)
    {
        sLog->outError("Spell %u Effect %u (SPELL_EFFECT_ENCHANT_ITEM_TEMPORARY) have 0 as enchanting id", m_spellInfo->Id, effIndex);
        return;
    }

    SpellItemEnchantmentEntry const* pEnchant = sSpellItemEnchantmentStore.LookupEntry(enchant_id);
    if (!pEnchant)
    {
        sLog->outError("Spell %u Effect %u (SPELL_EFFECT_ENCHANT_ITEM_TEMPORARY) have not existed enchanting id %u ", m_spellInfo->Id, effIndex, enchant_id);
        return;
    }

    // select enchantment duration
    uint32 duration;

    // rogue family enchantments exception by duration
    if (m_spellInfo->Id == 38615)
        duration = 1800;                                    // 30 mins
    // other rogue family enchantments always 1 hour (some have spell damage=0, but some have wrong data in EffBasePoints)
    else if (m_spellInfo->SpellFamilyName == SPELLFAMILY_ROGUE)
        duration = 3600;                                    // 1 hour
    // shaman family enchantments
    else if (m_spellInfo->SpellFamilyName == SPELLFAMILY_SHAMAN)
        duration = 1800;                                    // 30 mins
    // other cases with this SpellVisual already selected
    else if (m_spellInfo->SpellVisual[0] == 215)
        duration = 1800;                                    // 30 mins
    // some fishing pole bonuses except Glow Worm which lasts full hour
    else if (m_spellInfo->SpellVisual[0] == 563 && m_spellInfo->Id != 64401)
        duration = 600;                                     // 10 mins
    // shaman rockbiter enchantments
    else if (m_spellInfo->SpellVisual[0] == 0)
        duration = 1800;                                    // 30 mins
    else if (m_spellInfo->Id == 29702)
        duration = 300;                                     // 5 mins
    else if (m_spellInfo->Id == 37360)
        duration = 300;                                     // 5 mins
    // default case
    else
        duration = 3600;                                    // 1 hour

    // item can be in trade slot and have owner diff. from caster
    Player* item_owner = itemTarget->GetOwner();
    if (!item_owner)
        return;

    if (item_owner != p_caster && !AccountMgr::IsPlayerAccount(p_caster->GetSession()->GetSecurity()) && sWorld->getBoolConfig(CONFIG_GM_LOG_TRADE))
    {
        sLog->outCommand(p_caster->GetSession()->GetAccountId(), "GM %s (Account: %u) enchanting(temp): %s (Entry: %d) for player: %s (Account: %u)",
            p_caster->GetName(), p_caster->GetSession()->GetAccountId(),
            itemTarget->GetTemplate()->Name1.c_str(), itemTarget->GetEntry(),
            item_owner->GetName(), item_owner->GetSession()->GetAccountId());
    }

    // remove old enchanting before applying new if equipped
    item_owner->ApplyEnchantment(itemTarget, TEMP_ENCHANTMENT_SLOT, false);

    itemTarget->SetEnchantment(TEMP_ENCHANTMENT_SLOT, enchant_id, duration * 1000, 0);

    // add new enchanting if equipped
    item_owner->ApplyEnchantment(itemTarget, TEMP_ENCHANTMENT_SLOT, true);
}

void Spell::EffectTameCreature(SpellEffIndex /*effIndex*/)
{
    if (effectHandleMode != SPELL_EFFECT_HANDLE_HIT_TARGET)
        return;

    if (m_caster->GetPetGUID())
        return;

    if (!unitTarget)
        return;

    if (unitTarget->GetTypeId() != TYPEID_UNIT)
        return;

    Creature* creatureTarget = unitTarget->ToCreature();

    if (creatureTarget->isPet())
        return;

    if (m_caster->getClass() != CLASS_HUNTER)
        return;

    // cast finish successfully
    //SendChannelUpdate(0);
    finish();

    Pet* pet = m_caster->CreateTamedPetFrom(creatureTarget, m_spellInfo->Id);
    if (!pet)                                               // in very specific state like near world end/etc.
        return;

    // "kill" original creature
    creatureTarget->DespawnOrUnsummon();

    uint8 level = (creatureTarget->getLevel() < (m_caster->getLevel() - 5)) ? (m_caster->getLevel() - 5) : creatureTarget->getLevel();

    // prepare visual effect for levelup
    pet->SetUInt32Value(UNIT_FIELD_LEVEL, level - 1);

    // add to world
    pet->GetMap()->AddToMap(pet->ToCreature());

    // visual effect for levelup
    pet->SetUInt32Value(UNIT_FIELD_LEVEL, level);

    // caster have pet now
    m_caster->SetMinion(pet, true);

    pet->InitTalentForLevel();

    if (m_caster->GetTypeId() == TYPEID_PLAYER)
    {
        pet->SavePetToDB(PET_SAVE_AS_CURRENT);
        m_caster->ToPlayer()->PetSpellInitialize();
    }
}

void Spell::EffectSummonPet(SpellEffIndex effIndex)
{
    if (effectHandleMode != SPELL_EFFECT_HANDLE_HIT)
        return;

    Player* owner = NULL;
    if (m_originalCaster)
    {
        owner = m_originalCaster->ToPlayer();
        if (!owner && m_originalCaster->ToCreature()->isTotem())
            owner = m_originalCaster->GetCharmerOrOwnerPlayerOrPlayerItself();
    }

    uint32 petentry = m_spellInfo->Effects[effIndex].MiscValue;

    if (!owner)
    {
        SummonPropertiesEntry const* properties = sSummonPropertiesStore.LookupEntry(67);
        if (properties)
            SummonGuardian(effIndex, petentry, properties);
        return;
    }

    Pet* OldSummon = owner->GetPet();

    // if pet requested type already exist
    if (OldSummon)
    {
        if (petentry == 0 || OldSummon->GetEntry() == petentry)
        {
            // pet in corpse state can't be summoned
            if (OldSummon->isDead())
                return;

            ASSERT(OldSummon->GetMap() == owner->GetMap());

            //OldSummon->GetMap()->Remove(OldSummon->ToCreature(), false);

            float px, py, pz;
            owner->GetClosePoint(px, py, pz, OldSummon->GetObjectSize());

            OldSummon->NearTeleportTo(px, py, pz, OldSummon->GetOrientation());
            //OldSummon->Relocate(px, py, pz, OldSummon->GetOrientation());
            //OldSummon->SetMap(owner->GetMap());
            //owner->GetMap()->Add(OldSummon->ToCreature());

            if (owner->GetTypeId() == TYPEID_PLAYER && OldSummon->isControlled())
                owner->ToPlayer()->PetSpellInitialize();

            return;
        }

        if (owner->GetTypeId() == TYPEID_PLAYER)
            owner->ToPlayer()->RemovePet(OldSummon, (OldSummon->getPetType() == HUNTER_PET ? PET_SAVE_AS_DELETED : PET_SAVE_NOT_IN_SLOT), false);
        else
            return;
    }

    float x, y, z;
    owner->GetClosePoint(x, y, z, owner->GetObjectSize());
    Pet* pet = owner->SummonPet(petentry, x, y, z, owner->GetOrientation(), SUMMON_PET, 0);
    if (!pet)
        return;

    if (m_caster->GetTypeId() == TYPEID_UNIT)
    {
        if (m_caster->ToCreature()->isTotem())
            pet->SetReactState(REACT_AGGRESSIVE);
        else
            pet->SetReactState(REACT_DEFENSIVE);
    }

    pet->SetUInt32Value(UNIT_CREATED_BY_SPELL, m_spellInfo->Id);

    // generate new name for summon pet
    std::string new_name=sObjectMgr->GeneratePetName(petentry);
    if (!new_name.empty())
        pet->SetName(new_name);

    ExecuteLogEffectSummonObject(effIndex, pet);
}

void Spell::EffectLearnPetSpell(SpellEffIndex effIndex)
{
    if (effectHandleMode != SPELL_EFFECT_HANDLE_HIT_TARGET)
        return;

    if (!unitTarget)
        return;

    if (unitTarget->ToPlayer())
    {
        EffectLearnSpell(effIndex);
        return;
    }
    Pet* pet = unitTarget->ToPet();
    if (!pet)
        return;

    SpellInfo const* learn_spellproto = sSpellMgr->GetSpellInfo(m_spellInfo->Effects[effIndex].TriggerSpell);
    if (!learn_spellproto)
        return;

    pet->learnSpell(learn_spellproto->Id);
    pet->SavePetToDB(PET_SAVE_AS_CURRENT);
    pet->GetOwner()->PetSpellInitialize();
}

void Spell::EffectTaunt(SpellEffIndex /*effIndex*/)
{
    if (effectHandleMode != SPELL_EFFECT_HANDLE_HIT_TARGET)
        return;

    if (!unitTarget)
        return;

    // this effect use before aura Taunt apply for prevent taunt already attacking target
    // for spell as marked "non effective at already attacking target"
    if (!unitTarget || !unitTarget->CanHaveThreatList()
        || unitTarget->getVictim() == m_caster)
    {
        SendCastResult(SPELL_FAILED_DONT_REPORT);
        return;
    }

    if (m_spellInfo->Id == 62124)
        m_caster->CastSpell(unitTarget, 67485, true);

    // Also use this effect to set the taunter's threat to the taunted creature's highest value
    if (unitTarget->getThreatManager().getCurrentVictim())
    {
        float myThreat = unitTarget->getThreatManager().getThreat(m_caster);
        float itsThreat = unitTarget->getThreatManager().getCurrentVictim()->getThreat();
        if (itsThreat > myThreat)
            unitTarget->getThreatManager().addThreat(m_caster, itsThreat - myThreat);
    }

    //Set aggro victim to caster
    if (!unitTarget->getThreatManager().getOnlineContainer().empty())
        if (HostileReference* forcedVictim = unitTarget->getThreatManager().getOnlineContainer().getReferenceByTarget(m_caster))
            unitTarget->getThreatManager().setCurrentVictim(forcedVictim);

    if (unitTarget->ToCreature()->IsAIEnabled && !unitTarget->ToCreature()->HasReactState(REACT_PASSIVE))
        unitTarget->ToCreature()->AI()->AttackStart(m_caster);
}

void Spell::EffectWeaponDmg(SpellEffIndex effIndex)
{
    if (effectHandleMode != SPELL_EFFECT_HANDLE_LAUNCH_TARGET)
        return;

    if (!unitTarget || !unitTarget->isAlive())
        return;

    // multiple weapon dmg effect workaround
    // execute only the last weapon damage
    // and handle all effects at once
    for (uint32 j = effIndex + 1; j < MAX_SPELL_EFFECTS; ++j)
    {
        switch (m_spellInfo->Effects[j].Effect)
        {
            case SPELL_EFFECT_WEAPON_DAMAGE:
            case SPELL_EFFECT_WEAPON_DAMAGE_NOSCHOOL:
            case SPELL_EFFECT_NORMALIZED_WEAPON_DMG:
            case SPELL_EFFECT_WEAPON_PERCENT_DAMAGE:
                return;     // we must calculate only at last weapon effect
            break;
        }
    }

    // some spell specific modifiers
    float totalDamagePercentMod  = 1.0f;                    // applied to final bonus+weapon damage
    int32 fixed_bonus = 0;
    int32 spell_bonus = 0;                                  // bonus specific for spell

    switch (m_spellInfo->SpellFamilyName)
    {
        case SPELLFAMILY_GENERIC:
        {
            switch (m_spellInfo->Id)
            {
                case 69055:     // Saber Lash
                case 70814:     // Saber Lash
                {
                    uint32 count = 0;
                    for (std::list<TargetInfo>::iterator ihit = m_UniqueTargetInfo.begin(); ihit != m_UniqueTargetInfo.end(); ++ihit)
                        if (ihit->effectMask & (1 << effIndex))
                            ++count;

                    totalDamagePercentMod /= count;
                    break;
                }
            }
            break;
        }
        case SPELLFAMILY_WARRIOR:
        {
            // Devastate (player ones)
            if (m_spellInfo->SpellFamilyFlags[1] & 0x40)
            {
                // Player can apply only 58567 Sunder Armor effect.
                bool needCast = !unitTarget->HasAura(58567, m_caster->GetGUID());
                if (needCast)
                    m_caster->CastSpell(unitTarget, 58567, true);

                if (Aura* aur = unitTarget->GetAura(58567, m_caster->GetGUID()))
                {
                    // 58388 - Glyph of Devastate dummy aura.
                    if (int32 num = (needCast ? 0 : 1) + (m_caster->HasAura(58388) ? 1 : 0))
                        aur->ModStackAmount(num);
                    fixed_bonus += (aur->GetStackAmount() - 1) * CalculateDamage(2, unitTarget);
                }
            }
            break;
        }
        case SPELLFAMILY_ROGUE:
        {
            // Fan of Knives, Hemorrhage, Ghostly Strike
            if ((m_spellInfo->SpellFamilyFlags[1] & 0x40000)
                || (m_spellInfo->SpellFamilyFlags[0] & 0x6000000))
            {
                // Hemorrhage
                if (m_spellInfo->SpellFamilyFlags[0] & 0x2000000)
                {
                    if (m_caster->GetTypeId() == TYPEID_PLAYER)
                        m_caster->ToPlayer()->AddComboPoints(unitTarget, 1, this);
                }
                // 50% more damage with daggers
                if (m_caster->GetTypeId() == TYPEID_PLAYER)
                    if (Item* item = m_caster->ToPlayer()->GetWeaponForAttack(m_attackType, true))
                        if (item->GetTemplate()->SubClass == ITEM_SUBCLASS_WEAPON_DAGGER)
                            totalDamagePercentMod *= 1.5f;
            }
            // Mutilate (for each hand)
            else if (m_spellInfo->SpellFamilyFlags[1] & 0x6)
            {
                bool found = false;
                // fast check
                if (unitTarget->HasAuraState(AURA_STATE_DEADLY_POISON, m_spellInfo, m_caster))
                    found = true;
                // full aura scan
                else
                {
                    Unit::AuraApplicationMap const& auras = unitTarget->GetAppliedAuras();
                    for (Unit::AuraApplicationMap::const_iterator itr = auras.begin(); itr != auras.end(); ++itr)
                    {
                        if (itr->second->GetBase()->GetSpellInfo()->Dispel == DISPEL_POISON)
                        {
                            found = true;
                            break;
                        }
                    }
                }

                if (found)
                    totalDamagePercentMod *= 1.2f;          // 120% if poisoned
            }
            break;
        }
        case SPELLFAMILY_PALADIN:
        {
            // Seal of Command Unleashed
            if (m_spellInfo->Id == 20467)
            {
                spell_bonus += int32(0.08f * m_caster->GetTotalAttackPowerValue(BASE_ATTACK));
                spell_bonus += int32(0.13f * m_caster->SpellBaseDamageBonus(m_spellInfo->GetSchoolMask()));
            }
            break;
        }
        case SPELLFAMILY_SHAMAN:
        {
            // Skyshatter Harness item set bonus
            // Stormstrike
            if (AuraEffect* aurEff = m_caster->IsScriptOverriden(m_spellInfo, 5634))
                m_caster->CastSpell(m_caster, 38430, true, NULL, aurEff);
            break;
        }
        case SPELLFAMILY_DRUID:
        {
            // Mangle (Cat): CP
            if (m_spellInfo->SpellFamilyFlags[1] & 0x400)
            {
                if (m_caster->GetTypeId() == TYPEID_PLAYER)
                    m_caster->ToPlayer()->AddComboPoints(unitTarget, 1, this);
            }
            // Shred, Maul - Rend and Tear
            else if (m_spellInfo->SpellFamilyFlags[0] & 0x00008800 && unitTarget->HasAuraState(AURA_STATE_BLEEDING))
            {
                if (AuraEffect const* rendAndTear = m_caster->GetDummyAuraEffect(SPELLFAMILY_DRUID, 2859, 0))
                    AddPctN(totalDamagePercentMod, rendAndTear->GetAmount());
            }
            break;
        }
        case SPELLFAMILY_HUNTER:
        {
            // Kill Shot - bonus damage from Ranged Attack Power
            if (m_spellInfo->SpellFamilyFlags[1] & 0x800000)
                spell_bonus += int32(0.4f * m_caster->GetTotalAttackPowerValue(RANGED_ATTACK));
            break;
        }
        case SPELLFAMILY_DEATHKNIGHT:
        {
            // Plague Strike
            if (m_spellInfo->SpellFamilyFlags[0] & 0x1)
            {
                // Glyph of Plague Strike
                if (AuraEffect const* aurEff = m_caster->GetAuraEffect(58657, EFFECT_0))
                    AddPctN(totalDamagePercentMod, aurEff->GetAmount());
                break;
            }
            // Blood Strike
            if (m_spellInfo->SpellFamilyFlags[0] & 0x400000)
            {
                AddPctF(totalDamagePercentMod, m_spellInfo->Effects[EFFECT_2].CalcValue() * unitTarget->GetDiseasesByCaster(m_caster->GetGUID()) / 2.0f);

                // Glyph of Blood Strike
                if (m_caster->GetAuraEffect(59332, EFFECT_0))
                    if (unitTarget->HasAuraType(SPELL_AURA_MOD_DECREASE_SPEED))
                       AddPctN(totalDamagePercentMod, 20);
                break;
            }
            // Death Strike
            if (m_spellInfo->SpellFamilyFlags[0] & 0x10)
            {
                // Glyph of Death Strike
                if (AuraEffect const* aurEff = m_caster->GetAuraEffect(59336, EFFECT_0))
                    if (uint32 runic = std::min<uint32>(m_caster->GetPower(POWER_RUNIC_POWER), aurEff->GetSpellInfo()->Effects[EFFECT_1].CalcValue()))
                        AddPctN(totalDamagePercentMod, runic);
                break;
            }
            // Obliterate (12.5% more damage per disease)
            if (m_spellInfo->SpellFamilyFlags[1] & 0x20000)
            {
                bool consumeDiseases = true;
                // Annihilation
                if (AuraEffect const* aurEff = m_caster->GetDummyAuraEffect(SPELLFAMILY_DEATHKNIGHT, 2710, EFFECT_0))
                    // Do not consume diseases if roll sucesses
                    if (roll_chance_i(aurEff->GetAmount()))
                        consumeDiseases = false;

                AddPctF(totalDamagePercentMod, m_spellInfo->Effects[EFFECT_2].CalcValue() * unitTarget->GetDiseasesByCaster(m_caster->GetGUID(), consumeDiseases) / 2.0f);
                break;
            }
            // Blood-Caked Strike - Blood-Caked Blade
            if (m_spellInfo->SpellIconID == 1736)
            {
                AddPctF(totalDamagePercentMod, unitTarget->GetDiseasesByCaster(m_caster->GetGUID()) * 12.5f);
                break;
            }
            // Heart Strike
            if (m_spellInfo->SpellFamilyFlags[0] & 0x1000000)
            {
                AddPctN(totalDamagePercentMod, m_spellInfo->Effects[EFFECT_2].CalcValue() * unitTarget->GetDiseasesByCaster(m_caster->GetGUID()));
                break;
            }
            break;
        }
    }

    bool normalized = false;
    float weaponDamagePercentMod = 1.0f;
    for (int j = 0; j < MAX_SPELL_EFFECTS; ++j)
    {
        switch (m_spellInfo->Effects[j].Effect)
        {
            case SPELL_EFFECT_WEAPON_DAMAGE:
            case SPELL_EFFECT_WEAPON_DAMAGE_NOSCHOOL:
                fixed_bonus += CalculateDamage(j, unitTarget);
                break;
            case SPELL_EFFECT_NORMALIZED_WEAPON_DMG:
                fixed_bonus += CalculateDamage(j, unitTarget);
                normalized = true;
                break;
            case SPELL_EFFECT_WEAPON_PERCENT_DAMAGE:
                ApplyPctN(weaponDamagePercentMod, CalculateDamage(j, unitTarget));
                break;
            default:
                break;                                      // not weapon damage effect, just skip
        }
    }

    // apply to non-weapon bonus weapon total pct effect, weapon total flat effect included in weapon damage
    if (fixed_bonus || spell_bonus)
    {
        UnitMods unitMod;
        switch (m_attackType)
        {
            default:
            case BASE_ATTACK:   unitMod = UNIT_MOD_DAMAGE_MAINHAND; break;
            case OFF_ATTACK:    unitMod = UNIT_MOD_DAMAGE_OFFHAND;  break;
            case RANGED_ATTACK: unitMod = UNIT_MOD_DAMAGE_RANGED;   break;
        }

        float weapon_total_pct = 1.0f;
        if (m_spellInfo->SchoolMask & SPELL_SCHOOL_MASK_NORMAL)
             weapon_total_pct = m_caster->GetModifierValue(unitMod, TOTAL_PCT);

        if (fixed_bonus)
            fixed_bonus = int32(fixed_bonus * weapon_total_pct);
        if (spell_bonus)
            spell_bonus = int32(spell_bonus * weapon_total_pct);
    }

    int32 weaponDamage = m_caster->CalculateDamage(m_attackType, normalized, true);

    // Sequence is important
    for (int j = 0; j < MAX_SPELL_EFFECTS; ++j)
    {
        // We assume that a spell have at most one fixed_bonus
        // and at most one weaponDamagePercentMod
        switch (m_spellInfo->Effects[j].Effect)
        {
            case SPELL_EFFECT_WEAPON_DAMAGE:
            case SPELL_EFFECT_WEAPON_DAMAGE_NOSCHOOL:
            case SPELL_EFFECT_NORMALIZED_WEAPON_DMG:
                weaponDamage += fixed_bonus;
                break;
            case SPELL_EFFECT_WEAPON_PERCENT_DAMAGE:
                weaponDamage = int32(weaponDamage* weaponDamagePercentMod);
            default:
                break;                                      // not weapon damage effect, just skip
        }
    }

    if (spell_bonus)
        weaponDamage += spell_bonus;

    if (totalDamagePercentMod != 1.0f)
        weaponDamage = int32(weaponDamage* totalDamagePercentMod);

    // prevent negative damage
    uint32 eff_damage(std::max(weaponDamage, 0));

    // Add melee damage bonuses (also check for negative)
    m_caster->MeleeDamageBonus(unitTarget, &eff_damage, m_attackType, m_spellInfo);
    m_damage += eff_damage;
}

void Spell::EffectThreat(SpellEffIndex /*effIndex*/)
{
    if (effectHandleMode != SPELL_EFFECT_HANDLE_HIT_TARGET)
        return;

    if (!unitTarget || !unitTarget->isAlive() || !m_caster->isAlive())
        return;

    if (!unitTarget->CanHaveThreatList())
        return;

    unitTarget->AddThreat(m_caster, float(damage));
}

void Spell::EffectHealMaxHealth(SpellEffIndex /*effIndex*/)
{
    if (effectHandleMode != SPELL_EFFECT_HANDLE_HIT_TARGET)
        return;

    if (!unitTarget || !unitTarget->isAlive())
        return;

    int32 addhealth;
    if (m_spellInfo->SpellFamilyName == SPELLFAMILY_PALADIN) // Lay on Hands
    {
        if (m_caster->GetGUID() == unitTarget->GetGUID())
        {
            m_caster->CastSpell(m_caster, 25771, true); // Forbearance
            m_caster->CastSpell(m_caster, 61988, true); // Immune shield marker (serverside)
            m_caster->CastSpell(m_caster, 61987, true); // Avenging Wrath marker
        }
    }

    // damage == 0 - heal for caster max health
    if (damage == 0)
        addhealth = m_caster->GetMaxHealth();
    else
        addhealth = unitTarget->GetMaxHealth() - unitTarget->GetHealth();

    if (m_originalCaster)
         m_healing += m_originalCaster->SpellHealingBonus(unitTarget, m_spellInfo, addhealth, HEAL);
}

void Spell::EffectInterruptCast(SpellEffIndex effIndex)
{
    if (effectHandleMode != SPELL_EFFECT_HANDLE_HIT_TARGET)
        return;

    if (!unitTarget || !unitTarget->isAlive())
        return;

    // TODO: not all spells that used this effect apply cooldown at school spells
    // also exist case: apply cooldown to interrupted cast only and to all spells
    // there is no CURRENT_AUTOREPEAT_SPELL spells that can be interrupted
    for (uint32 i = CURRENT_FIRST_NON_MELEE_SPELL; i < CURRENT_AUTOREPEAT_SPELL; ++i)
    {
        if (Spell* spell = unitTarget->GetCurrentSpell(CurrentSpellTypes(i)))
        {
            SpellInfo const* curSpellInfo = spell->m_spellInfo;
            // check if we can interrupt spell
            if ((spell->getState() == SPELL_STATE_CASTING
                || (spell->getState() == SPELL_STATE_PREPARING && spell->GetCastTime() > 0.0f))
                && curSpellInfo->PreventionType == SPELL_PREVENTION_TYPE_SILENCE
                && ((i == CURRENT_GENERIC_SPELL && curSpellInfo->InterruptFlags & SPELL_INTERRUPT_FLAG_INTERRUPT)
                || (i == CURRENT_CHANNELED_SPELL && curSpellInfo->ChannelInterruptFlags & CHANNEL_INTERRUPT_FLAG_INTERRUPT)))
            {
                if (m_originalCaster)
                {
                    int32 duration = m_originalCaster->ModSpellDuration(m_spellInfo, unitTarget, m_originalCaster->CalcSpellDuration(m_spellInfo), false, 1 << effIndex);
                    unitTarget->ProhibitSpellSchool(curSpellInfo->GetSchoolMask(), duration/*GetSpellDuration(m_spellInfo)*/);
                }
                ExecuteLogEffectInterruptCast(effIndex, unitTarget, curSpellInfo->Id);
                unitTarget->InterruptSpell(CurrentSpellTypes(i), false);
            }
        }
    }
}

void Spell::EffectSummonObjectWild(SpellEffIndex effIndex)
{
    if (effectHandleMode != SPELL_EFFECT_HANDLE_HIT)
        return;

    uint32 gameobject_id = m_spellInfo->Effects[effIndex].MiscValue;

    GameObject* pGameObj = new GameObject;

    WorldObject* target = focusObject;
    if (!target)
        target = m_caster;

    float x, y, z;
    if (m_targets.HasDst())
        m_targets.GetDst()->GetPosition(x, y, z);
    else
        m_caster->GetClosePoint(x, y, z, DEFAULT_WORLD_OBJECT_SIZE);

    Map* map = target->GetMap();

    if (!pGameObj->Create(sObjectMgr->GenerateLowGuid(HIGHGUID_GAMEOBJECT), gameobject_id, map,
        m_caster->GetPhaseMask(), x, y, z, target->GetOrientation(), 0.0f, 0.0f, 0.0f, 0.0f, 100, GO_STATE_READY))
    {
        delete pGameObj;
        return;
    }

    int32 duration = m_spellInfo->GetDuration();

    pGameObj->SetRespawnTime(duration > 0 ? duration/IN_MILLISECONDS : 0);
    pGameObj->SetSpellId(m_spellInfo->Id);

    ExecuteLogEffectSummonObject(effIndex, pGameObj);

    // Wild object not have owner and check clickable by players
    map->AddToMap(pGameObj);

    if (pGameObj->GetGoType() == GAMEOBJECT_TYPE_FLAGDROP && m_caster->GetTypeId() == TYPEID_PLAYER)
    {
        Player* player = m_caster->ToPlayer();
        Battleground* bg = player->GetBattleground();

        switch (pGameObj->GetMapId())
        {
            case 489:                                       //WS
            {
                if (bg && bg->GetTypeID(true) == BATTLEGROUND_WS && bg->GetStatus() == STATUS_IN_PROGRESS)
                {
                    uint32 team = ALLIANCE;

                    if (player->GetTeam() == team)
                        team = HORDE;

                    ((BattlegroundWS*)bg)->SetDroppedFlagGUID(pGameObj->GetGUID(), team);
                }
                break;
            }
            case 566:                                       //EY
            {
                if (bg && bg->GetTypeID(true) == BATTLEGROUND_EY && bg->GetStatus() == STATUS_IN_PROGRESS)
                {
                    ((BattlegroundEY*)bg)->SetDroppedFlagGUID(pGameObj->GetGUID());
                }
                break;
            }
        }
    }

    if (uint32 linkedEntry = pGameObj->GetGOInfo()->GetLinkedGameObjectEntry())
    {
        GameObject* linkedGO = new GameObject;
        if (linkedGO->Create(sObjectMgr->GenerateLowGuid(HIGHGUID_GAMEOBJECT), linkedEntry, map,
            m_caster->GetPhaseMask(), x, y, z, target->GetOrientation(), 0.0f, 0.0f, 0.0f, 0.0f, 100, GO_STATE_READY))
        {
            linkedGO->SetRespawnTime(duration > 0 ? duration/IN_MILLISECONDS : 0);
            linkedGO->SetSpellId(m_spellInfo->Id);

            ExecuteLogEffectSummonObject(effIndex, linkedGO);

            // Wild object not have owner and check clickable by players
            map->AddToMap(linkedGO);
        }
        else
        {
            delete linkedGO;
            linkedGO = NULL;
            return;
        }
    }
}

void Spell::EffectScriptEffect(SpellEffIndex effIndex)
{
    if (effectHandleMode != SPELL_EFFECT_HANDLE_HIT_TARGET)
        return;

    // TODO: we must implement hunter pet summon at login there (spell 6962)

    switch (m_spellInfo->SpellFamilyName)
    {
        case SPELLFAMILY_GENERIC:
        {
            if (unitTarget && unitTarget->HasAura(63050))
            {
                // reduces Sanity by %
                uint32 sanityCount = 0;
                switch(m_spellInfo->Id)
                {
                    case 63803: // Brain Link
                    case 64168: // Lunatic Gaze
                        sanityCount = 2; break;
                    case 63830: // Malady of the Mind 10
                    case 63881: // Malady of the Mind 25
                        sanityCount = 3; break;
                    case 64164: // Lunatic Gaze P3
                        sanityCount = 4; break;
                    case 63795: // Psychosis
                        sanityCount = 9; break;
                    case 64059: // Induce Madness
                        sanityCount = 100; break;
                }
                if (sanityCount)
                {
                    if (Aura *aur = unitTarget->GetAura(63050))
                    {
                        int32 stack = aur->GetStackAmount() - sanityCount;
                        if (stack <= 0)
                            unitTarget->RemoveAurasDueToSpell(63050);
                        else
                            unitTarget->SetAuraStack(63050, unitTarget, stack);
                    }
                }
            }

            switch (m_spellInfo->Id)
            {
                //Sunreaver Disguis
                case 69672:
                {
                    if (unitTarget->GetTypeId() != TYPEID_PLAYER)
                    return;

                    if (unitTarget->ToPlayer()->getGender() == GENDER_FEMALE)
                        unitTarget->CastSpell(unitTarget, 70973, false);
                    else
                        unitTarget->CastSpell(unitTarget, 70974, false);

                    return;
                        
                }
                //Silver Covenant Disguise
                case 69673:
                {
                    if (unitTarget->GetTypeId() != TYPEID_PLAYER)
                    return;

                    if (unitTarget->ToPlayer()->getGender() == GENDER_FEMALE)
                        unitTarget->CastSpell(unitTarget, 70971, false);
                    else
                        unitTarget->CastSpell(unitTarget, 70972, false);

                    return;
                        
                }
                // Teleport to Lake Wintergrasp
                case 58622:
                {
                  if (OutdoorPvPWG *pvpWG = (OutdoorPvPWG*)sOutdoorPvPMgr->GetOutdoorPvPToZoneId(4197))
                     if (unitTarget->getLevel() > 74)
                     {
                       if ((pvpWG->getDefenderTeam()==TEAM_ALLIANCE) && (unitTarget->ToPlayer()->GetTeam() == ALLIANCE))
                          unitTarget->CastSpell(unitTarget, SPELL_TELEPORT_FORTRESS, true);
                       else if ((pvpWG->getDefenderTeam()==TEAM_ALLIANCE) && (unitTarget->ToPlayer()->GetTeam() == HORDE))
                          unitTarget->CastSpell(unitTarget, SPELL_TELEPORT_HORDE_CAMP, true);
                       else if ((pvpWG->getDefenderTeam()!=TEAM_ALLIANCE) && (unitTarget->ToPlayer()->GetTeam() == HORDE))
                          unitTarget->CastSpell(unitTarget, SPELL_TELEPORT_FORTRESS, true);
                       else if ((pvpWG->getDefenderTeam()!=TEAM_ALLIANCE) && (unitTarget->ToPlayer()->GetTeam() == ALLIANCE))
                          unitTarget->CastSpell(unitTarget, SPELL_TELEPORT_ALLIENCE_CAMP, true);
                     }
                    return;
                }
                // Glyph of Backstab
                case 63975:
                {
                    // search our Rupture aura on target
                    if (AuraEffect const* aurEff = unitTarget->GetAuraEffect(SPELL_AURA_PERIODIC_DAMAGE, SPELLFAMILY_ROGUE, 0x00100000, 0, 0, m_caster->GetGUID()))
                    {
                        uint32 countMin = aurEff->GetBase()->GetMaxDuration();
                        uint32 countMax = 12000; // this can be wrong, duration should be based on combo-points
                        countMax += m_caster->HasAura(56801) ? 4000 : 0;

                        if (countMin < countMax)
                        {
                            aurEff->GetBase()->SetDuration(uint32(aurEff->GetBase()->GetDuration() + 3000));
                            aurEff->GetBase()->SetMaxDuration(countMin + 2000);
                        }

                    }
                    return;
                }
                // Glyph of Scourge Strike
                case 69961:
                {
                    Unit::AuraEffectList const &mPeriodic = unitTarget->GetAuraEffectsByType(SPELL_AURA_PERIODIC_DAMAGE);
                    for (Unit::AuraEffectList::const_iterator i = mPeriodic.begin(); i != mPeriodic.end(); ++i)
                    {
                        AuraEffect const* aurEff = *i;
                        SpellInfo const* spellInfo = aurEff->GetSpellInfo();
                        // search our Blood Plague and Frost Fever on target
                        if (spellInfo->SpellFamilyName == SPELLFAMILY_DEATHKNIGHT && spellInfo->SpellFamilyFlags[2] & 0x2 &&
                            aurEff->GetCasterGUID() == m_caster->GetGUID())
                        {
                            uint32 countMin = aurEff->GetBase()->GetMaxDuration();
                            uint32 countMax = spellInfo->GetMaxDuration();

                            // this Glyph
                            countMax += 9000;
                            // talent Epidemic
                            if (AuraEffect const* epidemic = m_caster->GetAuraEffect(SPELL_AURA_ADD_FLAT_MODIFIER, SPELLFAMILY_DEATHKNIGHT, 234, EFFECT_0))
                                countMax += epidemic->GetAmount();

                            if (countMin < countMax)
                            {
                                aurEff->GetBase()->SetDuration(aurEff->GetBase()->GetDuration() + 3000);
                                aurEff->GetBase()->SetMaxDuration(countMin + 3000);
                            }
                        }
                    }
                    return;
                }
                case 45204: // Clone Me!
                    m_caster->CastSpell(unitTarget, damage, true);
                    break;
                case 55693:                                 // Remove Collapsing Cave Aura
                    if (!unitTarget)
                        return;
                    unitTarget->RemoveAurasDueToSpell(m_spellInfo->Effects[effIndex].CalcValue());
                    break;
                // PX-238 Winter Wondervolt TRAP
                case 26275:
                {
                    uint32 spells[4] = { 26272, 26157, 26273, 26274 };

                    // check presence
                    for (uint8 j = 0; j < 4; ++j)
                        if (unitTarget->HasAuraEffect(spells[j], 0))
                            return;

                    // select spell
                    uint32 iTmpSpellId = spells[urand(0, 3)];

                    // cast
                    unitTarget->CastSpell(unitTarget, iTmpSpellId, true);
                    return;
                }
                // Bending Shinbone
                case 8856:
                {
                    if (!itemTarget && m_caster->GetTypeId() != TYPEID_PLAYER)
                        return;

                    uint32 spell_id = 0;
                    switch (urand(1, 5))
                    {
                    case 1:  spell_id = 8854; break;
                    default: spell_id = 8855; break;
                    }

                    m_caster->CastSpell(m_caster, spell_id, true, NULL);
                    return;
                }
                // Brittle Armor - need remove one 24575 Brittle Armor aura
                case 24590:
                    unitTarget->RemoveAuraFromStack(24575);
                    return;
                // Mercurial Shield - need remove one 26464 Mercurial Shield aura
                case 26465:
                    unitTarget->RemoveAuraFromStack(26464);
                    return;
                               // Argent Tournament  Mount spells
                               case 62575:
                               {
                                       if(m_caster->GetCharmerOrOwner())
                                               m_caster->GetCharmerOrOwner()->CastSpell(unitTarget,62626,true );
                                               return;
                               }
                               case 62960:
                               {
                                       if (!unitTarget)
                                               return;
                                       m_caster->CastSpell(unitTarget,62563,true );
                                       m_caster->CastSpell(unitTarget,68321,true );
                                       return;
                               }
                               case 62626:
                               case 68321:
                               {
                                       if(!unitTarget)
                                               return;
                                       if (unitTarget->GetAura(62719))
                                               unitTarget->RemoveAuraFromStack(62719);

                                       if(unitTarget->GetAura(64100))
                                               unitTarget->RemoveAuraFromStack(64100);
                                       return;
                               }
                // Shadow Flame (All script effects, not just end ones to prevent player from dodging the last triggered spell)
                case 22539:
                case 22972:
                case 22975:
                case 22976:
                case 22977:
                case 22978:
                case 22979:
                case 22980:
                case 22981:
                case 22982:
                case 22983:
                case 22984:
                case 22985:
                {
                    if (!unitTarget || !unitTarget->isAlive())
                        return;

                    // Onyxia Scale Cloak
                    if (unitTarget->HasAura(22683))
                        return;

                    // Shadow Flame
                    m_caster->CastSpell(unitTarget, 22682, true);
                    return;
                }
                // Piccolo of the Flaming Fire
                case 17512:
                {
                    if (!unitTarget || unitTarget->GetTypeId() != TYPEID_PLAYER)
                        return;
                    unitTarget->HandleEmoteCommand(EMOTE_STATE_DANCE);
                    return;
                }
                // Escape artist
                case 20589:
                    m_caster->RemoveMovementImpairingAuras();
                    return;
                // Decimate
                case 28374:
                case 54426:
                    if (unitTarget)
                    {
                        int32 damage = int32(unitTarget->GetHealth()) - int32(unitTarget->CountPctFromMaxHealth(5));
                        if (damage > 0)
                            m_caster->CastCustomSpell(28375, SPELLVALUE_BASE_POINT0, damage, unitTarget);
                    }
                    return;
                // Mirren's Drinking Hat
                case 29830:
                {
                    uint32 item = 0;
                    switch (urand(1, 6))
                    {
                        case 1:
                        case 2:
                        case 3:
                            item = 23584; break;            // Loch Modan Lager
                        case 4:
                        case 5:
                            item = 23585; break;            // Stouthammer Lite
                        case 6:
                            item = 23586; break;            // Aerie Peak Pale Ale
                    }
                    if (item)
                        DoCreateItem(effIndex, item);
                    break;
                }
                // Improved Sprint
                case 30918:
                {
                    // Removes snares and roots.
                    unitTarget->RemoveMovementImpairingAuras();
                    break;
                }
                // Spirit Walk
                case 58876:
                {
                    // Removes snares and roots.
                    unitTarget->RemoveMovementImpairingAuras();
                    break;
                }
                // Plant Warmaul Ogre Banner
                case 32307:
                    if (Player* caster = m_caster->ToPlayer())
                    {
                        caster->RewardPlayerAndGroupAtEvent(18388, unitTarget);
                        if (Creature* target = unitTarget->ToCreature())
                        {
                            target->setDeathState(CORPSE);
                            target->RemoveCorpse();
                        }
                    }
                    break;
                case 48025:                                     // Headless Horseman's Mount
                {
                    if (!unitTarget || unitTarget->GetTypeId() != TYPEID_PLAYER)
                        return;

                    // Prevent stacking of mounts and client crashes upon dismounting
                    unitTarget->RemoveAurasByType(SPELL_AURA_MOUNTED);

                    // Triggered spell id dependent on riding skill and zone
                    bool canFly = true;
                    uint32 v_map = GetVirtualMapForMapAndZone(unitTarget->GetMapId(), unitTarget->GetZoneId());
                    if (v_map != 530 && v_map != 571)
                        canFly = false;

                    if (canFly && v_map == 571 && !unitTarget->ToPlayer()->HasSpell(54197))
                        canFly = false;

                    float x, y, z;
                    unitTarget->GetPosition(x, y, z);
                    uint32 areaFlag = unitTarget->GetBaseMap()->GetAreaFlag(x, y, z);
                    AreaTableEntry const* pArea = sAreaStore.LookupEntry(areaFlag);
                    if (!pArea || (canFly && (pArea->flags & AREA_FLAG_NO_FLY_ZONE)))
                        canFly = false;

                    switch (unitTarget->ToPlayer()->GetBaseSkillValue(SKILL_RIDING))
                    {
                    case 75: unitTarget->CastSpell(unitTarget, 51621, true); break;
                    case 150: unitTarget->CastSpell(unitTarget, 48024, true); break;
                    case 225:
                        {
                            if (canFly)
                                unitTarget->CastSpell(unitTarget, 51617, true);
                            else
                                unitTarget->CastSpell(unitTarget, 48024, true);
                        }break;
                    case 300:
                        {
                            if (canFly)
                                unitTarget->CastSpell(unitTarget, 48023, true);
                            else
                                unitTarget->CastSpell(unitTarget, 48024, true);
                        }break;
                    }
                    return;
                }
                case 47977:                                     // Magic Broom
                {
                    if (!unitTarget || unitTarget->GetTypeId() != TYPEID_PLAYER)
                        return;

                    // Prevent stacking of mounts and client crashes upon dismounting
                    unitTarget->RemoveAurasByType(SPELL_AURA_MOUNTED);

                    // Triggered spell id dependent on riding skill and zone
                    bool canFly = true;
                    uint32 v_map = GetVirtualMapForMapAndZone(unitTarget->GetMapId(), unitTarget->GetZoneId());
                    if (v_map != 530 && v_map != 571)
                        canFly = false;

                    if (canFly && v_map == 571 && !unitTarget->ToPlayer()->HasSpell(54197))
                        canFly = false;

                    float x, y, z;
                    unitTarget->GetPosition(x, y, z);
                    uint32 areaFlag = unitTarget->GetBaseMap()->GetAreaFlag(x, y, z);
                    AreaTableEntry const* pArea = sAreaStore.LookupEntry(areaFlag);
                    if (!pArea || (canFly && (pArea->flags & AREA_FLAG_NO_FLY_ZONE)))
                        canFly = false;

                    switch (unitTarget->ToPlayer()->GetBaseSkillValue(SKILL_RIDING))
                    {
                    case 75: unitTarget->CastSpell(unitTarget, 42680, true); break;
                    case 150: unitTarget->CastSpell(unitTarget, 42683, true); break;
                    case 225:
                        {
                            if (canFly)
                                unitTarget->CastSpell(unitTarget, 42667, true);
                            else
                                unitTarget->CastSpell(unitTarget, 42683, true);
                        }break;
                    case 300:
                        {
                            if (canFly)
                                unitTarget->CastSpell(unitTarget, 42668, true);
                            else
                                unitTarget->CastSpell(unitTarget, 42683, true);
                        }break;
                    }
                    return;
                }
                // Mug Transformation
                case 41931:
                {
                    if (m_caster->GetTypeId() != TYPEID_PLAYER)
                        return;

                    uint8 bag = 19;
                    uint8 slot = 0;
                    Item* item = NULL;

                    while (bag) // 256 = 0 due to var type
                    {
                        item = m_caster->ToPlayer()->GetItemByPos(bag, slot);
                        if (item && item->GetEntry() == 38587) break;
                        ++slot;
                        if (slot == 39)
                        {
                            slot = 0;
                            ++bag;
                        }
                    }
                    if (bag)
                    {
                        if (m_caster->ToPlayer()->GetItemByPos(bag, slot)->GetCount() == 1) m_caster->ToPlayer()->RemoveItem(bag, slot, true);
                        else m_caster->ToPlayer()->GetItemByPos(bag, slot)->SetCount(m_caster->ToPlayer()->GetItemByPos(bag, slot)->GetCount()-1);
                        // Spell 42518 (Braufest - Gratisprobe des Braufest herstellen)
                        m_caster->CastSpell(m_caster, 42518, true);
                        return;
                    }
                    break;
                }
                // Brutallus - Burn
                case 45141:
                case 45151:
                {
                    //Workaround for Range ... should be global for every ScriptEffect
                    float radius = m_spellInfo->Effects[effIndex].CalcRadius();
                    if (unitTarget && unitTarget->GetTypeId() == TYPEID_PLAYER && unitTarget->GetDistance(m_caster) >= radius && !unitTarget->HasAura(46394) && unitTarget != m_caster)
                        unitTarget->CastSpell(unitTarget, 46394, true);

                    break;
                }
                // Goblin Weather Machine
                case 46203:
                {
                    if (!unitTarget)
                        return;

                    uint32 spellId = 0;
                    switch (rand() % 4)
                    {
                        case 0: spellId = 46740; break;
                        case 1: spellId = 46739; break;
                        case 2: spellId = 46738; break;
                        case 3: spellId = 46736; break;
                    }
                    unitTarget->CastSpell(unitTarget, spellId, true);
                    break;
                }
                // 5, 000 Gold
                case 46642:
                {
                    if (!unitTarget || unitTarget->GetTypeId() != TYPEID_PLAYER)
                        return;

                    unitTarget->ToPlayer()->ModifyMoney(5000 * GOLD);

                    break;
                }
                // Roll Dice - Decahedral Dwarven Dice
                case 47770:
                {
                    char buf[128];
                    const char *gender = "his";
                    if (m_caster->getGender() > 0)
                        gender = "her";
                    sprintf(buf, "%s rubs %s [Decahedral Dwarven Dice] between %s hands and rolls. One %u and one %u.", m_caster->GetName(), gender, gender, urand(1, 10), urand(1, 10));
                    m_caster->MonsterTextEmote(buf, 0);
                    break;
                }
                // Roll 'dem Bones - Worn Troll Dice
                case 47776:
                {
                    char buf[128];
                    const char *gender = "his";
                    if (m_caster->getGender() > 0)
                        gender = "her";
                    sprintf(buf, "%s causually tosses %s [Worn Troll Dice]. One %u and one %u.", m_caster->GetName(), gender, urand(1, 6), urand(1, 6));
                    m_caster->MonsterTextEmote(buf, 0);
                    break;
                }
                // Vigilance
                case 50725:
                {
                    if (!unitTarget || unitTarget->GetTypeId() != TYPEID_PLAYER)
                        return;

                    // Remove Taunt cooldown
                    unitTarget->ToPlayer()->RemoveSpellCooldown(355, true);

                    return;
                }
                // Death Knight Initiate Visual
                case 51519:
                {
                    if (!unitTarget || unitTarget->GetTypeId() != TYPEID_UNIT)
                        return;

                    uint32 iTmpSpellId = 0;
                    switch (unitTarget->GetDisplayId())
                    {
                        case 25369: iTmpSpellId = 51552; break; // bloodelf female
                        case 25373: iTmpSpellId = 51551; break; // bloodelf male
                        case 25363: iTmpSpellId = 51542; break; // draenei female
                        case 25357: iTmpSpellId = 51541; break; // draenei male
                        case 25361: iTmpSpellId = 51537; break; // dwarf female
                        case 25356: iTmpSpellId = 51538; break; // dwarf male
                        case 25372: iTmpSpellId = 51550; break; // forsaken female
                        case 25367: iTmpSpellId = 51549; break; // forsaken male
                        case 25362: iTmpSpellId = 51540; break; // gnome female
                        case 25359: iTmpSpellId = 51539; break; // gnome male
                        case 25355: iTmpSpellId = 51534; break; // human female
                        case 25354: iTmpSpellId = 51520; break; // human male
                        case 25360: iTmpSpellId = 51536; break; // nightelf female
                        case 25358: iTmpSpellId = 51535; break; // nightelf male
                        case 25368: iTmpSpellId = 51544; break; // orc female
                        case 25364: iTmpSpellId = 51543; break; // orc male
                        case 25371: iTmpSpellId = 51548; break; // tauren female
                        case 25366: iTmpSpellId = 51547; break; // tauren male
                        case 25370: iTmpSpellId = 51545; break; // troll female
                        case 25365: iTmpSpellId = 51546; break; // troll male
                        default: return;
                    }

                    unitTarget->CastSpell(unitTarget, iTmpSpellId, true);
                    Creature* npc = unitTarget->ToCreature();
                    npc->LoadEquipment(npc->GetEquipmentId());
                    return;
                }
                // Emblazon Runeblade
                case 51770:
                {
                    if (!m_originalCaster)
                        return;

                    m_originalCaster->CastSpell(m_originalCaster, damage, false);
                    break;
                }
                // Deathbolt from Thalgran Blightbringer
                // reflected by Freya's Ward
                // Retribution by Sevenfold Retribution
                case 51854:
                {
                    if (!unitTarget)
                        return;
                    if (unitTarget->HasAura(51845))
                        unitTarget->CastSpell(m_caster, 51856, true);
                    else
                        m_caster->CastSpell(unitTarget, 51855, true);
                    break;
                }
                // Summon Ghouls On Scarlet Crusade
                case 51904:
                {
                    if (!m_targets.HasDst())
                        return;

                    float x, y, z;
                    float radius = m_spellInfo->Effects[effIndex].CalcRadius();
                    for (uint8 i = 0; i < 15; ++i)
                    {
                        m_caster->GetRandomPoint(*m_targets.GetDst(), radius, x, y, z);
                        m_caster->CastSpell(x, y, z, 54522, true);
                    }
                    break;
                }
                case 52173: // Coyote Spirit Despawn
                case 60243: // Blood Parrot Despawn
                    if (unitTarget->GetTypeId() == TYPEID_UNIT && unitTarget->ToCreature()->isSummon())
                        unitTarget->ToTempSummon()->UnSummon();
                    return;
                case 52479: // Gift of the Harvester
                    if (unitTarget && m_originalCaster)
                        m_originalCaster->CastSpell(unitTarget, urand(0, 1) ? damage : 52505, true);
                    return;
                case 53110: // Devour Humanoid
                    if (unitTarget)
                        unitTarget->CastSpell(m_caster, damage, true);
                    return;
                // Winged Steed of the Ebon Blade
                case 54729:
                {
                    if (!unitTarget || unitTarget->GetTypeId() != TYPEID_PLAYER)
                        return;

                    // Prevent stacking of mounts and client crashes upon dismounting
                    unitTarget->RemoveAurasByType(SPELL_AURA_MOUNTED);

                    // Triggered spell id dependent on riding skill
                    if (uint16 skillval = unitTarget->ToPlayer()->GetSkillValue(SKILL_RIDING))
                    {
                        if (skillval >= 300)
                            unitTarget->CastSpell(unitTarget, 54727, true);
                        else
                            unitTarget->CastSpell(unitTarget, 54726, true);
                    }
                    return;
                }
                case 57347: // Retrieving (Wintergrasp RP-GG pickup spell)
                {
                    if (!unitTarget || unitTarget->GetTypeId() != TYPEID_UNIT || m_caster->GetTypeId() != TYPEID_PLAYER)
                        return;

                    unitTarget->ToCreature()->DespawnOrUnsummon();

                    return;
                }
                case 57349: // Drop RP-GG (Wintergrasp RP-GG at death drop spell)
                {
                    if (m_caster->GetTypeId() != TYPEID_PLAYER)
                        return;

                    // Delete item from inventory at death
                    m_caster->ToPlayer()->DestroyItemCount(damage, 5, true);

                    return;
                }
                case 58418:                                 // Portal to Orgrimmar
                case 58420:                                 // Portal to Stormwind
                {
                    if (!unitTarget || unitTarget->GetTypeId() != TYPEID_PLAYER || effIndex != 0)
                        return;

                    uint32 spellID = m_spellInfo->Effects[EFFECT_0].CalcValue();
                    uint32 questID = m_spellInfo->Effects[EFFECT_1].CalcValue();

                    if (unitTarget->ToPlayer()->GetQuestStatus(questID) == QUEST_STATUS_COMPLETE)
                        unitTarget->CastSpell(unitTarget, spellID, true);

                    return;
                }
                case 58941:                                 // Rock Shards
                    if (unitTarget && m_originalCaster)
                    {
                        for (uint32 i = 0; i < 3; ++i)
                        {
                            m_originalCaster->CastSpell(unitTarget, 58689, true);
                            m_originalCaster->CastSpell(unitTarget, 58692, true);
                        }
                        if (((InstanceMap*)m_originalCaster->GetMap())->GetDifficulty() == REGULAR_DIFFICULTY)
                        {
                            m_originalCaster->CastSpell(unitTarget, 58695, true);
                            m_originalCaster->CastSpell(unitTarget, 58696, true);
                        }
                        else
                        {
                            m_originalCaster->CastSpell(unitTarget, 60883, true);
                            m_originalCaster->CastSpell(unitTarget, 60884, true);
                        }
                    }
                    return;
                case 58983: // Big Blizzard Bear
                {
                    if (!unitTarget || unitTarget->GetTypeId() != TYPEID_PLAYER)
                        return;

                    // Prevent stacking of mounts and client crashes upon dismounting
                    unitTarget->RemoveAurasByType(SPELL_AURA_MOUNTED);

                    // Triggered spell id dependent on riding skill
                    if (uint16 skillval = unitTarget->ToPlayer()->GetSkillValue(SKILL_RIDING))
                    {
                        if (skillval >= 150)
                            unitTarget->CastSpell(unitTarget, 58999, true);
                        else
                            unitTarget->CastSpell(unitTarget, 58997, true);
                    }
                    return;
                }
                case 63845: // Create Lance
                {
                    if (m_caster->GetTypeId() != TYPEID_PLAYER)
                        return;

                    if (m_caster->ToPlayer()->GetTeam() == ALLIANCE)
                        m_caster->CastSpell(m_caster, 63914, true);
                    else
                        m_caster->CastSpell(m_caster, 63919, true);
                    return;
                }
                case 71342:                                     // Big Love Rocket
                {
                    if (!unitTarget || unitTarget->GetTypeId() != TYPEID_PLAYER)
                        return;

                    // Prevent stacking of mounts and client crashes upon dismounting
                    unitTarget->RemoveAurasByType(SPELL_AURA_MOUNTED);

                    // Triggered spell id dependent on riding skill and zone
                    bool canFly = true;
                    uint32 v_map = GetVirtualMapForMapAndZone(unitTarget->GetMapId(), unitTarget->GetZoneId());
                    if (v_map != 530 && v_map != 571)
                        canFly = false;

                    if (canFly && v_map == 571 && !unitTarget->ToPlayer()->HasSpell(54197))
                        canFly = false;

                    float x, y, z;
                    unitTarget->GetPosition(x, y, z);
                    uint32 areaFlag = unitTarget->GetBaseMap()->GetAreaFlag(x, y, z);
                    AreaTableEntry const* pArea = sAreaStore.LookupEntry(areaFlag);
                    if (!pArea || (canFly && (pArea->flags & AREA_FLAG_NO_FLY_ZONE)))
                        canFly = false;

                    switch (unitTarget->ToPlayer()->GetBaseSkillValue(SKILL_RIDING))
                    {
                    case 0: unitTarget->CastSpell(unitTarget, 71343, true); break;
                    case 75: unitTarget->CastSpell(unitTarget, 71344, true); break;
                    case 150: unitTarget->CastSpell(unitTarget, 71345, true); break;
                    case 225:
                        {
                        if (canFly)
                                unitTarget->CastSpell(unitTarget, 71346, true);
                            else
                                unitTarget->CastSpell(unitTarget, 71345, true);
                        }break;
                    case 300:
                        {
                        if (canFly)
                            unitTarget->CastSpell(unitTarget, 71347, true);
                        else
                            unitTarget->CastSpell(unitTarget, 71345, true);
                        }break;
                    }
                    return;
                }
                case 72286:                                     // Invincible
                {
                    if (!unitTarget || unitTarget->GetTypeId() != TYPEID_PLAYER)
                        return;

                    // Prevent stacking of mounts and client crashes upon dismounting
                    unitTarget->RemoveAurasByType(SPELL_AURA_MOUNTED);

                    // Triggered spell id dependent on riding skill and zone
                    bool canFly = true;
                    uint32 v_map = GetVirtualMapForMapAndZone(unitTarget->GetMapId(), unitTarget->GetZoneId());
                    if (v_map != 530 && v_map != 571)
                        canFly = false;

                    if (canFly && v_map == 571 && !unitTarget->ToPlayer()->HasSpell(54197))
                        canFly = false;

                    float x, y, z;
                    unitTarget->GetPosition(x, y, z);
                    uint32 areaFlag = unitTarget->GetBaseMap()->GetAreaFlag(x, y, z);
                    AreaTableEntry const* pArea = sAreaStore.LookupEntry(areaFlag);
                    if (!pArea || (canFly && (pArea->flags & AREA_FLAG_NO_FLY_ZONE)))
                        canFly = false;

                    switch (unitTarget->ToPlayer()->GetBaseSkillValue(SKILL_RIDING))
                    {
                    case 75: unitTarget->CastSpell(unitTarget, 72281, true); break;
                    case 150: unitTarget->CastSpell(unitTarget, 72282, true); break;
                    case 225:
                        {
                        if (canFly)
                                unitTarget->CastSpell(unitTarget, 72283, true);
                            else
                                unitTarget->CastSpell(unitTarget, 72282, true);
                        }break;
                    case 300:
                        {
                        if (canFly)
                            unitTarget->CastSpell(unitTarget, 72284, true);
                        else
                            unitTarget->CastSpell(unitTarget, 72282, true);
                        }break;
                    }
                    return;
                }
                case 74856:                                     // Blazing Hippogryph
                {
                    if (!unitTarget || unitTarget->GetTypeId() != TYPEID_PLAYER)
                        return;

                    // Prevent stacking of mounts and client crashes upon dismounting
                    unitTarget->RemoveAurasByType(SPELL_AURA_MOUNTED);

                    // Triggered spell id dependent on riding skill
                    if (uint16 skillval = unitTarget->ToPlayer()->GetSkillValue(SKILL_RIDING))
                    {
                        if (skillval >= 300)
                            unitTarget->CastSpell(unitTarget, 74855, true);
                        else
                            unitTarget->CastSpell(unitTarget, 74854, true);
                    }
                    return;
                }
                case 75614:                                     // Celestial Steed
                {
                    if (!unitTarget || unitTarget->GetTypeId() != TYPEID_PLAYER)
                        return;

                    // Prevent stacking of mounts and client crashes upon dismounting
                    unitTarget->RemoveAurasByType(SPELL_AURA_MOUNTED);

                    // Triggered spell id dependent on riding skill and zone
                    bool canFly = true;
                    uint32 v_map = GetVirtualMapForMapAndZone(unitTarget->GetMapId(), unitTarget->GetZoneId());
                    if (v_map != 530 && v_map != 571)
                        canFly = false;

                    if (canFly && v_map == 571 && !unitTarget->ToPlayer()->HasSpell(54197))
                        canFly = false;

                    float x, y, z;
                    unitTarget->GetPosition(x, y, z);
                    uint32 areaFlag = unitTarget->GetBaseMap()->GetAreaFlag(x, y, z);
                    AreaTableEntry const* pArea = sAreaStore.LookupEntry(areaFlag);
                    if (!pArea || (canFly && (pArea->flags & AREA_FLAG_NO_FLY_ZONE)))
                        canFly = false;

                    switch (unitTarget->ToPlayer()->GetBaseSkillValue(SKILL_RIDING))
                    {
                    case 75: unitTarget->CastSpell(unitTarget, 75619, true); break;
                    case 150: unitTarget->CastSpell(unitTarget, 75620, true); break;
                    case 225:
                        {
                            if (canFly)
                                unitTarget->CastSpell(unitTarget, 75617, true);
                            else
                                unitTarget->CastSpell(unitTarget, 75620, true);
                        }break;
                    case 300:
                        {
                            if (canFly)
                            {
                                if (unitTarget->ToPlayer()->Has310Flyer(false))
                                    unitTarget->CastSpell(unitTarget, 76153, true);
                                else
                                    unitTarget->CastSpell(unitTarget, 75618, true);
                            }
                            else
                                unitTarget->CastSpell(unitTarget, 75620, true);
                        }break;
                    }
                    return;
                }
                case 75973:                                     // X-53 Touring Rocket
                {
                    if (!unitTarget || unitTarget->GetTypeId() != TYPEID_PLAYER)
                        return;

                    // Prevent stacking of mounts
                    unitTarget->RemoveAurasByType(SPELL_AURA_MOUNTED);

                    // Triggered spell id dependent on riding skill
                    if (uint16 skillval = unitTarget->ToPlayer()->GetSkillValue(SKILL_RIDING))
                    {
                        if (skillval >= 300)
                        {
                            if (unitTarget->ToPlayer()->Has310Flyer(false))
                                unitTarget->CastSpell(unitTarget, 76154, true);
                            else
                                unitTarget->CastSpell(unitTarget, 75972, true);
                        }
                        else
                            unitTarget->CastSpell(unitTarget, 75957, true);
                    }
                    return;
                }
                case 59317:                                 // Teleporting
                    if (!unitTarget || unitTarget->GetTypeId() != TYPEID_PLAYER)
                        return;

                    // return from top
                    if (unitTarget->ToPlayer()->GetAreaId() == 4637)
                        unitTarget->CastSpell(unitTarget, 59316, true);
                    // teleport atop
                    else
                        unitTarget->CastSpell(unitTarget, 59314, true);

                    return;
                // random spell learn instead placeholder
                case 60893:                                 // Northrend Alchemy Research
                case 61177:                                 // Northrend Inscription Research
                case 61288:                                 // Minor Inscription Research
                case 61756:                                 // Northrend Inscription Research (FAST QA VERSION)
                case 64323:                                 // Book of Glyph Mastery
                {
                    if (m_caster->GetTypeId() != TYPEID_PLAYER)
                        return;

                    // learn random explicit discovery recipe (if any)
                    if (uint32 discoveredSpell = GetExplicitDiscoverySpell(m_spellInfo->Id, m_caster->ToPlayer()))
                        m_caster->ToPlayer()->learnSpell(discoveredSpell, false);
                    return;
                }
                case 62482: // Grab Crate
                {
                    if (unitTarget)
                    {
                        if (Unit* seat = m_caster->GetVehicleBase())
                        {
                            if (Unit* parent = seat->GetVehicleBase())
                            {
                                // TODO: a hack, range = 11, should after some time cast, otherwise too far
                                m_caster->CastSpell(parent, 62496, true);
                                unitTarget->CastSpell(parent, m_spellInfo->Effects[EFFECT_0].CalcValue());
                            }
                        }
                    }
                    return;
                }
                case 60123: // Lightwell
                {
                    if (m_caster->GetTypeId() != TYPEID_UNIT || !m_caster->ToCreature()->isSummon())
                        return;

                    uint32 spell_heal;

                    switch (m_caster->GetEntry())
                    {
                        case 31897: spell_heal = 7001; break;
                        case 31896: spell_heal = 27873; break;
                        case 31895: spell_heal = 27874; break;
                        case 31894: spell_heal = 28276; break;
                        case 31893: spell_heal = 48084; break;
                        case 31883: spell_heal = 48085; break;
                        default:
                            sLog->outError("Unknown Lightwell spell caster %u", m_caster->GetEntry());
                            return;
                    }

                    // proc a spellcast
                    if (Aura* chargesAura = m_caster->GetAura(59907))
                    {
                        m_caster->CastSpell(unitTarget, spell_heal, true, NULL, NULL, m_caster->ToTempSummon()->GetSummonerGUID());
                        if (chargesAura->ModCharges(-1))
                            m_caster->ToTempSummon()->UnSummon();
                    }

                    return;
                }
                // Stoneclaw Totem
                case 55328: // Rank 1
                case 55329: // Rank 2
                case 55330: // Rank 3
                case 55332: // Rank 4
                case 55333: // Rank 5
                case 55335: // Rank 6
                case 55278: // Rank 7
                case 58589: // Rank 8
                case 58590: // Rank 9
                case 58591: // Rank 10
                {
                    int32 basepoints0 = damage;
                    // Cast Absorb on totems
                    for (uint8 slot = SUMMON_SLOT_TOTEM; slot < MAX_TOTEM_SLOT; ++slot)
                    {
                        if (!unitTarget->m_SummonSlot[slot])
                            continue;

                        Creature* totem = unitTarget->GetMap()->GetCreature(unitTarget->m_SummonSlot[slot]);
                        if (totem && totem->isTotem())
                        {
                            m_caster->CastCustomSpell(totem, 55277, &basepoints0, NULL, NULL, true);
                        }
                    }
                    // Glyph of Stoneclaw Totem
                    if (AuraEffect* aur=unitTarget->GetAuraEffect(63298, 0))
                    {
                        basepoints0 *= aur->GetAmount();
                        m_caster->CastCustomSpell(unitTarget, 55277, &basepoints0, NULL, NULL, true);
                    }
                    break;
                }
                case 66545: //Summon Memory
                {
                    uint8 uiRandom = urand(0, 25);
                    uint32 uiSpells[26] = {66704, 66705, 66706, 66707, 66709, 66710, 66711, 66712, 66713, 66714, 66715, 66708, 66708, 66691, 66692, 66694, 66695, 66696, 66697, 66698, 66699, 66700, 66701, 66702, 66703, 66543};

                    m_caster->CastSpell(m_caster, uiSpells[uiRandom], true);
                    break;
                }
                case 45668:                                 // Ultra-Advanced Proto-Typical Shortening Blaster
                {
                    if (!unitTarget || unitTarget->GetTypeId() != TYPEID_UNIT)
                        return;

                    if (roll_chance_i(50))                  // chance unknown, using 50
                        return;

                    static uint32 const spellPlayer[5] =
                    {
                        45674,                            // Bigger!
                        45675,                            // Shrunk
                        45678,                            // Yellow
                        45682,                            // Ghost
                        45684                             // Polymorph
                    };

                    static uint32 const spellTarget[5] = {
                        45673,                            // Bigger!
                        45672,                            // Shrunk
                        45677,                            // Yellow
                        45681,                            // Ghost
                        45683                             // Polymorph
                    };

                    m_caster->CastSpell(m_caster, spellPlayer[urand(0, 4)], true);
                    unitTarget->CastSpell(unitTarget, spellTarget[urand(0, 4)], true);
                    break;
                }
                case 64142:                                 // Upper Deck - Create Foam Sword
                    if (unitTarget->GetTypeId() != TYPEID_PLAYER)
                        return;
                    Player* player = unitTarget->ToPlayer();
                    static uint32 const itemId[] = {45061, 45176, 45177, 45178, 45179, 0};
                    // player can only have one of these items
                    for (uint32 const* itr = &itemId[0]; *itr; ++itr)
                        if (player->HasItemCount(*itr, 1, true))
                            return;
                    DoCreateItem(effIndex, itemId[urand(0, 4)]);
                    return;
            }
            break;
        }
        case SPELLFAMILY_PALADIN:
        {
            // Judgement (seal trigger)
            if (m_spellInfo->Category == SPELLCATEGORY_JUDGEMENT)
            {
                if (!unitTarget || !unitTarget->isAlive())
                    return;
                uint32 spellId1 = 0;
                uint32 spellId2 = 0;

                // Judgement self add switch
                switch (m_spellInfo->Id)
                {
                    case 53407: spellId1 = 20184; break;    // Judgement of Justice
                    case 20271:                             // Judgement of Light
                    case 57774: spellId1 = 20185; break;    // Judgement of Light
                    case 53408: spellId1 = 20186; break;    // Judgement of Wisdom
                    default:
                        sLog->outError("Unsupported Judgement (seal trigger) spell (Id: %u) in Spell::EffectScriptEffect", m_spellInfo->Id);
                        return;
                }
                // all seals have aura dummy in 2 effect
                Unit::AuraApplicationMap & sealAuras = m_caster->GetAppliedAuras();
                for (Unit::AuraApplicationMap::iterator iter = sealAuras.begin(); iter != sealAuras.end();)
                {
                    Aura* aura = iter->second->GetBase();
                    if (aura->GetSpellInfo()->GetSpellSpecific() == SPELL_SPECIFIC_SEAL)
                    {
                        if (AuraEffect* aureff = aura->GetEffect(2))
                            if (aureff->GetAuraType() == SPELL_AURA_DUMMY)
                            {
                                if (sSpellMgr->GetSpellInfo(aureff->GetAmount()))
                                    spellId2 = aureff->GetAmount();
                                break;
                            }
                        if (!spellId2)
                        {
                            switch (iter->first)
                            {
                                // Seal of light, Seal of wisdom, Seal of justice
                                case 20165:
                                case 20166:
                                case 20164:
                                    spellId2 = 54158;
                            }
                        }
                        break;
                    }
                    else
                        ++iter;
                }
                if (spellId1)
                    m_caster->CastSpell(unitTarget, spellId1, true);
                if (spellId2)
                    m_caster->CastSpell(unitTarget, spellId2, true);
                return;
            }
        }
        case SPELLFAMILY_POTION:
        {
            switch (m_spellInfo->Id)
            {
                // Netherbloom
                case 28702:
                {
                    if (!unitTarget)
                        return;
                    // 25% chance of casting a random buff
                    if (roll_chance_i(75))
                        return;

                    // triggered spells are 28703 to 28707
                    // Note: some sources say, that there was the possibility of
                    //       receiving a debuff. However, this seems to be removed by a patch.
                    const uint32 spellid = 28703;

                    // don't overwrite an existing aura
                    for (uint8 i = 0; i < 5; ++i)
                        if (unitTarget->HasAura(spellid + i))
                            return;
                    unitTarget->CastSpell(unitTarget, spellid+urand(0, 4), true);
                    break;
                }

                // Nightmare Vine
                case 28720:
                {
                    if (!unitTarget)
                        return;
                    // 25% chance of casting Nightmare Pollen
                    if (roll_chance_i(75))
                        return;
                    unitTarget->CastSpell(unitTarget, 28721, true);
                    break;
                }
            }
            break;
        }
        case SPELLFAMILY_DEATHKNIGHT:
        {
            // Pestilence
            if (m_spellInfo->SpellFamilyFlags[1]&0x10000)
            {
                // Get diseases on target of spell
                if (m_targets.GetUnitTarget() &&  // Glyph of Disease - cast on unit target too to refresh aura
                    (m_targets.GetUnitTarget() != unitTarget || m_caster->GetAura(63334)))
                {
                    // And spread them on target
                    // Blood Plague
                    if (m_targets.GetUnitTarget()->GetAura(55078))
                        m_caster->CastSpell(unitTarget, 55078, true);
                    // Frost Fever
                    if (m_targets.GetUnitTarget()->GetAura(55095))
                        m_caster->CastSpell(unitTarget, 55095, true);
                }
            }
            break;
        }
        case SPELLFAMILY_WARRIOR:
        {
            // Shattering Throw
            if (m_spellInfo->SpellFamilyFlags[1] & 0x00400000)
            {
                if (!unitTarget)
                    return;
                // remove shields, will still display immune to damage part
                unitTarget->RemoveAurasWithMechanic(1<<MECHANIC_IMMUNE_SHIELD, AURA_REMOVE_BY_ENEMY_SPELL);
                return;
            }
            break;
        }
    }

    // normal DB scripted effect
    sLog->outDebug(LOG_FILTER_SPELLS_AURAS, "Spell ScriptStart spellid %u in EffectScriptEffect(%u)", m_spellInfo->Id, effIndex);
    m_caster->GetMap()->ScriptsStart(sSpellScripts, uint32(m_spellInfo->Id | (effIndex << 24)), m_caster, unitTarget);
}

void Spell::EffectSanctuary(SpellEffIndex /*effIndex*/)
{
    if (effectHandleMode != SPELL_EFFECT_HANDLE_HIT_TARGET)
        return;

    if (!unitTarget)
        return;

    unitTarget->getHostileRefManager().UpdateVisibility();

    Unit::AttackerSet const& attackers = unitTarget->getAttackers();
    for (Unit::AttackerSet::const_iterator itr = attackers.begin(); itr != attackers.end();)
    {
        if (!(*itr)->canSeeOrDetect(unitTarget))
            (*(itr++))->AttackStop();
        else
            ++itr;
    }

    unitTarget->m_lastSanctuaryTime = getMSTime();

    // Vanish allows to remove all threat and cast regular stealth so other spells can be used
    if (m_caster->GetTypeId() == TYPEID_PLAYER
        && m_spellInfo->SpellFamilyName == SPELLFAMILY_ROGUE
        && (m_spellInfo->SpellFamilyFlags[0] & SPELLFAMILYFLAG_ROGUE_VANISH))
    {
        m_caster->ToPlayer()->RemoveAurasByType(SPELL_AURA_MOD_ROOT);
        // Overkill
        if (m_caster->ToPlayer()->HasSpell(58426))
           m_caster->CastSpell(m_caster, 58427, true);
    }
}

void Spell::EffectAddComboPoints(SpellEffIndex /*effIndex*/)
{
    if (effectHandleMode != SPELL_EFFECT_HANDLE_HIT_TARGET)
        return;

    if (!unitTarget)
        return;

    if (!m_caster->m_movedPlayer)
        return;

    if (damage <= 0)
        return;

    m_caster->m_movedPlayer->AddComboPoints(unitTarget, damage, this);
}

void Spell::EffectDuel(SpellEffIndex effIndex)
{
    if (effectHandleMode != SPELL_EFFECT_HANDLE_HIT_TARGET)
        return;

    if (!unitTarget || m_caster->GetTypeId() != TYPEID_PLAYER || unitTarget->GetTypeId() != TYPEID_PLAYER)
        return;

    Player* caster = m_caster->ToPlayer();
    Player* target = unitTarget->ToPlayer();

    // caster or target already have requested duel
    if (caster->duel || target->duel || !target->GetSocial() || target->GetSocial()->HasIgnore(caster->GetGUIDLow()))
        return;

    // Players can only fight a duel in zones with this flag
    AreaTableEntry const* casterAreaEntry = GetAreaEntryByAreaID(caster->GetAreaId());
    if (casterAreaEntry && !(casterAreaEntry->flags & AREA_FLAG_ALLOW_DUELS))
    {
        SendCastResult(SPELL_FAILED_NO_DUELING);            // Dueling isn't allowed here
        return;
    }

    AreaTableEntry const* targetAreaEntry = GetAreaEntryByAreaID(target->GetAreaId());
    if (targetAreaEntry && !(targetAreaEntry->flags & AREA_FLAG_ALLOW_DUELS))
    {
        SendCastResult(SPELL_FAILED_NO_DUELING);            // Dueling isn't allowed here
        return;
    }

    //CREATE DUEL FLAG OBJECT
    GameObject* pGameObj = new GameObject;

    uint32 gameobject_id = m_spellInfo->Effects[effIndex].MiscValue;

    Map* map = m_caster->GetMap();
    if (!pGameObj->Create(sObjectMgr->GenerateLowGuid(HIGHGUID_GAMEOBJECT), gameobject_id,
        map, m_caster->GetPhaseMask(),
        m_caster->GetPositionX()+(unitTarget->GetPositionX()-m_caster->GetPositionX())/2,
        m_caster->GetPositionY()+(unitTarget->GetPositionY()-m_caster->GetPositionY())/2,
        m_caster->GetPositionZ(),
        m_caster->GetOrientation(), 0.0f, 0.0f, 0.0f, 0.0f, 0, GO_STATE_READY))
    {
        delete pGameObj;
        return;
    }

    pGameObj->SetUInt32Value(GAMEOBJECT_FACTION, m_caster->getFaction());
    pGameObj->SetUInt32Value(GAMEOBJECT_LEVEL, m_caster->getLevel()+1);
    int32 duration = m_spellInfo->GetDuration();
    pGameObj->SetRespawnTime(duration > 0 ? duration/IN_MILLISECONDS : 0);
    pGameObj->SetSpellId(m_spellInfo->Id);

    ExecuteLogEffectSummonObject(effIndex, pGameObj);

    m_caster->AddGameObject(pGameObj);
    map->AddToMap(pGameObj);
    //END

    // Send request
    WorldPacket data(SMSG_DUEL_REQUESTED, 8 + 8);
    data << uint64(pGameObj->GetGUID());
    data << uint64(caster->GetGUID());
    caster->GetSession()->SendPacket(&data);
    target->GetSession()->SendPacket(&data);

    // create duel-info
    DuelInfo* duel   = new DuelInfo;
    duel->initiator  = caster;
    duel->opponent   = target;
    duel->startTime  = 0;
    duel->startTimer = 0;
    caster->duel     = duel;

    DuelInfo* duel2   = new DuelInfo;
    duel2->initiator  = caster;
    duel2->opponent   = caster;
    duel2->startTime  = 0;
    duel2->startTimer = 0;
    target->duel      = duel2;

    caster->SetUInt64Value(PLAYER_DUEL_ARBITER, pGameObj->GetGUID());
    target->SetUInt64Value(PLAYER_DUEL_ARBITER, pGameObj->GetGUID());

    sScriptMgr->OnPlayerDuelRequest(target, caster);
}

void Spell::EffectStuck(SpellEffIndex /*effIndex*/)
{
    if (effectHandleMode != SPELL_EFFECT_HANDLE_HIT)
        return;

    if (!m_caster || m_caster->GetTypeId() != TYPEID_PLAYER)
        return;

    if (!sWorld->getBoolConfig(CONFIG_CAST_UNSTUCK))
        return;

    Player* target = (Player*)m_caster;

    sLog->outDebug(LOG_FILTER_SPELLS_AURAS, "Spell Effect: Stuck");
    sLog->outDetail("Player %s (guid %u) used auto-unstuck future at map %u (%f, %f, %f)", target->GetName(), target->GetGUIDLow(), m_caster->GetMapId(), m_caster->GetPositionX(), target->GetPositionY(), target->GetPositionZ());

    if (target->isInFlight())
        return;

    target->TeleportTo(target->GetStartPosition(), m_caster == m_caster ? TELE_TO_SPELL : 0);
    // homebind location is loaded always
    // target->TeleportTo(target->m_homebindMapId, target->m_homebindX, target->m_homebindY, target->m_homebindZ, target->GetOrientation(), (m_caster == m_caster ? TELE_TO_SPELL : 0));

    // Stuck spell trigger Hearthstone cooldown
    SpellInfo const* spellInfo = sSpellMgr->GetSpellInfo(8690);
    if (!spellInfo)
        return;
    Spell spell(target, spellInfo, TRIGGERED_FULL_MASK);
    spell.SendSpellCooldown();
}

void Spell::EffectSummonPlayer(SpellEffIndex /*effIndex*/)
{
    // workaround - this effect should not use target map
    if (effectHandleMode != SPELL_EFFECT_HANDLE_HIT_TARGET)
        return;

    if (!unitTarget || unitTarget->GetTypeId() != TYPEID_PLAYER)
        return;

    // Evil Twin (ignore player summon, but hide this for summoner)
    if (unitTarget->HasAura(23445))
        return;

    float x, y, z;
    m_caster->GetClosePoint(x, y, z, unitTarget->GetObjectSize());

    unitTarget->ToPlayer()->SetSummonPoint(m_caster->GetMapId(), x, y, z);

    WorldPacket data(SMSG_SUMMON_REQUEST, 8+4+4);
    data << uint64(m_caster->GetGUID());                    // summoner guid
    data << uint32(m_caster->GetZoneId());                  // summoner zone
    data << uint32(MAX_PLAYER_SUMMON_DELAY*IN_MILLISECONDS); // auto decline after msecs
    unitTarget->ToPlayer()->GetSession()->SendPacket(&data);
}

void Spell::EffectActivateObject(SpellEffIndex /*effIndex*/)
{
    if (effectHandleMode != SPELL_EFFECT_HANDLE_HIT_TARGET)
        return;

    if (!gameObjTarget)
        return;

    ScriptInfo activateCommand;
    activateCommand.command = SCRIPT_COMMAND_ACTIVATE_OBJECT;

    // int32 unk = m_spellInfo->Effects[effIndex].MiscValue; // This is set for EffectActivateObject spells; needs research

    gameObjTarget->GetMap()->ScriptCommandStart(activateCommand, 0, m_caster, gameObjTarget);
}

void Spell::EffectApplyGlyph(SpellEffIndex effIndex)
{
    if (effectHandleMode != SPELL_EFFECT_HANDLE_HIT)
        return;

    if (m_caster->GetTypeId() != TYPEID_PLAYER || m_glyphIndex >= MAX_GLYPH_SLOT_INDEX)
        return;

    Player* player = (Player*)m_caster;

    // glyph sockets level requirement
    uint8 minLevel = 0;
    switch (m_glyphIndex)
    {
        case 0:
        case 1: minLevel = 15; break;
        case 2: minLevel = 50; break;
        case 3: minLevel = 30; break;
        case 4: minLevel = 70; break;
        case 5: minLevel = 80; break;
    }
    if (minLevel && m_caster->getLevel() < minLevel)
    {
        SendCastResult(SPELL_FAILED_GLYPH_SOCKET_LOCKED);
        return;
    }

    // apply new one
    if (uint32 glyph = m_spellInfo->Effects[effIndex].MiscValue)
    {
        if (GlyphPropertiesEntry const* gp = sGlyphPropertiesStore.LookupEntry(glyph))
        {
            if (GlyphSlotEntry const* gs = sGlyphSlotStore.LookupEntry(player->GetGlyphSlot(m_glyphIndex)))
            {
                if (gp->TypeFlags != gs->TypeFlags)
                {
                    SendCastResult(SPELL_FAILED_INVALID_GLYPH);
                    return;                                 // glyph slot mismatch
                }
            }

            // remove old glyph
            if (uint32 oldglyph = player->GetGlyph(m_glyphIndex))
            {
                if (GlyphPropertiesEntry const* old_gp = sGlyphPropertiesStore.LookupEntry(oldglyph))
                {
                    player->RemoveAurasDueToSpell(old_gp->SpellId);
                    player->SetGlyph(m_glyphIndex, 0);
                }
            }

            player->CastSpell(m_caster, gp->SpellId, true);
            player->SetGlyph(m_glyphIndex, glyph);
            player->SendTalentsInfoData(false);
        }
    }
}

void Spell::EffectEnchantHeldItem(SpellEffIndex effIndex)
{
    if (effectHandleMode != SPELL_EFFECT_HANDLE_HIT_TARGET)
        return;

    // this is only item spell effect applied to main-hand weapon of target player (players in area)
    if (!unitTarget || unitTarget->GetTypeId() != TYPEID_PLAYER)
        return;

    Player* item_owner = (Player*)unitTarget;
    Item* item = item_owner->GetItemByPos(INVENTORY_SLOT_BAG_0, EQUIPMENT_SLOT_MAINHAND);

    if (!item)
        return;

    // must be equipped
    if (!item ->IsEquipped())
        return;

    if (m_spellInfo->Effects[effIndex].MiscValue)
    {
        uint32 enchant_id = m_spellInfo->Effects[effIndex].MiscValue;
        int32 duration = m_spellInfo->GetDuration();          //Try duration index first ..
        if (!duration)
            duration = damage;//+1;            //Base points after ..
        if (!duration)
            duration = 10;                                  //10 seconds for enchants which don't have listed duration

        SpellItemEnchantmentEntry const* pEnchant = sSpellItemEnchantmentStore.LookupEntry(enchant_id);
        if (!pEnchant)
            return;

        // Always go to temp enchantment slot
        EnchantmentSlot slot = TEMP_ENCHANTMENT_SLOT;

        // Enchantment will not be applied if a different one already exists
        if (item->GetEnchantmentId(slot) && item->GetEnchantmentId(slot) != enchant_id)
            return;

        // Apply the temporary enchantment
        item->SetEnchantment(slot, enchant_id, duration*IN_MILLISECONDS, 0);
        item_owner->ApplyEnchantment(item, slot, true);
    }
}

void Spell::EffectDisEnchant(SpellEffIndex /*effIndex*/)
{
    if (effectHandleMode != SPELL_EFFECT_HANDLE_HIT_TARGET)
        return;

    if (m_caster->GetTypeId() != TYPEID_PLAYER)
        return;

    Player* p_caster = (Player*)m_caster;
    if (!itemTarget || !itemTarget->GetTemplate()->DisenchantID)
        return;

    p_caster->UpdateCraftSkill(m_spellInfo->Id);

    m_caster->ToPlayer()->SendLoot(itemTarget->GetGUID(), LOOT_DISENCHANTING);

    // item will be removed at disenchanting end
}

void Spell::EffectInebriate(SpellEffIndex /*effIndex*/)
{
    if (effectHandleMode != SPELL_EFFECT_HANDLE_HIT_TARGET)
        return;

    if (!unitTarget || unitTarget->GetTypeId() != TYPEID_PLAYER)
        return;

    Player* player = (Player*)unitTarget;
    uint16 currentDrunk = player->GetDrunkValue();
    uint16 drunkMod = damage * 256;
    if (currentDrunk + drunkMod > 0xFFFF)
        currentDrunk = 0xFFFF;
    else
        currentDrunk += drunkMod;
    player->SetDrunkValue(currentDrunk, m_CastItem ? m_CastItem->GetEntry() : 0);
}

void Spell::EffectFeedPet(SpellEffIndex effIndex)
{
    if (effectHandleMode != SPELL_EFFECT_HANDLE_HIT_TARGET)
        return;

    Player* player = m_caster->ToPlayer();
    if (!player)
        return;

    Item* foodItem = itemTarget;
    if (!foodItem)
        return;

    Pet* pet = player->GetPet();
    if (!pet)
        return;

    if (!pet->isAlive())
        return;

    int32 benefit = pet->GetCurrentFoodBenefitLevel(foodItem->GetTemplate()->ItemLevel);
    if (benefit <= 0)
        return;

    ExecuteLogEffectDestroyItem(effIndex, foodItem->GetEntry());

    uint32 count = 1;
    player->DestroyItemCount(foodItem, count, true);
    // TODO: fix crash when a spell has two effects, both pointed at the same item target

    m_caster->CastCustomSpell(pet, m_spellInfo->Effects[effIndex].TriggerSpell, &benefit, NULL, NULL, true);
}

void Spell::EffectDismissPet(SpellEffIndex effIndex)
{
    if (effectHandleMode != SPELL_EFFECT_HANDLE_HIT_TARGET)
        return;

    if (!unitTarget || !unitTarget->isPet())
        return;

    Pet* pet = unitTarget->ToPet();

    ExecuteLogEffectUnsummonObject(effIndex, pet);
    pet->GetOwner()->RemovePet(pet, PET_SAVE_NOT_IN_SLOT);
}

void Spell::EffectSummonObject(SpellEffIndex effIndex)
{
    if (effectHandleMode != SPELL_EFFECT_HANDLE_HIT)
        return;

    uint32 go_id = m_spellInfo->Effects[effIndex].MiscValue;

    uint8 slot = 0;
    switch (m_spellInfo->Effects[effIndex].Effect)
    {
        case SPELL_EFFECT_SUMMON_OBJECT_SLOT1: slot = 0; break;
        case SPELL_EFFECT_SUMMON_OBJECT_SLOT2: slot = 1; break;
        case SPELL_EFFECT_SUMMON_OBJECT_SLOT3: slot = 2; break;
        case SPELL_EFFECT_SUMMON_OBJECT_SLOT4: slot = 3; break;
        default: return;
    }

    uint64 guid = m_caster->m_ObjectSlot[slot];
    if (guid != 0)
    {
        GameObject* obj = NULL;
        if (m_caster)
            obj = m_caster->GetMap()->GetGameObject(guid);

        if (obj)
        {
            // Recast case - null spell id to make auras not be removed on object remove from world
            if (m_spellInfo->Id == obj->GetSpellId())
                obj->SetSpellId(0);
            m_caster->RemoveGameObject(obj, true);
        }
        m_caster->m_ObjectSlot[slot] = 0;
    }

    GameObject* pGameObj = new GameObject;

    float x, y, z;
    // If dest location if present
    if (m_targets.HasDst())
        m_targets.GetDst()->GetPosition(x, y, z);
    // Summon in random point all other units if location present
    else
        m_caster->GetClosePoint(x, y, z, DEFAULT_WORLD_OBJECT_SIZE);

    Map* map = m_caster->GetMap();
    if (!pGameObj->Create(sObjectMgr->GenerateLowGuid(HIGHGUID_GAMEOBJECT), go_id, map,
        m_caster->GetPhaseMask(), x, y, z, m_caster->GetOrientation(), 0.0f, 0.0f, 0.0f, 0.0f, 0, GO_STATE_READY))
    {
        delete pGameObj;
        return;
    }

    //pGameObj->SetUInt32Value(GAMEOBJECT_LEVEL, m_caster->getLevel());
    int32 duration = m_spellInfo->GetDuration();
    pGameObj->SetRespawnTime(duration > 0 ? duration/IN_MILLISECONDS : 0);
    pGameObj->SetSpellId(m_spellInfo->Id);
    m_caster->AddGameObject(pGameObj);

    ExecuteLogEffectSummonObject(effIndex, pGameObj);

    map->AddToMap(pGameObj);

    m_caster->m_ObjectSlot[slot] = pGameObj->GetGUID();
}

void Spell::EffectResurrect(SpellEffIndex effIndex)
{
    if (effectHandleMode != SPELL_EFFECT_HANDLE_HIT_TARGET)
        return;

    if (!unitTarget)
        return;
    if (unitTarget->GetTypeId() != TYPEID_PLAYER)
        return;

    if (unitTarget->isAlive())
        return;
    if (!unitTarget->IsInWorld())
        return;

    switch (m_spellInfo->Id)
    {
        // Defibrillate (Goblin Jumper Cables) have 33% chance on success
        case 8342:
            if (roll_chance_i(67))
            {
                m_caster->CastSpell(m_caster, 8338, true, m_CastItem);
                return;
            }
            break;
        // Defibrillate (Goblin Jumper Cables XL) have 50% chance on success
        case 22999:
            if (roll_chance_i(50))
            {
                m_caster->CastSpell(m_caster, 23055, true, m_CastItem);
                return;
            }
            break;
        // Defibrillate (Gnomish Army Knife) have 67% chance on success_list
        case 54732:
            if (roll_chance_i(33))
            {
                return;
            }
            break;
        default:
            break;
    }

    Player* target = unitTarget->ToPlayer();

    if (target->isRessurectRequested())       // already have one active request
        return;

    uint32 health = target->CountPctFromMaxHealth(damage);
    uint32 mana   = CalculatePctN(target->GetMaxPower(POWER_MANA), damage);

    ExecuteLogEffectResurrect(effIndex, target);

    target->setResurrectRequestData(m_caster->GetGUID(), m_caster->GetMapId(), m_caster->GetPositionX(), m_caster->GetPositionY(), m_caster->GetPositionZ(), health, mana);
    SendResurrectRequest(target);
}

void Spell::EffectAddExtraAttacks(SpellEffIndex effIndex)
{
    if (effectHandleMode != SPELL_EFFECT_HANDLE_HIT_TARGET)
        return;

    if (!unitTarget || !unitTarget->isAlive() || !unitTarget->getVictim())
        return;

    if (unitTarget->m_extraAttacks)
        return;

    unitTarget->m_extraAttacks = damage;

    ExecuteLogEffectExtraAttacks(effIndex, unitTarget->getVictim(), damage);
}

void Spell::EffectParry(SpellEffIndex /*effIndex*/)
{
    if (effectHandleMode != SPELL_EFFECT_HANDLE_HIT)
        return;

    if (m_caster->GetTypeId() == TYPEID_PLAYER)
        m_caster->ToPlayer()->SetCanParry(true);
}

void Spell::EffectBlock(SpellEffIndex /*effIndex*/)
{
    if (effectHandleMode != SPELL_EFFECT_HANDLE_HIT)
        return;

    if (m_caster->GetTypeId() == TYPEID_PLAYER)
        m_caster->ToPlayer()->SetCanBlock(true);
}

void Spell::EffectLeap(SpellEffIndex /*effIndex*/)
{
    if (effectHandleMode != SPELL_EFFECT_HANDLE_HIT_TARGET)
        return;

    if (!unitTarget || unitTarget->isInFlight())
        return;

    if (!m_targets.HasDst())
        return;

    unitTarget->NearTeleportTo(m_targets.GetDst()->GetPositionX(), m_targets.GetDst()->GetPositionY(), m_targets.GetDst()->GetPositionZ(), m_targets.GetDst()->GetOrientation(), unitTarget == m_caster);
}

void Spell::EffectReputation(SpellEffIndex effIndex)
{
    if (effectHandleMode != SPELL_EFFECT_HANDLE_HIT_TARGET)
        return;

    if (!unitTarget || unitTarget->GetTypeId() != TYPEID_PLAYER)
        return;

    Player* player = unitTarget->ToPlayer();

    int32  rep_change = damage;

    uint32 faction_id = m_spellInfo->Effects[effIndex].MiscValue;

    FactionEntry const* factionEntry = sFactionStore.LookupEntry(faction_id);

    if (!factionEntry)
        return;

    if (RepRewardRate const* repData = sObjectMgr->GetRepRewardRate(faction_id))
    {
        rep_change = int32((float)rep_change * repData->spell_rate);
    }

    // Bonus from spells that increase reputation gain
    float bonus = rep_change * player->GetTotalAuraModifier(SPELL_AURA_MOD_REPUTATION_GAIN) / 100.0f; // 10%
    rep_change += (int32)bonus;

    player->GetReputationMgr().ModifyReputation(factionEntry, rep_change);
}

void Spell::EffectQuestComplete(SpellEffIndex effIndex)
{
    if (effectHandleMode != SPELL_EFFECT_HANDLE_HIT_TARGET)
        return;

    if (!unitTarget || unitTarget->GetTypeId() != TYPEID_PLAYER)
        return;
    Player* player = unitTarget->ToPlayer();

    uint32 questId = m_spellInfo->Effects[effIndex].MiscValue;
    if (questId)
    {
        Quest const* quest = sObjectMgr->GetQuestTemplate(questId);
        if (!quest)
            return;

        uint16 logSlot = player->FindQuestSlot(questId);
        if (logSlot < MAX_QUEST_LOG_SIZE)
            player->AreaExploredOrEventHappens(questId);
        else if (player->CanTakeQuest(quest, false))    // never rewarded before
            player->CompleteQuest(questId);             // quest not in log - for internal use
    }
}

void Spell::EffectForceDeselect(SpellEffIndex /*effIndex*/)
{
    if (effectHandleMode != SPELL_EFFECT_HANDLE_HIT)
        return;

    WorldPacket data(SMSG_CLEAR_TARGET, 8);
    data << uint64(m_caster->GetGUID());
    m_caster->SendMessageToSet(&data, true);
}

void Spell::EffectSelfResurrect(SpellEffIndex effIndex)
{
    if (effectHandleMode != SPELL_EFFECT_HANDLE_HIT)
        return;

    if (!m_caster || m_caster->isAlive())
        return;
    if (m_caster->GetTypeId() != TYPEID_PLAYER)
        return;
    if (!m_caster->IsInWorld())
        return;

    uint32 health = 0;
    uint32 mana = 0;

    // flat case
    if (damage < 0)
    {
        health = uint32(-damage);
        mana = m_spellInfo->Effects[effIndex].MiscValue;
    }
    // percent case
    else
    {
        health = m_caster->CountPctFromMaxHealth(damage);
        if (m_caster->GetMaxPower(POWER_MANA) > 0)
            mana = CalculatePctN(m_caster->GetMaxPower(POWER_MANA), damage);
    }

    Player* player = m_caster->ToPlayer();
    player->ResurrectPlayer(0.0f);

    player->SetHealth(health);
    player->SetPower(POWER_MANA, mana);
    player->SetPower(POWER_RAGE, 0);
    player->SetPower(POWER_ENERGY, player->GetMaxPower(POWER_ENERGY));

    player->SpawnCorpseBones();
}

void Spell::EffectSkinning(SpellEffIndex /*effIndex*/)
{
    if (effectHandleMode != SPELL_EFFECT_HANDLE_HIT_TARGET)
        return;

    if (unitTarget->GetTypeId() != TYPEID_UNIT)
        return;
    if (m_caster->GetTypeId() != TYPEID_PLAYER)
        return;

    Creature* creature = unitTarget->ToCreature();
    int32 targetLevel = creature->getLevel();

    uint32 skill = creature->GetCreatureInfo()->GetRequiredLootSkill();

    m_caster->ToPlayer()->SendLoot(creature->GetGUID(), LOOT_SKINNING);
    creature->RemoveFlag(UNIT_FIELD_FLAGS, UNIT_FLAG_SKINNABLE);

    int32 reqValue = targetLevel < 10 ? 0 : targetLevel < 20 ? (targetLevel-10)*10 : targetLevel*5;

    int32 skillValue = m_caster->ToPlayer()->GetPureSkillValue(skill);

    // Double chances for elites
    m_caster->ToPlayer()->UpdateGatherSkill(skill, skillValue, reqValue, creature->isElite() ? 2 : 1);
}

void Spell::EffectCharge(SpellEffIndex /*effIndex*/)
{
    if (effectHandleMode == SPELL_EFFECT_HANDLE_LAUNCH_TARGET)
    {
        if (!unitTarget)
            return;

        float x, y, z;
        unitTarget->GetContactPoint(m_caster, x, y, z);
        m_caster->GetMotionMaster()->MoveCharge(x, y, z);
    }

    if (effectHandleMode == SPELL_EFFECT_HANDLE_HIT_TARGET)
    {
        if (!unitTarget)
            return;

        // not all charge effects used in negative spells
        if (!m_spellInfo->IsPositive() && m_caster->GetTypeId() == TYPEID_PLAYER)
            m_caster->Attack(unitTarget, true);
    }
}

void Spell::EffectChargeDest(SpellEffIndex /*effIndex*/)
{
    if (effectHandleMode != SPELL_EFFECT_HANDLE_LAUNCH)
        return;

    if (m_targets.HasDst())
    {
        float x, y, z;
        m_targets.GetDst()->GetPosition(x, y, z);
        m_caster->GetMotionMaster()->MoveCharge(x, y, z);
    }
}

void Spell::EffectKnockBack(SpellEffIndex effIndex)
{
    if (effectHandleMode != SPELL_EFFECT_HANDLE_HIT_TARGET)
        return;

    if (!unitTarget)
        return;

    if (Creature* creatureTarget = unitTarget->ToCreature())
        if (creatureTarget->isWorldBoss() || creatureTarget->IsDungeonBoss())
            return;

    // Typhoon
    if (m_spellInfo->SpellFamilyName == SPELLFAMILY_DRUID && m_spellInfo->SpellFamilyFlags[1] & 0x01000000)
    {
        // Glyph of Typhoon
        if (m_caster->HasAura(62135))
            return;
    }

    // Thunderstorm
    if (m_spellInfo->SpellFamilyName == SPELLFAMILY_SHAMAN && m_spellInfo->SpellFamilyFlags[1] & 0x00002000)
    {
        // Glyph of Thunderstorm
        if (m_caster->HasAura(62132))
            return;
    }

    // Instantly interrupt non melee spells being casted
    if (unitTarget->IsNonMeleeSpellCasted(true))
        unitTarget->InterruptNonMeleeSpells(true);

    float ratio = 0.1f;
    float speedxy = float(m_spellInfo->Effects[effIndex].MiscValue) * ratio;
    float speedz = float(damage) * ratio;
    if (speedxy < 0.1f && speedz < 0.1f)
        return;

    float x, y;
    if (m_spellInfo->Effects[effIndex].Effect == SPELL_EFFECT_KNOCK_BACK_DEST)
    {
        if (m_targets.HasDst())
            m_targets.GetDst()->GetPosition(x, y);
        else
            return;
    }
    else //if (m_spellInfo->Effects[i].Effect == SPELL_EFFECT_KNOCK_BACK)
    {
        m_caster->GetPosition(x, y);
    }

    unitTarget->KnockbackFrom(x, y, speedxy, speedz);
}

void Spell::EffectLeapBack(SpellEffIndex effIndex)
{
    if (effectHandleMode != SPELL_EFFECT_HANDLE_LAUNCH_TARGET)
        return;

    if (!unitTarget)
        return;

    float speedxy = float(m_spellInfo->Effects[effIndex].MiscValue)/10;
    float speedz = float(damage/10);
    //1891: Disengage
    m_caster->JumpTo(speedxy, speedz, m_spellInfo->SpellIconID != 1891);
}

void Spell::EffectQuestClear(SpellEffIndex effIndex)
{
    if (effectHandleMode != SPELL_EFFECT_HANDLE_HIT_TARGET)
        return;

    if (!unitTarget || unitTarget->GetTypeId() != TYPEID_PLAYER)
        return;
    Player* player = unitTarget->ToPlayer();

    uint32 quest_id = m_spellInfo->Effects[effIndex].MiscValue;

    Quest const* quest = sObjectMgr->GetQuestTemplate(quest_id);

    if (!quest)
        return;

    // Player has never done this quest
    if (player->GetQuestStatus(quest_id) == QUEST_STATUS_NONE)
        return;

    // remove all quest entries for 'entry' from quest log
    for (uint8 slot = 0; slot < MAX_QUEST_LOG_SIZE; ++slot)
    {
        uint32 logQuest = player->GetQuestSlotQuestId(slot);
        if (logQuest == quest_id)
        {
            player->SetQuestSlot(slot, 0);

            // we ignore unequippable quest items in this case, it's still be equipped
            player->TakeQuestSourceItem(logQuest, false);
        }
    }

    player->RemoveActiveQuest(quest_id);
    player->RemoveRewardedQuest(quest_id);
}

void Spell::EffectSendTaxi(SpellEffIndex effIndex)
{
    if (effectHandleMode != SPELL_EFFECT_HANDLE_HIT_TARGET)
        return;

    if (!unitTarget || unitTarget->GetTypeId() != TYPEID_PLAYER)
        return;

    unitTarget->ToPlayer()->ActivateTaxiPathTo(m_spellInfo->Effects[effIndex].MiscValue, m_spellInfo->Id);
}

void Spell::EffectPullTowards(SpellEffIndex effIndex)
{
    if (effectHandleMode != SPELL_EFFECT_HANDLE_HIT_TARGET)
        return;

    if (!unitTarget)
        return;

    float speedZ = (float)(m_spellInfo->Effects[effIndex].CalcValue() / 10);
    float speedXY = (float)(m_spellInfo->Effects[effIndex].MiscValue/10);
    Position pos;
    if (m_spellInfo->Effects[effIndex].Effect == SPELL_EFFECT_PULL_TOWARDS_DEST)
    {
        if (m_targets.HasDst())
            pos.Relocate(*m_targets.GetDst());
        else
            return;
    }
    else //if (m_spellInfo->Effects[i].Effect == SPELL_EFFECT_PULL_TOWARDS)
    {
        pos.Relocate(m_caster);
    }

    unitTarget->GetMotionMaster()->MoveJump(pos.GetPositionX(), pos.GetPositionY(), pos.GetPositionZ(), speedXY, speedZ);
}

void Spell::EffectDispelMechanic(SpellEffIndex effIndex)
{
    if (effectHandleMode != SPELL_EFFECT_HANDLE_HIT_TARGET)
        return;

    if (!unitTarget)
        return;

    uint32 mechanic = m_spellInfo->Effects[effIndex].MiscValue;

    std::queue < std::pair < uint32, uint64 > > dispel_list;

    Unit::AuraMap const& auras = unitTarget->GetOwnedAuras();
    for (Unit::AuraMap::const_iterator itr = auras.begin(); itr != auras.end(); ++itr)
    {
        Aura* aura = itr->second;
        if (!aura->GetApplicationOfTarget(unitTarget->GetGUID()))
            continue;
        if (roll_chance_i(aura->CalcDispelChance(unitTarget, !unitTarget->IsFriendlyTo(m_caster))))
            if ((aura->GetSpellInfo()->GetAllEffectsMechanicMask() & (1 << mechanic)))
                dispel_list.push(std::make_pair(aura->GetId(), aura->GetCasterGUID()));
    }

    for (; dispel_list.size(); dispel_list.pop())
    {
        unitTarget->RemoveAura(dispel_list.front().first, dispel_list.front().second, 0, AURA_REMOVE_BY_ENEMY_SPELL);
    }
}

void Spell::EffectSummonDeadPet(SpellEffIndex /*effIndex*/)
{
    if (effectHandleMode != SPELL_EFFECT_HANDLE_HIT)
        return;

    Player* player = m_caster->ToPlayer();
    if (!player)
        return;

    Pet* pet = player->GetPet();
    if (!pet || pet->isAlive())
        return;

    if (damage < 0)
        return;

    float x, y, z;
    player->GetPosition(x, y, z);
    player->GetMap()->CreatureRelocation(pet, x, y, z, player->GetOrientation());

    pet->SetUInt32Value(UNIT_DYNAMIC_FLAGS, UNIT_DYNFLAG_NONE);
    pet->RemoveFlag(UNIT_FIELD_FLAGS, UNIT_FLAG_SKINNABLE);
    pet->setDeathState(ALIVE);
    pet->ClearUnitState(uint32(UNIT_STAT_ALL_STATE));
    pet->SetHealth(pet->CountPctFromMaxHealth(damage));

    //pet->AIM_Initialize();
    //player->PetSpellInitialize();
    pet->SavePetToDB(PET_SAVE_AS_CURRENT);
}

void Spell::EffectDestroyAllTotems(SpellEffIndex /*effIndex*/)
{
    if (effectHandleMode != SPELL_EFFECT_HANDLE_HIT)
        return;

    int32 mana = 0;
    for (uint8 slot = SUMMON_SLOT_TOTEM; slot < MAX_TOTEM_SLOT; ++slot)
    {
        if (!m_caster->m_SummonSlot[slot])
            continue;

        Creature* totem = m_caster->GetMap()->GetCreature(m_caster->m_SummonSlot[slot]);
        if (totem && totem->isTotem())
        {
            uint32 spell_id = totem->GetUInt32Value(UNIT_CREATED_BY_SPELL);
            SpellInfo const* spellInfo = sSpellMgr->GetSpellInfo(spell_id);
            if (spellInfo)
            {
                mana += spellInfo->ManaCost;
                mana += int32(CalculatePctU(m_caster->GetCreateMana(), spellInfo->ManaCostPercentage));
            }
            totem->ToTotem()->UnSummon();
        }
    }
    ApplyPctN(mana, damage);
    if (mana)
        m_caster->CastCustomSpell(m_caster, 39104, &mana, NULL, NULL, true);
}

void Spell::EffectDurabilityDamage(SpellEffIndex effIndex)
{
    if (effectHandleMode != SPELL_EFFECT_HANDLE_HIT_TARGET)
        return;

    if (!unitTarget || unitTarget->GetTypeId() != TYPEID_PLAYER)
        return;

    int32 slot = m_spellInfo->Effects[effIndex].MiscValue;

    // FIXME: some spells effects have value -1/-2
    // Possibly its mean -1 all player equipped items and -2 all items
    if (slot < 0)
    {
        unitTarget->ToPlayer()->DurabilityPointsLossAll(damage, (slot < -1));
        return;
    }

    // invalid slot value
    if (slot >= INVENTORY_SLOT_BAG_END)
        return;

    if (Item* item = unitTarget->ToPlayer()->GetItemByPos(INVENTORY_SLOT_BAG_0, slot))
        unitTarget->ToPlayer()->DurabilityPointsLoss(item, damage);

    ExecuteLogEffectDurabilityDamage(effIndex, unitTarget, slot, damage);
}

void Spell::EffectDurabilityDamagePCT(SpellEffIndex effIndex)
{
    if (effectHandleMode != SPELL_EFFECT_HANDLE_HIT_TARGET)
        return;

    if (!unitTarget || unitTarget->GetTypeId() != TYPEID_PLAYER)
        return;

    int32 slot = m_spellInfo->Effects[effIndex].MiscValue;

    // FIXME: some spells effects have value -1/-2
    // Possibly its mean -1 all player equipped items and -2 all items
    if (slot < 0)
    {
        unitTarget->ToPlayer()->DurabilityLossAll(float(damage) / 100.0f, (slot < -1));
        return;
    }

    // invalid slot value
    if (slot >= INVENTORY_SLOT_BAG_END)
        return;

    if (damage <= 0)
        return;

    if (Item* item = unitTarget->ToPlayer()->GetItemByPos(INVENTORY_SLOT_BAG_0, slot))
        unitTarget->ToPlayer()->DurabilityLoss(item, float(damage) / 100.0f);
}

void Spell::EffectModifyThreatPercent(SpellEffIndex /*effIndex*/)
{
    if (effectHandleMode != SPELL_EFFECT_HANDLE_HIT_TARGET)
        return;

    if (!unitTarget)
        return;

    unitTarget->getThreatManager().modifyThreatPercent(m_caster, damage);
}

void Spell::EffectTransmitted(SpellEffIndex effIndex)
{
    if (effectHandleMode != SPELL_EFFECT_HANDLE_HIT)
        return;

    uint32 name_id = m_spellInfo->Effects[effIndex].MiscValue;

    GameObjectTemplate const* goinfo = sObjectMgr->GetGameObjectTemplate(name_id);

    if (!goinfo)
    {
        sLog->outErrorDb("Gameobject (Entry: %u) not exist and not created at spell (ID: %u) cast", name_id, m_spellInfo->Id);
        return;
    }

    float fx, fy, fz;

    if (m_targets.HasDst())
        m_targets.GetDst()->GetPosition(fx, fy, fz);
    //FIXME: this can be better check for most objects but still hack
    else if (m_spellInfo->Effects[effIndex].HasRadius() && m_spellInfo->Speed == 0)
    {
        float dis = m_spellInfo->Effects[effIndex].CalcRadius(m_originalCaster);
        m_caster->GetClosePoint(fx, fy, fz, DEFAULT_WORLD_OBJECT_SIZE, dis);
    }
    else
    {
        //GO is always friendly to it's creator, get range for friends
        float min_dis = m_spellInfo->GetMinRange(true);
        float max_dis = m_spellInfo->GetMaxRange(true);
        float dis = (float)rand_norm() * (max_dis - min_dis) + min_dis;

        m_caster->GetClosePoint(fx, fy, fz, DEFAULT_WORLD_OBJECT_SIZE, dis);
    }

    Map* cMap = m_caster->GetMap();
    if (goinfo->type == GAMEOBJECT_TYPE_FISHINGNODE || goinfo->type == GAMEOBJECT_TYPE_FISHINGHOLE)
    {
        LiquidData liqData;
        if (!cMap->IsInWater(fx, fy, fz + 1.f/* -0.5f */, &liqData))             // Hack to prevent fishing bobber from failing to land on fishing hole
        { // but this is not proper, we really need to ignore not materialized objects
            SendCastResult(SPELL_FAILED_NOT_HERE);
            SendChannelUpdate(0);
            return;
        }

        // replace by water level in this case
        //fz = cMap->GetWaterLevel(fx, fy);
        fz = liqData.level;
    }
    // if gameobject is summoning object, it should be spawned right on caster's position
    else if (goinfo->type == GAMEOBJECT_TYPE_SUMMONING_RITUAL)
    {
        m_caster->GetPosition(fx, fy, fz);
    }

    GameObject* pGameObj = new GameObject;

    if (!pGameObj->Create(sObjectMgr->GenerateLowGuid(HIGHGUID_GAMEOBJECT), name_id, cMap,
        m_caster->GetPhaseMask(), fx, fy, fz, m_caster->GetOrientation(), 0.0f, 0.0f, 0.0f, 0.0f, 100, GO_STATE_READY))
    {
        delete pGameObj;
        return;
    }

    int32 duration = m_spellInfo->GetDuration();

    switch (goinfo->type)
    {
        case GAMEOBJECT_TYPE_FISHINGNODE:
        {
            m_caster->SetUInt64Value(UNIT_FIELD_CHANNEL_OBJECT, pGameObj->GetGUID());
            m_caster->AddGameObject(pGameObj);              // will removed at spell cancel

            // end time of range when possible catch fish (FISHING_BOBBER_READY_TIME..GetDuration(m_spellInfo))
            // start time == fish-FISHING_BOBBER_READY_TIME (0..GetDuration(m_spellInfo)-FISHING_BOBBER_READY_TIME)
            int32 lastSec = 0;
            switch (urand(0, 3))
            {
                case 0: lastSec =  3; break;
                case 1: lastSec =  7; break;
                case 2: lastSec = 13; break;
                case 3: lastSec = 17; break;
            }

            duration = duration - lastSec*IN_MILLISECONDS + FISHING_BOBBER_READY_TIME*IN_MILLISECONDS;
            break;
        }
        case GAMEOBJECT_TYPE_SUMMONING_RITUAL:
        {
            if (m_caster->GetTypeId() == TYPEID_PLAYER)
            {
                pGameObj->AddUniqueUse(m_caster->ToPlayer());
                m_caster->AddGameObject(pGameObj);      // will be removed at spell cancel
            }
            break;
        }
        case GAMEOBJECT_TYPE_DUEL_ARBITER: // 52991
            m_caster->AddGameObject(pGameObj);
            break;
        case GAMEOBJECT_TYPE_FISHINGHOLE:
        case GAMEOBJECT_TYPE_CHEST:
        default:
            break;
    }

    pGameObj->SetRespawnTime(duration > 0 ? duration/IN_MILLISECONDS : 0);

    pGameObj->SetOwnerGUID(m_caster->GetGUID());

    //pGameObj->SetUInt32Value(GAMEOBJECT_LEVEL, m_caster->getLevel());
    pGameObj->SetSpellId(m_spellInfo->Id);

    ExecuteLogEffectSummonObject(effIndex, pGameObj);

    sLog->outStaticDebug("AddObject at SpellEfects.cpp EffectTransmitted");
    //m_caster->AddGameObject(pGameObj);
    //m_ObjToDel.push_back(pGameObj);

    cMap->AddToMap(pGameObj);

    if (uint32 linkedEntry = pGameObj->GetGOInfo()->GetLinkedGameObjectEntry())
    {
        GameObject* linkedGO = new GameObject;
        if (linkedGO->Create(sObjectMgr->GenerateLowGuid(HIGHGUID_GAMEOBJECT), linkedEntry, cMap,
            m_caster->GetPhaseMask(), fx, fy, fz, m_caster->GetOrientation(), 0.0f, 0.0f, 0.0f, 0.0f, 100, GO_STATE_READY))
        {
            linkedGO->SetRespawnTime(duration > 0 ? duration/IN_MILLISECONDS : 0);
            //linkedGO->SetUInt32Value(GAMEOBJECT_LEVEL, m_caster->getLevel());
            linkedGO->SetSpellId(m_spellInfo->Id);
            linkedGO->SetOwnerGUID(m_caster->GetGUID());

            ExecuteLogEffectSummonObject(effIndex, linkedGO);

            linkedGO->GetMap()->AddToMap(linkedGO);
        }
        else
        {
            delete linkedGO;
            linkedGO = NULL;
            return;
        }
    }
}

void Spell::EffectProspecting(SpellEffIndex /*effIndex*/)
{
    if (effectHandleMode != SPELL_EFFECT_HANDLE_HIT_TARGET)
        return;

    if (m_caster->GetTypeId() != TYPEID_PLAYER)
        return;

    Player* p_caster = (Player*)m_caster;
    if (!itemTarget || !(itemTarget->GetTemplate()->Flags & ITEM_PROTO_FLAG_PROSPECTABLE))
        return;

    if (itemTarget->GetCount() < 5)
        return;

    if (sWorld->getBoolConfig(CONFIG_SKILL_PROSPECTING))
    {
        uint32 SkillValue = p_caster->GetPureSkillValue(SKILL_JEWELCRAFTING);
        uint32 reqSkillValue = itemTarget->GetTemplate()->RequiredSkillRank;
        p_caster->UpdateGatherSkill(SKILL_JEWELCRAFTING, SkillValue, reqSkillValue);
    }

    m_caster->ToPlayer()->SendLoot(itemTarget->GetGUID(), LOOT_PROSPECTING);
}

void Spell::EffectMilling(SpellEffIndex /*effIndex*/)
{
    if (effectHandleMode != SPELL_EFFECT_HANDLE_HIT_TARGET)
        return;

    if (m_caster->GetTypeId() != TYPEID_PLAYER)
        return;

    Player* p_caster = (Player*)m_caster;
    if (!itemTarget || !(itemTarget->GetTemplate()->Flags & ITEM_PROTO_FLAG_MILLABLE))
        return;

    if (itemTarget->GetCount() < 5)
        return;

    if (sWorld->getBoolConfig(CONFIG_SKILL_MILLING))
    {
        uint32 SkillValue = p_caster->GetPureSkillValue(SKILL_INSCRIPTION);
        uint32 reqSkillValue = itemTarget->GetTemplate()->RequiredSkillRank;
        p_caster->UpdateGatherSkill(SKILL_INSCRIPTION, SkillValue, reqSkillValue);
    }

    m_caster->ToPlayer()->SendLoot(itemTarget->GetGUID(), LOOT_MILLING);
}

void Spell::EffectSkill(SpellEffIndex /*effIndex*/)
{
    if (effectHandleMode != SPELL_EFFECT_HANDLE_HIT)
        return;

    sLog->outDebug(LOG_FILTER_SPELLS_AURAS, "WORLD: SkillEFFECT");
}

/* There is currently no need for this effect. We handle it in Battleground.cpp
   If we would handle the resurrection here, the spiritguide would instantly disappear as the
   player revives, and so we wouldn't see the spirit heal visual effect on the npc.
   This is why we use a half sec delay between the visual effect and the resurrection itself */
void Spell::EffectSpiritHeal(SpellEffIndex /*effIndex*/)
{
    if (effectHandleMode != SPELL_EFFECT_HANDLE_HIT_TARGET)
        return;

    /*
    if (unitTarget->GetTypeId() != TYPEID_PLAYER)
        return;
    if (!unitTarget->IsInWorld())
        return;

    //m_spellInfo->Effects[i].BasePoints; == 99 (percent?)
    //unitTarget->ToPlayer()->setResurrect(m_caster->GetGUID(), unitTarget->GetPositionX(), unitTarget->GetPositionY(), unitTarget->GetPositionZ(), unitTarget->GetMaxHealth(), unitTarget->GetMaxPower(POWER_MANA));
    unitTarget->ToPlayer()->ResurrectPlayer(1.0f);
    unitTarget->ToPlayer()->SpawnCorpseBones();
    */
}

// remove insignia spell effect
void Spell::EffectSkinPlayerCorpse(SpellEffIndex /*effIndex*/)
{
    if (effectHandleMode != SPELL_EFFECT_HANDLE_HIT_TARGET)
        return;

    sLog->outDebug(LOG_FILTER_SPELLS_AURAS, "Effect: SkinPlayerCorpse");
    if ((m_caster->GetTypeId() != TYPEID_PLAYER) || (unitTarget->GetTypeId() != TYPEID_PLAYER) || (unitTarget->isAlive()))
        return;

    unitTarget->ToPlayer()->RemovedInsignia((Player*)m_caster);
}

void Spell::EffectStealBeneficialBuff(SpellEffIndex effIndex)
{
    if (effectHandleMode != SPELL_EFFECT_HANDLE_HIT_TARGET)
        return;

    sLog->outDebug(LOG_FILTER_SPELLS_AURAS, "Effect: StealBeneficialBuff");

    if (!unitTarget || unitTarget == m_caster)                 // can't steal from self
        return;

    DispelChargesList steal_list;

    // Create dispel mask by dispel type
    uint32 dispelMask  = SpellInfo::GetDispelMask(DispelType(m_spellInfo->Effects[effIndex].MiscValue));
    Unit::AuraMap const& auras = unitTarget->GetOwnedAuras();
    for (Unit::AuraMap::const_iterator itr = auras.begin(); itr != auras.end(); ++itr)
    {
        Aura* aura = itr->second;
        AuraApplication * aurApp = aura->GetApplicationOfTarget(unitTarget->GetGUID());
        if (!aurApp)
            continue;

        if ((aura->GetSpellInfo()->GetDispelMask()) & dispelMask)
        {
            // Need check for passive? this
            if (!aurApp->IsPositive() || aura->IsPassive() || aura->GetSpellInfo()->AttributesEx4 & SPELL_ATTR4_NOT_STEALABLE)
                continue;

            // The charges / stack amounts don't count towards the total number of auras that can be dispelled.
            // Ie: A dispel on a target with 5 stacks of Winters Chill and a Polymorph has 1 / (1 + 1) -> 50% chance to dispell
            // Polymorph instead of 1 / (5 + 1) -> 16%.
            bool dispel_charges = aura->GetSpellInfo()->AttributesEx7 & SPELL_ATTR7_DISPEL_CHARGES;
            uint8 charges = dispel_charges ? aura->GetCharges() : aura->GetStackAmount();
            if (charges > 0)
                steal_list.push_back(std::make_pair(aura, charges));
        }
    }

    if (steal_list.empty())
        return;

    // Ok if exist some buffs for dispel try dispel it
    uint32 failCount = 0;
    DispelList success_list;
    WorldPacket dataFail(SMSG_DISPEL_FAILED, 8+8+4+4+damage*4);
    // dispel N = damage buffs (or while exist buffs for dispel)
    for (int32 count = 0; count < damage && !steal_list.empty();)
    {
        // Random select buff for dispel
        DispelChargesList::iterator itr = steal_list.begin();
        std::advance(itr, urand(0, steal_list.size() - 1));

        int32 chance = itr->first->CalcDispelChance(unitTarget, !unitTarget->IsFriendlyTo(m_caster));
        // 2.4.3 Patch Notes: "Dispel effects will no longer attempt to remove effects that have 100% dispel resistance."
        if (!chance)
        {
            steal_list.erase(itr);
            continue;
        }
        else
        {
            if (roll_chance_i(chance))
            {
                success_list.push_back(std::make_pair(itr->first->GetId(), itr->first->GetCasterGUID()));
                --itr->second;
                if (itr->second <= 0)
                    steal_list.erase(itr);
            }
            else
            {
                if (!failCount)
                {
                    // Failed to dispell
                    dataFail << uint64(m_caster->GetGUID());            // Caster GUID
                    dataFail << uint64(unitTarget->GetGUID());          // Victim GUID
                    dataFail << uint32(m_spellInfo->Id);                // dispel spell id
                }
                ++failCount;
                dataFail << uint32(itr->first->GetId());                         // Spell Id
            }
            ++count;
        }
    }

    if (failCount)
        m_caster->SendMessageToSet(&dataFail, true);

    if (success_list.empty())
        return;

    WorldPacket dataSuccess(SMSG_SPELLSTEALLOG, 8+8+4+1+4+damage*5);
    dataSuccess.append(unitTarget->GetPackGUID());  // Victim GUID
    dataSuccess.append(m_caster->GetPackGUID());    // Caster GUID
    dataSuccess << uint32(m_spellInfo->Id);         // dispel spell id
    dataSuccess << uint8(0);                        // not used
    dataSuccess << uint32(success_list.size());     // count
    for (DispelList::iterator itr = success_list.begin(); itr!=success_list.end(); ++itr)
    {
        dataSuccess << uint32(itr->first);          // Spell Id
        dataSuccess << uint8(0);                    // 0 - steals !=0 transfers
        unitTarget->RemoveAurasDueToSpellBySteal(itr->first, itr->second, m_caster);
    }
    m_caster->SendMessageToSet(&dataSuccess, true);
}

void Spell::EffectKillCreditPersonal(SpellEffIndex effIndex)
{
    if (effectHandleMode != SPELL_EFFECT_HANDLE_HIT_TARGET)
        return;

    if (!unitTarget || unitTarget->GetTypeId() != TYPEID_PLAYER)
        return;

    unitTarget->ToPlayer()->KilledMonsterCredit(m_spellInfo->Effects[effIndex].MiscValue, 0);
}

void Spell::EffectKillCredit(SpellEffIndex effIndex)
{
    if (effectHandleMode != SPELL_EFFECT_HANDLE_HIT_TARGET)
        return;

    if (!unitTarget || unitTarget->GetTypeId() != TYPEID_PLAYER)
        return;

    int32 creatureEntry = m_spellInfo->Effects[effIndex].MiscValue;
    if (!creatureEntry)
    {
        if (m_spellInfo->Id == 42793) // Burn Body
            creatureEntry = 24008; // Fallen Combatant
    }

    if (creatureEntry)
        unitTarget->ToPlayer()->RewardPlayerAndGroupAtEvent(creatureEntry, unitTarget);
}

void Spell::EffectQuestFail(SpellEffIndex effIndex)
{
    if (effectHandleMode != SPELL_EFFECT_HANDLE_HIT_TARGET)
        return;

    if (!unitTarget || unitTarget->GetTypeId() != TYPEID_PLAYER)
        return;

    unitTarget->ToPlayer()->FailQuest(m_spellInfo->Effects[effIndex].MiscValue);
}

void Spell::EffectQuestStart(SpellEffIndex effIndex)
{
    if (effectHandleMode != SPELL_EFFECT_HANDLE_HIT_TARGET)
        return;

    if (!unitTarget || unitTarget->GetTypeId() != TYPEID_PLAYER)
        return;

    Player* player = unitTarget->ToPlayer();
    if (Quest const* qInfo = sObjectMgr->GetQuestTemplate(m_spellInfo->Effects[effIndex].MiscValue))
    {
        if (player->CanTakeQuest(qInfo, false) && player->CanAddQuest(qInfo, false))
        {
            player->AddQuest(qInfo, NULL);
        }
    }
}

void Spell::EffectActivateRune(SpellEffIndex effIndex)
{
    if (effectHandleMode != SPELL_EFFECT_HANDLE_LAUNCH)
        return;

    if (m_caster->GetTypeId() != TYPEID_PLAYER)
        return;

    Player* player = m_caster->ToPlayer();

    if (player->getClass() != CLASS_DEATH_KNIGHT)
        return;

    // needed later
    m_runesState = m_caster->ToPlayer()->GetRunesState();

    uint32 count = damage;
    if (count == 0) count = 1;
    for (uint32 j = 0; j < MAX_RUNES && count > 0; ++j)
    {
        if (player->GetRuneCooldown(j) && player->GetCurrentRune(j) == RuneType(m_spellInfo->Effects[effIndex].MiscValue))
        {
            player->SetRuneCooldown(j, 0);
            --count;
        }
    }
    // Empower rune weapon
    if (m_spellInfo->Id == 47568)
    {
        // Need to do this just once
        if (effIndex != 0)
            return;

        for (uint32 i = 0; i < MAX_RUNES; ++i)
        {
            if (player->GetRuneCooldown(i) && (player->GetCurrentRune(i) == RUNE_FROST ||  player->GetCurrentRune(i) == RUNE_DEATH))
                player->SetRuneCooldown(i, 0);
        }
    }
}

void Spell::EffectCreateTamedPet(SpellEffIndex effIndex)
{
    if (effectHandleMode != SPELL_EFFECT_HANDLE_HIT_TARGET)
        return;

    if (!unitTarget || unitTarget->GetTypeId() != TYPEID_PLAYER || unitTarget->GetPetGUID() || unitTarget->getClass() != CLASS_HUNTER)
        return;

    uint32 creatureEntry = m_spellInfo->Effects[effIndex].MiscValue;
    Pet* pet = unitTarget->CreateTamedPetFrom(creatureEntry, m_spellInfo->Id);
    if (!pet)
        return;

    // add to world
    pet->GetMap()->AddToMap(pet->ToCreature());

    // unitTarget has pet now
    unitTarget->SetMinion(pet, true);

    pet->InitTalentForLevel();

    if (unitTarget->GetTypeId() == TYPEID_PLAYER)
    {
        pet->SavePetToDB(PET_SAVE_AS_CURRENT);
        unitTarget->ToPlayer()->PetSpellInitialize();
    }
}

void Spell::EffectDiscoverTaxi(SpellEffIndex effIndex)
{
    if (effectHandleMode != SPELL_EFFECT_HANDLE_HIT_TARGET)
        return;

    if (!unitTarget || unitTarget->GetTypeId() != TYPEID_PLAYER)
        return;
    uint32 nodeid = m_spellInfo->Effects[effIndex].MiscValue;
    if (sTaxiNodesStore.LookupEntry(nodeid))
        unitTarget->ToPlayer()->GetSession()->SendDiscoverNewTaxiNode(nodeid);
}

void Spell::EffectTitanGrip(SpellEffIndex /*effIndex*/)
{
    if (effectHandleMode != SPELL_EFFECT_HANDLE_HIT)
        return;

    if (m_caster->GetTypeId() == TYPEID_PLAYER)
        m_caster->ToPlayer()->SetCanTitanGrip(true);
}

void Spell::EffectRedirectThreat(SpellEffIndex /*effIndex*/)
{
    if (effectHandleMode != SPELL_EFFECT_HANDLE_HIT_TARGET)
        return;

    if (unitTarget)
        m_caster->SetReducedThreatPercent((uint32)damage, unitTarget->GetGUID());
}

void Spell::EffectGameObjectDamage(SpellEffIndex /*effIndex*/)
{
    if (effectHandleMode != SPELL_EFFECT_HANDLE_HIT_TARGET)
        return;

    if (!gameObjTarget)
        return;

    Unit* caster = m_originalCaster;
    if (!caster)
        return;

    FactionTemplateEntry const* casterFaction = caster->getFactionTemplateEntry();
    FactionTemplateEntry const* targetFaction = sFactionTemplateStore.LookupEntry(gameObjTarget->GetUInt32Value(GAMEOBJECT_FACTION));
    // Do not allow to damage GO's of friendly factions (ie: Wintergrasp Walls/Ulduar Storm Beacons)
    if ((casterFaction && targetFaction && !casterFaction->IsFriendlyTo(*targetFaction)) || !targetFaction)
        gameObjTarget->ModifyHealth(-damage, caster, GetSpellInfo()->Id);
}

void Spell::EffectGameObjectRepair(SpellEffIndex /*effIndex*/)
{
    if (effectHandleMode != SPELL_EFFECT_HANDLE_HIT_TARGET)
        return;

    if (!gameObjTarget)
        return;

    gameObjTarget->ModifyHealth(damage, m_caster);
}

void Spell::EffectGameObjectSetDestructionState(SpellEffIndex effIndex)
{
    if (effectHandleMode != SPELL_EFFECT_HANDLE_HIT_TARGET)
        return;

    if (!gameObjTarget || !m_originalCaster)
        return;

    Player* player = m_originalCaster->GetCharmerOrOwnerPlayerOrPlayerItself();
    gameObjTarget->SetDestructibleState(GameObjectDestructibleState(m_spellInfo->Effects[effIndex].MiscValue), player, true);
}

void Spell::SummonGuardian(uint32 i, uint32 entry, SummonPropertiesEntry const* properties)
{
    Unit* caster = m_originalCaster;
    if (!caster)
        return;

    if (caster->isTotem())
        caster = caster->ToTotem()->GetOwner();

    // in another case summon new
    uint8 level = caster->getLevel();

    // level of pet summoned using engineering item based at engineering skill level
    if (m_CastItem && caster->GetTypeId() == TYPEID_PLAYER)
        if (ItemTemplate const* proto = m_CastItem->GetTemplate())
            if (proto->RequiredSkill == SKILL_ENGINEERING)
                if (uint16 skill202 = caster->ToPlayer()->GetSkillValue(SKILL_ENGINEERING))
                    level = skill202 / 5;

    //float radius = GetSpellRadiusForFriend(sSpellRadiusStore.LookupEntry(m_spellInfo->EffectRadiusIndex[i]));
    float radius = 5.0f;
    uint32 amount = damage > 0 ? damage : 1;
    int32 duration = m_spellInfo->GetDuration();
    switch (m_spellInfo->Id)
    {
        case 1122: // Inferno
        case 4073:  // Mechanical Dragonling
        case 12749: // Mithril Mechanical Dragonling
        case 18662: // Curse of Doom
        case 19804: // Arcanite Dragonling
        case 48739: // Winterfin First Responder
        case 65783: // Ogre Pinata
            amount = 1;
            break;
        case 49028: // Dancing Rune Weapon
            if (AuraEffect* aurEff = m_originalCaster->GetAuraEffect(63330, 0)) // glyph of Dancing Rune Weapon
                duration += aurEff->GetAmount();
            break;
    }
    if (Player* modOwner = m_originalCaster->GetSpellModOwner())
        modOwner->ApplySpellMod(m_spellInfo->Id, SPELLMOD_DURATION, duration);

    //TempSummonType summonType = (duration == 0) ? TEMPSUMMON_DEAD_DESPAWN : TEMPSUMMON_TIMED_DESPAWN;
    Map* map = caster->GetMap();

    for (uint32 count = 0; count < amount; ++count)
    {
        Position pos;
        GetSummonPosition(i, pos, radius, count);

        TempSummon* summon = map->SummonCreature(entry, pos, properties, duration, caster, m_spellInfo->Id);
        if (!summon)
            return;
        if (summon->HasUnitTypeMask(UNIT_MASK_GUARDIAN))
            ((Guardian*)summon)->InitStatsForLevel(level);

        if (properties && properties->Category == SUMMON_CATEGORY_ALLY)
            summon->setFaction(caster->getFaction());

        if (summon->HasUnitTypeMask(UNIT_MASK_MINION) && m_targets.HasDst())
            ((Minion*)summon)->SetFollowAngle(m_caster->GetAngle(summon));

        if (summon->GetEntry() == 27893)
        {
            if (uint32 weapon = m_caster->GetUInt32Value(PLAYER_VISIBLE_ITEM_16_ENTRYID))
            {
                summon->SetDisplayId(11686);
                summon->SetUInt32Value(UNIT_VIRTUAL_ITEM_SLOT_ID, weapon);
            }
            else
                summon->SetDisplayId(1126);
        }

        summon->AI()->EnterEvadeMode();

        ExecuteLogEffectSummonObject(i, summon);
    }
}

void Spell::GetSummonPosition(uint32 i, Position &pos, float radius, uint32 count)
{
    pos.SetOrientation(m_caster->GetOrientation());

    if (m_targets.HasDst())
    {
        // Summon 1 unit in dest location
        if (count == 0)
            pos.Relocate(*m_targets.GetDst());
        // Summon in random point all other units if location present
        else
        {
            //This is a workaround. Do not have time to write much about it
            switch (m_spellInfo->Effects[i].TargetA.GetTarget())
            {
                case TARGET_DEST_CASTER_SUMMON:
                case TARGET_DEST_CASTER_RANDOM:
                    m_caster->GetNearPosition(pos, radius * (float)rand_norm(), (float)rand_norm()*static_cast<float>(2*M_PI));
                    break;
                case TARGET_DEST_DEST_RANDOM:
                case TARGET_DEST_TARGET_RANDOM:
                    m_caster->GetRandomPoint(*m_targets.GetDst(), radius, pos);
                    break;
                default:
                    pos.Relocate(*m_targets.GetDst());
                    break;
            }
        }
    }
    // Summon if dest location not present near caster
    else
    {
        float x, y, z;
        m_caster->GetClosePoint(x, y, z, 3.0f);
        pos.Relocate(x, y, z);
    }
}

void Spell::EffectRenamePet(SpellEffIndex /*effIndex*/)
{
    if (effectHandleMode != SPELL_EFFECT_HANDLE_HIT_TARGET)
        return;

    if (!unitTarget || unitTarget->GetTypeId() != TYPEID_UNIT ||
        !unitTarget->ToCreature()->isPet() || ((Pet*)unitTarget)->getPetType() != HUNTER_PET)
        return;

    unitTarget->SetByteFlag(UNIT_FIELD_BYTES_2, 2, UNIT_CAN_BE_RENAMED);
}

void Spell::EffectPlayMusic(SpellEffIndex effIndex)
{
    if (effectHandleMode != SPELL_EFFECT_HANDLE_HIT_TARGET)
        return;

    if (!unitTarget || unitTarget->GetTypeId() != TYPEID_PLAYER)
        return;

    uint32 soundid = m_spellInfo->Effects[effIndex].MiscValue;

    if (!sSoundEntriesStore.LookupEntry(soundid))
    {
        sLog->outError("EffectPlayMusic: Sound (Id: %u) not exist in spell %u.", soundid, m_spellInfo->Id);
        return;
    }

    WorldPacket data(SMSG_PLAY_MUSIC, 4);
    data << uint32(soundid);
    unitTarget->ToPlayer()->GetSession()->SendPacket(&data);
}

void Spell::EffectSpecCount(SpellEffIndex /*effIndex*/)
{
    if (effectHandleMode != SPELL_EFFECT_HANDLE_HIT_TARGET)
        return;

    if (!unitTarget || unitTarget->GetTypeId() != TYPEID_PLAYER)
        return;

    unitTarget->ToPlayer()->UpdateSpecCount(damage);
}

void Spell::EffectActivateSpec(SpellEffIndex /*effIndex*/)
{
    if (effectHandleMode != SPELL_EFFECT_HANDLE_HIT_TARGET)
        return;

    if (!unitTarget || unitTarget->GetTypeId() != TYPEID_PLAYER)
        return;

    unitTarget->ToPlayer()->ActivateSpec(damage-1);  // damage is 1 or 2, spec is 0 or 1
}

void Spell::EffectPlayerNotification(SpellEffIndex effIndex)
{
    if (effectHandleMode != SPELL_EFFECT_HANDLE_HIT_TARGET)
        return;

    if (!unitTarget || unitTarget->GetTypeId() != TYPEID_PLAYER)
        return;

    OutdoorPvPWG *pvpWG = (OutdoorPvPWG*)sOutdoorPvPMgr->GetOutdoorPvPToZoneId(4197);

    switch (m_spellInfo->Id)
    {
        case 58730: // Restricted Flight Area
           {
             if (sWorld->getBoolConfig(CONFIG_OUTDOORPVP_WINTERGRASP_ENABLED))
             {
                if (pvpWG->isWarTime()==true)
                {
                   unitTarget->ToPlayer()->GetSession()->SendNotification(LANG_ZONE_NOFLYZONE);
                   unitTarget->PlayDirectSound(9417); // Fel Reaver sound
                   unitTarget->MonsterTextEmote("The air is too thin in Wintergrasp for normal flight. You will be ejected in 9 sec.",unitTarget->GetGUID(),true);
                } else unitTarget->RemoveAura(58730);
              }
            break;
            }
        case 58600: // Restricted Flight Area
            unitTarget->ToPlayer()->GetSession()->SendNotification(LANG_ZONE_NOFLYZONE);
            break;
    }

    uint32 soundid = m_spellInfo->Effects[effIndex].MiscValue;

    if (!sSoundEntriesStore.LookupEntry(soundid))
    {
        sLog->outError("EffectPlayerNotification: Sound (Id: %u) not exist in spell %u.", soundid, m_spellInfo->Id);
        return;
    }

    WorldPacket data(SMSG_PLAY_SOUND, 4);
    data << uint32(soundid);
    unitTarget->ToPlayer()->GetSession()->SendPacket(&data);
}

void Spell::EffectRemoveAura(SpellEffIndex effIndex)
{
    if (effectHandleMode != SPELL_EFFECT_HANDLE_HIT_TARGET)
        return;

    if (!unitTarget)
        return;
    // there may be need of specifying casterguid of removed auras
    unitTarget->RemoveAurasDueToSpell(m_spellInfo->Effects[effIndex].TriggerSpell);
}

void Spell::EffectCastButtons(SpellEffIndex effIndex)
{
    if (effectHandleMode != SPELL_EFFECT_HANDLE_HIT)
        return;

    if (m_caster->GetTypeId() != TYPEID_PLAYER)
        return;

    Player* p_caster = m_caster->ToPlayer();
    uint32 button_id = m_spellInfo->Effects[effIndex].MiscValue + 132;
    uint32 n_buttons = m_spellInfo->Effects[effIndex].MiscValueB;

    for (; n_buttons; --n_buttons, ++button_id)
    {
        ActionButton const* ab = p_caster->GetActionButton(button_id);
        if (!ab || ab->GetType() != ACTION_BUTTON_SPELL)
            continue;

        //! Action button data is unverified when it's set so it can be "hacked"
        //! to contain invalid spells, so filter here.
        uint32 spell_id = ab->GetAction();
        if (!spell_id)
            continue;

        SpellInfo const* spellInfo = sSpellMgr->GetSpellInfo(spell_id);
        if (!spellInfo)
            continue;

        if (!p_caster->HasSpell(spell_id) || p_caster->HasSpellCooldown(spell_id))
            continue;

        if (!(spellInfo->AttributesEx7 & SPELL_ATTR7_SUMMON_PLAYER_TOTEM))
            continue;

        uint32 cost = spellInfo->CalcPowerCost(m_caster, spellInfo->GetSchoolMask());
        if (m_caster->GetPower(POWER_MANA) < cost)
            continue;

        TriggerCastFlags triggerFlags = TriggerCastFlags(TRIGGERED_IGNORE_GCD | TRIGGERED_IGNORE_CAST_IN_PROGRESS | TRIGGERED_CAST_DIRECTLY);
        m_caster->CastSpell(m_caster, spell_id, triggerFlags);
    }
}

void Spell::EffectRechargeManaGem(SpellEffIndex /*effIndex*/)
{
    if (effectHandleMode != SPELL_EFFECT_HANDLE_HIT_TARGET)
        return;

    if (!unitTarget || unitTarget->GetTypeId() != TYPEID_PLAYER)
        return;

    Player* player = m_caster->ToPlayer();

    if (!player)
        return;

    uint32 item_id = m_spellInfo->Effects[EFFECT_0].ItemType;

    ItemTemplate const* pProto = sObjectMgr->GetItemTemplate(item_id);
    if (!pProto)
    {
        player->SendEquipError(EQUIP_ERR_ITEM_NOT_FOUND, NULL, NULL);
        return;
    }

    if (Item* pItem = player->GetItemByEntry(item_id))
    {
        for (int x = 0; x < MAX_ITEM_PROTO_SPELLS; ++x)
            pItem->SetSpellCharges(x, pProto->Spells[x].SpellCharges);
        pItem->SetState(ITEM_CHANGED, player);
    }
}

void Spell::EffectBind(SpellEffIndex effIndex)
{
    if (effectHandleMode != SPELL_EFFECT_HANDLE_HIT_TARGET)
        return;

    if (!unitTarget || unitTarget->GetTypeId() != TYPEID_PLAYER)
        return;

    Player* player = unitTarget->ToPlayer();

    uint32 area_id;
    WorldLocation loc;
    if (m_spellInfo->Effects[effIndex].TargetA.GetTarget() == TARGET_DEST_DB || m_spellInfo->Effects[effIndex].TargetB.GetTarget() == TARGET_DEST_DB)
    {
        SpellTargetPosition const* st = sSpellMgr->GetSpellTargetPosition(m_spellInfo->Id);
        if (!st)
        {
            sLog->outError("Spell::EffectBind - unknown teleport coordinates for spell ID %u", m_spellInfo->Id);
            return;
        }

        loc.m_mapId       = st->target_mapId;
        loc.m_positionX   = st->target_X;
        loc.m_positionY   = st->target_Y;
        loc.m_positionZ   = st->target_Z;
        loc.m_orientation = st->target_Orientation;
        area_id = player->GetAreaId();
    }
    else
    {
        player->GetPosition(&loc);
        area_id = player->GetAreaId();
    }

    player->SetHomebind(loc, area_id);

    // binding
    WorldPacket data(SMSG_BINDPOINTUPDATE, (4+4+4+4+4));
    data << float(loc.m_positionX);
    data << float(loc.m_positionY);
    data << float(loc.m_positionZ);
    data << uint32(loc.m_mapId);
    data << uint32(area_id);
    player->SendDirectMessage(&data);

    sLog->outStaticDebug("New homebind X      : %f", loc.m_positionX);
    sLog->outStaticDebug("New homebind Y      : %f", loc.m_positionY);
    sLog->outStaticDebug("New homebind Z      : %f", loc.m_positionZ);
    sLog->outStaticDebug("New homebind MapId  : %u", loc.m_mapId);
    sLog->outStaticDebug("New homebind AreaId : %u", area_id);

    // zone update
    data.Initialize(SMSG_PLAYERBOUND, 8+4);
    data << uint64(player->GetGUID());
    data << uint32(area_id);
    player->SendDirectMessage(&data);
}

void Spell::EffectSummonRaFFriend(SpellEffIndex effIndex)
{
    if (effectHandleMode != SPELL_EFFECT_HANDLE_HIT_TARGET)
        return;

    if (m_caster->GetTypeId() != TYPEID_PLAYER || !unitTarget || unitTarget->GetTypeId() != TYPEID_PLAYER)
        return;

    m_caster->CastSpell(unitTarget, m_spellInfo->Effects[effIndex].TriggerSpell, true);
}<|MERGE_RESOLUTION|>--- conflicted
+++ resolved
@@ -1506,22 +1506,12 @@
                     return;
                 if (Unit* owner = m_caster->GetOwner())
                 {
-<<<<<<< HEAD
-                    // Calculate bonus before apply percent changes
                     if (m_triggeredByAuraSpell)
                         damage = int32(owner->SpellHealingBonus(unitTarget, m_triggeredByAuraSpell, damage, HEAL));
-=======
-                    if (m_triggeredByAuraSpell)
-                        damage = int32(owner->SpellHealingBonus(unitTarget, m_triggeredByAuraSpell, damage, HEAL));
-
->>>>>>> bd82427d
+
                     // Restorative Totems
                     if (AuraEffect* dummy = owner->GetAuraEffect(SPELL_AURA_DUMMY, SPELLFAMILY_SHAMAN, 338, 1))
                         AddPctN(damage, dummy->GetAmount());
-                    // Glyph of Healing Stream Totem
-                    if (AuraEffect const* aurEff = owner->GetAuraEffect(55456, EFFECT_0))
-                        AddPctN(damage, aurEff->GetAmount());
-                }
 
                     // Glyph of Healing Stream Totem
                     if (AuraEffect const* aurEff = owner->GetAuraEffect(55456, EFFECT_0))
