/*
 * Copyright (C) 2008-2013 TrinityCore <http://www.trinitycore.org/>
 * Copyright (C) 2005-2009 MaNGOS <http://getmangos.com/>
 *
 * This program is free software; you can redistribute it and/or modify it
 * under the terms of the GNU General Public License as published by the
 * Free Software Foundation; either version 2 of the License, or (at your
 * option) any later version.
 *
 * This program is distributed in the hope that it will be useful, but WITHOUT
 * ANY WARRANTY; without even the implied warranty of MERCHANTABILITY or
 * FITNESS FOR A PARTICULAR PURPOSE. See the GNU General Public License for
 * more details.
 *
 * You should have received a copy of the GNU General Public License along
 * with this program. If not, see <http://www.gnu.org/licenses/>.
 */

#include "AnticheatMgr.h"
#include "Common.h"
#include "DatabaseEnv.h"
#include "WorldPacket.h"
#include "Opcodes.h"
#include "Log.h"
#include "UpdateMask.h"
#include "World.h"
#include "ObjectMgr.h"
#include "SpellMgr.h"
#include "Player.h"
#include "SkillExtraItems.h"
#include "Unit.h"
#include "Spell.h"
#include "DynamicObject.h"
#include "SpellAuras.h"
#include "SpellAuraEffects.h"
#include "Group.h"
#include "UpdateData.h"
#include "MapManager.h"
#include "ObjectAccessor.h"
#include "SharedDefines.h"
#include "Pet.h"
#include "GameObject.h"
#include "GossipDef.h"
#include "Creature.h"
#include "Totem.h"
#include "CreatureAI.h"
#include "BattlegroundMgr.h"
#include "Battleground.h"
#include "BattlegroundEY.h"
#include "BattlegroundWS.h"
#include "OutdoorPvPMgr.h"
#include "Language.h"
#include "SocialMgr.h"
#include "Util.h"
#include "VMapFactory.h"
#include "TemporarySummon.h"
#include "CellImpl.h"
#include "GridNotifiers.h"
#include "GridNotifiersImpl.h"
#include "SkillDiscovery.h"
#include "Formulas.h"
#include "Vehicle.h"
#include "ScriptMgr.h"
#include "GameObjectAI.h"
#include "AccountMgr.h"
#include "InstanceScript.h"
#include "ReputationMgr.h"

pEffect SpellEffects[TOTAL_SPELL_EFFECTS]=
{
    &Spell::EffectNULL,                                     //  0
    &Spell::EffectInstaKill,                                //  1 SPELL_EFFECT_INSTAKILL
    &Spell::EffectSchoolDMG,                                //  2 SPELL_EFFECT_SCHOOL_DAMAGE
    &Spell::EffectDummy,                                    //  3 SPELL_EFFECT_DUMMY
    &Spell::EffectUnused,                                   //  4 SPELL_EFFECT_PORTAL_TELEPORT          unused
    &Spell::EffectTeleportUnits,                            //  5 SPELL_EFFECT_TELEPORT_UNITS
    &Spell::EffectApplyAura,                                //  6 SPELL_EFFECT_APPLY_AURA
    &Spell::EffectEnvironmentalDMG,                         //  7 SPELL_EFFECT_ENVIRONMENTAL_DAMAGE
    &Spell::EffectPowerDrain,                               //  8 SPELL_EFFECT_POWER_DRAIN
    &Spell::EffectHealthLeech,                              //  9 SPELL_EFFECT_HEALTH_LEECH
    &Spell::EffectHeal,                                     // 10 SPELL_EFFECT_HEAL
    &Spell::EffectBind,                                     // 11 SPELL_EFFECT_BIND
    &Spell::EffectNULL,                                     // 12 SPELL_EFFECT_PORTAL
    &Spell::EffectUnused,                                   // 13 SPELL_EFFECT_RITUAL_BASE              unused
    &Spell::EffectUnused,                                   // 14 SPELL_EFFECT_RITUAL_SPECIALIZE        unused
    &Spell::EffectUnused,                                   // 15 SPELL_EFFECT_RITUAL_ACTIVATE_PORTAL   unused
    &Spell::EffectQuestComplete,                            // 16 SPELL_EFFECT_QUEST_COMPLETE
    &Spell::EffectWeaponDmg,                                // 17 SPELL_EFFECT_WEAPON_DAMAGE_NOSCHOOL
    &Spell::EffectResurrect,                                // 18 SPELL_EFFECT_RESURRECT
    &Spell::EffectAddExtraAttacks,                          // 19 SPELL_EFFECT_ADD_EXTRA_ATTACKS
    &Spell::EffectUnused,                                   // 20 SPELL_EFFECT_DODGE                    one spell: Dodge
    &Spell::EffectUnused,                                   // 21 SPELL_EFFECT_EVADE                    one spell: Evade (DND)
    &Spell::EffectParry,                                    // 22 SPELL_EFFECT_PARRY
    &Spell::EffectBlock,                                    // 23 SPELL_EFFECT_BLOCK                    one spell: Block
    &Spell::EffectCreateItem,                               // 24 SPELL_EFFECT_CREATE_ITEM
    &Spell::EffectUnused,                                   // 25 SPELL_EFFECT_WEAPON
    &Spell::EffectUnused,                                   // 26 SPELL_EFFECT_DEFENSE                  one spell: Defense
    &Spell::EffectPersistentAA,                             // 27 SPELL_EFFECT_PERSISTENT_AREA_AURA
    &Spell::EffectSummonType,                               // 28 SPELL_EFFECT_SUMMON
    &Spell::EffectLeap,                                     // 29 SPELL_EFFECT_LEAP
    &Spell::EffectEnergize,                                 // 30 SPELL_EFFECT_ENERGIZE
    &Spell::EffectWeaponDmg,                                // 31 SPELL_EFFECT_WEAPON_PERCENT_DAMAGE
    &Spell::EffectTriggerMissileSpell,                      // 32 SPELL_EFFECT_TRIGGER_MISSILE
    &Spell::EffectOpenLock,                                 // 33 SPELL_EFFECT_OPEN_LOCK
    &Spell::EffectSummonChangeItem,                         // 34 SPELL_EFFECT_SUMMON_CHANGE_ITEM
    &Spell::EffectApplyAreaAura,                            // 35 SPELL_EFFECT_APPLY_AREA_AURA_PARTY
    &Spell::EffectLearnSpell,                               // 36 SPELL_EFFECT_LEARN_SPELL
    &Spell::EffectUnused,                                   // 37 SPELL_EFFECT_SPELL_DEFENSE            one spell: SPELLDEFENSE (DND)
    &Spell::EffectDispel,                                   // 38 SPELL_EFFECT_DISPEL
    &Spell::EffectUnused,                                   // 39 SPELL_EFFECT_LANGUAGE
    &Spell::EffectDualWield,                                // 40 SPELL_EFFECT_DUAL_WIELD
    &Spell::EffectJump,                                     // 41 SPELL_EFFECT_JUMP
    &Spell::EffectJumpDest,                                 // 42 SPELL_EFFECT_JUMP_DEST
    &Spell::EffectTeleUnitsFaceCaster,                      // 43 SPELL_EFFECT_TELEPORT_UNITS_FACE_CASTER
    &Spell::EffectLearnSkill,                               // 44 SPELL_EFFECT_SKILL_STEP
    &Spell::EffectAddHonor,                                 // 45 SPELL_EFFECT_ADD_HONOR                honor/pvp related
    &Spell::EffectUnused,                                   // 46 SPELL_EFFECT_SPAWN clientside, unit appears as if it was just spawned
    &Spell::EffectTradeSkill,                               // 47 SPELL_EFFECT_TRADE_SKILL
    &Spell::EffectUnused,                                   // 48 SPELL_EFFECT_STEALTH                  one spell: Base Stealth
    &Spell::EffectUnused,                                   // 49 SPELL_EFFECT_DETECT                   one spell: Detect
    &Spell::EffectTransmitted,                              // 50 SPELL_EFFECT_TRANS_DOOR
    &Spell::EffectUnused,                                   // 51 SPELL_EFFECT_FORCE_CRITICAL_HIT       unused
    &Spell::EffectUnused,                                   // 52 SPELL_EFFECT_GUARANTEE_HIT            one spell: zzOLDCritical Shot
    &Spell::EffectEnchantItemPerm,                          // 53 SPELL_EFFECT_ENCHANT_ITEM
    &Spell::EffectEnchantItemTmp,                           // 54 SPELL_EFFECT_ENCHANT_ITEM_TEMPORARY
    &Spell::EffectTameCreature,                             // 55 SPELL_EFFECT_TAMECREATURE
    &Spell::EffectSummonPet,                                // 56 SPELL_EFFECT_SUMMON_PET
    &Spell::EffectLearnPetSpell,                            // 57 SPELL_EFFECT_LEARN_PET_SPELL
    &Spell::EffectWeaponDmg,                                // 58 SPELL_EFFECT_WEAPON_DAMAGE
    &Spell::EffectCreateRandomItem,                         // 59 SPELL_EFFECT_CREATE_RANDOM_ITEM       create item base at spell specific loot
    &Spell::EffectProficiency,                              // 60 SPELL_EFFECT_PROFICIENCY
    &Spell::EffectSendEvent,                                // 61 SPELL_EFFECT_SEND_EVENT
    &Spell::EffectPowerBurn,                                // 62 SPELL_EFFECT_POWER_BURN
    &Spell::EffectThreat,                                   // 63 SPELL_EFFECT_THREAT
    &Spell::EffectTriggerSpell,                             // 64 SPELL_EFFECT_TRIGGER_SPELL
    &Spell::EffectApplyAreaAura,                            // 65 SPELL_EFFECT_APPLY_AREA_AURA_RAID
    &Spell::EffectRechargeManaGem,                          // 66 SPELL_EFFECT_CREATE_MANA_GEM          (possibly recharge it, misc - is item ID)
    &Spell::EffectHealMaxHealth,                            // 67 SPELL_EFFECT_HEAL_MAX_HEALTH
    &Spell::EffectInterruptCast,                            // 68 SPELL_EFFECT_INTERRUPT_CAST
    &Spell::EffectDistract,                                 // 69 SPELL_EFFECT_DISTRACT
    &Spell::EffectPull,                                     // 70 SPELL_EFFECT_PULL                     one spell: Distract Move
    &Spell::EffectPickPocket,                               // 71 SPELL_EFFECT_PICKPOCKET
    &Spell::EffectAddFarsight,                              // 72 SPELL_EFFECT_ADD_FARSIGHT
    &Spell::EffectUntrainTalents,                           // 73 SPELL_EFFECT_UNTRAIN_TALENTS
    &Spell::EffectApplyGlyph,                               // 74 SPELL_EFFECT_APPLY_GLYPH
    &Spell::EffectHealMechanical,                           // 75 SPELL_EFFECT_HEAL_MECHANICAL          one spell: Mechanical Patch Kit
    &Spell::EffectSummonObjectWild,                         // 76 SPELL_EFFECT_SUMMON_OBJECT_WILD
    &Spell::EffectScriptEffect,                             // 77 SPELL_EFFECT_SCRIPT_EFFECT
    &Spell::EffectUnused,                                   // 78 SPELL_EFFECT_ATTACK
    &Spell::EffectSanctuary,                                // 79 SPELL_EFFECT_SANCTUARY
    &Spell::EffectAddComboPoints,                           // 80 SPELL_EFFECT_ADD_COMBO_POINTS
    &Spell::EffectUnused,                                   // 81 SPELL_EFFECT_CREATE_HOUSE             one spell: Create House (TEST)
    &Spell::EffectNULL,                                     // 82 SPELL_EFFECT_BIND_SIGHT
    &Spell::EffectDuel,                                     // 83 SPELL_EFFECT_DUEL
    &Spell::EffectStuck,                                    // 84 SPELL_EFFECT_STUCK
    &Spell::EffectSummonPlayer,                             // 85 SPELL_EFFECT_SUMMON_PLAYER
    &Spell::EffectActivateObject,                           // 86 SPELL_EFFECT_ACTIVATE_OBJECT
    &Spell::EffectGameObjectDamage,                         // 87 SPELL_EFFECT_GAMEOBJECT_DAMAGE
    &Spell::EffectGameObjectRepair,                         // 88 SPELL_EFFECT_GAMEOBJECT_REPAIR
    &Spell::EffectGameObjectSetDestructionState,            // 89 SPELL_EFFECT_GAMEOBJECT_SET_DESTRUCTION_STATE
    &Spell::EffectKillCreditPersonal,                       // 90 SPELL_EFFECT_KILL_CREDIT              Kill credit but only for single person
    &Spell::EffectUnused,                                   // 91 SPELL_EFFECT_THREAT_ALL               one spell: zzOLDBrainwash
    &Spell::EffectEnchantHeldItem,                          // 92 SPELL_EFFECT_ENCHANT_HELD_ITEM
    &Spell::EffectForceDeselect,                            // 93 SPELL_EFFECT_FORCE_DESELECT
    &Spell::EffectSelfResurrect,                            // 94 SPELL_EFFECT_SELF_RESURRECT
    &Spell::EffectSkinning,                                 // 95 SPELL_EFFECT_SKINNING
    &Spell::EffectCharge,                                   // 96 SPELL_EFFECT_CHARGE
    &Spell::EffectCastButtons,                              // 97 SPELL_EFFECT_CAST_BUTTON (totem bar since 3.2.2a)
    &Spell::EffectKnockBack,                                // 98 SPELL_EFFECT_KNOCK_BACK
    &Spell::EffectDisEnchant,                               // 99 SPELL_EFFECT_DISENCHANT
    &Spell::EffectInebriate,                                //100 SPELL_EFFECT_INEBRIATE
    &Spell::EffectFeedPet,                                  //101 SPELL_EFFECT_FEED_PET
    &Spell::EffectDismissPet,                               //102 SPELL_EFFECT_DISMISS_PET
    &Spell::EffectReputation,                               //103 SPELL_EFFECT_REPUTATION
    &Spell::EffectSummonObject,                             //104 SPELL_EFFECT_SUMMON_OBJECT_SLOT1
    &Spell::EffectSummonObject,                             //105 SPELL_EFFECT_SUMMON_OBJECT_SLOT2
    &Spell::EffectSummonObject,                             //106 SPELL_EFFECT_SUMMON_OBJECT_SLOT3
    &Spell::EffectSummonObject,                             //107 SPELL_EFFECT_SUMMON_OBJECT_SLOT4
    &Spell::EffectDispelMechanic,                           //108 SPELL_EFFECT_DISPEL_MECHANIC
    &Spell::EffectSummonDeadPet,                            //109 SPELL_EFFECT_SUMMON_DEAD_PET
    &Spell::EffectDestroyAllTotems,                         //110 SPELL_EFFECT_DESTROY_ALL_TOTEMS
    &Spell::EffectDurabilityDamage,                         //111 SPELL_EFFECT_DURABILITY_DAMAGE
    &Spell::EffectUnused,                                   //112 SPELL_EFFECT_112
    &Spell::EffectResurrectNew,                             //113 SPELL_EFFECT_RESURRECT_NEW
    &Spell::EffectTaunt,                                    //114 SPELL_EFFECT_ATTACK_ME
    &Spell::EffectDurabilityDamagePCT,                      //115 SPELL_EFFECT_DURABILITY_DAMAGE_PCT
    &Spell::EffectSkinPlayerCorpse,                         //116 SPELL_EFFECT_SKIN_PLAYER_CORPSE       one spell: Remove Insignia, bg usage, required special corpse flags...
    &Spell::EffectSpiritHeal,                               //117 SPELL_EFFECT_SPIRIT_HEAL              one spell: Spirit Heal
    &Spell::EffectSkill,                                    //118 SPELL_EFFECT_SKILL                    professions and more
    &Spell::EffectApplyAreaAura,                            //119 SPELL_EFFECT_APPLY_AREA_AURA_PET
    &Spell::EffectUnused,                                   //120 SPELL_EFFECT_TELEPORT_GRAVEYARD       one spell: Graveyard Teleport Test
    &Spell::EffectWeaponDmg,                                //121 SPELL_EFFECT_NORMALIZED_WEAPON_DMG
    &Spell::EffectUnused,                                   //122 SPELL_EFFECT_122                      unused
    &Spell::EffectSendTaxi,                                 //123 SPELL_EFFECT_SEND_TAXI                taxi/flight related (misc value is taxi path id)
    &Spell::EffectPullTowards,                              //124 SPELL_EFFECT_PULL_TOWARDS
    &Spell::EffectModifyThreatPercent,                      //125 SPELL_EFFECT_MODIFY_THREAT_PERCENT
    &Spell::EffectStealBeneficialBuff,                      //126 SPELL_EFFECT_STEAL_BENEFICIAL_BUFF    spell steal effect?
    &Spell::EffectProspecting,                              //127 SPELL_EFFECT_PROSPECTING              Prospecting spell
    &Spell::EffectApplyAreaAura,                            //128 SPELL_EFFECT_APPLY_AREA_AURA_FRIEND
    &Spell::EffectApplyAreaAura,                            //129 SPELL_EFFECT_APPLY_AREA_AURA_ENEMY
    &Spell::EffectRedirectThreat,                           //130 SPELL_EFFECT_REDIRECT_THREAT
    &Spell::EffectPlaySound,                                //131 SPELL_EFFECT_PLAY_SOUND               sound id in misc value (SoundEntries.dbc)
    &Spell::EffectPlayMusic,                                //132 SPELL_EFFECT_PLAY_MUSIC               sound id in misc value (SoundEntries.dbc)
    &Spell::EffectUnlearnSpecialization,                    //133 SPELL_EFFECT_UNLEARN_SPECIALIZATION   unlearn profession specialization
    &Spell::EffectKillCredit,                               //134 SPELL_EFFECT_KILL_CREDIT              misc value is creature entry
    &Spell::EffectNULL,                                     //135 SPELL_EFFECT_CALL_PET
    &Spell::EffectHealPct,                                  //136 SPELL_EFFECT_HEAL_PCT
    &Spell::EffectEnergizePct,                              //137 SPELL_EFFECT_ENERGIZE_PCT
    &Spell::EffectLeapBack,                                 //138 SPELL_EFFECT_LEAP_BACK                Leap back
    &Spell::EffectQuestClear,                               //139 SPELL_EFFECT_CLEAR_QUEST              Reset quest status (miscValue - quest ID)
    &Spell::EffectForceCast,                                //140 SPELL_EFFECT_FORCE_CAST
    &Spell::EffectForceCast,                                //141 SPELL_EFFECT_FORCE_CAST_WITH_VALUE
    &Spell::EffectTriggerSpell,                             //142 SPELL_EFFECT_TRIGGER_SPELL_WITH_VALUE
    &Spell::EffectApplyAreaAura,                            //143 SPELL_EFFECT_APPLY_AREA_AURA_OWNER
    &Spell::EffectKnockBack,                                //144 SPELL_EFFECT_KNOCK_BACK_DEST
    &Spell::EffectPullTowards,                              //145 SPELL_EFFECT_PULL_TOWARDS_DEST                      Black Hole Effect
    &Spell::EffectActivateRune,                             //146 SPELL_EFFECT_ACTIVATE_RUNE
    &Spell::EffectQuestFail,                                //147 SPELL_EFFECT_QUEST_FAIL               quest fail
    &Spell::EffectTriggerMissileSpell,                      //148 SPELL_EFFECT_TRIGGER_MISSILE_SPELL_WITH_VALUE
    &Spell::EffectChargeDest,                               //149 SPELL_EFFECT_CHARGE_DEST
    &Spell::EffectQuestStart,                               //150 SPELL_EFFECT_QUEST_START
    &Spell::EffectTriggerRitualOfSummoning,                 //151 SPELL_EFFECT_TRIGGER_SPELL_2
    &Spell::EffectSummonRaFFriend,                          //152 SPELL_EFFECT_SUMMON_RAF_FRIEND        summon Refer-a-Friend
    &Spell::EffectCreateTamedPet,                           //153 SPELL_EFFECT_CREATE_TAMED_PET         misc value is creature entry
    &Spell::EffectDiscoverTaxi,                             //154 SPELL_EFFECT_DISCOVER_TAXI
    &Spell::EffectTitanGrip,                                //155 SPELL_EFFECT_TITAN_GRIP Allows you to equip two-handed axes, maces and swords in one hand, but you attack $49152s1% slower than normal.
    &Spell::EffectEnchantItemPrismatic,                     //156 SPELL_EFFECT_ENCHANT_ITEM_PRISMATIC
    &Spell::EffectCreateItem2,                              //157 SPELL_EFFECT_CREATE_ITEM_2            create item or create item template and replace by some randon spell loot item
    &Spell::EffectMilling,                                  //158 SPELL_EFFECT_MILLING                  milling
    &Spell::EffectRenamePet,                                //159 SPELL_EFFECT_ALLOW_RENAME_PET         allow rename pet once again
    &Spell::EffectNULL,                                     //160 SPELL_EFFECT_160                      1 spell - 45534
    &Spell::EffectSpecCount,                                //161 SPELL_EFFECT_TALENT_SPEC_COUNT        second talent spec (learn/revert)
    &Spell::EffectActivateSpec,                             //162 SPELL_EFFECT_TALENT_SPEC_SELECT       activate primary/secondary spec
    &Spell::EffectNULL,                                     //163 unused
    &Spell::EffectRemoveAura,                               //164 SPELL_EFFECT_REMOVE_AURA
};

void Spell::EffectNULL(SpellEffIndex /*effIndex*/)
{
    sLog->outDebug(LOG_FILTER_SPELLS_AURAS, "WORLD: Spell Effect DUMMY");
}

void Spell::EffectUnused(SpellEffIndex /*effIndex*/)
{
    // NOT USED BY ANY SPELL OR USELESS OR IMPLEMENTED IN DIFFERENT WAY IN TRINITY
}

void Spell::EffectResurrectNew(SpellEffIndex effIndex)
{
    if (effectHandleMode != SPELL_EFFECT_HANDLE_HIT_TARGET)
        return;

    if (!unitTarget || unitTarget->isAlive())
        return;

    if (unitTarget->GetTypeId() != TYPEID_PLAYER)
        return;

    if (!unitTarget->IsInWorld())
        return;

    Player* target = unitTarget->ToPlayer();

    if (target->isRessurectRequested())       // already have one active request
        return;

    uint32 health = damage;
    uint32 mana = m_spellInfo->Effects[effIndex].MiscValue;
    ExecuteLogEffectResurrect(effIndex, target);
    target->setResurrectRequestData(m_caster->GetGUID(), m_caster->GetMapId(), m_caster->GetPositionX(), m_caster->GetPositionY(), m_caster->GetPositionZ(), health, mana);
    SendResurrectRequest(target);
}

void Spell::EffectInstaKill(SpellEffIndex /*effIndex*/)
{
    if (effectHandleMode != SPELL_EFFECT_HANDLE_HIT_TARGET)
        return;

    if (!unitTarget || !unitTarget->isAlive())
        return;

    if (unitTarget->GetTypeId() == TYPEID_PLAYER)
        if (unitTarget->ToPlayer()->GetCommandStatus(CHEAT_GOD))
            return;

    if (m_caster == unitTarget)                              // prevent interrupt message
        finish();

    WorldPacket data(SMSG_SPELLINSTAKILLLOG, 8+8+4);
    data << uint64(m_caster->GetGUID());
    data << uint64(unitTarget->GetGUID());
    data << uint32(m_spellInfo->Id);
    m_caster->SendMessageToSet(&data, true);

    m_caster->DealDamage(unitTarget, unitTarget->GetHealth(), NULL, NODAMAGE, SPELL_SCHOOL_MASK_NORMAL, NULL, false);
}

void Spell::EffectEnvironmentalDMG(SpellEffIndex /*effIndex*/)
{
    if (effectHandleMode != SPELL_EFFECT_HANDLE_HIT_TARGET)
        return;

    if (!unitTarget || !unitTarget->isAlive())
        return;

    uint32 absorb = 0;
    uint32 resist = 0;

    m_caster->CalcAbsorbResist(unitTarget, m_spellInfo->GetSchoolMask(), SPELL_DIRECT_DAMAGE, damage, &absorb, &resist, m_spellInfo);

    m_caster->SendSpellNonMeleeDamageLog(unitTarget, m_spellInfo->Id, damage, m_spellInfo->GetSchoolMask(), absorb, resist, false, 0, false);
    if (unitTarget->GetTypeId() == TYPEID_PLAYER)
        unitTarget->ToPlayer()->EnvironmentalDamage(DAMAGE_FIRE, damage);
}

void Spell::EffectSchoolDMG(SpellEffIndex effIndex)
{
    if (effectHandleMode != SPELL_EFFECT_HANDLE_LAUNCH_TARGET)
        return;

    if (unitTarget && unitTarget->isAlive())
    {
        bool apply_direct_bonus = true;
        switch (m_spellInfo->SpellFamilyName)
        {
            case SPELLFAMILY_GENERIC:
            {
                // Meteor like spells (divided damage to targets)
                if (m_spellInfo->AttributesCu & SPELL_ATTR0_CU_SHARE_DAMAGE)
                {
                    uint32 count = 0;
                    for (std::list<TargetInfo>::iterator ihit= m_UniqueTargetInfo.begin(); ihit != m_UniqueTargetInfo.end(); ++ihit)
                        if (ihit->effectMask & (1<<effIndex))
                            ++count;

                    damage /= count;                    // divide to all targets
                }

                switch (m_spellInfo->Id)                     // better way to check unknown
                {
                    // Consumption
                    case 28865:
                        damage = (((InstanceMap*)m_caster->GetMap())->GetDifficulty() == REGULAR_DIFFICULTY ? 2750 : 4250);
                        break;
                    // percent from health with min
                    case 25599:                             // Thundercrash
                    {
                        damage = unitTarget->GetHealth() / 2;
                        if (damage < 200)
                            damage = 200;
                        break;
                    }
                    // arcane charge. must only affect demons (also undead?)
                    case 45072:
                    {
                        if (unitTarget->GetCreatureType() != CREATURE_TYPE_DEMON
                            && unitTarget->GetCreatureType() != CREATURE_TYPE_UNDEAD)
                            return;
                        break;
                    }
                    // Gargoyle Strike
                    case 51963:
                    {
                        // about +4 base spell dmg per level
                        damage = (m_caster->getLevel() - 60) * 4 + 60;
                        break;
                    }
                }
                break;
            }
            case SPELLFAMILY_WARRIOR:
            {
                // Shield Slam
                if (m_spellInfo->SpellFamilyFlags[1] & 0x200 && m_spellInfo->Category == 1209)
                {
                    uint8 level = m_caster->getLevel();
                    uint32 block_value = m_caster->GetShieldBlockValue(uint32(float(level) * 24.5f), uint32(float(level) * 34.5f));
                    damage += int32(m_caster->ApplyEffectModifiers(m_spellInfo, effIndex, float(block_value)));
                }
                // Victory Rush
                else if (m_spellInfo->SpellFamilyFlags[1] & 0x100)
                    ApplyPct(damage, m_caster->GetTotalAttackPowerValue(BASE_ATTACK));
                // Shockwave
                else if (m_spellInfo->Id == 46968)
                {
                    int32 pct = m_caster->CalculateSpellDamage(unitTarget, m_spellInfo, 2);
                    if (pct > 0)
                        damage += int32(CalculatePct(m_caster->GetTotalAttackPowerValue(BASE_ATTACK), pct));
                    break;
                }
                break;
            }
            case SPELLFAMILY_WARLOCK:
            {
                // Incinerate Rank 1 & 2
                if ((m_spellInfo->SpellFamilyFlags[1] & 0x000040) && m_spellInfo->SpellIconID == 2128)
                {
                    // Incinerate does more dmg (dmg*0.25) if the target have Immolate debuff.
                    // Check aura state for speed but aura state set not only for Immolate spell
                    if (unitTarget->HasAuraState(AURA_STATE_CONFLAGRATE))
                    {
                        if (unitTarget->GetAuraEffect(SPELL_AURA_PERIODIC_DAMAGE, SPELLFAMILY_WARLOCK, 0x4, 0, 0))
                            damage += damage/4;
                    }
                }
                // Conflagrate - consumes Immolate or Shadowflame
                else if (m_spellInfo->TargetAuraState == AURA_STATE_CONFLAGRATE)
                {
                    AuraEffect const* aura = NULL;                // found req. aura for damage calculation

                    Unit::AuraEffectList const &mPeriodic = unitTarget->GetAuraEffectsByType(SPELL_AURA_PERIODIC_DAMAGE);
                    for (Unit::AuraEffectList::const_iterator i = mPeriodic.begin(); i != mPeriodic.end(); ++i)
                    {
                        // for caster applied auras only
                        if ((*i)->GetSpellInfo()->SpellFamilyName != SPELLFAMILY_WARLOCK ||
                            (*i)->GetCasterGUID() != m_caster->GetGUID())
                            continue;

                        // Immolate
                        if ((*i)->GetSpellInfo()->SpellFamilyFlags[0] & 0x4)
                        {
                            aura = *i;                      // it selected always if exist
                            break;
                        }

                        // Shadowflame
                        if ((*i)->GetSpellInfo()->SpellFamilyFlags[2] & 0x00000002)
                            aura = *i;                      // remember but wait possible Immolate as primary priority
                    }

                    // found Immolate or Shadowflame
                    if (aura)
                    {
                        uint32 pdamage = uint32(std::max(aura->GetAmount(), 0));
                        pdamage = m_caster->SpellDamageBonusDone(unitTarget, aura->GetSpellInfo(), pdamage, DOT, aura->GetBase()->GetStackAmount());
                        pdamage = unitTarget->SpellDamageBonusTaken(m_caster, aura->GetSpellInfo(), pdamage, DOT, aura->GetBase()->GetStackAmount());
                        uint32 pct_dir = m_caster->CalculateSpellDamage(unitTarget, m_spellInfo, (effIndex + 1));
                        uint8 baseTotalTicks = uint8(m_caster->CalcSpellDuration(aura->GetSpellInfo()) / aura->GetSpellInfo()->Effects[EFFECT_0].Amplitude);
                        damage += int32(CalculatePct(pdamage * baseTotalTicks, pct_dir));

                        uint32 pct_dot = m_caster->CalculateSpellDamage(unitTarget, m_spellInfo, (effIndex + 2)) / 3;
                        m_spellValue->EffectBasePoints[1] = m_spellInfo->Effects[EFFECT_1].CalcBaseValue(int32(CalculatePct(pdamage * baseTotalTicks, pct_dot)));

                        apply_direct_bonus = false;
                        // Glyph of Conflagrate
                        if (!m_caster->HasAura(56235))
                            unitTarget->RemoveAurasDueToSpell(aura->GetId(), m_caster->GetGUID());

                        break;
                    }
                }
                // Shadow Bite
                else if (m_spellInfo->SpellFamilyFlags[1] & 0x400000)
                {
                    if (m_caster->GetTypeId() == TYPEID_UNIT && m_caster->ToCreature()->isPet())
                    {
                        if (Player* owner = m_caster->GetOwner()->ToPlayer())
                        {
                            if (AuraEffect* aurEff = owner->GetAuraEffect(SPELL_AURA_ADD_FLAT_MODIFIER, SPELLFAMILY_WARLOCK, 214, 0))
                            {
                                int32 bp0 = aurEff->GetId() == 54037 ? 4 : 8;
                                m_caster->CastCustomSpell(m_caster, 54425, &bp0, NULL, NULL, true);
                            }
                        }
                    }
                }
                break;
            }
            case SPELLFAMILY_PRIEST:
            {
                // Improved Mind Blast (Mind Blast in shadow form bonus)
                if (m_caster->GetShapeshiftForm() == FORM_SHADOW && (m_spellInfo->SpellFamilyFlags[0] & 0x00002000))
                {
                    Unit::AuraEffectList const& ImprMindBlast = m_caster->GetAuraEffectsByType(SPELL_AURA_ADD_FLAT_MODIFIER);
                    for (Unit::AuraEffectList::const_iterator i = ImprMindBlast.begin(); i != ImprMindBlast.end(); ++i)
                    {
                        if ((*i)->GetSpellInfo()->SpellFamilyName == SPELLFAMILY_PRIEST &&
                            ((*i)->GetSpellInfo()->SpellIconID == 95))
                        {
                            int chance = (*i)->GetSpellInfo()->Effects[EFFECT_1].CalcValue(m_caster);
                            if (roll_chance_i(chance))
                                // Mind Trauma
                                m_caster->CastSpell(unitTarget, 48301, true, 0);
                            break;
                        }
                    }
                }
                break;
            }
            case SPELLFAMILY_DRUID:
            {
                // Ferocious Bite
                if (m_caster->GetTypeId() == TYPEID_PLAYER && (m_spellInfo->SpellFamilyFlags[0] & 0x000800000) && m_spellInfo->SpellVisual[0] == 6587)
                {
                    // converts each extra point of energy into ($f1+$AP/410) additional damage
                    float ap = m_caster->GetTotalAttackPowerValue(BASE_ATTACK);
                    float multiple = ap / 410 + m_spellInfo->Effects[effIndex].DamageMultiplier;
                    int32 energy = -(m_caster->ModifyPower(POWER_ENERGY, -30));
                    damage += int32(energy * multiple);
                    damage += int32(CalculatePct(m_caster->ToPlayer()->GetComboPoints() * ap, 7));
                }
                // Wrath
                else if (m_spellInfo->SpellFamilyFlags[0] & 0x00000001)
                {
                    // Improved Insect Swarm
                    if (AuraEffect const* aurEff = m_caster->GetDummyAuraEffect(SPELLFAMILY_DRUID, 1771, 0))
                        if (unitTarget->GetAuraEffect(SPELL_AURA_PERIODIC_DAMAGE, SPELLFAMILY_DRUID, 0x00200000, 0, 0))
                            AddPct(damage, aurEff->GetAmount());
                }
                break;
            }
            case SPELLFAMILY_ROGUE:
            {
                // Envenom
                if (m_spellInfo->SpellFamilyFlags[1] & 0x00000008)
                {
                    if (Player* player = m_caster->ToPlayer())
                    {
                        // consume from stack dozes not more that have combo-points
                        if (uint32 combo = player->GetComboPoints())
                        {
                            // Lookup for Deadly poison (only attacker applied)
                            if (AuraEffect const* aurEff = unitTarget->GetAuraEffect(SPELL_AURA_PERIODIC_DAMAGE, SPELLFAMILY_ROGUE, 0x00010000, 0, 0, m_caster->GetGUID()))
                            {
                                // count consumed deadly poison doses at target
                                bool needConsume = true;
                                uint32 spellId = aurEff->GetId();

                                uint32 doses = aurEff->GetBase()->GetStackAmount();
                                if (doses > combo)
                                    doses = combo;

                                // Master Poisoner
                                Unit::AuraEffectList const& auraList = player->GetAuraEffectsByType(SPELL_AURA_MOD_AURA_DURATION_BY_DISPEL_NOT_STACK);
                                for (Unit::AuraEffectList::const_iterator iter = auraList.begin(); iter != auraList.end(); ++iter)
                                {
                                    if ((*iter)->GetSpellInfo()->SpellFamilyName == SPELLFAMILY_ROGUE && (*iter)->GetSpellInfo()->SpellIconID == 1960)
                                    {
                                        uint32 chance = (*iter)->GetSpellInfo()->Effects[EFFECT_2].CalcValue(m_caster);

                                        if (chance && roll_chance_i(chance))
                                            needConsume = false;

                                        break;
                                    }
                                }

                                if (needConsume)
                                    for (uint32 i = 0; i < doses; ++i)
                                        unitTarget->RemoveAuraFromStack(spellId);

                                damage *= doses;
                                damage += int32(player->GetTotalAttackPowerValue(BASE_ATTACK) * 0.09f * combo);
                            }

                            // Eviscerate and Envenom Bonus Damage (item set effect)
                            if (m_caster->HasAura(37169))
                                damage += combo * 40;
                        }
                    }
                }
                // Eviscerate
                else if (m_spellInfo->SpellFamilyFlags[0] & 0x00020000)
                {
                    if (m_caster->GetTypeId() == TYPEID_PLAYER)
                    {
                        if (uint32 combo = ((Player*)m_caster)->GetComboPoints())
                        {
                            float ap = m_caster->GetTotalAttackPowerValue(BASE_ATTACK);
                            damage += irand(int32(ap * combo * 0.03f), int32(ap * combo * 0.07f));

                            // Eviscerate and Envenom Bonus Damage (item set effect)
                            if (m_caster->HasAura(37169))
                                damage += combo*40;
                        }
                    }
                }
                break;
            }
            case SPELLFAMILY_HUNTER:
            {
                //Gore
                if (m_spellInfo->SpellIconID == 1578)
                {
                    if (m_caster->HasAura(57627))           // Charge 6 sec post-affect
                        damage *= 2;
                }
                // Steady Shot
                else if (m_spellInfo->SpellFamilyFlags[1] & 0x1)
                {
                    bool found = false;
                    // check dazed affect
                    Unit::AuraEffectList const& decSpeedList = unitTarget->GetAuraEffectsByType(SPELL_AURA_MOD_DECREASE_SPEED);
                    for (Unit::AuraEffectList::const_iterator iter = decSpeedList.begin(); iter != decSpeedList.end(); ++iter)
                    {
                        if ((*iter)->GetSpellInfo()->SpellIconID == 15 && (*iter)->GetSpellInfo()->Dispel == 0)
                        {
                            found = true;
                            break;
                        }
                    }

                    // TODO: should this be put on taken but not done?
                    if (found)
                        damage += m_spellInfo->Effects[EFFECT_1].CalcValue();

                    if (Player* caster = m_caster->ToPlayer())
                    {
                        // Add Ammo and Weapon damage plus RAP * 0.1
                        if (Item* item = caster->GetWeaponForAttack(RANGED_ATTACK))
                        {
                            ItemTemplate const* weaponTemplate = item->GetTemplate();
                            float dmg_min = weaponTemplate->Damage[0].DamageMin;
                            float dmg_max = weaponTemplate->Damage[0].DamageMax;
                            if (dmg_max == 0.0f && dmg_min > dmg_max)
                                damage += int32(dmg_min);
                            else
                                damage += irand(int32(dmg_min), int32(dmg_max));
                            damage += int32(caster->GetAmmoDPS() * weaponTemplate->Delay * 0.001f);
                        }
                    }
                }
                break;
            }
            case SPELLFAMILY_PALADIN:
            {
                // Hammer of the Righteous
                if (m_spellInfo->SpellFamilyFlags[1]&0x00040000)
                {
                    // Add main hand dps * effect[2] amount
                    if (m_caster->HasAura(31884)) // Avenging Wrath
                    {
                        float average = (m_caster->GetFloatValue(UNIT_FIELD_MINDAMAGE) + m_caster->GetFloatValue(UNIT_FIELD_MAXDAMAGE)) / 2.4; // decrease by 20% to prevent aura stacking with itself
                        int32 count = m_caster->CalculateSpellDamage(unitTarget, m_spellInfo, EFFECT_2);
                        damage += count * int32(average * IN_MILLISECONDS) / m_caster->GetAttackTime(BASE_ATTACK);
                    }
                    else if (!m_caster->HasAura(31884))
                    {
                         float average = (m_caster->GetFloatValue(UNIT_FIELD_MINDAMAGE) + m_caster->GetFloatValue(UNIT_FIELD_MAXDAMAGE)) / 2;
                         int32 count = m_caster->CalculateSpellDamage(unitTarget, m_spellInfo, EFFECT_2);
                         damage += count * int32(average * IN_MILLISECONDS) / m_caster->GetAttackTime(BASE_ATTACK);
                    }
                    break;
                }
                // Shield of Righteousness
                if (m_spellInfo->SpellFamilyFlags[EFFECT_1] & 0x100000)
                {
                    uint8 level = m_caster->getLevel();
                    uint32 block_value = m_caster->GetShieldBlockValue(uint32(float(level) * 29.5f), uint32(float(level) * 39.5f));
                    damage += CalculatePct(block_value, m_spellInfo->Effects[EFFECT_1].CalcValue());
                    break;
                }
                break;
            }
            case SPELLFAMILY_DEATHKNIGHT:
            {
                // Blood Boil - bonus for diseased targets
                if (m_spellInfo->SpellFamilyFlags[0] & 0x00040000)
                {
                    if (unitTarget->GetAuraEffect(SPELL_AURA_PERIODIC_DAMAGE, SPELLFAMILY_DEATHKNIGHT, 0, 0, 0x00000002, m_caster->GetGUID()))
                    {
                        damage += m_damage / 2;
                        damage += int32(m_caster->GetTotalAttackPowerValue(BASE_ATTACK) * 0.035f);
                    }
                }
                break;
            }
            case SPELLFAMILY_MAGE:
            {
                // Deep Freeze should deal damage to permanently stun-immune targets.
                if (m_spellInfo->Id == 71757)
                    if (unitTarget->GetTypeId() != TYPEID_UNIT || !(unitTarget->IsImmunedToSpellEffect(sSpellMgr->GetSpellInfo(44572), 0)))
                        return;
                break;
            }
        }

        if (m_originalCaster && damage > 0 && apply_direct_bonus)
        {
            damage = m_originalCaster->SpellDamageBonusDone(unitTarget, m_spellInfo, (uint32)damage, SPELL_DIRECT_DAMAGE);
            damage = unitTarget->SpellDamageBonusTaken(m_originalCaster, m_spellInfo, (uint32)damage, SPELL_DIRECT_DAMAGE);
        }

        m_damage += damage;
    }
}

void Spell::EffectDummy(SpellEffIndex effIndex)
{
    if (effectHandleMode != SPELL_EFFECT_HANDLE_HIT_TARGET)
        return;

    if (!unitTarget && !gameObjTarget && !itemTarget)
        return;

    uint32 spell_id = 0;
    int32 bp = 0;
    bool triggered = true;
    SpellCastTargets targets;

    // selection by spell family
    switch (m_spellInfo->SpellFamilyName)
    {
        case SPELLFAMILY_PALADIN:
            switch (m_spellInfo->Id)
            {
                case 31789:                                 // Righteous Defense (step 1)
                {
                    // Clear targets for eff 1
                    for (std::list<TargetInfo>::iterator ihit = m_UniqueTargetInfo.begin(); ihit != m_UniqueTargetInfo.end(); ++ihit)
                        ihit->effectMask &= ~(1<<1);

                    // not empty (checked), copy
                    Unit::AttackerSet attackers = unitTarget->getAttackers();

                    // remove invalid attackers
                    for (Unit::AttackerSet::iterator aItr = attackers.begin(); aItr != attackers.end();)
                        if (!(*aItr)->IsValidAttackTarget(m_caster))
                            attackers.erase(aItr++);
                        else
                            ++aItr;

                    // selected from list 3
                    uint32 maxTargets = std::min<uint32>(3, attackers.size());
                    for (uint32 i = 0; i < maxTargets; ++i)
                    {
                        Unit* attacker = Trinity::Containers::SelectRandomContainerElement(attackers);
                        AddUnitTarget(attacker, 1 << 1);
                        attackers.erase(attacker);
                    }

                    // now let next effect cast spell at each target.
                    return;
                }
            }
            break;
        case SPELLFAMILY_DEATHKNIGHT:
            switch (m_spellInfo->Id)
            {
                case 46584: // Raise Dead
                    // rest of the spell handled in spell_dk.cpp
                    m_caster->ToPlayer()->RemoveSpellCooldown(46584, true);
                    break;
            }
            break;
        case SPELLFAMILY_MAGE:
            // Cold Snap
            if (m_spellInfo->Id == 11958)
                // Normal and Glyph of Eternal Water - Water Elemental
                if (Creature* playerPet = m_caster->ToPlayer()->GetGuardianPet())
                    if ((playerPet->GetEntry() == 510 || playerPet->GetEntry() == 37994) && playerPet->isDead())
                        playerPet->DespawnOrUnsummon();
            break;
    }

    //spells triggered by dummy effect should not miss
    if (spell_id)
    {
        SpellInfo const* spellInfo = sSpellMgr->GetSpellInfo(spell_id);

        if (!spellInfo)
        {
            sLog->outError(LOG_FILTER_SPELLS_AURAS, "EffectDummy of spell %u: triggering unknown spell id %i\n", m_spellInfo->Id, spell_id);
            return;
        }

        targets.SetUnitTarget(unitTarget);
        Spell* spell = new Spell(m_caster, spellInfo, triggered ? TRIGGERED_FULL_MASK : TRIGGERED_NONE, m_originalCasterGUID, true);
        if (bp) spell->SetSpellValue(SPELLVALUE_BASE_POINT0, bp);
        spell->prepare(&targets);
    }

    // pet auras
    if (PetAura const* petSpell = sSpellMgr->GetPetAura(m_spellInfo->Id, effIndex))
    {
        m_caster->AddPetAura(petSpell);
        return;
    }

    // normal DB scripted effect
    sLog->outDebug(LOG_FILTER_SPELLS_AURAS, "Spell ScriptStart spellid %u in EffectDummy(%u)", m_spellInfo->Id, effIndex);
    m_caster->GetMap()->ScriptsStart(sSpellScripts, uint32(m_spellInfo->Id | (effIndex << 24)), m_caster, unitTarget);

    // Script based implementation. Must be used only for not good for implementation in core spell effects
    // So called only for not proccessed cases
    if (gameObjTarget)
        sScriptMgr->OnDummyEffect(m_caster, m_spellInfo->Id, effIndex, gameObjTarget);
    else if (unitTarget && unitTarget->GetTypeId() == TYPEID_UNIT)
        sScriptMgr->OnDummyEffect(m_caster, m_spellInfo->Id, effIndex, unitTarget->ToCreature());
    else if (itemTarget)
        sScriptMgr->OnDummyEffect(m_caster, m_spellInfo->Id, effIndex, itemTarget);
}

void Spell::EffectTriggerSpell(SpellEffIndex effIndex)
{
    if (effectHandleMode != SPELL_EFFECT_HANDLE_LAUNCH_TARGET
        && effectHandleMode != SPELL_EFFECT_HANDLE_LAUNCH)
        return;

    uint32 triggered_spell_id = m_spellInfo->Effects[effIndex].TriggerSpell;

    // todo: move those to spell scripts
    if (m_spellInfo->Effects[effIndex].Effect == SPELL_EFFECT_TRIGGER_SPELL
        && effectHandleMode == SPELL_EFFECT_HANDLE_LAUNCH_TARGET)
    {
        // special cases
        switch (triggered_spell_id)
        {
            // Mirror Image
            case 58832:
            {
                // Glyph of Mirror Image
                if (m_caster->HasAura(63093))
                   m_caster->CastSpell(m_caster, 65047, true); // Mirror Image

                break;
            }

            case 35009: // Invisible
                m_caster->CombatStop();
            return;

            case 62196: // Shadow. Trigger
                m_caster->CombatStop();
            return;

            case 58984: // Shadowmeld
                m_caster->CombatStop();
            return;

            // Vanish (not exist)
            case 18461:
            {
                m_caster->InterruptSpell(CURRENT_AUTOREPEAT_SPELL); // break Auto Shot and autohit
                unitTarget->InterruptSpell(CURRENT_CHANNELED_SPELL); // break channeled spells
                m_caster->AttackStop();
                m_caster->CombatStop();
                ((Player*)m_caster)->SendAttackSwingCancelAttack();
                unitTarget->RemoveMovementImpairingAuras();
                unitTarget->RemoveAurasByType(SPELL_AURA_MOD_STALKED);

                // If this spell is given to an NPC, it must handle the rest using its own AI
                if (unitTarget->GetTypeId() != TYPEID_PLAYER)
                    return;

                // See if we already are stealthed. If so, we're done.
                if (unitTarget->HasAura(1784))
                    return;

                // Reset cooldown on stealth if needed
                if (unitTarget->ToPlayer()->HasSpellCooldown(1784))
                    unitTarget->ToPlayer()->RemoveSpellCooldown(1784);

                unitTarget->CastSpell(unitTarget, 1784, true);
                return;
            }
            // Demonic Empowerment -- succubus
            case 54437:
            {
                unitTarget->RemoveMovementImpairingAuras();
                unitTarget->RemoveAurasByType(SPELL_AURA_MOD_STALKED);
                unitTarget->RemoveAurasByType(SPELL_AURA_MOD_STUN);

                // Cast Lesser Invisibility
                unitTarget->CastSpell(unitTarget, 7870, true);
                return;
            }
            // just skip
            case 23770:                                         // Sayge's Dark Fortune of *
                // not exist, common cooldown can be implemented in scripts if need.
                return;
            // Brittle Armor - (need add max stack of 24575 Brittle Armor)
            case 29284:
            {
                // Brittle Armor
                SpellInfo const* spell = sSpellMgr->GetSpellInfo(24575);
                if (!spell)
                    return;

                for (uint32 j = 0; j < spell->StackAmount; ++j)
                    m_caster->CastSpell(unitTarget, spell->Id, true);
                return;
            }
            // Mercurial Shield - (need add max stack of 26464 Mercurial Shield)
            case 29286:
            {
                // Mercurial Shield
                SpellInfo const* spell = sSpellMgr->GetSpellInfo(26464);
                if (!spell)
                    return;

                for (uint32 j = 0; j < spell->StackAmount; ++j)
                    m_caster->CastSpell(unitTarget, spell->Id, true);
                return;
            }
            // Cloak of Shadows
            case 35729:
            {
                uint32 dispelMask = SpellInfo::GetDispelMask(DISPEL_ALL);
                Unit::AuraApplicationMap& Auras = unitTarget->GetAppliedAuras();
                for (Unit::AuraApplicationMap::iterator iter = Auras.begin(); iter != Auras.end();)
                {
                    // remove all harmful spells on you...
                    SpellInfo const* spell = iter->second->GetBase()->GetSpellInfo();
                    if ((spell->DmgClass == SPELL_DAMAGE_CLASS_MAGIC // only affect magic spells
                        || ((spell->GetDispelMask()) & dispelMask))
                        // ignore positive and passive auras
                        && !iter->second->IsPositive() && !iter->second->GetBase()->IsPassive())
                    {
                        m_caster->RemoveAura(iter);
                    }
                    else
                        ++iter;
                }
                return;
            }
        }
    }

    // normal case
    SpellInfo const* spellInfo = sSpellMgr->GetSpellInfo(triggered_spell_id);
    if (!spellInfo)
    {
        sLog->outDebug(LOG_FILTER_SPELLS_AURAS, "Spell::EffectTriggerSpell spell %u tried to trigger unknown spell %u", m_spellInfo->Id, triggered_spell_id);
        return;
    }

    SpellCastTargets targets;
    if (effectHandleMode == SPELL_EFFECT_HANDLE_LAUNCH_TARGET)
    {
        if (!spellInfo->NeedsToBeTriggeredByCaster())
            return;
        targets.SetUnitTarget(unitTarget);
    }
    else //if (effectHandleMode == SPELL_EFFECT_HANDLE_LAUNCH)
    {
        if (spellInfo->NeedsToBeTriggeredByCaster() && (m_spellInfo->Effects[effIndex].GetProvidedTargetMask() & TARGET_FLAG_UNIT_MASK))
            return;

        if (spellInfo->GetExplicitTargetMask() & TARGET_FLAG_DEST_LOCATION)
            targets.SetDst(m_targets);

        targets.SetUnitTarget(m_caster);
    }

    CustomSpellValues values;
    // set basepoints for trigger with value effect
    if (m_spellInfo->Effects[effIndex].Effect == SPELL_EFFECT_TRIGGER_SPELL_WITH_VALUE)
    {
        // maybe need to set value only when basepoints == 0?
        values.AddSpellMod(SPELLVALUE_BASE_POINT0, damage);
        values.AddSpellMod(SPELLVALUE_BASE_POINT1, damage);
        values.AddSpellMod(SPELLVALUE_BASE_POINT2, damage);
    }

    // Remove spell cooldown (not category) if spell triggering spell with cooldown and same category
    if (m_caster->GetTypeId() == TYPEID_PLAYER && m_spellInfo->CategoryRecoveryTime && spellInfo->CategoryRecoveryTime
        && m_spellInfo->Category == spellInfo->Category)
        m_caster->ToPlayer()->RemoveSpellCooldown(spellInfo->Id);

    // original caster guid only for GO cast
    m_caster->CastSpell(targets, spellInfo, &values, TRIGGERED_FULL_MASK, NULL, NULL, m_originalCasterGUID);
}

void Spell::EffectTriggerMissileSpell(SpellEffIndex effIndex)
{
    if (effectHandleMode != SPELL_EFFECT_HANDLE_HIT_TARGET
        && effectHandleMode != SPELL_EFFECT_HANDLE_HIT)
        return;

    uint32 triggered_spell_id = m_spellInfo->Effects[effIndex].TriggerSpell;

    // normal case
    SpellInfo const* spellInfo = sSpellMgr->GetSpellInfo(triggered_spell_id);
    if (!spellInfo)
    {
        sLog->outDebug(LOG_FILTER_SPELLS_AURAS, "Spell::EffectTriggerMissileSpell spell %u tried to trigger unknown spell %u", m_spellInfo->Id, triggered_spell_id);
        return;
    }

    SpellCastTargets targets;
    if (effectHandleMode == SPELL_EFFECT_HANDLE_HIT_TARGET)
    {
        if (!spellInfo->NeedsToBeTriggeredByCaster())
            return;
        targets.SetUnitTarget(unitTarget);
    }
    else //if (effectHandleMode == SPELL_EFFECT_HANDLE_HIT)
    {
        if (spellInfo->NeedsToBeTriggeredByCaster() && (m_spellInfo->Effects[effIndex].GetProvidedTargetMask() & TARGET_FLAG_UNIT_MASK))
            return;

        if (spellInfo->GetExplicitTargetMask() & TARGET_FLAG_DEST_LOCATION)
            targets.SetDst(m_targets);

        targets.SetUnitTarget(m_caster);
    }

    CustomSpellValues values;
    // set basepoints for trigger with value effect
    if (m_spellInfo->Effects[effIndex].Effect == SPELL_EFFECT_TRIGGER_MISSILE_SPELL_WITH_VALUE)
    {
        // maybe need to set value only when basepoints == 0?
        values.AddSpellMod(SPELLVALUE_BASE_POINT0, damage);
        values.AddSpellMod(SPELLVALUE_BASE_POINT1, damage);
        values.AddSpellMod(SPELLVALUE_BASE_POINT2, damage);
    }

    // Remove spell cooldown (not category) if spell triggering spell with cooldown and same category
    if (m_caster->GetTypeId() == TYPEID_PLAYER && m_spellInfo->CategoryRecoveryTime && spellInfo->CategoryRecoveryTime
        && m_spellInfo->Category == spellInfo->Category)
        m_caster->ToPlayer()->RemoveSpellCooldown(spellInfo->Id);

    // original caster guid only for GO cast
    m_caster->CastSpell(targets, spellInfo, &values, TRIGGERED_FULL_MASK, NULL, NULL, m_originalCasterGUID);
}

void Spell::EffectForceCast(SpellEffIndex effIndex)
{
    switch (m_spellInfo->Id)
    {
            case 66548: //Teleports (Isle of Conquest)
            {
                if (Creature* TargetTeleport = m_caster->FindNearestCreature(22515, 60.0f, true))
                {
                    float x, y, z, o;
                    TargetTeleport->GetPosition(x, y, z, o);

                    if (m_caster->GetTypeId() != TYPEID_PLAYER)
                        return;

                    m_caster->ToPlayer()->TeleportTo(628, x, y, z, o);
                }
                return;
            }
            case 66549: //Teleports (Isle of Conquest)
            {
                if (Creature* TargetTeleport = m_caster->FindNearestCreature(23472, 60.0f, true))
                {
                    float x, y, z, o;
                    TargetTeleport->GetPosition(x, y, z, o);

                    if (m_caster->GetTypeId() != TYPEID_PLAYER)
                        return;

                    m_caster->ToPlayer()->TeleportTo(628, x, y, z, o);
                }
                return;
            }
    }

    if (effectHandleMode != SPELL_EFFECT_HANDLE_HIT_TARGET)
        return;

    if (!unitTarget)
        return;

    uint32 triggered_spell_id = m_spellInfo->Effects[effIndex].TriggerSpell;

    // normal case
    SpellInfo const* spellInfo = sSpellMgr->GetSpellInfo(triggered_spell_id);

    if (!spellInfo)
    {
        sLog->outError(LOG_FILTER_SPELLS_AURAS, "Spell::EffectForceCast of spell %u: triggering unknown spell id %i", m_spellInfo->Id, triggered_spell_id);
        return;
    }

    if (m_spellInfo->Effects[effIndex].Effect == SPELL_EFFECT_FORCE_CAST && damage)
    {
        switch (m_spellInfo->Id)
        {
            case 52588: // Skeletal Gryphon Escape
            case 48598: // Ride Flamebringer Cue
                unitTarget->RemoveAura(damage);
                break;
            case 52463: // Hide In Mine Car
            case 52349: // Overtake
                unitTarget->CastCustomSpell(unitTarget, spellInfo->Id, &damage, NULL, NULL, true, NULL, NULL, m_originalCasterGUID);
                return;
        }
    }

    CustomSpellValues values;
    // set basepoints for trigger with value effect
    if (m_spellInfo->Effects[effIndex].Effect == SPELL_EFFECT_FORCE_CAST_WITH_VALUE)
    {
        // maybe need to set value only when basepoints == 0?
        values.AddSpellMod(SPELLVALUE_BASE_POINT0, damage);
        values.AddSpellMod(SPELLVALUE_BASE_POINT1, damage);
        values.AddSpellMod(SPELLVALUE_BASE_POINT2, damage);
    }

    SpellCastTargets targets;
    targets.SetUnitTarget(m_caster);

    unitTarget->CastSpell(targets, spellInfo, &values, TRIGGERED_FULL_MASK);
}

void Spell::EffectTriggerRitualOfSummoning(SpellEffIndex effIndex)
{
    if (effectHandleMode != SPELL_EFFECT_HANDLE_HIT)
        return;

    uint32 triggered_spell_id = m_spellInfo->Effects[effIndex].TriggerSpell;
    SpellInfo const* spellInfo = sSpellMgr->GetSpellInfo(triggered_spell_id);

    if (!spellInfo)
    {
        sLog->outError(LOG_FILTER_SPELLS_AURAS, "EffectTriggerRitualOfSummoning of spell %u: triggering unknown spell id %i", m_spellInfo->Id, triggered_spell_id);
        return;
    }

    finish();

    m_caster->CastSpell((Unit*)NULL, spellInfo, false);
}

void Spell::EffectJump(SpellEffIndex effIndex)
{
    if (effectHandleMode != SPELL_EFFECT_HANDLE_LAUNCH_TARGET)
        return;

    if (m_caster->isInFlight())
        return;

    if (!unitTarget)
        return;

    float x, y, z;
    unitTarget->GetContactPoint(m_caster, x, y, z, CONTACT_DISTANCE);

    float speedXY, speedZ;
    CalculateJumpSpeeds(effIndex, m_caster->GetExactDist2d(x, y), speedXY, speedZ);
    m_caster->GetMotionMaster()->MoveJump(x, y, z, speedXY, speedZ);
}

void Spell::EffectJumpDest(SpellEffIndex effIndex)
{
    if (effectHandleMode != SPELL_EFFECT_HANDLE_LAUNCH)
        return;

    if (m_caster->isInFlight())
        return;

    if (!m_targets.HasDst())
        return;

    // Init dest coordinates
    float x, y, z;
    destTarget->GetPosition(x, y, z);

    float speedXY, speedZ;
    CalculateJumpSpeeds(effIndex, m_caster->GetExactDist2d(x, y), speedXY, speedZ);
    m_caster->GetMotionMaster()->MoveJump(x, y, z, speedXY, speedZ);
}

void Spell::CalculateJumpSpeeds(uint8 i, float dist, float & speedXY, float & speedZ)
{
    if (m_spellInfo->Effects[i].MiscValue)
        speedZ = float(m_spellInfo->Effects[i].MiscValue)/10;
    else if (m_spellInfo->Effects[i].MiscValueB)
        speedZ = float(m_spellInfo->Effects[i].MiscValueB)/10;
    else
        speedZ = 10.0f;
    speedXY = dist * 10.0f / speedZ;
}

void Spell::EffectTeleportUnits(SpellEffIndex /*effIndex*/)
{
    if (effectHandleMode != SPELL_EFFECT_HANDLE_HIT_TARGET)
        return;

    if (!unitTarget || unitTarget->isInFlight())
        return;

    // Pre effects
    switch (m_spellInfo->Id)
    {
<<<<<<< HEAD
        case 48129:  // Scroll of Recall
            uiMaxSafeLevel = 40;
        case 60320:  // Scroll of Recall II
            if (!uiMaxSafeLevel)
                uiMaxSafeLevel = 70;
        case 60321:  // Scroll of Recal III
            if (!uiMaxSafeLevel)
                uiMaxSafeLevel = 80;

            if (unitTarget->getLevel() > uiMaxSafeLevel)
            {
                unitTarget->AddAura(60444, unitTarget); //Apply Lost! Aura

                // ALLIANCE from 60323 to 60330 - HORDE from 60328 to 60335
                uint32 spellId = 60323;
                if (m_caster->ToPlayer()->GetTeam() == HORDE)
                    spellId += 5;

                spellId += urand(0, 7);
                m_caster->CastSpell(m_caster, spellId, true);
                return;
=======
        case 66550: // teleports outside (Isle of Conquest)
            if (Player* target = unitTarget->ToPlayer())
            {
                if (target->GetTeamId() == TEAM_ALLIANCE)
                    m_targets.SetDst(442.24f, -835.25f, 44.30f, 0.06f, 628);
                else
                    m_targets.SetDst(1120.43f, -762.11f, 47.92f, 2.94f, 628);
            }
            break;
        case 66551: // teleports inside (Isle of Conquest)
            if (Player* target = unitTarget->ToPlayer())
            {
                if (target->GetTeamId() == TEAM_ALLIANCE)
                    m_targets.SetDst(389.57f, -832.38f, 48.65f, 3.00f, 628);
                else
                    m_targets.SetDst(1174.85f, -763.24f, 48.72f, 6.26f, 628);
>>>>>>> 367e1f7b
            }
            break;
    }

    // If not exist data for dest location - return
    if (!m_targets.HasDst())
    {
        sLog->outError(LOG_FILTER_SPELLS_AURAS, "Spell::EffectTeleportUnits - does not have destination for spellId %u.", m_spellInfo->Id);
        return;
    }

    // Init dest coordinates
    uint32 mapid = destTarget->GetMapId();
    if (mapid == MAPID_INVALID)
        mapid = unitTarget->GetMapId();
    float x, y, z, orientation;
    destTarget->GetPosition(x, y, z, orientation);
    if (!orientation && m_targets.GetUnitTarget())
        orientation = m_targets.GetUnitTarget()->GetOrientation();
    sLog->outDebug(LOG_FILTER_SPELLS_AURAS, "Spell::EffectTeleportUnits - teleport unit to %u %f %f %f %f\n", mapid, x, y, z, orientation);

    if (mapid == unitTarget->GetMapId())
        unitTarget->NearTeleportTo(x, y, z, orientation, unitTarget == m_caster);
    else if (unitTarget->GetTypeId() == TYPEID_PLAYER)
        unitTarget->ToPlayer()->TeleportTo(mapid, x, y, z, orientation, unitTarget == m_caster ? TELE_TO_SPELL : 0);

    // post effects for TARGET_DEST_DB
    switch (m_spellInfo->Id)
    {
        // Dimensional Ripper - Everlook
        case 23442:
        {
            int32 r = irand(0, 119);
            if (r >= 70)                                  // 7/12 success
            {
                if (r < 100)                              // 4/12 evil twin
                    m_caster->CastSpell(m_caster, 23445, true);
                else                                        // 1/12 fire
                    m_caster->CastSpell(m_caster, 23449, true);
            }
            return;
        }
        // Ultrasafe Transporter: Toshley's Station
        case 36941:
        {
            if (roll_chance_i(50))                        // 50% success
            {
                int32 rand_eff = urand(1, 7);
                switch (rand_eff)
                {
                    case 1:
                        // soul split - evil
                        m_caster->CastSpell(m_caster, 36900, true);
                        break;
                    case 2:
                        // soul split - good
                        m_caster->CastSpell(m_caster, 36901, true);
                        break;
                    case 3:
                        // Increase the size
                        m_caster->CastSpell(m_caster, 36895, true);
                        break;
                    case 4:
                        // Decrease the size
                        m_caster->CastSpell(m_caster, 36893, true);
                        break;
                    case 5:
                    // Transform
                    {
                        if (m_caster->ToPlayer()->GetTeam() == ALLIANCE)
                            m_caster->CastSpell(m_caster, 36897, true);
                        else
                            m_caster->CastSpell(m_caster, 36899, true);
                        break;
                    }
                    case 6:
                        // chicken
                        m_caster->CastSpell(m_caster, 36940, true);
                        break;
                    case 7:
                        // evil twin
                        m_caster->CastSpell(m_caster, 23445, true);
                        break;
                }
            }
            return;
        }
        // Dimensional Ripper - Area 52
        case 36890:
        {
            if (roll_chance_i(50))                        // 50% success
            {
                int32 rand_eff = urand(1, 4);
                switch (rand_eff)
                {
                    case 1:
                        // soul split - evil
                        m_caster->CastSpell(m_caster, 36900, true);
                        break;
                    case 2:
                        // soul split - good
                        m_caster->CastSpell(m_caster, 36901, true);
                        break;
                    case 3:
                        // Increase the size
                        m_caster->CastSpell(m_caster, 36895, true);
                        break;
                    case 4:
                        // Transform
                    {
                        if (m_caster->ToPlayer()->GetTeam() == ALLIANCE)
                            m_caster->CastSpell(m_caster, 36897, true);
                        else
                            m_caster->CastSpell(m_caster, 36899, true);
                        break;
                    }
                }
            }
            return;
        }
    }
}

void Spell::EffectApplyAura(SpellEffIndex effIndex)
{
    if (effectHandleMode != SPELL_EFFECT_HANDLE_HIT_TARGET)
        return;

    if (!m_spellAura || !unitTarget)
        return;
    ASSERT(unitTarget == m_spellAura->GetOwner());
    m_spellAura->_ApplyEffectForTargets(effIndex);
}

void Spell::EffectApplyAreaAura(SpellEffIndex effIndex)
{
    if (effectHandleMode != SPELL_EFFECT_HANDLE_HIT_TARGET)
        return;

    if (!m_spellAura || !unitTarget)
        return;
    ASSERT (unitTarget == m_spellAura->GetOwner());
    m_spellAura->_ApplyEffectForTargets(effIndex);
}

void Spell::EffectUnlearnSpecialization(SpellEffIndex effIndex)
{
    if (effectHandleMode != SPELL_EFFECT_HANDLE_HIT_TARGET)
        return;

    if (!unitTarget || unitTarget->GetTypeId() != TYPEID_PLAYER)
        return;

    Player* player = unitTarget->ToPlayer();
    uint32 spellToUnlearn = m_spellInfo->Effects[effIndex].TriggerSpell;

    player->removeSpell(spellToUnlearn);

    sLog->outDebug(LOG_FILTER_SPELLS_AURAS, "Spell: Player %u has unlearned spell %u from NpcGUID: %u", player->GetGUIDLow(), spellToUnlearn, m_caster->GetGUIDLow());
}

void Spell::EffectPowerDrain(SpellEffIndex effIndex)
{
    if (effectHandleMode != SPELL_EFFECT_HANDLE_HIT_TARGET)
        return;

    if (m_spellInfo->Effects[effIndex].MiscValue < 0 || m_spellInfo->Effects[effIndex].MiscValue >= int8(MAX_POWERS))
        return;

    Powers powerType = Powers(m_spellInfo->Effects[effIndex].MiscValue);

    if (!unitTarget || !unitTarget->isAlive() || unitTarget->getPowerType() != powerType || damage < 0)
        return;

    // add spell damage bonus
    damage = m_caster->SpellDamageBonusDone(unitTarget, m_spellInfo, uint32(damage), SPELL_DIRECT_DAMAGE);
    damage = unitTarget->SpellDamageBonusTaken(m_caster, m_spellInfo, uint32(damage), SPELL_DIRECT_DAMAGE);

    // resilience reduce mana draining effect at spell crit damage reduction (added in 2.4)
    int32 power = damage;
    if (powerType == POWER_MANA)
        power -= unitTarget->GetSpellCritDamageReduction(power);

    int32 newDamage = -(unitTarget->ModifyPower(powerType, -int32(power)));

    float gainMultiplier = 0.0f;

    // Don`t restore from self drain
    if (m_caster != unitTarget)
    {
        gainMultiplier = m_spellInfo->Effects[effIndex].CalcValueMultiplier(m_originalCaster, this);

        int32 gain = int32(newDamage* gainMultiplier);

        m_caster->EnergizeBySpell(m_caster, m_spellInfo->Id, gain, powerType);
    }
    ExecuteLogEffectTakeTargetPower(effIndex, unitTarget, powerType, newDamage, gainMultiplier);
}

void Spell::EffectSendEvent(SpellEffIndex effIndex)
{
    // we do not handle a flag dropping or clicking on flag in battleground by sendevent system
    if (effectHandleMode != SPELL_EFFECT_HANDLE_HIT_TARGET
        && effectHandleMode != SPELL_EFFECT_HANDLE_HIT)
        return;

    WorldObject* target = NULL;

    // call events for object target if present
    if (effectHandleMode == SPELL_EFFECT_HANDLE_HIT_TARGET)
    {
        if (unitTarget)
            target = unitTarget;
        else if (gameObjTarget)
            target = gameObjTarget;
    }
    else // if (effectHandleMode == SPELL_EFFECT_HANDLE_HIT)
    {
        // let's prevent executing effect handler twice in case when spell effect is capable of targeting an object
        // this check was requested by scripters, but it has some downsides:
        // now it's impossible to script (using sEventScripts) a cast which misses all targets
        // or to have an ability to script the moment spell hits dest (in a case when there are object targets present)
        if (m_spellInfo->Effects[effIndex].GetProvidedTargetMask() & (TARGET_FLAG_UNIT_MASK | TARGET_FLAG_GAMEOBJECT_MASK))
            return;
        // some spells have no target entries in dbc and they use focus target
        if (focusObject)
            target = focusObject;
        // TODO: there should be a possibility to pass dest target to event script
    }

    sLog->outDebug(LOG_FILTER_SPELLS_AURAS, "Spell ScriptStart %u for spellid %u in EffectSendEvent ", m_spellInfo->Effects[effIndex].MiscValue, m_spellInfo->Id);

    if (ZoneScript* zoneScript = m_caster->GetZoneScript())
        zoneScript->ProcessEvent(target, m_spellInfo->Effects[effIndex].MiscValue);
    else if (InstanceScript* instanceScript = m_caster->GetInstanceScript())    // needed in case Player is the caster
        instanceScript->ProcessEvent(target, m_spellInfo->Effects[effIndex].MiscValue);

    m_caster->GetMap()->ScriptsStart(sEventScripts, m_spellInfo->Effects[effIndex].MiscValue, m_caster, target);
}

void Spell::EffectPowerBurn(SpellEffIndex effIndex)
{
    if (effectHandleMode != SPELL_EFFECT_HANDLE_HIT_TARGET)
        return;

    if (m_spellInfo->Effects[effIndex].MiscValue < 0 || m_spellInfo->Effects[effIndex].MiscValue >= int8(MAX_POWERS))
        return;

    Powers powerType = Powers(m_spellInfo->Effects[effIndex].MiscValue);

    if (!unitTarget || !unitTarget->isAlive() || unitTarget->getPowerType() != powerType || damage < 0)
        return;

    // burn x% of target's mana, up to maximum of 2x% of caster's mana (Mana Burn)
    if (m_spellInfo->Id == 8129)
    {
        int32 maxDamage = int32(CalculatePct(m_caster->GetMaxPower(powerType), damage * 2));
        damage = int32(CalculatePct(unitTarget->GetMaxPower(powerType), damage));
        damage = std::min(damage, maxDamage);
    }

    int32 power = damage;
    // resilience reduce mana draining effect at spell crit damage reduction (added in 2.4)
    if (powerType == POWER_MANA)
        power -= unitTarget->GetSpellCritDamageReduction(power);

    int32 newDamage = -(unitTarget->ModifyPower(powerType, -power));

    // NO - Not a typo - EffectPowerBurn uses effect value multiplier - not effect damage multiplier
    float dmgMultiplier = m_spellInfo->Effects[effIndex].CalcValueMultiplier(m_originalCaster, this);

    // add log data before multiplication (need power amount, not damage)
    ExecuteLogEffectTakeTargetPower(effIndex, unitTarget, powerType, newDamage, 0.0f);

    newDamage = int32(newDamage* dmgMultiplier);

    m_damage += newDamage;
}

void Spell::EffectHeal(SpellEffIndex /*effIndex*/)
{
    if (effectHandleMode != SPELL_EFFECT_HANDLE_LAUNCH_TARGET)
        return;

    if (unitTarget && unitTarget->isAlive() && damage >= 0)
    {
        // Try to get original caster
        Unit* caster = m_originalCasterGUID ? m_originalCaster : m_caster;

        // Skip if m_originalCaster not available
        if (!caster)
            return;

        int32 addhealth = damage;

        // Vessel of the Naaru (Vial of the Sunwell trinket)
        if (m_spellInfo->Id == 45064)
        {
            // Amount of heal - depends from stacked Holy Energy
            int damageAmount = 0;
            if (AuraEffect const* aurEff = m_caster->GetAuraEffect(45062, 0))
            {
                damageAmount+= aurEff->GetAmount();
                m_caster->RemoveAurasDueToSpell(45062);
            }

            addhealth += damageAmount;
        }
        // Runic Healing Injector (heal increased by 25% for engineers - 3.2.0 patch change)
        else if (m_spellInfo->Id == 67489)
        {
            if (Player* player = m_caster->ToPlayer())
                if (player->HasSkill(SKILL_ENGINEERING))
                    AddPct(addhealth, 25);
        }
        // Swiftmend - consumes Regrowth or Rejuvenation
        else if (m_spellInfo->TargetAuraState == AURA_STATE_SWIFTMEND && unitTarget->HasAuraState(AURA_STATE_SWIFTMEND, m_spellInfo, m_caster))
        {
            Unit::AuraEffectList const& RejorRegr = unitTarget->GetAuraEffectsByType(SPELL_AURA_PERIODIC_HEAL);
            // find most short by duration
            AuraEffect* targetAura = NULL;
            for (Unit::AuraEffectList::const_iterator i = RejorRegr.begin(); i != RejorRegr.end(); ++i)
            {
                if ((*i)->GetSpellInfo()->SpellFamilyName == SPELLFAMILY_DRUID
                    && (*i)->GetSpellInfo()->SpellFamilyFlags[0] & 0x50)
                {
                    if (!targetAura || (*i)->GetBase()->GetDuration() < targetAura->GetBase()->GetDuration())
                        targetAura = *i;
                }
            }

            if (!targetAura)
            {
                sLog->outError(LOG_FILTER_SPELLS_AURAS, "Target(GUID:" UI64FMTD ") has aurastate AURA_STATE_SWIFTMEND but no matching aura.", unitTarget->GetGUID());
                return;
            }

            int32 tickheal = targetAura->GetAmount();
            if (Unit* auraCaster = targetAura->GetCaster())
                tickheal = auraCaster->SpellHealingBonusDone(unitTarget, targetAura->GetSpellInfo(), tickheal, DOT);
            //int32 tickheal = targetAura->GetSpellInfo()->EffectBasePoints[idx] + 1;
            //It is said that talent bonus should not be included

            int32 tickcount = 0;
            // Rejuvenation
            if (targetAura->GetSpellInfo()->SpellFamilyFlags[0] & 0x10)
                tickcount = 4;
            // Regrowth
            else // if (targetAura->GetSpellInfo()->SpellFamilyFlags[0] & 0x40)
                tickcount = 6;

            addhealth += tickheal * tickcount;

            // Glyph of Swiftmend
            if (!caster->HasAura(54824))
                unitTarget->RemoveAura(targetAura->GetId(), targetAura->GetCasterGUID());

            //addhealth += tickheal * tickcount;
            //addhealth = caster->SpellHealingBonus(m_spellInfo, addhealth, HEAL, unitTarget);
        }
        // Nourish
        else if (m_spellInfo->SpellFamilyName == SPELLFAMILY_DRUID && m_spellInfo->SpellFamilyFlags[1] & 0x2000000)
        {
            addhealth = caster->SpellHealingBonusDone(unitTarget, m_spellInfo, addhealth, HEAL);

            // Glyph of Nourish
            if (AuraEffect const* aurEff = m_caster->GetAuraEffect(62971, 0))
            {
                Unit::AuraEffectList const& Periodic = unitTarget->GetAuraEffectsByType(SPELL_AURA_PERIODIC_HEAL);
                for (Unit::AuraEffectList::const_iterator i = Periodic.begin(); i != Periodic.end(); ++i)
                {
                    if (m_caster->GetGUID() == (*i)->GetCasterGUID())
                        AddPct(addhealth, aurEff->GetAmount());
                }
            }
        }
        // Death Pact - return pct of max health to caster
        else if (m_spellInfo->SpellFamilyName == SPELLFAMILY_DEATHKNIGHT && m_spellInfo->SpellFamilyFlags[0] & 0x00080000)
            addhealth = caster->SpellHealingBonusDone(unitTarget, m_spellInfo, int32(caster->CountPctFromMaxHealth(damage)), HEAL);
        else
            addhealth = caster->SpellHealingBonusDone(unitTarget, m_spellInfo, addhealth, HEAL);

        addhealth = unitTarget->SpellHealingBonusTaken(caster, m_spellInfo, addhealth, HEAL);

        // Remove Grievious bite if fully healed
        if (unitTarget->HasAura(48920) && (unitTarget->GetHealth() + addhealth >= unitTarget->GetMaxHealth()))
            unitTarget->RemoveAura(48920);

        m_damage -= addhealth;
    }
}

void Spell::EffectHealPct(SpellEffIndex /*effIndex*/)
{
    if (effectHandleMode != SPELL_EFFECT_HANDLE_HIT_TARGET)
        return;

    if (!unitTarget || !unitTarget->isAlive() || damage < 0)
        return;

    // Skip if m_originalCaster not available
    if (!m_originalCaster)
        return;

    uint32 heal = m_originalCaster->SpellHealingBonusDone(unitTarget, m_spellInfo, unitTarget->CountPctFromMaxHealth(damage), HEAL);
    heal = unitTarget->SpellHealingBonusTaken(m_originalCaster, m_spellInfo, heal, HEAL);

    m_healing += heal;
}

void Spell::EffectHealMechanical(SpellEffIndex /*effIndex*/)
{
    if (effectHandleMode != SPELL_EFFECT_HANDLE_HIT_TARGET)
        return;

    if (!unitTarget || !unitTarget->isAlive() || damage < 0)
        return;

    // Skip if m_originalCaster not available
    if (!m_originalCaster)
        return;

    uint32 heal = m_originalCaster->SpellHealingBonusDone(unitTarget, m_spellInfo, uint32(damage), HEAL);

    m_healing += unitTarget->SpellHealingBonusTaken(m_originalCaster, m_spellInfo, heal, HEAL);
}

void Spell::EffectHealthLeech(SpellEffIndex effIndex)
{
    if (effectHandleMode != SPELL_EFFECT_HANDLE_HIT_TARGET)
        return;

    if (!unitTarget || !unitTarget->isAlive() || damage < 0)
        return;

    damage = m_caster->SpellDamageBonusDone(unitTarget, m_spellInfo, uint32(damage), SPELL_DIRECT_DAMAGE);
    damage = unitTarget->SpellDamageBonusTaken(m_caster, m_spellInfo, uint32(damage), SPELL_DIRECT_DAMAGE);

    sLog->outDebug(LOG_FILTER_SPELLS_AURAS, "HealthLeech :%i", damage);

    float healMultiplier = m_spellInfo->Effects[effIndex].CalcValueMultiplier(m_originalCaster, this);

    m_damage += damage;
    // get max possible damage, don't count overkill for heal
    uint32 healthGain = uint32(-unitTarget->GetHealthGain(-damage) * healMultiplier);

    if (m_caster->isAlive())
    {
        healthGain = m_caster->SpellHealingBonusDone(m_caster, m_spellInfo, healthGain, HEAL);
        healthGain = m_caster->SpellHealingBonusTaken(m_caster, m_spellInfo, healthGain, HEAL);

        m_caster->HealBySpell(m_caster, m_spellInfo, uint32(healthGain));
    }
}

void Spell::DoCreateItem(uint32 /*i*/, uint32 itemtype)
{
    if (!unitTarget || unitTarget->GetTypeId() != TYPEID_PLAYER)
        return;

    Player* player = unitTarget->ToPlayer();

    uint32 newitemid = itemtype;
    ItemTemplate const* pProto = sObjectMgr->GetItemTemplate(newitemid);
    if (!pProto)
    {
        player->SendEquipError(EQUIP_ERR_ITEM_NOT_FOUND, NULL, NULL);
        return;
    }

    // bg reward have some special in code work
    uint32 bgType = 0;
    switch (m_spellInfo->Id)
    {
        case SPELL_AV_MARK_WINNER:
        case SPELL_AV_MARK_LOSER:
            bgType = BATTLEGROUND_AV;
            break;
        case SPELL_WS_MARK_WINNER:
        case SPELL_WS_MARK_LOSER:
            bgType = BATTLEGROUND_WS;
            break;
        case SPELL_AB_MARK_WINNER:
        case SPELL_AB_MARK_LOSER:
            bgType = BATTLEGROUND_AB;
            break;
        default:
            break;
    }

    uint32 num_to_add = damage;

    if (num_to_add < 1)
        num_to_add = 1;
    if (num_to_add > pProto->GetMaxStackSize())
        num_to_add = pProto->GetMaxStackSize();

    // init items_count to 1, since 1 item will be created regardless of specialization
    int items_count=1;
    // the chance to create additional items
    float additionalCreateChance=0.0f;
    // the maximum number of created additional items
    uint8 additionalMaxNum=0;
    // get the chance and maximum number for creating extra items
    if (canCreateExtraItems(player, m_spellInfo->Id, additionalCreateChance, additionalMaxNum))
    {
        // roll with this chance till we roll not to create or we create the max num
        while (roll_chance_f(additionalCreateChance) && items_count <= additionalMaxNum)
            ++items_count;
    }

    // really will be created more items
    num_to_add *= items_count;

    // can the player store the new item?
    ItemPosCountVec dest;
    uint32 no_space = 0;
    InventoryResult msg = player->CanStoreNewItem(NULL_BAG, NULL_SLOT, dest, newitemid, num_to_add, &no_space);
    if (msg != EQUIP_ERR_OK)
    {
        // convert to possible store amount
        if (msg == EQUIP_ERR_INVENTORY_FULL || msg == EQUIP_ERR_CANT_CARRY_MORE_OF_THIS)
            num_to_add -= no_space;
        else
        {
            // if not created by another reason from full inventory or unique items amount limitation
            player->SendEquipError(msg, NULL, NULL, newitemid);
            return;
        }
    }

    if (num_to_add)
    {
        // create the new item and store it
        Item* pItem = player->StoreNewItem(dest, newitemid, true, Item::GenerateItemRandomPropertyId(newitemid));

        // was it successful? return error if not
        if (!pItem)
        {
            player->SendEquipError(EQUIP_ERR_ITEM_NOT_FOUND, NULL, NULL);
            return;
        }

        // set the "Crafted by ..." property of the item
        if (pItem->GetTemplate()->Class != ITEM_CLASS_CONSUMABLE && pItem->GetTemplate()->Class != ITEM_CLASS_QUEST && newitemid != 6265 && newitemid != 6948)
            pItem->SetUInt32Value(ITEM_FIELD_CREATOR, player->GetGUIDLow());

        // send info to the client
        player->SendNewItem(pItem, num_to_add, true, bgType == 0);

        // we succeeded in creating at least one item, so a levelup is possible
        if (bgType == 0)
            player->UpdateCraftSkill(m_spellInfo->Id);
    }

/*
    // for battleground marks send by mail if not add all expected
    if (no_space > 0 && bgType)
    {
        if (Battleground* bg = sBattlegroundMgr->GetBattlegroundTemplate(BattlegroundTypeId(bgType)))
            bg->SendRewardMarkByMail(player, newitemid, no_space);
    }
*/
}

void Spell::EffectCreateItem(SpellEffIndex effIndex)
{
    if (effectHandleMode != SPELL_EFFECT_HANDLE_HIT_TARGET)
        return;

    DoCreateItem(effIndex, m_spellInfo->Effects[effIndex].ItemType);
    ExecuteLogEffectCreateItem(effIndex, m_spellInfo->Effects[effIndex].ItemType);
}

void Spell::EffectCreateItem2(SpellEffIndex effIndex)
{
    if (effectHandleMode != SPELL_EFFECT_HANDLE_HIT_TARGET)
        return;

    if (!unitTarget || unitTarget->GetTypeId() != TYPEID_PLAYER)
        return;

    Player* player = unitTarget->ToPlayer();

    uint32 item_id = m_spellInfo->Effects[effIndex].ItemType;

    if (item_id)
        DoCreateItem(effIndex, item_id);

    // special case: fake item replaced by generate using spell_loot_template
    if (m_spellInfo->IsLootCrafting())
    {
        if (item_id)
        {
            if (!player->HasItemCount(item_id))
                return;

            // remove reagent
            uint32 count = 1;
            player->DestroyItemCount(item_id, count, true);

            // create some random items
            player->AutoStoreLoot(m_spellInfo->Id, LootTemplates_Spell);
        }
        else
            player->AutoStoreLoot(m_spellInfo->Id, LootTemplates_Spell);    // create some random items
    }
    // TODO: ExecuteLogEffectCreateItem(i, m_spellInfo->Effects[i].ItemType);
}

void Spell::EffectCreateRandomItem(SpellEffIndex /*effIndex*/)
{
    if (effectHandleMode != SPELL_EFFECT_HANDLE_HIT_TARGET)
        return;

    if (!unitTarget || unitTarget->GetTypeId() != TYPEID_PLAYER)
        return;
    Player* player = unitTarget->ToPlayer();

    // create some random items
    player->AutoStoreLoot(m_spellInfo->Id, LootTemplates_Spell);
    // TODO: ExecuteLogEffectCreateItem(i, m_spellInfo->Effects[i].ItemType);
}

void Spell::EffectPersistentAA(SpellEffIndex effIndex)
{
    if (effectHandleMode != SPELL_EFFECT_HANDLE_HIT)
        return;

    if (!m_spellAura)
    {
        Unit* caster = m_caster->GetEntry() == WORLD_TRIGGER ? m_originalCaster : m_caster;
        float radius = m_spellInfo->Effects[effIndex].CalcRadius(caster);

        // Caster not in world, might be spell triggered from aura removal
        if (!caster->IsInWorld())
            return;
        DynamicObject* dynObj = new DynamicObject(false);
        if (!dynObj->CreateDynamicObject(sObjectMgr->GenerateLowGuid(HIGHGUID_DYNAMICOBJECT), caster, m_spellInfo->Id, *destTarget, radius, DYNAMIC_OBJECT_AREA_SPELL))
        {
            delete dynObj;
            return;
        }

        if (Aura* aura = Aura::TryCreate(m_spellInfo, MAX_EFFECT_MASK, dynObj, caster, &m_spellValue->EffectBasePoints[0]))
        {
            m_spellAura = aura;
            m_spellAura->_RegisterForTargets();
        }
        else
            return;
    }

    ASSERT(m_spellAura->GetDynobjOwner());
    m_spellAura->_ApplyEffectForTargets(effIndex);
}

void Spell::EffectEnergize(SpellEffIndex effIndex)
{
    if (effectHandleMode != SPELL_EFFECT_HANDLE_HIT_TARGET)
        return;

    if (!unitTarget)
        return;
    if (!unitTarget->isAlive())
        return;

    if (m_spellInfo->Effects[effIndex].MiscValue < 0 || m_spellInfo->Effects[effIndex].MiscValue >= int8(MAX_POWERS))
        return;

    Powers power = Powers(m_spellInfo->Effects[effIndex].MiscValue);

    // Some level depends spells
    int level_multiplier = 0;
    int level_diff = 0;
    switch (m_spellInfo->Id)
    {
        case 9512:                                          // Restore Energy
            level_diff = m_caster->getLevel() - 40;
            level_multiplier = 2;
            break;
        case 24571:                                         // Blood Fury
            level_diff = m_caster->getLevel() - 60;
            level_multiplier = 10;
            break;
        case 24532:                                         // Burst of Energy
            level_diff = m_caster->getLevel() - 60;
            level_multiplier = 4;
            break;
        case 31930:                                         // Judgements of the Wise
        case 63375:                                         // Improved Stormstrike
        case 68082:                                         // Glyph of Seal of Command
            damage = int32(CalculatePct(unitTarget->GetCreateMana(), damage));
            break;
        case 48542:                                         // Revitalize
            damage = int32(CalculatePct(unitTarget->GetMaxPower(power), damage));
            break;
        case 67490:                                         // Runic Mana Injector (mana gain increased by 25% for engineers - 3.2.0 patch change)
        {
            if (Player* player = m_caster->ToPlayer())
                if (player->HasSkill(SKILL_ENGINEERING))
                    AddPct(damage, 25);
            break;
        }
        case 71132:                                         // Glyph of Shadow Word: Pain
            damage = int32(CalculatePct(unitTarget->GetCreateMana(), 1));  // set 1 as value, missing in dbc
            break;
        default:
            break;
    }

    if (level_diff > 0)
        damage -= level_multiplier * level_diff;

    if (damage < 0)
        return;

    if (unitTarget->GetMaxPower(power) == 0)
        return;

    m_caster->EnergizeBySpell(unitTarget, m_spellInfo->Id, damage, power);

    // Mad Alchemist's Potion
    if (m_spellInfo->Id == 45051)
    {
        // find elixirs on target
        bool guardianFound = false;
        bool battleFound = false;
        Unit::AuraApplicationMap& Auras = unitTarget->GetAppliedAuras();
        for (Unit::AuraApplicationMap::iterator itr = Auras.begin(); itr != Auras.end(); ++itr)
        {
            uint32 spell_id = itr->second->GetBase()->GetId();
            if (!guardianFound)
                if (sSpellMgr->IsSpellMemberOfSpellGroup(spell_id, SPELL_GROUP_ELIXIR_GUARDIAN))
                    guardianFound = true;
            if (!battleFound)
                if (sSpellMgr->IsSpellMemberOfSpellGroup(spell_id, SPELL_GROUP_ELIXIR_BATTLE))
                    battleFound = true;
            if (battleFound && guardianFound)
                break;
        }

        // get all available elixirs by mask and spell level
        std::set<uint32> avalibleElixirs;
        if (!guardianFound)
            sSpellMgr->GetSetOfSpellsInSpellGroup(SPELL_GROUP_ELIXIR_GUARDIAN, avalibleElixirs);
        if (!battleFound)
            sSpellMgr->GetSetOfSpellsInSpellGroup(SPELL_GROUP_ELIXIR_BATTLE, avalibleElixirs);
        for (std::set<uint32>::iterator itr = avalibleElixirs.begin(); itr != avalibleElixirs.end();)
        {
            SpellInfo const* spellInfo = sSpellMgr->GetSpellInfo(*itr);
            if (spellInfo->SpellLevel < m_spellInfo->SpellLevel || spellInfo->SpellLevel > unitTarget->getLevel())
                avalibleElixirs.erase(itr++);
            else if (sSpellMgr->IsSpellMemberOfSpellGroup(*itr, SPELL_GROUP_ELIXIR_SHATTRATH))
                avalibleElixirs.erase(itr++);
            else if (sSpellMgr->IsSpellMemberOfSpellGroup(*itr, SPELL_GROUP_ELIXIR_UNSTABLE))
                avalibleElixirs.erase(itr++);
            else
                ++itr;
        }

        if (!avalibleElixirs.empty())
        {
            // cast random elixir on target
            m_caster->CastSpell(unitTarget, Trinity::Containers::SelectRandomContainerElement(avalibleElixirs), true, m_CastItem);
        }
    }

    // Enrage talent armor decreasing
    if (m_spellInfo->Id == 5229)
    {
        if (m_caster->GetShapeshiftForm() == FORM_BEAR)
            unitTarget->HandleStatModifier(UNIT_MOD_ARMOR, BASE_PCT, 27, false);
        else if (m_caster->GetShapeshiftForm() == FORM_DIREBEAR)
            unitTarget->HandleStatModifier(UNIT_MOD_ARMOR, BASE_PCT, 16, false);
    }
}

void Spell::EffectEnergizePct(SpellEffIndex effIndex)
{
    if (effectHandleMode != SPELL_EFFECT_HANDLE_HIT_TARGET)
        return;

    if (!unitTarget)
        return;
    if (!unitTarget->isAlive())
        return;

    if (m_spellInfo->Effects[effIndex].MiscValue < 0 || m_spellInfo->Effects[effIndex].MiscValue >= int8(MAX_POWERS))
        return;

    Powers power = Powers(m_spellInfo->Effects[effIndex].MiscValue);

    uint32 maxPower = unitTarget->GetMaxPower(power);
    if (maxPower == 0)
        return;

    uint32 gain = CalculatePct(maxPower, damage);
    m_caster->EnergizeBySpell(unitTarget, m_spellInfo->Id, gain, power);
}

void Spell::SendLoot(uint64 guid, LootType loottype)
{
    Player* player = m_caster->ToPlayer();
    if (!player)
        return;

    if (gameObjTarget)
    {
        // Players shouldn't be able to loot gameobjects that are currently despawned
        if (!gameObjTarget->isSpawned() && !player->isGameMaster())
        {
            sLog->outError(LOG_FILTER_SPELLS_AURAS, "Possible hacking attempt: Player %s [guid: %u] tried to loot a gameobject [entry: %u id: %u] which is on respawn time without being in GM mode!",
                            player->GetName().c_str(), player->GetGUIDLow(), gameObjTarget->GetEntry(), gameObjTarget->GetGUIDLow());
            return;
        }
        // special case, already has GossipHello inside so return and avoid calling twice
        if (gameObjTarget->GetGoType() == GAMEOBJECT_TYPE_GOOBER)
        {
            gameObjTarget->Use(m_caster);
            return;
        }

        if (sScriptMgr->OnGossipHello(player, gameObjTarget))
            return;

        if (gameObjTarget->AI()->GossipHello(player))
            return;

        switch (gameObjTarget->GetGoType())
        {
            case GAMEOBJECT_TYPE_DOOR:
            case GAMEOBJECT_TYPE_BUTTON:
                gameObjTarget->UseDoorOrButton(0, false, player);
                return;

            case GAMEOBJECT_TYPE_QUESTGIVER:
                player->PrepareGossipMenu(gameObjTarget, gameObjTarget->GetGOInfo()->questgiver.gossipID);
                player->SendPreparedGossip(gameObjTarget);
                return;

            case GAMEOBJECT_TYPE_SPELL_FOCUS:
                // triggering linked GO
                if (uint32 trapEntry = gameObjTarget->GetGOInfo()->spellFocus.linkedTrapId)
                    gameObjTarget->TriggeringLinkedGameObject(trapEntry, m_caster);
                return;

            case GAMEOBJECT_TYPE_CHEST:
                // TODO: possible must be moved to loot release (in different from linked triggering)
                if (gameObjTarget->GetGOInfo()->chest.eventId)
                {
                    sLog->outDebug(LOG_FILTER_SPELLS_AURAS, "Chest ScriptStart id %u for GO %u", gameObjTarget->GetGOInfo()->chest.eventId, gameObjTarget->GetDBTableGUIDLow());
                    player->GetMap()->ScriptsStart(sEventScripts, gameObjTarget->GetGOInfo()->chest.eventId, player, gameObjTarget);
                }

                // triggering linked GO
                if (uint32 trapEntry = gameObjTarget->GetGOInfo()->chest.linkedTrapId)
                    gameObjTarget->TriggeringLinkedGameObject(trapEntry, m_caster);

                // Don't return, let loots been taken
            default:
                break;
        }
    }

    // Send loot
    player->SendLoot(guid, loottype);
}

void Spell::EffectOpenLock(SpellEffIndex effIndex)
{
    if (effectHandleMode != SPELL_EFFECT_HANDLE_HIT_TARGET)
        return;

    if (m_caster->GetTypeId() != TYPEID_PLAYER)
    {
        sLog->outDebug(LOG_FILTER_SPELLS_AURAS, "WORLD: Open Lock - No Player Caster!");
        return;
    }

    Player* player = m_caster->ToPlayer();

    uint32 lockId = 0;
    uint64 guid = 0;

    // Get lockId
    if (gameObjTarget)
    {
        GameObjectTemplate const* goInfo = gameObjTarget->GetGOInfo();
        // Arathi Basin banner opening. // TODO: Verify correctness of this check
        if ((goInfo->type == GAMEOBJECT_TYPE_BUTTON && goInfo->button.noDamageImmune) ||
            (goInfo->type == GAMEOBJECT_TYPE_GOOBER && goInfo->goober.losOK))
        {
            //CanUseBattlegroundObject() already called in CheckCast()
            // in battleground check
            if (Battleground* bg = player->GetBattleground())
            {
                bg->EventPlayerClickedOnFlag(player, gameObjTarget);
                return;
            }
        }
        else if (goInfo->type == GAMEOBJECT_TYPE_FLAGSTAND)
        {
            //CanUseBattlegroundObject() already called in CheckCast()
            // in battleground check
            if (Battleground* bg = player->GetBattleground())
            {
                if (bg->GetTypeID(true) == BATTLEGROUND_EY)
                    bg->EventPlayerClickedOnFlag(player, gameObjTarget);
                return;
            }
        }
        else if (m_spellInfo->Id == 1842 && gameObjTarget->GetGOInfo()->type == GAMEOBJECT_TYPE_TRAP && gameObjTarget->GetOwner())
        {
            gameObjTarget->SetLootState(GO_JUST_DEACTIVATED);
            return;
        }
        // TODO: Add script for spell 41920 - Filling, becouse server it freze when use this spell
        // handle outdoor pvp object opening, return true if go was registered for handling
        // these objects must have been spawned by outdoorpvp!
        else if (gameObjTarget->GetGOInfo()->type == GAMEOBJECT_TYPE_GOOBER && sOutdoorPvPMgr->HandleOpenGo(player, gameObjTarget->GetGUID()))
            return;
        lockId = goInfo->GetLockId();
        guid = gameObjTarget->GetGUID();
    }
    else if (itemTarget)
    {
        lockId = itemTarget->GetTemplate()->LockID;
        guid = itemTarget->GetGUID();
    }
    else
    {
        sLog->outDebug(LOG_FILTER_SPELLS_AURAS, "WORLD: Open Lock - No GameObject/Item Target!");
        return;
    }

    SkillType skillId = SKILL_NONE;
    int32 reqSkillValue = 0;
    int32 skillValue;

    SpellCastResult res = CanOpenLock(effIndex, lockId, skillId, reqSkillValue, skillValue);
    if (res != SPELL_CAST_OK)
    {
        SendCastResult(res);
        return;
    }

    if (gameObjTarget)
        SendLoot(guid, LOOT_SKINNING);
    else if (itemTarget)
        itemTarget->SetFlag(ITEM_FIELD_FLAGS, ITEM_FLAG_UNLOCKED);

    // not allow use skill grow at item base open
    if (!m_CastItem && skillId != SKILL_NONE)
    {
        // update skill if really known
        if (uint32 pureSkillValue = player->GetPureSkillValue(skillId))
        {
            if (gameObjTarget)
            {
                // Allow one skill-up until respawned
                if (!gameObjTarget->IsInSkillupList(player->GetGUIDLow()) &&
                    player->UpdateGatherSkill(skillId, pureSkillValue, reqSkillValue))
                    gameObjTarget->AddToSkillupList(player->GetGUIDLow());
            }
            else if (itemTarget)
            {
                // Do one skill-up
                player->UpdateGatherSkill(skillId, pureSkillValue, reqSkillValue);
            }
        }
    }
    ExecuteLogEffectOpenLock(effIndex, gameObjTarget ? (Object*)gameObjTarget : (Object*)itemTarget);
}

void Spell::EffectSummonChangeItem(SpellEffIndex effIndex)
{
    if (effectHandleMode != SPELL_EFFECT_HANDLE_HIT)
        return;

    if (m_caster->GetTypeId() != TYPEID_PLAYER)
        return;

    Player* player = m_caster->ToPlayer();

    // applied only to using item
    if (!m_CastItem)
        return;

    // ... only to item in own inventory/bank/equip_slot
    if (m_CastItem->GetOwnerGUID() != player->GetGUID())
        return;

    uint32 newitemid = m_spellInfo->Effects[effIndex].ItemType;
    if (!newitemid)
        return;

    uint16 pos = m_CastItem->GetPos();

    Item* pNewItem = Item::CreateItem(newitemid, 1, player);
    if (!pNewItem)
        return;

    for (uint8 j = PERM_ENCHANTMENT_SLOT; j <= TEMP_ENCHANTMENT_SLOT; ++j)
        if (m_CastItem->GetEnchantmentId(EnchantmentSlot(j)))
            pNewItem->SetEnchantment(EnchantmentSlot(j), m_CastItem->GetEnchantmentId(EnchantmentSlot(j)), m_CastItem->GetEnchantmentDuration(EnchantmentSlot(j)), m_CastItem->GetEnchantmentCharges(EnchantmentSlot(j)));

    if (m_CastItem->GetUInt32Value(ITEM_FIELD_DURABILITY) < m_CastItem->GetUInt32Value(ITEM_FIELD_MAXDURABILITY))
    {
        double lossPercent = 1 - m_CastItem->GetUInt32Value(ITEM_FIELD_DURABILITY) / double(m_CastItem->GetUInt32Value(ITEM_FIELD_MAXDURABILITY));
        player->DurabilityLoss(pNewItem, lossPercent);
    }

    if (player->IsInventoryPos(pos))
    {
        ItemPosCountVec dest;
        InventoryResult msg = player->CanStoreItem(m_CastItem->GetBagSlot(), m_CastItem->GetSlot(), dest, pNewItem, true);
        if (msg == EQUIP_ERR_OK)
        {
            player->DestroyItem(m_CastItem->GetBagSlot(), m_CastItem->GetSlot(), true);

            // prevent crash at access and unexpected charges counting with item update queue corrupt
            if (m_CastItem == m_targets.GetItemTarget())
                m_targets.SetItemTarget(NULL);

            m_CastItem = NULL;

            player->StoreItem(dest, pNewItem, true);
            return;
        }
    }
    else if (player->IsBankPos(pos))
    {
        ItemPosCountVec dest;
        uint8 msg = player->CanBankItem(m_CastItem->GetBagSlot(), m_CastItem->GetSlot(), dest, pNewItem, true);
        if (msg == EQUIP_ERR_OK)
        {
            player->DestroyItem(m_CastItem->GetBagSlot(), m_CastItem->GetSlot(), true);

            // prevent crash at access and unexpected charges counting with item update queue corrupt
            if (m_CastItem == m_targets.GetItemTarget())
                m_targets.SetItemTarget(NULL);

            m_CastItem = NULL;

            player->BankItem(dest, pNewItem, true);
            return;
        }
    }
    else if (player->IsEquipmentPos(pos))
    {
        uint16 dest;

        player->DestroyItem(m_CastItem->GetBagSlot(), m_CastItem->GetSlot(), true);

        uint8 msg = player->CanEquipItem(m_CastItem->GetSlot(), dest, pNewItem, true);

        if (msg == EQUIP_ERR_OK || msg == EQUIP_ERR_CANT_DO_RIGHT_NOW)
        {
            if (msg == EQUIP_ERR_CANT_DO_RIGHT_NOW) dest = EQUIPMENT_SLOT_MAINHAND;

            // prevent crash at access and unexpected charges counting with item update queue corrupt
            if (m_CastItem == m_targets.GetItemTarget())
                m_targets.SetItemTarget(NULL);

            m_CastItem = NULL;

            player->EquipItem(dest, pNewItem, true);
            player->AutoUnequipOffhandIfNeed();
            return;
        }
    }

    // fail
    delete pNewItem;
}

void Spell::EffectProficiency(SpellEffIndex /*effIndex*/)
{
    if (effectHandleMode != SPELL_EFFECT_HANDLE_HIT)
        return;

    if (m_caster->GetTypeId() != TYPEID_PLAYER)
        return;
    Player* p_target = m_caster->ToPlayer();

    uint32 subClassMask = m_spellInfo->EquippedItemSubClassMask;
    if (m_spellInfo->EquippedItemClass == ITEM_CLASS_WEAPON && !(p_target->GetWeaponProficiency() & subClassMask))
    {
        p_target->AddWeaponProficiency(subClassMask);
        p_target->SendProficiency(ITEM_CLASS_WEAPON, p_target->GetWeaponProficiency());
    }
    if (m_spellInfo->EquippedItemClass == ITEM_CLASS_ARMOR && !(p_target->GetArmorProficiency() & subClassMask))
    {
        p_target->AddArmorProficiency(subClassMask);
        p_target->SendProficiency(ITEM_CLASS_ARMOR, p_target->GetArmorProficiency());
    }
}

void Spell::EffectSummonType(SpellEffIndex effIndex)
{
    if (effectHandleMode != SPELL_EFFECT_HANDLE_HIT)
        return;

    uint32 entry = m_spellInfo->Effects[effIndex].MiscValue;
    if (!entry)
        return;

    SummonPropertiesEntry const* properties = sSummonPropertiesStore.LookupEntry(m_spellInfo->Effects[effIndex].MiscValueB);
    if (!properties)
    {
        sLog->outError(LOG_FILTER_SPELLS_AURAS, "EffectSummonType: Unhandled summon type %u", m_spellInfo->Effects[effIndex].MiscValueB);
        return;
    }

    if (!m_originalCaster)
        return;

    int32 duration = m_spellInfo->GetDuration();
    if (Player* modOwner = m_originalCaster->GetSpellModOwner())
        modOwner->ApplySpellMod(m_spellInfo->Id, SPELLMOD_DURATION, duration);

    TempSummon* summon = NULL;

    // determine how many units should be summoned
    uint32 numSummons;

    // some spells need to summon many units, for those spells number of summons is stored in effect value
    // however so far noone found a generic check to find all of those (there's no related data in summonproperties.dbc
    // and in spell attributes, possibly we need to add a table for those)
    // so here's a list of MiscValueB values, which is currently most generic check
    switch (properties->Id)
    {
        case 64:
        case 61:
        case 1101:
        case 66:
        case 648:
        case 2301:
        case 1061:
        case 1261:
        case 629:
        case 181:
        case 715:
        case 1562:
        case 833:
        case 1161:
            numSummons = (damage > 0) ? damage : 1;
            break;
        default:
            numSummons = 1;
            break;
    }

    switch (properties->Category)
    {
        case SUMMON_CATEGORY_WILD:
        case SUMMON_CATEGORY_ALLY:
        case SUMMON_CATEGORY_UNK:
            if (properties->Flags & 512)
            {
                SummonGuardian(effIndex, entry, properties, numSummons);
                break;
            }
            switch (properties->Type)
            {
                case SUMMON_TYPE_PET:
                case SUMMON_TYPE_GUARDIAN:
                case SUMMON_TYPE_GUARDIAN2:
                case SUMMON_TYPE_MINION:
                    SummonGuardian(effIndex, entry, properties, numSummons);
                    break;
                // Summons a vehicle, but doesn't force anyone to enter it (see SUMMON_CATEGORY_VEHICLE)
                case SUMMON_TYPE_VEHICLE:
                case SUMMON_TYPE_VEHICLE2:
                    summon = m_caster->GetMap()->SummonCreature(entry, *destTarget, properties, duration, m_originalCaster, m_spellInfo->Id);
                    break;
                case SUMMON_TYPE_LIGHTWELL:
                case SUMMON_TYPE_TOTEM:
                {
                    summon = m_caster->GetMap()->SummonCreature(entry, *destTarget, properties, duration, m_originalCaster, m_spellInfo->Id);
                    if (!summon || !summon->isTotem())
                        return;

                    // Mana Tide Totem
                    if (m_spellInfo->Id == 16190)
                        damage = m_caster->CountPctFromMaxHealth(10);

                    if (damage)                                            // if not spell info, DB values used
                    {
                        summon->SetMaxHealth(damage);
                        summon->SetHealth(damage);
                    }
                    break;
                }
                case SUMMON_TYPE_MINIPET:
                {
                    summon = m_caster->GetMap()->SummonCreature(entry, *destTarget, properties, duration, m_originalCaster, m_spellInfo->Id);
                    if (!summon || !summon->HasUnitTypeMask(UNIT_MASK_MINION))
                        return;

                    summon->SelectLevel(summon->GetCreatureTemplate());       // some summoned creaters have different from 1 DB data for level/hp
                    summon->SetUInt32Value(UNIT_NPC_FLAGS, summon->GetCreatureTemplate()->npcflag);

                    summon->SetFlag(UNIT_FIELD_FLAGS, UNIT_FLAG_IMMUNE_TO_PC | UNIT_FLAG_IMMUNE_TO_NPC);

                    summon->AI()->EnterEvadeMode();
                    break;
                }
                default:
                {
                    float radius = m_spellInfo->Effects[effIndex].CalcRadius();

                    TempSummonType summonType = (duration == 0) ? TEMPSUMMON_DEAD_DESPAWN : TEMPSUMMON_TIMED_DESPAWN;

                    for (uint32 count = 0; count < numSummons; ++count)
                    {
                        Position pos;
                        if (count == 0)
                            pos = *destTarget;
                        else
                            // randomize position for multiple summons
                            m_caster->GetRandomPoint(*destTarget, radius, pos);

                        summon = m_originalCaster->SummonCreature(entry, pos, summonType, duration);
                        if (!summon)
                            continue;

                        if (properties->Category == SUMMON_CATEGORY_ALLY)
                        {
                            summon->SetOwnerGUID(m_originalCaster->GetGUID());
                            summon->setFaction(m_originalCaster->getFaction());
                            summon->SetUInt32Value(UNIT_CREATED_BY_SPELL, m_spellInfo->Id);
                        }

                        ExecuteLogEffectSummonObject(effIndex, summon);
                    }
                    return;
                }
            }//switch
            break;
        case SUMMON_CATEGORY_PET:
            SummonGuardian(effIndex, entry, properties, numSummons);
            break;
        case SUMMON_CATEGORY_PUPPET:
            summon = m_caster->GetMap()->SummonCreature(entry, *destTarget, properties, duration, m_originalCaster, m_spellInfo->Id);
            break;
        case SUMMON_CATEGORY_VEHICLE:
            // Summoning spells (usually triggered by npc_spellclick) that spawn a vehicle and that cause the clicker
            // to cast a ride vehicle spell on the summoned unit.
            float x, y, z;
            m_caster->GetClosePoint(x, y, z, DEFAULT_WORLD_OBJECT_SIZE);
            summon = m_originalCaster->GetMap()->SummonCreature(entry, *destTarget, properties, duration, m_caster, m_spellInfo->Id);
            if (!summon || !summon->IsVehicle())
                return;

            // The spell that this effect will trigger. It has SPELL_AURA_CONTROL_VEHICLE
            uint32 spellId = VEHICLE_SPELL_RIDE_HARDCODED;
            SpellInfo const* spellInfo = sSpellMgr->GetSpellInfo(m_spellInfo->Effects[effIndex].CalcValue());
            if (spellInfo && spellInfo->HasAura(SPELL_AURA_CONTROL_VEHICLE))
                spellId = spellInfo->Id;

            // Hard coded enter vehicle spell
            m_originalCaster->CastSpell(summon, spellId, true);

            uint32 faction = properties->Faction;
            if (!faction)
                faction = m_originalCaster->getFaction();

            summon->setFaction(faction);
            break;
    }

    if (summon)
    {
        summon->SetCreatorGUID(m_originalCaster->GetGUID());
        ExecuteLogEffectSummonObject(effIndex, summon);
    }
}

void Spell::EffectLearnSpell(SpellEffIndex effIndex)
{
    if (effectHandleMode != SPELL_EFFECT_HANDLE_HIT_TARGET)
        return;

    if (!unitTarget)
        return;

    if (unitTarget->GetTypeId() != TYPEID_PLAYER)
    {
        if (unitTarget->ToPet())
            EffectLearnPetSpell(effIndex);
        return;
    }

    Player* player = unitTarget->ToPlayer();

    uint32 spellToLearn = (m_spellInfo->Id == 483 || m_spellInfo->Id == 55884) ? damage : m_spellInfo->Effects[effIndex].TriggerSpell;
    player->learnSpell(spellToLearn, false);

    sLog->outDebug(LOG_FILTER_SPELLS_AURAS, "Spell: Player %u has learned spell %u from NpcGUID=%u", player->GetGUIDLow(), spellToLearn, m_caster->GetGUIDLow());
}

typedef std::list< std::pair<uint32, uint64> > DispelList;
void Spell::EffectDispel(SpellEffIndex effIndex)
{
    if (effectHandleMode != SPELL_EFFECT_HANDLE_HIT_TARGET)
        return;

    if (!unitTarget)
        return;

    // Create dispel mask by dispel type
    uint32 dispel_type = m_spellInfo->Effects[effIndex].MiscValue;
    uint32 dispelMask  = SpellInfo::GetDispelMask(DispelType(dispel_type));

    DispelChargesList dispel_list;
    unitTarget->GetDispellableAuraList(m_caster, dispelMask, dispel_list);
    if (dispel_list.empty())
        return;

    // Ok if exist some buffs for dispel try dispel it
    uint32 failCount = 0;
    DispelChargesList success_list;
    WorldPacket dataFail(SMSG_DISPEL_FAILED, 8+8+4+4+damage*4);
    // dispel N = damage buffs (or while exist buffs for dispel)
    for (int32 count = 0; count < damage && !dispel_list.empty();)
    {
        // Random select buff for dispel
        DispelChargesList::iterator itr = dispel_list.begin();
        std::advance(itr, urand(0, dispel_list.size() - 1));

        int32 chance = itr->first->CalcDispelChance(unitTarget, !unitTarget->IsFriendlyTo(m_caster));
        // 2.4.3 Patch Notes: "Dispel effects will no longer attempt to remove effects that have 100% dispel resistance."
        if (!chance)
        {
            dispel_list.erase(itr);
            continue;
        }
        else
        {
            if (roll_chance_i(chance))
            {
                bool alreadyListed = false;
                for (DispelChargesList::iterator successItr = success_list.begin(); successItr != success_list.end(); ++successItr)
                {
                    if (successItr->first->GetId() == itr->first->GetId())
                    {
                        ++successItr->second;
                        alreadyListed = true;
                    }
                }
                if (!alreadyListed)
                    success_list.push_back(std::make_pair(itr->first, 1));
                --itr->second;
                if (itr->second <= 0)
                    dispel_list.erase(itr);
            }
            else
            {
                if (!failCount)
                {
                    // Failed to dispell
                    dataFail << uint64(m_caster->GetGUID());            // Caster GUID
                    dataFail << uint64(unitTarget->GetGUID());          // Victim GUID
                    dataFail << uint32(m_spellInfo->Id);                // dispel spell id
                }
                ++failCount;
                dataFail << uint32(itr->first->GetId());                         // Spell Id
            }
            ++count;
        }
    }

    if (failCount)
        m_caster->SendMessageToSet(&dataFail, true);

    if (success_list.empty())
        return;

    WorldPacket dataSuccess(SMSG_SPELLDISPELLOG, 8+8+4+1+4+success_list.size()*5);
    // Send packet header
    dataSuccess.append(unitTarget->GetPackGUID());         // Victim GUID
    dataSuccess.append(m_caster->GetPackGUID());           // Caster GUID
    dataSuccess << uint32(m_spellInfo->Id);                // dispel spell id
    dataSuccess << uint8(0);                               // not used
    dataSuccess << uint32(success_list.size());            // count
    for (DispelChargesList::iterator itr = success_list.begin(); itr != success_list.end(); ++itr)
    {
        // Send dispelled spell info
        dataSuccess << uint32(itr->first->GetId());              // Spell Id
        dataSuccess << uint8(0);                        // 0 - dispelled !=0 cleansed
        unitTarget->RemoveAurasDueToSpellByDispel(itr->first->GetId(), m_spellInfo->Id, itr->first->GetCasterGUID(), m_caster, itr->second);
    }
    m_caster->SendMessageToSet(&dataSuccess, true);

    // On success dispel
    // Devour Magic
    if (m_spellInfo->SpellFamilyName == SPELLFAMILY_WARLOCK && m_spellInfo->Category == SPELLCATEGORY_DEVOUR_MAGIC)
    {
        int32 heal_amount = m_spellInfo->Effects[EFFECT_1].CalcValue();
        m_caster->CastCustomSpell(m_caster, 19658, &heal_amount, NULL, NULL, true);
        // Glyph of Felhunter
        if (Unit* owner = m_caster->GetOwner())
            if (owner->GetAura(56249))
                owner->CastCustomSpell(owner, 19658, &heal_amount, NULL, NULL, true);
    }
}

void Spell::EffectDualWield(SpellEffIndex /*effIndex*/)
{
    if (effectHandleMode != SPELL_EFFECT_HANDLE_HIT_TARGET)
        return;

    unitTarget->SetCanDualWield(true);
    if (unitTarget->GetTypeId() == TYPEID_UNIT)
        unitTarget->ToCreature()->UpdateDamagePhysical(OFF_ATTACK);
}

void Spell::EffectPull(SpellEffIndex effIndex)
{
    // TODO: create a proper pull towards distract spell center for distract
    EffectNULL(effIndex);
}

void Spell::EffectDistract(SpellEffIndex /*effIndex*/)
{
    if (effectHandleMode != SPELL_EFFECT_HANDLE_HIT_TARGET)
        return;

    // Check for possible target
    if (!unitTarget || unitTarget->isInCombat())
        return;

    // target must be OK to do this
    if (unitTarget->HasUnitState(UNIT_STATE_CONFUSED | UNIT_STATE_STUNNED | UNIT_STATE_FLEEING))
        return;

    unitTarget->SetFacingTo(unitTarget->GetAngle(destTarget));
    unitTarget->ClearUnitState(UNIT_STATE_MOVING);

    if (unitTarget->GetTypeId() == TYPEID_UNIT)
        unitTarget->GetMotionMaster()->MoveDistract(damage * IN_MILLISECONDS);
}

void Spell::EffectPickPocket(SpellEffIndex /*effIndex*/)
{
    if (effectHandleMode != SPELL_EFFECT_HANDLE_HIT_TARGET)
        return;

    if (m_caster->GetTypeId() != TYPEID_PLAYER)
        return;

    // victim must be creature and attackable
    if (!unitTarget || unitTarget->GetTypeId() != TYPEID_UNIT || m_caster->IsFriendlyTo(unitTarget))
        return;

    // victim have to be alive and humanoid or undead
    if (unitTarget->isAlive() && (unitTarget->GetCreatureTypeMask() &CREATURE_TYPEMASK_HUMANOID_OR_UNDEAD) != 0)
        m_caster->ToPlayer()->SendLoot(unitTarget->GetGUID(), LOOT_PICKPOCKETING);
}

void Spell::EffectAddFarsight(SpellEffIndex effIndex)
{
    if (effectHandleMode != SPELL_EFFECT_HANDLE_HIT)
        return;

    if (m_caster->GetTypeId() != TYPEID_PLAYER)
        return;

    float radius = m_spellInfo->Effects[effIndex].CalcRadius();
    int32 duration = m_spellInfo->GetDuration();
    // Caster not in world, might be spell triggered from aura removal
    if (!m_caster->IsInWorld())
        return;

    DynamicObject* dynObj = new DynamicObject(true);
    if (!dynObj->CreateDynamicObject(sObjectMgr->GenerateLowGuid(HIGHGUID_DYNAMICOBJECT), m_caster, m_spellInfo->Id, *destTarget, radius, DYNAMIC_OBJECT_FARSIGHT_FOCUS))
    {
        delete dynObj;
        return;
    }

    dynObj->SetDuration(duration);
    dynObj->SetCasterViewpoint();
}

void Spell::EffectUntrainTalents(SpellEffIndex /*effIndex*/)
{
    if (effectHandleMode != SPELL_EFFECT_HANDLE_HIT_TARGET)
        return;

    if (!unitTarget || m_caster->GetTypeId() == TYPEID_PLAYER)
        return;

    if (uint64 guid = m_caster->GetGUID()) // the trainer is the caster
        unitTarget->ToPlayer()->SendTalentWipeConfirm(guid);
}

void Spell::EffectTeleUnitsFaceCaster(SpellEffIndex effIndex)
{
    if (effectHandleMode != SPELL_EFFECT_HANDLE_HIT_TARGET)
        return;

    if (!unitTarget)
        return;

    if (unitTarget->isInFlight())
        return;

    float dis = m_spellInfo->Effects[effIndex].CalcRadius(m_caster);

    float fx, fy, fz;
    m_caster->GetClosePoint(fx, fy, fz, unitTarget->GetObjectSize(), dis);

    unitTarget->NearTeleportTo(fx, fy, fz, -m_caster->GetOrientation(), unitTarget == m_caster);
}

void Spell::EffectLearnSkill(SpellEffIndex effIndex)
{
    if (effectHandleMode != SPELL_EFFECT_HANDLE_HIT_TARGET)
        return;

    if (unitTarget->GetTypeId() != TYPEID_PLAYER)
        return;

    if (damage < 0)
        return;

    uint32 skillid = m_spellInfo->Effects[effIndex].MiscValue;
    uint16 skillval = unitTarget->ToPlayer()->GetPureSkillValue(skillid);
    unitTarget->ToPlayer()->SetSkill(skillid, m_spellInfo->Effects[effIndex].CalcValue(), skillval?skillval:1, damage*75);
}

void Spell::EffectAddHonor(SpellEffIndex /*effIndex*/)
{
    if (effectHandleMode != SPELL_EFFECT_HANDLE_HIT_TARGET)
        return;

    if (unitTarget->GetTypeId() != TYPEID_PLAYER)
        return;

    // not scale value for item based reward (/10 value expected)
    if (m_CastItem)
    {
        unitTarget->ToPlayer()->RewardHonor(NULL, 1, damage/10);
        sLog->outDebug(LOG_FILTER_SPELLS_AURAS, "SpellEffect::AddHonor (spell_id %u) rewards %d honor points (item %u) for player: %u", m_spellInfo->Id, damage/10, m_CastItem->GetEntry(), unitTarget->ToPlayer()->GetGUIDLow());
        return;
    }

    // do not allow to add too many honor for player (50 * 21) = 1040 at level 70, or (50 * 31) = 1550 at level 80
    if (damage <= 50)
    {
        uint32 honor_reward = Trinity::Honor::hk_honor_at_level(unitTarget->getLevel(), float(damage));
        unitTarget->ToPlayer()->RewardHonor(NULL, 1, honor_reward);
        sLog->outDebug(LOG_FILTER_SPELLS_AURAS, "SpellEffect::AddHonor (spell_id %u) rewards %u honor points (scale) to player: %u", m_spellInfo->Id, honor_reward, unitTarget->ToPlayer()->GetGUIDLow());
    }
    else
    {
        //maybe we have correct honor_gain in damage already
        unitTarget->ToPlayer()->RewardHonor(NULL, 1, damage);
        sLog->outDebug(LOG_FILTER_SPELLS_AURAS, "SpellEffect::AddHonor (spell_id %u) rewards %u honor points (non scale) for player: %u", m_spellInfo->Id, damage, unitTarget->ToPlayer()->GetGUIDLow());
    }
}

void Spell::EffectTradeSkill(SpellEffIndex /*effIndex*/)
{
    if (effectHandleMode != SPELL_EFFECT_HANDLE_HIT)
        return;

    if (m_caster->GetTypeId() != TYPEID_PLAYER)
        return;
    // uint32 skillid =  m_spellInfo->Effects[i].MiscValue;
    // uint16 skillmax = unitTarget->ToPlayer()->(skillid);
    // m_caster->ToPlayer()->SetSkill(skillid, skillval?skillval:1, skillmax+75);
}

void Spell::EffectEnchantItemPerm(SpellEffIndex effIndex)
{
    if (effectHandleMode != SPELL_EFFECT_HANDLE_HIT_TARGET)
        return;

    if (m_caster->GetTypeId() != TYPEID_PLAYER)
        return;
    if (!itemTarget)
        return;

    Player* p_caster = (Player*)m_caster;

    // Handle vellums
    if (itemTarget->IsWeaponVellum() || itemTarget->IsArmorVellum())
    {
        // destroy one vellum from stack
        uint32 count = 1;
        p_caster->DestroyItemCount(itemTarget, count, true);
        unitTarget=p_caster;
        // and add a scroll
        DoCreateItem(effIndex, m_spellInfo->Effects[effIndex].ItemType);
        itemTarget=NULL;
        m_targets.SetItemTarget(NULL);
    }
    else
    {
        // do not increase skill if vellum used
        if (!(m_CastItem && m_CastItem->GetTemplate()->Flags & ITEM_PROTO_FLAG_TRIGGERED_CAST))
            p_caster->UpdateCraftSkill(m_spellInfo->Id);

        uint32 enchant_id = m_spellInfo->Effects[effIndex].MiscValue;
        if (!enchant_id)
            return;

        SpellItemEnchantmentEntry const* pEnchant = sSpellItemEnchantmentStore.LookupEntry(enchant_id);
        if (!pEnchant)
            return;

        // item can be in trade slot and have owner diff. from caster
        Player* item_owner = itemTarget->GetOwner();
        if (!item_owner)
            return;

        if (item_owner != p_caster && !AccountMgr::IsPlayerAccount(p_caster->GetSession()->GetSecurity()) && sWorld->getBoolConfig(CONFIG_GM_LOG_TRADE))
        {
            sLog->outCommand(p_caster->GetSession()->GetAccountId(), "GM %s (Account: %u) enchanting(perm): %s (Entry: %d) for player: %s (Account: %u)",
                p_caster->GetName().c_str(), p_caster->GetSession()->GetAccountId(),
                itemTarget->GetTemplate()->Name1.c_str(), itemTarget->GetEntry(),
                item_owner->GetName().c_str(), item_owner->GetSession()->GetAccountId());
        }

        // remove old enchanting before applying new if equipped
        item_owner->ApplyEnchantment(itemTarget, PERM_ENCHANTMENT_SLOT, false);

        itemTarget->SetEnchantment(PERM_ENCHANTMENT_SLOT, enchant_id, 0, 0);

        // add new enchanting if equipped
        item_owner->ApplyEnchantment(itemTarget, PERM_ENCHANTMENT_SLOT, true);

        item_owner->RemoveTradeableItem(itemTarget);
        itemTarget->ClearSoulboundTradeable(item_owner);
    }
}

void Spell::EffectEnchantItemPrismatic(SpellEffIndex effIndex)
{
    if (effectHandleMode != SPELL_EFFECT_HANDLE_HIT_TARGET)
        return;

    if (m_caster->GetTypeId() != TYPEID_PLAYER)
        return;
    if (!itemTarget)
        return;

    Player* p_caster = (Player*)m_caster;

    uint32 enchant_id = m_spellInfo->Effects[effIndex].MiscValue;
    if (!enchant_id)
        return;

    SpellItemEnchantmentEntry const* pEnchant = sSpellItemEnchantmentStore.LookupEntry(enchant_id);
    if (!pEnchant)
        return;

    // support only enchantings with add socket in this slot
    {
        bool add_socket = false;
        for (uint8 i = 0; i < MAX_ITEM_ENCHANTMENT_EFFECTS; ++i)
        {
            if (pEnchant->type[i] == ITEM_ENCHANTMENT_TYPE_PRISMATIC_SOCKET)
            {
                add_socket = true;
                break;
            }
        }
        if (!add_socket)
        {
            sLog->outError(LOG_FILTER_SPELLS_AURAS, "Spell::EffectEnchantItemPrismatic: attempt apply enchant spell %u with SPELL_EFFECT_ENCHANT_ITEM_PRISMATIC (%u) but without ITEM_ENCHANTMENT_TYPE_PRISMATIC_SOCKET (%u), not suppoted yet.",
                m_spellInfo->Id, SPELL_EFFECT_ENCHANT_ITEM_PRISMATIC, ITEM_ENCHANTMENT_TYPE_PRISMATIC_SOCKET);
            return;
        }
    }

    // item can be in trade slot and have owner diff. from caster
    Player* item_owner = itemTarget->GetOwner();
    if (!item_owner)
        return;

    if (item_owner != p_caster && !AccountMgr::IsPlayerAccount(p_caster->GetSession()->GetSecurity()) && sWorld->getBoolConfig(CONFIG_GM_LOG_TRADE))
    {
        sLog->outCommand(p_caster->GetSession()->GetAccountId(), "GM %s (Account: %u) enchanting(perm): %s (Entry: %d) for player: %s (Account: %u)",
            p_caster->GetName().c_str(), p_caster->GetSession()->GetAccountId(),
            itemTarget->GetTemplate()->Name1.c_str(), itemTarget->GetEntry(),
            item_owner->GetName().c_str(), item_owner->GetSession()->GetAccountId());
    }

    // remove old enchanting before applying new if equipped
    item_owner->ApplyEnchantment(itemTarget, PRISMATIC_ENCHANTMENT_SLOT, false);

    itemTarget->SetEnchantment(PRISMATIC_ENCHANTMENT_SLOT, enchant_id, 0, 0);

    // add new enchanting if equipped
    item_owner->ApplyEnchantment(itemTarget, PRISMATIC_ENCHANTMENT_SLOT, true);

    item_owner->RemoveTradeableItem(itemTarget);
    itemTarget->ClearSoulboundTradeable(item_owner);
}

void Spell::EffectEnchantItemTmp(SpellEffIndex effIndex)
{
    if (effectHandleMode != SPELL_EFFECT_HANDLE_HIT_TARGET)
        return;

    if (m_caster->GetTypeId() != TYPEID_PLAYER)
        return;

    Player* p_caster = (Player*)m_caster;

    // Rockbiter Weapon apply to both weapon
    if (!itemTarget)
        return;
    if (m_spellInfo->SpellFamilyName == SPELLFAMILY_SHAMAN && m_spellInfo->SpellFamilyFlags[0] & 0x400000)
    {
        uint32 spell_id = 0;

        // enchanting spell selected by calculated damage-per-sec stored in Effect[1] base value
        // Note: damage calculated (correctly) with rounding int32(float(v)) but
        // RW enchantments applied damage int32(float(v)+0.5), this create  0..1 difference sometime
        switch (damage)
        {
            // Rank 1
            case  2: spell_id = 36744; break;               //  0% [ 7% == 2, 14% == 2, 20% == 2]
            // Rank 2
            case  4: spell_id = 36753; break;               //  0% [ 7% == 4, 14% == 4]
            case  5: spell_id = 36751; break;               // 20%
            // Rank 3
            case  6: spell_id = 36754; break;               //  0% [ 7% == 6, 14% == 6]
            case  7: spell_id = 36755; break;               // 20%
            // Rank 4
            case  9: spell_id = 36761; break;               //  0% [ 7% == 6]
            case 10: spell_id = 36758; break;               // 14%
            case 11: spell_id = 36760; break;               // 20%
            default:
                sLog->outError(LOG_FILTER_SPELLS_AURAS, "Spell::EffectEnchantItemTmp: Damage %u not handled in S'RW", damage);
                return;
        }

        SpellInfo const* spellInfo = sSpellMgr->GetSpellInfo(spell_id);
        if (!spellInfo)
        {
            sLog->outError(LOG_FILTER_SPELLS_AURAS, "Spell::EffectEnchantItemTmp: unknown spell id %i", spell_id);
            return;

        }

        for (int j = BASE_ATTACK; j <= OFF_ATTACK; ++j)
        {
            if (Item* item = p_caster->GetWeaponForAttack(WeaponAttackType(j)))
            {
                if (item->IsFitToSpellRequirements(m_spellInfo))
                {
                    Spell* spell = new Spell(m_caster, spellInfo, TRIGGERED_FULL_MASK);
                    SpellCastTargets targets;
                    targets.SetItemTarget(item);
                    spell->prepare(&targets);
                }
            }
        }
        return;
    }
    if (!itemTarget)
        return;

    uint32 enchant_id = m_spellInfo->Effects[effIndex].MiscValue;

    if (!enchant_id)
    {
        sLog->outError(LOG_FILTER_SPELLS_AURAS, "Spell %u Effect %u (SPELL_EFFECT_ENCHANT_ITEM_TEMPORARY) have 0 as enchanting id", m_spellInfo->Id, effIndex);
        return;
    }

    SpellItemEnchantmentEntry const* pEnchant = sSpellItemEnchantmentStore.LookupEntry(enchant_id);
    if (!pEnchant)
    {
        sLog->outError(LOG_FILTER_SPELLS_AURAS, "Spell %u Effect %u (SPELL_EFFECT_ENCHANT_ITEM_TEMPORARY) have not existed enchanting id %u ", m_spellInfo->Id, effIndex, enchant_id);
        return;
    }

    // select enchantment duration
    uint32 duration;

    // rogue family enchantments exception by duration
    if (m_spellInfo->Id == 38615)
        duration = 1800;                                    // 30 mins
    // other rogue family enchantments always 1 hour (some have spell damage=0, but some have wrong data in EffBasePoints)
    else if (m_spellInfo->SpellFamilyName == SPELLFAMILY_ROGUE)
        duration = 3600;                                    // 1 hour
    // shaman family enchantments
    else if (m_spellInfo->SpellFamilyName == SPELLFAMILY_SHAMAN)
        duration = 1800;                                    // 30 mins
    // other cases with this SpellVisual already selected
    else if (m_spellInfo->SpellVisual[0] == 215)
        duration = 1800;                                    // 30 mins
    // some fishing pole bonuses except Glow Worm which lasts full hour
    else if (m_spellInfo->SpellVisual[0] == 563 && m_spellInfo->Id != 64401)
        duration = 600;                                     // 10 mins
    // shaman rockbiter enchantments
    else if (m_spellInfo->SpellVisual[0] == 0)
        duration = 1800;                                    // 30 mins
    else if (m_spellInfo->Id == 29702)
        duration = 300;                                     // 5 mins
    else if (m_spellInfo->Id == 37360)
        duration = 300;                                     // 5 mins
    // default case
    else
        duration = 3600;                                    // 1 hour

    // item can be in trade slot and have owner diff. from caster
    Player* item_owner = itemTarget->GetOwner();
    if (!item_owner)
        return;

    if (item_owner != p_caster && !AccountMgr::IsPlayerAccount(p_caster->GetSession()->GetSecurity()) && sWorld->getBoolConfig(CONFIG_GM_LOG_TRADE))
    {
        sLog->outCommand(p_caster->GetSession()->GetAccountId(), "GM %s (Account: %u) enchanting(temp): %s (Entry: %d) for player: %s (Account: %u)",
            p_caster->GetName().c_str(), p_caster->GetSession()->GetAccountId(),
            itemTarget->GetTemplate()->Name1.c_str(), itemTarget->GetEntry(),
            item_owner->GetName().c_str(), item_owner->GetSession()->GetAccountId());
    }

    // remove old enchanting before applying new if equipped
    item_owner->ApplyEnchantment(itemTarget, TEMP_ENCHANTMENT_SLOT, false);

    itemTarget->SetEnchantment(TEMP_ENCHANTMENT_SLOT, enchant_id, duration * 1000, 0);

    // add new enchanting if equipped
    item_owner->ApplyEnchantment(itemTarget, TEMP_ENCHANTMENT_SLOT, true);
}

void Spell::EffectTameCreature(SpellEffIndex /*effIndex*/)
{
    if (effectHandleMode != SPELL_EFFECT_HANDLE_HIT_TARGET)
        return;

    if (m_caster->GetPetGUID())
        return;

    if (!unitTarget)
        return;

    if (unitTarget->GetTypeId() != TYPEID_UNIT)
        return;

    Creature* creatureTarget = unitTarget->ToCreature();

    if (creatureTarget->isPet())
        return;

    if (m_caster->getClass() != CLASS_HUNTER)
        return;

    // cast finish successfully
    //SendChannelUpdate(0);
    finish();

    Pet* pet = m_caster->CreateTamedPetFrom(creatureTarget, m_spellInfo->Id);
    if (!pet)                                               // in very specific state like near world end/etc.
        return;

    // "kill" original creature
    creatureTarget->DespawnOrUnsummon();

    uint8 level = (creatureTarget->getLevel() < (m_caster->getLevel() - 5)) ? (m_caster->getLevel() - 5) : creatureTarget->getLevel();

    // prepare visual effect for levelup
    pet->SetUInt32Value(UNIT_FIELD_LEVEL, level - 1);

    // add to world
    pet->GetMap()->AddToMap(pet->ToCreature());

    // visual effect for levelup
    pet->SetUInt32Value(UNIT_FIELD_LEVEL, level);

    // caster have pet now
    m_caster->SetMinion(pet, true);

    pet->InitTalentForLevel();

    if (m_caster->GetTypeId() == TYPEID_PLAYER)
    {
        pet->SavePetToDB(PET_SAVE_AS_CURRENT);
        m_caster->ToPlayer()->PetSpellInitialize();
    }
}

void Spell::EffectSummonPet(SpellEffIndex effIndex)
{
    if (effectHandleMode != SPELL_EFFECT_HANDLE_HIT)
        return;

    Player* owner = NULL;
    if (m_originalCaster)
    {
        owner = m_originalCaster->ToPlayer();
        if (!owner && m_originalCaster->ToCreature()->isTotem())
            owner = m_originalCaster->GetCharmerOrOwnerPlayerOrPlayerItself();
    }

    uint32 petentry = m_spellInfo->Effects[effIndex].MiscValue;

    if (!owner)
    {
        SummonPropertiesEntry const* properties = sSummonPropertiesStore.LookupEntry(67);
        if (properties)
            SummonGuardian(effIndex, petentry, properties, 1);
        return;
    }

    Pet* OldSummon = owner->GetPet();

    // if pet requested type already exist
    if (OldSummon)
    {
        OldSummon->m_CreatureSpellCooldowns.clear();
        if (petentry == 0 || OldSummon->GetEntry() == petentry)
        {
            // pet in corpse state can't be summoned
            if (OldSummon->isDead())
                return;

            ASSERT(OldSummon->GetMap() == owner->GetMap());

            //OldSummon->GetMap()->Remove(OldSummon->ToCreature(), false);

            float px, py, pz;
            owner->GetClosePoint(px, py, pz, OldSummon->GetObjectSize());

            OldSummon->NearTeleportTo(px, py, pz, OldSummon->GetOrientation());
            //OldSummon->Relocate(px, py, pz, OldSummon->GetOrientation());
            //OldSummon->SetMap(owner->GetMap());
            //owner->GetMap()->Add(OldSummon->ToCreature());

            if (owner->GetTypeId() == TYPEID_PLAYER && OldSummon->isControlled())
                owner->ToPlayer()->PetSpellInitialize();

            return;
        }

        if (owner->GetTypeId() == TYPEID_PLAYER)
            owner->ToPlayer()->RemovePet(OldSummon, (OldSummon->getPetType() == HUNTER_PET ? PET_SAVE_AS_DELETED : PET_SAVE_NOT_IN_SLOT), false);
        else
            return;
    }

    float x, y, z;
    owner->GetClosePoint(x, y, z, owner->GetObjectSize());
    Pet* pet = owner->SummonPet(petentry, x, y, z, owner->GetOrientation(), SUMMON_PET, 0);
    if (!pet)
        return;

    if (m_caster->GetTypeId() == TYPEID_UNIT)
    {
        if (m_caster->ToCreature()->isTotem())
            pet->SetReactState(REACT_AGGRESSIVE);
        else
            pet->SetReactState(REACT_DEFENSIVE);
    }

    pet->SetUInt32Value(UNIT_CREATED_BY_SPELL, m_spellInfo->Id);

    // generate new name for summon pet
    std::string new_name=sObjectMgr->GeneratePetName(petentry);
    if (!new_name.empty())
        pet->SetName(new_name);

    ExecuteLogEffectSummonObject(effIndex, pet);
}

void Spell::EffectLearnPetSpell(SpellEffIndex effIndex)
{
    if (effectHandleMode != SPELL_EFFECT_HANDLE_HIT_TARGET)
        return;

    if (!unitTarget)
        return;

    if (unitTarget->ToPlayer())
    {
        EffectLearnSpell(effIndex);
        return;
    }
    Pet* pet = unitTarget->ToPet();
    if (!pet)
        return;

    SpellInfo const* learn_spellproto = sSpellMgr->GetSpellInfo(m_spellInfo->Effects[effIndex].TriggerSpell);
    if (!learn_spellproto)
        return;

    pet->learnSpell(learn_spellproto->Id);
    pet->SavePetToDB(PET_SAVE_AS_CURRENT);
    pet->GetOwner()->PetSpellInitialize();
}

void Spell::EffectTaunt(SpellEffIndex /*effIndex*/)
{
    if (effectHandleMode != SPELL_EFFECT_HANDLE_HIT_TARGET)
        return;

    if (!unitTarget)
        return;

    // this effect use before aura Taunt apply for prevent taunt already attacking target
    // for spell as marked "non effective at already attacking target"
    if (!unitTarget || !unitTarget->CanHaveThreatList()
        || unitTarget->getVictim() == m_caster)
    {
        SendCastResult(SPELL_FAILED_DONT_REPORT);
        return;
    }

    if (m_spellInfo->Id == 62124)
        m_caster->CastSpell(unitTarget, 67485, true);

    // Also use this effect to set the taunter's threat to the taunted creature's highest value
    if (unitTarget->getThreatManager().getCurrentVictim())
    {
        float myThreat = unitTarget->getThreatManager().getThreat(m_caster);
        float itsThreat = unitTarget->getThreatManager().getCurrentVictim()->getThreat();
        if (itsThreat > myThreat)
            unitTarget->getThreatManager().addThreat(m_caster, itsThreat - myThreat);
    }

    //Set aggro victim to caster
    if (!unitTarget->getThreatManager().getOnlineContainer().empty())
        if (HostileReference* forcedVictim = unitTarget->getThreatManager().getOnlineContainer().getReferenceByTarget(m_caster))
            unitTarget->getThreatManager().setCurrentVictim(forcedVictim);

    if (unitTarget->ToCreature()->IsAIEnabled && !unitTarget->ToCreature()->HasReactState(REACT_PASSIVE))
        unitTarget->ToCreature()->AI()->AttackStart(m_caster);
}

void Spell::EffectWeaponDmg(SpellEffIndex effIndex)
{
    if (effectHandleMode != SPELL_EFFECT_HANDLE_LAUNCH_TARGET)
        return;

    if (!unitTarget || !unitTarget->isAlive())
        return;

    // multiple weapon dmg effect workaround
    // execute only the last weapon damage
    // and handle all effects at once
    for (uint32 j = effIndex + 1; j < MAX_SPELL_EFFECTS; ++j)
    {
        switch (m_spellInfo->Effects[j].Effect)
        {
            case SPELL_EFFECT_WEAPON_DAMAGE:
            case SPELL_EFFECT_WEAPON_DAMAGE_NOSCHOOL:
            case SPELL_EFFECT_NORMALIZED_WEAPON_DMG:
            case SPELL_EFFECT_WEAPON_PERCENT_DAMAGE:
                return;     // we must calculate only at last weapon effect
            break;
        }
    }

    // some spell specific modifiers
    float totalDamagePercentMod  = 1.0f;                    // applied to final bonus+weapon damage
    int32 fixed_bonus = 0;
    int32 spell_bonus = 0;                                  // bonus specific for spell

    switch (m_spellInfo->SpellFamilyName)
    {
        case SPELLFAMILY_GENERIC:
        {
            switch (m_spellInfo->Id)
            {
                case 69055:     // Saber Lash
                case 70814:     // Saber Lash
                {
                    uint32 count = 0;
                    for (std::list<TargetInfo>::iterator ihit = m_UniqueTargetInfo.begin(); ihit != m_UniqueTargetInfo.end(); ++ihit)
                        if (ihit->effectMask & (1 << effIndex))
                            ++count;

                    totalDamagePercentMod /= count;
                    break;
                }
            }
            break;
        }
        case SPELLFAMILY_WARRIOR:
        {
            // Devastate (player ones)
            if (m_spellInfo->SpellFamilyFlags[1] & 0x40)
            {
                // Player can apply only 58567 Sunder Armor effect.
                bool needCast = !unitTarget->HasAura(58567, m_caster->GetGUID());
                if (needCast)
                    m_caster->CastSpell(unitTarget, 58567, true);

                if (Aura* aur = unitTarget->GetAura(58567, m_caster->GetGUID()))
                {
                    // 58388 - Glyph of Devastate dummy aura.
                    if (int32 num = (needCast ? 0 : 1) + (m_caster->HasAura(58388) ? 1 : 0))
                        aur->ModStackAmount(num);
                    fixed_bonus += (aur->GetStackAmount() - 1) * CalculateDamage(2, unitTarget);
                }
            }
            // Heroic Strike
            else if (m_spellInfo->SpellFamilyFlags[0] & 0x64)
            {
                // only rank 10+ gives the bonus damage
                if (m_spellInfo->BaseLevel >= 66)
                    // check for daze
                    if (unitTarget->HasAuraType(SPELL_AURA_MOD_DECREASE_SPEED))
                        spell_bonus += (m_spellInfo->Effects[EFFECT_0].CalcValue() * 0.35);
            }
            if (m_spellInfo->SpellFamilyFlags[0] & 0x8000000) // Mocking Blow
            {
                if (unitTarget->IsImmunedToSpellEffect(m_spellInfo, EFFECT_1) || unitTarget->GetTypeId() == TYPEID_PLAYER)
                {
                    m_damage = 0;
                    return;
                }
            }
            break;
        }
        case SPELLFAMILY_ROGUE:
        {
            // Fan of Knives, Hemorrhage, Ghostly Strike
            if ((m_spellInfo->SpellFamilyFlags[1] & 0x40000)
                || (m_spellInfo->SpellFamilyFlags[0] & 0x6000000))
            {
                // Hemorrhage
                if (m_spellInfo->SpellFamilyFlags[0] & 0x2000000)
                {
                    if (m_caster->GetTypeId() == TYPEID_PLAYER)
                        m_caster->ToPlayer()->AddComboPoints(unitTarget, 1, this);
                }
                // 50% more damage with daggers
                if (m_caster->GetTypeId() == TYPEID_PLAYER)
                    if (Item* item = m_caster->ToPlayer()->GetWeaponForAttack(m_attackType, true))
                        if (item->GetTemplate()->SubClass == ITEM_SUBCLASS_WEAPON_DAGGER)
                            totalDamagePercentMod *= 1.5f;
            }
            // Mutilate (for each hand)
            else if (m_spellInfo->SpellFamilyFlags[1] & 0x6)
            {
                bool found = false;
                // fast check
                if (unitTarget->HasAuraState(AURA_STATE_DEADLY_POISON, m_spellInfo, m_caster))
                    found = true;
                // full aura scan
                else
                {
                    Unit::AuraApplicationMap const& auras = unitTarget->GetAppliedAuras();
                    for (Unit::AuraApplicationMap::const_iterator itr = auras.begin(); itr != auras.end(); ++itr)
                    {
                        if (itr->second->GetBase()->GetSpellInfo()->Dispel == DISPEL_POISON)
                        {
                            found = true;
                            break;
                        }
                    }
                }

                if (found)
                    totalDamagePercentMod *= 1.2f;          // 120% if poisoned
            }
            break;
        }
        case SPELLFAMILY_PALADIN:
        {
            // Seal of Command Unleashed
            if (m_spellInfo->Id == 20467)
            {
                spell_bonus += int32(0.08f * m_caster->GetTotalAttackPowerValue(BASE_ATTACK));
                spell_bonus += int32(0.13f * m_caster->SpellBaseDamageBonusDone(m_spellInfo->GetSchoolMask()));
            }
            break;
        }
        case SPELLFAMILY_SHAMAN:
        {
            // Skyshatter Harness item set bonus
            // Stormstrike
            if (AuraEffect* aurEff = m_caster->IsScriptOverriden(m_spellInfo, 5634))
                m_caster->CastSpell(m_caster, 38430, true, NULL, aurEff);
            break;
        }
        case SPELLFAMILY_DRUID:
        {
            // Mangle (Cat): CP
            if (m_spellInfo->SpellFamilyFlags[1] & 0x400)
            {
                if (m_caster->GetTypeId() == TYPEID_PLAYER)
                    m_caster->ToPlayer()->AddComboPoints(unitTarget, 1, this);
            }
            // Shred, Maul - Rend and Tear
            else if (m_spellInfo->SpellFamilyFlags[0] & 0x00008800 && unitTarget->HasAuraState(AURA_STATE_BLEEDING))
            {
                if (AuraEffect const* rendAndTear = m_caster->GetDummyAuraEffect(SPELLFAMILY_DRUID, 2859, 0))
                    AddPct(totalDamagePercentMod, rendAndTear->GetAmount());
            }
            break;
        }
        case SPELLFAMILY_HUNTER:
        {
            // Kill Shot - bonus damage from Ranged Attack Power
            if (m_spellInfo->SpellFamilyFlags[1] & 0x800000)
                spell_bonus += int32(0.4f * m_caster->GetTotalAttackPowerValue(RANGED_ATTACK));
            break;
        }
        case SPELLFAMILY_DEATHKNIGHT:
        {
            // Plague Strike
            if (m_spellInfo->SpellFamilyFlags[0] & 0x1)
            {
                // Glyph of Plague Strike
                if (AuraEffect const* aurEff = m_caster->GetAuraEffect(58657, EFFECT_0))
                    AddPct(totalDamagePercentMod, aurEff->GetAmount());
                break;
            }
            // Blood Strike
            if (m_spellInfo->SpellFamilyFlags[0] & 0x400000)
            {
                float bonusPct = m_spellInfo->Effects[EFFECT_2].CalcValue() * unitTarget->GetDiseasesByCaster(m_caster->GetGUID()) / 2.0f;
                // Death Knight T8 Melee 4P Bonus
                if (AuraEffect const* aurEff = m_caster->GetAuraEffect(64736, EFFECT_0))
                    AddPct(bonusPct, aurEff->GetAmount());
                AddPct(totalDamagePercentMod, bonusPct);

                // Glyph of Blood Strike
                if (m_caster->GetAuraEffect(59332, EFFECT_0))
                    if (unitTarget->HasAuraType(SPELL_AURA_MOD_DECREASE_SPEED))
                       AddPct(totalDamagePercentMod, 20);
                break;
            }
            // Death Strike
            if (m_spellInfo->SpellFamilyFlags[0] & 0x10)
            {
                // Glyph of Death Strike
                if (AuraEffect const* aurEff = m_caster->GetAuraEffect(59336, EFFECT_0))
                    if (uint32 runic = std::min<uint32>(m_caster->GetPower(POWER_RUNIC_POWER), aurEff->GetSpellInfo()->Effects[EFFECT_1].CalcValue()))
                        AddPct(totalDamagePercentMod, runic);
                break;
            }
            // Obliterate (12.5% more damage per disease)
            if (m_spellInfo->SpellFamilyFlags[1] & 0x20000)
            {
                bool consumeDiseases = true;
                // Annihilation
                if (AuraEffect const* aurEff = m_caster->GetDummyAuraEffect(SPELLFAMILY_DEATHKNIGHT, 2710, EFFECT_0))
                    // Do not consume diseases if roll sucesses
                    if (roll_chance_i(aurEff->GetAmount()))
                        consumeDiseases = false;

                float bonusPct = m_spellInfo->Effects[EFFECT_2].CalcValue() * unitTarget->GetDiseasesByCaster(m_caster->GetGUID(), consumeDiseases) / 2.0f;
                // Death Knight T8 Melee 4P Bonus
                if (AuraEffect const* aurEff = m_caster->GetAuraEffect(64736, EFFECT_0))
                    AddPct(bonusPct, aurEff->GetAmount());
                AddPct(totalDamagePercentMod, bonusPct);
                break;
            }
            // Blood-Caked Strike - Blood-Caked Blade
            if (m_spellInfo->SpellIconID == 1736)
            {
                AddPct(totalDamagePercentMod, unitTarget->GetDiseasesByCaster(m_caster->GetGUID()) * 12.5f);
                break;
            }
            // Heart Strike
            if (m_spellInfo->SpellFamilyFlags[0] & 0x1000000)
            {
                float bonusPct = m_spellInfo->Effects[EFFECT_2].CalcValue() * unitTarget->GetDiseasesByCaster(m_caster->GetGUID());
                // Death Knight T8 Melee 4P Bonus
                if (AuraEffect const* aurEff = m_caster->GetAuraEffect(64736, EFFECT_0))
                    AddPct(bonusPct, aurEff->GetAmount());

                AddPct(totalDamagePercentMod, bonusPct);
                break;
            }
            break;
        }
    }

    bool normalized = false;
    float weaponDamagePercentMod = 1.0f;
    for (int j = 0; j < MAX_SPELL_EFFECTS; ++j)
    {
        switch (m_spellInfo->Effects[j].Effect)
        {
            case SPELL_EFFECT_WEAPON_DAMAGE:
            case SPELL_EFFECT_WEAPON_DAMAGE_NOSCHOOL:
                fixed_bonus += CalculateDamage(j, unitTarget);
                break;
            case SPELL_EFFECT_NORMALIZED_WEAPON_DMG:
                fixed_bonus += CalculateDamage(j, unitTarget);
                normalized = true;
                break;
            case SPELL_EFFECT_WEAPON_PERCENT_DAMAGE:
                ApplyPct(weaponDamagePercentMod, CalculateDamage(j, unitTarget));
                break;
            default:
                break;                                      // not weapon damage effect, just skip
        }
    }

    // apply to non-weapon bonus weapon total pct effect, weapon total flat effect included in weapon damage
    if (fixed_bonus || spell_bonus)
    {
        UnitMods unitMod;
        switch (m_attackType)
        {
            default:
            case BASE_ATTACK:   unitMod = UNIT_MOD_DAMAGE_MAINHAND; break;
            case OFF_ATTACK:    unitMod = UNIT_MOD_DAMAGE_OFFHAND;  break;
            case RANGED_ATTACK: unitMod = UNIT_MOD_DAMAGE_RANGED;   break;
        }

        float weapon_total_pct = 1.0f;
        if (m_spellInfo->SchoolMask & SPELL_SCHOOL_MASK_NORMAL)
             weapon_total_pct = m_caster->GetModifierValue(unitMod, TOTAL_PCT);

        if (fixed_bonus)
            fixed_bonus = int32(fixed_bonus * weapon_total_pct);
        if (spell_bonus)
            spell_bonus = int32(spell_bonus * weapon_total_pct);
    }

    int32 weaponDamage = m_caster->CalculateDamage(m_attackType, normalized, true);

    // Sequence is important
    for (int j = 0; j < MAX_SPELL_EFFECTS; ++j)
    {
        // We assume that a spell have at most one fixed_bonus
        // and at most one weaponDamagePercentMod
        switch (m_spellInfo->Effects[j].Effect)
        {
            case SPELL_EFFECT_WEAPON_DAMAGE:
            case SPELL_EFFECT_WEAPON_DAMAGE_NOSCHOOL:
            case SPELL_EFFECT_NORMALIZED_WEAPON_DMG:
                weaponDamage += fixed_bonus;
                break;
            case SPELL_EFFECT_WEAPON_PERCENT_DAMAGE:
                weaponDamage = int32(weaponDamage* weaponDamagePercentMod);
            default:
                break;                                      // not weapon damage effect, just skip
        }
    }

    if (spell_bonus)
        weaponDamage += spell_bonus;

    if (totalDamagePercentMod != 1.0f)
        weaponDamage = int32(weaponDamage* totalDamagePercentMod);

    // prevent negative damage
    uint32 eff_damage(std::max(weaponDamage, 0));

    // Add melee damage bonuses (also check for negative)
    uint32 damage = m_caster->MeleeDamageBonusDone(unitTarget, eff_damage, m_attackType, m_spellInfo);

    m_damage += unitTarget->MeleeDamageBonusTaken(m_caster, damage, m_attackType, m_spellInfo);
}

void Spell::EffectThreat(SpellEffIndex /*effIndex*/)
{
    if (effectHandleMode != SPELL_EFFECT_HANDLE_HIT_TARGET)
        return;

    if (!unitTarget || !unitTarget->isAlive() || !m_caster->isAlive())
        return;

    if (!unitTarget->CanHaveThreatList())
        return;

    unitTarget->AddThreat(m_caster, float(damage));
}

void Spell::EffectHealMaxHealth(SpellEffIndex /*effIndex*/)
{
    if (effectHandleMode != SPELL_EFFECT_HANDLE_HIT_TARGET)
        return;

    if (!unitTarget || !unitTarget->isAlive())
        return;

    int32 addhealth = 0;

    // damage == 0 - heal for caster max health
    if (damage == 0)
        addhealth = m_caster->GetMaxHealth();
    else
        addhealth = unitTarget->GetMaxHealth() - unitTarget->GetHealth();

    m_healing += addhealth;
}

void Spell::EffectInterruptCast(SpellEffIndex effIndex)
{
    if (effectHandleMode != SPELL_EFFECT_HANDLE_HIT_TARGET)
        return;

    if (!unitTarget || !unitTarget->isAlive())
        return;

    // TODO: not all spells that used this effect apply cooldown at school spells
    // also exist case: apply cooldown to interrupted cast only and to all spells
    // there is no CURRENT_AUTOREPEAT_SPELL spells that can be interrupted
    for (uint32 i = CURRENT_FIRST_NON_MELEE_SPELL; i < CURRENT_AUTOREPEAT_SPELL; ++i)
    {
        if (Spell* spell = unitTarget->GetCurrentSpell(CurrentSpellTypes(i)))
        {
            SpellInfo const* curSpellInfo = spell->m_spellInfo;
            // check if we can interrupt spell
            if ((spell->getState() == SPELL_STATE_CASTING
                || (spell->getState() == SPELL_STATE_PREPARING && spell->GetCastTime() > 0.0f))
                && curSpellInfo->PreventionType == SPELL_PREVENTION_TYPE_SILENCE
                && ((i == CURRENT_GENERIC_SPELL && curSpellInfo->InterruptFlags & SPELL_INTERRUPT_FLAG_INTERRUPT)
                || (i == CURRENT_CHANNELED_SPELL && curSpellInfo->ChannelInterruptFlags & CHANNEL_INTERRUPT_FLAG_INTERRUPT)))
            {
                if (m_originalCaster)
                {
                    int32 duration = m_spellInfo->GetDuration();
                    unitTarget->ProhibitSpellSchool(curSpellInfo->GetSchoolMask(), unitTarget->ModSpellDuration(m_spellInfo, unitTarget, duration, false, 1 << effIndex));
                }
                ExecuteLogEffectInterruptCast(effIndex, unitTarget, curSpellInfo->Id);
                unitTarget->InterruptSpell(CurrentSpellTypes(i), false);
            }
        }
    }
}

void Spell::EffectSummonObjectWild(SpellEffIndex effIndex)
{
    if (effectHandleMode != SPELL_EFFECT_HANDLE_HIT)
        return;

    uint32 gameobject_id = m_spellInfo->Effects[effIndex].MiscValue;

    GameObject* pGameObj = new GameObject;

    WorldObject* target = focusObject;
    if (!target)
        target = m_caster;

    float x, y, z;
    if (m_targets.HasDst())
        destTarget->GetPosition(x, y, z);
    else
        m_caster->GetClosePoint(x, y, z, DEFAULT_WORLD_OBJECT_SIZE);

    Map* map = target->GetMap();

    if (!pGameObj->Create(sObjectMgr->GenerateLowGuid(HIGHGUID_GAMEOBJECT), gameobject_id, map,
        m_caster->GetPhaseMask(), x, y, z, target->GetOrientation(), 0.0f, 0.0f, 0.0f, 0.0f, 100, GO_STATE_READY))
    {
        delete pGameObj;
        return;
    }

    int32 duration = m_spellInfo->GetDuration();

    pGameObj->SetRespawnTime(duration > 0 ? duration/IN_MILLISECONDS : 0);
    pGameObj->SetSpellId(m_spellInfo->Id);

    ExecuteLogEffectSummonObject(effIndex, pGameObj);

    // Wild object not have owner and check clickable by players
    map->AddToMap(pGameObj);

    if (pGameObj->GetGoType() == GAMEOBJECT_TYPE_FLAGDROP)
        if (Player* player = m_caster->ToPlayer())
            if (Battleground* bg = player->GetBattleground())
                bg->SetDroppedFlagGUID(pGameObj->GetGUID(), player->GetTeam() == ALLIANCE ? TEAM_HORDE: TEAM_ALLIANCE);

    if (uint32 linkedEntry = pGameObj->GetGOInfo()->GetLinkedGameObjectEntry())
    {
        GameObject* linkedGO = new GameObject;
        if (linkedGO->Create(sObjectMgr->GenerateLowGuid(HIGHGUID_GAMEOBJECT), linkedEntry, map,
            m_caster->GetPhaseMask(), x, y, z, target->GetOrientation(), 0.0f, 0.0f, 0.0f, 0.0f, 100, GO_STATE_READY))
        {
            linkedGO->SetRespawnTime(duration > 0 ? duration/IN_MILLISECONDS : 0);
            linkedGO->SetSpellId(m_spellInfo->Id);

            ExecuteLogEffectSummonObject(effIndex, linkedGO);

            // Wild object not have owner and check clickable by players
            map->AddToMap(linkedGO);
        }
        else
        {
            delete linkedGO;
            linkedGO = NULL;
            return;
        }
    }
}

void Spell::EffectScriptEffect(SpellEffIndex effIndex)
{
    if (effectHandleMode != SPELL_EFFECT_HANDLE_HIT_TARGET)
        return;

    // TODO: we must implement hunter pet summon at login there (spell 6962)

    switch (m_spellInfo->SpellFamilyName)
    {
        case SPELLFAMILY_GENERIC:
        {
            switch (m_spellInfo->Id)
            {
                // Glyph of Backstab
                case 63975:
                {
                    // search our Rupture aura on target
                    if (AuraEffect const* aurEff = unitTarget->GetAuraEffect(SPELL_AURA_PERIODIC_DAMAGE, SPELLFAMILY_ROGUE, 0x00100000, 0, 0, m_caster->GetGUID()))
                    {
                        uint32 countMin = aurEff->GetBase()->GetMaxDuration();
                        uint32 countMax = 12000; // this can be wrong, duration should be based on combo-points
                        countMax += m_caster->HasAura(56801) ? 4000 : 0;

                        if (countMin < countMax)
                        {
                            aurEff->GetBase()->SetDuration(uint32(aurEff->GetBase()->GetDuration() + 3000));
                            aurEff->GetBase()->SetMaxDuration(countMin + 2000);
                        }

                    }
                    return;
                }
                // Glyph of Scourge Strike
                case 69961:
                {
                    Unit::AuraEffectList const &mPeriodic = unitTarget->GetAuraEffectsByType(SPELL_AURA_PERIODIC_DAMAGE);
                    for (Unit::AuraEffectList::const_iterator i = mPeriodic.begin(); i != mPeriodic.end(); ++i)
                    {
                        AuraEffect const* aurEff = *i;
                        SpellInfo const* spellInfo = aurEff->GetSpellInfo();
                        // search our Blood Plague and Frost Fever on target
                        if (spellInfo->SpellFamilyName == SPELLFAMILY_DEATHKNIGHT && spellInfo->SpellFamilyFlags[2] & 0x2 &&
                            aurEff->GetCasterGUID() == m_caster->GetGUID())
                        {
                            uint32 countMin = aurEff->GetBase()->GetMaxDuration();
                            uint32 countMax = spellInfo->GetMaxDuration();

                            // this Glyph
                            countMax += 9000;
                            // talent Epidemic
                            if (AuraEffect const* epidemic = m_caster->GetAuraEffect(SPELL_AURA_ADD_FLAT_MODIFIER, SPELLFAMILY_DEATHKNIGHT, 234, EFFECT_0))
                                countMax += epidemic->GetAmount();

                            if (countMin < countMax)
                            {
                                aurEff->GetBase()->SetDuration(aurEff->GetBase()->GetDuration() + 3000);
                                aurEff->GetBase()->SetMaxDuration(countMin + 3000);
                            }
                        }
                    }
                    return;
                }
                case 45204: // Clone Me!
                    m_caster->CastSpell(unitTarget, damage, true);
                    break;
                case 55693:                                 // Remove Collapsing Cave Aura
                    if (!unitTarget)
                        return;
                    unitTarget->RemoveAurasDueToSpell(m_spellInfo->Effects[effIndex].CalcValue());
                    break;
                // Bending Shinbone
                case 8856:
                {
                    if (!itemTarget && m_caster->GetTypeId() != TYPEID_PLAYER)
                        return;

                    uint32 spell_id = roll_chance_i(20) ? 8854 : 8855;

                    m_caster->CastSpell(m_caster, spell_id, true, NULL);
                    return;
                }
                // Brittle Armor - need remove one 24575 Brittle Armor aura
                case 24590:
                    unitTarget->RemoveAuraFromStack(24575);
                    return;
                // Mercurial Shield - need remove one 26464 Mercurial Shield aura
                case 26465:
                    unitTarget->RemoveAuraFromStack(26464);
                    return;
                // Shadow Flame (All script effects, not just end ones to prevent player from dodging the last triggered spell)
                case 22539:
                case 22972:
                case 22975:
                case 22976:
                case 22977:
                case 22978:
                case 22979:
                case 22980:
                case 22981:
                case 22982:
                case 22983:
                case 22984:
                case 22985:
                {
                    if (!unitTarget || !unitTarget->isAlive())
                        return;

                    // Onyxia Scale Cloak
                    if (unitTarget->HasAura(22683))
                        return;

                    // Shadow Flame
                    m_caster->CastSpell(unitTarget, 22682, true);
                    return;
                }
                // Decimate
                case 28374:
                case 54426:
                    if (unitTarget)
                    {
                        int32 damage = int32(unitTarget->GetHealth()) - int32(unitTarget->CountPctFromMaxHealth(5));
                        if (damage > 0)
                            m_caster->CastCustomSpell(28375, SPELLVALUE_BASE_POINT0, damage, unitTarget);
                    }
                    return;
                // Mirren's Drinking Hat
                case 29830:
                {
                    uint32 item = 0;
                    switch (urand(1, 6))
                    {
                        case 1:
                        case 2:
                        case 3:
                            item = 23584; break;            // Loch Modan Lager
                        case 4:
                        case 5:
                            item = 23585; break;            // Stouthammer Lite
                        case 6:
                            item = 23586; break;            // Aerie Peak Pale Ale
                    }
                    if (item)
                        DoCreateItem(effIndex, item);
                    break;
                }
                case 20589: // Escape artist
                case 30918: // Improved Sprint
                {
                    // Removes snares and roots.
                    unitTarget->RemoveMovementImpairingAuras();
                    break;
                }
                // Plant Warmaul Ogre Banner
                case 32307:
                    if (Player* caster = m_caster->ToPlayer())
                    {
                        caster->RewardPlayerAndGroupAtEvent(18388, unitTarget);
                        if (Creature* target = unitTarget->ToCreature())
                        {
                            target->setDeathState(CORPSE);
                            target->RemoveCorpse();
                        }
                    }
                    break;
                // Mug Transformation
                case 41931:
                {
                    if (m_caster->GetTypeId() != TYPEID_PLAYER)
                        return;

                    uint8 bag = 19;
                    uint8 slot = 0;
                    Item* item = NULL;

                    while (bag) // 256 = 0 due to var type
                    {
                        item = m_caster->ToPlayer()->GetItemByPos(bag, slot);
                        if (item && item->GetEntry() == 38587)
                            break;

                        ++slot;
                        if (slot == 39)
                        {
                            slot = 0;
                            ++bag;
                        }
                    }
                    if (bag)
                    {
                        if (m_caster->ToPlayer()->GetItemByPos(bag, slot)->GetCount() == 1) m_caster->ToPlayer()->RemoveItem(bag, slot, true);
                        else m_caster->ToPlayer()->GetItemByPos(bag, slot)->SetCount(m_caster->ToPlayer()->GetItemByPos(bag, slot)->GetCount()-1);
                        // Spell 42518 (Braufest - Gratisprobe des Braufest herstellen)
                        m_caster->CastSpell(m_caster, 42518, true);
                        return;
                    }
                    break;
                }
                // Brutallus - Burn
                case 45141:
                case 45151:
                {
                    //Workaround for Range ... should be global for every ScriptEffect
                    float radius = m_spellInfo->Effects[effIndex].CalcRadius();
                    if (unitTarget && unitTarget->GetTypeId() == TYPEID_PLAYER && unitTarget->GetDistance(m_caster) >= radius && !unitTarget->HasAura(46394) && unitTarget != m_caster)
                        unitTarget->CastSpell(unitTarget, 46394, true);

                    break;
                }
                // Goblin Weather Machine
                case 46203:
                {
                    if (!unitTarget)
                        return;

                    uint32 spellId = 0;
                    switch (rand() % 4)
                    {
                        case 0: spellId = 46740; break;
                        case 1: spellId = 46739; break;
                        case 2: spellId = 46738; break;
                        case 3: spellId = 46736; break;
                    }
                    unitTarget->CastSpell(unitTarget, spellId, true);
                    break;
                }
                // 5, 000 Gold
                case 46642:
                {
                    if (!unitTarget || unitTarget->GetTypeId() != TYPEID_PLAYER)
                        return;

                    unitTarget->ToPlayer()->ModifyMoney(5000 * GOLD);

                    break;
                }
                // Roll Dice - Decahedral Dwarven Dice
                case 47770:
                {
                    char buf[128];
                    const char *gender = "his";
                    if (m_caster->getGender() > 0)
                        gender = "her";
                    sprintf(buf, "%s rubs %s [Decahedral Dwarven Dice] between %s hands and rolls. One %u and one %u.", m_caster->GetName().c_str(), gender, gender, urand(1, 10), urand(1, 10));
                    m_caster->MonsterTextEmote(buf, 0);
                    break;
                }
                // Roll 'dem Bones - Worn Troll Dice
                case 47776:
                {
                    char buf[128];
                    const char *gender = "his";
                    if (m_caster->getGender() > 0)
                        gender = "her";
                    sprintf(buf, "%s causually tosses %s [Worn Troll Dice]. One %u and one %u.", m_caster->GetName().c_str(), gender, urand(1, 6), urand(1, 6));
                    m_caster->MonsterTextEmote(buf, 0);
                    break;
                }
<<<<<<< HEAD
                // Vigilance
                case 50725:
                {
                    if (!unitTarget || unitTarget->GetTypeId() != TYPEID_PLAYER)
                        return;

                    // Remove Taunt cooldown
                    if (m_originalCaster)
                        m_originalCaster->ToPlayer()->RemoveSpellCooldown(355, true);

                    return;
                }
=======
>>>>>>> 367e1f7b
                // Death Knight Initiate Visual
                case 51519:
                {
                    if (!unitTarget || unitTarget->GetTypeId() != TYPEID_UNIT)
                        return;

                    uint32 iTmpSpellId = 0;
                    switch (unitTarget->GetDisplayId())
                    {
                        case 25369: iTmpSpellId = 51552; break; // bloodelf female
                        case 25373: iTmpSpellId = 51551; break; // bloodelf male
                        case 25363: iTmpSpellId = 51542; break; // draenei female
                        case 25357: iTmpSpellId = 51541; break; // draenei male
                        case 25361: iTmpSpellId = 51537; break; // dwarf female
                        case 25356: iTmpSpellId = 51538; break; // dwarf male
                        case 25372: iTmpSpellId = 51550; break; // forsaken female
                        case 25367: iTmpSpellId = 51549; break; // forsaken male
                        case 25362: iTmpSpellId = 51540; break; // gnome female
                        case 25359: iTmpSpellId = 51539; break; // gnome male
                        case 25355: iTmpSpellId = 51534; break; // human female
                        case 25354: iTmpSpellId = 51520; break; // human male
                        case 25360: iTmpSpellId = 51536; break; // nightelf female
                        case 25358: iTmpSpellId = 51535; break; // nightelf male
                        case 25368: iTmpSpellId = 51544; break; // orc female
                        case 25364: iTmpSpellId = 51543; break; // orc male
                        case 25371: iTmpSpellId = 51548; break; // tauren female
                        case 25366: iTmpSpellId = 51547; break; // tauren male
                        case 25370: iTmpSpellId = 51545; break; // troll female
                        case 25365: iTmpSpellId = 51546; break; // troll male
                        default: return;
                    }

                    unitTarget->CastSpell(unitTarget, iTmpSpellId, true);
                    Creature* npc = unitTarget->ToCreature();
                    npc->LoadEquipment(npc->GetEquipmentId());
                    return;
                }
                // Emblazon Runeblade
                case 51770:
                {
                    if (!m_originalCaster)
                        return;

                    m_originalCaster->CastSpell(m_originalCaster, damage, false);
                    break;
                }
                // Deathbolt from Thalgran Blightbringer
                // reflected by Freya's Ward
                // Retribution by Sevenfold Retribution
                case 51854:
                {
                    if (!unitTarget)
                        return;
                    if (unitTarget->HasAura(51845))
                        unitTarget->CastSpell(m_caster, 51856, true);
                    else
                        m_caster->CastSpell(unitTarget, 51855, true);
                    break;
                }
                // Summon Ghouls On Scarlet Crusade
                case 51904:
                {
                    if (!m_targets.HasDst())
                        return;

                    float x, y, z;
                    float radius = m_spellInfo->Effects[effIndex].CalcRadius();
                    for (uint8 i = 0; i < 15; ++i)
                    {
                        m_caster->GetRandomPoint(*destTarget, radius, x, y, z);
                        m_caster->CastSpell(x, y, z, 54522, true);
                    }
                    break;
                }
                case 52173: // Coyote Spirit Despawn
                case 60243: // Blood Parrot Despawn
                    if (unitTarget->GetTypeId() == TYPEID_UNIT && unitTarget->ToCreature()->isSummon())
                        unitTarget->ToTempSummon()->UnSummon();
                    return;
                case 52479: // Gift of the Harvester
                    if (unitTarget && m_originalCaster)
                        m_originalCaster->CastSpell(unitTarget, urand(0, 1) ? damage : 52505, true);
                    return;
                case 53110: // Devour Humanoid
                    if (unitTarget)
                        unitTarget->CastSpell(m_caster, damage, true);
                    return;
                case 57347: // Retrieving (Wintergrasp RP-GG pickup spell)
                {
                    if (!unitTarget || unitTarget->GetTypeId() != TYPEID_UNIT || m_caster->GetTypeId() != TYPEID_PLAYER)
                        return;

                    unitTarget->ToCreature()->DespawnOrUnsummon();

                    return;
                }
                case 57349: // Drop RP-GG (Wintergrasp RP-GG at death drop spell)
                {
                    if (m_caster->GetTypeId() != TYPEID_PLAYER)
                        return;

                    // Delete item from inventory at death
                    m_caster->ToPlayer()->DestroyItemCount(damage, 5, true);

                    return;
                }
                case 58418:                                 // Portal to Orgrimmar
                case 58420:                                 // Portal to Stormwind
                {
                    if (!unitTarget || unitTarget->GetTypeId() != TYPEID_PLAYER || effIndex != 0)
                        return;

                    uint32 spellID = m_spellInfo->Effects[EFFECT_0].CalcValue();
                    uint32 questID = m_spellInfo->Effects[EFFECT_1].CalcValue();

                    if (unitTarget->ToPlayer()->GetQuestStatus(questID) == QUEST_STATUS_COMPLETE)
                        unitTarget->CastSpell(unitTarget, spellID, true);

                    return;
                }
                case 58941:                                 // Rock Shards
                    if (unitTarget && m_originalCaster)
                    {
                        for (uint32 i = 0; i < 3; ++i)
                        {
                            m_originalCaster->CastSpell(unitTarget, 58689, true);
                            m_originalCaster->CastSpell(unitTarget, 58692, true);
                        }
                        if (((InstanceMap*)m_originalCaster->GetMap())->GetDifficulty() == REGULAR_DIFFICULTY)
                        {
                            m_originalCaster->CastSpell(unitTarget, 58695, true);
                            m_originalCaster->CastSpell(unitTarget, 58696, true);
                        }
                        else
                        {
                            m_originalCaster->CastSpell(unitTarget, 60883, true);
                            m_originalCaster->CastSpell(unitTarget, 60884, true);
                        }
                    }
                    return;
                case 58983: // Big Blizzard Bear
                {
                    if (!unitTarget || unitTarget->GetTypeId() != TYPEID_PLAYER)
                        return;

                    // Prevent stacking of mounts and client crashes upon dismounting
                    unitTarget->RemoveAurasByType(SPELL_AURA_MOUNTED);

                    // Triggered spell id dependent on riding skill
                    if (uint16 skillval = unitTarget->ToPlayer()->GetSkillValue(SKILL_RIDING))
                    {
                        if (skillval >= 150)
                            unitTarget->CastSpell(unitTarget, 58999, true);
                        else
                            unitTarget->CastSpell(unitTarget, 58997, true);
                    }
                    return;
                }
                case 59317:                                 // Teleporting
                {

                    if (!unitTarget || unitTarget->GetTypeId() != TYPEID_PLAYER)
                        return;

                    // return from top
                    if (unitTarget->ToPlayer()->GetAreaId() == 4637)
                        unitTarget->CastSpell(unitTarget, 59316, true);
                    // teleport atop
                    else
                        unitTarget->CastSpell(unitTarget, 59314, true);

                    return;
                }
                case 62482: // Grab Crate
                {
                    if (unitTarget)
                    {
                        if (Unit* seat = m_caster->GetVehicleBase())
                        {
                            if (Unit* parent = seat->GetVehicleBase())
                            {
                                // TODO: a hack, range = 11, should after some time cast, otherwise too far
                                m_caster->CastSpell(parent, 62496, true);
                                unitTarget->CastSpell(parent, m_spellInfo->Effects[EFFECT_0].CalcValue());
                            }
                        }
                    }
                    return;
                }
                case 60123: // Lightwell
                {
                    if (m_caster->GetTypeId() != TYPEID_UNIT || !m_caster->ToCreature()->isSummon())
                        return;

                    uint32 spell_heal;

                    switch (m_caster->GetEntry())
                    {
                        case 31897: spell_heal = 7001; break;
                        case 31896: spell_heal = 27873; break;
                        case 31895: spell_heal = 27874; break;
                        case 31894: spell_heal = 28276; break;
                        case 31893: spell_heal = 48084; break;
                        case 31883: spell_heal = 48085; break;
                        default:
                            sLog->outError(LOG_FILTER_SPELLS_AURAS, "Unknown Lightwell spell caster %u", m_caster->GetEntry());
                            return;
                    }

                    // proc a spellcast
                    if (Aura* chargesAura = m_caster->GetAura(59907))
                    {
                        m_caster->CastSpell(unitTarget, spell_heal, true, NULL, NULL, m_caster->ToTempSummon()->GetSummonerGUID());
                        if (chargesAura->ModCharges(-1))
                            m_caster->ToTempSummon()->UnSummon();
                    }

                    return;
                }
                // Stoneclaw Totem
                case 55328: // Rank 1
                case 55329: // Rank 2
                case 55330: // Rank 3
                case 55332: // Rank 4
                case 55333: // Rank 5
                case 55335: // Rank 6
                case 55278: // Rank 7
                case 58589: // Rank 8
                case 58590: // Rank 9
                case 58591: // Rank 10
                {
                    int32 basepoints0 = damage;
                    // Cast Absorb on totems
                    for (uint8 slot = SUMMON_SLOT_TOTEM; slot < MAX_TOTEM_SLOT; ++slot)
                    {
                        if (!unitTarget->m_SummonSlot[slot])
                            continue;

                        Creature* totem = unitTarget->GetMap()->GetCreature(unitTarget->m_SummonSlot[slot]);
                        if (totem && totem->isTotem())
                        {
                            m_caster->CastCustomSpell(totem, 55277, &basepoints0, NULL, NULL, true);
                        }
                    }
                    // Glyph of Stoneclaw Totem
                    if (AuraEffect* aur=unitTarget->GetAuraEffect(63298, 0))
                    {
                        basepoints0 *= aur->GetAmount();
                        m_caster->CastCustomSpell(unitTarget, 55277, &basepoints0, NULL, NULL, true);
                    }
                    break;
                }
                case 66545: //Summon Memory
                {
                    uint8 uiRandom = urand(0, 25);
                    uint32 uiSpells[26] = {66704, 66705, 66706, 66707, 66709, 66710, 66711, 66712, 66713, 66714, 66715, 66708, 66708, 66691, 66692, 66694, 66695, 66696, 66697, 66698, 66699, 66700, 66701, 66702, 66703, 66543};

                    m_caster->CastSpell(m_caster, uiSpells[uiRandom], true);
                    break;
                }
                case 45668:                                 // Ultra-Advanced Proto-Typical Shortening Blaster
                {
                    if (!unitTarget || unitTarget->GetTypeId() != TYPEID_UNIT)
                        return;

                    if (roll_chance_i(50))                  // chance unknown, using 50
                        return;

                    static uint32 const spellPlayer[5] =
                    {
                        45674,                            // Bigger!
                        45675,                            // Shrunk
                        45678,                            // Yellow
                        45682,                            // Ghost
                        45684                             // Polymorph
                    };

                    static uint32 const spellTarget[5] =
                    {
                        45673,                            // Bigger!
                        45672,                            // Shrunk
                        45677,                            // Yellow
                        45681,                            // Ghost
                        45683                             // Polymorph
                    };

                    m_caster->CastSpell(m_caster, spellPlayer[urand(0, 4)], true);
                    unitTarget->CastSpell(unitTarget, spellTarget[urand(0, 4)], true);
                    break;
                }
            }
            break;
        }
        case SPELLFAMILY_PALADIN:
        {
            // Judgement (seal trigger)
            if (m_spellInfo->Category == SPELLCATEGORY_JUDGEMENT)
            {
                if (!unitTarget || !unitTarget->isAlive())
                    return;
                uint32 spellId1 = 0;
                uint32 spellId2 = 0;

                // Judgement self add switch
                switch (m_spellInfo->Id)
                {
                    case 53407: spellId1 = 20184; break;    // Judgement of Justice
                    case 20271:                             // Judgement of Light
                    case 57774: spellId1 = 20185; break;    // Judgement of Light
                    case 53408: spellId1 = 20186; break;    // Judgement of Wisdom
                    default:
                        sLog->outError(LOG_FILTER_SPELLS_AURAS, "Unsupported Judgement (seal trigger) spell (Id: %u) in Spell::EffectScriptEffect", m_spellInfo->Id);
                        return;
                }
                // all seals have aura dummy in 2 effect
                Unit::AuraApplicationMap & sealAuras = m_caster->GetAppliedAuras();
                for (Unit::AuraApplicationMap::iterator iter = sealAuras.begin(); iter != sealAuras.end();)
                {
                    Aura* aura = iter->second->GetBase();
                    if (aura->GetSpellInfo()->GetSpellSpecific() == SPELL_SPECIFIC_SEAL)
                    {
                        if (AuraEffect* aureff = aura->GetEffect(2))
                            if (aureff->GetAuraType() == SPELL_AURA_DUMMY)
                            {
                                if (sSpellMgr->GetSpellInfo(aureff->GetAmount()))
                                    spellId2 = aureff->GetAmount();
                                break;
                            }
                        if (!spellId2)
                        {
                            switch (iter->first)
                            {
                                // Seal of light, Seal of wisdom, Seal of justice
                                case 20165:
                                case 20166:
                                case 20164:
                                    spellId2 = 54158;
                            }
                        }
                        break;
                    }
                    else
                        ++iter;
                }
                if (spellId1)
                    m_caster->CastSpell(unitTarget, spellId1, true);
                if (spellId2)
                    m_caster->CastSpell(unitTarget, spellId2, true);
                return;
            }
        }
        case SPELLFAMILY_DEATHKNIGHT:
        {
            // Pestilence
            if (m_spellInfo->SpellFamilyFlags[1]&0x10000)
            {
                // Get diseases on target of spell
                if (m_targets.GetUnitTarget() &&  // Glyph of Disease - cast on unit target too to refresh aura
                    (m_targets.GetUnitTarget() != unitTarget || m_caster->GetAura(63334)))
                {
                    // And spread them on target
                    // Blood Plague
                    if (m_targets.GetUnitTarget()->GetAura(55078))
                        m_caster->CastSpell(unitTarget, 55078, true);
                    // Frost Fever
                    if (m_targets.GetUnitTarget()->GetAura(55095))
                        m_caster->CastSpell(unitTarget, 55095, true);
                }
            }
            break;
        }
    }

    // normal DB scripted effect
    sLog->outDebug(LOG_FILTER_SPELLS_AURAS, "Spell ScriptStart spellid %u in EffectScriptEffect(%u)", m_spellInfo->Id, effIndex);
    m_caster->GetMap()->ScriptsStart(sSpellScripts, uint32(m_spellInfo->Id | (effIndex << 24)), m_caster, unitTarget);
}

void Spell::EffectSanctuary(SpellEffIndex /*effIndex*/)
{
    if (effectHandleMode != SPELL_EFFECT_HANDLE_HIT_TARGET)
        return;

    if (!unitTarget)
        return;

    unitTarget->getHostileRefManager().UpdateVisibility();

    Unit::AttackerSet const& attackers = unitTarget->getAttackers();
    for (Unit::AttackerSet::const_iterator itr = attackers.begin(); itr != attackers.end();)
    {
        if (!(*itr)->canSeeOrDetect(unitTarget))
            (*(itr++))->AttackStop();
        else
            ++itr;
    }

    unitTarget->m_lastSanctuaryTime = getMSTime();

    // Vanish allows to remove all threat and cast regular stealth so other spells can be used
    if (m_caster->GetTypeId() == TYPEID_PLAYER
        && m_spellInfo->SpellFamilyName == SPELLFAMILY_ROGUE
        && (m_spellInfo->SpellFamilyFlags[0] & SPELLFAMILYFLAG_ROGUE_VANISH))
    {
        m_caster->ToPlayer()->RemoveAurasByType(SPELL_AURA_MOD_ROOT);
        // Overkill
        if (m_caster->ToPlayer()->HasSpell(58426))
           m_caster->CastSpell(m_caster, 58427, true);
    }
}

void Spell::EffectAddComboPoints(SpellEffIndex /*effIndex*/)
{
    if (effectHandleMode != SPELL_EFFECT_HANDLE_HIT_TARGET)
        return;

    if (!unitTarget)
        return;

    if (!m_caster->m_movedPlayer)
        return;

    if (damage <= 0)
        return;

    m_caster->m_movedPlayer->AddComboPoints(unitTarget, damage, this);
}

void Spell::EffectDuel(SpellEffIndex effIndex)
{
    if (effectHandleMode != SPELL_EFFECT_HANDLE_HIT_TARGET)
        return;

    if (!unitTarget || m_caster->GetTypeId() != TYPEID_PLAYER || unitTarget->GetTypeId() != TYPEID_PLAYER)
        return;

    Player* caster = m_caster->ToPlayer();
    Player* target = unitTarget->ToPlayer();

    // caster or target already have requested duel
    if (caster->duel || target->duel || !target->GetSocial() || target->GetSocial()->HasIgnore(caster->GetGUIDLow()))
        return;

    // Players can only fight a duel in zones with this flag
    AreaTableEntry const* casterAreaEntry = GetAreaEntryByAreaID(caster->GetAreaId());
    if (casterAreaEntry && !(casterAreaEntry->flags & AREA_FLAG_ALLOW_DUELS))
    {
        SendCastResult(SPELL_FAILED_NO_DUELING);            // Dueling isn't allowed here
        return;
    }

    AreaTableEntry const* targetAreaEntry = GetAreaEntryByAreaID(target->GetAreaId());
    if (targetAreaEntry && !(targetAreaEntry->flags & AREA_FLAG_ALLOW_DUELS))
    {
        SendCastResult(SPELL_FAILED_NO_DUELING);            // Dueling isn't allowed here
        return;
    }

    //CREATE DUEL FLAG OBJECT
    GameObject* pGameObj = new GameObject;

    uint32 gameobject_id = m_spellInfo->Effects[effIndex].MiscValue;

    Map* map = m_caster->GetMap();
    if (!pGameObj->Create(sObjectMgr->GenerateLowGuid(HIGHGUID_GAMEOBJECT), gameobject_id,
        map, m_caster->GetPhaseMask(),
        m_caster->GetPositionX()+(unitTarget->GetPositionX()-m_caster->GetPositionX())/2,
        m_caster->GetPositionY()+(unitTarget->GetPositionY()-m_caster->GetPositionY())/2,
        m_caster->GetPositionZ(),
        m_caster->GetOrientation(), 0.0f, 0.0f, 0.0f, 0.0f, 0, GO_STATE_READY))
    {
        delete pGameObj;
        return;
    }

    pGameObj->SetUInt32Value(GAMEOBJECT_FACTION, m_caster->getFaction());
    pGameObj->SetUInt32Value(GAMEOBJECT_LEVEL, m_caster->getLevel()+1);
    int32 duration = m_spellInfo->GetDuration();
    pGameObj->SetRespawnTime(duration > 0 ? duration/IN_MILLISECONDS : 0);
    pGameObj->SetSpellId(m_spellInfo->Id);

    ExecuteLogEffectSummonObject(effIndex, pGameObj);

    m_caster->AddGameObject(pGameObj);
    map->AddToMap(pGameObj);
    //END

    // Send request
    WorldPacket data(SMSG_DUEL_REQUESTED, 8 + 8);
    data << uint64(pGameObj->GetGUID());
    data << uint64(caster->GetGUID());
    caster->GetSession()->SendPacket(&data);
    target->GetSession()->SendPacket(&data);

    // create duel-info
    DuelInfo* duel   = new DuelInfo;
    duel->initiator  = caster;
    duel->opponent   = target;
    duel->startTime  = 0;
    duel->startTimer = 0;
    duel->isMounted  = (GetSpellInfo()->Id == 62875); // Mounted Duel
    caster->duel     = duel;

    DuelInfo* duel2   = new DuelInfo;
    duel2->initiator  = caster;
    duel2->opponent   = caster;
    duel2->startTime  = 0;
    duel2->startTimer = 0;
    duel2->isMounted  = (GetSpellInfo()->Id == 62875); // Mounted Duel
    target->duel      = duel2;

    caster->SetUInt64Value(PLAYER_DUEL_ARBITER, pGameObj->GetGUID());
    target->SetUInt64Value(PLAYER_DUEL_ARBITER, pGameObj->GetGUID());

    sScriptMgr->OnPlayerDuelRequest(target, caster);
}

void Spell::EffectStuck(SpellEffIndex /*effIndex*/)
{
    if (effectHandleMode != SPELL_EFFECT_HANDLE_HIT)
        return;

    if (!m_caster || m_caster->GetTypeId() != TYPEID_PLAYER)
        return;

    if (!sWorld->getBoolConfig(CONFIG_CAST_UNSTUCK))
        return;

    Player* target = (Player*)m_caster;

    sLog->outDebug(LOG_FILTER_SPELLS_AURAS, "Spell Effect: Stuck");
    sLog->outInfo(LOG_FILTER_SPELLS_AURAS, "Player %s (guid %u) used auto-unstuck future at map %u (%f, %f, %f)", target->GetName().c_str(), target->GetGUIDLow(), m_caster->GetMapId(), m_caster->GetPositionX(), target->GetPositionY(), target->GetPositionZ());

    if (target->isInFlight())
        return;

    target->TeleportTo(target->GetStartPosition(), TELE_TO_SPELL);
    // homebind location is loaded always
    // target->TeleportTo(target->m_homebindMapId, target->m_homebindX, target->m_homebindY, target->m_homebindZ, target->GetOrientation(), (m_caster == m_caster ? TELE_TO_SPELL : 0));

    // Stuck spell trigger Hearthstone cooldown
    SpellInfo const* spellInfo = sSpellMgr->GetSpellInfo(8690);
    if (!spellInfo)
        return;
    Spell spell(target, spellInfo, TRIGGERED_FULL_MASK);
    spell.SendSpellCooldown();
}

void Spell::EffectSummonPlayer(SpellEffIndex /*effIndex*/)
{
    // workaround - this effect should not use target map
    if (effectHandleMode != SPELL_EFFECT_HANDLE_HIT_TARGET)
        return;

    if (!unitTarget || unitTarget->GetTypeId() != TYPEID_PLAYER)
        return;

    // Evil Twin (ignore player summon, but hide this for summoner)
    if (unitTarget->HasAura(23445))
        return;

    float x, y, z;
    m_caster->GetPosition(x, y, z);

    unitTarget->ToPlayer()->SetSummonPoint(m_caster->GetMapId(), x, y, z);

    WorldPacket data(SMSG_SUMMON_REQUEST, 8+4+4);
    data << uint64(m_caster->GetGUID());                    // summoner guid
    data << uint32(m_caster->GetZoneId());                  // summoner zone
    data << uint32(MAX_PLAYER_SUMMON_DELAY*IN_MILLISECONDS); // auto decline after msecs
    unitTarget->ToPlayer()->GetSession()->SendPacket(&data);
}

void Spell::EffectActivateObject(SpellEffIndex /*effIndex*/)
{
    if (effectHandleMode != SPELL_EFFECT_HANDLE_HIT_TARGET)
        return;

    if (!gameObjTarget)
        return;

    ScriptInfo activateCommand;
    activateCommand.command = SCRIPT_COMMAND_ACTIVATE_OBJECT;

    // int32 unk = m_spellInfo->Effects[effIndex].MiscValue; // This is set for EffectActivateObject spells; needs research

    gameObjTarget->GetMap()->ScriptCommandStart(activateCommand, 0, m_caster, gameObjTarget);
}

void Spell::EffectApplyGlyph(SpellEffIndex effIndex)
{
    if (effectHandleMode != SPELL_EFFECT_HANDLE_HIT)
        return;

    if (m_caster->GetTypeId() != TYPEID_PLAYER || m_glyphIndex >= MAX_GLYPH_SLOT_INDEX)
        return;

    Player* player = (Player*)m_caster;

    // glyph sockets level requirement
    uint8 minLevel = 0;
    switch (m_glyphIndex)
    {
        case 0:
        case 1: minLevel = 15; break;
        case 2: minLevel = 50; break;
        case 3: minLevel = 30; break;
        case 4: minLevel = 70; break;
        case 5: minLevel = 80; break;
    }
    if (minLevel && m_caster->getLevel() < minLevel)
    {
        SendCastResult(SPELL_FAILED_GLYPH_SOCKET_LOCKED);
        return;
    }

    // apply new one
    if (uint32 glyph = m_spellInfo->Effects[effIndex].MiscValue)
    {
        if (GlyphPropertiesEntry const* gp = sGlyphPropertiesStore.LookupEntry(glyph))
        {
            if (GlyphSlotEntry const* gs = sGlyphSlotStore.LookupEntry(player->GetGlyphSlot(m_glyphIndex)))
            {
                if (gp->TypeFlags != gs->TypeFlags)
                {
                    SendCastResult(SPELL_FAILED_INVALID_GLYPH);
                    return;                                 // glyph slot mismatch
                }
            }

            // remove old glyph
            if (uint32 oldglyph = player->GetGlyph(m_glyphIndex))
            {
                if (GlyphPropertiesEntry const* old_gp = sGlyphPropertiesStore.LookupEntry(oldglyph))
                {
                    player->RemoveAurasDueToSpell(old_gp->SpellId);
                    player->SetGlyph(m_glyphIndex, 0);
                }
            }

            player->CastSpell(m_caster, gp->SpellId, true);
            player->SetGlyph(m_glyphIndex, glyph);
            player->SendTalentsInfoData(false);
        }
    }
}

void Spell::EffectEnchantHeldItem(SpellEffIndex effIndex)
{
    if (effectHandleMode != SPELL_EFFECT_HANDLE_HIT_TARGET)
        return;

    // this is only item spell effect applied to main-hand weapon of target player (players in area)
    if (!unitTarget || unitTarget->GetTypeId() != TYPEID_PLAYER)
        return;

    Player* item_owner = (Player*)unitTarget;
    Item* item = item_owner->GetItemByPos(INVENTORY_SLOT_BAG_0, EQUIPMENT_SLOT_MAINHAND);

    if (!item)
        return;

    // must be equipped
    if (!item->IsEquipped())
        return;

    if (m_spellInfo->Effects[effIndex].MiscValue)
    {
        uint32 enchant_id = m_spellInfo->Effects[effIndex].MiscValue;
        int32 duration = m_spellInfo->GetDuration();          //Try duration index first ..
        if (!duration)
            duration = damage;//+1;            //Base points after ..
        if (!duration)
            duration = 10;                                  //10 seconds for enchants which don't have listed duration

        SpellItemEnchantmentEntry const* pEnchant = sSpellItemEnchantmentStore.LookupEntry(enchant_id);
        if (!pEnchant)
            return;

        // Always go to temp enchantment slot
        EnchantmentSlot slot = TEMP_ENCHANTMENT_SLOT;

        // Enchantment will not be applied if a different one already exists
        if (item->GetEnchantmentId(slot) && item->GetEnchantmentId(slot) != enchant_id)
            return;

        // Apply the temporary enchantment
        item->SetEnchantment(slot, enchant_id, duration*IN_MILLISECONDS, 0);
        item_owner->ApplyEnchantment(item, slot, true);
    }
}

void Spell::EffectDisEnchant(SpellEffIndex /*effIndex*/)
{
    if (effectHandleMode != SPELL_EFFECT_HANDLE_HIT_TARGET)
        return;

    if (!itemTarget || !itemTarget->GetTemplate()->DisenchantID)
        return;

    if (Player* caster = m_caster->ToPlayer())
    {
        caster->UpdateCraftSkill(m_spellInfo->Id);
        caster->SendLoot(itemTarget->GetGUID(), LOOT_DISENCHANTING);
    }

    // item will be removed at disenchanting end
}

void Spell::EffectInebriate(SpellEffIndex /*effIndex*/)
{
    if (effectHandleMode != SPELL_EFFECT_HANDLE_HIT_TARGET)
        return;

    if (!unitTarget || unitTarget->GetTypeId() != TYPEID_PLAYER)
        return;

    Player* player = unitTarget->ToPlayer();
    uint8 currentDrunk = player->GetDrunkValue();
    uint8 drunkMod = damage;
    if (currentDrunk + drunkMod > 100)
    {
        currentDrunk = 100;
        if (rand_chance() < 25.0f)
            player->CastSpell(player, 67468, false);    // Drunken Vomit
    }
    else
        currentDrunk += drunkMod;

    player->SetDrunkValue(currentDrunk, m_CastItem ? m_CastItem->GetEntry() : 0);
}

void Spell::EffectFeedPet(SpellEffIndex effIndex)
{
    if (effectHandleMode != SPELL_EFFECT_HANDLE_HIT_TARGET)
        return;

    Player* player = m_caster->ToPlayer();
    if (!player)
        return;

    Item* foodItem = itemTarget;
    if (!foodItem)
        return;

    Pet* pet = player->GetPet();
    if (!pet)
        return;

    if (!pet->isAlive())
        return;

    int32 benefit = pet->GetCurrentFoodBenefitLevel(foodItem->GetTemplate()->ItemLevel);
    if (benefit <= 0)
        return;

    ExecuteLogEffectDestroyItem(effIndex, foodItem->GetEntry());

    uint32 count = 1;
    player->DestroyItemCount(foodItem, count, true);
    // TODO: fix crash when a spell has two effects, both pointed at the same item target

    m_caster->CastCustomSpell(pet, m_spellInfo->Effects[effIndex].TriggerSpell, &benefit, NULL, NULL, true);
}

void Spell::EffectDismissPet(SpellEffIndex effIndex)
{
    if (effectHandleMode != SPELL_EFFECT_HANDLE_HIT_TARGET)
        return;

    if (!unitTarget || !unitTarget->isPet())
        return;

    Pet* pet = unitTarget->ToPet();

    ExecuteLogEffectUnsummonObject(effIndex, pet);
    pet->GetOwner()->RemovePet(pet, PET_SAVE_NOT_IN_SLOT);
}

void Spell::EffectSummonObject(SpellEffIndex effIndex)
{
    if (effectHandleMode != SPELL_EFFECT_HANDLE_HIT)
        return;

    uint32 go_id = m_spellInfo->Effects[effIndex].MiscValue;

    uint8 slot = 0;
    switch (m_spellInfo->Effects[effIndex].Effect)
    {
        case SPELL_EFFECT_SUMMON_OBJECT_SLOT1: slot = 0; break;
        case SPELL_EFFECT_SUMMON_OBJECT_SLOT2: slot = 1; break;
        case SPELL_EFFECT_SUMMON_OBJECT_SLOT3: slot = 2; break;
        case SPELL_EFFECT_SUMMON_OBJECT_SLOT4: slot = 3; break;
        default: return;
    }

    uint64 guid = m_caster->m_ObjectSlot[slot];
    if (guid != 0)
    {
        GameObject* obj = NULL;
        if (m_caster)
            obj = m_caster->GetMap()->GetGameObject(guid);

        if (obj)
        {
            // Recast case - null spell id to make auras not be removed on object remove from world
            if (m_spellInfo->Id == obj->GetSpellId())
                obj->SetSpellId(0);
            m_caster->RemoveGameObject(obj, true);
        }
        m_caster->m_ObjectSlot[slot] = 0;
    }

    GameObject* pGameObj = new GameObject;

    float x, y, z;
    // If dest location if present
    if (m_targets.HasDst())
        destTarget->GetPosition(x, y, z);
    // Summon in random point all other units if location present
    else
        m_caster->GetClosePoint(x, y, z, DEFAULT_WORLD_OBJECT_SIZE);

    Map* map = m_caster->GetMap();
    if (!pGameObj->Create(sObjectMgr->GenerateLowGuid(HIGHGUID_GAMEOBJECT), go_id, map,
        m_caster->GetPhaseMask(), x, y, z, m_caster->GetOrientation(), 0.0f, 0.0f, 0.0f, 0.0f, 0, GO_STATE_READY))
    {
        delete pGameObj;
        return;
    }

    //pGameObj->SetUInt32Value(GAMEOBJECT_LEVEL, m_caster->getLevel());
    int32 duration = m_spellInfo->GetDuration();
    pGameObj->SetRespawnTime(duration > 0 ? duration/IN_MILLISECONDS : 0);
    pGameObj->SetSpellId(m_spellInfo->Id);
    m_caster->AddGameObject(pGameObj);

    ExecuteLogEffectSummonObject(effIndex, pGameObj);

    map->AddToMap(pGameObj);

    m_caster->m_ObjectSlot[slot] = pGameObj->GetGUID();
}

void Spell::EffectResurrect(SpellEffIndex effIndex)
{
    if (effectHandleMode != SPELL_EFFECT_HANDLE_HIT_TARGET)
        return;

    if (!unitTarget || unitTarget->GetTypeId() != TYPEID_PLAYER)
        return;

    if (unitTarget->isAlive() || !unitTarget->IsInWorld())
        return;

    Player* target = unitTarget->ToPlayer();

    if (target->isRessurectRequested())       // already have one active request
        return;

    uint32 health = target->CountPctFromMaxHealth(damage);
    uint32 mana   = CalculatePct(target->GetMaxPower(POWER_MANA), damage);

    ExecuteLogEffectResurrect(effIndex, target);

    target->setResurrectRequestData(m_caster->GetGUID(), m_caster->GetMapId(), m_caster->GetPositionX(), m_caster->GetPositionY(), m_caster->GetPositionZ(), health, mana);
    SendResurrectRequest(target);
}

void Spell::EffectAddExtraAttacks(SpellEffIndex effIndex)
{
    if (effectHandleMode != SPELL_EFFECT_HANDLE_HIT_TARGET)
        return;

    if (!unitTarget || !unitTarget->isAlive() || !unitTarget->getVictim())
        return;

    if (unitTarget->m_extraAttacks)
        return;

    unitTarget->m_extraAttacks = damage;

    ExecuteLogEffectExtraAttacks(effIndex, unitTarget->getVictim(), damage);
}

void Spell::EffectParry(SpellEffIndex /*effIndex*/)
{
    if (effectHandleMode != SPELL_EFFECT_HANDLE_HIT)
        return;

    if (m_caster->GetTypeId() == TYPEID_PLAYER)
        m_caster->ToPlayer()->SetCanParry(true);
}

void Spell::EffectBlock(SpellEffIndex /*effIndex*/)
{
    if (effectHandleMode != SPELL_EFFECT_HANDLE_HIT)
        return;

    if (m_caster->GetTypeId() == TYPEID_PLAYER)
        m_caster->ToPlayer()->SetCanBlock(true);
}

void Spell::EffectLeap(SpellEffIndex /*effIndex*/)
{
    if (effectHandleMode != SPELL_EFFECT_HANDLE_HIT_TARGET)
        return;

    if (!unitTarget || unitTarget->isInFlight())
        return;

    if (!m_targets.HasDst())
        return;

    Position pos;
    destTarget->GetPosition(&pos);
    unitTarget->GetFirstCollisionPosition(pos, unitTarget->GetDistance(pos.GetPositionX(), pos.GetPositionY(), pos.GetPositionZ() + 2.0f), 0.0f);
    unitTarget->NearTeleportTo(pos.GetPositionX(), pos.GetPositionY(), pos.GetPositionZ(), pos.GetOrientation(), unitTarget == m_caster);
}

void Spell::EffectReputation(SpellEffIndex effIndex)
{
    if (effectHandleMode != SPELL_EFFECT_HANDLE_HIT_TARGET)
        return;

    if (!unitTarget || unitTarget->GetTypeId() != TYPEID_PLAYER)
        return;

    Player* player = unitTarget->ToPlayer();

    int32  repChange = damage;

    uint32 factionId = m_spellInfo->Effects[effIndex].MiscValue;

    FactionEntry const* factionEntry = sFactionStore.LookupEntry(factionId);
    if (!factionEntry)
        return;

    repChange = player->CalculateReputationGain(REPUTATION_SOURCE_SPELL, 0, repChange, factionId);

    player->GetReputationMgr().ModifyReputation(factionEntry, repChange);
}

void Spell::EffectQuestComplete(SpellEffIndex effIndex)
{
    if (effectHandleMode != SPELL_EFFECT_HANDLE_HIT_TARGET)
        return;

    if (!unitTarget || unitTarget->GetTypeId() != TYPEID_PLAYER)
        return;
    Player* player = unitTarget->ToPlayer();

    uint32 questId = m_spellInfo->Effects[effIndex].MiscValue;
    if (questId)
    {
        Quest const* quest = sObjectMgr->GetQuestTemplate(questId);
        if (!quest)
            return;

        uint16 logSlot = player->FindQuestSlot(questId);
        if (logSlot < MAX_QUEST_LOG_SIZE)
            player->AreaExploredOrEventHappens(questId);
        else if (player->CanTakeQuest(quest, false))    // never rewarded before
            player->CompleteQuest(questId);             // quest not in log - for internal use
    }
}

void Spell::EffectForceDeselect(SpellEffIndex /*effIndex*/)
{
    if (effectHandleMode != SPELL_EFFECT_HANDLE_HIT)
        return;

    WorldPacket data(SMSG_CLEAR_TARGET, 8);
    data << uint64(m_caster->GetGUID());
    m_caster->SendMessageToSet(&data, true);
}

void Spell::EffectSelfResurrect(SpellEffIndex effIndex)
{
    if (effectHandleMode != SPELL_EFFECT_HANDLE_HIT)
        return;

    if (!m_caster || m_caster->isAlive())
        return;
    if (m_caster->GetTypeId() != TYPEID_PLAYER)
        return;
    if (!m_caster->IsInWorld())
        return;

    uint32 health = 0;
    uint32 mana = 0;

    // flat case
    if (damage < 0)
    {
        health = uint32(-damage);
        mana = m_spellInfo->Effects[effIndex].MiscValue;
    }
    // percent case
    else
    {
        health = m_caster->CountPctFromMaxHealth(damage);
        if (m_caster->GetMaxPower(POWER_MANA) > 0)
            mana = CalculatePct(m_caster->GetMaxPower(POWER_MANA), damage);
    }

    Player* player = m_caster->ToPlayer();
    player->ResurrectPlayer(0.0f);

    player->SetHealth(health);
    player->SetPower(POWER_MANA, mana);
    player->SetPower(POWER_RAGE, 0);
    player->SetPower(POWER_ENERGY, player->GetMaxPower(POWER_ENERGY));

    player->SpawnCorpseBones();
}

void Spell::EffectSkinning(SpellEffIndex /*effIndex*/)
{
    if (effectHandleMode != SPELL_EFFECT_HANDLE_HIT_TARGET)
        return;

    if (unitTarget->GetTypeId() != TYPEID_UNIT)
        return;
    if (m_caster->GetTypeId() != TYPEID_PLAYER)
        return;

    Creature* creature = unitTarget->ToCreature();
    int32 targetLevel = creature->getLevel();

    uint32 skill = creature->GetCreatureTemplate()->GetRequiredLootSkill();

    m_caster->ToPlayer()->SendLoot(creature->GetGUID(), LOOT_SKINNING);
    creature->RemoveFlag(UNIT_FIELD_FLAGS, UNIT_FLAG_SKINNABLE);

    int32 reqValue = targetLevel < 10 ? 0 : targetLevel < 20 ? (targetLevel-10)*10 : targetLevel*5;

    int32 skillValue = m_caster->ToPlayer()->GetPureSkillValue(skill);

    // Double chances for elites
    m_caster->ToPlayer()->UpdateGatherSkill(skill, skillValue, reqValue, creature->isElite() ? 2 : 1);
}

void Spell::EffectCharge(SpellEffIndex /*effIndex*/)
{
    if (effectHandleMode == SPELL_EFFECT_HANDLE_LAUNCH_TARGET)
    {
        if (!unitTarget)
            return;

        float angle = unitTarget->GetRelativeAngle(m_caster);
        Position pos;

        unitTarget->GetContactPoint(m_caster, pos.m_positionX, pos.m_positionY, pos.m_positionZ);
        unitTarget->GetFirstCollisionPosition(pos, unitTarget->GetObjectSize(), angle);

        m_caster->GetMotionMaster()->MoveCharge(pos.m_positionX, pos.m_positionY, pos.m_positionZ + unitTarget->GetObjectSize());
    }

    if (effectHandleMode == SPELL_EFFECT_HANDLE_HIT_TARGET)
    {
        if (!unitTarget)
            return;

        // not all charge effects used in negative spells
        if (!m_spellInfo->IsPositive() && m_caster->GetTypeId() == TYPEID_PLAYER)
            m_caster->Attack(unitTarget, true);
    }
}

void Spell::EffectChargeDest(SpellEffIndex /*effIndex*/)
{
    if (effectHandleMode != SPELL_EFFECT_HANDLE_LAUNCH)
        return;

    if (m_targets.HasDst())
    {
        Position pos;
        destTarget->GetPosition(&pos);
        float angle = m_caster->GetRelativeAngle(pos.GetPositionX(), pos.GetPositionY());
        float dist = m_caster->GetDistance(pos);
        m_caster->GetFirstCollisionPosition(pos, dist, angle);

        m_caster->GetMotionMaster()->MoveCharge(pos.m_positionX, pos.m_positionY, pos.m_positionZ);
    }
}

void Spell::EffectKnockBack(SpellEffIndex effIndex)
{
    if (effectHandleMode != SPELL_EFFECT_HANDLE_HIT_TARGET)
        return;

    if (!unitTarget)
        return;

    if (Creature* creatureTarget = unitTarget->ToCreature())
        if (creatureTarget->isWorldBoss() || creatureTarget->IsDungeonBoss())
            return;

    // Spells with SPELL_EFFECT_KNOCK_BACK (like Thunderstorm) can't knockback target if target has ROOT/STUN
    if (unitTarget->HasUnitState(UNIT_STATE_ROOT | UNIT_STATE_STUNNED))
        return;

    // Instantly interrupt non melee spells being casted
    if (unitTarget->IsNonMeleeSpellCasted(true))
        unitTarget->InterruptNonMeleeSpells(true);

    float ratio = 0.1f;
    float speedxy = float(m_spellInfo->Effects[effIndex].MiscValue) * ratio;
    float speedz = float(damage) * ratio;
    if (speedxy < 0.1f && speedz < 0.1f)
        return;

    float x, y;
    if (m_spellInfo->Effects[effIndex].Effect == SPELL_EFFECT_KNOCK_BACK_DEST)
    {
        if (m_targets.HasDst())
            destTarget->GetPosition(x, y);
        else
            return;
    }
    else //if (m_spellInfo->Effects[i].Effect == SPELL_EFFECT_KNOCK_BACK)
    {
        m_caster->GetPosition(x, y);
    }

    unitTarget->KnockbackFrom(x, y, speedxy, speedz);
}

void Spell::EffectLeapBack(SpellEffIndex effIndex)
{
    if (effectHandleMode != SPELL_EFFECT_HANDLE_LAUNCH_TARGET)
        return;

    if (!unitTarget)
        return;

    float speedxy = float(m_spellInfo->Effects[effIndex].MiscValue)/10;
    float speedz = float(damage/10);
    //1891: Disengage
    m_caster->JumpTo(speedxy, speedz, m_spellInfo->SpellIconID != 1891);
}

void Spell::EffectQuestClear(SpellEffIndex effIndex)
{
    if (effectHandleMode != SPELL_EFFECT_HANDLE_HIT_TARGET)
        return;

    if (!unitTarget || unitTarget->GetTypeId() != TYPEID_PLAYER)
        return;
    Player* player = unitTarget->ToPlayer();

    uint32 quest_id = m_spellInfo->Effects[effIndex].MiscValue;

    Quest const* quest = sObjectMgr->GetQuestTemplate(quest_id);

    if (!quest)
        return;

    // Player has never done this quest
    if (player->GetQuestStatus(quest_id) == QUEST_STATUS_NONE)
        return;

    // remove all quest entries for 'entry' from quest log
    for (uint8 slot = 0; slot < MAX_QUEST_LOG_SIZE; ++slot)
    {
        uint32 logQuest = player->GetQuestSlotQuestId(slot);
        if (logQuest == quest_id)
        {
            player->SetQuestSlot(slot, 0);

            // we ignore unequippable quest items in this case, it's still be equipped
            player->TakeQuestSourceItem(logQuest, false);
        }
    }

    player->RemoveActiveQuest(quest_id);
    player->RemoveRewardedQuest(quest_id);
}

void Spell::EffectSendTaxi(SpellEffIndex effIndex)
{
    if (effectHandleMode != SPELL_EFFECT_HANDLE_HIT_TARGET)
        return;

    if (!unitTarget || unitTarget->GetTypeId() != TYPEID_PLAYER)
        return;

    unitTarget->ToPlayer()->ActivateTaxiPathTo(m_spellInfo->Effects[effIndex].MiscValue, m_spellInfo->Id);
}

void Spell::EffectPullTowards(SpellEffIndex effIndex)
{
    if (effectHandleMode != SPELL_EFFECT_HANDLE_HIT_TARGET)
        return;

    if (!unitTarget)
        return;

    float speedZ = (float)(m_spellInfo->Effects[effIndex].CalcValue() / 10);
    float speedXY = (float)(m_spellInfo->Effects[effIndex].MiscValue/10);
    Position pos;
    if (m_spellInfo->Effects[effIndex].Effect == SPELL_EFFECT_PULL_TOWARDS_DEST)
    {
        if (m_targets.HasDst())
            pos.Relocate(*destTarget);
        else
            return;
    }
    else //if (m_spellInfo->Effects[i].Effect == SPELL_EFFECT_PULL_TOWARDS)
    {
        pos.Relocate(m_caster);
    }

    unitTarget->GetMotionMaster()->MoveJump(pos.GetPositionX(), pos.GetPositionY(), pos.GetPositionZ(), speedXY, speedZ);
}

void Spell::EffectDispelMechanic(SpellEffIndex effIndex)
{
    if (effectHandleMode != SPELL_EFFECT_HANDLE_HIT_TARGET)
        return;

    if (!unitTarget)
        return;

    uint32 mechanic = m_spellInfo->Effects[effIndex].MiscValue;

    std::queue < std::pair < uint32, uint64 > > dispel_list;

    Unit::AuraMap const& auras = unitTarget->GetOwnedAuras();
    for (Unit::AuraMap::const_iterator itr = auras.begin(); itr != auras.end(); ++itr)
    {
        Aura* aura = itr->second;
        if (!aura->GetApplicationOfTarget(unitTarget->GetGUID()))
            continue;
        if (roll_chance_i(aura->CalcDispelChance(unitTarget, !unitTarget->IsFriendlyTo(m_caster))))
            if ((aura->GetSpellInfo()->GetAllEffectsMechanicMask() & (1 << mechanic)))
                dispel_list.push(std::make_pair(aura->GetId(), aura->GetCasterGUID()));
    }

    for (; dispel_list.size(); dispel_list.pop())
    {
        unitTarget->RemoveAura(dispel_list.front().first, dispel_list.front().second, 0, AURA_REMOVE_BY_ENEMY_SPELL);
    }
}

void Spell::EffectSummonDeadPet(SpellEffIndex /*effIndex*/)
{
    if (effectHandleMode != SPELL_EFFECT_HANDLE_HIT)
        return;

    Player* player = m_caster->ToPlayer();
    if (!player)
        return;

    Pet* pet = player->GetPet();
    if (pet && pet->isAlive())
        return;

    if (damage < 0)
        return;

    float x, y, z;
    player->GetPosition(x, y, z);
    if (!pet)
    {
        player->SummonPet(0, x, y, z, player->GetOrientation(), SUMMON_PET, 0);
        pet = player->GetPet();
    }
    if (!pet)
        return;

    player->GetMap()->CreatureRelocation(pet, x, y, z, player->GetOrientation());

    pet->SetUInt32Value(UNIT_DYNAMIC_FLAGS, UNIT_DYNFLAG_NONE);
    pet->RemoveFlag(UNIT_FIELD_FLAGS, UNIT_FLAG_SKINNABLE);
    pet->setDeathState(ALIVE);
    pet->ClearUnitState(uint32(UNIT_STATE_ALL_STATE));
    pet->SetHealth(pet->CountPctFromMaxHealth(damage));

    //pet->AIM_Initialize();
    //player->PetSpellInitialize();
    pet->SavePetToDB(PET_SAVE_AS_CURRENT);
}

void Spell::EffectDestroyAllTotems(SpellEffIndex /*effIndex*/)
{
    if (effectHandleMode != SPELL_EFFECT_HANDLE_HIT)
        return;

    int32 mana = 0;
    for (uint8 slot = SUMMON_SLOT_TOTEM; slot < MAX_TOTEM_SLOT; ++slot)
    {
        if (!m_caster->m_SummonSlot[slot])
            continue;

        Creature* totem = m_caster->GetMap()->GetCreature(m_caster->m_SummonSlot[slot]);
        if (totem && totem->isTotem())
        {
            uint32 spell_id = totem->GetUInt32Value(UNIT_CREATED_BY_SPELL);
            SpellInfo const* spellInfo = sSpellMgr->GetSpellInfo(spell_id);
            if (spellInfo)
            {
                mana += spellInfo->ManaCost;
                mana += int32(CalculatePct(m_caster->GetCreateMana(), spellInfo->ManaCostPercentage));
            }
            totem->ToTotem()->UnSummon();
        }
    }
    ApplyPct(mana, damage);
    if (mana)
        m_caster->CastCustomSpell(m_caster, 39104, &mana, NULL, NULL, true);
}

void Spell::EffectDurabilityDamage(SpellEffIndex effIndex)
{
    if (effectHandleMode != SPELL_EFFECT_HANDLE_HIT_TARGET)
        return;

    if (!unitTarget || unitTarget->GetTypeId() != TYPEID_PLAYER)
        return;

    int32 slot = m_spellInfo->Effects[effIndex].MiscValue;

    // -1 means all player equipped items and -2 all items
    if (slot < 0)
    {
        unitTarget->ToPlayer()->DurabilityPointsLossAll(damage, (slot < -1));
        ExecuteLogEffectDurabilityDamage(effIndex, unitTarget, -1, -1);
        return;
    }

    // invalid slot value
    if (slot >= INVENTORY_SLOT_BAG_END)
        return;

    if (Item* item = unitTarget->ToPlayer()->GetItemByPos(INVENTORY_SLOT_BAG_0, slot))
    {
        unitTarget->ToPlayer()->DurabilityPointsLoss(item, damage);
        ExecuteLogEffectDurabilityDamage(effIndex, unitTarget, item->GetEntry(), slot);
    }
}

void Spell::EffectDurabilityDamagePCT(SpellEffIndex effIndex)
{
    if (effectHandleMode != SPELL_EFFECT_HANDLE_HIT_TARGET)
        return;

    if (!unitTarget || unitTarget->GetTypeId() != TYPEID_PLAYER)
        return;

    int32 slot = m_spellInfo->Effects[effIndex].MiscValue;

    // FIXME: some spells effects have value -1/-2
    // Possibly its mean -1 all player equipped items and -2 all items
    if (slot < 0)
    {
        unitTarget->ToPlayer()->DurabilityLossAll(float(damage) / 100.0f, (slot < -1));
        return;
    }

    // invalid slot value
    if (slot >= INVENTORY_SLOT_BAG_END)
        return;

    if (damage <= 0)
        return;

    if (Item* item = unitTarget->ToPlayer()->GetItemByPos(INVENTORY_SLOT_BAG_0, slot))
        unitTarget->ToPlayer()->DurabilityLoss(item, float(damage) / 100.0f);
}

void Spell::EffectModifyThreatPercent(SpellEffIndex /*effIndex*/)
{
    if (effectHandleMode != SPELL_EFFECT_HANDLE_HIT_TARGET)
        return;

    if (!unitTarget)
        return;

    unitTarget->getThreatManager().modifyThreatPercent(m_caster, damage);
}

void Spell::EffectTransmitted(SpellEffIndex effIndex)
{
    if (effectHandleMode != SPELL_EFFECT_HANDLE_HIT)
        return;

    uint32 name_id = m_spellInfo->Effects[effIndex].MiscValue;

    GameObjectTemplate const* goinfo = sObjectMgr->GetGameObjectTemplate(name_id);

    if (!goinfo)
    {
        sLog->outError(LOG_FILTER_SQL, "Gameobject (Entry: %u) not exist and not created at spell (ID: %u) cast", name_id, m_spellInfo->Id);
        return;
    }

    float fx, fy, fz;

    if (m_targets.HasDst())
        destTarget->GetPosition(fx, fy, fz);
    //FIXME: this can be better check for most objects but still hack
    else if (m_spellInfo->Effects[effIndex].HasRadius() && m_spellInfo->Speed == 0)
    {
        float dis = m_spellInfo->Effects[effIndex].CalcRadius(m_originalCaster);
        m_caster->GetClosePoint(fx, fy, fz, DEFAULT_WORLD_OBJECT_SIZE, dis);
    }
    else
    {
        //GO is always friendly to it's creator, get range for friends
        float min_dis = m_spellInfo->GetMinRange(true);
        float max_dis = m_spellInfo->GetMaxRange(true);
        float dis = (float)rand_norm() * (max_dis - min_dis) + min_dis;

        m_caster->GetClosePoint(fx, fy, fz, DEFAULT_WORLD_OBJECT_SIZE, dis);
    }

    Map* cMap = m_caster->GetMap();
    if (goinfo->type == GAMEOBJECT_TYPE_FISHINGNODE || goinfo->type == GAMEOBJECT_TYPE_FISHINGHOLE)
    {
        LiquidData liqData;
        if (!cMap->IsInWater(fx, fy, fz + 1.f/* -0.5f */, &liqData))             // Hack to prevent fishing bobber from failing to land on fishing hole
        { // but this is not proper, we really need to ignore not materialized objects
            SendCastResult(SPELL_FAILED_NOT_HERE);
            SendChannelUpdate(0);
            return;
        }

        // replace by water level in this case
        //fz = cMap->GetWaterLevel(fx, fy);
        fz = liqData.level;
    }
    // if gameobject is summoning object, it should be spawned right on caster's position
    else if (goinfo->type == GAMEOBJECT_TYPE_SUMMONING_RITUAL)
    {
        m_caster->GetPosition(fx, fy, fz);
    }

    GameObject* pGameObj = new GameObject;

    if (!pGameObj->Create(sObjectMgr->GenerateLowGuid(HIGHGUID_GAMEOBJECT), name_id, cMap,
        m_caster->GetPhaseMask(), fx, fy, fz, m_caster->GetOrientation(), 0.0f, 0.0f, 0.0f, 0.0f, 100, GO_STATE_READY))
    {
        delete pGameObj;
        return;
    }

    int32 duration = m_spellInfo->GetDuration();

    switch (goinfo->type)
    {
        case GAMEOBJECT_TYPE_FISHINGNODE:
        {
            m_caster->SetUInt64Value(UNIT_FIELD_CHANNEL_OBJECT, pGameObj->GetGUID());
            m_caster->AddGameObject(pGameObj);              // will removed at spell cancel

            // end time of range when possible catch fish (FISHING_BOBBER_READY_TIME..GetDuration(m_spellInfo))
            // start time == fish-FISHING_BOBBER_READY_TIME (0..GetDuration(m_spellInfo)-FISHING_BOBBER_READY_TIME)
            int32 lastSec = 0;
            switch (urand(0, 3))
            {
                case 0: lastSec =  3; break;
                case 1: lastSec =  7; break;
                case 2: lastSec = 13; break;
                case 3: lastSec = 17; break;
            }

            duration = duration - lastSec*IN_MILLISECONDS + FISHING_BOBBER_READY_TIME*IN_MILLISECONDS;
            break;
        }
        case GAMEOBJECT_TYPE_SUMMONING_RITUAL:
        {
            if (m_caster->GetTypeId() == TYPEID_PLAYER)
            {
                pGameObj->AddUniqueUse(m_caster->ToPlayer());
                m_caster->AddGameObject(pGameObj);      // will be removed at spell cancel
            }
            break;
        }
        case GAMEOBJECT_TYPE_DUEL_ARBITER: // 52991
            m_caster->AddGameObject(pGameObj);
            break;
        case GAMEOBJECT_TYPE_FISHINGHOLE:
        case GAMEOBJECT_TYPE_CHEST:
        default:
            break;
    }

    pGameObj->SetRespawnTime(duration > 0 ? duration/IN_MILLISECONDS : 0);

    pGameObj->SetOwnerGUID(m_caster->GetGUID());

    //pGameObj->SetUInt32Value(GAMEOBJECT_LEVEL, m_caster->getLevel());
    pGameObj->SetSpellId(m_spellInfo->Id);

    ExecuteLogEffectSummonObject(effIndex, pGameObj);

    sLog->outDebug(LOG_FILTER_SPELLS_AURAS, "AddObject at SpellEfects.cpp EffectTransmitted");
    //m_caster->AddGameObject(pGameObj);
    //m_ObjToDel.push_back(pGameObj);

    cMap->AddToMap(pGameObj);

    if (uint32 linkedEntry = pGameObj->GetGOInfo()->GetLinkedGameObjectEntry())
    {
        GameObject* linkedGO = new GameObject;
        if (linkedGO->Create(sObjectMgr->GenerateLowGuid(HIGHGUID_GAMEOBJECT), linkedEntry, cMap,
            m_caster->GetPhaseMask(), fx, fy, fz, m_caster->GetOrientation(), 0.0f, 0.0f, 0.0f, 0.0f, 100, GO_STATE_READY))
        {
            linkedGO->SetRespawnTime(duration > 0 ? duration/IN_MILLISECONDS : 0);
            //linkedGO->SetUInt32Value(GAMEOBJECT_LEVEL, m_caster->getLevel());
            linkedGO->SetSpellId(m_spellInfo->Id);
            linkedGO->SetOwnerGUID(m_caster->GetGUID());

            ExecuteLogEffectSummonObject(effIndex, linkedGO);

            linkedGO->GetMap()->AddToMap(linkedGO);
        }
        else
        {
            delete linkedGO;
            linkedGO = NULL;
            return;
        }
    }
}

void Spell::EffectProspecting(SpellEffIndex /*effIndex*/)
{
    if (effectHandleMode != SPELL_EFFECT_HANDLE_HIT_TARGET)
        return;

    if (m_caster->GetTypeId() != TYPEID_PLAYER)
        return;

    Player* p_caster = (Player*)m_caster;
    if (!itemTarget || !(itemTarget->GetTemplate()->Flags & ITEM_PROTO_FLAG_PROSPECTABLE))
        return;

    if (itemTarget->GetCount() < 5)
        return;

    if (sWorld->getBoolConfig(CONFIG_SKILL_PROSPECTING))
    {
        uint32 SkillValue = p_caster->GetPureSkillValue(SKILL_JEWELCRAFTING);
        uint32 reqSkillValue = itemTarget->GetTemplate()->RequiredSkillRank;
        p_caster->UpdateGatherSkill(SKILL_JEWELCRAFTING, SkillValue, reqSkillValue);
    }

    m_caster->ToPlayer()->SendLoot(itemTarget->GetGUID(), LOOT_PROSPECTING);
}

void Spell::EffectMilling(SpellEffIndex /*effIndex*/)
{
    if (effectHandleMode != SPELL_EFFECT_HANDLE_HIT_TARGET)
        return;

    if (m_caster->GetTypeId() != TYPEID_PLAYER)
        return;

    Player* p_caster = (Player*)m_caster;
    if (!itemTarget || !(itemTarget->GetTemplate()->Flags & ITEM_PROTO_FLAG_MILLABLE))
        return;

    if (itemTarget->GetCount() < 5)
        return;

    if (sWorld->getBoolConfig(CONFIG_SKILL_MILLING))
    {
        uint32 SkillValue = p_caster->GetPureSkillValue(SKILL_INSCRIPTION);
        uint32 reqSkillValue = itemTarget->GetTemplate()->RequiredSkillRank;
        p_caster->UpdateGatherSkill(SKILL_INSCRIPTION, SkillValue, reqSkillValue);
    }

    m_caster->ToPlayer()->SendLoot(itemTarget->GetGUID(), LOOT_MILLING);
}

void Spell::EffectSkill(SpellEffIndex /*effIndex*/)
{
    if (effectHandleMode != SPELL_EFFECT_HANDLE_HIT)
        return;

    sLog->outDebug(LOG_FILTER_SPELLS_AURAS, "WORLD: SkillEFFECT");
}

/* There is currently no need for this effect. We handle it in Battleground.cpp
   If we would handle the resurrection here, the spiritguide would instantly disappear as the
   player revives, and so we wouldn't see the spirit heal visual effect on the npc.
   This is why we use a half sec delay between the visual effect and the resurrection itself */
void Spell::EffectSpiritHeal(SpellEffIndex /*effIndex*/)
{
    if (effectHandleMode != SPELL_EFFECT_HANDLE_HIT_TARGET)
        return;

    /*
    if (unitTarget->GetTypeId() != TYPEID_PLAYER)
        return;
    if (!unitTarget->IsInWorld())
        return;

    //m_spellInfo->Effects[i].BasePoints; == 99 (percent?)
    //unitTarget->ToPlayer()->setResurrect(m_caster->GetGUID(), unitTarget->GetPositionX(), unitTarget->GetPositionY(), unitTarget->GetPositionZ(), unitTarget->GetMaxHealth(), unitTarget->GetMaxPower(POWER_MANA));
    unitTarget->ToPlayer()->ResurrectPlayer(1.0f);
    unitTarget->ToPlayer()->SpawnCorpseBones();
    */
}

// remove insignia spell effect
void Spell::EffectSkinPlayerCorpse(SpellEffIndex /*effIndex*/)
{
    if (effectHandleMode != SPELL_EFFECT_HANDLE_HIT_TARGET)
        return;

    sLog->outDebug(LOG_FILTER_SPELLS_AURAS, "Effect: SkinPlayerCorpse");
    if ((m_caster->GetTypeId() != TYPEID_PLAYER) || (unitTarget->GetTypeId() != TYPEID_PLAYER) || (unitTarget->isAlive()))
        return;

    unitTarget->ToPlayer()->RemovedInsignia((Player*)m_caster);
}

void Spell::EffectStealBeneficialBuff(SpellEffIndex effIndex)
{
    if (effectHandleMode != SPELL_EFFECT_HANDLE_HIT_TARGET)
        return;

    sLog->outDebug(LOG_FILTER_SPELLS_AURAS, "Effect: StealBeneficialBuff");

    if (!unitTarget || unitTarget == m_caster)                 // can't steal from self
        return;

    DispelChargesList steal_list;

    // Create dispel mask by dispel type
    uint32 dispelMask  = SpellInfo::GetDispelMask(DispelType(m_spellInfo->Effects[effIndex].MiscValue));
    Unit::AuraMap const& auras = unitTarget->GetOwnedAuras();
    for (Unit::AuraMap::const_iterator itr = auras.begin(); itr != auras.end(); ++itr)
    {
        Aura* aura = itr->second;
        AuraApplication * aurApp = aura->GetApplicationOfTarget(unitTarget->GetGUID());
        if (!aurApp)
            continue;

        if ((aura->GetSpellInfo()->GetDispelMask()) & dispelMask)
        {
            // Need check for passive? this
            if (!aurApp->IsPositive() || aura->IsPassive() || aura->GetSpellInfo()->AttributesEx4 & SPELL_ATTR4_NOT_STEALABLE)
                continue;

            // The charges / stack amounts don't count towards the total number of auras that can be dispelled.
            // Ie: A dispel on a target with 5 stacks of Winters Chill and a Polymorph has 1 / (1 + 1) -> 50% chance to dispell
            // Polymorph instead of 1 / (5 + 1) -> 16%.
            bool dispel_charges = aura->GetSpellInfo()->AttributesEx7 & SPELL_ATTR7_DISPEL_CHARGES;
            uint8 charges = dispel_charges ? aura->GetCharges() : aura->GetStackAmount();
            if (charges > 0)
                steal_list.push_back(std::make_pair(aura, charges));
        }
    }

    if (steal_list.empty())
        return;

    // Ok if exist some buffs for dispel try dispel it
    uint32 failCount = 0;
    DispelList success_list;
    WorldPacket dataFail(SMSG_DISPEL_FAILED, 8+8+4+4+damage*4);
    // dispel N = damage buffs (or while exist buffs for dispel)
    for (int32 count = 0; count < damage && !steal_list.empty();)
    {
        // Random select buff for dispel
        DispelChargesList::iterator itr = steal_list.begin();
        std::advance(itr, urand(0, steal_list.size() - 1));

        int32 chance = itr->first->CalcDispelChance(unitTarget, !unitTarget->IsFriendlyTo(m_caster));
        // 2.4.3 Patch Notes: "Dispel effects will no longer attempt to remove effects that have 100% dispel resistance."
        if (!chance)
        {
            steal_list.erase(itr);
            continue;
        }
        else
        {
            if (roll_chance_i(chance))
            {
                success_list.push_back(std::make_pair(itr->first->GetId(), itr->first->GetCasterGUID()));
                --itr->second;
                if (itr->second <= 0)
                    steal_list.erase(itr);
            }
            else
            {
                if (!failCount)
                {
                    // Failed to dispell
                    dataFail << uint64(m_caster->GetGUID());            // Caster GUID
                    dataFail << uint64(unitTarget->GetGUID());          // Victim GUID
                    dataFail << uint32(m_spellInfo->Id);                // dispel spell id
                }
                ++failCount;
                dataFail << uint32(itr->first->GetId());                         // Spell Id
            }
            ++count;
        }
    }

    if (failCount)
        m_caster->SendMessageToSet(&dataFail, true);

    if (success_list.empty())
        return;

    WorldPacket dataSuccess(SMSG_SPELLSTEALLOG, 8+8+4+1+4+damage*5);
    dataSuccess.append(unitTarget->GetPackGUID());  // Victim GUID
    dataSuccess.append(m_caster->GetPackGUID());    // Caster GUID
    dataSuccess << uint32(m_spellInfo->Id);         // dispel spell id
    dataSuccess << uint8(0);                        // not used
    dataSuccess << uint32(success_list.size());     // count
    for (DispelList::iterator itr = success_list.begin(); itr!=success_list.end(); ++itr)
    {
        dataSuccess << uint32(itr->first);          // Spell Id
        dataSuccess << uint8(0);                    // 0 - steals !=0 transfers
        unitTarget->RemoveAurasDueToSpellBySteal(itr->first, itr->second, m_caster);
    }
    m_caster->SendMessageToSet(&dataSuccess, true);
}

void Spell::EffectKillCreditPersonal(SpellEffIndex effIndex)
{
    if (effectHandleMode != SPELL_EFFECT_HANDLE_HIT_TARGET)
        return;

    if (!unitTarget || unitTarget->GetTypeId() != TYPEID_PLAYER)
        return;

    unitTarget->ToPlayer()->KilledMonsterCredit(m_spellInfo->Effects[effIndex].MiscValue, 0);
}

void Spell::EffectKillCredit(SpellEffIndex effIndex)
{
    if (effectHandleMode != SPELL_EFFECT_HANDLE_HIT_TARGET)
        return;

    if (!unitTarget || unitTarget->GetTypeId() != TYPEID_PLAYER)
        return;

    int32 creatureEntry = m_spellInfo->Effects[effIndex].MiscValue;
    if (!creatureEntry)
    {
        if (m_spellInfo->Id == 42793) // Burn Body
            creatureEntry = 24008; // Fallen Combatant
    }

    if (creatureEntry)
        unitTarget->ToPlayer()->RewardPlayerAndGroupAtEvent(creatureEntry, unitTarget);
}

void Spell::EffectQuestFail(SpellEffIndex effIndex)
{
    if (effectHandleMode != SPELL_EFFECT_HANDLE_HIT_TARGET)
        return;

    if (!unitTarget || unitTarget->GetTypeId() != TYPEID_PLAYER)
        return;

    unitTarget->ToPlayer()->FailQuest(m_spellInfo->Effects[effIndex].MiscValue);
}

void Spell::EffectQuestStart(SpellEffIndex effIndex)
{
    if (effectHandleMode != SPELL_EFFECT_HANDLE_HIT_TARGET)
        return;

    if (!unitTarget || unitTarget->GetTypeId() != TYPEID_PLAYER)
        return;

    Player* player = unitTarget->ToPlayer();
    if (Quest const* qInfo = sObjectMgr->GetQuestTemplate(m_spellInfo->Effects[effIndex].MiscValue))
    {
        if (player->CanTakeQuest(qInfo, false) && player->CanAddQuest(qInfo, false))
        {
            player->AddQuest(qInfo, NULL);
        }
    }
}

void Spell::EffectActivateRune(SpellEffIndex effIndex)
{
    if (effectHandleMode != SPELL_EFFECT_HANDLE_LAUNCH)
        return;

    if (m_caster->GetTypeId() != TYPEID_PLAYER)
        return;

    Player* player = m_caster->ToPlayer();

    if (player->getClass() != CLASS_DEATH_KNIGHT)
        return;

    // needed later
    m_runesState = m_caster->ToPlayer()->GetRunesState();

    uint32 count = damage;
    if (count == 0) count = 1;
    for (uint32 j = 0; j < MAX_RUNES && count > 0; ++j)
    {
        if (player->GetRuneCooldown(j) && player->GetCurrentRune(j) == RuneType(m_spellInfo->Effects[effIndex].MiscValue))
        {
            if (m_spellInfo->Id == 45529)
                if (player->GetBaseRune(j) != RuneType(m_spellInfo->Effects[effIndex].MiscValueB))
                    continue;
            player->SetRuneCooldown(j, 0);
            --count;
        }
    }

    // Blood Tap
    if (m_spellInfo->Id == 45529 && count > 0)
    {
        for (uint32 l = 0; l < MAX_RUNES && count > 0; ++l)
        {
            // Check if both runes are on cd as that is the only time when this needs to come into effect
            if ((player->GetRuneCooldown(l) && player->GetCurrentRune(l) == RuneType(m_spellInfo->Effects[effIndex].MiscValueB)) && (player->GetRuneCooldown(l+1) && player->GetCurrentRune(l+1) == RuneType(m_spellInfo->Effects[effIndex].MiscValueB)))
            {
                // Should always update the rune with the lowest cd
                if (player->GetRuneCooldown(l) >= player->GetRuneCooldown(l+1))
                    l++;
                player->SetRuneCooldown(l, 0);
                --count;
                // is needed to push through to the client that the rune is active
                player->ResyncRunes(MAX_RUNES);
            }
            else
                break;
        }
    }

    // Empower rune weapon
    if (m_spellInfo->Id == 47568)
    {
        // Need to do this just once
        if (effIndex != 0)
            return;

        for (uint32 i = 0; i < MAX_RUNES; ++i)
        {
            if (player->GetRuneCooldown(i) && (player->GetCurrentRune(i) == RUNE_FROST ||  player->GetCurrentRune(i) == RUNE_DEATH))
                player->SetRuneCooldown(i, 0);
        }
    }
}

void Spell::EffectCreateTamedPet(SpellEffIndex effIndex)
{
    if (effectHandleMode != SPELL_EFFECT_HANDLE_HIT_TARGET)
        return;

    if (!unitTarget || unitTarget->GetTypeId() != TYPEID_PLAYER || unitTarget->GetPetGUID() || unitTarget->getClass() != CLASS_HUNTER)
        return;

    uint32 creatureEntry = m_spellInfo->Effects[effIndex].MiscValue;
    Pet* pet = unitTarget->CreateTamedPetFrom(creatureEntry, m_spellInfo->Id);
    if (!pet)
        return;

    // add to world
    pet->GetMap()->AddToMap(pet->ToCreature());

    // unitTarget has pet now
    unitTarget->SetMinion(pet, true);

    pet->InitTalentForLevel();

    if (unitTarget->GetTypeId() == TYPEID_PLAYER)
    {
        pet->SavePetToDB(PET_SAVE_AS_CURRENT);
        unitTarget->ToPlayer()->PetSpellInitialize();
    }
}

void Spell::EffectDiscoverTaxi(SpellEffIndex effIndex)
{
    if (effectHandleMode != SPELL_EFFECT_HANDLE_HIT_TARGET)
        return;

    if (!unitTarget || unitTarget->GetTypeId() != TYPEID_PLAYER)
        return;
    uint32 nodeid = m_spellInfo->Effects[effIndex].MiscValue;
    if (sTaxiNodesStore.LookupEntry(nodeid))
        unitTarget->ToPlayer()->GetSession()->SendDiscoverNewTaxiNode(nodeid);
}

void Spell::EffectTitanGrip(SpellEffIndex /*effIndex*/)
{
    if (effectHandleMode != SPELL_EFFECT_HANDLE_HIT)
        return;
    
    if (Player* player = (Player*)m_caster)
    {
        player->SetCanTitanGrip(true);
        if (player->HasTwoHandWeaponInOneHand() && !player->HasAura(49152))
            player->CastSpell(player, 49152, true);
    }
}

void Spell::EffectRedirectThreat(SpellEffIndex /*effIndex*/)
{
    if (effectHandleMode != SPELL_EFFECT_HANDLE_HIT_TARGET)
        return;

    if (unitTarget)
        m_caster->SetReducedThreatPercent((uint32)damage, unitTarget->GetGUID());
}

void Spell::EffectGameObjectDamage(SpellEffIndex /*effIndex*/)
{
    if (effectHandleMode != SPELL_EFFECT_HANDLE_HIT_TARGET)
        return;

    if (!gameObjTarget)
        return;

    Unit* caster = m_originalCaster;
    if (!caster)
        return;

    FactionTemplateEntry const* casterFaction = caster->getFactionTemplateEntry();
    FactionTemplateEntry const* targetFaction = sFactionTemplateStore.LookupEntry(gameObjTarget->GetUInt32Value(GAMEOBJECT_FACTION));
    // Do not allow to damage GO's of friendly factions (ie: Wintergrasp Walls/Ulduar Storm Beacons)
    if ((casterFaction && targetFaction && !casterFaction->IsFriendlyTo(*targetFaction)) || !targetFaction)
        gameObjTarget->ModifyHealth(-damage, caster, GetSpellInfo()->Id);
}

void Spell::EffectGameObjectRepair(SpellEffIndex /*effIndex*/)
{
    if (effectHandleMode != SPELL_EFFECT_HANDLE_HIT_TARGET)
        return;

    if (!gameObjTarget)
        return;

    gameObjTarget->ModifyHealth(damage, m_caster);
}

void Spell::EffectGameObjectSetDestructionState(SpellEffIndex effIndex)
{
    if (effectHandleMode != SPELL_EFFECT_HANDLE_HIT_TARGET)
        return;

    if (!gameObjTarget || !m_originalCaster)
        return;

    Player* player = m_originalCaster->GetCharmerOrOwnerPlayerOrPlayerItself();
    gameObjTarget->SetDestructibleState(GameObjectDestructibleState(m_spellInfo->Effects[effIndex].MiscValue), player, true);
}

void Spell::SummonGuardian(uint32 i, uint32 entry, SummonPropertiesEntry const* properties, uint32 numGuardians)
{
    Unit* caster = m_originalCaster;
    if (!caster)
        return;

    if (caster->isTotem())
        caster = caster->ToTotem()->GetOwner();

    // in another case summon new
    uint8 level = caster->getLevel();

    // level of pet summoned using engineering item based at engineering skill level
    if (m_CastItem && caster->GetTypeId() == TYPEID_PLAYER)
        if (ItemTemplate const* proto = m_CastItem->GetTemplate())
            if (proto->RequiredSkill == SKILL_ENGINEERING)
                if (uint16 skill202 = caster->ToPlayer()->GetSkillValue(SKILL_ENGINEERING))
                    level = skill202 / 5;

    float radius = 5.0f;
    int32 duration = m_spellInfo->GetDuration();

    if (Player* modOwner = m_originalCaster->GetSpellModOwner())
        modOwner->ApplySpellMod(m_spellInfo->Id, SPELLMOD_DURATION, duration);

    //TempSummonType summonType = (duration == 0) ? TEMPSUMMON_DEAD_DESPAWN : TEMPSUMMON_TIMED_DESPAWN;
    Map* map = caster->GetMap();

    for (uint32 count = 0; count < numGuardians; ++count)
    {
        Position pos;
        if (count == 0)
            pos = *destTarget;
        else
            // randomize position for multiple summons
            m_caster->GetRandomPoint(*destTarget, radius, pos);

        TempSummon* summon = map->SummonCreature(entry, pos, properties, duration, caster, m_spellInfo->Id);
        if (!summon)
            return;
        if (summon->HasUnitTypeMask(UNIT_MASK_GUARDIAN))
            ((Guardian*)summon)->InitStatsForLevel(level);

        if (properties && properties->Category == SUMMON_CATEGORY_ALLY)
            summon->setFaction(caster->getFaction());

        if (summon->HasUnitTypeMask(UNIT_MASK_MINION) && m_targets.HasDst())
            ((Minion*)summon)->SetFollowAngle(m_caster->GetAngle(summon));

        if (summon->GetEntry() == 27893)
        {
            if (uint32 weapon = m_caster->GetUInt32Value(PLAYER_VISIBLE_ITEM_16_ENTRYID))
            {
                summon->SetDisplayId(11686);
                summon->SetUInt32Value(UNIT_VIRTUAL_ITEM_SLOT_ID, weapon);
            }
            else
                summon->SetDisplayId(1126);
        }

        summon->AI()->EnterEvadeMode();

        ExecuteLogEffectSummonObject(i, summon);
    }
}

void Spell::EffectRenamePet(SpellEffIndex /*effIndex*/)
{
    if (effectHandleMode != SPELL_EFFECT_HANDLE_HIT_TARGET)
        return;

    if (!unitTarget || unitTarget->GetTypeId() != TYPEID_UNIT ||
        !unitTarget->ToCreature()->isPet() || ((Pet*)unitTarget)->getPetType() != HUNTER_PET)
        return;

    unitTarget->SetByteFlag(UNIT_FIELD_BYTES_2, 2, UNIT_CAN_BE_RENAMED);
}

void Spell::EffectPlayMusic(SpellEffIndex effIndex)
{
    if (effectHandleMode != SPELL_EFFECT_HANDLE_HIT_TARGET)
        return;

    if (!unitTarget || unitTarget->GetTypeId() != TYPEID_PLAYER)
        return;

    uint32 soundid = m_spellInfo->Effects[effIndex].MiscValue;

    if (!sSoundEntriesStore.LookupEntry(soundid))
    {
        sLog->outError(LOG_FILTER_SPELLS_AURAS, "EffectPlayMusic: Sound (Id: %u) not exist in spell %u.", soundid, m_spellInfo->Id);
        return;
    }

    WorldPacket data(SMSG_PLAY_MUSIC, 4);
    data << uint32(soundid);
    unitTarget->ToPlayer()->GetSession()->SendPacket(&data);
}

void Spell::EffectSpecCount(SpellEffIndex /*effIndex*/)
{
    if (effectHandleMode != SPELL_EFFECT_HANDLE_HIT_TARGET)
        return;

    if (!unitTarget || unitTarget->GetTypeId() != TYPEID_PLAYER)
        return;

    unitTarget->ToPlayer()->UpdateSpecCount(damage);
}

void Spell::EffectActivateSpec(SpellEffIndex /*effIndex*/)
{
    if (effectHandleMode != SPELL_EFFECT_HANDLE_HIT_TARGET)
        return;

    if (!unitTarget || unitTarget->GetTypeId() != TYPEID_PLAYER)
        return;

    unitTarget->ToPlayer()->ActivateSpec(damage-1);  // damage is 1 or 2, spec is 0 or 1
}

void Spell::EffectPlaySound(SpellEffIndex effIndex)
{
    if (effectHandleMode != SPELL_EFFECT_HANDLE_HIT_TARGET)
        return;

    if (!unitTarget || unitTarget->GetTypeId() != TYPEID_PLAYER)
        return;

    switch (m_spellInfo->Id)
    {
        case 58730: // Restricted Flight Area
        case 58600: // Restricted Flight Area
            unitTarget->ToPlayer()->GetSession()->SendNotification(LANG_ZONE_NOFLYZONE);
            break;
        default:
            break;
    }

    uint32 soundId = m_spellInfo->Effects[effIndex].MiscValue;

    if (!sSoundEntriesStore.LookupEntry(soundId))
    {
        sLog->outError(LOG_FILTER_SPELLS_AURAS, "EffectPlaySound: Sound (Id: %u) not exist in spell %u.", soundId, m_spellInfo->Id);
        return;
    }

    WorldPacket data(SMSG_PLAY_SOUND, 4);
    data << uint32(soundId);
    unitTarget->ToPlayer()->GetSession()->SendPacket(&data);
}

void Spell::EffectRemoveAura(SpellEffIndex effIndex)
{
    if (effectHandleMode != SPELL_EFFECT_HANDLE_HIT_TARGET)
        return;

    if (!unitTarget)
        return;
    // there may be need of specifying casterguid of removed auras
    unitTarget->RemoveAurasDueToSpell(m_spellInfo->Effects[effIndex].TriggerSpell);
}

void Spell::EffectCastButtons(SpellEffIndex effIndex)
{
    if (effectHandleMode != SPELL_EFFECT_HANDLE_HIT)
        return;

    if (m_caster->GetTypeId() != TYPEID_PLAYER)
        return;

    Player* p_caster = m_caster->ToPlayer();
    uint32 button_id = m_spellInfo->Effects[effIndex].MiscValue + 132;
    uint32 n_buttons = m_spellInfo->Effects[effIndex].MiscValueB;

    for (; n_buttons; --n_buttons, ++button_id)
    {
        ActionButton const* ab = p_caster->GetActionButton(button_id);
        if (!ab || ab->GetType() != ACTION_BUTTON_SPELL)
            continue;

        //! Action button data is unverified when it's set so it can be "hacked"
        //! to contain invalid spells, so filter here.
        uint32 spell_id = ab->GetAction();
        if (!spell_id)
            continue;

        SpellInfo const* spellInfo = sSpellMgr->GetSpellInfo(spell_id);
        if (!spellInfo)
            continue;

        if (!p_caster->HasSpell(spell_id) || p_caster->HasSpellCooldown(spell_id))
            continue;

        if (!(spellInfo->AttributesEx7 & SPELL_ATTR7_SUMMON_PLAYER_TOTEM))
            continue;

        uint32 cost = spellInfo->CalcPowerCost(m_caster, spellInfo->GetSchoolMask());
        if (m_caster->GetPower(POWER_MANA) < cost)
            continue;

        TriggerCastFlags triggerFlags = TriggerCastFlags(TRIGGERED_IGNORE_GCD | TRIGGERED_IGNORE_CAST_IN_PROGRESS | TRIGGERED_CAST_DIRECTLY);
        m_caster->CastSpell(m_caster, spell_id, triggerFlags);
    }
}

void Spell::EffectRechargeManaGem(SpellEffIndex /*effIndex*/)
{
    if (effectHandleMode != SPELL_EFFECT_HANDLE_HIT_TARGET)
        return;

    if (!unitTarget || unitTarget->GetTypeId() != TYPEID_PLAYER)
        return;

    Player* player = m_caster->ToPlayer();

    if (!player)
        return;

    uint32 item_id = m_spellInfo->Effects[EFFECT_0].ItemType;

    ItemTemplate const* pProto = sObjectMgr->GetItemTemplate(item_id);
    if (!pProto)
    {
        player->SendEquipError(EQUIP_ERR_ITEM_NOT_FOUND, NULL, NULL);
        return;
    }

    if (Item* pItem = player->GetItemByEntry(item_id))
    {
        for (int x = 0; x < MAX_ITEM_PROTO_SPELLS; ++x)
            pItem->SetSpellCharges(x, pProto->Spells[x].SpellCharges);
        pItem->SetState(ITEM_CHANGED, player);
    }
}

void Spell::EffectBind(SpellEffIndex effIndex)
{
    if (effectHandleMode != SPELL_EFFECT_HANDLE_HIT_TARGET)
        return;

    if (!unitTarget || unitTarget->GetTypeId() != TYPEID_PLAYER)
        return;

    Player* player = unitTarget->ToPlayer();

    WorldLocation homeLoc;
    uint32 areaId = player->GetAreaId();

    if (m_spellInfo->Effects[effIndex].MiscValue)
        areaId = m_spellInfo->Effects[effIndex].MiscValue;

    if (m_targets.HasDst())
        homeLoc.WorldRelocate(*destTarget);
    else
    {
        player->GetPosition(&homeLoc);
        homeLoc.m_mapId = player->GetMapId();
    }

    player->SetHomebind(homeLoc, areaId);

    // binding
    WorldPacket data(SMSG_BINDPOINTUPDATE, (4+4+4+4+4));
    data << float(homeLoc.GetPositionX());
    data << float(homeLoc.GetPositionY());
    data << float(homeLoc.GetPositionZ());
    data << uint32(homeLoc.GetMapId());
    data << uint32(areaId);
    player->SendDirectMessage(&data);

    sLog->outDebug(LOG_FILTER_SPELLS_AURAS, "EffectBind: New homebind X: %f, Y: %f, Z: %f, MapId: %u, AreaId: %u",
        homeLoc.GetPositionX(), homeLoc.GetPositionY(), homeLoc.GetPositionZ(), homeLoc.GetMapId(), areaId);

    // zone update
    data.Initialize(SMSG_PLAYERBOUND, 8+4);
    data << uint64(player->GetGUID());
    data << uint32(areaId);
    player->SendDirectMessage(&data);
}

void Spell::EffectSummonRaFFriend(SpellEffIndex effIndex)
{
    if (effectHandleMode != SPELL_EFFECT_HANDLE_HIT_TARGET)
        return;

    if (m_caster->GetTypeId() != TYPEID_PLAYER || !unitTarget || unitTarget->GetTypeId() != TYPEID_PLAYER)
        return;

    m_caster->CastSpell(unitTarget, m_spellInfo->Effects[effIndex].TriggerSpell, true);
}<|MERGE_RESOLUTION|>--- conflicted
+++ resolved
@@ -1177,29 +1177,6 @@
     // Pre effects
     switch (m_spellInfo->Id)
     {
-<<<<<<< HEAD
-        case 48129:  // Scroll of Recall
-            uiMaxSafeLevel = 40;
-        case 60320:  // Scroll of Recall II
-            if (!uiMaxSafeLevel)
-                uiMaxSafeLevel = 70;
-        case 60321:  // Scroll of Recal III
-            if (!uiMaxSafeLevel)
-                uiMaxSafeLevel = 80;
-
-            if (unitTarget->getLevel() > uiMaxSafeLevel)
-            {
-                unitTarget->AddAura(60444, unitTarget); //Apply Lost! Aura
-
-                // ALLIANCE from 60323 to 60330 - HORDE from 60328 to 60335
-                uint32 spellId = 60323;
-                if (m_caster->ToPlayer()->GetTeam() == HORDE)
-                    spellId += 5;
-
-                spellId += urand(0, 7);
-                m_caster->CastSpell(m_caster, spellId, true);
-                return;
-=======
         case 66550: // teleports outside (Isle of Conquest)
             if (Player* target = unitTarget->ToPlayer())
             {
@@ -1216,7 +1193,6 @@
                     m_targets.SetDst(389.57f, -832.38f, 48.65f, 3.00f, 628);
                 else
                     m_targets.SetDst(1174.85f, -763.24f, 48.72f, 6.26f, 628);
->>>>>>> 367e1f7b
             }
             break;
     }
@@ -3970,21 +3946,6 @@
                     m_caster->MonsterTextEmote(buf, 0);
                     break;
                 }
-<<<<<<< HEAD
-                // Vigilance
-                case 50725:
-                {
-                    if (!unitTarget || unitTarget->GetTypeId() != TYPEID_PLAYER)
-                        return;
-
-                    // Remove Taunt cooldown
-                    if (m_originalCaster)
-                        m_originalCaster->ToPlayer()->RemoveSpellCooldown(355, true);
-
-                    return;
-                }
-=======
->>>>>>> 367e1f7b
                 // Death Knight Initiate Visual
                 case 51519:
                 {
