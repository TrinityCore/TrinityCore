/*
 * Copyright (C) 2008-2012 TrinityCore <http://www.trinitycore.org/>
 * Copyright (C) 2005-2009 MaNGOS <http://getmangos.com/>
 *
 * This program is free software; you can redistribute it and/or modify it
 * under the terms of the GNU General Public License as published by the
 * Free Software Foundation; either version 2 of the License, or (at your
 * option) any later version.
 *
 * This program is distributed in the hope that it will be useful, but WITHOUT
 * ANY WARRANTY; without even the implied warranty of MERCHANTABILITY or
 * FITNESS FOR A PARTICULAR PURPOSE. See the GNU General Public License for
 * more details.
 *
 * You should have received a copy of the GNU General Public License along
 * with this program. If not, see <http://www.gnu.org/licenses/>.
 */

#include "Common.h"
#include "DatabaseEnv.h"
#include "WorldPacket.h"
#include "Opcodes.h"
#include "Log.h"
#include "UpdateMask.h"
#include "World.h"
#include "ObjectMgr.h"
#include "SpellMgr.h"
#include "Player.h"
#include "SkillExtraItems.h"
#include "Unit.h"
#include "Spell.h"
#include "DynamicObject.h"
#include "SpellAuras.h"
#include "SpellAuraEffects.h"
#include "Group.h"
#include "UpdateData.h"
#include "MapManager.h"
#include "ObjectAccessor.h"
#include "SharedDefines.h"
#include "Pet.h"
#include "GameObject.h"
#include "GossipDef.h"
#include "Creature.h"
#include "Totem.h"
#include "CreatureAI.h"
#include "BattlegroundMgr.h"
#include "Battleground.h"
#include "BattlegroundEY.h"
#include "BattlegroundWS.h"
#include "OutdoorPvPMgr.h"
#include "OutdoorPvPWG.h"
#include "Language.h"
#include "SocialMgr.h"
#include "Util.h"
#include "VMapFactory.h"
#include "TemporarySummon.h"
#include "CellImpl.h"
#include "GridNotifiers.h"
#include "GridNotifiersImpl.h"
#include "SkillDiscovery.h"
#include "Formulas.h"
#include "Vehicle.h"
#include "ScriptMgr.h"
#include "GameObjectAI.h"
#include "AccountMgr.h"
#include "InstanceScript.h"

pEffect SpellEffects[TOTAL_SPELL_EFFECTS]=
{
    &Spell::EffectNULL,                                     //  0
    &Spell::EffectInstaKill,                                //  1 SPELL_EFFECT_INSTAKILL
    &Spell::EffectSchoolDMG,                                //  2 SPELL_EFFECT_SCHOOL_DAMAGE
    &Spell::EffectDummy,                                    //  3 SPELL_EFFECT_DUMMY
    &Spell::EffectUnused,                                   //  4 SPELL_EFFECT_PORTAL_TELEPORT          unused
    &Spell::EffectTeleportUnits,                            //  5 SPELL_EFFECT_TELEPORT_UNITS
    &Spell::EffectApplyAura,                                //  6 SPELL_EFFECT_APPLY_AURA
    &Spell::EffectEnvironmentalDMG,                         //  7 SPELL_EFFECT_ENVIRONMENTAL_DAMAGE
    &Spell::EffectPowerDrain,                               //  8 SPELL_EFFECT_POWER_DRAIN
    &Spell::EffectHealthLeech,                              //  9 SPELL_EFFECT_HEALTH_LEECH
    &Spell::EffectHeal,                                     // 10 SPELL_EFFECT_HEAL
    &Spell::EffectBind,                                     // 11 SPELL_EFFECT_BIND
    &Spell::EffectNULL,                                     // 12 SPELL_EFFECT_PORTAL
    &Spell::EffectUnused,                                   // 13 SPELL_EFFECT_RITUAL_BASE              unused
    &Spell::EffectUnused,                                   // 14 SPELL_EFFECT_RITUAL_SPECIALIZE        unused
    &Spell::EffectUnused,                                   // 15 SPELL_EFFECT_RITUAL_ACTIVATE_PORTAL   unused
    &Spell::EffectQuestComplete,                            // 16 SPELL_EFFECT_QUEST_COMPLETE
    &Spell::EffectWeaponDmg,                                // 17 SPELL_EFFECT_WEAPON_DAMAGE_NOSCHOOL
    &Spell::EffectResurrect,                                // 18 SPELL_EFFECT_RESURRECT
    &Spell::EffectAddExtraAttacks,                          // 19 SPELL_EFFECT_ADD_EXTRA_ATTACKS
    &Spell::EffectUnused,                                   // 20 SPELL_EFFECT_DODGE                    one spell: Dodge
    &Spell::EffectUnused,                                   // 21 SPELL_EFFECT_EVADE                    one spell: Evade (DND)
    &Spell::EffectParry,                                    // 22 SPELL_EFFECT_PARRY
    &Spell::EffectBlock,                                    // 23 SPELL_EFFECT_BLOCK                    one spell: Block
    &Spell::EffectCreateItem,                               // 24 SPELL_EFFECT_CREATE_ITEM
    &Spell::EffectUnused,                                   // 25 SPELL_EFFECT_WEAPON
    &Spell::EffectUnused,                                   // 26 SPELL_EFFECT_DEFENSE                  one spell: Defense
    &Spell::EffectPersistentAA,                             // 27 SPELL_EFFECT_PERSISTENT_AREA_AURA
    &Spell::EffectSummonType,                               // 28 SPELL_EFFECT_SUMMON
    &Spell::EffectLeap,                                     // 29 SPELL_EFFECT_LEAP
    &Spell::EffectEnergize,                                 // 30 SPELL_EFFECT_ENERGIZE
    &Spell::EffectWeaponDmg,                                // 31 SPELL_EFFECT_WEAPON_PERCENT_DAMAGE
    &Spell::EffectTriggerMissileSpell,                      // 32 SPELL_EFFECT_TRIGGER_MISSILE
    &Spell::EffectOpenLock,                                 // 33 SPELL_EFFECT_OPEN_LOCK
    &Spell::EffectSummonChangeItem,                         // 34 SPELL_EFFECT_SUMMON_CHANGE_ITEM
    &Spell::EffectApplyAreaAura,                            // 35 SPELL_EFFECT_APPLY_AREA_AURA_PARTY
    &Spell::EffectLearnSpell,                               // 36 SPELL_EFFECT_LEARN_SPELL
    &Spell::EffectUnused,                                   // 37 SPELL_EFFECT_SPELL_DEFENSE            one spell: SPELLDEFENSE (DND)
    &Spell::EffectDispel,                                   // 38 SPELL_EFFECT_DISPEL
    &Spell::EffectUnused,                                   // 39 SPELL_EFFECT_LANGUAGE
    &Spell::EffectDualWield,                                // 40 SPELL_EFFECT_DUAL_WIELD
    &Spell::EffectJump,                                     // 41 SPELL_EFFECT_JUMP
    &Spell::EffectJumpDest,                                 // 42 SPELL_EFFECT_JUMP_DEST
    &Spell::EffectTeleUnitsFaceCaster,                      // 43 SPELL_EFFECT_TELEPORT_UNITS_FACE_CASTER
    &Spell::EffectLearnSkill,                               // 44 SPELL_EFFECT_SKILL_STEP
    &Spell::EffectAddHonor,                                 // 45 SPELL_EFFECT_ADD_HONOR                honor/pvp related
    &Spell::EffectUnused,                                   // 46 SPELL_EFFECT_SPAWN clientside, unit appears as if it was just spawned
    &Spell::EffectTradeSkill,                               // 47 SPELL_EFFECT_TRADE_SKILL
    &Spell::EffectUnused,                                   // 48 SPELL_EFFECT_STEALTH                  one spell: Base Stealth
    &Spell::EffectUnused,                                   // 49 SPELL_EFFECT_DETECT                   one spell: Detect
    &Spell::EffectTransmitted,                              // 50 SPELL_EFFECT_TRANS_DOOR
    &Spell::EffectUnused,                                   // 51 SPELL_EFFECT_FORCE_CRITICAL_HIT       unused
    &Spell::EffectUnused,                                   // 52 SPELL_EFFECT_GUARANTEE_HIT            one spell: zzOLDCritical Shot
    &Spell::EffectEnchantItemPerm,                          // 53 SPELL_EFFECT_ENCHANT_ITEM
    &Spell::EffectEnchantItemTmp,                           // 54 SPELL_EFFECT_ENCHANT_ITEM_TEMPORARY
    &Spell::EffectTameCreature,                             // 55 SPELL_EFFECT_TAMECREATURE
    &Spell::EffectSummonPet,                                // 56 SPELL_EFFECT_SUMMON_PET
    &Spell::EffectLearnPetSpell,                            // 57 SPELL_EFFECT_LEARN_PET_SPELL
    &Spell::EffectWeaponDmg,                                // 58 SPELL_EFFECT_WEAPON_DAMAGE
    &Spell::EffectCreateRandomItem,                         // 59 SPELL_EFFECT_CREATE_RANDOM_ITEM       create item base at spell specific loot
    &Spell::EffectProficiency,                              // 60 SPELL_EFFECT_PROFICIENCY
    &Spell::EffectSendEvent,                                // 61 SPELL_EFFECT_SEND_EVENT
    &Spell::EffectPowerBurn,                                // 62 SPELL_EFFECT_POWER_BURN
    &Spell::EffectThreat,                                   // 63 SPELL_EFFECT_THREAT
    &Spell::EffectTriggerSpell,                             // 64 SPELL_EFFECT_TRIGGER_SPELL
    &Spell::EffectApplyAreaAura,                            // 65 SPELL_EFFECT_APPLY_AREA_AURA_RAID
    &Spell::EffectRechargeManaGem,                          // 66 SPELL_EFFECT_CREATE_MANA_GEM          (possibly recharge it, misc - is item ID)
    &Spell::EffectHealMaxHealth,                            // 67 SPELL_EFFECT_HEAL_MAX_HEALTH
    &Spell::EffectInterruptCast,                            // 68 SPELL_EFFECT_INTERRUPT_CAST
    &Spell::EffectDistract,                                 // 69 SPELL_EFFECT_DISTRACT
    &Spell::EffectPull,                                     // 70 SPELL_EFFECT_PULL                     one spell: Distract Move
    &Spell::EffectPickPocket,                               // 71 SPELL_EFFECT_PICKPOCKET
    &Spell::EffectAddFarsight,                              // 72 SPELL_EFFECT_ADD_FARSIGHT
    &Spell::EffectUntrainTalents,                           // 73 SPELL_EFFECT_UNTRAIN_TALENTS
    &Spell::EffectApplyGlyph,                               // 74 SPELL_EFFECT_APPLY_GLYPH
    &Spell::EffectHealMechanical,                           // 75 SPELL_EFFECT_HEAL_MECHANICAL          one spell: Mechanical Patch Kit
    &Spell::EffectSummonObjectWild,                         // 76 SPELL_EFFECT_SUMMON_OBJECT_WILD
    &Spell::EffectScriptEffect,                             // 77 SPELL_EFFECT_SCRIPT_EFFECT
    &Spell::EffectUnused,                                   // 78 SPELL_EFFECT_ATTACK
    &Spell::EffectSanctuary,                                // 79 SPELL_EFFECT_SANCTUARY
    &Spell::EffectAddComboPoints,                           // 80 SPELL_EFFECT_ADD_COMBO_POINTS
    &Spell::EffectUnused,                                   // 81 SPELL_EFFECT_CREATE_HOUSE             one spell: Create House (TEST)
    &Spell::EffectNULL,                                     // 82 SPELL_EFFECT_BIND_SIGHT
    &Spell::EffectDuel,                                     // 83 SPELL_EFFECT_DUEL
    &Spell::EffectStuck,                                    // 84 SPELL_EFFECT_STUCK
    &Spell::EffectSummonPlayer,                             // 85 SPELL_EFFECT_SUMMON_PLAYER
    &Spell::EffectActivateObject,                           // 86 SPELL_EFFECT_ACTIVATE_OBJECT
    &Spell::EffectGameObjectDamage,                         // 87 SPELL_EFFECT_GAMEOBJECT_DAMAGE
    &Spell::EffectGameObjectRepair,                         // 88 SPELL_EFFECT_GAMEOBJECT_REPAIR
    &Spell::EffectGameObjectSetDestructionState,            // 89 SPELL_EFFECT_GAMEOBJECT_SET_DESTRUCTION_STATE
    &Spell::EffectKillCreditPersonal,                       // 90 SPELL_EFFECT_KILL_CREDIT              Kill credit but only for single person
    &Spell::EffectUnused,                                   // 91 SPELL_EFFECT_THREAT_ALL               one spell: zzOLDBrainwash
    &Spell::EffectEnchantHeldItem,                          // 92 SPELL_EFFECT_ENCHANT_HELD_ITEM
    &Spell::EffectForceDeselect,                            // 93 SPELL_EFFECT_FORCE_DESELECT
    &Spell::EffectSelfResurrect,                            // 94 SPELL_EFFECT_SELF_RESURRECT
    &Spell::EffectSkinning,                                 // 95 SPELL_EFFECT_SKINNING
    &Spell::EffectCharge,                                   // 96 SPELL_EFFECT_CHARGE
    &Spell::EffectCastButtons,                              // 97 SPELL_EFFECT_CAST_BUTTON (totem bar since 3.2.2a)
    &Spell::EffectKnockBack,                                // 98 SPELL_EFFECT_KNOCK_BACK
    &Spell::EffectDisEnchant,                               // 99 SPELL_EFFECT_DISENCHANT
    &Spell::EffectInebriate,                                //100 SPELL_EFFECT_INEBRIATE
    &Spell::EffectFeedPet,                                  //101 SPELL_EFFECT_FEED_PET
    &Spell::EffectDismissPet,                               //102 SPELL_EFFECT_DISMISS_PET
    &Spell::EffectReputation,                               //103 SPELL_EFFECT_REPUTATION
    &Spell::EffectSummonObject,                             //104 SPELL_EFFECT_SUMMON_OBJECT_SLOT1
    &Spell::EffectSummonObject,                             //105 SPELL_EFFECT_SUMMON_OBJECT_SLOT2
    &Spell::EffectSummonObject,                             //106 SPELL_EFFECT_SUMMON_OBJECT_SLOT3
    &Spell::EffectSummonObject,                             //107 SPELL_EFFECT_SUMMON_OBJECT_SLOT4
    &Spell::EffectDispelMechanic,                           //108 SPELL_EFFECT_DISPEL_MECHANIC
    &Spell::EffectSummonDeadPet,                            //109 SPELL_EFFECT_SUMMON_DEAD_PET
    &Spell::EffectDestroyAllTotems,                         //110 SPELL_EFFECT_DESTROY_ALL_TOTEMS
    &Spell::EffectDurabilityDamage,                         //111 SPELL_EFFECT_DURABILITY_DAMAGE
    &Spell::EffectUnused,                                   //112 SPELL_EFFECT_112
    &Spell::EffectResurrectNew,                             //113 SPELL_EFFECT_RESURRECT_NEW
    &Spell::EffectTaunt,                                    //114 SPELL_EFFECT_ATTACK_ME
    &Spell::EffectDurabilityDamagePCT,                      //115 SPELL_EFFECT_DURABILITY_DAMAGE_PCT
    &Spell::EffectSkinPlayerCorpse,                         //116 SPELL_EFFECT_SKIN_PLAYER_CORPSE       one spell: Remove Insignia, bg usage, required special corpse flags...
    &Spell::EffectSpiritHeal,                               //117 SPELL_EFFECT_SPIRIT_HEAL              one spell: Spirit Heal
    &Spell::EffectSkill,                                    //118 SPELL_EFFECT_SKILL                    professions and more
    &Spell::EffectApplyAreaAura,                            //119 SPELL_EFFECT_APPLY_AREA_AURA_PET
    &Spell::EffectUnused,                                   //120 SPELL_EFFECT_TELEPORT_GRAVEYARD       one spell: Graveyard Teleport Test
    &Spell::EffectWeaponDmg,                                //121 SPELL_EFFECT_NORMALIZED_WEAPON_DMG
    &Spell::EffectUnused,                                   //122 SPELL_EFFECT_122                      unused
    &Spell::EffectSendTaxi,                                 //123 SPELL_EFFECT_SEND_TAXI                taxi/flight related (misc value is taxi path id)
    &Spell::EffectPullTowards,                              //124 SPELL_EFFECT_PULL_TOWARDS
    &Spell::EffectModifyThreatPercent,                      //125 SPELL_EFFECT_MODIFY_THREAT_PERCENT
    &Spell::EffectStealBeneficialBuff,                      //126 SPELL_EFFECT_STEAL_BENEFICIAL_BUFF    spell steal effect?
    &Spell::EffectProspecting,                              //127 SPELL_EFFECT_PROSPECTING              Prospecting spell
    &Spell::EffectApplyAreaAura,                            //128 SPELL_EFFECT_APPLY_AREA_AURA_FRIEND
    &Spell::EffectApplyAreaAura,                            //129 SPELL_EFFECT_APPLY_AREA_AURA_ENEMY
    &Spell::EffectRedirectThreat,                           //130 SPELL_EFFECT_REDIRECT_THREAT
    &Spell::EffectPlayerNotification,                       //131 SPELL_EFFECT_PLAYER_NOTIFICATION      sound id in misc value (SoundEntries.dbc)
    &Spell::EffectPlayMusic,                                //132 SPELL_EFFECT_PLAY_MUSIC               sound id in misc value (SoundEntries.dbc)
    &Spell::EffectUnlearnSpecialization,                    //133 SPELL_EFFECT_UNLEARN_SPECIALIZATION   unlearn profession specialization
    &Spell::EffectKillCredit,                               //134 SPELL_EFFECT_KILL_CREDIT              misc value is creature entry
    &Spell::EffectNULL,                                     //135 SPELL_EFFECT_CALL_PET
    &Spell::EffectHealPct,                                  //136 SPELL_EFFECT_HEAL_PCT
    &Spell::EffectEnergizePct,                              //137 SPELL_EFFECT_ENERGIZE_PCT
    &Spell::EffectLeapBack,                                 //138 SPELL_EFFECT_LEAP_BACK                Leap back
    &Spell::EffectQuestClear,                               //139 SPELL_EFFECT_CLEAR_QUEST              Reset quest status (miscValue - quest ID)
    &Spell::EffectForceCast,                                //140 SPELL_EFFECT_FORCE_CAST
    &Spell::EffectForceCast,                                //141 SPELL_EFFECT_FORCE_CAST_WITH_VALUE
    &Spell::EffectTriggerSpell,                             //142 SPELL_EFFECT_TRIGGER_SPELL_WITH_VALUE
    &Spell::EffectApplyAreaAura,                            //143 SPELL_EFFECT_APPLY_AREA_AURA_OWNER
    &Spell::EffectKnockBack,                                //144 SPELL_EFFECT_KNOCK_BACK_DEST
    &Spell::EffectPullTowards,                              //145 SPELL_EFFECT_PULL_TOWARDS_DEST                      Black Hole Effect
    &Spell::EffectActivateRune,                             //146 SPELL_EFFECT_ACTIVATE_RUNE
    &Spell::EffectQuestFail,                                //147 SPELL_EFFECT_QUEST_FAIL               quest fail
    &Spell::EffectTriggerMissileSpell,                      //148 SPELL_EFFECT_TRIGGER_MISSILE_SPELL_WITH_VALUE
    &Spell::EffectChargeDest,                               //149 SPELL_EFFECT_CHARGE_DEST
    &Spell::EffectQuestStart,                               //150 SPELL_EFFECT_QUEST_START
    &Spell::EffectTriggerRitualOfSummoning,                 //151 SPELL_EFFECT_TRIGGER_SPELL_2
    &Spell::EffectSummonRaFFriend,                          //152 SPELL_EFFECT_SUMMON_RAF_FRIEND        summon Refer-a-Friend
    &Spell::EffectCreateTamedPet,                           //153 SPELL_EFFECT_CREATE_TAMED_PET         misc value is creature entry
    &Spell::EffectDiscoverTaxi,                             //154 SPELL_EFFECT_DISCOVER_TAXI
    &Spell::EffectTitanGrip,                                //155 SPELL_EFFECT_TITAN_GRIP Allows you to equip two-handed axes, maces and swords in one hand, but you attack $49152s1% slower than normal.
    &Spell::EffectEnchantItemPrismatic,                     //156 SPELL_EFFECT_ENCHANT_ITEM_PRISMATIC
    &Spell::EffectCreateItem2,                              //157 SPELL_EFFECT_CREATE_ITEM_2            create item or create item template and replace by some randon spell loot item
    &Spell::EffectMilling,                                  //158 SPELL_EFFECT_MILLING                  milling
    &Spell::EffectRenamePet,                                //159 SPELL_EFFECT_ALLOW_RENAME_PET         allow rename pet once again
    &Spell::EffectNULL,                                     //160 SPELL_EFFECT_160                      1 spell - 45534
    &Spell::EffectSpecCount,                                //161 SPELL_EFFECT_TALENT_SPEC_COUNT        second talent spec (learn/revert)
    &Spell::EffectActivateSpec,                             //162 SPELL_EFFECT_TALENT_SPEC_SELECT       activate primary/secondary spec
    &Spell::EffectNULL,                                     //163 unused
    &Spell::EffectRemoveAura,                               //164 SPELL_EFFECT_REMOVE_AURA
};

void Spell::EffectNULL(SpellEffIndex /*effIndex*/)
{
    sLog->outDebug(LOG_FILTER_SPELLS_AURAS, "WORLD: Spell Effect DUMMY");
}

void Spell::EffectUnused(SpellEffIndex /*effIndex*/)
{
    // NOT USED BY ANY SPELL OR USELESS OR IMPLEMENTED IN DIFFERENT WAY IN TRINITY
}

void Spell::EffectResurrectNew(SpellEffIndex effIndex)
{
    if (effectHandleMode != SPELL_EFFECT_HANDLE_HIT_TARGET)
        return;

    if (!unitTarget || unitTarget->isAlive())
        return;

    if (unitTarget->GetTypeId() != TYPEID_PLAYER)
        return;

    if (!unitTarget->IsInWorld())
        return;

    Player* target = unitTarget->ToPlayer();

    if (target->isRessurectRequested())       // already have one active request
        return;

    uint32 health = damage;
    uint32 mana = m_spellInfo->Effects[effIndex].MiscValue;
    ExecuteLogEffectResurrect(effIndex, target);
    target->setResurrectRequestData(m_caster->GetGUID(), m_caster->GetMapId(), m_caster->GetPositionX(), m_caster->GetPositionY(), m_caster->GetPositionZ(), health, mana);
    SendResurrectRequest(target);
}

void Spell::EffectInstaKill(SpellEffIndex /*effIndex*/)
{
    if (effectHandleMode != SPELL_EFFECT_HANDLE_HIT_TARGET)
        return;

    if (!unitTarget || !unitTarget->isAlive())
        return;

    // Demonic Sacrifice
    if (m_spellInfo->Id == 18788 && unitTarget->GetTypeId() == TYPEID_UNIT)
    {
        uint32 entry = unitTarget->GetEntry();
        uint32 spellID;
        switch (entry)
        {
            case   416: spellID = 18789; break;               //imp
            case   417: spellID = 18792; break;               //fellhunter
            case  1860: spellID = 18790; break;               //void
            case  1863: spellID = 18791; break;               //succubus
            case 17252: spellID = 35701; break;               //fellguard
            default:
                sLog->outError("EffectInstaKill: Unhandled creature entry (%u) case.", entry);
                return;
        }

        m_caster->CastSpell(m_caster, spellID, true);
    }
    //Death pact should affect only his ghoul
    if (m_spellInfo->Id == 48743)
    {
        if (unitTarget->GetTypeId() != TYPEID_UNIT || unitTarget->GetEntry() != 26125)
            return;
        //Do not harm other ghouls
        if (unitTarget->GetOwnerGUID() != m_caster->GetGUID())
            return;
    }

    if (m_caster == unitTarget)                              // prevent interrupt message
        finish();

    WorldPacket data(SMSG_SPELLINSTAKILLLOG, 8+8+4);
    data << uint64(m_caster->GetGUID());
    data << uint64(unitTarget->GetGUID());
    data << uint32(m_spellInfo->Id);
    m_caster->SendMessageToSet(&data, true);

    m_caster->DealDamage(unitTarget, unitTarget->GetHealth(), NULL, NODAMAGE, SPELL_SCHOOL_MASK_NORMAL, NULL, false);
}

void Spell::EffectEnvironmentalDMG(SpellEffIndex /*effIndex*/)
{
    if (effectHandleMode != SPELL_EFFECT_HANDLE_HIT_TARGET)
        return;

    if (!unitTarget || !unitTarget->isAlive())
        return;

    uint32 absorb = 0;
    uint32 resist = 0;

    m_caster->CalcAbsorbResist(unitTarget, m_spellInfo->GetSchoolMask(), SPELL_DIRECT_DAMAGE, damage, &absorb, &resist, m_spellInfo);

    m_caster->SendSpellNonMeleeDamageLog(unitTarget, m_spellInfo->Id, damage, m_spellInfo->GetSchoolMask(), absorb, resist, false, 0, false);
    if (unitTarget->GetTypeId() == TYPEID_PLAYER)
        unitTarget->ToPlayer()->EnvironmentalDamage(DAMAGE_FIRE, damage);
}

void Spell::EffectSchoolDMG(SpellEffIndex effIndex)
{
    if (effectHandleMode != SPELL_EFFECT_HANDLE_LAUNCH_TARGET)
        return;

    bool apply_direct_bonus = true;

    if (unitTarget && unitTarget->isAlive())
    {
        switch (m_spellInfo->SpellFamilyName)
        {
            case SPELLFAMILY_GENERIC:
            {
                // Meteor like spells (divided damage to targets)
                if (m_spellInfo->AttributesCu & SPELL_ATTR0_CU_SHARE_DAMAGE)
                {
                    uint32 count = 0;
                    for (std::list<TargetInfo>::iterator ihit= m_UniqueTargetInfo.begin(); ihit != m_UniqueTargetInfo.end(); ++ihit)
                        if (ihit->effectMask & (1<<effIndex))
                            ++count;

                    damage /= count;                    // divide to all targets
                }

                switch (m_spellInfo->Id)                     // better way to check unknown
                {
                    // Consumption
                    case 28865:
                        damage = (((InstanceMap*)m_caster->GetMap())->GetDifficulty() == REGULAR_DIFFICULTY ? 2750 : 4250);
                        break;
                    // percent from health with min
                    case 25599:                             // Thundercrash
                    {
                        damage = unitTarget->GetHealth() / 2;
                        if (damage < 200)
                            damage = 200;
                        break;
                    }
                    // arcane charge. must only affect demons (also undead?)
                    case 45072:
                    {
                        if (unitTarget->GetCreatureType() != CREATURE_TYPE_DEMON
                            && unitTarget->GetCreatureType() != CREATURE_TYPE_UNDEAD)
                            return;
                        break;
                    }
                    case 33671: // gruul's shatter
                    case 50811: // krystallus shatter ( Normal )
                    case 61547: // krystallus shatter ( Heroic )
                    {
                        // don't damage self and only players
                        if (unitTarget->GetGUID() == m_caster->GetGUID() || unitTarget->GetTypeId() != TYPEID_PLAYER)
                            return;

                        float radius = m_spellInfo->Effects[EFFECT_0].CalcRadius(m_caster);
                        if (!radius)
                            return;
                        float distance = m_caster->GetDistance2d(unitTarget);
                        damage = (distance > radius) ? 0 : int32(m_spellInfo->Effects[EFFECT_0].CalcValue(m_caster) * ((radius - distance)/radius));
                        break;
                    }
                    // Loken Pulsing Shockwave
                    case 59837:
                    case 52942:
                    {
                        // don't damage self and only players
                        if (unitTarget->GetGUID() == m_caster->GetGUID() || unitTarget->GetTypeId() != TYPEID_PLAYER)
                            return;

                        float radius = m_spellInfo->Effects[EFFECT_0].CalcRadius(m_caster);
                        if (!radius)
                            return;
                        float distance = m_caster->GetDistance2d(unitTarget);
                        damage = (distance > radius) ? 0 : int32(m_spellInfo->Effects[EFFECT_0].CalcValue(m_caster) * distance);
                        break;
                    }
                    // TODO: add spell specific target requirement hook for spells
                    // Shadowbolts only affects targets with Shadow Mark (Gothik)
                    case 27831:
                    case 55638:
                        if (!unitTarget->HasAura(27825))
                            return;
                        break;
                    // Cataclysmic Bolt
                    case 38441:
                    {
                        damage = unitTarget->CountPctFromMaxHealth(50);
                        break;
                    }
                    case 20625: // Ritual of Doom Sacrifice
                    case 29142: // Eyesore Blaster
                    case 35139: // Throw Boom's Doom
                    case 42393: // Brewfest - Attack Keg
                    case 55269: // Deathly Stare
                    case 56578: // Rapid-Fire Harpoon
                    case 62775: // Tympanic Tantrum
                    {
                        damage = unitTarget->CountPctFromMaxHealth(damage);
                        break;
                    }
                    // Gargoyle Strike
                    case 51963:
                    {
                        // about +4 base spell dmg per level
                        damage = (m_caster->getLevel() - 60) * 4 + 60;
                        break;
                    }
                }
                break;
            }
            case SPELLFAMILY_WARRIOR:
            {
                // Bloodthirst
                if (m_spellInfo->SpellFamilyFlags[1] & 0x400)
                    ApplyPctF(damage, m_caster->GetTotalAttackPowerValue(BASE_ATTACK));
                // Shield Slam
                else if (m_spellInfo->SpellFamilyFlags[1] & 0x200 && m_spellInfo->Category == 1209)
                {
                    uint8 level = m_caster->getLevel();
                    uint32 block_value = m_caster->GetShieldBlockValue(uint32(float(level) * 24.5f), uint32(float(level) * 34.5f));
                    damage += int32(m_caster->ApplyEffectModifiers(m_spellInfo, effIndex, float(block_value)));
                }
                // Victory Rush
                else if (m_spellInfo->SpellFamilyFlags[1] & 0x100)
                    ApplyPctF(damage, m_caster->GetTotalAttackPowerValue(BASE_ATTACK));
                // Shockwave
                else if (m_spellInfo->Id == 46968)
                {
                    int32 pct = m_caster->CalculateSpellDamage(unitTarget, m_spellInfo, 2);
                    if (pct > 0)
                        damage += int32(CalculatePctN(m_caster->GetTotalAttackPowerValue(BASE_ATTACK), pct));
                    break;
                }
                break;
            }
            case SPELLFAMILY_WARLOCK:
            {
                // Incinerate Rank 1 & 2
                if ((m_spellInfo->SpellFamilyFlags[1] & 0x000040) && m_spellInfo->SpellIconID == 2128)
                {
                    // Incinerate does more dmg (dmg*0.25) if the target have Immolate debuff.
                    // Check aura state for speed but aura state set not only for Immolate spell
                    if (unitTarget->HasAuraState(AURA_STATE_CONFLAGRATE))
                    {
                        if (unitTarget->GetAuraEffect(SPELL_AURA_PERIODIC_DAMAGE, SPELLFAMILY_WARLOCK, 0x4, 0, 0))
                            damage += damage/4;
                    }
                }
                // Conflagrate - consumes Immolate or Shadowflame
                else if (m_spellInfo->TargetAuraState == AURA_STATE_CONFLAGRATE)
                {
                    AuraEffect const* aura = NULL;                // found req. aura for damage calculation

                    Unit::AuraEffectList const &mPeriodic = unitTarget->GetAuraEffectsByType(SPELL_AURA_PERIODIC_DAMAGE);
                    for (Unit::AuraEffectList::const_iterator i = mPeriodic.begin(); i != mPeriodic.end(); ++i)
                    {
                        // for caster applied auras only
                        if ((*i)->GetSpellInfo()->SpellFamilyName != SPELLFAMILY_WARLOCK ||
                            (*i)->GetCasterGUID() != m_caster->GetGUID())
                            continue;

                        // Immolate
                        if ((*i)->GetSpellInfo()->SpellFamilyFlags[0] & 0x4)
                        {
                            aura = *i;                      // it selected always if exist
                            break;
                        }

                        // Shadowflame
                        if ((*i)->GetSpellInfo()->SpellFamilyFlags[2] & 0x00000002)
                            aura = *i;                      // remember but wait possible Immolate as primary priority
                    }

                    // found Immolate or Shadowflame
                    if (aura)
                    {
                        uint32 pdamage = uint32(std::max(aura->GetAmount(), 0));
                        pdamage = m_caster->SpellDamageBonus(unitTarget, aura->GetSpellInfo(), pdamage, DOT, aura->GetBase()->GetStackAmount());
                        uint32 pct_dir = m_caster->CalculateSpellDamage(unitTarget, m_spellInfo, (effIndex + 1));
                        uint8 baseTotalTicks = uint8(m_caster->CalcSpellDuration(aura->GetSpellInfo()) / aura->GetSpellInfo()->Effects[EFFECT_0].Amplitude);
                        damage += int32(CalculatePctU(pdamage * baseTotalTicks, pct_dir));

                        uint32 pct_dot = m_caster->CalculateSpellDamage(unitTarget, m_spellInfo, (effIndex + 2)) / 3;
                        m_spellValue->EffectBasePoints[1] = m_spellInfo->Effects[EFFECT_1].CalcBaseValue(int32(CalculatePctU(pdamage * baseTotalTicks, pct_dot)));

                        apply_direct_bonus = false;
                        // Glyph of Conflagrate
                        if (!m_caster->HasAura(56235))
                            unitTarget->RemoveAurasDueToSpell(aura->GetId(), m_caster->GetGUID());

                        break;
                    }
                }
                // Shadow Bite
                else if (m_spellInfo->SpellFamilyFlags[1] & 0x400000)
                {
                    if (m_caster->GetTypeId() == TYPEID_UNIT && m_caster->ToCreature()->isPet())
                    {
                        if (Player* owner = m_caster->GetOwner()->ToPlayer())
                        {
                            if (AuraEffect* aurEff = owner->GetAuraEffect(SPELL_AURA_ADD_FLAT_MODIFIER, SPELLFAMILY_WARLOCK, 214, 0))
                            {
                                int32 bp0 = aurEff->GetId() == 54037 ? 4 : 8;
                                m_caster->CastCustomSpell(m_caster, 54425, &bp0, NULL, NULL, true);
                            }
                        }
                    }
                }
                break;
            }
            case SPELLFAMILY_PRIEST:
            {
                // Shadow Word: Death - deals damage equal to damage done to caster
                if (m_spellInfo->SpellFamilyFlags[1] & 0x2)
                {
                    int32 back_damage = m_caster->SpellDamageBonus(unitTarget, m_spellInfo, (uint32)damage, SPELL_DIRECT_DAMAGE);
                    // Pain and Suffering reduces damage
                    if (AuraEffect* aurEff = m_caster->GetDummyAuraEffect(SPELLFAMILY_PRIEST, 2874, 0))
                        AddPctN(back_damage, -aurEff->GetAmount());

                    if (back_damage < int32(unitTarget->GetHealth()))
                        m_caster->CastCustomSpell(m_caster, 32409, &back_damage, 0, 0, true);
                }
                // Improved Mind Blast (Mind Blast in shadow form bonus)
                else if (m_caster->GetShapeshiftForm() == FORM_SHADOW && (m_spellInfo->SpellFamilyFlags[0] & 0x00002000))
                {
                    Unit::AuraEffectList const& ImprMindBlast = m_caster->GetAuraEffectsByType(SPELL_AURA_ADD_FLAT_MODIFIER);
                    for (Unit::AuraEffectList::const_iterator i = ImprMindBlast.begin(); i != ImprMindBlast.end(); ++i)
                    {
                        if ((*i)->GetSpellInfo()->SpellFamilyName == SPELLFAMILY_PRIEST &&
                            ((*i)->GetSpellInfo()->SpellIconID == 95))
                        {
                            int chance = (*i)->GetSpellInfo()->Effects[EFFECT_1].CalcValue(m_caster);
                            if (roll_chance_i(chance))
                                // Mind Trauma
                                m_caster->CastSpell(unitTarget, 48301, true, 0);
                            break;
                        }
                    }
                }
                break;
            }
            case SPELLFAMILY_DRUID:
            {
                // Ferocious Bite
                if (m_caster->GetTypeId() == TYPEID_PLAYER && (m_spellInfo->SpellFamilyFlags[0] & 0x000800000) && m_spellInfo->SpellVisual[0] == 6587)
                {
                    // converts each extra point of energy into ($f1+$AP/410) additional damage
                    float ap = m_caster->GetTotalAttackPowerValue(BASE_ATTACK);
                    float multiple = ap / 410 + m_spellInfo->Effects[effIndex].DamageMultiplier;
                    int32 energy = -(m_caster->ModifyPower(POWER_ENERGY, -30));
                    damage += int32(energy * multiple);
                    damage += int32(CalculatePctN(m_caster->ToPlayer()->GetComboPoints() * ap, 7));
                }
                // Wrath
                else if (m_spellInfo->SpellFamilyFlags[0] & 0x00000001)
                {
                    // Improved Insect Swarm
                    if (AuraEffect const* aurEff = m_caster->GetDummyAuraEffect(SPELLFAMILY_DRUID, 1771, 0))
                        if (unitTarget->GetAuraEffect(SPELL_AURA_PERIODIC_DAMAGE, SPELLFAMILY_DRUID, 0x00200000, 0, 0))
                            AddPctN(damage, aurEff->GetAmount());
                }
                break;
            }
            case SPELLFAMILY_ROGUE:
            {
                // Envenom
                if (m_spellInfo->SpellFamilyFlags[1] & 0x00000008)
                {
                    if (Player* player = m_caster->ToPlayer())
                    {
                        // consume from stack dozes not more that have combo-points
                        if (uint32 combo = player->GetComboPoints())
                        {
                            // Lookup for Deadly poison (only attacker applied)
                            if (AuraEffect const* aurEff = unitTarget->GetAuraEffect(SPELL_AURA_PERIODIC_DAMAGE, SPELLFAMILY_ROGUE, 0x00010000, 0, 0, m_caster->GetGUID()))
                            {
                                // count consumed deadly poison doses at target
                                bool needConsume = true;
                                uint32 spellId = aurEff->GetId();

                                uint32 doses = aurEff->GetBase()->GetStackAmount();
                                if (doses > combo)
                                    doses = combo;

                                // Master Poisoner
                                Unit::AuraEffectList const& auraList = player->GetAuraEffectsByType(SPELL_AURA_MOD_AURA_DURATION_BY_DISPEL_NOT_STACK);
                                for (Unit::AuraEffectList::const_iterator iter = auraList.begin(); iter != auraList.end(); ++iter)
                                {
                                    if ((*iter)->GetSpellInfo()->SpellFamilyName == SPELLFAMILY_ROGUE && (*iter)->GetSpellInfo()->SpellIconID == 1960)
                                    {
                                        uint32 chance = (*iter)->GetSpellInfo()->Effects[EFFECT_2].CalcValue(m_caster);

                                        if (chance && roll_chance_i(chance))
                                            needConsume = false;

                                        break;
                                    }
                                }

                                if (needConsume)
                                    for (uint32 i = 0; i < doses; ++i)
                                        unitTarget->RemoveAuraFromStack(spellId);

                                damage *= doses;
                                damage += int32(player->GetTotalAttackPowerValue(BASE_ATTACK) * 0.09f * combo);
                            }

                            // Eviscerate and Envenom Bonus Damage (item set effect)
                            if (m_caster->HasAura(37169))
                                damage += combo * 40;
                        }
                    }
                }
                // Eviscerate
                else if (m_spellInfo->SpellFamilyFlags[0] & 0x00020000)
                {
                    if (m_caster->GetTypeId() == TYPEID_PLAYER)
                    {
                        if (uint32 combo = ((Player*)m_caster)->GetComboPoints())
                        {
                            float ap = m_caster->GetTotalAttackPowerValue(BASE_ATTACK);
                            damage += irand(int32(ap * combo * 0.03f), int32(ap * combo * 0.07f));

                            // Eviscerate and Envenom Bonus Damage (item set effect)
                            if (m_caster->HasAura(37169))
                                damage += combo*40;
                        }
                    }
                }
                break;
            }
            case SPELLFAMILY_HUNTER:
            {
                //Gore
                if (m_spellInfo->SpellIconID == 1578)
                {
                    if (m_caster->HasAura(57627))           // Charge 6 sec post-affect
                        damage *= 2;
                }
                // Steady Shot
                else if (m_spellInfo->SpellFamilyFlags[1] & 0x1)
                {
                    bool found = false;
                    // check dazed affect
                    Unit::AuraEffectList const& decSpeedList = unitTarget->GetAuraEffectsByType(SPELL_AURA_MOD_DECREASE_SPEED);
                    for (Unit::AuraEffectList::const_iterator iter = decSpeedList.begin(); iter != decSpeedList.end(); ++iter)
                    {
                        if ((*iter)->GetSpellInfo()->SpellIconID == 15 && (*iter)->GetSpellInfo()->Dispel == 0)
                        {
                            found = true;
                            break;
                        }
                    }

                    // TODO: should this be put on taken but not done?
                    if (found)
                        damage += m_spellInfo->Effects[EFFECT_1].CalcValue();

                    if (m_caster->GetTypeId() == TYPEID_PLAYER)
                    {
                        // Add Ammo and Weapon damage plus RAP * 0.1
                        Item* item = m_caster->ToPlayer()->GetWeaponForAttack(RANGED_ATTACK);
                        if (item)
                        {
                            float dmg_min = item->GetTemplate()->Damage->DamageMin;
                            float dmg_max = item->GetTemplate()->Damage->DamageMax;
                            if (dmg_max == 0.0f && dmg_min > dmg_max)
                                damage += int32(dmg_min);
                            else
                                damage += irand(int32(dmg_min), int32(dmg_max));
                            damage += int32(m_caster->ToPlayer()->GetAmmoDPS()*item->GetTemplate()->Delay*0.001f);
                        }
                    }
                }
                break;
            }
            case SPELLFAMILY_PALADIN:
            {
                // Hammer of the Righteous
                if (m_spellInfo->SpellFamilyFlags[1]&0x00040000)
                {
                    // Add main hand dps * effect[2] amount
                    float average = (m_caster->GetFloatValue(UNIT_FIELD_MINDAMAGE) + m_caster->GetFloatValue(UNIT_FIELD_MAXDAMAGE)) / 2;
                    int32 count = m_caster->CalculateSpellDamage(unitTarget, m_spellInfo, EFFECT_2);
                    damage += count * int32(average * IN_MILLISECONDS) / m_caster->GetAttackTime(BASE_ATTACK);
                    break;
                }
                // Shield of Righteousness
                if (m_spellInfo->SpellFamilyFlags[EFFECT_1] & 0x100000)
                {
                    uint8 level = m_caster->getLevel();
                    uint32 block_value = m_caster->GetShieldBlockValue(uint32(float(level) * 29.5f), uint32(float(level) * 39.5f));
                    damage += CalculatePctN(block_value, m_spellInfo->Effects[EFFECT_1].CalcValue());
                    break;
                }
		//Item - Icecrown 25 Normal Dagger Proc
                if (m_spellInfo->Id == 71887 || m_spellInfo->Id == 71881)
                    if (Aura * aur = m_caster->GetAura(71880))
                        if (roll_chance_i(25))
                        m_caster->CastSpell(m_caster, 71883, true);
                break;
		//Item - Icecrown 25 Heroic Dagger Proc
		if (m_spellInfo->Id == 71886 || m_spellInfo->Id == 71882)
                    if (Aura * aur = m_caster->GetAura(71892))
                        if (roll_chance_i(35))
                        m_caster->CastSpell(m_caster, 71888, true);
                break;
            }
            case SPELLFAMILY_DEATHKNIGHT:
            {
                // Blood Boil - bonus for diseased targets
                if (m_spellInfo->SpellFamilyFlags[0] & 0x00040000)
                {
                    if (unitTarget->GetAuraEffect(SPELL_AURA_PERIODIC_DAMAGE, SPELLFAMILY_DEATHKNIGHT, 0, 0, 0x00000002, m_caster->GetGUID()))
                    {
                        damage += m_damage / 2;
                        damage += int32(m_caster->GetTotalAttackPowerValue(BASE_ATTACK) * 0.035f);
                    }
                }
                break;
            }
            case SPELLFAMILY_MAGE:
            {
                // Deep Freeze should deal damage to permanently stun-immune targets.
                if (m_spellInfo->Id == 71757)
                    if (unitTarget->GetTypeId() != TYPEID_UNIT || !(unitTarget->IsImmunedToSpellEffect(sSpellMgr->GetSpellInfo(44572), 0)))
                        return;
                break;
            }
        }

        if (m_originalCaster && damage > 0 && apply_direct_bonus)
            damage = m_originalCaster->SpellDamageBonus(unitTarget, m_spellInfo, (uint32)damage, SPELL_DIRECT_DAMAGE);

        m_damage += damage;
    }
}

void Spell::EffectDummy(SpellEffIndex effIndex)
{
    if (effectHandleMode != SPELL_EFFECT_HANDLE_HIT_TARGET)
        return;

    if (!unitTarget && !gameObjTarget && !itemTarget)
        return;

    uint32 spell_id = 0;
    int32 bp = 0;
    bool triggered = true;
    SpellCastTargets targets;

    // selection by spell family
    switch (m_spellInfo->SpellFamilyName)
    {
<<<<<<< HEAD
        case SPELLFAMILY_GENERIC:
        {
            switch (m_spellInfo->Id)
            {
                case 31225:                                 // Shimmering Vessel (restore creature to life)
                {
                    if (!unitTarget || unitTarget->GetTypeId() != TYPEID_UNIT)
                        return;
                    unitTarget->ToCreature()->setDeathState(JUST_ALIVED);
                    return;
                }
                case 12162:                                 // Deep wounds
                case 12850:                                 // (now good common check for this spells)
                case 12868:
                {
                    if (!unitTarget)
                        return;

                    // apply percent damage mods
                    damage = m_caster->SpellDamageBonus(unitTarget, m_spellInfo, damage, SPELL_DIRECT_DAMAGE);

                    switch (m_spellInfo->Id)
                    {
                        case 12162: ApplyPctN(damage, 16); break; // Rank 1
                        case 12850: ApplyPctN(damage, 32); break; // Rank 2
                        case 12868: ApplyPctN(damage, 48); break; // Rank 3
                        default:
                            sLog->outError("Spell::EffectDummy: Spell %u not handled in DW", m_spellInfo->Id);
                            return;
                    }

                    SpellInfo const* spellInfo = sSpellMgr->GetSpellInfo(12721);
                    uint32 ticks = spellInfo->GetDuration() / spellInfo->Effects[EFFECT_0].Amplitude;

                    // Add remaining ticks to damage done
                    if (AuraEffect const* aurEff = unitTarget->GetAuraEffect(12721, EFFECT_0, m_caster->GetGUID()))
                        damage += aurEff->GetAmount() * (ticks - aurEff->GetTickNumber());

                    damage = damage / ticks;
                    m_caster->CastCustomSpell(unitTarget, 12721, &damage, NULL, NULL, true);
                    return;
                }
                case 13567:                                 // Dummy Trigger
                {
                    // can be used for different aura triggering, so select by aura
                    if (!m_triggeredByAuraSpell || !unitTarget)
                        return;

                    switch (m_triggeredByAuraSpell->Id)
                    {
                        case 26467:                         // Persistent Shield
                            m_caster->CastCustomSpell(unitTarget, 26470, &damage, NULL, NULL, true);
                            break;
                        default:
                            sLog->outError("EffectDummy: Non-handled case for spell 13567 for triggered aura %u", m_triggeredByAuraSpell->Id);
                            break;
                    }
                    return;
                }
                case 17251:                                 // Spirit Healer Res
                {
                    if (!unitTarget || !m_originalCaster)
                        return;

                    if (m_originalCaster->GetTypeId() == TYPEID_PLAYER)
                    {
                        WorldPacket data(SMSG_SPIRIT_HEALER_CONFIRM, 8);
                        data << uint64(unitTarget->GetGUID());
                        m_originalCaster->ToPlayer()->GetSession()->SendPacket(&data);
                    }
                    return;
                }
                case 23019:                                 // Crystal Prison Dummy DND
                {
                    if (!unitTarget || !unitTarget->isAlive() || unitTarget->GetTypeId() != TYPEID_UNIT || unitTarget->ToCreature()->isPet())
                        return;

                    Creature* creatureTarget = unitTarget->ToCreature();

                    m_caster->SummonGameObject(179644, creatureTarget->GetPositionX(), creatureTarget->GetPositionY(), creatureTarget->GetPositionZ(), creatureTarget->GetOrientation(), 0, 0, 0, 0, uint32(creatureTarget->GetRespawnTime()-time(NULL)));
                    sLog->outDebug(LOG_FILTER_SPELLS_AURAS, "SummonGameObject at SpellEfects.cpp EffectDummy for Spell 23019");

                    creatureTarget->DespawnOrUnsummon();

                    return;
                }
                case 23448:                                 // Transporter Arrival - Ultrasafe Transporter: Gadgetzan - backfires
                {
                    int32 r = irand(0, 119);
                    if (r < 20)                           // Transporter Malfunction - 1/6 polymorph
                        m_caster->CastSpell(m_caster, 23444, true);
                    else if (r < 100)                     // Evil Twin               - 4/6 evil twin
                        m_caster->CastSpell(m_caster, 23445, true);
                    else                                    // Transporter Malfunction - 1/6 miss the target
                        m_caster->CastSpell(m_caster, 36902, true);
                    return;
                }
                case 23453:                                 // Gnomish Transporter - Ultrasafe Transporter: Gadgetzan
                    if (roll_chance_i(50))                // Gadgetzan Transporter         - success
                        m_caster->CastSpell(m_caster, 23441, true);
                    else                                    // Gadgetzan Transporter Failure - failure
                        m_caster->CastSpell(m_caster, 23446, true);
                    return;
                case 25860:                                 // Reindeer Transformation
                {
                    if (!m_caster->HasAuraType(SPELL_AURA_MOUNTED))
                        return;

                    float flyspeed = m_caster->GetSpeedRate(MOVE_FLIGHT);
                    float speed = m_caster->GetSpeedRate(MOVE_RUN);

                    m_caster->RemoveAurasByType(SPELL_AURA_MOUNTED);

                    //5 different spells used depending on mounted speed and if mount can fly or not
                    if (flyspeed >= 4.1f)
                        // Flying Reindeer
                        m_caster->CastSpell(m_caster, 44827, true); //310% flying Reindeer
                    else if (flyspeed >= 3.8f)
                        // Flying Reindeer
                        m_caster->CastSpell(m_caster, 44825, true); //280% flying Reindeer
                    else if (flyspeed >= 1.6f)
                        // Flying Reindeer
                        m_caster->CastSpell(m_caster, 44824, true); //60% flying Reindeer
                    else if (speed >= 2.0f)
                        // Reindeer
                        m_caster->CastSpell(m_caster, 25859, true); //100% ground Reindeer
                    else
                        // Reindeer
                        m_caster->CastSpell(m_caster, 25858, true); //60% ground Reindeer

                    return;
                }
                case 26074:                                 // Holiday Cheer
                    // implemented at client side
                    return;
                // Polarity Shift
                case 28089:
                    if (unitTarget)
                        unitTarget->CastSpell(unitTarget, roll_chance_i(50) ? 28059 : 28084, true, NULL, NULL, m_caster->GetGUID());
                    break;
                // Polarity Shift
                case 39096:
                    if (unitTarget)
                        unitTarget->CastSpell(unitTarget, roll_chance_i(50) ? 39088 : 39091, true, NULL, NULL, m_caster->GetGUID());
                    break;
                case 29200:                                 // Purify Helboar Meat
                {
                    if (m_caster->GetTypeId() != TYPEID_PLAYER)
                        return;

                    spell_id = roll_chance_i(50)
                        ? 29277                             // Summon Purified Helboar Meat
                        : 29278;                            // Summon Toxic Helboar Meat

                    m_caster->CastSpell(m_caster, spell_id, true, NULL);
                    return;
                }
                case 29858:                                 // Soulshatter
                    if (unitTarget && unitTarget->CanHaveThreatList()
                        && unitTarget->getThreatManager().getThreat(m_caster) > 0.0f)
                        m_caster->CastSpell(unitTarget, 32835, true);
                    return;
                case 30458:                                 // Nigh Invulnerability
                    if (!m_CastItem) return;
                    if (roll_chance_i(86))                   // Nigh-Invulnerability   - success
                        m_caster->CastSpell(m_caster, 30456, true, m_CastItem);
                    else                                    // Complete Vulnerability - backfire in 14% casts
                        m_caster->CastSpell(m_caster, 30457, true, m_CastItem);
                    return;
                case 30507:                                 // Poultryizer
                    if (!m_CastItem) return;
                    if (roll_chance_i(80))                   // Poultryized! - success
                        m_caster->CastSpell(unitTarget, 30501, true, m_CastItem);
                    else                                    // Poultryized! - backfire 20%
                        m_caster->CastSpell(unitTarget, 30504, true, m_CastItem);
                    return;
                case 35745:                                 // Socrethar's Stone
                {
                    switch (m_caster->GetAreaId())
                    {
                        case 3900:
                            spell_id = 35743;
                            break; // Socrethar Portal
                        case 3742:
                            spell_id = 35744;
                            break; // Socrethar Portal
                        default:
                            return;
                    }

                    m_caster->CastSpell(m_caster, spell_id, true);
                    return;
                }
                case 37674:                                 // Chaos Blast
                {
                    if (!unitTarget)
                        return;

                    int32 basepoints0 = 100;
                    m_caster->CastCustomSpell(unitTarget, 37675, &basepoints0, NULL, NULL, true);
                    return;
                }
                // Wrath of the Astromancer
                case 42784:
                {
                    uint32 count = 0;
                    for (std::list<TargetInfo>::iterator ihit= m_UniqueTargetInfo.begin(); ihit != m_UniqueTargetInfo.end(); ++ihit)
                        if (ihit->effectMask & (1<<effIndex))
                            ++count;

                    damage = 12000; // maybe wrong value
                    damage /= count;

                    SpellInfo const* spellInfo = sSpellMgr->GetSpellInfo(42784);

                     // now deal the damage
                    for (std::list<TargetInfo>::iterator ihit= m_UniqueTargetInfo.begin(); ihit != m_UniqueTargetInfo.end(); ++ihit)
                        if (ihit->effectMask & (1<<effIndex))
                        {
                            if (Unit* casttarget = Unit::GetUnit((*unitTarget), ihit->targetGUID))
                                m_caster->DealDamage(casttarget, damage, NULL, SPELL_DIRECT_DAMAGE, SPELL_SCHOOL_MASK_ARCANE, spellInfo, false);
                        }

                    return;
                }
                // Demon Broiled Surprise
                case 43723:
                {
                    if (m_caster->GetTypeId() != TYPEID_PLAYER)
                        return;

                    Player* player = (Player*)m_caster;

                    if (player && player->GetQuestStatus(11379) == QUEST_STATUS_INCOMPLETE)
                    {
                        Creature* creature = player->FindNearestCreature(19973, 10, false);
                        if (!creature)
                        {
                            SendCastResult(SPELL_FAILED_NOT_HERE);
                            return;
                        }

                        player->CastSpell(player, 43753, false);
                    }
                    return;
                }
                case 44875:                                 // Complete Raptor Capture
                {
                    if (!unitTarget || unitTarget->GetTypeId() != TYPEID_UNIT)
                        return;

                    unitTarget->ToCreature()->DespawnOrUnsummon();

                    //cast spell Raptor Capture Credit
                    m_caster->CastSpell(m_caster, 42337, true, NULL);
                    return;
                }
                case 45980:                                 // Re-Cursive Transmatter Injection
                {
                    if(!unitTarget)
                        return;
                    Player* pPlayer = m_caster->ToPlayer();
                    pPlayer->CastSpell(pPlayer, 46022, false);
                    if(Creature* pCreature = pPlayer->FindNearestCreature(25773, 10.0f, true))
                        pPlayer->KilledMonsterCredit(pCreature->GetEntry(), pCreature->GetGUID()); // rest is done by EventAI
                    unitTarget->DestroyForPlayer(pPlayer);
                }
                case 47170:                                 // Impale Leviroth
                {
                    if (!unitTarget || (unitTarget->GetEntry() != 26452 && unitTarget->HealthAbovePct(95)))
                        return;

                        m_caster->DealDamage(unitTarget, unitTarget->CountPctFromMaxHealth(93));
                        return;
                }
                case 49357:                                 // Brewfest Mount Transformation
                    if (m_caster->GetTypeId() != TYPEID_PLAYER)
                        return;
                    if (!m_caster->HasAuraType(SPELL_AURA_MOUNTED))
                        return;
                    m_caster->RemoveAurasByType(SPELL_AURA_MOUNTED);
                    // Ram for Alliance, Kodo for Horde
                    if (m_caster->ToPlayer()->GetTeam() == ALLIANCE)
                    {
                        if (m_caster->GetSpeedRate(MOVE_RUN) >= 2.0f)
                            // 100% Ram
                            m_caster->CastSpell(m_caster, 43900, true);
                        else
                            // 60% Ram
                            m_caster->CastSpell(m_caster, 43899, true);
                    }
                    else
                    {
                        if (m_caster->ToPlayer()->GetSpeedRate(MOVE_RUN) >= 2.0f)
                            // 100% Kodo
                            m_caster->CastSpell(m_caster, 49379, true);
                        else
                            // 60% Kodo
                            m_caster->CastSpell(m_caster, 49378, true);
                    }
                    return;
                case 52845:                                 // Brewfest Mount Transformation (Faction Swap)
                    if (m_caster->GetTypeId() != TYPEID_PLAYER)
                        return;
                    if (!m_caster->HasAuraType(SPELL_AURA_MOUNTED))
                        return;
                    m_caster->RemoveAurasByType(SPELL_AURA_MOUNTED);
                    // Ram for Horde, Kodo for Alliance
                    if (m_caster->ToPlayer()->GetTeam() == HORDE)
                    {
                        if (m_caster->GetSpeedRate(MOVE_RUN) >= 2.0f)
                            // 100% Ram
                            m_caster->CastSpell(m_caster, 43900, true);
                        else
                            // 60% Ram
                            m_caster->CastSpell(m_caster, 43899, true);
                    }
                    else
                    {
                        if (m_caster->ToPlayer()->GetSpeedRate(MOVE_RUN) >= 2.0f)
                            // 100% Kodo
                            m_caster->CastSpell(m_caster, 49379, true);
                        else
                            // 60% Kodo
                            m_caster->CastSpell(m_caster, 49378, true);
                    }
                    return;
                case 55004:                                 // Nitro Boosts
                    if (!m_CastItem)
                        return;
                    if (roll_chance_i(95))                  // Nitro Boosts - success
                        m_caster->CastSpell(m_caster, 54861, true, m_CastItem);
                    else                                    // Knocked Up   - backfire 5%
                        m_caster->CastSpell(m_caster, 46014, true, m_CastItem);
                    return;
                case 50243:                                 // Teach Language
                {
                    if (m_caster->GetTypeId() != TYPEID_PLAYER)
                        return;

                    // spell has a 1/3 chance to trigger one of the below
                    if (roll_chance_i(66))
                        return;
                    if (m_caster->ToPlayer()->GetTeam() == ALLIANCE)
                    {
                        // 1000001 - gnomish binary
                        m_caster->CastSpell(m_caster, 50242, true);
                    }
                    else
                    {
                        // 01001000 - goblin binary
                        m_caster->CastSpell(m_caster, 50246, true);
                    }

                    return;
                }
                case 51582:                                 //Rocket Boots Engaged (Rocket Boots Xtreme and Rocket Boots Xtreme Lite)
                {
                    if (!m_CastItem) 
                        return;

                    if (Battleground* bg = m_caster->ToPlayer()->GetBattleground())
                        bg->EventPlayerDroppedFlag(m_caster->ToPlayer());

                    ((Player*)m_caster)->RemoveSpellCooldown(30452, true);
                    m_caster->CastSpell(m_caster, 30452, true, NULL);
                    ((Player*)m_caster)->AddSpellCooldown(30452,m_CastItem->GetEntry(), time(NULL)+300);
                    return;
                }
                case 52759:                                 // Ancestral Awakening
                    if (!unitTarget)
                        return;
                    m_caster->CastCustomSpell(unitTarget, 52752, &damage, NULL, NULL, true);
                    return;
                case 54171:                                 // Divine Storm
                {
                    if (m_UniqueTargetInfo.size())
                    {
                        int32 heal = damage / m_UniqueTargetInfo.size();
                        m_caster->CastCustomSpell(unitTarget, 54172, &heal, NULL, NULL, true);
                    }
                    return;
                }
                case 58418:                                 // Portal to Orgrimmar
                case 58420:                                 // Portal to Stormwind
                    return;                                 // implemented in EffectScript[0]
                case 62324: // Throw Passenger
                {
                    if (m_targets.HasTraj())
                    {
                        if (Vehicle* vehicle = m_caster->GetVehicleKit())
                            if (Unit* passenger = vehicle->GetPassenger(damage - 1))
                            {
                                std::list<Unit*> unitList;
                                // use 99 because it is 3d search
                                SearchAreaTarget(unitList, 99, PUSH_DST_CENTER, SPELL_TARGETS_ENTRY, 33114);
                                float minDist = 99 * 99;
                                Unit* target = NULL;
                                for (std::list<Unit*>::iterator itr = unitList.begin(); itr != unitList.end(); ++itr)
                                {
                                    if (Vehicle* seat = (*itr)->GetVehicleKit())
                                        if (!seat->GetPassenger(0))
                                            if (Unit* device = seat->GetPassenger(2))
                                                if (!device->GetCurrentSpell(CURRENT_CHANNELED_SPELL))
                                                {
                                                    float dist = (*itr)->GetExactDistSq(m_targets.GetDst());
                                                    if (dist < minDist)
                                                    {
                                                        minDist = dist;
                                                        target = (*itr);
                                                    }
                                                }
                                }
                                if (target && target->IsWithinDist2d(m_targets.GetDst(), m_spellInfo->Effects[effIndex].CalcRadius() * 2)) // now we use *2 because the location of the seat is not correct
                                    passenger->EnterVehicle(target, 0);
                                else
                                {
                                    passenger->ExitVehicle();
                                    float x, y, z;
                                    m_targets.GetDst()->GetPosition(x, y, z);
                                    passenger->GetMotionMaster()->MoveJump(x, y, z, m_targets.GetSpeedXY(), m_targets.GetSpeedZ());
                                }
                            }
                    }
                    return;
                }
                case 64385:                                 // Unusual Compass
                {
                    m_caster->SetOrientation(float(urand(0, 62832)) / 10000.0f);
                    WorldPacket data;
                    m_caster->BuildHeartBeatMsg(&data);
                    m_caster->SendMessageToSet(&data, true);
                    return;
                }
                case 53808:                                 // Pygmy Oil
                {
                    Aura* pAura = m_caster->GetAura(53806);
                    if (pAura)
                        pAura->RefreshDuration();
                    else
                    {
                        pAura = m_caster->GetAura(53805);
                        if (!pAura || pAura->GetStackAmount() < 5 || !roll_chance_i(50))
                             m_caster->CastSpell(m_caster, 53805, true);
                        else
                        {
                            pAura->Remove();
                            m_caster->CastSpell(m_caster, 53806, true);
                        }
                    }
                    return;
                }
                case 54577:                                 // U.D.E.D.
                {
                    if (unitTarget->GetEntry() != 29402)
                        return;

                    m_caster->SummonGameObject(192693, unitTarget->GetPositionX(), unitTarget->GetPositionY(),
                        unitTarget->GetPositionZ(), unitTarget->GetOrientation(), 0, 0, 0, 0, 100);

                    for (uint8 i = 0; i < 4; ++i)
                        m_caster->SummonGameObject(191567, float(unitTarget->GetPositionX() + irand(-7, 7)),
                            float(unitTarget->GetPositionY() + irand(-7, 7)), unitTarget->GetPositionZ(), unitTarget->GetOrientation(),
                            0, 0, 0, 0, 100);

                    unitTarget->Kill(unitTarget);
                    return;
                }
                case 51961:                                 // Captured Chicken Cover - Quest 12702 & 12532
                {
                    if (m_caster->GetTypeId() != TYPEID_PLAYER
                        || !unitTarget->HasAura(51959)
                        || !(m_caster->ToPlayer()->GetQuestStatus(12702) == QUEST_STATUS_INCOMPLETE || m_caster->ToPlayer()->GetQuestStatus(12532) == QUEST_STATUS_INCOMPLETE))
                        return;

                    m_caster->CastSpell(m_caster, 51037, true);
                    unitTarget->Kill(unitTarget);
                    return;
                }
            }

            break;
        }
        case SPELLFAMILY_WARRIOR:
            // Charge
            if (m_spellInfo->SpellFamilyFlags & SPELLFAMILYFLAG_WARRIOR_CHARGE && m_spellInfo->SpellVisual[0] == 867)
            {
                int32 chargeBasePoints0 = damage;
                m_caster->CastCustomSpell(m_caster, 34846, &chargeBasePoints0, NULL, NULL, true);

                //Juggernaut crit bonus
                if (m_caster->HasAura(64976))
                    m_caster->CastSpell(m_caster, 65156, true);
                return;
            }
            // Slam
            if (m_spellInfo->SpellFamilyFlags[0] & SPELLFAMILYFLAG_WARRIOR_SLAM && m_spellInfo->SpellIconID == 559)
            {
                int32 bp0 = damage;
                m_caster->CastCustomSpell(unitTarget, 50783, &bp0, NULL, NULL, true, 0);

                // Item - Warrior T10 Melee 4P Bonus
                if (Aura * aura = m_caster->GetAura(46916))
                    if (aura->GetCharges())
                    {
                        m_caster->ToPlayer()->RestoreSpellMods(this, 46916);
                        aura->DropCharge();
                    }
            }
            // Execute
            if (m_spellInfo->SpellFamilyFlags[EFFECT_0] & SPELLFAMILYFLAG_WARRIOR_EXECUTE)
            {
                if (!unitTarget)
                    return;

                spell_id = 20647;

                int32 rageUsed = std::min<int32>(300 - m_powerCost, m_caster->GetPower(POWER_RAGE));
                int32 newRage = std::max<int32>(0, m_caster->GetPower(POWER_RAGE) - rageUsed);

                // Sudden Death rage save
                if (AuraEffect* aurEff = m_caster->GetAuraEffect(SPELL_AURA_PROC_TRIGGER_SPELL, SPELLFAMILY_GENERIC, 1989, EFFECT_0))
                {
                    int32 ragesave = aurEff->GetSpellInfo()->Effects[EFFECT_1].CalcValue() * 10;
                    newRage = std::max(newRage, ragesave);
                }

                m_caster->SetPower(POWER_RAGE, uint32(newRage));

                // Glyph of Execution bonus
                if (AuraEffect* aurEff = m_caster->GetAuraEffect(58367, EFFECT_0))
                    rageUsed += aurEff->GetAmount() * 10;

                bp = damage + int32(rageUsed * m_spellInfo->Effects[effIndex].DamageMultiplier + m_caster->GetTotalAttackPowerValue(BASE_ATTACK) * 0.2f);

                // Item - Warrior T10 Melee 4P Bonus
                if (Aura * aura = m_caster->GetAura(52437))
                    aura->DropCharge();
                break;
            }
            // Concussion Blow
            if (m_spellInfo->SpellFamilyFlags[0] & SPELLFAMILYFLAG_WARRIOR_CONCUSSION_BLOW)
            {
                m_damage += CalculatePctF(damage, m_caster->GetTotalAttackPowerValue(BASE_ATTACK));
                return;
            }
            switch (m_spellInfo->Id)
            {
                // Bloodthirst
                case 23881:
                {
                    m_caster->CastCustomSpell(unitTarget, 23885, &damage, NULL, NULL, true, NULL);
                    return;
                }
            }
            break;
        case SPELLFAMILY_WARLOCK:
            // Life Tap
            if ((m_spellInfo->SpellFamilyFlags[0] & SPELLFAMILYFLAG_WARLOCK_LIFETAP) && m_caster->ToPlayer())
            {
                float spFactor = 0.0f;
                switch (m_spellInfo->Id)
                {
                    case 11689: spFactor = 0.2f; break;
                    case 27222:
                    case 57946: spFactor = 0.5f; break;
                }
                int32 damage = int32(m_spellInfo->Effects[EFFECT_0].CalcValue() + (6.3875 * m_spellInfo->BaseLevel));
                int32 mana = int32(damage + (m_caster->ToPlayer()->GetUInt32Value(PLAYER_FIELD_MOD_DAMAGE_DONE_POS+SPELL_SCHOOL_SHADOW) * spFactor));

                if (unitTarget && (int32(unitTarget->GetHealth()) > damage))
                {
                    // Shouldn't Appear in Combat Log
                    unitTarget->ModifyHealth(-damage);

                    // Improved Life Tap mod
                    if (AuraEffect const* aurEff = m_caster->GetDummyAuraEffect(SPELLFAMILY_WARLOCK, 208, 0))
                        AddPctN(mana, aurEff->GetAmount());

                    m_caster->CastCustomSpell(unitTarget, 31818, &mana, NULL, NULL, false);

                    // Mana Feed
                    int32 manaFeedVal = 0;
                    if (AuraEffect const* aurEff = m_caster->GetAuraEffect(SPELL_AURA_ADD_FLAT_MODIFIER, SPELLFAMILY_WARLOCK, 1982, 0))
                        manaFeedVal = aurEff->GetAmount();

                    if (manaFeedVal > 0)
                    {
                        ApplyPctN(manaFeedVal, mana);
                        m_caster->CastCustomSpell(m_caster, 32553, &manaFeedVal, NULL, NULL, true, NULL);
                    }
                }
                else
                    SendCastResult(SPELL_FAILED_FIZZLE);
                return;
            }
            break;
        case SPELLFAMILY_DRUID:
            // Starfall
            if (m_spellInfo->SpellFamilyFlags[2] & SPELLFAMILYFLAG2_DRUID_STARFALL)
            {
                //Shapeshifting into an animal form or mounting cancels the effect.
                if (m_caster->GetCreatureType() == CREATURE_TYPE_BEAST || m_caster->IsMounted())
                {
                    if (m_triggeredByAuraSpell)
                        m_caster->RemoveAurasDueToSpell(m_triggeredByAuraSpell->Id);
                    return;
                }

                //Any effect which causes you to lose control of your character will supress the starfall effect.
                if (m_caster->HasUnitState(UNIT_STATE_CONTROLLED))
                    return;

                m_caster->CastSpell(unitTarget, damage, true);
                return;
            }
            break;
=======
>>>>>>> 6ac6431e
        case SPELLFAMILY_PALADIN:
            switch (m_spellInfo->Id)
            {
                case 31789:                                 // Righteous Defense (step 1)
                {
                    // Clear targets for eff 1
                    for (std::list<TargetInfo>::iterator ihit = m_UniqueTargetInfo.begin(); ihit != m_UniqueTargetInfo.end(); ++ihit)
                        ihit->effectMask &= ~(1<<1);

                    // not empty (checked), copy
                    Unit::AttackerSet attackers = unitTarget->getAttackers();

                    // remove invalid attackers
                    for (Unit::AttackerSet::iterator aItr = attackers.begin(); aItr != attackers.end();)
                        if (!(*aItr)->IsValidAttackTarget(m_caster))
                            attackers.erase(aItr++);
                        else
                            ++aItr;

                    // selected from list 3
                    uint32 maxTargets = std::min<uint32>(3, attackers.size());
                    for (uint32 i = 0; i < maxTargets; ++i)
                    {
                        Unit* attacker = SelectRandomContainerElement(attackers);
                        AddUnitTarget(attacker, 1 << 1);
                        attackers.erase(attacker);
                    }

                    // now let next effect cast spell at each target.
                    return;
                }
            }
            break;
        case SPELLFAMILY_DEATHKNIGHT:
            switch (m_spellInfo->Id)
            {
                case 46584: // Raise Dead
                    if (m_caster->GetTypeId() != TYPEID_PLAYER)
                        return;

                    // Do we have talent Master of Ghouls?
                    if (m_caster->HasAura(52143))
                        // summon as pet
                        bp = 52150;
                    else
                        // or guardian
                        bp = 46585;

                    if (m_targets.HasDst())
                        targets.SetDst(*m_targets.GetDst());
                    else
                    {
                        targets.SetDst(*m_caster);
                        // Corpse not found - take reagents (only not triggered cast can take them)
                        triggered = false;
                    }
                    // Remove cooldown - summon spellls have category
                    m_caster->ToPlayer()->RemoveSpellCooldown(m_spellInfo->Id, true);
                    spell_id = 48289;
                    break;
                // Raise dead - take reagents and trigger summon spells
                case 48289:
                    if (m_targets.HasDst())
                        targets.SetDst(*m_targets.GetDst());

                    spell_id = CalculateDamage(0, NULL);
                    break;
            }
            break;
    }

    //spells triggered by dummy effect should not miss
    if (spell_id)
    {
        SpellInfo const* spellInfo = sSpellMgr->GetSpellInfo(spell_id);

        if (!spellInfo)
        {
            sLog->outError("EffectDummy of spell %u: triggering unknown spell id %i\n", m_spellInfo->Id, spell_id);
            return;
        }

        targets.SetUnitTarget(unitTarget);
        Spell* spell = new Spell(m_caster, spellInfo, triggered ? TRIGGERED_FULL_MASK : TRIGGERED_NONE, m_originalCasterGUID, true);
        if (bp) spell->SetSpellValue(SPELLVALUE_BASE_POINT0, bp);
        spell->prepare(&targets);
    }

    // pet auras
    if (PetAura const* petSpell = sSpellMgr->GetPetAura(m_spellInfo->Id, effIndex))
    {
        m_caster->AddPetAura(petSpell);
        return;
    }

    // normal DB scripted effect
    sLog->outDebug(LOG_FILTER_SPELLS_AURAS, "Spell ScriptStart spellid %u in EffectDummy(%u)", m_spellInfo->Id, effIndex);
    m_caster->GetMap()->ScriptsStart(sSpellScripts, uint32(m_spellInfo->Id | (effIndex << 24)), m_caster, unitTarget);

    // Script based implementation. Must be used only for not good for implementation in core spell effects
    // So called only for not proccessed cases
    if (gameObjTarget)
        sScriptMgr->OnDummyEffect(m_caster, m_spellInfo->Id, effIndex, gameObjTarget);
    else if (unitTarget && unitTarget->GetTypeId() == TYPEID_UNIT)
        sScriptMgr->OnDummyEffect(m_caster, m_spellInfo->Id, effIndex, unitTarget->ToCreature());
    else if (itemTarget)
        sScriptMgr->OnDummyEffect(m_caster, m_spellInfo->Id, effIndex, itemTarget);
}

void Spell::EffectTriggerSpell(SpellEffIndex effIndex)
{
    if (effectHandleMode != SPELL_EFFECT_HANDLE_LAUNCH_TARGET
        && effectHandleMode != SPELL_EFFECT_HANDLE_LAUNCH)
        return;

    uint32 triggered_spell_id = m_spellInfo->Effects[effIndex].TriggerSpell;

    // todo: move those to spell scripts
    if (m_spellInfo->Effects[effIndex].Effect == SPELL_EFFECT_TRIGGER_SPELL
        && effectHandleMode == SPELL_EFFECT_HANDLE_LAUNCH_TARGET)
    {
        // special cases
        switch (triggered_spell_id)
        {
            // Mirror Image
            case 58832:
            {
                // Glyph of Mirror Image
                if (m_caster->HasAura(63093))
                   m_caster->CastSpell(m_caster, 65047, true); // Mirror Image

                break;
            }
            // Vanish (not exist)
            case 18461:
            {
                unitTarget->RemoveMovementImpairingAuras();
                unitTarget->RemoveAurasByType(SPELL_AURA_MOD_STALKED);

                // If this spell is given to an NPC, it must handle the rest using its own AI
                if (unitTarget->GetTypeId() != TYPEID_PLAYER)
                    return;

                // See if we already are stealthed. If so, we're done.
                if (unitTarget->HasAura(1784))
                    return;

                // Reset cooldown on stealth if needed
                if (unitTarget->ToPlayer()->HasSpellCooldown(1784))
                    unitTarget->ToPlayer()->RemoveSpellCooldown(1784);

                unitTarget->CastSpell(unitTarget, 1784, true);
                return;
            }
            // Demonic Empowerment -- succubus
            case 54437:
            {
                unitTarget->RemoveMovementImpairingAuras();
                unitTarget->RemoveAurasByType(SPELL_AURA_MOD_STALKED);
                unitTarget->RemoveAurasByType(SPELL_AURA_MOD_STUN);

                // Cast Lesser Invisibility
                unitTarget->CastSpell(unitTarget, 7870, true);
                return;
            }
            // just skip
            case 23770:                                         // Sayge's Dark Fortune of *
                // not exist, common cooldown can be implemented in scripts if need.
                return;
            // Brittle Armor - (need add max stack of 24575 Brittle Armor)
            case 29284:
            {
                // Brittle Armor
                SpellInfo const* spell = sSpellMgr->GetSpellInfo(24575);
                if (!spell)
                    return;

                for (uint32 j = 0; j < spell->StackAmount; ++j)
                    m_caster->CastSpell(unitTarget, spell->Id, true);
                return;
            }
            // Mercurial Shield - (need add max stack of 26464 Mercurial Shield)
            case 29286:
            {
                // Mercurial Shield
                SpellInfo const* spell = sSpellMgr->GetSpellInfo(26464);
                if (!spell)
                    return;

                for (uint32 j = 0; j < spell->StackAmount; ++j)
                    m_caster->CastSpell(unitTarget, spell->Id, true);
                return;
            }
            // Cloak of Shadows
            case 35729:
            {
                uint32 dispelMask = SpellInfo::GetDispelMask(DISPEL_ALL);
                Unit::AuraApplicationMap& Auras = unitTarget->GetAppliedAuras();
                for (Unit::AuraApplicationMap::iterator iter = Auras.begin(); iter != Auras.end();)
                {
                    // remove all harmful spells on you...
                    SpellInfo const* spell = iter->second->GetBase()->GetSpellInfo();
                    if ((spell->DmgClass == SPELL_DAMAGE_CLASS_MAGIC // only affect magic spells
                        || ((spell->GetDispelMask()) & dispelMask))
                        // ignore positive and passive auras
                        && !iter->second->IsPositive() && !iter->second->GetBase()->IsPassive())
                    {
                        m_caster->RemoveAura(iter);
                    }
                    else
                        ++iter;
                }
                return;
            }
        }
    }

    // normal case
    SpellInfo const* spellInfo = sSpellMgr->GetSpellInfo(triggered_spell_id);
    if (!spellInfo)
    {
        sLog->outDebug(LOG_FILTER_SPELLS_AURAS, "Spell::EffectTriggerSpell spell %u tried to trigger unknown spell %u", m_spellInfo->Id, triggered_spell_id);
        return;
    }

    SpellCastTargets targets;
    if (effectHandleMode == SPELL_EFFECT_HANDLE_LAUNCH_TARGET)
    {
        if (!spellInfo->NeedsToBeTriggeredByCaster())
            return;
        targets.SetUnitTarget(unitTarget);
    }
    else //if (effectHandleMode == SPELL_EFFECT_HANDLE_LAUNCH)
    {
        if (spellInfo->NeedsToBeTriggeredByCaster() && (m_spellInfo->Effects[effIndex].GetProvidedTargetMask() & TARGET_FLAG_UNIT_MASK))
            return;

        if (spellInfo->GetExplicitTargetMask() & TARGET_FLAG_DEST_LOCATION)
            targets.SetDst(m_targets);

        targets.SetUnitTarget(m_caster);
    }

    CustomSpellValues values;
    // set basepoints for trigger with value effect
    if (m_spellInfo->Effects[effIndex].Effect == SPELL_EFFECT_TRIGGER_SPELL_WITH_VALUE)
    {
        // maybe need to set value only when basepoints == 0?
        values.AddSpellMod(SPELLVALUE_BASE_POINT0, damage);
        values.AddSpellMod(SPELLVALUE_BASE_POINT1, damage);
        values.AddSpellMod(SPELLVALUE_BASE_POINT2, damage);
    }

    // Remove spell cooldown (not category) if spell triggering spell with cooldown and same category
    if (m_caster->GetTypeId() == TYPEID_PLAYER && m_spellInfo->CategoryRecoveryTime && spellInfo->CategoryRecoveryTime
        && m_spellInfo->Category == spellInfo->Category)
        m_caster->ToPlayer()->RemoveSpellCooldown(spellInfo->Id);

    // original caster guid only for GO cast
    m_caster->CastSpell(targets, spellInfo, &values, TRIGGERED_FULL_MASK, NULL, NULL, m_originalCasterGUID);
}

void Spell::EffectTriggerMissileSpell(SpellEffIndex effIndex)
{
    if (effectHandleMode != SPELL_EFFECT_HANDLE_HIT_TARGET
        && effectHandleMode != SPELL_EFFECT_HANDLE_HIT)
        return;

    uint32 triggered_spell_id = m_spellInfo->Effects[effIndex].TriggerSpell;

    // normal case
    SpellInfo const* spellInfo = sSpellMgr->GetSpellInfo(triggered_spell_id);
    if (!spellInfo)
    {
        sLog->outDebug(LOG_FILTER_SPELLS_AURAS, "Spell::EffectTriggerSpell spell %u tried to trigger unknown spell %u", m_spellInfo->Id, triggered_spell_id);
        return;
    }

    SpellCastTargets targets;
    if (effectHandleMode == SPELL_EFFECT_HANDLE_HIT_TARGET)
    {
        if (!spellInfo->NeedsToBeTriggeredByCaster())
            return;
        targets.SetUnitTarget(unitTarget);
    }
    else //if (effectHandleMode == SPELL_EFFECT_HANDLE_HIT)
    {
        if (spellInfo->NeedsToBeTriggeredByCaster() && (m_spellInfo->Effects[effIndex].GetProvidedTargetMask() & TARGET_FLAG_UNIT_MASK))
            return;

        if (spellInfo->GetExplicitTargetMask() & TARGET_FLAG_DEST_LOCATION)
            targets.SetDst(m_targets);

        targets.SetUnitTarget(m_caster);
    }

    CustomSpellValues values;
    // set basepoints for trigger with value effect
    if (m_spellInfo->Effects[effIndex].Effect == SPELL_EFFECT_TRIGGER_MISSILE_SPELL_WITH_VALUE)
    {
        // maybe need to set value only when basepoints == 0?
        values.AddSpellMod(SPELLVALUE_BASE_POINT0, damage);
        values.AddSpellMod(SPELLVALUE_BASE_POINT1, damage);
        values.AddSpellMod(SPELLVALUE_BASE_POINT2, damage);
    }

    // Remove spell cooldown (not category) if spell triggering spell with cooldown and same category
    if (m_caster->GetTypeId() == TYPEID_PLAYER && m_spellInfo->CategoryRecoveryTime && spellInfo->CategoryRecoveryTime
        && m_spellInfo->Category == spellInfo->Category)
        m_caster->ToPlayer()->RemoveSpellCooldown(spellInfo->Id);

    // original caster guid only for GO cast
    m_caster->CastSpell(targets, spellInfo, &values, TRIGGERED_FULL_MASK, NULL, NULL, m_originalCasterGUID);
}

void Spell::EffectForceCast(SpellEffIndex effIndex)
{
    if (effectHandleMode != SPELL_EFFECT_HANDLE_HIT_TARGET)
        return;

    if (!unitTarget)
        return;

    uint32 triggered_spell_id = m_spellInfo->Effects[effIndex].TriggerSpell;

    // normal case
    SpellInfo const* spellInfo = sSpellMgr->GetSpellInfo(triggered_spell_id);

    if (!spellInfo)
    {
        sLog->outError("Spell::EffectForceCast of spell %u: triggering unknown spell id %i", m_spellInfo->Id, triggered_spell_id);
        return;
    }

    if (m_spellInfo->Effects[effIndex].Effect == SPELL_EFFECT_FORCE_CAST && damage)
    {
        switch (m_spellInfo->Id)
        {
            case 52588: // Skeletal Gryphon Escape
            case 48598: // Ride Flamebringer Cue
                unitTarget->RemoveAura(damage);
                break;
            case 52463: // Hide In Mine Car
            case 52349: // Overtake
                unitTarget->CastCustomSpell(unitTarget, spellInfo->Id, &damage, NULL, NULL, true, NULL, NULL, m_originalCasterGUID);
                return;
            case 72378: // Blood Nova
            case 73058: // Blood Nova
                m_caster->CastSpell(unitTarget, damage, true);   // additional spell cast
                break;
        }
    }

    CustomSpellValues values;
    // set basepoints for trigger with value effect
    if (m_spellInfo->Effects[effIndex].Effect == SPELL_EFFECT_FORCE_CAST_WITH_VALUE)
    {
        // maybe need to set value only when basepoints == 0?
        values.AddSpellMod(SPELLVALUE_BASE_POINT0, damage);
        values.AddSpellMod(SPELLVALUE_BASE_POINT1, damage);
        values.AddSpellMod(SPELLVALUE_BASE_POINT2, damage);
    }

    SpellCastTargets targets;
    targets.SetUnitTarget(m_caster);

    unitTarget->CastSpell(targets, spellInfo, &values, TRIGGERED_FULL_MASK);
}

void Spell::EffectTriggerRitualOfSummoning(SpellEffIndex effIndex)
{
    if (effectHandleMode != SPELL_EFFECT_HANDLE_HIT)
        return;

    uint32 triggered_spell_id = m_spellInfo->Effects[effIndex].TriggerSpell;
    SpellInfo const* spellInfo = sSpellMgr->GetSpellInfo(triggered_spell_id);

    if (!spellInfo)
    {
        sLog->outError("EffectTriggerRitualOfSummoning of spell %u: triggering unknown spell id %i", m_spellInfo->Id, triggered_spell_id);
        return;
    }

    finish();

    m_caster->CastSpell((Unit*)NULL, spellInfo, false);
}

void Spell::EffectJump(SpellEffIndex effIndex)
{
    if (effectHandleMode != SPELL_EFFECT_HANDLE_LAUNCH_TARGET)
        return;

    if (m_caster->isInFlight())
        return;

    if (!unitTarget)
        return;

    float x, y, z;
    unitTarget->GetContactPoint(m_caster, x, y, z, CONTACT_DISTANCE);

    float speedXY, speedZ;
    CalculateJumpSpeeds(effIndex, m_caster->GetExactDist2d(x, y), speedXY, speedZ);
    m_caster->GetMotionMaster()->MoveJump(x, y, z, speedXY, speedZ);
}

void Spell::EffectJumpDest(SpellEffIndex effIndex)
{
    if (effectHandleMode != SPELL_EFFECT_HANDLE_LAUNCH)
        return;

    if (m_caster->isInFlight())
        return;

    if (!m_targets.HasDst())
        return;

    // Init dest coordinates
    float x, y, z;
    m_targets.GetDst()->GetPosition(x, y, z);

    float speedXY, speedZ;
    CalculateJumpSpeeds(effIndex, m_caster->GetExactDist2d(x, y), speedXY, speedZ);
    m_caster->GetMotionMaster()->MoveJump(x, y, z, speedXY, speedZ);
}

void Spell::CalculateJumpSpeeds(uint8 i, float dist, float & speedXY, float & speedZ)
{
    if (m_spellInfo->Effects[i].MiscValue)
        speedZ = float(m_spellInfo->Effects[i].MiscValue)/10;
    else if (m_spellInfo->Effects[i].MiscValueB)
        speedZ = float(m_spellInfo->Effects[i].MiscValueB)/10;
    else
        speedZ = 10.0f;
    speedXY = dist * 10.0f / speedZ;
}

void Spell::EffectTeleportUnits(SpellEffIndex /*effIndex*/)
{
    if (effectHandleMode != SPELL_EFFECT_HANDLE_HIT_TARGET)
        return;

    if (!unitTarget || unitTarget->isInFlight())
        return;

    // Pre effects
    uint8 uiMaxSafeLevel = 0;
    switch (m_spellInfo->Id)
    {
        case 48129:  // Scroll of Recall
            uiMaxSafeLevel = 40;
        case 60320:  // Scroll of Recall II
            if (!uiMaxSafeLevel)
                uiMaxSafeLevel = 70;
        case 60321:  // Scroll of Recal III
            if (!uiMaxSafeLevel)
                uiMaxSafeLevel = 80;

            if (unitTarget->getLevel() > uiMaxSafeLevel)
            {
                unitTarget->AddAura(60444, unitTarget); //Apply Lost! Aura
                return;
            }
            break;
        case 66550: // teleports outside (Isle of Conquest)
            if (Player* target = unitTarget->ToPlayer())
            {
                if (target->GetTeamId() == TEAM_ALLIANCE)
                    m_targets.SetDst(442.24f, -835.25f, 44.30f, 0.06f, 628);
                else
                    m_targets.SetDst(1120.43f, -762.11f, 47.92f, 2.94f, 628);
            }
            break;
        case 66551: // teleports inside (Isle of Conquest)
            if (Player* target = unitTarget->ToPlayer())
            {
                if (target->GetTeamId() == TEAM_ALLIANCE)
                    m_targets.SetDst(389.57f, -832.38f, 48.65f, 3.00f, 628);
                else
                    m_targets.SetDst(1174.85f, -763.24f, 48.72f, 6.26f, 628);
            }
            break;
    }

    // If not exist data for dest location - return
    if (!m_targets.HasDst())
    {
        sLog->outError("Spell::EffectTeleportUnits - does not have destination for spell ID %u\n", m_spellInfo->Id);
        return;
    }

    // Init dest coordinates
    uint32 mapid = m_targets.GetDst()->GetMapId();
    if (mapid == MAPID_INVALID)
        mapid = unitTarget->GetMapId();
    float x, y, z, orientation;
    m_targets.GetDst()->GetPosition(x, y, z, orientation);
    if (!orientation && m_targets.GetUnitTarget())
        orientation = m_targets.GetUnitTarget()->GetOrientation();
    sLog->outDebug(LOG_FILTER_SPELLS_AURAS, "Spell::EffectTeleportUnits - teleport unit to %u %f %f %f %f\n", mapid, x, y, z, orientation);

    if (mapid == unitTarget->GetMapId())
        unitTarget->NearTeleportTo(x, y, z, orientation, unitTarget == m_caster);
    else if (unitTarget->GetTypeId() == TYPEID_PLAYER)
        unitTarget->ToPlayer()->TeleportTo(mapid, x, y, z, orientation, unitTarget == m_caster ? TELE_TO_SPELL : 0);

    // post effects for TARGET_DEST_DB
    switch (m_spellInfo->Id)
    {
        // Dimensional Ripper - Everlook
        case 23442:
        {
            int32 r = irand(0, 119);
            if (r >= 70)                                  // 7/12 success
            {
                if (r < 100)                              // 4/12 evil twin
                    m_caster->CastSpell(m_caster, 23445, true);
                else                                        // 1/12 fire
                    m_caster->CastSpell(m_caster, 23449, true);
            }
            return;
        }
        // Ultrasafe Transporter: Toshley's Station
        case 36941:
        {
            if (roll_chance_i(50))                        // 50% success
            {
                int32 rand_eff = urand(1, 7);
                switch (rand_eff)
                {
                    case 1:
                        // soul split - evil
                        m_caster->CastSpell(m_caster, 36900, true);
                        break;
                    case 2:
                        // soul split - good
                        m_caster->CastSpell(m_caster, 36901, true);
                        break;
                    case 3:
                        // Increase the size
                        m_caster->CastSpell(m_caster, 36895, true);
                        break;
                    case 4:
                        // Decrease the size
                        m_caster->CastSpell(m_caster, 36893, true);
                        break;
                    case 5:
                    // Transform
                    {
                        if (m_caster->ToPlayer()->GetTeam() == ALLIANCE)
                            m_caster->CastSpell(m_caster, 36897, true);
                        else
                            m_caster->CastSpell(m_caster, 36899, true);
                        break;
                    }
                    case 6:
                        // chicken
                        m_caster->CastSpell(m_caster, 36940, true);
                        break;
                    case 7:
                        // evil twin
                        m_caster->CastSpell(m_caster, 23445, true);
                        break;
                }
            }
            return;
        }
        // Dimensional Ripper - Area 52
        case 36890:
        {
            if (roll_chance_i(50))                        // 50% success
            {
                int32 rand_eff = urand(1, 4);
                switch (rand_eff)
                {
                    case 1:
                        // soul split - evil
                        m_caster->CastSpell(m_caster, 36900, true);
                        break;
                    case 2:
                        // soul split - good
                        m_caster->CastSpell(m_caster, 36901, true);
                        break;
                    case 3:
                        // Increase the size
                        m_caster->CastSpell(m_caster, 36895, true);
                        break;
                    case 4:
                        // Transform
                    {
                        if (m_caster->ToPlayer()->GetTeam() == ALLIANCE)
                            m_caster->CastSpell(m_caster, 36897, true);
                        else
                            m_caster->CastSpell(m_caster, 36899, true);
                        break;
                    }
                }
            }
            return;
        }
    }
}

void Spell::EffectApplyAura(SpellEffIndex effIndex)
{
    if (effectHandleMode != SPELL_EFFECT_HANDLE_HIT_TARGET)
        return;

    if (!m_spellAura || !unitTarget)
        return;
    ASSERT(unitTarget == m_spellAura->GetOwner());
    m_spellAura->_ApplyEffectForTargets(effIndex);
}

void Spell::EffectApplyAreaAura(SpellEffIndex effIndex)
{
    if (effectHandleMode != SPELL_EFFECT_HANDLE_HIT_TARGET)
        return;

    if (!m_spellAura || !unitTarget)
        return;
    ASSERT (unitTarget == m_spellAura->GetOwner());
    m_spellAura->_ApplyEffectForTargets(effIndex);
}

void Spell::EffectUnlearnSpecialization(SpellEffIndex effIndex)
{
    if (effectHandleMode != SPELL_EFFECT_HANDLE_HIT_TARGET)
        return;

    if (!unitTarget || unitTarget->GetTypeId() != TYPEID_PLAYER)
        return;

    Player* player = unitTarget->ToPlayer();
    uint32 spellToUnlearn = m_spellInfo->Effects[effIndex].TriggerSpell;

    player->removeSpell(spellToUnlearn);

    sLog->outDebug(LOG_FILTER_SPELLS_AURAS, "Spell: Player %u has unlearned spell %u from NpcGUID: %u", player->GetGUIDLow(), spellToUnlearn, m_caster->GetGUIDLow());
}

void Spell::EffectPowerDrain(SpellEffIndex effIndex)
{
    if (effectHandleMode != SPELL_EFFECT_HANDLE_HIT_TARGET)
        return;

    if (m_spellInfo->Effects[effIndex].MiscValue < 0 || m_spellInfo->Effects[effIndex].MiscValue >= int8(MAX_POWERS))
        return;

    Powers powerType = Powers(m_spellInfo->Effects[effIndex].MiscValue);

    if (!unitTarget || !unitTarget->isAlive() || unitTarget->getPowerType() != powerType || damage < 0)
        return;

    // add spell damage bonus
    damage = m_caster->SpellDamageBonus(unitTarget, m_spellInfo, uint32(damage), SPELL_DIRECT_DAMAGE);

    // resilience reduce mana draining effect at spell crit damage reduction (added in 2.4)
    int32 power = damage;
    if (powerType == POWER_MANA)
        power -= unitTarget->GetSpellCritDamageReduction(power);

    int32 newDamage = -(unitTarget->ModifyPower(powerType, -int32(power)));

    float gainMultiplier = 0.0f;

    // Don`t restore from self drain
    if (m_caster != unitTarget)
    {
        gainMultiplier = m_spellInfo->Effects[effIndex].CalcValueMultiplier(m_originalCaster, this);

        int32 gain = int32(newDamage* gainMultiplier);

        m_caster->EnergizeBySpell(m_caster, m_spellInfo->Id, gain, powerType);
    }
    ExecuteLogEffectTakeTargetPower(effIndex, unitTarget, powerType, newDamage, gainMultiplier);
}

void Spell::EffectSendEvent(SpellEffIndex effIndex)
{
    // we do not handle a flag dropping or clicking on flag in battleground by sendevent system
    if (effectHandleMode != SPELL_EFFECT_HANDLE_HIT_TARGET
        && effectHandleMode != SPELL_EFFECT_HANDLE_HIT)
        return;

    WorldObject* target = NULL;

    // call events for object target if present
    if (effectHandleMode == SPELL_EFFECT_HANDLE_HIT_TARGET)
    {
        if (unitTarget)
            target = unitTarget;
        else if (gameObjTarget)
            target = gameObjTarget;
    }
    else // if (effectHandleMode == SPELL_EFFECT_HANDLE_HIT)
    {
        // let's prevent executing effect handler twice in case when spell effect is capable of targeting an object
        // this check was requested by scripters, but it has some downsides:
        // now it's impossible to script (using sEventScripts) a cast which misses all targets
        // or to have an ability to script the moment spell hits dest (in a case when there are object targets present)
        if (m_spellInfo->Effects[effIndex].GetProvidedTargetMask() & (TARGET_FLAG_UNIT_MASK | TARGET_FLAG_GAMEOBJECT_MASK))
            return;
        // some spells have no target entries in dbc and they use focus target
        if (focusObject)
            target = focusObject;
        // TODO: there should be a possibility to pass dest target to event script
    }

    sLog->outDebug(LOG_FILTER_SPELLS_AURAS, "Spell ScriptStart %u for spellid %u in EffectSendEvent ", m_spellInfo->Effects[effIndex].MiscValue, m_spellInfo->Id);

    if (ZoneScript* zoneScript = m_caster->GetZoneScript())
        zoneScript->ProcessEvent(target, m_spellInfo->Effects[effIndex].MiscValue);
    else if (InstanceScript* instanceScript = m_caster->GetInstanceScript())    // needed in case Player is the caster
        instanceScript->ProcessEvent(target, m_spellInfo->Effects[effIndex].MiscValue);

    m_caster->GetMap()->ScriptsStart(sEventScripts, m_spellInfo->Effects[effIndex].MiscValue, m_caster, target);
}

void Spell::EffectPowerBurn(SpellEffIndex effIndex)
{
    if (effectHandleMode != SPELL_EFFECT_HANDLE_HIT_TARGET)
        return;

    if (m_spellInfo->Effects[effIndex].MiscValue < 0 || m_spellInfo->Effects[effIndex].MiscValue >= int8(MAX_POWERS))
        return;

    Powers powerType = Powers(m_spellInfo->Effects[effIndex].MiscValue);

    if (!unitTarget || !unitTarget->isAlive() || unitTarget->getPowerType() != powerType || damage < 0)
        return;

    // burn x% of target's mana, up to maximum of 2x% of caster's mana (Mana Burn)
    if (m_spellInfo->Id == 8129)
    {
        int32 maxDamage = int32(CalculatePctN(m_caster->GetMaxPower(powerType), damage * 2));
        damage = int32(CalculatePctN(unitTarget->GetMaxPower(powerType), damage));
        damage = std::min(damage, maxDamage);
    }

    int32 power = damage;
    // resilience reduce mana draining effect at spell crit damage reduction (added in 2.4)
    if (powerType == POWER_MANA)
        power -= unitTarget->GetSpellCritDamageReduction(power);

    int32 newDamage = -(unitTarget->ModifyPower(powerType, -power));

    // NO - Not a typo - EffectPowerBurn uses effect value multiplier - not effect damage multiplier
    float dmgMultiplier = m_spellInfo->Effects[effIndex].CalcValueMultiplier(m_originalCaster, this);

    // add log data before multiplication (need power amount, not damage)
    ExecuteLogEffectTakeTargetPower(effIndex, unitTarget, powerType, newDamage, 0.0f);

    newDamage = int32(newDamage* dmgMultiplier);

    m_damage += newDamage;
}

void Spell::EffectHeal(SpellEffIndex /*effIndex*/)
{
    if (effectHandleMode != SPELL_EFFECT_HANDLE_LAUNCH_TARGET)
        return;

    if (unitTarget && unitTarget->isAlive() && damage >= 0)
    {
        // Try to get original caster
        Unit* caster = m_originalCasterGUID ? m_originalCaster : m_caster;

        // Skip if m_originalCaster not available
        if (!caster)
            return;

        int32 addhealth = damage;

        // Vessel of the Naaru (Vial of the Sunwell trinket)
        if (m_spellInfo->Id == 45064)
        {
            // Amount of heal - depends from stacked Holy Energy
            int damageAmount = 0;
            if (AuraEffect const* aurEff = m_caster->GetAuraEffect(45062, 0))
            {
                damageAmount+= aurEff->GetAmount();
                m_caster->RemoveAurasDueToSpell(45062);
            }

            addhealth += damageAmount;
        }
        // Runic Healing Injector (heal increased by 25% for engineers - 3.2.0 patch change)
        else if (m_spellInfo->Id == 67489)
        {
            if (Player* player = m_caster->ToPlayer())
                if (player->HasSkill(SKILL_ENGINEERING))
                    AddPctN(addhealth, 25);
        }
        // Swiftmend - consumes Regrowth or Rejuvenation
        else if (m_spellInfo->TargetAuraState == AURA_STATE_SWIFTMEND && unitTarget->HasAuraState(AURA_STATE_SWIFTMEND, m_spellInfo, m_caster))
        {
            Unit::AuraEffectList const& RejorRegr = unitTarget->GetAuraEffectsByType(SPELL_AURA_PERIODIC_HEAL);
            // find most short by duration
            AuraEffect* targetAura = NULL;
            for (Unit::AuraEffectList::const_iterator i = RejorRegr.begin(); i != RejorRegr.end(); ++i)
            {
                if ((*i)->GetSpellInfo()->SpellFamilyName == SPELLFAMILY_DRUID
                    && (*i)->GetSpellInfo()->SpellFamilyFlags[0] & 0x50)
                {
                    if (!targetAura || (*i)->GetBase()->GetDuration() < targetAura->GetBase()->GetDuration())
                        targetAura = *i;
                }
            }

            if (!targetAura)
            {
                sLog->outError("Target(GUID:" UI64FMTD ") has aurastate AURA_STATE_SWIFTMEND but no matching aura.", unitTarget->GetGUID());
                return;
            }

            int32 tickheal = targetAura->GetAmount();
            if (Unit* auraCaster = targetAura->GetCaster())
                tickheal = auraCaster->SpellHealingBonus(unitTarget, targetAura->GetSpellInfo(), tickheal, DOT);
            //int32 tickheal = targetAura->GetSpellInfo()->EffectBasePoints[idx] + 1;
            //It is said that talent bonus should not be included

            int32 tickcount = 0;
            // Rejuvenation
            if (targetAura->GetSpellInfo()->SpellFamilyFlags[0] & 0x10)
                tickcount = 4;
            // Regrowth
            else // if (targetAura->GetSpellInfo()->SpellFamilyFlags[0] & 0x40)
                tickcount = 6;

            addhealth += tickheal * tickcount;

            // Glyph of Swiftmend
            if (!caster->HasAura(54824))
                unitTarget->RemoveAura(targetAura->GetId(), targetAura->GetCasterGUID());

            //addhealth += tickheal * tickcount;
            //addhealth = caster->SpellHealingBonus(m_spellInfo, addhealth, HEAL, unitTarget);
        }
        // Glyph of Nourish
        else if (m_spellInfo->SpellFamilyName == SPELLFAMILY_DRUID && m_spellInfo->SpellFamilyFlags[1] & 0x2000000)
        {
            addhealth = caster->SpellHealingBonus(unitTarget, m_spellInfo, addhealth, HEAL);

            if (AuraEffect const* aurEff = m_caster->GetAuraEffect(62971, 0))
            {
                Unit::AuraEffectList const& Periodic = unitTarget->GetAuraEffectsByType(SPELL_AURA_PERIODIC_HEAL);
                for (Unit::AuraEffectList::const_iterator i = Periodic.begin(); i != Periodic.end(); ++i)
                {
                    if (m_caster->GetGUID() == (*i)->GetCasterGUID())
                        AddPctN(addhealth, aurEff->GetAmount());
                }
            }
        }
        // Lifebloom - final heal coef multiplied by original DoT stack
        else if (m_spellInfo->Id == 33778)
            addhealth = caster->SpellHealingBonus(unitTarget, m_spellInfo, addhealth, HEAL, m_spellValue->EffectBasePoints[1]);
        // Riptide - increase healing done by Chain Heal
        else if (m_spellInfo->SpellFamilyName == SPELLFAMILY_SHAMAN && m_spellInfo->SpellFamilyFlags[0] & 0x100)
        {
            addhealth = caster->SpellHealingBonus(unitTarget, m_spellInfo, addhealth, HEAL);
            if (AuraEffect* aurEff = unitTarget->GetAuraEffect(SPELL_AURA_PERIODIC_HEAL, SPELLFAMILY_SHAMAN, 0, 0, 0x10, m_originalCasterGUID))
            {
                addhealth = int32(addhealth * 1.25f);
                // consume aura
                unitTarget->RemoveAura(aurEff->GetBase());
            }
        }
        // Death Pact - return pct of max health to caster
        else if (m_spellInfo->SpellFamilyName == SPELLFAMILY_DEATHKNIGHT && m_spellInfo->SpellFamilyFlags[0] & 0x00080000)
            addhealth = caster->SpellHealingBonus(unitTarget, m_spellInfo, int32(caster->CountPctFromMaxHealth(damage)), HEAL);
        else
            addhealth = caster->SpellHealingBonus(unitTarget, m_spellInfo, addhealth, HEAL);

        // Remove Grievious bite if fully healed
        if (unitTarget->HasAura(48920) && (unitTarget->GetHealth() + addhealth >= unitTarget->GetMaxHealth()))
            unitTarget->RemoveAura(48920);

        m_damage -= addhealth;
    }
}

void Spell::EffectHealPct(SpellEffIndex /*effIndex*/)
{
    if (effectHandleMode != SPELL_EFFECT_HANDLE_HIT_TARGET)
        return;

    if (!unitTarget || !unitTarget->isAlive() || damage < 0)
        return;

    // Skip if m_originalCaster not available
    if (!m_originalCaster)
        return;

    // Rune Tap - Party
    if (m_spellInfo->Id == 59754 && unitTarget == m_caster)
        return;

    m_healing += m_originalCaster->SpellHealingBonus(unitTarget, m_spellInfo, unitTarget->CountPctFromMaxHealth(damage), HEAL);
}

void Spell::EffectHealMechanical(SpellEffIndex /*effIndex*/)
{
    if (effectHandleMode != SPELL_EFFECT_HANDLE_HIT_TARGET)
        return;

    if (!unitTarget || !unitTarget->isAlive() || damage < 0)
        return;

    // Skip if m_originalCaster not available
    if (!m_originalCaster)
        return;

    m_healing += m_originalCaster->SpellHealingBonus(unitTarget, m_spellInfo, uint32(damage), HEAL);
}

void Spell::EffectHealthLeech(SpellEffIndex effIndex)
{
    if (effectHandleMode != SPELL_EFFECT_HANDLE_HIT_TARGET)
        return;

    if (!unitTarget || !unitTarget->isAlive() || damage < 0)
        return;

    damage = m_caster->SpellDamageBonus(unitTarget, m_spellInfo, uint32(damage), SPELL_DIRECT_DAMAGE);

    sLog->outDebug(LOG_FILTER_SPELLS_AURAS, "HealthLeech :%i", damage);

    float healMultiplier = m_spellInfo->Effects[effIndex].CalcValueMultiplier(m_originalCaster, this);

    m_damage += damage;
    // get max possible damage, don't count overkill for heal
    uint32 healthGain = uint32(-unitTarget->GetHealthGain(-damage) * healMultiplier);

    if (m_caster->isAlive())
    {
        healthGain = m_caster->SpellHealingBonus(m_caster, m_spellInfo, healthGain, HEAL);
        m_caster->HealBySpell(m_caster, m_spellInfo, uint32(healthGain));
    }
}

void Spell::DoCreateItem(uint32 /*i*/, uint32 itemtype)
{
    if (!unitTarget || unitTarget->GetTypeId() != TYPEID_PLAYER)
        return;

    Player* player = unitTarget->ToPlayer();

    uint32 newitemid = itemtype;
    ItemTemplate const* pProto = sObjectMgr->GetItemTemplate(newitemid);
    if (!pProto)
    {
        player->SendEquipError(EQUIP_ERR_ITEM_NOT_FOUND, NULL, NULL);
        return;
    }

    // bg reward have some special in code work
    uint32 bgType = 0;
    switch (m_spellInfo->Id)
    {
        case SPELL_AV_MARK_WINNER:
        case SPELL_AV_MARK_LOSER:
            bgType = BATTLEGROUND_AV;
            break;
        case SPELL_WS_MARK_WINNER:
        case SPELL_WS_MARK_LOSER:
            bgType = BATTLEGROUND_WS;
            break;
        case SPELL_AB_MARK_WINNER:
        case SPELL_AB_MARK_LOSER:
            bgType = BATTLEGROUND_AB;
            break;
        default:
            break;
    }

    uint32 num_to_add = damage;

    if (num_to_add < 1)
        num_to_add = 1;
    if (num_to_add > pProto->GetMaxStackSize())
        num_to_add = pProto->GetMaxStackSize();

    // init items_count to 1, since 1 item will be created regardless of specialization
    int items_count=1;
    // the chance to create additional items
    float additionalCreateChance=0.0f;
    // the maximum number of created additional items
    uint8 additionalMaxNum=0;
    // get the chance and maximum number for creating extra items
    if (canCreateExtraItems(player, m_spellInfo->Id, additionalCreateChance, additionalMaxNum))
    {
        // roll with this chance till we roll not to create or we create the max num
        while (roll_chance_f(additionalCreateChance) && items_count <= additionalMaxNum)
            ++items_count;
    }

    // really will be created more items
    num_to_add *= items_count;

    // can the player store the new item?
    ItemPosCountVec dest;
    uint32 no_space = 0;
    InventoryResult msg = player->CanStoreNewItem(NULL_BAG, NULL_SLOT, dest, newitemid, num_to_add, &no_space);
    if (msg != EQUIP_ERR_OK)
    {
        // convert to possible store amount
        if (msg == EQUIP_ERR_INVENTORY_FULL || msg == EQUIP_ERR_CANT_CARRY_MORE_OF_THIS)
            num_to_add -= no_space;
        else
        {
            // if not created by another reason from full inventory or unique items amount limitation
            player->SendEquipError(msg, NULL, NULL, newitemid);
            return;
        }
    }

    if (num_to_add)
    {
        // create the new item and store it
        Item* pItem = player->StoreNewItem(dest, newitemid, true, Item::GenerateItemRandomPropertyId(newitemid));

        // was it successful? return error if not
        if (!pItem)
        {
            player->SendEquipError(EQUIP_ERR_ITEM_NOT_FOUND, NULL, NULL);
            return;
        }

        // set the "Crafted by ..." property of the item
        if (pItem->GetTemplate()->Class != ITEM_CLASS_CONSUMABLE && pItem->GetTemplate()->Class != ITEM_CLASS_QUEST && newitemid != 6265 && newitemid != 6948)
            pItem->SetUInt32Value(ITEM_FIELD_CREATOR, player->GetGUIDLow());

        // send info to the client
        if (pItem)
            player->SendNewItem(pItem, num_to_add, true, bgType == 0);

        // we succeeded in creating at least one item, so a levelup is possible
        if (bgType == 0)
            player->UpdateCraftSkill(m_spellInfo->Id);
    }

/*
    // for battleground marks send by mail if not add all expected
    if (no_space > 0 && bgType)
    {
        if (Battleground* bg = sBattlegroundMgr->GetBattlegroundTemplate(BattlegroundTypeId(bgType)))
            bg->SendRewardMarkByMail(player, newitemid, no_space);
    }
*/
}

void Spell::EffectCreateItem(SpellEffIndex effIndex)
{
    if (effectHandleMode != SPELL_EFFECT_HANDLE_HIT_TARGET)
        return;

    DoCreateItem(effIndex, m_spellInfo->Effects[effIndex].ItemType);
    ExecuteLogEffectCreateItem(effIndex, m_spellInfo->Effects[effIndex].ItemType);
}

void Spell::EffectCreateItem2(SpellEffIndex effIndex)
{
    if (effectHandleMode != SPELL_EFFECT_HANDLE_HIT_TARGET)
        return;

    if (!unitTarget || unitTarget->GetTypeId() != TYPEID_PLAYER)
        return;

    Player* player = unitTarget->ToPlayer();

    uint32 item_id = m_spellInfo->Effects[effIndex].ItemType;

    if (item_id)
        DoCreateItem(effIndex, item_id);

    // special case: fake item replaced by generate using spell_loot_template
    if (m_spellInfo->IsLootCrafting())
    {
        if (item_id)
        {
            if (!player->HasItemCount(item_id, 1))
                return;

            // remove reagent
            uint32 count = 1;
            player->DestroyItemCount(item_id, count, true);

            // create some random items
            player->AutoStoreLoot(m_spellInfo->Id, LootTemplates_Spell);
        }
        else
            player->AutoStoreLoot(m_spellInfo->Id, LootTemplates_Spell);    // create some random items
    }
    // TODO: ExecuteLogEffectCreateItem(i, m_spellInfo->Effects[i].ItemType);
}

void Spell::EffectCreateRandomItem(SpellEffIndex /*effIndex*/)
{
    if (effectHandleMode != SPELL_EFFECT_HANDLE_HIT_TARGET)
        return;

    if (!unitTarget || unitTarget->GetTypeId() != TYPEID_PLAYER)
        return;
    Player* player = unitTarget->ToPlayer();

    // create some random items
    player->AutoStoreLoot(m_spellInfo->Id, LootTemplates_Spell);
    // TODO: ExecuteLogEffectCreateItem(i, m_spellInfo->Effects[i].ItemType);
}

void Spell::EffectPersistentAA(SpellEffIndex effIndex)
{
    if (effectHandleMode != SPELL_EFFECT_HANDLE_HIT)
        return;

    if (!m_spellAura)
    {
        Unit* caster = m_caster->GetEntry() == WORLD_TRIGGER ? m_originalCaster : m_caster;
        float radius = m_spellInfo->Effects[effIndex].CalcRadius(caster);

        // Caster not in world, might be spell triggered from aura removal
        if (!caster->IsInWorld())
            return;
        DynamicObject* dynObj = new DynamicObject(false);
        if (!dynObj->CreateDynamicObject(sObjectMgr->GenerateLowGuid(HIGHGUID_DYNAMICOBJECT), caster, m_spellInfo->Id, *m_targets.GetDst(), radius, DYNAMIC_OBJECT_AREA_SPELL))
        {
            delete dynObj;
            return;
        }

        if (Aura* aura = Aura::TryCreate(m_spellInfo, MAX_EFFECT_MASK, dynObj, caster, &m_spellValue->EffectBasePoints[0]))
        {
            m_spellAura = aura;
            m_spellAura->_RegisterForTargets();
        }
        else
            return;
    }

    ASSERT(m_spellAura->GetDynobjOwner());
    m_spellAura->_ApplyEffectForTargets(effIndex);
}

void Spell::EffectEnergize(SpellEffIndex effIndex)
{
    if (effectHandleMode != SPELL_EFFECT_HANDLE_HIT_TARGET)
        return;

    if (!unitTarget)
        return;
    if (!unitTarget->isAlive())
        return;

    if (m_spellInfo->Effects[effIndex].MiscValue < 0 || m_spellInfo->Effects[effIndex].MiscValue >= int8(MAX_POWERS))
        return;

    Powers power = Powers(m_spellInfo->Effects[effIndex].MiscValue);

    // Some level depends spells
    int level_multiplier = 0;
    int level_diff = 0;
    switch (m_spellInfo->Id)
    {
        case 2687:                                          // Bloodrage
            if (m_caster->HasAura(70844))
                m_caster->CastSpell(m_caster, 70845, true);
            break;
        case 9512:                                          // Restore Energy
            level_diff = m_caster->getLevel() - 40;
            level_multiplier = 2;
            break;
        case 24571:                                         // Blood Fury
            level_diff = m_caster->getLevel() - 60;
            level_multiplier = 10;
            break;
        case 24532:                                         // Burst of Energy
            level_diff = m_caster->getLevel() - 60;
            level_multiplier = 4;
            break;
        case 31930:                                         // Judgements of the Wise
        case 63375:                                         // Improved Stormstrike
        case 68082:                                         // Glyph of Seal of Command
            damage = int32(CalculatePctN(unitTarget->GetCreateMana(), damage));
            break;
        case 48542:                                         // Revitalize
            damage = int32(CalculatePctN(unitTarget->GetMaxPower(power), damage));
            break;
        case 67490:                                         // Runic Mana Injector (mana gain increased by 25% for engineers - 3.2.0 patch change)
        {
            if (Player* player = m_caster->ToPlayer())
                if (player->HasSkill(SKILL_ENGINEERING))
                    AddPctN(damage, 25);
            break;
        }
        case 71132:                                         // Glyph of Shadow Word: Pain
            damage = int32(CalculatePctN(unitTarget->GetCreateMana(), 1));  // set 1 as value, missing in dbc
            break;
        default:
            break;
    }

    if (level_diff > 0)
        damage -= level_multiplier * level_diff;

    if (damage < 0)
        return;

    if (unitTarget->GetMaxPower(power) == 0)
        return;

    m_caster->EnergizeBySpell(unitTarget, m_spellInfo->Id, damage, power);

    // Mad Alchemist's Potion
    if (m_spellInfo->Id == 45051)
    {
        // find elixirs on target
        bool guardianFound = false;
        bool battleFound = false;
        Unit::AuraApplicationMap& Auras = unitTarget->GetAppliedAuras();
        for (Unit::AuraApplicationMap::iterator itr = Auras.begin(); itr != Auras.end(); ++itr)
        {
            uint32 spell_id = itr->second->GetBase()->GetId();
            if (!guardianFound)
                if (sSpellMgr->IsSpellMemberOfSpellGroup(spell_id, SPELL_GROUP_ELIXIR_GUARDIAN))
                    guardianFound = true;
            if (!battleFound)
                if (sSpellMgr->IsSpellMemberOfSpellGroup(spell_id, SPELL_GROUP_ELIXIR_BATTLE))
                    battleFound = true;
            if (battleFound && guardianFound)
                break;
        }

        // get all available elixirs by mask and spell level
        std::set<uint32> avalibleElixirs;
        if (!guardianFound)
            sSpellMgr->GetSetOfSpellsInSpellGroup(SPELL_GROUP_ELIXIR_GUARDIAN, avalibleElixirs);
        if (!battleFound)
            sSpellMgr->GetSetOfSpellsInSpellGroup(SPELL_GROUP_ELIXIR_BATTLE, avalibleElixirs);
        for (std::set<uint32>::iterator itr = avalibleElixirs.begin(); itr != avalibleElixirs.end() ;)
        {
            SpellInfo const* spellInfo = sSpellMgr->GetSpellInfo(*itr);
            if (spellInfo->SpellLevel < m_spellInfo->SpellLevel || spellInfo->SpellLevel > unitTarget->getLevel())
                avalibleElixirs.erase(itr++);
            else if (sSpellMgr->IsSpellMemberOfSpellGroup(*itr, SPELL_GROUP_ELIXIR_SHATTRATH))
                avalibleElixirs.erase(itr++);
            else if (sSpellMgr->IsSpellMemberOfSpellGroup(*itr, SPELL_GROUP_ELIXIR_UNSTABLE))
                avalibleElixirs.erase(itr++);
            else
                ++itr;
        }

        if (!avalibleElixirs.empty())
        {
            // cast random elixir on target
            m_caster->CastSpell(unitTarget, SelectRandomContainerElement(avalibleElixirs), true, m_CastItem);
        }
    }
}

void Spell::EffectEnergizePct(SpellEffIndex effIndex)
{
    if (effectHandleMode != SPELL_EFFECT_HANDLE_HIT_TARGET)
        return;

    if (!unitTarget)
        return;
    if (!unitTarget->isAlive())
        return;

    if (m_spellInfo->Effects[effIndex].MiscValue < 0 || m_spellInfo->Effects[effIndex].MiscValue >= int8(MAX_POWERS))
        return;

    Powers power = Powers(m_spellInfo->Effects[effIndex].MiscValue);

    uint32 maxPower = unitTarget->GetMaxPower(power);
    if (maxPower == 0)
        return;

    uint32 gain = CalculatePctN(maxPower, damage);
    m_caster->EnergizeBySpell(unitTarget, m_spellInfo->Id, gain, power);
}

void Spell::SendLoot(uint64 guid, LootType loottype)
{
    Player* player = m_caster->ToPlayer();
    if (!player)
        return;

    if (gameObjTarget)
    {
        // Players shouldn't be able to loot gameobjects that are currently despawned
        if (!gameObjTarget->isSpawned() && !player->isGameMaster())
        {
            sLog->outError("Possible hacking attempt: Player %s [guid: %u] tried to loot a gameobject [entry: %u id: %u] which is on respawn time without being in GM mode!",
                            player->GetName(), player->GetGUIDLow(), gameObjTarget->GetEntry(), gameObjTarget->GetGUIDLow());
            return;
        }
        // special case, already has GossipHello inside so return and avoid calling twice
        if (gameObjTarget->GetGoType() == GAMEOBJECT_TYPE_GOOBER)
        {
            gameObjTarget->Use(m_caster);
            return;
        }

        if (sScriptMgr->OnGossipHello(player, gameObjTarget))
            return;

        gameObjTarget->AI()->GossipHello(player);

        switch (gameObjTarget->GetGoType())
        {
            case GAMEOBJECT_TYPE_DOOR:
            case GAMEOBJECT_TYPE_BUTTON:
                gameObjTarget->UseDoorOrButton(0, false, player);
                player->GetMap()->ScriptsStart(sGameObjectScripts, gameObjTarget->GetDBTableGUIDLow(), player, gameObjTarget);
                return;

            case GAMEOBJECT_TYPE_QUESTGIVER:
                player->PrepareGossipMenu(gameObjTarget, gameObjTarget->GetGOInfo()->questgiver.gossipID);
                player->SendPreparedGossip(gameObjTarget);
                return;

            case GAMEOBJECT_TYPE_SPELL_FOCUS:
                // triggering linked GO
                if (uint32 trapEntry = gameObjTarget->GetGOInfo()->spellFocus.linkedTrapId)
                    gameObjTarget->TriggeringLinkedGameObject(trapEntry, m_caster);
                return;

            case GAMEOBJECT_TYPE_CHEST:
                // TODO: possible must be moved to loot release (in different from linked triggering)
                if (gameObjTarget->GetGOInfo()->chest.eventId)
                {
                    sLog->outDebug(LOG_FILTER_SPELLS_AURAS, "Chest ScriptStart id %u for GO %u", gameObjTarget->GetGOInfo()->chest.eventId, gameObjTarget->GetDBTableGUIDLow());
                    player->GetMap()->ScriptsStart(sEventScripts, gameObjTarget->GetGOInfo()->chest.eventId, player, gameObjTarget);
                }

                // triggering linked GO
                if (uint32 trapEntry = gameObjTarget->GetGOInfo()->chest.linkedTrapId)
                    gameObjTarget->TriggeringLinkedGameObject(trapEntry, m_caster);

                // Don't return, let loots been taken
            default:
                break;
        }
    }

    // Send loot
    player->SendLoot(guid, loottype);
}

void Spell::EffectOpenLock(SpellEffIndex effIndex)
{
    if (effectHandleMode != SPELL_EFFECT_HANDLE_HIT_TARGET)
        return;

    if (m_caster->GetTypeId() != TYPEID_PLAYER)
    {
        sLog->outDebug(LOG_FILTER_SPELLS_AURAS, "WORLD: Open Lock - No Player Caster!");
        return;
    }

    Player* player = m_caster->ToPlayer();

    uint32 lockId = 0;
    uint64 guid = 0;

    // Get lockId
    if (gameObjTarget)
    {
        GameObjectTemplate const* goInfo = gameObjTarget->GetGOInfo();
        // Arathi Basin banner opening. // TODO: Verify correctness of this check
        if ((goInfo->type == GAMEOBJECT_TYPE_BUTTON && goInfo->button.noDamageImmune) ||
            (goInfo->type == GAMEOBJECT_TYPE_GOOBER && goInfo->goober.losOK))
        {
            //CanUseBattlegroundObject() already called in CheckCast()
            // in battleground check
            if (Battleground* bg = player->GetBattleground())
            {
                bg->EventPlayerClickedOnFlag(player, gameObjTarget);
                return;
            }
        }
        else if (goInfo->type == GAMEOBJECT_TYPE_FLAGSTAND)
        {
            //CanUseBattlegroundObject() already called in CheckCast()
            // in battleground check
            if (Battleground* bg = player->GetBattleground())
            {
                if (bg->GetTypeID(true) == BATTLEGROUND_EY)
                    bg->EventPlayerClickedOnFlag(player, gameObjTarget);
                return;
            }
        }else if (m_spellInfo->Id == 1842 && gameObjTarget->GetGOInfo()->type == GAMEOBJECT_TYPE_TRAP && gameObjTarget->GetOwner())
        {
            gameObjTarget->SetLootState(GO_JUST_DEACTIVATED);
            return;
        }
        // TODO: Add script for spell 41920 - Filling, becouse server it freze when use this spell
        // handle outdoor pvp object opening, return true if go was registered for handling
        // these objects must have been spawned by outdoorpvp!
        else if (gameObjTarget->GetGOInfo()->type == GAMEOBJECT_TYPE_GOOBER && sOutdoorPvPMgr->HandleOpenGo(player, gameObjTarget->GetGUID()))
            return;
        lockId = goInfo->GetLockId();
        guid = gameObjTarget->GetGUID();
    }
    else if (itemTarget)
    {
        lockId = itemTarget->GetTemplate()->LockID;
        guid = itemTarget->GetGUID();
    }
    else
    {
        sLog->outDebug(LOG_FILTER_SPELLS_AURAS, "WORLD: Open Lock - No GameObject/Item Target!");
        return;
    }

    SkillType skillId = SKILL_NONE;
    int32 reqSkillValue = 0;
    int32 skillValue;

    SpellCastResult res = CanOpenLock(effIndex, lockId, skillId, reqSkillValue, skillValue);
    if (res != SPELL_CAST_OK)
    {
        SendCastResult(res);
        return;
    }

    if (gameObjTarget)
        SendLoot(guid, LOOT_SKINNING);
    else
        itemTarget->SetFlag(ITEM_FIELD_FLAGS, ITEM_FLAG_UNLOCKED);

    // not allow use skill grow at item base open
    if (!m_CastItem && skillId != SKILL_NONE)
    {
        // update skill if really known
        if (uint32 pureSkillValue = player->GetPureSkillValue(skillId))
        {
            if (gameObjTarget)
            {
                // Allow one skill-up until respawned
                if (!gameObjTarget->IsInSkillupList(player->GetGUIDLow()) &&
                    player->UpdateGatherSkill(skillId, pureSkillValue, reqSkillValue))
                    gameObjTarget->AddToSkillupList(player->GetGUIDLow());
            }
            else if (itemTarget)
            {
                // Do one skill-up
                player->UpdateGatherSkill(skillId, pureSkillValue, reqSkillValue);
            }
        }
    }
    ExecuteLogEffectOpenLock(effIndex, gameObjTarget ? (Object*)gameObjTarget : (Object*)itemTarget);
}

void Spell::EffectSummonChangeItem(SpellEffIndex effIndex)
{
    if (effectHandleMode != SPELL_EFFECT_HANDLE_HIT)
        return;

    if (m_caster->GetTypeId() != TYPEID_PLAYER)
        return;

    Player* player = m_caster->ToPlayer();

    // applied only to using item
    if (!m_CastItem)
        return;

    // ... only to item in own inventory/bank/equip_slot
    if (m_CastItem->GetOwnerGUID() != player->GetGUID())
        return;

    uint32 newitemid = m_spellInfo->Effects[effIndex].ItemType;
    if (!newitemid)
        return;

    uint16 pos = m_CastItem->GetPos();

    Item* pNewItem = Item::CreateItem(newitemid, 1, player);
    if (!pNewItem)
        return;

    for (uint8 j = PERM_ENCHANTMENT_SLOT; j <= TEMP_ENCHANTMENT_SLOT; ++j)
        if (m_CastItem->GetEnchantmentId(EnchantmentSlot(j)))
            pNewItem->SetEnchantment(EnchantmentSlot(j), m_CastItem->GetEnchantmentId(EnchantmentSlot(j)), m_CastItem->GetEnchantmentDuration(EnchantmentSlot(j)), m_CastItem->GetEnchantmentCharges(EnchantmentSlot(j)));

    if (m_CastItem->GetUInt32Value(ITEM_FIELD_DURABILITY) < m_CastItem->GetUInt32Value(ITEM_FIELD_MAXDURABILITY))
    {
        double lossPercent = 1 - m_CastItem->GetUInt32Value(ITEM_FIELD_DURABILITY) / double(m_CastItem->GetUInt32Value(ITEM_FIELD_MAXDURABILITY));
        player->DurabilityLoss(pNewItem, lossPercent);
    }

    if (player->IsInventoryPos(pos))
    {
        ItemPosCountVec dest;
        InventoryResult msg = player->CanStoreItem(m_CastItem->GetBagSlot(), m_CastItem->GetSlot(), dest, pNewItem, true);
        if (msg == EQUIP_ERR_OK)
        {
            player->DestroyItem(m_CastItem->GetBagSlot(), m_CastItem->GetSlot(), true);

            // prevent crash at access and unexpected charges counting with item update queue corrupt
            if (m_CastItem == m_targets.GetItemTarget())
                m_targets.SetItemTarget(NULL);

            m_CastItem = NULL;

            player->StoreItem(dest, pNewItem, true);
            return;
        }
    }
    else if (player->IsBankPos(pos))
    {
        ItemPosCountVec dest;
        uint8 msg = player->CanBankItem(m_CastItem->GetBagSlot(), m_CastItem->GetSlot(), dest, pNewItem, true);
        if (msg == EQUIP_ERR_OK)
        {
            player->DestroyItem(m_CastItem->GetBagSlot(), m_CastItem->GetSlot(), true);

            // prevent crash at access and unexpected charges counting with item update queue corrupt
            if (m_CastItem == m_targets.GetItemTarget())
                m_targets.SetItemTarget(NULL);

            m_CastItem = NULL;

            player->BankItem(dest, pNewItem, true);
            return;
        }
    }
    else if (player->IsEquipmentPos(pos))
    {
        uint16 dest;

        player->DestroyItem(m_CastItem->GetBagSlot(), m_CastItem->GetSlot(), true);

        uint8 msg = player->CanEquipItem(m_CastItem->GetSlot(), dest, pNewItem, true);

        if (msg == EQUIP_ERR_OK || msg == EQUIP_ERR_CANT_DO_RIGHT_NOW)
        {
            if (msg == EQUIP_ERR_CANT_DO_RIGHT_NOW) dest = EQUIPMENT_SLOT_MAINHAND;

            // prevent crash at access and unexpected charges counting with item update queue corrupt
            if (m_CastItem == m_targets.GetItemTarget())
                m_targets.SetItemTarget(NULL);

            m_CastItem = NULL;

            player->EquipItem(dest, pNewItem, true);
            player->AutoUnequipOffhandIfNeed();
            return;
        }
    }

    // fail
    delete pNewItem;
}

void Spell::EffectProficiency(SpellEffIndex /*effIndex*/)
{
    if (effectHandleMode != SPELL_EFFECT_HANDLE_HIT)
        return;

    if (m_caster->GetTypeId() != TYPEID_PLAYER)
        return;
    Player* p_target = m_caster->ToPlayer();

    uint32 subClassMask = m_spellInfo->EquippedItemSubClassMask;
    if (m_spellInfo->EquippedItemClass == ITEM_CLASS_WEAPON && !(p_target->GetWeaponProficiency() & subClassMask))
    {
        p_target->AddWeaponProficiency(subClassMask);
        p_target->SendProficiency(ITEM_CLASS_WEAPON, p_target->GetWeaponProficiency());
    }
    if (m_spellInfo->EquippedItemClass == ITEM_CLASS_ARMOR && !(p_target->GetArmorProficiency() & subClassMask))
    {
        p_target->AddArmorProficiency(subClassMask);
        p_target->SendProficiency(ITEM_CLASS_ARMOR, p_target->GetArmorProficiency());
    }
}

void Spell::EffectSummonType(SpellEffIndex effIndex)
{
    if (effectHandleMode != SPELL_EFFECT_HANDLE_HIT)
        return;

    uint32 entry = m_spellInfo->Effects[effIndex].MiscValue;
    if (!entry)
        return;

    SummonPropertiesEntry const* properties = sSummonPropertiesStore.LookupEntry(m_spellInfo->Effects[effIndex].MiscValueB);
    if (!properties)
    {
        sLog->outError("EffectSummonType: Unhandled summon type %u", m_spellInfo->Effects[effIndex].MiscValueB);
        return;
    }

    if (!m_originalCaster)
        return;

    int32 duration = m_spellInfo->GetDuration();
    if (Player* modOwner = m_originalCaster->GetSpellModOwner())
        modOwner->ApplySpellMod(m_spellInfo->Id, SPELLMOD_DURATION, duration);

    Position pos;
    GetSummonPosition(effIndex, pos);

    TempSummon* summon = NULL;

    // determine how many units should be summoned
    uint32 numSummons;

    // some spells need to summon many units, for those spells number of summons is stored in effect value
    // however so far noone found a generic check to find all of those (there's no related data in summonproperties.dbc
    // and in spell attributes, possibly we need to add a table for those)
    // so here's a list of MiscValueB values, which is currently most generic check
    switch (properties->Id)
    {
        case 64:
        case 61:
        case 1101:
        case 66:
        case 648:
        case 2301:
        case 1061:
        case 1261:
        case 629:
        case 181:
        case 715:
        case 1562:
        case 833:
        case 1161:
            numSummons = (damage > 0) ? damage : 1;
            break;
        default:
            numSummons = 1;
            break;
    }

    switch (properties->Category)
    {
        case SUMMON_CATEGORY_WILD:
        case SUMMON_CATEGORY_ALLY:
        case SUMMON_CATEGORY_UNK:
            if (properties->Flags & 512)
            {
                SummonGuardian(effIndex, entry, properties, numSummons);
                break;
            }
            switch (properties->Type)
            {
                case SUMMON_TYPE_PET:
                case SUMMON_TYPE_GUARDIAN:
                case SUMMON_TYPE_GUARDIAN2:
                case SUMMON_TYPE_MINION:
                    SummonGuardian(effIndex, entry, properties, numSummons);
                    break;
                // Summons a vehicle, but doesn't force anyone to enter it (see SUMMON_CATEGORY_VEHICLE)
                case SUMMON_TYPE_VEHICLE:
                case SUMMON_TYPE_VEHICLE2:
                    summon = m_caster->GetMap()->SummonCreature(entry, pos, properties, duration, m_originalCaster, m_spellInfo->Id);
                    break;
                case SUMMON_TYPE_TOTEM:
                {
                    summon = m_caster->GetMap()->SummonCreature(entry, pos, properties, duration, m_originalCaster, m_spellInfo->Id);
                    if (!summon || !summon->isTotem())
                        return;

                    // Mana Tide Totem
                    if (m_spellInfo->Id == 16190)
                        damage = m_caster->CountPctFromMaxHealth(10);

                    if (damage)                                            // if not spell info, DB values used
                    {
                        summon->SetMaxHealth(damage);
                        summon->SetHealth(damage);
                    }
                    break;
                }
                case SUMMON_TYPE_MINIPET:
                {
                    summon = m_caster->GetMap()->SummonCreature(entry, pos, properties, duration, m_originalCaster, m_spellInfo->Id);
                    if (!summon || !summon->HasUnitTypeMask(UNIT_MASK_MINION))
                        return;

                    summon->SelectLevel(summon->GetCreatureInfo());       // some summoned creaters have different from 1 DB data for level/hp
                    summon->SetUInt32Value(UNIT_NPC_FLAGS, summon->GetCreatureInfo()->npcflag);

                    summon->SetFlag(UNIT_FIELD_FLAGS, UNIT_FLAG_IMMUNE_TO_PC | UNIT_FLAG_IMMUNE_TO_NPC);

                    summon->AI()->EnterEvadeMode();
                    break;
                }
                default:
                {
                    float radius = m_spellInfo->Effects[effIndex].CalcRadius();

                    TempSummonType summonType = (duration == 0) ? TEMPSUMMON_DEAD_DESPAWN : TEMPSUMMON_TIMED_DESPAWN;

                    for (uint32 count = 0; count < numSummons; ++count)
                    {
                        GetSummonPosition(effIndex, pos, radius, count);

                        summon = m_originalCaster->SummonCreature(entry, pos, summonType, duration);
                        if (!summon)
                            continue;

                        if (properties->Category == SUMMON_CATEGORY_ALLY)
                        {
                            summon->SetUInt64Value(UNIT_FIELD_SUMMONEDBY, m_originalCaster->GetGUID());
                            summon->setFaction(m_originalCaster->getFaction());
                            summon->SetUInt32Value(UNIT_CREATED_BY_SPELL, m_spellInfo->Id);
                        }

                        ExecuteLogEffectSummonObject(effIndex, summon);
                    }
                    return;
                }
            }//switch
            break;
        case SUMMON_CATEGORY_PET:
            SummonGuardian(effIndex, entry, properties, numSummons);
            break;
        case SUMMON_CATEGORY_PUPPET:
            summon = m_caster->GetMap()->SummonCreature(entry, pos, properties, duration, m_originalCaster, m_spellInfo->Id);
            break;
        case SUMMON_CATEGORY_VEHICLE:
            // Summoning spells (usually triggered by npc_spellclick) that spawn a vehicle and that cause the clicker
            // to cast a ride vehicle spell on the summoned unit.
            float x, y, z;
            m_caster->GetClosePoint(x, y, z, DEFAULT_WORLD_OBJECT_SIZE);
            summon = m_originalCaster->GetMap()->SummonCreature(entry, pos, properties, duration, m_caster, m_spellInfo->Id);
            if (!summon || !summon->IsVehicle())
                return;

            // The spell that this effect will trigger. It has SPELL_AURA_CONTROL_VEHICLE
            uint32 spell = VEHICLE_SPELL_RIDE_HARDCODED;
            if (SpellInfo const* spellProto = sSpellMgr->GetSpellInfo(m_spellInfo->Effects[effIndex].CalcValue()))
                spell = spellProto->Id;

            // Hard coded enter vehicle spell
            m_originalCaster->CastSpell(summon, spell, true);

            uint32 faction = properties->Faction;
            if (!faction)
                faction = m_originalCaster->getFaction();

            summon->setFaction(faction);
            break;
    }

    if (summon)
    {
        summon->SetCreatorGUID(m_originalCaster->GetGUID());
        ExecuteLogEffectSummonObject(effIndex, summon);
    }
}

void Spell::EffectLearnSpell(SpellEffIndex effIndex)
{
    if (effectHandleMode != SPELL_EFFECT_HANDLE_HIT_TARGET)
        return;

    if (!unitTarget)
        return;

    if (unitTarget->GetTypeId() != TYPEID_PLAYER)
    {
        if (unitTarget->ToPet())
            EffectLearnPetSpell(effIndex);
        return;
    }

    Player* player = unitTarget->ToPlayer();

    uint32 spellToLearn = (m_spellInfo->Id == 483 || m_spellInfo->Id == 55884) ? damage : m_spellInfo->Effects[effIndex].TriggerSpell;
    player->learnSpell(spellToLearn, false);

    sLog->outDebug(LOG_FILTER_SPELLS_AURAS, "Spell: Player %u has learned spell %u from NpcGUID=%u", player->GetGUIDLow(), spellToLearn, m_caster->GetGUIDLow());
}

typedef std::list< std::pair<uint32, uint64> > DispelList;
typedef std::list< std::pair<Aura*, uint8> > DispelChargesList;
void Spell::EffectDispel(SpellEffIndex effIndex)
{
    if (effectHandleMode != SPELL_EFFECT_HANDLE_HIT_TARGET)
        return;

    if (!unitTarget)
        return;

    DispelChargesList dispel_list;

    // Create dispel mask by dispel type
    uint32 dispel_type = m_spellInfo->Effects[effIndex].MiscValue;
    uint32 dispelMask  = SpellInfo::GetDispelMask(DispelType(dispel_type));

    // we should not be able to dispel diseases if the target is affected by unholy blight
    if (dispelMask & (1 << DISPEL_DISEASE) && unitTarget->HasAura(50536))
        dispelMask &= ~(1 << DISPEL_DISEASE);

    Unit::AuraMap const& auras = unitTarget->GetOwnedAuras();
    for (Unit::AuraMap::const_iterator itr = auras.begin(); itr != auras.end(); ++itr)
    {
        Aura* aura = itr->second;
        AuraApplication * aurApp = aura->GetApplicationOfTarget(unitTarget->GetGUID());
        if (!aurApp)
            continue;

        // don't try to remove passive auras
        if (aura->IsPassive())
            continue;

        if (aura->GetSpellInfo()->GetDispelMask() & dispelMask)
        {
            if (aura->GetSpellInfo()->Dispel == DISPEL_MAGIC)
            {
                // do not remove positive auras if friendly target
                //               negative auras if non-friendly target
                if (aurApp->IsPositive() == unitTarget->IsFriendlyTo(m_caster))
                    continue;
            }

            // The charges / stack amounts don't count towards the total number of auras that can be dispelled.
            // Ie: A dispel on a target with 5 stacks of Winters Chill and a Polymorph has 1 / (1 + 1) -> 50% chance to dispell
            // Polymorph instead of 1 / (5 + 1) -> 16%.
            bool dispel_charges = aura->GetSpellInfo()->AttributesEx7 & SPELL_ATTR7_DISPEL_CHARGES;
            uint8 charges = dispel_charges ? aura->GetCharges() : aura->GetStackAmount();
            if (charges > 0)
                dispel_list.push_back(std::make_pair(aura, charges));
        }
    }

    if (dispel_list.empty())
        return;

    // Ok if exist some buffs for dispel try dispel it
    uint32 failCount = 0;
    DispelChargesList success_list;
    WorldPacket dataFail(SMSG_DISPEL_FAILED, 8+8+4+4+damage*4);
    // dispel N = damage buffs (or while exist buffs for dispel)
    for (int32 count = 0; count < damage && !dispel_list.empty();)
    {
        // Random select buff for dispel
        DispelChargesList::iterator itr = dispel_list.begin();
        std::advance(itr, urand(0, dispel_list.size() - 1));

        int32 chance = itr->first->CalcDispelChance(unitTarget, !unitTarget->IsFriendlyTo(m_caster));
        // 2.4.3 Patch Notes: "Dispel effects will no longer attempt to remove effects that have 100% dispel resistance."
        if (!chance)
        {
            dispel_list.erase(itr);
            continue;
        }
        else
        {
            if (roll_chance_i(chance))
            {
                bool alreadyListed = false;
                for (DispelChargesList::iterator successItr = success_list.begin(); successItr != success_list.end(); ++successItr)
                {
                    if (successItr->first->GetId() == itr->first->GetId())
                    {
                        ++successItr->second;
                        alreadyListed = true;
                    }
                }
                if (!alreadyListed)
                    success_list.push_back(std::make_pair(itr->first, 1));
                --itr->second;
                if (itr->second <= 0)
                    dispel_list.erase(itr);
            }
            else
            {
                if (!failCount)
                {
                    // Failed to dispell
                    dataFail << uint64(m_caster->GetGUID());            // Caster GUID
                    dataFail << uint64(unitTarget->GetGUID());          // Victim GUID
                    dataFail << uint32(m_spellInfo->Id);                // dispel spell id
                }
                ++failCount;
                dataFail << uint32(itr->first->GetId());                         // Spell Id
            }
            ++count;
        }
    }

    if (failCount)
        m_caster->SendMessageToSet(&dataFail, true);

    if (success_list.empty())
        return;

    WorldPacket dataSuccess(SMSG_SPELLDISPELLOG, 8+8+4+1+4+success_list.size()*5);
    // Send packet header
    dataSuccess.append(unitTarget->GetPackGUID());         // Victim GUID
    dataSuccess.append(m_caster->GetPackGUID());           // Caster GUID
    dataSuccess << uint32(m_spellInfo->Id);                // dispel spell id
    dataSuccess << uint8(0);                               // not used
    dataSuccess << uint32(success_list.size());            // count
    for (DispelChargesList::iterator itr = success_list.begin(); itr != success_list.end(); ++itr)
    {
        // Send dispelled spell info
        dataSuccess << uint32(itr->first->GetId());              // Spell Id
        dataSuccess << uint8(0);                        // 0 - dispelled !=0 cleansed
        unitTarget->RemoveAurasDueToSpellByDispel(itr->first->GetId(), m_spellInfo->Id, itr->first->GetCasterGUID(), m_caster, itr->second);
    }
    m_caster->SendMessageToSet(&dataSuccess, true);

    // On success dispel
    // Devour Magic
    if (m_spellInfo->SpellFamilyName == SPELLFAMILY_WARLOCK && m_spellInfo->Category == SPELLCATEGORY_DEVOUR_MAGIC)
    {
        int32 heal_amount = m_spellInfo->Effects[EFFECT_1].CalcValue();
        m_caster->CastCustomSpell(m_caster, 19658, &heal_amount, NULL, NULL, true);
        // Glyph of Felhunter
        if (Unit* owner = m_caster->GetOwner())
            if (owner->GetAura(56249))
                owner->CastCustomSpell(owner, 19658, &heal_amount, NULL, NULL, true);
    }
}

void Spell::EffectDualWield(SpellEffIndex /*effIndex*/)
{
    if (effectHandleMode != SPELL_EFFECT_HANDLE_HIT_TARGET)
        return;

    unitTarget->SetCanDualWield(true);
    if (unitTarget->GetTypeId() == TYPEID_UNIT)
        unitTarget->ToCreature()->UpdateDamagePhysical(OFF_ATTACK);
}

void Spell::EffectPull(SpellEffIndex effIndex)
{
    // TODO: create a proper pull towards distract spell center for distract
    EffectNULL(effIndex);
}

void Spell::EffectDistract(SpellEffIndex /*effIndex*/)
{
    if (effectHandleMode != SPELL_EFFECT_HANDLE_HIT_TARGET)
        return;

    // Check for possible target
    if (!unitTarget || unitTarget->isInCombat())
        return;

    // target must be OK to do this
    if (unitTarget->HasUnitState(UNIT_STATE_CONFUSED | UNIT_STATE_STUNNED | UNIT_STATE_FLEEING))
        return;

    unitTarget->SetFacingTo(unitTarget->GetAngle(m_targets.GetDst()));
    unitTarget->ClearUnitState(UNIT_STATE_MOVING);

    if (unitTarget->GetTypeId() == TYPEID_UNIT)
        unitTarget->GetMotionMaster()->MoveDistract(damage * IN_MILLISECONDS);
}

void Spell::EffectPickPocket(SpellEffIndex /*effIndex*/)
{
    if (effectHandleMode != SPELL_EFFECT_HANDLE_HIT_TARGET)
        return;

    if (m_caster->GetTypeId() != TYPEID_PLAYER)
        return;

    // victim must be creature and attackable
    if (!unitTarget || unitTarget->GetTypeId() != TYPEID_UNIT || m_caster->IsFriendlyTo(unitTarget))
        return;

    // victim have to be alive and humanoid or undead
    if (unitTarget->isAlive() && (unitTarget->GetCreatureTypeMask() &CREATURE_TYPEMASK_HUMANOID_OR_UNDEAD) != 0)
        m_caster->ToPlayer()->SendLoot(unitTarget->GetGUID(), LOOT_PICKPOCKETING);
}

void Spell::EffectAddFarsight(SpellEffIndex effIndex)
{
    if (effectHandleMode != SPELL_EFFECT_HANDLE_HIT)
        return;

    if (m_caster->GetTypeId() != TYPEID_PLAYER)
        return;

    float radius = m_spellInfo->Effects[effIndex].CalcRadius();
    int32 duration = m_spellInfo->GetDuration();
    // Caster not in world, might be spell triggered from aura removal
    if (!m_caster->IsInWorld())
        return;

    DynamicObject* dynObj = new DynamicObject(true);
    if (!dynObj->CreateDynamicObject(sObjectMgr->GenerateLowGuid(HIGHGUID_DYNAMICOBJECT), m_caster, m_spellInfo->Id, *m_targets.GetDst(), radius, DYNAMIC_OBJECT_FARSIGHT_FOCUS))
    {
        delete dynObj;
        return;
    }

    dynObj->SetDuration(duration);
    dynObj->SetCasterViewpoint();
}

void Spell::EffectUntrainTalents(SpellEffIndex /*effIndex*/)
{
    if (effectHandleMode != SPELL_EFFECT_HANDLE_HIT_TARGET)
        return;

    if (!unitTarget || m_caster->GetTypeId() == TYPEID_PLAYER)
        return;

    if (uint64 guid = m_caster->GetGUID()) // the trainer is the caster
        unitTarget->ToPlayer()->SendTalentWipeConfirm(guid);
}

void Spell::EffectTeleUnitsFaceCaster(SpellEffIndex effIndex)
{
    if (effectHandleMode != SPELL_EFFECT_HANDLE_HIT_TARGET)
        return;

    if (!unitTarget)
        return;

    if (unitTarget->isInFlight())
        return;

    float dis = m_spellInfo->Effects[effIndex].CalcRadius(m_caster);

    float fx, fy, fz;
    m_caster->GetClosePoint(fx, fy, fz, unitTarget->GetObjectSize(), dis);

    unitTarget->NearTeleportTo(fx, fy, fz, -m_caster->GetOrientation(), unitTarget == m_caster);
}

void Spell::EffectLearnSkill(SpellEffIndex effIndex)
{
    if (effectHandleMode != SPELL_EFFECT_HANDLE_HIT_TARGET)
        return;

    if (unitTarget->GetTypeId() != TYPEID_PLAYER)
        return;

    if (damage < 0)
        return;

    uint32 skillid =  m_spellInfo->Effects[effIndex].MiscValue;
    uint16 skillval = unitTarget->ToPlayer()->GetPureSkillValue(skillid);
    unitTarget->ToPlayer()->SetSkill(skillid, m_spellInfo->Effects[effIndex].CalcValue(), skillval?skillval:1, damage*75);
}

void Spell::EffectAddHonor(SpellEffIndex /*effIndex*/)
{
    if (effectHandleMode != SPELL_EFFECT_HANDLE_HIT_TARGET)
        return;

    if (unitTarget->GetTypeId() != TYPEID_PLAYER)
        return;

    // not scale value for item based reward (/10 value expected)
    if (m_CastItem)
    {
        unitTarget->ToPlayer()->RewardHonor(NULL, 1, damage/10);
        sLog->outDebug(LOG_FILTER_SPELLS_AURAS, "SpellEffect::AddHonor (spell_id %u) rewards %d honor points (item %u) for player: %u", m_spellInfo->Id, damage/10, m_CastItem->GetEntry(), unitTarget->ToPlayer()->GetGUIDLow());
        return;
    }

    // do not allow to add too many honor for player (50 * 21) = 1040 at level 70, or (50 * 31) = 1550 at level 80
    if (damage <= 50)
    {
        uint32 honor_reward = Trinity::Honor::hk_honor_at_level(unitTarget->getLevel(), float(damage));
        unitTarget->ToPlayer()->RewardHonor(NULL, 1, honor_reward);
        sLog->outDebug(LOG_FILTER_SPELLS_AURAS, "SpellEffect::AddHonor (spell_id %u) rewards %u honor points (scale) to player: %u", m_spellInfo->Id, honor_reward, unitTarget->ToPlayer()->GetGUIDLow());
    }
    else
    {
        //maybe we have correct honor_gain in damage already
        unitTarget->ToPlayer()->RewardHonor(NULL, 1, damage);
        sLog->outDebug(LOG_FILTER_SPELLS_AURAS, "SpellEffect::AddHonor (spell_id %u) rewards %u honor points (non scale) for player: %u", m_spellInfo->Id, damage, unitTarget->ToPlayer()->GetGUIDLow());
    }
}

void Spell::EffectTradeSkill(SpellEffIndex /*effIndex*/)
{
    if (effectHandleMode != SPELL_EFFECT_HANDLE_HIT)
        return;

    if (m_caster->GetTypeId() != TYPEID_PLAYER)
        return;
    // uint32 skillid =  m_spellInfo->Effects[i].MiscValue;
    // uint16 skillmax = unitTarget->ToPlayer()->(skillid);
    // m_caster->ToPlayer()->SetSkill(skillid, skillval?skillval:1, skillmax+75);
}

void Spell::EffectEnchantItemPerm(SpellEffIndex effIndex)
{
    if (effectHandleMode != SPELL_EFFECT_HANDLE_HIT_TARGET)
        return;

    if (m_caster->GetTypeId() != TYPEID_PLAYER)
        return;
    if (!itemTarget)
        return;

    Player* p_caster = (Player*)m_caster;

    // Handle vellums
    if (itemTarget->IsWeaponVellum() || itemTarget->IsArmorVellum())
    {
        // destroy one vellum from stack
        uint32 count = 1;
        p_caster->DestroyItemCount(itemTarget, count, true);
        unitTarget=p_caster;
        // and add a scroll
        DoCreateItem(effIndex, m_spellInfo->Effects[effIndex].ItemType);
        itemTarget=NULL;
        m_targets.SetItemTarget(NULL);
    }
    else
    {
        // do not increase skill if vellum used
        if (!(m_CastItem && m_CastItem->GetTemplate()->Flags & ITEM_PROTO_FLAG_TRIGGERED_CAST))
            p_caster->UpdateCraftSkill(m_spellInfo->Id);

        uint32 enchant_id = m_spellInfo->Effects[effIndex].MiscValue;
        if (!enchant_id)
            return;

        SpellItemEnchantmentEntry const* pEnchant = sSpellItemEnchantmentStore.LookupEntry(enchant_id);
        if (!pEnchant)
            return;

        // item can be in trade slot and have owner diff. from caster
        Player* item_owner = itemTarget->GetOwner();
        if (!item_owner)
            return;

        if (item_owner != p_caster && !AccountMgr::IsPlayerAccount(p_caster->GetSession()->GetSecurity()) && sWorld->getBoolConfig(CONFIG_GM_LOG_TRADE))
        {
            sLog->outCommand(p_caster->GetSession()->GetAccountId(), "GM %s (Account: %u) enchanting(perm): %s (Entry: %d) for player: %s (Account: %u)",
                p_caster->GetName(), p_caster->GetSession()->GetAccountId(),
                itemTarget->GetTemplate()->Name1.c_str(), itemTarget->GetEntry(),
                item_owner->GetName(), item_owner->GetSession()->GetAccountId());
        }

        // remove old enchanting before applying new if equipped
        item_owner->ApplyEnchantment(itemTarget, PERM_ENCHANTMENT_SLOT, false);

        itemTarget->SetEnchantment(PERM_ENCHANTMENT_SLOT, enchant_id, 0, 0);

        // add new enchanting if equipped
        item_owner->ApplyEnchantment(itemTarget, PERM_ENCHANTMENT_SLOT, true);

        itemTarget->ClearSoulboundTradeable(item_owner);
    }
}

void Spell::EffectEnchantItemPrismatic(SpellEffIndex effIndex)
{
    if (effectHandleMode != SPELL_EFFECT_HANDLE_HIT_TARGET)
        return;

    if (m_caster->GetTypeId() != TYPEID_PLAYER)
        return;
    if (!itemTarget)
        return;

    Player* p_caster = (Player*)m_caster;

    uint32 enchant_id = m_spellInfo->Effects[effIndex].MiscValue;
    if (!enchant_id)
        return;

    SpellItemEnchantmentEntry const* pEnchant = sSpellItemEnchantmentStore.LookupEntry(enchant_id);
    if (!pEnchant)
        return;

    // support only enchantings with add socket in this slot
    {
        bool add_socket = false;
        for (uint8 i = 0; i < MAX_ITEM_ENCHANTMENT_EFFECTS; ++i)
        {
            if (pEnchant->type[i] == ITEM_ENCHANTMENT_TYPE_PRISMATIC_SOCKET)
            {
                add_socket = true;
                break;
            }
        }
        if (!add_socket)
        {
            sLog->outError("Spell::EffectEnchantItemPrismatic: attempt apply enchant spell %u with SPELL_EFFECT_ENCHANT_ITEM_PRISMATIC (%u) but without ITEM_ENCHANTMENT_TYPE_PRISMATIC_SOCKET (%u), not suppoted yet.",
                m_spellInfo->Id, SPELL_EFFECT_ENCHANT_ITEM_PRISMATIC, ITEM_ENCHANTMENT_TYPE_PRISMATIC_SOCKET);
            return;
        }
    }

    // item can be in trade slot and have owner diff. from caster
    Player* item_owner = itemTarget->GetOwner();
    if (!item_owner)
        return;

    if (item_owner != p_caster && !AccountMgr::IsPlayerAccount(p_caster->GetSession()->GetSecurity()) && sWorld->getBoolConfig(CONFIG_GM_LOG_TRADE))
    {
        sLog->outCommand(p_caster->GetSession()->GetAccountId(), "GM %s (Account: %u) enchanting(perm): %s (Entry: %d) for player: %s (Account: %u)",
            p_caster->GetName(), p_caster->GetSession()->GetAccountId(),
            itemTarget->GetTemplate()->Name1.c_str(), itemTarget->GetEntry(),
            item_owner->GetName(), item_owner->GetSession()->GetAccountId());
    }

    // remove old enchanting before applying new if equipped
    item_owner->ApplyEnchantment(itemTarget, PRISMATIC_ENCHANTMENT_SLOT, false);

    itemTarget->SetEnchantment(PRISMATIC_ENCHANTMENT_SLOT, enchant_id, 0, 0);

    // add new enchanting if equipped
    item_owner->ApplyEnchantment(itemTarget, PRISMATIC_ENCHANTMENT_SLOT, true);

    itemTarget->ClearSoulboundTradeable(item_owner);
}

void Spell::EffectEnchantItemTmp(SpellEffIndex effIndex)
{
    if (effectHandleMode != SPELL_EFFECT_HANDLE_HIT_TARGET)
        return;

    if (m_caster->GetTypeId() != TYPEID_PLAYER)
        return;

    Player* p_caster = (Player*)m_caster;

    // Rockbiter Weapon apply to both weapon
    if (!itemTarget)
        return;
    if (m_spellInfo->SpellFamilyName == SPELLFAMILY_SHAMAN && m_spellInfo->SpellFamilyFlags[0] & 0x400000)
    {
        uint32 spell_id = 0;

        // enchanting spell selected by calculated damage-per-sec stored in Effect[1] base value
        // Note: damage calculated (correctly) with rounding int32(float(v)) but
        // RW enchantments applied damage int32(float(v)+0.5), this create  0..1 difference sometime
        switch (damage)
        {
            // Rank 1
            case  2: spell_id = 36744; break;               //  0% [ 7% == 2, 14% == 2, 20% == 2]
            // Rank 2
            case  4: spell_id = 36753; break;               //  0% [ 7% == 4, 14% == 4]
            case  5: spell_id = 36751; break;               // 20%
            // Rank 3
            case  6: spell_id = 36754; break;               //  0% [ 7% == 6, 14% == 6]
            case  7: spell_id = 36755; break;               // 20%
            // Rank 4
            case  9: spell_id = 36761; break;               //  0% [ 7% == 6]
            case 10: spell_id = 36758; break;               // 14%
            case 11: spell_id = 36760; break;               // 20%
            default:
                sLog->outError("Spell::EffectEnchantItemTmp: Damage %u not handled in S'RW", damage);
                return;
        }

        SpellInfo const* spellInfo = sSpellMgr->GetSpellInfo(spell_id);
        if (!spellInfo)
        {
            sLog->outError("Spell::EffectEnchantItemTmp: unknown spell id %i", spell_id);
            return;

        }

        for (int j = BASE_ATTACK; j <= OFF_ATTACK; ++j)
        {
            if (Item* item = p_caster->GetWeaponForAttack(WeaponAttackType(j)))
            {
                if (item->IsFitToSpellRequirements(m_spellInfo))
                {
                    Spell* spell = new Spell(m_caster, spellInfo, TRIGGERED_FULL_MASK);
                    SpellCastTargets targets;
                    targets.SetItemTarget(item);
                    spell->prepare(&targets);
                }
            }
        }
        return;
    }
    if (!itemTarget)
        return;

    uint32 enchant_id = m_spellInfo->Effects[effIndex].MiscValue;

    if (!enchant_id)
    {
        sLog->outError("Spell %u Effect %u (SPELL_EFFECT_ENCHANT_ITEM_TEMPORARY) have 0 as enchanting id", m_spellInfo->Id, effIndex);
        return;
    }

    SpellItemEnchantmentEntry const* pEnchant = sSpellItemEnchantmentStore.LookupEntry(enchant_id);
    if (!pEnchant)
    {
        sLog->outError("Spell %u Effect %u (SPELL_EFFECT_ENCHANT_ITEM_TEMPORARY) have not existed enchanting id %u ", m_spellInfo->Id, effIndex, enchant_id);
        return;
    }

    // select enchantment duration
    uint32 duration;

    // rogue family enchantments exception by duration
    if (m_spellInfo->Id == 38615)
        duration = 1800;                                    // 30 mins
    // other rogue family enchantments always 1 hour (some have spell damage=0, but some have wrong data in EffBasePoints)
    else if (m_spellInfo->SpellFamilyName == SPELLFAMILY_ROGUE)
        duration = 3600;                                    // 1 hour
    // shaman family enchantments
    else if (m_spellInfo->SpellFamilyName == SPELLFAMILY_SHAMAN)
        duration = 1800;                                    // 30 mins
    // other cases with this SpellVisual already selected
    else if (m_spellInfo->SpellVisual[0] == 215)
        duration = 1800;                                    // 30 mins
    // some fishing pole bonuses except Glow Worm which lasts full hour
    else if (m_spellInfo->SpellVisual[0] == 563 && m_spellInfo->Id != 64401)
        duration = 600;                                     // 10 mins
    // shaman rockbiter enchantments
    else if (m_spellInfo->SpellVisual[0] == 0)
        duration = 1800;                                    // 30 mins
    else if (m_spellInfo->Id == 29702)
        duration = 300;                                     // 5 mins
    else if (m_spellInfo->Id == 37360)
        duration = 300;                                     // 5 mins
    // default case
    else
        duration = 3600;                                    // 1 hour

    // item can be in trade slot and have owner diff. from caster
    Player* item_owner = itemTarget->GetOwner();
    if (!item_owner)
        return;

    if (item_owner != p_caster && !AccountMgr::IsPlayerAccount(p_caster->GetSession()->GetSecurity()) && sWorld->getBoolConfig(CONFIG_GM_LOG_TRADE))
    {
        sLog->outCommand(p_caster->GetSession()->GetAccountId(), "GM %s (Account: %u) enchanting(temp): %s (Entry: %d) for player: %s (Account: %u)",
            p_caster->GetName(), p_caster->GetSession()->GetAccountId(),
            itemTarget->GetTemplate()->Name1.c_str(), itemTarget->GetEntry(),
            item_owner->GetName(), item_owner->GetSession()->GetAccountId());
    }

    // remove old enchanting before applying new if equipped
    item_owner->ApplyEnchantment(itemTarget, TEMP_ENCHANTMENT_SLOT, false);

    itemTarget->SetEnchantment(TEMP_ENCHANTMENT_SLOT, enchant_id, duration * 1000, 0);

    // add new enchanting if equipped
    item_owner->ApplyEnchantment(itemTarget, TEMP_ENCHANTMENT_SLOT, true);
}

void Spell::EffectTameCreature(SpellEffIndex /*effIndex*/)
{
    if (effectHandleMode != SPELL_EFFECT_HANDLE_HIT_TARGET)
        return;

    if (m_caster->GetPetGUID())
        return;

    if (!unitTarget)
        return;

    if (unitTarget->GetTypeId() != TYPEID_UNIT)
        return;

    Creature* creatureTarget = unitTarget->ToCreature();

    if (creatureTarget->isPet())
        return;

    if (m_caster->getClass() != CLASS_HUNTER)
        return;

    // cast finish successfully
    //SendChannelUpdate(0);
    finish();

    Pet* pet = m_caster->CreateTamedPetFrom(creatureTarget, m_spellInfo->Id);
    if (!pet)                                               // in very specific state like near world end/etc.
        return;

    // "kill" original creature
    creatureTarget->DespawnOrUnsummon();

    uint8 level = (creatureTarget->getLevel() < (m_caster->getLevel() - 5)) ? (m_caster->getLevel() - 5) : creatureTarget->getLevel();

    // prepare visual effect for levelup
    pet->SetUInt32Value(UNIT_FIELD_LEVEL, level - 1);

    // add to world
    pet->GetMap()->AddToMap(pet->ToCreature());

    // visual effect for levelup
    pet->SetUInt32Value(UNIT_FIELD_LEVEL, level);

    // caster have pet now
    m_caster->SetMinion(pet, true);

    pet->InitTalentForLevel();

    if (m_caster->GetTypeId() == TYPEID_PLAYER)
    {
        pet->SavePetToDB(PET_SAVE_AS_CURRENT);
        m_caster->ToPlayer()->PetSpellInitialize();
    }
}

void Spell::EffectSummonPet(SpellEffIndex effIndex)
{
    if (effectHandleMode != SPELL_EFFECT_HANDLE_HIT)
        return;

    Player* owner = NULL;
    if (m_originalCaster)
    {
        owner = m_originalCaster->ToPlayer();
        if (!owner && m_originalCaster->ToCreature()->isTotem())
            owner = m_originalCaster->GetCharmerOrOwnerPlayerOrPlayerItself();
    }

    uint32 petentry = m_spellInfo->Effects[effIndex].MiscValue;

    if (!owner)
    {
        SummonPropertiesEntry const* properties = sSummonPropertiesStore.LookupEntry(67);
        if (properties)
            SummonGuardian(effIndex, petentry, properties, 1);
        return;
    }

    Pet* OldSummon = owner->GetPet();

    // if pet requested type already exist
    if (OldSummon)
    {
        if (petentry == 0 || OldSummon->GetEntry() == petentry)
        {
            // pet in corpse state can't be summoned
            if (OldSummon->isDead())
                return;

            ASSERT(OldSummon->GetMap() == owner->GetMap());

            //OldSummon->GetMap()->Remove(OldSummon->ToCreature(), false);

            float px, py, pz;
            owner->GetClosePoint(px, py, pz, OldSummon->GetObjectSize());

            OldSummon->NearTeleportTo(px, py, pz, OldSummon->GetOrientation());
            //OldSummon->Relocate(px, py, pz, OldSummon->GetOrientation());
            //OldSummon->SetMap(owner->GetMap());
            //owner->GetMap()->Add(OldSummon->ToCreature());

            if (owner->GetTypeId() == TYPEID_PLAYER && OldSummon->isControlled())
                owner->ToPlayer()->PetSpellInitialize();

            return;
        }

        if (owner->GetTypeId() == TYPEID_PLAYER)
            owner->ToPlayer()->RemovePet(OldSummon, (OldSummon->getPetType() == HUNTER_PET ? PET_SAVE_AS_DELETED : PET_SAVE_NOT_IN_SLOT), false);
        else
            return;
    }

    float x, y, z;
    owner->GetClosePoint(x, y, z, owner->GetObjectSize());
    Pet* pet = owner->SummonPet(petentry, x, y, z, owner->GetOrientation(), SUMMON_PET, 0);
    if (!pet)
        return;

    if (m_caster->GetTypeId() == TYPEID_UNIT)
    {
        if (m_caster->ToCreature()->isTotem())
            pet->SetReactState(REACT_AGGRESSIVE);
        else
            pet->SetReactState(REACT_DEFENSIVE);
    }

    pet->SetUInt32Value(UNIT_CREATED_BY_SPELL, m_spellInfo->Id);

    // generate new name for summon pet
    std::string new_name=sObjectMgr->GeneratePetName(petentry);
    if (!new_name.empty())
        pet->SetName(new_name);

    ExecuteLogEffectSummonObject(effIndex, pet);
}

void Spell::EffectLearnPetSpell(SpellEffIndex effIndex)
{
    if (effectHandleMode != SPELL_EFFECT_HANDLE_HIT_TARGET)
        return;

    if (!unitTarget)
        return;

    if (unitTarget->ToPlayer())
    {
        EffectLearnSpell(effIndex);
        return;
    }
    Pet* pet = unitTarget->ToPet();
    if (!pet)
        return;

    SpellInfo const* learn_spellproto = sSpellMgr->GetSpellInfo(m_spellInfo->Effects[effIndex].TriggerSpell);
    if (!learn_spellproto)
        return;

    pet->learnSpell(learn_spellproto->Id);
    pet->SavePetToDB(PET_SAVE_AS_CURRENT);
    pet->GetOwner()->PetSpellInitialize();
}

void Spell::EffectTaunt(SpellEffIndex /*effIndex*/)
{
    if (effectHandleMode != SPELL_EFFECT_HANDLE_HIT_TARGET)
        return;

    if (!unitTarget)
        return;

    // this effect use before aura Taunt apply for prevent taunt already attacking target
    // for spell as marked "non effective at already attacking target"
    if (!unitTarget || !unitTarget->CanHaveThreatList()
        || unitTarget->getVictim() == m_caster)
    {
        SendCastResult(SPELL_FAILED_DONT_REPORT);
        return;
    }

    if (m_spellInfo->Id == 62124)
        m_caster->CastSpell(unitTarget, 67485, true);

    // Also use this effect to set the taunter's threat to the taunted creature's highest value
    if (unitTarget->getThreatManager().getCurrentVictim())
    {
        float myThreat = unitTarget->getThreatManager().getThreat(m_caster);
        float itsThreat = unitTarget->getThreatManager().getCurrentVictim()->getThreat();
        if (itsThreat > myThreat)
            unitTarget->getThreatManager().addThreat(m_caster, itsThreat - myThreat);
    }

    //Set aggro victim to caster
    if (!unitTarget->getThreatManager().getOnlineContainer().empty())
        if (HostileReference* forcedVictim = unitTarget->getThreatManager().getOnlineContainer().getReferenceByTarget(m_caster))
            unitTarget->getThreatManager().setCurrentVictim(forcedVictim);

    if (unitTarget->ToCreature()->IsAIEnabled && !unitTarget->ToCreature()->HasReactState(REACT_PASSIVE))
        unitTarget->ToCreature()->AI()->AttackStart(m_caster);
}

void Spell::EffectWeaponDmg(SpellEffIndex effIndex)
{
    if (effectHandleMode != SPELL_EFFECT_HANDLE_LAUNCH_TARGET)
        return;

    if (!unitTarget || !unitTarget->isAlive())
        return;

    // multiple weapon dmg effect workaround
    // execute only the last weapon damage
    // and handle all effects at once
    for (uint32 j = effIndex + 1; j < MAX_SPELL_EFFECTS; ++j)
    {
        switch (m_spellInfo->Effects[j].Effect)
        {
            case SPELL_EFFECT_WEAPON_DAMAGE:
            case SPELL_EFFECT_WEAPON_DAMAGE_NOSCHOOL:
            case SPELL_EFFECT_NORMALIZED_WEAPON_DMG:
            case SPELL_EFFECT_WEAPON_PERCENT_DAMAGE:
                return;     // we must calculate only at last weapon effect
            break;
        }
    }

    // some spell specific modifiers
    float totalDamagePercentMod  = 1.0f;                    // applied to final bonus+weapon damage
    int32 fixed_bonus = 0;
    int32 spell_bonus = 0;                                  // bonus specific for spell

    switch (m_spellInfo->SpellFamilyName)
    {
        case SPELLFAMILY_GENERIC:
        {
            switch (m_spellInfo->Id)
            {
                case 69055:     // Saber Lash
                case 70814:     // Saber Lash
                {
                    uint32 count = 0;
                    for (std::list<TargetInfo>::iterator ihit = m_UniqueTargetInfo.begin(); ihit != m_UniqueTargetInfo.end(); ++ihit)
                        if (ihit->effectMask & (1 << effIndex))
                            ++count;

                    totalDamagePercentMod /= count;
                    break;
                }
            }
            break;
        }
        case SPELLFAMILY_WARRIOR:
        {
            // Devastate (player ones)
            if (m_spellInfo->SpellFamilyFlags[1] & 0x40)
            {
                // Player can apply only 58567 Sunder Armor effect.
                bool needCast = !unitTarget->HasAura(58567, m_caster->GetGUID());
                if (needCast)
                    m_caster->CastSpell(unitTarget, 58567, true);

                if (Aura* aur = unitTarget->GetAura(58567, m_caster->GetGUID()))
                {
                    // 58388 - Glyph of Devastate dummy aura.
                    if (int32 num = (needCast ? 0 : 1) + (m_caster->HasAura(58388) ? 1 : 0))
                        aur->ModStackAmount(num);
                    fixed_bonus += (aur->GetStackAmount() - 1) * CalculateDamage(2, unitTarget);
                }
            }
            break;
        }
        case SPELLFAMILY_ROGUE:
        {
            // Fan of Knives, Hemorrhage, Ghostly Strike
            if ((m_spellInfo->SpellFamilyFlags[1] & 0x40000)
                || (m_spellInfo->SpellFamilyFlags[0] & 0x6000000))
            {
                // Hemorrhage
                if (m_spellInfo->SpellFamilyFlags[0] & 0x2000000)
                {
                    if (m_caster->GetTypeId() == TYPEID_PLAYER)
                        m_caster->ToPlayer()->AddComboPoints(unitTarget, 1, this);
                }
                // 50% more damage with daggers
                if (m_caster->GetTypeId() == TYPEID_PLAYER)
                    if (Item* item = m_caster->ToPlayer()->GetWeaponForAttack(m_attackType, true))
                        if (item->GetTemplate()->SubClass == ITEM_SUBCLASS_WEAPON_DAGGER)
                            totalDamagePercentMod *= 1.5f;
            }
            // Mutilate (for each hand)
            else if (m_spellInfo->SpellFamilyFlags[1] & 0x6)
            {
                bool found = false;
                // fast check
                if (unitTarget->HasAuraState(AURA_STATE_DEADLY_POISON, m_spellInfo, m_caster))
                    found = true;
                // full aura scan
                else
                {
                    Unit::AuraApplicationMap const& auras = unitTarget->GetAppliedAuras();
                    for (Unit::AuraApplicationMap::const_iterator itr = auras.begin(); itr != auras.end(); ++itr)
                    {
                        if (itr->second->GetBase()->GetSpellInfo()->Dispel == DISPEL_POISON)
                        {
                            found = true;
                            break;
                        }
                    }
                }

                if (found)
                    totalDamagePercentMod *= 1.2f;          // 120% if poisoned
            }
            break;
        }
        case SPELLFAMILY_PALADIN:
        {
            // Seal of Command Unleashed
            if (m_spellInfo->Id == 20467)
            {
                spell_bonus += int32(0.08f * m_caster->GetTotalAttackPowerValue(BASE_ATTACK));
                spell_bonus += int32(0.13f * m_caster->SpellBaseDamageBonus(m_spellInfo->GetSchoolMask()));
            }
            break;
        }
        case SPELLFAMILY_SHAMAN:
        {
            // Skyshatter Harness item set bonus
            // Stormstrike
            if (AuraEffect* aurEff = m_caster->IsScriptOverriden(m_spellInfo, 5634))
                m_caster->CastSpell(m_caster, 38430, true, NULL, aurEff);
            break;
        }
        case SPELLFAMILY_DRUID:
        {
            // Mangle (Cat): CP
            if (m_spellInfo->SpellFamilyFlags[1] & 0x400)
            {
                if (m_caster->GetTypeId() == TYPEID_PLAYER)
                    m_caster->ToPlayer()->AddComboPoints(unitTarget, 1, this);
            }
            // Shred, Maul - Rend and Tear
            else if (m_spellInfo->SpellFamilyFlags[0] & 0x00008800 && unitTarget->HasAuraState(AURA_STATE_BLEEDING))
            {
                if (AuraEffect const* rendAndTear = m_caster->GetDummyAuraEffect(SPELLFAMILY_DRUID, 2859, 0))
                    AddPctN(totalDamagePercentMod, rendAndTear->GetAmount());
            }
            break;
        }
        case SPELLFAMILY_HUNTER:
        {
            // Kill Shot - bonus damage from Ranged Attack Power
            if (m_spellInfo->SpellFamilyFlags[1] & 0x800000)
                spell_bonus += int32(0.4f * m_caster->GetTotalAttackPowerValue(RANGED_ATTACK));
            break;
        }
        case SPELLFAMILY_DEATHKNIGHT:
        {
            // Plague Strike
            if (m_spellInfo->SpellFamilyFlags[0] & 0x1)
            {
                // Glyph of Plague Strike
                if (AuraEffect const* aurEff = m_caster->GetAuraEffect(58657, EFFECT_0))
                    AddPctN(totalDamagePercentMod, aurEff->GetAmount());
                break;
            }
            // Blood Strike
            if (m_spellInfo->SpellFamilyFlags[0] & 0x400000)
            {
                AddPctF(totalDamagePercentMod, m_spellInfo->Effects[EFFECT_2].CalcValue() * unitTarget->GetDiseasesByCaster(m_caster->GetGUID()) / 2.0f);

                // Glyph of Blood Strike
                if (m_caster->GetAuraEffect(59332, EFFECT_0))
                    if (unitTarget->HasAuraType(SPELL_AURA_MOD_DECREASE_SPEED))
                       AddPctN(totalDamagePercentMod, 20);
                break;
            }
            // Death Strike
            if (m_spellInfo->SpellFamilyFlags[0] & 0x10)
            {
                // Glyph of Death Strike
                if (AuraEffect const* aurEff = m_caster->GetAuraEffect(59336, EFFECT_0))
                    if (uint32 runic = std::min<uint32>(m_caster->GetPower(POWER_RUNIC_POWER), aurEff->GetSpellInfo()->Effects[EFFECT_1].CalcValue()))
                        AddPctN(totalDamagePercentMod, runic);
                break;
            }
            // Obliterate (12.5% more damage per disease)
            if (m_spellInfo->SpellFamilyFlags[1] & 0x20000)
            {
                bool consumeDiseases = true;
                // Annihilation
                if (AuraEffect const* aurEff = m_caster->GetDummyAuraEffect(SPELLFAMILY_DEATHKNIGHT, 2710, EFFECT_0))
                    // Do not consume diseases if roll sucesses
                    if (roll_chance_i(aurEff->GetAmount()))
                        consumeDiseases = false;

                AddPctF(totalDamagePercentMod, m_spellInfo->Effects[EFFECT_2].CalcValue() * unitTarget->GetDiseasesByCaster(m_caster->GetGUID(), consumeDiseases) / 2.0f);
                break;
            }
            // Blood-Caked Strike - Blood-Caked Blade
            if (m_spellInfo->SpellIconID == 1736)
            {
                AddPctF(totalDamagePercentMod, unitTarget->GetDiseasesByCaster(m_caster->GetGUID()) * 12.5f);
                break;
            }
            // Heart Strike
            if (m_spellInfo->SpellFamilyFlags[0] & 0x1000000)
            {
                AddPctN(totalDamagePercentMod, m_spellInfo->Effects[EFFECT_2].CalcValue() * unitTarget->GetDiseasesByCaster(m_caster->GetGUID()));
                break;
            }
            break;
        }
    }

    bool normalized = false;
    float weaponDamagePercentMod = 1.0f;
    for (int j = 0; j < MAX_SPELL_EFFECTS; ++j)
    {
        switch (m_spellInfo->Effects[j].Effect)
        {
            case SPELL_EFFECT_WEAPON_DAMAGE:
            case SPELL_EFFECT_WEAPON_DAMAGE_NOSCHOOL:
                fixed_bonus += CalculateDamage(j, unitTarget);
                break;
            case SPELL_EFFECT_NORMALIZED_WEAPON_DMG:
                fixed_bonus += CalculateDamage(j, unitTarget);
                normalized = true;
                break;
            case SPELL_EFFECT_WEAPON_PERCENT_DAMAGE:
                ApplyPctN(weaponDamagePercentMod, CalculateDamage(j, unitTarget));
                break;
            default:
                break;                                      // not weapon damage effect, just skip
        }
    }

    // apply to non-weapon bonus weapon total pct effect, weapon total flat effect included in weapon damage
    if (fixed_bonus || spell_bonus)
    {
        UnitMods unitMod;
        switch (m_attackType)
        {
            default:
            case BASE_ATTACK:   unitMod = UNIT_MOD_DAMAGE_MAINHAND; break;
            case OFF_ATTACK:    unitMod = UNIT_MOD_DAMAGE_OFFHAND;  break;
            case RANGED_ATTACK: unitMod = UNIT_MOD_DAMAGE_RANGED;   break;
        }

        float weapon_total_pct = 1.0f;
        if (m_spellInfo->SchoolMask & SPELL_SCHOOL_MASK_NORMAL)
             weapon_total_pct = m_caster->GetModifierValue(unitMod, TOTAL_PCT);

        if (fixed_bonus)
            fixed_bonus = int32(fixed_bonus * weapon_total_pct);
        if (spell_bonus)
            spell_bonus = int32(spell_bonus * weapon_total_pct);
    }

    int32 weaponDamage = m_caster->CalculateDamage(m_attackType, normalized, true);

    // Sequence is important
    for (int j = 0; j < MAX_SPELL_EFFECTS; ++j)
    {
        // We assume that a spell have at most one fixed_bonus
        // and at most one weaponDamagePercentMod
        switch (m_spellInfo->Effects[j].Effect)
        {
            case SPELL_EFFECT_WEAPON_DAMAGE:
            case SPELL_EFFECT_WEAPON_DAMAGE_NOSCHOOL:
            case SPELL_EFFECT_NORMALIZED_WEAPON_DMG:
                weaponDamage += fixed_bonus;
                break;
            case SPELL_EFFECT_WEAPON_PERCENT_DAMAGE:
                weaponDamage = int32(weaponDamage* weaponDamagePercentMod);
            default:
                break;                                      // not weapon damage effect, just skip
        }
    }

    if (spell_bonus)
        weaponDamage += spell_bonus;

    if (totalDamagePercentMod != 1.0f)
        weaponDamage = int32(weaponDamage* totalDamagePercentMod);

    // prevent negative damage
    uint32 eff_damage(std::max(weaponDamage, 0));

    // Add melee damage bonuses (also check for negative)
    m_caster->MeleeDamageBonus(unitTarget, &eff_damage, m_attackType, m_spellInfo);
    m_damage += eff_damage;
}

void Spell::EffectThreat(SpellEffIndex /*effIndex*/)
{
    if (effectHandleMode != SPELL_EFFECT_HANDLE_HIT_TARGET)
        return;

    if (!unitTarget || !unitTarget->isAlive() || !m_caster->isAlive())
        return;

    if (!unitTarget->CanHaveThreatList())
        return;

    unitTarget->AddThreat(m_caster, float(damage));
}

void Spell::EffectHealMaxHealth(SpellEffIndex /*effIndex*/)
{
    if (effectHandleMode != SPELL_EFFECT_HANDLE_HIT_TARGET)
        return;

    if (!unitTarget || !unitTarget->isAlive())
        return;

    int32 addhealth;
    if (m_spellInfo->SpellFamilyName == SPELLFAMILY_PALADIN) // Lay on Hands
    {
        if (m_caster->GetGUID() == unitTarget->GetGUID())
        {
            m_caster->CastSpell(m_caster, 25771, true); // Forbearance
            m_caster->CastSpell(m_caster, 61988, true); // Immune shield marker (serverside)
            m_caster->CastSpell(m_caster, 61987, true); // Avenging Wrath marker
        }
    }

    // damage == 0 - heal for caster max health
    if (damage == 0)
        addhealth = m_caster->GetMaxHealth();
    else
        addhealth = unitTarget->GetMaxHealth() - unitTarget->GetHealth();

    if (m_originalCaster)
         m_healing += m_originalCaster->SpellHealingBonus(unitTarget, m_spellInfo, addhealth, HEAL);
}

void Spell::EffectInterruptCast(SpellEffIndex effIndex)
{
    if (effectHandleMode != SPELL_EFFECT_HANDLE_HIT_TARGET)
        return;

    if (!unitTarget || !unitTarget->isAlive())
        return;

    // TODO: not all spells that used this effect apply cooldown at school spells
    // also exist case: apply cooldown to interrupted cast only and to all spells
    // there is no CURRENT_AUTOREPEAT_SPELL spells that can be interrupted
    for (uint32 i = CURRENT_FIRST_NON_MELEE_SPELL; i < CURRENT_AUTOREPEAT_SPELL; ++i)
    {
        if (Spell* spell = unitTarget->GetCurrentSpell(CurrentSpellTypes(i)))
        {
            SpellInfo const* curSpellInfo = spell->m_spellInfo;
            // check if we can interrupt spell
            if ((spell->getState() == SPELL_STATE_CASTING
                || (spell->getState() == SPELL_STATE_PREPARING && spell->GetCastTime() > 0.0f))
                && curSpellInfo->PreventionType == SPELL_PREVENTION_TYPE_SILENCE
                && ((i == CURRENT_GENERIC_SPELL && curSpellInfo->InterruptFlags & SPELL_INTERRUPT_FLAG_INTERRUPT)
                || (i == CURRENT_CHANNELED_SPELL && curSpellInfo->ChannelInterruptFlags & CHANNEL_INTERRUPT_FLAG_INTERRUPT)))
            {
                if (m_originalCaster)
                {
                    int32 duration = m_originalCaster->ModSpellDuration(m_spellInfo, unitTarget, m_originalCaster->CalcSpellDuration(m_spellInfo), false, 1 << effIndex);
                    unitTarget->ProhibitSpellSchool(curSpellInfo->GetSchoolMask(), duration/*GetSpellDuration(m_spellInfo)*/);
                }
                ExecuteLogEffectInterruptCast(effIndex, unitTarget, curSpellInfo->Id);
                unitTarget->InterruptSpell(CurrentSpellTypes(i), false);
            }
        }
    }
}

void Spell::EffectSummonObjectWild(SpellEffIndex effIndex)
{
    if (effectHandleMode != SPELL_EFFECT_HANDLE_HIT)
        return;

    uint32 gameobject_id = m_spellInfo->Effects[effIndex].MiscValue;

    GameObject* pGameObj = new GameObject;

    WorldObject* target = focusObject;
    if (!target)
        target = m_caster;

    float x, y, z;
    if (m_targets.HasDst())
        m_targets.GetDst()->GetPosition(x, y, z);
    else
        m_caster->GetClosePoint(x, y, z, DEFAULT_WORLD_OBJECT_SIZE);

    Map* map = target->GetMap();

    if (!pGameObj->Create(sObjectMgr->GenerateLowGuid(HIGHGUID_GAMEOBJECT), gameobject_id, map,
        m_caster->GetPhaseMask(), x, y, z, target->GetOrientation(), 0.0f, 0.0f, 0.0f, 0.0f, 100, GO_STATE_READY))
    {
        delete pGameObj;
        return;
    }

    int32 duration = m_spellInfo->GetDuration();

    pGameObj->SetRespawnTime(duration > 0 ? duration/IN_MILLISECONDS : 0);
    pGameObj->SetSpellId(m_spellInfo->Id);

    ExecuteLogEffectSummonObject(effIndex, pGameObj);

    // Wild object not have owner and check clickable by players
    map->AddToMap(pGameObj);

    if (pGameObj->GetGoType() == GAMEOBJECT_TYPE_FLAGDROP && m_caster->GetTypeId() == TYPEID_PLAYER)
    {
        Player* player = m_caster->ToPlayer();
        Battleground* bg = player->GetBattleground();

        switch (pGameObj->GetMapId())
        {
            case 489:                                       //WS
            {
                if (bg && bg->GetTypeID(true) == BATTLEGROUND_WS && bg->GetStatus() == STATUS_IN_PROGRESS)
                {
                    uint32 team = ALLIANCE;

                    if (player->GetTeam() == team)
                        team = HORDE;

                    ((BattlegroundWS*)bg)->SetDroppedFlagGUID(pGameObj->GetGUID(), team);
                }
                break;
            }
            case 566:                                       //EY
            {
                if (bg && bg->GetTypeID(true) == BATTLEGROUND_EY && bg->GetStatus() == STATUS_IN_PROGRESS)
                {
                    ((BattlegroundEY*)bg)->SetDroppedFlagGUID(pGameObj->GetGUID());
                }
                break;
            }
        }
    }

    if (uint32 linkedEntry = pGameObj->GetGOInfo()->GetLinkedGameObjectEntry())
    {
        GameObject* linkedGO = new GameObject;
        if (linkedGO->Create(sObjectMgr->GenerateLowGuid(HIGHGUID_GAMEOBJECT), linkedEntry, map,
            m_caster->GetPhaseMask(), x, y, z, target->GetOrientation(), 0.0f, 0.0f, 0.0f, 0.0f, 100, GO_STATE_READY))
        {
            linkedGO->SetRespawnTime(duration > 0 ? duration/IN_MILLISECONDS : 0);
            linkedGO->SetSpellId(m_spellInfo->Id);

            ExecuteLogEffectSummonObject(effIndex, linkedGO);

            // Wild object not have owner and check clickable by players
            map->AddToMap(linkedGO);
        }
        else
        {
            delete linkedGO;
            linkedGO = NULL;
            return;
        }
    }
}

void Spell::EffectScriptEffect(SpellEffIndex effIndex)
{
    if (effectHandleMode != SPELL_EFFECT_HANDLE_HIT_TARGET)
        return;

    // TODO: we must implement hunter pet summon at login there (spell 6962)

    switch (m_spellInfo->SpellFamilyName)
    {
        case SPELLFAMILY_GENERIC:
        {
            if (unitTarget && unitTarget->HasAura(63050))
            {
                // reduces Sanity by %
                uint32 sanityCount = 0;
                switch(m_spellInfo->Id)
                {
                    case 63803: // Brain Link
                    case 64168: // Lunatic Gaze
                        sanityCount = 2; break;
                    case 63830: // Malady of the Mind 10
                    case 63881: // Malady of the Mind 25
                        sanityCount = 3; break;
                    case 64164: // Lunatic Gaze P3
                        sanityCount = 4; break;
                    case 63795: // Psychosis
                        sanityCount = 9; break;
                    case 64059: // Induce Madness
                        sanityCount = 100; break;
                }
                if (sanityCount)
                {
                    if (Aura *aur = unitTarget->GetAura(63050))
                    {
                        int32 stack = aur->GetStackAmount() - sanityCount;
                        if (stack <= 0)
                            unitTarget->RemoveAurasDueToSpell(63050);
                        else
                            unitTarget->SetAuraStack(63050, unitTarget, stack);
                    }
                }
            }

            switch (m_spellInfo->Id)
            {
                //Sunreaver Disguis
                case 69672:
                {
                    if (unitTarget->GetTypeId() != TYPEID_PLAYER)
                    return;

                    if (unitTarget->ToPlayer()->getGender() == GENDER_FEMALE)
                        unitTarget->CastSpell(unitTarget, 70973, false);
                    else
                        unitTarget->CastSpell(unitTarget, 70974, false);

                    return;
                        
                }
                //Silver Covenant Disguise
                case 69673:
                {
                    if (unitTarget->GetTypeId() != TYPEID_PLAYER)
                    return;

                    if (unitTarget->ToPlayer()->getGender() == GENDER_FEMALE)
                        unitTarget->CastSpell(unitTarget, 70971, false);
                    else
                        unitTarget->CastSpell(unitTarget, 70972, false);

                    return;
                        
                }
                // Teleport to Lake Wintergrasp
                case 58622:
                {
                  if (OutdoorPvPWG *pvpWG = (OutdoorPvPWG*)sOutdoorPvPMgr->GetOutdoorPvPToZoneId(4197))
                     if (unitTarget->getLevel() > 74)
                     {
                       if ((pvpWG->getDefenderTeam()==TEAM_ALLIANCE) && (unitTarget->ToPlayer()->GetTeam() == ALLIANCE))
                          unitTarget->CastSpell(unitTarget, SPELL_TELEPORT_FORTRESS, true);
                       else if ((pvpWG->getDefenderTeam()==TEAM_ALLIANCE) && (unitTarget->ToPlayer()->GetTeam() == HORDE))
                          unitTarget->CastSpell(unitTarget, SPELL_TELEPORT_HORDE_CAMP, true);
                       else if ((pvpWG->getDefenderTeam()!=TEAM_ALLIANCE) && (unitTarget->ToPlayer()->GetTeam() == HORDE))
                          unitTarget->CastSpell(unitTarget, SPELL_TELEPORT_FORTRESS, true);
                       else if ((pvpWG->getDefenderTeam()!=TEAM_ALLIANCE) && (unitTarget->ToPlayer()->GetTeam() == ALLIANCE))
                          unitTarget->CastSpell(unitTarget, SPELL_TELEPORT_ALLIENCE_CAMP, true);
                     }
                    return;
                }
                // Glyph of Backstab
                case 63975:
                {
                    // search our Rupture aura on target
                    if (AuraEffect const* aurEff = unitTarget->GetAuraEffect(SPELL_AURA_PERIODIC_DAMAGE, SPELLFAMILY_ROGUE, 0x00100000, 0, 0, m_caster->GetGUID()))
                    {
                        uint32 countMin = aurEff->GetBase()->GetMaxDuration();
                        uint32 countMax = 12000; // this can be wrong, duration should be based on combo-points
                        countMax += m_caster->HasAura(56801) ? 4000 : 0;

                        if (countMin < countMax)
                        {
                            aurEff->GetBase()->SetDuration(uint32(aurEff->GetBase()->GetDuration() + 3000));
                            aurEff->GetBase()->SetMaxDuration(countMin + 2000);
                        }

                    }
                    return;
                }
                // Glyph of Scourge Strike
                case 69961:
                {
                    Unit::AuraEffectList const &mPeriodic = unitTarget->GetAuraEffectsByType(SPELL_AURA_PERIODIC_DAMAGE);
                    for (Unit::AuraEffectList::const_iterator i = mPeriodic.begin(); i != mPeriodic.end(); ++i)
                    {
                        AuraEffect const* aurEff = *i;
                        SpellInfo const* spellInfo = aurEff->GetSpellInfo();
                        // search our Blood Plague and Frost Fever on target
                        if (spellInfo->SpellFamilyName == SPELLFAMILY_DEATHKNIGHT && spellInfo->SpellFamilyFlags[2] & 0x2 &&
                            aurEff->GetCasterGUID() == m_caster->GetGUID())
                        {
                            uint32 countMin = aurEff->GetBase()->GetMaxDuration();
                            uint32 countMax = spellInfo->GetMaxDuration();

                            // this Glyph
                            countMax += 9000;
                            // talent Epidemic
                            if (AuraEffect const* epidemic = m_caster->GetAuraEffect(SPELL_AURA_ADD_FLAT_MODIFIER, SPELLFAMILY_DEATHKNIGHT, 234, EFFECT_0))
                                countMax += epidemic->GetAmount();

                            if (countMin < countMax)
                            {
                                aurEff->GetBase()->SetDuration(aurEff->GetBase()->GetDuration() + 3000);
                                aurEff->GetBase()->SetMaxDuration(countMin + 3000);
                            }
                        }
                    }
                    return;
                }
                case 45204: // Clone Me!
                    m_caster->CastSpell(unitTarget, damage, true);
                    break;
                case 55693:                                 // Remove Collapsing Cave Aura
                    if (!unitTarget)
                        return;
                    unitTarget->RemoveAurasDueToSpell(m_spellInfo->Effects[effIndex].CalcValue());
                    break;
                // PX-238 Winter Wondervolt TRAP
                case 26275:
                {
                    uint32 spells[4] = { 26272, 26157, 26273, 26274 };

                    // check presence
                    for (uint8 j = 0; j < 4; ++j)
                        if (unitTarget->HasAuraEffect(spells[j], 0))
                            return;

                    // select spell
                    uint32 iTmpSpellId = spells[urand(0, 3)];

                    // cast
                    unitTarget->CastSpell(unitTarget, iTmpSpellId, true);
                    return;
                }
                // Bending Shinbone
                case 8856:
                {
                    if (!itemTarget && m_caster->GetTypeId() != TYPEID_PLAYER)
                        return;

                    uint32 spell_id = 0;
                    switch (urand(1, 5))
                    {
                    case 1:  spell_id = 8854; break;
                    default: spell_id = 8855; break;
                    }

                    m_caster->CastSpell(m_caster, spell_id, true, NULL);
                    return;
                }
                // Brittle Armor - need remove one 24575 Brittle Armor aura
                case 24590:
                    unitTarget->RemoveAuraFromStack(24575);
                    return;
                // Mercurial Shield - need remove one 26464 Mercurial Shield aura
                case 26465:
                    unitTarget->RemoveAuraFromStack(26464);
                    return;
                               // Argent Tournament  Mount spells
                               case 62575:
                               {
                                       if(m_caster->GetCharmerOrOwner())
                                               m_caster->GetCharmerOrOwner()->CastSpell(unitTarget,62626,true );
                                               return;
                               }
                               case 62960:
                               {
                                       if (!unitTarget)
                                               return;
                                       m_caster->CastSpell(unitTarget,62563,true );
                                       m_caster->CastSpell(unitTarget,68321,true );
                                       return;
                               }
                               case 62626:
                               case 68321:
                               {
                                       if(!unitTarget)
                                               return;
                                       if (unitTarget->GetAura(62719))
                                               unitTarget->RemoveAuraFromStack(62719);

                                       if(unitTarget->GetAura(64100))
                                               unitTarget->RemoveAuraFromStack(64100);
                                       return;
                               }
                // Shadow Flame (All script effects, not just end ones to prevent player from dodging the last triggered spell)
                case 22539:
                case 22972:
                case 22975:
                case 22976:
                case 22977:
                case 22978:
                case 22979:
                case 22980:
                case 22981:
                case 22982:
                case 22983:
                case 22984:
                case 22985:
                {
                    if (!unitTarget || !unitTarget->isAlive())
                        return;

                    // Onyxia Scale Cloak
                    if (unitTarget->HasAura(22683))
                        return;

                    // Shadow Flame
                    m_caster->CastSpell(unitTarget, 22682, true);
                    return;
                }
                // Piccolo of the Flaming Fire
                case 17512:
                {
                    if (!unitTarget || unitTarget->GetTypeId() != TYPEID_PLAYER)
                        return;
                    unitTarget->HandleEmoteCommand(EMOTE_STATE_DANCE);
                    return;
                }
                // Escape artist
                case 20589:
                    m_caster->RemoveMovementImpairingAuras();
                    return;
                // Decimate
                case 28374:
                case 54426:
                    if (unitTarget)
                    {
                        int32 damage = int32(unitTarget->GetHealth()) - int32(unitTarget->CountPctFromMaxHealth(5));
                        if (damage > 0)
                            m_caster->CastCustomSpell(28375, SPELLVALUE_BASE_POINT0, damage, unitTarget);
                    }
                    return;
                // Mirren's Drinking Hat
                case 29830:
                {
                    uint32 item = 0;
                    switch (urand(1, 6))
                    {
                        case 1:
                        case 2:
                        case 3:
                            item = 23584; break;            // Loch Modan Lager
                        case 4:
                        case 5:
                            item = 23585; break;            // Stouthammer Lite
                        case 6:
                            item = 23586; break;            // Aerie Peak Pale Ale
                    }
                    if (item)
                        DoCreateItem(effIndex, item);
                    break;
                }
                // Improved Sprint
                case 30918:
                {
                    // Removes snares and roots.
                    unitTarget->RemoveMovementImpairingAuras();
                    break;
                }
                // Spirit Walk
                case 58876:
                {
                    // Removes snares and roots.
                    unitTarget->RemoveMovementImpairingAuras();
                    break;
                }
                // Plant Warmaul Ogre Banner
                case 32307:
                    if (Player* caster = m_caster->ToPlayer())
                    {
                        caster->RewardPlayerAndGroupAtEvent(18388, unitTarget);
                        if (Creature* target = unitTarget->ToCreature())
                        {
                            target->setDeathState(CORPSE);
                            target->RemoveCorpse();
                        }
                    }
                    break;
                case 48025:                                     // Headless Horseman's Mount
                {
                    if (!unitTarget || unitTarget->GetTypeId() != TYPEID_PLAYER)
                        return;

                    // Prevent stacking of mounts and client crashes upon dismounting
                    unitTarget->RemoveAurasByType(SPELL_AURA_MOUNTED);

                    // Triggered spell id dependent on riding skill and zone
                    bool canFly = true;
                    uint32 v_map = GetVirtualMapForMapAndZone(unitTarget->GetMapId(), unitTarget->GetZoneId());
                    if (v_map != 530 && v_map != 571)
                        canFly = false;

                    if (canFly && v_map == 571 && !unitTarget->ToPlayer()->HasSpell(54197))
                        canFly = false;

                    float x, y, z;
                    unitTarget->GetPosition(x, y, z);
                    uint32 areaFlag = unitTarget->GetBaseMap()->GetAreaFlag(x, y, z);
                    AreaTableEntry const* pArea = sAreaStore.LookupEntry(areaFlag);
                    if (!pArea || (canFly && (pArea->flags & AREA_FLAG_NO_FLY_ZONE)))
                        canFly = false;

                    switch (unitTarget->ToPlayer()->GetBaseSkillValue(SKILL_RIDING))
                    {
                    case 75: unitTarget->CastSpell(unitTarget, 51621, true); break;
                    case 150: unitTarget->CastSpell(unitTarget, 48024, true); break;
                    case 225:
                        {
                            if (canFly)
                                unitTarget->CastSpell(unitTarget, 51617, true);
                            else
                                unitTarget->CastSpell(unitTarget, 48024, true);
                        }break;
                    case 300:
                        {
                            if (canFly)
                                unitTarget->CastSpell(unitTarget, 48023, true);
                            else
                                unitTarget->CastSpell(unitTarget, 48024, true);
                        }break;
                    }
                    return;
                }
                case 47977:                                     // Magic Broom
                {
                    if (!unitTarget || unitTarget->GetTypeId() != TYPEID_PLAYER)
                        return;

                    // Prevent stacking of mounts and client crashes upon dismounting
                    unitTarget->RemoveAurasByType(SPELL_AURA_MOUNTED);

                    // Triggered spell id dependent on riding skill and zone
                    bool canFly = true;
                    uint32 v_map = GetVirtualMapForMapAndZone(unitTarget->GetMapId(), unitTarget->GetZoneId());
                    if (v_map != 530 && v_map != 571)
                        canFly = false;

                    if (canFly && v_map == 571 && !unitTarget->ToPlayer()->HasSpell(54197))
                        canFly = false;

                    float x, y, z;
                    unitTarget->GetPosition(x, y, z);
                    uint32 areaFlag = unitTarget->GetBaseMap()->GetAreaFlag(x, y, z);
                    AreaTableEntry const* pArea = sAreaStore.LookupEntry(areaFlag);
                    if (!pArea || (canFly && (pArea->flags & AREA_FLAG_NO_FLY_ZONE)))
                        canFly = false;

                    switch (unitTarget->ToPlayer()->GetBaseSkillValue(SKILL_RIDING))
                    {
                    case 75: unitTarget->CastSpell(unitTarget, 42680, true); break;
                    case 150: unitTarget->CastSpell(unitTarget, 42683, true); break;
                    case 225:
                        {
                            if (canFly)
                                unitTarget->CastSpell(unitTarget, 42667, true);
                            else
                                unitTarget->CastSpell(unitTarget, 42683, true);
                        }break;
                    case 300:
                        {
                            if (canFly)
                                unitTarget->CastSpell(unitTarget, 42668, true);
                            else
                                unitTarget->CastSpell(unitTarget, 42683, true);
                        }break;
                    }
                    return;
                }
                // Mug Transformation
                case 41931:
                {
                    if (m_caster->GetTypeId() != TYPEID_PLAYER)
                        return;

                    uint8 bag = 19;
                    uint8 slot = 0;
                    Item* item = NULL;

                    while (bag) // 256 = 0 due to var type
                    {
                        item = m_caster->ToPlayer()->GetItemByPos(bag, slot);
                        if (item && item->GetEntry() == 38587) break;
                        ++slot;
                        if (slot == 39)
                        {
                            slot = 0;
                            ++bag;
                        }
                    }
                    if (bag)
                    {
                        if (m_caster->ToPlayer()->GetItemByPos(bag, slot)->GetCount() == 1) m_caster->ToPlayer()->RemoveItem(bag, slot, true);
                        else m_caster->ToPlayer()->GetItemByPos(bag, slot)->SetCount(m_caster->ToPlayer()->GetItemByPos(bag, slot)->GetCount()-1);
                        // Spell 42518 (Braufest - Gratisprobe des Braufest herstellen)
                        m_caster->CastSpell(m_caster, 42518, true);
                        return;
                    }
                    break;
                }
                // Brutallus - Burn
                case 45141:
                case 45151:
                {
                    //Workaround for Range ... should be global for every ScriptEffect
                    float radius = m_spellInfo->Effects[effIndex].CalcRadius();
                    if (unitTarget && unitTarget->GetTypeId() == TYPEID_PLAYER && unitTarget->GetDistance(m_caster) >= radius && !unitTarget->HasAura(46394) && unitTarget != m_caster)
                        unitTarget->CastSpell(unitTarget, 46394, true);

                    break;
                }
                // Goblin Weather Machine
                case 46203:
                {
                    if (!unitTarget)
                        return;

                    uint32 spellId = 0;
                    switch (rand() % 4)
                    {
                        case 0: spellId = 46740; break;
                        case 1: spellId = 46739; break;
                        case 2: spellId = 46738; break;
                        case 3: spellId = 46736; break;
                    }
                    unitTarget->CastSpell(unitTarget, spellId, true);
                    break;
                }
                // 5, 000 Gold
                case 46642:
                {
                    if (!unitTarget || unitTarget->GetTypeId() != TYPEID_PLAYER)
                        return;

                    unitTarget->ToPlayer()->ModifyMoney(5000 * GOLD);

                    break;
                }
                // Roll Dice - Decahedral Dwarven Dice
                case 47770:
                {
                    char buf[128];
                    const char *gender = "his";
                    if (m_caster->getGender() > 0)
                        gender = "her";
                    sprintf(buf, "%s rubs %s [Decahedral Dwarven Dice] between %s hands and rolls. One %u and one %u.", m_caster->GetName(), gender, gender, urand(1, 10), urand(1, 10));
                    m_caster->MonsterTextEmote(buf, 0);
                    break;
                }
                // Roll 'dem Bones - Worn Troll Dice
                case 47776:
                {
                    char buf[128];
                    const char *gender = "his";
                    if (m_caster->getGender() > 0)
                        gender = "her";
                    sprintf(buf, "%s causually tosses %s [Worn Troll Dice]. One %u and one %u.", m_caster->GetName(), gender, urand(1, 6), urand(1, 6));
                    m_caster->MonsterTextEmote(buf, 0);
                    break;
                }
                // Vigilance
                case 50725:
                {
                    if (!unitTarget || unitTarget->GetTypeId() != TYPEID_PLAYER)
                        return;

                    // Remove Taunt cooldown
                    unitTarget->ToPlayer()->RemoveSpellCooldown(355, true);

                    return;
                }
                // Death Knight Initiate Visual
                case 51519:
                {
                    if (!unitTarget || unitTarget->GetTypeId() != TYPEID_UNIT)
                        return;

                    uint32 iTmpSpellId = 0;
                    switch (unitTarget->GetDisplayId())
                    {
                        case 25369: iTmpSpellId = 51552; break; // bloodelf female
                        case 25373: iTmpSpellId = 51551; break; // bloodelf male
                        case 25363: iTmpSpellId = 51542; break; // draenei female
                        case 25357: iTmpSpellId = 51541; break; // draenei male
                        case 25361: iTmpSpellId = 51537; break; // dwarf female
                        case 25356: iTmpSpellId = 51538; break; // dwarf male
                        case 25372: iTmpSpellId = 51550; break; // forsaken female
                        case 25367: iTmpSpellId = 51549; break; // forsaken male
                        case 25362: iTmpSpellId = 51540; break; // gnome female
                        case 25359: iTmpSpellId = 51539; break; // gnome male
                        case 25355: iTmpSpellId = 51534; break; // human female
                        case 25354: iTmpSpellId = 51520; break; // human male
                        case 25360: iTmpSpellId = 51536; break; // nightelf female
                        case 25358: iTmpSpellId = 51535; break; // nightelf male
                        case 25368: iTmpSpellId = 51544; break; // orc female
                        case 25364: iTmpSpellId = 51543; break; // orc male
                        case 25371: iTmpSpellId = 51548; break; // tauren female
                        case 25366: iTmpSpellId = 51547; break; // tauren male
                        case 25370: iTmpSpellId = 51545; break; // troll female
                        case 25365: iTmpSpellId = 51546; break; // troll male
                        default: return;
                    }

                    unitTarget->CastSpell(unitTarget, iTmpSpellId, true);
                    Creature* npc = unitTarget->ToCreature();
                    npc->LoadEquipment(npc->GetEquipmentId());
                    return;
                }
                // Emblazon Runeblade
                case 51770:
                {
                    if (!m_originalCaster)
                        return;

                    m_originalCaster->CastSpell(m_originalCaster, damage, false);
                    break;
                }
                // Deathbolt from Thalgran Blightbringer
                // reflected by Freya's Ward
                // Retribution by Sevenfold Retribution
                case 51854:
                {
                    if (!unitTarget)
                        return;
                    if (unitTarget->HasAura(51845))
                        unitTarget->CastSpell(m_caster, 51856, true);
                    else
                        m_caster->CastSpell(unitTarget, 51855, true);
                    break;
                }
                // Summon Ghouls On Scarlet Crusade
                case 51904:
                {
                    if (!m_targets.HasDst())
                        return;

                    float x, y, z;
                    float radius = m_spellInfo->Effects[effIndex].CalcRadius();
                    for (uint8 i = 0; i < 15; ++i)
                    {
                        m_caster->GetRandomPoint(*m_targets.GetDst(), radius, x, y, z);
                        m_caster->CastSpell(x, y, z, 54522, true);
                    }
                    break;
                }
                case 52173: // Coyote Spirit Despawn
                case 60243: // Blood Parrot Despawn
                    if (unitTarget->GetTypeId() == TYPEID_UNIT && unitTarget->ToCreature()->isSummon())
                        unitTarget->ToTempSummon()->UnSummon();
                    return;
                case 52479: // Gift of the Harvester
                    if (unitTarget && m_originalCaster)
                        m_originalCaster->CastSpell(unitTarget, urand(0, 1) ? damage : 52505, true);
                    return;
                case 53110: // Devour Humanoid
                    if (unitTarget)
                        unitTarget->CastSpell(m_caster, damage, true);
                    return;
                // Winged Steed of the Ebon Blade
                case 54729:
                {
                    if (!unitTarget || unitTarget->GetTypeId() != TYPEID_PLAYER)
                        return;

                    // Prevent stacking of mounts and client crashes upon dismounting
                    unitTarget->RemoveAurasByType(SPELL_AURA_MOUNTED);

                    // Triggered spell id dependent on riding skill
                    if (uint16 skillval = unitTarget->ToPlayer()->GetSkillValue(SKILL_RIDING))
                    {
                        if (skillval >= 300)
                            unitTarget->CastSpell(unitTarget, 54727, true);
                        else
                            unitTarget->CastSpell(unitTarget, 54726, true);
                    }
                    return;
                }
                case 57347: // Retrieving (Wintergrasp RP-GG pickup spell)
                {
                    if (!unitTarget || unitTarget->GetTypeId() != TYPEID_UNIT || m_caster->GetTypeId() != TYPEID_PLAYER)
                        return;

                    unitTarget->ToCreature()->DespawnOrUnsummon();

                    return;
                }
                case 57349: // Drop RP-GG (Wintergrasp RP-GG at death drop spell)
                {
                    if (m_caster->GetTypeId() != TYPEID_PLAYER)
                        return;

                    // Delete item from inventory at death
                    m_caster->ToPlayer()->DestroyItemCount(damage, 5, true);

                    return;
                }
                case 58418:                                 // Portal to Orgrimmar
                case 58420:                                 // Portal to Stormwind
                {
                    if (!unitTarget || unitTarget->GetTypeId() != TYPEID_PLAYER || effIndex != 0)
                        return;

                    uint32 spellID = m_spellInfo->Effects[EFFECT_0].CalcValue();
                    uint32 questID = m_spellInfo->Effects[EFFECT_1].CalcValue();

                    if (unitTarget->ToPlayer()->GetQuestStatus(questID) == QUEST_STATUS_COMPLETE)
                        unitTarget->CastSpell(unitTarget, spellID, true);

                    return;
                }
                case 58941:                                 // Rock Shards
                    if (unitTarget && m_originalCaster)
                    {
                        for (uint32 i = 0; i < 3; ++i)
                        {
                            m_originalCaster->CastSpell(unitTarget, 58689, true);
                            m_originalCaster->CastSpell(unitTarget, 58692, true);
                        }
                        if (((InstanceMap*)m_originalCaster->GetMap())->GetDifficulty() == REGULAR_DIFFICULTY)
                        {
                            m_originalCaster->CastSpell(unitTarget, 58695, true);
                            m_originalCaster->CastSpell(unitTarget, 58696, true);
                        }
                        else
                        {
                            m_originalCaster->CastSpell(unitTarget, 60883, true);
                            m_originalCaster->CastSpell(unitTarget, 60884, true);
                        }
                    }
                    return;
                case 58983: // Big Blizzard Bear
                {
                    if (!unitTarget || unitTarget->GetTypeId() != TYPEID_PLAYER)
                        return;

                    // Prevent stacking of mounts and client crashes upon dismounting
                    unitTarget->RemoveAurasByType(SPELL_AURA_MOUNTED);

                    // Triggered spell id dependent on riding skill
                    if (uint16 skillval = unitTarget->ToPlayer()->GetSkillValue(SKILL_RIDING))
                    {
                        if (skillval >= 150)
                            unitTarget->CastSpell(unitTarget, 58999, true);
                        else
                            unitTarget->CastSpell(unitTarget, 58997, true);
                    }
                    return;
                }
                case 63845: // Create Lance
                {
                    if (m_caster->GetTypeId() != TYPEID_PLAYER)
                        return;

                    if (m_caster->ToPlayer()->GetTeam() == ALLIANCE)
                        m_caster->CastSpell(m_caster, 63914, true);
                    else
                        m_caster->CastSpell(m_caster, 63919, true);
                    return;
                }
                case 71342:                                     // Big Love Rocket
                {
                    if (!unitTarget || unitTarget->GetTypeId() != TYPEID_PLAYER)
                        return;

                    // Prevent stacking of mounts and client crashes upon dismounting
                    unitTarget->RemoveAurasByType(SPELL_AURA_MOUNTED);

                    // Triggered spell id dependent on riding skill and zone
                    bool canFly = true;
                    uint32 v_map = GetVirtualMapForMapAndZone(unitTarget->GetMapId(), unitTarget->GetZoneId());
                    if (v_map != 530 && v_map != 571)
                        canFly = false;

                    if (canFly && v_map == 571 && !unitTarget->ToPlayer()->HasSpell(54197))
                        canFly = false;

                    float x, y, z;
                    unitTarget->GetPosition(x, y, z);
                    uint32 areaFlag = unitTarget->GetBaseMap()->GetAreaFlag(x, y, z);
                    AreaTableEntry const* pArea = sAreaStore.LookupEntry(areaFlag);
                    if (!pArea || (canFly && (pArea->flags & AREA_FLAG_NO_FLY_ZONE)))
                        canFly = false;

                    switch (unitTarget->ToPlayer()->GetBaseSkillValue(SKILL_RIDING))
                    {
                    case 0: unitTarget->CastSpell(unitTarget, 71343, true); break;
                    case 75: unitTarget->CastSpell(unitTarget, 71344, true); break;
                    case 150: unitTarget->CastSpell(unitTarget, 71345, true); break;
                    case 225:
                        {
                        if (canFly)
                                unitTarget->CastSpell(unitTarget, 71346, true);
                            else
                                unitTarget->CastSpell(unitTarget, 71345, true);
                        }break;
                    case 300:
                        {
                        if (canFly)
                            unitTarget->CastSpell(unitTarget, 71347, true);
                        else
                            unitTarget->CastSpell(unitTarget, 71345, true);
                        }break;
                    }
                    return;
                }
                case 72286:                                     // Invincible
                {
                    if (!unitTarget || unitTarget->GetTypeId() != TYPEID_PLAYER)
                        return;

                    // Prevent stacking of mounts and client crashes upon dismounting
                    unitTarget->RemoveAurasByType(SPELL_AURA_MOUNTED);

                    // Triggered spell id dependent on riding skill and zone
                    bool canFly = true;
                    uint32 v_map = GetVirtualMapForMapAndZone(unitTarget->GetMapId(), unitTarget->GetZoneId());
                    if (v_map != 530 && v_map != 571)
                        canFly = false;

                    if (canFly && v_map == 571 && !unitTarget->ToPlayer()->HasSpell(54197))
                        canFly = false;

                    float x, y, z;
                    unitTarget->GetPosition(x, y, z);
                    uint32 areaFlag = unitTarget->GetBaseMap()->GetAreaFlag(x, y, z);
                    AreaTableEntry const* pArea = sAreaStore.LookupEntry(areaFlag);
                    if (!pArea || (canFly && (pArea->flags & AREA_FLAG_NO_FLY_ZONE)))
                        canFly = false;

                    switch (unitTarget->ToPlayer()->GetBaseSkillValue(SKILL_RIDING))
                    {
                    case 75: unitTarget->CastSpell(unitTarget, 72281, true); break;
                    case 150: unitTarget->CastSpell(unitTarget, 72282, true); break;
                    case 225:
                        {
                        if (canFly)
                                unitTarget->CastSpell(unitTarget, 72283, true);
                            else
                                unitTarget->CastSpell(unitTarget, 72282, true);
                        }break;
                    case 300:
                        {
                        if (canFly)
                            unitTarget->CastSpell(unitTarget, 72284, true);
                        else
                            unitTarget->CastSpell(unitTarget, 72282, true);
                        }break;
                    }
                    return;
                }
                case 74856:                                     // Blazing Hippogryph
                {
                    if (!unitTarget || unitTarget->GetTypeId() != TYPEID_PLAYER)
                        return;

                    // Prevent stacking of mounts and client crashes upon dismounting
                    unitTarget->RemoveAurasByType(SPELL_AURA_MOUNTED);

                    // Triggered spell id dependent on riding skill
                    if (uint16 skillval = unitTarget->ToPlayer()->GetSkillValue(SKILL_RIDING))
                    {
                        if (skillval >= 300)
                            unitTarget->CastSpell(unitTarget, 74855, true);
                        else
                            unitTarget->CastSpell(unitTarget, 74854, true);
                    }
                    return;
                }
                case 75614:                                     // Celestial Steed
                {
                    if (!unitTarget || unitTarget->GetTypeId() != TYPEID_PLAYER)
                        return;

                    // Prevent stacking of mounts and client crashes upon dismounting
                    unitTarget->RemoveAurasByType(SPELL_AURA_MOUNTED);

                    // Triggered spell id dependent on riding skill and zone
                    bool canFly = true;
                    uint32 v_map = GetVirtualMapForMapAndZone(unitTarget->GetMapId(), unitTarget->GetZoneId());
                    if (v_map != 530 && v_map != 571)
                        canFly = false;

                    if (canFly && v_map == 571 && !unitTarget->ToPlayer()->HasSpell(54197))
                        canFly = false;

                    float x, y, z;
                    unitTarget->GetPosition(x, y, z);
                    uint32 areaFlag = unitTarget->GetBaseMap()->GetAreaFlag(x, y, z);
                    AreaTableEntry const* pArea = sAreaStore.LookupEntry(areaFlag);
                    if (!pArea || (canFly && (pArea->flags & AREA_FLAG_NO_FLY_ZONE)))
                        canFly = false;

                    switch (unitTarget->ToPlayer()->GetBaseSkillValue(SKILL_RIDING))
                    {
                    case 75: unitTarget->CastSpell(unitTarget, 75619, true); break;
                    case 150: unitTarget->CastSpell(unitTarget, 75620, true); break;
                    case 225:
                        {
                            if (canFly)
                                unitTarget->CastSpell(unitTarget, 75617, true);
                            else
                                unitTarget->CastSpell(unitTarget, 75620, true);
                        }break;
                    case 300:
                        {
                            if (canFly)
                            {
                                if (unitTarget->ToPlayer()->Has310Flyer(false))
                                    unitTarget->CastSpell(unitTarget, 76153, true);
                                else
                                    unitTarget->CastSpell(unitTarget, 75618, true);
                            }
                            else
                                unitTarget->CastSpell(unitTarget, 75620, true);
                        }break;
                    }
                    return;
                }
                case 75973:                                     // X-53 Touring Rocket
                {
                    if (!unitTarget || unitTarget->GetTypeId() != TYPEID_PLAYER)
                        return;

                    // Prevent stacking of mounts
                    unitTarget->RemoveAurasByType(SPELL_AURA_MOUNTED);

                    // Triggered spell id dependent on riding skill
                    if (uint16 skillval = unitTarget->ToPlayer()->GetSkillValue(SKILL_RIDING))
                    {
                        if (skillval >= 300)
                        {
                            if (unitTarget->ToPlayer()->Has310Flyer(false))
                                unitTarget->CastSpell(unitTarget, 76154, true);
                            else
                                unitTarget->CastSpell(unitTarget, 75972, true);
                        }
                        else
                            unitTarget->CastSpell(unitTarget, 75957, true);
                    }
                    return;
                }
                case 59317:                                 // Teleporting
                    if (!unitTarget || unitTarget->GetTypeId() != TYPEID_PLAYER)
                        return;

                    // return from top
                    if (unitTarget->ToPlayer()->GetAreaId() == 4637)
                        unitTarget->CastSpell(unitTarget, 59316, true);
                    // teleport atop
                    else
                        unitTarget->CastSpell(unitTarget, 59314, true);

                    return;
                // random spell learn instead placeholder
                case 60893:                                 // Northrend Alchemy Research
                case 61177:                                 // Northrend Inscription Research
                case 61288:                                 // Minor Inscription Research
                case 61756:                                 // Northrend Inscription Research (FAST QA VERSION)
                case 64323:                                 // Book of Glyph Mastery
                {
                    if (m_caster->GetTypeId() != TYPEID_PLAYER)
                        return;

                    // learn random explicit discovery recipe (if any)
                    if (uint32 discoveredSpell = GetExplicitDiscoverySpell(m_spellInfo->Id, m_caster->ToPlayer()))
                        m_caster->ToPlayer()->learnSpell(discoveredSpell, false);
                    return;
                }
                case 62482: // Grab Crate
                {
                    if (unitTarget)
                    {
                        if (Unit* seat = m_caster->GetVehicleBase())
                        {
                            if (Unit* parent = seat->GetVehicleBase())
                            {
                                // TODO: a hack, range = 11, should after some time cast, otherwise too far
                                m_caster->CastSpell(parent, 62496, true);
                                unitTarget->CastSpell(parent, m_spellInfo->Effects[EFFECT_0].CalcValue());
                            }
                        }
                    }
                    return;
                }
                case 60123: // Lightwell
                {
                    if (m_caster->GetTypeId() != TYPEID_UNIT || !m_caster->ToCreature()->isSummon())
                        return;

                    uint32 spell_heal;

                    switch (m_caster->GetEntry())
                    {
                        case 31897: spell_heal = 7001; break;
                        case 31896: spell_heal = 27873; break;
                        case 31895: spell_heal = 27874; break;
                        case 31894: spell_heal = 28276; break;
                        case 31893: spell_heal = 48084; break;
                        case 31883: spell_heal = 48085; break;
                        default:
                            sLog->outError("Unknown Lightwell spell caster %u", m_caster->GetEntry());
                            return;
                    }

                    // proc a spellcast
                    if (Aura* chargesAura = m_caster->GetAura(59907))
                    {
                        m_caster->CastSpell(unitTarget, spell_heal, true, NULL, NULL, m_caster->ToTempSummon()->GetSummonerGUID());
                        if (chargesAura->ModCharges(-1))
                            m_caster->ToTempSummon()->UnSummon();
                    }

                    return;
                }
                // Stoneclaw Totem
                case 55328: // Rank 1
                case 55329: // Rank 2
                case 55330: // Rank 3
                case 55332: // Rank 4
                case 55333: // Rank 5
                case 55335: // Rank 6
                case 55278: // Rank 7
                case 58589: // Rank 8
                case 58590: // Rank 9
                case 58591: // Rank 10
                {
                    int32 basepoints0 = damage;
                    // Cast Absorb on totems
                    for (uint8 slot = SUMMON_SLOT_TOTEM; slot < MAX_TOTEM_SLOT; ++slot)
                    {
                        if (!unitTarget->m_SummonSlot[slot])
                            continue;

                        Creature* totem = unitTarget->GetMap()->GetCreature(unitTarget->m_SummonSlot[slot]);
                        if (totem && totem->isTotem())
                        {
                            m_caster->CastCustomSpell(totem, 55277, &basepoints0, NULL, NULL, true);
                        }
                    }
                    // Glyph of Stoneclaw Totem
                    if (AuraEffect* aur=unitTarget->GetAuraEffect(63298, 0))
                    {
                        basepoints0 *= aur->GetAmount();
                        m_caster->CastCustomSpell(unitTarget, 55277, &basepoints0, NULL, NULL, true);
                    }
                    break;
                }
                case 66545: //Summon Memory
                {
                    uint8 uiRandom = urand(0, 25);
                    uint32 uiSpells[26] = {66704, 66705, 66706, 66707, 66709, 66710, 66711, 66712, 66713, 66714, 66715, 66708, 66708, 66691, 66692, 66694, 66695, 66696, 66697, 66698, 66699, 66700, 66701, 66702, 66703, 66543};

                    m_caster->CastSpell(m_caster, uiSpells[uiRandom], true);
                    break;
                }
                case 45668:                                 // Ultra-Advanced Proto-Typical Shortening Blaster
                {
                    if (!unitTarget || unitTarget->GetTypeId() != TYPEID_UNIT)
                        return;

                    if (roll_chance_i(50))                  // chance unknown, using 50
                        return;

                    static uint32 const spellPlayer[5] =
                    {
                        45674,                            // Bigger!
                        45675,                            // Shrunk
                        45678,                            // Yellow
                        45682,                            // Ghost
                        45684                             // Polymorph
                    };

                    static uint32 const spellTarget[5] = {
                        45673,                            // Bigger!
                        45672,                            // Shrunk
                        45677,                            // Yellow
                        45681,                            // Ghost
                        45683                             // Polymorph
                    };

                    m_caster->CastSpell(m_caster, spellPlayer[urand(0, 4)], true);
                    unitTarget->CastSpell(unitTarget, spellTarget[urand(0, 4)], true);
                    break;
                }
                case 64142:                                 // Upper Deck - Create Foam Sword
                    if (unitTarget->GetTypeId() != TYPEID_PLAYER)
                        return;
                    Player* player = unitTarget->ToPlayer();
                    static uint32 const itemId[] = {45061, 45176, 45177, 45178, 45179, 0};
                    // player can only have one of these items
                    for (uint32 const* itr = &itemId[0]; *itr; ++itr)
                        if (player->HasItemCount(*itr, 1, true))
                            return;
                    DoCreateItem(effIndex, itemId[urand(0, 4)]);
                    return;
            }
            break;
        }
        case SPELLFAMILY_PALADIN:
        {
            // Judgement (seal trigger)
            if (m_spellInfo->Category == SPELLCATEGORY_JUDGEMENT)
            {
                if (!unitTarget || !unitTarget->isAlive())
                    return;
                uint32 spellId1 = 0;
                uint32 spellId2 = 0;

                // Judgement self add switch
                switch (m_spellInfo->Id)
                {
                    case 53407: spellId1 = 20184; break;    // Judgement of Justice
                    case 20271:                             // Judgement of Light
                    case 57774: spellId1 = 20185; break;    // Judgement of Light
                    case 53408: spellId1 = 20186; break;    // Judgement of Wisdom
                    default:
                        sLog->outError("Unsupported Judgement (seal trigger) spell (Id: %u) in Spell::EffectScriptEffect", m_spellInfo->Id);
                        return;
                }
                // all seals have aura dummy in 2 effect
                Unit::AuraApplicationMap & sealAuras = m_caster->GetAppliedAuras();
                for (Unit::AuraApplicationMap::iterator iter = sealAuras.begin(); iter != sealAuras.end();)
                {
                    Aura* aura = iter->second->GetBase();
                    if (aura->GetSpellInfo()->GetSpellSpecific() == SPELL_SPECIFIC_SEAL)
                    {
                        if (AuraEffect* aureff = aura->GetEffect(2))
                            if (aureff->GetAuraType() == SPELL_AURA_DUMMY)
                            {
                                if (sSpellMgr->GetSpellInfo(aureff->GetAmount()))
                                    spellId2 = aureff->GetAmount();
                                break;
                            }
                        if (!spellId2)
                        {
                            switch (iter->first)
                            {
                                // Seal of light, Seal of wisdom, Seal of justice
                                case 20165:
                                case 20166:
                                case 20164:
                                    spellId2 = 54158;
                            }
                        }
                        break;
                    }
                    else
                        ++iter;
                }
                if (spellId1)
                    m_caster->CastSpell(unitTarget, spellId1, true);
                if (spellId2)
                    m_caster->CastSpell(unitTarget, spellId2, true);
                return;
            }
        }
        case SPELLFAMILY_POTION:
        {
            switch (m_spellInfo->Id)
            {
                // Netherbloom
                case 28702:
                {
                    if (!unitTarget)
                        return;
                    // 25% chance of casting a random buff
                    if (roll_chance_i(75))
                        return;

                    // triggered spells are 28703 to 28707
                    // Note: some sources say, that there was the possibility of
                    //       receiving a debuff. However, this seems to be removed by a patch.
                    const uint32 spellid = 28703;

                    // don't overwrite an existing aura
                    for (uint8 i = 0; i < 5; ++i)
                        if (unitTarget->HasAura(spellid + i))
                            return;
                    unitTarget->CastSpell(unitTarget, spellid+urand(0, 4), true);
                    break;
                }

                // Nightmare Vine
                case 28720:
                {
                    if (!unitTarget)
                        return;
                    // 25% chance of casting Nightmare Pollen
                    if (roll_chance_i(75))
                        return;
                    unitTarget->CastSpell(unitTarget, 28721, true);
                    break;
                }
            }
            break;
        }
        case SPELLFAMILY_DEATHKNIGHT:
        {
            // Pestilence
            if (m_spellInfo->SpellFamilyFlags[1]&0x10000)
            {
                // Get diseases on target of spell
                if (m_targets.GetUnitTarget() &&  // Glyph of Disease - cast on unit target too to refresh aura
                    (m_targets.GetUnitTarget() != unitTarget || m_caster->GetAura(63334)))
                {
                    // And spread them on target
                    // Blood Plague
                    if (m_targets.GetUnitTarget()->GetAura(55078))
                        m_caster->CastSpell(unitTarget, 55078, true);
                    // Frost Fever
                    if (m_targets.GetUnitTarget()->GetAura(55095))
                        m_caster->CastSpell(unitTarget, 55095, true);
                }
            }
            break;
        }
        case SPELLFAMILY_WARRIOR:
        {
            // Shattering Throw
            if (m_spellInfo->SpellFamilyFlags[1] & 0x00400000)
            {
                if (!unitTarget)
                    return;
                // remove shields, will still display immune to damage part
                unitTarget->RemoveAurasWithMechanic(1<<MECHANIC_IMMUNE_SHIELD, AURA_REMOVE_BY_ENEMY_SPELL);
                return;
            }
            break;
        }
    }

    // normal DB scripted effect
    sLog->outDebug(LOG_FILTER_SPELLS_AURAS, "Spell ScriptStart spellid %u in EffectScriptEffect(%u)", m_spellInfo->Id, effIndex);
    m_caster->GetMap()->ScriptsStart(sSpellScripts, uint32(m_spellInfo->Id | (effIndex << 24)), m_caster, unitTarget);
}

void Spell::EffectSanctuary(SpellEffIndex /*effIndex*/)
{
    if (effectHandleMode != SPELL_EFFECT_HANDLE_HIT_TARGET)
        return;

    if (!unitTarget)
        return;

    unitTarget->getHostileRefManager().UpdateVisibility();

    Unit::AttackerSet const& attackers = unitTarget->getAttackers();
    for (Unit::AttackerSet::const_iterator itr = attackers.begin(); itr != attackers.end();)
    {
        if (!(*itr)->canSeeOrDetect(unitTarget))
            (*(itr++))->AttackStop();
        else
            ++itr;
    }

    unitTarget->m_lastSanctuaryTime = getMSTime();

    // Vanish allows to remove all threat and cast regular stealth so other spells can be used
    if (m_caster->GetTypeId() == TYPEID_PLAYER
        && m_spellInfo->SpellFamilyName == SPELLFAMILY_ROGUE
        && (m_spellInfo->SpellFamilyFlags[0] & SPELLFAMILYFLAG_ROGUE_VANISH))
    {
        m_caster->ToPlayer()->RemoveAurasByType(SPELL_AURA_MOD_ROOT);
        // Overkill
        if (m_caster->ToPlayer()->HasSpell(58426))
           m_caster->CastSpell(m_caster, 58427, true);
    }
}

void Spell::EffectAddComboPoints(SpellEffIndex /*effIndex*/)
{
    if (effectHandleMode != SPELL_EFFECT_HANDLE_HIT_TARGET)
        return;

    if (!unitTarget)
        return;

    if (!m_caster->m_movedPlayer)
        return;

    if (damage <= 0)
        return;

    m_caster->m_movedPlayer->AddComboPoints(unitTarget, damage, this);
}

void Spell::EffectDuel(SpellEffIndex effIndex)
{
    if (effectHandleMode != SPELL_EFFECT_HANDLE_HIT_TARGET)
        return;

    if (!unitTarget || m_caster->GetTypeId() != TYPEID_PLAYER || unitTarget->GetTypeId() != TYPEID_PLAYER)
        return;

    Player* caster = m_caster->ToPlayer();
    Player* target = unitTarget->ToPlayer();

    // caster or target already have requested duel
    if (caster->duel || target->duel || !target->GetSocial() || target->GetSocial()->HasIgnore(caster->GetGUIDLow()))
        return;

    // Players can only fight a duel in zones with this flag
    AreaTableEntry const* casterAreaEntry = GetAreaEntryByAreaID(caster->GetAreaId());
    if (casterAreaEntry && !(casterAreaEntry->flags & AREA_FLAG_ALLOW_DUELS))
    {
        SendCastResult(SPELL_FAILED_NO_DUELING);            // Dueling isn't allowed here
        return;
    }

    AreaTableEntry const* targetAreaEntry = GetAreaEntryByAreaID(target->GetAreaId());
    if (targetAreaEntry && !(targetAreaEntry->flags & AREA_FLAG_ALLOW_DUELS))
    {
        SendCastResult(SPELL_FAILED_NO_DUELING);            // Dueling isn't allowed here
        return;
    }

    //CREATE DUEL FLAG OBJECT
    GameObject* pGameObj = new GameObject;

    uint32 gameobject_id = m_spellInfo->Effects[effIndex].MiscValue;

    Map* map = m_caster->GetMap();
    if (!pGameObj->Create(sObjectMgr->GenerateLowGuid(HIGHGUID_GAMEOBJECT), gameobject_id,
        map, m_caster->GetPhaseMask(),
        m_caster->GetPositionX()+(unitTarget->GetPositionX()-m_caster->GetPositionX())/2,
        m_caster->GetPositionY()+(unitTarget->GetPositionY()-m_caster->GetPositionY())/2,
        m_caster->GetPositionZ(),
        m_caster->GetOrientation(), 0.0f, 0.0f, 0.0f, 0.0f, 0, GO_STATE_READY))
    {
        delete pGameObj;
        return;
    }

    pGameObj->SetUInt32Value(GAMEOBJECT_FACTION, m_caster->getFaction());
    pGameObj->SetUInt32Value(GAMEOBJECT_LEVEL, m_caster->getLevel()+1);
    int32 duration = m_spellInfo->GetDuration();
    pGameObj->SetRespawnTime(duration > 0 ? duration/IN_MILLISECONDS : 0);
    pGameObj->SetSpellId(m_spellInfo->Id);

    ExecuteLogEffectSummonObject(effIndex, pGameObj);

    m_caster->AddGameObject(pGameObj);
    map->AddToMap(pGameObj);
    //END

    // Send request
    WorldPacket data(SMSG_DUEL_REQUESTED, 8 + 8);
    data << uint64(pGameObj->GetGUID());
    data << uint64(caster->GetGUID());
    caster->GetSession()->SendPacket(&data);
    target->GetSession()->SendPacket(&data);

    // create duel-info
    DuelInfo* duel   = new DuelInfo;
    duel->initiator  = caster;
    duel->opponent   = target;
    duel->startTime  = 0;
    duel->startTimer = 0;
    duel->isMounted  = (GetSpellInfo()->Id == 62875); // Mounted Duel
    caster->duel     = duel;

    DuelInfo* duel2   = new DuelInfo;
    duel2->initiator  = caster;
    duel2->opponent   = caster;
    duel2->startTime  = 0;
    duel2->startTimer = 0;
    duel2->isMounted  = (GetSpellInfo()->Id == 62875); // Mounted Duel
    target->duel      = duel2;

    caster->SetUInt64Value(PLAYER_DUEL_ARBITER, pGameObj->GetGUID());
    target->SetUInt64Value(PLAYER_DUEL_ARBITER, pGameObj->GetGUID());

    sScriptMgr->OnPlayerDuelRequest(target, caster);
}

void Spell::EffectStuck(SpellEffIndex /*effIndex*/)
{
    if (effectHandleMode != SPELL_EFFECT_HANDLE_HIT)
        return;

    if (!m_caster || m_caster->GetTypeId() != TYPEID_PLAYER)
        return;

    if (!sWorld->getBoolConfig(CONFIG_CAST_UNSTUCK))
        return;

    Player* target = (Player*)m_caster;

    sLog->outDebug(LOG_FILTER_SPELLS_AURAS, "Spell Effect: Stuck");
    sLog->outDetail("Player %s (guid %u) used auto-unstuck future at map %u (%f, %f, %f)", target->GetName(), target->GetGUIDLow(), m_caster->GetMapId(), m_caster->GetPositionX(), target->GetPositionY(), target->GetPositionZ());

    if (target->isInFlight())
        return;

    target->TeleportTo(target->GetStartPosition(), TELE_TO_SPELL);
    // homebind location is loaded always
    // target->TeleportTo(target->m_homebindMapId, target->m_homebindX, target->m_homebindY, target->m_homebindZ, target->GetOrientation(), (m_caster == m_caster ? TELE_TO_SPELL : 0));

    // Stuck spell trigger Hearthstone cooldown
    SpellInfo const* spellInfo = sSpellMgr->GetSpellInfo(8690);
    if (!spellInfo)
        return;
    Spell spell(target, spellInfo, TRIGGERED_FULL_MASK);
    spell.SendSpellCooldown();
}

void Spell::EffectSummonPlayer(SpellEffIndex /*effIndex*/)
{
    // workaround - this effect should not use target map
    if (effectHandleMode != SPELL_EFFECT_HANDLE_HIT_TARGET)
        return;

    if (!unitTarget || unitTarget->GetTypeId() != TYPEID_PLAYER)
        return;

    // Evil Twin (ignore player summon, but hide this for summoner)
    if (unitTarget->HasAura(23445))
        return;

    float x, y, z;
    m_caster->GetPosition(x, y, z);

    unitTarget->ToPlayer()->SetSummonPoint(m_caster->GetMapId(), x, y, z);

    WorldPacket data(SMSG_SUMMON_REQUEST, 8+4+4);
    data << uint64(m_caster->GetGUID());                    // summoner guid
    data << uint32(m_caster->GetZoneId());                  // summoner zone
    data << uint32(MAX_PLAYER_SUMMON_DELAY*IN_MILLISECONDS); // auto decline after msecs
    unitTarget->ToPlayer()->GetSession()->SendPacket(&data);
}

void Spell::EffectActivateObject(SpellEffIndex /*effIndex*/)
{
    if (effectHandleMode != SPELL_EFFECT_HANDLE_HIT_TARGET)
        return;

    if (!gameObjTarget)
        return;

    ScriptInfo activateCommand;
    activateCommand.command = SCRIPT_COMMAND_ACTIVATE_OBJECT;

    // int32 unk = m_spellInfo->Effects[effIndex].MiscValue; // This is set for EffectActivateObject spells; needs research

    gameObjTarget->GetMap()->ScriptCommandStart(activateCommand, 0, m_caster, gameObjTarget);
}

void Spell::EffectApplyGlyph(SpellEffIndex effIndex)
{
    if (effectHandleMode != SPELL_EFFECT_HANDLE_HIT)
        return;

    if (m_caster->GetTypeId() != TYPEID_PLAYER || m_glyphIndex >= MAX_GLYPH_SLOT_INDEX)
        return;

    Player* player = (Player*)m_caster;

    // glyph sockets level requirement
    uint8 minLevel = 0;
    switch (m_glyphIndex)
    {
        case 0:
        case 1: minLevel = 15; break;
        case 2: minLevel = 50; break;
        case 3: minLevel = 30; break;
        case 4: minLevel = 70; break;
        case 5: minLevel = 80; break;
    }
    if (minLevel && m_caster->getLevel() < minLevel)
    {
        SendCastResult(SPELL_FAILED_GLYPH_SOCKET_LOCKED);
        return;
    }

    // apply new one
    if (uint32 glyph = m_spellInfo->Effects[effIndex].MiscValue)
    {
        if (GlyphPropertiesEntry const* gp = sGlyphPropertiesStore.LookupEntry(glyph))
        {
            if (GlyphSlotEntry const* gs = sGlyphSlotStore.LookupEntry(player->GetGlyphSlot(m_glyphIndex)))
            {
                if (gp->TypeFlags != gs->TypeFlags)
                {
                    SendCastResult(SPELL_FAILED_INVALID_GLYPH);
                    return;                                 // glyph slot mismatch
                }
            }

            // remove old glyph
            if (uint32 oldglyph = player->GetGlyph(m_glyphIndex))
            {
                if (GlyphPropertiesEntry const* old_gp = sGlyphPropertiesStore.LookupEntry(oldglyph))
                {
                    player->RemoveAurasDueToSpell(old_gp->SpellId);
                    player->SetGlyph(m_glyphIndex, 0);
                }
            }

            player->CastSpell(m_caster, gp->SpellId, true);
            player->SetGlyph(m_glyphIndex, glyph);
            player->SendTalentsInfoData(false);
        }
    }
}

void Spell::EffectEnchantHeldItem(SpellEffIndex effIndex)
{
    if (effectHandleMode != SPELL_EFFECT_HANDLE_HIT_TARGET)
        return;

    // this is only item spell effect applied to main-hand weapon of target player (players in area)
    if (!unitTarget || unitTarget->GetTypeId() != TYPEID_PLAYER)
        return;

    Player* item_owner = (Player*)unitTarget;
    Item* item = item_owner->GetItemByPos(INVENTORY_SLOT_BAG_0, EQUIPMENT_SLOT_MAINHAND);

    if (!item)
        return;

    // must be equipped
    if (!item ->IsEquipped())
        return;

    if (m_spellInfo->Effects[effIndex].MiscValue)
    {
        uint32 enchant_id = m_spellInfo->Effects[effIndex].MiscValue;
        int32 duration = m_spellInfo->GetDuration();          //Try duration index first ..
        if (!duration)
            duration = damage;//+1;            //Base points after ..
        if (!duration)
            duration = 10;                                  //10 seconds for enchants which don't have listed duration

        SpellItemEnchantmentEntry const* pEnchant = sSpellItemEnchantmentStore.LookupEntry(enchant_id);
        if (!pEnchant)
            return;

        // Always go to temp enchantment slot
        EnchantmentSlot slot = TEMP_ENCHANTMENT_SLOT;

        // Enchantment will not be applied if a different one already exists
        if (item->GetEnchantmentId(slot) && item->GetEnchantmentId(slot) != enchant_id)
            return;

        // Apply the temporary enchantment
        item->SetEnchantment(slot, enchant_id, duration*IN_MILLISECONDS, 0);
        item_owner->ApplyEnchantment(item, slot, true);
    }
}

void Spell::EffectDisEnchant(SpellEffIndex /*effIndex*/)
{
    if (effectHandleMode != SPELL_EFFECT_HANDLE_HIT_TARGET)
        return;

    if (m_caster->GetTypeId() != TYPEID_PLAYER)
        return;

    Player* p_caster = (Player*)m_caster;
    if (!itemTarget || !itemTarget->GetTemplate()->DisenchantID)
        return;

    p_caster->UpdateCraftSkill(m_spellInfo->Id);

    m_caster->ToPlayer()->SendLoot(itemTarget->GetGUID(), LOOT_DISENCHANTING);

    // item will be removed at disenchanting end
}

void Spell::EffectInebriate(SpellEffIndex /*effIndex*/)
{
    if (effectHandleMode != SPELL_EFFECT_HANDLE_HIT_TARGET)
        return;

    if (!unitTarget || unitTarget->GetTypeId() != TYPEID_PLAYER)
        return;

    Player* player = (Player*)unitTarget;
    uint16 currentDrunk = player->GetDrunkValue();
    uint16 drunkMod = damage * 256;
    if (currentDrunk + drunkMod > 0xFFFF)
    {
        currentDrunk = 0xFFFF;
        player->CastSpell(player, 67468, false);
    }
    else
        currentDrunk += drunkMod;
    player->SetDrunkValue(currentDrunk, m_CastItem ? m_CastItem->GetEntry() : 0);
}

void Spell::EffectFeedPet(SpellEffIndex effIndex)
{
    if (effectHandleMode != SPELL_EFFECT_HANDLE_HIT_TARGET)
        return;

    Player* player = m_caster->ToPlayer();
    if (!player)
        return;

    Item* foodItem = itemTarget;
    if (!foodItem)
        return;

    Pet* pet = player->GetPet();
    if (!pet)
        return;

    if (!pet->isAlive())
        return;

    int32 benefit = pet->GetCurrentFoodBenefitLevel(foodItem->GetTemplate()->ItemLevel);
    if (benefit <= 0)
        return;

    ExecuteLogEffectDestroyItem(effIndex, foodItem->GetEntry());

    uint32 count = 1;
    player->DestroyItemCount(foodItem, count, true);
    // TODO: fix crash when a spell has two effects, both pointed at the same item target

    m_caster->CastCustomSpell(pet, m_spellInfo->Effects[effIndex].TriggerSpell, &benefit, NULL, NULL, true);
}

void Spell::EffectDismissPet(SpellEffIndex effIndex)
{
    if (effectHandleMode != SPELL_EFFECT_HANDLE_HIT_TARGET)
        return;

    if (!unitTarget || !unitTarget->isPet())
        return;

    Pet* pet = unitTarget->ToPet();

    ExecuteLogEffectUnsummonObject(effIndex, pet);
    pet->GetOwner()->RemovePet(pet, PET_SAVE_NOT_IN_SLOT);
}

void Spell::EffectSummonObject(SpellEffIndex effIndex)
{
    if (effectHandleMode != SPELL_EFFECT_HANDLE_HIT)
        return;

    uint32 go_id = m_spellInfo->Effects[effIndex].MiscValue;

    uint8 slot = 0;
    switch (m_spellInfo->Effects[effIndex].Effect)
    {
        case SPELL_EFFECT_SUMMON_OBJECT_SLOT1: slot = 0; break;
        case SPELL_EFFECT_SUMMON_OBJECT_SLOT2: slot = 1; break;
        case SPELL_EFFECT_SUMMON_OBJECT_SLOT3: slot = 2; break;
        case SPELL_EFFECT_SUMMON_OBJECT_SLOT4: slot = 3; break;
        default: return;
    }

    uint64 guid = m_caster->m_ObjectSlot[slot];
    if (guid != 0)
    {
        GameObject* obj = NULL;
        if (m_caster)
            obj = m_caster->GetMap()->GetGameObject(guid);

        if (obj)
        {
            // Recast case - null spell id to make auras not be removed on object remove from world
            if (m_spellInfo->Id == obj->GetSpellId())
                obj->SetSpellId(0);
            m_caster->RemoveGameObject(obj, true);
        }
        m_caster->m_ObjectSlot[slot] = 0;
    }

    GameObject* pGameObj = new GameObject;

    float x, y, z;
    // If dest location if present
    if (m_targets.HasDst())
        m_targets.GetDst()->GetPosition(x, y, z);
    // Summon in random point all other units if location present
    else
        m_caster->GetClosePoint(x, y, z, DEFAULT_WORLD_OBJECT_SIZE);

    Map* map = m_caster->GetMap();
    if (!pGameObj->Create(sObjectMgr->GenerateLowGuid(HIGHGUID_GAMEOBJECT), go_id, map,
        m_caster->GetPhaseMask(), x, y, z, m_caster->GetOrientation(), 0.0f, 0.0f, 0.0f, 0.0f, 0, GO_STATE_READY))
    {
        delete pGameObj;
        return;
    }

    //pGameObj->SetUInt32Value(GAMEOBJECT_LEVEL, m_caster->getLevel());
    int32 duration = m_spellInfo->GetDuration();
    pGameObj->SetRespawnTime(duration > 0 ? duration/IN_MILLISECONDS : 0);
    pGameObj->SetSpellId(m_spellInfo->Id);
    m_caster->AddGameObject(pGameObj);

    ExecuteLogEffectSummonObject(effIndex, pGameObj);

    map->AddToMap(pGameObj);

    m_caster->m_ObjectSlot[slot] = pGameObj->GetGUID();
}

void Spell::EffectResurrect(SpellEffIndex effIndex)
{
    if (effectHandleMode != SPELL_EFFECT_HANDLE_HIT_TARGET)
        return;

    if (!unitTarget)
        return;
    if (unitTarget->GetTypeId() != TYPEID_PLAYER)
        return;

    if (unitTarget->isAlive())
        return;
    if (!unitTarget->IsInWorld())
        return;

    switch (m_spellInfo->Id)
    {
        // Defibrillate (Goblin Jumper Cables) have 33% chance on success
        case 8342:
            if (roll_chance_i(67))
            {
                m_caster->CastSpell(m_caster, 8338, true, m_CastItem);
                return;
            }
            break;
        // Defibrillate (Goblin Jumper Cables XL) have 50% chance on success
        case 22999:
            if (roll_chance_i(50))
            {
                m_caster->CastSpell(m_caster, 23055, true, m_CastItem);
                return;
            }
            break;
        // Defibrillate (Gnomish Army Knife) have 67% chance on success_list
        case 54732:
            if (roll_chance_i(33))
            {
                return;
            }
            break;
        default:
            break;
    }

    Player* target = unitTarget->ToPlayer();

    if (target->isRessurectRequested())       // already have one active request
        return;

    uint32 health = target->CountPctFromMaxHealth(damage);
    uint32 mana   = CalculatePctN(target->GetMaxPower(POWER_MANA), damage);

    ExecuteLogEffectResurrect(effIndex, target);

    target->setResurrectRequestData(m_caster->GetGUID(), m_caster->GetMapId(), m_caster->GetPositionX(), m_caster->GetPositionY(), m_caster->GetPositionZ(), health, mana);
    SendResurrectRequest(target);
}

void Spell::EffectAddExtraAttacks(SpellEffIndex effIndex)
{
    if (effectHandleMode != SPELL_EFFECT_HANDLE_HIT_TARGET)
        return;

    if (!unitTarget || !unitTarget->isAlive() || !unitTarget->getVictim())
        return;

    if (unitTarget->m_extraAttacks)
        return;

    unitTarget->m_extraAttacks = damage;

    ExecuteLogEffectExtraAttacks(effIndex, unitTarget->getVictim(), damage);
}

void Spell::EffectParry(SpellEffIndex /*effIndex*/)
{
    if (effectHandleMode != SPELL_EFFECT_HANDLE_HIT)
        return;

    if (m_caster->GetTypeId() == TYPEID_PLAYER)
        m_caster->ToPlayer()->SetCanParry(true);
}

void Spell::EffectBlock(SpellEffIndex /*effIndex*/)
{
    if (effectHandleMode != SPELL_EFFECT_HANDLE_HIT)
        return;

    if (m_caster->GetTypeId() == TYPEID_PLAYER)
        m_caster->ToPlayer()->SetCanBlock(true);
}

void Spell::EffectLeap(SpellEffIndex /*effIndex*/)
{
    if (effectHandleMode != SPELL_EFFECT_HANDLE_HIT_TARGET)
        return;

    if (!unitTarget || unitTarget->isInFlight())
        return;

    if (!m_targets.HasDst())
        return;

    Position pos;
    m_targets.GetDst()->GetPosition(&pos);
    unitTarget->GetFirstCollisionPosition(pos, unitTarget->GetDistance(pos.GetPositionX(), pos.GetPositionY(), pos.GetPositionZ() + 2.0f), 0.0f);
    unitTarget->NearTeleportTo(pos.GetPositionX(), pos.GetPositionY(), pos.GetPositionZ(), pos.GetOrientation(), unitTarget == m_caster);
}

void Spell::EffectReputation(SpellEffIndex effIndex)
{
    if (effectHandleMode != SPELL_EFFECT_HANDLE_HIT_TARGET)
        return;

    if (!unitTarget || unitTarget->GetTypeId() != TYPEID_PLAYER)
        return;

    Player* player = unitTarget->ToPlayer();

    int32  rep_change = damage;

    uint32 faction_id = m_spellInfo->Effects[effIndex].MiscValue;

    FactionEntry const* factionEntry = sFactionStore.LookupEntry(faction_id);

    if (!factionEntry)
        return;

    if (RepRewardRate const* repData = sObjectMgr->GetRepRewardRate(faction_id))
    {
        rep_change = int32((float)rep_change * repData->spell_rate);
    }

    // Bonus from spells that increase reputation gain
    float bonus = rep_change * player->GetTotalAuraModifier(SPELL_AURA_MOD_REPUTATION_GAIN) / 100.0f; // 10%
    rep_change += (int32)bonus;

    player->GetReputationMgr().ModifyReputation(factionEntry, rep_change);
}

void Spell::EffectQuestComplete(SpellEffIndex effIndex)
{
    if (effectHandleMode != SPELL_EFFECT_HANDLE_HIT_TARGET)
        return;

    if (!unitTarget || unitTarget->GetTypeId() != TYPEID_PLAYER)
        return;
    Player* player = unitTarget->ToPlayer();

    uint32 questId = m_spellInfo->Effects[effIndex].MiscValue;
    if (questId)
    {
        Quest const* quest = sObjectMgr->GetQuestTemplate(questId);
        if (!quest)
            return;

        uint16 logSlot = player->FindQuestSlot(questId);
        if (logSlot < MAX_QUEST_LOG_SIZE)
            player->AreaExploredOrEventHappens(questId);
        else if (player->CanTakeQuest(quest, false))    // never rewarded before
            player->CompleteQuest(questId);             // quest not in log - for internal use
    }
}

void Spell::EffectForceDeselect(SpellEffIndex /*effIndex*/)
{
    if (effectHandleMode != SPELL_EFFECT_HANDLE_HIT)
        return;

    WorldPacket data(SMSG_CLEAR_TARGET, 8);
    data << uint64(m_caster->GetGUID());
    m_caster->SendMessageToSet(&data, true);
}

void Spell::EffectSelfResurrect(SpellEffIndex effIndex)
{
    if (effectHandleMode != SPELL_EFFECT_HANDLE_HIT)
        return;

    if (!m_caster || m_caster->isAlive())
        return;
    if (m_caster->GetTypeId() != TYPEID_PLAYER)
        return;
    if (!m_caster->IsInWorld())
        return;

    uint32 health = 0;
    uint32 mana = 0;

    // flat case
    if (damage < 0)
    {
        health = uint32(-damage);
        mana = m_spellInfo->Effects[effIndex].MiscValue;
    }
    // percent case
    else
    {
        health = m_caster->CountPctFromMaxHealth(damage);
        if (m_caster->GetMaxPower(POWER_MANA) > 0)
            mana = CalculatePctN(m_caster->GetMaxPower(POWER_MANA), damage);
    }

    Player* player = m_caster->ToPlayer();
    player->ResurrectPlayer(0.0f);

    player->SetHealth(health);
    player->SetPower(POWER_MANA, mana);
    player->SetPower(POWER_RAGE, 0);
    player->SetPower(POWER_ENERGY, player->GetMaxPower(POWER_ENERGY));

    player->SpawnCorpseBones();
}

void Spell::EffectSkinning(SpellEffIndex /*effIndex*/)
{
    if (effectHandleMode != SPELL_EFFECT_HANDLE_HIT_TARGET)
        return;

    if (unitTarget->GetTypeId() != TYPEID_UNIT)
        return;
    if (m_caster->GetTypeId() != TYPEID_PLAYER)
        return;

    Creature* creature = unitTarget->ToCreature();
    int32 targetLevel = creature->getLevel();

    uint32 skill = creature->GetCreatureInfo()->GetRequiredLootSkill();

    m_caster->ToPlayer()->SendLoot(creature->GetGUID(), LOOT_SKINNING);
    creature->RemoveFlag(UNIT_FIELD_FLAGS, UNIT_FLAG_SKINNABLE);

    int32 reqValue = targetLevel < 10 ? 0 : targetLevel < 20 ? (targetLevel-10)*10 : targetLevel*5;

    int32 skillValue = m_caster->ToPlayer()->GetPureSkillValue(skill);

    // Double chances for elites
    m_caster->ToPlayer()->UpdateGatherSkill(skill, skillValue, reqValue, creature->isElite() ? 2 : 1);
}

void Spell::EffectCharge(SpellEffIndex /*effIndex*/)
{
    if (effectHandleMode == SPELL_EFFECT_HANDLE_LAUNCH_TARGET)
    {
        if (!unitTarget)
            return;

        float angle = unitTarget->GetRelativeAngle(m_caster);
        Position pos;

        unitTarget->GetContactPoint(m_caster, pos.m_positionX, pos.m_positionY, pos.m_positionZ);
        unitTarget->GetFirstCollisionPosition(pos, unitTarget->GetObjectSize(), angle);

        m_caster->GetMotionMaster()->MoveCharge(pos.m_positionX, pos.m_positionY, pos.m_positionZ + unitTarget->GetObjectSize());
    }

    if (effectHandleMode == SPELL_EFFECT_HANDLE_HIT_TARGET)
    {
        if (!unitTarget)
            return;

        // not all charge effects used in negative spells
        if (!m_spellInfo->IsPositive() && m_caster->GetTypeId() == TYPEID_PLAYER)
            m_caster->Attack(unitTarget, true);
    }
}

void Spell::EffectChargeDest(SpellEffIndex /*effIndex*/)
{
    if (effectHandleMode != SPELL_EFFECT_HANDLE_LAUNCH)
        return;

    if (m_targets.HasDst())
    {
        Position pos;
        m_targets.GetDst()->GetPosition(&pos);
        float angle = m_caster->GetRelativeAngle(pos.GetPositionX(), pos.GetPositionY());
        float dist = m_caster->GetDistance(pos);
        m_caster->GetFirstCollisionPosition(pos, dist, angle);

        m_caster->GetMotionMaster()->MoveCharge(pos.m_positionX, pos.m_positionY, pos.m_positionZ);
    }
}

void Spell::EffectKnockBack(SpellEffIndex effIndex)
{
    if (effectHandleMode != SPELL_EFFECT_HANDLE_HIT_TARGET)
        return;

    if (!unitTarget)
        return;

    if (Creature* creatureTarget = unitTarget->ToCreature())
        if (creatureTarget->isWorldBoss() || creatureTarget->IsDungeonBoss())
            return;

    // Typhoon
    if (m_spellInfo->SpellFamilyName == SPELLFAMILY_DRUID && m_spellInfo->SpellFamilyFlags[1] & 0x01000000)
    {
        // Glyph of Typhoon
        if (m_caster->HasAura(62135))
            return;
    }

    // Thunderstorm
    if (m_spellInfo->SpellFamilyName == SPELLFAMILY_SHAMAN && m_spellInfo->SpellFamilyFlags[1] & 0x00002000)
    {
        // Glyph of Thunderstorm
        if (m_caster->HasAura(62132))
            return;
    }

    // Instantly interrupt non melee spells being casted
    if (unitTarget->IsNonMeleeSpellCasted(true))
        unitTarget->InterruptNonMeleeSpells(true);

    float ratio = 0.1f;
    float speedxy = float(m_spellInfo->Effects[effIndex].MiscValue) * ratio;
    float speedz = float(damage) * ratio;
    if (speedxy < 0.1f && speedz < 0.1f)
        return;

    float x, y;
    if (m_spellInfo->Effects[effIndex].Effect == SPELL_EFFECT_KNOCK_BACK_DEST)
    {
        if (m_targets.HasDst())
            m_targets.GetDst()->GetPosition(x, y);
        else
            return;
    }
    else //if (m_spellInfo->Effects[i].Effect == SPELL_EFFECT_KNOCK_BACK)
    {
        m_caster->GetPosition(x, y);
    }

    unitTarget->KnockbackFrom(x, y, speedxy, speedz);
}

void Spell::EffectLeapBack(SpellEffIndex effIndex)
{
    if (effectHandleMode != SPELL_EFFECT_HANDLE_LAUNCH_TARGET)
        return;

    if (!unitTarget)
        return;

    float speedxy = float(m_spellInfo->Effects[effIndex].MiscValue)/10;
    float speedz = float(damage/10);
    //1891: Disengage
    m_caster->JumpTo(speedxy, speedz, m_spellInfo->SpellIconID != 1891);
}

void Spell::EffectQuestClear(SpellEffIndex effIndex)
{
    if (effectHandleMode != SPELL_EFFECT_HANDLE_HIT_TARGET)
        return;

    if (!unitTarget || unitTarget->GetTypeId() != TYPEID_PLAYER)
        return;
    Player* player = unitTarget->ToPlayer();

    uint32 quest_id = m_spellInfo->Effects[effIndex].MiscValue;

    Quest const* quest = sObjectMgr->GetQuestTemplate(quest_id);

    if (!quest)
        return;

    // Player has never done this quest
    if (player->GetQuestStatus(quest_id) == QUEST_STATUS_NONE)
        return;

    // remove all quest entries for 'entry' from quest log
    for (uint8 slot = 0; slot < MAX_QUEST_LOG_SIZE; ++slot)
    {
        uint32 logQuest = player->GetQuestSlotQuestId(slot);
        if (logQuest == quest_id)
        {
            player->SetQuestSlot(slot, 0);

            // we ignore unequippable quest items in this case, it's still be equipped
            player->TakeQuestSourceItem(logQuest, false);
        }
    }

    player->RemoveActiveQuest(quest_id);
    player->RemoveRewardedQuest(quest_id);
}

void Spell::EffectSendTaxi(SpellEffIndex effIndex)
{
    if (effectHandleMode != SPELL_EFFECT_HANDLE_HIT_TARGET)
        return;

    if (!unitTarget || unitTarget->GetTypeId() != TYPEID_PLAYER)
        return;

    unitTarget->ToPlayer()->ActivateTaxiPathTo(m_spellInfo->Effects[effIndex].MiscValue, m_spellInfo->Id);
}

void Spell::EffectPullTowards(SpellEffIndex effIndex)
{
    if (effectHandleMode != SPELL_EFFECT_HANDLE_HIT_TARGET)
        return;

    if (!unitTarget)
        return;

    float speedZ = (float)(m_spellInfo->Effects[effIndex].CalcValue() / 10);
    float speedXY = (float)(m_spellInfo->Effects[effIndex].MiscValue/10);
    Position pos;
    if (m_spellInfo->Effects[effIndex].Effect == SPELL_EFFECT_PULL_TOWARDS_DEST)
    {
        if (m_targets.HasDst())
            pos.Relocate(*m_targets.GetDst());
        else
            return;
    }
    else //if (m_spellInfo->Effects[i].Effect == SPELL_EFFECT_PULL_TOWARDS)
    {
        pos.Relocate(m_caster);
    }

    unitTarget->GetMotionMaster()->MoveJump(pos.GetPositionX(), pos.GetPositionY(), pos.GetPositionZ(), speedXY, speedZ);
}

void Spell::EffectDispelMechanic(SpellEffIndex effIndex)
{
    if (effectHandleMode != SPELL_EFFECT_HANDLE_HIT_TARGET)
        return;

    if (!unitTarget)
        return;

    uint32 mechanic = m_spellInfo->Effects[effIndex].MiscValue;

    std::queue < std::pair < uint32, uint64 > > dispel_list;

    Unit::AuraMap const& auras = unitTarget->GetOwnedAuras();
    for (Unit::AuraMap::const_iterator itr = auras.begin(); itr != auras.end(); ++itr)
    {
        Aura* aura = itr->second;
        if (!aura->GetApplicationOfTarget(unitTarget->GetGUID()))
            continue;
        if (roll_chance_i(aura->CalcDispelChance(unitTarget, !unitTarget->IsFriendlyTo(m_caster))))
            if ((aura->GetSpellInfo()->GetAllEffectsMechanicMask() & (1 << mechanic)))
                dispel_list.push(std::make_pair(aura->GetId(), aura->GetCasterGUID()));
    }

    for (; dispel_list.size(); dispel_list.pop())
    {
        unitTarget->RemoveAura(dispel_list.front().first, dispel_list.front().second, 0, AURA_REMOVE_BY_ENEMY_SPELL);
    }
}

void Spell::EffectSummonDeadPet(SpellEffIndex /*effIndex*/)
{
    if (effectHandleMode != SPELL_EFFECT_HANDLE_HIT)
        return;

    Player* player = m_caster->ToPlayer();
    if (!player)
        return;

    Pet* pet = player->GetPet();
    if (!pet || pet->isAlive())
        return;

    if (damage < 0)
        return;

    float x, y, z;
    player->GetPosition(x, y, z);
    player->GetMap()->CreatureRelocation(pet, x, y, z, player->GetOrientation());

    pet->SetUInt32Value(UNIT_DYNAMIC_FLAGS, UNIT_DYNFLAG_NONE);
    pet->RemoveFlag(UNIT_FIELD_FLAGS, UNIT_FLAG_SKINNABLE);
    pet->setDeathState(ALIVE);
    pet->ClearUnitState(uint32(UNIT_STATE_ALL_STATE));
    pet->SetHealth(pet->CountPctFromMaxHealth(damage));

    //pet->AIM_Initialize();
    //player->PetSpellInitialize();
    pet->SavePetToDB(PET_SAVE_AS_CURRENT);
}

void Spell::EffectDestroyAllTotems(SpellEffIndex /*effIndex*/)
{
    if (effectHandleMode != SPELL_EFFECT_HANDLE_HIT)
        return;

    int32 mana = 0;
    for (uint8 slot = SUMMON_SLOT_TOTEM; slot < MAX_TOTEM_SLOT; ++slot)
    {
        if (!m_caster->m_SummonSlot[slot])
            continue;

        Creature* totem = m_caster->GetMap()->GetCreature(m_caster->m_SummonSlot[slot]);
        if (totem && totem->isTotem())
        {
            uint32 spell_id = totem->GetUInt32Value(UNIT_CREATED_BY_SPELL);
            SpellInfo const* spellInfo = sSpellMgr->GetSpellInfo(spell_id);
            if (spellInfo)
            {
                mana += spellInfo->ManaCost;
                mana += int32(CalculatePctU(m_caster->GetCreateMana(), spellInfo->ManaCostPercentage));
            }
            totem->ToTotem()->UnSummon();
        }
    }
    ApplyPctN(mana, damage);
    if (mana)
        m_caster->CastCustomSpell(m_caster, 39104, &mana, NULL, NULL, true);
}

void Spell::EffectDurabilityDamage(SpellEffIndex effIndex)
{
    if (effectHandleMode != SPELL_EFFECT_HANDLE_HIT_TARGET)
        return;

    if (!unitTarget || unitTarget->GetTypeId() != TYPEID_PLAYER)
        return;

    int32 slot = m_spellInfo->Effects[effIndex].MiscValue;

    // FIXME: some spells effects have value -1/-2
    // Possibly its mean -1 all player equipped items and -2 all items
    if (slot < 0)
    {
        unitTarget->ToPlayer()->DurabilityPointsLossAll(damage, (slot < -1));
        return;
    }

    // invalid slot value
    if (slot >= INVENTORY_SLOT_BAG_END)
        return;

    if (Item* item = unitTarget->ToPlayer()->GetItemByPos(INVENTORY_SLOT_BAG_0, slot))
        unitTarget->ToPlayer()->DurabilityPointsLoss(item, damage);

    ExecuteLogEffectDurabilityDamage(effIndex, unitTarget, slot, damage);
}

void Spell::EffectDurabilityDamagePCT(SpellEffIndex effIndex)
{
    if (effectHandleMode != SPELL_EFFECT_HANDLE_HIT_TARGET)
        return;

    if (!unitTarget || unitTarget->GetTypeId() != TYPEID_PLAYER)
        return;

    int32 slot = m_spellInfo->Effects[effIndex].MiscValue;

    // FIXME: some spells effects have value -1/-2
    // Possibly its mean -1 all player equipped items and -2 all items
    if (slot < 0)
    {
        unitTarget->ToPlayer()->DurabilityLossAll(float(damage) / 100.0f, (slot < -1));
        return;
    }

    // invalid slot value
    if (slot >= INVENTORY_SLOT_BAG_END)
        return;

    if (damage <= 0)
        return;

    if (Item* item = unitTarget->ToPlayer()->GetItemByPos(INVENTORY_SLOT_BAG_0, slot))
        unitTarget->ToPlayer()->DurabilityLoss(item, float(damage) / 100.0f);
}

void Spell::EffectModifyThreatPercent(SpellEffIndex /*effIndex*/)
{
    if (effectHandleMode != SPELL_EFFECT_HANDLE_HIT_TARGET)
        return;

    if (!unitTarget)
        return;

    unitTarget->getThreatManager().modifyThreatPercent(m_caster, damage);
}

void Spell::EffectTransmitted(SpellEffIndex effIndex)
{
    if (effectHandleMode != SPELL_EFFECT_HANDLE_HIT)
        return;

    uint32 name_id = m_spellInfo->Effects[effIndex].MiscValue;

    GameObjectTemplate const* goinfo = sObjectMgr->GetGameObjectTemplate(name_id);

    if (!goinfo)
    {
        sLog->outErrorDb("Gameobject (Entry: %u) not exist and not created at spell (ID: %u) cast", name_id, m_spellInfo->Id);
        return;
    }

    float fx, fy, fz;

    if (m_targets.HasDst())
        m_targets.GetDst()->GetPosition(fx, fy, fz);
    //FIXME: this can be better check for most objects but still hack
    else if (m_spellInfo->Effects[effIndex].HasRadius() && m_spellInfo->Speed == 0)
    {
        float dis = m_spellInfo->Effects[effIndex].CalcRadius(m_originalCaster);
        m_caster->GetClosePoint(fx, fy, fz, DEFAULT_WORLD_OBJECT_SIZE, dis);
    }
    else
    {
        //GO is always friendly to it's creator, get range for friends
        float min_dis = m_spellInfo->GetMinRange(true);
        float max_dis = m_spellInfo->GetMaxRange(true);
        float dis = (float)rand_norm() * (max_dis - min_dis) + min_dis;

        m_caster->GetClosePoint(fx, fy, fz, DEFAULT_WORLD_OBJECT_SIZE, dis);
    }

    Map* cMap = m_caster->GetMap();
    if (goinfo->type == GAMEOBJECT_TYPE_FISHINGNODE || goinfo->type == GAMEOBJECT_TYPE_FISHINGHOLE)
    {
        LiquidData liqData;
        if (!cMap->IsInWater(fx, fy, fz + 1.f/* -0.5f */, &liqData))             // Hack to prevent fishing bobber from failing to land on fishing hole
        { // but this is not proper, we really need to ignore not materialized objects
            SendCastResult(SPELL_FAILED_NOT_HERE);
            SendChannelUpdate(0);
            return;
        }

        // replace by water level in this case
        //fz = cMap->GetWaterLevel(fx, fy);
        fz = liqData.level;
    }
    // if gameobject is summoning object, it should be spawned right on caster's position
    else if (goinfo->type == GAMEOBJECT_TYPE_SUMMONING_RITUAL)
    {
        m_caster->GetPosition(fx, fy, fz);
    }

    GameObject* pGameObj = new GameObject;

    if (!pGameObj->Create(sObjectMgr->GenerateLowGuid(HIGHGUID_GAMEOBJECT), name_id, cMap,
        m_caster->GetPhaseMask(), fx, fy, fz, m_caster->GetOrientation(), 0.0f, 0.0f, 0.0f, 0.0f, 100, GO_STATE_READY))
    {
        delete pGameObj;
        return;
    }

    int32 duration = m_spellInfo->GetDuration();

    switch (goinfo->type)
    {
        case GAMEOBJECT_TYPE_FISHINGNODE:
        {
            m_caster->SetUInt64Value(UNIT_FIELD_CHANNEL_OBJECT, pGameObj->GetGUID());
            m_caster->AddGameObject(pGameObj);              // will removed at spell cancel

            // end time of range when possible catch fish (FISHING_BOBBER_READY_TIME..GetDuration(m_spellInfo))
            // start time == fish-FISHING_BOBBER_READY_TIME (0..GetDuration(m_spellInfo)-FISHING_BOBBER_READY_TIME)
            int32 lastSec = 0;
            switch (urand(0, 3))
            {
                case 0: lastSec =  3; break;
                case 1: lastSec =  7; break;
                case 2: lastSec = 13; break;
                case 3: lastSec = 17; break;
            }

            duration = duration - lastSec*IN_MILLISECONDS + FISHING_BOBBER_READY_TIME*IN_MILLISECONDS;
            break;
        }
        case GAMEOBJECT_TYPE_SUMMONING_RITUAL:
        {
            if (m_caster->GetTypeId() == TYPEID_PLAYER)
            {
                pGameObj->AddUniqueUse(m_caster->ToPlayer());
                m_caster->AddGameObject(pGameObj);      // will be removed at spell cancel
            }
            break;
        }
        case GAMEOBJECT_TYPE_DUEL_ARBITER: // 52991
            m_caster->AddGameObject(pGameObj);
            break;
        case GAMEOBJECT_TYPE_FISHINGHOLE:
        case GAMEOBJECT_TYPE_CHEST:
        default:
            break;
    }

    pGameObj->SetRespawnTime(duration > 0 ? duration/IN_MILLISECONDS : 0);

    pGameObj->SetOwnerGUID(m_caster->GetGUID());

    //pGameObj->SetUInt32Value(GAMEOBJECT_LEVEL, m_caster->getLevel());
    pGameObj->SetSpellId(m_spellInfo->Id);

    ExecuteLogEffectSummonObject(effIndex, pGameObj);

    sLog->outStaticDebug("AddObject at SpellEfects.cpp EffectTransmitted");
    //m_caster->AddGameObject(pGameObj);
    //m_ObjToDel.push_back(pGameObj);

    cMap->AddToMap(pGameObj);

    if (uint32 linkedEntry = pGameObj->GetGOInfo()->GetLinkedGameObjectEntry())
    {
        GameObject* linkedGO = new GameObject;
        if (linkedGO->Create(sObjectMgr->GenerateLowGuid(HIGHGUID_GAMEOBJECT), linkedEntry, cMap,
            m_caster->GetPhaseMask(), fx, fy, fz, m_caster->GetOrientation(), 0.0f, 0.0f, 0.0f, 0.0f, 100, GO_STATE_READY))
        {
            linkedGO->SetRespawnTime(duration > 0 ? duration/IN_MILLISECONDS : 0);
            //linkedGO->SetUInt32Value(GAMEOBJECT_LEVEL, m_caster->getLevel());
            linkedGO->SetSpellId(m_spellInfo->Id);
            linkedGO->SetOwnerGUID(m_caster->GetGUID());

            ExecuteLogEffectSummonObject(effIndex, linkedGO);

            linkedGO->GetMap()->AddToMap(linkedGO);
        }
        else
        {
            delete linkedGO;
            linkedGO = NULL;
            return;
        }
    }
}

void Spell::EffectProspecting(SpellEffIndex /*effIndex*/)
{
    if (effectHandleMode != SPELL_EFFECT_HANDLE_HIT_TARGET)
        return;

    if (m_caster->GetTypeId() != TYPEID_PLAYER)
        return;

    Player* p_caster = (Player*)m_caster;
    if (!itemTarget || !(itemTarget->GetTemplate()->Flags & ITEM_PROTO_FLAG_PROSPECTABLE))
        return;

    if (itemTarget->GetCount() < 5)
        return;

    if (sWorld->getBoolConfig(CONFIG_SKILL_PROSPECTING))
    {
        uint32 SkillValue = p_caster->GetPureSkillValue(SKILL_JEWELCRAFTING);
        uint32 reqSkillValue = itemTarget->GetTemplate()->RequiredSkillRank;
        p_caster->UpdateGatherSkill(SKILL_JEWELCRAFTING, SkillValue, reqSkillValue);
    }

    m_caster->ToPlayer()->SendLoot(itemTarget->GetGUID(), LOOT_PROSPECTING);
}

void Spell::EffectMilling(SpellEffIndex /*effIndex*/)
{
    if (effectHandleMode != SPELL_EFFECT_HANDLE_HIT_TARGET)
        return;

    if (m_caster->GetTypeId() != TYPEID_PLAYER)
        return;

    Player* p_caster = (Player*)m_caster;
    if (!itemTarget || !(itemTarget->GetTemplate()->Flags & ITEM_PROTO_FLAG_MILLABLE))
        return;

    if (itemTarget->GetCount() < 5)
        return;

    if (sWorld->getBoolConfig(CONFIG_SKILL_MILLING))
    {
        uint32 SkillValue = p_caster->GetPureSkillValue(SKILL_INSCRIPTION);
        uint32 reqSkillValue = itemTarget->GetTemplate()->RequiredSkillRank;
        p_caster->UpdateGatherSkill(SKILL_INSCRIPTION, SkillValue, reqSkillValue);
    }

    m_caster->ToPlayer()->SendLoot(itemTarget->GetGUID(), LOOT_MILLING);
}

void Spell::EffectSkill(SpellEffIndex /*effIndex*/)
{
    if (effectHandleMode != SPELL_EFFECT_HANDLE_HIT)
        return;

    sLog->outDebug(LOG_FILTER_SPELLS_AURAS, "WORLD: SkillEFFECT");
}

/* There is currently no need for this effect. We handle it in Battleground.cpp
   If we would handle the resurrection here, the spiritguide would instantly disappear as the
   player revives, and so we wouldn't see the spirit heal visual effect on the npc.
   This is why we use a half sec delay between the visual effect and the resurrection itself */
void Spell::EffectSpiritHeal(SpellEffIndex /*effIndex*/)
{
    if (effectHandleMode != SPELL_EFFECT_HANDLE_HIT_TARGET)
        return;

    /*
    if (unitTarget->GetTypeId() != TYPEID_PLAYER)
        return;
    if (!unitTarget->IsInWorld())
        return;

    //m_spellInfo->Effects[i].BasePoints; == 99 (percent?)
    //unitTarget->ToPlayer()->setResurrect(m_caster->GetGUID(), unitTarget->GetPositionX(), unitTarget->GetPositionY(), unitTarget->GetPositionZ(), unitTarget->GetMaxHealth(), unitTarget->GetMaxPower(POWER_MANA));
    unitTarget->ToPlayer()->ResurrectPlayer(1.0f);
    unitTarget->ToPlayer()->SpawnCorpseBones();
    */
}

// remove insignia spell effect
void Spell::EffectSkinPlayerCorpse(SpellEffIndex /*effIndex*/)
{
    if (effectHandleMode != SPELL_EFFECT_HANDLE_HIT_TARGET)
        return;

    sLog->outDebug(LOG_FILTER_SPELLS_AURAS, "Effect: SkinPlayerCorpse");
    if ((m_caster->GetTypeId() != TYPEID_PLAYER) || (unitTarget->GetTypeId() != TYPEID_PLAYER) || (unitTarget->isAlive()))
        return;

    unitTarget->ToPlayer()->RemovedInsignia((Player*)m_caster);
}

void Spell::EffectStealBeneficialBuff(SpellEffIndex effIndex)
{
    if (effectHandleMode != SPELL_EFFECT_HANDLE_HIT_TARGET)
        return;

    sLog->outDebug(LOG_FILTER_SPELLS_AURAS, "Effect: StealBeneficialBuff");

    if (!unitTarget || unitTarget == m_caster)                 // can't steal from self
        return;

    DispelChargesList steal_list;

    // Create dispel mask by dispel type
    uint32 dispelMask  = SpellInfo::GetDispelMask(DispelType(m_spellInfo->Effects[effIndex].MiscValue));
    Unit::AuraMap const& auras = unitTarget->GetOwnedAuras();
    for (Unit::AuraMap::const_iterator itr = auras.begin(); itr != auras.end(); ++itr)
    {
        Aura* aura = itr->second;
        AuraApplication * aurApp = aura->GetApplicationOfTarget(unitTarget->GetGUID());
        if (!aurApp)
            continue;

        if ((aura->GetSpellInfo()->GetDispelMask()) & dispelMask)
        {
            // Need check for passive? this
            if (!aurApp->IsPositive() || aura->IsPassive() || aura->GetSpellInfo()->AttributesEx4 & SPELL_ATTR4_NOT_STEALABLE)
                continue;

            // The charges / stack amounts don't count towards the total number of auras that can be dispelled.
            // Ie: A dispel on a target with 5 stacks of Winters Chill and a Polymorph has 1 / (1 + 1) -> 50% chance to dispell
            // Polymorph instead of 1 / (5 + 1) -> 16%.
            bool dispel_charges = aura->GetSpellInfo()->AttributesEx7 & SPELL_ATTR7_DISPEL_CHARGES;
            uint8 charges = dispel_charges ? aura->GetCharges() : aura->GetStackAmount();
            if (charges > 0)
                steal_list.push_back(std::make_pair(aura, charges));
        }
    }

    if (steal_list.empty())
        return;

    // Ok if exist some buffs for dispel try dispel it
    uint32 failCount = 0;
    DispelList success_list;
    WorldPacket dataFail(SMSG_DISPEL_FAILED, 8+8+4+4+damage*4);
    // dispel N = damage buffs (or while exist buffs for dispel)
    for (int32 count = 0; count < damage && !steal_list.empty();)
    {
        // Random select buff for dispel
        DispelChargesList::iterator itr = steal_list.begin();
        std::advance(itr, urand(0, steal_list.size() - 1));

        int32 chance = itr->first->CalcDispelChance(unitTarget, !unitTarget->IsFriendlyTo(m_caster));
        // 2.4.3 Patch Notes: "Dispel effects will no longer attempt to remove effects that have 100% dispel resistance."
        if (!chance)
        {
            steal_list.erase(itr);
            continue;
        }
        else
        {
            if (roll_chance_i(chance))
            {
                success_list.push_back(std::make_pair(itr->first->GetId(), itr->first->GetCasterGUID()));
                --itr->second;
                if (itr->second <= 0)
                    steal_list.erase(itr);
            }
            else
            {
                if (!failCount)
                {
                    // Failed to dispell
                    dataFail << uint64(m_caster->GetGUID());            // Caster GUID
                    dataFail << uint64(unitTarget->GetGUID());          // Victim GUID
                    dataFail << uint32(m_spellInfo->Id);                // dispel spell id
                }
                ++failCount;
                dataFail << uint32(itr->first->GetId());                         // Spell Id
            }
            ++count;
        }
    }

    if (failCount)
        m_caster->SendMessageToSet(&dataFail, true);

    if (success_list.empty())
        return;

    WorldPacket dataSuccess(SMSG_SPELLSTEALLOG, 8+8+4+1+4+damage*5);
    dataSuccess.append(unitTarget->GetPackGUID());  // Victim GUID
    dataSuccess.append(m_caster->GetPackGUID());    // Caster GUID
    dataSuccess << uint32(m_spellInfo->Id);         // dispel spell id
    dataSuccess << uint8(0);                        // not used
    dataSuccess << uint32(success_list.size());     // count
    for (DispelList::iterator itr = success_list.begin(); itr!=success_list.end(); ++itr)
    {
        dataSuccess << uint32(itr->first);          // Spell Id
        dataSuccess << uint8(0);                    // 0 - steals !=0 transfers
        unitTarget->RemoveAurasDueToSpellBySteal(itr->first, itr->second, m_caster);
    }
    m_caster->SendMessageToSet(&dataSuccess, true);
}

void Spell::EffectKillCreditPersonal(SpellEffIndex effIndex)
{
    if (effectHandleMode != SPELL_EFFECT_HANDLE_HIT_TARGET)
        return;

    if (!unitTarget || unitTarget->GetTypeId() != TYPEID_PLAYER)
        return;

    unitTarget->ToPlayer()->KilledMonsterCredit(m_spellInfo->Effects[effIndex].MiscValue, 0);
}

void Spell::EffectKillCredit(SpellEffIndex effIndex)
{
    if (effectHandleMode != SPELL_EFFECT_HANDLE_HIT_TARGET)
        return;

    if (!unitTarget || unitTarget->GetTypeId() != TYPEID_PLAYER)
        return;

    int32 creatureEntry = m_spellInfo->Effects[effIndex].MiscValue;
    if (!creatureEntry)
    {
        if (m_spellInfo->Id == 42793) // Burn Body
            creatureEntry = 24008; // Fallen Combatant
    }

    if (creatureEntry)
        unitTarget->ToPlayer()->RewardPlayerAndGroupAtEvent(creatureEntry, unitTarget);
}

void Spell::EffectQuestFail(SpellEffIndex effIndex)
{
    if (effectHandleMode != SPELL_EFFECT_HANDLE_HIT_TARGET)
        return;

    if (!unitTarget || unitTarget->GetTypeId() != TYPEID_PLAYER)
        return;

    unitTarget->ToPlayer()->FailQuest(m_spellInfo->Effects[effIndex].MiscValue);
}

void Spell::EffectQuestStart(SpellEffIndex effIndex)
{
    if (effectHandleMode != SPELL_EFFECT_HANDLE_HIT_TARGET)
        return;

    if (!unitTarget || unitTarget->GetTypeId() != TYPEID_PLAYER)
        return;

    Player* player = unitTarget->ToPlayer();
    if (Quest const* qInfo = sObjectMgr->GetQuestTemplate(m_spellInfo->Effects[effIndex].MiscValue))
    {
        if (player->CanTakeQuest(qInfo, false) && player->CanAddQuest(qInfo, false))
        {
            player->AddQuest(qInfo, NULL);
        }
    }
}

void Spell::EffectActivateRune(SpellEffIndex effIndex)
{
    if (effectHandleMode != SPELL_EFFECT_HANDLE_LAUNCH)
        return;

    if (m_caster->GetTypeId() != TYPEID_PLAYER)
        return;

    Player* player = m_caster->ToPlayer();

    if (player->getClass() != CLASS_DEATH_KNIGHT)
        return;

    // needed later
    m_runesState = m_caster->ToPlayer()->GetRunesState();

    uint32 count = damage;
    if (count == 0) count = 1;
    for (uint32 j = 0; j < MAX_RUNES && count > 0; ++j)
    {
        if (player->GetRuneCooldown(j) && player->GetCurrentRune(j) == RuneType(m_spellInfo->Effects[effIndex].MiscValue))
        {
            if (m_spellInfo->Id == 45529)
                if (player->GetBaseRune(j) != RuneType(m_spellInfo->Effects[effIndex].MiscValueB))
                    continue;
            player->SetRuneCooldown(j, 0);
            --count;
        }
    }

    // Blood Tap
    if (m_spellInfo->Id == 45529 && count > 0)
    {
        for (uint32 l = 0; l < MAX_RUNES && count > 0; ++l)
        {
            // Check if both runes are on cd as that is the only time when this needs to come into effect
            if ((player->GetRuneCooldown(l) && player->GetCurrentRune(l) == RuneType(m_spellInfo->Effects[effIndex].MiscValueB)) && (player->GetRuneCooldown(l+1) && player->GetCurrentRune(l+1) == RuneType(m_spellInfo->Effects[effIndex].MiscValueB)))
            {
                // Should always update the rune with the lowest cd
                if (player->GetRuneCooldown(l) >= player->GetRuneCooldown(l+1))
                    l++;
                player->SetRuneCooldown(l, 0);
                --count;
                // is needed to push through to the client that the rune is active
                player->ResyncRunes(MAX_RUNES);
            }
            else
                break;
        }
    }

    // Empower rune weapon
    if (m_spellInfo->Id == 47568)
    {
        // Need to do this just once
        if (effIndex != 0)
            return;

        for (uint32 i = 0; i < MAX_RUNES; ++i)
        {
            if (player->GetRuneCooldown(i) && (player->GetCurrentRune(i) == RUNE_FROST ||  player->GetCurrentRune(i) == RUNE_DEATH))
                player->SetRuneCooldown(i, 0);
        }
    }
}

void Spell::EffectCreateTamedPet(SpellEffIndex effIndex)
{
    if (effectHandleMode != SPELL_EFFECT_HANDLE_HIT_TARGET)
        return;

    if (!unitTarget || unitTarget->GetTypeId() != TYPEID_PLAYER || unitTarget->GetPetGUID() || unitTarget->getClass() != CLASS_HUNTER)
        return;

    uint32 creatureEntry = m_spellInfo->Effects[effIndex].MiscValue;
    Pet* pet = unitTarget->CreateTamedPetFrom(creatureEntry, m_spellInfo->Id);
    if (!pet)
        return;

    // add to world
    pet->GetMap()->AddToMap(pet->ToCreature());

    // unitTarget has pet now
    unitTarget->SetMinion(pet, true);

    pet->InitTalentForLevel();

    if (unitTarget->GetTypeId() == TYPEID_PLAYER)
    {
        pet->SavePetToDB(PET_SAVE_AS_CURRENT);
        unitTarget->ToPlayer()->PetSpellInitialize();
    }
}

void Spell::EffectDiscoverTaxi(SpellEffIndex effIndex)
{
    if (effectHandleMode != SPELL_EFFECT_HANDLE_HIT_TARGET)
        return;

    if (!unitTarget || unitTarget->GetTypeId() != TYPEID_PLAYER)
        return;
    uint32 nodeid = m_spellInfo->Effects[effIndex].MiscValue;
    if (sTaxiNodesStore.LookupEntry(nodeid))
        unitTarget->ToPlayer()->GetSession()->SendDiscoverNewTaxiNode(nodeid);
}

void Spell::EffectTitanGrip(SpellEffIndex /*effIndex*/)
{
    if (effectHandleMode != SPELL_EFFECT_HANDLE_HIT)
        return;

    if (m_caster->GetTypeId() == TYPEID_PLAYER)
        m_caster->ToPlayer()->SetCanTitanGrip(true);
}

void Spell::EffectRedirectThreat(SpellEffIndex /*effIndex*/)
{
    if (effectHandleMode != SPELL_EFFECT_HANDLE_HIT_TARGET)
        return;

    if (unitTarget)
        m_caster->SetReducedThreatPercent((uint32)damage, unitTarget->GetGUID());
}

void Spell::EffectGameObjectDamage(SpellEffIndex /*effIndex*/)
{
    if (effectHandleMode != SPELL_EFFECT_HANDLE_HIT_TARGET)
        return;

    if (!gameObjTarget)
        return;

    Unit* caster = m_originalCaster;
    if (!caster)
        return;

    FactionTemplateEntry const* casterFaction = caster->getFactionTemplateEntry();
    FactionTemplateEntry const* targetFaction = sFactionTemplateStore.LookupEntry(gameObjTarget->GetUInt32Value(GAMEOBJECT_FACTION));
    // Do not allow to damage GO's of friendly factions (ie: Wintergrasp Walls/Ulduar Storm Beacons)
    if ((casterFaction && targetFaction && !casterFaction->IsFriendlyTo(*targetFaction)) || !targetFaction)
        gameObjTarget->ModifyHealth(-damage, caster, GetSpellInfo()->Id);
}

void Spell::EffectGameObjectRepair(SpellEffIndex /*effIndex*/)
{
    if (effectHandleMode != SPELL_EFFECT_HANDLE_HIT_TARGET)
        return;

    if (!gameObjTarget)
        return;

    gameObjTarget->ModifyHealth(damage, m_caster);
}

void Spell::EffectGameObjectSetDestructionState(SpellEffIndex effIndex)
{
    if (effectHandleMode != SPELL_EFFECT_HANDLE_HIT_TARGET)
        return;

    if (!gameObjTarget || !m_originalCaster)
        return;

    Player* player = m_originalCaster->GetCharmerOrOwnerPlayerOrPlayerItself();
    gameObjTarget->SetDestructibleState(GameObjectDestructibleState(m_spellInfo->Effects[effIndex].MiscValue), player, true);
}

void Spell::SummonGuardian(uint32 i, uint32 entry, SummonPropertiesEntry const* properties, uint32 numGuardians)
{
    Unit* caster = m_originalCaster;
    if (!caster)
        return;

    if (caster->isTotem())
        caster = caster->ToTotem()->GetOwner();

    // in another case summon new
    uint8 level = caster->getLevel();

    // level of pet summoned using engineering item based at engineering skill level
    if (m_CastItem && caster->GetTypeId() == TYPEID_PLAYER)
        if (ItemTemplate const* proto = m_CastItem->GetTemplate())
            if (proto->RequiredSkill == SKILL_ENGINEERING)
                if (uint16 skill202 = caster->ToPlayer()->GetSkillValue(SKILL_ENGINEERING))
                    level = skill202 / 5;

    float radius = 5.0f;
    int32 duration = m_spellInfo->GetDuration();

    if (Player* modOwner = m_originalCaster->GetSpellModOwner())
        modOwner->ApplySpellMod(m_spellInfo->Id, SPELLMOD_DURATION, duration);

    //TempSummonType summonType = (duration == 0) ? TEMPSUMMON_DEAD_DESPAWN : TEMPSUMMON_TIMED_DESPAWN;
    Map* map = caster->GetMap();

    for (uint32 count = 0; count < numGuardians; ++count)
    {
        Position pos;
        GetSummonPosition(i, pos, radius, count);

        TempSummon* summon = map->SummonCreature(entry, pos, properties, duration, caster, m_spellInfo->Id);
        if (!summon)
            return;
        if (summon->HasUnitTypeMask(UNIT_MASK_GUARDIAN))
            ((Guardian*)summon)->InitStatsForLevel(level);

        if (properties && properties->Category == SUMMON_CATEGORY_ALLY)
            summon->setFaction(caster->getFaction());

        if (summon->HasUnitTypeMask(UNIT_MASK_MINION) && m_targets.HasDst())
            ((Minion*)summon)->SetFollowAngle(m_caster->GetAngle(summon));

        if (summon->GetEntry() == 27893)
        {
            if (uint32 weapon = m_caster->GetUInt32Value(PLAYER_VISIBLE_ITEM_16_ENTRYID))
            {
                summon->SetDisplayId(11686);
                summon->SetUInt32Value(UNIT_VIRTUAL_ITEM_SLOT_ID, weapon);
            }
            else
                summon->SetDisplayId(1126);
        }

        summon->AI()->EnterEvadeMode();

        ExecuteLogEffectSummonObject(i, summon);
    }
}

void Spell::GetSummonPosition(uint32 i, Position &pos, float radius, uint32 count)
{
    pos.SetOrientation(m_caster->GetOrientation());

    if (m_targets.HasDst())
    {
        // Summon 1 unit in dest location
        if (count == 0)
            pos.Relocate(*m_targets.GetDst());
        // Summon in random point all other units if location present
        else
        {
            //This is a workaround. Do not have time to write much about it
            switch (m_spellInfo->Effects[i].TargetA.GetTarget())
            {
                case TARGET_DEST_CASTER_SUMMON:
                case TARGET_DEST_CASTER_RANDOM:
                    m_caster->GetNearPosition(pos, radius * (float)rand_norm(), (float)rand_norm()*static_cast<float>(2*M_PI));
                    break;
                case TARGET_DEST_DEST_RANDOM:
                case TARGET_DEST_TARGET_RANDOM:
                    m_caster->GetRandomPoint(*m_targets.GetDst(), radius, pos);
                    break;
                default:
                    pos.Relocate(*m_targets.GetDst());
                    break;
            }
        }
    }
    // Summon if dest location not present near caster
    else
    {
        float x, y, z;
        m_caster->GetClosePoint(x, y, z, 3.0f);
        pos.Relocate(x, y, z);
    }
}

void Spell::EffectRenamePet(SpellEffIndex /*effIndex*/)
{
    if (effectHandleMode != SPELL_EFFECT_HANDLE_HIT_TARGET)
        return;

    if (!unitTarget || unitTarget->GetTypeId() != TYPEID_UNIT ||
        !unitTarget->ToCreature()->isPet() || ((Pet*)unitTarget)->getPetType() != HUNTER_PET)
        return;

    unitTarget->SetByteFlag(UNIT_FIELD_BYTES_2, 2, UNIT_CAN_BE_RENAMED);
}

void Spell::EffectPlayMusic(SpellEffIndex effIndex)
{
    if (effectHandleMode != SPELL_EFFECT_HANDLE_HIT_TARGET)
        return;

    if (!unitTarget || unitTarget->GetTypeId() != TYPEID_PLAYER)
        return;

    uint32 soundid = m_spellInfo->Effects[effIndex].MiscValue;

    if (!sSoundEntriesStore.LookupEntry(soundid))
    {
        sLog->outError("EffectPlayMusic: Sound (Id: %u) not exist in spell %u.", soundid, m_spellInfo->Id);
        return;
    }

    WorldPacket data(SMSG_PLAY_MUSIC, 4);
    data << uint32(soundid);
    unitTarget->ToPlayer()->GetSession()->SendPacket(&data);
}

void Spell::EffectSpecCount(SpellEffIndex /*effIndex*/)
{
    if (effectHandleMode != SPELL_EFFECT_HANDLE_HIT_TARGET)
        return;

    if (!unitTarget || unitTarget->GetTypeId() != TYPEID_PLAYER)
        return;

    unitTarget->ToPlayer()->UpdateSpecCount(damage);
}

void Spell::EffectActivateSpec(SpellEffIndex /*effIndex*/)
{
    if (effectHandleMode != SPELL_EFFECT_HANDLE_HIT_TARGET)
        return;

    if (!unitTarget || unitTarget->GetTypeId() != TYPEID_PLAYER)
        return;

    unitTarget->ToPlayer()->ActivateSpec(damage-1);  // damage is 1 or 2, spec is 0 or 1
}

void Spell::EffectPlayerNotification(SpellEffIndex effIndex)
{
    if (effectHandleMode != SPELL_EFFECT_HANDLE_HIT_TARGET)
        return;

    if (!unitTarget || unitTarget->GetTypeId() != TYPEID_PLAYER)
        return;

    OutdoorPvPWG *pvpWG = (OutdoorPvPWG*)sOutdoorPvPMgr->GetOutdoorPvPToZoneId(4197);

    switch (m_spellInfo->Id)
    {
        case 58730: // Restricted Flight Area
           {
             if (sWorld->getBoolConfig(CONFIG_OUTDOORPVP_WINTERGRASP_ENABLED))
             {
                if (pvpWG->isWarTime()==true)
                {
                   unitTarget->ToPlayer()->GetSession()->SendNotification(LANG_ZONE_NOFLYZONE);
                   unitTarget->PlayDirectSound(9417); // Fel Reaver sound
                   unitTarget->MonsterTextEmote("The air is too thin in Wintergrasp for normal flight. You will be ejected in 9 sec.",unitTarget->GetGUID(),true);
                } else unitTarget->RemoveAura(58730);
              }
            break;
            }
        case 58600: // Restricted Flight Area
            unitTarget->ToPlayer()->GetSession()->SendNotification(LANG_ZONE_NOFLYZONE);
            break;
    }

    uint32 soundid = m_spellInfo->Effects[effIndex].MiscValue;

    if (!sSoundEntriesStore.LookupEntry(soundid))
    {
        sLog->outError("EffectPlayerNotification: Sound (Id: %u) not exist in spell %u.", soundid, m_spellInfo->Id);
        return;
    }

    WorldPacket data(SMSG_PLAY_SOUND, 4);
    data << uint32(soundid);
    unitTarget->ToPlayer()->GetSession()->SendPacket(&data);
}

void Spell::EffectRemoveAura(SpellEffIndex effIndex)
{
    if (effectHandleMode != SPELL_EFFECT_HANDLE_HIT_TARGET)
        return;

    if (!unitTarget)
        return;
    // there may be need of specifying casterguid of removed auras
    unitTarget->RemoveAurasDueToSpell(m_spellInfo->Effects[effIndex].TriggerSpell);
}

void Spell::EffectCastButtons(SpellEffIndex effIndex)
{
    if (effectHandleMode != SPELL_EFFECT_HANDLE_HIT)
        return;

    if (m_caster->GetTypeId() != TYPEID_PLAYER)
        return;

    Player* p_caster = m_caster->ToPlayer();
    uint32 button_id = m_spellInfo->Effects[effIndex].MiscValue + 132;
    uint32 n_buttons = m_spellInfo->Effects[effIndex].MiscValueB;

    for (; n_buttons; --n_buttons, ++button_id)
    {
        ActionButton const* ab = p_caster->GetActionButton(button_id);
        if (!ab || ab->GetType() != ACTION_BUTTON_SPELL)
            continue;

        //! Action button data is unverified when it's set so it can be "hacked"
        //! to contain invalid spells, so filter here.
        uint32 spell_id = ab->GetAction();
        if (!spell_id)
            continue;

        SpellInfo const* spellInfo = sSpellMgr->GetSpellInfo(spell_id);
        if (!spellInfo)
            continue;

        if (!p_caster->HasSpell(spell_id) || p_caster->HasSpellCooldown(spell_id))
            continue;

        if (!(spellInfo->AttributesEx7 & SPELL_ATTR7_SUMMON_PLAYER_TOTEM))
            continue;

        uint32 cost = spellInfo->CalcPowerCost(m_caster, spellInfo->GetSchoolMask());
        if (m_caster->GetPower(POWER_MANA) < cost)
            continue;

        TriggerCastFlags triggerFlags = TriggerCastFlags(TRIGGERED_IGNORE_GCD | TRIGGERED_IGNORE_CAST_IN_PROGRESS | TRIGGERED_CAST_DIRECTLY);
        m_caster->CastSpell(m_caster, spell_id, triggerFlags);
    }
}

void Spell::EffectRechargeManaGem(SpellEffIndex /*effIndex*/)
{
    if (effectHandleMode != SPELL_EFFECT_HANDLE_HIT_TARGET)
        return;

    if (!unitTarget || unitTarget->GetTypeId() != TYPEID_PLAYER)
        return;

    Player* player = m_caster->ToPlayer();

    if (!player)
        return;

    uint32 item_id = m_spellInfo->Effects[EFFECT_0].ItemType;

    ItemTemplate const* pProto = sObjectMgr->GetItemTemplate(item_id);
    if (!pProto)
    {
        player->SendEquipError(EQUIP_ERR_ITEM_NOT_FOUND, NULL, NULL);
        return;
    }

    if (Item* pItem = player->GetItemByEntry(item_id))
    {
        for (int x = 0; x < MAX_ITEM_PROTO_SPELLS; ++x)
            pItem->SetSpellCharges(x, pProto->Spells[x].SpellCharges);
        pItem->SetState(ITEM_CHANGED, player);
    }
}

void Spell::EffectBind(SpellEffIndex effIndex)
{
    if (effectHandleMode != SPELL_EFFECT_HANDLE_HIT_TARGET)
        return;

    if (!unitTarget || unitTarget->GetTypeId() != TYPEID_PLAYER)
        return;

    Player* player = unitTarget->ToPlayer();

    uint32 area_id;
    WorldLocation loc;
    if (m_spellInfo->Effects[effIndex].TargetA.GetTarget() == TARGET_DEST_DB || m_spellInfo->Effects[effIndex].TargetB.GetTarget() == TARGET_DEST_DB)
    {
        SpellTargetPosition const* st = sSpellMgr->GetSpellTargetPosition(m_spellInfo->Id);
        if (!st)
        {
            sLog->outError("Spell::EffectBind - unknown teleport coordinates for spell ID %u", m_spellInfo->Id);
            return;
        }

        loc.m_mapId       = st->target_mapId;
        loc.m_positionX   = st->target_X;
        loc.m_positionY   = st->target_Y;
        loc.m_positionZ   = st->target_Z;
        loc.m_orientation = st->target_Orientation;
        area_id = player->GetAreaId();
    }
    else
    {
        player->GetPosition(&loc);
        area_id = player->GetAreaId();
    }

    player->SetHomebind(loc, area_id);

    // binding
    WorldPacket data(SMSG_BINDPOINTUPDATE, (4+4+4+4+4));
    data << float(loc.m_positionX);
    data << float(loc.m_positionY);
    data << float(loc.m_positionZ);
    data << uint32(loc.m_mapId);
    data << uint32(area_id);
    player->SendDirectMessage(&data);

    sLog->outStaticDebug("New homebind X      : %f", loc.m_positionX);
    sLog->outStaticDebug("New homebind Y      : %f", loc.m_positionY);
    sLog->outStaticDebug("New homebind Z      : %f", loc.m_positionZ);
    sLog->outStaticDebug("New homebind MapId  : %u", loc.m_mapId);
    sLog->outStaticDebug("New homebind AreaId : %u", area_id);

    // zone update
    data.Initialize(SMSG_PLAYERBOUND, 8+4);
    data << uint64(player->GetGUID());
    data << uint32(area_id);
    player->SendDirectMessage(&data);
}

void Spell::EffectSummonRaFFriend(SpellEffIndex effIndex)
{
    if (effectHandleMode != SPELL_EFFECT_HANDLE_HIT_TARGET)
        return;

    if (m_caster->GetTypeId() != TYPEID_PLAYER || !unitTarget || unitTarget->GetTypeId() != TYPEID_PLAYER)
        return;

    m_caster->CastSpell(unitTarget, m_spellInfo->Effects[effIndex].TriggerSpell, true);
}<|MERGE_RESOLUTION|>--- conflicted
+++ resolved
@@ -792,626 +792,6 @@
     // selection by spell family
     switch (m_spellInfo->SpellFamilyName)
     {
-<<<<<<< HEAD
-        case SPELLFAMILY_GENERIC:
-        {
-            switch (m_spellInfo->Id)
-            {
-                case 31225:                                 // Shimmering Vessel (restore creature to life)
-                {
-                    if (!unitTarget || unitTarget->GetTypeId() != TYPEID_UNIT)
-                        return;
-                    unitTarget->ToCreature()->setDeathState(JUST_ALIVED);
-                    return;
-                }
-                case 12162:                                 // Deep wounds
-                case 12850:                                 // (now good common check for this spells)
-                case 12868:
-                {
-                    if (!unitTarget)
-                        return;
-
-                    // apply percent damage mods
-                    damage = m_caster->SpellDamageBonus(unitTarget, m_spellInfo, damage, SPELL_DIRECT_DAMAGE);
-
-                    switch (m_spellInfo->Id)
-                    {
-                        case 12162: ApplyPctN(damage, 16); break; // Rank 1
-                        case 12850: ApplyPctN(damage, 32); break; // Rank 2
-                        case 12868: ApplyPctN(damage, 48); break; // Rank 3
-                        default:
-                            sLog->outError("Spell::EffectDummy: Spell %u not handled in DW", m_spellInfo->Id);
-                            return;
-                    }
-
-                    SpellInfo const* spellInfo = sSpellMgr->GetSpellInfo(12721);
-                    uint32 ticks = spellInfo->GetDuration() / spellInfo->Effects[EFFECT_0].Amplitude;
-
-                    // Add remaining ticks to damage done
-                    if (AuraEffect const* aurEff = unitTarget->GetAuraEffect(12721, EFFECT_0, m_caster->GetGUID()))
-                        damage += aurEff->GetAmount() * (ticks - aurEff->GetTickNumber());
-
-                    damage = damage / ticks;
-                    m_caster->CastCustomSpell(unitTarget, 12721, &damage, NULL, NULL, true);
-                    return;
-                }
-                case 13567:                                 // Dummy Trigger
-                {
-                    // can be used for different aura triggering, so select by aura
-                    if (!m_triggeredByAuraSpell || !unitTarget)
-                        return;
-
-                    switch (m_triggeredByAuraSpell->Id)
-                    {
-                        case 26467:                         // Persistent Shield
-                            m_caster->CastCustomSpell(unitTarget, 26470, &damage, NULL, NULL, true);
-                            break;
-                        default:
-                            sLog->outError("EffectDummy: Non-handled case for spell 13567 for triggered aura %u", m_triggeredByAuraSpell->Id);
-                            break;
-                    }
-                    return;
-                }
-                case 17251:                                 // Spirit Healer Res
-                {
-                    if (!unitTarget || !m_originalCaster)
-                        return;
-
-                    if (m_originalCaster->GetTypeId() == TYPEID_PLAYER)
-                    {
-                        WorldPacket data(SMSG_SPIRIT_HEALER_CONFIRM, 8);
-                        data << uint64(unitTarget->GetGUID());
-                        m_originalCaster->ToPlayer()->GetSession()->SendPacket(&data);
-                    }
-                    return;
-                }
-                case 23019:                                 // Crystal Prison Dummy DND
-                {
-                    if (!unitTarget || !unitTarget->isAlive() || unitTarget->GetTypeId() != TYPEID_UNIT || unitTarget->ToCreature()->isPet())
-                        return;
-
-                    Creature* creatureTarget = unitTarget->ToCreature();
-
-                    m_caster->SummonGameObject(179644, creatureTarget->GetPositionX(), creatureTarget->GetPositionY(), creatureTarget->GetPositionZ(), creatureTarget->GetOrientation(), 0, 0, 0, 0, uint32(creatureTarget->GetRespawnTime()-time(NULL)));
-                    sLog->outDebug(LOG_FILTER_SPELLS_AURAS, "SummonGameObject at SpellEfects.cpp EffectDummy for Spell 23019");
-
-                    creatureTarget->DespawnOrUnsummon();
-
-                    return;
-                }
-                case 23448:                                 // Transporter Arrival - Ultrasafe Transporter: Gadgetzan - backfires
-                {
-                    int32 r = irand(0, 119);
-                    if (r < 20)                           // Transporter Malfunction - 1/6 polymorph
-                        m_caster->CastSpell(m_caster, 23444, true);
-                    else if (r < 100)                     // Evil Twin               - 4/6 evil twin
-                        m_caster->CastSpell(m_caster, 23445, true);
-                    else                                    // Transporter Malfunction - 1/6 miss the target
-                        m_caster->CastSpell(m_caster, 36902, true);
-                    return;
-                }
-                case 23453:                                 // Gnomish Transporter - Ultrasafe Transporter: Gadgetzan
-                    if (roll_chance_i(50))                // Gadgetzan Transporter         - success
-                        m_caster->CastSpell(m_caster, 23441, true);
-                    else                                    // Gadgetzan Transporter Failure - failure
-                        m_caster->CastSpell(m_caster, 23446, true);
-                    return;
-                case 25860:                                 // Reindeer Transformation
-                {
-                    if (!m_caster->HasAuraType(SPELL_AURA_MOUNTED))
-                        return;
-
-                    float flyspeed = m_caster->GetSpeedRate(MOVE_FLIGHT);
-                    float speed = m_caster->GetSpeedRate(MOVE_RUN);
-
-                    m_caster->RemoveAurasByType(SPELL_AURA_MOUNTED);
-
-                    //5 different spells used depending on mounted speed and if mount can fly or not
-                    if (flyspeed >= 4.1f)
-                        // Flying Reindeer
-                        m_caster->CastSpell(m_caster, 44827, true); //310% flying Reindeer
-                    else if (flyspeed >= 3.8f)
-                        // Flying Reindeer
-                        m_caster->CastSpell(m_caster, 44825, true); //280% flying Reindeer
-                    else if (flyspeed >= 1.6f)
-                        // Flying Reindeer
-                        m_caster->CastSpell(m_caster, 44824, true); //60% flying Reindeer
-                    else if (speed >= 2.0f)
-                        // Reindeer
-                        m_caster->CastSpell(m_caster, 25859, true); //100% ground Reindeer
-                    else
-                        // Reindeer
-                        m_caster->CastSpell(m_caster, 25858, true); //60% ground Reindeer
-
-                    return;
-                }
-                case 26074:                                 // Holiday Cheer
-                    // implemented at client side
-                    return;
-                // Polarity Shift
-                case 28089:
-                    if (unitTarget)
-                        unitTarget->CastSpell(unitTarget, roll_chance_i(50) ? 28059 : 28084, true, NULL, NULL, m_caster->GetGUID());
-                    break;
-                // Polarity Shift
-                case 39096:
-                    if (unitTarget)
-                        unitTarget->CastSpell(unitTarget, roll_chance_i(50) ? 39088 : 39091, true, NULL, NULL, m_caster->GetGUID());
-                    break;
-                case 29200:                                 // Purify Helboar Meat
-                {
-                    if (m_caster->GetTypeId() != TYPEID_PLAYER)
-                        return;
-
-                    spell_id = roll_chance_i(50)
-                        ? 29277                             // Summon Purified Helboar Meat
-                        : 29278;                            // Summon Toxic Helboar Meat
-
-                    m_caster->CastSpell(m_caster, spell_id, true, NULL);
-                    return;
-                }
-                case 29858:                                 // Soulshatter
-                    if (unitTarget && unitTarget->CanHaveThreatList()
-                        && unitTarget->getThreatManager().getThreat(m_caster) > 0.0f)
-                        m_caster->CastSpell(unitTarget, 32835, true);
-                    return;
-                case 30458:                                 // Nigh Invulnerability
-                    if (!m_CastItem) return;
-                    if (roll_chance_i(86))                   // Nigh-Invulnerability   - success
-                        m_caster->CastSpell(m_caster, 30456, true, m_CastItem);
-                    else                                    // Complete Vulnerability - backfire in 14% casts
-                        m_caster->CastSpell(m_caster, 30457, true, m_CastItem);
-                    return;
-                case 30507:                                 // Poultryizer
-                    if (!m_CastItem) return;
-                    if (roll_chance_i(80))                   // Poultryized! - success
-                        m_caster->CastSpell(unitTarget, 30501, true, m_CastItem);
-                    else                                    // Poultryized! - backfire 20%
-                        m_caster->CastSpell(unitTarget, 30504, true, m_CastItem);
-                    return;
-                case 35745:                                 // Socrethar's Stone
-                {
-                    switch (m_caster->GetAreaId())
-                    {
-                        case 3900:
-                            spell_id = 35743;
-                            break; // Socrethar Portal
-                        case 3742:
-                            spell_id = 35744;
-                            break; // Socrethar Portal
-                        default:
-                            return;
-                    }
-
-                    m_caster->CastSpell(m_caster, spell_id, true);
-                    return;
-                }
-                case 37674:                                 // Chaos Blast
-                {
-                    if (!unitTarget)
-                        return;
-
-                    int32 basepoints0 = 100;
-                    m_caster->CastCustomSpell(unitTarget, 37675, &basepoints0, NULL, NULL, true);
-                    return;
-                }
-                // Wrath of the Astromancer
-                case 42784:
-                {
-                    uint32 count = 0;
-                    for (std::list<TargetInfo>::iterator ihit= m_UniqueTargetInfo.begin(); ihit != m_UniqueTargetInfo.end(); ++ihit)
-                        if (ihit->effectMask & (1<<effIndex))
-                            ++count;
-
-                    damage = 12000; // maybe wrong value
-                    damage /= count;
-
-                    SpellInfo const* spellInfo = sSpellMgr->GetSpellInfo(42784);
-
-                     // now deal the damage
-                    for (std::list<TargetInfo>::iterator ihit= m_UniqueTargetInfo.begin(); ihit != m_UniqueTargetInfo.end(); ++ihit)
-                        if (ihit->effectMask & (1<<effIndex))
-                        {
-                            if (Unit* casttarget = Unit::GetUnit((*unitTarget), ihit->targetGUID))
-                                m_caster->DealDamage(casttarget, damage, NULL, SPELL_DIRECT_DAMAGE, SPELL_SCHOOL_MASK_ARCANE, spellInfo, false);
-                        }
-
-                    return;
-                }
-                // Demon Broiled Surprise
-                case 43723:
-                {
-                    if (m_caster->GetTypeId() != TYPEID_PLAYER)
-                        return;
-
-                    Player* player = (Player*)m_caster;
-
-                    if (player && player->GetQuestStatus(11379) == QUEST_STATUS_INCOMPLETE)
-                    {
-                        Creature* creature = player->FindNearestCreature(19973, 10, false);
-                        if (!creature)
-                        {
-                            SendCastResult(SPELL_FAILED_NOT_HERE);
-                            return;
-                        }
-
-                        player->CastSpell(player, 43753, false);
-                    }
-                    return;
-                }
-                case 44875:                                 // Complete Raptor Capture
-                {
-                    if (!unitTarget || unitTarget->GetTypeId() != TYPEID_UNIT)
-                        return;
-
-                    unitTarget->ToCreature()->DespawnOrUnsummon();
-
-                    //cast spell Raptor Capture Credit
-                    m_caster->CastSpell(m_caster, 42337, true, NULL);
-                    return;
-                }
-                case 45980:                                 // Re-Cursive Transmatter Injection
-                {
-                    if(!unitTarget)
-                        return;
-                    Player* pPlayer = m_caster->ToPlayer();
-                    pPlayer->CastSpell(pPlayer, 46022, false);
-                    if(Creature* pCreature = pPlayer->FindNearestCreature(25773, 10.0f, true))
-                        pPlayer->KilledMonsterCredit(pCreature->GetEntry(), pCreature->GetGUID()); // rest is done by EventAI
-                    unitTarget->DestroyForPlayer(pPlayer);
-                }
-                case 47170:                                 // Impale Leviroth
-                {
-                    if (!unitTarget || (unitTarget->GetEntry() != 26452 && unitTarget->HealthAbovePct(95)))
-                        return;
-
-                        m_caster->DealDamage(unitTarget, unitTarget->CountPctFromMaxHealth(93));
-                        return;
-                }
-                case 49357:                                 // Brewfest Mount Transformation
-                    if (m_caster->GetTypeId() != TYPEID_PLAYER)
-                        return;
-                    if (!m_caster->HasAuraType(SPELL_AURA_MOUNTED))
-                        return;
-                    m_caster->RemoveAurasByType(SPELL_AURA_MOUNTED);
-                    // Ram for Alliance, Kodo for Horde
-                    if (m_caster->ToPlayer()->GetTeam() == ALLIANCE)
-                    {
-                        if (m_caster->GetSpeedRate(MOVE_RUN) >= 2.0f)
-                            // 100% Ram
-                            m_caster->CastSpell(m_caster, 43900, true);
-                        else
-                            // 60% Ram
-                            m_caster->CastSpell(m_caster, 43899, true);
-                    }
-                    else
-                    {
-                        if (m_caster->ToPlayer()->GetSpeedRate(MOVE_RUN) >= 2.0f)
-                            // 100% Kodo
-                            m_caster->CastSpell(m_caster, 49379, true);
-                        else
-                            // 60% Kodo
-                            m_caster->CastSpell(m_caster, 49378, true);
-                    }
-                    return;
-                case 52845:                                 // Brewfest Mount Transformation (Faction Swap)
-                    if (m_caster->GetTypeId() != TYPEID_PLAYER)
-                        return;
-                    if (!m_caster->HasAuraType(SPELL_AURA_MOUNTED))
-                        return;
-                    m_caster->RemoveAurasByType(SPELL_AURA_MOUNTED);
-                    // Ram for Horde, Kodo for Alliance
-                    if (m_caster->ToPlayer()->GetTeam() == HORDE)
-                    {
-                        if (m_caster->GetSpeedRate(MOVE_RUN) >= 2.0f)
-                            // 100% Ram
-                            m_caster->CastSpell(m_caster, 43900, true);
-                        else
-                            // 60% Ram
-                            m_caster->CastSpell(m_caster, 43899, true);
-                    }
-                    else
-                    {
-                        if (m_caster->ToPlayer()->GetSpeedRate(MOVE_RUN) >= 2.0f)
-                            // 100% Kodo
-                            m_caster->CastSpell(m_caster, 49379, true);
-                        else
-                            // 60% Kodo
-                            m_caster->CastSpell(m_caster, 49378, true);
-                    }
-                    return;
-                case 55004:                                 // Nitro Boosts
-                    if (!m_CastItem)
-                        return;
-                    if (roll_chance_i(95))                  // Nitro Boosts - success
-                        m_caster->CastSpell(m_caster, 54861, true, m_CastItem);
-                    else                                    // Knocked Up   - backfire 5%
-                        m_caster->CastSpell(m_caster, 46014, true, m_CastItem);
-                    return;
-                case 50243:                                 // Teach Language
-                {
-                    if (m_caster->GetTypeId() != TYPEID_PLAYER)
-                        return;
-
-                    // spell has a 1/3 chance to trigger one of the below
-                    if (roll_chance_i(66))
-                        return;
-                    if (m_caster->ToPlayer()->GetTeam() == ALLIANCE)
-                    {
-                        // 1000001 - gnomish binary
-                        m_caster->CastSpell(m_caster, 50242, true);
-                    }
-                    else
-                    {
-                        // 01001000 - goblin binary
-                        m_caster->CastSpell(m_caster, 50246, true);
-                    }
-
-                    return;
-                }
-                case 51582:                                 //Rocket Boots Engaged (Rocket Boots Xtreme and Rocket Boots Xtreme Lite)
-                {
-                    if (!m_CastItem) 
-                        return;
-
-                    if (Battleground* bg = m_caster->ToPlayer()->GetBattleground())
-                        bg->EventPlayerDroppedFlag(m_caster->ToPlayer());
-
-                    ((Player*)m_caster)->RemoveSpellCooldown(30452, true);
-                    m_caster->CastSpell(m_caster, 30452, true, NULL);
-                    ((Player*)m_caster)->AddSpellCooldown(30452,m_CastItem->GetEntry(), time(NULL)+300);
-                    return;
-                }
-                case 52759:                                 // Ancestral Awakening
-                    if (!unitTarget)
-                        return;
-                    m_caster->CastCustomSpell(unitTarget, 52752, &damage, NULL, NULL, true);
-                    return;
-                case 54171:                                 // Divine Storm
-                {
-                    if (m_UniqueTargetInfo.size())
-                    {
-                        int32 heal = damage / m_UniqueTargetInfo.size();
-                        m_caster->CastCustomSpell(unitTarget, 54172, &heal, NULL, NULL, true);
-                    }
-                    return;
-                }
-                case 58418:                                 // Portal to Orgrimmar
-                case 58420:                                 // Portal to Stormwind
-                    return;                                 // implemented in EffectScript[0]
-                case 62324: // Throw Passenger
-                {
-                    if (m_targets.HasTraj())
-                    {
-                        if (Vehicle* vehicle = m_caster->GetVehicleKit())
-                            if (Unit* passenger = vehicle->GetPassenger(damage - 1))
-                            {
-                                std::list<Unit*> unitList;
-                                // use 99 because it is 3d search
-                                SearchAreaTarget(unitList, 99, PUSH_DST_CENTER, SPELL_TARGETS_ENTRY, 33114);
-                                float minDist = 99 * 99;
-                                Unit* target = NULL;
-                                for (std::list<Unit*>::iterator itr = unitList.begin(); itr != unitList.end(); ++itr)
-                                {
-                                    if (Vehicle* seat = (*itr)->GetVehicleKit())
-                                        if (!seat->GetPassenger(0))
-                                            if (Unit* device = seat->GetPassenger(2))
-                                                if (!device->GetCurrentSpell(CURRENT_CHANNELED_SPELL))
-                                                {
-                                                    float dist = (*itr)->GetExactDistSq(m_targets.GetDst());
-                                                    if (dist < minDist)
-                                                    {
-                                                        minDist = dist;
-                                                        target = (*itr);
-                                                    }
-                                                }
-                                }
-                                if (target && target->IsWithinDist2d(m_targets.GetDst(), m_spellInfo->Effects[effIndex].CalcRadius() * 2)) // now we use *2 because the location of the seat is not correct
-                                    passenger->EnterVehicle(target, 0);
-                                else
-                                {
-                                    passenger->ExitVehicle();
-                                    float x, y, z;
-                                    m_targets.GetDst()->GetPosition(x, y, z);
-                                    passenger->GetMotionMaster()->MoveJump(x, y, z, m_targets.GetSpeedXY(), m_targets.GetSpeedZ());
-                                }
-                            }
-                    }
-                    return;
-                }
-                case 64385:                                 // Unusual Compass
-                {
-                    m_caster->SetOrientation(float(urand(0, 62832)) / 10000.0f);
-                    WorldPacket data;
-                    m_caster->BuildHeartBeatMsg(&data);
-                    m_caster->SendMessageToSet(&data, true);
-                    return;
-                }
-                case 53808:                                 // Pygmy Oil
-                {
-                    Aura* pAura = m_caster->GetAura(53806);
-                    if (pAura)
-                        pAura->RefreshDuration();
-                    else
-                    {
-                        pAura = m_caster->GetAura(53805);
-                        if (!pAura || pAura->GetStackAmount() < 5 || !roll_chance_i(50))
-                             m_caster->CastSpell(m_caster, 53805, true);
-                        else
-                        {
-                            pAura->Remove();
-                            m_caster->CastSpell(m_caster, 53806, true);
-                        }
-                    }
-                    return;
-                }
-                case 54577:                                 // U.D.E.D.
-                {
-                    if (unitTarget->GetEntry() != 29402)
-                        return;
-
-                    m_caster->SummonGameObject(192693, unitTarget->GetPositionX(), unitTarget->GetPositionY(),
-                        unitTarget->GetPositionZ(), unitTarget->GetOrientation(), 0, 0, 0, 0, 100);
-
-                    for (uint8 i = 0; i < 4; ++i)
-                        m_caster->SummonGameObject(191567, float(unitTarget->GetPositionX() + irand(-7, 7)),
-                            float(unitTarget->GetPositionY() + irand(-7, 7)), unitTarget->GetPositionZ(), unitTarget->GetOrientation(),
-                            0, 0, 0, 0, 100);
-
-                    unitTarget->Kill(unitTarget);
-                    return;
-                }
-                case 51961:                                 // Captured Chicken Cover - Quest 12702 & 12532
-                {
-                    if (m_caster->GetTypeId() != TYPEID_PLAYER
-                        || !unitTarget->HasAura(51959)
-                        || !(m_caster->ToPlayer()->GetQuestStatus(12702) == QUEST_STATUS_INCOMPLETE || m_caster->ToPlayer()->GetQuestStatus(12532) == QUEST_STATUS_INCOMPLETE))
-                        return;
-
-                    m_caster->CastSpell(m_caster, 51037, true);
-                    unitTarget->Kill(unitTarget);
-                    return;
-                }
-            }
-
-            break;
-        }
-        case SPELLFAMILY_WARRIOR:
-            // Charge
-            if (m_spellInfo->SpellFamilyFlags & SPELLFAMILYFLAG_WARRIOR_CHARGE && m_spellInfo->SpellVisual[0] == 867)
-            {
-                int32 chargeBasePoints0 = damage;
-                m_caster->CastCustomSpell(m_caster, 34846, &chargeBasePoints0, NULL, NULL, true);
-
-                //Juggernaut crit bonus
-                if (m_caster->HasAura(64976))
-                    m_caster->CastSpell(m_caster, 65156, true);
-                return;
-            }
-            // Slam
-            if (m_spellInfo->SpellFamilyFlags[0] & SPELLFAMILYFLAG_WARRIOR_SLAM && m_spellInfo->SpellIconID == 559)
-            {
-                int32 bp0 = damage;
-                m_caster->CastCustomSpell(unitTarget, 50783, &bp0, NULL, NULL, true, 0);
-
-                // Item - Warrior T10 Melee 4P Bonus
-                if (Aura * aura = m_caster->GetAura(46916))
-                    if (aura->GetCharges())
-                    {
-                        m_caster->ToPlayer()->RestoreSpellMods(this, 46916);
-                        aura->DropCharge();
-                    }
-            }
-            // Execute
-            if (m_spellInfo->SpellFamilyFlags[EFFECT_0] & SPELLFAMILYFLAG_WARRIOR_EXECUTE)
-            {
-                if (!unitTarget)
-                    return;
-
-                spell_id = 20647;
-
-                int32 rageUsed = std::min<int32>(300 - m_powerCost, m_caster->GetPower(POWER_RAGE));
-                int32 newRage = std::max<int32>(0, m_caster->GetPower(POWER_RAGE) - rageUsed);
-
-                // Sudden Death rage save
-                if (AuraEffect* aurEff = m_caster->GetAuraEffect(SPELL_AURA_PROC_TRIGGER_SPELL, SPELLFAMILY_GENERIC, 1989, EFFECT_0))
-                {
-                    int32 ragesave = aurEff->GetSpellInfo()->Effects[EFFECT_1].CalcValue() * 10;
-                    newRage = std::max(newRage, ragesave);
-                }
-
-                m_caster->SetPower(POWER_RAGE, uint32(newRage));
-
-                // Glyph of Execution bonus
-                if (AuraEffect* aurEff = m_caster->GetAuraEffect(58367, EFFECT_0))
-                    rageUsed += aurEff->GetAmount() * 10;
-
-                bp = damage + int32(rageUsed * m_spellInfo->Effects[effIndex].DamageMultiplier + m_caster->GetTotalAttackPowerValue(BASE_ATTACK) * 0.2f);
-
-                // Item - Warrior T10 Melee 4P Bonus
-                if (Aura * aura = m_caster->GetAura(52437))
-                    aura->DropCharge();
-                break;
-            }
-            // Concussion Blow
-            if (m_spellInfo->SpellFamilyFlags[0] & SPELLFAMILYFLAG_WARRIOR_CONCUSSION_BLOW)
-            {
-                m_damage += CalculatePctF(damage, m_caster->GetTotalAttackPowerValue(BASE_ATTACK));
-                return;
-            }
-            switch (m_spellInfo->Id)
-            {
-                // Bloodthirst
-                case 23881:
-                {
-                    m_caster->CastCustomSpell(unitTarget, 23885, &damage, NULL, NULL, true, NULL);
-                    return;
-                }
-            }
-            break;
-        case SPELLFAMILY_WARLOCK:
-            // Life Tap
-            if ((m_spellInfo->SpellFamilyFlags[0] & SPELLFAMILYFLAG_WARLOCK_LIFETAP) && m_caster->ToPlayer())
-            {
-                float spFactor = 0.0f;
-                switch (m_spellInfo->Id)
-                {
-                    case 11689: spFactor = 0.2f; break;
-                    case 27222:
-                    case 57946: spFactor = 0.5f; break;
-                }
-                int32 damage = int32(m_spellInfo->Effects[EFFECT_0].CalcValue() + (6.3875 * m_spellInfo->BaseLevel));
-                int32 mana = int32(damage + (m_caster->ToPlayer()->GetUInt32Value(PLAYER_FIELD_MOD_DAMAGE_DONE_POS+SPELL_SCHOOL_SHADOW) * spFactor));
-
-                if (unitTarget && (int32(unitTarget->GetHealth()) > damage))
-                {
-                    // Shouldn't Appear in Combat Log
-                    unitTarget->ModifyHealth(-damage);
-
-                    // Improved Life Tap mod
-                    if (AuraEffect const* aurEff = m_caster->GetDummyAuraEffect(SPELLFAMILY_WARLOCK, 208, 0))
-                        AddPctN(mana, aurEff->GetAmount());
-
-                    m_caster->CastCustomSpell(unitTarget, 31818, &mana, NULL, NULL, false);
-
-                    // Mana Feed
-                    int32 manaFeedVal = 0;
-                    if (AuraEffect const* aurEff = m_caster->GetAuraEffect(SPELL_AURA_ADD_FLAT_MODIFIER, SPELLFAMILY_WARLOCK, 1982, 0))
-                        manaFeedVal = aurEff->GetAmount();
-
-                    if (manaFeedVal > 0)
-                    {
-                        ApplyPctN(manaFeedVal, mana);
-                        m_caster->CastCustomSpell(m_caster, 32553, &manaFeedVal, NULL, NULL, true, NULL);
-                    }
-                }
-                else
-                    SendCastResult(SPELL_FAILED_FIZZLE);
-                return;
-            }
-            break;
-        case SPELLFAMILY_DRUID:
-            // Starfall
-            if (m_spellInfo->SpellFamilyFlags[2] & SPELLFAMILYFLAG2_DRUID_STARFALL)
-            {
-                //Shapeshifting into an animal form or mounting cancels the effect.
-                if (m_caster->GetCreatureType() == CREATURE_TYPE_BEAST || m_caster->IsMounted())
-                {
-                    if (m_triggeredByAuraSpell)
-                        m_caster->RemoveAurasDueToSpell(m_triggeredByAuraSpell->Id);
-                    return;
-                }
-
-                //Any effect which causes you to lose control of your character will supress the starfall effect.
-                if (m_caster->HasUnitState(UNIT_STATE_CONTROLLED))
-                    return;
-
-                m_caster->CastSpell(unitTarget, damage, true);
-                return;
-            }
-            break;
-=======
->>>>>>> 6ac6431e
         case SPELLFAMILY_PALADIN:
             switch (m_spellInfo->Id)
             {
