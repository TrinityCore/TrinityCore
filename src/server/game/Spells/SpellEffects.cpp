--- conflicted
+++ resolved
@@ -638,12 +638,8 @@
             case SPELLFAMILY_ROGUE:
             {
                 // Envenom
-                if (m_spellInfo->SpellFamilyFlags[EFFECT_1] & 0x8)
-                {
-<<<<<<< HEAD
-                    if (!m_caster->ToPlayer())
-                        return;
-=======
+                if (m_caster->GetTypeId() == TYPEID_PLAYER && (m_spellInfo->SpellFamilyFlags[1] & 0x8))
+                {
                     // consume from stack dozes not more that have combo-points
                     if (uint32 combo = m_caster->ToPlayer()->GetComboPoints())
                     {
@@ -663,43 +659,24 @@
                                 if ((*iter)->GetSpellProto()->SpellFamilyName == SPELLFAMILY_ROGUE && (*iter)->GetSpellProto()->SpellIconID == 1960)
                                 {
                                     uint32 chance = SpellMgr::CalculateSpellEffectAmount((*iter)->GetSpellProto(), 2, m_caster);
->>>>>>> e1f7f9e5
-
-                    uint32 combo = m_caster->ToPlayer()->GetComboPoints();
-                    if (!combo)
-                        return;
-
-                    AuraEffect const * aurEffA = unitTarget->GetAuraEffect(SPELL_AURA_PERIODIC_DAMAGE, SPELLFAMILY_ROGUE, 0x10000, 0, 0, m_caster->GetGUID());
-                    if (!aurEffA)
-                        return;
-
-                    uint32 doses = aurEffA->GetBase()->GetStackAmount();
-                    if (doses > combo)
-                        doses = combo;
-
-                    // Master Poisoner
-                    bool needConsume = true;
-                    Unit::AuraEffectList const & auras = m_caster->ToPlayer()->GetAuraEffectsByType(SPELL_AURA_MOD_AURA_DURATION_BY_DISPEL_NOT_STACK);
-                    for (Unit::AuraEffectList::const_iterator itr = auras.begin(); itr != auras.end(); ++itr)
-                        if (((*itr)->GetSpellProto()->SpellFamilyName == SPELLFAMILY_ROGUE) &&
-                            ((*itr)->GetSpellProto()->SpellIconID == 1960))
-                        {
-                            uint32 chance = SpellMgr::CalculateSpellEffectAmount((*itr)->GetSpellProto(), EFFECT_2);
-                            if ((chance >= 100) || roll_chance_i(chance))
-                                needConsume = false;
-                            break;
+
+                                    if (chance && roll_chance_i(chance))
+                                        needConsume = false;
+
+                                    break;
+                                }
+                            }
+
+                            if (needConsume)
+                                for (uint32 i = 0; i < doses; ++i)
+                                    unitTarget->RemoveAuraFromStack(spellId);
+                            damage *= doses;
+                            damage += int32(((Player*)m_caster)->GetTotalAttackPowerValue(BASE_ATTACK) * 0.09f * doses);
                         }
-                    if (needConsume)
-                        for (uint32 i = 0; i < doses; ++i)
-                            unitTarget->RemoveAuraFromStack(aurEffA->GetId());
-
-                    damage *= doses;
-                    damage += int32(m_caster->GetTotalAttackPowerValue(BASE_ATTACK) * 0.09f * combo);
-
-                    // Eviscerate and Envenom Bonus Damage
-                    if (AuraEffect const * aurEffB = m_caster->GetAuraEffect(37169, EFFECT_0, m_caster->GetGUID()))
-                        damage += combo * aurEffB->GetAmount();
-                    break;
+                        // Eviscerate and Envenom Bonus Damage (item set effect)
+                        if (m_caster->HasAura(37169))
+                            damage += ((Player*)m_caster)->GetComboPoints()*40;
+                    }
                 }
                 // Eviscerate
                 if (m_spellInfo->SpellFamilyFlags[EFFECT_0] & 0x20000)
