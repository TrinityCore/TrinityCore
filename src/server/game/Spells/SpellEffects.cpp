/*
 * Copyright (C) 2008-2014 TrinityCore <http://www.trinitycore.org/>
 * Copyright (C) 2005-2009 MaNGOS <http://getmangos.com/>
 *
 * This program is free software; you can redistribute it and/or modify it
 * under the terms of the GNU General Public License as published by the
 * Free Software Foundation; either version 2 of the License, or (at your
 * option) any later version.
 *
 * This program is distributed in the hope that it will be useful, but WITHOUT
 * ANY WARRANTY; without even the implied warranty of MERCHANTABILITY or
 * FITNESS FOR A PARTICULAR PURPOSE. See the GNU General Public License for
 * more details.
 *
 * You should have received a copy of the GNU General Public License along
 * with this program. If not, see <http://www.gnu.org/licenses/>.
 */

#include "Common.h"
#include "DatabaseEnv.h"
#include "WorldPacket.h"
#include "Opcodes.h"
#include "Log.h"
#include "UpdateMask.h"
#include "World.h"
#include "ObjectMgr.h"
#include "SpellMgr.h"
#include "Player.h"
#include "SkillExtraItems.h"
#include "Unit.h"
#include "Spell.h"
#include "DynamicObject.h"
#include "SpellAuras.h"
#include "SpellAuraEffects.h"
#include "Group.h"
#include "UpdateData.h"
#include "MapManager.h"
#include "ObjectAccessor.h"
#include "SharedDefines.h"
#include "Pet.h"
#include "GameObject.h"
#include "GossipDef.h"
#include "Creature.h"
#include "Totem.h"
#include "CreatureAI.h"
#include "BattlegroundMgr.h"
#include "Battleground.h"
#include "OutdoorPvPMgr.h"
#include "Language.h"
#include "SocialMgr.h"
#include "Util.h"
#include "VMapFactory.h"
#include "TemporarySummon.h"
#include "CellImpl.h"
#include "GridNotifiers.h"
#include "GridNotifiersImpl.h"
#include "SkillDiscovery.h"
#include "Formulas.h"
#include "Vehicle.h"
#include "ScriptMgr.h"
#include "GameObjectAI.h"
#include "AccountMgr.h"
#include "InstanceScript.h"
#include "PathGenerator.h"
#include "Guild.h"
#include "GuildMgr.h"
#include "ReputationMgr.h"
#include "AreaTrigger.h"

pEffect SpellEffects[TOTAL_SPELL_EFFECTS]=
{
    &Spell::EffectNULL,                                     //  0
    &Spell::EffectInstaKill,                                //  1 SPELL_EFFECT_INSTAKILL
    &Spell::EffectSchoolDMG,                                //  2 SPELL_EFFECT_SCHOOL_DAMAGE
    &Spell::EffectDummy,                                    //  3 SPELL_EFFECT_DUMMY
    &Spell::EffectUnused,                                   //  4 SPELL_EFFECT_PORTAL_TELEPORT          unused
    &Spell::EffectTeleportUnits,                            //  5 SPELL_EFFECT_TELEPORT_UNITS
    &Spell::EffectApplyAura,                                //  6 SPELL_EFFECT_APPLY_AURA
    &Spell::EffectEnvironmentalDMG,                         //  7 SPELL_EFFECT_ENVIRONMENTAL_DAMAGE
    &Spell::EffectPowerDrain,                               //  8 SPELL_EFFECT_POWER_DRAIN
    &Spell::EffectHealthLeech,                              //  9 SPELL_EFFECT_HEALTH_LEECH
    &Spell::EffectHeal,                                     // 10 SPELL_EFFECT_HEAL
    &Spell::EffectBind,                                     // 11 SPELL_EFFECT_BIND
    &Spell::EffectNULL,                                     // 12 SPELL_EFFECT_PORTAL
    &Spell::EffectUnused,                                   // 13 SPELL_EFFECT_RITUAL_BASE              unused
    &Spell::EffectUnused,                                   // 14 SPELL_EFFECT_RITUAL_SPECIALIZE        unused
    &Spell::EffectUnused,                                   // 15 SPELL_EFFECT_RITUAL_ACTIVATE_PORTAL   unused
    &Spell::EffectQuestComplete,                            // 16 SPELL_EFFECT_QUEST_COMPLETE
    &Spell::EffectWeaponDmg,                                // 17 SPELL_EFFECT_WEAPON_DAMAGE_NOSCHOOL
    &Spell::EffectResurrect,                                // 18 SPELL_EFFECT_RESURRECT
    &Spell::EffectAddExtraAttacks,                          // 19 SPELL_EFFECT_ADD_EXTRA_ATTACKS
    &Spell::EffectUnused,                                   // 20 SPELL_EFFECT_DODGE                    one spell: Dodge
    &Spell::EffectUnused,                                   // 21 SPELL_EFFECT_EVADE                    one spell: Evade (DND)
    &Spell::EffectParry,                                    // 22 SPELL_EFFECT_PARRY
    &Spell::EffectBlock,                                    // 23 SPELL_EFFECT_BLOCK                    one spell: Block
    &Spell::EffectCreateItem,                               // 24 SPELL_EFFECT_CREATE_ITEM
    &Spell::EffectUnused,                                   // 25 SPELL_EFFECT_WEAPON
    &Spell::EffectUnused,                                   // 26 SPELL_EFFECT_DEFENSE                  one spell: Defense
    &Spell::EffectPersistentAA,                             // 27 SPELL_EFFECT_PERSISTENT_AREA_AURA
    &Spell::EffectSummonType,                               // 28 SPELL_EFFECT_SUMMON
    &Spell::EffectLeap,                                     // 29 SPELL_EFFECT_LEAP
    &Spell::EffectEnergize,                                 // 30 SPELL_EFFECT_ENERGIZE
    &Spell::EffectWeaponDmg,                                // 31 SPELL_EFFECT_WEAPON_PERCENT_DAMAGE
    &Spell::EffectTriggerMissileSpell,                      // 32 SPELL_EFFECT_TRIGGER_MISSILE
    &Spell::EffectOpenLock,                                 // 33 SPELL_EFFECT_OPEN_LOCK
    &Spell::EffectSummonChangeItem,                         // 34 SPELL_EFFECT_SUMMON_CHANGE_ITEM
    &Spell::EffectApplyAreaAura,                            // 35 SPELL_EFFECT_APPLY_AREA_AURA_PARTY
    &Spell::EffectLearnSpell,                               // 36 SPELL_EFFECT_LEARN_SPELL
    &Spell::EffectUnused,                                   // 37 SPELL_EFFECT_SPELL_DEFENSE            one spell: SPELLDEFENSE (DND)
    &Spell::EffectDispel,                                   // 38 SPELL_EFFECT_DISPEL
    &Spell::EffectUnused,                                   // 39 SPELL_EFFECT_LANGUAGE
    &Spell::EffectDualWield,                                // 40 SPELL_EFFECT_DUAL_WIELD
    &Spell::EffectJump,                                     // 41 SPELL_EFFECT_JUMP
    &Spell::EffectJumpDest,                                 // 42 SPELL_EFFECT_JUMP_DEST
    &Spell::EffectTeleUnitsFaceCaster,                      // 43 SPELL_EFFECT_TELEPORT_UNITS_FACE_CASTER
    &Spell::EffectLearnSkill,                               // 44 SPELL_EFFECT_SKILL_STEP
    &Spell::EffectPlayMovie,                                // 45 SPELL_EFFECT_PLAY_MOVIE
    &Spell::EffectUnused,                                   // 46 SPELL_EFFECT_SPAWN clientside, unit appears as if it was just spawned
    &Spell::EffectTradeSkill,                               // 47 SPELL_EFFECT_TRADE_SKILL
    &Spell::EffectUnused,                                   // 48 SPELL_EFFECT_STEALTH                  one spell: Base Stealth
    &Spell::EffectUnused,                                   // 49 SPELL_EFFECT_DETECT                   one spell: Detect
    &Spell::EffectTransmitted,                              // 50 SPELL_EFFECT_TRANS_DOOR
    &Spell::EffectUnused,                                   // 51 SPELL_EFFECT_FORCE_CRITICAL_HIT       unused
    &Spell::EffectUnused,                                   // 52 SPELL_EFFECT_GUARANTEE_HIT            unused
    &Spell::EffectEnchantItemPerm,                          // 53 SPELL_EFFECT_ENCHANT_ITEM
    &Spell::EffectEnchantItemTmp,                           // 54 SPELL_EFFECT_ENCHANT_ITEM_TEMPORARY
    &Spell::EffectTameCreature,                             // 55 SPELL_EFFECT_TAMECREATURE
    &Spell::EffectSummonPet,                                // 56 SPELL_EFFECT_SUMMON_PET
    &Spell::EffectLearnPetSpell,                            // 57 SPELL_EFFECT_LEARN_PET_SPELL
    &Spell::EffectWeaponDmg,                                // 58 SPELL_EFFECT_WEAPON_DAMAGE
    &Spell::EffectCreateRandomItem,                         // 59 SPELL_EFFECT_CREATE_RANDOM_ITEM       create item base at spell specific loot
    &Spell::EffectProficiency,                              // 60 SPELL_EFFECT_PROFICIENCY
    &Spell::EffectSendEvent,                                // 61 SPELL_EFFECT_SEND_EVENT
    &Spell::EffectPowerBurn,                                // 62 SPELL_EFFECT_POWER_BURN
    &Spell::EffectThreat,                                   // 63 SPELL_EFFECT_THREAT
    &Spell::EffectTriggerSpell,                             // 64 SPELL_EFFECT_TRIGGER_SPELL
    &Spell::EffectApplyAreaAura,                            // 65 SPELL_EFFECT_APPLY_AREA_AURA_RAID
    &Spell::EffectRechargeManaGem,                          // 66 SPELL_EFFECT_CREATE_MANA_GEM          (possibly recharge it, misc - is item ID)
    &Spell::EffectHealMaxHealth,                            // 67 SPELL_EFFECT_HEAL_MAX_HEALTH
    &Spell::EffectInterruptCast,                            // 68 SPELL_EFFECT_INTERRUPT_CAST
    &Spell::EffectDistract,                                 // 69 SPELL_EFFECT_DISTRACT
    &Spell::EffectPull,                                     // 70 SPELL_EFFECT_PULL                     one spell: Distract Move
    &Spell::EffectPickPocket,                               // 71 SPELL_EFFECT_PICKPOCKET
    &Spell::EffectAddFarsight,                              // 72 SPELL_EFFECT_ADD_FARSIGHT
    &Spell::EffectUntrainTalents,                           // 73 SPELL_EFFECT_UNTRAIN_TALENTS
    &Spell::EffectApplyGlyph,                               // 74 SPELL_EFFECT_APPLY_GLYPH
    &Spell::EffectHealMechanical,                           // 75 SPELL_EFFECT_HEAL_MECHANICAL          one spell: Mechanical Patch Kit
    &Spell::EffectSummonObjectWild,                         // 76 SPELL_EFFECT_SUMMON_OBJECT_WILD
    &Spell::EffectScriptEffect,                             // 77 SPELL_EFFECT_SCRIPT_EFFECT
    &Spell::EffectUnused,                                   // 78 SPELL_EFFECT_ATTACK
    &Spell::EffectSanctuary,                                // 79 SPELL_EFFECT_SANCTUARY
    &Spell::EffectAddComboPoints,                           // 80 SPELL_EFFECT_ADD_COMBO_POINTS
    &Spell::EffectUnused,                                   // 81 SPELL_EFFECT_CREATE_HOUSE             one spell: Create House (TEST)
    &Spell::EffectNULL,                                     // 82 SPELL_EFFECT_BIND_SIGHT
    &Spell::EffectDuel,                                     // 83 SPELL_EFFECT_DUEL
    &Spell::EffectStuck,                                    // 84 SPELL_EFFECT_STUCK
    &Spell::EffectSummonPlayer,                             // 85 SPELL_EFFECT_SUMMON_PLAYER
    &Spell::EffectActivateObject,                           // 86 SPELL_EFFECT_ACTIVATE_OBJECT
    &Spell::EffectGameObjectDamage,                         // 87 SPELL_EFFECT_GAMEOBJECT_DAMAGE
    &Spell::EffectGameObjectRepair,                         // 88 SPELL_EFFECT_GAMEOBJECT_REPAIR
    &Spell::EffectGameObjectSetDestructionState,            // 89 SPELL_EFFECT_GAMEOBJECT_SET_DESTRUCTION_STATE
    &Spell::EffectKillCreditPersonal,                       // 90 SPELL_EFFECT_KILL_CREDIT              Kill credit but only for single person
    &Spell::EffectUnused,                                   // 91 SPELL_EFFECT_THREAT_ALL               one spell: zzOLDBrainwash
    &Spell::EffectEnchantHeldItem,                          // 92 SPELL_EFFECT_ENCHANT_HELD_ITEM
    &Spell::EffectForceDeselect,                            // 93 SPELL_EFFECT_FORCE_DESELECT
    &Spell::EffectSelfResurrect,                            // 94 SPELL_EFFECT_SELF_RESURRECT
    &Spell::EffectSkinning,                                 // 95 SPELL_EFFECT_SKINNING
    &Spell::EffectCharge,                                   // 96 SPELL_EFFECT_CHARGE
    &Spell::EffectCastButtons,                              // 97 SPELL_EFFECT_CAST_BUTTON (totem bar since 3.2.2a)
    &Spell::EffectKnockBack,                                // 98 SPELL_EFFECT_KNOCK_BACK
    &Spell::EffectDisEnchant,                               // 99 SPELL_EFFECT_DISENCHANT
    &Spell::EffectInebriate,                                //100 SPELL_EFFECT_INEBRIATE
    &Spell::EffectFeedPet,                                  //101 SPELL_EFFECT_FEED_PET
    &Spell::EffectDismissPet,                               //102 SPELL_EFFECT_DISMISS_PET
    &Spell::EffectReputation,                               //103 SPELL_EFFECT_REPUTATION
    &Spell::EffectSummonObject,                             //104 SPELL_EFFECT_SUMMON_OBJECT_SLOT1
    &Spell::EffectSummonObject,                             //105 SPELL_EFFECT_SUMMON_OBJECT_SLOT2
    &Spell::EffectSummonObject,                             //106 SPELL_EFFECT_SUMMON_OBJECT_SLOT3
    &Spell::EffectSummonObject,                             //107 SPELL_EFFECT_SUMMON_OBJECT_SLOT4
    &Spell::EffectDispelMechanic,                           //108 SPELL_EFFECT_DISPEL_MECHANIC
    &Spell::EffectResurrectPet,                             //109 SPELL_EFFECT_RESURRECT_PET
    &Spell::EffectDestroyAllTotems,                         //110 SPELL_EFFECT_DESTROY_ALL_TOTEMS
    &Spell::EffectDurabilityDamage,                         //111 SPELL_EFFECT_DURABILITY_DAMAGE
    &Spell::EffectUnused,                                   //112 SPELL_EFFECT_112
    &Spell::EffectResurrectNew,                             //113 SPELL_EFFECT_RESURRECT_NEW
    &Spell::EffectTaunt,                                    //114 SPELL_EFFECT_ATTACK_ME
    &Spell::EffectDurabilityDamagePCT,                      //115 SPELL_EFFECT_DURABILITY_DAMAGE_PCT
    &Spell::EffectSkinPlayerCorpse,                         //116 SPELL_EFFECT_SKIN_PLAYER_CORPSE       one spell: Remove Insignia, bg usage, required special corpse flags...
    &Spell::EffectSpiritHeal,                               //117 SPELL_EFFECT_SPIRIT_HEAL              one spell: Spirit Heal
    &Spell::EffectSkill,                                    //118 SPELL_EFFECT_SKILL                    professions and more
    &Spell::EffectApplyAreaAura,                            //119 SPELL_EFFECT_APPLY_AREA_AURA_PET
    &Spell::EffectUnused,                                   //120 SPELL_EFFECT_TELEPORT_GRAVEYARD       one spell: Graveyard Teleport Test
    &Spell::EffectWeaponDmg,                                //121 SPELL_EFFECT_NORMALIZED_WEAPON_DMG
    &Spell::EffectUnused,                                   //122 SPELL_EFFECT_122                      unused
    &Spell::EffectSendTaxi,                                 //123 SPELL_EFFECT_SEND_TAXI                taxi/flight related (misc value is taxi path id)
    &Spell::EffectPullTowards,                              //124 SPELL_EFFECT_PULL_TOWARDS
    &Spell::EffectModifyThreatPercent,                      //125 SPELL_EFFECT_MODIFY_THREAT_PERCENT
    &Spell::EffectStealBeneficialBuff,                      //126 SPELL_EFFECT_STEAL_BENEFICIAL_BUFF    spell steal effect?
    &Spell::EffectProspecting,                              //127 SPELL_EFFECT_PROSPECTING              Prospecting spell
    &Spell::EffectApplyAreaAura,                            //128 SPELL_EFFECT_APPLY_AREA_AURA_FRIEND
    &Spell::EffectApplyAreaAura,                            //129 SPELL_EFFECT_APPLY_AREA_AURA_ENEMY
    &Spell::EffectRedirectThreat,                           //130 SPELL_EFFECT_REDIRECT_THREAT
    &Spell::EffectPlaySound,                                //131 SPELL_EFFECT_PLAY_SOUND               sound id in misc value (SoundEntries.dbc)
    &Spell::EffectPlayMusic,                                //132 SPELL_EFFECT_PLAY_MUSIC               sound id in misc value (SoundEntries.dbc)
    &Spell::EffectUnlearnSpecialization,                    //133 SPELL_EFFECT_UNLEARN_SPECIALIZATION   unlearn profession specialization
    &Spell::EffectKillCredit,                               //134 SPELL_EFFECT_KILL_CREDIT              misc value is creature entry
    &Spell::EffectNULL,                                     //135 SPELL_EFFECT_CALL_PET
    &Spell::EffectHealPct,                                  //136 SPELL_EFFECT_HEAL_PCT
    &Spell::EffectEnergizePct,                              //137 SPELL_EFFECT_ENERGIZE_PCT
    &Spell::EffectLeapBack,                                 //138 SPELL_EFFECT_LEAP_BACK                Leap back
    &Spell::EffectQuestClear,                               //139 SPELL_EFFECT_CLEAR_QUEST              Reset quest status (miscValue - quest ID)
    &Spell::EffectForceCast,                                //140 SPELL_EFFECT_FORCE_CAST
    &Spell::EffectForceCast,                                //141 SPELL_EFFECT_FORCE_CAST_WITH_VALUE
    &Spell::EffectTriggerSpell,                             //142 SPELL_EFFECT_TRIGGER_SPELL_WITH_VALUE
    &Spell::EffectApplyAreaAura,                            //143 SPELL_EFFECT_APPLY_AREA_AURA_OWNER
    &Spell::EffectKnockBack,                                //144 SPELL_EFFECT_KNOCK_BACK_DEST
    &Spell::EffectPullTowards,                              //145 SPELL_EFFECT_PULL_TOWARDS_DEST                      Black Hole Effect
    &Spell::EffectActivateRune,                             //146 SPELL_EFFECT_ACTIVATE_RUNE
    &Spell::EffectQuestFail,                                //147 SPELL_EFFECT_QUEST_FAIL               quest fail
    &Spell::EffectTriggerMissileSpell,                      //148 SPELL_EFFECT_TRIGGER_MISSILE_SPELL_WITH_VALUE
    &Spell::EffectChargeDest,                               //149 SPELL_EFFECT_CHARGE_DEST
    &Spell::EffectQuestStart,                               //150 SPELL_EFFECT_QUEST_START
    &Spell::EffectTriggerRitualOfSummoning,                 //151 SPELL_EFFECT_TRIGGER_SPELL_2
    &Spell::EffectSummonRaFFriend,                          //152 SPELL_EFFECT_SUMMON_RAF_FRIEND        summon Refer-a-Friend
    &Spell::EffectCreateTamedPet,                           //153 SPELL_EFFECT_CREATE_TAMED_PET         misc value is creature entry
    &Spell::EffectDiscoverTaxi,                             //154 SPELL_EFFECT_DISCOVER_TAXI
    &Spell::EffectTitanGrip,                                //155 SPELL_EFFECT_TITAN_GRIP Allows you to equip two-handed axes, maces and swords in one hand, but you attack $49152s1% slower than normal.
    &Spell::EffectEnchantItemPrismatic,                     //156 SPELL_EFFECT_ENCHANT_ITEM_PRISMATIC
    &Spell::EffectCreateItem2,                              //157 SPELL_EFFECT_CREATE_ITEM_2            create item or create item template and replace by some randon spell loot item
    &Spell::EffectMilling,                                  //158 SPELL_EFFECT_MILLING                  milling
    &Spell::EffectRenamePet,                                //159 SPELL_EFFECT_ALLOW_RENAME_PET         allow rename pet once again
    &Spell::EffectNULL,                                     //160 SPELL_EFFECT_160                      1 spell - 45534
    &Spell::EffectSpecCount,                                //161 SPELL_EFFECT_TALENT_SPEC_COUNT        second talent spec (learn/revert)
    &Spell::EffectActivateSpec,                             //162 SPELL_EFFECT_TALENT_SPEC_SELECT       activate primary/secondary spec
    &Spell::EffectUnused,                                   //163 SPELL_EFFECT_163  unused
    &Spell::EffectRemoveAura,                               //164 SPELL_EFFECT_REMOVE_AURA
    &Spell::EffectDamageFromMaxHealthPCT,                   //165 SPELL_EFFECT_DAMAGE_FROM_MAX_HEALTH_PCT
    &Spell::EffectGiveCurrency,                             //166 SPELL_EFFECT_GIVE_CURRENCY
    &Spell::EffectNULL,                                     //167 SPELL_EFFECT_167
    &Spell::EffectNULL,                                     //168 SPELL_EFFECT_168
    &Spell::EffectNULL,                                     //169 SPELL_EFFECT_DESTROY_ITEM
    &Spell::EffectNULL,                                     //170 SPELL_EFFECT_170
    &Spell::EffectNULL,                                     //171 SPELL_EFFECT_171
    &Spell::EffectResurrectWithAura,                        //172 SPELL_EFFECT_RESURRECT_WITH_AURA
    &Spell::EffectUnlockGuildVaultTab,                      //173 SPELL_EFFECT_UNLOCK_GUILD_VAULT_TAB
    &Spell::EffectNULL,                                     //174 SPELL_EFFECT_174
    &Spell::EffectUnused,                                   //175 SPELL_EFFECT_175  unused
    &Spell::EffectNULL,                                     //176 SPELL_EFFECT_176
    &Spell::EffectNULL,                                     //177 SPELL_EFFECT_177
    &Spell::EffectUnused,                                   //178 SPELL_EFFECT_178 unused
    &Spell::EffectCreateAreaTrigger,                        //179 SPELL_EFFECT_CREATE_AREATRIGGER
    &Spell::EffectUnused,                                   //180 SPELL_EFFECT_180 unused
    &Spell::EffectUnused,                                   //181 SPELL_EFFECT_181 unused
    &Spell::EffectNULL,                                     //182 SPELL_EFFECT_182
};

void Spell::EffectNULL(SpellEffIndex /*effIndex*/)
{
    TC_LOG_DEBUG("spells", "WORLD: Spell Effect DUMMY");
}

void Spell::EffectUnused(SpellEffIndex /*effIndex*/)
{
    // NOT USED BY ANY SPELL OR USELESS OR IMPLEMENTED IN DIFFERENT WAY IN TRINITY
}

void Spell::EffectResurrectNew(SpellEffIndex effIndex)
{
    if (effectHandleMode != SPELL_EFFECT_HANDLE_HIT_TARGET)
        return;

    if (!unitTarget || unitTarget->IsAlive())
        return;

    if (unitTarget->GetTypeId() != TYPEID_PLAYER)
        return;

    if (!unitTarget->IsInWorld())
        return;

    Player* target = unitTarget->ToPlayer();

    if (target->IsResurrectRequested())       // already have one active request
        return;

    uint32 health = damage;
    uint32 mana = m_spellInfo->Effects[effIndex].MiscValue;
    ExecuteLogEffectResurrect(effIndex, target);
    target->SetResurrectRequestData(m_caster, health, mana, 0);
    SendResurrectRequest(target);
}

void Spell::EffectInstaKill(SpellEffIndex /*effIndex*/)
{
    if (effectHandleMode != SPELL_EFFECT_HANDLE_HIT_TARGET)
        return;

    if (!unitTarget || !unitTarget->IsAlive())
        return;

    if (unitTarget->GetTypeId() == TYPEID_PLAYER)
        if (unitTarget->ToPlayer()->GetCommandStatus(CHEAT_GOD))
            return;

    if (m_caster == unitTarget)                              // prevent interrupt message
        finish();

    WorldPacket data(SMSG_SPELLINSTAKILLLOG, 8+8+4);
    data << uint64(m_caster->GetGUID());
    data << uint64(unitTarget->GetGUID());
    data << uint32(m_spellInfo->Id);
    m_caster->SendMessageToSet(&data, true);

    m_caster->DealDamage(unitTarget, unitTarget->GetHealth(), NULL, NODAMAGE, SPELL_SCHOOL_MASK_NORMAL, NULL, false);
}

void Spell::EffectEnvironmentalDMG(SpellEffIndex /*effIndex*/)
{
    if (effectHandleMode != SPELL_EFFECT_HANDLE_HIT_TARGET)
        return;

    if (!unitTarget || !unitTarget->IsAlive())
        return;

    uint32 absorb = 0;
    uint32 resist = 0;

    m_caster->CalcAbsorbResist(unitTarget, m_spellInfo->GetSchoolMask(), SPELL_DIRECT_DAMAGE, damage, &absorb, &resist, m_spellInfo);

    m_caster->SendSpellNonMeleeDamageLog(unitTarget, m_spellInfo->Id, damage, m_spellInfo->GetSchoolMask(), absorb, resist, false, 0, false);
    if (unitTarget->GetTypeId() == TYPEID_PLAYER)
        unitTarget->ToPlayer()->EnvironmentalDamage(DAMAGE_FIRE, damage);
}

void Spell::EffectSchoolDMG(SpellEffIndex effIndex)
{
    if (effectHandleMode != SPELL_EFFECT_HANDLE_LAUNCH_TARGET)
        return;

    if (unitTarget && unitTarget->IsAlive())
    {
        bool apply_direct_bonus = true;
        switch (m_spellInfo->SpellFamilyName)
        {
            case SPELLFAMILY_GENERIC:
            {
                // Meteor like spells (divided damage to targets)
                if (m_spellInfo->AttributesCu & SPELL_ATTR0_CU_SHARE_DAMAGE)
                {
                    uint32 count = 0;
                    for (std::list<TargetInfo>::iterator ihit= m_UniqueTargetInfo.begin(); ihit != m_UniqueTargetInfo.end(); ++ihit)
                        if (ihit->effectMask & (1<<effIndex))
                            ++count;

                    damage /= count;                    // divide to all targets
                }

                switch (m_spellInfo->Id)                     // better way to check unknown
                {
                    // Consumption
                    case 28865:
                        damage = (((InstanceMap*)m_caster->GetMap())->GetDifficulty() == REGULAR_DIFFICULTY ? 2750 : 4250);
                        break;
                    // percent from health with min
                    case 25599:                             // Thundercrash
                    {
                        damage = unitTarget->GetHealth() / 2;
                        if (damage < 200)
                            damage = 200;
                        break;
                    }
                    // arcane charge. must only affect demons (also undead?)
                    case 45072:
                    {
                        if (unitTarget->GetCreatureType() != CREATURE_TYPE_DEMON
                            && unitTarget->GetCreatureType() != CREATURE_TYPE_UNDEAD)
                            return;
                        break;
                    }
                    // Gargoyle Strike
                    case 51963:
                    {
                        // about +4 base spell dmg per level
                        damage = (m_caster->getLevel() - 60) * 4 + 60;
                        break;
                    }
                }
                break;
            }
            case SPELLFAMILY_WARRIOR:
            {
                // Victory Rush
                if (m_spellInfo->Id == 34428)
                    ApplyPct(damage, m_caster->GetTotalAttackPowerValue(BASE_ATTACK));
                // Shockwave
                else if (m_spellInfo->Id == 46968)
                {
                    int32 pct = m_caster->CalculateSpellDamage(unitTarget, m_spellInfo, 2);
                    if (pct > 0)
                        damage += int32(CalculatePct(m_caster->GetTotalAttackPowerValue(BASE_ATTACK), pct));
                    break;
                }
                break;
            }
            case SPELLFAMILY_WARLOCK:
            {
                // Incinerate Rank 1 & 2
                if ((m_spellInfo->SpellFamilyFlags[1] & 0x000040) && m_spellInfo->SpellIconID == 2128)
                {
                    // Incinerate does more dmg (dmg/6) if the target have Immolate debuff.
                    // Check aura state for speed but aura state set not only for Immolate spell
                    if (unitTarget->HasAuraState(AURA_STATE_CONFLAGRATE))
                    {
                        if (unitTarget->GetAuraEffect(SPELL_AURA_PERIODIC_DAMAGE, SPELLFAMILY_WARLOCK, 0x4, 0, 0))
                            damage += damage / 6;
                    }
                }
                break;
            }
            case SPELLFAMILY_PRIEST:
            {
                // Improved Mind Blast (Mind Blast in shadow form bonus)
                if (m_caster->GetShapeshiftForm() == FORM_SHADOW && (m_spellInfo->SpellFamilyFlags[0] & 0x00002000))
                {
                    Unit::AuraEffectList const& ImprMindBlast = m_caster->GetAuraEffectsByType(SPELL_AURA_ADD_FLAT_MODIFIER);
                    for (Unit::AuraEffectList::const_iterator i = ImprMindBlast.begin(); i != ImprMindBlast.end(); ++i)
                    {
                        if ((*i)->GetSpellInfo()->SpellFamilyName == SPELLFAMILY_PRIEST &&
                            ((*i)->GetSpellInfo()->SpellIconID == 95))
                        {
                            int chance = (*i)->GetSpellInfo()->Effects[EFFECT_1].CalcValue(m_caster);
                            if (roll_chance_i(chance))
                                // Mind Trauma
                                m_caster->CastSpell(unitTarget, 48301, true, nullptr);
                            break;
                        }
                    }
                }
                break;
            }
            case SPELLFAMILY_DRUID:
            {
                // Ferocious Bite
                if (m_caster->GetTypeId() == TYPEID_PLAYER && (m_spellInfo->SpellFamilyFlags[0] & 0x000800000) && m_spellInfo->SpellVisual[0] == 6587)
                {
                    // converts each extra point of energy ( up to 25 energy ) into additional damage
                    int32 energy = -(m_caster->ModifyPower(POWER_ENERGY, -25));
                    // 25 energy = 100% more damage
                    AddPct(damage, energy * 4);
                }
                break;
            }
            case SPELLFAMILY_ROGUE:
            {
                // Envenom
                if (m_spellInfo->SpellFamilyFlags[1] & 0x00000008)
                {
                    if (Player* player = m_caster->ToPlayer())
                    {
                        // consume from stack dozes not more that have combo-points
                        if (uint32 combo = player->GetComboPoints())
                        {
                            // Lookup for Deadly poison (only attacker applied)
                            if (AuraEffect const* aurEff = unitTarget->GetAuraEffect(SPELL_AURA_PERIODIC_DAMAGE, SPELLFAMILY_ROGUE, 0x00010000, 0, 0, m_caster->GetGUID()))
                            {
                                // count consumed deadly poison doses at target
                                bool needConsume = true;
                                uint32 spellId = aurEff->GetId();

                                uint32 doses = aurEff->GetBase()->GetStackAmount();
                                if (doses > combo)
                                    doses = combo;

                                // Master Poisoner
                                Unit::AuraEffectList const& auraList = player->GetAuraEffectsByType(SPELL_AURA_MOD_AURA_DURATION_BY_DISPEL_NOT_STACK);
                                for (Unit::AuraEffectList::const_iterator iter = auraList.begin(); iter != auraList.end(); ++iter)
                                {
                                    if ((*iter)->GetSpellInfo()->SpellFamilyName == SPELLFAMILY_ROGUE && (*iter)->GetSpellInfo()->SpellIconID == 1960)
                                    {
                                        uint32 chance = (*iter)->GetSpellInfo()->Effects[EFFECT_2].CalcValue(m_caster);

                                        if (chance && roll_chance_i(chance))
                                            needConsume = false;

                                        break;
                                    }
                                }

                                if (needConsume)
                                    for (uint32 i = 0; i < doses; ++i)
                                        unitTarget->RemoveAuraFromStack(spellId, m_caster->GetGUID());

                                damage *= doses;
                                damage += int32(player->GetTotalAttackPowerValue(BASE_ATTACK) * 0.09f * combo);
                            }

                            // Eviscerate and Envenom Bonus Damage (item set effect)
                            if (m_caster->HasAura(37169))
                                damage += combo * 40;
                        }
                    }
                }
                // Eviscerate
                else if (m_spellInfo->SpellFamilyFlags[0] & 0x00020000)
                {
                    if (Player* player = m_caster->ToPlayer())
                    {
                        if (uint32 combo = player->GetComboPoints())
                        {
                            float ap = m_caster->GetTotalAttackPowerValue(BASE_ATTACK);
                            damage += irand(int32(ap * combo * 0.03f), int32(ap * combo * 0.07f));

                            // Eviscerate and Envenom Bonus Damage (item set effect)
                            if (m_caster->HasAura(37169))
                                damage += combo*40;
                        }
                    }
                }
                break;
            }
            case SPELLFAMILY_DEATHKNIGHT:
            {
                // Blood Boil - bonus for diseased targets
                if (m_spellInfo->SpellFamilyFlags[0] & 0x00040000)
                {
                    if (unitTarget->GetAuraEffect(SPELL_AURA_PERIODIC_DAMAGE, SPELLFAMILY_DEATHKNIGHT, 0, 0, 0x00000002, m_caster->GetGUID()))
                    {
                        damage += m_damage / 2;
                        damage += int32(m_caster->GetTotalAttackPowerValue(BASE_ATTACK) * 0.035f);
                    }
                }
                break;
            }
        }

        if (m_originalCaster && damage > 0 && apply_direct_bonus)
        {
            damage = m_originalCaster->SpellDamageBonusDone(unitTarget, m_spellInfo, (uint32)damage, SPELL_DIRECT_DAMAGE);
            damage = unitTarget->SpellDamageBonusTaken(m_originalCaster, m_spellInfo, (uint32)damage, SPELL_DIRECT_DAMAGE);
        }

        m_damage += damage;
    }
}

void Spell::EffectDummy(SpellEffIndex effIndex)
{
    if (effectHandleMode != SPELL_EFFECT_HANDLE_HIT_TARGET)
        return;

    if (!unitTarget && !gameObjTarget && !itemTarget)
        return;

    // selection by spell family
    switch (m_spellInfo->SpellFamilyName)
    {
        case SPELLFAMILY_PALADIN:
            switch (m_spellInfo->Id)
            {
                case 31789:                                 // Righteous Defense (step 1)
                {
                    // Clear targets for eff 1
                    for (std::list<TargetInfo>::iterator ihit = m_UniqueTargetInfo.begin(); ihit != m_UniqueTargetInfo.end(); ++ihit)
                        ihit->effectMask &= ~(1<<1);

                    // not empty (checked), copy
                    Unit::AttackerSet attackers = unitTarget->getAttackers();

                    // remove invalid attackers
                    for (Unit::AttackerSet::iterator aItr = attackers.begin(); aItr != attackers.end();)
                        if (!(*aItr)->IsValidAttackTarget(m_caster))
                            attackers.erase(aItr++);
                        else
                            ++aItr;

                    // selected from list 3
                    uint32 maxTargets = std::min<uint32>(3, attackers.size());
                    for (uint32 i = 0; i < maxTargets; ++i)
                    {
                        Unit* attacker = Trinity::Containers::SelectRandomContainerElement(attackers);
                        AddUnitTarget(attacker, 1 << 1);
                        attackers.erase(attacker);
                    }

                    // now let next effect cast spell at each target.
                    return;
                }
            }
            break;
        default:
            break;
    }

    // pet auras
    if (PetAura const* petSpell = sSpellMgr->GetPetAura(m_spellInfo->Id, effIndex))
    {
        m_caster->AddPetAura(petSpell);
        return;
    }

    // normal DB scripted effect
    TC_LOG_DEBUG("spells", "Spell ScriptStart spellid %u in EffectDummy(%u)", m_spellInfo->Id, effIndex);
    m_caster->GetMap()->ScriptsStart(sSpellScripts, uint32(m_spellInfo->Id | (effIndex << 24)), m_caster, unitTarget);

    // Script based implementation. Must be used only for not good for implementation in core spell effects
    // So called only for not proccessed cases
    if (gameObjTarget)
        sScriptMgr->OnDummyEffect(m_caster, m_spellInfo->Id, effIndex, gameObjTarget);
    else if (unitTarget && unitTarget->GetTypeId() == TYPEID_UNIT)
        sScriptMgr->OnDummyEffect(m_caster, m_spellInfo->Id, effIndex, unitTarget->ToCreature());
    else if (itemTarget)
        sScriptMgr->OnDummyEffect(m_caster, m_spellInfo->Id, effIndex, itemTarget);
}

void Spell::EffectTriggerSpell(SpellEffIndex effIndex)
{
    if (effectHandleMode != SPELL_EFFECT_HANDLE_LAUNCH_TARGET
        && effectHandleMode != SPELL_EFFECT_HANDLE_LAUNCH)
        return;

    uint32 triggered_spell_id = m_spellInfo->Effects[effIndex].TriggerSpell;

    /// @todo move those to spell scripts
    if (m_spellInfo->Effects[effIndex].Effect == SPELL_EFFECT_TRIGGER_SPELL
        && effectHandleMode == SPELL_EFFECT_HANDLE_LAUNCH_TARGET)
    {
        // special cases
        switch (triggered_spell_id)
        {
            // Vanish (not exist)
            case 18461:
            {
                unitTarget->RemoveMovementImpairingAuras();
                unitTarget->RemoveAurasByType(SPELL_AURA_MOD_STALKED);

                // If this spell is given to an NPC, it must handle the rest using its own AI
                if (unitTarget->GetTypeId() != TYPEID_PLAYER)
                    return;

                // See if we already are stealthed. If so, we're done.
                if (unitTarget->HasAura(1784))
                    return;

                // Reset cooldown on stealth if needed
                if (unitTarget->ToPlayer()->HasSpellCooldown(1784))
                    unitTarget->ToPlayer()->RemoveSpellCooldown(1784);

                unitTarget->CastSpell(unitTarget, 1784, true);
                return;
            }
            // Demonic Empowerment -- succubus
            case 54437:
            {
                unitTarget->RemoveMovementImpairingAuras();
                unitTarget->RemoveAurasByType(SPELL_AURA_MOD_STALKED);
                unitTarget->RemoveAurasByType(SPELL_AURA_MOD_STUN);

                // Cast Lesser Invisibility
                unitTarget->CastSpell(unitTarget, 7870, true);
                return;
            }
            // Brittle Armor - (need add max stack of 24575 Brittle Armor)
            case 29284:
            {
                // Brittle Armor
                SpellInfo const* spell = sSpellMgr->GetSpellInfo(24575);
                if (!spell)
                    return;

                for (uint32 j = 0; j < spell->StackAmount; ++j)
                    m_caster->CastSpell(unitTarget, spell->Id, true);
                return;
            }
            // Mercurial Shield - (need add max stack of 26464 Mercurial Shield)
            case 29286:
            {
                // Mercurial Shield
                SpellInfo const* spell = sSpellMgr->GetSpellInfo(26464);
                if (!spell)
                    return;

                for (uint32 j = 0; j < spell->StackAmount; ++j)
                    m_caster->CastSpell(unitTarget, spell->Id, true);
                return;
            }
            // Cloak of Shadows
            case 35729:
            {
                uint32 dispelMask = SpellInfo::GetDispelMask(DISPEL_ALL);
                Unit::AuraApplicationMap& Auras = unitTarget->GetAppliedAuras();
                for (Unit::AuraApplicationMap::iterator iter = Auras.begin(); iter != Auras.end();)
                {
                    // remove all harmful spells on you...
                    SpellInfo const* spell = iter->second->GetBase()->GetSpellInfo();
                    if (((spell->DmgClass == SPELL_DAMAGE_CLASS_MAGIC && spell->GetSchoolMask() != SPELL_SCHOOL_MASK_NORMAL) // only affect magic spells
                        || (spell->GetDispelMask() & dispelMask)) &&
                        // ignore positive and passive auras
                        !iter->second->IsPositive() && !iter->second->GetBase()->IsPassive())
                    {
                        m_caster->RemoveAura(iter);
                    }
                    else
                        ++iter;
                }
                return;
            }
        }
    }

    // normal case
    SpellInfo const* spellInfo = sSpellMgr->GetSpellInfo(triggered_spell_id);
    if (!spellInfo)
    {
        TC_LOG_ERROR("spells", "Spell::EffectTriggerSpell spell %u tried to trigger unknown spell %u", m_spellInfo->Id, triggered_spell_id);
        return;
    }

    SpellCastTargets targets;
    if (effectHandleMode == SPELL_EFFECT_HANDLE_LAUNCH_TARGET)
    {
        if (!spellInfo->NeedsToBeTriggeredByCaster(m_spellInfo))
            return;
        targets.SetUnitTarget(unitTarget);
    }
    else //if (effectHandleMode == SPELL_EFFECT_HANDLE_LAUNCH)
    {
        if (spellInfo->NeedsToBeTriggeredByCaster(m_spellInfo) && (m_spellInfo->Effects[effIndex].GetProvidedTargetMask() & TARGET_FLAG_UNIT_MASK))
            return;

        if (spellInfo->GetExplicitTargetMask() & TARGET_FLAG_DEST_LOCATION)
            targets.SetDst(m_targets);

        if (Unit* target = m_targets.GetUnitTarget())
            targets.SetUnitTarget(target);
        else
            targets.SetUnitTarget(m_caster);
    }

    CustomSpellValues values;
    // set basepoints for trigger with value effect
    if (m_spellInfo->Effects[effIndex].Effect == SPELL_EFFECT_TRIGGER_SPELL_WITH_VALUE)
    {
        values.AddSpellMod(SPELLVALUE_BASE_POINT0, damage);
        values.AddSpellMod(SPELLVALUE_BASE_POINT1, damage);
        values.AddSpellMod(SPELLVALUE_BASE_POINT2, damage);
    }

    // Remove spell cooldown (not category) if spell triggering spell with cooldown and same category
    if (m_caster->GetTypeId() == TYPEID_PLAYER && m_spellInfo->CategoryRecoveryTime && spellInfo->CategoryRecoveryTime
        && m_spellInfo->GetCategory() == spellInfo->GetCategory())
        m_caster->ToPlayer()->RemoveSpellCooldown(spellInfo->Id);

    // original caster guid only for GO cast
    m_caster->CastSpell(targets, spellInfo, &values, TRIGGERED_FULL_MASK, NULL, NULL, m_originalCasterGUID);
}

void Spell::EffectTriggerMissileSpell(SpellEffIndex effIndex)
{
    if (effectHandleMode != SPELL_EFFECT_HANDLE_HIT_TARGET
        && effectHandleMode != SPELL_EFFECT_HANDLE_HIT)
        return;

    uint32 triggered_spell_id = m_spellInfo->Effects[effIndex].TriggerSpell;

    // normal case
    SpellInfo const* spellInfo = sSpellMgr->GetSpellInfo(triggered_spell_id);
    if (!spellInfo)
    {
        TC_LOG_ERROR("spells", "Spell::EffectTriggerMissileSpell spell %u tried to trigger unknown spell %u", m_spellInfo->Id, triggered_spell_id);
        return;
    }

    SpellCastTargets targets;
    if (effectHandleMode == SPELL_EFFECT_HANDLE_HIT_TARGET)
    {
        if (!spellInfo->NeedsToBeTriggeredByCaster(m_spellInfo))
            return;
        targets.SetUnitTarget(unitTarget);
    }
    else //if (effectHandleMode == SPELL_EFFECT_HANDLE_HIT)
    {
        if (spellInfo->NeedsToBeTriggeredByCaster(m_spellInfo) && (m_spellInfo->Effects[effIndex].GetProvidedTargetMask() & TARGET_FLAG_UNIT_MASK))
            return;

        if (spellInfo->GetExplicitTargetMask() & TARGET_FLAG_DEST_LOCATION)
            targets.SetDst(m_targets);

        targets.SetUnitTarget(m_caster);
    }

    CustomSpellValues values;
    // set basepoints for trigger with value effect
    if (m_spellInfo->Effects[effIndex].Effect == SPELL_EFFECT_TRIGGER_MISSILE_SPELL_WITH_VALUE)
    {
        // maybe need to set value only when basepoints == 0?
        values.AddSpellMod(SPELLVALUE_BASE_POINT0, damage);
        values.AddSpellMod(SPELLVALUE_BASE_POINT1, damage);
        values.AddSpellMod(SPELLVALUE_BASE_POINT2, damage);
    }

    // Remove spell cooldown (not category) if spell triggering spell with cooldown and same category
    if (m_caster->GetTypeId() == TYPEID_PLAYER && m_spellInfo->CategoryRecoveryTime && spellInfo->CategoryRecoveryTime
        && m_spellInfo->GetCategory() == spellInfo->GetCategory())
        m_caster->ToPlayer()->RemoveSpellCooldown(spellInfo->Id);

    // original caster guid only for GO cast
    m_caster->CastSpell(targets, spellInfo, &values, TRIGGERED_FULL_MASK, NULL, NULL, m_originalCasterGUID);
}

void Spell::EffectForceCast(SpellEffIndex effIndex)
{
    if (effectHandleMode != SPELL_EFFECT_HANDLE_HIT_TARGET)
        return;

    if (!unitTarget)
        return;

    uint32 triggered_spell_id = m_spellInfo->Effects[effIndex].TriggerSpell;

    // normal case
    SpellInfo const* spellInfo = sSpellMgr->GetSpellInfo(triggered_spell_id);

    if (!spellInfo)
    {
        TC_LOG_ERROR("spells", "Spell::EffectForceCast of spell %u: triggering unknown spell id %i", m_spellInfo->Id, triggered_spell_id);
        return;
    }

    if (m_spellInfo->Effects[effIndex].Effect == SPELL_EFFECT_FORCE_CAST && damage)
    {
        switch (m_spellInfo->Id)
        {
            case 52588: // Skeletal Gryphon Escape
            case 48598: // Ride Flamebringer Cue
                unitTarget->RemoveAura(damage);
                break;
            case 52463: // Hide In Mine Car
            case 52349: // Overtake
                unitTarget->CastCustomSpell(unitTarget, spellInfo->Id, &damage, NULL, NULL, true, NULL, NULL, m_originalCasterGUID);
                return;
        }
    }

    switch (spellInfo->Id)
    {
        case 72298: // Malleable Goo Summon
            unitTarget->CastSpell(unitTarget, spellInfo->Id, true, NULL, NULL, m_originalCasterGUID);
            return;
    }

    CustomSpellValues values;
    // set basepoints for trigger with value effect
    if (m_spellInfo->Effects[effIndex].Effect == SPELL_EFFECT_FORCE_CAST_WITH_VALUE)
    {
        // maybe need to set value only when basepoints == 0?
        values.AddSpellMod(SPELLVALUE_BASE_POINT0, damage);
        values.AddSpellMod(SPELLVALUE_BASE_POINT1, damage);
        values.AddSpellMod(SPELLVALUE_BASE_POINT2, damage);
    }

    SpellCastTargets targets;
    targets.SetUnitTarget(m_caster);

    unitTarget->CastSpell(targets, spellInfo, &values, TRIGGERED_FULL_MASK);
}

void Spell::EffectTriggerRitualOfSummoning(SpellEffIndex effIndex)
{
    if (effectHandleMode != SPELL_EFFECT_HANDLE_HIT)
        return;

    uint32 triggered_spell_id = m_spellInfo->Effects[effIndex].TriggerSpell;
    SpellInfo const* spellInfo = sSpellMgr->GetSpellInfo(triggered_spell_id);

    if (!spellInfo)
    {
        TC_LOG_ERROR("spells", "EffectTriggerRitualOfSummoning of spell %u: triggering unknown spell id %i", m_spellInfo->Id, triggered_spell_id);
        return;
    }

    finish();

    m_caster->CastSpell((Unit*)NULL, spellInfo, false);
}

void Spell::EffectJump(SpellEffIndex effIndex)
{
    if (effectHandleMode != SPELL_EFFECT_HANDLE_LAUNCH_TARGET)
        return;

    if (m_caster->IsInFlight())
        return;

    if (!unitTarget)
        return;

    float x, y, z;
    unitTarget->GetContactPoint(m_caster, x, y, z, CONTACT_DISTANCE);

    float speedXY, speedZ;
    CalculateJumpSpeeds(effIndex, m_caster->GetExactDist2d(x, y), speedXY, speedZ);
    m_caster->GetMotionMaster()->MoveJump(x, y, z, speedXY, speedZ);
}

void Spell::EffectJumpDest(SpellEffIndex effIndex)
{
    if (effectHandleMode != SPELL_EFFECT_HANDLE_LAUNCH)
        return;

    if (m_caster->IsInFlight())
        return;

    if (!m_targets.HasDst())
        return;

    // Init dest coordinates
    float x, y, z;
    destTarget->GetPosition(x, y, z);

    float speedXY, speedZ;
    CalculateJumpSpeeds(effIndex, m_caster->GetExactDist2d(x, y), speedXY, speedZ);
    m_caster->GetMotionMaster()->MoveJump(x, y, z, speedXY, speedZ);
}

void Spell::CalculateJumpSpeeds(uint8 i, float dist, float & speedXY, float & speedZ)
{
    if (m_spellInfo->Effects[i].MiscValue)
        speedZ = float(m_spellInfo->Effects[i].MiscValue)/10;
    else if (m_spellInfo->Effects[i].MiscValueB)
        speedZ = float(m_spellInfo->Effects[i].MiscValueB)/10;
    else
        speedZ = 10.0f;
    speedXY = dist * 10.0f / speedZ;
}

void Spell::EffectTeleportUnits(SpellEffIndex /*effIndex*/)
{
    if (effectHandleMode != SPELL_EFFECT_HANDLE_HIT_TARGET)
        return;

    if (!unitTarget || unitTarget->IsInFlight())
        return;

    // If not exist data for dest location - return
    if (!m_targets.HasDst())
    {
        TC_LOG_ERROR("spells", "Spell::EffectTeleportUnits - does not have destination for spellId %u.", m_spellInfo->Id);
        return;
    }

    // Init dest coordinates
    uint32 mapid = destTarget->GetMapId();
    if (mapid == MAPID_INVALID)
        mapid = unitTarget->GetMapId();
    float x, y, z, orientation;
    destTarget->GetPosition(x, y, z, orientation);
    if (!orientation && m_targets.GetUnitTarget())
        orientation = m_targets.GetUnitTarget()->GetOrientation();
    TC_LOG_DEBUG("spells", "Spell::EffectTeleportUnits - teleport unit to %u %f %f %f %f\n", mapid, x, y, z, orientation);

    if (unitTarget->GetTypeId() == TYPEID_PLAYER)
        unitTarget->ToPlayer()->TeleportTo(mapid, x, y, z, orientation, unitTarget == m_caster ? TELE_TO_SPELL | TELE_TO_NOT_LEAVE_COMBAT : 0);
    else if (mapid == unitTarget->GetMapId())
        unitTarget->NearTeleportTo(x, y, z, orientation, unitTarget == m_caster);
    else
    {
        TC_LOG_ERROR("spells", "Spell::EffectTeleportUnits - spellId %u attempted to teleport creature to a different map.", m_spellInfo->Id);
        return;
    }

    // post effects for TARGET_DEST_DB
    switch (m_spellInfo->Id)
    {
        // Dimensional Ripper - Everlook
        case 23442:
        {
            int32 r = irand(0, 119);
            if (r >= 70)                                  // 7/12 success
            {
                if (r < 100)                              // 4/12 evil twin
                    m_caster->CastSpell(m_caster, 23445, true);
                else                                        // 1/12 fire
                    m_caster->CastSpell(m_caster, 23449, true);
            }
            return;
        }
        // Ultrasafe Transporter: Toshley's Station
        case 36941:
        {
            if (roll_chance_i(50))                        // 50% success
            {
                int32 rand_eff = urand(1, 7);
                switch (rand_eff)
                {
                    case 1:
                        // soul split - evil
                        m_caster->CastSpell(m_caster, 36900, true);
                        break;
                    case 2:
                        // soul split - good
                        m_caster->CastSpell(m_caster, 36901, true);
                        break;
                    case 3:
                        // Increase the size
                        m_caster->CastSpell(m_caster, 36895, true);
                        break;
                    case 4:
                        // Decrease the size
                        m_caster->CastSpell(m_caster, 36893, true);
                        break;
                    case 5:
                    // Transform
                    {
                        if (m_caster->ToPlayer()->GetTeam() == ALLIANCE)
                            m_caster->CastSpell(m_caster, 36897, true);
                        else
                            m_caster->CastSpell(m_caster, 36899, true);
                        break;
                    }
                    case 6:
                        // chicken
                        m_caster->CastSpell(m_caster, 36940, true);
                        break;
                    case 7:
                        // evil twin
                        m_caster->CastSpell(m_caster, 23445, true);
                        break;
                }
            }
            return;
        }
        // Dimensional Ripper - Area 52
        case 36890:
        {
            if (roll_chance_i(50))                        // 50% success
            {
                int32 rand_eff = urand(1, 4);
                switch (rand_eff)
                {
                    case 1:
                        // soul split - evil
                        m_caster->CastSpell(m_caster, 36900, true);
                        break;
                    case 2:
                        // soul split - good
                        m_caster->CastSpell(m_caster, 36901, true);
                        break;
                    case 3:
                        // Increase the size
                        m_caster->CastSpell(m_caster, 36895, true);
                        break;
                    case 4:
                        // Transform
                    {
                        if (m_caster->ToPlayer()->GetTeam() == ALLIANCE)
                            m_caster->CastSpell(m_caster, 36897, true);
                        else
                            m_caster->CastSpell(m_caster, 36899, true);
                        break;
                    }
                }
            }
            return;
        }
    }
}

void Spell::EffectApplyAura(SpellEffIndex effIndex)
{
    if (effectHandleMode != SPELL_EFFECT_HANDLE_HIT_TARGET)
        return;

    if (!m_spellAura || !unitTarget)
        return;
    ASSERT(unitTarget == m_spellAura->GetOwner());
    m_spellAura->_ApplyEffectForTargets(effIndex);
}

void Spell::EffectApplyAreaAura(SpellEffIndex effIndex)
{
    if (effectHandleMode != SPELL_EFFECT_HANDLE_HIT_TARGET)
        return;

    if (!m_spellAura || !unitTarget)
        return;
    ASSERT (unitTarget == m_spellAura->GetOwner());
    m_spellAura->_ApplyEffectForTargets(effIndex);
}

void Spell::EffectUnlearnSpecialization(SpellEffIndex effIndex)
{
    if (effectHandleMode != SPELL_EFFECT_HANDLE_HIT_TARGET)
        return;

    if (!unitTarget || unitTarget->GetTypeId() != TYPEID_PLAYER)
        return;

    Player* player = unitTarget->ToPlayer();
    uint32 spellToUnlearn = m_spellInfo->Effects[effIndex].TriggerSpell;

    player->RemoveSpell(spellToUnlearn);

    TC_LOG_DEBUG("spells", "Spell: Player %u has unlearned spell %u from NpcGUID: %u", player->GetGUIDLow(), spellToUnlearn, m_caster->GetGUIDLow());
}

void Spell::EffectPowerDrain(SpellEffIndex effIndex)
{
    if (effectHandleMode != SPELL_EFFECT_HANDLE_HIT_TARGET)
        return;

    if (m_spellInfo->Effects[effIndex].MiscValue < 0 || m_spellInfo->Effects[effIndex].MiscValue >= int8(MAX_POWERS))
        return;

    Powers powerType = Powers(m_spellInfo->Effects[effIndex].MiscValue);

    if (!unitTarget || !unitTarget->IsAlive() || unitTarget->getPowerType() != powerType || damage < 0)
        return;

    // add spell damage bonus
    damage = m_caster->SpellDamageBonusDone(unitTarget, m_spellInfo, uint32(damage), SPELL_DIRECT_DAMAGE);
    damage = unitTarget->SpellDamageBonusTaken(m_caster, m_spellInfo, uint32(damage), SPELL_DIRECT_DAMAGE);

    int32 newDamage = -(unitTarget->ModifyPower(powerType, -damage));

    float gainMultiplier = 0.0f;

    // Don't restore from self drain
    if (m_caster != unitTarget)
    {
        gainMultiplier = m_spellInfo->Effects[effIndex].CalcValueMultiplier(m_originalCaster, this);

        int32 gain = int32(newDamage* gainMultiplier);

        m_caster->EnergizeBySpell(m_caster, m_spellInfo->Id, gain, powerType);
    }
    ExecuteLogEffectTakeTargetPower(effIndex, unitTarget, powerType, newDamage, gainMultiplier);
}

void Spell::EffectSendEvent(SpellEffIndex effIndex)
{
    // we do not handle a flag dropping or clicking on flag in battleground by sendevent system
    if (effectHandleMode != SPELL_EFFECT_HANDLE_HIT_TARGET
        && effectHandleMode != SPELL_EFFECT_HANDLE_HIT)
        return;

    WorldObject* target = NULL;

    // call events for object target if present
    if (effectHandleMode == SPELL_EFFECT_HANDLE_HIT_TARGET)
    {
        if (unitTarget)
            target = unitTarget;
        else if (gameObjTarget)
            target = gameObjTarget;
    }
    else // if (effectHandleMode == SPELL_EFFECT_HANDLE_HIT)
    {
        // let's prevent executing effect handler twice in case when spell effect is capable of targeting an object
        // this check was requested by scripters, but it has some downsides:
        // now it's impossible to script (using sEventScripts) a cast which misses all targets
        // or to have an ability to script the moment spell hits dest (in a case when there are object targets present)
        if (m_spellInfo->Effects[effIndex].GetProvidedTargetMask() & (TARGET_FLAG_UNIT_MASK | TARGET_FLAG_GAMEOBJECT_MASK))
            return;
        // some spells have no target entries in dbc and they use focus target
        if (focusObject)
            target = focusObject;
        /// @todo there should be a possibility to pass dest target to event script
    }

    TC_LOG_DEBUG("spells", "Spell ScriptStart %u for spellid %u in EffectSendEvent ", m_spellInfo->Effects[effIndex].MiscValue, m_spellInfo->Id);

    if (ZoneScript* zoneScript = m_caster->GetZoneScript())
        zoneScript->ProcessEvent(target, m_spellInfo->Effects[effIndex].MiscValue);
    else if (InstanceScript* instanceScript = m_caster->GetInstanceScript())    // needed in case Player is the caster
        instanceScript->ProcessEvent(target, m_spellInfo->Effects[effIndex].MiscValue);

    m_caster->GetMap()->ScriptsStart(sEventScripts, m_spellInfo->Effects[effIndex].MiscValue, m_caster, target);
}

void Spell::EffectPowerBurn(SpellEffIndex effIndex)
{
    if (effectHandleMode != SPELL_EFFECT_HANDLE_HIT_TARGET)
        return;

    if (m_spellInfo->Effects[effIndex].MiscValue < 0 || m_spellInfo->Effects[effIndex].MiscValue >= int8(MAX_POWERS))
        return;

    Powers powerType = Powers(m_spellInfo->Effects[effIndex].MiscValue);

    if (!unitTarget || !unitTarget->IsAlive() || unitTarget->getPowerType() != powerType || damage < 0)
        return;

    // burn x% of target's mana, up to maximum of 2x% of caster's mana (Mana Burn)
    if (m_spellInfo->Id == 8129)
    {
        int32 maxDamage = int32(CalculatePct(m_caster->GetMaxPower(powerType), damage * 2));
        damage = int32(CalculatePct(unitTarget->GetMaxPower(powerType), damage));
        damage = std::min(damage, maxDamage);
    }

    int32 newDamage = -(unitTarget->ModifyPower(powerType, -damage));

    // NO - Not a typo - EffectPowerBurn uses effect value multiplier - not effect damage multiplier
    float dmgMultiplier = m_spellInfo->Effects[effIndex].CalcValueMultiplier(m_originalCaster, this);

    // add log data before multiplication (need power amount, not damage)
    ExecuteLogEffectTakeTargetPower(effIndex, unitTarget, powerType, newDamage, 0.0f);

    newDamage = int32(newDamage* dmgMultiplier);

    m_damage += newDamage;
}

void Spell::EffectHeal(SpellEffIndex /*effIndex*/)
{
    if (effectHandleMode != SPELL_EFFECT_HANDLE_LAUNCH_TARGET)
        return;

    if (unitTarget && unitTarget->IsAlive() && damage >= 0)
    {
        // Try to get original caster
        Unit* caster = m_originalCasterGUID ? m_originalCaster : m_caster;

        // Skip if m_originalCaster not available
        if (!caster)
            return;

        int32 addhealth = damage;

        // Vessel of the Naaru (Vial of the Sunwell trinket)
        if (m_spellInfo->Id == 45064)
        {
            // Amount of heal - depends from stacked Holy Energy
            int damageAmount = 0;
            if (AuraEffect const* aurEff = m_caster->GetAuraEffect(45062, 0))
            {
                damageAmount+= aurEff->GetAmount();
                m_caster->RemoveAurasDueToSpell(45062);
            }

            addhealth += damageAmount;
        }
        // Runic Healing Injector (heal increased by 25% for engineers - 3.2.0 patch change)
        else if (m_spellInfo->Id == 67489)
        {
            if (Player* player = m_caster->ToPlayer())
                if (player->HasSkill(SKILL_ENGINEERING))
                    AddPct(addhealth, 25);
        }
        // Swiftmend - consumes Regrowth or Rejuvenation
        else if (m_spellInfo->TargetAuraState == AURA_STATE_SWIFTMEND && unitTarget->HasAuraState(AURA_STATE_SWIFTMEND, m_spellInfo, m_caster))
        {
            Unit::AuraEffectList const& RejorRegr = unitTarget->GetAuraEffectsByType(SPELL_AURA_PERIODIC_HEAL);
            // find most short by duration
            AuraEffect* targetAura = NULL;
            for (Unit::AuraEffectList::const_iterator i = RejorRegr.begin(); i != RejorRegr.end(); ++i)
            {
                if ((*i)->GetSpellInfo()->SpellFamilyName == SPELLFAMILY_DRUID
                    && (*i)->GetSpellInfo()->SpellFamilyFlags[0] & 0x50)
                {
                    if (!targetAura || (*i)->GetBase()->GetDuration() < targetAura->GetBase()->GetDuration())
                        targetAura = *i;
                }
            }

            if (!targetAura)
            {
                TC_LOG_ERROR("spells", "Target(GUID:" UI64FMTD ") has aurastate AURA_STATE_SWIFTMEND but no matching aura.", unitTarget->GetGUID());
                return;
            }

            int32 tickheal = targetAura->GetAmount();
            if (Unit* auraCaster = targetAura->GetCaster())
                tickheal = auraCaster->SpellHealingBonusDone(unitTarget, targetAura->GetSpellInfo(), tickheal, DOT);
            //int32 tickheal = targetAura->GetSpellInfo()->EffectBasePoints[idx] + 1;
            //It is said that talent bonus should not be included

            int32 tickcount = 0;
            // Rejuvenation
            if (targetAura->GetSpellInfo()->SpellFamilyFlags[0] & 0x10)
                tickcount = 4;
            // Regrowth
            else // if (targetAura->GetSpellInfo()->SpellFamilyFlags[0] & 0x40)
                tickcount = 6;

            addhealth += tickheal * tickcount;

            // Glyph of Swiftmend
            if (!caster->HasAura(54824))
                unitTarget->RemoveAura(targetAura->GetId(), targetAura->GetCasterGUID());

            //addhealth += tickheal * tickcount;
            //addhealth = caster->SpellHealingBonus(m_spellInfo, addhealth, HEAL, unitTarget);
        }
        // Death Pact - return pct of max health to caster
        else if (m_spellInfo->SpellFamilyName == SPELLFAMILY_DEATHKNIGHT && m_spellInfo->SpellFamilyFlags[0] & 0x00080000)
            addhealth = caster->SpellHealingBonusDone(unitTarget, m_spellInfo, int32(caster->CountPctFromMaxHealth(damage)), HEAL);
        else
            addhealth = caster->SpellHealingBonusDone(unitTarget, m_spellInfo, addhealth, HEAL);

        addhealth = unitTarget->SpellHealingBonusTaken(caster, m_spellInfo, addhealth, HEAL);

        // Remove Grievious bite if fully healed
        if (unitTarget->HasAura(48920) && (unitTarget->GetHealth() + addhealth >= unitTarget->GetMaxHealth()))
            unitTarget->RemoveAura(48920);

        m_damage -= addhealth;
    }
}

void Spell::EffectHealPct(SpellEffIndex /*effIndex*/)
{
    if (effectHandleMode != SPELL_EFFECT_HANDLE_HIT_TARGET)
        return;

    if (!unitTarget || !unitTarget->IsAlive() || damage < 0)
        return;

    // Skip if m_originalCaster not available
    if (!m_originalCaster)
        return;

    uint32 heal = m_originalCaster->SpellHealingBonusDone(unitTarget, m_spellInfo, unitTarget->CountPctFromMaxHealth(damage), HEAL);
    heal = unitTarget->SpellHealingBonusTaken(m_originalCaster, m_spellInfo, heal, HEAL);

    m_healing += heal;
}

void Spell::EffectHealMechanical(SpellEffIndex /*effIndex*/)
{
    if (effectHandleMode != SPELL_EFFECT_HANDLE_HIT_TARGET)
        return;

    if (!unitTarget || !unitTarget->IsAlive() || damage < 0)
        return;

    // Skip if m_originalCaster not available
    if (!m_originalCaster)
        return;

    uint32 heal = m_originalCaster->SpellHealingBonusDone(unitTarget, m_spellInfo, uint32(damage), HEAL);

    m_healing += unitTarget->SpellHealingBonusTaken(m_originalCaster, m_spellInfo, heal, HEAL);
}

void Spell::EffectHealthLeech(SpellEffIndex effIndex)
{
    if (effectHandleMode != SPELL_EFFECT_HANDLE_HIT_TARGET)
        return;

    if (!unitTarget || !unitTarget->IsAlive() || damage < 0)
        return;

    damage = m_caster->SpellDamageBonusDone(unitTarget, m_spellInfo, uint32(damage), SPELL_DIRECT_DAMAGE);
    damage = unitTarget->SpellDamageBonusTaken(m_caster, m_spellInfo, uint32(damage), SPELL_DIRECT_DAMAGE);

    TC_LOG_DEBUG("spells", "HealthLeech :%i", damage);

    float healMultiplier = m_spellInfo->Effects[effIndex].CalcValueMultiplier(m_originalCaster, this);

    m_damage += damage;
    // get max possible damage, don't count overkill for heal
    uint32 healthGain = uint32(-unitTarget->GetHealthGain(-damage) * healMultiplier);

    if (m_caster->IsAlive())
    {
        healthGain = m_caster->SpellHealingBonusDone(m_caster, m_spellInfo, healthGain, HEAL);
        healthGain = m_caster->SpellHealingBonusTaken(m_caster, m_spellInfo, healthGain, HEAL);

        m_caster->HealBySpell(m_caster, m_spellInfo, uint32(healthGain));
    }
}

void Spell::DoCreateItem(uint32 /*i*/, uint32 itemtype)
{
    if (!unitTarget || unitTarget->GetTypeId() != TYPEID_PLAYER)
        return;

    Player* player = unitTarget->ToPlayer();

    uint32 newitemid = itemtype;
    ItemTemplate const* pProto = sObjectMgr->GetItemTemplate(newitemid);
    if (!pProto)
    {
        player->SendEquipError(EQUIP_ERR_ITEM_NOT_FOUND, NULL, NULL);
        return;
    }

    // bg reward have some special in code work
    uint32 bgType = 0;
    switch (m_spellInfo->Id)
    {
        case SPELL_AV_MARK_WINNER:
        case SPELL_AV_MARK_LOSER:
            bgType = BATTLEGROUND_AV;
            break;
        case SPELL_WS_MARK_WINNER:
        case SPELL_WS_MARK_LOSER:
            bgType = BATTLEGROUND_WS;
            break;
        case SPELL_AB_MARK_WINNER:
        case SPELL_AB_MARK_LOSER:
            bgType = BATTLEGROUND_AB;
            break;
        default:
            break;
    }

    uint32 num_to_add = damage;

    if (num_to_add < 1)
        num_to_add = 1;
    if (num_to_add > pProto->GetMaxStackSize())
        num_to_add = pProto->GetMaxStackSize();

    // init items_count to 1, since 1 item will be created regardless of specialization
    int items_count=1;
    // the chance to create additional items
    float additionalCreateChance=0.0f;
    // the maximum number of created additional items
    uint8 additionalMaxNum=0;
    // get the chance and maximum number for creating extra items
    if (CanCreateExtraItems(player, m_spellInfo->Id, additionalCreateChance, additionalMaxNum))
    {
        // roll with this chance till we roll not to create or we create the max num
        while (roll_chance_f(additionalCreateChance) && items_count <= additionalMaxNum)
            ++items_count;
    }

    // really will be created more items
    num_to_add *= items_count;

    // can the player store the new item?
    ItemPosCountVec dest;
    uint32 no_space = 0;
    InventoryResult msg = player->CanStoreNewItem(NULL_BAG, NULL_SLOT, dest, newitemid, num_to_add, &no_space);
    if (msg != EQUIP_ERR_OK)
    {
        // convert to possible store amount
        if (msg == EQUIP_ERR_INV_FULL || msg == EQUIP_ERR_ITEM_MAX_COUNT)
            num_to_add -= no_space;
        else
        {
            // if not created by another reason from full inventory or unique items amount limitation
            player->SendEquipError(msg, NULL, NULL, newitemid);
            return;
        }
    }

    if (num_to_add)
    {
        // create the new item and store it
        Item* pItem = player->StoreNewItem(dest, newitemid, true, Item::GenerateItemRandomPropertyId(newitemid));

        // was it successful? return error if not
        if (!pItem)
        {
            player->SendEquipError(EQUIP_ERR_ITEM_NOT_FOUND, NULL, NULL);
            return;
        }

        // set the "Crafted by ..." property of the item
        if (pItem->GetTemplate()->Class != ITEM_CLASS_CONSUMABLE && pItem->GetTemplate()->Class != ITEM_CLASS_QUEST && newitemid != 6265 && newitemid != 6948)
            pItem->SetUInt32Value(ITEM_FIELD_CREATOR, player->GetGUIDLow());

        // send info to the client
        player->SendNewItem(pItem, num_to_add, true, bgType == 0);

        if (pProto->Quality > ITEM_QUALITY_EPIC || (pProto->Quality == ITEM_QUALITY_EPIC && pProto->ItemLevel >= MinNewsItemLevel[sWorld->getIntConfig(CONFIG_EXPANSION)]))
            if (Guild* guild = player->GetGuild())
                guild->AddGuildNews(GUILD_NEWS_ITEM_CRAFTED, player->GetGUID(), 0, pProto->ItemId);


        // we succeeded in creating at least one item, so a levelup is possible
        if (bgType == 0)
            player->UpdateCraftSkill(m_spellInfo->Id);
    }

/*
    // for battleground marks send by mail if not add all expected
    if (no_space > 0 && bgType)
    {
        if (Battleground* bg = sBattlegroundMgr->GetBattlegroundTemplate(BattlegroundTypeId(bgType)))
            bg->SendRewardMarkByMail(player, newitemid, no_space);
    }
*/
}

void Spell::EffectCreateItem(SpellEffIndex effIndex)
{
    if (effectHandleMode != SPELL_EFFECT_HANDLE_HIT_TARGET)
        return;

    DoCreateItem(effIndex, m_spellInfo->Effects[effIndex].ItemType);
    ExecuteLogEffectCreateItem(effIndex, m_spellInfo->Effects[effIndex].ItemType);
}

void Spell::EffectCreateItem2(SpellEffIndex effIndex)
{
    if (effectHandleMode != SPELL_EFFECT_HANDLE_HIT_TARGET)
        return;

    if (!unitTarget || unitTarget->GetTypeId() != TYPEID_PLAYER)
        return;

    Player* player = unitTarget->ToPlayer();

    uint32 item_id = m_spellInfo->Effects[effIndex].ItemType;

    if (item_id)
        DoCreateItem(effIndex, item_id);

    // special case: fake item replaced by generate using spell_loot_template
    if (m_spellInfo->IsLootCrafting())
    {
        if (item_id)
        {
            if (!player->HasItemCount(item_id))
                return;

            // remove reagent
            uint32 count = 1;
            player->DestroyItemCount(item_id, count, true);

            // create some random items
            player->AutoStoreLoot(m_spellInfo->Id, LootTemplates_Spell);
        }
        else
            player->AutoStoreLoot(m_spellInfo->Id, LootTemplates_Spell);    // create some random items
    }
    /// @todo ExecuteLogEffectCreateItem(i, m_spellInfo->Effects[i].ItemType);
}

void Spell::EffectCreateRandomItem(SpellEffIndex /*effIndex*/)
{
    if (effectHandleMode != SPELL_EFFECT_HANDLE_HIT_TARGET)
        return;

    if (!unitTarget || unitTarget->GetTypeId() != TYPEID_PLAYER)
        return;
    Player* player = unitTarget->ToPlayer();

    // create some random items
    player->AutoStoreLoot(m_spellInfo->Id, LootTemplates_Spell);
    /// @todo ExecuteLogEffectCreateItem(i, m_spellInfo->Effects[i].ItemType);
}

void Spell::EffectPersistentAA(SpellEffIndex effIndex)
{
    if (effectHandleMode != SPELL_EFFECT_HANDLE_HIT)
        return;

    if (!m_spellAura)
    {
        Unit* caster = m_caster->GetEntry() == WORLD_TRIGGER ? m_originalCaster : m_caster;
        float radius = m_spellInfo->Effects[effIndex].CalcRadius(caster);

        // Caster not in world, might be spell triggered from aura removal
        if (!caster->IsInWorld())
            return;
        DynamicObject* dynObj = new DynamicObject(false);
        if (!dynObj->CreateDynamicObject(sObjectMgr->GenerateLowGuid(HIGHGUID_DYNAMICOBJECT), caster, m_spellInfo, *destTarget, radius, DYNAMIC_OBJECT_AREA_SPELL))
        {
            delete dynObj;
            return;
        }

        if (Aura* aura = Aura::TryCreate(m_spellInfo, MAX_EFFECT_MASK, dynObj, caster, &m_spellValue->EffectBasePoints[0]))
        {
            m_spellAura = aura;
            m_spellAura->_RegisterForTargets();
        }
        else
            return;
    }

    ASSERT(m_spellAura->GetDynobjOwner());
    m_spellAura->_ApplyEffectForTargets(effIndex);
}

void Spell::EffectEnergize(SpellEffIndex effIndex)
{
    if (effectHandleMode != SPELL_EFFECT_HANDLE_HIT_TARGET)
        return;

    if (!unitTarget)
        return;
    if (!unitTarget->IsAlive())
        return;

    if (m_spellInfo->Effects[effIndex].MiscValue < 0 || m_spellInfo->Effects[effIndex].MiscValue >= int8(MAX_POWERS))
        return;

    Powers power = Powers(m_spellInfo->Effects[effIndex].MiscValue);

    if (unitTarget->GetTypeId() == TYPEID_PLAYER && unitTarget->getPowerType() != power && !(m_spellInfo->AttributesEx7 & SPELL_ATTR7_CAN_RESTORE_SECONDARY_POWER))
        return;

    if (unitTarget->GetMaxPower(power) == 0)
        return;

    // Some level depends spells
    int level_multiplier = 0;
    int level_diff = 0;
    switch (m_spellInfo->Id)
    {
        case 9512:                                          // Restore Energy
            level_diff = m_caster->getLevel() - 40;
            level_multiplier = 2;
            break;
        case 24571:                                         // Blood Fury
            level_diff = m_caster->getLevel() - 60;
            level_multiplier = 10;
            break;
        case 24532:                                         // Burst of Energy
            level_diff = m_caster->getLevel() - 60;
            level_multiplier = 4;
            break;
        case 31930:                                         // Judgements of the Wise
        case 63375:                                         // Primal Wisdom
        case 68082:                                         // Glyph of Seal of Command
            damage = int32(CalculatePct(unitTarget->GetCreateMana(), damage));
            break;
        case 67490:                                         // Runic Mana Injector (mana gain increased by 25% for engineers - 3.2.0 patch change)
        {
            if (Player* player = m_caster->ToPlayer())
                if (player->HasSkill(SKILL_ENGINEERING))
                    AddPct(damage, 25);
            break;
        }
        default:
            break;
    }

    if (level_diff > 0)
        damage -= level_multiplier * level_diff;

    if (damage < 0 && power != POWER_ECLIPSE)
        return;

    m_caster->EnergizeBySpell(unitTarget, m_spellInfo->Id, damage, power);

    // Mad Alchemist's Potion
    if (m_spellInfo->Id == 45051)
    {
        // find elixirs on target
        bool guardianFound = false;
        bool battleFound = false;
        Unit::AuraApplicationMap& Auras = unitTarget->GetAppliedAuras();
        for (Unit::AuraApplicationMap::iterator itr = Auras.begin(); itr != Auras.end(); ++itr)
        {
            uint32 spell_id = itr->second->GetBase()->GetId();
            if (!guardianFound)
                if (sSpellMgr->IsSpellMemberOfSpellGroup(spell_id, SPELL_GROUP_ELIXIR_GUARDIAN))
                    guardianFound = true;
            if (!battleFound)
                if (sSpellMgr->IsSpellMemberOfSpellGroup(spell_id, SPELL_GROUP_ELIXIR_BATTLE))
                    battleFound = true;
            if (battleFound && guardianFound)
                break;
        }

        // get all available elixirs by mask and spell level
        std::set<uint32> avalibleElixirs;
        if (!guardianFound)
            sSpellMgr->GetSetOfSpellsInSpellGroup(SPELL_GROUP_ELIXIR_GUARDIAN, avalibleElixirs);
        if (!battleFound)
            sSpellMgr->GetSetOfSpellsInSpellGroup(SPELL_GROUP_ELIXIR_BATTLE, avalibleElixirs);
        for (std::set<uint32>::iterator itr = avalibleElixirs.begin(); itr != avalibleElixirs.end();)
        {
            SpellInfo const* spellInfo = sSpellMgr->EnsureSpellInfo(*itr);
            if (spellInfo->SpellLevel < m_spellInfo->SpellLevel || spellInfo->SpellLevel > unitTarget->getLevel())
                avalibleElixirs.erase(itr++);
            else if (sSpellMgr->IsSpellMemberOfSpellGroup(*itr, SPELL_GROUP_ELIXIR_SHATTRATH))
                avalibleElixirs.erase(itr++);
            else if (sSpellMgr->IsSpellMemberOfSpellGroup(*itr, SPELL_GROUP_ELIXIR_UNSTABLE))
                avalibleElixirs.erase(itr++);
            else
                ++itr;
        }

        if (!avalibleElixirs.empty())
        {
            // cast random elixir on target
            m_caster->CastSpell(unitTarget, Trinity::Containers::SelectRandomContainerElement(avalibleElixirs), true, m_CastItem);
        }
    }
}

void Spell::EffectEnergizePct(SpellEffIndex effIndex)
{
    if (effectHandleMode != SPELL_EFFECT_HANDLE_HIT_TARGET)
        return;

    if (!unitTarget)
        return;
    if (!unitTarget->IsAlive())
        return;

    if (m_spellInfo->Effects[effIndex].MiscValue < 0 || m_spellInfo->Effects[effIndex].MiscValue >= int8(MAX_POWERS))
        return;

    Powers power = Powers(m_spellInfo->Effects[effIndex].MiscValue);

    if (unitTarget->GetTypeId() == TYPEID_PLAYER && unitTarget->getPowerType() != power && !(m_spellInfo->AttributesEx7 & SPELL_ATTR7_CAN_RESTORE_SECONDARY_POWER))
        return;

    uint32 maxPower = unitTarget->GetMaxPower(power);
    if (maxPower == 0)
        return;

    uint32 gain = CalculatePct(maxPower, damage);
    m_caster->EnergizeBySpell(unitTarget, m_spellInfo->Id, gain, power);
}

void Spell::SendLoot(uint64 guid, LootType loottype)
{
    Player* player = m_caster->ToPlayer();
    if (!player)
        return;

    if (gameObjTarget)
    {
        // Players shouldn't be able to loot gameobjects that are currently despawned
        if (!gameObjTarget->isSpawned() && !player->IsGameMaster())
        {
            TC_LOG_ERROR("spells", "Possible hacking attempt: Player %s [guid: %u] tried to loot a gameobject [entry: %u id: %u] which is on respawn time without being in GM mode!",
                            player->GetName().c_str(), player->GetGUIDLow(), gameObjTarget->GetEntry(), gameObjTarget->GetGUIDLow());
            return;
        }
        // special case, already has GossipHello inside so return and avoid calling twice
        if (gameObjTarget->GetGoType() == GAMEOBJECT_TYPE_GOOBER)
        {
            gameObjTarget->Use(m_caster);
            return;
        }

        if (sScriptMgr->OnGossipHello(player, gameObjTarget))
            return;

        if (gameObjTarget->AI()->GossipHello(player))
            return;

        switch (gameObjTarget->GetGoType())
        {
            case GAMEOBJECT_TYPE_DOOR:
            case GAMEOBJECT_TYPE_BUTTON:
                gameObjTarget->UseDoorOrButton(0, false, player);
                return;

            case GAMEOBJECT_TYPE_QUESTGIVER:
                player->PrepareGossipMenu(gameObjTarget, gameObjTarget->GetGOInfo()->questgiver.gossipID, true);
                player->SendPreparedGossip(gameObjTarget);
                return;

            case GAMEOBJECT_TYPE_SPELL_FOCUS:
                // triggering linked GO
                if (uint32 trapEntry = gameObjTarget->GetGOInfo()->spellFocus.linkedTrapId)
                    gameObjTarget->TriggeringLinkedGameObject(trapEntry, m_caster);
                return;

            case GAMEOBJECT_TYPE_CHEST:
                /// @todo possible must be moved to loot release (in different from linked triggering)
                if (gameObjTarget->GetGOInfo()->chest.eventId)
                {
                    TC_LOG_DEBUG("spells", "Chest ScriptStart id %u for GO %u", gameObjTarget->GetGOInfo()->chest.eventId, gameObjTarget->GetDBTableGUIDLow());
                    player->GetMap()->ScriptsStart(sEventScripts, gameObjTarget->GetGOInfo()->chest.eventId, player, gameObjTarget);
                }

                // triggering linked GO
                if (uint32 trapEntry = gameObjTarget->GetGOInfo()->chest.linkedTrapId)
                    gameObjTarget->TriggeringLinkedGameObject(trapEntry, m_caster);

                // Don't return, let loots been taken
            default:
                break;
        }
    }

    // Send loot
    player->SendLoot(guid, loottype);
}

void Spell::EffectOpenLock(SpellEffIndex effIndex)
{
    if (effectHandleMode != SPELL_EFFECT_HANDLE_HIT_TARGET)
        return;

    if (m_caster->GetTypeId() != TYPEID_PLAYER)
    {
        TC_LOG_DEBUG("spells", "WORLD: Open Lock - No Player Caster!");
        return;
    }

    Player* player = m_caster->ToPlayer();

    uint32 lockId = 0;
    uint64 guid = 0;

    // Get lockId
    if (gameObjTarget)
    {
        GameObjectTemplate const* goInfo = gameObjTarget->GetGOInfo();
        // Arathi Basin banner opening. /// @todo Verify correctness of this check
        if ((goInfo->type == GAMEOBJECT_TYPE_BUTTON && goInfo->button.noDamageImmune) ||
            (goInfo->type == GAMEOBJECT_TYPE_GOOBER && goInfo->goober.losOK))
        {
            //CanUseBattlegroundObject() already called in CheckCast()
            // in battleground check
            if (Battleground* bg = player->GetBattleground())
            {
                bg->EventPlayerClickedOnFlag(player, gameObjTarget);
                return;
            }
        }
        else if (goInfo->type == GAMEOBJECT_TYPE_FLAGSTAND)
        {
            //CanUseBattlegroundObject() already called in CheckCast()
            // in battleground check
            if (Battleground* bg = player->GetBattleground())
            {
                if (bg->GetTypeID(true) == BATTLEGROUND_EY)
                    bg->EventPlayerClickedOnFlag(player, gameObjTarget);
                return;
            }
        }
        else if (m_spellInfo->Id == 1842 && gameObjTarget->GetGOInfo()->type == GAMEOBJECT_TYPE_TRAP && gameObjTarget->GetOwner())
        {
            gameObjTarget->SetLootState(GO_JUST_DEACTIVATED);
            return;
        }
        /// @todo Add script for spell 41920 - Filling, becouse server it freze when use this spell
        // handle outdoor pvp object opening, return true if go was registered for handling
        // these objects must have been spawned by outdoorpvp!
        else if (gameObjTarget->GetGOInfo()->type == GAMEOBJECT_TYPE_GOOBER && sOutdoorPvPMgr->HandleOpenGo(player, gameObjTarget->GetGUID()))
            return;
        lockId = goInfo->GetLockId();
        guid = gameObjTarget->GetGUID();
    }
    else if (itemTarget)
    {
        lockId = itemTarget->GetTemplate()->LockID;
        guid = itemTarget->GetGUID();
    }
    else
    {
        TC_LOG_DEBUG("spells", "WORLD: Open Lock - No GameObject/Item Target!");
        return;
    }

    SkillType skillId = SKILL_NONE;
    int32 reqSkillValue = 0;
    int32 skillValue;

    SpellCastResult res = CanOpenLock(effIndex, lockId, skillId, reqSkillValue, skillValue);
    if (res != SPELL_CAST_OK)
    {
        SendCastResult(res);
        return;
    }

    if (gameObjTarget)
        SendLoot(guid, LOOT_SKINNING);
    else if (itemTarget)
        itemTarget->SetFlag(ITEM_FIELD_FLAGS, ITEM_FLAG_UNLOCKED);

    // not allow use skill grow at item base open
    if (!m_CastItem && skillId != SKILL_NONE)
    {
        // update skill if really known
        if (uint32 pureSkillValue = player->GetPureSkillValue(skillId))
        {
            if (gameObjTarget)
            {
                // Allow one skill-up until respawned
                if (!gameObjTarget->IsInSkillupList(player->GetGUIDLow()) &&
                    player->UpdateGatherSkill(skillId, pureSkillValue, reqSkillValue))
                    gameObjTarget->AddToSkillupList(player->GetGUIDLow());
            }
            else if (itemTarget)
            {
                // Do one skill-up
                player->UpdateGatherSkill(skillId, pureSkillValue, reqSkillValue);
            }
        }
    }
    ExecuteLogEffectOpenLock(effIndex, gameObjTarget ? (Object*)gameObjTarget : (Object*)itemTarget);
}

void Spell::EffectSummonChangeItem(SpellEffIndex effIndex)
{
    if (effectHandleMode != SPELL_EFFECT_HANDLE_HIT)
        return;

    if (m_caster->GetTypeId() != TYPEID_PLAYER)
        return;

    Player* player = m_caster->ToPlayer();

    // applied only to using item
    if (!m_CastItem)
        return;

    // ... only to item in own inventory/bank/equip_slot
    if (m_CastItem->GetOwnerGUID() != player->GetGUID())
        return;

    uint32 newitemid = m_spellInfo->Effects[effIndex].ItemType;
    if (!newitemid)
        return;

    uint16 pos = m_CastItem->GetPos();

    Item* pNewItem = Item::CreateItem(newitemid, 1, player);
    if (!pNewItem)
        return;

    for (uint8 j = PERM_ENCHANTMENT_SLOT; j <= TEMP_ENCHANTMENT_SLOT; ++j)
        if (m_CastItem->GetEnchantmentId(EnchantmentSlot(j)))
            pNewItem->SetEnchantment(EnchantmentSlot(j), m_CastItem->GetEnchantmentId(EnchantmentSlot(j)), m_CastItem->GetEnchantmentDuration(EnchantmentSlot(j)), m_CastItem->GetEnchantmentCharges(EnchantmentSlot(j)));

    if (m_CastItem->GetUInt32Value(ITEM_FIELD_DURABILITY) < m_CastItem->GetUInt32Value(ITEM_FIELD_MAXDURABILITY))
    {
        double lossPercent = 1 - m_CastItem->GetUInt32Value(ITEM_FIELD_DURABILITY) / double(m_CastItem->GetUInt32Value(ITEM_FIELD_MAXDURABILITY));
        player->DurabilityLoss(pNewItem, lossPercent);
    }

    if (player->IsInventoryPos(pos))
    {
        ItemPosCountVec dest;
        InventoryResult msg = player->CanStoreItem(m_CastItem->GetBagSlot(), m_CastItem->GetSlot(), dest, pNewItem, true);
        if (msg == EQUIP_ERR_OK)
        {
            player->DestroyItem(m_CastItem->GetBagSlot(), m_CastItem->GetSlot(), true);

            // prevent crash at access and unexpected charges counting with item update queue corrupt
            if (m_CastItem == m_targets.GetItemTarget())
                m_targets.SetItemTarget(NULL);

            m_CastItem = NULL;
            m_castItemGUID = 0;
            m_castItemEntry = 0;

            player->StoreItem(dest, pNewItem, true);
            return;
        }
    }
    else if (player->IsBankPos(pos))
    {
        ItemPosCountVec dest;
        uint8 msg = player->CanBankItem(m_CastItem->GetBagSlot(), m_CastItem->GetSlot(), dest, pNewItem, true);
        if (msg == EQUIP_ERR_OK)
        {
            player->DestroyItem(m_CastItem->GetBagSlot(), m_CastItem->GetSlot(), true);

            // prevent crash at access and unexpected charges counting with item update queue corrupt
            if (m_CastItem == m_targets.GetItemTarget())
                m_targets.SetItemTarget(NULL);

            m_CastItem = NULL;
            m_castItemGUID = 0;
            m_castItemEntry = 0;

            player->BankItem(dest, pNewItem, true);
            return;
        }
    }
    else if (player->IsEquipmentPos(pos))
    {
        uint16 dest;

        player->DestroyItem(m_CastItem->GetBagSlot(), m_CastItem->GetSlot(), true);

        uint8 msg = player->CanEquipItem(m_CastItem->GetSlot(), dest, pNewItem, true);

        if (msg == EQUIP_ERR_OK || msg == EQUIP_ERR_CLIENT_LOCKED_OUT)
        {
            if (msg == EQUIP_ERR_CLIENT_LOCKED_OUT) dest = EQUIPMENT_SLOT_MAINHAND;

            // prevent crash at access and unexpected charges counting with item update queue corrupt
            if (m_CastItem == m_targets.GetItemTarget())
                m_targets.SetItemTarget(NULL);

            m_CastItem = NULL;
            m_castItemGUID = 0;
            m_castItemEntry = 0;

            player->EquipItem(dest, pNewItem, true);
            player->AutoUnequipOffhandIfNeed();
            return;
        }
    }

    // fail
    delete pNewItem;
}

void Spell::EffectProficiency(SpellEffIndex /*effIndex*/)
{
    if (effectHandleMode != SPELL_EFFECT_HANDLE_HIT)
        return;

    if (m_caster->GetTypeId() != TYPEID_PLAYER)
        return;
    Player* p_target = m_caster->ToPlayer();

    uint32 subClassMask = m_spellInfo->EquippedItemSubClassMask;
    if (m_spellInfo->EquippedItemClass == ITEM_CLASS_WEAPON && !(p_target->GetWeaponProficiency() & subClassMask))
    {
        p_target->AddWeaponProficiency(subClassMask);
        p_target->SendProficiency(ITEM_CLASS_WEAPON, p_target->GetWeaponProficiency());
    }
    if (m_spellInfo->EquippedItemClass == ITEM_CLASS_ARMOR && !(p_target->GetArmorProficiency() & subClassMask))
    {
        p_target->AddArmorProficiency(subClassMask);
        p_target->SendProficiency(ITEM_CLASS_ARMOR, p_target->GetArmorProficiency());
    }
}

void Spell::EffectSummonType(SpellEffIndex effIndex)
{
    if (effectHandleMode != SPELL_EFFECT_HANDLE_HIT)
        return;

    uint32 entry = m_spellInfo->Effects[effIndex].MiscValue;
    if (!entry)
        return;

    SummonPropertiesEntry const* properties = sSummonPropertiesStore.LookupEntry(m_spellInfo->Effects[effIndex].MiscValueB);
    if (!properties)
    {
        TC_LOG_ERROR("spells", "EffectSummonType: Unhandled summon type %u", m_spellInfo->Effects[effIndex].MiscValueB);
        return;
    }

    if (!m_originalCaster)
        return;

    int32 duration = m_spellInfo->GetDuration();
    if (Player* modOwner = m_originalCaster->GetSpellModOwner())
        modOwner->ApplySpellMod(m_spellInfo->Id, SPELLMOD_DURATION, duration);

    TempSummon* summon = NULL;

    // determine how many units should be summoned
    uint32 numSummons;

    // some spells need to summon many units, for those spells number of summons is stored in effect value
    // however so far noone found a generic check to find all of those (there's no related data in summonproperties.dbc
    // and in spell attributes, possibly we need to add a table for those)
    // so here's a list of MiscValueB values, which is currently most generic check
    switch (properties->Id)
    {
        case 64:
        case 61:
        case 1101:
        case 66:
        case 648:
        case 2301:
        case 1061:
        case 1261:
        case 629:
        case 181:
        case 715:
        case 1562:
        case 833:
        case 1161:
        case 713:
            numSummons = (damage > 0) ? damage : 1;
            break;
        default:
            numSummons = 1;
            break;
    }

    switch (properties->Category)
    {
        case SUMMON_CATEGORY_WILD:
        case SUMMON_CATEGORY_ALLY:
        case SUMMON_CATEGORY_UNK:
            if (properties->Flags & 512)
            {
                SummonGuardian(effIndex, entry, properties, numSummons);
                break;
            }
            switch (properties->Type)
            {
                case SUMMON_TYPE_PET:
                case SUMMON_TYPE_GUARDIAN:
                case SUMMON_TYPE_GUARDIAN2:
                case SUMMON_TYPE_MINION:
                    SummonGuardian(effIndex, entry, properties, numSummons);
                    break;
                // Summons a vehicle, but doesn't force anyone to enter it (see SUMMON_CATEGORY_VEHICLE)
                case SUMMON_TYPE_VEHICLE:
                case SUMMON_TYPE_VEHICLE2:
                    summon = m_caster->GetMap()->SummonCreature(entry, *destTarget, properties, duration, m_originalCaster, m_spellInfo->Id);
                    break;
                case SUMMON_TYPE_LIGHTWELL:
                case SUMMON_TYPE_TOTEM:
                {
                    summon = m_caster->GetMap()->SummonCreature(entry, *destTarget, properties, duration, m_originalCaster, m_spellInfo->Id);
                    if (!summon || !summon->IsTotem())
                        return;

                    // Mana Tide Totem
                    if (m_spellInfo->Id == 16190)
                        damage = m_caster->CountPctFromMaxHealth(10);

                    if (damage)                                            // if not spell info, DB values used
                    {
                        summon->SetMaxHealth(damage);
                        summon->SetHealth(damage);
                    }
                    break;
                }
                case SUMMON_TYPE_MINIPET:
                {
                    summon = m_caster->GetMap()->SummonCreature(entry, *destTarget, properties, duration, m_originalCaster, m_spellInfo->Id);
                    if (!summon || !summon->HasUnitTypeMask(UNIT_MASK_MINION))
                        return;

                    summon->SelectLevel();       // some summoned creaters have different from 1 DB data for level/hp
                    summon->SetUInt32Value(UNIT_NPC_FLAGS, summon->GetCreatureTemplate()->npcflag);

                    summon->SetFlag(UNIT_FIELD_FLAGS, UNIT_FLAG_IMMUNE_TO_PC | UNIT_FLAG_IMMUNE_TO_NPC);

                    summon->AI()->EnterEvadeMode();
                    break;
                }
                default:
                {
                    float radius = m_spellInfo->Effects[effIndex].CalcRadius();

                    TempSummonType summonType = (duration == 0) ? TEMPSUMMON_DEAD_DESPAWN : TEMPSUMMON_TIMED_DESPAWN;

                    for (uint32 count = 0; count < numSummons; ++count)
                    {
                        Position pos;
                        if (count == 0)
                            pos = *destTarget;
                        else
                            // randomize position for multiple summons
                            pos = m_caster->GetRandomPoint(*destTarget, radius);

                        summon = m_originalCaster->SummonCreature(entry, pos, summonType, duration);
                        if (!summon)
                            continue;

                        if (properties->Category == SUMMON_CATEGORY_ALLY)
                        {
                            summon->SetOwnerGUID(m_originalCaster->GetGUID());
                            summon->setFaction(m_originalCaster->getFaction());
                            summon->SetUInt32Value(UNIT_CREATED_BY_SPELL, m_spellInfo->Id);
                        }

                        ExecuteLogEffectSummonObject(effIndex, summon);
                    }
                    return;
                }
            }//switch
            break;
        case SUMMON_CATEGORY_PET:
            SummonGuardian(effIndex, entry, properties, numSummons);
            break;
        case SUMMON_CATEGORY_PUPPET:
            summon = m_caster->GetMap()->SummonCreature(entry, *destTarget, properties, duration, m_originalCaster, m_spellInfo->Id);
            break;
        case SUMMON_CATEGORY_VEHICLE:
            // Summoning spells (usually triggered by npc_spellclick) that spawn a vehicle and that cause the clicker
            // to cast a ride vehicle spell on the summoned unit.
            summon = m_originalCaster->GetMap()->SummonCreature(entry, *destTarget, properties, duration, m_caster, m_spellInfo->Id);
            if (!summon || !summon->IsVehicle())
                return;

            // The spell that this effect will trigger. It has SPELL_AURA_CONTROL_VEHICLE
            uint32 spellId = VEHICLE_SPELL_RIDE_HARDCODED;
            SpellInfo const* spellInfo = sSpellMgr->GetSpellInfo(m_spellInfo->Effects[effIndex].CalcValue());
            if (spellInfo && spellInfo->HasAura(SPELL_AURA_CONTROL_VEHICLE))
                spellId = spellInfo->Id;

            // Hard coded enter vehicle spell
            m_originalCaster->CastSpell(summon, spellId, true);

            uint32 faction = properties->Faction;
            if (!faction)
                faction = m_originalCaster->getFaction();

            summon->setFaction(faction);
            break;
    }

    if (summon)
    {
        summon->SetCreatorGUID(m_originalCaster->GetGUID());
        ExecuteLogEffectSummonObject(effIndex, summon);
    }
}

void Spell::EffectLearnSpell(SpellEffIndex effIndex)
{
    if (effectHandleMode != SPELL_EFFECT_HANDLE_HIT_TARGET)
        return;

    if (!unitTarget)
        return;

    if (unitTarget->GetTypeId() != TYPEID_PLAYER)
    {
        if (unitTarget->ToPet())
            EffectLearnPetSpell(effIndex);
        return;
    }

    Player* player = unitTarget->ToPlayer();

    uint32 spellToLearn = (m_spellInfo->Id == 483 || m_spellInfo->Id == 55884) ? damage : m_spellInfo->Effects[effIndex].TriggerSpell;
    player->LearnSpell(spellToLearn, false);

    TC_LOG_DEBUG("spells", "Spell: Player %u has learned spell %u from NpcGUID=%u", player->GetGUIDLow(), spellToLearn, m_caster->GetGUIDLow());
}

typedef std::list< std::pair<uint32, uint64> > DispelList;
void Spell::EffectDispel(SpellEffIndex effIndex)
{
    if (effectHandleMode != SPELL_EFFECT_HANDLE_HIT_TARGET)
        return;

    if (!unitTarget)
        return;

    // Create dispel mask by dispel type
    uint32 dispel_type = m_spellInfo->Effects[effIndex].MiscValue;
    uint32 dispelMask  = SpellInfo::GetDispelMask(DispelType(dispel_type));

    DispelChargesList dispel_list;
    unitTarget->GetDispellableAuraList(m_caster, dispelMask, dispel_list);
    if (dispel_list.empty())
        return;

    // Ok if exist some buffs for dispel try dispel it
    uint32 failCount = 0;
    DispelChargesList success_list;
    WorldPacket dataFail(SMSG_DISPEL_FAILED, 8+8+4+4+damage*4);
    // dispel N = damage buffs (or while exist buffs for dispel)
    for (int32 count = 0; count < damage && !dispel_list.empty();)
    {
        // Random select buff for dispel
        DispelChargesList::iterator itr = dispel_list.begin();
        std::advance(itr, urand(0, dispel_list.size() - 1));

        int32 chance = itr->first->CalcDispelChance(unitTarget, !unitTarget->IsFriendlyTo(m_caster));
        // 2.4.3 Patch Notes: "Dispel effects will no longer attempt to remove effects that have 100% dispel resistance."
        if (!chance)
        {
            dispel_list.erase(itr);
            continue;
        }
        else
        {
            if (roll_chance_i(chance))
            {
                bool alreadyListed = false;
                for (DispelChargesList::iterator successItr = success_list.begin(); successItr != success_list.end(); ++successItr)
                {
                    if (successItr->first->GetId() == itr->first->GetId())
                    {
                        ++successItr->second;
                        alreadyListed = true;
                    }
                }
                if (!alreadyListed)
                    success_list.push_back(std::make_pair(itr->first, 1));
                --itr->second;
                if (itr->second <= 0)
                    dispel_list.erase(itr);
            }
            else
            {
                if (!failCount)
                {
                    // Failed to dispell
                    dataFail << uint64(m_caster->GetGUID());            // Caster GUID
                    dataFail << uint64(unitTarget->GetGUID());          // Victim GUID
                    dataFail << uint32(m_spellInfo->Id);                // dispel spell id
                }
                ++failCount;
                dataFail << uint32(itr->first->GetId());                         // Spell Id
            }
            ++count;
        }
    }

    if (failCount)
        m_caster->SendMessageToSet(&dataFail, true);

    if (success_list.empty())
        return;

    WorldPacket dataSuccess(SMSG_SPELLDISPELLOG, 8+8+4+1+4+success_list.size()*5);
    // Send packet header
    dataSuccess.append(unitTarget->GetPackGUID());         // Victim GUID
    dataSuccess.append(m_caster->GetPackGUID());           // Caster GUID
    dataSuccess << uint32(m_spellInfo->Id);                // dispel spell id
    dataSuccess << uint8(0);                               // not used
    dataSuccess << uint32(success_list.size());            // count
    for (DispelChargesList::iterator itr = success_list.begin(); itr != success_list.end(); ++itr)
    {
        // Send dispelled spell info
        dataSuccess << uint32(itr->first->GetId());              // Spell Id
        dataSuccess << uint8(0);                        // 0 - dispelled !=0 cleansed
        unitTarget->RemoveAurasDueToSpellByDispel(itr->first->GetId(), m_spellInfo->Id, itr->first->GetCasterGUID(), m_caster, itr->second);
    }
    m_caster->SendMessageToSet(&dataSuccess, true);

    // On success dispel
    // Devour Magic
    if (m_spellInfo->SpellFamilyName == SPELLFAMILY_WARLOCK && m_spellInfo->GetCategory() == SPELLCATEGORY_DEVOUR_MAGIC)
    {
        int32 heal_amount = m_spellInfo->Effects[EFFECT_1].CalcValue(m_caster);
        m_caster->CastCustomSpell(m_caster, 19658, &heal_amount, NULL, NULL, true);
        // Glyph of Felhunter
        if (Unit* owner = m_caster->GetOwner())
            if (owner->GetAura(56249))
                owner->CastCustomSpell(owner, 19658, &heal_amount, NULL, NULL, true);
    }
}

void Spell::EffectDualWield(SpellEffIndex /*effIndex*/)
{
    if (effectHandleMode != SPELL_EFFECT_HANDLE_HIT_TARGET)
        return;

    unitTarget->SetCanDualWield(true);
}

void Spell::EffectPull(SpellEffIndex effIndex)
{
    /// @todo create a proper pull towards distract spell center for distract
    EffectNULL(effIndex);
}

void Spell::EffectDistract(SpellEffIndex /*effIndex*/)
{
    if (effectHandleMode != SPELL_EFFECT_HANDLE_HIT_TARGET)
        return;

    // Check for possible target
    if (!unitTarget || unitTarget->IsInCombat())
        return;

    // target must be OK to do this
    if (unitTarget->HasUnitState(UNIT_STATE_CONFUSED | UNIT_STATE_STUNNED | UNIT_STATE_FLEEING))
        return;

    unitTarget->SetFacingTo(unitTarget->GetAngle(destTarget));
    unitTarget->ClearUnitState(UNIT_STATE_MOVING);

    if (unitTarget->GetTypeId() == TYPEID_UNIT)
        unitTarget->GetMotionMaster()->MoveDistract(damage * IN_MILLISECONDS);
}

void Spell::EffectPickPocket(SpellEffIndex /*effIndex*/)
{
    if (effectHandleMode != SPELL_EFFECT_HANDLE_HIT_TARGET)
        return;

    if (m_caster->GetTypeId() != TYPEID_PLAYER)
        return;

    // victim must be creature and attackable
    if (!unitTarget || unitTarget->GetTypeId() != TYPEID_UNIT || m_caster->IsFriendlyTo(unitTarget))
        return;

    // victim have to be alive and humanoid or undead
    if (unitTarget->IsAlive() && (unitTarget->GetCreatureTypeMask() &CREATURE_TYPEMASK_HUMANOID_OR_UNDEAD) != 0)
        m_caster->ToPlayer()->SendLoot(unitTarget->GetGUID(), LOOT_PICKPOCKETING);
}

void Spell::EffectAddFarsight(SpellEffIndex effIndex)
{
    if (effectHandleMode != SPELL_EFFECT_HANDLE_HIT)
        return;

    if (m_caster->GetTypeId() != TYPEID_PLAYER)
        return;

    float radius = m_spellInfo->Effects[effIndex].CalcRadius();
    int32 duration = m_spellInfo->GetDuration();
    // Caster not in world, might be spell triggered from aura removal
    if (!m_caster->IsInWorld())
        return;

    DynamicObject* dynObj = new DynamicObject(true);
    if (!dynObj->CreateDynamicObject(sObjectMgr->GenerateLowGuid(HIGHGUID_DYNAMICOBJECT), m_caster, m_spellInfo, *destTarget, radius, DYNAMIC_OBJECT_FARSIGHT_FOCUS))
    {
        delete dynObj;
        return;
    }

    dynObj->SetDuration(duration);
    dynObj->SetCasterViewpoint();
}

void Spell::EffectUntrainTalents(SpellEffIndex /*effIndex*/)
{
    if (effectHandleMode != SPELL_EFFECT_HANDLE_HIT_TARGET)
        return;

    if (!unitTarget || m_caster->GetTypeId() == TYPEID_PLAYER)
        return;

    if (uint64 guid = m_caster->GetGUID()) // the trainer is the caster
        unitTarget->ToPlayer()->SendTalentWipeConfirm(guid);
}

void Spell::EffectTeleUnitsFaceCaster(SpellEffIndex effIndex)
{
    if (effectHandleMode != SPELL_EFFECT_HANDLE_HIT_TARGET)
        return;

    if (!unitTarget)
        return;

    if (unitTarget->IsInFlight())
        return;

    float dis = m_spellInfo->Effects[effIndex].CalcRadius(m_caster);

    float fx, fy, fz;
    m_caster->GetClosePoint(fx, fy, fz, unitTarget->GetObjectSize(), dis);

    unitTarget->NearTeleportTo(fx, fy, fz, -m_caster->GetOrientation(), unitTarget == m_caster);
}

void Spell::EffectLearnSkill(SpellEffIndex effIndex)
{
    if (effectHandleMode != SPELL_EFFECT_HANDLE_HIT_TARGET)
        return;

    if (unitTarget->GetTypeId() != TYPEID_PLAYER)
        return;

    if (damage < 0)
        return;

    uint32 skillid = m_spellInfo->Effects[effIndex].MiscValue;
    SkillRaceClassInfoEntry const* rcEntry = GetSkillRaceClassInfo(skillid, unitTarget->getRace(), unitTarget->getClass());
    if (!rcEntry)
        return;

    SkillTiersEntry const* tier = sSkillTiersStore.LookupEntry(rcEntry->SkillTier);
    if (!tier)
        return;

    uint16 skillval = unitTarget->ToPlayer()->GetPureSkillValue(skillid);
    unitTarget->ToPlayer()->SetSkill(skillid, m_spellInfo->Effects[effIndex].CalcValue(), std::max<uint16>(skillval, 1), tier->MaxSkill[damage - 1]);
}

void Spell::EffectPlayMovie(SpellEffIndex effIndex)
{
    if (effectHandleMode != SPELL_EFFECT_HANDLE_HIT_TARGET)
        return;

    if (unitTarget->GetTypeId() != TYPEID_PLAYER)
        return;

    uint32 movieId = GetSpellInfo()->Effects[effIndex].MiscValue;
    if (!sMovieStore.LookupEntry(movieId))
        return;

    unitTarget->ToPlayer()->SendMovieStart(movieId);
}

void Spell::EffectTradeSkill(SpellEffIndex /*effIndex*/)
{
    if (effectHandleMode != SPELL_EFFECT_HANDLE_HIT)
        return;

    if (m_caster->GetTypeId() != TYPEID_PLAYER)
        return;
    // uint32 skillid =  m_spellInfo->Effects[i].MiscValue;
    // uint16 skillmax = unitTarget->ToPlayer()->(skillid);
    // m_caster->ToPlayer()->SetSkill(skillid, skillval?skillval:1, skillmax+75);
}

void Spell::EffectEnchantItemPerm(SpellEffIndex effIndex)
{
    if (effectHandleMode != SPELL_EFFECT_HANDLE_HIT_TARGET)
        return;

    if (!itemTarget)
        return;

    Player* player = m_caster->ToPlayer();
    if (!player)
        return;

    // Handle vellums
    if (itemTarget->IsVellum())
    {
        // destroy one vellum from stack
        uint32 count = 1;
        player->DestroyItemCount(itemTarget, count, true);
        unitTarget = player;
        // and add a scroll
        DoCreateItem(effIndex, m_spellInfo->Effects[effIndex].ItemType);
        itemTarget = NULL;
        m_targets.SetItemTarget(NULL);
    }
    else
    {
        // do not increase skill if vellum used
        if (!(m_CastItem && m_CastItem->GetTemplate()->Flags & ITEM_PROTO_FLAG_TRIGGERED_CAST))
            player->UpdateCraftSkill(m_spellInfo->Id);

        uint32 enchant_id = m_spellInfo->Effects[effIndex].MiscValue;
        if (!enchant_id)
            return;

        SpellItemEnchantmentEntry const* pEnchant = sSpellItemEnchantmentStore.LookupEntry(enchant_id);
        if (!pEnchant)
            return;

        // item can be in trade slot and have owner diff. from caster
        Player* item_owner = itemTarget->GetOwner();
        if (!item_owner)
            return;

        if (item_owner != player && player->GetSession()->HasPermission(rbac::RBAC_PERM_LOG_GM_TRADE))
        {
            sLog->outCommand(player->GetSession()->GetAccountId(), "GM %s (Account: %u) enchanting(perm): %s (Entry: %d) for player: %s (Account: %u)",
                player->GetName().c_str(), player->GetSession()->GetAccountId(),
                itemTarget->GetTemplate()->Name1.c_str(), itemTarget->GetEntry(),
                item_owner->GetName().c_str(), item_owner->GetSession()->GetAccountId());
        }

        // remove old enchanting before applying new if equipped
        item_owner->ApplyEnchantment(itemTarget, PERM_ENCHANTMENT_SLOT, false);

        itemTarget->SetEnchantment(PERM_ENCHANTMENT_SLOT, enchant_id, 0, 0, m_caster->GetGUID());

        // add new enchanting if equipped
        item_owner->ApplyEnchantment(itemTarget, PERM_ENCHANTMENT_SLOT, true);

        item_owner->RemoveTradeableItem(itemTarget);
        itemTarget->ClearSoulboundTradeable(item_owner);
    }
}

void Spell::EffectEnchantItemPrismatic(SpellEffIndex effIndex)
{
    if (effectHandleMode != SPELL_EFFECT_HANDLE_HIT_TARGET)
        return;

    if (!itemTarget)
        return;

    Player* player = m_caster->ToPlayer();
    if (!player)
        return;

    uint32 enchantId = m_spellInfo->Effects[effIndex].MiscValue;
    if (!enchantId)
        return;

    SpellItemEnchantmentEntry const* enchant = sSpellItemEnchantmentStore.LookupEntry(enchantId);
    if (!enchant)
        return;

    // support only enchantings with add socket in this slot
    {
        bool add_socket = false;
        for (uint8 i = 0; i < MAX_ITEM_ENCHANTMENT_EFFECTS; ++i)
        {
            if (enchant->type[i] == ITEM_ENCHANTMENT_TYPE_PRISMATIC_SOCKET)
            {
                add_socket = true;
                break;
            }
        }
        if (!add_socket)
        {
            TC_LOG_ERROR("spells", "Spell::EffectEnchantItemPrismatic: attempt apply enchant spell %u with SPELL_EFFECT_ENCHANT_ITEM_PRISMATIC (%u) but without ITEM_ENCHANTMENT_TYPE_PRISMATIC_SOCKET (%u), not suppoted yet.",
                m_spellInfo->Id, SPELL_EFFECT_ENCHANT_ITEM_PRISMATIC, ITEM_ENCHANTMENT_TYPE_PRISMATIC_SOCKET);
            return;
        }
    }

    // item can be in trade slot and have owner diff. from caster
    Player* item_owner = itemTarget->GetOwner();
    if (!item_owner)
        return;

    if (item_owner != player && player->GetSession()->HasPermission(rbac::RBAC_PERM_LOG_GM_TRADE))
    {
        sLog->outCommand(player->GetSession()->GetAccountId(), "GM %s (Account: %u) enchanting(perm): %s (Entry: %d) for player: %s (Account: %u)",
            player->GetName().c_str(), player->GetSession()->GetAccountId(),
            itemTarget->GetTemplate()->Name1.c_str(), itemTarget->GetEntry(),
            item_owner->GetName().c_str(), item_owner->GetSession()->GetAccountId());
    }

    // remove old enchanting before applying new if equipped
    item_owner->ApplyEnchantment(itemTarget, PRISMATIC_ENCHANTMENT_SLOT, false);

    itemTarget->SetEnchantment(PRISMATIC_ENCHANTMENT_SLOT, enchantId, 0, 0, m_caster->GetGUID());

    // add new enchanting if equipped
    item_owner->ApplyEnchantment(itemTarget, PRISMATIC_ENCHANTMENT_SLOT, true);

    item_owner->RemoveTradeableItem(itemTarget);
    itemTarget->ClearSoulboundTradeable(item_owner);
}

void Spell::EffectEnchantItemTmp(SpellEffIndex effIndex)
{
    if (effectHandleMode != SPELL_EFFECT_HANDLE_HIT_TARGET)
        return;

    Player* player = m_caster->ToPlayer();
    if (!player)
        return;

    if (!itemTarget)
        return;

    uint32 enchant_id = m_spellInfo->Effects[effIndex].MiscValue;

    if (!enchant_id)
    {
        TC_LOG_ERROR("spells", "Spell %u Effect %u (SPELL_EFFECT_ENCHANT_ITEM_TEMPORARY) have 0 as enchanting id", m_spellInfo->Id, effIndex);
        return;
    }

    SpellItemEnchantmentEntry const* pEnchant = sSpellItemEnchantmentStore.LookupEntry(enchant_id);
    if (!pEnchant)
    {
        TC_LOG_ERROR("spells", "Spell %u Effect %u (SPELL_EFFECT_ENCHANT_ITEM_TEMPORARY) have not existed enchanting id %u ", m_spellInfo->Id, effIndex, enchant_id);
        return;
    }

    // select enchantment duration
    uint32 duration;

    // rogue family enchantments exception by duration
    if (m_spellInfo->Id == 38615)
        duration = 1800;                                    // 30 mins
    // other rogue family enchantments always 1 hour (some have spell damage=0, but some have wrong data in EffBasePoints)
    else if (m_spellInfo->SpellFamilyName == SPELLFAMILY_ROGUE)
        duration = 3600;                                    // 1 hour
    // shaman family enchantments
    else if (m_spellInfo->SpellFamilyName == SPELLFAMILY_SHAMAN)
        duration = 1800;                                    // 30 mins
    // other cases with this SpellVisual already selected
    else if (m_spellInfo->SpellVisual[0] == 215)
        duration = 1800;                                    // 30 mins
    // some fishing pole bonuses except Glow Worm which lasts full hour
    else if (m_spellInfo->SpellVisual[0] == 563 && m_spellInfo->Id != 64401)
        duration = 600;                                     // 10 mins
    // shaman rockbiter enchantments
    else if (m_spellInfo->SpellVisual[0] == 0)
        duration = 1800;                                    // 30 mins
    else if (m_spellInfo->Id == 29702)
        duration = 300;                                     // 5 mins
    else if (m_spellInfo->Id == 37360)
        duration = 300;                                     // 5 mins
    // default case
    else
        duration = 3600;                                    // 1 hour

    // item can be in trade slot and have owner diff. from caster
    Player* item_owner = itemTarget->GetOwner();
    if (!item_owner)
        return;

    if (item_owner != player && player->GetSession()->HasPermission(rbac::RBAC_PERM_LOG_GM_TRADE))
    {
        sLog->outCommand(player->GetSession()->GetAccountId(), "GM %s (Account: %u) enchanting(temp): %s (Entry: %d) for player: %s (Account: %u)",
            player->GetName().c_str(), player->GetSession()->GetAccountId(),
            itemTarget->GetTemplate()->Name1.c_str(), itemTarget->GetEntry(),
            item_owner->GetName().c_str(), item_owner->GetSession()->GetAccountId());
    }

    // remove old enchanting before applying new if equipped
    item_owner->ApplyEnchantment(itemTarget, TEMP_ENCHANTMENT_SLOT, false);

    itemTarget->SetEnchantment(TEMP_ENCHANTMENT_SLOT, enchant_id, duration * 1000, 0, m_caster->GetGUID());

    // add new enchanting if equipped
    item_owner->ApplyEnchantment(itemTarget, TEMP_ENCHANTMENT_SLOT, true);
}

void Spell::EffectTameCreature(SpellEffIndex /*effIndex*/)
{
    if (effectHandleMode != SPELL_EFFECT_HANDLE_HIT_TARGET)
        return;

    if (m_caster->GetPetGUID())
        return;

    if (!unitTarget)
        return;

    if (unitTarget->GetTypeId() != TYPEID_UNIT)
        return;

    Creature* creatureTarget = unitTarget->ToCreature();

    if (creatureTarget->IsPet())
        return;

    if (m_caster->getClass() != CLASS_HUNTER)
        return;

    // cast finish successfully
    //SendChannelUpdate(0);
    finish();

    Pet* pet = m_caster->CreateTamedPetFrom(creatureTarget, m_spellInfo->Id);
    if (!pet)                                               // in very specific state like near world end/etc.
        return;

    // "kill" original creature
    creatureTarget->DespawnOrUnsummon();

    uint8 level = (creatureTarget->getLevel() < (m_caster->getLevel() - 5)) ? (m_caster->getLevel() - 5) : creatureTarget->getLevel();

    // prepare visual effect for levelup
    pet->SetUInt32Value(UNIT_FIELD_LEVEL, level - 1);

    // add to world
    pet->GetMap()->AddToMap(pet->ToCreature());

    // visual effect for levelup
    pet->SetUInt32Value(UNIT_FIELD_LEVEL, level);

    // caster have pet now
    m_caster->SetMinion(pet, true);

    pet->InitTalentForLevel();

    if (m_caster->GetTypeId() == TYPEID_PLAYER)
    {
        pet->SavePetToDB(PET_SAVE_AS_CURRENT);
        m_caster->ToPlayer()->PetSpellInitialize();
    }
}

void Spell::EffectSummonPet(SpellEffIndex effIndex)
{
    if (effectHandleMode != SPELL_EFFECT_HANDLE_HIT)
        return;

    Player* owner = NULL;
    if (m_originalCaster)
    {
        owner = m_originalCaster->ToPlayer();
        if (!owner && m_originalCaster->ToCreature()->IsTotem())
            owner = m_originalCaster->GetCharmerOrOwnerPlayerOrPlayerItself();
    }

    uint32 petentry = m_spellInfo->Effects[effIndex].MiscValue;

    if (!owner)
    {
        SummonPropertiesEntry const* properties = sSummonPropertiesStore.LookupEntry(67);
        if (properties)
            SummonGuardian(effIndex, petentry, properties, 1);
        return;
    }

    Pet* OldSummon = owner->GetPet();

    // if pet requested type already exist
    if (OldSummon)
    {
        if (petentry == 0 || OldSummon->GetEntry() == petentry)
        {
            // pet in corpse state can't be summoned
            if (OldSummon->isDead())
                return;

            ASSERT(OldSummon->GetMap() == owner->GetMap());

            //OldSummon->GetMap()->Remove(OldSummon->ToCreature(), false);

            float px, py, pz;
            owner->GetClosePoint(px, py, pz, OldSummon->GetObjectSize());

            OldSummon->NearTeleportTo(px, py, pz, OldSummon->GetOrientation());
            //OldSummon->Relocate(px, py, pz, OldSummon->GetOrientation());
            //OldSummon->SetMap(owner->GetMap());
            //owner->GetMap()->Add(OldSummon->ToCreature());

            if (owner->GetTypeId() == TYPEID_PLAYER && OldSummon->isControlled())
                owner->ToPlayer()->PetSpellInitialize();

            return;
        }

        if (owner->GetTypeId() == TYPEID_PLAYER)
            owner->ToPlayer()->RemovePet(OldSummon, (OldSummon->getPetType() == HUNTER_PET ? PET_SAVE_AS_DELETED : PET_SAVE_NOT_IN_SLOT), false);
        else
            return;
    }

    float x, y, z;
    owner->GetClosePoint(x, y, z, owner->GetObjectSize());
    Pet* pet = owner->SummonPet(petentry, x, y, z, owner->GetOrientation(), SUMMON_PET, 0);
    if (!pet)
        return;

    if (m_caster->GetTypeId() == TYPEID_UNIT)
    {
        if (m_caster->ToCreature()->IsTotem())
            pet->SetReactState(REACT_AGGRESSIVE);
        else
            pet->SetReactState(REACT_DEFENSIVE);
    }

    pet->SetUInt32Value(UNIT_CREATED_BY_SPELL, m_spellInfo->Id);

    // generate new name for summon pet
    std::string new_name=sObjectMgr->GeneratePetName(petentry);
    if (!new_name.empty())
        pet->SetName(new_name);

    ExecuteLogEffectSummonObject(effIndex, pet);
}

void Spell::EffectLearnPetSpell(SpellEffIndex effIndex)
{
    if (effectHandleMode != SPELL_EFFECT_HANDLE_HIT_TARGET)
        return;

    if (!unitTarget)
        return;

    if (unitTarget->ToPlayer())
    {
        EffectLearnSpell(effIndex);
        return;
    }
    Pet* pet = unitTarget->ToPet();
    if (!pet)
        return;

    SpellInfo const* learn_spellproto = sSpellMgr->GetSpellInfo(m_spellInfo->Effects[effIndex].TriggerSpell);
    if (!learn_spellproto)
        return;

    pet->learnSpell(learn_spellproto->Id);
    pet->SavePetToDB(PET_SAVE_AS_CURRENT);
    pet->GetOwner()->PetSpellInitialize();
}

void Spell::EffectTaunt(SpellEffIndex /*effIndex*/)
{
    if (effectHandleMode != SPELL_EFFECT_HANDLE_HIT_TARGET)
        return;

    if (!unitTarget)
        return;

    // this effect use before aura Taunt apply for prevent taunt already attacking target
    // for spell as marked "non effective at already attacking target"
    if (!unitTarget || !unitTarget->CanHaveThreatList()
        || unitTarget->GetVictim() == m_caster)
    {
        SendCastResult(SPELL_FAILED_DONT_REPORT);
        return;
    }

    // Also use this effect to set the taunter's threat to the taunted creature's highest value
    if (unitTarget->getThreatManager().getCurrentVictim())
    {
        float myThreat = unitTarget->getThreatManager().getThreat(m_caster);
        float itsThreat = unitTarget->getThreatManager().getCurrentVictim()->getThreat();
        if (itsThreat > myThreat)
            unitTarget->getThreatManager().addThreat(m_caster, itsThreat - myThreat);
    }

    //Set aggro victim to caster
    if (!unitTarget->getThreatManager().getOnlineContainer().empty())
        if (HostileReference* forcedVictim = unitTarget->getThreatManager().getOnlineContainer().getReferenceByTarget(m_caster))
            unitTarget->getThreatManager().setCurrentVictim(forcedVictim);

    if (unitTarget->ToCreature()->IsAIEnabled && !unitTarget->ToCreature()->HasReactState(REACT_PASSIVE))
        unitTarget->ToCreature()->AI()->AttackStart(m_caster);
}

void Spell::EffectWeaponDmg(SpellEffIndex effIndex)
{
    if (effectHandleMode != SPELL_EFFECT_HANDLE_LAUNCH_TARGET)
        return;

    if (!unitTarget || !unitTarget->IsAlive())
        return;

    // multiple weapon dmg effect workaround
    // execute only the last weapon damage
    // and handle all effects at once
    for (uint32 j = effIndex + 1; j < MAX_SPELL_EFFECTS; ++j)
    {
        switch (m_spellInfo->Effects[j].Effect)
        {
            case SPELL_EFFECT_WEAPON_DAMAGE:
            case SPELL_EFFECT_WEAPON_DAMAGE_NOSCHOOL:
            case SPELL_EFFECT_NORMALIZED_WEAPON_DMG:
            case SPELL_EFFECT_WEAPON_PERCENT_DAMAGE:
                return;     // we must calculate only at last weapon effect
            break;
        }
    }

    // some spell specific modifiers
    float totalDamagePercentMod  = 1.0f;                    // applied to final bonus+weapon damage
    int32 fixed_bonus = 0;
    int32 spell_bonus = 0;                                  // bonus specific for spell

    switch (m_spellInfo->SpellFamilyName)
    {
        case SPELLFAMILY_WARRIOR:
        {
            // Devastate (player ones)
            if (m_spellInfo->SpellFamilyFlags[1] & 0x40)
            {
                // Player can apply only 58567 Sunder Armor effect.
                bool needCast = !unitTarget->HasAura(58567, m_caster->GetGUID());
                if (needCast)
                    m_caster->CastSpell(unitTarget, 58567, true);

                if (Aura* aur = unitTarget->GetAura(58567, m_caster->GetGUID()))
                {
                    if (int32 num = (needCast ? 0 : 1))
                        aur->ModStackAmount(num);
                    fixed_bonus += (aur->GetStackAmount() - 1) * CalculateDamage(2, unitTarget);
                }
            }
            break;
        }
        case SPELLFAMILY_ROGUE:
        {
            // Hemorrhage
            if (m_spellInfo->SpellFamilyFlags[0] & 0x2000000)
            {
                if (m_caster->GetTypeId() == TYPEID_PLAYER)
                    m_caster->ToPlayer()->AddComboPoints(unitTarget, 1, this);
                // 50% more damage with daggers
                if (m_caster->GetTypeId() == TYPEID_PLAYER)
                    if (Item* item = m_caster->ToPlayer()->GetWeaponForAttack(m_attackType, true))
                        if (item->GetTemplate()->SubClass == ITEM_SUBCLASS_WEAPON_DAGGER)
                            totalDamagePercentMod *= 1.5f;
            }
            break;
        }
        case SPELLFAMILY_SHAMAN:
        {
            // Skyshatter Harness item set bonus
            // Stormstrike
            if (AuraEffect* aurEff = m_caster->IsScriptOverriden(m_spellInfo, 5634))
                m_caster->CastSpell(m_caster, 38430, true, NULL, aurEff);
            break;
        }
        case SPELLFAMILY_DRUID:
        {
            // Mangle (Cat): CP
            if (m_spellInfo->SpellFamilyFlags[1] & 0x400)
            {
                if (m_caster->GetTypeId() == TYPEID_PLAYER)
                    m_caster->ToPlayer()->AddComboPoints(unitTarget, 1, this);
            }
            // Shred, Maul - Rend and Tear
            else if (m_spellInfo->SpellFamilyFlags[0] & 0x00008800 && unitTarget->HasAuraState(AURA_STATE_BLEEDING))
            {
                if (AuraEffect const* rendAndTear = m_caster->GetDummyAuraEffect(SPELLFAMILY_DRUID, 2859, 0))
                    AddPct(totalDamagePercentMod, rendAndTear->GetAmount());
            }
            break;
        }
        case SPELLFAMILY_HUNTER:
        {
            // Kill Shot - bonus damage from Ranged Attack Power
            if (m_spellInfo->SpellFamilyFlags[1] & 0x800000)
                spell_bonus += int32(0.45f * m_caster->GetTotalAttackPowerValue(RANGED_ATTACK));
            break;
        }
        case SPELLFAMILY_DEATHKNIGHT:
        {
            // Blood Strike
            if (m_spellInfo->SpellFamilyFlags[0] & 0x400000)
            {
                float bonusPct = m_spellInfo->Effects[EFFECT_2].CalcValue(m_caster) * unitTarget->GetDiseasesByCaster(m_caster->GetGUID()) / 2.0f;
                // Death Knight T8 Melee 4P Bonus
                if (AuraEffect const* aurEff = m_caster->GetAuraEffect(64736, EFFECT_0))
                    AddPct(bonusPct, aurEff->GetAmount());
                AddPct(totalDamagePercentMod, bonusPct);
                break;
            }
            // Death Strike
            if (m_spellInfo->SpellFamilyFlags[0] & 0x10)
            {
                // Glyph of Death Strike
                // 2% more damage per 5 runic power, up to a maximum of 40%
                if (AuraEffect const* aurEff = m_caster->GetAuraEffect(59336, EFFECT_0))
                    if (uint32 runic = std::min<uint32>(uint32(m_caster->GetPower(POWER_RUNIC_POWER) / 2.5f), aurEff->GetSpellInfo()->Effects[EFFECT_1].CalcValue(m_caster)))
                        AddPct(totalDamagePercentMod, runic);
                break;
            }
            // Obliterate (12.5% more damage per disease)
            if (m_spellInfo->SpellFamilyFlags[1] & 0x20000)
            {
                float bonusPct = m_spellInfo->Effects[EFFECT_2].CalcValue(m_caster) * unitTarget->GetDiseasesByCaster(m_caster->GetGUID(), false) / 2.0f;
                // Death Knight T8 Melee 4P Bonus
                if (AuraEffect const* aurEff = m_caster->GetAuraEffect(64736, EFFECT_0))
                    AddPct(bonusPct, aurEff->GetAmount());
                AddPct(totalDamagePercentMod, bonusPct);
                break;
            }
            // Blood-Caked Strike - Blood-Caked Blade
            if (m_spellInfo->SpellIconID == 1736)
            {
                AddPct(totalDamagePercentMod, unitTarget->GetDiseasesByCaster(m_caster->GetGUID()) * 50.0f);
                break;
            }
            // Heart Strike
            if (m_spellInfo->SpellFamilyFlags[0] & 0x1000000)
            {
                float bonusPct = m_spellInfo->Effects[EFFECT_2].CalcValue(m_caster) * unitTarget->GetDiseasesByCaster(m_caster->GetGUID());
                // Death Knight T8 Melee 4P Bonus
                if (AuraEffect const* aurEff = m_caster->GetAuraEffect(64736, EFFECT_0))
                    AddPct(bonusPct, aurEff->GetAmount());

                AddPct(totalDamagePercentMod, bonusPct);
                break;
            }
            break;
        }
    }

    bool normalized = false;
    float weaponDamagePercentMod = 1.0f;
    for (int j = 0; j < MAX_SPELL_EFFECTS; ++j)
    {
        switch (m_spellInfo->Effects[j].Effect)
        {
            case SPELL_EFFECT_WEAPON_DAMAGE:
            case SPELL_EFFECT_WEAPON_DAMAGE_NOSCHOOL:
                fixed_bonus += CalculateDamage(j, unitTarget);
                break;
            case SPELL_EFFECT_NORMALIZED_WEAPON_DMG:
                fixed_bonus += CalculateDamage(j, unitTarget);
                normalized = true;
                break;
            case SPELL_EFFECT_WEAPON_PERCENT_DAMAGE:
                ApplyPct(weaponDamagePercentMod, CalculateDamage(j, unitTarget));
                break;
            default:
                break;                                      // not weapon damage effect, just skip
        }
    }

    // apply to non-weapon bonus weapon total pct effect, weapon total flat effect included in weapon damage
    if (fixed_bonus || spell_bonus)
    {
        UnitMods unitMod;
        switch (m_attackType)
        {
            default:
            case BASE_ATTACK:   unitMod = UNIT_MOD_DAMAGE_MAINHAND; break;
            case OFF_ATTACK:    unitMod = UNIT_MOD_DAMAGE_OFFHAND;  break;
            case RANGED_ATTACK: unitMod = UNIT_MOD_DAMAGE_RANGED;   break;
        }

        float weapon_total_pct = 1.0f;
        if (m_spellInfo->SchoolMask & SPELL_SCHOOL_MASK_NORMAL)
             weapon_total_pct = m_caster->GetModifierValue(unitMod, TOTAL_PCT);

        if (fixed_bonus)
            fixed_bonus = int32(fixed_bonus * weapon_total_pct);
        if (spell_bonus)
            spell_bonus = int32(spell_bonus * weapon_total_pct);
    }

    int32 weaponDamage = m_caster->CalculateDamage(m_attackType, normalized, true);

    // Sequence is important
    for (int j = 0; j < MAX_SPELL_EFFECTS; ++j)
    {
        // We assume that a spell have at most one fixed_bonus
        // and at most one weaponDamagePercentMod
        switch (m_spellInfo->Effects[j].Effect)
        {
            case SPELL_EFFECT_WEAPON_DAMAGE:
            case SPELL_EFFECT_WEAPON_DAMAGE_NOSCHOOL:
            case SPELL_EFFECT_NORMALIZED_WEAPON_DMG:
                weaponDamage += fixed_bonus;
                break;
            case SPELL_EFFECT_WEAPON_PERCENT_DAMAGE:
                weaponDamage = int32(weaponDamage* weaponDamagePercentMod);
            default:
                break;                                      // not weapon damage effect, just skip
        }
    }

    if (spell_bonus)
        weaponDamage += spell_bonus;

    if (totalDamagePercentMod != 1.0f)
        weaponDamage = int32(weaponDamage* totalDamagePercentMod);

    // prevent negative damage
    uint32 eff_damage(std::max(weaponDamage, 0));

    // Add melee damage bonuses (also check for negative)
    uint32 damage = m_caster->MeleeDamageBonusDone(unitTarget, eff_damage, m_attackType, m_spellInfo);

    m_damage += unitTarget->MeleeDamageBonusTaken(m_caster, damage, m_attackType, m_spellInfo);
}

void Spell::EffectThreat(SpellEffIndex /*effIndex*/)
{
    if (effectHandleMode != SPELL_EFFECT_HANDLE_HIT_TARGET)
        return;

    if (!unitTarget || !unitTarget->IsAlive() || !m_caster->IsAlive())
        return;

    if (!unitTarget->CanHaveThreatList())
        return;

    unitTarget->AddThreat(m_caster, float(damage));
}

void Spell::EffectHealMaxHealth(SpellEffIndex /*effIndex*/)
{
    if (effectHandleMode != SPELL_EFFECT_HANDLE_HIT_TARGET)
        return;

    if (!unitTarget || !unitTarget->IsAlive())
        return;

    int32 addhealth = 0;

    // damage == 0 - heal for caster max health
    if (damage == 0)
        addhealth = m_caster->GetMaxHealth();
    else
        addhealth = unitTarget->GetMaxHealth() - unitTarget->GetHealth();

    m_healing += addhealth;
}

void Spell::EffectInterruptCast(SpellEffIndex effIndex)
{
    if (effectHandleMode != SPELL_EFFECT_HANDLE_HIT_TARGET)
        return;

    if (!unitTarget || !unitTarget->IsAlive())
        return;

    /// @todo not all spells that used this effect apply cooldown at school spells
    // also exist case: apply cooldown to interrupted cast only and to all spells
    // there is no CURRENT_AUTOREPEAT_SPELL spells that can be interrupted
    for (uint32 i = CURRENT_FIRST_NON_MELEE_SPELL; i < CURRENT_AUTOREPEAT_SPELL; ++i)
    {
        if (Spell* spell = unitTarget->GetCurrentSpell(CurrentSpellTypes(i)))
        {
            SpellInfo const* curSpellInfo = spell->m_spellInfo;
            // check if we can interrupt spell
            if ((spell->getState() == SPELL_STATE_CASTING
                || (spell->getState() == SPELL_STATE_PREPARING && spell->GetCastTime() > 0.0f))
                && (curSpellInfo->PreventionType == SPELL_PREVENTION_TYPE_SILENCE || curSpellInfo->PreventionType == SPELL_PREVENTION_TYPE_UNK)
                && ((i == CURRENT_GENERIC_SPELL && curSpellInfo->InterruptFlags & SPELL_INTERRUPT_FLAG_INTERRUPT)
                || (i == CURRENT_CHANNELED_SPELL && curSpellInfo->ChannelInterruptFlags & CHANNEL_INTERRUPT_FLAG_INTERRUPT)))
            {
                if (m_originalCaster)
                {
                    int32 duration = m_spellInfo->GetDuration();
                    unitTarget->ProhibitSpellSchool(curSpellInfo->GetSchoolMask(), unitTarget->ModSpellDuration(m_spellInfo, unitTarget, duration, false, 1 << effIndex));
                }
                ExecuteLogEffectInterruptCast(effIndex, unitTarget, curSpellInfo->Id);
                unitTarget->InterruptSpell(CurrentSpellTypes(i), false);
            }
        }
    }
}

void Spell::EffectSummonObjectWild(SpellEffIndex effIndex)
{
    if (effectHandleMode != SPELL_EFFECT_HANDLE_HIT)
        return;

    uint32 gameobject_id = m_spellInfo->Effects[effIndex].MiscValue;

    GameObject* pGameObj = new GameObject;

    WorldObject* target = focusObject;
    if (!target)
        target = m_caster;

    float x, y, z;
    if (m_targets.HasDst())
        destTarget->GetPosition(x, y, z);
    else
        m_caster->GetClosePoint(x, y, z, DEFAULT_WORLD_OBJECT_SIZE);

    Map* map = target->GetMap();

    if (!pGameObj->Create(sObjectMgr->GenerateLowGuid(HIGHGUID_GAMEOBJECT), gameobject_id, map,
        m_caster->GetPhaseMask(), x, y, z, target->GetOrientation(), 0.0f, 0.0f, 0.0f, 0.0f, 100, GO_STATE_READY))
    {
        delete pGameObj;
        return;
    }

    for (auto phase : m_caster->GetPhases())
        pGameObj->SetInPhase(phase, false, true);

    int32 duration = m_spellInfo->GetDuration();

    pGameObj->SetRespawnTime(duration > 0 ? duration/IN_MILLISECONDS : 0);
    pGameObj->SetSpellId(m_spellInfo->Id);

    ExecuteLogEffectSummonObject(effIndex, pGameObj);

    // Wild object not have owner and check clickable by players
    map->AddToMap(pGameObj);

    if (pGameObj->GetGoType() == GAMEOBJECT_TYPE_FLAGDROP)
        if (Player* player = m_caster->ToPlayer())
            if (Battleground* bg = player->GetBattleground())
                bg->SetDroppedFlagGUID(pGameObj->GetGUID(), player->GetTeam() == ALLIANCE ? TEAM_HORDE: TEAM_ALLIANCE);

    if (uint32 linkedEntry = pGameObj->GetGOInfo()->GetLinkedGameObjectEntry())
    {
        GameObject* linkedGO = new GameObject;
        if (linkedGO->Create(sObjectMgr->GenerateLowGuid(HIGHGUID_GAMEOBJECT), linkedEntry, map,
            m_caster->GetPhaseMask(), x, y, z, target->GetOrientation(), 0.0f, 0.0f, 0.0f, 0.0f, 100, GO_STATE_READY))
        {
            for (auto phase : m_caster->GetPhases())
                linkedGO->SetInPhase(phase, false, true);

            linkedGO->SetRespawnTime(duration > 0 ? duration/IN_MILLISECONDS : 0);
            linkedGO->SetSpellId(m_spellInfo->Id);

            ExecuteLogEffectSummonObject(effIndex, linkedGO);

            // Wild object not have owner and check clickable by players
            map->AddToMap(linkedGO);
        }
        else
        {
            delete linkedGO;
            linkedGO = NULL;
            return;
        }
    }
}

void Spell::EffectScriptEffect(SpellEffIndex effIndex)
{
    if (effectHandleMode != SPELL_EFFECT_HANDLE_HIT_TARGET)
        return;

    /// @todo we must implement hunter pet summon at login there (spell 6962)

    switch (m_spellInfo->SpellFamilyName)
    {
        case SPELLFAMILY_GENERIC:
        {
            switch (m_spellInfo->Id)
            {
                // Glyph of Backstab
                case 63975:
                {
                    // search our Rupture aura on target
                    if (AuraEffect const* aurEff = unitTarget->GetAuraEffect(SPELL_AURA_PERIODIC_DAMAGE, SPELLFAMILY_ROGUE, 0x00100000, 0, 0, m_caster->GetGUID()))
                    {
                        uint32 countMin = aurEff->GetBase()->GetMaxDuration();
                        uint32 countMax = 12000; // this can be wrong, duration should be based on combo-points
                        countMax += m_caster->HasAura(56801) ? 4000 : 0;

                        if (countMin < countMax)
                        {
                            aurEff->GetBase()->SetDuration(uint32(aurEff->GetBase()->GetDuration() + 3000));
                            aurEff->GetBase()->SetMaxDuration(countMin + 2000);
                        }

                    }
                    return;
                }
                // Glyph of Scourge Strike
                case 69961:
                {
                    Unit::AuraEffectList const &mPeriodic = unitTarget->GetAuraEffectsByType(SPELL_AURA_PERIODIC_DAMAGE);
                    for (Unit::AuraEffectList::const_iterator i = mPeriodic.begin(); i != mPeriodic.end(); ++i)
                    {
                        AuraEffect const* aurEff = *i;
                        SpellInfo const* spellInfo = aurEff->GetSpellInfo();
                        // search our Blood Plague and Frost Fever on target
                        if (spellInfo->SpellFamilyName == SPELLFAMILY_DEATHKNIGHT && spellInfo->SpellFamilyFlags[2] & 0x2 &&
                            aurEff->GetCasterGUID() == m_caster->GetGUID())
                        {
                            uint32 countMin = aurEff->GetBase()->GetMaxDuration();
                            uint32 countMax = spellInfo->GetMaxDuration();

                            // this Glyph
                            countMax += 9000;
                            // talent Epidemic
                            if (AuraEffect const* epidemic = m_caster->GetAuraEffect(SPELL_AURA_ADD_FLAT_MODIFIER, SPELLFAMILY_DEATHKNIGHT, 234, EFFECT_0))
                                countMax += epidemic->GetAmount();

                            if (countMin < countMax)
                            {
                                aurEff->GetBase()->SetDuration(aurEff->GetBase()->GetDuration() + 3000);
                                aurEff->GetBase()->SetMaxDuration(countMin + 3000);
                            }
                        }
                    }
                    return;
                }
                case 55693:                                 // Remove Collapsing Cave Aura
                    if (!unitTarget)
                        return;
                    unitTarget->RemoveAurasDueToSpell(m_spellInfo->Effects[effIndex].CalcValue());
                    break;
                // Bending Shinbone
                case 8856:
                {
                    if (!itemTarget && m_caster->GetTypeId() != TYPEID_PLAYER)
                        return;

                    uint32 spell_id = roll_chance_i(20) ? 8854 : 8855;

                    m_caster->CastSpell(m_caster, spell_id, true, NULL);
                    return;
                }
                // Brittle Armor - need remove one 24575 Brittle Armor aura
                case 24590:
                    unitTarget->RemoveAuraFromStack(24575);
                    return;
                // Mercurial Shield - need remove one 26464 Mercurial Shield aura
                case 26465:
                    unitTarget->RemoveAuraFromStack(26464);
                    return;
                // Shadow Flame (All script effects, not just end ones to prevent player from dodging the last triggered spell)
                case 22539:
                case 22972:
                case 22975:
                case 22976:
                case 22977:
                case 22978:
                case 22979:
                case 22980:
                case 22981:
                case 22982:
                case 22983:
                case 22984:
                case 22985:
                {
                    if (!unitTarget || !unitTarget->IsAlive())
                        return;

                    // Onyxia Scale Cloak
                    if (unitTarget->HasAura(22683))
                        return;

                    // Shadow Flame
                    m_caster->CastSpell(unitTarget, 22682, true);
                    return;
                }
                // Decimate
                case 28374:
                case 54426:
                    if (unitTarget)
                    {
                        int32 damage = int32(unitTarget->GetHealth()) - int32(unitTarget->CountPctFromMaxHealth(5));
                        if (damage > 0)
                            m_caster->CastCustomSpell(28375, SPELLVALUE_BASE_POINT0, damage, unitTarget);
                    }
                    return;
                // Mirren's Drinking Hat
                case 29830:
                {
                    uint32 item = 0;
                    switch (urand(1, 6))
                    {
                        case 1:
                        case 2:
                        case 3:
                            item = 23584; break;            // Loch Modan Lager
                        case 4:
                        case 5:
                            item = 23585; break;            // Stouthammer Lite
                        case 6:
                            item = 23586; break;            // Aerie Peak Pale Ale
                    }
                    if (item)
                        DoCreateItem(effIndex, item);
                    break;
                }
                case 20589: // Escape artist
                case 30918: // Improved Sprint
                {
                    // Removes snares and roots.
                    unitTarget->RemoveMovementImpairingAuras();
                    break;
                }
                // Plant Warmaul Ogre Banner
                case 32307:
                    if (Player* caster = m_caster->ToPlayer())
                    {
                        caster->RewardPlayerAndGroupAtEvent(18388, unitTarget);
                        if (Creature* target = unitTarget->ToCreature())
                        {
                            target->setDeathState(CORPSE);
                            target->RemoveCorpse();
                        }
                    }
                    break;
                // Mug Transformation
                case 41931:
                {
                    if (m_caster->GetTypeId() != TYPEID_PLAYER)
                        return;

                    uint8 bag = 19;
                    uint8 slot = 0;
                    Item* item = NULL;

                    while (bag) // 256 = 0 due to var type
                    {
                        item = m_caster->ToPlayer()->GetItemByPos(bag, slot);
                        if (item && item->GetEntry() == 38587)
                            break;

                        ++slot;
                        if (slot == 39)
                        {
                            slot = 0;
                            ++bag;
                        }
                    }
                    if (bag)
                    {
                        if (m_caster->ToPlayer()->GetItemByPos(bag, slot)->GetCount() == 1) m_caster->ToPlayer()->RemoveItem(bag, slot, true);
                        else m_caster->ToPlayer()->GetItemByPos(bag, slot)->SetCount(m_caster->ToPlayer()->GetItemByPos(bag, slot)->GetCount()-1);
                        // Spell 42518 (Braufest - Gratisprobe des Braufest herstellen)
                        m_caster->CastSpell(m_caster, 42518, true);
                        return;
                    }
                    break;
                }
                // Brutallus - Burn
                case 45141:
                case 45151:
                {
                    //Workaround for Range ... should be global for every ScriptEffect
                    float radius = m_spellInfo->Effects[effIndex].CalcRadius();
                    if (unitTarget && unitTarget->GetTypeId() == TYPEID_PLAYER && unitTarget->GetDistance(m_caster) >= radius && !unitTarget->HasAura(46394) && unitTarget != m_caster)
                        unitTarget->CastSpell(unitTarget, 46394, true);

                    break;
                }
                // Goblin Weather Machine
                case 46203:
                {
                    if (!unitTarget)
                        return;

                    uint32 spellId = 0;
                    switch (rand32() % 4)
                    {
                        case 0: spellId = 46740; break;
                        case 1: spellId = 46739; break;
                        case 2: spellId = 46738; break;
                        case 3: spellId = 46736; break;
                    }
                    unitTarget->CastSpell(unitTarget, spellId, true);
                    break;
                }
                // 5, 000 Gold
                case 46642:
                {
                    if (!unitTarget || unitTarget->GetTypeId() != TYPEID_PLAYER)
                        return;

                    unitTarget->ToPlayer()->ModifyMoney(5000 * GOLD);

                    break;
                }
                // Roll Dice - Decahedral Dwarven Dice
                case 47770:
                {
                    char buf[128];
                    const char *gender = "his";
                    if (m_caster->getGender() > 0)
                        gender = "her";
                    sprintf(buf, "%s rubs %s [Decahedral Dwarven Dice] between %s hands and rolls. One %u and one %u.", m_caster->GetName().c_str(), gender, gender, urand(1, 10), urand(1, 10));
                    m_caster->TextEmote(buf);
                    break;
                }
                // Roll 'dem Bones - Worn Troll Dice
                case 47776:
                {
                    char buf[128];
                    const char *gender = "his";
                    if (m_caster->getGender() > 0)
                        gender = "her";
                    sprintf(buf, "%s causually tosses %s [Worn Troll Dice]. One %u and one %u.", m_caster->GetName().c_str(), gender, urand(1, 6), urand(1, 6));
                    m_caster->TextEmote(buf);
                    break;
                }
                // Death Knight Initiate Visual
                case 51519:
                {
                    if (!unitTarget || unitTarget->GetTypeId() != TYPEID_UNIT)
                        return;

                    uint32 iTmpSpellId = 0;
                    switch (unitTarget->GetDisplayId())
                    {
                        case 25369: iTmpSpellId = 51552; break; // bloodelf female
                        case 25373: iTmpSpellId = 51551; break; // bloodelf male
                        case 25363: iTmpSpellId = 51542; break; // draenei female
                        case 25357: iTmpSpellId = 51541; break; // draenei male
                        case 25361: iTmpSpellId = 51537; break; // dwarf female
                        case 25356: iTmpSpellId = 51538; break; // dwarf male
                        case 25372: iTmpSpellId = 51550; break; // forsaken female
                        case 25367: iTmpSpellId = 51549; break; // forsaken male
                        case 25362: iTmpSpellId = 51540; break; // gnome female
                        case 25359: iTmpSpellId = 51539; break; // gnome male
                        case 25355: iTmpSpellId = 51534; break; // human female
                        case 25354: iTmpSpellId = 51520; break; // human male
                        case 25360: iTmpSpellId = 51536; break; // nightelf female
                        case 25358: iTmpSpellId = 51535; break; // nightelf male
                        case 25368: iTmpSpellId = 51544; break; // orc female
                        case 25364: iTmpSpellId = 51543; break; // orc male
                        case 25371: iTmpSpellId = 51548; break; // tauren female
                        case 25366: iTmpSpellId = 51547; break; // tauren male
                        case 25370: iTmpSpellId = 51545; break; // troll female
                        case 25365: iTmpSpellId = 51546; break; // troll male
                        default: return;
                    }

                    unitTarget->CastSpell(unitTarget, iTmpSpellId, true);
                    Creature* npc = unitTarget->ToCreature();
                    npc->LoadEquipment();
                    return;
                }
                // Deathbolt from Thalgran Blightbringer
                // reflected by Freya's Ward
                // Retribution by Sevenfold Retribution
                case 51854:
                {
                    if (!unitTarget)
                        return;
                    if (unitTarget->HasAura(51845))
                        unitTarget->CastSpell(m_caster, 51856, true);
                    else
                        m_caster->CastSpell(unitTarget, 51855, true);
                    break;
                }
                // Summon Ghouls On Scarlet Crusade
                case 51904:
                {
                    if (!m_targets.HasDst())
                        return;

                    float x, y, z;
                    float radius = m_spellInfo->Effects[effIndex].CalcRadius();
                    for (uint8 i = 0; i < 15; ++i)
                    {
                        m_caster->GetRandomPoint(*destTarget, radius, x, y, z);
                        m_caster->CastSpell(x, y, z, 54522, true);
                    }
                    break;
                }
                case 52173: // Coyote Spirit Despawn
                case 60243: // Blood Parrot Despawn
                    if (unitTarget->GetTypeId() == TYPEID_UNIT && unitTarget->ToCreature()->IsSummon())
                        unitTarget->ToTempSummon()->UnSummon();
                    return;
                case 52479: // Gift of the Harvester
                    if (unitTarget && m_originalCaster)
                        m_originalCaster->CastSpell(unitTarget, urand(0, 1) ? damage : 52505, true);
                    return;
                case 53110: // Devour Humanoid
                    if (unitTarget)
                        unitTarget->CastSpell(m_caster, damage, true);
                    return;
                case 57347: // Retrieving (Wintergrasp RP-GG pickup spell)
                {
                    if (!unitTarget || unitTarget->GetTypeId() != TYPEID_UNIT || m_caster->GetTypeId() != TYPEID_PLAYER)
                        return;

                    unitTarget->ToCreature()->DespawnOrUnsummon();

                    return;
                }
                case 57349: // Drop RP-GG (Wintergrasp RP-GG at death drop spell)
                {
                    if (m_caster->GetTypeId() != TYPEID_PLAYER)
                        return;

                    // Delete item from inventory at death
                    m_caster->ToPlayer()->DestroyItemCount(damage, 5, true);

                    return;
                }
                case 58418:                                 // Portal to Orgrimmar
                case 58420:                                 // Portal to Stormwind
                {
                    if (!unitTarget || unitTarget->GetTypeId() != TYPEID_PLAYER || effIndex != 0)
                        return;

                    uint32 spellID = m_spellInfo->Effects[EFFECT_0].CalcValue();
                    uint32 questID = m_spellInfo->Effects[EFFECT_1].CalcValue();

                    if (unitTarget->ToPlayer()->GetQuestStatus(questID) == QUEST_STATUS_COMPLETE)
                        unitTarget->CastSpell(unitTarget, spellID, true);

                    return;
                }
                case 58983: // Big Blizzard Bear
                {
                    if (!unitTarget || unitTarget->GetTypeId() != TYPEID_PLAYER)
                        return;

                    // Prevent stacking of mounts and client crashes upon dismounting
                    unitTarget->RemoveAurasByType(SPELL_AURA_MOUNTED);

                    // Triggered spell id dependent on riding skill
                    if (uint16 skillval = unitTarget->ToPlayer()->GetSkillValue(SKILL_RIDING))
                    {
                        if (skillval >= 150)
                            unitTarget->CastSpell(unitTarget, 58999, true);
                        else
                            unitTarget->CastSpell(unitTarget, 58997, true);
                    }
                    return;
                }
                case 59317:                                 // Teleporting
                {

                    if (!unitTarget || unitTarget->GetTypeId() != TYPEID_PLAYER)
                        return;

                    // return from top
                    if (unitTarget->ToPlayer()->GetAreaId() == 4637)
                        unitTarget->CastSpell(unitTarget, 59316, true);
                    // teleport atop
                    else
                        unitTarget->CastSpell(unitTarget, 59314, true);

                    return;
                }
                case 62482: // Grab Crate
                {
                    if (unitTarget)
                    {
                        if (Unit* seat = m_caster->GetVehicleBase())
                        {
                            if (Unit* parent = seat->GetVehicleBase())
                            {
                                /// @todo a hack, range = 11, should after some time cast, otherwise too far
                                m_caster->CastSpell(parent, 62496, true);
                                unitTarget->CastSpell(parent, m_spellInfo->Effects[EFFECT_0].CalcValue());
                            }
                        }
                    }
                    return;
                }
                case 60123: // Lightwell
                {
                    if (m_caster->GetTypeId() != TYPEID_UNIT || !m_caster->ToCreature()->IsSummon())
                        return;

                    uint32 spell_heal;

                    switch (m_caster->GetEntry())
                    {
                        case 31897: spell_heal = 7001; break;
                        case 31896: spell_heal = 27873; break;
                        case 31895: spell_heal = 27874; break;
                        case 31894: spell_heal = 28276; break;
                        case 31893: spell_heal = 48084; break;
                        case 31883: spell_heal = 48085; break;
                        default:
                            TC_LOG_ERROR("spells", "Unknown Lightwell spell caster %u", m_caster->GetEntry());
                            return;
                    }

                    // proc a spellcast
                    if (Aura* chargesAura = m_caster->GetAura(59907))
                    {
                        m_caster->CastSpell(unitTarget, spell_heal, true, NULL, NULL, m_caster->ToTempSummon()->GetSummonerGUID());
                        if (chargesAura->ModCharges(-1))
                            m_caster->ToTempSummon()->UnSummon();
                    }

                    return;
                }
                // Stoneclaw Totem
                case 55328: // Rank 1
                case 55329: // Rank 2
                case 55330: // Rank 3
                case 55332: // Rank 4
                case 55333: // Rank 5
                case 55335: // Rank 6
                case 55278: // Rank 7
                case 58589: // Rank 8
                case 58590: // Rank 9
                case 58591: // Rank 10
                {
                    int32 basepoints0 = damage;
                    // Cast Absorb on totems
                    for (uint8 slot = SUMMON_SLOT_TOTEM; slot < MAX_TOTEM_SLOT; ++slot)
                    {
                        if (!unitTarget->m_SummonSlot[slot])
                            continue;

                        Creature* totem = unitTarget->GetMap()->GetCreature(unitTarget->m_SummonSlot[slot]);
                        if (totem && totem->IsTotem())
                        {
                            m_caster->CastCustomSpell(totem, 55277, &basepoints0, NULL, NULL, true);
                        }
                    }
                    // Glyph of Stoneclaw Totem
                    if (AuraEffect* aur=unitTarget->GetAuraEffect(63298, 0))
                    {
                        basepoints0 *= aur->GetAmount();
                        m_caster->CastCustomSpell(unitTarget, 55277, &basepoints0, NULL, NULL, true);
                    }
                    break;
                }
                case 45668:                                 // Ultra-Advanced Proto-Typical Shortening Blaster
                {
                    if (!unitTarget || unitTarget->GetTypeId() != TYPEID_UNIT)
                        return;

                    if (roll_chance_i(50))                  // chance unknown, using 50
                        return;

                    static uint32 const spellPlayer[5] =
                    {
                        45674,                            // Bigger!
                        45675,                            // Shrunk
                        45678,                            // Yellow
                        45682,                            // Ghost
                        45684                             // Polymorph
                    };

                    static uint32 const spellTarget[5] =
                    {
                        45673,                            // Bigger!
                        45672,                            // Shrunk
                        45677,                            // Yellow
                        45681,                            // Ghost
                        45683                             // Polymorph
                    };

                    m_caster->CastSpell(m_caster, spellPlayer[urand(0, 4)], true);
                    unitTarget->CastSpell(unitTarget, spellTarget[urand(0, 4)], true);
                    break;
                }
            }
            break;
        }
    }

    // normal DB scripted effect
    TC_LOG_DEBUG("spells", "Spell ScriptStart spellid %u in EffectScriptEffect(%u)", m_spellInfo->Id, effIndex);
    m_caster->GetMap()->ScriptsStart(sSpellScripts, uint32(m_spellInfo->Id | (effIndex << 24)), m_caster, unitTarget);
}

void Spell::EffectSanctuary(SpellEffIndex /*effIndex*/)
{
    if (effectHandleMode != SPELL_EFFECT_HANDLE_HIT_TARGET)
        return;

    if (!unitTarget)
        return;

    unitTarget->getHostileRefManager().UpdateVisibility();

    Unit::AttackerSet const& attackers = unitTarget->getAttackers();
    for (Unit::AttackerSet::const_iterator itr = attackers.begin(); itr != attackers.end();)
    {
        if (!(*itr)->CanSeeOrDetect(unitTarget))
            (*(itr++))->AttackStop();
        else
            ++itr;
    }

    unitTarget->m_lastSanctuaryTime = getMSTime();

    // Vanish allows to remove all threat and cast regular stealth so other spells can be used
    if (m_caster->GetTypeId() == TYPEID_PLAYER
        && m_spellInfo->SpellFamilyName == SPELLFAMILY_ROGUE
        && (m_spellInfo->SpellFamilyFlags[0] & SPELLFAMILYFLAG0_ROGUE_VANISH))
    {
        m_caster->ToPlayer()->RemoveAurasByType(SPELL_AURA_MOD_ROOT);
        // Overkill
        if (m_caster->ToPlayer()->HasSpell(58426))
           m_caster->CastSpell(m_caster, 58427, true);
    }
}

void Spell::EffectAddComboPoints(SpellEffIndex /*effIndex*/)
{
    if (effectHandleMode != SPELL_EFFECT_HANDLE_HIT_TARGET)
        return;

    if (!unitTarget)
        return;

    if (!m_caster->m_movedPlayer)
        return;

    if (damage <= 0)
        return;

    m_caster->m_movedPlayer->AddComboPoints(unitTarget, damage, this);
}

void Spell::EffectDuel(SpellEffIndex effIndex)
{
    if (effectHandleMode != SPELL_EFFECT_HANDLE_HIT_TARGET)
        return;

    if (!unitTarget || m_caster->GetTypeId() != TYPEID_PLAYER || unitTarget->GetTypeId() != TYPEID_PLAYER)
        return;

    Player* caster = m_caster->ToPlayer();
    Player* target = unitTarget->ToPlayer();

    // caster or target already have requested duel
    if (caster->duel || target->duel || !target->GetSocial() || target->GetSocial()->HasIgnore(caster->GetGUIDLow()))
        return;

    // Players can only fight a duel in zones with this flag
    AreaTableEntry const* casterAreaEntry = GetAreaEntryByAreaID(caster->GetAreaId());
    if (casterAreaEntry && !(casterAreaEntry->flags & AREA_FLAG_ALLOW_DUELS))
    {
        SendCastResult(SPELL_FAILED_NO_DUELING);            // Dueling isn't allowed here
        return;
    }

    AreaTableEntry const* targetAreaEntry = GetAreaEntryByAreaID(target->GetAreaId());
    if (targetAreaEntry && !(targetAreaEntry->flags & AREA_FLAG_ALLOW_DUELS))
    {
        SendCastResult(SPELL_FAILED_NO_DUELING);            // Dueling isn't allowed here
        return;
    }

    //CREATE DUEL FLAG OBJECT
    GameObject* pGameObj = new GameObject;

    uint32 gameobject_id = m_spellInfo->Effects[effIndex].MiscValue;

    Map* map = m_caster->GetMap();
    if (!pGameObj->Create(sObjectMgr->GenerateLowGuid(HIGHGUID_GAMEOBJECT), gameobject_id,
        map, 0,
        m_caster->GetPositionX()+(unitTarget->GetPositionX()-m_caster->GetPositionX())/2,
        m_caster->GetPositionY()+(unitTarget->GetPositionY()-m_caster->GetPositionY())/2,
        m_caster->GetPositionZ(),
        m_caster->GetOrientation(), 0.0f, 0.0f, 0.0f, 0.0f, 0, GO_STATE_READY))
    {
        delete pGameObj;
        return;
    }

    for (auto phase : m_caster->GetPhases())
        pGameObj->SetInPhase(phase, false, true);

    pGameObj->SetUInt32Value(GAMEOBJECT_FACTION, m_caster->getFaction());
    pGameObj->SetUInt32Value(GAMEOBJECT_LEVEL, m_caster->getLevel()+1);
    int32 duration = m_spellInfo->GetDuration();
    pGameObj->SetRespawnTime(duration > 0 ? duration/IN_MILLISECONDS : 0);
    pGameObj->SetSpellId(m_spellInfo->Id);

    ExecuteLogEffectSummonObject(effIndex, pGameObj);

    m_caster->AddGameObject(pGameObj);
    map->AddToMap(pGameObj);
    //END

    // Send request
    WorldPacket data(SMSG_DUEL_REQUESTED, 8 + 8);
    data << uint64(pGameObj->GetGUID());
    data << uint64(caster->GetGUID());
    caster->GetSession()->SendPacket(&data);
    target->GetSession()->SendPacket(&data);

    // create duel-info
    DuelInfo* duel   = new DuelInfo;
    duel->initiator  = caster;
    duel->opponent   = target;
    duel->startTime  = 0;
    duel->startTimer = 0;
    duel->isMounted  = (GetSpellInfo()->Id == 62875); // Mounted Duel
    caster->duel     = duel;

    DuelInfo* duel2   = new DuelInfo;
    duel2->initiator  = caster;
    duel2->opponent   = caster;
    duel2->startTime  = 0;
    duel2->startTimer = 0;
    duel2->isMounted  = (GetSpellInfo()->Id == 62875); // Mounted Duel
    target->duel      = duel2;

    caster->SetUInt64Value(PLAYER_DUEL_ARBITER, pGameObj->GetGUID());
    target->SetUInt64Value(PLAYER_DUEL_ARBITER, pGameObj->GetGUID());

    sScriptMgr->OnPlayerDuelRequest(target, caster);
}

void Spell::EffectStuck(SpellEffIndex /*effIndex*/)
{
    if (effectHandleMode != SPELL_EFFECT_HANDLE_HIT)
        return;

    if (!sWorld->getBoolConfig(CONFIG_CAST_UNSTUCK))
        return;

    Player* player = m_caster->ToPlayer();
    if (!player)
        return;

    TC_LOG_DEBUG("spells", "Spell Effect: Stuck");
    TC_LOG_INFO("spells", "Player %s (guid %u) used auto-unstuck future at map %u (%f, %f, %f)", player->GetName().c_str(), player->GetGUIDLow(), player->GetMapId(), player->GetPositionX(), player->GetPositionY(), player->GetPositionZ());

    if (player->IsInFlight())
        return;

    player->TeleportTo(player->GetStartPosition(), TELE_TO_SPELL);
    // homebind location is loaded always
    // target->TeleportTo(target->m_homebindMapId, target->m_homebindX, target->m_homebindY, target->m_homebindZ, target->GetOrientation(), (m_caster == m_caster ? TELE_TO_SPELL : 0));

    // Stuck spell trigger Hearthstone cooldown
    SpellInfo const* spellInfo = sSpellMgr->GetSpellInfo(8690);
    if (!spellInfo)
        return;
    Spell spell(player, spellInfo, TRIGGERED_FULL_MASK);
    spell.SendSpellCooldown();
}

void Spell::EffectSummonPlayer(SpellEffIndex /*effIndex*/)
{
    // workaround - this effect should not use target map
    if (effectHandleMode != SPELL_EFFECT_HANDLE_HIT_TARGET)
        return;

    if (!unitTarget || unitTarget->GetTypeId() != TYPEID_PLAYER)
        return;

    // Evil Twin (ignore player summon, but hide this for summoner)
    if (unitTarget->HasAura(23445))
        return;

    float x, y, z;
    m_caster->GetPosition(x, y, z);

    unitTarget->ToPlayer()->SetSummonPoint(m_caster->GetMapId(), x, y, z);

    WorldPacket data(SMSG_SUMMON_REQUEST, 8+4+4);
    data << uint64(m_caster->GetGUID());                    // summoner guid
    data << uint32(m_caster->GetZoneId());                  // summoner zone
    data << uint32(MAX_PLAYER_SUMMON_DELAY*IN_MILLISECONDS); // auto decline after msecs
    unitTarget->ToPlayer()->GetSession()->SendPacket(&data);
}

void Spell::EffectActivateObject(SpellEffIndex /*effIndex*/)
{
    if (effectHandleMode != SPELL_EFFECT_HANDLE_HIT_TARGET)
        return;

    if (!gameObjTarget)
        return;

    ScriptInfo activateCommand;
    activateCommand.command = SCRIPT_COMMAND_ACTIVATE_OBJECT;

    // int32 unk = m_spellInfo->Effects[effIndex].MiscValue; // This is set for EffectActivateObject spells; needs research

    gameObjTarget->GetMap()->ScriptCommandStart(activateCommand, 0, m_caster, gameObjTarget);
}

void Spell::EffectApplyGlyph(SpellEffIndex effIndex)
{
    if (effectHandleMode != SPELL_EFFECT_HANDLE_HIT)
        return;

    if (m_glyphIndex >= MAX_GLYPH_SLOT_INDEX)
        return;

    Player* player = m_caster->ToPlayer();
    if (!player)
        return;

    // glyph sockets level requirement
    uint8 minLevel = 0;
    switch (m_glyphIndex)
    {
        case 0:
        case 1:
        case 6: minLevel = 25; break;
        case 2:
        case 3:
        case 7: minLevel = 50; break;
        case 4:
        case 5:
        case 8: minLevel = 75; break;
    }

    if (minLevel && m_caster->getLevel() < minLevel)
    {
        SendCastResult(SPELL_FAILED_GLYPH_SOCKET_LOCKED);
        return;
    }

    // apply new one
    if (uint32 newGlyph = m_spellInfo->Effects[effIndex].MiscValue)
    {
        if (GlyphPropertiesEntry const* newGlyphProperties = sGlyphPropertiesStore.LookupEntry(newGlyph))
        {
            if (GlyphSlotEntry const* newGlyphSlot = sGlyphSlotStore.LookupEntry(player->GetGlyphSlot(m_glyphIndex)))
            {
                if (newGlyphProperties->TypeFlags != newGlyphSlot->TypeFlags)
                {
                    SendCastResult(SPELL_FAILED_INVALID_GLYPH);
                    return;                                 // glyph slot mismatch
                }
            }

            // remove old glyph
            if (uint32 oldGlyph = player->GetGlyph(player->GetActiveSpec(), m_glyphIndex))
            {
                if (GlyphPropertiesEntry const* oldGlyphProperties = sGlyphPropertiesStore.LookupEntry(oldGlyph))
                {
                    player->RemoveAurasDueToSpell(oldGlyphProperties->SpellId);
                    player->SetGlyph(m_glyphIndex, 0);
                }
            }

            player->CastSpell(m_caster, newGlyphProperties->SpellId, true);
            player->SetGlyph(m_glyphIndex, newGlyph);
            player->SendTalentsInfoData(false);
        }
    }
    else if (uint32 oldGlyph = player->GetGlyph(player->GetActiveSpec(), m_glyphIndex)) // Removing the glyph, get the old one
    {
        if (GlyphPropertiesEntry const* oldGlyphProperties = sGlyphPropertiesStore.LookupEntry(oldGlyph))
        {
            player->RemoveAurasDueToSpell(oldGlyphProperties->SpellId);
            player->SetGlyph(m_glyphIndex, 0);
            player->SendTalentsInfoData(false);
        }
    }
}

void Spell::EffectEnchantHeldItem(SpellEffIndex effIndex)
{
    if (effectHandleMode != SPELL_EFFECT_HANDLE_HIT_TARGET)
        return;

    // this is only item spell effect applied to main-hand weapon of target player (players in area)
    if (!unitTarget || unitTarget->GetTypeId() != TYPEID_PLAYER)
        return;

    Player* item_owner = unitTarget->ToPlayer();
    Item* item = item_owner->GetItemByPos(INVENTORY_SLOT_BAG_0, EQUIPMENT_SLOT_MAINHAND);

    if (!item)
        return;

    // must be equipped
    if (!item->IsEquipped())
        return;

    if (m_spellInfo->Effects[effIndex].MiscValue)
    {
        uint32 enchant_id = m_spellInfo->Effects[effIndex].MiscValue;
        int32 duration = m_spellInfo->GetDuration();          //Try duration index first ..
        if (!duration)
            duration = damage;//+1;            //Base points after ..
        if (!duration)
            duration = 10;                                  //10 seconds for enchants which don't have listed duration

        SpellItemEnchantmentEntry const* pEnchant = sSpellItemEnchantmentStore.LookupEntry(enchant_id);
        if (!pEnchant)
            return;

        // Always go to temp enchantment slot
        EnchantmentSlot slot = TEMP_ENCHANTMENT_SLOT;

        // Enchantment will not be applied if a different one already exists
        if (item->GetEnchantmentId(slot) && item->GetEnchantmentId(slot) != enchant_id)
            return;

        // Apply the temporary enchantment
        item->SetEnchantment(slot, enchant_id, duration*IN_MILLISECONDS, 0, m_caster->GetGUID());
        item_owner->ApplyEnchantment(item, slot, true);
    }
}

void Spell::EffectDisEnchant(SpellEffIndex /*effIndex*/)
{
    if (effectHandleMode != SPELL_EFFECT_HANDLE_HIT_TARGET)
        return;

    if (!itemTarget || !itemTarget->GetTemplate()->DisenchantID)
        return;

    if (Player* caster = m_caster->ToPlayer())
    {
        caster->UpdateCraftSkill(m_spellInfo->Id);
        caster->SendLoot(itemTarget->GetGUID(), LOOT_DISENCHANTING);
    }

    // item will be removed at disenchanting end
}

void Spell::EffectInebriate(SpellEffIndex /*effIndex*/)
{
    if (effectHandleMode != SPELL_EFFECT_HANDLE_HIT_TARGET)
        return;

    if (!unitTarget || unitTarget->GetTypeId() != TYPEID_PLAYER)
        return;

    Player* player = unitTarget->ToPlayer();
    uint8 currentDrunk = player->GetDrunkValue();
    uint8 drunkMod = damage;
    if (currentDrunk + drunkMod > 100)
    {
        currentDrunk = 100;
        if (rand_chance() < 25.0f)
            player->CastSpell(player, 67468, false);    // Drunken Vomit
    }
    else
        currentDrunk += drunkMod;

    player->SetDrunkValue(currentDrunk, m_CastItem ? m_CastItem->GetEntry() : 0);
}

void Spell::EffectFeedPet(SpellEffIndex effIndex)
{
    if (effectHandleMode != SPELL_EFFECT_HANDLE_HIT_TARGET)
        return;

    Player* player = m_caster->ToPlayer();
    if (!player)
        return;

    Item* foodItem = itemTarget;
    if (!foodItem)
        return;

    Pet* pet = player->GetPet();
    if (!pet)
        return;

    if (!pet->IsAlive())
        return;

    int32 benefit = pet->GetCurrentFoodBenefitLevel(foodItem->GetTemplate()->ItemLevel);
    if (benefit <= 0)
        return;

    ExecuteLogEffectDestroyItem(effIndex, foodItem->GetEntry());

    uint32 count = 1;
    player->DestroyItemCount(foodItem, count, true);
    /// @todo fix crash when a spell has two effects, both pointed at the same item target

    m_caster->CastCustomSpell(pet, m_spellInfo->Effects[effIndex].TriggerSpell, &benefit, NULL, NULL, true);
}

void Spell::EffectDismissPet(SpellEffIndex effIndex)
{
    if (effectHandleMode != SPELL_EFFECT_HANDLE_HIT_TARGET)
        return;

    if (!unitTarget || !unitTarget->IsPet())
        return;

    Pet* pet = unitTarget->ToPet();

    ExecuteLogEffectUnsummonObject(effIndex, pet);
    pet->GetOwner()->RemovePet(pet, PET_SAVE_NOT_IN_SLOT);
}

void Spell::EffectSummonObject(SpellEffIndex effIndex)
{
    if (effectHandleMode != SPELL_EFFECT_HANDLE_HIT)
        return;

    uint32 go_id = m_spellInfo->Effects[effIndex].MiscValue;
    uint8 slot = m_spellInfo->Effects[effIndex].Effect - SPELL_EFFECT_SUMMON_OBJECT_SLOT1;

    if (uint64 guid = m_caster->m_ObjectSlot[slot])
    {
        if (GameObject* obj = m_caster->GetMap()->GetGameObject(guid))
        {
            // Recast case - null spell id to make auras not be removed on object remove from world
            if (m_spellInfo->Id == obj->GetSpellId())
                obj->SetSpellId(0);
            m_caster->RemoveGameObject(obj, true);
        }
        m_caster->m_ObjectSlot[slot] = 0;
    }

    GameObject* go = new GameObject();

    float x, y, z;
    // If dest location if present
    if (m_targets.HasDst())
        destTarget->GetPosition(x, y, z);
    // Summon in random point all other units if location present
    else
        m_caster->GetClosePoint(x, y, z, DEFAULT_WORLD_OBJECT_SIZE);

    Map* map = m_caster->GetMap();
    if (!go->Create(sObjectMgr->GenerateLowGuid(HIGHGUID_GAMEOBJECT), go_id, map,
        0, x, y, z, m_caster->GetOrientation(), 0.0f, 0.0f, 0.0f, 0.0f, 0, GO_STATE_READY))
    {
        delete go;
        return;
    }

    for (auto phase : m_caster->GetPhases())
        go->SetInPhase(phase, false, true);

    //pGameObj->SetUInt32Value(GAMEOBJECT_LEVEL, m_caster->getLevel());
    int32 duration = m_spellInfo->GetDuration();
    go->SetRespawnTime(duration > 0 ? duration/IN_MILLISECONDS : 0);
    go->SetSpellId(m_spellInfo->Id);
    m_caster->AddGameObject(go);

    ExecuteLogEffectSummonObject(effIndex, go);

    map->AddToMap(go);

    m_caster->m_ObjectSlot[slot] = go->GetGUID();
}

void Spell::EffectResurrect(SpellEffIndex effIndex)
{
    if (effectHandleMode != SPELL_EFFECT_HANDLE_HIT_TARGET)
        return;

    if (!unitTarget || unitTarget->GetTypeId() != TYPEID_PLAYER)
        return;

    if (unitTarget->IsAlive() || !unitTarget->IsInWorld())
        return;

    Player* target = unitTarget->ToPlayer();

    if (target->IsResurrectRequested())       // already have one active request
        return;

    uint32 health = target->CountPctFromMaxHealth(damage);
    uint32 mana   = CalculatePct(target->GetMaxPower(POWER_MANA), damage);

    ExecuteLogEffectResurrect(effIndex, target);

    target->SetResurrectRequestData(m_caster, health, mana, 0);
    SendResurrectRequest(target);
}

void Spell::EffectAddExtraAttacks(SpellEffIndex effIndex)
{
    if (effectHandleMode != SPELL_EFFECT_HANDLE_HIT_TARGET)
        return;

    if (!unitTarget || !unitTarget->IsAlive() || !unitTarget->GetVictim())
        return;

    if (unitTarget->m_extraAttacks)
        return;

    unitTarget->m_extraAttacks = damage;

    ExecuteLogEffectExtraAttacks(effIndex, unitTarget->GetVictim(), damage);
}

void Spell::EffectParry(SpellEffIndex /*effIndex*/)
{
    if (effectHandleMode != SPELL_EFFECT_HANDLE_HIT)
        return;

    if (m_caster->GetTypeId() == TYPEID_PLAYER)
        m_caster->ToPlayer()->SetCanParry(true);
}

void Spell::EffectBlock(SpellEffIndex /*effIndex*/)
{
    if (effectHandleMode != SPELL_EFFECT_HANDLE_HIT)
        return;

    if (m_caster->GetTypeId() == TYPEID_PLAYER)
        m_caster->ToPlayer()->SetCanBlock(true);
}

void Spell::EffectLeap(SpellEffIndex /*effIndex*/)
{
    if (effectHandleMode != SPELL_EFFECT_HANDLE_HIT_TARGET)
        return;

    if (!unitTarget || unitTarget->IsInFlight())
        return;

    if (!m_targets.HasDst())
        return;

    Position pos = destTarget->GetPosition();
    pos = unitTarget->GetFirstCollisionPosition(unitTarget->GetDistance(pos.GetPositionX(), pos.GetPositionY(), pos.GetPositionZ()), 0.0f);
    unitTarget->NearTeleportTo(pos.GetPositionX(), pos.GetPositionY(), pos.GetPositionZ(), pos.GetOrientation(), unitTarget == m_caster);
}

void Spell::EffectReputation(SpellEffIndex effIndex)
{
    if (effectHandleMode != SPELL_EFFECT_HANDLE_HIT_TARGET)
        return;

    if (!unitTarget || unitTarget->GetTypeId() != TYPEID_PLAYER)
        return;

    Player* player = unitTarget->ToPlayer();

    int32  repChange = damage;

    uint32 factionId = m_spellInfo->Effects[effIndex].MiscValue;

    FactionEntry const* factionEntry = sFactionStore.LookupEntry(factionId);
    if (!factionEntry)
        return;

    repChange = player->CalculateReputationGain(REPUTATION_SOURCE_SPELL, 0, repChange, factionId);

    player->GetReputationMgr().ModifyReputation(factionEntry, repChange);
}

void Spell::EffectQuestComplete(SpellEffIndex effIndex)
{
    if (effectHandleMode != SPELL_EFFECT_HANDLE_HIT_TARGET)
        return;

    if (!unitTarget || unitTarget->GetTypeId() != TYPEID_PLAYER)
        return;
    Player* player = unitTarget->ToPlayer();

    uint32 questId = m_spellInfo->Effects[effIndex].MiscValue;
    if (questId)
    {
        Quest const* quest = sObjectMgr->GetQuestTemplate(questId);
        if (!quest)
            return;

        uint16 logSlot = player->FindQuestSlot(questId);
        if (logSlot < MAX_QUEST_LOG_SIZE)
            player->AreaExploredOrEventHappens(questId);
        else if (player->CanTakeQuest(quest, false))    // never rewarded before
            player->CompleteQuest(questId);             // quest not in log - for internal use
    }
}

void Spell::EffectForceDeselect(SpellEffIndex /*effIndex*/)
{
    if (effectHandleMode != SPELL_EFFECT_HANDLE_HIT)
        return;

    WorldPacket data(SMSG_CLEAR_TARGET, 8);
    data << uint64(m_caster->GetGUID());
    m_caster->SendMessageToSet(&data, true);
}

void Spell::EffectSelfResurrect(SpellEffIndex effIndex)
{
    if (effectHandleMode != SPELL_EFFECT_HANDLE_HIT)
        return;

    if (!m_caster || m_caster->IsAlive())
        return;
    if (m_caster->GetTypeId() != TYPEID_PLAYER)
        return;
    if (!m_caster->IsInWorld())
        return;

    uint32 health = 0;
    uint32 mana = 0;

    // flat case
    if (damage < 0)
    {
        health = uint32(-damage);
        mana = m_spellInfo->Effects[effIndex].MiscValue;
    }
    // percent case
    else
    {
        health = m_caster->CountPctFromMaxHealth(damage);
        if (m_caster->GetMaxPower(POWER_MANA) > 0)
            mana = CalculatePct(m_caster->GetMaxPower(POWER_MANA), damage);
    }

    Player* player = m_caster->ToPlayer();
    player->ResurrectPlayer(0.0f);

    player->SetHealth(health);
    player->SetPower(POWER_MANA, mana);
    player->SetPower(POWER_RAGE, 0);
    player->SetPower(POWER_ENERGY, player->GetMaxPower(POWER_ENERGY));
    player->SetPower(POWER_FOCUS, 0);

    player->SpawnCorpseBones();
}

void Spell::EffectSkinning(SpellEffIndex /*effIndex*/)
{
    if (effectHandleMode != SPELL_EFFECT_HANDLE_HIT_TARGET)
        return;

    if (unitTarget->GetTypeId() != TYPEID_UNIT)
        return;
    if (m_caster->GetTypeId() != TYPEID_PLAYER)
        return;

    Creature* creature = unitTarget->ToCreature();
    int32 targetLevel = creature->getLevel();

    uint32 skill = creature->GetCreatureTemplate()->GetRequiredLootSkill();

    m_caster->ToPlayer()->SendLoot(creature->GetGUID(), LOOT_SKINNING);
    creature->RemoveFlag(UNIT_FIELD_FLAGS, UNIT_FLAG_SKINNABLE);
    creature->SetFlag(UNIT_DYNAMIC_FLAGS, UNIT_DYNFLAG_LOOTABLE);

    int32 reqValue = targetLevel < 10 ? 0 : targetLevel < 20 ? (targetLevel-10)*10 : targetLevel*5;

    int32 skillValue = m_caster->ToPlayer()->GetPureSkillValue(skill);

    // Double chances for elites
    m_caster->ToPlayer()->UpdateGatherSkill(skill, skillValue, reqValue, creature->isElite() ? 2 : 1);
}

void Spell::EffectCharge(SpellEffIndex /*effIndex*/)
{
    if (!unitTarget)
        return;

    if (effectHandleMode == SPELL_EFFECT_HANDLE_LAUNCH_TARGET)
    {
        // Spell is not using explicit target - no generated path
        if (m_preGeneratedPath.GetPathType() == PATHFIND_BLANK)
        {
            //unitTarget->GetContactPoint(m_caster, pos.m_positionX, pos.m_positionY, pos.m_positionZ);
            Position pos = unitTarget->GetFirstCollisionPosition(unitTarget->GetObjectSize(), unitTarget->GetRelativeAngle(m_caster));
            m_caster->GetMotionMaster()->MoveCharge(pos.m_positionX, pos.m_positionY, pos.m_positionZ);
        }
        else
            m_caster->GetMotionMaster()->MoveCharge(m_preGeneratedPath);
    }

    if (effectHandleMode == SPELL_EFFECT_HANDLE_HIT_TARGET)
    {
        // not all charge effects used in negative spells
        if (!m_spellInfo->IsPositive() && m_caster->GetTypeId() == TYPEID_PLAYER)
            m_caster->Attack(unitTarget, true);
    }
}

void Spell::EffectChargeDest(SpellEffIndex /*effIndex*/)
{
    if (effectHandleMode != SPELL_EFFECT_HANDLE_LAUNCH)
        return;

    if (m_targets.HasDst())
    {
        Position pos = destTarget->GetPosition();
        float angle = m_caster->GetRelativeAngle(pos.GetPositionX(), pos.GetPositionY());
        float dist = m_caster->GetDistance(pos);
        pos = m_caster->GetFirstCollisionPosition(dist, angle);

        m_caster->GetMotionMaster()->MoveCharge(pos.m_positionX, pos.m_positionY, pos.m_positionZ);
    }
}

void Spell::EffectKnockBack(SpellEffIndex effIndex)
{
    if (effectHandleMode != SPELL_EFFECT_HANDLE_HIT_TARGET)
        return;

    if (!unitTarget)
        return;

    if (Creature* creatureTarget = unitTarget->ToCreature())
        if (creatureTarget->isWorldBoss() || creatureTarget->IsDungeonBoss())
            return;

    // Spells with SPELL_EFFECT_KNOCK_BACK (like Thunderstorm) can't knockback target if target has ROOT/STUN
    if (unitTarget->HasUnitState(UNIT_STATE_ROOT | UNIT_STATE_STUNNED))
        return;

    // Instantly interrupt non melee spells being cast
    if (unitTarget->IsNonMeleeSpellCast(true))
        unitTarget->InterruptNonMeleeSpells(true);

    float ratio = 0.1f;
    float speedxy = float(m_spellInfo->Effects[effIndex].MiscValue) * ratio;
    float speedz = float(damage) * ratio;
    if (speedxy < 0.1f && speedz < 0.1f)
        return;

    float x, y;
    if (m_spellInfo->Effects[effIndex].Effect == SPELL_EFFECT_KNOCK_BACK_DEST)
    {
        if (m_targets.HasDst())
            destTarget->GetPosition(x, y);
        else
            return;
    }
    else //if (m_spellInfo->Effects[i].Effect == SPELL_EFFECT_KNOCK_BACK)
    {
        m_caster->GetPosition(x, y);
    }

    unitTarget->KnockbackFrom(x, y, speedxy, speedz);
}

void Spell::EffectLeapBack(SpellEffIndex effIndex)
{
    if (effectHandleMode != SPELL_EFFECT_HANDLE_LAUNCH_TARGET)
        return;

    if (!unitTarget)
        return;

    float speedxy = float(m_spellInfo->Effects[effIndex].MiscValue)/10;
    float speedz = float(damage/10);
    //1891: Disengage
    m_caster->JumpTo(speedxy, speedz, m_spellInfo->SpellIconID != 1891);
}

void Spell::EffectQuestClear(SpellEffIndex effIndex)
{
    if (effectHandleMode != SPELL_EFFECT_HANDLE_HIT_TARGET)
        return;

    if (!unitTarget || unitTarget->GetTypeId() != TYPEID_PLAYER)
        return;
    Player* player = unitTarget->ToPlayer();

    uint32 quest_id = m_spellInfo->Effects[effIndex].MiscValue;

    Quest const* quest = sObjectMgr->GetQuestTemplate(quest_id);

    if (!quest)
        return;

    // Player has never done this quest
    if (player->GetQuestStatus(quest_id) == QUEST_STATUS_NONE)
        return;

    // remove all quest entries for 'entry' from quest log
    for (uint8 slot = 0; slot < MAX_QUEST_LOG_SIZE; ++slot)
    {
        uint32 logQuest = player->GetQuestSlotQuestId(slot);
        if (logQuest == quest_id)
        {
            player->SetQuestSlot(slot, 0);

            // we ignore unequippable quest items in this case, it's still be equipped
            player->TakeQuestSourceItem(logQuest, false);

            if (quest->HasFlag(QUEST_FLAGS_FLAGS_PVP))
            {
                player->pvpInfo.IsHostile = player->pvpInfo.IsInHostileArea || player->HasPvPForcingQuest();
                player->UpdatePvPState();
            }
        }
    }

    player->RemoveActiveQuest(quest_id, false);
    player->RemoveRewardedQuest(quest_id);
}

void Spell::EffectSendTaxi(SpellEffIndex effIndex)
{
    if (effectHandleMode != SPELL_EFFECT_HANDLE_HIT_TARGET)
        return;

    if (!unitTarget || unitTarget->GetTypeId() != TYPEID_PLAYER)
        return;

    unitTarget->ToPlayer()->ActivateTaxiPathTo(m_spellInfo->Effects[effIndex].MiscValue, m_spellInfo->Id);
}

void Spell::EffectPullTowards(SpellEffIndex effIndex)
{
    if (effectHandleMode != SPELL_EFFECT_HANDLE_HIT_TARGET)
        return;

    if (!unitTarget)
        return;

    Position pos;
    if (m_spellInfo->Effects[effIndex].Effect == SPELL_EFFECT_PULL_TOWARDS_DEST)
    {
        if (m_targets.HasDst())
            pos.Relocate(*destTarget);
        else
            return;
    }
    else //if (m_spellInfo->Effects[i].Effect == SPELL_EFFECT_PULL_TOWARDS)
    {
        pos.Relocate(m_caster);
    }

    float speedXY = float(m_spellInfo->Effects[effIndex].MiscValue) * 0.1f;
    float speedZ = unitTarget->GetDistance(pos) / speedXY * 0.5f * Movement::gravity;

    unitTarget->GetMotionMaster()->MoveJump(pos.GetPositionX(), pos.GetPositionY(), pos.GetPositionZ(), speedXY, speedZ);
}

void Spell::EffectDispelMechanic(SpellEffIndex effIndex)
{
    if (effectHandleMode != SPELL_EFFECT_HANDLE_HIT_TARGET)
        return;

    if (!unitTarget)
        return;

    uint32 mechanic = m_spellInfo->Effects[effIndex].MiscValue;

    std::queue < std::pair < uint32, uint64 > > dispel_list;

    Unit::AuraMap const& auras = unitTarget->GetOwnedAuras();
    for (Unit::AuraMap::const_iterator itr = auras.begin(); itr != auras.end(); ++itr)
    {
        Aura* aura = itr->second;
        if (!aura->GetApplicationOfTarget(unitTarget->GetGUID()))
            continue;
        if (roll_chance_i(aura->CalcDispelChance(unitTarget, !unitTarget->IsFriendlyTo(m_caster))))
            if ((aura->GetSpellInfo()->GetAllEffectsMechanicMask() & (1 << mechanic)))
                dispel_list.push(std::make_pair(aura->GetId(), aura->GetCasterGUID()));
    }

    for (; dispel_list.size(); dispel_list.pop())
    {
        unitTarget->RemoveAura(dispel_list.front().first, dispel_list.front().second, 0, AURA_REMOVE_BY_ENEMY_SPELL);
    }
}

void Spell::EffectResurrectPet(SpellEffIndex /*effIndex*/)
{
    if (effectHandleMode != SPELL_EFFECT_HANDLE_HIT)
        return;

    if (damage < 0)
        return;

    Player* player = m_caster->ToPlayer();
    if (!player)
        return;

    // Maybe player dismissed dead pet or pet despawned?
    bool hadPet = true;

    if (!player->GetPet())
    {
        // Position passed to SummonPet is irrelevant with current implementation,
        // pet will be relocated without using these coords in Pet::LoadPetFromDB
        player->SummonPet(0, 0.0f, 0.0f, 0.0f, 0.0f, SUMMON_PET, 0);
        hadPet = false;
    }

    // TODO: Better to fail Hunter's "Revive Pet" at cast instead of here when casting ends
    Pet* pet = player->GetPet(); // Attempt to get current pet
    if (!pet || pet->IsAlive())
        return;

    // If player did have a pet before reviving, teleport it
    if (hadPet)
    {
        // Reposition the pet's corpse before reviving so as not to grab aggro
        // We can use a different, more accurate version of GetClosePoint() since we have a pet
        float x, y, z; // Will be used later to reposition the pet if we have one
        player->GetClosePoint(x, y, z, pet->GetObjectSize(), PET_FOLLOW_DIST, pet->GetFollowAngle());
        pet->NearTeleportTo(x, y, z, player->GetOrientation());
        pet->Relocate(x, y, z, player->GetOrientation()); // This is needed so SaveStayPosition() will get the proper coords.
    }

    pet->SetUInt32Value(UNIT_DYNAMIC_FLAGS, UNIT_DYNFLAG_NONE);
    pet->RemoveFlag(UNIT_FIELD_FLAGS, UNIT_FLAG_SKINNABLE);
    pet->setDeathState(ALIVE);
    pet->ClearUnitState(uint32(UNIT_STATE_ALL_STATE));
    pet->SetHealth(pet->CountPctFromMaxHealth(damage));

    // Reset things for when the AI to takes over
    CharmInfo *ci = pet->GetCharmInfo();
    if (ci)
    {
        // In case the pet was at stay, we don't want it running back
        ci->SaveStayPosition();
        ci->SetIsAtStay(ci->HasCommandState(COMMAND_STAY));

        ci->SetIsFollowing(false);
        ci->SetIsCommandAttack(false);
        ci->SetIsCommandFollow(false);
        ci->SetIsReturning(false);
    }

    pet->SavePetToDB(PET_SAVE_AS_CURRENT);
}

void Spell::EffectDestroyAllTotems(SpellEffIndex /*effIndex*/)
{
    if (effectHandleMode != SPELL_EFFECT_HANDLE_HIT)
        return;

    int32 mana = 0;
    for (uint8 slot = SUMMON_SLOT_TOTEM; slot < MAX_TOTEM_SLOT; ++slot)
    {
        if (!m_caster->m_SummonSlot[slot])
            continue;

        Creature* totem = m_caster->GetMap()->GetCreature(m_caster->m_SummonSlot[slot]);
        if (totem && totem->IsTotem())
        {
            uint32 spell_id = totem->GetUInt32Value(UNIT_CREATED_BY_SPELL);
            SpellInfo const* spellInfo = sSpellMgr->GetSpellInfo(spell_id);
            if (spellInfo)
            {
                mana += spellInfo->ManaCost;
                mana += int32(CalculatePct(m_caster->GetCreateMana(), spellInfo->ManaCostPercentage));
            }
            totem->ToTotem()->UnSummon();
        }
    }
    ApplyPct(mana, damage);
    if (mana)
        m_caster->CastCustomSpell(m_caster, 39104, &mana, NULL, NULL, true);
}

void Spell::EffectDurabilityDamage(SpellEffIndex effIndex)
{
    if (effectHandleMode != SPELL_EFFECT_HANDLE_HIT_TARGET)
        return;

    if (!unitTarget || unitTarget->GetTypeId() != TYPEID_PLAYER)
        return;

    int32 slot = m_spellInfo->Effects[effIndex].MiscValue;

    // -1 means all player equipped items and -2 all items
    if (slot < 0)
    {
        unitTarget->ToPlayer()->DurabilityPointsLossAll(damage, (slot < -1));
        ExecuteLogEffectDurabilityDamage(effIndex, unitTarget, -1, -1);
        return;
    }

    // invalid slot value
    if (slot >= INVENTORY_SLOT_BAG_END)
        return;

    if (Item* item = unitTarget->ToPlayer()->GetItemByPos(INVENTORY_SLOT_BAG_0, slot))
    {
        unitTarget->ToPlayer()->DurabilityPointsLoss(item, damage);
        ExecuteLogEffectDurabilityDamage(effIndex, unitTarget, item->GetEntry(), slot);
    }
}

void Spell::EffectDurabilityDamagePCT(SpellEffIndex effIndex)
{
    if (effectHandleMode != SPELL_EFFECT_HANDLE_HIT_TARGET)
        return;

    if (!unitTarget || unitTarget->GetTypeId() != TYPEID_PLAYER)
        return;

    int32 slot = m_spellInfo->Effects[effIndex].MiscValue;

    // FIXME: some spells effects have value -1/-2
    // Possibly its mean -1 all player equipped items and -2 all items
    if (slot < 0)
    {
        unitTarget->ToPlayer()->DurabilityLossAll(float(damage) / 100.0f, (slot < -1));
        return;
    }

    // invalid slot value
    if (slot >= INVENTORY_SLOT_BAG_END)
        return;

    if (damage <= 0)
        return;

    if (Item* item = unitTarget->ToPlayer()->GetItemByPos(INVENTORY_SLOT_BAG_0, slot))
        unitTarget->ToPlayer()->DurabilityLoss(item, float(damage) / 100.0f);
}

void Spell::EffectModifyThreatPercent(SpellEffIndex /*effIndex*/)
{
    if (effectHandleMode != SPELL_EFFECT_HANDLE_HIT_TARGET)
        return;

    if (!unitTarget)
        return;

    unitTarget->getThreatManager().modifyThreatPercent(m_caster, damage);
}

void Spell::EffectTransmitted(SpellEffIndex effIndex)
{
    if (effectHandleMode != SPELL_EFFECT_HANDLE_HIT)
        return;

    uint32 name_id = m_spellInfo->Effects[effIndex].MiscValue;

    GameObjectTemplate const* goinfo = sObjectMgr->GetGameObjectTemplate(name_id);

    if (!goinfo)
    {
        TC_LOG_ERROR("sql.sql", "Gameobject (Entry: %u) not exist and not created at spell (ID: %u) cast", name_id, m_spellInfo->Id);
        return;
    }

    float fx, fy, fz;

    if (m_targets.HasDst())
        destTarget->GetPosition(fx, fy, fz);
    //FIXME: this can be better check for most objects but still hack
    else if (m_spellInfo->Effects[effIndex].HasRadius() && m_spellInfo->Speed == 0)
    {
        float dis = m_spellInfo->Effects[effIndex].CalcRadius(m_originalCaster);
        m_caster->GetClosePoint(fx, fy, fz, DEFAULT_WORLD_OBJECT_SIZE, dis);
    }
    else
    {
        //GO is always friendly to it's creator, get range for friends
        float min_dis = m_spellInfo->GetMinRange(true);
        float max_dis = m_spellInfo->GetMaxRange(true);
        float dis = (float)rand_norm() * (max_dis - min_dis) + min_dis;

        m_caster->GetClosePoint(fx, fy, fz, DEFAULT_WORLD_OBJECT_SIZE, dis);
    }

    Map* cMap = m_caster->GetMap();
    // if gameobject is summoning object, it should be spawned right on caster's position
    if (goinfo->type == GAMEOBJECT_TYPE_SUMMONING_RITUAL)
        m_caster->GetPosition(fx, fy, fz);

    GameObject* pGameObj = new GameObject;

    if (!pGameObj->Create(sObjectMgr->GenerateLowGuid(HIGHGUID_GAMEOBJECT), name_id, cMap,
        0, fx, fy, fz, m_caster->GetOrientation(), 0.0f, 0.0f, 0.0f, 0.0f, 100, GO_STATE_READY))
    {
        delete pGameObj;
        return;
    }

    for (auto phase : m_caster->GetPhases())
        pGameObj->SetInPhase(phase, false, true);

    int32 duration = m_spellInfo->GetDuration();

    switch (goinfo->type)
    {
        case GAMEOBJECT_TYPE_FISHINGNODE:
        {
            m_caster->SetUInt64Value(UNIT_FIELD_CHANNEL_OBJECT, pGameObj->GetGUID());
            m_caster->AddGameObject(pGameObj);              // will removed at spell cancel

            // end time of range when possible catch fish (FISHING_BOBBER_READY_TIME..GetDuration(m_spellInfo))
            // start time == fish-FISHING_BOBBER_READY_TIME (0..GetDuration(m_spellInfo)-FISHING_BOBBER_READY_TIME)
            int32 lastSec = 0;
            switch (urand(0, 3))
            {
                case 0: lastSec =  3; break;
                case 1: lastSec =  7; break;
                case 2: lastSec = 13; break;
                case 3: lastSec = 17; break;
            }

            duration = duration - lastSec*IN_MILLISECONDS + FISHING_BOBBER_READY_TIME*IN_MILLISECONDS;
            break;
        }
        case GAMEOBJECT_TYPE_SUMMONING_RITUAL:
        {
            if (m_caster->GetTypeId() == TYPEID_PLAYER)
            {
                pGameObj->AddUniqueUse(m_caster->ToPlayer());
                m_caster->AddGameObject(pGameObj);      // will be removed at spell cancel
            }
            break;
        }
        case GAMEOBJECT_TYPE_DUEL_ARBITER: // 52991
            m_caster->AddGameObject(pGameObj);
            break;
        case GAMEOBJECT_TYPE_FISHINGHOLE:
        case GAMEOBJECT_TYPE_CHEST:
        default:
            break;
    }

    pGameObj->SetRespawnTime(duration > 0 ? duration/IN_MILLISECONDS : 0);

    pGameObj->SetOwnerGUID(m_caster->GetGUID());

    //pGameObj->SetUInt32Value(GAMEOBJECT_LEVEL, m_caster->getLevel());
    pGameObj->SetSpellId(m_spellInfo->Id);

    ExecuteLogEffectSummonObject(effIndex, pGameObj);

    TC_LOG_DEBUG("spells", "AddObject at SpellEfects.cpp EffectTransmitted");
    //m_caster->AddGameObject(pGameObj);
    //m_ObjToDel.push_back(pGameObj);

    cMap->AddToMap(pGameObj);

    if (uint32 linkedEntry = pGameObj->GetGOInfo()->GetLinkedGameObjectEntry())
    {
        GameObject* linkedGO = new GameObject;
        if (linkedGO->Create(sObjectMgr->GenerateLowGuid(HIGHGUID_GAMEOBJECT), linkedEntry, cMap,
            0, fx, fy, fz, m_caster->GetOrientation(), 0.0f, 0.0f, 0.0f, 0.0f, 100, GO_STATE_READY))
        {
            for (auto phase : m_caster->GetPhases())
                linkedGO->SetInPhase(phase, false, true);

            linkedGO->SetRespawnTime(duration > 0 ? duration/IN_MILLISECONDS : 0);
            //linkedGO->SetUInt32Value(GAMEOBJECT_LEVEL, m_caster->getLevel());
            linkedGO->SetSpellId(m_spellInfo->Id);
            linkedGO->SetOwnerGUID(m_caster->GetGUID());

            ExecuteLogEffectSummonObject(effIndex, linkedGO);

            linkedGO->GetMap()->AddToMap(linkedGO);
        }
        else
        {
            delete linkedGO;
            linkedGO = NULL;
            return;
        }
    }
}

void Spell::EffectProspecting(SpellEffIndex /*effIndex*/)
{
    if (effectHandleMode != SPELL_EFFECT_HANDLE_HIT_TARGET)
        return;

    Player* player = m_caster->ToPlayer();
    if (!player)
        return;

    if (!itemTarget || !(itemTarget->GetTemplate()->Flags & ITEM_PROTO_FLAG_PROSPECTABLE))
        return;

    if (itemTarget->GetCount() < 5)
        return;

    if (sWorld->getBoolConfig(CONFIG_SKILL_PROSPECTING))
    {
        uint32 SkillValue = player->GetPureSkillValue(SKILL_JEWELCRAFTING);
        uint32 reqSkillValue = itemTarget->GetTemplate()->RequiredSkillRank;
        player->UpdateGatherSkill(SKILL_JEWELCRAFTING, SkillValue, reqSkillValue);
    }

    player->SendLoot(itemTarget->GetGUID(), LOOT_PROSPECTING);
}

void Spell::EffectMilling(SpellEffIndex /*effIndex*/)
{
    if (effectHandleMode != SPELL_EFFECT_HANDLE_HIT_TARGET)
        return;

    Player* player = m_caster->ToPlayer();
    if (!player)
        return;

    if (!itemTarget || !(itemTarget->GetTemplate()->Flags & ITEM_PROTO_FLAG_MILLABLE))
        return;

    if (itemTarget->GetCount() < 5)
        return;

    if (sWorld->getBoolConfig(CONFIG_SKILL_MILLING))
    {
        uint32 SkillValue = player->GetPureSkillValue(SKILL_INSCRIPTION);
        uint32 reqSkillValue = itemTarget->GetTemplate()->RequiredSkillRank;
        player->UpdateGatherSkill(SKILL_INSCRIPTION, SkillValue, reqSkillValue);
    }

    player->SendLoot(itemTarget->GetGUID(), LOOT_MILLING);
}

void Spell::EffectSkill(SpellEffIndex /*effIndex*/)
{
    if (effectHandleMode != SPELL_EFFECT_HANDLE_HIT)
        return;

    TC_LOG_DEBUG("spells", "WORLD: SkillEFFECT");
}

/* There is currently no need for this effect. We handle it in Battleground.cpp
   If we would handle the resurrection here, the spiritguide would instantly disappear as the
   player revives, and so we wouldn't see the spirit heal visual effect on the npc.
   This is why we use a half sec delay between the visual effect and the resurrection itself */
void Spell::EffectSpiritHeal(SpellEffIndex /*effIndex*/)
{
    if (effectHandleMode != SPELL_EFFECT_HANDLE_HIT_TARGET)
        return;

    /*
    if (unitTarget->GetTypeId() != TYPEID_PLAYER)
        return;
    if (!unitTarget->IsInWorld())
        return;

    //m_spellInfo->Effects[i].BasePoints; == 99 (percent?)
    //unitTarget->ToPlayer()->setResurrect(m_caster->GetGUID(), unitTarget->GetPositionX(), unitTarget->GetPositionY(), unitTarget->GetPositionZ(), unitTarget->GetMaxHealth(), unitTarget->GetMaxPower(POWER_MANA));
    unitTarget->ToPlayer()->ResurrectPlayer(1.0f);
    unitTarget->ToPlayer()->SpawnCorpseBones();
    */
}

// remove insignia spell effect
void Spell::EffectSkinPlayerCorpse(SpellEffIndex /*effIndex*/)
{
    if (effectHandleMode != SPELL_EFFECT_HANDLE_HIT_TARGET)
        return;

    TC_LOG_DEBUG("spells", "Effect: SkinPlayerCorpse");

    Player* player = m_caster->ToPlayer();
    Player* target = unitTarget->ToPlayer();
    if (!player || !target || target->IsAlive())
        return;

    target->RemovedInsignia(player);
}

void Spell::EffectStealBeneficialBuff(SpellEffIndex effIndex)
{
    if (effectHandleMode != SPELL_EFFECT_HANDLE_HIT_TARGET)
        return;

    TC_LOG_DEBUG("spells", "Effect: StealBeneficialBuff");

    if (!unitTarget || unitTarget == m_caster)                 // can't steal from self
        return;

    DispelChargesList steal_list;

    // Create dispel mask by dispel type
    uint32 dispelMask  = SpellInfo::GetDispelMask(DispelType(m_spellInfo->Effects[effIndex].MiscValue));
    Unit::AuraMap const& auras = unitTarget->GetOwnedAuras();
    for (Unit::AuraMap::const_iterator itr = auras.begin(); itr != auras.end(); ++itr)
    {
        Aura* aura = itr->second;
        AuraApplication * aurApp = aura->GetApplicationOfTarget(unitTarget->GetGUID());
        if (!aurApp)
            continue;

        if ((aura->GetSpellInfo()->GetDispelMask()) & dispelMask)
        {
            // Need check for passive? this
            if (!aurApp->IsPositive() || aura->IsPassive() || aura->GetSpellInfo()->AttributesEx4 & SPELL_ATTR4_NOT_STEALABLE)
                continue;

            // The charges / stack amounts don't count towards the total number of auras that can be dispelled.
            // Ie: A dispel on a target with 5 stacks of Winters Chill and a Polymorph has 1 / (1 + 1) -> 50% chance to dispell
            // Polymorph instead of 1 / (5 + 1) -> 16%.
            bool dispel_charges = (aura->GetSpellInfo()->AttributesEx7 & SPELL_ATTR7_DISPEL_CHARGES) != 0;
            uint8 charges = dispel_charges ? aura->GetCharges() : aura->GetStackAmount();
            if (charges > 0)
                steal_list.push_back(std::make_pair(aura, charges));
        }
    }

    if (steal_list.empty())
        return;

    // Ok if exist some buffs for dispel try dispel it
    uint32 failCount = 0;
    DispelList success_list;
    WorldPacket dataFail(SMSG_DISPEL_FAILED, 8+8+4+4+damage*4);
    // dispel N = damage buffs (or while exist buffs for dispel)
    for (int32 count = 0; count < damage && !steal_list.empty();)
    {
        // Random select buff for dispel
        DispelChargesList::iterator itr = steal_list.begin();
        std::advance(itr, urand(0, steal_list.size() - 1));

        int32 chance = itr->first->CalcDispelChance(unitTarget, !unitTarget->IsFriendlyTo(m_caster));
        // 2.4.3 Patch Notes: "Dispel effects will no longer attempt to remove effects that have 100% dispel resistance."
        if (!chance)
        {
            steal_list.erase(itr);
            continue;
        }
        else
        {
            if (roll_chance_i(chance))
            {
                success_list.push_back(std::make_pair(itr->first->GetId(), itr->first->GetCasterGUID()));
                --itr->second;
                if (itr->second <= 0)
                    steal_list.erase(itr);
            }
            else
            {
                if (!failCount)
                {
                    // Failed to dispell
                    dataFail << uint64(m_caster->GetGUID());            // Caster GUID
                    dataFail << uint64(unitTarget->GetGUID());          // Victim GUID
                    dataFail << uint32(m_spellInfo->Id);                // dispel spell id
                }
                ++failCount;
                dataFail << uint32(itr->first->GetId());                         // Spell Id
            }
            ++count;
        }
    }

    if (failCount)
        m_caster->SendMessageToSet(&dataFail, true);

    if (success_list.empty())
        return;

    WorldPacket dataSuccess(SMSG_SPELLSTEALLOG, 8+8+4+1+4+damage*5);
    dataSuccess.append(unitTarget->GetPackGUID());  // Victim GUID
    dataSuccess.append(m_caster->GetPackGUID());    // Caster GUID
    dataSuccess << uint32(m_spellInfo->Id);         // dispel spell id
    dataSuccess << uint8(0);                        // not used
    dataSuccess << uint32(success_list.size());     // count
    for (DispelList::iterator itr = success_list.begin(); itr!=success_list.end(); ++itr)
    {
        dataSuccess << uint32(itr->first);          // Spell Id
        dataSuccess << uint8(0);                    // 0 - steals !=0 transfers
        unitTarget->RemoveAurasDueToSpellBySteal(itr->first, itr->second, m_caster);
    }
    m_caster->SendMessageToSet(&dataSuccess, true);
}

void Spell::EffectKillCreditPersonal(SpellEffIndex effIndex)
{
    if (effectHandleMode != SPELL_EFFECT_HANDLE_HIT_TARGET)
        return;

    if (!unitTarget || unitTarget->GetTypeId() != TYPEID_PLAYER)
        return;

    unitTarget->ToPlayer()->KilledMonsterCredit(m_spellInfo->Effects[effIndex].MiscValue, 0);
}

void Spell::EffectKillCredit(SpellEffIndex effIndex)
{
    if (effectHandleMode != SPELL_EFFECT_HANDLE_HIT_TARGET)
        return;

    if (!unitTarget || unitTarget->GetTypeId() != TYPEID_PLAYER)
        return;

    int32 creatureEntry = m_spellInfo->Effects[effIndex].MiscValue;
    if (!creatureEntry)
    {
        if (m_spellInfo->Id == 42793) // Burn Body
            creatureEntry = 24008; // Fallen Combatant
    }

    if (creatureEntry)
        unitTarget->ToPlayer()->RewardPlayerAndGroupAtEvent(creatureEntry, unitTarget);
}

void Spell::EffectQuestFail(SpellEffIndex effIndex)
{
    if (effectHandleMode != SPELL_EFFECT_HANDLE_HIT_TARGET)
        return;

    if (!unitTarget || unitTarget->GetTypeId() != TYPEID_PLAYER)
        return;

    unitTarget->ToPlayer()->FailQuest(m_spellInfo->Effects[effIndex].MiscValue);
}

void Spell::EffectQuestStart(SpellEffIndex effIndex)
{
    if (effectHandleMode != SPELL_EFFECT_HANDLE_HIT_TARGET)
        return;

    if (!unitTarget)
        return;

    Player* player = unitTarget->ToPlayer();
    if (!player)
        return;

    if (Quest const* quest = sObjectMgr->GetQuestTemplate(m_spellInfo->Effects[effIndex].MiscValue))
    {
        if (!player->CanTakeQuest(quest, false))
            return;

        if (quest->IsAutoAccept() && player->CanAddQuest(quest, false))
            player->AddQuestAndCheckCompletion(quest, player);

        player->PlayerTalkClass->SendQuestGiverQuestDetails(quest, player->GetGUID(), true);
    }
}

void Spell::EffectActivateRune(SpellEffIndex effIndex)
{
    if (effectHandleMode != SPELL_EFFECT_HANDLE_LAUNCH)
        return;

    if (m_caster->GetTypeId() != TYPEID_PLAYER)
        return;

    Player* player = m_caster->ToPlayer();

    if (player->getClass() != CLASS_DEATH_KNIGHT)
        return;

    // needed later
    m_runesState = m_caster->ToPlayer()->GetRunesState();

    uint32 count = damage;
    if (count == 0) count = 1;
    for (uint32 j = 0; j < MAX_RUNES && count > 0; ++j)
    {
        if (player->GetRuneCooldown(j) && player->GetCurrentRune(j) == RuneType(m_spellInfo->Effects[effIndex].MiscValue))
        {
            if (m_spellInfo->Id == 45529)
                if (player->GetBaseRune(j) != RuneType(m_spellInfo->Effects[effIndex].MiscValueB))
                    continue;
            player->SetRuneCooldown(j, 0);
            --count;
        }
    }

    // Blood Tap
    if (m_spellInfo->Id == 45529 && count > 0)
    {
        for (uint32 l = 0; l + 1 < MAX_RUNES && count > 0; ++l)
        {
            // Check if both runes are on cd as that is the only time when this needs to come into effect
            if ((player->GetRuneCooldown(l) && player->GetCurrentRune(l) == RuneType(m_spellInfo->Effects[effIndex].MiscValueB)) && (player->GetRuneCooldown(l+1) && player->GetCurrentRune(l+1) == RuneType(m_spellInfo->Effects[effIndex].MiscValueB)))
            {
                // Should always update the rune with the lowest cd
                if (l + 1 < MAX_RUNES && player->GetRuneCooldown(l) >= player->GetRuneCooldown(l+1))
                    l++;
                player->SetRuneCooldown(l, 0);
                --count;
                // is needed to push through to the client that the rune is active
                player->ResyncRunes(MAX_RUNES);
            }
            else
                break;
        }
    }

    // Empower rune weapon
    if (m_spellInfo->Id == 47568)
    {
        // Need to do this just once
        if (effIndex != 0)
            return;

        for (uint32 i = 0; i < MAX_RUNES; ++i)
        {
            if (player->GetRuneCooldown(i) && (player->GetCurrentRune(i) == RUNE_FROST ||  player->GetCurrentRune(i) == RUNE_DEATH))
                player->SetRuneCooldown(i, 0);
        }
    }
}

void Spell::EffectCreateTamedPet(SpellEffIndex effIndex)
{
    if (effectHandleMode != SPELL_EFFECT_HANDLE_HIT_TARGET)
        return;

    if (!unitTarget || unitTarget->GetTypeId() != TYPEID_PLAYER || unitTarget->GetPetGUID() || unitTarget->getClass() != CLASS_HUNTER)
        return;

    uint32 creatureEntry = m_spellInfo->Effects[effIndex].MiscValue;
    Pet* pet = unitTarget->CreateTamedPetFrom(creatureEntry, m_spellInfo->Id);
    if (!pet)
        return;

    // relocate
    float px, py, pz;
    unitTarget->GetClosePoint(px, py, pz, pet->GetObjectSize(), PET_FOLLOW_DIST, pet->GetFollowAngle());
    pet->Relocate(px, py, pz, unitTarget->GetOrientation());

    // add to world
    pet->GetMap()->AddToMap(pet->ToCreature());

    // unitTarget has pet now
    unitTarget->SetMinion(pet, true);

    pet->InitTalentForLevel();

    if (unitTarget->GetTypeId() == TYPEID_PLAYER)
    {
        pet->SavePetToDB(PET_SAVE_AS_CURRENT);
        unitTarget->ToPlayer()->PetSpellInitialize();
    }
}

void Spell::EffectDiscoverTaxi(SpellEffIndex effIndex)
{
    if (effectHandleMode != SPELL_EFFECT_HANDLE_HIT_TARGET)
        return;

    if (!unitTarget || unitTarget->GetTypeId() != TYPEID_PLAYER)
        return;
    uint32 nodeid = m_spellInfo->Effects[effIndex].MiscValue;
    if (sTaxiNodesStore.LookupEntry(nodeid))
        unitTarget->ToPlayer()->GetSession()->SendDiscoverNewTaxiNode(nodeid);
}

void Spell::EffectTitanGrip(SpellEffIndex /*effIndex*/)
{
    if (effectHandleMode != SPELL_EFFECT_HANDLE_HIT)
        return;

    if (m_caster->GetTypeId() == TYPEID_PLAYER)
        m_caster->ToPlayer()->SetCanTitanGrip(true);
}

void Spell::EffectRedirectThreat(SpellEffIndex /*effIndex*/)
{
    if (effectHandleMode != SPELL_EFFECT_HANDLE_HIT_TARGET)
        return;

    if (unitTarget)
        m_caster->SetRedirectThreat(unitTarget->GetGUID(), uint32(damage));
}

void Spell::EffectGameObjectDamage(SpellEffIndex /*effIndex*/)
{
    if (effectHandleMode != SPELL_EFFECT_HANDLE_HIT_TARGET)
        return;

    if (!gameObjTarget)
        return;

    Unit* caster = m_originalCaster;
    if (!caster)
        return;

    FactionTemplateEntry const* casterFaction = caster->GetFactionTemplateEntry();
    FactionTemplateEntry const* targetFaction = sFactionTemplateStore.LookupEntry(gameObjTarget->GetUInt32Value(GAMEOBJECT_FACTION));
    // Do not allow to damage GO's of friendly factions (ie: Wintergrasp Walls/Ulduar Storm Beacons)
    if ((casterFaction && targetFaction && !casterFaction->IsFriendlyTo(*targetFaction)) || !targetFaction)
        gameObjTarget->ModifyHealth(-damage, caster, GetSpellInfo()->Id);
}

void Spell::EffectGameObjectRepair(SpellEffIndex /*effIndex*/)
{
    if (effectHandleMode != SPELL_EFFECT_HANDLE_HIT_TARGET)
        return;

    if (!gameObjTarget)
        return;

    gameObjTarget->ModifyHealth(damage, m_caster);
}

void Spell::EffectGameObjectSetDestructionState(SpellEffIndex effIndex)
{
    if (effectHandleMode != SPELL_EFFECT_HANDLE_HIT_TARGET)
        return;

    if (!gameObjTarget || !m_originalCaster)
        return;

    Player* player = m_originalCaster->GetCharmerOrOwnerPlayerOrPlayerItself();
    gameObjTarget->SetDestructibleState(GameObjectDestructibleState(m_spellInfo->Effects[effIndex].MiscValue), player, true);
}

void Spell::SummonGuardian(uint32 i, uint32 entry, SummonPropertiesEntry const* properties, uint32 numGuardians)
{
    Unit* caster = m_originalCaster;
    if (!caster)
        return;

    if (caster->IsTotem())
        caster = caster->ToTotem()->GetOwner();

    // in another case summon new
    uint8 level = caster->getLevel();

    // level of pet summoned using engineering item based at engineering skill level
    if (m_CastItem && caster->GetTypeId() == TYPEID_PLAYER)
        if (ItemTemplate const* proto = m_CastItem->GetTemplate())
            if (proto->RequiredSkill == SKILL_ENGINEERING)
                if (uint16 skill202 = caster->ToPlayer()->GetSkillValue(SKILL_ENGINEERING))
                    level = skill202 / 5;

    float radius = 5.0f;
    int32 duration = m_spellInfo->GetDuration();

    if (Player* modOwner = m_originalCaster->GetSpellModOwner())
        modOwner->ApplySpellMod(m_spellInfo->Id, SPELLMOD_DURATION, duration);

    //TempSummonType summonType = (duration == 0) ? TEMPSUMMON_DEAD_DESPAWN : TEMPSUMMON_TIMED_DESPAWN;
    Map* map = caster->GetMap();

    for (uint32 count = 0; count < numGuardians; ++count)
    {
        Position pos;
        if (count == 0)
            pos = *destTarget;
        else
            // randomize position for multiple summons
            pos = m_caster->GetRandomPoint(*destTarget, radius);

        TempSummon* summon = map->SummonCreature(entry, pos, properties, duration, caster, m_spellInfo->Id);
        if (!summon)
            return;

        if (summon->HasUnitTypeMask(UNIT_MASK_GUARDIAN))
            ((Guardian*)summon)->InitStatsForLevel(level);

        if (properties && properties->Category == SUMMON_CATEGORY_ALLY)
            summon->setFaction(caster->getFaction());

        if (summon->HasUnitTypeMask(UNIT_MASK_MINION) && m_targets.HasDst())
            ((Minion*)summon)->SetFollowAngle(m_caster->GetAngle(summon));

        if (summon->GetEntry() == 27893)
        {
            if (uint32 weapon = m_caster->GetUInt32Value(PLAYER_VISIBLE_ITEM_16_ENTRYID))
            {
                summon->SetDisplayId(11686); // modelid2
                summon->SetUInt32Value(UNIT_VIRTUAL_ITEM_SLOT_ID, weapon);
            }
            else
                summon->SetDisplayId(1126); // modelid1
        }

        summon->AI()->EnterEvadeMode();

        ExecuteLogEffectSummonObject(i, summon);
    }
}

void Spell::EffectRenamePet(SpellEffIndex /*effIndex*/)
{
    if (effectHandleMode != SPELL_EFFECT_HANDLE_HIT_TARGET)
        return;

    if (!unitTarget || unitTarget->GetTypeId() != TYPEID_UNIT ||
        !unitTarget->ToCreature()->IsPet() || ((Pet*)unitTarget)->getPetType() != HUNTER_PET)
        return;

    unitTarget->SetByteFlag(UNIT_FIELD_BYTES_2, 2, UNIT_CAN_BE_RENAMED);
}

void Spell::EffectPlayMusic(SpellEffIndex effIndex)
{
    if (effectHandleMode != SPELL_EFFECT_HANDLE_HIT_TARGET)
        return;

    if (!unitTarget || unitTarget->GetTypeId() != TYPEID_PLAYER)
        return;

    uint32 soundid = m_spellInfo->Effects[effIndex].MiscValue;

    if (!sSoundEntriesStore.LookupEntry(soundid))
    {
        TC_LOG_ERROR("spells", "EffectPlayMusic: Sound (Id: %u) not exist in spell %u.", soundid, m_spellInfo->Id);
        return;
    }

    WorldPacket data(SMSG_PLAY_MUSIC, 4);
    data << uint32(soundid);
    data << uint64(unitTarget->GetGUID());
    unitTarget->ToPlayer()->GetSession()->SendPacket(&data);
}

void Spell::EffectSpecCount(SpellEffIndex /*effIndex*/)
{
    if (effectHandleMode != SPELL_EFFECT_HANDLE_HIT_TARGET)
        return;

    if (!unitTarget || unitTarget->GetTypeId() != TYPEID_PLAYER)
        return;

    unitTarget->ToPlayer()->UpdateSpecCount(damage);
}

void Spell::EffectActivateSpec(SpellEffIndex /*effIndex*/)
{
    if (effectHandleMode != SPELL_EFFECT_HANDLE_HIT_TARGET)
        return;

    if (!unitTarget || unitTarget->GetTypeId() != TYPEID_PLAYER)
        return;

    unitTarget->ToPlayer()->ActivateSpec(damage-1);  // damage is 1 or 2, spec is 0 or 1
}

void Spell::EffectPlaySound(SpellEffIndex effIndex)
{
    if (effectHandleMode != SPELL_EFFECT_HANDLE_HIT_TARGET)
        return;

    if (!unitTarget)
        return;

    Player* player = unitTarget->ToPlayer();
    if (!player)
        return;

    switch (m_spellInfo->Id)
    {
<<<<<<< HEAD
        case 91604: // Restricted Flight Area
            unitTarget->ToPlayer()->GetSession()->SendNotification(LANG_ZONE_NOFLYZONE);
=======
        case 58730: // Restricted Flight Area
        case 58600: // Restricted Flight Area
            player->GetSession()->SendNotification(LANG_ZONE_NOFLYZONE);
>>>>>>> 4c1746c6
            break;
        default:
            break;
    }

    uint32 soundId = m_spellInfo->Effects[effIndex].MiscValue;

    if (!sSoundEntriesStore.LookupEntry(soundId))
    {
        TC_LOG_ERROR("spells", "EffectPlaySound: Sound (Id: %u) not exist in spell %u.", soundId, m_spellInfo->Id);
        return;
    }

<<<<<<< HEAD
    WorldPacket data(SMSG_PLAY_SOUND, 4);
    data << uint32(soundId);
    data << uint64(m_caster->GetGUID());
    unitTarget->ToPlayer()->GetSession()->SendPacket(&data);
=======
    player->PlayDirectSound(soundId, player);
>>>>>>> 4c1746c6
}

void Spell::EffectRemoveAura(SpellEffIndex effIndex)
{
    if (effectHandleMode != SPELL_EFFECT_HANDLE_HIT_TARGET)
        return;

    if (!unitTarget)
        return;
    // there may be need of specifying casterguid of removed auras
    unitTarget->RemoveAurasDueToSpell(m_spellInfo->Effects[effIndex].TriggerSpell);
}

void Spell::EffectDamageFromMaxHealthPCT(SpellEffIndex /*effIndex*/)
{
    if (effectHandleMode != SPELL_EFFECT_HANDLE_HIT_TARGET)
        return;

    if (!unitTarget)
        return;

    m_damage += unitTarget->CountPctFromMaxHealth(damage);
}

void Spell::EffectGiveCurrency(SpellEffIndex effIndex)
{
    if (effectHandleMode != SPELL_EFFECT_HANDLE_HIT_TARGET)
        return;

    if (!unitTarget || unitTarget->GetTypeId() != TYPEID_PLAYER)
        return;

    unitTarget->ToPlayer()->ModifyCurrency(m_spellInfo->Effects[effIndex].MiscValue, damage);
}

void Spell::EffectCastButtons(SpellEffIndex effIndex)
{
    if (effectHandleMode != SPELL_EFFECT_HANDLE_HIT)
        return;

    if (m_caster->GetTypeId() != TYPEID_PLAYER)
        return;

    Player* p_caster = m_caster->ToPlayer();
    uint32 button_id = m_spellInfo->Effects[effIndex].MiscValue + 132;
    uint32 n_buttons = m_spellInfo->Effects[effIndex].MiscValueB;

    for (; n_buttons; --n_buttons, ++button_id)
    {
        ActionButton const* ab = p_caster->GetActionButton(button_id);
        if (!ab || ab->GetType() != ACTION_BUTTON_SPELL)
            continue;

        //! Action button data is unverified when it's set so it can be "hacked"
        //! to contain invalid spells, so filter here.
        uint32 spell_id = ab->GetAction();
        if (!spell_id)
            continue;

        SpellInfo const* spellInfo = sSpellMgr->GetSpellInfo(spell_id);
        if (!spellInfo)
            continue;

        if (!p_caster->HasSpell(spell_id) || p_caster->HasSpellCooldown(spell_id))
            continue;

        if (!(spellInfo->AttributesEx9 & SPELL_ATTR9_SUMMON_PLAYER_TOTEM))
            continue;

        int32 cost = spellInfo->CalcPowerCost(m_caster, spellInfo->GetSchoolMask());
        if (m_caster->GetPower(POWER_MANA) < cost)
            continue;

        TriggerCastFlags triggerFlags = TriggerCastFlags(TRIGGERED_IGNORE_GCD | TRIGGERED_IGNORE_CAST_IN_PROGRESS | TRIGGERED_CAST_DIRECTLY);
        m_caster->CastSpell(m_caster, spell_id, triggerFlags);
    }
}

void Spell::EffectRechargeManaGem(SpellEffIndex /*effIndex*/)
{
    if (effectHandleMode != SPELL_EFFECT_HANDLE_HIT_TARGET)
        return;

    if (!unitTarget || unitTarget->GetTypeId() != TYPEID_PLAYER)
        return;

    Player* player = m_caster->ToPlayer();

    if (!player)
        return;

    uint32 item_id = m_spellInfo->Effects[EFFECT_0].ItemType;

    ItemTemplate const* pProto = sObjectMgr->GetItemTemplate(item_id);
    if (!pProto)
    {
        player->SendEquipError(EQUIP_ERR_ITEM_NOT_FOUND, NULL, NULL);
        return;
    }

    if (Item* pItem = player->GetItemByEntry(item_id))
    {
        for (int x = 0; x < MAX_ITEM_PROTO_SPELLS; ++x)
            pItem->SetSpellCharges(x, pProto->Spells[x].SpellCharges);
        pItem->SetState(ITEM_CHANGED, player);
    }
}

void Spell::EffectBind(SpellEffIndex effIndex)
{
    if (effectHandleMode != SPELL_EFFECT_HANDLE_HIT_TARGET)
        return;

    if (!unitTarget || unitTarget->GetTypeId() != TYPEID_PLAYER)
        return;

    Player* player = unitTarget->ToPlayer();

    WorldLocation homeLoc;
    uint32 areaId = player->GetAreaId();

    if (m_spellInfo->Effects[effIndex].MiscValue)
        areaId = m_spellInfo->Effects[effIndex].MiscValue;

    if (m_targets.HasDst())
        homeLoc.WorldRelocate(*destTarget);
    else
        homeLoc = player->GetWorldLocation();

    player->SetHomebind(homeLoc, areaId);

    // binding
    WorldPacket data(SMSG_BINDPOINTUPDATE, 4 + 4 + 4 + 4 + 4);
    data << float(homeLoc.GetPositionX());
    data << float(homeLoc.GetPositionY());
    data << float(homeLoc.GetPositionZ());
    data << uint32(homeLoc.GetMapId());
    data << uint32(areaId);
    player->SendDirectMessage(&data);

    TC_LOG_DEBUG("spells", "EffectBind: New homebind X: %f, Y: %f, Z: %f, MapId: %u, AreaId: %u",
        homeLoc.GetPositionX(), homeLoc.GetPositionY(), homeLoc.GetPositionZ(), homeLoc.GetMapId(), areaId);

    // zone update
    data.Initialize(SMSG_PLAYERBOUND, 8 + 4);
    data << uint64(m_caster->GetGUID());
    data << uint32(areaId);
    player->SendDirectMessage(&data);
}

void Spell::EffectSummonRaFFriend(SpellEffIndex effIndex)
{
    if (effectHandleMode != SPELL_EFFECT_HANDLE_HIT_TARGET)
        return;

    if (m_caster->GetTypeId() != TYPEID_PLAYER || !unitTarget || unitTarget->GetTypeId() != TYPEID_PLAYER)
        return;

    m_caster->CastSpell(unitTarget, m_spellInfo->Effects[effIndex].TriggerSpell, true);
}

void Spell::EffectUnlockGuildVaultTab(SpellEffIndex effIndex)
{
    if (effectHandleMode != SPELL_EFFECT_HANDLE_HIT)
        return;

    // Safety checks done in Spell::CheckCast
    Player* caster = m_caster->ToPlayer();
    if (Guild* guild = caster->GetGuild())
        guild->HandleBuyBankTab(caster->GetSession(), m_spellInfo->Effects[effIndex].BasePoints - 1); // Bank tabs start at zero internally
}

void Spell::EffectResurrectWithAura(SpellEffIndex effIndex)
{
    if (effectHandleMode != SPELL_EFFECT_HANDLE_HIT_TARGET)
        return;

    if (!unitTarget || !unitTarget->IsInWorld())
        return;

    Player* target = unitTarget->ToPlayer();
    if (!target)
        return;

    if (unitTarget->IsAlive())
        return;

    if (target->IsResurrectRequested())       // already have one active request
        return;

    uint32 health = target->CountPctFromMaxHealth(damage);
    uint32 mana   = CalculatePct(target->GetMaxPower(POWER_MANA), damage);
    uint32 resurrectAura = 0;
    if (sSpellMgr->GetSpellInfo(GetSpellInfo()->Effects[effIndex].TriggerSpell))
        resurrectAura = GetSpellInfo()->Effects[effIndex].TriggerSpell;

    if (resurrectAura && target->HasAura(resurrectAura))
        return;

    ExecuteLogEffectResurrect(effIndex, target);
    target->SetResurrectRequestData(m_caster, health, mana, resurrectAura);
    SendResurrectRequest(target);
}

void Spell::EffectCreateAreaTrigger(SpellEffIndex effIndex)
{
    if (effectHandleMode != SPELL_EFFECT_HANDLE_HIT)
        return;

    Position pos;
    if (!m_targets.HasDst())
        pos = GetCaster()->GetPosition();
    else
        pos = destTarget->GetPosition();

    // trigger entry/miscvalue relation is currently unknown, for now use MiscValue as trigger entry
    uint32 triggerEntry = GetSpellInfo()->Effects[effIndex].MiscValue;

    AreaTrigger * areaTrigger = new AreaTrigger;
    if (!areaTrigger->CreateAreaTrigger(sObjectMgr->GenerateLowGuid(HIGHGUID_AREATRIGGER), triggerEntry, GetCaster(), GetSpellInfo(), pos))
        delete areaTrigger;
}<|MERGE_RESOLUTION|>--- conflicted
+++ resolved
@@ -5524,14 +5524,8 @@
 
     switch (m_spellInfo->Id)
     {
-<<<<<<< HEAD
         case 91604: // Restricted Flight Area
-            unitTarget->ToPlayer()->GetSession()->SendNotification(LANG_ZONE_NOFLYZONE);
-=======
-        case 58730: // Restricted Flight Area
-        case 58600: // Restricted Flight Area
             player->GetSession()->SendNotification(LANG_ZONE_NOFLYZONE);
->>>>>>> 4c1746c6
             break;
         default:
             break;
@@ -5545,14 +5539,7 @@
         return;
     }
 
-<<<<<<< HEAD
-    WorldPacket data(SMSG_PLAY_SOUND, 4);
-    data << uint32(soundId);
-    data << uint64(m_caster->GetGUID());
-    unitTarget->ToPlayer()->GetSession()->SendPacket(&data);
-=======
     player->PlayDirectSound(soundId, player);
->>>>>>> 4c1746c6
 }
 
 void Spell::EffectRemoveAura(SpellEffIndex effIndex)
