/*
 * Copyright (C) 2008-2011 TrinityCore <http://www.trinitycore.org/>
 * Copyright (C) 2005-2009 MaNGOS <http://getmangos.com/>
 *
 * This program is free software; you can redistribute it and/or modify it
 * under the terms of the GNU General Public License as published by the
 * Free Software Foundation; either version 2 of the License, or (at your
 * option) any later version.
 *
 * This program is distributed in the hope that it will be useful, but WITHOUT
 * ANY WARRANTY; without even the implied warranty of MERCHANTABILITY or
 * FITNESS FOR A PARTICULAR PURPOSE. See the GNU General Public License for
 * more details.
 *
 * You should have received a copy of the GNU General Public License along
 * with this program. If not, see <http://www.gnu.org/licenses/>.
 */

#include "AnticheatMgr.h"
#include "Common.h"
#include "DatabaseEnv.h"
#include "WorldPacket.h"
#include "Opcodes.h"
#include "Log.h"
#include "UpdateMask.h"
#include "World.h"
#include "ObjectMgr.h"
#include "SpellMgr.h"
#include "Player.h"
#include "SkillExtraItems.h"
#include "Unit.h"
#include "Spell.h"
#include "DynamicObject.h"
#include "SpellAuras.h"
#include "SpellAuraEffects.h"
#include "Group.h"
#include "UpdateData.h"
#include "MapManager.h"
#include "ObjectAccessor.h"
#include "SharedDefines.h"
#include "Pet.h"
#include "GameObject.h"
#include "GossipDef.h"
#include "Creature.h"
#include "Totem.h"
#include "CreatureAI.h"
#include "BattlegroundMgr.h"
#include "Battleground.h"
#include "BattlegroundEY.h"
#include "BattlegroundWS.h"
#include "OutdoorPvPMgr.h"
#include "OutdoorPvPWG.h"
#include "Language.h"
#include "SocialMgr.h"
#include "Util.h"
#include "VMapFactory.h"
#include "TemporarySummon.h"
#include "CellImpl.h"
#include "GridNotifiers.h"
#include "GridNotifiersImpl.h"
#include "SkillDiscovery.h"
#include "Formulas.h"
#include "Vehicle.h"
#include "ScriptMgr.h"
#include "GameObjectAI.h"

pEffect SpellEffects[TOTAL_SPELL_EFFECTS]=
{
    &Spell::EffectNULL,                                     //  0
    &Spell::EffectInstaKill,                                //  1 SPELL_EFFECT_INSTAKILL
    &Spell::EffectSchoolDMG,                                //  2 SPELL_EFFECT_SCHOOL_DAMAGE
    &Spell::EffectDummy,                                    //  3 SPELL_EFFECT_DUMMY
    &Spell::EffectUnused,                                   //  4 SPELL_EFFECT_PORTAL_TELEPORT          unused
    &Spell::EffectTeleportUnits,                            //  5 SPELL_EFFECT_TELEPORT_UNITS
    &Spell::EffectApplyAura,                                //  6 SPELL_EFFECT_APPLY_AURA
    &Spell::EffectEnvirinmentalDMG,                         //  7 SPELL_EFFECT_ENVIRONMENTAL_DAMAGE
    &Spell::EffectPowerDrain,                               //  8 SPELL_EFFECT_POWER_DRAIN
    &Spell::EffectHealthLeech,                              //  9 SPELL_EFFECT_HEALTH_LEECH
    &Spell::EffectHeal,                                     // 10 SPELL_EFFECT_HEAL
    &Spell::EffectBind,                                     // 11 SPELL_EFFECT_BIND
    &Spell::EffectNULL,                                     // 12 SPELL_EFFECT_PORTAL
    &Spell::EffectUnused,                                   // 13 SPELL_EFFECT_RITUAL_BASE              unused
    &Spell::EffectUnused,                                   // 14 SPELL_EFFECT_RITUAL_SPECIALIZE        unused
    &Spell::EffectUnused,                                   // 15 SPELL_EFFECT_RITUAL_ACTIVATE_PORTAL   unused
    &Spell::EffectQuestComplete,                            // 16 SPELL_EFFECT_QUEST_COMPLETE
    &Spell::EffectWeaponDmg,                                // 17 SPELL_EFFECT_WEAPON_DAMAGE_NOSCHOOL
    &Spell::EffectResurrect,                                // 18 SPELL_EFFECT_RESURRECT
    &Spell::EffectAddExtraAttacks,                          // 19 SPELL_EFFECT_ADD_EXTRA_ATTACKS
    &Spell::EffectUnused,                                   // 20 SPELL_EFFECT_DODGE                    one spell: Dodge
    &Spell::EffectUnused,                                   // 21 SPELL_EFFECT_EVADE                    one spell: Evade (DND)
    &Spell::EffectParry,                                    // 22 SPELL_EFFECT_PARRY
    &Spell::EffectBlock,                                    // 23 SPELL_EFFECT_BLOCK                    one spell: Block
    &Spell::EffectCreateItem,                               // 24 SPELL_EFFECT_CREATE_ITEM
    &Spell::EffectUnused,                                   // 25 SPELL_EFFECT_WEAPON
    &Spell::EffectUnused,                                   // 26 SPELL_EFFECT_DEFENSE                  one spell: Defense
    &Spell::EffectPersistentAA,                             // 27 SPELL_EFFECT_PERSISTENT_AREA_AURA
    &Spell::EffectSummonType,                               // 28 SPELL_EFFECT_SUMMON
    &Spell::EffectLeap,                                     // 29 SPELL_EFFECT_LEAP
    &Spell::EffectEnergize,                                 // 30 SPELL_EFFECT_ENERGIZE
    &Spell::EffectWeaponDmg,                                // 31 SPELL_EFFECT_WEAPON_PERCENT_DAMAGE
    &Spell::EffectTriggerMissileSpell,                      // 32 SPELL_EFFECT_TRIGGER_MISSILE
    &Spell::EffectOpenLock,                                 // 33 SPELL_EFFECT_OPEN_LOCK
    &Spell::EffectSummonChangeItem,                         // 34 SPELL_EFFECT_SUMMON_CHANGE_ITEM
    &Spell::EffectApplyAreaAura,                            // 35 SPELL_EFFECT_APPLY_AREA_AURA_PARTY
    &Spell::EffectLearnSpell,                               // 36 SPELL_EFFECT_LEARN_SPELL
    &Spell::EffectUnused,                                   // 37 SPELL_EFFECT_SPELL_DEFENSE            one spell: SPELLDEFENSE (DND)
    &Spell::EffectDispel,                                   // 38 SPELL_EFFECT_DISPEL
    &Spell::EffectUnused,                                   // 39 SPELL_EFFECT_LANGUAGE
    &Spell::EffectDualWield,                                // 40 SPELL_EFFECT_DUAL_WIELD
    &Spell::EffectJump,                                     // 41 SPELL_EFFECT_JUMP
    &Spell::EffectJumpDest,                                 // 42 SPELL_EFFECT_JUMP_DEST
    &Spell::EffectTeleUnitsFaceCaster,                      // 43 SPELL_EFFECT_TELEPORT_UNITS_FACE_CASTER
    &Spell::EffectLearnSkill,                               // 44 SPELL_EFFECT_SKILL_STEP
    &Spell::EffectAddHonor,                                 // 45 SPELL_EFFECT_ADD_HONOR                honor/pvp related
    &Spell::EffectUnused,                                   // 46 SPELL_EFFECT_SPAWN clientside, unit appears as if it was just spawned
    &Spell::EffectTradeSkill,                               // 47 SPELL_EFFECT_TRADE_SKILL
    &Spell::EffectUnused,                                   // 48 SPELL_EFFECT_STEALTH                  one spell: Base Stealth
    &Spell::EffectUnused,                                   // 49 SPELL_EFFECT_DETECT                   one spell: Detect
    &Spell::EffectTransmitted,                              // 50 SPELL_EFFECT_TRANS_DOOR
    &Spell::EffectUnused,                                   // 51 SPELL_EFFECT_FORCE_CRITICAL_HIT       unused
    &Spell::EffectUnused,                                   // 52 SPELL_EFFECT_GUARANTEE_HIT            one spell: zzOLDCritical Shot
    &Spell::EffectEnchantItemPerm,                          // 53 SPELL_EFFECT_ENCHANT_ITEM
    &Spell::EffectEnchantItemTmp,                           // 54 SPELL_EFFECT_ENCHANT_ITEM_TEMPORARY
    &Spell::EffectTameCreature,                             // 55 SPELL_EFFECT_TAMECREATURE
    &Spell::EffectSummonPet,                                // 56 SPELL_EFFECT_SUMMON_PET
    &Spell::EffectLearnPetSpell,                            // 57 SPELL_EFFECT_LEARN_PET_SPELL
    &Spell::EffectWeaponDmg,                                // 58 SPELL_EFFECT_WEAPON_DAMAGE
    &Spell::EffectCreateRandomItem,                         // 59 SPELL_EFFECT_CREATE_RANDOM_ITEM       create item base at spell specific loot
    &Spell::EffectProficiency,                              // 60 SPELL_EFFECT_PROFICIENCY
    &Spell::EffectSendEvent,                                // 61 SPELL_EFFECT_SEND_EVENT
    &Spell::EffectPowerBurn,                                // 62 SPELL_EFFECT_POWER_BURN
    &Spell::EffectThreat,                                   // 63 SPELL_EFFECT_THREAT
    &Spell::EffectTriggerSpell,                             // 64 SPELL_EFFECT_TRIGGER_SPELL
    &Spell::EffectApplyAreaAura,                            // 65 SPELL_EFFECT_APPLY_AREA_AURA_RAID
    &Spell::EffectRechargeManaGem,                          // 66 SPELL_EFFECT_CREATE_MANA_GEM          (possibly recharge it, misc - is item ID)
    &Spell::EffectHealMaxHealth,                            // 67 SPELL_EFFECT_HEAL_MAX_HEALTH
    &Spell::EffectInterruptCast,                            // 68 SPELL_EFFECT_INTERRUPT_CAST
    &Spell::EffectDistract,                                 // 69 SPELL_EFFECT_DISTRACT
    &Spell::EffectPull,                                     // 70 SPELL_EFFECT_PULL                     one spell: Distract Move
    &Spell::EffectPickPocket,                               // 71 SPELL_EFFECT_PICKPOCKET
    &Spell::EffectAddFarsight,                              // 72 SPELL_EFFECT_ADD_FARSIGHT
    &Spell::EffectUntrainTalents,                           // 73 SPELL_EFFECT_UNTRAIN_TALENTS
    &Spell::EffectApplyGlyph,                               // 74 SPELL_EFFECT_APPLY_GLYPH
    &Spell::EffectHealMechanical,                           // 75 SPELL_EFFECT_HEAL_MECHANICAL          one spell: Mechanical Patch Kit
    &Spell::EffectSummonObjectWild,                         // 76 SPELL_EFFECT_SUMMON_OBJECT_WILD
    &Spell::EffectScriptEffect,                             // 77 SPELL_EFFECT_SCRIPT_EFFECT
    &Spell::EffectUnused,                                   // 78 SPELL_EFFECT_ATTACK
    &Spell::EffectSanctuary,                                // 79 SPELL_EFFECT_SANCTUARY
    &Spell::EffectAddComboPoints,                           // 80 SPELL_EFFECT_ADD_COMBO_POINTS
    &Spell::EffectUnused,                                   // 81 SPELL_EFFECT_CREATE_HOUSE             one spell: Create House (TEST)
    &Spell::EffectNULL,                                     // 82 SPELL_EFFECT_BIND_SIGHT
    &Spell::EffectDuel,                                     // 83 SPELL_EFFECT_DUEL
    &Spell::EffectStuck,                                    // 84 SPELL_EFFECT_STUCK
    &Spell::EffectSummonPlayer,                             // 85 SPELL_EFFECT_SUMMON_PLAYER
    &Spell::EffectActivateObject,                           // 86 SPELL_EFFECT_ACTIVATE_OBJECT
    &Spell::EffectWMODamage,                                // 87 SPELL_EFFECT_WMO_DAMAGE
    &Spell::EffectWMORepair,                                // 88 SPELL_EFFECT_WMO_REPAIR
    &Spell::EffectWMOChange,                                // 89 SPELL_EFFECT_WMO_CHANGE // 0 intact // 1 damaged // 2 destroyed // 3 rebuilding
    &Spell::EffectKillCreditPersonal,                       // 90 SPELL_EFFECT_KILL_CREDIT              Kill credit but only for single person
    &Spell::EffectUnused,                                   // 91 SPELL_EFFECT_THREAT_ALL               one spell: zzOLDBrainwash
    &Spell::EffectEnchantHeldItem,                          // 92 SPELL_EFFECT_ENCHANT_HELD_ITEM
    &Spell::EffectForceDeselect,                            // 93 SPELL_EFFECT_FORCE_DESELECT
    &Spell::EffectSelfResurrect,                            // 94 SPELL_EFFECT_SELF_RESURRECT
    &Spell::EffectSkinning,                                 // 95 SPELL_EFFECT_SKINNING
    &Spell::EffectCharge,                                   // 96 SPELL_EFFECT_CHARGE
    &Spell::EffectCastButtons,                              // 97 SPELL_EFFECT_CAST_BUTTON (totem bar since 3.2.2a)
    &Spell::EffectKnockBack,                                // 98 SPELL_EFFECT_KNOCK_BACK
    &Spell::EffectDisEnchant,                               // 99 SPELL_EFFECT_DISENCHANT
    &Spell::EffectInebriate,                                //100 SPELL_EFFECT_INEBRIATE
    &Spell::EffectFeedPet,                                  //101 SPELL_EFFECT_FEED_PET
    &Spell::EffectDismissPet,                               //102 SPELL_EFFECT_DISMISS_PET
    &Spell::EffectReputation,                               //103 SPELL_EFFECT_REPUTATION
    &Spell::EffectSummonObject,                             //104 SPELL_EFFECT_SUMMON_OBJECT_SLOT1
    &Spell::EffectSummonObject,                             //105 SPELL_EFFECT_SUMMON_OBJECT_SLOT2
    &Spell::EffectSummonObject,                             //106 SPELL_EFFECT_SUMMON_OBJECT_SLOT3
    &Spell::EffectSummonObject,                             //107 SPELL_EFFECT_SUMMON_OBJECT_SLOT4
    &Spell::EffectDispelMechanic,                           //108 SPELL_EFFECT_DISPEL_MECHANIC
    &Spell::EffectSummonDeadPet,                            //109 SPELL_EFFECT_SUMMON_DEAD_PET
    &Spell::EffectDestroyAllTotems,                         //110 SPELL_EFFECT_DESTROY_ALL_TOTEMS
    &Spell::EffectDurabilityDamage,                         //111 SPELL_EFFECT_DURABILITY_DAMAGE
    &Spell::EffectUnused,                                   //112 SPELL_EFFECT_112
    &Spell::EffectResurrectNew,                             //113 SPELL_EFFECT_RESURRECT_NEW
    &Spell::EffectTaunt,                                    //114 SPELL_EFFECT_ATTACK_ME
    &Spell::EffectDurabilityDamagePCT,                      //115 SPELL_EFFECT_DURABILITY_DAMAGE_PCT
    &Spell::EffectSkinPlayerCorpse,                         //116 SPELL_EFFECT_SKIN_PLAYER_CORPSE       one spell: Remove Insignia, bg usage, required special corpse flags...
    &Spell::EffectSpiritHeal,                               //117 SPELL_EFFECT_SPIRIT_HEAL              one spell: Spirit Heal
    &Spell::EffectSkill,                                    //118 SPELL_EFFECT_SKILL                    professions and more
    &Spell::EffectApplyAreaAura,                            //119 SPELL_EFFECT_APPLY_AREA_AURA_PET
    &Spell::EffectUnused,                                   //120 SPELL_EFFECT_TELEPORT_GRAVEYARD       one spell: Graveyard Teleport Test
    &Spell::EffectWeaponDmg,                                //121 SPELL_EFFECT_NORMALIZED_WEAPON_DMG
    &Spell::EffectUnused,                                   //122 SPELL_EFFECT_122                      unused
    &Spell::EffectSendTaxi,                                 //123 SPELL_EFFECT_SEND_TAXI                taxi/flight related (misc value is taxi path id)
    &Spell::EffectPullTowards,                              //124 SPELL_EFFECT_PULL_TOWARDS
    &Spell::EffectModifyThreatPercent,                      //125 SPELL_EFFECT_MODIFY_THREAT_PERCENT
    &Spell::EffectStealBeneficialBuff,                      //126 SPELL_EFFECT_STEAL_BENEFICIAL_BUFF    spell steal effect?
    &Spell::EffectProspecting,                              //127 SPELL_EFFECT_PROSPECTING              Prospecting spell
    &Spell::EffectApplyAreaAura,                            //128 SPELL_EFFECT_APPLY_AREA_AURA_FRIEND
    &Spell::EffectApplyAreaAura,                            //129 SPELL_EFFECT_APPLY_AREA_AURA_ENEMY
    &Spell::EffectRedirectThreat,                           //130 SPELL_EFFECT_REDIRECT_THREAT
    &Spell::EffectPlayerNotification,                       //131 SPELL_EFFECT_PLAYER_NOTIFICATION      sound id in misc value (SoundEntries.dbc)
    &Spell::EffectPlayMusic,                                //132 SPELL_EFFECT_PLAY_MUSIC               sound id in misc value (SoundEntries.dbc)
    &Spell::EffectUnlearnSpecialization,                    //133 SPELL_EFFECT_UNLEARN_SPECIALIZATION   unlearn profession specialization
    &Spell::EffectKillCredit,                               //134 SPELL_EFFECT_KILL_CREDIT              misc value is creature entry
    &Spell::EffectNULL,                                     //135 SPELL_EFFECT_CALL_PET
    &Spell::EffectHealPct,                                  //136 SPELL_EFFECT_HEAL_PCT
    &Spell::EffectEnergizePct,                              //137 SPELL_EFFECT_ENERGIZE_PCT
    &Spell::EffectLeapBack,                                 //138 SPELL_EFFECT_LEAP_BACK                Leap back
    &Spell::EffectQuestClear,                               //139 SPELL_EFFECT_CLEAR_QUEST              Reset quest status (miscValue - quest ID)
    &Spell::EffectForceCast,                                //140 SPELL_EFFECT_FORCE_CAST
    &Spell::EffectForceCastWithValue,                       //141 SPELL_EFFECT_FORCE_CAST_WITH_VALUE
    &Spell::EffectTriggerSpellWithValue,                    //142 SPELL_EFFECT_TRIGGER_SPELL_WITH_VALUE
    &Spell::EffectApplyAreaAura,                            //143 SPELL_EFFECT_APPLY_AREA_AURA_OWNER
    &Spell::EffectKnockBack,                                //144 SPELL_EFFECT_KNOCK_BACK_DEST
    &Spell::EffectPullTowards,                              //145 SPELL_EFFECT_PULL_TOWARDS_DEST                      Black Hole Effect
    &Spell::EffectActivateRune,                             //146 SPELL_EFFECT_ACTIVATE_RUNE
    &Spell::EffectQuestFail,                                //147 SPELL_EFFECT_QUEST_FAIL               quest fail
    &Spell::EffectUnused,                                   //148 SPELL_EFFECT_148   1 spell - 43509
    &Spell::EffectChargeDest,                               //149 SPELL_EFFECT_CHARGE_DEST
    &Spell::EffectQuestStart,                               //150 SPELL_EFFECT_QUEST_START
    &Spell::EffectTriggerRitualOfSummoning,                 //151 SPELL_EFFECT_TRIGGER_SPELL_2
    &Spell::EffectNULL,                                     //152 SPELL_EFFECT_152                      summon Refer-a-Friend
    &Spell::EffectCreateTamedPet,                           //153 SPELL_EFFECT_CREATE_TAMED_PET         misc value is creature entry
    &Spell::EffectDiscoverTaxi,                             //154 SPELL_EFFECT_DISCOVER_TAXI
    &Spell::EffectTitanGrip,                                //155 SPELL_EFFECT_TITAN_GRIP Allows you to equip two-handed axes, maces and swords in one hand, but you attack $49152s1% slower than normal.
    &Spell::EffectEnchantItemPrismatic,                     //156 SPELL_EFFECT_ENCHANT_ITEM_PRISMATIC
    &Spell::EffectCreateItem2,                              //157 SPELL_EFFECT_CREATE_ITEM_2            create item or create item template and replace by some randon spell loot item
    &Spell::EffectMilling,                                  //158 SPELL_EFFECT_MILLING                  milling
    &Spell::EffectRenamePet,                                //159 SPELL_EFFECT_ALLOW_RENAME_PET         allow rename pet once again
    &Spell::EffectNULL,                                     //160 SPELL_EFFECT_160                      1 spell - 45534
    &Spell::EffectSpecCount,                                //161 SPELL_EFFECT_TALENT_SPEC_COUNT        second talent spec (learn/revert)
    &Spell::EffectActivateSpec,                             //162 SPELL_EFFECT_TALENT_SPEC_SELECT       activate primary/secondary spec
    &Spell::EffectNULL,                                     //163 unused
    &Spell::EffectRemoveAura,                               //164 SPELL_EFFECT_REMOVE_AURA
};

void Spell::EffectNULL(SpellEffIndex /*effIndex*/)
{
    sLog->outDebug(LOG_FILTER_SPELLS_AURAS, "WORLD: Spell Effect DUMMY");
}

void Spell::EffectUnused(SpellEffIndex /*effIndex*/)
{
    // NOT USED BY ANY SPELL OR USELESS OR IMPLEMENTED IN DIFFERENT WAY IN TRINITY
}

void Spell::EffectResurrectNew(SpellEffIndex effIndex)
{
    if (!unitTarget || unitTarget->isAlive())
        return;

    if (unitTarget->GetTypeId() != TYPEID_PLAYER)
        return;

    if (!unitTarget->IsInWorld())
        return;

    Player* pTarget = unitTarget->ToPlayer();

    if (pTarget->isRessurectRequested())       // already have one active request
        return;

    uint32 health = damage;
    uint32 mana = m_spellInfo->EffectMiscValue[effIndex];
    ExecuteLogEffectResurrect(effIndex, pTarget);
    pTarget->setResurrectRequestData(m_caster->GetGUID(), m_caster->GetMapId(), m_caster->GetPositionX(), m_caster->GetPositionY(), m_caster->GetPositionZ(), health, mana);
    SendResurrectRequest(pTarget);
}

void Spell::EffectInstaKill(SpellEffIndex /*effIndex*/)
{
    if (!unitTarget || !unitTarget->isAlive())
        return;

    // Demonic Sacrifice
    if (m_spellInfo->Id == 18788 && unitTarget->GetTypeId() == TYPEID_UNIT)
    {
        uint32 entry = unitTarget->GetEntry();
        uint32 spellID;
        switch (entry)
        {
            case   416: spellID = 18789; break;               //imp
            case   417: spellID = 18792; break;               //fellhunter
            case  1860: spellID = 18790; break;               //void
            case  1863: spellID = 18791; break;               //succubus
            case 17252: spellID = 35701; break;               //fellguard
            default:
                sLog->outError("EffectInstaKill: Unhandled creature entry (%u) case.", entry);
                return;
        }

        m_caster->CastSpell(m_caster, spellID, true);
    }

    if (m_caster == unitTarget)                              // prevent interrupt message
        finish();

    WorldPacket data(SMSG_SPELLINSTAKILLLOG, 8+8+4);
    data << uint64(m_caster->GetGUID());
    data << uint64(unitTarget->GetGUID());
    data << uint32(m_spellInfo->Id);
    m_caster->SendMessageToSet(&data, true);

    m_caster->DealDamage(unitTarget, unitTarget->GetHealth(), NULL, NODAMAGE, SPELL_SCHOOL_MASK_NORMAL, NULL, false);
}

void Spell::EffectEnvirinmentalDMG(SpellEffIndex effIndex)
{
    uint32 absorb = 0;
    uint32 resist = 0;

    // Note: this hack with damage replace required until GO casting not implemented
    // environment damage spells already have around enemies targeting but this not help in case not existed GO casting support
    // currently each enemy selected explicitly and self cast damage, we prevent apply self casted spell bonuses/etc
    damage = SpellMgr::CalculateSpellEffectAmount(m_spellInfo, effIndex, m_caster);

    m_caster->CalcAbsorbResist(m_caster, GetSpellSchoolMask(m_spellInfo), SPELL_DIRECT_DAMAGE, damage, &absorb, &resist, m_spellInfo);

    m_caster->SendSpellNonMeleeDamageLog(m_caster, m_spellInfo->Id, damage, GetSpellSchoolMask(m_spellInfo), absorb, resist, false, 0, false);
    if (m_caster->GetTypeId() == TYPEID_PLAYER)
        m_caster->ToPlayer()->EnvironmentalDamage(DAMAGE_FIRE, damage);
}

void Spell::EffectSchoolDMG(SpellEffIndex /*effIndex*/)
{
}

void Spell::SpellDamageSchoolDmg(SpellEffIndex effIndex)
{
    bool apply_direct_bonus = true;

    if (unitTarget && unitTarget->isAlive())
    {
        switch (m_spellInfo->SpellFamilyName)
        {
            case SPELLFAMILY_GENERIC:
            {
                // Meteor like spells (divided damage to targets)
                if (m_customAttr & SPELL_ATTR0_CU_SHARE_DAMAGE)
                {
                    uint32 count = 0;
                    for (std::list<TargetInfo>::iterator ihit= m_UniqueTargetInfo.begin(); ihit != m_UniqueTargetInfo.end(); ++ihit)
                        if (ihit->effectMask & (1<<effIndex))
                            ++count;

                    damage /= count;                    // divide to all targets
                }

                switch(m_spellInfo->Id)                     // better way to check unknown
                {
                    // Positive/Negative Charge
                    case 28062:
                    case 28085:
                    case 39090:
                    case 39093:
                        if (!m_triggeredByAuraSpell)
                            break;
                        if (unitTarget == m_caster)
                        {
                            uint8 count = 0;
                            for (std::list<TargetInfo>::iterator ihit = m_UniqueTargetInfo.begin(); ihit != m_UniqueTargetInfo.end(); ++ihit)
                                if (ihit->targetGUID != m_caster->GetGUID())
                                    if (Player *target = ObjectAccessor::GetPlayer(*m_caster, ihit->targetGUID))
                                        if (target->HasAura(m_triggeredByAuraSpell->Id))
                                            ++count;
                            if (count)
                            {
                                uint32 spellId = 0;
                                switch (m_spellInfo->Id)
                                {
                                    case 28062: spellId = 29659; break;
                                    case 28085: spellId = 29660; break;
                                    case 39090: spellId = 39089; break;
                                    case 39093: spellId = 39092; break;
                                }
                                m_caster->SetAuraStack(spellId, m_caster, count);
                            }
                        }

                        if (unitTarget->HasAura(m_triggeredByAuraSpell->Id))
                            damage = 0;
                        break;
                    // Consumption
                    case 28865:
                        damage = (((InstanceMap*)m_caster->GetMap())->GetDifficulty() == REGULAR_DIFFICULTY ? 2750 : 4250);
                        break;
                    // percent from health with min
                    case 25599:                             // Thundercrash
                    {
                        damage = unitTarget->GetHealth() / 2;
                        if (damage < 200)
                            damage = 200;
                        break;
                    }
                    // arcane charge. must only affect demons (also undead?)
                    case 45072:
                    {
                        if (unitTarget->GetCreatureType() != CREATURE_TYPE_DEMON
                            && unitTarget->GetCreatureType() != CREATURE_TYPE_UNDEAD)
                            return;
                        break;
                    }
                    case 33671: // gruul's shatter
                    case 50811: // krystallus shatter ( Normal )
                    case 61547: // krystallus shatter ( Heroic )
                    {
                        // don't damage self and only players
                        if (unitTarget->GetGUID() == m_caster->GetGUID() || unitTarget->GetTypeId() != TYPEID_PLAYER)
                            return;

                        float radius = GetSpellRadiusForHostile(sSpellRadiusStore.LookupEntry(m_spellInfo->EffectRadiusIndex[0]));
                        if (!radius) return;
                        float distance = m_caster->GetDistance2d(unitTarget);
                        damage = (distance > radius) ? 0 : int32(SpellMgr::CalculateSpellEffectAmount(m_spellInfo, 0) * ((radius - distance)/radius));
                        break;
                    }
                    // TODO: add spell specific target requirement hook for spells
                    // Shadowbolts only affects targets with Shadow Mark (Gothik)
                    case 27831:
                    case 55638:
                        if (!unitTarget->HasAura(27825))
                            return;
                        break;
                    // Cataclysmic Bolt
                    case 38441:
                    {
                        damage = unitTarget->CountPctFromMaxHealth(50);
                        break;
                    }
                    // Tympanic Tantrum
                    case 62775:
                    {
                        damage = unitTarget->CountPctFromMaxHealth(10);
                        break;
                    }
                    // Gargoyle Strike
                    case 51963:
                    {
                        // about +4 base spell dmg per level
                        damage = (m_caster->getLevel() - 60) * 4 + 60;
                        break;
                    }

                    // Loken Pulsing Shockwave
                    case 59837:
                    case 52942:
                    {
                        // don't damage self and only players
                        if(unitTarget->GetGUID() == m_caster->GetGUID() || unitTarget->GetTypeId() != TYPEID_PLAYER)
                            return;

                        float radius = GetSpellRadiusForHostile(sSpellRadiusStore.LookupEntry(m_spellInfo->EffectRadiusIndex[0]));
                        if (!radius)
                            return;
                        float distance = m_caster->GetDistance2d(unitTarget);
                        damage = (distance > radius) ? 0 : int32(SpellMgr::CalculateSpellEffectAmount(m_spellInfo, 0) * distance);
                        break;
                    }
                }
                break;
            }
            case SPELLFAMILY_WARRIOR:
            {
                // Bloodthirst
                if (m_spellInfo->SpellFamilyFlags[1] & 0x400)
                    ApplyPctF(damage, m_caster->GetTotalAttackPowerValue(BASE_ATTACK));
                // Shield Slam
                else if (m_spellInfo->SpellFamilyFlags[1] & 0x200 && m_spellInfo->Category == 1209)
                    damage += int32(m_caster->ApplyEffectModifiers(m_spellInfo, effIndex, float(m_caster->GetShieldBlockValue())));
                // Victory Rush
                else if (m_spellInfo->SpellFamilyFlags[1] & 0x100)
                {
                    ApplyPctF(damage, m_caster->GetTotalAttackPowerValue(BASE_ATTACK));
                    m_caster->ModifyAuraState(AURA_STATE_WARRIOR_VICTORY_RUSH, false);
                }
                // Shockwave
                else if (m_spellInfo->Id == 46968)
                {
                    int32 pct = m_caster->CalculateSpellDamage(unitTarget, m_spellInfo, 2);
                    if (pct > 0)
                        damage += int32(CalculatePctN(m_caster->GetTotalAttackPowerValue(BASE_ATTACK), pct));
                    break;
                }
                break;
            }
            case SPELLFAMILY_WARLOCK:
            {
                // Incinerate Rank 1 & 2
                if ((m_spellInfo->SpellFamilyFlags[1] & 0x000040) && m_spellInfo->SpellIconID == 2128)
                {
                    // Incinerate does more dmg (dmg*0.25) if the target have Immolate debuff.
                    // Check aura state for speed but aura state set not only for Immolate spell
                    if (unitTarget->HasAuraState(AURA_STATE_CONFLAGRATE))
                    {
                        if (unitTarget->GetAuraEffect(SPELL_AURA_PERIODIC_DAMAGE, SPELLFAMILY_WARLOCK, 0x4, 0, 0))
                            damage += damage/4;
                    }
                }
                // Conflagrate - consumes Immolate or Shadowflame
                else if (m_spellInfo->TargetAuraState == AURA_STATE_CONFLAGRATE)
                {
                    AuraEffect const* aura = NULL;                // found req. aura for damage calculation

                    Unit::AuraEffectList const &mPeriodic = unitTarget->GetAuraEffectsByType(SPELL_AURA_PERIODIC_DAMAGE);
                    for (Unit::AuraEffectList::const_iterator i = mPeriodic.begin(); i != mPeriodic.end(); ++i)
                    {
                        // for caster applied auras only
                        if ((*i)->GetSpellProto()->SpellFamilyName != SPELLFAMILY_WARLOCK ||
                            (*i)->GetCasterGUID() != m_caster->GetGUID())
                            continue;

                        // Immolate
                        if ((*i)->GetSpellProto()->SpellFamilyFlags[0] & 0x4)
                        {
                            aura = *i;                      // it selected always if exist
                            break;
                        }

                        // Shadowflame
                        if ((*i)->GetSpellProto()->SpellFamilyFlags[2] & 0x00000002)
                            aura = *i;                      // remember but wait possible Immolate as primary priority
                    }

                    // found Immolate or Shadowflame
                    if (aura)
                    {
                        uint32 pdamage = uint32(std::max(aura->GetAmount(), 0));
                        pdamage = m_caster->SpellDamageBonus(unitTarget, aura->GetSpellProto(), pdamage, DOT, aura->GetBase()->GetStackAmount());
                        uint32 pct_dir = m_caster->CalculateSpellDamage(unitTarget, m_spellInfo, (effIndex + 1));
                        uint8 baseTotalTicks = uint8(m_caster->CalcSpellDuration(aura->GetSpellProto()) / aura->GetSpellProto()->EffectAmplitude[0]);
                        damage += int32(CalculatePctU(pdamage * baseTotalTicks, pct_dir));

                        uint32 pct_dot = m_caster->CalculateSpellDamage(unitTarget, m_spellInfo, (effIndex + 2)) / 3;
                        m_spellValue->EffectBasePoints[1] = SpellMgr::CalculateSpellEffectBaseAmount(int32(CalculatePctU(pdamage * baseTotalTicks, pct_dot)), m_spellInfo, 1);

                        apply_direct_bonus = false;
                        // Glyph of Conflagrate
                        if (!m_caster->HasAura(56235))
                            unitTarget->RemoveAurasDueToSpell(aura->GetId(), m_caster->GetGUID());

                        break;
                    }
                }
                // Shadow Bite
                else if (m_spellInfo->SpellFamilyFlags[1] & 0x400000)
                {
                    if (m_caster->GetTypeId() == TYPEID_UNIT && m_caster->ToCreature()->isPet())
                    {
                        // Get DoTs on target by owner (5% increase by dot)
                        damage += int32(CalculatePctN(unitTarget->GetDoTsByCaster(m_caster->GetOwnerGUID()), 5));

                        if (Player* owner = m_caster->GetOwner()->ToPlayer())
                        {
                            if (AuraEffect* aurEff = owner->GetAuraEffect(SPELL_AURA_ADD_FLAT_MODIFIER, SPELLFAMILY_WARLOCK, 214, 0))
                            {
                                int32 bp0 = aurEff->GetId() == 54037 ? 4 : 8;
                                m_caster->CastCustomSpell(m_caster, 54425, &bp0, NULL, NULL, true);
                            }
                        }
                    }
                }
                break;
            }
            case SPELLFAMILY_PRIEST:
            {
                // Shadow Word: Death - deals damage equal to damage done to caster
                if ((m_spellInfo->SpellFamilyFlags[1] & 0x2))
                {
                    int32 back_damage = m_caster->SpellDamageBonus(unitTarget, m_spellInfo, (uint32)damage, SPELL_DIRECT_DAMAGE);
                    // Pain and Suffering reduces damage
                    if (AuraEffect * aurEff = m_caster->GetDummyAuraEffect(SPELLFAMILY_PRIEST, 2874, 0))
                        AddPctN(back_damage, -aurEff->GetAmount());

                    if (back_damage < int32(unitTarget->GetHealth()))
                        m_caster->CastCustomSpell(m_caster, 32409, &back_damage, 0, 0, true);
                }
                // Mind Blast - applies Mind Trauma if:
                else if (m_spellInfo->SpellFamilyFlags[2] & 0x00002000)
                {
                    // We are in Shadow Form
                    if (m_caster->GetShapeshiftForm() == FORM_SHADOW)
                        // We have Improved Mind Blast
                        if (AuraEffect * aurEff = m_caster->GetDummyAuraEffect(SPELLFAMILY_PRIEST,95,0))
                            // Chance has been successfully rolled
                            if (roll_chance_i(aurEff->GetAmount()))
                                m_caster->CastSpell(unitTarget, 48301, true);
                }
                // Improved Mind Blast (Mind Blast in shadow form bonus)
                else if (m_caster->GetShapeshiftForm() == FORM_SHADOW && (m_spellInfo->SpellFamilyFlags[0] & 0x00002000))
                {
                    Unit::AuraEffectList const& ImprMindBlast = m_caster->GetAuraEffectsByType(SPELL_AURA_ADD_FLAT_MODIFIER);
                    for (Unit::AuraEffectList::const_iterator i = ImprMindBlast.begin(); i != ImprMindBlast.end(); ++i)
                    {
                        if ((*i)->GetSpellProto()->SpellFamilyName == SPELLFAMILY_PRIEST &&
                            ((*i)->GetSpellProto()->SpellIconID == 95))
                        {
                            int chance = SpellMgr::CalculateSpellEffectAmount((*i)->GetSpellProto(), 1, m_caster);
                            if (roll_chance_i(chance))
                                // Mind Trauma
                                m_caster->CastSpell(unitTarget, 48301, true, 0);
                            break;
                        }
                    }
                }
                break;
            }
            case SPELLFAMILY_DRUID:
            {
                // Ferocious Bite
                if (m_caster->GetTypeId() == TYPEID_PLAYER && (m_spellInfo->SpellFamilyFlags[0] & 0x000800000) && m_spellInfo->SpellVisual[0] == 6587)
                {
                    // converts each extra point of energy into ($f1+$AP/410) additional damage
                    float ap = m_caster->GetTotalAttackPowerValue(BASE_ATTACK);
                    float multiple = ap / 410 + m_spellInfo->EffectDamageMultiplier[effIndex];
                    int32 energy = -(m_caster->ModifyPower(POWER_ENERGY, -30));
                    damage += int32(energy * multiple);
                    damage += int32(CalculatePctN(m_caster->ToPlayer()->GetComboPoints() * ap, 7));
                }
                // Wrath
                else if (m_spellInfo->SpellFamilyFlags[0] & 0x00000001)
                {
                    // Improved Insect Swarm
                    if (AuraEffect const * aurEff = m_caster->GetDummyAuraEffect(SPELLFAMILY_DRUID, 1771, 0))
                        if (unitTarget->GetAuraEffect(SPELL_AURA_PERIODIC_DAMAGE, SPELLFAMILY_DRUID, 0x00200000, 0, 0))
                            AddPctN(damage, aurEff->GetAmount());
                }
                break;
            }
            case SPELLFAMILY_ROGUE:
            {
                // Envenom
                if (m_caster->GetTypeId() == TYPEID_PLAYER && (m_spellInfo->SpellFamilyFlags[1] & 0x8))
                {
                    // consume from stack dozes not more that have combo-points
                    if (uint32 combo = m_caster->ToPlayer()->GetComboPoints())
                    {
                        // Lookup for Deadly poison (only attacker applied)
                        if (AuraEffect const * aurEff = unitTarget->GetAuraEffect(SPELL_AURA_PERIODIC_DAMAGE, SPELLFAMILY_ROGUE, 0x10000, 0, 0, m_caster->GetGUID()))
                        {
                            // count consumed deadly poison doses at target
                            bool needConsume = true;
                            uint32 spellId = aurEff->GetId();
                            uint32 doses = aurEff->GetBase()->GetStackAmount();
                            if (doses > combo)
                                doses = combo;
                            // Master Poisoner
                            Unit::AuraEffectList const& auraList = m_caster->ToPlayer()->GetAuraEffectsByType(SPELL_AURA_MOD_AURA_DURATION_BY_DISPEL_NOT_STACK);
                            for (Unit::AuraEffectList::const_iterator iter = auraList.begin(); iter != auraList.end(); ++iter)
                            {
                                if ((*iter)->GetSpellProto()->SpellFamilyName == SPELLFAMILY_ROGUE && (*iter)->GetSpellProto()->SpellIconID == 1960)
                                {
                                    uint32 chance = SpellMgr::CalculateSpellEffectAmount((*iter)->GetSpellProto(), 2, m_caster);

                                    if (chance && roll_chance_i(chance))
                                        needConsume = false;

                                    break;
                                }
                            }

                            if (needConsume)
                                for (uint32 i = 0; i < doses; ++i)
                                    unitTarget->RemoveAuraFromStack(spellId);
                            damage *= doses;
                            damage += int32(((Player*)m_caster)->GetTotalAttackPowerValue(BASE_ATTACK) * 0.09f * doses);
                        }
                        // Eviscerate and Envenom Bonus Damage (item set effect)
                        if (m_caster->HasAura(37169))
                            damage += ((Player*)m_caster)->GetComboPoints()*40;
                    }
                }
                // Eviscerate
                else if ((m_spellInfo->SpellFamilyFlags[0] & 0x00020000) && m_caster->GetTypeId() == TYPEID_PLAYER)
                {
                    if (uint32 combo = ((Player*)m_caster)->GetComboPoints())
                    {
                        float ap = m_caster->GetTotalAttackPowerValue(BASE_ATTACK);
                        damage += irand(int32(ap * combo * 0.03f), int32(ap * combo * 0.07f));

                        // Eviscerate and Envenom Bonus Damage (item set effect)
                        if (m_caster->HasAura(37169))
                            damage += combo*40;
                    }
                }
                break;
            }
            case SPELLFAMILY_HUNTER:
            {
                //Gore
                if (m_spellInfo->SpellIconID == 1578)
                {
                    if (m_caster->HasAura(57627))           // Charge 6 sec post-affect
                        damage *= 2;
                }
                // Steady Shot
                else if (m_spellInfo->SpellFamilyFlags[1] & 0x1)
                {
                    bool found = false;
                    // check dazed affect
                    Unit::AuraEffectList const& decSpeedList = unitTarget->GetAuraEffectsByType(SPELL_AURA_MOD_DECREASE_SPEED);
                    for (Unit::AuraEffectList::const_iterator iter = decSpeedList.begin(); iter != decSpeedList.end(); ++iter)
                    {
                        if ((*iter)->GetSpellProto()->SpellIconID == 15 && (*iter)->GetSpellProto()->Dispel == 0)
                        {
                            found = true;
                            break;
                        }
                    }

                    // TODO: should this be put on taken but not done?
                    if (found)
                        damage += SpellMgr::CalculateSpellEffectAmount(m_spellInfo, 1);

                    if (m_caster->GetTypeId() == TYPEID_PLAYER)
                    {
                        // Add Ammo and Weapon damage plus RAP * 0.1
                        Item *item = m_caster->ToPlayer()->GetWeaponForAttack(RANGED_ATTACK);
                        if (item)
                        {
                            float dmg_min = item->GetProto()->Damage->DamageMin;
                            float dmg_max = item->GetProto()->Damage->DamageMax;
                            if (dmg_max == 0.0f && dmg_min > dmg_max)
                                damage += int32(dmg_min);
                            else
                                damage += irand(int32(dmg_min), int32(dmg_max));
                            damage += int32(m_caster->ToPlayer()->GetAmmoDPS()*item->GetProto()->Delay*0.001f);
                        }
                    }
                }
                break;
            }
            case SPELLFAMILY_PALADIN:
            {
                // Hammer of the Righteous
                if (m_spellInfo->SpellFamilyFlags[1]&0x00040000)
                {
                    // Add main hand dps * effect[2] amount
                    float average = (m_caster->GetFloatValue(UNIT_FIELD_MINDAMAGE) + m_caster->GetFloatValue(UNIT_FIELD_MAXDAMAGE)) / 2;
                    int32 count = m_caster->CalculateSpellDamage(unitTarget, m_spellInfo, EFFECT_2);
                    damage += count * int32(average * IN_MILLISECONDS) / m_caster->GetAttackTime(BASE_ATTACK);
                    break;
                }
                // Shield of Righteousness
                if (m_spellInfo->SpellFamilyFlags[EFFECT_1] & 0x100000)
                {
                    damage += CalculatePctN(m_caster->GetShieldBlockValue(), SpellMgr::CalculateSpellEffectAmount(m_spellInfo, EFFECT_1));
                    break;
                }
                break;
            }
            case SPELLFAMILY_DEATHKNIGHT:
            {
                // Blood Boil - bonus for diseased targets
                if (m_spellInfo->SpellFamilyFlags[0] & 0x00040000 && unitTarget->GetAuraEffect(SPELL_AURA_PERIODIC_DAMAGE, SPELLFAMILY_DEATHKNIGHT, 0, 0, 0x00000002, m_caster->GetGUID()))
                {
                    damage += m_damage / 2;
                    damage += int32(m_caster->GetTotalAttackPowerValue(RANGED_ATTACK)* 0.035f);
                }
                break;
            }
        }

        if (m_originalCaster && damage > 0 && apply_direct_bonus)
            damage = m_originalCaster->SpellDamageBonus(unitTarget, m_spellInfo, (uint32)damage, SPELL_DIRECT_DAMAGE);

        m_damage += damage;
    }
}

void Spell::EffectDummy(SpellEffIndex effIndex)
{
    if (!unitTarget && !gameObjTarget && !itemTarget)
        return;

    uint32 spell_id = 0;
    int32 bp = 0;
    bool triggered = true;
    SpellCastTargets targets;

    // selection by spell family
    switch (m_spellInfo->SpellFamilyName)
    {
        case SPELLFAMILY_GENERIC:
        {
            switch (m_spellInfo->Id)
            {
                case 31225:                                 // Shimmering Vessel (restore creature to life)
                {
                    if (!unitTarget || unitTarget->GetTypeId() != TYPEID_UNIT)
                        return;
                    unitTarget->ToCreature()->setDeathState(JUST_ALIVED);
                    return;
                }
                case 12162:                                 // Deep wounds
                case 12850:                                 // (now good common check for this spells)
                case 12868:
                {
                    if (!unitTarget)
                        return;

                    float damage;
                    // DW should benefit of attack power, damage percent mods etc.
                    // TODO: check if using offhand damage is correct and if it should be divided by 2
                    if (m_caster->haveOffhandWeapon() && m_caster->getAttackTimer(BASE_ATTACK) > m_caster->getAttackTimer(OFF_ATTACK))
                        damage = (m_caster->GetFloatValue(UNIT_FIELD_MINOFFHANDDAMAGE) + m_caster->GetFloatValue(UNIT_FIELD_MAXOFFHANDDAMAGE))/2;
                    else
                        damage = (m_caster->GetFloatValue(UNIT_FIELD_MINDAMAGE) + m_caster->GetFloatValue(UNIT_FIELD_MAXDAMAGE))/2;

                    switch (m_spellInfo->Id)
                    {
                        case 12162: damage *= 0.16f; break; // Rank 1
                        case 12850: damage *= 0.32f; break; // Rank 2
                        case 12868: damage *= 0.48f; break; // Rank 3
                        default:
                            sLog->outError("Spell::EffectDummy: Spell %u not handled in DW",m_spellInfo->Id);
                            return;
                    };

                    // get remaining damage of old Deep Wound aura
                    AuraEffect* deepWound = unitTarget->GetAuraEffect(12721, 0);
                    if (deepWound)
                    {
                        int32 remainingTicks = deepWound->GetBase()->GetDuration() / deepWound->GetAmplitude();
                        damage += remainingTicks * deepWound->GetAmount();
                    }

                    // 1 tick/sec * 6 sec = 6 ticks
                    int32 deepWoundsDotBasePoints0 = int32(damage / 6);
                    m_caster->CastCustomSpell(unitTarget, 12721, &deepWoundsDotBasePoints0, NULL, NULL, true, NULL);
                    return;
                }
                case 13567:                                 // Dummy Trigger
                {
                    // can be used for different aura triggering, so select by aura
                    if (!m_triggeredByAuraSpell || !unitTarget)
                        return;

                    switch (m_triggeredByAuraSpell->Id)
                    {
                        case 26467:                         // Persistent Shield
                            m_caster->CastCustomSpell(unitTarget, 26470, &damage, NULL, NULL, true);
                            break;
                        default:
                            sLog->outError("EffectDummy: Non-handled case for spell 13567 for triggered aura %u",m_triggeredByAuraSpell->Id);
                            break;
                    }
                    return;
                }
                case 17251:                                 // Spirit Healer Res
                {
                    if (!unitTarget || !m_originalCaster)
                        return;

                    if (m_originalCaster->GetTypeId() == TYPEID_PLAYER)
                    {
                        WorldPacket data(SMSG_SPIRIT_HEALER_CONFIRM, 8);
                        data << uint64(unitTarget->GetGUID());
                        m_originalCaster->ToPlayer()->GetSession()->SendPacket(&data);
                    }
                    return;
                }
                case 20577:                                 // Cannibalize
                    if (unitTarget)
                        m_caster->CastSpell(m_caster, 20578, false, NULL);
                    return;
                case 23019:                                 // Crystal Prison Dummy DND
                {
                    if (!unitTarget || !unitTarget->isAlive() || unitTarget->GetTypeId() != TYPEID_UNIT || unitTarget->ToCreature()->isPet())
                        return;

                    Creature* creatureTarget = unitTarget->ToCreature();

                    m_caster->SummonGameObject(179644, creatureTarget->GetPositionX(), creatureTarget->GetPositionY(), creatureTarget->GetPositionZ(), creatureTarget->GetOrientation(), 0, 0, 0, 0, uint32(creatureTarget->GetRespawnTime()-time(NULL)));
                    sLog->outDebug(LOG_FILTER_SPELLS_AURAS, "SummonGameObject at SpellEfects.cpp EffectDummy for Spell 23019");

                    creatureTarget->DespawnOrUnsummon();

                    return;
                }
                case 23448:                                 // Transporter Arrival - Ultrasafe Transporter: Gadgetzan - backfires
                {
                    int32 r = irand(0, 119);
                    if (r < 20)                           // Transporter Malfunction - 1/6 polymorph
                        m_caster->CastSpell(m_caster, 23444, true);
                    else if (r < 100)                     // Evil Twin               - 4/6 evil twin
                        m_caster->CastSpell(m_caster, 23445, true);
                    else                                    // Transporter Malfunction - 1/6 miss the target
                        m_caster->CastSpell(m_caster, 36902, true);
                    return;
                }
                case 23453:                                 // Gnomish Transporter - Ultrasafe Transporter: Gadgetzan
                    if (roll_chance_i(50))                // Gadgetzan Transporter         - success
                        m_caster->CastSpell(m_caster, 23441, true);
                    else                                    // Gadgetzan Transporter Failure - failure
                        m_caster->CastSpell(m_caster, 23446, true);
                    return;
                case 25860:                                 // Reindeer Transformation
                {
                    if (!m_caster->HasAuraType(SPELL_AURA_MOUNTED))
                        return;

                    float flyspeed = m_caster->GetSpeedRate(MOVE_FLIGHT);
                    float speed = m_caster->GetSpeedRate(MOVE_RUN);

                    m_caster->RemoveAurasByType(SPELL_AURA_MOUNTED);

                    //5 different spells used depending on mounted speed and if mount can fly or not
                    if (flyspeed >= 4.1f)
                        // Flying Reindeer
                        m_caster->CastSpell(m_caster, 44827, true); //310% flying Reindeer
                    else if (flyspeed >= 3.8f)
                        // Flying Reindeer
                        m_caster->CastSpell(m_caster, 44825, true); //280% flying Reindeer
                    else if (flyspeed >= 1.6f)
                        // Flying Reindeer
                        m_caster->CastSpell(m_caster, 44824, true); //60% flying Reindeer
                    else if (speed >= 2.0f)
                        // Reindeer
                        m_caster->CastSpell(m_caster, 25859, true); //100% ground Reindeer
                    else
                        // Reindeer
                        m_caster->CastSpell(m_caster, 25858, true); //60% ground Reindeer

                    return;
                }
                case 26074:                                 // Holiday Cheer
                    // implemented at client side
                    return;
                // Polarity Shift
                case 28089:
                    if (unitTarget)
                        unitTarget->CastSpell(unitTarget, roll_chance_i(50) ? 28059 : 28084, true, NULL, NULL, m_caster->GetGUID());
                    break;
                // Polarity Shift
                case 39096:
                    if (unitTarget)
                        unitTarget->CastSpell(unitTarget, roll_chance_i(50) ? 39088 : 39091, true, NULL, NULL, m_caster->GetGUID());
                    break;
                case 29200:                                 // Purify Helboar Meat
                {
                    if (m_caster->GetTypeId() != TYPEID_PLAYER)
                        return;

                    uint32 spell_id = roll_chance_i(50)
                        ? 29277                             // Summon Purified Helboar Meat
                        : 29278;                            // Summon Toxic Helboar Meat

                    m_caster->CastSpell(m_caster,spell_id,true,NULL);
                    return;
                }
                case 29858:                                 // Soulshatter
                    if (unitTarget && unitTarget->CanHaveThreatList()
                        && unitTarget->getThreatManager().getThreat(m_caster) > 0.0f)
                        m_caster->CastSpell(unitTarget,32835,true);
                    return;
                case 30458:                                 // Nigh Invulnerability
                    if (!m_CastItem) return;
                    if (roll_chance_i(86))                   // Nigh-Invulnerability   - success
                        m_caster->CastSpell(m_caster, 30456, true, m_CastItem);
                    else                                    // Complete Vulnerability - backfire in 14% casts
                        m_caster->CastSpell(m_caster, 30457, true, m_CastItem);
                    return;
                case 30507:                                 // Poultryizer
                    if (!m_CastItem) return;
                    if (roll_chance_i(80))                   // Poultryized! - success
                        m_caster->CastSpell(unitTarget, 30501, true, m_CastItem);
                    else                                    // Poultryized! - backfire 20%
                        m_caster->CastSpell(unitTarget, 30504, true, m_CastItem);
                    return;
                case 35745:                                 // Socrethar's Stone
                {
                    uint32 spell_id;
                    switch(m_caster->GetAreaId())
                    {
                        case 3900: spell_id = 35743; break; // Socrethar Portal
                        case 3742: spell_id = 35744; break; // Socrethar Portal
                        default: return;
                    }

                    m_caster->CastSpell(m_caster, spell_id, true);
                    return;
                }
                case 37674:                                 // Chaos Blast
                {
                    if (!unitTarget)
                        return;

                    int32 basepoints0 = 100;
                    m_caster->CastCustomSpell(unitTarget, 37675, &basepoints0, NULL, NULL, true);
                    return;
                }
                // Wrath of the Astromancer
                case 42784:
                {
                    uint32 count = 0;
                    for (std::list<TargetInfo>::iterator ihit= m_UniqueTargetInfo.begin(); ihit != m_UniqueTargetInfo.end(); ++ihit)
                        if (ihit->effectMask & (1<<effIndex))
                            ++count;

                    damage = 12000; // maybe wrong value
                    damage /= count;

                    SpellEntry const *spellInfo = sSpellStore.LookupEntry(42784);

                     // now deal the damage
                    for (std::list<TargetInfo>::iterator ihit= m_UniqueTargetInfo.begin(); ihit != m_UniqueTargetInfo.end(); ++ihit)
                        if (ihit->effectMask & (1<<effIndex))
                        {
                            if (Unit* casttarget = Unit::GetUnit((*unitTarget), ihit->targetGUID))
                                m_caster->DealDamage(casttarget, damage, NULL, SPELL_DIRECT_DAMAGE, SPELL_SCHOOL_MASK_ARCANE, spellInfo, false);
                        }

                    return;
                }
                // Demon Broiled Surprise
                case 43723:
                {
                    if (m_caster->GetTypeId() != TYPEID_PLAYER)
                        return;

                    Player *player = (Player*)m_caster;

                    if (player && player->GetQuestStatus(11379) == QUEST_STATUS_INCOMPLETE)
                    {
                        Creature *creature = player->FindNearestCreature(19973, 10, false);
                        if (!creature)
                        {
                            SendCastResult(SPELL_FAILED_NOT_HERE);
                            return;
                        }

                        player->CastSpell(player, 43753, false);
                    }
                    return;
                }
                case 44875:                                 // Complete Raptor Capture
                {
                    if (!unitTarget || unitTarget->GetTypeId() != TYPEID_UNIT)
                        return;

                    unitTarget->ToCreature()->DespawnOrUnsummon();

                    //cast spell Raptor Capture Credit
                    m_caster->CastSpell(m_caster, 42337, true, NULL);
                    return;
                }
                case 47170:                                 // Impale Leviroth
                {
                    if (!unitTarget && unitTarget->GetEntry() != 26452 && unitTarget->HealthAbovePct(95))
                        return;

                        m_caster->DealDamage(unitTarget, unitTarget->CountPctFromMaxHealth(93));
                        return;
                }
                case 49357:                                 // Brewfest Mount Transformation
                    if (m_caster->GetTypeId() != TYPEID_PLAYER)
                        return;
                    if (!m_caster->HasAuraType(SPELL_AURA_MOUNTED))
                        return;
                    m_caster->RemoveAurasByType(SPELL_AURA_MOUNTED);
                    // Ram for Alliance, Kodo for Horde
                    if (m_caster->ToPlayer()->GetTeam() == ALLIANCE)
                    {
                        if (m_caster->GetSpeedRate(MOVE_RUN) >= 2.0f)
                            // 100% Ram
                            m_caster->CastSpell(m_caster, 43900, true);
                        else
                            // 60% Ram
                            m_caster->CastSpell(m_caster, 43899, true);
                    }
                    else
                    {
                        if (m_caster->ToPlayer()->GetSpeedRate(MOVE_RUN) >= 2.0f)
                            // 100% Kodo
                            m_caster->CastSpell(m_caster, 49379, true);
                        else
                            // 60% Kodo
                            m_caster->CastSpell(m_caster, 49378, true);
                    }
                    return;
                case 52845:                                 // Brewfest Mount Transformation (Faction Swap)
                    if (m_caster->GetTypeId() != TYPEID_PLAYER)
                        return;
                    if (!m_caster->HasAuraType(SPELL_AURA_MOUNTED))
                        return;
                    m_caster->RemoveAurasByType(SPELL_AURA_MOUNTED);
                    // Ram for Horde, Kodo for Alliance
                    if (m_caster->ToPlayer()->GetTeam() == HORDE)
                    {
                        if (m_caster->GetSpeedRate(MOVE_RUN) >= 2.0f)
                            // 100% Ram
                            m_caster->CastSpell(m_caster, 43900, true);
                        else
                            // 60% Ram
                            m_caster->CastSpell(m_caster, 43899, true);
                    }
                    else
                    {
                        if (m_caster->ToPlayer()->GetSpeedRate(MOVE_RUN) >= 2.0f)
                            // 100% Kodo
                            m_caster->CastSpell(m_caster, 49379, true);
                        else
                            // 60% Kodo
                            m_caster->CastSpell(m_caster, 49378, true);
                    }
                    return;
                case 55004:                                 // Nitro Boosts
                    if (!m_CastItem)
                        return;
                    if (roll_chance_i(95))                  // Nitro Boosts - success
                        m_caster->CastSpell(m_caster, 54861, true, m_CastItem);
                    else                                    // Knocked Up   - backfire 5%
                        m_caster->CastSpell(m_caster, 46014, true, m_CastItem);
                    return;
                case 50243:                                 // Teach Language
                {
                    if (m_caster->GetTypeId() != TYPEID_PLAYER)
                        return;

                    // spell has a 1/3 chance to trigger one of the below
                    if (roll_chance_i(66))
                        return;
                    if (m_caster->ToPlayer()->GetTeam() == ALLIANCE)
                    {
                        // 1000001 - gnomish binary
                        m_caster->CastSpell(m_caster, 50242, true);
                    }
                    else
                    {
                        // 01001000 - goblin binary
                        m_caster->CastSpell(m_caster, 50246, true);
                    }

                    return;
                }
                case 51582:                                 //Rocket Boots Engaged (Rocket Boots Xtreme and Rocket Boots Xtreme Lite)
                {
                    if (m_caster->GetTypeId() != TYPEID_PLAYER)
                        return;

                    if (Battleground* bg = m_caster->ToPlayer()->GetBattleground())
                        bg->EventPlayerDroppedFlag(m_caster->ToPlayer());

                    m_caster->CastSpell(m_caster, 30452, true, NULL);
                    return;
                }
                case 52759:                                 // Ancestral Awakening
                    if (!unitTarget)
                        return;
                    m_caster->CastCustomSpell(unitTarget, 52752, &damage, NULL, NULL, true);
                    return;
                case 54171:                                   //Divine Storm
                {
                    m_caster->CastCustomSpell(unitTarget, 54172, &damage, 0, 0, true);
                    return;
                }
                case 58418:                                 // Portal to Orgrimmar
                case 58420:                                 // Portal to Stormwind
                    return;                                 // implemented in EffectScript[0]
                case 62324: // Throw Passenger
                {
                    if (m_targets.HasTraj())
                    {
                        if (Vehicle *vehicle = m_caster->GetVehicleKit())
                            if (Unit *passenger = vehicle->GetPassenger(damage - 1))
                            {
                                std::list<Unit*> unitList;
                                // use 99 because it is 3d search
                                SearchAreaTarget(unitList, 99, PUSH_DST_CENTER, SPELL_TARGETS_ENTRY, 33114);
                                float minDist = 99 * 99;
                                Unit *target = NULL;
                                for (std::list<Unit*>::iterator itr = unitList.begin(); itr != unitList.end(); ++itr)
                                {
                                    if (Vehicle *seat = (*itr)->GetVehicleKit())
                                        if (!seat->GetPassenger(0))
                                            if (Unit *device = seat->GetPassenger(2))
                                                if (!device->GetCurrentSpell(CURRENT_CHANNELED_SPELL))
                                                {
                                                    float dist = (*itr)->GetExactDistSq(&m_targets.m_dstPos);
                                                    if (dist < minDist)
                                                    {
                                                        minDist = dist;
                                                        target = (*itr);
                                                    }
                                                }
                                }
                                if (target && target->IsWithinDist2d(&m_targets.m_dstPos, GetSpellRadius(m_spellInfo, effIndex, false) * 2)) // now we use *2 because the location of the seat is not correct
                                    passenger->EnterVehicle(target, 0);
                                else
                                {
                                    passenger->ExitVehicle();
                                    float x, y, z;
                                    m_targets.m_dstPos.GetPosition(x, y, z);
                                    passenger->GetMotionMaster()->MoveJump(x, y, z, m_targets.GetSpeedXY(), m_targets.GetSpeedZ());
                                }
                            }
                    }
                    return;
                }
                case 64385:                                 // Unusual Compass
                {
                    m_caster->SetOrientation(float(urand(0,62832)) / 10000.0f);
                    WorldPacket data;
                    m_caster->BuildHeartBeatMsg(&data);
                    m_caster->SendMessageToSet(&data,true);
                    return;
                }
                case 70769:                                 // Divine Storm!
                {
                    m_caster->ToPlayer()->RemoveSpellCooldown(53385, true);
                    return;
                }
                case 53808:                                 // Pygmy Oil
                {
                    Aura *pAura = m_caster->GetAura(53806);
                    if (pAura)
                        pAura->RefreshDuration();
                    else
                    {
                        pAura = m_caster->GetAura(53805);
                        if (!pAura || pAura->GetStackAmount() < 5 || !roll_chance_i(50))
                             m_caster->CastSpell(m_caster, 53805, true);
                        else
                        {
                            pAura->Remove();
                            m_caster->CastSpell(m_caster, 53806, true);
                        }
                    }
                    return;
                }
                case 54577:                                 // U.D.E.D.
                {
                    if (unitTarget->GetEntry() != 29402)
                        return;

                    m_caster->SummonGameObject(192693, unitTarget->GetPositionX(), unitTarget->GetPositionY(), unitTarget->GetPositionZ(), unitTarget->GetOrientation(), 0, 0, 0, 0, 100);
                    for (uint8 i = 0; i < 4; ++i)
                        m_caster->SummonGameObject(191567, float(unitTarget->GetPositionX() + irand(-7, 7)), float(unitTarget->GetPositionY() + irand(-7, 7)), unitTarget->GetPositionZ(), unitTarget->GetOrientation(), 0, 0, 0, 0, 100);

                    unitTarget->Kill(unitTarget);
                    return;
                }
                case 51961:                                 // Captured Chicken Cover - Quest 12702 & 12532
                {
                    if (m_caster->GetTypeId() != TYPEID_PLAYER
                        || !unitTarget->HasAura(51959)
                        || !(m_caster->ToPlayer()->GetQuestStatus(12702) == QUEST_STATUS_INCOMPLETE || m_caster->ToPlayer()->GetQuestStatus(12532) == QUEST_STATUS_INCOMPLETE))
                        return;

                    m_caster->CastSpell(m_caster, 51037, true);
                    unitTarget->Kill(unitTarget);
                    return;
                }
                case 74035:                                 // Motivate
                {
                    if (unitTarget->GetEntry() != 39623)
                        return;

                    m_caster->ToPlayer()->KilledMonsterCredit(39623, 0);
                    m_caster->ToPlayer()->KilledMonsterCredit(39466, 0);

                    Creature* creatureTarget = unitTarget->ToCreature();
                    creatureTarget->ForcedDespawn();
                    return;
                }
                case 74182:                                 // Shoot
                {
                    if (Vehicle *vehicle = m_caster->GetVehicleKit())
                            if (Unit *driver = vehicle->GetPassenger(0))
                                driver->CastSpell(driver, 74184, true);
                    return;
                }
                case 73082:                                 // Deploy Radiageigatron
                {
                    if (!unitTarget)
                        return;

                    m_caster->ToPlayer()->KilledMonsterCredit(unitTarget->GetEntry(), 0);
                    return;
                }
            }

            break;
        }
        case SPELLFAMILY_WARRIOR:
            // Charge
            if (m_spellInfo->SpellFamilyFlags & SPELLFAMILYFLAG_WARRIOR_CHARGE && m_spellInfo->SpellVisual[0] == 867)
            {
                int32 chargeBasePoints0 = damage;
                m_caster->CastCustomSpell(m_caster, 34846, &chargeBasePoints0, NULL, NULL, true);

                //Juggernaut crit bonus
                if (m_caster->HasAura(64976))
                    m_caster->CastSpell(m_caster, 65156, true);
                return;
            }
            //Slam
            if (m_spellInfo->SpellFamilyFlags[0] & SPELLFAMILYFLAG_WARRIOR_SLAM && m_spellInfo->SpellIconID == 559)
            {
                int32 bp0 = damage;
                m_caster->CastCustomSpell(unitTarget, 50783, &bp0, NULL, NULL, true, 0);
                return;
            }
            // Execute
            if (m_spellInfo->SpellFamilyFlags[EFFECT_0] & SPELLFAMILYFLAG_WARRIOR_EXECUTE)
            {
                if (!unitTarget)
                    return;

                spell_id = 20647;

                int32 rageUsed = std::min<int32>(300 - m_powerCost, m_caster->GetPower(POWER_RAGE));
                int32 newRage = std::max<int32>(0, m_caster->GetPower(POWER_RAGE) - rageUsed);

                // Sudden Death rage save
                if (AuraEffect * aurEff = m_caster->GetAuraEffect(SPELL_AURA_PROC_TRIGGER_SPELL, SPELLFAMILY_GENERIC, 1989, EFFECT_0))
                {
                    int32 ragesave = SpellMgr::CalculateSpellEffectAmount(aurEff->GetSpellProto(), EFFECT_1) * 10;
                    newRage = std::max(newRage, ragesave);
                }

                m_caster->SetPower(POWER_RAGE, uint32(newRage));

                // Glyph of Execution bonus
                if (AuraEffect * aurEff = m_caster->GetAuraEffect(58367, EFFECT_0))
                    rageUsed += aurEff->GetAmount() * 10;

                bp = damage + int32(rageUsed * m_spellInfo->EffectDamageMultiplier[effIndex] + m_caster->GetTotalAttackPowerValue(BASE_ATTACK) * 0.2f);
                break;
            }
            // Concussion Blow
            if (m_spellInfo->SpellFamilyFlags[0] & SPELLFAMILYFLAG_WARRIOR_CONCUSSION_BLOW)
            {
                m_damage += CalculatePctF(damage, m_caster->GetTotalAttackPowerValue(BASE_ATTACK));
                return;
            }
            switch(m_spellInfo->Id)
            {
                // Bloodthirst
                case 23881:
                {
                    m_caster->CastCustomSpell(unitTarget, 23885, &damage, NULL, NULL, true, NULL);
                    return;
                }
            }
            break;
        case SPELLFAMILY_WARLOCK:
            // Life Tap
            if (m_spellInfo->SpellFamilyFlags[0] & SPELLFAMILYFLAG_WARLOCK_LIFETAP)
            {
                float spFactor = 0.0f;
                switch (m_spellInfo->Id)
                {
                    case 11689: spFactor = 0.2f; break;
                    case 27222:
                    case 57946: spFactor = 0.5f; break;
                }
                int32 damage = int32(SpellMgr::CalculateSpellEffectAmount(m_spellInfo, 0) + (6.3875 * m_spellInfo->baseLevel));
                int32 mana = int32(damage + (m_caster->ToPlayer()->GetUInt32Value(PLAYER_FIELD_MOD_DAMAGE_DONE_POS+SPELL_SCHOOL_SHADOW) * spFactor));

                if (unitTarget && (int32(unitTarget->GetHealth()) > damage))
                {
                    // Shouldn't Appear in Combat Log
                    unitTarget->ModifyHealth(-damage);

                    // Improved Life Tap mod
                    if (AuraEffect const * aurEff = m_caster->GetDummyAuraEffect(SPELLFAMILY_WARLOCK, 208, 0))
                        AddPctN(mana, aurEff->GetAmount());

                    m_caster->CastCustomSpell(unitTarget, 31818, &mana, NULL, NULL, true);

                    // Mana Feed
                    int32 manaFeedVal = 0;
                    if (AuraEffect const * aurEff = m_caster->GetAuraEffect(SPELL_AURA_ADD_FLAT_MODIFIER, SPELLFAMILY_WARLOCK, 1982, 0))
                        manaFeedVal = aurEff->GetAmount();

                    if (manaFeedVal > 0)
                    {
                        ApplyPctN(manaFeedVal, mana);
                        m_caster->CastCustomSpell(m_caster, 32553, &manaFeedVal, NULL, NULL, true, NULL);
                    }
                }
                else
                    SendCastResult(SPELL_FAILED_FIZZLE);
                return;
            }
            break;
        case SPELLFAMILY_DRUID:
            // Starfall
            if (m_spellInfo->SpellFamilyFlags[2] & SPELLFAMILYFLAG2_DRUID_STARFALL)
            {
                //Shapeshifting into an animal form or mounting cancels the effect.
                if (m_caster->GetCreatureType() == CREATURE_TYPE_BEAST || m_caster->IsMounted())
                {
                    if (m_triggeredByAuraSpell)
                        m_caster->RemoveAurasDueToSpell(m_triggeredByAuraSpell->Id);
                    return;
                }

                //Any effect which causes you to lose control of your character will supress the starfall effect.
                if (m_caster->HasUnitState(UNIT_STAT_STUNNED | UNIT_STAT_FLEEING | UNIT_STAT_ROOT | UNIT_STAT_CONFUSED))
                    return;

                m_caster->CastSpell(unitTarget, damage, true);
                return;
            }
            break;
        case SPELLFAMILY_PALADIN:
           /* // Divine Storm
            if (m_spellInfo->SpellFamilyFlags[1] & SPELLFAMILYFLAG1_PALADIN_DIVINESTORM && effIndex == 1)
            {
                int32 dmg = CalculatePctN(m_damage, damage);
                if (!unitTarget)
                    unitTarget = m_caster;
                m_caster->CastCustomSpell(unitTarget, 54171, &dmg, 0, 0, true);
                return;
            } */

            switch(m_spellInfo->Id)
            {
                case 31789:                                 // Righteous Defense (step 1)
                {
                    // Clear targets for eff 1
                    for (std::list<TargetInfo>::iterator ihit = m_UniqueTargetInfo.begin(); ihit != m_UniqueTargetInfo.end(); ++ihit)
                        ihit->effectMask &= ~(1<<1);

                    // not empty (checked), copy
                    Unit::AttackerSet attackers = unitTarget->getAttackers();

                    // selected from list 3
                    for (uint32 i = 0; i < std::min(size_t(3), attackers.size()); ++i)
                    {
                        Unit::AttackerSet::iterator aItr = attackers.begin();
                        std::advance(aItr, rand() % attackers.size());
                        AddUnitTarget((*aItr), 1);
                        attackers.erase(aItr);
                    }

                    // now let next effect cast spell at each target.
                    return;
                }
            }
            break;
        case SPELLFAMILY_SHAMAN:
            // Cleansing Totem Pulse
            if (m_spellInfo->SpellFamilyFlags[0] & SPELLFAMILYFLAG_SHAMAN_TOTEM_EFFECTS && m_spellInfo->SpellIconID == 1673)
            {
                int32 bp1 = 1;
                // Cleansing Totem Effect
                if (unitTarget)
                    m_caster->CastCustomSpell(unitTarget, 52025, NULL, &bp1, NULL, true, NULL, NULL, m_originalCasterGUID);
                return;
            }
            // Healing Stream Totem
            if (m_spellInfo->SpellFamilyFlags[0] & SPELLFAMILYFLAG_SHAMAN_HEALING_STREAM)
            {
                if (!unitTarget)
                    return;
                // Restorative Totems
                if (Unit *owner = m_caster->GetOwner())
                    if (AuraEffect *dummy = owner->GetAuraEffect(SPELL_AURA_DUMMY, SPELLFAMILY_SHAMAN, 338, 1))
                        AddPctN(damage, dummy->GetAmount());

                    m_caster->CastCustomSpell(unitTarget, 52042, &damage, 0, 0, true, 0, 0, m_originalCasterGUID);
                return;
            }
            // Mana Spring Totem
            if (m_spellInfo->SpellFamilyFlags[0] & SPELLFAMILYFLAG_SHAMAN_MANA_SPRING)
            {
                if (!unitTarget || unitTarget->getPowerType() != POWER_MANA)
                    return;
                m_caster->CastCustomSpell(unitTarget, 52032, &damage, 0, 0, true, 0, 0, m_originalCasterGUID);
                return;
            }
            // Lava Lash
            if (m_spellInfo->SpellFamilyFlags[2] & SPELLFAMILYFLAG2_SHAMAN_LAVA_LASH)
            {
                if (m_caster->GetTypeId() != TYPEID_PLAYER)
                    return;

                if (m_caster->ToPlayer()->GetItemByPos(INVENTORY_SLOT_BAG_0, EQUIPMENT_SLOT_OFFHAND))
                {
                    // Damage is increased by 25% if your off-hand weapon is enchanted with Flametongue.
                    if (m_caster->GetAuraEffect(SPELL_AURA_DUMMY, SPELLFAMILY_SHAMAN, 0x200000, 0, 0))
                        AddPctN(m_damage, damage);
                }
                return;
            }
            break;
        case SPELLFAMILY_DEATHKNIGHT:
            // Death strike
            if (m_spellInfo->SpellFamilyFlags[0] & SPELLFAMILYFLAG_DK_DEATH_STRIKE)
            {
                uint32 count = unitTarget->GetDiseasesByCaster(m_caster->GetGUID());
                int32 bp = int32(count * m_caster->CountPctFromMaxHealth(int32(m_spellInfo->EffectDamageMultiplier[0])));
                // Improved Death Strike
                if (AuraEffect const * aurEff = m_caster->GetAuraEffect(SPELL_AURA_ADD_PCT_MODIFIER, SPELLFAMILY_DEATHKNIGHT, 2751, 0))
                    AddPctN(bp, m_caster->CalculateSpellDamage(m_caster, aurEff->GetSpellProto(), 2));
                m_caster->CastCustomSpell(m_caster, 45470, &bp, NULL, NULL, false);
                return;
            }
            // Death Coil
            if (m_spellInfo->SpellFamilyFlags[0] & SPELLFAMILYFLAG_DK_DEATH_COIL)
            {
                if (m_caster->IsFriendlyTo(unitTarget))
                {
                    int32 bp = int32(damage * 1.5f);
                    m_caster->CastCustomSpell(unitTarget, 47633, &bp, NULL, NULL, true);
                }
                else
                {
                    int32 bp = damage;
                    m_caster->CastCustomSpell(unitTarget, 47632, &bp, NULL, NULL, true);
                }
                return;
            }
            switch (m_spellInfo->Id)
            {
            case 49560: // Death Grip
                Position pos;
                GetSummonPosition(effIndex, pos);
                if (Unit *unit = unitTarget->GetVehicleBase()) // what is this for?
                    unit->CastSpell(pos.GetPositionX(), pos.GetPositionY(), pos.GetPositionZ(), damage, true);
                else if (!unitTarget->HasAuraType(SPELL_AURA_DEFLECT_SPELLS)) // Deterrence
                    unitTarget->CastSpell(pos.GetPositionX(), pos.GetPositionY(), pos.GetPositionZ(), damage, true);
                return;
            case 46584: // Raise Dead
                if (m_caster->GetTypeId() != TYPEID_PLAYER)
                    return;

                // Do we have talent Master of Ghouls?
                if (m_caster->HasAura(52143))
                    // summon as pet
                    bp = 52150;
                else
                    // or guardian
                    bp = 46585;

                if (m_targets.HasDst())
                    targets.setDst(m_targets.m_dstPos);
                else
                {
                    targets.setDst(*m_caster);
                    // Corpse not found - take reagents (only not triggered cast can take them)
                    triggered = false;
                }
                // Remove cooldown - summon spellls have category
                m_caster->ToPlayer()->RemoveSpellCooldown(m_spellInfo->Id, true);
                spell_id = 48289;
                break;
            // Raise dead - take reagents and trigger summon spells
            case 48289:
                if (m_targets.HasDst())
                    targets.setDst(m_targets.m_dstPos);

                spell_id = CalculateDamage(0, NULL);
                break;
            }
            break;
    }

    //spells triggered by dummy effect should not miss
    if (spell_id)
    {
        SpellEntry const *spellInfo = sSpellStore.LookupEntry(spell_id);

        if (!spellInfo)
        {
            sLog->outError("EffectDummy of spell %u: triggering unknown spell id %i\n", m_spellInfo->Id, spell_id);
            return;
        }

        targets.setUnitTarget(unitTarget);
        Spell* spell = new Spell(m_caster, spellInfo, triggered, m_originalCasterGUID, true);
        if (bp) spell->SetSpellValue(SPELLVALUE_BASE_POINT0, bp);
        spell->prepare(&targets);
    }

    // pet auras
    if (PetAura const* petSpell = sSpellMgr->GetPetAura(m_spellInfo->Id,effIndex))
    {
        m_caster->AddPetAura(petSpell);
        return;
    }

    // normal DB scripted effect
    sLog->outDebug(LOG_FILTER_SPELLS_AURAS, "Spell ScriptStart spellid %u in EffectDummy(%u)", m_spellInfo->Id, effIndex);
    m_caster->GetMap()->ScriptsStart(sSpellScripts, uint32(m_spellInfo->Id | (effIndex << 24)), m_caster, unitTarget);

    // Script based implementation. Must be used only for not good for implementation in core spell effects
    // So called only for not proccessed cases
    if (gameObjTarget)
        sScriptMgr->OnDummyEffect(m_caster, m_spellInfo->Id, effIndex, gameObjTarget);
    else if (unitTarget && unitTarget->GetTypeId() == TYPEID_UNIT)
        sScriptMgr->OnDummyEffect(m_caster, m_spellInfo->Id, effIndex, unitTarget->ToCreature());
    else if (itemTarget)
        sScriptMgr->OnDummyEffect(m_caster, m_spellInfo->Id, effIndex, itemTarget);
}

void Spell::EffectTriggerSpellWithValue(SpellEffIndex effIndex)
{
    uint32 triggered_spell_id = m_spellInfo->EffectTriggerSpell[effIndex];

    // normal case
    SpellEntry const *spellInfo = sSpellStore.LookupEntry(triggered_spell_id);

    if (!spellInfo)
    {
        sLog->outError("EffectTriggerSpellWithValue of spell %u: triggering unknown spell id %i", m_spellInfo->Id,triggered_spell_id);
        return;
    }

    int32 bp = damage;
    Unit * caster = GetTriggeredSpellCaster(spellInfo, m_caster, unitTarget);

    caster->CastCustomSpell(unitTarget,triggered_spell_id,&bp,&bp,&bp,true);
}

void Spell::EffectTriggerRitualOfSummoning(SpellEffIndex effIndex)
{
    uint32 triggered_spell_id = m_spellInfo->EffectTriggerSpell[effIndex];
    SpellEntry const *spellInfo = sSpellStore.LookupEntry(triggered_spell_id);

    if (!spellInfo)
    {
        sLog->outError("EffectTriggerRitualOfSummoning of spell %u: triggering unknown spell id %i", m_spellInfo->Id,triggered_spell_id);
        return;
    }

    finish();

    m_caster->CastSpell(unitTarget,spellInfo,false);
}

void Spell::EffectForceCast(SpellEffIndex effIndex)
{
    if (!unitTarget)
        return;

    uint32 triggered_spell_id = m_spellInfo->EffectTriggerSpell[effIndex];

    // normal case
    SpellEntry const *spellInfo = sSpellStore.LookupEntry(triggered_spell_id);

    if (!spellInfo)
    {
        sLog->outError("EffectForceCast of spell %u: triggering unknown spell id %i", m_spellInfo->Id,triggered_spell_id);
        return;
    }

    if (damage)
    {
        switch (m_spellInfo->Id)
        {
            case 52588: // Skeletal Gryphon Escape
            case 48598: // Ride Flamebringer Cue
                unitTarget->RemoveAura(damage);
                break;
            case 52463: // Hide In Mine Car
            case 52349: // Overtake
                unitTarget->CastCustomSpell(unitTarget, spellInfo->Id, &damage, NULL, NULL, true, NULL, NULL, m_originalCasterGUID);
                return;
            case 72378: // Blood Nova
            case 73058: // Blood Nova
                m_caster->CastSpell(unitTarget, 72380, true);   // additional spell cast
                break;
        }
    }

    Unit * caster = GetTriggeredSpellCaster(spellInfo, m_caster, unitTarget);

    caster->CastSpell(unitTarget, spellInfo, true, NULL, NULL, m_originalCasterGUID);
}

void Spell::EffectForceCastWithValue(SpellEffIndex effIndex)
{
    if (!unitTarget)
        return;

    uint32 triggered_spell_id = m_spellInfo->EffectTriggerSpell[effIndex];

    // normal case
    SpellEntry const *spellInfo = sSpellStore.LookupEntry(triggered_spell_id);

    if (!spellInfo)
    {
        sLog->outError("EffectForceCastWithValue of spell %u: triggering unknown spell id %i", m_spellInfo->Id,triggered_spell_id);
        return;
    }
    int32 bp = damage;
    Unit * caster = GetTriggeredSpellCaster(spellInfo, m_caster, unitTarget);

    caster->CastCustomSpell(unitTarget, spellInfo->Id, &bp, &bp, &bp, true, NULL, NULL, m_originalCasterGUID);
}

void Spell::EffectTriggerSpell(SpellEffIndex effIndex)
{
    // only unit case known
    if (!unitTarget)
    {
        if (gameObjTarget || itemTarget)
            sLog->outError("Spell::EffectTriggerSpell (Spell: %u): Unsupported non-unit case!",m_spellInfo->Id);
        return;
    }

    uint32 triggered_spell_id = m_spellInfo->EffectTriggerSpell[effIndex];
    Unit* originalCaster = NULL;

    // special cases
    switch(triggered_spell_id)
    {
        // Mirror Image
        case 58832:
        {
            // Glyph of Mirror Image
            if (m_caster->HasAura(63093))
               m_caster->CastSpell(m_caster, 65047, true); // Mirror Image

            break;
        }
        // Vanish (not exist)
        case 18461:
        {
            unitTarget->RemoveMovementImpairingAuras();
            unitTarget->RemoveAurasByType(SPELL_AURA_MOD_STALKED);

            // If this spell is given to an NPC, it must handle the rest using its own AI
            if (unitTarget->GetTypeId() != TYPEID_PLAYER)
                return;

            // See if we already are stealthed. If so, we're done.
            if (unitTarget->HasAura(1784))
                return;

            // Reset cooldown on stealth if needed
            if (unitTarget->ToPlayer()->HasSpellCooldown(1784))
                unitTarget->ToPlayer()->RemoveSpellCooldown(1784);

            triggered_spell_id = 1784;
            break;
        }
        // Demonic Empowerment -- succubus
        case 54437:
        {
            unitTarget->RemoveMovementImpairingAuras();
            unitTarget->RemoveAurasByType(SPELL_AURA_MOD_STALKED);
            unitTarget->RemoveAurasByType(SPELL_AURA_MOD_STUN);

            // Cast Lesser Invisibility
            triggered_spell_id = 7870;
            break;
        }
        // just skip
        case 23770:                                         // Sayge's Dark Fortune of *
            // not exist, common cooldown can be implemented in scripts if need.
            return;
        // Brittle Armor - (need add max stack of 24575 Brittle Armor)
        case 29284:
        {
            // Brittle Armor
            SpellEntry const* spell = sSpellStore.LookupEntry(24575);
            if (!spell)
                return;

            for (uint32 j = 0; j < spell->StackAmount; ++j)
                m_caster->CastSpell(unitTarget, spell->Id, true);
            return;
        }
        // Mercurial Shield - (need add max stack of 26464 Mercurial Shield)
        case 29286:
        {
            // Mercurial Shield
            SpellEntry const* spell = sSpellStore.LookupEntry(26464);
            if (!spell)
                return;

            for (uint32 j = 0; j < spell->StackAmount; ++j)
                m_caster->CastSpell(unitTarget, spell->Id, true);
            return;
        }
        // Righteous Defense
        case 31980:
        {
            m_caster->CastSpell(unitTarget, 31790, true);
            return;
        }
        // Cloak of Shadows
        case 35729:
        {
            uint32 dispelMask = GetDispellMask(DISPEL_ALL);
            Unit::AuraApplicationMap& Auras = unitTarget->GetAppliedAuras();
            for (Unit::AuraApplicationMap::iterator iter = Auras.begin(); iter != Auras.end();)
            {
                // remove all harmful spells on you...
                SpellEntry const* spell = iter->second->GetBase()->GetSpellProto();
                if ((spell->DmgClass == SPELL_DAMAGE_CLASS_MAGIC // only affect magic spells
                    || ((1<<spell->Dispel) & dispelMask))
                    // ignore positive and passive auras
                    && !iter->second->IsPositive() && !iter->second->GetBase()->IsPassive())
                {
                    m_caster->RemoveAura(iter);
                }
                else
                    iter++;
            }
            return;
        }
        // Priest Shadowfiend (34433) need apply mana gain trigger aura on pet
        case 41967:
        {
            if (Unit *pet = unitTarget->GetGuardianPet())
                pet->CastSpell(pet, 28305, true);
            return;
        }
        // Empower Rune Weapon
        case 53258:
            return; // skip, hack-added in spell effect
        // Snake Trap
        case 57879:
            originalCaster = m_originalCaster;
            break;
        // Coldflame
        case 33801:
            return; // just make the core stfu
    }

    // normal case
    SpellEntry const *spellInfo = sSpellStore.LookupEntry(triggered_spell_id);
    if (!spellInfo)
    {
        sLog->outError("EffectTriggerSpell of spell %u: triggering unknown spell id %i", m_spellInfo->Id,triggered_spell_id);
        return;
    }

    // Remove spell cooldown (not category) if spell triggering spell with cooldown and same category
    // Needed by freezing arrow and few other spells
    if (m_caster->GetTypeId() == TYPEID_PLAYER && m_spellInfo->CategoryRecoveryTime && spellInfo->CategoryRecoveryTime
        && m_spellInfo->Category == spellInfo->Category)
        m_caster->ToPlayer()->RemoveSpellCooldown(spellInfo->Id);

    // Note: not exist spells with weapon req. and IsSpellHaveCasterSourceTargets == true
    // so this just for speedup places in else
    Unit * caster = GetTriggeredSpellCaster(spellInfo, m_caster, unitTarget);

    caster->CastSpell(unitTarget,spellInfo,true, 0, 0, (originalCaster ? originalCaster->GetGUID() : 0));
}

void Spell::EffectTriggerMissileSpell(SpellEffIndex effIndex)
{
    uint32 triggered_spell_id = m_spellInfo->EffectTriggerSpell[effIndex];

    // normal case
    SpellEntry const *spellInfo = sSpellStore.LookupEntry(triggered_spell_id);

    if (!spellInfo)
    {
        sLog->outError("EffectTriggerMissileSpell of spell %u (eff: %u): triggering unknown spell id %u",
            m_spellInfo->Id,effIndex,triggered_spell_id);
        return;
    }

    if (m_CastItem)
        sLog->outStaticDebug("WORLD: cast Item spellId - %i", spellInfo->Id);

    // Remove spell cooldown (not category) if spell triggering spell with cooldown and same category
    // Needed by freezing arrow and few other spells
    if (m_caster->GetTypeId() == TYPEID_PLAYER && m_spellInfo->CategoryRecoveryTime && spellInfo->CategoryRecoveryTime
        && m_spellInfo->Category == spellInfo->Category)
        m_caster->ToPlayer()->RemoveSpellCooldown(spellInfo->Id);

    float x, y, z;
    m_targets.m_dstPos.GetPosition(x, y, z);
    m_caster->CastSpell(x, y, z, spellInfo->Id, true, m_CastItem, 0, m_originalCasterGUID);
}

void Spell::EffectJump(SpellEffIndex effIndex)
{
    if (m_caster->isInFlight())
        return;

    float x,y,z,o;
    if (m_targets.getUnitTarget())
    {
        m_targets.getUnitTarget()->GetContactPoint(m_caster,x,y,z,CONTACT_DISTANCE);
        o = m_caster->GetOrientation();
    }
    else if (m_targets.getGOTarget())
    {
        m_targets.getGOTarget()->GetContactPoint(m_caster,x,y,z,CONTACT_DISTANCE);
        o = m_caster->GetOrientation();
    }
    else
    {
        sLog->outError("Spell::EffectJump - unsupported target mode for spell ID %u", m_spellInfo->Id);
        return;
    }

    float speedXY, speedZ;
    CalculateJumpSpeeds(effIndex, m_caster->GetExactDist2d(x, y), speedXY, speedZ);
    m_caster->GetMotionMaster()->MoveJump(x, y, z, speedXY, speedZ);
}

void Spell::EffectJumpDest(SpellEffIndex effIndex)
{
    if (m_caster->isInFlight())
        return;

    // Init dest coordinates
    float x,y,z,o;
    if (m_targets.HasDst())
    {
        m_targets.m_dstPos.GetPosition(x, y, z);

        if (m_spellInfo->EffectImplicitTargetA[effIndex] == TARGET_DEST_TARGET_BACK)
        {
            // explicit cast data from client or server-side cast
            // some spell at client send caster
            Unit* pTarget = NULL;
            if (m_targets.getUnitTarget() && m_targets.getUnitTarget() != m_caster)
                pTarget = m_targets.getUnitTarget();
            else if (m_caster->getVictim())
                pTarget = m_caster->getVictim();
            else if (m_caster->GetTypeId() == TYPEID_PLAYER)
                pTarget = ObjectAccessor::GetUnit(*m_caster, m_caster->ToPlayer()->GetSelection());

            o = pTarget ? pTarget->GetOrientation() : m_caster->GetOrientation();
        }
        else
            o = m_caster->GetOrientation();
    }
    else
    {
        sLog->outError("Spell::EffectJumpDest - unsupported target mode for spell ID %u", m_spellInfo->Id);
        return;
    }

    float speedXY, speedZ;
    CalculateJumpSpeeds(effIndex, m_caster->GetExactDist2d(x, y), speedXY, speedZ);
    m_caster->GetMotionMaster()->MoveJump(x, y, z, speedXY, speedZ);
}

void Spell::CalculateJumpSpeeds(uint8 i, float dist, float & speedXY, float & speedZ)
{
    if (m_spellInfo->EffectMiscValue[i])
        speedZ = float(m_spellInfo->EffectMiscValue[i])/10;
    else if (m_spellInfo->EffectMiscValueB[i])
        speedZ = float(m_spellInfo->EffectMiscValueB[i])/10;
    else
        speedZ = 10.0f;
    speedXY = dist * 10.0f / speedZ;
}

void Spell::EffectTeleportUnits(SpellEffIndex /*effIndex*/)
{
    if (!unitTarget || unitTarget->isInFlight())
        return;

    // Pre effects
    uint8 uiMaxSafeLevel = 0;
    switch (m_spellInfo->Id)
    {
        case 48129:  // Scroll of Recall
            uiMaxSafeLevel = 40;
        case 60320:  // Scroll of Recall II
            if (!uiMaxSafeLevel)
                uiMaxSafeLevel = 70;
        case 60321:  // Scroll of Recal III
            if (!uiMaxSafeLevel)
                uiMaxSafeLevel = 80;

            if (unitTarget->getLevel() > uiMaxSafeLevel)
            {
                unitTarget->AddAura(60444,unitTarget); //Apply Lost! Aura
                return;
            }
            break;
        case 66550: // teleports outside (Isle of Conquest)
            if (Player* pTarget = unitTarget->ToPlayer())
            {
                if (pTarget->GetTeamId() == TEAM_ALLIANCE)
                    m_targets.setDst(442.24f,-835.25f,44.30f,0.06f,628);
                else
                    m_targets.setDst(1120.43f,-762.11f,47.92f,2.94f,628);
            }
            break;
        case 66551: // teleports inside (Isle of Conquest)
            if (Player* pTarget = unitTarget->ToPlayer())
            {
                if (pTarget->GetTeamId() == TEAM_ALLIANCE)
                    m_targets.setDst(389.57f,-832.38f,48.65f,3.00f,628);
                else
                    m_targets.setDst(1174.85f,-763.24f,48.72f,6.26f,628);
            }
            break;
    }

    // If not exist data for dest location - return
    if (!m_targets.HasDst())
    {
        sLog->outError("Spell::EffectTeleportUnits - does not have destination for spell ID %u\n", m_spellInfo->Id);
        return;
    }

    // Init dest coordinates
    uint32 mapid = m_targets.m_dstPos.GetMapId();
    if (mapid == MAPID_INVALID)
        mapid = unitTarget->GetMapId();
    float x, y, z, orientation;
    m_targets.m_dstPos.GetPosition(x, y, z, orientation);
    if (!orientation && m_targets.getUnitTarget())
        orientation = m_targets.getUnitTarget()->GetOrientation();
    sLog->outDebug(LOG_FILTER_SPELLS_AURAS, "Spell::EffectTeleportUnits - teleport unit to %u %f %f %f %f\n", mapid, x, y, z, orientation);

    if (mapid == unitTarget->GetMapId())
        unitTarget->NearTeleportTo(x, y, z, orientation, unitTarget == m_caster);
    else if (unitTarget->GetTypeId() == TYPEID_PLAYER)
        unitTarget->ToPlayer()->TeleportTo(mapid, x, y, z, orientation, unitTarget == m_caster ? TELE_TO_SPELL : 0);

    // post effects for TARGET_DST_DB
    switch (m_spellInfo->Id)
    {
        // Dimensional Ripper - Everlook
        case 23442:
        {
            int32 r = irand(0, 119);
            if (r >= 70)                                  // 7/12 success
            {
                if (r < 100)                              // 4/12 evil twin
                    m_caster->CastSpell(m_caster, 23445, true);
                else                                        // 1/12 fire
                    m_caster->CastSpell(m_caster, 23449, true);
            }
            return;
        }
        // Ultrasafe Transporter: Toshley's Station
        case 36941:
        {
            if (roll_chance_i(50))                        // 50% success
            {
                int32 rand_eff = urand(1, 7);
                switch (rand_eff)
                {
                    case 1:
                        // soul split - evil
                        m_caster->CastSpell(m_caster, 36900, true);
                        break;
                    case 2:
                        // soul split - good
                        m_caster->CastSpell(m_caster, 36901, true);
                        break;
                    case 3:
                        // Increase the size
                        m_caster->CastSpell(m_caster, 36895, true);
                        break;
                    case 4:
                        // Decrease the size
                        m_caster->CastSpell(m_caster, 36893, true);
                        break;
                    case 5:
                    // Transform
                    {
                        if (m_caster->ToPlayer()->GetTeam() == ALLIANCE)
                            m_caster->CastSpell(m_caster, 36897, true);
                        else
                            m_caster->CastSpell(m_caster, 36899, true);
                        break;
                    }
                    case 6:
                        // chicken
                        m_caster->CastSpell(m_caster, 36940, true);
                        break;
                    case 7:
                        // evil twin
                        m_caster->CastSpell(m_caster, 23445, true);
                        break;
                }
            }
            return;
        }
        // Dimensional Ripper - Area 52
        case 36890:
        {
            if (roll_chance_i(50))                        // 50% success
            {
                int32 rand_eff = urand(1, 4);
                switch (rand_eff)
                {
                    case 1:
                        // soul split - evil
                        m_caster->CastSpell(m_caster, 36900, true);
                        break;
                    case 2:
                        // soul split - good
                        m_caster->CastSpell(m_caster, 36901, true);
                        break;
                    case 3:
                        // Increase the size
                        m_caster->CastSpell(m_caster, 36895, true);
                        break;
                    case 4:
                        // Transform
                    {
                        if (m_caster->ToPlayer()->GetTeam() == ALLIANCE)
                            m_caster->CastSpell(m_caster, 36897, true);
                        else
                            m_caster->CastSpell(m_caster, 36899, true);
                        break;
                    }
                }
            }
            return;
        }
    }
}

void Spell::EffectApplyAura(SpellEffIndex effIndex)
{
    if (!m_spellAura || !unitTarget)
        return;
    ASSERT(unitTarget == m_spellAura->GetOwner());
    m_spellAura->_ApplyEffectForTargets(effIndex);
}

void Spell::EffectApplyAreaAura(SpellEffIndex effIndex)
{
    if (!m_spellAura || !unitTarget)
        return;
    ASSERT (unitTarget == m_spellAura->GetOwner());
    m_spellAura->_ApplyEffectForTargets(effIndex);
}

void Spell::EffectUnlearnSpecialization(SpellEffIndex effIndex)
{
    if (!unitTarget || unitTarget->GetTypeId() != TYPEID_PLAYER)
        return;

    Player *_player = (Player*)unitTarget;
    uint32 spellToUnlearn = m_spellInfo->EffectTriggerSpell[effIndex];

    _player->removeSpell(spellToUnlearn);

    sLog->outDebug(LOG_FILTER_SPELLS_AURAS, "Spell: Player %u has unlearned spell %u from NpcGUID: %u", _player->GetGUIDLow(), spellToUnlearn, m_caster->GetGUIDLow());
}

void Spell::EffectPowerDrain(SpellEffIndex effIndex)
{
    if (m_spellInfo->EffectMiscValue[effIndex] < 0 || m_spellInfo->EffectMiscValue[effIndex] >= int8(MAX_POWERS))
        return;

    Powers powerType = Powers(m_spellInfo->EffectMiscValue[effIndex]);

    if (!unitTarget || !unitTarget->isAlive() || unitTarget->getPowerType() != powerType || damage < 0)
        return;

    // add spell damage bonus
    damage = m_caster->SpellDamageBonus(unitTarget, m_spellInfo, uint32(damage), SPELL_DIRECT_DAMAGE);

    // resilience reduce mana draining effect at spell crit damage reduction (added in 2.4)
    int32 power = damage;
    if (powerType == POWER_MANA)
        power -= unitTarget->GetSpellCritDamageReduction(power);

    int32 newDamage = -(unitTarget->ModifyPower(powerType, -int32(power)));

    float gainMultiplier = 0.0f;

    // Don`t restore from self drain
    if (m_caster != unitTarget)
    {
        gainMultiplier = SpellMgr::CalculateSpellEffectValueMultiplier(m_spellInfo, effIndex, m_originalCaster, this);

        int32 gain = int32(newDamage * gainMultiplier);

        m_caster->EnergizeBySpell(m_caster, m_spellInfo->Id, gain, powerType);
    }
    ExecuteLogEffectTakeTargetPower(effIndex, unitTarget, powerType, newDamage, gainMultiplier);
}

void Spell::EffectSendEvent(SpellEffIndex effIndex)
{
    /*
    we do not handle a flag dropping or clicking on flag in battleground by sendevent system
    */
    sLog->outDebug(LOG_FILTER_SPELLS_AURAS, "Spell ScriptStart %u for spellid %u in EffectSendEvent ", m_spellInfo->EffectMiscValue[effIndex], m_spellInfo->Id);

    Object *pTarget;
    if (focusObject)
        pTarget = focusObject;
    else if (unitTarget)
        pTarget = unitTarget;
    else if (gameObjTarget)
        pTarget = gameObjTarget;
    else
        pTarget = NULL;

    if (unitTarget)
    {
        if (ZoneScript* zoneScript = unitTarget->GetZoneScript())
            zoneScript->ProcessEvent(unitTarget, m_spellInfo->EffectMiscValue[effIndex]);
    }

    m_caster->GetMap()->ScriptsStart(sEventScripts, m_spellInfo->EffectMiscValue[effIndex], m_caster, pTarget);
}

void Spell::EffectPowerBurn(SpellEffIndex effIndex)
{
    if (m_spellInfo->EffectMiscValue[effIndex] < 0 || m_spellInfo->EffectMiscValue[effIndex] >= int8(MAX_POWERS))
        return;

    Powers powerType = Powers(m_spellInfo->EffectMiscValue[effIndex]);

    if (!unitTarget || !unitTarget->isAlive() || unitTarget->getPowerType() != powerType || damage < 0)
        return;

    // burn x% of target's mana, up to maximum of 2x% of caster's mana (Mana Burn)
    if (m_spellInfo->ManaCostPercentage)
    {
        int32 maxDamage = int32(CalculatePctN(m_caster->GetMaxPower(powerType), damage * 2));
        damage = int32(CalculatePctN(unitTarget->GetMaxPower(powerType), damage));
        damage = std::min(damage, maxDamage);
    }

    int32 power = damage;
    // resilience reduce mana draining effect at spell crit damage reduction (added in 2.4)
    if (powerType == POWER_MANA)
        power -= unitTarget->GetSpellCritDamageReduction(power);

    int32 newDamage = -(unitTarget->ModifyPower(powerType, -power));

    // NO - Not a typo - EffectPowerBurn uses effect value multiplier - not effect damage multiplier
    float dmgMultiplier = SpellMgr::CalculateSpellEffectValueMultiplier(m_spellInfo, effIndex, m_originalCaster, this);

    // add log data before multiplication (need power amount, not damage)
    ExecuteLogEffectTakeTargetPower(effIndex, unitTarget, powerType, newDamage, 0.0f);

    newDamage = int32(newDamage * dmgMultiplier);

    m_damage += newDamage;
}

void Spell::EffectHeal(SpellEffIndex /*effIndex*/)
{
}

void Spell::SpellDamageHeal(SpellEffIndex /*effIndex*/)
{
    if (unitTarget && unitTarget->isAlive() && damage >= 0)
    {
        // Try to get original caster
        Unit *caster = m_originalCasterGUID ? m_originalCaster : m_caster;

        // Skip if m_originalCaster not available
        if (!caster)
            return;

        int32 addhealth = damage;

        // Vessel of the Naaru (Vial of the Sunwell trinket)
        if (m_spellInfo->Id == 45064)
        {
            // Amount of heal - depends from stacked Holy Energy
            int damageAmount = 0;
            if (AuraEffect const * aurEff = m_caster->GetAuraEffect(45062, 0))
            {
                damageAmount+= aurEff->GetAmount();
                m_caster->RemoveAurasDueToSpell(45062);
            }

            addhealth += damageAmount;
        }
        // Swiftmend - consumes Regrowth or Rejuvenation
        else if (m_spellInfo->TargetAuraState == AURA_STATE_SWIFTMEND && unitTarget->HasAuraState(AURA_STATE_SWIFTMEND, m_spellInfo, m_caster))
        {
            Unit::AuraEffectList const& RejorRegr = unitTarget->GetAuraEffectsByType(SPELL_AURA_PERIODIC_HEAL);
            // find most short by duration
            AuraEffect *targetAura = NULL;
            for (Unit::AuraEffectList::const_iterator i = RejorRegr.begin(); i != RejorRegr.end(); ++i)
            {
                if ((*i)->GetSpellProto()->SpellFamilyName == SPELLFAMILY_DRUID
                    && (*i)->GetSpellProto()->SpellFamilyFlags[0] & 0x50)
                {
                    if (!targetAura || (*i)->GetBase()->GetDuration() < targetAura->GetBase()->GetDuration())
                        targetAura = *i;
                }
            }

            if (!targetAura)
            {
                sLog->outError("Target(GUID:" UI64FMTD ") has aurastate AURA_STATE_SWIFTMEND but no matching aura.", unitTarget->GetGUID());
                return;
            }

            int32 tickheal = targetAura->GetAmount();
            if (Unit* auraCaster = targetAura->GetCaster())
                tickheal = auraCaster->SpellHealingBonus(unitTarget, targetAura->GetSpellProto(), tickheal, DOT);
            //int32 tickheal = targetAura->GetSpellProto()->EffectBasePoints[idx] + 1;
            //It is said that talent bonus should not be included

            int32 tickcount = 0;
            // Rejuvenation
            if (targetAura->GetSpellProto()->SpellFamilyFlags[0] & 0x10)
                tickcount = 4;
            // Regrowth
            else // if (targetAura->GetSpellProto()->SpellFamilyFlags[0] & 0x40)
                tickcount = 6;

            addhealth += tickheal * tickcount;

            // Glyph of Swiftmend
            if (!caster->HasAura(54824))
                unitTarget->RemoveAura(targetAura->GetId(), targetAura->GetCasterGUID());

            //addhealth += tickheal * tickcount;
            //addhealth = caster->SpellHealingBonus(m_spellInfo, addhealth,HEAL, unitTarget);
        }
        // Glyph of Nourish
        else if (m_spellInfo->SpellFamilyName == SPELLFAMILY_DRUID && m_spellInfo->SpellFamilyFlags[1] & 0x2000000)
        {
            addhealth = caster->SpellHealingBonus(unitTarget, m_spellInfo, addhealth, HEAL);

            if (AuraEffect const* aurEff = m_caster->GetAuraEffect(62971, 0))
            {
                Unit::AuraEffectList const& Periodic = unitTarget->GetAuraEffectsByType(SPELL_AURA_PERIODIC_HEAL);
                for (Unit::AuraEffectList::const_iterator i = Periodic.begin(); i != Periodic.end(); ++i)
                {
                    if (m_caster->GetGUID() == (*i)->GetCasterGUID())
                        AddPctN(addhealth, aurEff->GetAmount());
                }
            }
        }
        // Lifebloom - final heal coef multiplied by original DoT stack
        else if (m_spellInfo->Id == 33778)
            addhealth = caster->SpellHealingBonus(unitTarget, m_spellInfo, addhealth, HEAL, m_spellValue->EffectBasePoints[1]);
        // Riptide - increase healing done by Chain Heal
        else if (m_spellInfo->SpellFamilyName == SPELLFAMILY_SHAMAN && m_spellInfo->SpellFamilyFlags[0] & 0x100)
        {
            addhealth = caster->SpellHealingBonus(unitTarget, m_spellInfo, addhealth, HEAL);
            if (AuraEffect * aurEff = unitTarget->GetAuraEffect(SPELL_AURA_PERIODIC_HEAL, SPELLFAMILY_SHAMAN, 0, 0, 0x10, m_originalCasterGUID))
            {
                addhealth = int32(addhealth * 1.25f);
                // consume aura
                unitTarget->RemoveAura(aurEff->GetBase());
            }
        }
        // Death Pact - return pct of max health to caster
        else if (m_spellInfo->SpellFamilyName == SPELLFAMILY_DEATHKNIGHT && m_spellInfo->SpellFamilyFlags[0] & 0x00080000)
            addhealth = caster->SpellHealingBonus(unitTarget, m_spellInfo, int32(caster->CountPctFromMaxHealth(damage)), HEAL);
        else
            addhealth = caster->SpellHealingBonus(unitTarget, m_spellInfo, addhealth, HEAL);

        // Remove Grievious bite if fully healed
        if (unitTarget->HasAura(48920) && (unitTarget->GetHealth() + addhealth >= unitTarget->GetMaxHealth()))
            unitTarget->RemoveAura(48920);

        m_damage -= addhealth;
    }
}

void Spell::EffectHealPct(SpellEffIndex /*effIndex*/)
{
    if (!unitTarget || !unitTarget->isAlive() || damage < 0)
        return;

    // Skip if m_originalCaster not available
    if (!m_originalCaster)
        return;

    // Rune Tap - Party
    if (m_spellInfo->Id == 59754 && unitTarget == m_caster)
        return;

    m_healing += m_originalCaster->SpellHealingBonus(unitTarget, m_spellInfo, unitTarget->CountPctFromMaxHealth(damage), HEAL);
}

void Spell::EffectHealMechanical(SpellEffIndex /*effIndex*/)
{
    if (!unitTarget || !unitTarget->isAlive() || damage < 0)
        return;

    // Skip if m_originalCaster not available
    if (!m_originalCaster)
        return;

    m_healing += m_originalCaster->SpellHealingBonus(unitTarget, m_spellInfo, uint32(damage), HEAL);
}

void Spell::EffectHealthLeech(SpellEffIndex effIndex)
{
    if (!unitTarget || !unitTarget->isAlive() || damage < 0)
        return;

    sLog->outDebug(LOG_FILTER_SPELLS_AURAS, "HealthLeech :%i", damage);

    float healMultiplier = SpellMgr::CalculateSpellEffectValueMultiplier(m_spellInfo, effIndex, m_originalCaster, this);

    damage += m_originalCaster->SpellDamageBonus(unitTarget, m_spellInfo, uint32(damage), SPELL_DIRECT_DAMAGE);

    m_damage += damage;
    // get max possible damage, don't count overkill for heal
    uint32 healthGain = uint32(-unitTarget->GetHealthGain(-damage) * healMultiplier);

    if (m_caster->isAlive())
    {
        healthGain = m_caster->SpellHealingBonus(m_caster, m_spellInfo, healthGain, HEAL);
        m_caster->HealBySpell(m_caster, m_spellInfo, uint32(healthGain));
    }
}

void Spell::DoCreateItem(uint32 /*i*/, uint32 itemtype)
{
    if (!unitTarget || unitTarget->GetTypeId() != TYPEID_PLAYER)
        return;

    Player* player = (Player*)unitTarget;

    uint32 newitemid = itemtype;
    ItemPrototype const *pProto = ObjectMgr::GetItemPrototype(newitemid);
    if (!pProto)
    {
        player->SendEquipError(EQUIP_ERR_ITEM_NOT_FOUND, NULL, NULL);
        return;
    }

    // bg reward have some special in code work
    uint32 bgType = 0;
    switch(m_spellInfo->Id)
    {
        case SPELL_AV_MARK_WINNER:
        case SPELL_AV_MARK_LOSER:
            bgType = BATTLEGROUND_AV;
            break;
        case SPELL_WS_MARK_WINNER:
        case SPELL_WS_MARK_LOSER:
            bgType = BATTLEGROUND_WS;
            break;
        case SPELL_AB_MARK_WINNER:
        case SPELL_AB_MARK_LOSER:
            bgType = BATTLEGROUND_AB;
            break;
        default:
            break;
    }

    uint32 num_to_add = damage;

    if (num_to_add < 1)
        num_to_add = 1;
    if (num_to_add > pProto->GetMaxStackSize())
        num_to_add = pProto->GetMaxStackSize();

    // init items_count to 1, since 1 item will be created regardless of specialization
    int items_count=1;
    // the chance to create additional items
    float additionalCreateChance=0.0f;
    // the maximum number of created additional items
    uint8 additionalMaxNum=0;
    // get the chance and maximum number for creating extra items
    if (canCreateExtraItems(player, m_spellInfo->Id, additionalCreateChance, additionalMaxNum))
    {
        // roll with this chance till we roll not to create or we create the max num
        while (roll_chance_f(additionalCreateChance) && items_count <= additionalMaxNum)
            ++items_count;
    }

    // really will be created more items
    num_to_add *= items_count;

    // can the player store the new item?
    ItemPosCountVec dest;
    uint32 no_space = 0;
    uint8 msg = player->CanStoreNewItem(NULL_BAG, NULL_SLOT, dest, newitemid, num_to_add, &no_space);
    if (msg != EQUIP_ERR_OK)
    {
        // convert to possible store amount
        if (msg == EQUIP_ERR_INVENTORY_FULL || msg == EQUIP_ERR_CANT_CARRY_MORE_OF_THIS)
            num_to_add -= no_space;
        else
        {
            // if not created by another reason from full inventory or unique items amount limitation
            player->SendEquipError(msg, NULL, NULL, newitemid);
            return;
        }
    }

    if (num_to_add)
    {
        // create the new item and store it
        Item* pItem = player->StoreNewItem(dest, newitemid, true, Item::GenerateItemRandomPropertyId(newitemid));

        // was it successful? return error if not
        if (!pItem)
        {
            player->SendEquipError(EQUIP_ERR_ITEM_NOT_FOUND, NULL, NULL);
            return;
        }

        // set the "Crafted by ..." property of the item
        if (pItem->GetProto()->Class != ITEM_CLASS_CONSUMABLE && pItem->GetProto()->Class != ITEM_CLASS_QUEST && newitemid != 6265 && newitemid != 6948)
            pItem->SetUInt32Value(ITEM_FIELD_CREATOR, player->GetGUIDLow());

        // send info to the client
        if (pItem)
            player->SendNewItem(pItem, num_to_add, true, bgType == 0);

        // we succeeded in creating at least one item, so a levelup is possible
        if (bgType == 0)
            player->UpdateCraftSkill(m_spellInfo->Id);
    }

/*
    // for battleground marks send by mail if not add all expected
    if (no_space > 0 && bgType)
    {
        if (Battleground* bg = sBattlegroundMgr->GetBattlegroundTemplate(BattlegroundTypeId(bgType)))
            bg->SendRewardMarkByMail(player, newitemid, no_space);
    }
*/
}

void Spell::EffectCreateItem(SpellEffIndex effIndex)
{
    DoCreateItem(effIndex,m_spellInfo->EffectItemType[effIndex]);
    ExecuteLogEffectCreateItem(effIndex, m_spellInfo->EffectItemType[effIndex]);
}

void Spell::EffectCreateItem2(SpellEffIndex effIndex)
{
    if (m_caster->GetTypeId() != TYPEID_PLAYER)
        return;
    Player* player = (Player*)m_caster;

    uint32 item_id = m_spellInfo->EffectItemType[effIndex];

    if (item_id)
        DoCreateItem(effIndex, item_id);

    // special case: fake item replaced by generate using spell_loot_template
    if (IsLootCraftingSpell(m_spellInfo))
    {
        if (item_id)
        {
            if (!player->HasItemCount(item_id, 1))
                return;

            // remove reagent
            uint32 count = 1;
            player->DestroyItemCount(item_id, count, true);

            // create some random items
            player->AutoStoreLoot(m_spellInfo->Id, LootTemplates_Spell);
        }
        else
            player->AutoStoreLoot(m_spellInfo->Id, LootTemplates_Spell);    // create some random items
    }
    // TODO: ExecuteLogEffectCreateItem(i, m_spellInfo->EffectItemType[i]);
}

void Spell::EffectCreateRandomItem(SpellEffIndex /*effIndex*/)
{
    if (m_caster->GetTypeId() != TYPEID_PLAYER)
        return;
    Player* player = (Player*)m_caster;

    // create some random items
    player->AutoStoreLoot(m_spellInfo->Id, LootTemplates_Spell);
    // TODO: ExecuteLogEffectCreateItem(i, m_spellInfo->EffectItemType[i]);
}

void Spell::EffectPersistentAA(SpellEffIndex effIndex)
{
    if (!m_spellAura)
    {
        float radius = GetSpellRadiusForFriend(sSpellRadiusStore.LookupEntry(m_spellInfo->EffectRadiusIndex[effIndex]));
        if (Player* modOwner = m_originalCaster->GetSpellModOwner())
            modOwner->ApplySpellMod(m_spellInfo->Id, SPELLMOD_RADIUS, radius);

        Unit *caster = m_caster->GetEntry() == WORLD_TRIGGER ? m_originalCaster : m_caster;
        // Caster not in world, might be spell triggered from aura removal
        if (!caster->IsInWorld())
            return;
        DynamicObject* dynObj = new DynamicObject();
        if (!dynObj->Create(sObjectMgr->GenerateLowGuid(HIGHGUID_DYNAMICOBJECT), caster, m_spellInfo->Id, m_targets.m_dstPos, radius, false, DYNAMIC_OBJECT_AREA_SPELL))
        {
            delete dynObj;
            return;
        }

        dynObj->GetMap()->Add(dynObj);

        if (Aura* aura = Aura::TryCreate(m_spellInfo, dynObj, caster, &m_spellValue->EffectBasePoints[0]))
        {
            m_spellAura = aura;
            m_spellAura->_RegisterForTargets();
        }
        else
            return;
    }

    ASSERT(m_spellAura->GetDynobjOwner());
    m_spellAura->_ApplyEffectForTargets(effIndex);
}

void Spell::EffectEnergize(SpellEffIndex effIndex)
{
    if (!unitTarget)
        return;
    if (!unitTarget->isAlive())
        return;

    if (m_spellInfo->EffectMiscValue[effIndex] < 0 || m_spellInfo->EffectMiscValue[effIndex] >= int8(MAX_POWERS))
        return;

    Powers power = Powers(m_spellInfo->EffectMiscValue[effIndex]);

    // Some level depends spells
    int level_multiplier = 0;
    int level_diff = 0;
    switch (m_spellInfo->Id)
    {
        case 2687:                                          // Bloodrage
            if (m_caster->HasAura(70844))
                m_caster->CastSpell(m_caster, 70845, true);
            break;
        case 9512:                                          // Restore Energy
            level_diff = m_caster->getLevel() - 40;
            level_multiplier = 2;
            break;
        case 24571:                                         // Blood Fury
            level_diff = m_caster->getLevel() - 60;
            level_multiplier = 10;
            break;
        case 24532:                                         // Burst of Energy
            level_diff = m_caster->getLevel() - 60;
            level_multiplier = 4;
            break;
        case 31930:                                         // Judgements of the Wise
        case 63375:                                         // Improved Stormstrike
        case 68082:                                         // Glyph of Seal of Command
            damage = int32(CalculatePctN(unitTarget->GetCreateMana(), damage));
            break;
        case 48542:                                         // Revitalize
            damage = int32(CalculatePctN(unitTarget->GetMaxPower(power), damage));
            break;
        case 71132:                                         // Glyph of Shadow Word: Pain
            damage = int32(CalculatePctN(unitTarget->GetCreateMana(), 1));  // set 1 as value, missing in dbc
            break;
        default:
            break;
    }

    if (level_diff > 0)
        damage -= level_multiplier * level_diff;

    if (damage < 0)
        return;

    if (unitTarget->GetMaxPower(power) == 0)
        return;

    m_caster->EnergizeBySpell(unitTarget, m_spellInfo->Id, damage, power);

    // Mad Alchemist's Potion
    if (m_spellInfo->Id == 45051)
    {
        // find elixirs on target
        bool guardianFound = false;
        bool battleFound = false;
        Unit::AuraApplicationMap& Auras = unitTarget->GetAppliedAuras();
        for (Unit::AuraApplicationMap::iterator itr = Auras.begin(); itr != Auras.end(); ++itr)
        {
            uint32 spell_id = itr->second->GetBase()->GetId();
            if (!guardianFound)
                if (sSpellMgr->IsSpellMemberOfSpellGroup(spell_id, SPELL_GROUP_ELIXIR_GUARDIAN))
                    guardianFound = true;
            if (!battleFound)
                if (sSpellMgr->IsSpellMemberOfSpellGroup(spell_id, SPELL_GROUP_ELIXIR_BATTLE))
                    battleFound = true;
            if (battleFound && guardianFound)
                break;
        }

        // get all available elixirs by mask and spell level
        std::set<uint32> avalibleElixirs;
        if (!guardianFound)
            sSpellMgr->GetSetOfSpellsInSpellGroup(SPELL_GROUP_ELIXIR_GUARDIAN, avalibleElixirs);
        if (!battleFound)
            sSpellMgr->GetSetOfSpellsInSpellGroup(SPELL_GROUP_ELIXIR_BATTLE, avalibleElixirs);
        for (std::set<uint32>::iterator itr = avalibleElixirs.begin(); itr != avalibleElixirs.end() ;)
        {
            SpellEntry const *spellInfo = sSpellStore.LookupEntry(*itr);
            if (spellInfo->spellLevel < m_spellInfo->spellLevel || spellInfo->spellLevel > unitTarget->getLevel())
                avalibleElixirs.erase(itr++);
            else if (sSpellMgr->IsSpellMemberOfSpellGroup(*itr, SPELL_GROUP_ELIXIR_SHATTRATH))
                avalibleElixirs.erase(itr++);
            else if (sSpellMgr->IsSpellMemberOfSpellGroup(*itr, SPELL_GROUP_ELIXIR_UNSTABLE))
                avalibleElixirs.erase(itr++);
            else
                ++itr;
        }

        if (!avalibleElixirs.empty())
        {
            // cast random elixir on target
            uint32 rand_spell = urand(0,avalibleElixirs.size()-1);
            std::set<uint32>::iterator itr = avalibleElixirs.begin();
            std::advance(itr, rand_spell);
            m_caster->CastSpell(unitTarget,*itr,true,m_CastItem);
        }
    }
}

void Spell::EffectEnergizePct(SpellEffIndex effIndex)
{
    if (!unitTarget)
        return;
    if (!unitTarget->isAlive())
        return;

    if (m_spellInfo->EffectMiscValue[effIndex] < 0 || m_spellInfo->EffectMiscValue[effIndex] >= int8(MAX_POWERS))
        return;

    Powers power = Powers(m_spellInfo->EffectMiscValue[effIndex]);

    uint32 maxPower = unitTarget->GetMaxPower(power);
    if (maxPower == 0)
        return;

    uint32 gain = CalculatePctN(maxPower, damage);
    m_caster->EnergizeBySpell(unitTarget, m_spellInfo->Id, gain, power);
}

void Spell::SendLoot(uint64 guid, LootType loottype)
{
    Player* player = m_caster->ToPlayer();
    if (!player)
        return;

    if (gameObjTarget)
    {
        // Players shouldn't be able to loot gameobjects that are currently despawned
        if (!gameObjTarget->isSpawned() && !player->isGameMaster())
        {
            sLog->outError("Possible hacking attempt: Player %s [guid: %u] tried to loot a gameobject [entry: %u id: %u] which is on respawn time without being in GM mode!",
                            player->GetName(), player->GetGUIDLow(), gameObjTarget->GetEntry(), gameObjTarget->GetGUIDLow());
            return;
        }
        // special case, already has GossipHello inside so return and avoid calling twice
        if (gameObjTarget->GetGoType() == GAMEOBJECT_TYPE_GOOBER)
        {
            gameObjTarget->Use(m_caster);
            return;
        }

        if (sScriptMgr->OnGossipHello(player, gameObjTarget))
            return;

        gameObjTarget->AI()->GossipHello(player);

        switch (gameObjTarget->GetGoType())
        {
            case GAMEOBJECT_TYPE_DOOR:
            case GAMEOBJECT_TYPE_BUTTON:
                gameObjTarget->UseDoorOrButton();
                player->GetMap()->ScriptsStart(sGameObjectScripts, gameObjTarget->GetDBTableGUIDLow(), player, gameObjTarget);
                return;

            case GAMEOBJECT_TYPE_QUESTGIVER:
                // start or end quest
                player->PrepareQuestMenu(guid);
                player->SendPreparedQuest(guid);
                return;

            case GAMEOBJECT_TYPE_SPELL_FOCUS:
                // triggering linked GO
                if (uint32 trapEntry = gameObjTarget->GetGOInfo()->spellFocus.linkedTrapId)
                    gameObjTarget->TriggeringLinkedGameObject(trapEntry,m_caster);
                return;

            case GAMEOBJECT_TYPE_CHEST:
                // TODO: possible must be moved to loot release (in different from linked triggering)
                if (gameObjTarget->GetGOInfo()->chest.eventId)
                {
                    sLog->outDebug(LOG_FILTER_SPELLS_AURAS, "Chest ScriptStart id %u for GO %u", gameObjTarget->GetGOInfo()->chest.eventId,gameObjTarget->GetDBTableGUIDLow());
                    player->GetMap()->ScriptsStart(sEventScripts, gameObjTarget->GetGOInfo()->chest.eventId, player, gameObjTarget);
                }

                // triggering linked GO
                if (uint32 trapEntry = gameObjTarget->GetGOInfo()->chest.linkedTrapId)
                    gameObjTarget->TriggeringLinkedGameObject(trapEntry,m_caster);

                // Don't return, let loots been taken
            default:
                break;
        }
    }

    // Send loot
    player->SendLoot(guid, loottype);
}

void Spell::EffectOpenLock(SpellEffIndex effIndex)
{
    if (m_caster->GetTypeId() != TYPEID_PLAYER)
    {
        sLog->outDebug(LOG_FILTER_SPELLS_AURAS, "WORLD: Open Lock - No Player Caster!");
        return;
    }

    Player* player = (Player*)m_caster;

    uint32 lockId = 0;
    uint64 guid = 0;

    // Get lockId
    if (gameObjTarget)
    {
        GameObjectInfo const* goInfo = gameObjTarget->GetGOInfo();
        // Arathi Basin banner opening !
        if ((goInfo->type == GAMEOBJECT_TYPE_BUTTON && goInfo->button.noDamageImmune) ||
            (goInfo->type == GAMEOBJECT_TYPE_GOOBER && goInfo->goober.losOK))
        {
            //CanUseBattlegroundObject() already called in CheckCast()
            // in battleground check
            if (Battleground *bg = player->GetBattleground())
          {
        bg->EventPlayerClickedOnFlag(player, gameObjTarget);
        return;
          }
        }
        else if (goInfo->type == GAMEOBJECT_TYPE_FLAGSTAND)
        {
            //CanUseBattlegroundObject() already called in CheckCast()
            // in battleground check
            if (Battleground *bg = player->GetBattleground())
            {
                if (bg->GetTypeID(true) == BATTLEGROUND_EY)
                    bg->EventPlayerClickedOnFlag(player, gameObjTarget);
                return;
            }
        }else if (m_spellInfo->Id == 1842 && gameObjTarget->GetGOInfo()->type == GAMEOBJECT_TYPE_TRAP && gameObjTarget->GetOwner())
        {
            gameObjTarget->SetLootState(GO_JUST_DEACTIVATED);
            return;
        }
        // TODO: Add script for spell 41920 - Filling, becouse server it freze when use this spell
        // handle outdoor pvp object opening, return true if go was registered for handling
        // these objects must have been spawned by outdoorpvp!
        else if (gameObjTarget->GetGOInfo()->type == GAMEOBJECT_TYPE_GOOBER && sOutdoorPvPMgr->HandleOpenGo(player, gameObjTarget->GetGUID()))
            return;
        lockId = goInfo->GetLockId();
        guid = gameObjTarget->GetGUID();
    }
    else if (itemTarget)
    {
        lockId = itemTarget->GetProto()->LockID;
        guid = itemTarget->GetGUID();
    }
    else
    {
        sLog->outDebug(LOG_FILTER_SPELLS_AURAS, "WORLD: Open Lock - No GameObject/Item Target!");
        return;
    }

    SkillType skillId = SKILL_NONE;
    int32 reqSkillValue = 0;
    int32 skillValue;

    SpellCastResult res = CanOpenLock(effIndex, lockId, skillId, reqSkillValue, skillValue);
    if (res != SPELL_CAST_OK)
    {
        SendCastResult(res);
        return;
    }

    if (gameObjTarget)
        SendLoot(guid, LOOT_SKINNING);
    else
        itemTarget->SetFlag(ITEM_FIELD_FLAGS, ITEM_FLAG_UNLOCKED);

    // not allow use skill grow at item base open
    if (!m_CastItem && skillId != SKILL_NONE)
    {
        // update skill if really known
        if (uint32 pureSkillValue = player->GetPureSkillValue(skillId))
        {
            if (gameObjTarget)
            {
                // Allow one skill-up until respawned
                if (!gameObjTarget->IsInSkillupList(player->GetGUIDLow()) &&
                    player->UpdateGatherSkill(skillId, pureSkillValue, reqSkillValue))
                    gameObjTarget->AddToSkillupList(player->GetGUIDLow());
            }
            else if (itemTarget)
            {
                // Do one skill-up
                player->UpdateGatherSkill(skillId, pureSkillValue, reqSkillValue);
            }
        }
    }
    ExecuteLogEffectOpenLock(effIndex, gameObjTarget ? (Object*)gameObjTarget : (Object*)itemTarget);
}

void Spell::EffectSummonChangeItem(SpellEffIndex effIndex)
{
    if (m_caster->GetTypeId() != TYPEID_PLAYER)
        return;

    Player *player = (Player*)m_caster;

    // applied only to using item
    if (!m_CastItem)
        return;

    // ... only to item in own inventory/bank/equip_slot
    if (m_CastItem->GetOwnerGUID() != player->GetGUID())
        return;

    uint32 newitemid = m_spellInfo->EffectItemType[effIndex];
    if (!newitemid)
        return;

    uint16 pos = m_CastItem->GetPos();

    Item *pNewItem = Item::CreateItem(newitemid, 1, player);
    if (!pNewItem)
        return;

    for (uint8 j = PERM_ENCHANTMENT_SLOT; j <= TEMP_ENCHANTMENT_SLOT; ++j)
        if (m_CastItem->GetEnchantmentId(EnchantmentSlot(j)))
            pNewItem->SetEnchantment(EnchantmentSlot(j), m_CastItem->GetEnchantmentId(EnchantmentSlot(j)), m_CastItem->GetEnchantmentDuration(EnchantmentSlot(j)), m_CastItem->GetEnchantmentCharges(EnchantmentSlot(j)));

    if (m_CastItem->GetUInt32Value(ITEM_FIELD_DURABILITY) < m_CastItem->GetUInt32Value(ITEM_FIELD_MAXDURABILITY))
    {
        double lossPercent = 1 - m_CastItem->GetUInt32Value(ITEM_FIELD_DURABILITY) / double(m_CastItem->GetUInt32Value(ITEM_FIELD_MAXDURABILITY));
        player->DurabilityLoss(pNewItem, lossPercent);
    }

    if (player->IsInventoryPos(pos))
    {
        ItemPosCountVec dest;
        uint8 msg = player->CanStoreItem(m_CastItem->GetBagSlot(), m_CastItem->GetSlot(), dest, pNewItem, true);
        if (msg == EQUIP_ERR_OK)
        {
            player->DestroyItem(m_CastItem->GetBagSlot(), m_CastItem->GetSlot(), true);

            // prevent crash at access and unexpected charges counting with item update queue corrupt
            if (m_CastItem == m_targets.getItemTarget())
                m_targets.setItemTarget(NULL);

            m_CastItem = NULL;

            player->StoreItem(dest, pNewItem, true);
            return;
        }
    }
    else if (player->IsBankPos(pos))
    {
        ItemPosCountVec dest;
        uint8 msg = player->CanBankItem(m_CastItem->GetBagSlot(), m_CastItem->GetSlot(), dest, pNewItem, true);
        if (msg == EQUIP_ERR_OK)
        {
            player->DestroyItem(m_CastItem->GetBagSlot(), m_CastItem->GetSlot(), true);

            // prevent crash at access and unexpected charges counting with item update queue corrupt
            if (m_CastItem == m_targets.getItemTarget())
                m_targets.setItemTarget(NULL);

            m_CastItem = NULL;

            player->BankItem(dest, pNewItem, true);
            return;
        }
    }
    else if (player->IsEquipmentPos(pos))
    {
        uint16 dest;

        player->DestroyItem(m_CastItem->GetBagSlot(), m_CastItem->GetSlot(), true);

        uint8 msg = player->CanEquipItem(m_CastItem->GetSlot(), dest, pNewItem, true);

        if (msg == EQUIP_ERR_OK || msg == EQUIP_ERR_CANT_DO_RIGHT_NOW)
        {
            if (msg == EQUIP_ERR_CANT_DO_RIGHT_NOW) dest = EQUIPMENT_SLOT_MAINHAND;

            // prevent crash at access and unexpected charges counting with item update queue corrupt
            if (m_CastItem == m_targets.getItemTarget())
                m_targets.setItemTarget(NULL);

            m_CastItem = NULL;

            player->EquipItem(dest, pNewItem, true);
            player->AutoUnequipOffhandIfNeed();
            return;
        }
    }

    // fail
    delete pNewItem;
}

void Spell::EffectProficiency(SpellEffIndex /*effIndex*/)
{
    if (!unitTarget || unitTarget->GetTypeId() != TYPEID_PLAYER)
        return;
    Player *p_target = (Player*)unitTarget;

    uint32 subClassMask = m_spellInfo->EquippedItemSubClassMask;
    if (m_spellInfo->EquippedItemClass == ITEM_CLASS_WEAPON && !(p_target->GetWeaponProficiency() & subClassMask))
    {
        p_target->AddWeaponProficiency(subClassMask);
        p_target->SendProficiency(ITEM_CLASS_WEAPON, p_target->GetWeaponProficiency());
    }
    if (m_spellInfo->EquippedItemClass == ITEM_CLASS_ARMOR && !(p_target->GetArmorProficiency() & subClassMask))
    {
        p_target->AddArmorProficiency(subClassMask);
        p_target->SendProficiency(ITEM_CLASS_ARMOR, p_target->GetArmorProficiency());
    }
}

void Spell::EffectSummonType(SpellEffIndex effIndex)
{
    uint32 entry = m_spellInfo->EffectMiscValue[effIndex];
    if (!entry)
        return;

    SummonPropertiesEntry const *properties = sSummonPropertiesStore.LookupEntry(m_spellInfo->EffectMiscValueB[effIndex]);
    if (!properties)
    {
        sLog->outError("EffectSummonType: Unhandled summon type %u", m_spellInfo->EffectMiscValueB[effIndex]);
        return;
    }

    if (!m_originalCaster)
        return;

    int32 duration = GetSpellDuration(m_spellInfo);
    if (Player* modOwner = m_originalCaster->GetSpellModOwner())
        modOwner->ApplySpellMod(m_spellInfo->Id, SPELLMOD_DURATION, duration);

    Position pos;
    GetSummonPosition(effIndex, pos);

    TempSummon *summon = NULL;

    switch (properties->Category)
    {
        case SUMMON_CATEGORY_WILD:
        case SUMMON_CATEGORY_ALLY:
            if (properties->Flags & 512)
            {
                SummonGuardian(effIndex, entry, properties);
                break;
            }
            switch (properties->Type)
            {
                case SUMMON_TYPE_PET:
                case SUMMON_TYPE_GUARDIAN:
                case SUMMON_TYPE_GUARDIAN2:
                case SUMMON_TYPE_MINION:
                    SummonGuardian(effIndex, entry, properties);
                    break;
                // Summons a vehicle, but doesn't force anyone to enter it (see SUMMON_CATEGORY_VEHICLE)
                case SUMMON_TYPE_VEHICLE:
                case SUMMON_TYPE_VEHICLE2:
                    if (m_originalCaster)
                        summon = m_caster->GetMap()->SummonCreature(entry, pos, properties, duration, m_originalCaster);
                    break;
                case SUMMON_TYPE_TOTEM:
                {
                    summon = m_caster->GetMap()->SummonCreature(entry, pos, properties, duration, m_originalCaster);
                    if (!summon || !summon->isTotem())
                        return;

                    if (damage)                                            // if not spell info, DB values used
                    {
                        summon->SetMaxHealth(damage);
                        summon->SetHealth(damage);
                    }

                    if (m_originalCaster->GetTypeId() == TYPEID_PLAYER
                        && properties->Slot >= SUMMON_SLOT_TOTEM
                        && properties->Slot < MAX_TOTEM_SLOT)
                    {
                        // set display id depending on race
                        uint32 displayId = m_originalCaster->GetModelForTotem(PlayerTotemType(properties->Id));
                        summon->SetNativeDisplayId(displayId);
                        summon->SetDisplayId(displayId);

                        //summon->SendUpdateToPlayerm_originalCaster->ToPlayer();
                        WorldPacket data(SMSG_TOTEM_CREATED, 1+8+4+4);
                        data << uint8(properties->Slot-1);
                        data << uint64(m_originalCaster->GetGUID());
                        data << uint32(duration);
                        data << uint32(m_spellInfo->Id);
                        m_originalCaster->ToPlayer()->SendDirectMessage(&data);
                    }
                    break;
                }
                case SUMMON_TYPE_MINIPET:
                {
                    summon = m_caster->GetMap()->SummonCreature(entry, pos, properties, duration, m_originalCaster);
                    if (!summon || !summon->HasUnitTypeMask(UNIT_MASK_MINION))
                        return;

                    //summon->InitPetCreateSpells();                         // e.g. disgusting oozeling has a create spell as summon...
                    summon->SelectLevel(summon->GetCreatureInfo());       // some summoned creaters have different from 1 DB data for level/hp
                    summon->SetUInt32Value(UNIT_NPC_FLAGS, summon->GetCreatureInfo()->npcflag);

                    summon->SetFlag(UNIT_FIELD_FLAGS, UNIT_FLAG_NON_ATTACKABLE);

                    summon->AI()->EnterEvadeMode();

                    std::string name = m_originalCaster->GetName();
                    name.append(petTypeSuffix[3]);
                    summon->SetName(name);
                    break;
                }
                default:
                {
                    float radius = GetSpellRadiusForHostile(sSpellRadiusStore.LookupEntry(m_spellInfo->EffectRadiusIndex[effIndex]));

<<<<<<< HEAD
                    uint32 amount = (damage > 0 && damage < 6) ? damage : 1;
                    if (m_spellInfo->Id == 18662) // Curse of Doom
=======
                    uint32 amount = damage > 0 ? damage : 1;
                    if (m_spellInfo->Id == 18662 || // Curse of Doom
                        properties->Id == 2081)     // Mechanical Dragonling, Arcanite Dragonling, Mithril Dragonling TODO: Research on meaning of basepoints
>>>>>>> 8898db8b
                        amount = 1;

                    TempSummonType summonType = (duration == 0) ? TEMPSUMMON_DEAD_DESPAWN : TEMPSUMMON_TIMED_DESPAWN;

                    for (uint32 count = 0; count < amount; ++count)
                    {
                        GetSummonPosition(effIndex, pos, radius, count);

                        summon = m_originalCaster->SummonCreature(entry, pos, summonType, duration);
                        if (!summon)
                            continue;

                        if (properties->Category == SUMMON_CATEGORY_ALLY)
                        {
                            summon->SetUInt64Value(UNIT_FIELD_SUMMONEDBY, m_originalCaster->GetGUID());
                            summon->setFaction(m_originalCaster->getFaction());
                            summon->SetUInt32Value(UNIT_CREATED_BY_SPELL, m_spellInfo->Id);
                        }

                        ExecuteLogEffectSummonObject(effIndex, summon);
                    }
                    return;
                }
            }//switch
            break;
        case SUMMON_CATEGORY_PET:
            SummonGuardian(effIndex, entry, properties);
            break;
        case SUMMON_CATEGORY_PUPPET:
            summon = m_caster->GetMap()->SummonCreature(entry, pos, properties, duration, m_originalCaster);
            break;
        case SUMMON_CATEGORY_VEHICLE:       
            // Summoning spells (usually triggered by npc_spellclick) that spawn a vehicle and that cause the clicker
            // to cast a ride vehicle spell on the summoned unit.
            float x, y, z;
            m_caster->GetClosePoint(x, y, z, DEFAULT_WORLD_OBJECT_SIZE);
            summon = m_originalCaster->GetMap()->SummonCreature(entry, pos, properties, duration, m_caster);
            if (!summon || !summon->IsVehicle())
                return;

            // The spell that this effect will trigger. It has SPELL_AURA_CONTROL_VEHICLE
            uint32 spell = m_spellInfo->EffectBasePoints[effIndex];
            if (spell)
            {
                SpellEntry const *spellProto = sSpellStore.LookupEntry(SpellMgr::CalculateSpellEffectAmount(m_spellInfo, effIndex));
                if (!spellProto)
                    spell = VEHICLE_SPELL_RIDE_HARDCODED;
            }

            // Hard coded enter vehicle spell
            m_originalCaster->CastSpell(summon, spell, true);

            uint32 faction = properties->Faction;
            if (!faction)
                faction = m_originalCaster->getFaction();

            summon->setFaction(faction);
            break;
    }

    if (summon)
    {
        summon->SetUInt32Value(UNIT_CREATED_BY_SPELL, m_spellInfo->Id);
        summon->SetCreatorGUID(m_originalCaster->GetGUID());
        ExecuteLogEffectSummonObject(effIndex, summon);
    }
}

void Spell::EffectLearnSpell(SpellEffIndex effIndex)
{
    if (!unitTarget)
        return;

    if (unitTarget->GetTypeId() != TYPEID_PLAYER)
    {
        if (m_caster->GetTypeId() == TYPEID_PLAYER)
            EffectLearnPetSpell(effIndex);

        return;
    }

    Player *player = (Player*)unitTarget;

    uint32 spellToLearn = (m_spellInfo->Id == 483 || m_spellInfo->Id == 55884) ? damage : m_spellInfo->EffectTriggerSpell[effIndex];
    player->learnSpell(spellToLearn, false);

    sLog->outDebug(LOG_FILTER_SPELLS_AURAS, "Spell: Player %u has learned spell %u from NpcGUID=%u", player->GetGUIDLow(), spellToLearn, m_caster->GetGUIDLow());
}

typedef std::list< std::pair<uint32, uint64> > DispelList;
typedef std::list< std::pair<Aura *, uint8> > DispelChargesList;
void Spell::EffectDispel(SpellEffIndex effIndex)
{
    if (!unitTarget)
        return;

    DispelChargesList dispel_list;

    // Create dispel mask by dispel type
    uint32 dispel_type = m_spellInfo->EffectMiscValue[effIndex];
    uint32 dispelMask  = GetDispellMask(DispelType(dispel_type));

    // we should not be able to dispel diseases if the target is affected by unholy blight
    if (dispelMask & (1 << DISPEL_DISEASE) && unitTarget->HasAura(50536))
        dispelMask &= ~(1 << DISPEL_DISEASE);

    Unit::AuraMap const& auras = unitTarget->GetOwnedAuras();
    for (Unit::AuraMap::const_iterator itr = auras.begin(); itr != auras.end(); ++itr)
    {
        Aura * aura = itr->second;
        AuraApplication * aurApp = aura->GetApplicationOfTarget(unitTarget->GetGUID());
        if (!aurApp)
            continue;

        // don't try to remove passive auras
        if (aura->IsPassive())
            continue;

        if ((1<<aura->GetSpellProto()->Dispel) & dispelMask)
        {
            if (aura->GetSpellProto()->Dispel == DISPEL_MAGIC)
            {
                bool positive = aurApp->IsPositive() ? (!(aura->GetSpellProto()->AttributesEx & SPELL_ATTR1_NEGATIVE)) : false;

                // do not remove positive auras if friendly target
                //               negative auras if non-friendly target
                if (positive == unitTarget->IsFriendlyTo(m_caster))
                    continue;
            }

            // The charges / stack amounts don't count towards the total number of auras that can be dispelled.
            // Ie: A dispel on a target with 5 stacks of Winters Chill and a Polymorph has 1 / (1 + 1) -> 50% chance to dispell
            // Polymorph instead of 1 / (5 + 1) -> 16%.
            bool dispel_charges = aura->GetSpellProto()->AttributesEx7 & SPELL_ATTR7_DISPEL_CHARGES;
            uint8 charges = dispel_charges ? aura->GetCharges() : aura->GetStackAmount();
            if (charges > 0)
                dispel_list.push_back(std::make_pair(aura, charges));
        }
    }

    if (dispel_list.empty())
        return;

    // Ok if exist some buffs for dispel try dispel it
    uint32 failCount = 0;
    DispelList success_list;
    WorldPacket dataFail(SMSG_DISPEL_FAILED, 8+8+4+4+damage*4);
    // dispel N = damage buffs (or while exist buffs for dispel)
    for (int32 count = 0; count < damage && !dispel_list.empty();)
    {
        // Random select buff for dispel
        DispelChargesList::iterator itr = dispel_list.begin();
        std::advance(itr, urand(0, dispel_list.size() - 1));

        bool success = false;
        // 2.4.3 Patch Notes: "Dispel effects will no longer attempt to remove effects that have 100% dispel resistance."
        if (!GetDispelChance(itr->first->GetCaster(), unitTarget, itr->first->GetId(), !unitTarget->IsFriendlyTo(m_caster), &success))
        {
            dispel_list.erase(itr);
            continue;
        }
        else
        {
            if (success)
            {
                success_list.push_back(std::make_pair(itr->first->GetId(), itr->first->GetCasterGUID()));
                --itr->second;
                if (itr->second <= 0)
                    dispel_list.erase(itr);
            }
            else
            {
                if (!failCount)
                {
                    // Failed to dispell
                    dataFail << uint64(m_caster->GetGUID());            // Caster GUID
                    dataFail << uint64(unitTarget->GetGUID());          // Victim GUID
                    dataFail << uint32(m_spellInfo->Id);                // dispel spell id
                }
                ++failCount;
                dataFail << uint32(itr->first->GetId());                         // Spell Id
            }
            ++count;
        }
    }

    if (failCount)
        m_caster->SendMessageToSet(&dataFail, true);

    if (success_list.empty())
        return;

    WorldPacket dataSuccess(SMSG_SPELLDISPELLOG, 8+8+4+1+4+damage*5);
    // Send packet header
    dataSuccess.append(unitTarget->GetPackGUID());         // Victim GUID
    dataSuccess.append(m_caster->GetPackGUID());           // Caster GUID
    dataSuccess << uint32(m_spellInfo->Id);                // dispel spell id
    dataSuccess << uint8(0);                               // not used
    dataSuccess << uint32(success_list.size());            // count
    for (DispelList::iterator itr = success_list.begin(); itr != success_list.end(); ++itr)
    {
        // Send dispelled spell info
        dataSuccess << uint32(itr->first);              // Spell Id
        dataSuccess << uint8(0);                        // 0 - dispelled !=0 cleansed
        unitTarget->RemoveAurasDueToSpellByDispel(itr->first, itr->second, m_caster);
    }
    m_caster->SendMessageToSet(&dataSuccess, true);

    // On success dispel
    // Devour Magic
    if (m_spellInfo->SpellFamilyName == SPELLFAMILY_WARLOCK && m_spellInfo->Category == SPELLCATEGORY_DEVOUR_MAGIC)
    {
        int32 heal_amount = SpellMgr::CalculateSpellEffectAmount(m_spellInfo, 1);
        m_caster->CastCustomSpell(m_caster, 19658, &heal_amount, NULL, NULL, true);
        // Glyph of Felhunter
        if (Unit * pOwner = m_caster->GetOwner())
            if (pOwner->GetAura(56249))
                pOwner->CastCustomSpell(pOwner, 19658, &heal_amount, NULL, NULL, true);
    }
}

void Spell::EffectDualWield(SpellEffIndex /*effIndex*/)
{
    unitTarget->SetCanDualWield(true);
    if (unitTarget->GetTypeId() == TYPEID_UNIT)
        unitTarget->ToCreature()->UpdateDamagePhysical(OFF_ATTACK);
}

void Spell::EffectPull(SpellEffIndex effIndex)
{
    // TODO: create a proper pull towards distract spell center for distract
    EffectNULL(effIndex);
}

void Spell::EffectDistract(SpellEffIndex /*effIndex*/)
{
    // Check for possible target
    if (!unitTarget || unitTarget->isInCombat())
        return;

    // target must be OK to do this
    if (unitTarget->HasUnitState(UNIT_STAT_CONFUSED | UNIT_STAT_STUNNED | UNIT_STAT_FLEEING))
        return;

    float angle = unitTarget->GetAngle(&m_targets.m_dstPos);

    if (unitTarget->GetTypeId() == TYPEID_PLAYER)
    {
        // For players just turn them
        unitTarget->ToPlayer()->SetPosition(unitTarget->GetPositionX(), unitTarget->GetPositionY(), unitTarget->GetPositionZ(), angle, false);
        unitTarget->ToPlayer()->SendTeleportAckPacket();
    }
    else
    {
        // Set creature Distracted, Stop it, And turn it
        unitTarget->SetOrientation(angle);
        unitTarget->StopMoving();
        unitTarget->GetMotionMaster()->MoveDistract(damage * IN_MILLISECONDS);
    }
}

void Spell::EffectPickPocket(SpellEffIndex /*effIndex*/)
{
    if (m_caster->GetTypeId() != TYPEID_PLAYER)
        return;

    // victim must be creature and attackable
    if (!unitTarget || unitTarget->GetTypeId() != TYPEID_UNIT || m_caster->IsFriendlyTo(unitTarget))
        return;

    // victim have to be alive and humanoid or undead
    if (unitTarget->isAlive() && (unitTarget->GetCreatureTypeMask() &CREATURE_TYPEMASK_HUMANOID_OR_UNDEAD) != 0)
        m_caster->ToPlayer()->SendLoot(unitTarget->GetGUID(),LOOT_PICKPOCKETING);
}

void Spell::EffectAddFarsight(SpellEffIndex effIndex)
{
    if (m_caster->GetTypeId() != TYPEID_PLAYER)
        return;

    float radius = GetSpellRadiusForFriend(sSpellRadiusStore.LookupEntry(m_spellInfo->EffectRadiusIndex[effIndex]));
    int32 duration = GetSpellDuration(m_spellInfo);
    // Caster not in world, might be spell triggered from aura removal
    if (!m_caster->IsInWorld())
        return;

    DynamicObject* dynObj = new DynamicObject();
    if (!dynObj->Create(sObjectMgr->GenerateLowGuid(HIGHGUID_DYNAMICOBJECT), m_caster, m_spellInfo->Id, m_targets.m_dstPos, radius, true, DYNAMIC_OBJECT_FARSIGHT_FOCUS))
    {
        delete dynObj;
        return;
    }

    dynObj->SetDuration(duration);

    dynObj->setActive(true);    //must before add to map to be put in world container
    dynObj->GetMap()->Add(dynObj); //grid will also be loaded
    dynObj->SetCasterViewpoint();
}

void Spell::EffectUntrainTalents(SpellEffIndex /*effIndex*/)
{
    if (!unitTarget || m_caster->GetTypeId() == TYPEID_PLAYER)
        return;

    if (uint64 guid = m_caster->GetGUID()) // the trainer is the caster
        unitTarget->ToPlayer()->SendTalentWipeConfirm(guid);
}

void Spell::EffectTeleUnitsFaceCaster(SpellEffIndex effIndex)
{
    if (!unitTarget)
        return;

    if (unitTarget->isInFlight())
        return;

    float dis = (float)m_caster->GetSpellRadiusForTarget(unitTarget, sSpellRadiusStore.LookupEntry(m_spellInfo->EffectRadiusIndex[effIndex]));

    float fx,fy,fz;
    m_caster->GetClosePoint(fx,fy,fz,unitTarget->GetObjectSize(),dis);

    unitTarget->NearTeleportTo(fx,fy,fz,-m_caster->GetOrientation(),unitTarget == m_caster);
}

void Spell::EffectLearnSkill(SpellEffIndex effIndex)
{
    if (unitTarget->GetTypeId() != TYPEID_PLAYER)
        return;

    if (damage < 0)
        return;

    uint32 skillid =  m_spellInfo->EffectMiscValue[effIndex];
    uint16 skillval = unitTarget->ToPlayer()->GetPureSkillValue(skillid);
    unitTarget->ToPlayer()->SetSkill(skillid, SpellMgr::CalculateSpellEffectAmount(m_spellInfo, effIndex), skillval?skillval:1, damage*75);
}

void Spell::EffectAddHonor(SpellEffIndex /*effIndex*/)
{
    if (unitTarget->GetTypeId() != TYPEID_PLAYER)
        return;

    // not scale value for item based reward (/10 value expected)
    if (m_CastItem)
    {
        unitTarget->ToPlayer()->RewardHonor(NULL, 1, damage/10);
        sLog->outDebug(LOG_FILTER_SPELLS_AURAS, "SpellEffect::AddHonor (spell_id %u) rewards %d honor points (item %u) for player: %u", m_spellInfo->Id, damage/10, m_CastItem->GetEntry(),unitTarget->ToPlayer()->GetGUIDLow());
        return;
    }

    // do not allow to add too many honor for player (50 * 21) = 1040 at level 70, or (50 * 31) = 1550 at level 80
    if (damage <= 50)
    {
        uint32 honor_reward = Trinity::Honor::hk_honor_at_level(unitTarget->getLevel(), float(damage));
        unitTarget->ToPlayer()->RewardHonor(NULL, 1, honor_reward);
        sLog->outDebug(LOG_FILTER_SPELLS_AURAS, "SpellEffect::AddHonor (spell_id %u) rewards %u honor points (scale) to player: %u", m_spellInfo->Id, honor_reward, unitTarget->ToPlayer()->GetGUIDLow());
    }
    else
    {
        //maybe we have correct honor_gain in damage already
        unitTarget->ToPlayer()->RewardHonor(NULL, 1, damage);
        sLog->outDebug(LOG_FILTER_SPELLS_AURAS, "SpellEffect::AddHonor (spell_id %u) rewards %u honor points (non scale) for player: %u", m_spellInfo->Id, damage, unitTarget->ToPlayer()->GetGUIDLow());
    }
}

void Spell::EffectTradeSkill(SpellEffIndex /*effIndex*/)
{
    if (unitTarget->GetTypeId() != TYPEID_PLAYER)
        return;
    // uint32 skillid =  m_spellInfo->EffectMiscValue[i];
    // uint16 skillmax = unitTarget->ToPlayer()->(skillid);
    // unitTarget->ToPlayer()->SetSkill(skillid,skillval?skillval:1,skillmax+75);
}

void Spell::EffectEnchantItemPerm(SpellEffIndex effIndex)
{
    if (m_caster->GetTypeId() != TYPEID_PLAYER)
        return;
    if (!itemTarget)
        return;

    Player* p_caster = (Player*)m_caster;

    // Handle vellums
    if (itemTarget->IsWeaponVellum() || itemTarget->IsArmorVellum())
    {
        // destroy one vellum from stack
        uint32 count = 1;
        p_caster->DestroyItemCount(itemTarget,count,true);
        unitTarget=p_caster;
        // and add a scroll
        DoCreateItem(effIndex,m_spellInfo->EffectItemType[effIndex]);
        itemTarget=NULL;
        m_targets.setItemTarget(NULL);
    }
    else
    {
        // do not increase skill if vellum used
        if (!(m_CastItem && m_CastItem->GetProto()->Flags & ITEM_PROTO_FLAG_TRIGGERED_CAST))
            p_caster->UpdateCraftSkill(m_spellInfo->Id);

        uint32 enchant_id = m_spellInfo->EffectMiscValue[effIndex];
        if (!enchant_id)
            return;

        SpellItemEnchantmentEntry const *pEnchant = sSpellItemEnchantmentStore.LookupEntry(enchant_id);
        if (!pEnchant)
            return;

        // item can be in trade slot and have owner diff. from caster
        Player* item_owner = itemTarget->GetOwner();
        if (!item_owner)
            return;

        if (item_owner != p_caster && p_caster->GetSession()->GetSecurity() > SEC_PLAYER && sWorld->getBoolConfig(CONFIG_GM_LOG_TRADE))
        {
            sLog->outCommand(p_caster->GetSession()->GetAccountId(),"GM %s (Account: %u) enchanting(perm): %s (Entry: %d) for player: %s (Account: %u)",
                p_caster->GetName(),p_caster->GetSession()->GetAccountId(),
                itemTarget->GetProto()->Name1,itemTarget->GetEntry(),
                item_owner->GetName(),item_owner->GetSession()->GetAccountId());
        }

        // remove old enchanting before applying new if equipped
        item_owner->ApplyEnchantment(itemTarget,PERM_ENCHANTMENT_SLOT,false);

        itemTarget->SetEnchantment(PERM_ENCHANTMENT_SLOT, enchant_id, 0, 0);

        // add new enchanting if equipped
        item_owner->ApplyEnchantment(itemTarget,PERM_ENCHANTMENT_SLOT,true);

        itemTarget->SetSoulboundTradeable(NULL, item_owner, false);
    }
}

void Spell::EffectEnchantItemPrismatic(SpellEffIndex effIndex)
{
    if (m_caster->GetTypeId() != TYPEID_PLAYER)
        return;
    if (!itemTarget)
        return;

    Player* p_caster = (Player*)m_caster;

    uint32 enchant_id = m_spellInfo->EffectMiscValue[effIndex];
    if (!enchant_id)
        return;

    SpellItemEnchantmentEntry const *pEnchant = sSpellItemEnchantmentStore.LookupEntry(enchant_id);
    if (!pEnchant)
        return;

    // support only enchantings with add socket in this slot
    {
        bool add_socket = false;
        for (uint8 i = 0; i < MAX_ITEM_ENCHANTMENT_EFFECTS; ++i)
        {
            if (pEnchant->type[i] == ITEM_ENCHANTMENT_TYPE_PRISMATIC_SOCKET)
            {
                add_socket = true;
                break;
            }
        }
        if (!add_socket)
        {
            sLog->outError("Spell::EffectEnchantItemPrismatic: attempt apply enchant spell %u with SPELL_EFFECT_ENCHANT_ITEM_PRISMATIC (%u) but without ITEM_ENCHANTMENT_TYPE_PRISMATIC_SOCKET (%u), not suppoted yet.",
                m_spellInfo->Id,SPELL_EFFECT_ENCHANT_ITEM_PRISMATIC,ITEM_ENCHANTMENT_TYPE_PRISMATIC_SOCKET);
            return;
        }
    }

    // item can be in trade slot and have owner diff. from caster
    Player* item_owner = itemTarget->GetOwner();
    if (!item_owner)
        return;

    if (item_owner != p_caster && p_caster->GetSession()->GetSecurity() > SEC_PLAYER && sWorld->getBoolConfig(CONFIG_GM_LOG_TRADE))
    {
        sLog->outCommand(p_caster->GetSession()->GetAccountId(),"GM %s (Account: %u) enchanting(perm): %s (Entry: %d) for player: %s (Account: %u)",
            p_caster->GetName(),p_caster->GetSession()->GetAccountId(),
            itemTarget->GetProto()->Name1,itemTarget->GetEntry(),
            item_owner->GetName(),item_owner->GetSession()->GetAccountId());
    }

    // remove old enchanting before applying new if equipped
    item_owner->ApplyEnchantment(itemTarget,PRISMATIC_ENCHANTMENT_SLOT,false);

    itemTarget->SetEnchantment(PRISMATIC_ENCHANTMENT_SLOT, enchant_id, 0, 0);

    // add new enchanting if equipped
    item_owner->ApplyEnchantment(itemTarget,PRISMATIC_ENCHANTMENT_SLOT,true);

    itemTarget->SetSoulboundTradeable(NULL, item_owner, false);
}

void Spell::EffectEnchantItemTmp(SpellEffIndex effIndex)
{
    if (m_caster->GetTypeId() != TYPEID_PLAYER)
        return;

    Player* p_caster = (Player*)m_caster;

    // Rockbiter Weapon apply to both weapon
    if (!itemTarget)
    return;
    if (m_spellInfo->SpellFamilyName == SPELLFAMILY_SHAMAN && m_spellInfo->SpellFamilyFlags[0] & 0x400000)
    {
        uint32 spell_id = 0;

        // enchanting spell selected by calculated damage-per-sec stored in Effect[1] base value
        // Note: damage calculated (correctly) with rounding int32(float(v)) but
        // RW enchantments applied damage int32(float(v)+0.5), this create  0..1 difference sometime
        switch(damage)
        {
            // Rank 1
            case  2: spell_id = 36744; break;               //  0% [ 7% == 2, 14% == 2, 20% == 2]
            // Rank 2
            case  4: spell_id = 36753; break;               //  0% [ 7% == 4, 14% == 4]
            case  5: spell_id = 36751; break;               // 20%
            // Rank 3
            case  6: spell_id = 36754; break;               //  0% [ 7% == 6, 14% == 6]
            case  7: spell_id = 36755; break;               // 20%
            // Rank 4
            case  9: spell_id = 36761; break;               //  0% [ 7% == 6]
            case 10: spell_id = 36758; break;               // 14%
            case 11: spell_id = 36760; break;               // 20%
            default:
                sLog->outError("Spell::EffectEnchantItemTmp: Damage %u not handled in S'RW",damage);
                return;
        }

        SpellEntry const *spellInfo = sSpellStore.LookupEntry(spell_id);
        if (!spellInfo)
        {
            sLog->outError("Spell::EffectEnchantItemTmp: unknown spell id %i", spell_id);
            return;

        }

        for (int j = BASE_ATTACK; j <= OFF_ATTACK; ++j)
        {
            if (Item* item = p_caster->GetWeaponForAttack(WeaponAttackType(j)))
            {
                if (item->IsFitToSpellRequirements(m_spellInfo))
                {
                    Spell *spell = new Spell(m_caster, spellInfo, true);
                    SpellCastTargets targets;
                    targets.setItemTarget(item);
                    spell->prepare(&targets);
                }
            }
        }
        return;
    }
    if (!itemTarget)
        return;

    uint32 enchant_id = m_spellInfo->EffectMiscValue[effIndex];

    if (!enchant_id)
    {
        sLog->outError("Spell %u Effect %u (SPELL_EFFECT_ENCHANT_ITEM_TEMPORARY) have 0 as enchanting id",m_spellInfo->Id,effIndex);
        return;
    }

    SpellItemEnchantmentEntry const *pEnchant = sSpellItemEnchantmentStore.LookupEntry(enchant_id);
    if (!pEnchant)
    {
        sLog->outError("Spell %u Effect %u (SPELL_EFFECT_ENCHANT_ITEM_TEMPORARY) have not existed enchanting id %u ",m_spellInfo->Id,effIndex,enchant_id);
        return;
    }

    // select enchantment duration
    uint32 duration;

    // rogue family enchantments exception by duration
    if (m_spellInfo->Id == 38615)
        duration = 1800;                                    // 30 mins
    // other rogue family enchantments always 1 hour (some have spell damage=0, but some have wrong data in EffBasePoints)
    else if (m_spellInfo->SpellFamilyName == SPELLFAMILY_ROGUE)
        duration = 3600;                                    // 1 hour
    // shaman family enchantments
    else if (m_spellInfo->SpellFamilyName == SPELLFAMILY_SHAMAN)
        duration = 1800;                                    // 30 mins
    // other cases with this SpellVisual already selected
    else if (m_spellInfo->SpellVisual[0] == 215)
        duration = 1800;                                    // 30 mins
    // some fishing pole bonuses except Glow Worm which lasts full hour
    else if (m_spellInfo->SpellVisual[0] == 563 && m_spellInfo->Id != 64401)
        duration = 600;                                     // 10 mins
    // shaman rockbiter enchantments
    else if (m_spellInfo->SpellVisual[0] == 0)
        duration = 1800;                                    // 30 mins
    else if (m_spellInfo->Id == 29702)
        duration = 300;                                     // 5 mins
    else if (m_spellInfo->Id == 37360)
        duration = 300;                                     // 5 mins
    // default case
    else
        duration = 3600;                                    // 1 hour

    // item can be in trade slot and have owner diff. from caster
    Player* item_owner = itemTarget->GetOwner();
    if (!item_owner)
        return;

    if (item_owner != p_caster && p_caster->GetSession()->GetSecurity() > SEC_PLAYER && sWorld->getBoolConfig(CONFIG_GM_LOG_TRADE))
    {
        sLog->outCommand(p_caster->GetSession()->GetAccountId(),"GM %s (Account: %u) enchanting(temp): %s (Entry: %d) for player: %s (Account: %u)",
            p_caster->GetName(), p_caster->GetSession()->GetAccountId(),
            itemTarget->GetProto()->Name1, itemTarget->GetEntry(),
            item_owner->GetName(), item_owner->GetSession()->GetAccountId());
    }

    // remove old enchanting before applying new if equipped
    item_owner->ApplyEnchantment(itemTarget,TEMP_ENCHANTMENT_SLOT, false);

    itemTarget->SetEnchantment(TEMP_ENCHANTMENT_SLOT, enchant_id, duration * 1000, 0);

    // add new enchanting if equipped
    item_owner->ApplyEnchantment(itemTarget, TEMP_ENCHANTMENT_SLOT, true);
}

void Spell::EffectTameCreature(SpellEffIndex /*effIndex*/)
{
    if (m_caster->GetPetGUID())
        return;

    if (!unitTarget)
        return;

    if (unitTarget->GetTypeId() != TYPEID_UNIT)
        return;

    Creature* creatureTarget = unitTarget->ToCreature();

    if (creatureTarget->isPet())
        return;

    if (m_caster->getClass() != CLASS_HUNTER)
        return;

    // cast finish successfully
    //SendChannelUpdate(0);
    finish();

    Pet* pet = m_caster->CreateTamedPetFrom(creatureTarget,m_spellInfo->Id);
    if (!pet)                                               // in very specific state like near world end/etc.
        return;

    // "kill" original creature
    creatureTarget->DespawnOrUnsummon();

    uint8 level = (creatureTarget->getLevel() < (m_caster->getLevel() - 5)) ? (m_caster->getLevel() - 5) : creatureTarget->getLevel();

    // prepare visual effect for levelup
    pet->SetUInt32Value(UNIT_FIELD_LEVEL, level - 1);

    // add to world
    pet->GetMap()->Add(pet->ToCreature());

    // visual effect for levelup
    pet->SetUInt32Value(UNIT_FIELD_LEVEL, level);

    // caster have pet now
    m_caster->SetMinion(pet, true);

    pet->InitTalentForLevel();

    if (m_caster->GetTypeId() == TYPEID_PLAYER)
    {
        pet->SavePetToDB(PET_SAVE_AS_CURRENT);
        m_caster->ToPlayer()->PetSpellInitialize();
    }
}

void Spell::EffectSummonPet(SpellEffIndex effIndex)
{
    Player *owner = NULL;
    if (m_originalCaster)
    {
        if (m_originalCaster->GetTypeId() == TYPEID_PLAYER)
            owner = (Player*)m_originalCaster;
        else if (m_originalCaster->ToCreature()->isTotem())
            owner = m_originalCaster->GetCharmerOrOwnerPlayerOrPlayerItself();
    }

    uint32 petentry = m_spellInfo->EffectMiscValue[effIndex];

    if (!owner)
    {
        SummonPropertiesEntry const *properties = sSummonPropertiesStore.LookupEntry(67);
        if (properties)
            SummonGuardian(effIndex, petentry, properties);
        return;
    }

    Pet *OldSummon = owner->GetPet();

    // if pet requested type already exist
    if (OldSummon)
    {
        if (petentry == 0 || OldSummon->GetEntry() == petentry)
        {
            // pet in corpse state can't be summoned
            if (OldSummon->isDead())
                return;

            ASSERT(OldSummon->GetMap() == owner->GetMap());

            //OldSummon->GetMap()->Remove(OldSummon->ToCreature(),false);

            float px, py, pz;
            owner->GetClosePoint(px, py, pz, OldSummon->GetObjectSize());

            OldSummon->NearTeleportTo(px, py, pz, OldSummon->GetOrientation());
            //OldSummon->Relocate(px, py, pz, OldSummon->GetOrientation());
            //OldSummon->SetMap(owner->GetMap());
            //owner->GetMap()->Add(OldSummon->ToCreature());

            if (owner->GetTypeId() == TYPEID_PLAYER && OldSummon->isControlled())
                owner->ToPlayer()->PetSpellInitialize();

            return;
        }

        if (owner->GetTypeId() == TYPEID_PLAYER)
            owner->ToPlayer()->RemovePet(OldSummon,(OldSummon->getPetType() == HUNTER_PET ? PET_SAVE_AS_DELETED : PET_SAVE_NOT_IN_SLOT),false);
        else
            return;
    }

    float x, y, z;
    owner->GetClosePoint(x, y, z, owner->GetObjectSize());
    Pet* pet = owner->SummonPet(petentry, x, y, z, owner->GetOrientation(), SUMMON_PET, 0);
    if (!pet)
        return;

    if (m_caster->GetTypeId() == TYPEID_UNIT)
    {
        if (m_caster->ToCreature()->isTotem())
            pet->SetReactState(REACT_AGGRESSIVE);
        else
            pet->SetReactState(REACT_DEFENSIVE);
    }

    pet->SetUInt32Value(UNIT_CREATED_BY_SPELL, m_spellInfo->Id);

    // generate new name for summon pet
    std::string new_name=sObjectMgr->GeneratePetName(petentry);
    if (!new_name.empty())
        pet->SetName(new_name);

    ExecuteLogEffectSummonObject(effIndex, pet);
}

void Spell::EffectLearnPetSpell(SpellEffIndex effIndex)
{
    if (m_caster->GetTypeId() != TYPEID_PLAYER)
        return;

    Player *_player = (Player*)m_caster;

    Pet *pet = _player->GetPet();
    if (!pet)
        return;
    if (!pet->isAlive())
        return;

    SpellEntry const *learn_spellproto = sSpellStore.LookupEntry(m_spellInfo->EffectTriggerSpell[effIndex]);
    if (!learn_spellproto)
        return;

    pet->learnSpell(learn_spellproto->Id);

    pet->SavePetToDB(PET_SAVE_AS_CURRENT);
    _player->PetSpellInitialize();
}

void Spell::EffectTaunt(SpellEffIndex /*effIndex*/)
{
    if (!unitTarget)
        return;

    // this effect use before aura Taunt apply for prevent taunt already attacking target
    // for spell as marked "non effective at already attacking target"
    if (!unitTarget || !unitTarget->CanHaveThreatList()
        || unitTarget->getVictim() == m_caster)
    {
        SendCastResult(SPELL_FAILED_DONT_REPORT);
        return;
    }

    if (m_spellInfo->Id == 62124)
    {
        int32 damageDone = int32(1 + m_caster->GetTotalAttackPowerValue(BASE_ATTACK) * 0.5f);
        bool is_crit = m_caster->isSpellCrit(unitTarget, m_spellInfo, m_spellSchoolMask, m_attackType);
        if (is_crit)
            damageDone *= 2;
        m_caster->DealDamage(unitTarget, damageDone, NULL, SPELL_DIRECT_DAMAGE, SPELL_SCHOOL_MASK_HOLY, m_spellInfo, false);
        m_caster->SendSpellNonMeleeDamageLog(unitTarget, m_spellInfo->Id, damageDone, SPELL_SCHOOL_MASK_HOLY, 0, 0, false, false, is_crit);
    }

    // Also use this effect to set the taunter's threat to the taunted creature's highest value
    if (unitTarget->getThreatManager().getCurrentVictim())
    {
        float myThreat = unitTarget->getThreatManager().getThreat(m_caster);
        float itsThreat = unitTarget->getThreatManager().getCurrentVictim()->getThreat();
        if (itsThreat > myThreat)
            unitTarget->getThreatManager().addThreat(m_caster, itsThreat - myThreat);
    }

    //Set aggro victim to caster
    if (!unitTarget->getThreatManager().getOnlineContainer().empty())
        if (HostileReference* forcedVictim = unitTarget->getThreatManager().getOnlineContainer().getReferenceByTarget(m_caster))
            unitTarget->getThreatManager().setCurrentVictim(forcedVictim);

    if (unitTarget->ToCreature()->IsAIEnabled && !unitTarget->ToCreature()->HasReactState(REACT_PASSIVE))
        unitTarget->ToCreature()->AI()->AttackStart(m_caster);
}

void Spell::EffectWeaponDmg(SpellEffIndex /*effIndex*/)
{
}

void Spell::SpellDamageWeaponDmg(SpellEffIndex effIndex)
{
    if (!unitTarget)
        return;
    if (!unitTarget->isAlive())
        return;

    // multiple weapon dmg effect workaround
    // execute only the last weapon damage
    // and handle all effects at once
    for (uint32 j = effIndex + 1; j < MAX_SPELL_EFFECTS; ++j)
    {
        switch (m_spellInfo->Effect[j])
        {
            case SPELL_EFFECT_WEAPON_DAMAGE:
            case SPELL_EFFECT_WEAPON_DAMAGE_NOSCHOOL:
            case SPELL_EFFECT_NORMALIZED_WEAPON_DMG:
            case SPELL_EFFECT_WEAPON_PERCENT_DAMAGE:
                return;     // we must calculate only at last weapon effect
            break;
        }
    }

    // some spell specific modifiers
    float totalDamagePercentMod  = 1.0f;                    // applied to final bonus+weapon damage
    int32 fixed_bonus = 0;
    int32 spell_bonus = 0;                                  // bonus specific for spell

    switch (m_spellInfo->SpellFamilyName)
    {
        case SPELLFAMILY_GENERIC:
        {
            switch (m_spellInfo->Id)
            {
                case 69055:     // Saber Lash
                case 70814:     // Saber Lash
                {
                    uint32 count = 0;
                    for (std::list<TargetInfo>::iterator ihit = m_UniqueTargetInfo.begin(); ihit != m_UniqueTargetInfo.end(); ++ihit)
                        if (ihit->effectMask & (1 << effIndex))
                            ++count;

                    totalDamagePercentMod /= count;
                    break;
                }
            }
            break;
        }
        case SPELLFAMILY_WARRIOR:
        {
            // Devastate (player ones)
            if (m_spellInfo->SpellFamilyFlags[1] & 0x40)
            {
                // Player can apply only 58567 Sunder Armor effect.
                bool needCast = !unitTarget->HasAura(58567, m_caster->GetGUID());
                if (needCast)
                    m_caster->CastSpell(unitTarget, 58567, true);

                if (Aura * aur = unitTarget->GetAura(58567, m_caster->GetGUID()))
                {
                    // 58388 - Glyph of Devastate dummy aura.
                    if (int32 num = (needCast ? 0 : 1) + (m_caster->HasAura(58388) ? 1 : 0))
                        aur->ModStackAmount(num);
                    fixed_bonus += (aur->GetStackAmount() - 1) * CalculateDamage(2, unitTarget);
                }
            }
            break;
        }
        case SPELLFAMILY_ROGUE:
        {
            // Fan of Knives, Hemorrhage, Ghostly Strike
            if ((m_spellInfo->SpellFamilyFlags[1] & 0x40000)
                || (m_spellInfo->SpellFamilyFlags[0] & 0x6000000))
            {
                // Hemorrhage
                if (m_spellInfo->SpellFamilyFlags[0] & 0x2000000)
                {
                    if (m_caster->GetTypeId() == TYPEID_PLAYER)
                        m_caster->ToPlayer()->AddComboPoints(unitTarget, 1, this);
                }
                // 50% more damage with daggers
                if (m_caster->GetTypeId() == TYPEID_PLAYER)
                    if (Item* item = m_caster->ToPlayer()->GetWeaponForAttack(m_attackType, true))
                        if (item->GetProto()->SubClass == ITEM_SUBCLASS_WEAPON_DAGGER)
                            totalDamagePercentMod *= 1.5f;
            }
            // Mutilate (for each hand)
            else if (m_spellInfo->SpellFamilyFlags[1] & 0x6)
            {
                bool found = false;
                // fast check
                if (unitTarget->HasAuraState(AURA_STATE_DEADLY_POISON, m_spellInfo, m_caster))
                    found = true;
                // full aura scan
                else
                {
                    Unit::AuraApplicationMap const& auras = unitTarget->GetAppliedAuras();
                    for (Unit::AuraApplicationMap::const_iterator itr = auras.begin(); itr != auras.end(); ++itr)
                    {
                        if (itr->second->GetBase()->GetSpellProto()->Dispel == DISPEL_POISON)
                        {
                            found = true;
                            break;
                        }
                    }
                }

                if (found)
                    totalDamagePercentMod *= 1.2f;          // 120% if poisoned
            }
            break;
        }
        case SPELLFAMILY_PALADIN:
        {
            // Seal of Command - Increase damage by 36% on every swing
            if (m_spellInfo->SpellFamilyFlags[0] & 0x2000000)
            {
                totalDamagePercentMod *= 1.36f;            // 136% damage
            }

            // Seal of Command Unleashed
            else if (m_spellInfo->Id == 20467)
            {
                spell_bonus += int32(0.08f * m_caster->GetTotalAttackPowerValue(BASE_ATTACK));
                spell_bonus += int32(0.13f * m_caster->SpellBaseDamageBonus(GetSpellSchoolMask(m_spellInfo)));
            }
            break;
        }
        case SPELLFAMILY_SHAMAN:
        {
            // Skyshatter Harness item set bonus
            // Stormstrike
            if (AuraEffect * aurEff = m_caster->IsScriptOverriden(m_spellInfo, 5634))
                m_caster->CastSpell(m_caster, 38430, true, NULL, aurEff);
            break;
        }
        case SPELLFAMILY_DRUID:
        {
            // Mangle (Cat): CP
            if (m_spellInfo->SpellFamilyFlags[1] & 0x400)
            {
                if (m_caster->GetTypeId() == TYPEID_PLAYER)
                    m_caster->ToPlayer()->AddComboPoints(unitTarget, 1, this);
            }
            // Shred, Maul - Rend and Tear
            else if (m_spellInfo->SpellFamilyFlags[0] & 0x00008800 && unitTarget->HasAuraState(AURA_STATE_BLEEDING))
            {
                if (AuraEffect const* rendAndTear = m_caster->GetDummyAuraEffect(SPELLFAMILY_DRUID, 2859, 0))
                    AddPctN(totalDamagePercentMod, rendAndTear->GetAmount());
            }
            break;
        }
        case SPELLFAMILY_HUNTER:
        {
            // Kill Shot - bonus damage from Ranged Attack Power
            if (m_spellInfo->SpellFamilyFlags[1] & 0x800000)
                spell_bonus += int32(0.4f * m_caster->GetTotalAttackPowerValue(RANGED_ATTACK));
            break;
        }
        case SPELLFAMILY_DEATHKNIGHT:
        {
            // Plague Strike
            if (m_spellInfo->SpellFamilyFlags[EFFECT_0] & 0x1)
            {
                // Glyph of Plague Strike
                if (AuraEffect const * aurEff = m_caster->GetAuraEffect(58657, EFFECT_0))
                    AddPctN(totalDamagePercentMod, aurEff->GetAmount());
                break;
            }
            // Blood Strike
            if (m_spellInfo->SpellFamilyFlags[EFFECT_0] & 0x400000)
            {
                AddPctF(totalDamagePercentMod, SpellMgr::CalculateSpellEffectAmount(m_spellInfo, EFFECT_2) * unitTarget->GetDiseasesByCaster(m_caster->GetGUID()) / 2.0f);

                // Glyph of Blood Strike
                if (m_caster->GetAuraEffect(59332, EFFECT_0))
                    if (unitTarget->HasAuraType(SPELL_AURA_MOD_DECREASE_SPEED))
                       AddPctN(totalDamagePercentMod, 20);
                break;
            }
            // Death Strike
            if (m_spellInfo->SpellFamilyFlags[EFFECT_0] & 0x10)
            {
                // Glyph of Death Strike
                if (AuraEffect const * aurEff = m_caster->GetAuraEffect(59336, EFFECT_0))
                    if (uint32 runic = std::min<uint32>(m_caster->GetPower(POWER_RUNIC_POWER), SpellMgr::CalculateSpellEffectAmount(aurEff->GetSpellProto(), EFFECT_1)))
                        AddPctN(totalDamagePercentMod, runic);
                break;
            }
            // Obliterate (12.5% more damage per disease)
            if (m_spellInfo->SpellFamilyFlags[EFFECT_1] & 0x20000)
            {
                bool consumeDiseases = true;
                // Annihilation
                if (AuraEffect const * aurEff = m_caster->GetDummyAuraEffect(SPELLFAMILY_DEATHKNIGHT, 2710, EFFECT_0))
                    // Do not consume diseases if roll sucesses
                    if (roll_chance_i(aurEff->GetAmount()))
                        consumeDiseases = false;

                AddPctF(totalDamagePercentMod, SpellMgr::CalculateSpellEffectAmount(m_spellInfo, EFFECT_2) * unitTarget->GetDiseasesByCaster(m_caster->GetGUID(), consumeDiseases) / 2.0f);
                break;
            }
            // Blood-Caked Strike - Blood-Caked Blade
            if (m_spellInfo->SpellIconID == 1736)
            {
                AddPctF(totalDamagePercentMod, unitTarget->GetDiseasesByCaster(m_caster->GetGUID()) * 12.5f);
                break;
            }
            // Heart Strike
            if (m_spellInfo->SpellFamilyFlags[EFFECT_0] & 0x1000000)
            {
                AddPctN(totalDamagePercentMod, SpellMgr::CalculateSpellEffectAmount(m_spellInfo, EFFECT_2) * unitTarget->GetDiseasesByCaster(m_caster->GetGUID()));
                break;
            }
            break;
        }
    }

    bool normalized = false;
    float weaponDamagePercentMod = 1.0f;
    for (int j = 0; j < MAX_SPELL_EFFECTS; ++j)
    {
        switch (m_spellInfo->Effect[j])
        {
            case SPELL_EFFECT_WEAPON_DAMAGE:
            case SPELL_EFFECT_WEAPON_DAMAGE_NOSCHOOL:
                fixed_bonus += CalculateDamage(j, unitTarget);
                break;
            case SPELL_EFFECT_NORMALIZED_WEAPON_DMG:
                fixed_bonus += CalculateDamage(j, unitTarget);
                normalized = true;
                break;
            case SPELL_EFFECT_WEAPON_PERCENT_DAMAGE:
                ApplyPctN(weaponDamagePercentMod, CalculateDamage(j, unitTarget));
                break;
            default:
                break;                                      // not weapon damage effect, just skip
        }
    }

    // apply to non-weapon bonus weapon total pct effect, weapon total flat effect included in weapon damage
    if (fixed_bonus || spell_bonus)
    {
        UnitMods unitMod;
        switch (m_attackType)
        {
            default:
            case BASE_ATTACK:   unitMod = UNIT_MOD_DAMAGE_MAINHAND; break;
            case OFF_ATTACK:    unitMod = UNIT_MOD_DAMAGE_OFFHAND;  break;
            case RANGED_ATTACK: unitMod = UNIT_MOD_DAMAGE_RANGED;   break;
        }

        float weapon_total_pct = 1.0f;
        if (m_spellInfo->SchoolMask & SPELL_SCHOOL_MASK_NORMAL)
             weapon_total_pct = m_caster->GetModifierValue(unitMod, TOTAL_PCT);

        if (fixed_bonus)
            fixed_bonus = int32(fixed_bonus * weapon_total_pct);
        if (spell_bonus)
            spell_bonus = int32(spell_bonus * weapon_total_pct);
    }

    int32 weaponDamage = m_caster->CalculateDamage(m_attackType, normalized, true);

    // Sequence is important
    for (int j = 0; j < MAX_SPELL_EFFECTS; ++j)
    {
        // We assume that a spell have at most one fixed_bonus
        // and at most one weaponDamagePercentMod
        switch(m_spellInfo->Effect[j])
        {
            case SPELL_EFFECT_WEAPON_DAMAGE:
            case SPELL_EFFECT_WEAPON_DAMAGE_NOSCHOOL:
            case SPELL_EFFECT_NORMALIZED_WEAPON_DMG:
                weaponDamage += fixed_bonus;
                break;
            case SPELL_EFFECT_WEAPON_PERCENT_DAMAGE:
                weaponDamage = int32(weaponDamage * weaponDamagePercentMod);
            default:
                break;                                      // not weapon damage effect, just skip
        }
    }

    if (spell_bonus)
        weaponDamage += spell_bonus;

    if (totalDamagePercentMod != 1.0f)
        weaponDamage = int32(weaponDamage * totalDamagePercentMod);

    // prevent negative damage
    uint32 eff_damage(std::max(weaponDamage, 0));

    // Add melee damage bonuses (also check for negative)
    m_caster->MeleeDamageBonus(unitTarget, &eff_damage, m_attackType, m_spellInfo);
    m_damage += eff_damage;
}

void Spell::EffectThreat(SpellEffIndex /*effIndex*/)
{
    if (!unitTarget || !unitTarget->isAlive() || !m_caster->isAlive())
        return;

    if (!unitTarget->CanHaveThreatList())
        return;

    unitTarget->AddThreat(m_caster, float(damage));
}

void Spell::EffectHealMaxHealth(SpellEffIndex /*effIndex*/)
{
    if (!unitTarget || !unitTarget->isAlive())
        return;

    int32 addhealth;
    if (m_spellInfo->SpellFamilyName == SPELLFAMILY_PALADIN) // Lay on Hands
    {
        if (m_caster->GetGUID() == unitTarget->GetGUID())
        {
            m_caster->CastSpell(m_caster, 25771, true); // Forbearance
            m_caster->CastSpell(m_caster, 61988, true); // Immune shield marker (serverside)
            m_caster->CastSpell(m_caster, 61987, true); // Avenging Wrath marker
        }
    }

    // damage == 0 - heal for caster max health
    if (damage == 0)
        addhealth = m_caster->GetMaxHealth();
    else
        addhealth = unitTarget->GetMaxHealth() - unitTarget->GetHealth();

    if (m_originalCaster)
         m_healing += m_originalCaster->SpellHealingBonus(unitTarget, m_spellInfo, addhealth, HEAL);
}

void Spell::EffectInterruptCast(SpellEffIndex effIndex)
{
    if (!unitTarget || !unitTarget->isAlive())
        return;

    // TODO: not all spells that used this effect apply cooldown at school spells
    // also exist case: apply cooldown to interrupted cast only and to all spells
    for (uint32 i = CURRENT_FIRST_NON_MELEE_SPELL; i < CURRENT_MAX_SPELL; ++i)
    {
        if (Spell* spell = unitTarget->GetCurrentSpell(CurrentSpellTypes(i)))
        {
            SpellEntry const* curSpellInfo = spell->m_spellInfo;
            // check if we can interrupt spell
            if ((spell->getState() == SPELL_STATE_CASTING
                || (spell->getState() == SPELL_STATE_PREPARING && spell->GetCastTime() > 0.0f))
                && curSpellInfo->InterruptFlags & SPELL_INTERRUPT_FLAG_INTERRUPT && curSpellInfo->PreventionType == SPELL_PREVENTION_TYPE_SILENCE)
            {
                if (m_originalCaster)
                {
                    int32 duration = m_originalCaster->ModSpellDuration(m_spellInfo, unitTarget, m_originalCaster->CalcSpellDuration(m_spellInfo), false);
                    unitTarget->ProhibitSpellScholl(GetSpellSchoolMask(curSpellInfo), duration/*GetSpellDuration(m_spellInfo)*/);
                }
                ExecuteLogEffectInterruptCast(effIndex, unitTarget, curSpellInfo->Id);
                unitTarget->InterruptSpell(CurrentSpellTypes(i), false);
            }
        }
    }
}

void Spell::EffectSummonObjectWild(SpellEffIndex effIndex)
{
    uint32 gameobject_id = m_spellInfo->EffectMiscValue[effIndex];

    GameObject* pGameObj = new GameObject;

    WorldObject* target = focusObject;
    if (!target)
        target = m_caster;

    float x, y, z;
    if (m_targets.HasDst())
        m_targets.m_dstPos.GetPosition(x, y, z);
    else
        m_caster->GetClosePoint(x, y, z, DEFAULT_WORLD_OBJECT_SIZE);

    Map *map = target->GetMap();

    if (!pGameObj->Create(sObjectMgr->GenerateLowGuid(HIGHGUID_GAMEOBJECT), gameobject_id, map,
        m_caster->GetPhaseMask(), x, y, z, target->GetOrientation(), 0.0f, 0.0f, 0.0f, 0.0f, 100, GO_STATE_READY))
    {
        delete pGameObj;
        return;
    }

    int32 duration = GetSpellDuration(m_spellInfo);

    pGameObj->SetRespawnTime(duration > 0 ? duration/IN_MILLISECONDS : 0);
    pGameObj->SetSpellId(m_spellInfo->Id);

    ExecuteLogEffectSummonObject(effIndex, pGameObj);

    // Wild object not have owner and check clickable by players
    map->Add(pGameObj);

    if (pGameObj->GetGoType() == GAMEOBJECT_TYPE_FLAGDROP && m_caster->GetTypeId() == TYPEID_PLAYER)
    {
        Player *pl = m_caster->ToPlayer();
        Battleground* bg = pl->GetBattleground();

        switch(pGameObj->GetMapId())
        {
            case 489:                                       //WS
            {
                if (bg && bg->GetTypeID(true) == BATTLEGROUND_WS && bg->GetStatus() == STATUS_IN_PROGRESS)
                {
                    uint32 team = ALLIANCE;

                    if (pl->GetTeam() == team)
                        team = HORDE;

                    ((BattlegroundWS*)bg)->SetDroppedFlagGUID(pGameObj->GetGUID(),team);
                }
                break;
            }
            case 566:                                       //EY
            {
                if (bg && bg->GetTypeID(true) == BATTLEGROUND_EY && bg->GetStatus() == STATUS_IN_PROGRESS)
                {
                    ((BattlegroundEY*)bg)->SetDroppedFlagGUID(pGameObj->GetGUID());
                }
                break;
            }
        }
    }

    if (uint32 linkedEntry = pGameObj->GetGOInfo()->GetLinkedGameObjectEntry())
    {
        GameObject* linkedGO = new GameObject;
        if (linkedGO->Create(sObjectMgr->GenerateLowGuid(HIGHGUID_GAMEOBJECT), linkedEntry, map,
            m_caster->GetPhaseMask(), x, y, z, target->GetOrientation(), 0.0f, 0.0f, 0.0f, 0.0f, 100, GO_STATE_READY))
        {
            linkedGO->SetRespawnTime(duration > 0 ? duration/IN_MILLISECONDS : 0);
            linkedGO->SetSpellId(m_spellInfo->Id);

            ExecuteLogEffectSummonObject(effIndex, linkedGO);

            // Wild object not have owner and check clickable by players
            map->Add(linkedGO);
        }
        else
        {
            delete linkedGO;
            linkedGO = NULL;
            return;
        }
    }
}

void Spell::EffectScriptEffect(SpellEffIndex effIndex)
{
    // TODO: we must implement hunter pet summon at login there (spell 6962)

    switch(m_spellInfo->SpellFamilyName)
    {
        case SPELLFAMILY_GENERIC:
        {
            switch(m_spellInfo->Id)
            {
                //Teleport to Lake Wintergrasp
                case 58622:
                {
                    if(OutdoorPvPWG *pvpWG = (OutdoorPvPWG*)sOutdoorPvPMgr->GetOutdoorPvPToZoneId(4197))
                    {
                        if(pvpWG->isWarTime() || pvpWG->m_timer<300000)
                        {
                            if ((pvpWG->getDefenderTeam()==TEAM_ALLIANCE) && (unitTarget->ToPlayer()->GetTeam() == ALLIANCE))
                                unitTarget->CastSpell(unitTarget, SPELL_TELEPORT_FORTRESS, true);
                            else if ((pvpWG->getDefenderTeam()==TEAM_ALLIANCE) && (unitTarget->ToPlayer()->GetTeam() == HORDE))
                                unitTarget->CastSpell(unitTarget, SPELL_TELEPORT_HORDE_CAMP, true);
                    
                            if ((pvpWG->getDefenderTeam()!=TEAM_ALLIANCE) && (unitTarget->ToPlayer()->GetTeam() == HORDE))
                                unitTarget->CastSpell(unitTarget, SPELL_TELEPORT_FORTRESS, true);
                            else if ((pvpWG->getDefenderTeam()!=TEAM_ALLIANCE) && (unitTarget->ToPlayer()->GetTeam() == ALLIANCE))
                                unitTarget->CastSpell(unitTarget, SPELL_TELEPORT_ALLIENCE_CAMP, true);
                        }
                    }
                    return;
                }                
                // Glyph of Backstab
                case 63975:
                {
                    if (AuraEffect const * aurEff = unitTarget->GetAuraEffect(SPELL_AURA_PERIODIC_DAMAGE,SPELLFAMILY_ROGUE,0x00100000,0,0,m_caster->GetGUID()))
                    {
                        uint32 countMin = aurEff->GetBase()->GetMaxDuration();
                        uint32 countMax = 12000;
                        countMax += m_caster->HasAura(56801) ? 4000 : 0;

                        if (countMin < countMax)
                        {
                            aurEff->GetBase()->SetDuration(uint32(aurEff->GetBase()->GetDuration()+3000));
                            aurEff->GetBase()->SetMaxDuration(countMin+2000);
                        }

                    }
                    return;
                }
                case 45204: // Clone Me!
                    m_caster->CastSpell(unitTarget, damage, true);
                    break;
                case 55693:                                 // Remove Collapsing Cave Aura
                    if (!unitTarget)
                        return;
                    unitTarget->RemoveAurasDueToSpell(SpellMgr::CalculateSpellEffectAmount(m_spellInfo, effIndex));
                    break;
                // PX-238 Winter Wondervolt TRAP
                case 26275:
                {
                    uint32 spells[4] = { 26272, 26157, 26273, 26274 };

                    // check presence
                    for (uint8 j = 0; j < 4; ++j)
                        if (unitTarget->HasAuraEffect(spells[j],0))
                            return;

                    // select spell
                    uint32 iTmpSpellId = spells[urand(0,3)];

                    // cast
                    unitTarget->CastSpell(unitTarget, iTmpSpellId, true);
                    return;
                }
                // Bending Shinbone
                case 8856:
                {
                    if (!itemTarget && m_caster->GetTypeId() != TYPEID_PLAYER)
                        return;

                    uint32 spell_id = 0;
                    switch(urand(1, 5))
                    {
                    case 1:  spell_id = 8854; break;
                    default: spell_id = 8855; break;
                    }

                    m_caster->CastSpell(m_caster,spell_id,true,NULL);
                    return;
                }
                // Brittle Armor - need remove one 24575 Brittle Armor aura
                case 24590:
                    unitTarget->RemoveAuraFromStack(24575);
                    return;
                // Mercurial Shield - need remove one 26464 Mercurial Shield aura
                case 26465:
                    unitTarget->RemoveAuraFromStack(26464);
                    return;
                // Shadow Flame (All script effects, not just end ones to prevent player from dodging the last triggered spell)
                case 22539:
                case 22972:
                case 22975:
                case 22976:
                case 22977:
                case 22978:
                case 22979:
                case 22980:
                case 22981:
                case 22982:
                case 22983:
                case 22984:
                case 22985:
                {
                    if (!unitTarget || !unitTarget->isAlive())
                        return;

                    // Onyxia Scale Cloak
                    if (unitTarget->HasAura(22683))
                        return;

                    // Shadow Flame
                    m_caster->CastSpell(unitTarget, 22682, true);
                    return;
                }
                // Piccolo of the Flaming Fire
                case 17512:
                {
                    if (!unitTarget || unitTarget->GetTypeId() != TYPEID_PLAYER)
                        return;
                    unitTarget->HandleEmoteCommand(EMOTE_STATE_DANCE);
                    return;
                }
                // Escape artist
                case 20589:
                    m_caster->RemoveMovementImpairingAuras();
                    return;
                // Decimate
                case 28374:
                case 54426:
                    if (unitTarget)
                    {
                        int32 damage = int32(unitTarget->GetHealth()) - int32(unitTarget->CountPctFromMaxHealth(5));
                        if (damage > 0)
                            m_caster->CastCustomSpell(28375, SPELLVALUE_BASE_POINT0, damage, unitTarget);
                    }
                    return;
                // Mirren's Drinking Hat
                case 29830:
                {
                    uint32 item = 0;
                    switch (urand(1, 6))
                    {
                        case 1:
                        case 2:
                        case 3:
                            item = 23584; break;            // Loch Modan Lager
                        case 4:
                        case 5:
                            item = 23585; break;            // Stouthammer Lite
                        case 6:
                            item = 23586; break;            // Aerie Peak Pale Ale
                    }
                    if (item)
                        DoCreateItem(effIndex,item);
                    break;
                }
                // Improved Sprint
                case 30918:
                {
                    // Removes snares and roots.
                    unitTarget->RemoveMovementImpairingAuras();
                    break;
                }
                // Spirit Walk
                case 58876:
                {
                    // Removes snares and roots.
                    unitTarget->RemoveMovementImpairingAuras();
                    break;
                }
                // Plant Warmaul Ogre Banner
                case 32307:
                {
                    Player *p_caster = dynamic_cast<Player*>(m_caster);
                    if (!p_caster)
                        break;
                    p_caster->RewardPlayerAndGroupAtEvent(18388, unitTarget);
                    Creature *cTarget = dynamic_cast<Creature*>(unitTarget);
                    if (!cTarget)
                        break;
                    cTarget->setDeathState(CORPSE);
                    cTarget->RemoveCorpse();
                    break;
                }
                case 48025:                                     // Headless Horseman's Mount
                {
                    if (!unitTarget || unitTarget->GetTypeId() != TYPEID_PLAYER)
                        return;

                    // Prevent stacking of mounts and client crashes upon dismounting
                    unitTarget->RemoveAurasByType(SPELL_AURA_MOUNTED);

                    // Triggered spell id dependent on riding skill and zone
                    bool canFly = true;
                    uint32 v_map = GetVirtualMapForMapAndZone(unitTarget->GetMapId(), unitTarget->GetZoneId());
                    if (v_map != 530 && v_map != 571)
                        canFly = false;

                    if (canFly && v_map == 571 && !unitTarget->ToPlayer()->HasSpell(54197))
                        canFly = false;

                    float x, y, z;
                    unitTarget->GetPosition(x, y, z);
                    uint32 areaFlag = unitTarget->GetBaseMap()->GetAreaFlag(x, y, z);
                    AreaTableEntry const *pArea = sAreaStore.LookupEntry(areaFlag);
                    if (!pArea || (canFly && (pArea->flags & AREA_FLAG_NO_FLY_ZONE)))
                        canFly = false;

                    switch(unitTarget->ToPlayer()->GetBaseSkillValue(SKILL_RIDING))
                    {
                    case 75: unitTarget->CastSpell(unitTarget, 51621, true); break;
                    case 150: unitTarget->CastSpell(unitTarget, 48024, true); break;
                    case 225:
                        {
                            if (canFly)
                                unitTarget->CastSpell(unitTarget, 51617, true);
                            else
                                unitTarget->CastSpell(unitTarget, 48024, true);
                        }break;
                    case 300:
                        {
                            if (canFly)
                                unitTarget->CastSpell(unitTarget, 48023, true);
                            else
                                unitTarget->CastSpell(unitTarget, 48024, true);
                        }break;
                    }
                    return;
                }
                case 47977:                                     // Magic Broom
                {
                    if (!unitTarget || unitTarget->GetTypeId() != TYPEID_PLAYER)
                        return;

                    // Prevent stacking of mounts and client crashes upon dismounting
                    unitTarget->RemoveAurasByType(SPELL_AURA_MOUNTED);

                    // Triggered spell id dependent on riding skill and zone
                    bool canFly = true;
                    uint32 v_map = GetVirtualMapForMapAndZone(unitTarget->GetMapId(), unitTarget->GetZoneId());
                    if (v_map != 530 && v_map != 571)
                        canFly = false;

                    if (canFly && v_map == 571 && !unitTarget->ToPlayer()->HasSpell(54197))
                        canFly = false;

                    float x, y, z;
                    unitTarget->GetPosition(x, y, z);
                    uint32 areaFlag = unitTarget->GetBaseMap()->GetAreaFlag(x, y, z);
                    AreaTableEntry const *pArea = sAreaStore.LookupEntry(areaFlag);
                    if (!pArea || (canFly && (pArea->flags & AREA_FLAG_NO_FLY_ZONE)))
                        canFly = false;

                    switch(unitTarget->ToPlayer()->GetBaseSkillValue(SKILL_RIDING))
                    {
                    case 75: unitTarget->CastSpell(unitTarget, 42680, true); break;
                    case 150: unitTarget->CastSpell(unitTarget, 42683, true); break;
                    case 225:
                        {
                            if (canFly)
                                unitTarget->CastSpell(unitTarget, 42667, true);
                            else
                                unitTarget->CastSpell(unitTarget, 42683, true);
                        }break;
                    case 300:
                        {
                            if (canFly)
                                unitTarget->CastSpell(unitTarget, 42668, true);
                            else
                                unitTarget->CastSpell(unitTarget, 42683, true);
                        }break;
                    }
                    return;
                }
                // Mug Transformation
                case 41931:
                {
                    if (m_caster->GetTypeId() != TYPEID_PLAYER)
                        return;

                    uint8 bag = 19;
                    uint8 slot = 0;
                    Item *item = NULL;

                    while (bag) // 256 = 0 due to var type
                    {
                        item = m_caster->ToPlayer()->GetItemByPos(bag, slot);
                        if (item && item->GetEntry() == 38587) break;
                        ++slot;
                        if (slot == 39)
                        {
                            slot = 0;
                            ++bag;
                        }
                    }
                    if (bag)
                    {
                        if (m_caster->ToPlayer()->GetItemByPos(bag,slot)->GetCount() == 1) m_caster->ToPlayer()->RemoveItem(bag,slot,true);
                        else m_caster->ToPlayer()->GetItemByPos(bag,slot)->SetCount(m_caster->ToPlayer()->GetItemByPos(bag,slot)->GetCount()-1);
                        // Spell 42518 (Braufest - Gratisprobe des Braufest herstellen)
                        m_caster->CastSpell(m_caster, 42518, true);
                        return;
                    }
                    break;
                }
                // Brutallus - Burn
                case 45141:
                case 45151:
                {
                    //Workaround for Range ... should be global for every ScriptEffect
                    float radius = GetSpellRadiusForHostile(sSpellRadiusStore.LookupEntry(m_spellInfo->EffectRadiusIndex[effIndex]));
                    if (unitTarget && unitTarget->GetTypeId() == TYPEID_PLAYER && unitTarget->GetDistance(m_caster) >= radius && !unitTarget->HasAura(46394) && unitTarget != m_caster)
                        unitTarget->CastSpell(unitTarget, 46394, true);

                    break;
                }
                // Goblin Weather Machine
                case 46203:
                {
                    if (!unitTarget)
                        return;

                    uint32 spellId = 0;
                    switch(rand() % 4)
                    {
                        case 0: spellId = 46740; break;
                        case 1: spellId = 46739; break;
                        case 2: spellId = 46738; break;
                        case 3: spellId = 46736; break;
                    }
                    unitTarget->CastSpell(unitTarget, spellId, true);
                    break;
                }
                // 5,000 Gold
                case 46642:
                {
                    if (!unitTarget || unitTarget->GetTypeId() != TYPEID_PLAYER)
                        return;

                    unitTarget->ToPlayer()->ModifyMoney(5000 * GOLD);

                    break;
                }
                // Roll Dice - Decahedral Dwarven Dice
                case 47770:
                {
                    char buf[128];
                    const char *gender = "his";
                    if (m_caster->getGender() > 0)
                        gender = "her";
                    sprintf(buf, "%s rubs %s [Decahedral Dwarven Dice] between %s hands and rolls. One %u and one %u.", m_caster->GetName(), gender, gender, urand(1,10), urand(1,10));
                    m_caster->MonsterTextEmote(buf, 0);
                    break;
                }
                // Roll 'dem Bones - Worn Troll Dice
                case 47776:
                {
                    char buf[128];
                    const char *gender = "his";
                    if (m_caster->getGender() > 0)
                        gender = "her";
                    sprintf(buf, "%s causually tosses %s [Worn Troll Dice]. One %u and one %u.", m_caster->GetName(), gender, urand(1,6), urand(1,6));
                    m_caster->MonsterTextEmote(buf, 0);
                    break;
                }
                // Vigilance
                case 50725:
                {
                    if (!unitTarget || unitTarget->GetTypeId() != TYPEID_PLAYER)
                        return;

                    // Remove Taunt cooldown
                    unitTarget->ToPlayer()->RemoveSpellCooldown(355, true);

                    return;
                }
                // Death Knight Initiate Visual
                case 51519:
                {
                    if (!unitTarget || unitTarget->GetTypeId() != TYPEID_UNIT)
                        return;

                    uint32 iTmpSpellId = 0;
                    switch (unitTarget->GetDisplayId())
                    {
                        case 25369: iTmpSpellId = 51552; break; // bloodelf female
                        case 25373: iTmpSpellId = 51551; break; // bloodelf male
                        case 25363: iTmpSpellId = 51542; break; // draenei female
                        case 25357: iTmpSpellId = 51541; break; // draenei male
                        case 25361: iTmpSpellId = 51537; break; // dwarf female
                        case 25356: iTmpSpellId = 51538; break; // dwarf male
                        case 25372: iTmpSpellId = 51550; break; // forsaken female
                        case 25367: iTmpSpellId = 51549; break; // forsaken male
                        case 25362: iTmpSpellId = 51540; break; // gnome female
                        case 25359: iTmpSpellId = 51539; break; // gnome male
                        case 25355: iTmpSpellId = 51534; break; // human female
                        case 25354: iTmpSpellId = 51520; break; // human male
                        case 25360: iTmpSpellId = 51536; break; // nightelf female
                        case 25358: iTmpSpellId = 51535; break; // nightelf male
                        case 25368: iTmpSpellId = 51544; break; // orc female
                        case 25364: iTmpSpellId = 51543; break; // orc male
                        case 25371: iTmpSpellId = 51548; break; // tauren female
                        case 25366: iTmpSpellId = 51547; break; // tauren male
                        case 25370: iTmpSpellId = 51545; break; // troll female
                        case 25365: iTmpSpellId = 51546; break; // troll male
                        default: return;
                    }

                    unitTarget->CastSpell(unitTarget, iTmpSpellId, true);
                    Creature* npc = unitTarget->ToCreature();
                    npc->LoadEquipment(npc->GetEquipmentId());
                    return;
                }
                // Emblazon Runeblade
                case 51770:
                {
                    if (!m_originalCaster)
                        return;

                    m_originalCaster->CastSpell(m_originalCaster, damage, false);
                    break;
                }
                // Deathbolt from Thalgran Blightbringer
                // reflected by Freya's Ward
                // Retribution by Sevenfold Retribution
                case 51854:
                {
                    if (!unitTarget)
                        return;
                    if (unitTarget->HasAura(51845))
                        unitTarget->CastSpell(m_caster, 51856, true);
                    else
                        m_caster->CastSpell(unitTarget, 51855, true);
                    break;
                }
                // Summon Ghouls On Scarlet Crusade
                case 51904:
                {
                    if (!m_targets.HasDst())
                        return;

                    float x, y, z;
                    float radius = GetSpellRadius(m_spellInfo, effIndex, true);
                    for (uint8 i = 0; i < 15; ++i)
                    {
                        m_caster->GetRandomPoint(m_targets.m_dstPos, radius, x, y, z);
                        m_caster->CastSpell(x, y, z, 54522, true);
                    }
                    break;
                }
                case 52173: // Coyote Spirit Despawn
                case 60243: // Blood Parrot Despawn
                    if (unitTarget->GetTypeId() == TYPEID_UNIT && unitTarget->ToCreature()->isSummon())
                        unitTarget->ToTempSummon()->UnSummon();
                    return;
                case 52479: // Gift of the Harvester
                    if (unitTarget && m_originalCaster)
                        m_originalCaster->CastSpell(unitTarget, urand(0, 1) ? damage : 52505, true);
                    return;
                case 53110: // Devour Humanoid
                    if (unitTarget)
                        unitTarget->CastSpell(m_caster, damage, true);
                    return;
                // Winged Steed of the Ebon Blade
                case 54729:
                {
                    if (!unitTarget || unitTarget->GetTypeId() != TYPEID_PLAYER)
                        return;

                    // Prevent stacking of mounts and client crashes upon dismounting
                    unitTarget->RemoveAurasByType(SPELL_AURA_MOUNTED);

                    // Triggered spell id dependent on riding skill
                    if (uint16 skillval = unitTarget->ToPlayer()->GetSkillValue(SKILL_RIDING))
                    {
                        if (skillval >= 300)
                            unitTarget->CastSpell(unitTarget, 54727, true);
                        else
                            unitTarget->CastSpell(unitTarget, 54726, true);
                    }
                    return;
                }
                case 58418:                                 // Portal to Orgrimmar
                case 58420:                                 // Portal to Stormwind
                {
                    if (!unitTarget || unitTarget->GetTypeId() != TYPEID_PLAYER || effIndex != 0)
                        return;

                    uint32 spellID = SpellMgr::CalculateSpellEffectAmount(m_spellInfo, 0);
                    uint32 questID = SpellMgr::CalculateSpellEffectAmount(m_spellInfo, 1);

                    if (unitTarget->ToPlayer()->GetQuestStatus(questID) == QUEST_STATUS_COMPLETE)
                        unitTarget->CastSpell(unitTarget, spellID, true);

                    return;
                }
                case 58941:                                 // Rock Shards
                    if (unitTarget && m_originalCaster)
                    {
                        for (uint32 i = 0; i < 3; ++i)
                        {
                            m_originalCaster->CastSpell(unitTarget, 58689, true);
                            m_originalCaster->CastSpell(unitTarget, 58692, true);
                        }
                        if (((InstanceMap*)m_originalCaster->GetMap())->GetDifficulty() == REGULAR_DIFFICULTY)
                        {
                            m_originalCaster->CastSpell(unitTarget, 58695, true);
                            m_originalCaster->CastSpell(unitTarget, 58696, true);
                        }
                        else
                        {
                            m_originalCaster->CastSpell(unitTarget, 60883, true);
                            m_originalCaster->CastSpell(unitTarget, 60884, true);
                        }
                    }
                    return;
                case 58983: // Big Blizzard Bear
                {
                    if (!unitTarget || unitTarget->GetTypeId() != TYPEID_PLAYER)
                        return;

                    // Prevent stacking of mounts and client crashes upon dismounting
                    unitTarget->RemoveAurasByType(SPELL_AURA_MOUNTED);

                    // Triggered spell id dependent on riding skill
                    if (uint16 skillval = unitTarget->ToPlayer()->GetSkillValue(SKILL_RIDING))
                    {
                        if (skillval >= 150)
                            unitTarget->CastSpell(unitTarget, 58999, true);
                        else
                            unitTarget->CastSpell(unitTarget, 58997, true);
                    }
                    return;
                }
                case 63845: // Create Lance
                {
                    if (m_caster->GetTypeId() != TYPEID_PLAYER)
                        return;

                    if (m_caster->ToPlayer()->GetTeam() == ALLIANCE)
                        m_caster->CastSpell(m_caster, 63914, true);
                    else
                        m_caster->CastSpell(m_caster, 63919, true);
                    return;
                }
                case 71342:                                     // Big Love Rocket
                {
                    if (!unitTarget || unitTarget->GetTypeId() != TYPEID_PLAYER)
                        return;

                    // Prevent stacking of mounts and client crashes upon dismounting
                    unitTarget->RemoveAurasByType(SPELL_AURA_MOUNTED);

                    // Triggered spell id dependent on riding skill and zone
                    bool canFly = true;
                    uint32 v_map = GetVirtualMapForMapAndZone(unitTarget->GetMapId(), unitTarget->GetZoneId());
                    if (v_map != 530 && v_map != 571)
                        canFly = false;

                    if (canFly && v_map == 571 && !unitTarget->ToPlayer()->HasSpell(54197))
                        canFly = false;

                    float x, y, z;
                    unitTarget->GetPosition(x, y, z);
                    uint32 areaFlag = unitTarget->GetBaseMap()->GetAreaFlag(x, y, z);
                    AreaTableEntry const *pArea = sAreaStore.LookupEntry(areaFlag);
                    if (!pArea || (canFly && (pArea->flags & AREA_FLAG_NO_FLY_ZONE)))
                        canFly = false;

                    switch(unitTarget->ToPlayer()->GetBaseSkillValue(SKILL_RIDING))
                    {
                    case 0: unitTarget->CastSpell(unitTarget, 71343, true); break;
                    case 75: unitTarget->CastSpell(unitTarget, 71344, true); break;
                    case 150: unitTarget->CastSpell(unitTarget, 71345, true); break;
                    case 225:
                        {
                        if (canFly)
                                unitTarget->CastSpell(unitTarget, 71346, true);
                            else
                                unitTarget->CastSpell(unitTarget, 71345, true);
                        }break;
                    case 300:
                        {
                        if (canFly)
                            unitTarget->CastSpell(unitTarget, 71347, true);
                        else
                            unitTarget->CastSpell(unitTarget, 71345, true);
                        }break;
                    }
                    return;
                }
                case 72286:                                     // Invincible
                {
                    if (!unitTarget || unitTarget->GetTypeId() != TYPEID_PLAYER)
                        return;

                    // Prevent stacking of mounts and client crashes upon dismounting
                    unitTarget->RemoveAurasByType(SPELL_AURA_MOUNTED);

                    // Triggered spell id dependent on riding skill and zone
                    bool canFly = true;
                    uint32 v_map = GetVirtualMapForMapAndZone(unitTarget->GetMapId(), unitTarget->GetZoneId());
                    if (v_map != 530 && v_map != 571)
                        canFly = false;

                    if (canFly && v_map == 571 && !unitTarget->ToPlayer()->HasSpell(54197))
                        canFly = false;

                    float x, y, z;
                    unitTarget->GetPosition(x, y, z);
                    uint32 areaFlag = unitTarget->GetBaseMap()->GetAreaFlag(x, y, z);
                    AreaTableEntry const *pArea = sAreaStore.LookupEntry(areaFlag);
                    if (!pArea || (canFly && (pArea->flags & AREA_FLAG_NO_FLY_ZONE)))
                        canFly = false;

                    switch(unitTarget->ToPlayer()->GetBaseSkillValue(SKILL_RIDING))
                    {
                    case 75: unitTarget->CastSpell(unitTarget, 72281, true); break;
                    case 150: unitTarget->CastSpell(unitTarget, 72282, true); break;
                    case 225:
                        {
                        if (canFly)
                                unitTarget->CastSpell(unitTarget, 72283, true);
                            else
                                unitTarget->CastSpell(unitTarget, 72282, true);
                        }break;
                    case 300:
                        {
                        if (canFly)
                            unitTarget->CastSpell(unitTarget, 72284, true);
                        else
                            unitTarget->CastSpell(unitTarget, 72282, true);
                        }break;
                    }
                    return;
                }
                case 74856:                                     // Blazing Hippogryph
                {
                    if (!unitTarget || unitTarget->GetTypeId() != TYPEID_PLAYER)
                        return;

                    // Prevent stacking of mounts and client crashes upon dismounting
                    unitTarget->RemoveAurasByType(SPELL_AURA_MOUNTED);

                    // Triggered spell id dependent on riding skill
                    if (uint16 skillval = unitTarget->ToPlayer()->GetSkillValue(SKILL_RIDING))
                    {
                        if (skillval >= 300)
                            unitTarget->CastSpell(unitTarget, 74855, true);
                        else
                            unitTarget->CastSpell(unitTarget, 74854, true);
                    }
                    return;
                }
                case 75614:                                     // Celestial Steed
                {
                    if (!unitTarget || unitTarget->GetTypeId() != TYPEID_PLAYER)
                        return;

                    // Prevent stacking of mounts and client crashes upon dismounting
                    unitTarget->RemoveAurasByType(SPELL_AURA_MOUNTED);

                    // Triggered spell id dependent on riding skill and zone
                    bool canFly = true;
                    uint32 v_map = GetVirtualMapForMapAndZone(unitTarget->GetMapId(), unitTarget->GetZoneId());
                    if (v_map != 530 && v_map != 571)
                        canFly = false;

                    if (canFly && v_map == 571 && !unitTarget->ToPlayer()->HasSpell(54197))
                        canFly = false;

                    float x, y, z;
                    unitTarget->GetPosition(x, y, z);
                    uint32 areaFlag = unitTarget->GetBaseMap()->GetAreaFlag(x, y, z);
                    AreaTableEntry const *pArea = sAreaStore.LookupEntry(areaFlag);
                    if (!pArea || (canFly && (pArea->flags & AREA_FLAG_NO_FLY_ZONE)))
                        canFly = false;

                    switch(unitTarget->ToPlayer()->GetBaseSkillValue(SKILL_RIDING))
                    {
                    case 75: unitTarget->CastSpell(unitTarget, 75619, true); break;
                    case 150: unitTarget->CastSpell(unitTarget, 75620, true); break;
                    case 225:
                        {
                            if (canFly)
                                unitTarget->CastSpell(unitTarget, 75617, true);
                            else
                                unitTarget->CastSpell(unitTarget, 75620, true);
                        }break;
                    case 300:
                        {
                            if (canFly)
                            {
                                if (unitTarget->ToPlayer()->Has310Flyer(false))
                                    unitTarget->CastSpell(unitTarget, 76153, true);
                                else
                                    unitTarget->CastSpell(unitTarget, 75618, true);
                            }
                            else
                                unitTarget->CastSpell(unitTarget, 75620, true);
                        }break;
                    }
                    return;
                }
                case 75973:                                     // X-53 Touring Rocket
                {
                    if (!unitTarget || unitTarget->GetTypeId() != TYPEID_PLAYER)
                        return;

                    // Prevent stacking of mounts
                    unitTarget->RemoveAurasByType(SPELL_AURA_MOUNTED);

                    // Triggered spell id dependent on riding skill
                    if (uint16 skillval = unitTarget->ToPlayer()->GetSkillValue(SKILL_RIDING))
                    {
                        if (skillval >= 300)
                        {
                            if (unitTarget->ToPlayer()->Has310Flyer(false))
                                unitTarget->CastSpell(unitTarget, 76154, true);
                            else
                                unitTarget->CastSpell(unitTarget, 75972, true);
                        }
                        else
                            unitTarget->CastSpell(unitTarget, 75957, true);
                    }
                    return;
                }
                case 59317:                                 // Teleporting
                    if (!unitTarget || unitTarget->GetTypeId() != TYPEID_PLAYER)
                        return;

                    // return from top
                    if (unitTarget->ToPlayer()->GetAreaId() == 4637)
                        unitTarget->CastSpell(unitTarget, 59316, true);
                    // teleport atop
                    else
                        unitTarget->CastSpell(unitTarget, 59314, true);

                    return;
                // random spell learn instead placeholder
                case 60893:                                 // Northrend Alchemy Research
                case 61177:                                 // Northrend Inscription Research
                case 61288:                                 // Minor Inscription Research
                case 61756:                                 // Northrend Inscription Research (FAST QA VERSION)
                case 64323:                                 // Book of Glyph Mastery
                {
                    if (m_caster->GetTypeId() != TYPEID_PLAYER)
                        return;

                    // learn random explicit discovery recipe (if any)
                    if (uint32 discoveredSpell = GetExplicitDiscoverySpell(m_spellInfo->Id, m_caster->ToPlayer()))
                        m_caster->ToPlayer()->learnSpell(discoveredSpell, false);
                    return;
                }
                case 62428: // Load into Catapult
                {
                    if (Vehicle *seat = m_caster->GetVehicleKit())
                        if (Unit *passenger = seat->GetPassenger(0))
                            if (Unit *demolisher = m_caster->GetVehicleBase())
                                passenger->CastSpell(demolisher, damage, true);
                    return;
                }
                case 62482: // Grab Crate
                {
                    if (unitTarget)
                    {
                        if (Vehicle *seat = m_caster->GetVehicleKit())
                        {
                            if (Creature *oldContainer = dynamic_cast<Creature*>(seat->GetPassenger(1)))
                                oldContainer->DisappearAndDie();
                            // TODO: a hack, range = 11, should after some time cast, otherwise too far
                            m_caster->CastSpell(seat->GetBase(), 62496, true);
                            unitTarget->EnterVehicle(m_caster, 1);
                        }
                    }
                    return;
                }
                case 60123: // Lightwell
                {
                    if (m_caster->GetTypeId() != TYPEID_UNIT || !m_caster->ToCreature()->isSummon())
                        return;

                    uint32 spell_heal;

                    switch(m_caster->GetEntry())
                    {
                        case 31897: spell_heal = 7001; break;
                        case 31896: spell_heal = 27873; break;
                        case 31895: spell_heal = 27874; break;
                        case 31894: spell_heal = 28276; break;
                        case 31893: spell_heal = 48084; break;
                        case 31883: spell_heal = 48085; break;
                        default:
                            sLog->outError("Unknown Lightwell spell caster %u", m_caster->GetEntry());
                            return;
                    }
                    Aura * chargesaura = m_caster->GetAura(59907);

                    if (chargesaura && chargesaura->GetCharges() > 1)
                    {
                        chargesaura->SetCharges(chargesaura->GetCharges() - 1);
                        m_caster->CastSpell(unitTarget, spell_heal, true, NULL, NULL, m_caster->ToTempSummon()->GetSummonerGUID());
                    }
                    else
                        m_caster->ToTempSummon()->UnSummon();
                    return;
                }
                // Stoneclaw Totem
                case 55328: // Rank 1
                case 55329: // Rank 2
                case 55330: // Rank 3
                case 55332: // Rank 4
                case 55333: // Rank 5
                case 55335: // Rank 6
                case 55278: // Rank 7
                case 58589: // Rank 8
                case 58590: // Rank 9
                case 58591: // Rank 10
                {
                    int32 basepoints0 = damage;
                    // Cast Absorb on totems
                    for (uint8 slot = SUMMON_SLOT_TOTEM; slot < MAX_TOTEM_SLOT; ++slot)
                    {
                        if (!unitTarget->m_SummonSlot[slot])
                            continue;

                        Creature* totem = unitTarget->GetMap()->GetCreature(unitTarget->m_SummonSlot[slot]);
                        if (totem && totem->isTotem())
                        {
                            m_caster->CastCustomSpell(totem, 55277, &basepoints0, NULL, NULL, true);
                        }
                    }
                    // Glyph of Stoneclaw Totem
                    if (AuraEffect *aur=unitTarget->GetAuraEffect(63298, 0))
                    {
                        basepoints0 *= aur->GetAmount();
                        m_caster->CastCustomSpell(unitTarget, 55277, &basepoints0, NULL, NULL, true);
                    }
                    break;
                }
                case 66545: //Summon Memory
                {
                    uint8 uiRandom = urand(0,25);
                    uint32 uiSpells[26] = {66704,66705,66706,66707,66709,66710,66711,66712,66713,66714,66715,66708,66708,66691,66692,66694,66695,66696,66697,66698,66699,66700,66701,66702,66703,66543};

                    m_caster->CastSpell(m_caster,uiSpells[uiRandom],true);
                    break;
                }
                case 45668:                                 // Ultra-Advanced Proto-Typical Shortening Blaster
                {
                    if (!unitTarget || unitTarget->GetTypeId() != TYPEID_UNIT)
                        return;

                    if (roll_chance_i(50))                  // chance unknown, using 50
                        return;

                    static uint32 const spellPlayer[5] =
                    {
                        45674,                            // Bigger!
                        45675,                            // Shrunk
                        45678,                            // Yellow
                        45682,                            // Ghost
                        45684                             // Polymorph
                    };

                    static uint32 const spellTarget[5] = {
                        45673,                            // Bigger!
                        45672,                            // Shrunk
                        45677,                            // Yellow
                        45681,                            // Ghost
                        45683                             // Polymorph
                    };

                    m_caster->CastSpell(m_caster, spellPlayer[urand(0,4)], true);
                    unitTarget->CastSpell(unitTarget, spellTarget[urand(0,4)], true);
                    break;
                }
                case 64142:                                 // Upper Deck - Create Foam Sword
                    if (unitTarget->GetTypeId() != TYPEID_PLAYER)
                        return;
                    Player *plr = unitTarget->ToPlayer();
                    static uint32 const itemId[] = {45061, 45176, 45177, 45178, 45179, 0};
                    // player can only have one of these items
                    for (uint32 const *itr = &itemId[0]; *itr; ++itr)
                        if (plr->HasItemCount(*itr, 1, true))
                            return;
                    DoCreateItem(effIndex, itemId[urand(0,4)]);
                    return;
            }
            break;
        }
        case SPELLFAMILY_PALADIN:
        {
            // Judgement (seal trigger)
            if (m_spellInfo->Category == SPELLCATEGORY_JUDGEMENT)
            {
                if (!unitTarget || !unitTarget->isAlive())
                    return;
                uint32 spellId1 = 0;
                uint32 spellId2 = 0;
                uint32 spellId3 = 0;

                // Judgement self add switch
                switch (m_spellInfo->Id)
                {
                    case 53407: spellId1 = 20184; break;    // Judgement of Justice
                    case 20271:                             // Judgement of Light
                    case 57774: spellId1 = 20185; break;    // Judgement of Light
                    case 53408: spellId1 = 20186; break;    // Judgement of Wisdom
                    default:
                        sLog->outError("Unsupported Judgement (seal trigger) spell (Id: %u) in Spell::EffectScriptEffect",m_spellInfo->Id);
                        return;
                }
                // all seals have aura dummy in 2 effect
                Unit::AuraApplicationMap & sealAuras = m_caster->GetAppliedAuras();
                for (Unit::AuraApplicationMap::iterator iter = sealAuras.begin(); iter != sealAuras.end();)
                {
                    switch (iter->first)
                    {
                        // Heart of the Crusader
                        case 20335: // Rank 1
                            spellId3 = 21183;
                            break;
                        case 20336: // Rank 2
                            spellId3 = 54498;
                            break;
                        case 20337: // Rank 3
                            spellId3 = 54499;
                            break;
                    }
                    Aura * aura = iter->second->GetBase();
                    if (IsSealSpell(aura->GetSpellProto()))
                    {
                        if (AuraEffect * aureff = aura->GetEffect(2))
                            if (aureff->GetAuraType() == SPELL_AURA_DUMMY)
                            {
                                if (sSpellStore.LookupEntry(aureff->GetAmount()))
                                    spellId2 = aureff->GetAmount();
                                break;
                            }
                        if (!spellId2)
                        {
                            switch (iter->first)
                            {
                                // Seal of light, Seal of wisdom, Seal of justice
                                case 20165:
                                case 20166:
                                case 20164:
                                    spellId2 = 54158;
                            }
                        }
                        break;
                    }
                    else
                        ++iter;
                }
                if (spellId1)
                    m_caster->CastSpell(unitTarget, spellId1, true);
                if (spellId2)
                    m_caster->CastSpell(unitTarget, spellId2, true);
                if (spellId3)
                    m_caster->CastSpell(unitTarget, spellId3, true);
                return;
            }
        }
        case SPELLFAMILY_POTION:
        {
            switch(m_spellInfo->Id)
            {
                // Netherbloom
                case 28702:
                {
                    if (!unitTarget)
                        return;
                    // 25% chance of casting a random buff
                    if (roll_chance_i(75))
                        return;

                    // triggered spells are 28703 to 28707
                    // Note: some sources say, that there was the possibility of
                    //       receiving a debuff. However, this seems to be removed by a patch.
                    const uint32 spellid = 28703;

                    // don't overwrite an existing aura
                    for (uint8 i = 0; i < 5; ++i)
                        if (unitTarget->HasAura(spellid + i))
                            return;
                    unitTarget->CastSpell(unitTarget, spellid+urand(0, 4), true);
                    break;
                }

                // Nightmare Vine
                case 28720:
                {
                    if (!unitTarget)
                        return;
                    // 25% chance of casting Nightmare Pollen
                    if (roll_chance_i(75))
                        return;
                    unitTarget->CastSpell(unitTarget, 28721, true);
                    break;
                }
            }
            break;
        }
        case SPELLFAMILY_DEATHKNIGHT:
        {
            // Pestilence
            if (m_spellInfo->SpellFamilyFlags[1]&0x10000)
            {
                // Get diseases on target of spell
                if (m_targets.getUnitTarget() &&  // Glyph of Disease - cast on unit target too to refresh aura
                    (m_targets.getUnitTarget() != unitTarget || m_caster->GetAura(63334)))
                {
                    // And spread them on target
                    // Blood Plague
                    if (m_targets.getUnitTarget()->GetAura(55078))
                        m_caster->CastSpell(unitTarget, 55078, true);
                    // Frost Fever
                    if (m_targets.getUnitTarget()->GetAura(55095))
                        m_caster->CastSpell(unitTarget, 55095, true);
                }
            }
            break;
        }
        case SPELLFAMILY_WARRIOR:
        {
            // Shattering Throw
            if (m_spellInfo->SpellFamilyFlags[1] & 0x00400000)
            {
                if (!unitTarget)
                    return;
                // remove shields, will still display immune to damage part
                unitTarget->RemoveAurasWithMechanic(1<<MECHANIC_IMMUNE_SHIELD, AURA_REMOVE_BY_ENEMY_SPELL);
                return;
            }
            break;
        }
    }

    // normal DB scripted effect
    sLog->outDebug(LOG_FILTER_SPELLS_AURAS, "Spell ScriptStart spellid %u in EffectScriptEffect(%u)", m_spellInfo->Id, effIndex);
    m_caster->GetMap()->ScriptsStart(sSpellScripts, uint32(m_spellInfo->Id | (effIndex << 24)), m_caster, unitTarget);
}

void Spell::EffectSanctuary(SpellEffIndex /*effIndex*/)
{
    if (!unitTarget)
        return;

    unitTarget->getHostileRefManager().UpdateVisibility();

    Unit::AttackerSet const& attackers = unitTarget->getAttackers();
    for (Unit::AttackerSet::const_iterator itr = attackers.begin(); itr != attackers.end();)
    {
        if (!(*itr)->canSeeOrDetect(unitTarget))
            (*(itr++))->AttackStop();
        else
            ++itr;
    }

    unitTarget->m_lastSanctuaryTime = getMSTime();

    // Vanish allows to remove all threat and cast regular stealth so other spells can be used
    if (m_caster->GetTypeId() == TYPEID_PLAYER
        && m_spellInfo->SpellFamilyName == SPELLFAMILY_ROGUE
        && (m_spellInfo->SpellFamilyFlags[0] & SPELLFAMILYFLAG_ROGUE_VANISH))
    {
        m_caster->ToPlayer()->RemoveAurasByType(SPELL_AURA_MOD_ROOT);
        // Overkill
        if (m_caster->ToPlayer()->HasSpell(58426))
           m_caster->CastSpell(m_caster, 58427, true);
    }
}

void Spell::EffectAddComboPoints(SpellEffIndex /*effIndex*/)
{
    if (!unitTarget)
        return;

    if (!m_caster->m_movedPlayer)
        return;

    if (damage <= 0)
        return;

    m_caster->m_movedPlayer->AddComboPoints(unitTarget, damage, this);
}

void Spell::EffectDuel(SpellEffIndex effIndex)
{
    if (!unitTarget || m_caster->GetTypeId() != TYPEID_PLAYER || unitTarget->GetTypeId() != TYPEID_PLAYER)
        return;

    Player *caster = (Player*)m_caster;
    Player *target = (Player*)unitTarget;

    // caster or target already have requested duel
    if (caster->duel || target->duel || !target->GetSocial() || target->GetSocial()->HasIgnore(caster->GetGUIDLow()))
        return;

    // Players can only fight a duel with each other outside (=not inside dungeons and not in capital cities)
    // Don't have to check the target's map since you cannot challenge someone across maps
    if (caster->GetMap()->Instanceable())
    //if (mapid != 0 && mapid != 1 && mapid != 530 && mapid != 571 && mapid != 609)
    {
        SendCastResult(SPELL_FAILED_NO_DUELING);            // Dueling isn't allowed here
        return;
    }

    AreaTableEntry const* casterAreaEntry = GetAreaEntryByAreaID(caster->GetZoneId());
    if (casterAreaEntry && (casterAreaEntry->flags & AREA_FLAG_CAPITAL))
    {
        SendCastResult(SPELL_FAILED_NO_DUELING);            // Dueling isn't allowed here
        return;
    }

    AreaTableEntry const* targetAreaEntry = GetAreaEntryByAreaID(target->GetZoneId());
    if (targetAreaEntry && (targetAreaEntry->flags & AREA_FLAG_CAPITAL))
    {
        SendCastResult(SPELL_FAILED_NO_DUELING);            // Dueling isn't allowed here
        return;
    }

    //CREATE DUEL FLAG OBJECT
    GameObject* pGameObj = new GameObject;

    uint32 gameobject_id = m_spellInfo->EffectMiscValue[effIndex];

    Map *map = m_caster->GetMap();
    if (!pGameObj->Create(sObjectMgr->GenerateLowGuid(HIGHGUID_GAMEOBJECT), gameobject_id,
        map, m_caster->GetPhaseMask(),
        m_caster->GetPositionX()+(unitTarget->GetPositionX()-m_caster->GetPositionX())/2 ,
        m_caster->GetPositionY()+(unitTarget->GetPositionY()-m_caster->GetPositionY())/2 ,
        m_caster->GetPositionZ(),
        m_caster->GetOrientation(), 0.0f, 0.0f, 0.0f, 0.0f, 0, GO_STATE_READY))
    {
        delete pGameObj;
        return;
    }

    pGameObj->SetUInt32Value(GAMEOBJECT_FACTION, m_caster->getFaction());
    pGameObj->SetUInt32Value(GAMEOBJECT_LEVEL, m_caster->getLevel()+1);
    int32 duration = GetSpellDuration(m_spellInfo);
    pGameObj->SetRespawnTime(duration > 0 ? duration/IN_MILLISECONDS : 0);
    pGameObj->SetSpellId(m_spellInfo->Id);

    ExecuteLogEffectSummonObject(effIndex, pGameObj);

    m_caster->AddGameObject(pGameObj);
    map->Add(pGameObj);
    //END

    // Send request
    WorldPacket data(SMSG_DUEL_REQUESTED, 8 + 8);
    data << uint64(pGameObj->GetGUID());
    data << uint64(caster->GetGUID());
    caster->GetSession()->SendPacket(&data);
    target->GetSession()->SendPacket(&data);

    // create duel-info
    DuelInfo *duel   = new DuelInfo;
    duel->initiator  = caster;
    duel->opponent   = target;
    duel->startTime  = 0;
    duel->startTimer = 0;
    caster->duel     = duel;

    DuelInfo *duel2   = new DuelInfo;
    duel2->initiator  = caster;
    duel2->opponent   = caster;
    duel2->startTime  = 0;
    duel2->startTimer = 0;
    target->duel      = duel2;

    caster->SetUInt64Value(PLAYER_DUEL_ARBITER, pGameObj->GetGUID());
    target->SetUInt64Value(PLAYER_DUEL_ARBITER, pGameObj->GetGUID());

    sScriptMgr->OnPlayerDuelRequest(target, caster);
}

void Spell::EffectStuck(SpellEffIndex /*effIndex*/)
{
    if (!unitTarget || unitTarget->GetTypeId() != TYPEID_PLAYER)
        return;

    if (!sWorld->getBoolConfig(CONFIG_CAST_UNSTUCK))
        return;

    Player* pTarget = (Player*)unitTarget;

    sLog->outDebug(LOG_FILTER_SPELLS_AURAS, "Spell Effect: Stuck");
    sLog->outDetail("Player %s (guid %u) used auto-unstuck future at map %u (%f, %f, %f)", pTarget->GetName(), pTarget->GetGUIDLow(), m_caster->GetMapId(), m_caster->GetPositionX(), pTarget->GetPositionY(), pTarget->GetPositionZ());

    if (pTarget->isInFlight())
        return;

    pTarget->TeleportTo(pTarget->GetStartPosition(), unitTarget == m_caster ? TELE_TO_SPELL : 0);
    // homebind location is loaded always
    // pTarget->TeleportTo(pTarget->m_homebindMapId,pTarget->m_homebindX,pTarget->m_homebindY,pTarget->m_homebindZ,pTarget->GetOrientation(), (unitTarget == m_caster ? TELE_TO_SPELL : 0));

    // Stuck spell trigger Hearthstone cooldown
    SpellEntry const *spellInfo = sSpellStore.LookupEntry(8690);
    if (!spellInfo)
        return;
    Spell spell(pTarget, spellInfo, true, 0);
    spell.SendSpellCooldown();
}

void Spell::EffectSummonPlayer(SpellEffIndex /*effIndex*/)
{
    if (!unitTarget || unitTarget->GetTypeId() != TYPEID_PLAYER)
        return;

    // Evil Twin (ignore player summon, but hide this for summoner)
    if (unitTarget->HasAura(23445))
        return;

    float x, y, z;
    m_caster->GetClosePoint(x, y, z, unitTarget->GetObjectSize());

    unitTarget->ToPlayer()->SetSummonPoint(m_caster->GetMapId(),x,y,z);

    WorldPacket data(SMSG_SUMMON_REQUEST, 8+4+4);
    data << uint64(m_caster->GetGUID());                    // summoner guid
    data << uint32(m_caster->GetZoneId());                  // summoner zone
    data << uint32(MAX_PLAYER_SUMMON_DELAY*IN_MILLISECONDS); // auto decline after msecs
    unitTarget->ToPlayer()->GetSession()->SendPacket(&data);
}

static ScriptInfo generateActivateCommand()
{
    ScriptInfo si;
    si.command = SCRIPT_COMMAND_ACTIVATE_OBJECT;
    return si;
}

void Spell::EffectActivateObject(SpellEffIndex effIndex)
{
    if (!gameObjTarget)
        return;

    static ScriptInfo activateCommand = generateActivateCommand();

    int32 delay_secs = m_spellInfo->EffectMiscValue[effIndex];

    gameObjTarget->GetMap()->ScriptCommandStart(activateCommand, delay_secs, m_caster, gameObjTarget);
}

void Spell::EffectApplyGlyph(SpellEffIndex effIndex)
{
    if (m_caster->GetTypeId() != TYPEID_PLAYER || m_glyphIndex >= MAX_GLYPH_SLOT_INDEX)
        return;

    Player *player = (Player*)m_caster;

    // glyph sockets level requirement
    uint8 minLevel = 0;
    switch (m_glyphIndex)
    {
        case 0:
        case 1: minLevel = 15; break;
        case 2: minLevel = 50; break;
        case 3: minLevel = 30; break;
        case 4: minLevel = 70; break;
        case 5: minLevel = 80; break;
    }
    if (minLevel && m_caster->getLevel() < minLevel)
    {
        SendCastResult(SPELL_FAILED_GLYPH_SOCKET_LOCKED);
        return;
    }

    // apply new one
    if (uint32 glyph = m_spellInfo->EffectMiscValue[effIndex])
    {
        if (GlyphPropertiesEntry const *gp = sGlyphPropertiesStore.LookupEntry(glyph))
        {
            if (GlyphSlotEntry const *gs = sGlyphSlotStore.LookupEntry(player->GetGlyphSlot(m_glyphIndex)))
            {
                if (gp->TypeFlags != gs->TypeFlags)
                {
                    SendCastResult(SPELL_FAILED_INVALID_GLYPH);
                    return;                                 // glyph slot mismatch
                }
            }

            // remove old glyph
            if (uint32 oldglyph = player->GetGlyph(m_glyphIndex))
            {
                if (GlyphPropertiesEntry const *old_gp = sGlyphPropertiesStore.LookupEntry(oldglyph))
                {
                    player->RemoveAurasDueToSpell(old_gp->SpellId);
                    player->SetGlyph(m_glyphIndex, 0);
                }
            }

            player->CastSpell(m_caster, gp->SpellId, true);
            player->SetGlyph(m_glyphIndex, glyph);
            player->SendTalentsInfoData(false);
        }
    }
}

void Spell::EffectEnchantHeldItem(SpellEffIndex effIndex)
{
    // this is only item spell effect applied to main-hand weapon of target player (players in area)
    if (!unitTarget || unitTarget->GetTypeId() != TYPEID_PLAYER)
        return;

    Player* item_owner = (Player*)unitTarget;
    Item* item = item_owner->GetItemByPos(INVENTORY_SLOT_BAG_0, EQUIPMENT_SLOT_MAINHAND);

    if (!item)
        return;

    // must be equipped
    if (!item ->IsEquipped())
        return;

    if (m_spellInfo->EffectMiscValue[effIndex])
    {
        uint32 enchant_id = m_spellInfo->EffectMiscValue[effIndex];
        int32 duration = GetSpellDuration(m_spellInfo);          //Try duration index first ..
        if (!duration)
            duration = damage;//+1;            //Base points after ..
        if (!duration)
            duration = 10;                                  //10 seconds for enchants which don't have listed duration

        SpellItemEnchantmentEntry const *pEnchant = sSpellItemEnchantmentStore.LookupEntry(enchant_id);
        if (!pEnchant)
            return;

        // Always go to temp enchantment slot
        EnchantmentSlot slot = TEMP_ENCHANTMENT_SLOT;

        // Enchantment will not be applied if a different one already exists
        if (item->GetEnchantmentId(slot) && item->GetEnchantmentId(slot) != enchant_id)
            return;

        // Apply the temporary enchantment
        item->SetEnchantment(slot, enchant_id, duration*IN_MILLISECONDS, 0);
        item_owner->ApplyEnchantment(item, slot, true);
    }
}

void Spell::EffectDisEnchant(SpellEffIndex /*effIndex*/)
{
    if (m_caster->GetTypeId() != TYPEID_PLAYER)
        return;

    Player* p_caster = (Player*)m_caster;
    if (!itemTarget || !itemTarget->GetProto()->DisenchantID)
        return;

    p_caster->UpdateCraftSkill(m_spellInfo->Id);

    m_caster->ToPlayer()->SendLoot(itemTarget->GetGUID(),LOOT_DISENCHANTING);

    // item will be removed at disenchanting end
}

void Spell::EffectInebriate(SpellEffIndex /*effIndex*/)
{
    if (!unitTarget || unitTarget->GetTypeId() != TYPEID_PLAYER)
        return;

    Player *player = (Player*)unitTarget;
    uint16 currentDrunk = player->GetDrunkValue();
    uint16 drunkMod = damage * 256;
    if (currentDrunk + drunkMod > 0xFFFF)
        currentDrunk = 0xFFFF;
    else
        currentDrunk += drunkMod;
    player->SetDrunkValue(currentDrunk, m_CastItem ? m_CastItem->GetEntry() : 0);
}

void Spell::EffectFeedPet(SpellEffIndex effIndex)
{
    if (m_caster->GetTypeId() != TYPEID_PLAYER)
        return;

    Player *_player = (Player*)m_caster;

    Item* foodItem = m_targets.getItemTarget();
    if (!foodItem)
        return;

    Pet *pet = _player->GetPet();
    if (!pet)
        return;

    if (!pet->isAlive())
        return;

    int32 benefit = pet->GetCurrentFoodBenefitLevel(foodItem->GetProto()->ItemLevel);
    if (benefit <= 0)
        return;

    ExecuteLogEffectDestroyItem(effIndex, foodItem->GetEntry());

    uint32 count = 1;
    _player->DestroyItemCount(foodItem, count, true);
    // TODO: fix crash when a spell has two effects, both pointed at the same item target

    m_caster->CastCustomSpell(pet, m_spellInfo->EffectTriggerSpell[effIndex], &benefit, NULL, NULL, true);
}

void Spell::EffectDismissPet(SpellEffIndex effIndex)
{
    if (m_caster->GetTypeId() != TYPEID_PLAYER)
        return;

    Pet* pet = m_caster->ToPlayer()->GetPet();

    // not let dismiss dead pet
    if (!pet||!pet->isAlive())
        return;

    ExecuteLogEffectUnsummonObject(effIndex, pet);
    m_caster->ToPlayer()->RemovePet(pet, PET_SAVE_NOT_IN_SLOT);
}

void Spell::EffectSummonObject(SpellEffIndex effIndex)
{
    uint32 go_id = m_spellInfo->EffectMiscValue[effIndex];

    uint8 slot = 0;
    switch(m_spellInfo->Effect[effIndex])
    {
        case SPELL_EFFECT_SUMMON_OBJECT_SLOT1: slot = 0; break;
        case SPELL_EFFECT_SUMMON_OBJECT_SLOT2: slot = 1; break;
        case SPELL_EFFECT_SUMMON_OBJECT_SLOT3: slot = 2; break;
        case SPELL_EFFECT_SUMMON_OBJECT_SLOT4: slot = 3; break;
        default: return;
    }

    uint64 guid = m_caster->m_ObjectSlot[slot];
    if (guid != 0)
    {
        GameObject* obj = NULL;
        if (m_caster)
            obj = m_caster->GetMap()->GetGameObject(guid);

        if (obj)
        {
            // Recast case - null spell id to make auras not be removed on object remove from world
            if (m_spellInfo->Id == obj->GetSpellId())
                obj->SetSpellId(0);
            m_caster->RemoveGameObject(obj, true);
        }
        m_caster->m_ObjectSlot[slot] = 0;
    }

    GameObject* pGameObj = new GameObject;

    float x, y, z;
    // If dest location if present
    if (m_targets.HasDst())
        m_targets.m_dstPos.GetPosition(x, y, z);
    // Summon in random point all other units if location present
    else
    {
        if(m_spellInfo->Id == 48018)
        {
            x = m_caster->GetPositionX();
            y = m_caster->GetPositionY();
            z = m_caster->GetPositionZ();
        }
        else
            m_caster->GetClosePoint(x, y, z, DEFAULT_WORLD_OBJECT_SIZE);
    }

    Map *map = m_caster->GetMap();
    if (!pGameObj->Create(sObjectMgr->GenerateLowGuid(HIGHGUID_GAMEOBJECT), go_id, map,
        m_caster->GetPhaseMask(), x, y, z, m_caster->GetOrientation(), 0.0f, 0.0f, 0.0f, 0.0f, 0, GO_STATE_READY))
    {
        delete pGameObj;
        return;
    }

    //pGameObj->SetUInt32Value(GAMEOBJECT_LEVEL,m_caster->getLevel());
    int32 duration = GetSpellDuration(m_spellInfo);
    pGameObj->SetRespawnTime(duration > 0 ? duration/IN_MILLISECONDS : 0);
    pGameObj->SetSpellId(m_spellInfo->Id);
    m_caster->AddGameObject(pGameObj);

    ExecuteLogEffectSummonObject(effIndex, pGameObj);

    map->Add(pGameObj);

    m_caster->m_ObjectSlot[slot] = pGameObj->GetGUID();
}

void Spell::EffectResurrect(SpellEffIndex effIndex)
{
    if (!unitTarget)
        return;
    if (unitTarget->GetTypeId() != TYPEID_PLAYER)
        return;

    if (unitTarget->isAlive())
        return;
    if (!unitTarget->IsInWorld())
        return;

    switch (m_spellInfo->Id)
    {
        // Defibrillate (Goblin Jumper Cables) have 33% chance on success
        case 8342:
            if (roll_chance_i(67))
            {
                m_caster->CastSpell(m_caster, 8338, true, m_CastItem);
                return;
            }
            break;
        // Defibrillate (Goblin Jumper Cables XL) have 50% chance on success
        case 22999:
            if (roll_chance_i(50))
            {
                m_caster->CastSpell(m_caster, 23055, true, m_CastItem);
                return;
            }
            break;
        // Defibrillate ( Gnomish Army Knife) have 67% chance on success_list
        case 54732:
            if (roll_chance_i(33))
            {
                return;
            }
            break;
        default:
            break;
    }

    Player* pTarget = unitTarget->ToPlayer();

    if (pTarget->isRessurectRequested())       // already have one active request
        return;

    uint32 health = pTarget->CountPctFromMaxHealth(damage);
    uint32 mana   = CalculatePctN(pTarget->GetMaxPower(POWER_MANA), damage);

    ExecuteLogEffectResurrect(effIndex, pTarget);

    pTarget->setResurrectRequestData(m_caster->GetGUID(), m_caster->GetMapId(), m_caster->GetPositionX(), m_caster->GetPositionY(), m_caster->GetPositionZ(), health, mana);
    SendResurrectRequest(pTarget);
}

void Spell::EffectAddExtraAttacks(SpellEffIndex effIndex)
{
    if (!unitTarget || !unitTarget->isAlive() || !unitTarget->getVictim())
        return;

    if (unitTarget->m_extraAttacks)
        return;

    unitTarget->m_extraAttacks = damage;

    ExecuteLogEffectExtraAttacks(effIndex, unitTarget->getVictim(), damage);
}

void Spell::EffectParry(SpellEffIndex /*effIndex*/)
{
    if (unitTarget && unitTarget->GetTypeId() == TYPEID_PLAYER)
        unitTarget->ToPlayer()->SetCanParry(true);
}

void Spell::EffectBlock(SpellEffIndex /*effIndex*/)
{
    if (unitTarget && unitTarget->GetTypeId() == TYPEID_PLAYER)
        unitTarget->ToPlayer()->SetCanBlock(true);
}

void Spell::EffectLeap(SpellEffIndex /*effIndex*/)
{
    if (unitTarget->isInFlight())
        return;

    if (!m_targets.HasDst())
        return;

    unitTarget->NearTeleportTo(m_targets.m_dstPos.GetPositionX(), m_targets.m_dstPos.GetPositionY(), m_targets.m_dstPos.GetPositionZ(), m_targets.m_dstPos.GetOrientation(), unitTarget == m_caster);
}

void Spell::EffectReputation(SpellEffIndex effIndex)
{
    if (!unitTarget || unitTarget->GetTypeId() != TYPEID_PLAYER)
        return;

    Player *_player = (Player*)unitTarget;

    int32  rep_change = damage;//+1;           // field store reputation change -1

    uint32 faction_id = m_spellInfo->EffectMiscValue[effIndex];

    FactionEntry const* factionEntry = sFactionStore.LookupEntry(faction_id);

    if (!factionEntry)
        return;

    if (RepRewardRate const * repData = sObjectMgr->GetRepRewardRate(faction_id))
    {
        rep_change = int32((float)rep_change * repData->spell_rate);
    }

    _player->GetReputationMgr().ModifyReputation(factionEntry, rep_change);
}

void Spell::EffectQuestComplete(SpellEffIndex effIndex)
{
    Player *pPlayer;

    if (m_caster->GetTypeId() == TYPEID_PLAYER)
        pPlayer = (Player*)m_caster;
    else if (unitTarget && unitTarget->GetTypeId() == TYPEID_PLAYER)
        pPlayer = (Player*)unitTarget;
    else
        return;

    uint32 quest_id = m_spellInfo->EffectMiscValue[effIndex];
    if (quest_id)
    {
        uint16 log_slot = pPlayer->FindQuestSlot(quest_id);
        if (log_slot < MAX_QUEST_LOG_SIZE)
            pPlayer->AreaExploredOrEventHappens(quest_id);
        else if (!pPlayer->GetQuestRewardStatus(quest_id))   // never rewarded before
            pPlayer->CompleteQuest(quest_id);   // quest not in log - for internal use
    }
}

void Spell::EffectForceDeselect(SpellEffIndex /*effIndex*/)
{
    WorldPacket data(SMSG_CLEAR_TARGET, 8);
    data << uint64(m_caster->GetGUID());
    m_caster->SendMessageToSet(&data, true);
}

void Spell::EffectSelfResurrect(SpellEffIndex effIndex)
{
    if (!unitTarget || unitTarget->isAlive())
        return;
    if (unitTarget->GetTypeId() != TYPEID_PLAYER)
        return;
    if (!unitTarget->IsInWorld())
        return;

    uint32 health = 0;
    uint32 mana = 0;

    // flat case
    if (damage < 0)
    {
        health = uint32(-damage);
        mana = m_spellInfo->EffectMiscValue[effIndex];
    }
    // percent case
    else
    {
        health = unitTarget->CountPctFromMaxHealth(damage);
        if (unitTarget->GetMaxPower(POWER_MANA) > 0)
            mana = CalculatePctN(unitTarget->GetMaxPower(POWER_MANA), damage);
    }

    Player *plr = unitTarget->ToPlayer();
    plr->ResurrectPlayer(0.0f);

    plr->SetHealth(health);
    plr->SetPower(POWER_MANA, mana);
    plr->SetPower(POWER_RAGE, 0);
    plr->SetPower(POWER_ENERGY, plr->GetMaxPower(POWER_ENERGY));

    plr->SpawnCorpseBones();
}

void Spell::EffectSkinning(SpellEffIndex /*effIndex*/)
{
    if (unitTarget->GetTypeId() != TYPEID_UNIT)
        return;
    if (m_caster->GetTypeId() != TYPEID_PLAYER)
        return;

    Creature* creature = unitTarget->ToCreature();
    int32 targetLevel = creature->getLevel();

    uint32 skill = creature->GetCreatureInfo()->GetRequiredLootSkill();

    m_caster->ToPlayer()->SendLoot(creature->GetGUID(),LOOT_SKINNING);
    creature->RemoveFlag(UNIT_FIELD_FLAGS, UNIT_FLAG_SKINNABLE);

    int32 reqValue = targetLevel < 10 ? 0 : targetLevel < 20 ? (targetLevel-10)*10 : targetLevel*5;

    int32 skillValue = m_caster->ToPlayer()->GetPureSkillValue(skill);

    // Double chances for elites
    m_caster->ToPlayer()->UpdateGatherSkill(skill, skillValue, reqValue, creature->isElite() ? 2 : 1);
}

void Spell::EffectCharge(SpellEffIndex /*effIndex*/)
{
    Unit *target = m_targets.getUnitTarget();
    if (!target)
        return;

    if (m_caster->ToPlayer())
        sAnticheatMgr->DisableAnticheatDetection(m_caster->ToPlayer());

    float angle = target->GetRelativeAngle(m_caster);
    Position pos;

    target->GetContactPoint(m_caster, pos.m_positionX, pos.m_positionY, pos.m_positionZ);
    target->GetFirstCollisionPosition(pos, target->GetObjectSize(), angle);

    m_caster->GetMotionMaster()->MoveCharge(pos.m_positionX, pos.m_positionY, pos.m_positionZ + target->GetObjectSize());

    // not all charge effects used in negative spells
    if (!IsPositiveSpell(m_spellInfo->Id) && m_caster->GetTypeId() == TYPEID_PLAYER)
        m_caster->Attack(target, true);
}

void Spell::EffectChargeDest(SpellEffIndex /*effIndex*/)
{
    if (m_targets.HasDst())
    {
        if (m_caster->ToPlayer())
            sAnticheatMgr->DisableAnticheatDetection(m_caster->ToPlayer());

        float x, y, z;
        m_targets.m_dstPos.GetPosition(x, y, z);
        m_caster->GetMotionMaster()->MoveCharge(x, y, z);
    }
}

void Spell::EffectKnockBack(SpellEffIndex effIndex)
{
    if (!unitTarget)
        return;

    // Instantly interrupt non melee spells being casted
    if (unitTarget->IsNonMeleeSpellCasted(true))
        unitTarget->InterruptNonMeleeSpells(true);

    // Typhoon
    if (m_spellInfo->SpellFamilyName == SPELLFAMILY_DRUID && m_spellInfo->SpellFamilyFlags[1] & 0x01000000)
    {
        // Glyph of Typhoon
        if (m_caster->HasAura(62135))
            return;
    }

    // Thunderstorm
    if (m_spellInfo->SpellFamilyName == SPELLFAMILY_SHAMAN && m_spellInfo->SpellFamilyFlags[1] & 0x00002000)
    {
        // Glyph of Thunderstorm
        if (m_caster->HasAura(62132))
            return;
    }

    float ratio = m_caster->GetCombatReach() / std::max(unitTarget->GetCombatReach(), 1.0f);
    if (ratio < 1.0f)
        ratio = ratio * ratio * ratio * 0.1f; // volume = length^3
    else
        ratio = 0.1f; // dbc value ratio
    float speedxy = float(m_spellInfo->EffectMiscValue[effIndex]) * ratio;
    float speedz = float(damage) * ratio;
    if (speedxy < 0.1f && speedz < 0.1f)
        return;

    float x, y;
    if (m_spellInfo->Effect[effIndex] == SPELL_EFFECT_KNOCK_BACK_DEST)
    {
        if (m_targets.HasDst())
            m_targets.m_dstPos.GetPosition(x, y);
        else
            return;
    }
    else //if (m_spellInfo->Effect[i] == SPELL_EFFECT_KNOCK_BACK)
    {
        m_caster->GetPosition(x, y);
    }

    unitTarget->KnockbackFrom(x, y, speedxy, speedz);
}

void Spell::EffectLeapBack(SpellEffIndex effIndex)
{
    if (m_caster->ToPlayer())
        sAnticheatMgr->DisableAnticheatDetection(m_caster->ToPlayer());

    float speedxy = float(m_spellInfo->EffectMiscValue[effIndex])/10;
    float speedz = float(damage/10);
    if (!speedxy)
    {
        if (m_targets.getUnitTarget())
            m_caster->JumpTo(m_targets.getUnitTarget(), speedz);
    }
    else
    {
        //1891: Disengage
        m_caster->JumpTo(speedxy, speedz, m_spellInfo->SpellIconID != 1891);
    }
}

void Spell::EffectQuestClear(SpellEffIndex effIndex)
{
    Player *pPlayer = NULL;
    if (m_caster->GetTypeId() == TYPEID_PLAYER)
        pPlayer = m_caster->ToPlayer();
    else if (unitTarget && unitTarget->GetTypeId() == TYPEID_PLAYER)
        pPlayer = unitTarget->ToPlayer();

    if (!pPlayer)
        return;

    uint32 quest_id = m_spellInfo->EffectMiscValue[effIndex];

    Quest const* pQuest = sObjectMgr->GetQuestTemplate(quest_id);

    if (!pQuest)
        return;

    // Player has never done this quest
    if (pPlayer->GetQuestStatus(quest_id) == QUEST_STATUS_NONE)
        return;

    // remove all quest entries for 'entry' from quest log
    for (uint8 slot = 0; slot < MAX_QUEST_LOG_SIZE; ++slot)
    {
        uint32 quest = pPlayer->GetQuestSlotQuestId(slot);
        if (quest == quest_id)
        {
            pPlayer->SetQuestSlot(slot, 0);

            // we ignore unequippable quest items in this case, its' still be equipped
            pPlayer->TakeQuestSourceItem(quest, false);
        }
    }

    pPlayer->RemoveActiveQuest(quest_id);
    pPlayer->RemoveRewardedQuest(quest_id);
}

void Spell::EffectSendTaxi(SpellEffIndex effIndex)
{
    if (!unitTarget || unitTarget->GetTypeId() != TYPEID_PLAYER)
        return;

    unitTarget->ToPlayer()->ActivateTaxiPathTo(m_spellInfo->EffectMiscValue[effIndex],m_spellInfo->Id);
}

void Spell::EffectPullTowards(SpellEffIndex effIndex)
{
    if (!unitTarget)
        return;

    float speedZ = (float)(SpellMgr::CalculateSpellEffectAmount(m_spellInfo, effIndex) / 10);
    float speedXY = (float)(m_spellInfo->EffectMiscValue[effIndex]/10);
    Position pos;
    if (m_spellInfo->Effect[effIndex] == SPELL_EFFECT_PULL_TOWARDS_DEST)
    {
        if (m_targets.HasDst())
            pos.Relocate(m_targets.m_dstPos);
        else
            return;
    }
    else //if (m_spellInfo->Effect[i] == SPELL_EFFECT_PULL_TOWARDS)
    {
        pos.Relocate(m_caster);
    }

    unitTarget->GetMotionMaster()->MoveJump(pos.GetPositionX(), pos.GetPositionY(), pos.GetPositionZ(), speedXY, speedZ);
}

void Spell::EffectDispelMechanic(SpellEffIndex effIndex)
{
    if (!unitTarget)
        return;

    uint32 mechanic = m_spellInfo->EffectMiscValue[effIndex];

    std::queue < std::pair < uint32, uint64 > > dispel_list;

    Unit::AuraMap const& auras = unitTarget->GetOwnedAuras();
    for (Unit::AuraMap::const_iterator itr = auras.begin(); itr != auras.end(); ++itr)
    {
        Aura * aura = itr->second;
        if (!aura->GetApplicationOfTarget(unitTarget->GetGUID()))
            continue;
        bool success = false;
        GetDispelChance(aura->GetCaster(), unitTarget, aura->GetId(), !unitTarget->IsFriendlyTo(m_caster), &success);
        if ((GetAllSpellMechanicMask(aura->GetSpellProto()) & (1 << mechanic)) && success)
            dispel_list.push(std::make_pair(aura->GetId(), aura->GetCasterGUID()));
    }

    for (; dispel_list.size(); dispel_list.pop())
    {
        unitTarget->RemoveAura(dispel_list.front().first, dispel_list.front().second, 0, AURA_REMOVE_BY_ENEMY_SPELL);
    }
}

void Spell::EffectSummonDeadPet(SpellEffIndex /*effIndex*/)
{
    if (m_caster->GetTypeId() != TYPEID_PLAYER)
        return;
    Player *_player = (Player*)m_caster;
    Pet *pet = _player->GetPet();
    if (!pet)
        return;
    if (pet->isAlive())
        return;
    if (damage < 0)
        return;

    float x,y,z;
    _player->GetPosition(x, y, z);
    _player->GetMap()->CreatureRelocation(pet, x, y, z, _player->GetOrientation());

    pet->SetUInt32Value(UNIT_DYNAMIC_FLAGS, 0);
    pet->RemoveFlag (UNIT_FIELD_FLAGS, UNIT_FLAG_SKINNABLE);
    pet->setDeathState(ALIVE);
    pet->ClearUnitState(uint32(UNIT_STAT_ALL_STATE));
    pet->SetHealth(pet->CountPctFromMaxHealth(damage));

    //pet->AIM_Initialize();
    //_player->PetSpellInitialize();
    pet->SavePetToDB(PET_SAVE_AS_CURRENT);
}

void Spell::EffectDestroyAllTotems(SpellEffIndex /*effIndex*/)
{
    int32 mana = 0;
    for (uint8 slot = SUMMON_SLOT_TOTEM; slot < MAX_TOTEM_SLOT; ++slot)
    {
        if (!m_caster->m_SummonSlot[slot])
            continue;

        Creature* totem = m_caster->GetMap()->GetCreature(m_caster->m_SummonSlot[slot]);
        if (totem && totem->isTotem())
        {
            uint32 spell_id = totem->GetUInt32Value(UNIT_CREATED_BY_SPELL);
            SpellEntry const* spellInfo = sSpellStore.LookupEntry(spell_id);
            if (spellInfo)
            {
                mana += spellInfo->manaCost;
                mana += int32(CalculatePctU(m_caster->GetCreateMana(), spellInfo->ManaCostPercentage));
            }
            totem->ToTotem()->UnSummon();
        }
    }
    ApplyPctN(mana, damage);
    if (mana)
        m_caster->CastCustomSpell(m_caster, 39104, &mana, NULL, NULL, true);
}

void Spell::EffectDurabilityDamage(SpellEffIndex effIndex)
{
    if (!unitTarget || unitTarget->GetTypeId() != TYPEID_PLAYER)
        return;

    int32 slot = m_spellInfo->EffectMiscValue[effIndex];

    // FIXME: some spells effects have value -1/-2
    // Possibly its mean -1 all player equipped items and -2 all items
    if (slot < 0)
    {
        unitTarget->ToPlayer()->DurabilityPointsLossAll(damage, (slot < -1));
        return;
    }

    // invalid slot value
    if (slot >= INVENTORY_SLOT_BAG_END)
        return;

    if (Item* item = unitTarget->ToPlayer()->GetItemByPos(INVENTORY_SLOT_BAG_0, slot))
        unitTarget->ToPlayer()->DurabilityPointsLoss(item, damage);

    ExecuteLogEffectDurabilityDamage(effIndex, unitTarget, slot, damage);
}

void Spell::EffectDurabilityDamagePCT(SpellEffIndex effIndex)
{
    if (!unitTarget || unitTarget->GetTypeId() != TYPEID_PLAYER)
        return;

    int32 slot = m_spellInfo->EffectMiscValue[effIndex];

    // FIXME: some spells effects have value -1/-2
    // Possibly its mean -1 all player equipped items and -2 all items
    if (slot < 0)
    {
        unitTarget->ToPlayer()->DurabilityLossAll(float(damage) / 100.0f, (slot < -1));
        return;
    }

    // invalid slot value
    if (slot >= INVENTORY_SLOT_BAG_END)
        return;

    if (damage <= 0)
        return;

    if (Item* item = unitTarget->ToPlayer()->GetItemByPos(INVENTORY_SLOT_BAG_0, slot))
        unitTarget->ToPlayer()->DurabilityLoss(item, float(damage) / 100.0f);
}

void Spell::EffectModifyThreatPercent(SpellEffIndex /*effIndex*/)
{
    if (!unitTarget)
        return;

    unitTarget->getThreatManager().modifyThreatPercent(m_caster, damage);
}

void Spell::EffectTransmitted(SpellEffIndex effIndex)
{
    uint32 name_id = m_spellInfo->EffectMiscValue[effIndex];

    GameObjectInfo const* goinfo = ObjectMgr::GetGameObjectInfo(name_id);

    if (!goinfo)
    {
        sLog->outErrorDb("Gameobject (Entry: %u) not exist and not created at spell (ID: %u) cast",name_id, m_spellInfo->Id);
        return;
    }

    float fx, fy, fz;

    if (m_targets.HasDst())
        m_targets.m_dstPos.GetPosition(fx, fy, fz);
    //FIXME: this can be better check for most objects but still hack
    else if (m_spellInfo->EffectRadiusIndex[effIndex] && m_spellInfo->speed == 0)
    {
        float dis = GetSpellRadiusForFriend(sSpellRadiusStore.LookupEntry(m_spellInfo->EffectRadiusIndex[effIndex]));
        m_caster->GetClosePoint(fx, fy, fz, DEFAULT_WORLD_OBJECT_SIZE, dis);
    }
    else
    {
        //GO is always friendly to it's creator, get range for friends
        float min_dis = GetSpellMinRangeForFriend(sSpellRangeStore.LookupEntry(m_spellInfo->rangeIndex));
        float max_dis = GetSpellMaxRangeForFriend(sSpellRangeStore.LookupEntry(m_spellInfo->rangeIndex));
        float dis = (float)rand_norm() * (max_dis - min_dis) + min_dis;

        m_caster->GetClosePoint(fx, fy, fz, DEFAULT_WORLD_OBJECT_SIZE, dis);
    }

    Map *cMap = m_caster->GetMap();
    if (goinfo->type == GAMEOBJECT_TYPE_FISHINGNODE || goinfo->type == GAMEOBJECT_TYPE_FISHINGHOLE)
    {
        LiquidData liqData;
        if ( !cMap->IsInWater(fx, fy, fz + 1.f/* -0.5f */, &liqData))             // Hack to prevent fishing bobber from failing to land on fishing hole
        { // but this is not proper, we really need to ignore not materialized objects
            SendCastResult(SPELL_FAILED_NOT_HERE);
            SendChannelUpdate(0);
            return;
        }

        // replace by water level in this case
        //fz = cMap->GetWaterLevel(fx, fy);
        fz = liqData.level;
    }
    // if gameobject is summoning object, it should be spawned right on caster's position
    else if (goinfo->type == GAMEOBJECT_TYPE_SUMMONING_RITUAL)
    {
        m_caster->GetPosition(fx, fy, fz);
    }

    GameObject* pGameObj = new GameObject;

    if (!pGameObj->Create(sObjectMgr->GenerateLowGuid(HIGHGUID_GAMEOBJECT), name_id, cMap,
        m_caster->GetPhaseMask(), fx, fy, fz, m_caster->GetOrientation(), 0.0f, 0.0f, 0.0f, 0.0f, 100, GO_STATE_READY))
    {
        delete pGameObj;
        return;
    }

    int32 duration = GetSpellDuration(m_spellInfo);

    switch(goinfo->type)
    {
        case GAMEOBJECT_TYPE_FISHINGNODE:
        {
            m_caster->SetUInt64Value(UNIT_FIELD_CHANNEL_OBJECT,pGameObj->GetGUID());
            m_caster->AddGameObject(pGameObj);              // will removed at spell cancel

            // end time of range when possible catch fish (FISHING_BOBBER_READY_TIME..GetDuration(m_spellInfo))
            // start time == fish-FISHING_BOBBER_READY_TIME (0..GetDuration(m_spellInfo)-FISHING_BOBBER_READY_TIME)
            int32 lastSec = 0;
            switch(urand(0, 3))
            {
                case 0: lastSec =  3; break;
                case 1: lastSec =  7; break;
                case 2: lastSec = 13; break;
                case 3: lastSec = 17; break;
            }

            duration = duration - lastSec*IN_MILLISECONDS + FISHING_BOBBER_READY_TIME*IN_MILLISECONDS;
            break;
        }
        case GAMEOBJECT_TYPE_SUMMONING_RITUAL:
        {
            if (m_caster->GetTypeId() == TYPEID_PLAYER)
            {
                pGameObj->AddUniqueUse(m_caster->ToPlayer());
                m_caster->AddGameObject(pGameObj);      // will removed at spell cancel
            }
            break;
        }
        case GAMEOBJECT_TYPE_DUEL_ARBITER: // 52991
            m_caster->AddGameObject(pGameObj);
            break;
        case GAMEOBJECT_TYPE_FISHINGHOLE:
        case GAMEOBJECT_TYPE_CHEST:
        default:
            break;
    }

    pGameObj->SetRespawnTime(duration > 0 ? duration/IN_MILLISECONDS : 0);

    pGameObj->SetOwnerGUID(m_caster->GetGUID());

    //pGameObj->SetUInt32Value(GAMEOBJECT_LEVEL, m_caster->getLevel());
    pGameObj->SetSpellId(m_spellInfo->Id);

    ExecuteLogEffectSummonObject(effIndex, pGameObj);

    sLog->outStaticDebug("AddObject at SpellEfects.cpp EffectTransmitted");
    //m_caster->AddGameObject(pGameObj);
    //m_ObjToDel.push_back(pGameObj);

    cMap->Add(pGameObj);

    if (uint32 linkedEntry = pGameObj->GetGOInfo()->GetLinkedGameObjectEntry())
    {
        GameObject* linkedGO = new GameObject;
        if (linkedGO->Create(sObjectMgr->GenerateLowGuid(HIGHGUID_GAMEOBJECT), linkedEntry, cMap,
            m_caster->GetPhaseMask(), fx, fy, fz, m_caster->GetOrientation(), 0.0f, 0.0f, 0.0f, 0.0f, 100, GO_STATE_READY))
        {
            linkedGO->SetRespawnTime(duration > 0 ? duration/IN_MILLISECONDS : 0);
            //linkedGO->SetUInt32Value(GAMEOBJECT_LEVEL, m_caster->getLevel());
            linkedGO->SetSpellId(m_spellInfo->Id);
            linkedGO->SetOwnerGUID(m_caster->GetGUID());

            ExecuteLogEffectSummonObject(effIndex, linkedGO);

            linkedGO->GetMap()->Add(linkedGO);
        }
        else
        {
            delete linkedGO;
            linkedGO = NULL;
            return;
        }
    }
}

void Spell::EffectProspecting(SpellEffIndex /*effIndex*/)
{
    if (m_caster->GetTypeId() != TYPEID_PLAYER)
        return;

    Player* p_caster = (Player*)m_caster;
    if (!itemTarget || !(itemTarget->GetProto()->Flags & ITEM_PROTO_FLAG_PROSPECTABLE))
        return;

    if (itemTarget->GetCount() < 5)
        return;

    if (sWorld->getBoolConfig(CONFIG_SKILL_PROSPECTING))
    {
        uint32 SkillValue = p_caster->GetPureSkillValue(SKILL_JEWELCRAFTING);
        uint32 reqSkillValue = itemTarget->GetProto()->RequiredSkillRank;
        p_caster->UpdateGatherSkill(SKILL_JEWELCRAFTING, SkillValue, reqSkillValue);
    }

    m_caster->ToPlayer()->SendLoot(itemTarget->GetGUID(), LOOT_PROSPECTING);
}

void Spell::EffectMilling(SpellEffIndex /*effIndex*/)
{
    if (m_caster->GetTypeId() != TYPEID_PLAYER)
        return;

    Player* p_caster = (Player*)m_caster;
    if (!itemTarget || !(itemTarget->GetProto()->Flags & ITEM_PROTO_FLAG_MILLABLE))
        return;

    if (itemTarget->GetCount() < 5)
        return;

    if (sWorld->getBoolConfig(CONFIG_SKILL_MILLING))
    {
        uint32 SkillValue = p_caster->GetPureSkillValue(SKILL_INSCRIPTION);
        uint32 reqSkillValue = itemTarget->GetProto()->RequiredSkillRank;
        p_caster->UpdateGatherSkill(SKILL_INSCRIPTION, SkillValue, reqSkillValue);
    }

    m_caster->ToPlayer()->SendLoot(itemTarget->GetGUID(), LOOT_MILLING);
}

void Spell::EffectSkill(SpellEffIndex /*effIndex*/)
{
    sLog->outDebug(LOG_FILTER_SPELLS_AURAS, "WORLD: SkillEFFECT");
}

/* There is currently no need for this effect. We handle it in Battleground.cpp
   If we would handle the resurrection here, the spiritguide would instantly disappear as the
   player revives, and so we wouldn't see the spirit heal visual effect on the npc.
   This is why we use a half sec delay between the visual effect and the resurrection itself */
void Spell::EffectSpiritHeal(SpellEffIndex /*effIndex*/)
{
    /*
    if (!unitTarget || unitTarget->isAlive())
        return;
    if (unitTarget->GetTypeId() != TYPEID_PLAYER)
        return;
    if (!unitTarget->IsInWorld())
        return;

    //m_spellInfo->EffectBasePoints[i]; == 99 (percent?)
    //unitTarget->ToPlayer()->setResurrect(m_caster->GetGUID(), unitTarget->GetPositionX(), unitTarget->GetPositionY(), unitTarget->GetPositionZ(), unitTarget->GetMaxHealth(), unitTarget->GetMaxPower(POWER_MANA));
    unitTarget->ToPlayer()->ResurrectPlayer(1.0f);
    unitTarget->ToPlayer()->SpawnCorpseBones();
    */
}

// remove insignia spell effect
void Spell::EffectSkinPlayerCorpse(SpellEffIndex /*effIndex*/)
{
    sLog->outDebug(LOG_FILTER_SPELLS_AURAS, "Effect: SkinPlayerCorpse");
    if ((m_caster->GetTypeId() != TYPEID_PLAYER) || (unitTarget->GetTypeId() != TYPEID_PLAYER) || (unitTarget->isAlive()))
        return;

    unitTarget->ToPlayer()->RemovedInsignia((Player*)m_caster);
}

void Spell::EffectStealBeneficialBuff(SpellEffIndex effIndex)
{
    sLog->outDebug(LOG_FILTER_SPELLS_AURAS, "Effect: StealBeneficialBuff");

    if (!unitTarget || unitTarget == m_caster)                 // can't steal from self
        return;

    DispelChargesList steal_list;

    // Create dispel mask by dispel type
    uint32 dispelMask  = GetDispellMask(DispelType(m_spellInfo->EffectMiscValue[effIndex]));
    Unit::AuraMap const& auras = unitTarget->GetOwnedAuras();
    for (Unit::AuraMap::const_iterator itr = auras.begin(); itr != auras.end(); ++itr)
    {
        Aura * aura = itr->second;
        AuraApplication * aurApp = aura->GetApplicationOfTarget(unitTarget->GetGUID());
        if (!aurApp)
            continue;

        if ((1<<aura->GetSpellProto()->Dispel) & dispelMask)
        {
            // Need check for passive? this
            if (!aurApp->IsPositive() || aura->IsPassive() || aura->GetSpellProto()->AttributesEx4 & SPELL_ATTR4_NOT_STEALABLE)
                continue;

            // The charges / stack amounts don't count towards the total number of auras that can be dispelled.
            // Ie: A dispel on a target with 5 stacks of Winters Chill and a Polymorph has 1 / (1 + 1) -> 50% chance to dispell
            // Polymorph instead of 1 / (5 + 1) -> 16%.
            bool dispel_charges = aura->GetSpellProto()->AttributesEx7 & SPELL_ATTR7_DISPEL_CHARGES;
            uint8 charges = dispel_charges ? aura->GetCharges() : aura->GetStackAmount();
            if (charges > 0)
                steal_list.push_back(std::make_pair(aura, charges));
        }
    }

    if (steal_list.empty())
        return;

    // Ok if exist some buffs for dispel try dispel it
    uint32 failCount = 0;
    DispelList success_list;
    WorldPacket dataFail(SMSG_DISPEL_FAILED, 8+8+4+4+damage*4);
    // dispel N = damage buffs (or while exist buffs for dispel)
    for (int32 count = 0; count < damage && !steal_list.empty();)
    {
        // Random select buff for dispel
        DispelChargesList::iterator itr = steal_list.begin();
        std::advance(itr, urand(0, steal_list.size() - 1));

        bool success = false;
        // 2.4.3 Patch Notes: "Dispel effects will no longer attempt to remove effects that have 100% dispel resistance."
        if (!GetDispelChance(itr->first->GetCaster(), unitTarget, itr->first->GetId(), !unitTarget->IsFriendlyTo(m_caster), &success))
        {
            steal_list.erase(itr);
            continue;
        }
        else
        {
            if (success)
            {
                success_list.push_back(std::make_pair(itr->first->GetId(), itr->first->GetCasterGUID()));
                --itr->second;
                if (itr->second <= 0)
                    steal_list.erase(itr);
            }
            else
            {
                if (!failCount)
                {
                    // Failed to dispell
                    dataFail << uint64(m_caster->GetGUID());            // Caster GUID
                    dataFail << uint64(unitTarget->GetGUID());          // Victim GUID
                    dataFail << uint32(m_spellInfo->Id);                // dispel spell id
                }
                ++failCount;
                dataFail << uint32(itr->first->GetId());                         // Spell Id
            }
            ++count;
        }
    }

    if (failCount)
        m_caster->SendMessageToSet(&dataFail, true);

    if (success_list.empty())
        return;

    WorldPacket dataSuccess(SMSG_SPELLSTEALLOG, 8+8+4+1+4+damage*5);
    dataSuccess.append(unitTarget->GetPackGUID());  // Victim GUID
    dataSuccess.append(m_caster->GetPackGUID());    // Caster GUID
    dataSuccess << uint32(m_spellInfo->Id);         // dispel spell id
    dataSuccess << uint8(0);                        // not used
    dataSuccess << uint32(success_list.size());     // count
    for (DispelList::iterator itr = success_list.begin(); itr!=success_list.end(); ++itr)
    {
        dataSuccess << uint32(itr->first);          // Spell Id
        dataSuccess << uint8(0);                    // 0 - steals !=0 transfers
        unitTarget->RemoveAurasDueToSpellBySteal(itr->first, itr->second, m_caster);
    }
    m_caster->SendMessageToSet(&dataSuccess, true);
}

void Spell::EffectKillCreditPersonal(SpellEffIndex effIndex)
{
    if (!unitTarget || unitTarget->GetTypeId() != TYPEID_PLAYER)
        return;

    unitTarget->ToPlayer()->KilledMonsterCredit(m_spellInfo->EffectMiscValue[effIndex], 0);
}

void Spell::EffectKillCredit(SpellEffIndex effIndex)
{
    if (!unitTarget || unitTarget->GetTypeId() != TYPEID_PLAYER)
        return;

    int32 creatureEntry = m_spellInfo->EffectMiscValue[effIndex];
    if (!creatureEntry)
    {
        if (m_spellInfo->Id == 42793) // Burn Body
            creatureEntry = 24008; // Fallen Combatant
    }

    if (creatureEntry)
        unitTarget->ToPlayer()->RewardPlayerAndGroupAtEvent(creatureEntry, unitTarget);
}

void Spell::EffectQuestFail(SpellEffIndex effIndex)
{
    if (!unitTarget || unitTarget->GetTypeId() != TYPEID_PLAYER)
        return;

    unitTarget->ToPlayer()->FailQuest(m_spellInfo->EffectMiscValue[effIndex]);
}

void Spell::EffectQuestStart(SpellEffIndex effIndex)
{
    if (!unitTarget || unitTarget->GetTypeId() != TYPEID_PLAYER)
        return;

    Player * player = unitTarget->ToPlayer();
    if (Quest const* qInfo = sObjectMgr->GetQuestTemplate(m_spellInfo->EffectMiscValue[effIndex]))
    {
        if (player->CanTakeQuest(qInfo, false) && player->CanAddQuest(qInfo, false))
        {
            player->AddQuest(qInfo, NULL);
        }
    }
}

void Spell::EffectActivateRune(SpellEffIndex effIndex)
{
    if (m_caster->GetTypeId() != TYPEID_PLAYER)
        return;

    Player *plr = (Player*)m_caster;

    if (plr->getClass() != CLASS_DEATH_KNIGHT)
        return;

    // needed later
    m_runesState = m_caster->ToPlayer()->GetRunesState();

    uint32 count = damage;
    if (count == 0) count = 1;
    for (uint32 j = 0; j < MAX_RUNES && count > 0; ++j)
    {
        if (plr->GetRuneCooldown(j) && plr->GetCurrentRune(j) == RuneType(m_spellInfo->EffectMiscValue[effIndex]))
        {
            plr->SetRuneCooldown(j, 0);
            --count;
        }
    }
    // Empower rune weapon
    if (m_spellInfo->Id == 47568)
    {
        // Need to do this just once
        if (effIndex != 0)
            return;

        for (uint32 i = 0; i < MAX_RUNES; ++i)
        {
            if (plr->GetRuneCooldown(i) && (plr->GetCurrentRune(i) == RUNE_FROST ||  plr->GetCurrentRune(i) == RUNE_DEATH))
                plr->SetRuneCooldown(i, 0);
        }
    }
}

void Spell::EffectCreateTamedPet(SpellEffIndex effIndex)
{
    if (!unitTarget || unitTarget->GetTypeId() != TYPEID_PLAYER || unitTarget->GetPetGUID() || unitTarget->getClass() != CLASS_HUNTER)
        return;

    uint32 creatureEntry = m_spellInfo->EffectMiscValue[effIndex];
    Pet * pet = unitTarget->CreateTamedPetFrom(creatureEntry, m_spellInfo->Id);
    if (!pet)
        return;

    // add to world
    pet->GetMap()->Add(pet->ToCreature());

    // unitTarget has pet now
    unitTarget->SetMinion(pet, true);

    pet->InitTalentForLevel();

    if (unitTarget->GetTypeId() == TYPEID_PLAYER)
    {
        pet->SavePetToDB(PET_SAVE_AS_CURRENT);
        unitTarget->ToPlayer()->PetSpellInitialize();
    }
}

void Spell::EffectDiscoverTaxi(SpellEffIndex effIndex)
{
    if (!unitTarget || unitTarget->GetTypeId() != TYPEID_PLAYER)
        return;
    uint32 nodeid = m_spellInfo->EffectMiscValue[effIndex];
    if (sTaxiNodesStore.LookupEntry(nodeid))
        unitTarget->ToPlayer()->GetSession()->SendDiscoverNewTaxiNode(nodeid);
}

void Spell::EffectTitanGrip(SpellEffIndex /*effIndex*/)
{
    if (unitTarget && unitTarget->GetTypeId() == TYPEID_PLAYER)
        unitTarget->ToPlayer()->SetCanTitanGrip(true);
}

void Spell::EffectRedirectThreat(SpellEffIndex /*effIndex*/)
{
    if (unitTarget)
        m_caster->SetReducedThreatPercent((uint32)damage, unitTarget->GetGUID());
}

void Spell::EffectWMODamage(SpellEffIndex /*effIndex*/)
{
    if (gameObjTarget && gameObjTarget->GetGoType() == GAMEOBJECT_TYPE_DESTRUCTIBLE_BUILDING)
    {
        Unit *caster = m_originalCaster;
        if (!caster)
            return;

        // Do not allow damage if hp is 0
        if (gameObjTarget->GetGOValue()->building.health == 0)
            return;

        FactionTemplateEntry const *casterft, *goft;
        casterft = caster->getFactionTemplateEntry();
        goft = sFactionTemplateStore.LookupEntry(gameObjTarget->GetUInt32Value(GAMEOBJECT_FACTION));
        // Do not allow to damage GO's of friendly factions (ie: Wintergrasp Walls/Ulduar Storm Beacons)
        if ((casterft && goft && !casterft->IsFriendlyTo(*goft)) || !goft)
        {
            gameObjTarget->TakenDamage(uint32(damage), caster);
            WorldPacket data(SMSG_DESTRUCTIBLE_BUILDING_DAMAGE, 8+8+8+4+4);
            data.append(gameObjTarget->GetPackGUID());
            data.append(caster->GetPackGUID());
            if (Unit *who = caster->GetCharmerOrOwner())
                data.append(who->GetPackGUID());
            else
                data << uint8(0);
            data << uint32(damage);
            data << uint32(m_spellInfo->Id);
            gameObjTarget->SendMessageToSet(&data, false);
        }
    }
}

void Spell::EffectWMORepair(SpellEffIndex /*effIndex*/)
{
    if (gameObjTarget && gameObjTarget->GetGoType() == GAMEOBJECT_TYPE_DESTRUCTIBLE_BUILDING)
        gameObjTarget->Rebuild();
}

void Spell::EffectWMOChange(SpellEffIndex effIndex)
{
    if (gameObjTarget && gameObjTarget->GetGoType() == GAMEOBJECT_TYPE_DESTRUCTIBLE_BUILDING)
    {
        Unit* caster = m_originalCaster;
        if (!caster)
            return;

        int ChangeType = m_spellInfo->EffectMiscValue[effIndex];
        switch (ChangeType)
        {
            case 0: // intact
                if (gameObjTarget->HasFlag(GAMEOBJECT_FLAGS, GO_FLAG_DAMAGED))
                    gameObjTarget->RemoveFlag(GAMEOBJECT_FLAGS, GO_FLAG_DAMAGED);
                if (gameObjTarget->HasFlag(GAMEOBJECT_FLAGS, GO_FLAG_DESTROYED))
                    gameObjTarget->RemoveFlag(GAMEOBJECT_FLAGS, GO_FLAG_DESTROYED);
                break;
            case 1: // damaged
                gameObjTarget->SetFlag(GAMEOBJECT_FLAGS, GO_FLAG_DAMAGED);
                break;
            case 2: // destroyed
                gameObjTarget->SetFlag(GAMEOBJECT_FLAGS, GO_FLAG_DESTROYED);
                break;
            case 3: // rebuild
                gameObjTarget->Rebuild();
                break;
        }
    }
}

void Spell::SummonGuardian(uint32 i, uint32 entry, SummonPropertiesEntry const *properties)
{
    Unit *caster = m_originalCaster;
    if (!caster)
        return;

    if (caster->isTotem())
      caster = caster->ToTotem()->GetOwner();

    // in another case summon new
    uint8 level = caster->getLevel();

    // level of pet summoned using engineering item based at engineering skill level
    if (m_CastItem && caster->GetTypeId() == TYPEID_PLAYER)
        if (ItemPrototype const *proto = m_CastItem->GetProto())
            if (proto->RequiredSkill == SKILL_ENGINERING)
                if (uint16 skill202 = caster->ToPlayer()->GetSkillValue(SKILL_ENGINERING))
                    level = skill202/5;

    //float radius = GetSpellRadiusForFriend(sSpellRadiusStore.LookupEntry(m_spellInfo->EffectRadiusIndex[i]));
    float radius = 5.0f;
    uint32 amount = (damage > 0 && damage < 6) ? damage : 1;
    int32 duration = GetSpellDuration(m_spellInfo);
    switch (m_spellInfo->Id)
    {
        case 1122: // Inferno
            amount = 1;
            break;
        case 49028: // Dancing Rune Weapon
            if (AuraEffect *aurEff = m_originalCaster->GetAuraEffect(63330, 0)) // glyph of Dancing Rune Weapon
                duration += aurEff->GetAmount();
            break;
    }
    if (Player* modOwner = m_originalCaster->GetSpellModOwner())
        modOwner->ApplySpellMod(m_spellInfo->Id, SPELLMOD_DURATION, duration);

    //TempSummonType summonType = (duration == 0) ? TEMPSUMMON_DEAD_DESPAWN : TEMPSUMMON_TIMED_DESPAWN;
    Map *map = caster->GetMap();

    for (uint32 count = 0; count < amount; ++count)
    {
        Position pos;
        GetSummonPosition(i, pos, radius, count);

        TempSummon *summon = map->SummonCreature(entry, pos, properties, duration, caster);
        if (!summon)
            return;
        if (summon->HasUnitTypeMask(UNIT_MASK_GUARDIAN))
            ((Guardian*)summon)->InitStatsForLevel(level);

        summon->SetUInt32Value(UNIT_CREATED_BY_SPELL, m_spellInfo->Id);
        if (summon->HasUnitTypeMask(UNIT_MASK_MINION) && m_targets.HasDst())
            ((Minion*)summon)->SetFollowAngle(m_caster->GetAngle(summon));

        if (summon->GetEntry() == 27893)
        {
            if (uint32 weapon = m_caster->GetUInt32Value(PLAYER_VISIBLE_ITEM_16_ENTRYID))
            {
                summon->SetDisplayId(11686);
                summon->SetUInt32Value(UNIT_VIRTUAL_ITEM_SLOT_ID, weapon);
            }
            else
                summon->SetDisplayId(1126);
        }

        summon->AI()->EnterEvadeMode();

        ExecuteLogEffectSummonObject(i, summon);
    }
}

void Spell::GetSummonPosition(uint32 i, Position &pos, float radius, uint32 count)
{
    pos.SetOrientation(m_caster->GetOrientation());

    if (m_targets.HasDst())
    {
        // Summon 1 unit in dest location
        if (count == 0)
            pos.Relocate(m_targets.m_dstPos);
        // Summon in random point all other units if location present
        else
        {
            //This is a workaround. Do not have time to write much about it
            switch (m_spellInfo->EffectImplicitTargetA[i])
            {
                case TARGET_MINION:
                case TARGET_DEST_CASTER_RANDOM:
                    m_caster->GetNearPosition(pos, radius * (float)rand_norm(), (float)rand_norm()*static_cast<float>(2*M_PI));
                    break;
                case TARGET_DEST_DEST_RANDOM:
                case TARGET_DEST_TARGET_RANDOM:
                    m_caster->GetRandomPoint(m_targets.m_dstPos, radius, pos);
                    break;
                default:
                    pos.Relocate(m_targets.m_dstPos);
                    break;
            }
        }
    }
    // Summon if dest location not present near caster
    else
    {
        float x, y, z;
        m_caster->GetClosePoint(x,y,z,3.0f);
        pos.Relocate(x, y, z);
    }
}

void Spell::EffectRenamePet(SpellEffIndex /*effIndex*/)
{
    if (!unitTarget || unitTarget->GetTypeId() != TYPEID_UNIT ||
        !unitTarget->ToCreature()->isPet() || ((Pet*)unitTarget)->getPetType() != HUNTER_PET)
        return;

    unitTarget->SetByteFlag(UNIT_FIELD_BYTES_2, 2, UNIT_CAN_BE_RENAMED);
}

void Spell::EffectPlayMusic(SpellEffIndex effIndex)
{
    if (!unitTarget || unitTarget->GetTypeId() != TYPEID_PLAYER)
        return;

    uint32 soundid = m_spellInfo->EffectMiscValue[effIndex];

    if (!sSoundEntriesStore.LookupEntry(soundid))
    {
        sLog->outError("EffectPlayMusic: Sound (Id: %u) not exist in spell %u.",soundid,m_spellInfo->Id);
        return;
    }

    WorldPacket data(SMSG_PLAY_MUSIC, 4);
    data << uint32(soundid);
    unitTarget->ToPlayer()->GetSession()->SendPacket(&data);
}

void Spell::EffectSpecCount(SpellEffIndex /*effIndex*/)
{
    if (!unitTarget || unitTarget->GetTypeId() != TYPEID_PLAYER)
        return;

    unitTarget->ToPlayer()->UpdateSpecCount(damage);
}

void Spell::EffectActivateSpec(SpellEffIndex /*effIndex*/)
{
    if (!unitTarget || unitTarget->GetTypeId() != TYPEID_PLAYER)
        return;

    unitTarget->ToPlayer()->ActivateSpec(damage-1);  // damage is 1 or 2, spec is 0 or 1
}

void Spell::EffectPlayerNotification(SpellEffIndex effIndex)
{
    if (!unitTarget || unitTarget->GetTypeId() != TYPEID_PLAYER)
        return;

    OutdoorPvPWG *pvpWG = (OutdoorPvPWG*)sOutdoorPvPMgr->GetOutdoorPvPToZoneId(4197);

    switch(m_spellInfo->Id)
    {
        case 58730: // Restricted Flight Area
        {
            if (sWorld->getBoolConfig(CONFIG_OUTDOORPVP_WINTERGRASP_ENABLED))
            {
                if (pvpWG && pvpWG->isWarTime())
                {
                    unitTarget->ToPlayer()->GetSession()->SendNotification(LANG_ZONE_NOFLYZONE);
                    unitTarget->PlayDirectSound(9417); // Fel Reaver sound
                    unitTarget->MonsterTextEmote("The air is too thin in Wintergrasp for normal flight. You will be ejected in 9 sec.",unitTarget->GetGUID(),true);
                    break;
                } else unitTarget->RemoveAura(58730);
            }
            break;
        }
        case 58600: // Restricted Flight Area
            unitTarget->ToPlayer()->GetSession()->SendNotification(LANG_ZONE_NOFLYZONE);
            break;
    }

    uint32 soundid = m_spellInfo->EffectMiscValue[effIndex];

    if (!sSoundEntriesStore.LookupEntry(soundid))
    {
        sLog->outError("EffectPlayerNotification: Sound (Id: %u) not exist in spell %u.", soundid, m_spellInfo->Id);
        return;
    }

    WorldPacket data(SMSG_PLAY_SOUND, 4);
    data << uint32(soundid);
    unitTarget->ToPlayer()->GetSession()->SendPacket(&data);
}

void Spell::EffectRemoveAura(SpellEffIndex effIndex)
{
    if (!unitTarget)
        return;
    // there may be need of specifying casterguid of removed auras
    unitTarget->RemoveAurasDueToSpell(m_spellInfo->EffectTriggerSpell[effIndex]);
}

void Spell::EffectCastButtons(SpellEffIndex effIndex)
{
    if (!unitTarget || m_caster->GetTypeId() != TYPEID_PLAYER)
        return;

    Player *p_caster = (Player*)m_caster;
    uint32 button_id = m_spellInfo->EffectMiscValue[effIndex] + 132;
    uint32 n_buttons = m_spellInfo->EffectMiscValueB[effIndex];

    for (; n_buttons; n_buttons--, button_id++)
    {
        ActionButton const* ab = p_caster->GetActionButton(button_id);
        if (!ab || ab->GetType() != ACTION_BUTTON_SPELL)
            continue;

        uint32 spell_id = ab->GetAction();
        if (!spell_id)
            continue;

        if (p_caster->HasSpellCooldown(spell_id))
            continue;

        SpellEntry const *spellInfo = sSpellStore.LookupEntry(spell_id);
        uint32 cost = CalculatePowerCost(spellInfo, m_caster, GetSpellSchoolMask(spellInfo));

        if (m_caster->GetPower(POWER_MANA) < cost)
            break;

        m_caster->CastSpell(unitTarget, spell_id, true);
        m_caster->ModifyPower(POWER_MANA, -(int32)cost);
        p_caster->AddSpellAndCategoryCooldowns(spellInfo, 0);
    }
}

void Spell::EffectRechargeManaGem(SpellEffIndex /*effIndex*/)
{
    if (!unitTarget || unitTarget->GetTypeId() != TYPEID_PLAYER)
        return;

    Player *player = m_caster->ToPlayer();

    if (!player)
        return;

    uint32 item_id = m_spellInfo->EffectItemType[0];

    ItemPrototype const *pProto = ObjectMgr::GetItemPrototype(item_id);
    if (!pProto)
    {
        player->SendEquipError(EQUIP_ERR_ITEM_NOT_FOUND, NULL, NULL);
        return;
    }

    if (Item* pItem = player->GetItemByEntry(item_id))
    {
        for (int x = 0; x < MAX_ITEM_PROTO_SPELLS; ++x)
            pItem->SetSpellCharges(x,pProto->Spells[x].SpellCharges);
        pItem->SetState(ITEM_CHANGED,player);
    }
}

void Spell::EffectBind(SpellEffIndex effIndex)
{
    if (!unitTarget || unitTarget->GetTypeId() != TYPEID_PLAYER)
        return;

    Player* player = unitTarget->ToPlayer();

    uint32 area_id;
    WorldLocation loc;
    if (m_spellInfo->EffectImplicitTargetA[effIndex] == TARGET_DST_DB || m_spellInfo->EffectImplicitTargetB[effIndex] == TARGET_DST_DB)
    {
        SpellTargetPosition const* st = sSpellMgr->GetSpellTargetPosition(m_spellInfo->Id);
        if (!st)
        {
            sLog->outError("Spell::EffectBind - unknown teleport coordinates for spell ID %u", m_spellInfo->Id);
            return;
        }

        loc.m_mapId       = st->target_mapId;
        loc.m_positionX   = st->target_X;
        loc.m_positionY   = st->target_Y;
        loc.m_positionZ   = st->target_Z;
        loc.m_orientation = st->target_Orientation;
        area_id = player->GetAreaId();
    }
    else
    {
        player->GetPosition(&loc);
        area_id = player->GetAreaId();
    }

    player->SetHomebind(loc, area_id);

    // binding
    WorldPacket data(SMSG_BINDPOINTUPDATE, (4+4+4+4+4));
    data << float(loc.m_positionX);
    data << float(loc.m_positionY);
    data << float(loc.m_positionZ);
    data << uint32(loc.m_mapId);
    data << uint32(area_id);
    player->SendDirectMessage(&data);

    sLog->outStaticDebug("New homebind X      : %f", loc.m_positionX);
    sLog->outStaticDebug("New homebind Y      : %f", loc.m_positionY);
    sLog->outStaticDebug("New homebind Z      : %f", loc.m_positionZ);
    sLog->outStaticDebug("New homebind MapId  : %u", loc.m_mapId);
    sLog->outStaticDebug("New homebind AreaId : %u", area_id);

    // zone update
    data.Initialize(SMSG_PLAYERBOUND, 8+4);
    data << uint64(player->GetGUID());
    data << uint32(area_id);
    player->SendDirectMessage( &data );
}<|MERGE_RESOLUTION|>--- conflicted
+++ resolved
@@ -3119,14 +3119,9 @@
                 {
                     float radius = GetSpellRadiusForHostile(sSpellRadiusStore.LookupEntry(m_spellInfo->EffectRadiusIndex[effIndex]));
 
-<<<<<<< HEAD
-                    uint32 amount = (damage > 0 && damage < 6) ? damage : 1;
-                    if (m_spellInfo->Id == 18662) // Curse of Doom
-=======
                     uint32 amount = damage > 0 ? damage : 1;
                     if (m_spellInfo->Id == 18662 || // Curse of Doom
                         properties->Id == 2081)     // Mechanical Dragonling, Arcanite Dragonling, Mithril Dragonling TODO: Research on meaning of basepoints
->>>>>>> 8898db8b
                         amount = 1;
 
                     TempSummonType summonType = (duration == 0) ? TEMPSUMMON_DEAD_DESPAWN : TEMPSUMMON_TIMED_DESPAWN;
