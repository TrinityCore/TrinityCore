/*
 * This file is part of the TrinityCore Project. See AUTHORS file for Copyright information
 *
 * This program is free software; you can redistribute it and/or modify it
 * under the terms of the GNU General Public License as published by the
 * Free Software Foundation; either version 2 of the License, or (at your
 * option) any later version.
 *
 * This program is distributed in the hope that it will be useful, but WITHOUT
 * ANY WARRANTY; without even the implied warranty of MERCHANTABILITY or
 * FITNESS FOR A PARTICULAR PURPOSE. See the GNU General Public License for
 * more details.
 *
 * You should have received a copy of the GNU General Public License along
 * with this program. If not, see <http://www.gnu.org/licenses/>.
 */

#include "Spell.h"
#include "AccountMgr.h"
#include "AreaTrigger.h"
#include "AzeriteEmpoweredItem.h"
#include "AzeriteItem.h"
#include "Battleground.h"
#include "BattlegroundMgr.h"
#include "BattlePetMgr.h"
#include "CellImpl.h"
#include "CombatLogPackets.h"
#include "CombatPackets.h"
#include "Common.h"
#include "Conversation.h"
#include "Creature.h"
#include "CreatureAI.h"
#include "DatabaseEnv.h"
#include "DB2Stores.h"
#include "DuelPackets.h"
#include "DynamicObject.h"
#include "GameObject.h"
#include "GameObjectAI.h"
#include "GameTime.h"
#include "Garrison.h"
#include "GossipDef.h"
#include "GridNotifiers.h"
#include "Group.h"
#include "Guild.h"
#include "InstanceScript.h"
#include "Item.h"
#include "Language.h"
#include "Log.h"
#include "LootMgr.h"
#include "Map.h"
#include "MiscPackets.h"
#include "MotionMaster.h"
#include "ObjectMgr.h"
#include "Opcodes.h"
#include "OutdoorPvPMgr.h"
#include "PathGenerator.h"
#include "Pet.h"
#include "PhasingHandler.h"
#include "Player.h"
#include "ReputationMgr.h"
#include "ScriptMgr.h"
#include "SharedDefines.h"
#include "SkillExtraItems.h"
#include "SocialMgr.h"
#include "SpellAuraEffects.h"
#include "SpellAuras.h"
#include "SpellHistory.h"
#include "SpellMgr.h"
#include "SpellPackets.h"
#include "TalentPackets.h"
#include "TemporarySummon.h"
#include "Totem.h"
#include "Unit.h"
#include "Util.h"
#include "World.h"
#include "WorldPacket.h"
#include "WorldSession.h"

NonDefaultConstructible<pEffect> SpellEffects[TOTAL_SPELL_EFFECTS] =
{
    &Spell::EffectNULL,                                     //  0
    &Spell::EffectInstaKill,                                //  1 SPELL_EFFECT_INSTAKILL
    &Spell::EffectSchoolDMG,                                //  2 SPELL_EFFECT_SCHOOL_DAMAGE
    &Spell::EffectDummy,                                    //  3 SPELL_EFFECT_DUMMY
    &Spell::EffectUnused,                                   //  4 SPELL_EFFECT_PORTAL_TELEPORT          unused
    &Spell::EffectNULL,                                     //  5 SPELL_EFFECT_5
    &Spell::EffectApplyAura,                                //  6 SPELL_EFFECT_APPLY_AURA
    &Spell::EffectEnvironmentalDMG,                         //  7 SPELL_EFFECT_ENVIRONMENTAL_DAMAGE
    &Spell::EffectPowerDrain,                               //  8 SPELL_EFFECT_POWER_DRAIN
    &Spell::EffectHealthLeech,                              //  9 SPELL_EFFECT_HEALTH_LEECH
    &Spell::EffectHeal,                                     // 10 SPELL_EFFECT_HEAL
    &Spell::EffectBind,                                     // 11 SPELL_EFFECT_BIND
    &Spell::EffectNULL,                                     // 12 SPELL_EFFECT_PORTAL
    &Spell::EffectTeleportToReturnPoint,                    // 13 SPELL_EFFECT_TELEPORT_TO_RETURN_POINT
    &Spell::EffectNULL,                                     // 14 SPELL_EFFECT_INCREASE_CURRENCY_CAP
    &Spell::EffectNULL,                                     // 15 SPELL_EFFECT_TELEPORT_WITH_SPELL_VISUAL_KIT_LOADING_SCREEN
    &Spell::EffectQuestComplete,                            // 16 SPELL_EFFECT_QUEST_COMPLETE
    &Spell::EffectWeaponDmg,                                // 17 SPELL_EFFECT_WEAPON_DAMAGE_NOSCHOOL
    &Spell::EffectResurrect,                                // 18 SPELL_EFFECT_RESURRECT
    &Spell::EffectAddExtraAttacks,                          // 19 SPELL_EFFECT_ADD_EXTRA_ATTACKS
    &Spell::EffectUnused,                                   // 20 SPELL_EFFECT_DODGE                    one spell: Dodge
    &Spell::EffectUnused,                                   // 21 SPELL_EFFECT_EVADE                    one spell: Evade (DND)
    &Spell::EffectParry,                                    // 22 SPELL_EFFECT_PARRY
    &Spell::EffectBlock,                                    // 23 SPELL_EFFECT_BLOCK                    one spell: Block
    &Spell::EffectCreateItem,                               // 24 SPELL_EFFECT_CREATE_ITEM
    &Spell::EffectUnused,                                   // 25 SPELL_EFFECT_WEAPON
    &Spell::EffectUnused,                                   // 26 SPELL_EFFECT_DEFENSE                  one spell: Defense
    &Spell::EffectPersistentAA,                             // 27 SPELL_EFFECT_PERSISTENT_AREA_AURA
    &Spell::EffectSummonType,                               // 28 SPELL_EFFECT_SUMMON
    &Spell::EffectLeap,                                     // 29 SPELL_EFFECT_LEAP
    &Spell::EffectEnergize,                                 // 30 SPELL_EFFECT_ENERGIZE
    &Spell::EffectWeaponDmg,                                // 31 SPELL_EFFECT_WEAPON_PERCENT_DAMAGE
    &Spell::EffectTriggerMissileSpell,                      // 32 SPELL_EFFECT_TRIGGER_MISSILE
    &Spell::EffectOpenLock,                                 // 33 SPELL_EFFECT_OPEN_LOCK
    &Spell::EffectSummonChangeItem,                         // 34 SPELL_EFFECT_SUMMON_CHANGE_ITEM
    &Spell::EffectApplyAreaAura,                            // 35 SPELL_EFFECT_APPLY_AREA_AURA_PARTY
    &Spell::EffectLearnSpell,                               // 36 SPELL_EFFECT_LEARN_SPELL
    &Spell::EffectUnused,                                   // 37 SPELL_EFFECT_SPELL_DEFENSE            one spell: SPELLDEFENSE (DND)
    &Spell::EffectDispel,                                   // 38 SPELL_EFFECT_DISPEL
    &Spell::EffectUnused,                                   // 39 SPELL_EFFECT_LANGUAGE
    &Spell::EffectDualWield,                                // 40 SPELL_EFFECT_DUAL_WIELD
    &Spell::EffectJump,                                     // 41 SPELL_EFFECT_JUMP
    &Spell::EffectJumpDest,                                 // 42 SPELL_EFFECT_JUMP_DEST
    &Spell::EffectTeleUnitsFaceCaster,                      // 43 SPELL_EFFECT_TELEPORT_UNITS_FACE_CASTER
    &Spell::EffectLearnSkill,                               // 44 SPELL_EFFECT_SKILL_STEP
    &Spell::EffectPlayMovie,                                // 45 SPELL_EFFECT_PLAY_MOVIE
    &Spell::EffectUnused,                                   // 46 SPELL_EFFECT_SPAWN clientside, unit appears as if it was just spawned
    &Spell::EffectTradeSkill,                               // 47 SPELL_EFFECT_TRADE_SKILL
    &Spell::EffectUnused,                                   // 48 SPELL_EFFECT_STEALTH                  one spell: Base Stealth
    &Spell::EffectUnused,                                   // 49 SPELL_EFFECT_DETECT                   one spell: Detect
    &Spell::EffectTransmitted,                              // 50 SPELL_EFFECT_TRANS_DOOR
    &Spell::EffectUnused,                                   // 51 SPELL_EFFECT_FORCE_CRITICAL_HIT       unused
    &Spell::EffectNULL,                                     // 52 SPELL_EFFECT_SET_MAX_BATTLE_PET_COUNT
    &Spell::EffectEnchantItemPerm,                          // 53 SPELL_EFFECT_ENCHANT_ITEM
    &Spell::EffectEnchantItemTmp,                           // 54 SPELL_EFFECT_ENCHANT_ITEM_TEMPORARY
    &Spell::EffectTameCreature,                             // 55 SPELL_EFFECT_TAMECREATURE
    &Spell::EffectSummonPet,                                // 56 SPELL_EFFECT_SUMMON_PET
    &Spell::EffectLearnPetSpell,                            // 57 SPELL_EFFECT_LEARN_PET_SPELL
    &Spell::EffectWeaponDmg,                                // 58 SPELL_EFFECT_WEAPON_DAMAGE
    &Spell::EffectCreateRandomItem,                         // 59 SPELL_EFFECT_CREATE_RANDOM_ITEM       create item base at spell specific loot
    &Spell::EffectProficiency,                              // 60 SPELL_EFFECT_PROFICIENCY
    &Spell::EffectSendEvent,                                // 61 SPELL_EFFECT_SEND_EVENT
    &Spell::EffectPowerBurn,                                // 62 SPELL_EFFECT_POWER_BURN
    &Spell::EffectThreat,                                   // 63 SPELL_EFFECT_THREAT
    &Spell::EffectTriggerSpell,                             // 64 SPELL_EFFECT_TRIGGER_SPELL
    &Spell::EffectApplyAreaAura,                            // 65 SPELL_EFFECT_APPLY_AREA_AURA_RAID
    &Spell::EffectRechargeItem,                             // 66 SPELL_EFFECT_RECHARGE_ITEM
    &Spell::EffectHealMaxHealth,                            // 67 SPELL_EFFECT_HEAL_MAX_HEALTH
    &Spell::EffectInterruptCast,                            // 68 SPELL_EFFECT_INTERRUPT_CAST
    &Spell::EffectDistract,                                 // 69 SPELL_EFFECT_DISTRACT
    &Spell::EffectNULL,                                     // 70 SPELL_EFFECT_COMPLETE_AND_REWARD_WORLD_QUEST
    &Spell::EffectPickPocket,                               // 71 SPELL_EFFECT_PICKPOCKET
    &Spell::EffectAddFarsight,                              // 72 SPELL_EFFECT_ADD_FARSIGHT
    &Spell::EffectUntrainTalents,                           // 73 SPELL_EFFECT_UNTRAIN_TALENTS
    &Spell::EffectApplyGlyph,                               // 74 SPELL_EFFECT_APPLY_GLYPH
    &Spell::EffectHealMechanical,                           // 75 SPELL_EFFECT_HEAL_MECHANICAL          one spell: Mechanical Patch Kit
    &Spell::EffectSummonObjectWild,                         // 76 SPELL_EFFECT_SUMMON_OBJECT_WILD
    &Spell::EffectScriptEffect,                             // 77 SPELL_EFFECT_SCRIPT_EFFECT
    &Spell::EffectUnused,                                   // 78 SPELL_EFFECT_ATTACK
    &Spell::EffectSanctuary,                                // 79 SPELL_EFFECT_SANCTUARY
    &Spell::EffectNULL,                                     // 80 SPELL_EFFECT_MODIFY_FOLLOWER_ITEM_LEVEL
    &Spell::EffectNULL,                                     // 81 SPELL_EFFECT_PUSH_ABILITY_TO_ACTION_BAR
    &Spell::EffectNULL,                                     // 82 SPELL_EFFECT_BIND_SIGHT
    &Spell::EffectDuel,                                     // 83 SPELL_EFFECT_DUEL
    &Spell::EffectStuck,                                    // 84 SPELL_EFFECT_STUCK
    &Spell::EffectSummonPlayer,                             // 85 SPELL_EFFECT_SUMMON_PLAYER
    &Spell::EffectActivateObject,                           // 86 SPELL_EFFECT_ACTIVATE_OBJECT
    &Spell::EffectGameObjectDamage,                         // 87 SPELL_EFFECT_GAMEOBJECT_DAMAGE
    &Spell::EffectGameObjectRepair,                         // 88 SPELL_EFFECT_GAMEOBJECT_REPAIR
    &Spell::EffectGameObjectSetDestructionState,            // 89 SPELL_EFFECT_GAMEOBJECT_SET_DESTRUCTION_STATE
    &Spell::EffectKillCreditPersonal,                       // 90 SPELL_EFFECT_KILL_CREDIT              Kill credit but only for single person
    &Spell::EffectNULL,                                     // 91 SPELL_EFFECT_THREAT_ALL
    &Spell::EffectEnchantHeldItem,                          // 92 SPELL_EFFECT_ENCHANT_HELD_ITEM
    &Spell::EffectForceDeselect,                            // 93 SPELL_EFFECT_FORCE_DESELECT
    &Spell::EffectSelfResurrect,                            // 94 SPELL_EFFECT_SELF_RESURRECT
    &Spell::EffectSkinning,                                 // 95 SPELL_EFFECT_SKINNING
    &Spell::EffectCharge,                                   // 96 SPELL_EFFECT_CHARGE
    &Spell::EffectCastButtons,                              // 97 SPELL_EFFECT_CAST_BUTTON (totem bar since 3.2.2a)
    &Spell::EffectKnockBack,                                // 98 SPELL_EFFECT_KNOCK_BACK
    &Spell::EffectDisEnchant,                               // 99 SPELL_EFFECT_DISENCHANT
    &Spell::EffectInebriate,                                //100 SPELL_EFFECT_INEBRIATE
    &Spell::EffectFeedPet,                                  //101 SPELL_EFFECT_FEED_PET
    &Spell::EffectDismissPet,                               //102 SPELL_EFFECT_DISMISS_PET
    &Spell::EffectReputation,                               //103 SPELL_EFFECT_REPUTATION
    &Spell::EffectSummonObject,                             //104 SPELL_EFFECT_SUMMON_OBJECT_SLOT1
    &Spell::EffectNULL,                                     //105 SPELL_EFFECT_SURVEY
    &Spell::EffectChangeRaidMarker,                         //106 SPELL_EFFECT_CHANGE_RAID_MARKER
    &Spell::EffectNULL,                                     //107 SPELL_EFFECT_SHOW_CORPSE_LOOT
    &Spell::EffectDispelMechanic,                           //108 SPELL_EFFECT_DISPEL_MECHANIC
    &Spell::EffectResurrectPet,                             //109 SPELL_EFFECT_RESURRECT_PET
    &Spell::EffectDestroyAllTotems,                         //110 SPELL_EFFECT_DESTROY_ALL_TOTEMS
    &Spell::EffectDurabilityDamage,                         //111 SPELL_EFFECT_DURABILITY_DAMAGE
    &Spell::EffectNULL,                                     //112 SPELL_EFFECT_112
    &Spell::EffectNULL,                                     //113 SPELL_EFFECT_CANCEL_CONVERSATION
    &Spell::EffectTaunt,                                    //114 SPELL_EFFECT_ATTACK_ME
    &Spell::EffectDurabilityDamagePCT,                      //115 SPELL_EFFECT_DURABILITY_DAMAGE_PCT
    &Spell::EffectSkinPlayerCorpse,                         //116 SPELL_EFFECT_SKIN_PLAYER_CORPSE       one spell: Remove Insignia, bg usage, required special corpse flags...
    &Spell::EffectSpiritHeal,                               //117 SPELL_EFFECT_SPIRIT_HEAL              one spell: Spirit Heal
    &Spell::EffectSkill,                                    //118 SPELL_EFFECT_SKILL                    professions and more
    &Spell::EffectApplyAreaAura,                            //119 SPELL_EFFECT_APPLY_AREA_AURA_PET
    &Spell::EffectNULL,                                     //120 SPELL_EFFECT_TELEPORT_GRAVEYARD
    &Spell::EffectWeaponDmg,                                //121 SPELL_EFFECT_NORMALIZED_WEAPON_DMG
    &Spell::EffectUnused,                                   //122 SPELL_EFFECT_122                      unused
    &Spell::EffectSendTaxi,                                 //123 SPELL_EFFECT_SEND_TAXI                taxi/flight related (misc value is taxi path id)
    &Spell::EffectPullTowards,                              //124 SPELL_EFFECT_PULL_TOWARDS
    &Spell::EffectModifyThreatPercent,                      //125 SPELL_EFFECT_MODIFY_THREAT_PERCENT
    &Spell::EffectStealBeneficialBuff,                      //126 SPELL_EFFECT_STEAL_BENEFICIAL_BUFF    spell steal effect?
    &Spell::EffectProspecting,                              //127 SPELL_EFFECT_PROSPECTING              Prospecting spell
    &Spell::EffectApplyAreaAura,                            //128 SPELL_EFFECT_APPLY_AREA_AURA_FRIEND
    &Spell::EffectApplyAreaAura,                            //129 SPELL_EFFECT_APPLY_AREA_AURA_ENEMY
    &Spell::EffectRedirectThreat,                           //130 SPELL_EFFECT_REDIRECT_THREAT
    &Spell::EffectPlaySound,                                //131 SPELL_EFFECT_PLAY_SOUND               sound id in misc value (SoundEntries.dbc)
    &Spell::EffectPlayMusic,                                //132 SPELL_EFFECT_PLAY_MUSIC               sound id in misc value (SoundEntries.dbc)
    &Spell::EffectUnlearnSpecialization,                    //133 SPELL_EFFECT_UNLEARN_SPECIALIZATION   unlearn profession specialization
    &Spell::EffectKillCredit,                               //134 SPELL_EFFECT_KILL_CREDIT              misc value is creature entry
    &Spell::EffectNULL,                                     //135 SPELL_EFFECT_CALL_PET
    &Spell::EffectHealPct,                                  //136 SPELL_EFFECT_HEAL_PCT
    &Spell::EffectEnergizePct,                              //137 SPELL_EFFECT_ENERGIZE_PCT
    &Spell::EffectLeapBack,                                 //138 SPELL_EFFECT_LEAP_BACK                Leap back
    &Spell::EffectQuestClear,                               //139 SPELL_EFFECT_CLEAR_QUEST              Reset quest status (miscValue - quest ID)
    &Spell::EffectForceCast,                                //140 SPELL_EFFECT_FORCE_CAST
    &Spell::EffectForceCast,                                //141 SPELL_EFFECT_FORCE_CAST_WITH_VALUE
    &Spell::EffectTriggerSpell,                             //142 SPELL_EFFECT_TRIGGER_SPELL_WITH_VALUE
    &Spell::EffectApplyAreaAura,                            //143 SPELL_EFFECT_APPLY_AREA_AURA_OWNER
    &Spell::EffectKnockBack,                                //144 SPELL_EFFECT_KNOCK_BACK_DEST
    &Spell::EffectPullTowards,                              //145 SPELL_EFFECT_PULL_TOWARDS_DEST                      Black Hole Effect
    &Spell::EffectNULL,                                     //146 SPELL_EFFECT_RESTORE_GARRISON_TROOP_VITALITY
    &Spell::EffectQuestFail,                                //147 SPELL_EFFECT_QUEST_FAIL               quest fail
    &Spell::EffectTriggerMissileSpell,                      //148 SPELL_EFFECT_TRIGGER_MISSILE_SPELL_WITH_VALUE
    &Spell::EffectChargeDest,                               //149 SPELL_EFFECT_CHARGE_DEST
    &Spell::EffectQuestStart,                               //150 SPELL_EFFECT_QUEST_START
    &Spell::EffectTriggerRitualOfSummoning,                 //151 SPELL_EFFECT_TRIGGER_SPELL_2
    &Spell::EffectSummonRaFFriend,                          //152 SPELL_EFFECT_SUMMON_RAF_FRIEND        summon Refer-a-Friend
    &Spell::EffectCreateTamedPet,                           //153 SPELL_EFFECT_CREATE_TAMED_PET         misc value is creature entry
    &Spell::EffectDiscoverTaxi,                             //154 SPELL_EFFECT_DISCOVER_TAXI
    &Spell::EffectTitanGrip,                                //155 SPELL_EFFECT_TITAN_GRIP Allows you to equip two-handed axes, maces and swords in one hand, but you attack $49152s1% slower than normal.
    &Spell::EffectEnchantItemPrismatic,                     //156 SPELL_EFFECT_ENCHANT_ITEM_PRISMATIC
    &Spell::EffectCreateItem2,                              //157 SPELL_EFFECT_CREATE_ITEM_2            create item or create item template and replace by some randon spell loot item
    &Spell::EffectMilling,                                  //158 SPELL_EFFECT_MILLING                  milling
    &Spell::EffectRenamePet,                                //159 SPELL_EFFECT_ALLOW_RENAME_PET         allow rename pet once again
    &Spell::EffectForceCast,                                //160 SPELL_EFFECT_FORCE_CAST_2
    &Spell::EffectNULL,                                     //161 SPELL_EFFECT_TALENT_SPEC_COUNT        second talent spec (learn/revert)
    &Spell::EffectActivateSpec,                             //162 SPELL_EFFECT_TALENT_SPEC_SELECT       activate primary/secondary spec
    &Spell::EffectNULL,                                     //163 SPELL_EFFECT_OBLITERATE_ITEM
    &Spell::EffectRemoveAura,                               //164 SPELL_EFFECT_REMOVE_AURA
    &Spell::EffectDamageFromMaxHealthPCT,                   //165 SPELL_EFFECT_DAMAGE_FROM_MAX_HEALTH_PCT
    &Spell::EffectGiveCurrency,                             //166 SPELL_EFFECT_GIVE_CURRENCY
    &Spell::EffectUpdatePlayerPhase,                        //167 SPELL_EFFECT_UPDATE_PLAYER_PHASE
    &Spell::EffectNULL,                                     //168 SPELL_EFFECT_ALLOW_CONTROL_PET
    &Spell::EffectDestroyItem,                              //169 SPELL_EFFECT_DESTROY_ITEM
    &Spell::EffectUpdateZoneAurasAndPhases,                 //170 SPELL_EFFECT_UPDATE_ZONE_AURAS_AND_PHASES
    &Spell::EffectSummonPersonalGameObject,                 //171 SPELL_EFFECT_SUMMON_PERSONAL_GAMEOBJECT
    &Spell::EffectResurrectWithAura,                        //172 SPELL_EFFECT_RESURRECT_WITH_AURA
    &Spell::EffectUnlockGuildVaultTab,                      //173 SPELL_EFFECT_UNLOCK_GUILD_VAULT_TAB
    &Spell::EffectApplyAura,                                //174 SPELL_EFFECT_APPLY_AURA_ON_PET
    &Spell::EffectNULL,                                     //175 SPELL_EFFECT_175
    &Spell::EffectSanctuary,                                //176 SPELL_EFFECT_SANCTUARY_2
    &Spell::EffectNULL,                                     //177 SPELL_EFFECT_DESPAWN_PERSISTENT_AREA_AURA
    &Spell::EffectUnused,                                   //178 SPELL_EFFECT_178 unused
    &Spell::EffectCreateAreaTrigger,                        //179 SPELL_EFFECT_CREATE_AREATRIGGER
    &Spell::EffectNULL,                                     //180 SPELL_EFFECT_UPDATE_AREATRIGGER
    &Spell::EffectRemoveTalent,                             //181 SPELL_EFFECT_REMOVE_TALENT
    &Spell::EffectNULL,                                     //182 SPELL_EFFECT_DESPAWN_AREATRIGGER
    &Spell::EffectNULL,                                     //183 SPELL_EFFECT_183
    &Spell::EffectNULL,                                     //184 SPELL_EFFECT_REPUTATION
    &Spell::EffectNULL,                                     //185 SPELL_EFFECT_185
    &Spell::EffectNULL,                                     //186 SPELL_EFFECT_186
    &Spell::EffectNULL,                                     //187 SPELL_EFFECT_RANDOMIZE_ARCHAEOLOGY_DIGSITES
    &Spell::EffectNULL,                                     //188 SPELL_EFFECT_SUMMON_STABLED_PET_AS_GUARDIAN
    &Spell::EffectNULL,                                     //189 SPELL_EFFECT_LOOT
    &Spell::EffectNULL,                                     //190 SPELL_EFFECT_CHANGE_PARTY_MEMBERS
    &Spell::EffectNULL,                                     //191 SPELL_EFFECT_TELEPORT_TO_DIGSITE
    &Spell::EffectUncageBattlePet,                          //192 SPELL_EFFECT_UNCAGE_BATTLEPET
    &Spell::EffectNULL,                                     //193 SPELL_EFFECT_START_PET_BATTLE
    &Spell::EffectUnused,                                   //194 SPELL_EFFECT_194
    &Spell::EffectPlaySceneScriptPackage,                   //195 SPELL_EFFECT_PLAY_SCENE_SCRIPT_PACKAGE
    &Spell::EffectNULL,                                     //196 SPELL_EFFECT_CREATE_SCENE_OBJECT
    &Spell::EffectNULL,                                     //197 SPELL_EFFECT_CREATE_PERSONAL_SCENE_OBJECT
    &Spell::EffectPlayScene,                                //198 SPELL_EFFECT_PLAY_SCENE
    &Spell::EffectNULL,                                     //199 SPELL_EFFECT_DESPAWN_SUMMON
    &Spell::EffectHealBattlePetPct,                         //200 SPELL_EFFECT_HEAL_BATTLEPET_PCT
    &Spell::EffectEnableBattlePets,                         //201 SPELL_EFFECT_ENABLE_BATTLE_PETS
    &Spell::EffectApplyAreaAura,                            //202 SPELL_EFFECT_APPLY_AREA_AURA_SUMMONS
    &Spell::EffectRemoveAura,                               //203 SPELL_EFFECT_REMOVE_AURA_2
    &Spell::EffectNULL,                                     //204 SPELL_EFFECT_CHANGE_BATTLEPET_QUALITY
    &Spell::EffectLaunchQuestChoice,                        //205 SPELL_EFFECT_LAUNCH_QUEST_CHOICE
    &Spell::EffectNULL,                                     //206 SPELL_EFFECT_ALTER_ITEM
    &Spell::EffectNULL,                                     //207 SPELL_EFFECT_LAUNCH_QUEST_TASK
    &Spell::EffectNULL,                                     //208 SPELL_EFFECT_SET_REPUTATION
    &Spell::EffectUnused,                                   //209 SPELL_EFFECT_209
    &Spell::EffectLearnGarrisonBuilding,                    //210 SPELL_EFFECT_LEARN_GARRISON_BUILDING
    &Spell::EffectNULL,                                     //211 SPELL_EFFECT_LEARN_GARRISON_SPECIALIZATION
    &Spell::EffectNULL,                                     //212 SPELL_EFFECT_REMOVE_AURA_BY_SPELL_LABEL
    &Spell::EffectJumpDest,                                 //213 SPELL_EFFECT_JUMP_DEST_2
    &Spell::EffectCreateGarrison,                           //214 SPELL_EFFECT_CREATE_GARRISON
    &Spell::EffectNULL,                                     //215 SPELL_EFFECT_UPGRADE_CHARACTER_SPELLS
    &Spell::EffectNULL,                                     //216 SPELL_EFFECT_CREATE_SHIPMENT
    &Spell::EffectNULL,                                     //217 SPELL_EFFECT_UPGRADE_GARRISON
    &Spell::EffectNULL,                                     //218 SPELL_EFFECT_218
    &Spell::EffectCreateConversation,                       //219 SPELL_EFFECT_CREATE_CONVERSATION
    &Spell::EffectAddGarrisonFollower,                      //220 SPELL_EFFECT_ADD_GARRISON_FOLLOWER
    &Spell::EffectNULL,                                     //221 SPELL_EFFECT_ADD_GARRISON_MISSION
    &Spell::EffectCreateHeirloomItem,                       //222 SPELL_EFFECT_CREATE_HEIRLOOM_ITEM
    &Spell::EffectNULL,                                     //223 SPELL_EFFECT_CHANGE_ITEM_BONUSES
    &Spell::EffectActivateGarrisonBuilding,                 //224 SPELL_EFFECT_ACTIVATE_GARRISON_BUILDING
    &Spell::EffectNULL,                                     //225 SPELL_EFFECT_GRANT_BATTLEPET_LEVEL
    &Spell::EffectNULL,                                     //226 SPELL_EFFECT_TRIGGER_ACTION_SET
    &Spell::EffectNULL,                                     //227 SPELL_EFFECT_TELEPORT_TO_LFG_DUNGEON
    &Spell::EffectNULL,                                     //228 SPELL_EFFECT_228
    &Spell::EffectNULL,                                     //229 SPELL_EFFECT_SET_FOLLOWER_QUALITY
    &Spell::EffectNULL,                                     //230 SPELL_EFFECT_230
    &Spell::EffectNULL,                                     //231 SPELL_EFFECT_INCREASE_FOLLOWER_EXPERIENCE
    &Spell::EffectNULL,                                     //232 SPELL_EFFECT_REMOVE_PHASE
    &Spell::EffectNULL,                                     //233 SPELL_EFFECT_RANDOMIZE_FOLLOWER_ABILITIES
    &Spell::EffectNULL,                                     //234 SPELL_EFFECT_234
    &Spell::EffectUnused,                                   //235 SPELL_EFFECT_235
    &Spell::EffectNULL,                                     //236 SPELL_EFFECT_GIVE_EXPERIENCE
    &Spell::EffectNULL,                                     //237 SPELL_EFFECT_GIVE_RESTED_EXPERIENCE_BONUS
    &Spell::EffectNULL,                                     //238 SPELL_EFFECT_INCREASE_SKILL
    &Spell::EffectNULL,                                     //239 SPELL_EFFECT_END_GARRISON_BUILDING_CONSTRUCTION
    &Spell::EffectGiveArtifactPower,                        //240 SPELL_EFFECT_GIVE_ARTIFACT_POWER
    &Spell::EffectUnused,                                   //241 SPELL_EFFECT_241
    &Spell::EffectGiveArtifactPowerNoBonus,                 //242 SPELL_EFFECT_GIVE_ARTIFACT_POWER_NO_BONUS
    &Spell::EffectApplyEnchantIllusion,                     //243 SPELL_EFFECT_APPLY_ENCHANT_ILLUSION
    &Spell::EffectNULL,                                     //244 SPELL_EFFECT_LEARN_FOLLOWER_ABILITY
    &Spell::EffectUpgradeHeirloom,                          //245 SPELL_EFFECT_UPGRADE_HEIRLOOM
    &Spell::EffectNULL,                                     //246 SPELL_EFFECT_FINISH_GARRISON_MISSION
    &Spell::EffectNULL,                                     //247 SPELL_EFFECT_ADD_GARRISON_MISSION_SET
    &Spell::EffectNULL,                                     //248 SPELL_EFFECT_FINISH_SHIPMENT
    &Spell::EffectNULL,                                     //249 SPELL_EFFECT_FORCE_EQUIP_ITEM
    &Spell::EffectNULL,                                     //250 SPELL_EFFECT_TAKE_SCREENSHOT
    &Spell::EffectNULL,                                     //251 SPELL_EFFECT_SET_GARRISON_CACHE_SIZE
    &Spell::EffectTeleportUnits,                            //252 SPELL_EFFECT_TELEPORT_UNITS
    &Spell::EffectGiveHonor,                                //253 SPELL_EFFECT_GIVE_HONOR
    &Spell::EffectNULL,                                     //254 SPELL_EFFECT_JUMP_CHARGE
    &Spell::EffectLearnTransmogSet,                         //255 SPELL_EFFECT_LEARN_TRANSMOG_SET
    &Spell::EffectUnused,                                   //256 SPELL_EFFECT_256
    &Spell::EffectUnused,                                   //257 SPELL_EFFECT_257
    &Spell::EffectNULL,                                     //258 SPELL_EFFECT_MODIFY_KEYSTONE
    &Spell::EffectRespecAzeriteEmpoweredItem,               //259 SPELL_EFFECT_RESPEC_AZERITE_EMPOWERED_ITEM
    &Spell::EffectNULL,                                     //260 SPELL_EFFECT_SUMMON_STABLED_PET
    &Spell::EffectNULL,                                     //261 SPELL_EFFECT_SCRAP_ITEM
    &Spell::EffectUnused,                                   //262 SPELL_EFFECT_262
    &Spell::EffectNULL,                                     //263 SPELL_EFFECT_REPAIR_ITEM
    &Spell::EffectNULL,                                     //264 SPELL_EFFECT_REMOVE_GEM
    &Spell::EffectLearnAzeriteEssencePower,                 //265 SPELL_EFFECT_LEARN_AZERITE_ESSENCE_POWER
    &Spell::EffectNULL,                                     //266 SPELL_EFFECT_SET_ITEM_BONUS_LIST_GROUP_ENTRY
    &Spell::EffectCreatePrivateConversation,                //267 SPELL_EFFECT_CREATE_PRIVATE_CONVERSATION
    &Spell::EffectNULL,                                     //268 SPELL_EFFECT_APPLY_MOUNT_EQUIPMENT
    &Spell::EffectNULL,                                     //269 SPELL_EFFECT_INCREASE_ITEM_BONUS_LIST_GROUP_STEP
    &Spell::EffectNULL,                                     //270 SPELL_EFFECT_270
    &Spell::EffectApplyAreaAura,                            //271 SPELL_EFFECT_APPLY_AREA_AURA_PARTY_NONRANDOM
    &Spell::EffectNULL,                                     //272 SPELL_EFFECT_SET_COVENANT
    &Spell::EffectNULL,                                     //273 SPELL_EFFECT_CRAFT_RUNEFORGE_LEGENDARY
    &Spell::EffectUnused,                                   //274 SPELL_EFFECT_274
    &Spell::EffectUnused,                                   //275 SPELL_EFFECT_275
    &Spell::EffectNULL,                                     //276 SPELL_EFFECT_LEARN_TRANSMOG_ILLUSION
    &Spell::EffectNULL,                                     //277 SPELL_EFFECT_SET_CHROMIE_TIME
    &Spell::EffectNULL,                                     //278 SPELL_EFFECT_278
    &Spell::EffectNULL,                                     //279 SPELL_EFFECT_LEARN_GARR_TALENT
    &Spell::EffectUnused,                                   //280 SPELL_EFFECT_280
    &Spell::EffectNULL,                                     //281 SPELL_EFFECT_LEARN_SOULBIND_CONDUIT
    &Spell::EffectNULL,                                     //282 SPELL_EFFECT_CONVERT_ITEMS_TO_CURRENCY
    &Spell::EffectNULL,                                     //283 SPELL_EFFECT_COMPLETE_CAMPAIGN
};

void Spell::EffectNULL(SpellEffIndex /*effIndex*/)
{
    TC_LOG_DEBUG("spells", "WORLD: Spell Effect DUMMY");
}

void Spell::EffectUnused(SpellEffIndex /*effIndex*/)
{
    // NOT USED BY ANY SPELL OR USELESS OR IMPLEMENTED IN DIFFERENT WAY IN TRINITY
}

void Spell::EffectResurrectNew(SpellEffIndex effIndex)
{
    if (effectHandleMode != SPELL_EFFECT_HANDLE_HIT_TARGET)
        return;

    if (!unitTarget || unitTarget->IsAlive())
        return;

    if (unitTarget->GetTypeId() != TYPEID_PLAYER)
        return;

    if (!unitTarget->IsInWorld())
        return;

    Player* target = unitTarget->ToPlayer();

    if (target->IsResurrectRequested())       // already have one active request
        return;

    uint32 health = damage;
    uint32 mana = effectInfo->MiscValue;
    ExecuteLogEffectResurrect(effIndex, target);
    target->SetResurrectRequestData(m_caster, health, mana, 0);
    SendResurrectRequest(target);
}

void Spell::EffectInstaKill(SpellEffIndex /*effIndex*/)
{
    if (effectHandleMode != SPELL_EFFECT_HANDLE_HIT_TARGET)
        return;

    if (!unitTarget || !unitTarget->IsAlive())
        return;

    if (unitTarget->GetTypeId() == TYPEID_PLAYER)
        if (unitTarget->ToPlayer()->GetCommandStatus(CHEAT_GOD))
            return;

    if (m_caster == unitTarget)                              // prevent interrupt message
        finish();

    WorldPackets::CombatLog::SpellInstakillLog data;
    data.Target = unitTarget->GetGUID();
    data.Caster = m_caster->GetGUID();
    data.SpellID = m_spellInfo->Id;

    m_caster->SendMessageToSet(data.Write(), true);

    m_caster->DealDamage(unitTarget, unitTarget->GetHealth(), nullptr, NODAMAGE, SPELL_SCHOOL_MASK_NORMAL, nullptr, false);
}

void Spell::EffectEnvironmentalDMG(SpellEffIndex /*effIndex*/)
{
    if (effectHandleMode != SPELL_EFFECT_HANDLE_HIT_TARGET)
        return;

    if (!unitTarget || !unitTarget->IsAlive())
        return;

    // CalcAbsorbResist already in Player::EnvironmentalDamage
    if (unitTarget->GetTypeId() == TYPEID_PLAYER)
        unitTarget->ToPlayer()->EnvironmentalDamage(DAMAGE_FIRE, damage);
    else
    {
        DamageInfo damageInfo(m_caster, unitTarget, damage, m_spellInfo, m_spellInfo->GetSchoolMask(), SPELL_DIRECT_DAMAGE, BASE_ATTACK);
        m_caster->CalcAbsorbResist(damageInfo);

        SpellNonMeleeDamage log(m_caster, unitTarget, m_spellInfo, m_SpellVisual, m_spellInfo->GetSchoolMask(), m_castId);
        log.damage = damageInfo.GetDamage();
        log.originalDamage = damage;
        log.absorb = damageInfo.GetAbsorb();
        log.resist = damageInfo.GetResist();

        m_caster->SendSpellNonMeleeDamageLog(&log);
    }
}

void Spell::EffectSchoolDMG(SpellEffIndex effIndex)
{
    if (effectHandleMode != SPELL_EFFECT_HANDLE_LAUNCH_TARGET)
        return;

    if (unitTarget && unitTarget->IsAlive())
    {
        bool apply_direct_bonus = true;

        // Meteor like spells (divided damage to targets)
        if (m_spellInfo->HasAttribute(SPELL_ATTR0_CU_SHARE_DAMAGE))
        {
            uint32 count = std::count_if(m_UniqueTargetInfo.begin(), m_UniqueTargetInfo.end(), [effIndex](TargetInfo const& targetInfo)
            {
                return targetInfo.effectMask & (1 << effIndex);
            });

            // divide to all targets
            if (count)
                damage /= count;
        }

        switch (m_spellInfo->SpellFamilyName)
        {
            case SPELLFAMILY_GENERIC:
            {
                switch (m_spellInfo->Id)                     // better way to check unknown
                {
                    // Consumption
                    case 28865:
                        damage = (m_caster->GetMap()->GetDifficultyID() == DIFFICULTY_NONE ? 2750 : 4250);
                        break;
                    // percent from health with min
                    case 25599:                             // Thundercrash
                    {
                        damage = unitTarget->GetHealth() / 2;
                        if (damage < 200)
                            damage = 200;
                        break;
                    }
                    // arcane charge. must only affect demons (also undead?)
                    case 45072:
                    {
                        if (unitTarget->GetCreatureType() != CREATURE_TYPE_DEMON
                            && unitTarget->GetCreatureType() != CREATURE_TYPE_UNDEAD)
                            return;
                        break;
                    }
                    // Gargoyle Strike
                    case 51963:
                    {
                        // about +4 base spell dmg per level
                        damage = (m_caster->getLevel() - 60) * 4 + 60;
                        break;
                    }
                }
                break;
            }
            case SPELLFAMILY_WARRIOR:
            {
                // Victory Rush
                if (m_spellInfo->Id == 34428)
                    ApplyPct(damage, m_caster->GetTotalAttackPowerValue(BASE_ATTACK));
                // Shockwave
                else if (m_spellInfo->Id == 46968)
                {
                    int32 pct = m_caster->CalculateSpellDamage(unitTarget, m_spellInfo, 2);
                    if (pct > 0)
                        damage += int32(CalculatePct(m_caster->GetTotalAttackPowerValue(BASE_ATTACK), pct));
                    break;
                }
                break;
            }
            case SPELLFAMILY_WARLOCK:
            {
                break;
            }
            case SPELLFAMILY_PRIEST:
            {
                break;
            }
            case SPELLFAMILY_DRUID:
            {
                break;
            }
            case SPELLFAMILY_DEATHKNIGHT:
            {
                // Blood Boil - bonus for diseased targets
                if (m_spellInfo->SpellFamilyFlags[0] & 0x00040000)
                {
                    if (unitTarget->GetAuraEffect(SPELL_AURA_PERIODIC_DAMAGE, SPELLFAMILY_DEATHKNIGHT, flag128(0, 0, 0x00000002), m_caster->GetGUID()))
                    {
                        damage += m_damage / 2;
                        damage += int32(m_caster->GetTotalAttackPowerValue(BASE_ATTACK) * 0.035f);
                    }
                }
                break;
            }
        }

        if (m_originalCaster && apply_direct_bonus)
        {
            uint32 bonus = m_originalCaster->SpellDamageBonusDone(unitTarget, m_spellInfo, (uint32)damage, SPELL_DIRECT_DAMAGE, effectInfo);
            damage = bonus + uint32(bonus * variance);
            damage = unitTarget->SpellDamageBonusTaken(m_originalCaster, m_spellInfo, (uint32)damage, SPELL_DIRECT_DAMAGE, effectInfo);
        }

        m_damage += damage;
    }
}

void Spell::EffectDummy(SpellEffIndex effIndex)
{
    if (effectHandleMode != SPELL_EFFECT_HANDLE_HIT_TARGET)
        return;

    if (!unitTarget && !gameObjTarget && !itemTarget)
        return;

    // selection by spell family
    switch (m_spellInfo->SpellFamilyName)
    {
        case SPELLFAMILY_PALADIN:
            switch (m_spellInfo->Id)
            {
                case 31789:                                 // Righteous Defense (step 1)
                {
                    // Clear targets for eff 1
                    for (std::vector<TargetInfo>::iterator ihit = m_UniqueTargetInfo.begin(); ihit != m_UniqueTargetInfo.end(); ++ihit)
                        ihit->effectMask &= ~(1<<1);

                    // not empty (checked), copy
                    Unit::AttackerSet attackers = unitTarget->getAttackers();

                    // remove invalid attackers
                    for (Unit::AttackerSet::iterator aItr = attackers.begin(); aItr != attackers.end();)
                        if (!(*aItr)->IsValidAttackTarget(m_caster))
                            attackers.erase(aItr++);
                        else
                            ++aItr;

                    // selected from list 3
                    uint32 maxTargets = std::min<uint32>(3, attackers.size());
                    for (uint32 i = 0; i < maxTargets; ++i)
                    {
                        Unit* attacker = Trinity::Containers::SelectRandomContainerElement(attackers);
                        AddUnitTarget(attacker, 1 << 1);
                        attackers.erase(attacker);
                    }

                    // now let next effect cast spell at each target.
                    return;
                }
            }
            break;
        default:
            break;
    }

    // pet auras
    if (m_caster->GetTypeId() == TYPEID_PLAYER)
    {
        if (PetAura const* petSpell = sSpellMgr->GetPetAura(m_spellInfo->Id, effIndex))
        {
            m_caster->ToPlayer()->AddPetAura(petSpell);
            return;
        }
    }

    // normal DB scripted effect
    TC_LOG_DEBUG("spells", "Spell ScriptStart spellid %u in EffectDummy(%u)", m_spellInfo->Id, effIndex);
    m_caster->GetMap()->ScriptsStart(sSpellScripts, uint32(m_spellInfo->Id | (effIndex << 24)), m_caster, unitTarget);
}

void Spell::EffectTriggerSpell(SpellEffIndex /*effIndex*/)
{
    if (effectHandleMode != SPELL_EFFECT_HANDLE_LAUNCH_TARGET
        && effectHandleMode != SPELL_EFFECT_HANDLE_LAUNCH)
        return;

    uint32 triggered_spell_id = effectInfo->TriggerSpell;

    /// @todo move those to spell scripts
    if (effectInfo->Effect == SPELL_EFFECT_TRIGGER_SPELL
        && effectHandleMode == SPELL_EFFECT_HANDLE_LAUNCH_TARGET)
    {
        // special cases
        switch (triggered_spell_id)
        {
            // Vanish (not exist)
            case 18461:
            {
                unitTarget->RemoveMovementImpairingAuras(true);
                unitTarget->RemoveAurasByType(SPELL_AURA_MOD_STALKED);
                return;
            }
            // Demonic Empowerment -- succubus
            case 54437:
            {
                unitTarget->RemoveMovementImpairingAuras(true);
                unitTarget->RemoveAurasByType(SPELL_AURA_MOD_STALKED);
                unitTarget->RemoveAurasByType(SPELL_AURA_MOD_STUN);

                // Cast Lesser Invisibility
                unitTarget->CastSpell(unitTarget, 7870, true);
                return;
            }
            // Brittle Armor - (need add max stack of 24575 Brittle Armor)
            case 29284:
            {
                // Brittle Armor
                SpellInfo const* spell = sSpellMgr->GetSpellInfo(24575, GetCastDifficulty());
                if (!spell)
                    return;

                for (uint32 j = 0; j < spell->StackAmount; ++j)
                    m_caster->CastSpell(unitTarget, spell->Id, true);
                return;
            }
            // Mercurial Shield - (need add max stack of 26464 Mercurial Shield)
            case 29286:
            {
                // Mercurial Shield
                SpellInfo const* spell = sSpellMgr->GetSpellInfo(26464, GetCastDifficulty());
                if (!spell)
                    return;

                for (uint32 j = 0; j < spell->StackAmount; ++j)
                    m_caster->CastSpell(unitTarget, spell->Id, true);
                return;
            }
        }
    }

    // normal case
    SpellInfo const* spellInfo = sSpellMgr->GetSpellInfo(triggered_spell_id, GetCastDifficulty());
    if (!spellInfo)
    {
        TC_LOG_ERROR("spells.effecttriggerspell", "Spell::EffectTriggerSpell spell %u tried to trigger unknown spell %u", m_spellInfo->Id, triggered_spell_id);
        return;
    }

    SpellCastTargets targets;
    if (effectHandleMode == SPELL_EFFECT_HANDLE_LAUNCH_TARGET)
    {
        if (!spellInfo->NeedsToBeTriggeredByCaster(m_spellInfo))
            return;
        targets.SetUnitTarget(unitTarget);
    }
    else //if (effectHandleMode == SPELL_EFFECT_HANDLE_LAUNCH)
    {
        if (spellInfo->NeedsToBeTriggeredByCaster(m_spellInfo) && (effectInfo->GetProvidedTargetMask() & TARGET_FLAG_UNIT_MASK))
            return;

        if (spellInfo->GetExplicitTargetMask() & TARGET_FLAG_DEST_LOCATION)
            targets.SetDst(m_targets);

        if (Unit* target = m_targets.GetUnitTarget())
            targets.SetUnitTarget(target);
        else
            targets.SetUnitTarget(m_caster);
    }

    CastSpellExtraArgs args(m_originalCasterGUID);
    // set basepoints for trigger with value effect
    if (effectInfo->Effect == SPELL_EFFECT_TRIGGER_SPELL_WITH_VALUE)
        for (uint32 i = 0; i < MAX_SPELL_EFFECTS; ++i)
            args.SpellValueOverrides.AddMod(SpellValueMod(SPELLVALUE_BASE_POINT0 + i), damage);

    // original caster guid only for GO cast
    m_caster->CastSpell(targets, spellInfo->Id, args);
}

void Spell::EffectTriggerMissileSpell(SpellEffIndex /*effIndex*/)
{
    if (effectHandleMode != SPELL_EFFECT_HANDLE_HIT_TARGET
        && effectHandleMode != SPELL_EFFECT_HANDLE_HIT)
        return;

    uint32 triggered_spell_id = effectInfo->TriggerSpell;

    // normal case
    SpellInfo const* spellInfo = sSpellMgr->GetSpellInfo(triggered_spell_id, GetCastDifficulty());
    if (!spellInfo)
    {
        TC_LOG_ERROR("spells.effecttrigermissilespell", "Spell::EffectTriggerMissileSpell spell %u tried to trigger unknown spell %u.", m_spellInfo->Id, triggered_spell_id);
        return;
    }

    SpellCastTargets targets;
    if (effectHandleMode == SPELL_EFFECT_HANDLE_HIT_TARGET)
    {
        if (!spellInfo->NeedsToBeTriggeredByCaster(m_spellInfo))
            return;
        targets.SetUnitTarget(unitTarget);
    }
    else //if (effectHandleMode == SPELL_EFFECT_HANDLE_HIT)
    {
        if (spellInfo->NeedsToBeTriggeredByCaster(m_spellInfo) && (effectInfo->GetProvidedTargetMask() & TARGET_FLAG_UNIT_MASK))
            return;

        if (spellInfo->GetExplicitTargetMask() & TARGET_FLAG_DEST_LOCATION)
            targets.SetDst(m_targets);

        targets.SetUnitTarget(m_caster);
    }

    CastSpellExtraArgs args(m_originalCasterGUID);
    // set basepoints for trigger with value effect
    if (effectInfo->Effect == SPELL_EFFECT_TRIGGER_MISSILE_SPELL_WITH_VALUE)
        for (uint32 i = 0; i < MAX_SPELL_EFFECTS; ++i)
            args.SpellValueOverrides.AddMod(SpellValueMod(SPELLVALUE_BASE_POINT0 + i), damage);

    // original caster guid only for GO cast
    m_caster->CastSpell(targets, spellInfo->Id, args);
}

void Spell::EffectForceCast(SpellEffIndex /*effIndex*/)
{
    if (effectHandleMode != SPELL_EFFECT_HANDLE_HIT_TARGET)
        return;

    if (!unitTarget)
        return;

    uint32 triggered_spell_id = effectInfo->TriggerSpell;

    // normal case
    SpellInfo const* spellInfo = sSpellMgr->GetSpellInfo(triggered_spell_id, GetCastDifficulty());

    if (!spellInfo)
    {
        TC_LOG_ERROR("spells", "Spell::EffectForceCast of spell %u: triggering unknown spell id %i.", m_spellInfo->Id, triggered_spell_id);
        return;
    }

    if (effectInfo->Effect == SPELL_EFFECT_FORCE_CAST && damage)
    {
        switch (m_spellInfo->Id)
        {
            case 52588: // Skeletal Gryphon Escape
            case 48598: // Ride Flamebringer Cue
                unitTarget->RemoveAura(damage);
                break;
            case 52463: // Hide In Mine Car
            case 52349: // Overtake
            {
                CastSpellExtraArgs args(m_originalCasterGUID);
                args.SpellValueOverrides.AddMod(SPELLVALUE_BASE_POINT0, damage);
                unitTarget->CastSpell(unitTarget, spellInfo->Id, args);
                return;
            }
        }
    }

    switch (spellInfo->Id)
    {
        case 72298: // Malleable Goo Summon
            unitTarget->CastSpell(unitTarget, spellInfo->Id, m_originalCasterGUID);
            return;
    }

    CastSpellExtraArgs args(TRIGGERED_FULL_MASK);
    if (effectInfo->Effect == SPELL_EFFECT_FORCE_CAST_WITH_VALUE)
        for (uint32 i = 0; i < MAX_SPELL_EFFECTS; ++i)
            args.SpellValueOverrides.AddMod(SpellValueMod(SPELLVALUE_BASE_POINT0 + i), damage);

    unitTarget->CastSpell(m_caster, spellInfo->Id, args);
}

void Spell::EffectTriggerRitualOfSummoning(SpellEffIndex /*effIndex*/)
{
    if (effectHandleMode != SPELL_EFFECT_HANDLE_HIT)
        return;

    uint32 triggered_spell_id = effectInfo->TriggerSpell;
    SpellInfo const* spellInfo = sSpellMgr->GetSpellInfo(triggered_spell_id, GetCastDifficulty());

    if (!spellInfo)
    {
        TC_LOG_ERROR("spells", "EffectTriggerRitualOfSummoning of spell %u: triggering unknown spell id %i.", m_spellInfo->Id, triggered_spell_id);
        return;
    }

    finish();

    m_caster->CastSpell(nullptr, spellInfo->Id, false);
}

void Spell::EffectJump(SpellEffIndex /*effIndex*/)
{
    if (effectHandleMode != SPELL_EFFECT_HANDLE_LAUNCH_TARGET)
        return;

    if (m_caster->IsInFlight())
        return;

    if (!unitTarget)
        return;

    float speedXY, speedZ;
    CalculateJumpSpeeds(effectInfo, m_caster->GetExactDist2d(unitTarget), speedXY, speedZ);
    JumpArrivalCastArgs arrivalCast;
    arrivalCast.SpellId = effectInfo->TriggerSpell;
    arrivalCast.Target = unitTarget->GetGUID();
    m_caster->GetMotionMaster()->MoveJump(*unitTarget, speedXY, speedZ, EVENT_JUMP, false, &arrivalCast);
}

void Spell::EffectJumpDest(SpellEffIndex /*effIndex*/)
{
    if (effectHandleMode != SPELL_EFFECT_HANDLE_LAUNCH)
        return;

    if (m_caster->IsInFlight())
        return;

    if (!m_targets.HasDst())
        return;

    float speedXY, speedZ;
    CalculateJumpSpeeds(effectInfo, m_caster->GetExactDist2d(destTarget), speedXY, speedZ);
    JumpArrivalCastArgs arrivalCast;
    arrivalCast.SpellId = effectInfo->TriggerSpell;
    m_caster->GetMotionMaster()->MoveJump(*destTarget, speedXY, speedZ, EVENT_JUMP, !m_targets.GetObjectTargetGUID().IsEmpty(), &arrivalCast);
}

void Spell::CalculateJumpSpeeds(SpellEffectInfo const* effInfo, float dist, float& speedXY, float& speedZ)
{
    if (effInfo->MiscValue)
        speedZ = float(effInfo->MiscValue) / 10;
    else if (effInfo->MiscValueB)
        speedZ = float(effInfo->MiscValueB) / 10;
    else
        speedZ = 10.0f;

    speedXY = dist * 10.0f / speedZ;
}

void Spell::EffectTeleportUnits(SpellEffIndex /*effIndex*/)
{
    if (effectHandleMode != SPELL_EFFECT_HANDLE_HIT_TARGET)
        return;

    if (!unitTarget || unitTarget->IsInFlight())
        return;

    // If not exist data for dest location - return
    if (!m_targets.HasDst())
    {
        TC_LOG_ERROR("spells", "Spell::EffectTeleportUnits - does not have a destination for spellId %u.", m_spellInfo->Id);
        return;
    }

    // Init dest coordinates
    uint32 mapid = destTarget->GetMapId();
    if (mapid == MAPID_INVALID)
        mapid = unitTarget->GetMapId();
    float x, y, z, orientation;
    destTarget->GetPosition(x, y, z, orientation);
    if (!orientation && m_targets.GetUnitTarget())
        orientation = m_targets.GetUnitTarget()->GetOrientation();
    TC_LOG_DEBUG("spells", "Spell::EffectTeleportUnits - teleport unit to %u %f %f %f %f\n", mapid, x, y, z, orientation);

    if (Player* player = unitTarget->ToPlayer())
    {
        // Custom loading screen
        if (uint32 customLoadingScreenId = effectInfo->MiscValue)
            player->SendDirectMessage(WorldPackets::Spells::CustomLoadScreen(m_spellInfo->Id, customLoadingScreenId).Write());

        player->TeleportTo(mapid, x, y, z, orientation, unitTarget == m_caster ? TELE_TO_SPELL | TELE_TO_NOT_LEAVE_COMBAT : 0);
    }
    else if (mapid == unitTarget->GetMapId())
        unitTarget->NearTeleportTo(x, y, z, orientation, unitTarget == m_caster);
    else
    {
        TC_LOG_ERROR("spells", "Spell::EffectTeleportUnits - spellId %u attempted to teleport creature to a different map.", m_spellInfo->Id);
        return;
    }

    // post effects for TARGET_DEST_DB
    switch (m_spellInfo->Id)
    {
        // Dimensional Ripper - Everlook
        case 23442:
        {
            int32 r = irand(0, 119);
            if (r >= 70)                                  // 7/12 success
            {
                if (r < 100)                              // 4/12 evil twin
                    m_caster->CastSpell(m_caster, 23445, true);
                else                                        // 1/12 fire
                    m_caster->CastSpell(m_caster, 23449, true);
            }
            return;
        }
        // Ultrasafe Transporter: Toshley's Station
        case 36941:
        {
            if (roll_chance_i(50))                        // 50% success
            {
                int32 rand_eff = urand(1, 7);
                switch (rand_eff)
                {
                    case 1:
                        // soul split - evil
                        m_caster->CastSpell(m_caster, 36900, true);
                        break;
                    case 2:
                        // soul split - good
                        m_caster->CastSpell(m_caster, 36901, true);
                        break;
                    case 3:
                        // Increase the size
                        m_caster->CastSpell(m_caster, 36895, true);
                        break;
                    case 4:
                        // Decrease the size
                        m_caster->CastSpell(m_caster, 36893, true);
                        break;
                    case 5:
                    // Transform
                    {
                        if (m_caster->ToPlayer()->GetTeam() == ALLIANCE)
                            m_caster->CastSpell(m_caster, 36897, true);
                        else
                            m_caster->CastSpell(m_caster, 36899, true);
                        break;
                    }
                    case 6:
                        // chicken
                        m_caster->CastSpell(m_caster, 36940, true);
                        break;
                    case 7:
                        // evil twin
                        m_caster->CastSpell(m_caster, 23445, true);
                        break;
                }
            }
            return;
        }
        // Dimensional Ripper - Area 52
        case 36890:
        {
            if (roll_chance_i(50))                        // 50% success
            {
                int32 rand_eff = urand(1, 4);
                switch (rand_eff)
                {
                    case 1:
                        // soul split - evil
                        m_caster->CastSpell(m_caster, 36900, true);
                        break;
                    case 2:
                        // soul split - good
                        m_caster->CastSpell(m_caster, 36901, true);
                        break;
                    case 3:
                        // Increase the size
                        m_caster->CastSpell(m_caster, 36895, true);
                        break;
                    case 4:
                        // Transform
                    {
                        if (m_caster->ToPlayer()->GetTeam() == ALLIANCE)
                            m_caster->CastSpell(m_caster, 36897, true);
                        else
                            m_caster->CastSpell(m_caster, 36899, true);
                        break;
                    }
                }
            }
            return;
        }
    }
}

void Spell::EffectApplyAura(SpellEffIndex effIndex)
{
    if (effectHandleMode != SPELL_EFFECT_HANDLE_HIT_TARGET)
        return;

    if (!m_spellAura || !unitTarget)
        return;
    ASSERT(unitTarget == m_spellAura->GetOwner());
    m_spellAura->_ApplyEffectForTargets(effIndex);
}

void Spell::EffectApplyAreaAura(SpellEffIndex effIndex)
{
    if (effectHandleMode != SPELL_EFFECT_HANDLE_HIT_TARGET)
        return;

    if (!m_spellAura || !unitTarget)
        return;
    ASSERT (unitTarget == m_spellAura->GetOwner());
    m_spellAura->_ApplyEffectForTargets(effIndex);
}

void Spell::EffectUnlearnSpecialization(SpellEffIndex /*effIndex*/)
{
    if (effectHandleMode != SPELL_EFFECT_HANDLE_HIT_TARGET)
        return;

    if (!unitTarget || unitTarget->GetTypeId() != TYPEID_PLAYER)
        return;

    Player* player = unitTarget->ToPlayer();
    uint32 spellToUnlearn = effectInfo->TriggerSpell;

    player->RemoveSpell(spellToUnlearn);

    TC_LOG_DEBUG("spells", "Spell: %s has unlearned spell %u from %s", player->GetGUID().ToString().c_str(), spellToUnlearn, m_caster->GetGUID().ToString().c_str());
}

void Spell::EffectPowerDrain(SpellEffIndex effIndex)
{
    if (effectHandleMode != SPELL_EFFECT_HANDLE_HIT_TARGET)
        return;

    if (effectInfo->MiscValue < 0 || effectInfo->MiscValue >= int8(MAX_POWERS))
        return;

    Powers powerType = Powers(effectInfo->MiscValue);

    if (!unitTarget || !unitTarget->IsAlive() || unitTarget->GetPowerType() != powerType || damage < 0)
        return;

    // add spell damage bonus
    uint32 bonus = m_caster->SpellDamageBonusDone(unitTarget, m_spellInfo, (uint32)damage, SPELL_DIRECT_DAMAGE, effectInfo);
    damage = bonus + uint32(bonus * variance);
    damage = unitTarget->SpellDamageBonusTaken(m_caster, m_spellInfo, uint32(damage), SPELL_DIRECT_DAMAGE, effectInfo);

    int32 newDamage = -(unitTarget->ModifyPower(powerType, -damage));

    float gainMultiplier = 0.0f;

    // Don't restore from self drain
    if (m_caster != unitTarget)
    {
        gainMultiplier = effectInfo->CalcValueMultiplier(m_originalCaster, this);

        int32 gain = int32(newDamage* gainMultiplier);

        m_caster->EnergizeBySpell(m_caster, m_spellInfo->Id, gain, powerType);
    }
    ExecuteLogEffectTakeTargetPower(effIndex, unitTarget, powerType, newDamage, gainMultiplier);
}

void Spell::EffectSendEvent(SpellEffIndex /*effIndex*/)
{
    // we do not handle a flag dropping or clicking on flag in battleground by sendevent system
    if (effectHandleMode != SPELL_EFFECT_HANDLE_HIT_TARGET
        && effectHandleMode != SPELL_EFFECT_HANDLE_HIT)
        return;

    WorldObject* target = nullptr;

    // call events for object target if present
    if (effectHandleMode == SPELL_EFFECT_HANDLE_HIT_TARGET)
    {
        if (unitTarget)
            target = unitTarget;
        else if (gameObjTarget)
            target = gameObjTarget;
    }
    else // if (effectHandleMode == SPELL_EFFECT_HANDLE_HIT)
    {
        // let's prevent executing effect handler twice in case when spell effect is capable of targeting an object
        // this check was requested by scripters, but it has some downsides:
        // now it's impossible to script (using sEventScripts) a cast which misses all targets
        // or to have an ability to script the moment spell hits dest (in a case when there are object targets present)
        if (effectInfo->GetProvidedTargetMask() & (TARGET_FLAG_UNIT_MASK | TARGET_FLAG_GAMEOBJECT_MASK))
            return;
        // some spells have no target entries in dbc and they use focus target
        if (focusObject)
            target = focusObject;
        /// @todo there should be a possibility to pass dest target to event script
    }

    TC_LOG_DEBUG("spells", "Spell ScriptStart %u for spellid %u in EffectSendEvent ", effectInfo->MiscValue, m_spellInfo->Id);

    if (ZoneScript* zoneScript = m_caster->GetZoneScript())
        zoneScript->ProcessEvent(target, effectInfo->MiscValue);
    else if (InstanceScript* instanceScript = m_caster->GetInstanceScript())    // needed in case Player is the caster
        instanceScript->ProcessEvent(target, effectInfo->MiscValue);

    m_caster->GetMap()->ScriptsStart(sEventScripts, effectInfo->MiscValue, m_caster, target);
}

void Spell::EffectPowerBurn(SpellEffIndex effIndex)
{
    if (effectHandleMode != SPELL_EFFECT_HANDLE_HIT_TARGET)
        return;

    if (effectInfo->MiscValue < 0 || effectInfo->MiscValue >= int8(MAX_POWERS))
        return;

    Powers powerType = Powers(effectInfo->MiscValue);

    if (!unitTarget || !unitTarget->IsAlive() || unitTarget->GetPowerType() != powerType || damage < 0)
        return;

    int32 newDamage = -(unitTarget->ModifyPower(powerType, -damage));

    // NO - Not a typo - EffectPowerBurn uses effect value multiplier - not effect damage multiplier
    float dmgMultiplier = effectInfo->CalcValueMultiplier(m_originalCaster, this);

    // add log data before multiplication (need power amount, not damage)
    ExecuteLogEffectTakeTargetPower(effIndex, unitTarget, powerType, newDamage, 0.0f);

    newDamage = int32(newDamage* dmgMultiplier);

    m_damage += newDamage;
}

void Spell::EffectHeal(SpellEffIndex /*effIndex*/)
{
    if (effectHandleMode != SPELL_EFFECT_HANDLE_LAUNCH_TARGET)
        return;

    if (unitTarget && unitTarget->IsAlive() && damage >= 0)
    {
        // Try to get original caster
        Unit* caster = !m_originalCasterGUID.IsEmpty() ? m_originalCaster : m_caster;

        // Skip if m_originalCaster not available
        if (!caster)
            return;

        int32 addhealth = damage;

        // Vessel of the Naaru (Vial of the Sunwell trinket)
        if (m_spellInfo->Id == 45064)
        {
            // Amount of heal - depends from stacked Holy Energy
            int damageAmount = 0;
            if (AuraEffect const* aurEff = m_caster->GetAuraEffect(45062, 0))
            {
                damageAmount+= aurEff->GetAmount();
                m_caster->RemoveAurasDueToSpell(45062);
            }

            addhealth += damageAmount;
        }
        // Runic Healing Injector (heal increased by 25% for engineers - 3.2.0 patch change)
        else if (m_spellInfo->Id == 67489)
        {
            if (Player* player = m_caster->ToPlayer())
                if (player->HasSkill(SKILL_ENGINEERING))
                    AddPct(addhealth, 25);
        }
        // Death Pact - return pct of max health to caster
        else if (m_spellInfo->SpellFamilyName == SPELLFAMILY_DEATHKNIGHT && m_spellInfo->SpellFamilyFlags[0] & 0x00080000)
            addhealth = caster->SpellHealingBonusDone(unitTarget, m_spellInfo, int32(caster->CountPctFromMaxHealth(damage)), HEAL, effectInfo);
        else
        {
            addhealth = caster->SpellHealingBonusDone(unitTarget, m_spellInfo, addhealth, HEAL, effectInfo);
            uint32 bonus = caster->SpellHealingBonusDone(unitTarget, m_spellInfo, addhealth, HEAL, effectInfo);
            damage = bonus + uint32(bonus * variance);
        }

        addhealth = unitTarget->SpellHealingBonusTaken(caster, m_spellInfo, addhealth, HEAL, effectInfo);

        // Remove Grievious bite if fully healed
        if (unitTarget->HasAura(48920) && (unitTarget->GetHealth() + addhealth >= unitTarget->GetMaxHealth()))
            unitTarget->RemoveAura(48920);

        m_damage -= addhealth;
    }
}

void Spell::EffectHealPct(SpellEffIndex /*effIndex*/)
{
    if (effectHandleMode != SPELL_EFFECT_HANDLE_HIT_TARGET)
        return;

    if (!unitTarget || !unitTarget->IsAlive() || damage < 0)
        return;

    // Skip if m_originalCaster not available
    if (!m_originalCaster)
        return;

    uint32 heal = m_originalCaster->SpellHealingBonusDone(unitTarget, m_spellInfo, unitTarget->CountPctFromMaxHealth(damage), HEAL, effectInfo);
    heal = unitTarget->SpellHealingBonusTaken(m_originalCaster, m_spellInfo, heal, HEAL, effectInfo);

    m_healing += heal;
}

void Spell::EffectHealMechanical(SpellEffIndex /*effIndex*/)
{
    if (effectHandleMode != SPELL_EFFECT_HANDLE_HIT_TARGET)
        return;

    if (!unitTarget || !unitTarget->IsAlive() || damage < 0)
        return;

    // Skip if m_originalCaster not available
    if (!m_originalCaster)
        return;

    uint32 heal = m_originalCaster->SpellHealingBonusDone(unitTarget, m_spellInfo, uint32(damage), HEAL, effectInfo);
    heal += uint32(heal * variance);

    m_healing += unitTarget->SpellHealingBonusTaken(m_originalCaster, m_spellInfo, heal, HEAL, effectInfo);
}

void Spell::EffectHealthLeech(SpellEffIndex /*effIndex*/)
{
    if (effectHandleMode != SPELL_EFFECT_HANDLE_HIT_TARGET)
        return;

    if (!unitTarget || !unitTarget->IsAlive() || damage < 0)
        return;

    uint32 bonus = m_caster->SpellDamageBonusDone(unitTarget, m_spellInfo, (uint32)damage, SPELL_DIRECT_DAMAGE, effectInfo);
    damage = bonus + uint32(bonus * variance);
    damage = unitTarget->SpellDamageBonusTaken(m_caster, m_spellInfo, uint32(damage), SPELL_DIRECT_DAMAGE, effectInfo);

    TC_LOG_DEBUG("spells", "HealthLeech :%i", damage);

    float healMultiplier = effectInfo->CalcValueMultiplier(m_originalCaster, this);

    m_damage += damage;
    // get max possible damage, don't count overkill for heal
    uint32 healthGain = uint32(-unitTarget->GetHealthGain(-damage) * healMultiplier);

    if (m_caster->IsAlive())
    {
        healthGain = m_caster->SpellHealingBonusDone(m_caster, m_spellInfo, healthGain, HEAL, effectInfo);
        healthGain = m_caster->SpellHealingBonusTaken(m_caster, m_spellInfo, healthGain, HEAL, effectInfo);

        HealInfo healInfo(m_caster, m_caster, healthGain, m_spellInfo, m_spellSchoolMask);
        m_caster->HealBySpell(healInfo);
    }
}

void Spell::DoCreateItem(uint32 /*i*/, uint32 itemtype, ItemContext context /*= ItemContext::NONE*/, std::vector<int32> const& bonusListIDs /*= std::vector<int32>()*/)
{
    if (!unitTarget || unitTarget->GetTypeId() != TYPEID_PLAYER)
        return;

    Player* player = unitTarget->ToPlayer();

    uint32 newitemid = itemtype;
    ItemTemplate const* pProto = sObjectMgr->GetItemTemplate(newitemid);
    if (!pProto)
    {
        player->SendEquipError(EQUIP_ERR_ITEM_NOT_FOUND, nullptr, nullptr);
        return;
    }

    uint32 num_to_add = damage;

    if (num_to_add < 1)
        num_to_add = 1;
    if (num_to_add > pProto->GetMaxStackSize())
        num_to_add = pProto->GetMaxStackSize();

    /* == gem perfection handling == */
    // this is bad, should be done using spell_loot_template (and conditions)

    // the chance of getting a perfect result
    float perfectCreateChance = 0.0f;
    // the resulting perfect item if successful
    uint32 perfectItemType = itemtype;
    // get perfection capability and chance
    if (CanCreatePerfectItem(player, m_spellInfo->Id, perfectCreateChance, perfectItemType))
        if (roll_chance_f(perfectCreateChance)) // if the roll succeeds...
            newitemid = perfectItemType;        // the perfect item replaces the regular one

    /* == gem perfection handling over == */


    /* == profession specialization handling == */

    // init items_count to 1, since 1 item will be created regardless of specialization
    int items_count=1;
    // the chance to create additional items
    float additionalCreateChance=0.0f;
    // the maximum number of created additional items
    uint8 additionalMaxNum=0;
    // get the chance and maximum number for creating extra items
    if (CanCreateExtraItems(player, m_spellInfo->Id, additionalCreateChance, additionalMaxNum))
        // roll with this chance till we roll not to create or we create the max num
        while (roll_chance_f(additionalCreateChance) && items_count <= additionalMaxNum)
            ++items_count;

    // really will be created more items
    num_to_add *= items_count;

    /* == profession specialization handling over == */


    // can the player store the new item?
    ItemPosCountVec dest;
    uint32 no_space = 0;
    InventoryResult msg = player->CanStoreNewItem(NULL_BAG, NULL_SLOT, dest, newitemid, num_to_add, &no_space);
    if (msg != EQUIP_ERR_OK)
    {
        // convert to possible store amount
        if (msg == EQUIP_ERR_INV_FULL || msg == EQUIP_ERR_ITEM_MAX_COUNT)
            num_to_add -= no_space;
        else
        {
            // if not created by another reason from full inventory or unique items amount limitation
            player->SendEquipError(msg, nullptr, nullptr, newitemid);
            return;
        }
    }

    if (num_to_add)
    {
        // create the new item and store it
        Item* pItem = player->StoreNewItem(dest, newitemid, true, GenerateItemRandomBonusListId(newitemid), GuidSet(), context, bonusListIDs);

        // was it successful? return error if not
        if (!pItem)
        {
            player->SendEquipError(EQUIP_ERR_ITEM_NOT_FOUND, nullptr, nullptr);
            return;
        }

        // set the "Crafted by ..." property of the item
        if (pItem->GetTemplate()->GetClass() != ITEM_CLASS_CONSUMABLE && pItem->GetTemplate()->GetClass() != ITEM_CLASS_QUEST && newitemid != 6265 && newitemid != 6948)
            pItem->SetCreator(player->GetGUID());

        // send info to the client
        player->SendNewItem(pItem, num_to_add, true, true);

        if (pItem->GetQuality() > ITEM_QUALITY_EPIC || (pItem->GetQuality() == ITEM_QUALITY_EPIC && pItem->GetItemLevel(player) >= MinNewsItemLevel))
            if (Guild* guild = player->GetGuild())
                guild->AddGuildNews(GUILD_NEWS_ITEM_CRAFTED, player->GetGUID(), 0, pProto->GetId());


        // we succeeded in creating at least one item, so a levelup is possible
        player->UpdateCraftSkill(m_spellInfo->Id);
    }
}

void Spell::EffectCreateItem(SpellEffIndex effIndex)
{
    if (effectHandleMode != SPELL_EFFECT_HANDLE_HIT_TARGET)
        return;

    DoCreateItem(effIndex, effectInfo->ItemType, m_spellInfo->HasAttribute(SPELL_ATTR0_TRADESPELL) ? ItemContext::Trade_Skill : ItemContext::NONE);
    ExecuteLogEffectCreateItem(effIndex, effectInfo->ItemType);
}

void Spell::EffectCreateItem2(SpellEffIndex effIndex)
{
    if (effectHandleMode != SPELL_EFFECT_HANDLE_HIT_TARGET)
        return;

    if (!unitTarget || unitTarget->GetTypeId() != TYPEID_PLAYER)
        return;

    Player* player = unitTarget->ToPlayer();

    uint32 item_id = effectInfo->ItemType;
    ItemContext context = m_spellInfo->HasAttribute(SPELL_ATTR0_TRADESPELL) ? ItemContext::Trade_Skill : ItemContext::NONE;

    if (item_id)
        DoCreateItem(effIndex, item_id, context);

    // special case: fake item replaced by generate using spell_loot_template
    if (m_spellInfo->IsLootCrafting())
    {
        if (item_id)
        {
            if (!player->HasItemCount(item_id))
                return;

            // remove reagent
            uint32 count = 1;
            player->DestroyItemCount(item_id, count, true);

            // create some random items
            player->AutoStoreLoot(m_spellInfo->Id, LootTemplates_Spell, context);
        }
        else
            player->AutoStoreLoot(m_spellInfo->Id, LootTemplates_Spell, context);    // create some random items

        player->UpdateCraftSkill(m_spellInfo->Id);
    }
    /// @todo ExecuteLogEffectCreateItem(i, m_spellInfo->Effects[i].ItemType);
}

void Spell::EffectCreateRandomItem(SpellEffIndex /*effIndex*/)
{
    if (effectHandleMode != SPELL_EFFECT_HANDLE_HIT_TARGET)
        return;

    if (!unitTarget || unitTarget->GetTypeId() != TYPEID_PLAYER)
        return;
    Player* player = unitTarget->ToPlayer();

    // create some random items
    player->AutoStoreLoot(m_spellInfo->Id, LootTemplates_Spell, m_spellInfo->HasAttribute(SPELL_ATTR0_TRADESPELL) ? ItemContext::Trade_Skill : ItemContext::NONE);
    /// @todo ExecuteLogEffectCreateItem(i, m_spellInfo->Effects[i].ItemType);
}

void Spell::EffectPersistentAA(SpellEffIndex effIndex)
{
    if (effectHandleMode != SPELL_EFFECT_HANDLE_HIT)
        return;

    if (!m_spellAura)
    {
        Unit* caster = m_caster->GetEntry() == WORLD_TRIGGER ? m_originalCaster : m_caster;
        float radius = effectInfo->CalcRadius(caster);

        // Caster not in world, might be spell triggered from aura removal
        if (!caster->IsInWorld())
            return;
        DynamicObject* dynObj = new DynamicObject(false);
        if (!dynObj->CreateDynamicObject(caster->GetMap()->GenerateLowGuid<HighGuid::DynamicObject>(), caster, m_spellInfo, *destTarget, radius, DYNAMIC_OBJECT_AREA_SPELL, m_SpellVisual))
        {
            delete dynObj;
            return;
        }

        if (Aura* aura = Aura::TryCreate(m_spellInfo, m_castId, MAX_EFFECT_MASK, dynObj, caster, GetCastDifficulty(), &m_spellValue->EffectBasePoints[0], nullptr, ObjectGuid::Empty, ObjectGuid::Empty, m_castItemEntry, m_castItemLevel))
        {
            m_spellAura = aura;
            m_spellAura->_RegisterForTargets();
        }
        else
            return;
    }

    ASSERT(m_spellAura->GetDynobjOwner());
    m_spellAura->_ApplyEffectForTargets(effIndex);
}

void Spell::EffectEnergize(SpellEffIndex /*effIndex*/)
{
    if (effectHandleMode != SPELL_EFFECT_HANDLE_HIT_TARGET)
        return;

    if (!unitTarget)
        return;
    if (!unitTarget->IsAlive())
        return;

    if (effectInfo->MiscValue < 0 || effectInfo->MiscValue >= int8(MAX_POWERS))
        return;

    Powers power = Powers(effectInfo->MiscValue);

    if (unitTarget->GetMaxPower(power) == 0)
        return;

    // Some level depends spells
    switch (m_spellInfo->Id)
    {
        case 24571:                                         // Blood Fury
            // Instantly increases your rage by ${(300-10*$max(0,$PL-60))/10}.
            damage -= 10 * std::max(0, std::min(30, m_caster->getLevel() - 60));
            break;
        case 24532:                                         // Burst of Energy
            // Instantly increases your energy by ${60-4*$max(0,$min(15,$PL-60))}.
            damage -= 4 * std::max(0, std::min(15, m_caster->getLevel() - 60));
            break;
        case 67490:                                         // Runic Mana Injector (mana gain increased by 25% for engineers - 3.2.0 patch change)
        {
            if (Player* player = m_caster->ToPlayer())
                if (player->HasSkill(SKILL_ENGINEERING))
                    AddPct(damage, 25);
            break;
        }
        default:
            break;
    }

    m_caster->EnergizeBySpell(unitTarget, m_spellInfo->Id, damage, power);
}

void Spell::EffectEnergizePct(SpellEffIndex /*effIndex*/)
{
    if (effectHandleMode != SPELL_EFFECT_HANDLE_HIT_TARGET)
        return;

    if (!unitTarget)
        return;
    if (!unitTarget->IsAlive())
        return;

    if (effectInfo->MiscValue < 0 || effectInfo->MiscValue >= int8(MAX_POWERS))
        return;

    Powers power = Powers(effectInfo->MiscValue);
    uint32 maxPower = unitTarget->GetMaxPower(power);
    if (maxPower == 0)
        return;

    uint32 gain = CalculatePct(maxPower, damage);
    m_caster->EnergizeBySpell(unitTarget, m_spellInfo->Id, gain, power);
}

void Spell::SendLoot(ObjectGuid guid, LootType loottype)
{
    Player* player = m_caster->ToPlayer();
    if (!player)
        return;

    if (gameObjTarget)
    {
        // Players shouldn't be able to loot gameobjects that are currently despawned
        if (!gameObjTarget->isSpawned() && !player->IsGameMaster())
        {
            TC_LOG_ERROR("entities.player.cheat", "Possible hacking attempt: Player %s [%s] tried to loot a gameobject [%s] which is on respawn times without being in GM mode!",
                player->GetName().c_str(), player->GetGUID().ToString().c_str(), gameObjTarget->GetGUID().ToString().c_str());
            return;
        }
        // special case, already has GossipHello inside so return and avoid calling twice
        if (gameObjTarget->GetGoType() == GAMEOBJECT_TYPE_GOOBER)
        {
            gameObjTarget->Use(m_caster);
            return;
        }

        player->PlayerTalkClass->ClearMenus();
        if (gameObjTarget->AI()->GossipHello(player))
            return;

        switch (gameObjTarget->GetGoType())
        {
            case GAMEOBJECT_TYPE_DOOR:
            case GAMEOBJECT_TYPE_BUTTON:
                gameObjTarget->UseDoorOrButton(0, false, player);
                return;

            case GAMEOBJECT_TYPE_QUESTGIVER:
                player->PrepareGossipMenu(gameObjTarget, gameObjTarget->GetGOInfo()->questgiver.gossipID, true);
                player->SendPreparedGossip(gameObjTarget);
                return;

            case GAMEOBJECT_TYPE_SPELL_FOCUS:
                // triggering linked GO
                if (uint32 trapEntry = gameObjTarget->GetGOInfo()->spellFocus.linkedTrap)
                    gameObjTarget->TriggeringLinkedGameObject(trapEntry, m_caster);
                return;

            case GAMEOBJECT_TYPE_CHEST:
                /// @todo possible must be moved to loot release (in different from linked triggering)
                if (gameObjTarget->GetGOInfo()->chest.triggeredEvent)
                {
                    TC_LOG_DEBUG("spells", "Chest ScriptStart id %u for GO " UI64FMTD, gameObjTarget->GetGOInfo()->chest.triggeredEvent, gameObjTarget->GetSpawnId());
                    player->GetMap()->ScriptsStart(sEventScripts, gameObjTarget->GetGOInfo()->chest.triggeredEvent, player, gameObjTarget);
                }

                // triggering linked GO
                if (uint32 trapEntry = gameObjTarget->GetGOInfo()->chest.linkedTrap)
                    gameObjTarget->TriggeringLinkedGameObject(trapEntry, m_caster);

                // Don't return, let loots been taken
            default:
                break;
        }
    }

    // Send loot
    player->SendLoot(guid, loottype);
}

void Spell::EffectOpenLock(SpellEffIndex effIndex)
{
    if (effectHandleMode != SPELL_EFFECT_HANDLE_HIT_TARGET)
        return;

    if (m_caster->GetTypeId() != TYPEID_PLAYER)
    {
        TC_LOG_DEBUG("spells", "WORLD: Open Lock - No Player Caster!");
        return;
    }

    Player* player = m_caster->ToPlayer();

    uint32 lockId = 0;
    ObjectGuid guid;

    // Get lockId
    if (gameObjTarget)
    {
        GameObjectTemplate const* goInfo = gameObjTarget->GetGOInfo();
        // Arathi Basin banner opening. /// @todo Verify correctness of this check
        if ((goInfo->type == GAMEOBJECT_TYPE_BUTTON && goInfo->button.noDamageImmune) ||
            (goInfo->type == GAMEOBJECT_TYPE_GOOBER && goInfo->goober.requireLOS))
        {
            //CanUseBattlegroundObject() already called in CheckCast()
            // in battleground check
            if (Battleground* bg = player->GetBattleground())
            {
                bg->EventPlayerClickedOnFlag(player, gameObjTarget);
                return;
            }
        }
        else if (goInfo->type == GAMEOBJECT_TYPE_FLAGSTAND)
        {
            //CanUseBattlegroundObject() already called in CheckCast()
            // in battleground check
            if (Battleground* bg = player->GetBattleground())
            {
                if (bg->GetTypeID(true) == BATTLEGROUND_EY)
                    bg->EventPlayerClickedOnFlag(player, gameObjTarget);
                return;
            }
        }
        else if (m_spellInfo->Id == 1842 && gameObjTarget->GetGOInfo()->type == GAMEOBJECT_TYPE_TRAP && gameObjTarget->GetOwner())
        {
            gameObjTarget->SetLootState(GO_JUST_DEACTIVATED);
            return;
        }
        /// @todo Add script for spell 41920 - Filling, becouse server it freze when use this spell
        // handle outdoor pvp object opening, return true if go was registered for handling
        // these objects must have been spawned by outdoorpvp!
        else if (gameObjTarget->GetGOInfo()->type == GAMEOBJECT_TYPE_GOOBER && sOutdoorPvPMgr->HandleOpenGo(player, gameObjTarget))
            return;
        lockId = goInfo->GetLockId();
        guid = gameObjTarget->GetGUID();
    }
    else if (itemTarget)
    {
        lockId = itemTarget->GetTemplate()->GetLockID();
        guid = itemTarget->GetGUID();
    }
    else
    {
        TC_LOG_DEBUG("spells", "WORLD: Open Lock - No GameObject/Item Target!");
        return;
    }

    SkillType skillId = SKILL_NONE;
    int32 reqSkillValue = 0;
    int32 skillValue;

    SpellCastResult res = CanOpenLock(effIndex, lockId, skillId, reqSkillValue, skillValue);
    if (res != SPELL_CAST_OK)
    {
        SendCastResult(res);
        return;
    }

    if (gameObjTarget)
        SendLoot(guid, LOOT_SKINNING);
    else if (itemTarget)
    {
        itemTarget->AddItemFlag(ITEM_FIELD_FLAG_UNLOCKED);
        itemTarget->SetState(ITEM_CHANGED, itemTarget->GetOwner());
    }

    // not allow use skill grow at item base open
    if (!m_CastItem && skillId != SKILL_NONE)
    {
        // update skill if really known
        if (uint32 pureSkillValue = player->GetPureSkillValue(skillId))
        {
            if (gameObjTarget)
            {
                // Allow one skill-up until respawned
                if (!gameObjTarget->IsInSkillupList(player->GetGUID()) &&
                    player->UpdateGatherSkill(skillId, pureSkillValue, reqSkillValue))
                    gameObjTarget->AddToSkillupList(player->GetGUID());
            }
            else if (itemTarget)
            {
                // Do one skill-up
                player->UpdateGatherSkill(skillId, pureSkillValue, reqSkillValue);
            }
        }
    }
    ExecuteLogEffectOpenLock(effIndex, gameObjTarget ? (Object*)gameObjTarget : (Object*)itemTarget);
}

void Spell::EffectSummonChangeItem(SpellEffIndex /*effIndex*/)
{
    if (effectHandleMode != SPELL_EFFECT_HANDLE_HIT)
        return;

    if (m_caster->GetTypeId() != TYPEID_PLAYER)
        return;

    Player* player = m_caster->ToPlayer();

    // applied only to using item
    if (!m_CastItem)
        return;

    // ... only to item in own inventory/bank/equip_slot
    if (m_CastItem->GetOwnerGUID() != player->GetGUID())
        return;

    uint32 newitemid = effectInfo->ItemType;
    if (!newitemid)
        return;

    uint16 pos = m_CastItem->GetPos();

    Item* pNewItem = Item::CreateItem(newitemid, 1, m_CastItem->GetContext(), player);
    if (!pNewItem)
        return;

    for (uint8 j = PERM_ENCHANTMENT_SLOT; j <= TEMP_ENCHANTMENT_SLOT; ++j)
        if (m_CastItem->GetEnchantmentId(EnchantmentSlot(j)))
            pNewItem->SetEnchantment(EnchantmentSlot(j), m_CastItem->GetEnchantmentId(EnchantmentSlot(j)), m_CastItem->GetEnchantmentDuration(EnchantmentSlot(j)), m_CastItem->GetEnchantmentCharges(EnchantmentSlot(j)));

    if (*m_CastItem->m_itemData->Durability < *m_CastItem->m_itemData->MaxDurability)
    {
        double lossPercent = 1 - *m_CastItem->m_itemData->Durability / double(m_CastItem->m_itemData->MaxDurability);
        player->DurabilityLoss(pNewItem, lossPercent);
    }

    if (player->IsInventoryPos(pos))
    {
        ItemPosCountVec dest;
        InventoryResult msg = player->CanStoreItem(m_CastItem->GetBagSlot(), m_CastItem->GetSlot(), dest, pNewItem, true);
        if (msg == EQUIP_ERR_OK)
        {
            player->DestroyItem(m_CastItem->GetBagSlot(), m_CastItem->GetSlot(), true);

            // prevent crash at access and unexpected charges counting with item update queue corrupt
            if (m_CastItem == m_targets.GetItemTarget())
                m_targets.SetItemTarget(nullptr);

            m_CastItem = nullptr;
            m_castItemGUID.Clear();
            m_castItemEntry = 0;
            m_castItemLevel = -1;

            player->StoreItem(dest, pNewItem, true);
            player->SendNewItem(pNewItem, 1, true, false);
            player->ItemAddedQuestCheck(newitemid, 1);
            return;
        }
    }
    else if (player->IsBankPos(pos))
    {
        ItemPosCountVec dest;
        if (player->CanBankItem(m_CastItem->GetBagSlot(), m_CastItem->GetSlot(), dest, pNewItem, true) == EQUIP_ERR_OK)
        {
            player->DestroyItem(m_CastItem->GetBagSlot(), m_CastItem->GetSlot(), true);

            // prevent crash at access and unexpected charges counting with item update queue corrupt
            if (m_CastItem == m_targets.GetItemTarget())
                m_targets.SetItemTarget(nullptr);

            m_CastItem = nullptr;
            m_castItemGUID.Clear();
            m_castItemEntry = 0;
            m_castItemLevel = -1;

            player->BankItem(dest, pNewItem, true);
            return;
        }
    }
    else if (player->IsEquipmentPos(pos))
    {
        uint16 dest;

        player->DestroyItem(m_CastItem->GetBagSlot(), m_CastItem->GetSlot(), true);

        InventoryResult msg = player->CanEquipItem(m_CastItem->GetSlot(), dest, pNewItem, true);

        if (msg == EQUIP_ERR_OK || msg == EQUIP_ERR_CLIENT_LOCKED_OUT)
        {
            if (msg == EQUIP_ERR_CLIENT_LOCKED_OUT) dest = EQUIPMENT_SLOT_MAINHAND;

            // prevent crash at access and unexpected charges counting with item update queue corrupt
            if (m_CastItem == m_targets.GetItemTarget())
                m_targets.SetItemTarget(nullptr);

            m_CastItem = nullptr;
            m_castItemGUID.Clear();
            m_castItemEntry = 0;
            m_castItemLevel = -1;

            player->EquipItem(dest, pNewItem, true);
            player->AutoUnequipOffhandIfNeed();
            player->SendNewItem(pNewItem, 1, true, false);
            player->ItemAddedQuestCheck(newitemid, 1);
            return;
        }
    }

    // fail
    delete pNewItem;
}

void Spell::EffectProficiency(SpellEffIndex /*effIndex*/)
{
    if (effectHandleMode != SPELL_EFFECT_HANDLE_HIT)
        return;

    if (m_caster->GetTypeId() != TYPEID_PLAYER)
        return;
    Player* p_target = m_caster->ToPlayer();

    uint32 subClassMask = m_spellInfo->EquippedItemSubClassMask;
    if (m_spellInfo->EquippedItemClass == ITEM_CLASS_WEAPON && !(p_target->GetWeaponProficiency() & subClassMask))
    {
        p_target->AddWeaponProficiency(subClassMask);
        p_target->SendProficiency(ITEM_CLASS_WEAPON, p_target->GetWeaponProficiency());
    }
    if (m_spellInfo->EquippedItemClass == ITEM_CLASS_ARMOR && !(p_target->GetArmorProficiency() & subClassMask))
    {
        p_target->AddArmorProficiency(subClassMask);
        p_target->SendProficiency(ITEM_CLASS_ARMOR, p_target->GetArmorProficiency());
    }
}

void Spell::EffectSummonType(SpellEffIndex effIndex)
{
    if (effectHandleMode != SPELL_EFFECT_HANDLE_HIT)
        return;

    uint32 entry = effectInfo->MiscValue;
    if (!entry)
        return;

    SummonPropertiesEntry const* properties = sSummonPropertiesStore.LookupEntry(effectInfo->MiscValueB);
    if (!properties)
    {
        TC_LOG_ERROR("spells", "EffectSummonType: Unhandled summon type %u.", effectInfo->MiscValueB);
        return;
    }

    if (!m_originalCaster)
        return;

    ObjectGuid privateObjectOwner = [&]()
    {
        if (!(properties->Flags & (SUMMON_PROP_FLAG_PERSONAL_SPAWN | SUMMON_PROP_FLAG_PERSONAL_GROUP_SPAWN)))
            return ObjectGuid::Empty;

        if (m_originalCaster->IsPrivateObject())
            return m_originalCaster->GetPrivateObjectOwner();

        if (properties->Flags & SUMMON_PROP_FLAG_PERSONAL_GROUP_SPAWN)
            if (m_originalCaster->IsPlayer() && m_originalCaster->ToPlayer()->GetGroup())
                return m_originalCaster->ToPlayer()->GetGroup()->GetGUID();

        return m_originalCaster->GetGUID();
    }();

    int32 duration = m_spellInfo->CalcDuration(m_originalCaster);

    TempSummon* summon = nullptr;

    // determine how many units should be summoned
    uint32 numSummons;

    // some spells need to summon many units, for those spells number of summons is stored in effect value
    // however so far noone found a generic check to find all of those (there's no related data in summonproperties.dbc
    // and in spell attributes, possibly we need to add a table for those)
    // so here's a list of MiscValueB values, which is currently most generic check
    switch (effectInfo->MiscValueB)
    {
        case 64:
        case 61:
        case 1101:
        case 66:
        case 648:
        case 2301:
        case 1061:
        case 1261:
        case 629:
        case 181:
        case 715:
        case 1562:
        case 833:
        case 1161:
        case 713:
            numSummons = (damage > 0) ? damage : 1;
            break;
        default:
            numSummons = 1;
            break;
    }

    switch (properties->Control)
    {
        case SUMMON_CATEGORY_WILD:
        case SUMMON_CATEGORY_ALLY:
        case SUMMON_CATEGORY_UNK:
            if (properties->Flags & 512)
            {
                SummonGuardian(effIndex, entry, properties, numSummons, privateObjectOwner);
                break;
            }
            switch (SummonTitle(properties->Title))
            {
                case SummonTitle::Pet:
                case SummonTitle::Guardian:
                case SummonTitle::Runeblade:
                case SummonTitle::Minion:
                    SummonGuardian(effIndex, entry, properties, numSummons, privateObjectOwner);
                    break;
                // Summons a vehicle, but doesn't force anyone to enter it (see SUMMON_CATEGORY_VEHICLE)
                case SummonTitle::Vehicle:
                case SummonTitle::Mount:
                    summon = m_caster->GetMap()->SummonCreature(entry, *destTarget, properties, duration, m_originalCaster, m_spellInfo->Id);
                    break;
                case SummonTitle::Lightwell:
                case SummonTitle::Totem:
                {
                    summon = m_caster->GetMap()->SummonCreature(entry, *destTarget, properties, duration, m_originalCaster, m_spellInfo->Id, 0, privateObjectOwner);
                    if (!summon || !summon->IsTotem())
                        return;

                    if (damage)                                            // if not spell info, DB values used
                    {
                        summon->SetMaxHealth(damage);
                        summon->SetHealth(damage);
                    }
                    break;
                }
                case SummonTitle::Companion:
                {
                    summon = m_caster->GetMap()->SummonCreature(entry, *destTarget, properties, duration, m_originalCaster, m_spellInfo->Id, 0, privateObjectOwner);
                    if (!summon || !summon->HasUnitTypeMask(UNIT_MASK_MINION))
                        return;

                    summon->SelectLevel();       // some summoned creaters have different from 1 DB data for level/hp
                    summon->SetNpcFlags(NPCFlags(summon->GetCreatureTemplate()->npcflag & 0xFFFFFFFF));
                    summon->SetNpcFlags2(NPCFlags2(summon->GetCreatureTemplate()->npcflag >> 32));
                    summon->SetImmuneToAll(true);

                    summon->AI()->EnterEvadeMode();
                    break;
                }
                default:
                {
                    float radius = effectInfo->CalcRadius();

                    TempSummonType summonType = (duration == 0) ? TEMPSUMMON_DEAD_DESPAWN : TEMPSUMMON_TIMED_DESPAWN;

                    for (uint32 count = 0; count < numSummons; ++count)
                    {
                        Position pos;
                        if (count == 0)
                            pos = *destTarget;
                        else
                            // randomize position for multiple summons
                            pos = m_caster->GetRandomPoint(*destTarget, radius);

                        summon = m_originalCaster->SummonCreature(entry, pos, summonType, duration, 0, privateObjectOwner);
                        if (!summon)
                            continue;

                        if (properties->Control == SUMMON_CATEGORY_ALLY)
                        {
                            summon->SetOwnerGUID(m_originalCaster->GetGUID());
                            summon->SetFaction(m_originalCaster->GetFaction());
                            summon->SetCreatedBySpell(m_spellInfo->Id);
                        }

                        ExecuteLogEffectSummonObject(effIndex, summon);
                    }
                    return;
                }
            }//switch
            break;
        case SUMMON_CATEGORY_PET:
            SummonGuardian(effIndex, entry, properties, numSummons, privateObjectOwner);
            break;
        case SUMMON_CATEGORY_PUPPET:
            summon = m_caster->GetMap()->SummonCreature(entry, *destTarget, properties, duration, m_originalCaster, m_spellInfo->Id, 0, privateObjectOwner);
            break;
        case SUMMON_CATEGORY_VEHICLE:
            // Summoning spells (usually triggered by npc_spellclick) that spawn a vehicle and that cause the clicker
            // to cast a ride vehicle spell on the summoned unit.
            summon = m_originalCaster->GetMap()->SummonCreature(entry, *destTarget, properties, duration, m_caster, m_spellInfo->Id);
            if (!summon || !summon->IsVehicle())
                return;

            // The spell that this effect will trigger. It has SPELL_AURA_CONTROL_VEHICLE
            uint32 spellId = VEHICLE_SPELL_RIDE_HARDCODED;
            int32 basePoints = effectInfo->CalcValue();
            if (basePoints > MAX_VEHICLE_SEATS)
            {
                SpellInfo const* spellInfo = sSpellMgr->GetSpellInfo(basePoints, GetCastDifficulty());
                if (spellInfo && spellInfo->HasAura(SPELL_AURA_CONTROL_VEHICLE))
                    spellId = spellInfo->Id;
            }

            CastSpellExtraArgs args(TRIGGERED_FULL_MASK);

            // if we have small value, it indicates seat position
            if (basePoints > 0 && basePoints < MAX_VEHICLE_SEATS)
                args.SpellValueOverrides.AddMod(SPELLVALUE_BASE_POINT0, basePoints);

            m_originalCaster->CastSpell(summon, spellId, args);

            uint32 faction = properties->Faction;
            if (!faction)
                faction = m_originalCaster->GetFaction();

            summon->SetFaction(faction);
            break;
    }

    if (summon)
    {
        summon->SetCreatorGUID(m_originalCaster->GetGUID());
        ExecuteLogEffectSummonObject(effIndex, summon);
    }
}

void Spell::EffectLearnSpell(SpellEffIndex effIndex)
{
    if (effectHandleMode != SPELL_EFFECT_HANDLE_HIT_TARGET)
        return;

    if (!unitTarget)
        return;

    if (unitTarget->GetTypeId() != TYPEID_PLAYER)
    {
        if (unitTarget->ToPet())
            EffectLearnPetSpell(effIndex);
        return;
    }

    Player* player = unitTarget->ToPlayer();

    uint32 spellToLearn = (m_spellInfo->Id == 483 || m_spellInfo->Id == 55884) ? damage : effectInfo->TriggerSpell;
    player->LearnSpell(spellToLearn, false);

    TC_LOG_DEBUG("spells", "Spell: %s has learned spell %u from %s", player->GetGUID().ToString().c_str(), spellToLearn, m_caster->GetGUID().ToString().c_str());
}

void Spell::EffectDispel(SpellEffIndex effIndex)
{
    if (effectHandleMode != SPELL_EFFECT_HANDLE_HIT_TARGET)
        return;

    if (!unitTarget)
        return;

    // Create dispel mask by dispel type
    uint32 dispel_type = effectInfo->MiscValue;
    uint32 dispelMask  = SpellInfo::GetDispelMask(DispelType(dispel_type));

    DispelChargesList dispelList;
    unitTarget->GetDispellableAuraList(m_caster, dispelMask, dispelList, targetMissInfo == SPELL_MISS_REFLECT);
    if (dispelList.empty())
        return;

    size_t remaining = dispelList.size();

    // Ok if exist some buffs for dispel try dispel it
    uint32 failCount = 0;
    DispelChargesList successList;
    successList.reserve(damage);

    WorldPackets::Spells::DispelFailed dispelFailed;
    dispelFailed.CasterGUID = m_caster->GetGUID();
    dispelFailed.VictimGUID = unitTarget->GetGUID();
    dispelFailed.SpellID = m_spellInfo->Id;

    // dispel N = damage buffs (or while exist buffs for dispel)
    for (int32 count = 0; count < damage && remaining > 0;)
    {
        // Random select buff for dispel
        auto itr = dispelList.begin();
        std::advance(itr, urand(0, remaining - 1));

        if (itr->RollDispel())
        {
            auto successItr = std::find_if(successList.begin(), successList.end(), [&itr](DispelableAura& dispelAura) -> bool
            {
                if (dispelAura.GetAura()->GetId() == itr->GetAura()->GetId())
                    return true;

                return false;
            });

            if (successItr == successList.end())
                successList.emplace_back(itr->GetAura(), 0, 1);
            else
                successItr->IncrementCharges();

            if (!itr->DecrementCharge())
            {
                --remaining;
                std::swap(*itr, dispelList[remaining]);
            }
        }
        else
        {
            ++failCount;
            dispelFailed.FailedSpells.push_back(int32(itr->GetAura()->GetId()));
        }
        ++count;
    }

    if (!dispelFailed.FailedSpells.empty())
        m_caster->SendMessageToSet(dispelFailed.Write(), true);

    if (successList.empty())
        return;

    WorldPackets::CombatLog::SpellDispellLog spellDispellLog;
    spellDispellLog.IsBreak = false; // TODO: use me
    spellDispellLog.IsSteal = false;

    spellDispellLog.TargetGUID = unitTarget->GetGUID();
    spellDispellLog.CasterGUID = m_caster->GetGUID();
    spellDispellLog.DispelledBySpellID = m_spellInfo->Id;

    for (DispelableAura const& dispelableAura : successList)
    {
        WorldPackets::CombatLog::SpellDispellData dispellData;
        dispellData.SpellID = dispelableAura.GetAura()->GetId();
        dispellData.Harmful = false;      // TODO: use me
        dispellData.Rolled = boost::none; // TODO: use me
        dispellData.Needed = boost::none; // TODO: use me

        unitTarget->RemoveAurasDueToSpellByDispel(dispelableAura.GetAura()->GetId(), m_spellInfo->Id, dispelableAura.GetAura()->GetCasterGUID(), m_caster, dispelableAura.GetDispelCharges());

        spellDispellLog.DispellData.emplace_back(dispellData);
    }

    m_caster->SendMessageToSet(spellDispellLog.Write(), true);

    CallScriptSuccessfulDispel(effIndex);
}

void Spell::EffectDualWield(SpellEffIndex /*effIndex*/)
{
    if (effectHandleMode != SPELL_EFFECT_HANDLE_HIT_TARGET)
        return;

    unitTarget->SetCanDualWield(true);
}

void Spell::EffectDistract(SpellEffIndex /*effIndex*/)
{
    if (effectHandleMode != SPELL_EFFECT_HANDLE_HIT_TARGET)
        return;

    // Check for possible target
    if (!unitTarget || unitTarget->IsEngaged())
        return;

    // target must be OK to do this
    if (unitTarget->HasUnitState(UNIT_STATE_CONFUSED | UNIT_STATE_STUNNED | UNIT_STATE_FLEEING))
        return;

    if (unitTarget->GetTypeId() == TYPEID_UNIT)
        unitTarget->GetMotionMaster()->MoveDistract(damage * IN_MILLISECONDS);

    unitTarget->StopMoving();
    unitTarget->SetFacingTo(unitTarget->GetAngle(destTarget));
}

void Spell::EffectPickPocket(SpellEffIndex /*effIndex*/)
{
    if (effectHandleMode != SPELL_EFFECT_HANDLE_HIT_TARGET)
        return;

    if (m_caster->GetTypeId() != TYPEID_PLAYER)
        return;

    // victim must be creature and attackable
    if (!unitTarget || unitTarget->GetTypeId() != TYPEID_UNIT || m_caster->IsFriendlyTo(unitTarget))
        return;

    // victim have to be alive and humanoid or undead
    if (unitTarget->IsAlive() && (unitTarget->GetCreatureTypeMask() &CREATURE_TYPEMASK_HUMANOID_OR_UNDEAD) != 0)
        m_caster->ToPlayer()->SendLoot(unitTarget->GetGUID(), LOOT_PICKPOCKETING);
}

void Spell::EffectAddFarsight(SpellEffIndex /*effIndex*/)
{
    if (effectHandleMode != SPELL_EFFECT_HANDLE_HIT)
        return;

    if (m_caster->GetTypeId() != TYPEID_PLAYER)
        return;

    float radius = effectInfo->CalcRadius();
    int32 duration = m_spellInfo->CalcDuration(m_caster);
    // Caster not in world, might be spell triggered from aura removal
    if (!m_caster->IsInWorld())
        return;

    DynamicObject* dynObj = new DynamicObject(true);
    if (!dynObj->CreateDynamicObject(m_caster->GetMap()->GenerateLowGuid<HighGuid::DynamicObject>(), m_caster, m_spellInfo, *destTarget, radius, DYNAMIC_OBJECT_FARSIGHT_FOCUS, m_SpellVisual))
    {
        delete dynObj;
        return;
    }

    dynObj->SetDuration(duration);
    dynObj->SetCasterViewpoint();
}

void Spell::EffectUntrainTalents(SpellEffIndex /*effIndex*/)
{
    if (effectHandleMode != SPELL_EFFECT_HANDLE_HIT_TARGET)
        return;

    if (!unitTarget || m_caster->GetTypeId() == TYPEID_PLAYER)
        return;

    unitTarget->ToPlayer()->SendRespecWipeConfirm(m_caster->GetGUID(), sWorld->getBoolConfig(CONFIG_NO_RESET_TALENT_COST) ? 0 : unitTarget->ToPlayer()->GetNextResetTalentsCost());
}

void Spell::EffectTeleUnitsFaceCaster(SpellEffIndex /*effIndex*/)
{
    if (effectHandleMode != SPELL_EFFECT_HANDLE_HIT_TARGET)
        return;

    if (!unitTarget)
        return;

    if (unitTarget->IsInFlight())
        return;

    float dis = effectInfo->CalcRadius(m_caster);

    float fx, fy, fz;
    m_caster->GetClosePoint(fx, fy, fz, unitTarget->GetCombatReach(), dis);

    unitTarget->NearTeleportTo(fx, fy, fz, -m_caster->GetOrientation(), unitTarget == m_caster);
}

void Spell::EffectLearnSkill(SpellEffIndex /*effIndex*/)
{
    if (effectHandleMode != SPELL_EFFECT_HANDLE_HIT_TARGET)
        return;

    if (unitTarget->GetTypeId() != TYPEID_PLAYER)
        return;

    if (damage < 1)
        return;

    uint32 skillid = effectInfo->MiscValue;
    SkillRaceClassInfoEntry const* rcEntry = sDB2Manager.GetSkillRaceClassInfo(skillid, unitTarget->getRace(), unitTarget->getClass());
    if (!rcEntry)
        return;

    SkillTiersEntry const* tier = sObjectMgr->GetSkillTier(rcEntry->SkillTierID);
    if (!tier)
        return;

    uint16 skillval = unitTarget->ToPlayer()->GetPureSkillValue(skillid);
    unitTarget->ToPlayer()->SetSkill(skillid, damage, std::max<uint16>(skillval, 1), tier->Value[damage - 1]);
}

void Spell::EffectPlayMovie(SpellEffIndex /*effIndex*/)
{
    if (effectHandleMode != SPELL_EFFECT_HANDLE_HIT_TARGET)
        return;

    if (unitTarget->GetTypeId() != TYPEID_PLAYER)
        return;

    uint32 movieId = effectInfo->MiscValue;
    if (!sMovieStore.LookupEntry(movieId))
        return;

    unitTarget->ToPlayer()->SendMovieStart(movieId);
}

void Spell::EffectTradeSkill(SpellEffIndex /*effIndex*/)
{
    if (effectHandleMode != SPELL_EFFECT_HANDLE_HIT)
        return;

    if (m_caster->GetTypeId() != TYPEID_PLAYER)
        return;
    // uint32 skillid =  m_spellInfo->Effects[i].MiscValue;
    // uint16 skillmax = unitTarget->ToPlayer()->(skillid);
    // m_caster->ToPlayer()->SetSkill(skillid, skillval?skillval:1, skillmax+75);
}

void Spell::EffectEnchantItemPerm(SpellEffIndex effIndex)
{
    if (effectHandleMode != SPELL_EFFECT_HANDLE_HIT_TARGET)
        return;

    if (!itemTarget)
        return;

    Player* player = m_caster->ToPlayer();
    if (!player)
        return;

    // Handle vellums
    if (itemTarget->IsVellum())
    {
        // destroy one vellum from stack
        uint32 count = 1;
        player->DestroyItemCount(itemTarget, count, true);
        unitTarget = player;
        // and add a scroll
        damage = 1;
        DoCreateItem(effIndex, effectInfo->ItemType, m_spellInfo->HasAttribute(SPELL_ATTR0_TRADESPELL) ? ItemContext::Trade_Skill : ItemContext::NONE);
        itemTarget = nullptr;
        m_targets.SetItemTarget(nullptr);
    }
    else
    {
        // do not increase skill if vellum used
        if (!(m_CastItem && m_CastItem->GetTemplate()->GetFlags() & ITEM_FLAG_NO_REAGENT_COST))
            player->UpdateCraftSkill(m_spellInfo->Id);

        uint32 enchant_id = effectInfo->MiscValue;
        if (!enchant_id)
            return;

        SpellItemEnchantmentEntry const* pEnchant = sSpellItemEnchantmentStore.LookupEntry(enchant_id);
        if (!pEnchant)
            return;

        // item can be in trade slot and have owner diff. from caster
        Player* item_owner = itemTarget->GetOwner();
        if (!item_owner)
            return;

        if (item_owner != player && player->GetSession()->HasPermission(rbac::RBAC_PERM_LOG_GM_TRADE))
        {
            sLog->outCommand(player->GetSession()->GetAccountId(), "GM %s (Account: %u) enchanting(perm): %s (Entry: %d) for player: %s (Account: %u)",
                player->GetName().c_str(), player->GetSession()->GetAccountId(),
                itemTarget->GetTemplate()->GetDefaultLocaleName(), itemTarget->GetEntry(),
                item_owner->GetName().c_str(), item_owner->GetSession()->GetAccountId());
        }

        // remove old enchanting before applying new if equipped
        item_owner->ApplyEnchantment(itemTarget, PERM_ENCHANTMENT_SLOT, false);

        itemTarget->SetEnchantment(PERM_ENCHANTMENT_SLOT, enchant_id, 0, 0, m_caster->GetGUID());

        // add new enchanting if equipped
        item_owner->ApplyEnchantment(itemTarget, PERM_ENCHANTMENT_SLOT, true);

        item_owner->RemoveTradeableItem(itemTarget);
        itemTarget->ClearSoulboundTradeable(item_owner);
    }
}

void Spell::EffectEnchantItemPrismatic(SpellEffIndex /*effIndex*/)
{
    if (effectHandleMode != SPELL_EFFECT_HANDLE_HIT_TARGET)
        return;

    if (!itemTarget)
        return;

    Player* player = m_caster->ToPlayer();
    if (!player)
        return;

    uint32 enchantId = effectInfo->MiscValue;
    if (!enchantId)
        return;

    SpellItemEnchantmentEntry const* enchant = sSpellItemEnchantmentStore.LookupEntry(enchantId);
    if (!enchant)
        return;

    // support only enchantings with add socket in this slot
    {
        bool add_socket = false;
        for (uint8 i = 0; i < MAX_ITEM_ENCHANTMENT_EFFECTS; ++i)
        {
            if (enchant->Effect[i] == ITEM_ENCHANTMENT_TYPE_PRISMATIC_SOCKET)
            {
                add_socket = true;
                break;
            }
        }
        if (!add_socket)
        {
            TC_LOG_ERROR("spells", "Spell::EffectEnchantItemPrismatic: attempt to apply the enchant spell %u with SPELL_EFFECT_ENCHANT_ITEM_PRISMATIC (%u), but without ITEM_ENCHANTMENT_TYPE_PRISMATIC_SOCKET (%u), not supported yet.",
                m_spellInfo->Id, SPELL_EFFECT_ENCHANT_ITEM_PRISMATIC, ITEM_ENCHANTMENT_TYPE_PRISMATIC_SOCKET);
            return;
        }
    }

    // item can be in trade slot and have owner diff. from caster
    Player* item_owner = itemTarget->GetOwner();
    if (!item_owner)
        return;

    if (item_owner != player && player->GetSession()->HasPermission(rbac::RBAC_PERM_LOG_GM_TRADE))
    {
        sLog->outCommand(player->GetSession()->GetAccountId(), "GM %s (Account: %u) enchanting(perm): %s (Entry: %d) for player: %s (Account: %u)",
            player->GetName().c_str(), player->GetSession()->GetAccountId(),
            itemTarget->GetTemplate()->GetDefaultLocaleName(), itemTarget->GetEntry(),
            item_owner->GetName().c_str(), item_owner->GetSession()->GetAccountId());
    }

    // remove old enchanting before applying new if equipped
    item_owner->ApplyEnchantment(itemTarget, PRISMATIC_ENCHANTMENT_SLOT, false);

    itemTarget->SetEnchantment(PRISMATIC_ENCHANTMENT_SLOT, enchantId, 0, 0, m_caster->GetGUID());

    // add new enchanting if equipped
    item_owner->ApplyEnchantment(itemTarget, PRISMATIC_ENCHANTMENT_SLOT, true);

    item_owner->RemoveTradeableItem(itemTarget);
    itemTarget->ClearSoulboundTradeable(item_owner);
}

void Spell::EffectEnchantItemTmp(SpellEffIndex effIndex)
{
    if (effectHandleMode != SPELL_EFFECT_HANDLE_HIT_TARGET)
        return;

    if (!itemTarget)
        return;

    Player* player = m_caster->ToPlayer();
    if (!player)
        return;

    uint32 enchant_id = effectInfo->MiscValue;

    if (!enchant_id)
    {
        TC_LOG_ERROR("spells", "Spell %u Effect %u (SPELL_EFFECT_ENCHANT_ITEM_TEMPORARY) has enchanting id 0.", m_spellInfo->Id, effIndex);
        return;
    }

    SpellItemEnchantmentEntry const* pEnchant = sSpellItemEnchantmentStore.LookupEntry(enchant_id);
    if (!pEnchant)
    {
        TC_LOG_ERROR("spells", "Spell %u Effect %u (SPELL_EFFECT_ENCHANT_ITEM_TEMPORARY) has a non-existing enchanting id %u ", m_spellInfo->Id, effIndex, enchant_id);
        return;
    }

    // select enchantment duration
    uint32 duration;

    // rogue family enchantments exception by duration
    if (m_spellInfo->Id == 38615)
        duration = 1800;                                    // 30 mins
    // other rogue family enchantments always 1 hour (some have spell damage=0, but some have wrong data in EffBasePoints)
    else if (m_spellInfo->SpellFamilyName == SPELLFAMILY_ROGUE)
        duration = 3600;                                    // 1 hour
    // shaman family enchantments
    else if (m_spellInfo->SpellFamilyName == SPELLFAMILY_SHAMAN)
        duration = 3600;                                    // 30 mins
    // other cases with this SpellVisual already selected
    else if (m_spellInfo->GetSpellVisual() == 215)
        duration = 1800;                                    // 30 mins
    // some fishing pole bonuses except Glow Worm which lasts full hour
    else if (m_spellInfo->GetSpellVisual() == 563 && m_spellInfo->Id != 64401)
        duration = 600;                                     // 10 mins
    else if (m_spellInfo->Id == 29702)
        duration = 300;                                     // 5 mins
    else if (m_spellInfo->Id == 37360)
        duration = 300;                                     // 5 mins
    // default case
    else
        duration = 3600;                                    // 1 hour

    // item can be in trade slot and have owner diff. from caster
    Player* item_owner = itemTarget->GetOwner();
    if (!item_owner)
        return;

    if (item_owner != player && player->GetSession()->HasPermission(rbac::RBAC_PERM_LOG_GM_TRADE))
    {
        sLog->outCommand(player->GetSession()->GetAccountId(), "GM %s (Account: %u) enchanting(temp): %s (Entry: %d) for player: %s (Account: %u)",
            player->GetName().c_str(), player->GetSession()->GetAccountId(),
            itemTarget->GetTemplate()->GetDefaultLocaleName(), itemTarget->GetEntry(),
            item_owner->GetName().c_str(), item_owner->GetSession()->GetAccountId());
    }

    // remove old enchanting before applying new if equipped
    item_owner->ApplyEnchantment(itemTarget, TEMP_ENCHANTMENT_SLOT, false);

    itemTarget->SetEnchantment(TEMP_ENCHANTMENT_SLOT, enchant_id, duration * 1000, 0, m_caster->GetGUID());

    // add new enchanting if equipped
    item_owner->ApplyEnchantment(itemTarget, TEMP_ENCHANTMENT_SLOT, true);
}

void Spell::EffectTameCreature(SpellEffIndex /*effIndex*/)
{
    if (effectHandleMode != SPELL_EFFECT_HANDLE_HIT_TARGET)
        return;

    if (!m_caster->GetPetGUID().IsEmpty())
        return;

    if (!unitTarget)
        return;

    if (unitTarget->GetTypeId() != TYPEID_UNIT)
        return;

    Creature* creatureTarget = unitTarget->ToCreature();

    if (creatureTarget->IsPet())
        return;

    if (m_caster->getClass() != CLASS_HUNTER)
        return;

    // cast finish successfully
    //SendChannelUpdate(0);
    finish();

    Pet* pet = m_caster->CreateTamedPetFrom(creatureTarget, m_spellInfo->Id);
    if (!pet)                                               // in very specific state like near world end/etc.
        return;

    // "kill" original creature
    creatureTarget->DespawnOrUnsummon();

    uint8 level = (creatureTarget->GetLevelForTarget(m_caster) < (m_caster->GetLevelForTarget(creatureTarget) - 5)) ? (m_caster->GetLevelForTarget(creatureTarget) - 5) : creatureTarget->GetLevelForTarget(m_caster);

    // prepare visual effect for levelup
    pet->SetLevel(level - 1);

    // add to world
    pet->GetMap()->AddToMap(pet->ToCreature());

    // visual effect for levelup
    pet->SetLevel(level);

    // caster have pet now
    m_caster->SetMinion(pet, true);

    if (m_caster->GetTypeId() == TYPEID_PLAYER)
    {
        pet->SavePetToDB(PET_SAVE_AS_CURRENT);
        m_caster->ToPlayer()->PetSpellInitialize();
    }
}

void Spell::EffectSummonPet(SpellEffIndex effIndex)
{
    if (effectHandleMode != SPELL_EFFECT_HANDLE_HIT)
        return;

    Player* owner = nullptr;
    if (m_originalCaster)
    {
        owner = m_originalCaster->ToPlayer();
        if (!owner && m_originalCaster->IsTotem())
            owner = m_originalCaster->GetCharmerOrOwnerPlayerOrPlayerItself();
    }

    uint32 petentry = effectInfo->MiscValue;

    if (!owner)
    {
        SummonPropertiesEntry const* properties = sSummonPropertiesStore.LookupEntry(67);
        if (properties)
            SummonGuardian(effIndex, petentry, properties, 1, ObjectGuid::Empty);
        return;
    }

    Pet* OldSummon = owner->GetPet();

    // if pet requested type already exist
    if (OldSummon)
    {
        if (petentry == 0 || OldSummon->GetEntry() == petentry)
        {
            // pet in corpse state can't be summoned
            if (OldSummon->isDead())
                return;

            ASSERT(OldSummon->GetMap() == owner->GetMap());

            //OldSummon->GetMap()->Remove(OldSummon->ToCreature(), false);

            float px, py, pz;
            owner->GetClosePoint(px, py, pz, OldSummon->GetCombatReach());

            OldSummon->NearTeleportTo(px, py, pz, OldSummon->GetOrientation());
            //OldSummon->Relocate(px, py, pz, OldSummon->GetOrientation());
            //OldSummon->SetMap(owner->GetMap());
            //owner->GetMap()->Add(OldSummon->ToCreature());

            if (owner->GetTypeId() == TYPEID_PLAYER && OldSummon->isControlled())
                owner->ToPlayer()->PetSpellInitialize();

            return;
        }

        if (owner->GetTypeId() == TYPEID_PLAYER)
            owner->ToPlayer()->RemovePet(OldSummon, (OldSummon->getPetType() == HUNTER_PET ? PET_SAVE_AS_DELETED : PET_SAVE_NOT_IN_SLOT), false);
        else
            return;
    }

    float x, y, z;
    owner->GetClosePoint(x, y, z, owner->GetCombatReach());
    Pet* pet = owner->SummonPet(petentry, x, y, z, owner->GetOrientation(), SUMMON_PET, 0);
    if (!pet)
        return;

    if (m_caster->GetTypeId() == TYPEID_UNIT)
    {
        if (m_caster->IsTotem())
            pet->SetReactState(REACT_AGGRESSIVE);
        else
            pet->SetReactState(REACT_DEFENSIVE);
    }

    pet->SetCreatedBySpell(m_spellInfo->Id);

    // generate new name for summon pet
    std::string new_name = sObjectMgr->GeneratePetName(petentry);
    if (!new_name.empty())
        pet->SetName(new_name);

    ExecuteLogEffectSummonObject(effIndex, pet);
}

void Spell::EffectLearnPetSpell(SpellEffIndex effIndex)
{
    if (effectHandleMode != SPELL_EFFECT_HANDLE_HIT_TARGET)
        return;

    if (!unitTarget)
        return;

    if (unitTarget->ToPlayer())
    {
        EffectLearnSpell(effIndex);
        return;
    }
    Pet* pet = unitTarget->ToPet();
    if (!pet)
        return;

    SpellInfo const* learn_spellproto = sSpellMgr->GetSpellInfo(effectInfo->TriggerSpell, DIFFICULTY_NONE);
    if (!learn_spellproto)
        return;

    pet->learnSpell(learn_spellproto->Id);
    pet->SavePetToDB(PET_SAVE_AS_CURRENT);
    pet->GetOwner()->PetSpellInitialize();
}

void Spell::EffectTaunt(SpellEffIndex /*effIndex*/)
{
    if (effectHandleMode != SPELL_EFFECT_HANDLE_HIT_TARGET)
        return;

    // this effect use before aura Taunt apply for prevent taunt already attacking target
    // for spell as marked "non effective at already attacking target"
    if (!unitTarget || !unitTarget->CanHaveThreatList() || unitTarget->GetVictim() == m_caster)
    {
        SendCastResult(SPELL_FAILED_DONT_REPORT);
        return;
    }

    if (!unitTarget->GetThreatManager().getOnlineContainer().empty())
    {
        // Also use this effect to set the taunter's threat to the taunted creature's highest value
        float myThreat = unitTarget->GetThreatManager().getThreat(m_caster);
        float topThreat = unitTarget->GetThreatManager().getOnlineContainer().getMostHated()->getThreat();
        if (topThreat > myThreat)
            unitTarget->GetThreatManager().doAddThreat(m_caster, topThreat - myThreat);

        //Set aggro victim to caster
        if (HostileReference* forcedVictim = unitTarget->GetThreatManager().getOnlineContainer().getReferenceByTarget(m_caster))
            unitTarget->GetThreatManager().setCurrentVictim(forcedVictim);
    }

    if (unitTarget->ToCreature()->IsAIEnabled && !unitTarget->ToCreature()->HasReactState(REACT_PASSIVE))
        unitTarget->ToCreature()->AI()->AttackStart(m_caster);
}

void Spell::EffectWeaponDmg(SpellEffIndex effIndex)
{
    if (effectHandleMode != SPELL_EFFECT_HANDLE_LAUNCH_TARGET)
        return;

    if (!unitTarget || !unitTarget->IsAlive())
        return;

    // multiple weapon dmg effect workaround
    // execute only the last weapon damage
    // and handle all effects at once
    for (uint8 index = effIndex + 1; index < MAX_SPELL_EFFECTS; ++index)
    {
        SpellEffectInfo const* effect = m_spellInfo->GetEffect(index);
        if (!effect)
            continue;
        switch (effect->Effect)
        {
            case SPELL_EFFECT_WEAPON_DAMAGE:
            case SPELL_EFFECT_WEAPON_DAMAGE_NOSCHOOL:
            case SPELL_EFFECT_NORMALIZED_WEAPON_DMG:
            case SPELL_EFFECT_WEAPON_PERCENT_DAMAGE:
                return;     // we must calculate only at last weapon effect
            break;
        }
    }

    // some spell specific modifiers
    float totalDamagePercentMod  = 1.0f;                    // applied to final bonus+weapon damage
    int32 fixed_bonus = 0;
    int32 spell_bonus = 0;                                  // bonus specific for spell

    switch (m_spellInfo->SpellFamilyName)
    {
        case SPELLFAMILY_WARRIOR:
        {
            // Devastate (player ones)
            if (m_spellInfo->SpellFamilyFlags[1] & 0x40)
            {
                // Player can apply only 58567 Sunder Armor effect.
                bool needCast = !unitTarget->HasAura(58567, m_caster->GetGUID());
                if (needCast)
                    m_caster->CastSpell(unitTarget, 58567, true);

                if (Aura* aur = unitTarget->GetAura(58567, m_caster->GetGUID()))
                {
                    if (int32 num = (needCast ? 0 : 1))
                        aur->ModStackAmount(num);
                    fixed_bonus += (aur->GetStackAmount() - 1) * CalculateDamage(2, unitTarget);
                }
            }
            break;
        }
        case SPELLFAMILY_ROGUE:
        {
            // Hemorrhage
            if (m_spellInfo->SpellFamilyFlags[0] & 0x2000000)
            {
                if (m_caster->GetTypeId() == TYPEID_PLAYER)
                    m_caster->ToPlayer()->AddComboPoints(1, this);
                // 50% more damage with daggers
                if (m_caster->GetTypeId() == TYPEID_PLAYER)
                    if (Item* item = m_caster->ToPlayer()->GetWeaponForAttack(m_attackType, true))
                        if (item->GetTemplate()->GetSubClass() == ITEM_SUBCLASS_WEAPON_DAGGER)
                            totalDamagePercentMod *= 1.5f;
            }
            break;
        }
        case SPELLFAMILY_SHAMAN:
        {
            // Skyshatter Harness item set bonus
            // Stormstrike
            if (AuraEffect* aurEff = m_caster->IsScriptOverriden(m_spellInfo, 5634))
                m_caster->CastSpell(m_caster, 38430, aurEff);
            break;
        }
        case SPELLFAMILY_DRUID:
        {
            // Mangle (Cat): CP
            if (m_spellInfo->SpellFamilyFlags[1] & 0x400)
            {
                if (m_caster->GetTypeId() == TYPEID_PLAYER)
                    m_caster->ToPlayer()->AddComboPoints(1, this);
            }
            break;
        }
        case SPELLFAMILY_HUNTER:
        {
            // Kill Shot - bonus damage from Ranged Attack Power
            if (m_spellInfo->SpellFamilyFlags[1] & 0x800000)
                spell_bonus += int32(0.45f * m_caster->GetTotalAttackPowerValue(RANGED_ATTACK));
            break;
        }
        case SPELLFAMILY_DEATHKNIGHT:
        {
            // Blood Strike
            if (m_spellInfo->SpellFamilyFlags[0] & 0x400000)
            {
                if (SpellEffectInfo const* effect = m_spellInfo->GetEffect(EFFECT_2))
                {
                    float bonusPct = effect->CalcValue(m_caster) * unitTarget->GetDiseasesByCaster(m_caster->GetGUID()) / 2.0f;
                    // Death Knight T8 Melee 4P Bonus
                    if (AuraEffect const* aurEff = m_caster->GetAuraEffect(64736, EFFECT_0))
                        AddPct(bonusPct, aurEff->GetAmount());
                    AddPct(totalDamagePercentMod, bonusPct);
                }
                break;
            }
            break;
        }
    }

    bool normalized = false;
    float weaponDamagePercentMod = 1.0f;
    for (SpellEffectInfo const* effect : m_spellInfo->GetEffects())
    {
        if (!effect)
            continue;
        switch (effect->Effect)
        {
            case SPELL_EFFECT_WEAPON_DAMAGE:
            case SPELL_EFFECT_WEAPON_DAMAGE_NOSCHOOL:
                fixed_bonus += CalculateDamage(effect->EffectIndex, unitTarget);
                break;
            case SPELL_EFFECT_NORMALIZED_WEAPON_DMG:
                fixed_bonus += CalculateDamage(effect->EffectIndex, unitTarget);
                normalized = true;
                break;
            case SPELL_EFFECT_WEAPON_PERCENT_DAMAGE:
                ApplyPct(weaponDamagePercentMod, CalculateDamage(effect->EffectIndex, unitTarget));
                break;
            default:
                break;                                      // not weapon damage effect, just skip
        }
    }

    // if (addPctMods) { percent mods are added in Unit::CalculateDamage } else { percent mods are added in Unit::MeleeDamageBonusDone }
    // this distinction is neccessary to properly inform the client about his autoattack damage values from Script_UnitDamage
    bool const addPctMods = !m_spellInfo->HasAttribute(SPELL_ATTR6_NO_DONE_PCT_DAMAGE_MODS) && (m_spellSchoolMask & SPELL_SCHOOL_MASK_NORMAL);
    if (addPctMods)
    {
        UnitMods unitMod;
        switch (m_attackType)
        {
            default:
            case BASE_ATTACK:   unitMod = UNIT_MOD_DAMAGE_MAINHAND; break;
            case OFF_ATTACK:    unitMod = UNIT_MOD_DAMAGE_OFFHAND;  break;
            case RANGED_ATTACK: unitMod = UNIT_MOD_DAMAGE_RANGED;   break;
        }

        float weapon_total_pct = m_caster->GetPctModifierValue(unitMod, TOTAL_PCT);
        if (fixed_bonus)
            fixed_bonus = int32(fixed_bonus * weapon_total_pct);
        if (spell_bonus)
            spell_bonus = int32(spell_bonus * weapon_total_pct);
    }

    int32 weaponDamage = m_caster->CalculateDamage(m_attackType, normalized, addPctMods);

    // Sequence is important
    for (SpellEffectInfo const* effect : m_spellInfo->GetEffects())
    {
        if (!effect)
            continue;
        // We assume that a spell have at most one fixed_bonus
        // and at most one weaponDamagePercentMod
        switch (effect->Effect)
        {
            case SPELL_EFFECT_WEAPON_DAMAGE:
            case SPELL_EFFECT_WEAPON_DAMAGE_NOSCHOOL:
            case SPELL_EFFECT_NORMALIZED_WEAPON_DMG:
                weaponDamage += fixed_bonus;
                break;
            case SPELL_EFFECT_WEAPON_PERCENT_DAMAGE:
                weaponDamage = int32(weaponDamage * weaponDamagePercentMod);
            default:
                break;                                      // not weapon damage effect, just skip
        }
    }

    weaponDamage += spell_bonus;
    weaponDamage = int32(weaponDamage * totalDamagePercentMod);

    // prevent negative damage
    uint32 eff_damage(std::max(weaponDamage, 0));

    // Add melee damage bonuses (also check for negative)
    uint32 damageBonusDone = m_caster->MeleeDamageBonusDone(unitTarget, eff_damage, m_attackType, SPELL_DIRECT_DAMAGE, m_spellInfo);

    m_damage += unitTarget->MeleeDamageBonusTaken(m_caster, damageBonusDone, m_attackType, SPELL_DIRECT_DAMAGE, m_spellInfo);
}

void Spell::EffectThreat(SpellEffIndex /*effIndex*/)
{
    if (effectHandleMode != SPELL_EFFECT_HANDLE_HIT_TARGET)
        return;

    if (!unitTarget || !unitTarget->IsAlive() || !m_caster->IsAlive())
        return;

    if (!unitTarget->CanHaveThreatList())
        return;

    unitTarget->GetThreatManager().AddThreat(m_caster, float(damage));
}

void Spell::EffectHealMaxHealth(SpellEffIndex /*effIndex*/)
{
    if (effectHandleMode != SPELL_EFFECT_HANDLE_HIT_TARGET)
        return;

    if (!unitTarget || !unitTarget->IsAlive())
        return;

    int32 addhealth = 0;

    // damage == 0 - heal for caster max health
    if (damage == 0)
        addhealth = m_caster->GetMaxHealth();
    else
        addhealth = unitTarget->GetMaxHealth() - unitTarget->GetHealth();

    m_healing += addhealth;
}

void Spell::EffectInterruptCast(SpellEffIndex effIndex)
{
    if (effectHandleMode != SPELL_EFFECT_HANDLE_LAUNCH_TARGET)
        return;

    if (!unitTarget || !unitTarget->IsAlive())
        return;

    /// @todo not all spells that used this effect apply cooldown at school spells
    // also exist case: apply cooldown to interrupted cast only and to all spells
    // there is no CURRENT_AUTOREPEAT_SPELL spells that can be interrupted
    for (uint32 i = CURRENT_FIRST_NON_MELEE_SPELL; i < CURRENT_AUTOREPEAT_SPELL; ++i)
    {
        if (Spell* spell = unitTarget->GetCurrentSpell(CurrentSpellTypes(i)))
        {
            SpellInfo const* curSpellInfo = spell->m_spellInfo;
            // check if we can interrupt spell
            if ((spell->getState() == SPELL_STATE_CASTING
                || (spell->getState() == SPELL_STATE_PREPARING && spell->GetCastTime() > 0.0f))
                && curSpellInfo->CanBeInterrupted(m_caster, unitTarget))
            {
                if (m_originalCaster)
                {
                    int32 duration = m_spellInfo->GetDuration();
                    unitTarget->GetSpellHistory()->LockSpellSchool(curSpellInfo->GetSchoolMask(), unitTarget->ModSpellDuration(m_spellInfo, unitTarget, duration, false, 1 << effIndex));
                    if (m_spellInfo->DmgClass == SPELL_DAMAGE_CLASS_MAGIC)
                        m_originalCaster->ProcSkillsAndAuras(unitTarget, PROC_FLAG_DONE_SPELL_MAGIC_DMG_CLASS_NEG, PROC_FLAG_TAKEN_SPELL_MAGIC_DMG_CLASS_NEG,
                            PROC_SPELL_TYPE_MASK_ALL, PROC_SPELL_PHASE_HIT, PROC_HIT_INTERRUPT, nullptr, nullptr, nullptr);
                    else if (m_spellInfo->DmgClass == SPELL_DAMAGE_CLASS_MELEE)
                        m_originalCaster->ProcSkillsAndAuras(unitTarget, PROC_FLAG_DONE_SPELL_MELEE_DMG_CLASS, PROC_FLAG_TAKEN_SPELL_MELEE_DMG_CLASS,
                            PROC_SPELL_TYPE_MASK_ALL, PROC_SPELL_PHASE_HIT, PROC_HIT_INTERRUPT, nullptr, nullptr, nullptr);
                }
                ExecuteLogEffectInterruptCast(effIndex, unitTarget, curSpellInfo->Id);
                unitTarget->InterruptSpell(CurrentSpellTypes(i), false);
            }
        }
    }
}

void Spell::EffectSummonObjectWild(SpellEffIndex effIndex)
{
    if (effectHandleMode != SPELL_EFFECT_HANDLE_HIT)
        return;

    WorldObject* target = focusObject;
    if (!target)
        target = m_caster;

    float x, y, z;
    if (m_targets.HasDst())
        destTarget->GetPosition(x, y, z);
    else
        m_caster->GetClosePoint(x, y, z, DEFAULT_PLAYER_BOUNDING_RADIUS);

    Map* map = target->GetMap();
    Position pos = Position(x, y, z, target->GetOrientation());
    QuaternionData rot = QuaternionData::fromEulerAnglesZYX(target->GetOrientation(), 0.f, 0.f);
    GameObject* go = GameObject::CreateGameObject(effectInfo->MiscValue, map, pos, rot, 255, GO_STATE_READY);
    if (!go)
        return;

    PhasingHandler::InheritPhaseShift(go, m_caster);

    int32 duration = m_spellInfo->CalcDuration(m_caster);

    go->SetRespawnTime(duration > 0 ? duration/IN_MILLISECONDS : 0);
    go->SetSpellId(m_spellInfo->Id);

    ExecuteLogEffectSummonObject(effIndex, go);

    // Wild object not have owner and check clickable by players
    map->AddToMap(go);

    if (go->GetGoType() == GAMEOBJECT_TYPE_FLAGDROP)
        if (Player* player = m_caster->ToPlayer())
            if (Battleground* bg = player->GetBattleground())
                bg->SetDroppedFlagGUID(go->GetGUID(), player->GetTeam() == ALLIANCE ? TEAM_HORDE: TEAM_ALLIANCE);

    if (GameObject* linkedTrap = go->GetLinkedTrap())
    {
        PhasingHandler::InheritPhaseShift(linkedTrap , m_caster);

        linkedTrap->SetRespawnTime(duration > 0 ? duration / IN_MILLISECONDS : 0);
        linkedTrap->SetSpellId(m_spellInfo->Id);

        ExecuteLogEffectSummonObject(effIndex, linkedTrap);
    }
}

void Spell::EffectScriptEffect(SpellEffIndex effIndex)
{
    if (effectHandleMode != SPELL_EFFECT_HANDLE_HIT_TARGET)
        return;

    /// @todo we must implement hunter pet summon at login there (spell 6962)

    switch (m_spellInfo->SpellFamilyName)
    {
        case SPELLFAMILY_GENERIC:
        {
            switch (m_spellInfo->Id)
            {
                case 55693:                                 // Remove Collapsing Cave Aura
                    if (!unitTarget)
                        return;
                    unitTarget->RemoveAurasDueToSpell(effectInfo->CalcValue());
                    break;
                // Bending Shinbone
                case 8856:
                {
                    if (!itemTarget && m_caster->GetTypeId() != TYPEID_PLAYER)
                        return;

                    uint32 spell_id = roll_chance_i(20) ? 8854 : 8855;

                    m_caster->CastSpell(m_caster, spell_id, true);
                    return;
                }
                // Brittle Armor - need remove one 24575 Brittle Armor aura
                case 24590:
                    unitTarget->RemoveAuraFromStack(24575);
                    return;
                // Mercurial Shield - need remove one 26464 Mercurial Shield aura
                case 26465:
                    unitTarget->RemoveAuraFromStack(26464);
                    return;
                // Shadow Flame (All script effects, not just end ones to prevent player from dodging the last triggered spell)
                case 22539:
                case 22972:
                case 22975:
                case 22976:
                case 22977:
                case 22978:
                case 22979:
                case 22980:
                case 22981:
                case 22982:
                case 22983:
                case 22984:
                case 22985:
                {
                    if (!unitTarget || !unitTarget->IsAlive())
                        return;

                    // Onyxia Scale Cloak
                    if (unitTarget->HasAura(22683))
                        return;

                    // Shadow Flame
                    m_caster->CastSpell(unitTarget, 22682, true);
                    return;
                }
                // Mirren's Drinking Hat
                case 29830:
                {
                    uint32 item = 0;
                    switch (urand(1, 6))
                    {
                        case 1:
                        case 2:
                        case 3:
                            item = 23584; break;            // Loch Modan Lager
                        case 4:
                        case 5:
                            item = 23585; break;            // Stouthammer Lite
                        case 6:
                            item = 23586; break;            // Aerie Peak Pale Ale
                    }
                    if (item)
                        DoCreateItem(effIndex, item);
                    break;
                }
                case 20589: // Escape artist
                case 30918: // Improved Sprint
                {
                    // Removes snares and roots.
                    unitTarget->RemoveMovementImpairingAuras(true);
                    break;
                }
                // Plant Warmaul Ogre Banner
                case 32307:
                    if (Player* caster = m_caster->ToPlayer())
                    {
                        caster->RewardPlayerAndGroupAtEvent(18388, unitTarget);
                        if (Creature* target = unitTarget->ToCreature())
                            target->DespawnOrUnsummon();
                    }
                    break;
                // Mug Transformation
                case 41931:
                {
                    if (m_caster->GetTypeId() != TYPEID_PLAYER)
                        return;

                    uint8 bag = 19;
                    uint8 slot = 0;
                    Item* item = nullptr;

                    while (bag) // 256 = 0 due to var type
                    {
                        item = m_caster->ToPlayer()->GetItemByPos(bag, slot);
                        if (item && item->GetEntry() == 38587)
                            break;

                        ++slot;
                        if (slot == 39)
                        {
                            slot = 0;
                            ++bag;
                        }
                    }
                    if (bag)
                    {
                        if (m_caster->ToPlayer()->GetItemByPos(bag, slot)->GetCount() == 1) m_caster->ToPlayer()->RemoveItem(bag, slot, true);
                        else m_caster->ToPlayer()->GetItemByPos(bag, slot)->SetCount(m_caster->ToPlayer()->GetItemByPos(bag, slot)->GetCount()-1);
                        // Spell 42518 (Braufest - Gratisprobe des Braufest herstellen)
                        m_caster->CastSpell(m_caster, 42518, true);
                        return;
                    }
                    break;
                }
                // Brutallus - Burn
                case 45141:
                case 45151:
                {
                    //Workaround for Range ... should be global for every ScriptEffect
                    float radius = effectInfo->CalcRadius();
                    if (unitTarget && unitTarget->GetTypeId() == TYPEID_PLAYER && unitTarget->GetDistance(m_caster) >= radius && !unitTarget->HasAura(46394) && unitTarget != m_caster)
                        unitTarget->CastSpell(unitTarget, 46394, true);

                    break;
                }
                // Goblin Weather Machine
                case 46203:
                {
                    if (!unitTarget)
                        return;

                    uint32 spellId = 0;
                    switch (rand32() % 4)
                    {
                        case 0: spellId = 46740; break;
                        case 1: spellId = 46739; break;
                        case 2: spellId = 46738; break;
                        case 3: spellId = 46736; break;
                    }
                    unitTarget->CastSpell(unitTarget, spellId, true);
                    break;
                }
                // 5, 000 Gold
                case 46642:
                {
                    if (!unitTarget || unitTarget->GetTypeId() != TYPEID_PLAYER)
                        return;

                    unitTarget->ToPlayer()->ModifyMoney(5000 * GOLD);

                    break;
                }
                // Death Knight Initiate Visual
                case 51519:
                {
                    if (!unitTarget || unitTarget->GetTypeId() != TYPEID_UNIT)
                        return;

                    uint32 iTmpSpellId = 0;
                    switch (unitTarget->GetDisplayId())
                    {
                        case 25369: iTmpSpellId = 51552; break; // bloodelf female
                        case 25373: iTmpSpellId = 51551; break; // bloodelf male
                        case 25363: iTmpSpellId = 51542; break; // draenei female
                        case 25357: iTmpSpellId = 51541; break; // draenei male
                        case 25361: iTmpSpellId = 51537; break; // dwarf female
                        case 25356: iTmpSpellId = 51538; break; // dwarf male
                        case 25372: iTmpSpellId = 51550; break; // forsaken female
                        case 25367: iTmpSpellId = 51549; break; // forsaken male
                        case 25362: iTmpSpellId = 51540; break; // gnome female
                        case 25359: iTmpSpellId = 51539; break; // gnome male
                        case 25355: iTmpSpellId = 51534; break; // human female
                        case 25354: iTmpSpellId = 51520; break; // human male
                        case 25360: iTmpSpellId = 51536; break; // nightelf female
                        case 25358: iTmpSpellId = 51535; break; // nightelf male
                        case 25368: iTmpSpellId = 51544; break; // orc female
                        case 25364: iTmpSpellId = 51543; break; // orc male
                        case 25371: iTmpSpellId = 51548; break; // tauren female
                        case 25366: iTmpSpellId = 51547; break; // tauren male
                        case 25370: iTmpSpellId = 51545; break; // troll female
                        case 25365: iTmpSpellId = 51546; break; // troll male
                        default: return;
                    }

                    unitTarget->CastSpell(unitTarget, iTmpSpellId, true);
                    Creature* npc = unitTarget->ToCreature();
                    npc->LoadEquipment();
                    return;
                }
                // Deathbolt from Thalgran Blightbringer
                // reflected by Freya's Ward
                // Retribution by Sevenfold Retribution
                case 51854:
                {
                    if (!unitTarget)
                        return;
                    if (unitTarget->HasAura(51845))
                        unitTarget->CastSpell(m_caster, 51856, true);
                    else
                        m_caster->CastSpell(unitTarget, 51855, true);
                    break;
                }
                // Summon Ghouls On Scarlet Crusade
                case 51904:
                {
                    if (!m_targets.HasDst())
                        return;

                    float x, y, z;
                    float radius = effectInfo->CalcRadius();
                    for (uint8 i = 0; i < 15; ++i)
                    {
                        m_caster->GetRandomPoint(*destTarget, radius, x, y, z);
                        m_caster->CastSpell({x, y, z}, 54522, true);
                    }
                    break;
                }
                case 52173: // Coyote Spirit Despawn
                case 60243: // Blood Parrot Despawn
                    if (unitTarget->GetTypeId() == TYPEID_UNIT && unitTarget->IsSummon())
                        unitTarget->ToTempSummon()->UnSummon();
                    return;
                case 52479: // Gift of the Harvester
                    if (unitTarget && m_originalCaster)
                        m_originalCaster->CastSpell(unitTarget, urand(0, 1) ? damage : 52505, true);
                    return;
                case 53110: // Devour Humanoid
                    if (unitTarget)
                        unitTarget->CastSpell(m_caster, damage, true);
                    return;
                case 57347: // Retrieving (Wintergrasp RP-GG pickup spell)
                {
                    if (!unitTarget || unitTarget->GetTypeId() != TYPEID_UNIT || m_caster->GetTypeId() != TYPEID_PLAYER)
                        return;

                    unitTarget->ToCreature()->DespawnOrUnsummon();

                    return;
                }
                case 57349: // Drop RP-GG (Wintergrasp RP-GG at death drop spell)
                {
                    if (m_caster->GetTypeId() != TYPEID_PLAYER)
                        return;

                    // Delete item from inventory at death
                    m_caster->ToPlayer()->DestroyItemCount(damage, 5, true);

                    return;
                }
                case 58418:                                 // Portal to Orgrimmar
                case 58420:                                 // Portal to Stormwind
                {
                    if (!unitTarget || unitTarget->GetTypeId() != TYPEID_PLAYER || effIndex != 0)
                        return;

                    // Effects for 58418 and 58420 are all DIFFICULTY_NONE so always valid
                    uint32 spellID = m_spellInfo->GetEffect(EFFECT_0)->CalcValue();
                    uint32 questID = m_spellInfo->GetEffect(EFFECT_1)->CalcValue();

                    if (unitTarget->ToPlayer()->GetQuestStatus(questID) == QUEST_STATUS_COMPLETE)
                        unitTarget->CastSpell(unitTarget, spellID, true);

                    return;
                }
                case 59317:                                 // Teleporting
                {

                    if (!unitTarget || unitTarget->GetTypeId() != TYPEID_PLAYER)
                        return;

                    // return from top
                    if (unitTarget->ToPlayer()->GetAreaId() == 4637)
                        unitTarget->CastSpell(unitTarget, 59316, true);
                    // teleport atop
                    else
                        unitTarget->CastSpell(unitTarget, 59314, true);

                    return;
                }
                case 62482: // Grab Crate
                {
                    if (unitTarget)
                    {
                        if (Unit* seat = m_caster->GetVehicleBase())
                        {
                            if (Unit* parent = seat->GetVehicleBase())
                            {
                                /// @todo a hack, range = 11, should after some time cast, otherwise too far
                                m_caster->CastSpell(parent, 62496, true);
                                unitTarget->CastSpell(parent, m_spellInfo->GetEffect(EFFECT_0)->CalcValue()); // DIFFICULTY_NONE, so effect always valid
                            }
                        }
                    }
                    return;
                }
                case 60123: // Lightwell
                {
                    if (m_caster->GetTypeId() != TYPEID_UNIT || !m_caster->IsSummon())
                        return;

                    uint32 spell_heal;

                    switch (m_caster->GetEntry())
                    {
                        case 31897: spell_heal = 7001; break;
                        case 31896: spell_heal = 27873; break;
                        case 31895: spell_heal = 27874; break;
                        case 31894: spell_heal = 28276; break;
                        case 31893: spell_heal = 48084; break;
                        case 31883: spell_heal = 48085; break;
                        default:
                            TC_LOG_ERROR("spells", "Unknown Lightwell spell caster %u.", m_caster->GetEntry());
                            return;
                    }

                    // proc a spellcast
                    if (Aura* chargesAura = m_caster->GetAura(59907))
                    {
                        m_caster->CastSpell(unitTarget, spell_heal, m_caster->ToTempSummon()->GetSummonerGUID());
                        if (chargesAura->ModCharges(-1))
                            m_caster->ToTempSummon()->UnSummon();
                    }

                    return;
                }
                // Stoneclaw Totem
                case 55328: // Rank 1
                case 55329: // Rank 2
                case 55330: // Rank 3
                case 55332: // Rank 4
                case 55333: // Rank 5
                case 55335: // Rank 6
                case 55278: // Rank 7
                case 58589: // Rank 8
                case 58590: // Rank 9
                case 58591: // Rank 10
                {
                    // Cast Absorb on totems
                    for (uint8 slot = SUMMON_SLOT_TOTEM; slot < MAX_TOTEM_SLOT; ++slot)
                    {
                        if (!unitTarget->m_SummonSlot[slot])
                            continue;

                        Creature* totem = unitTarget->GetMap()->GetCreature(unitTarget->m_SummonSlot[slot]);
                        if (totem && totem->IsTotem())
                        {
                            CastSpellExtraArgs args(TRIGGERED_FULL_MASK);
                            args.SpellValueOverrides.AddMod(SPELLVALUE_BASE_POINT0, damage);
                            m_caster->CastSpell(totem, 55277, args);
                        }
                    }
                    break;
                }
                case 45668:                                 // Ultra-Advanced Proto-Typical Shortening Blaster
                {
                    if (!unitTarget || unitTarget->GetTypeId() != TYPEID_UNIT)
                        return;

                    if (roll_chance_i(50))                  // chance unknown, using 50
                        return;

                    static uint32 const spellPlayer[5] =
                    {
                        45674,                            // Bigger!
                        45675,                            // Shrunk
                        45678,                            // Yellow
                        45682,                            // Ghost
                        45684                             // Polymorph
                    };

                    static uint32 const spellTarget[5] =
                    {
                        45673,                            // Bigger!
                        45672,                            // Shrunk
                        45677,                            // Yellow
                        45681,                            // Ghost
                        45683                             // Polymorph
                    };

                    m_caster->CastSpell(m_caster, spellPlayer[urand(0, 4)], true);
                    unitTarget->CastSpell(unitTarget, spellTarget[urand(0, 4)], true);
                    break;
                }
            }
            break;
        }
    }

    // normal DB scripted effect
    TC_LOG_DEBUG("spells", "Spell ScriptStart spellid %u in EffectScriptEffect(%u)", m_spellInfo->Id, effIndex);
    m_caster->GetMap()->ScriptsStart(sSpellScripts, uint32(m_spellInfo->Id | (effIndex << 24)), m_caster, unitTarget);
}

void Spell::EffectSanctuary(SpellEffIndex /*effIndex*/)
{
    if (effectHandleMode != SPELL_EFFECT_HANDLE_HIT_TARGET)
        return;

    if (!unitTarget)
        return;

    if (unitTarget->GetTypeId() == TYPEID_PLAYER)
        unitTarget->ToPlayer()->SendAttackSwingCancelAttack();     // melee and ranged forced attack cancel

    unitTarget->getHostileRefManager().UpdateVisibility();

    Unit::AttackerSet const& attackers = unitTarget->getAttackers();
    for (Unit::AttackerSet::const_iterator itr = attackers.begin(); itr != attackers.end();)
    {
        if (!(*itr)->CanSeeOrDetect(unitTarget))
            (*(itr++))->AttackStop();
        else
            ++itr;
    }

    unitTarget->m_lastSanctuaryTime = GameTime::GetGameTimeMS();
}

void Spell::EffectDuel(SpellEffIndex effIndex)
{
    if (effectHandleMode != SPELL_EFFECT_HANDLE_HIT_TARGET)
        return;

    if (!unitTarget || m_caster->GetTypeId() != TYPEID_PLAYER || unitTarget->GetTypeId() != TYPEID_PLAYER)
        return;

    Player* caster = m_caster->ToPlayer();
    Player* target = unitTarget->ToPlayer();

    // caster or target already have requested duel
    if (caster->duel || target->duel || !target->GetSocial() || target->GetSocial()->HasIgnore(caster->GetGUID()))
        return;

    // Players can only fight a duel in zones with this flag
    AreaTableEntry const* casterAreaEntry = sAreaTableStore.LookupEntry(caster->GetAreaId());
    if (casterAreaEntry && !(casterAreaEntry->Flags[0] & AREA_FLAG_ALLOW_DUELS))
    {
        SendCastResult(SPELL_FAILED_NO_DUELING);            // Dueling isn't allowed here
        return;
    }

    AreaTableEntry const* targetAreaEntry = sAreaTableStore.LookupEntry(target->GetAreaId());
    if (targetAreaEntry && !(targetAreaEntry->Flags[0] & AREA_FLAG_ALLOW_DUELS))
    {
        SendCastResult(SPELL_FAILED_NO_DUELING);            // Dueling isn't allowed here
        return;
    }

    //CREATE DUEL FLAG OBJECT
    Map* map = m_caster->GetMap();
    Position const pos =
    {
        m_caster->GetPositionX() + (unitTarget->GetPositionX() - m_caster->GetPositionX()) / 2,
        m_caster->GetPositionY() + (unitTarget->GetPositionY() - m_caster->GetPositionY()) / 2,
        m_caster->GetPositionZ(),
        m_caster->GetOrientation()
    };
    QuaternionData rot = QuaternionData::fromEulerAnglesZYX(pos.GetOrientation(), 0.f, 0.f);

    GameObject* go = GameObject::CreateGameObject(effectInfo->MiscValue, map, pos, rot, 0, GO_STATE_READY);
    if (!go)
        return;

    PhasingHandler::InheritPhaseShift(go, m_caster);

    go->SetFaction(m_caster->GetFaction());
    go->SetLevel(m_caster->getLevel()+1);
    int32 duration = m_spellInfo->CalcDuration(m_caster);
    go->SetRespawnTime(duration > 0 ? duration/IN_MILLISECONDS : 0);
    go->SetSpellId(m_spellInfo->Id);

    ExecuteLogEffectSummonObject(effIndex, go);

    m_caster->AddGameObject(go);
    map->AddToMap(go);
    //END

    // Send request
    WorldPackets::Duel::DuelRequested packet;
    packet.ArbiterGUID = go->GetGUID();
    packet.RequestedByGUID = caster->GetGUID();
    packet.RequestedByWowAccount = caster->GetSession()->GetAccountGUID();

    WorldPacket const* worldPacket = packet.Write();
    caster->SendDirectMessage(worldPacket);
    target->SendDirectMessage(worldPacket);

    // create duel-info
    DuelInfo* duel   = new DuelInfo;
    duel->initiator  = caster;
    duel->opponent   = target;
    duel->startTime  = 0;
    duel->startTimer = 0;
    duel->isMounted  = (GetSpellInfo()->Id == 62875); // Mounted Duel
    caster->duel     = duel;

    DuelInfo* duel2   = new DuelInfo;
    duel2->initiator  = caster;
    duel2->opponent   = caster;
    duel2->startTime  = 0;
    duel2->startTimer = 0;
    duel2->isMounted  = (GetSpellInfo()->Id == 62875); // Mounted Duel
    target->duel      = duel2;

    caster->SetDuelArbiter(go->GetGUID());
    target->SetDuelArbiter(go->GetGUID());

    sScriptMgr->OnPlayerDuelRequest(target, caster);
}

void Spell::EffectStuck(SpellEffIndex /*effIndex*/)
{
    if (effectHandleMode != SPELL_EFFECT_HANDLE_HIT)
        return;

    if (!sWorld->getBoolConfig(CONFIG_CAST_UNSTUCK))
        return;

    Player* player = m_caster->ToPlayer();
    if (!player)
        return;

    TC_LOG_DEBUG("spells", "Spell Effect: Stuck");
    TC_LOG_DEBUG("spells", "Player %s (%s) used the auto-unstuck feature at map %u (%f, %f, %f).", player->GetName().c_str(), player->GetGUID().ToString().c_str(), player->GetMapId(), player->GetPositionX(), player->GetPositionY(), player->GetPositionZ());

    if (player->IsInFlight())
        return;

    // if player is dead without death timer is teleported to graveyard, otherwise not apply the effect
    if (player->isDead())
    {
        if (!player->GetDeathTimer())
            player->RepopAtGraveyard();

        return;
    }

    // the player dies if hearthstone is in cooldown, else the player is teleported to home
    if (player->GetSpellHistory()->HasCooldown(8690))
    {
        player->Kill(player);
        return;
    }

    player->TeleportTo(player->m_homebindMapId, player->m_homebindX, player->m_homebindY, player->m_homebindZ, player->GetOrientation(), TELE_TO_SPELL);

    // Stuck spell trigger Hearthstone cooldown
    SpellInfo const* spellInfo = sSpellMgr->GetSpellInfo(8690, GetCastDifficulty());
    if (!spellInfo)
        return;
    Spell spell(player, spellInfo, TRIGGERED_FULL_MASK);
    spell.SendSpellCooldown();
}

void Spell::EffectSummonPlayer(SpellEffIndex /*effIndex*/)
{
    // workaround - this effect should not use target map
    if (effectHandleMode != SPELL_EFFECT_HANDLE_HIT_TARGET)
        return;

    if (!unitTarget || unitTarget->GetTypeId() != TYPEID_PLAYER)
        return;

    unitTarget->ToPlayer()->SendSummonRequestFrom(m_caster);
}

void Spell::EffectActivateObject(SpellEffIndex /*effIndex*/)
{
    if (effectHandleMode != SPELL_EFFECT_HANDLE_HIT_TARGET)
        return;

    if (!gameObjTarget)
        return;

    ScriptInfo activateCommand;
    activateCommand.command = SCRIPT_COMMAND_ACTIVATE_OBJECT;

    // int32 unk = effectInfo->MiscValue; // This is set for EffectActivateObject spells; needs research

    gameObjTarget->GetMap()->ScriptCommandStart(activateCommand, 0, m_caster, gameObjTarget);
}

void Spell::EffectApplyGlyph(SpellEffIndex /*effIndex*/)
{
    if (effectHandleMode != SPELL_EFFECT_HANDLE_HIT)
        return;

    Player* player = m_caster->ToPlayer();
    if (!player)
        return;

    std::vector<uint32>& glyphs = player->GetGlyphs(player->GetActiveTalentGroup());
    std::size_t replacedGlyph = glyphs.size();
    for (std::size_t i = 0; i < glyphs.size(); ++i)
    {
        if (std::vector<uint32> const* activeGlyphBindableSpells = sDB2Manager.GetGlyphBindableSpells(glyphs[i]))
        {
            if (std::find(activeGlyphBindableSpells->begin(), activeGlyphBindableSpells->end(), m_misc.SpellId) != activeGlyphBindableSpells->end())
            {
                replacedGlyph = i;
                player->RemoveAurasDueToSpell(sGlyphPropertiesStore.AssertEntry(glyphs[i])->SpellID);
                break;
            }
        }
    }

    uint32 glyphId = effectInfo->MiscValue;
    if (replacedGlyph < glyphs.size())
    {
        if (glyphId)
            glyphs[replacedGlyph] = glyphId;
        else
            glyphs.erase(glyphs.begin() + replacedGlyph);
    }
    else if (glyphId)
        glyphs.push_back(glyphId);

    if (GlyphPropertiesEntry const* glyphProperties = sGlyphPropertiesStore.LookupEntry(glyphId))
        player->CastSpell(player, glyphProperties->SpellID, true);

    WorldPackets::Talent::ActiveGlyphs activeGlyphs;
    activeGlyphs.Glyphs.emplace_back(m_misc.SpellId, uint16(glyphId));
    activeGlyphs.IsFullUpdate = false;
    player->SendDirectMessage(activeGlyphs.Write());
}

void Spell::EffectEnchantHeldItem(SpellEffIndex /*effIndex*/)
{
    if (effectHandleMode != SPELL_EFFECT_HANDLE_HIT_TARGET)
        return;

    // this is only item spell effect applied to main-hand weapon of target player (players in area)
    if (!unitTarget || unitTarget->GetTypeId() != TYPEID_PLAYER)
        return;

    Player* item_owner = unitTarget->ToPlayer();
    Item* item = item_owner->GetItemByPos(INVENTORY_SLOT_BAG_0, EQUIPMENT_SLOT_MAINHAND);

    if (!item)
        return;

    // must be equipped
    if (!item->IsEquipped())
        return;

    if (effectInfo->MiscValue)
    {
        uint32 enchant_id = effectInfo->MiscValue;
        int32 duration = m_spellInfo->GetDuration(); //Try duration index first ..
        if (!duration)
            duration = damage;//+1;                  //Base points after ..
        if (!duration)
            duration = 10 * IN_MILLISECONDS;         //10 seconds for enchants which don't have listed duration

        if (m_spellInfo->Id == 14792) // Venomhide Poison
            duration = 5 * MINUTE * IN_MILLISECONDS;

        SpellItemEnchantmentEntry const* pEnchant = sSpellItemEnchantmentStore.LookupEntry(enchant_id);
        if (!pEnchant)
            return;

        // Always go to temp enchantment slot
        EnchantmentSlot slot = TEMP_ENCHANTMENT_SLOT;

        // Enchantment will not be applied if a different one already exists
        if (item->GetEnchantmentId(slot) && item->GetEnchantmentId(slot) != enchant_id)
            return;

        // Apply the temporary enchantment
        item->SetEnchantment(slot, enchant_id, duration, 0, m_caster->GetGUID());
        item_owner->ApplyEnchantment(item, slot, true);
    }
}

void Spell::EffectDisEnchant(SpellEffIndex /*effIndex*/)
{
    if (effectHandleMode != SPELL_EFFECT_HANDLE_HIT_TARGET)
        return;

    if (Player* caster = m_caster->ToPlayer())
    {
        caster->UpdateCraftSkill(m_spellInfo->Id);
        caster->SendLoot(itemTarget->GetGUID(), LOOT_DISENCHANTING);
    }

    // item will be removed at disenchanting end
}

void Spell::EffectInebriate(SpellEffIndex /*effIndex*/)
{
    if (effectHandleMode != SPELL_EFFECT_HANDLE_HIT_TARGET)
        return;

    if (!unitTarget || unitTarget->GetTypeId() != TYPEID_PLAYER)
        return;

    Player* player = unitTarget->ToPlayer();
    uint8 currentDrunk = player->GetDrunkValue();
    uint8 drunkMod = damage;
    if (currentDrunk + drunkMod > 100)
    {
        currentDrunk = 100;
        if (rand_chance() < 25.0f)
            player->CastSpell(player, 67468, false);    // Drunken Vomit
    }
    else
        currentDrunk += drunkMod;

    player->SetDrunkValue(currentDrunk, m_CastItem ? m_CastItem->GetEntry() : 0);
}

void Spell::EffectFeedPet(SpellEffIndex effIndex)
{
    if (effectHandleMode != SPELL_EFFECT_HANDLE_HIT_TARGET)
        return;

    Player* player = m_caster->ToPlayer();
    if (!player)
        return;

    Item* foodItem = itemTarget;
    if (!foodItem)
        return;

    Pet* pet = player->GetPet();
    if (!pet)
        return;

    if (!pet->IsAlive())
        return;

    ExecuteLogEffectDestroyItem(effIndex, foodItem->GetEntry());

    int32 pct;
    int32 levelDiff = int32(pet->getLevel()) - int32(foodItem->GetTemplate()->GetBaseItemLevel());
    if (levelDiff >= 30)
        return;
    else if (levelDiff >= 20)
        pct = int32(12.5); // we can't pass double so keeping the cast here for future references
    else if (levelDiff >= 10)
        pct = 25;
    else
        pct = 50;

    uint32 count = 1;
    player->DestroyItemCount(foodItem, count, true);
    /// @todo fix crash when a spell has two effects, both pointed at the same item target

<<<<<<< HEAD
    m_caster->CastCustomSpell(pet, effectInfo->TriggerSpell, &pct, nullptr, nullptr, true);
=======
    CastSpellExtraArgs args(TRIGGERED_FULL_MASK);
    args.SpellValueOverrides.AddMod(SPELLVALUE_BASE_POINT0, benefit);
    m_caster->CastSpell(pet, effectInfo->TriggerSpell, args);
>>>>>>> a8fa2a03
}

void Spell::EffectDismissPet(SpellEffIndex effIndex)
{
    if (effectHandleMode != SPELL_EFFECT_HANDLE_HIT_TARGET)
        return;

    if (!unitTarget || !unitTarget->IsPet())
        return;

    Pet* pet = unitTarget->ToPet();

    ExecuteLogEffectUnsummonObject(effIndex, pet);
    pet->GetOwner()->RemovePet(pet, PET_SAVE_NOT_IN_SLOT);
}

void Spell::EffectSummonObject(SpellEffIndex effIndex)
{
    if (effectHandleMode != SPELL_EFFECT_HANDLE_HIT)
        return;

    uint8 slot = effectInfo->Effect - SPELL_EFFECT_SUMMON_OBJECT_SLOT1;
    ObjectGuid guid = m_caster->m_ObjectSlot[slot];
    if (!guid.IsEmpty())
    {
        if (GameObject* obj = m_caster->GetMap()->GetGameObject(guid))
        {
            // Recast case - null spell id to make auras not be removed on object remove from world
            if (m_spellInfo->Id == obj->GetSpellId())
                obj->SetSpellId(0);
            m_caster->RemoveGameObject(obj, true);
        }
        m_caster->m_ObjectSlot[slot].Clear();
    }

    float x, y, z;
    // If dest location if present
    if (m_targets.HasDst())
        destTarget->GetPosition(x, y, z);
    // Summon in random point all other units if location present
    else
        m_caster->GetClosePoint(x, y, z, DEFAULT_PLAYER_BOUNDING_RADIUS);

    Map* map = m_caster->GetMap();
    Position pos = Position(x, y, z, m_caster->GetOrientation());
    QuaternionData rot = QuaternionData::fromEulerAnglesZYX(m_caster->GetOrientation(), 0.f, 0.f);

    GameObject* go = GameObject::CreateGameObject(effectInfo->MiscValue, map, pos, rot, 255, GO_STATE_READY);
    if (!go)
        return;

    PhasingHandler::InheritPhaseShift(go, m_caster);

    //go->SetLevel(m_caster->getLevel());
    int32 duration = m_spellInfo->CalcDuration(m_caster);
    go->SetRespawnTime(duration > 0 ? duration/IN_MILLISECONDS : 0);
    go->SetSpellId(m_spellInfo->Id);
    m_caster->AddGameObject(go);

    ExecuteLogEffectSummonObject(effIndex, go);

    map->AddToMap(go);

    m_caster->m_ObjectSlot[slot] = go->GetGUID();
}

void Spell::EffectResurrect(SpellEffIndex effIndex)
{
    if (effectHandleMode != SPELL_EFFECT_HANDLE_HIT_TARGET)
        return;

    if (!unitTarget || unitTarget->GetTypeId() != TYPEID_PLAYER)
        return;

    if (unitTarget->IsAlive() || !unitTarget->IsInWorld())
        return;

    Player* target = unitTarget->ToPlayer();

    if (target->IsResurrectRequested())       // already have one active request
        return;

    uint32 health = target->CountPctFromMaxHealth(damage);
    uint32 mana   = CalculatePct(target->GetMaxPower(POWER_MANA), damage);

    ExecuteLogEffectResurrect(effIndex, target);

    target->SetResurrectRequestData(m_caster, health, mana, 0);
    SendResurrectRequest(target);
}

void Spell::EffectAddExtraAttacks(SpellEffIndex effIndex)
{
    if (effectHandleMode != SPELL_EFFECT_HANDLE_HIT_TARGET)
        return;

    if (!unitTarget || !unitTarget->IsAlive())
        return;

    if (unitTarget->m_extraAttacks)
        return;

    unitTarget->m_extraAttacks = damage;

    ExecuteLogEffectExtraAttacks(effIndex, unitTarget, damage);
}

void Spell::EffectParry(SpellEffIndex /*effIndex*/)
{
    if (effectHandleMode != SPELL_EFFECT_HANDLE_HIT)
        return;

    if (m_caster->GetTypeId() == TYPEID_PLAYER)
        m_caster->ToPlayer()->SetCanParry(true);
}

void Spell::EffectBlock(SpellEffIndex /*effIndex*/)
{
    if (effectHandleMode != SPELL_EFFECT_HANDLE_HIT)
        return;

    if (m_caster->GetTypeId() == TYPEID_PLAYER)
        m_caster->ToPlayer()->SetCanBlock(true);
}

void Spell::EffectLeap(SpellEffIndex /*effIndex*/)
{
    if (effectHandleMode != SPELL_EFFECT_HANDLE_HIT_TARGET)
        return;

    if (!unitTarget || unitTarget->IsInFlight())
        return;

    if (!m_targets.HasDst())
        return;

    Position pos = destTarget->GetPosition();
    pos = unitTarget->GetFirstCollisionPosition(unitTarget->GetDistance(pos.GetPositionX(), pos.GetPositionY(), pos.GetPositionZ()), 0.0f);
    unitTarget->NearTeleportTo(pos.GetPositionX(), pos.GetPositionY(), pos.GetPositionZ(), pos.GetOrientation(), unitTarget == m_caster);
}

void Spell::EffectReputation(SpellEffIndex /*effIndex*/)
{
    if (effectHandleMode != SPELL_EFFECT_HANDLE_HIT_TARGET)
        return;

    if (!unitTarget || unitTarget->GetTypeId() != TYPEID_PLAYER)
        return;

    Player* player = unitTarget->ToPlayer();

    int32  repChange = damage;

    uint32 factionId = effectInfo->MiscValue;

    FactionEntry const* factionEntry = sFactionStore.LookupEntry(factionId);
    if (!factionEntry)
        return;

    repChange = player->CalculateReputationGain(REPUTATION_SOURCE_SPELL, 0, repChange, factionId);

    player->GetReputationMgr().ModifyReputation(factionEntry, repChange);
}

void Spell::EffectQuestComplete(SpellEffIndex /*effIndex*/)
{
    if (effectHandleMode != SPELL_EFFECT_HANDLE_HIT_TARGET)
        return;

    if (!unitTarget || unitTarget->GetTypeId() != TYPEID_PLAYER)
        return;
    Player* player = unitTarget->ToPlayer();

    uint32 questId = effectInfo->MiscValue;
    if (questId)
    {
        Quest const* quest = sObjectMgr->GetQuestTemplate(questId);
        if (!quest)
            return;

        uint16 logSlot = player->FindQuestSlot(questId);
        if (logSlot < MAX_QUEST_LOG_SIZE)
            player->AreaExploredOrEventHappens(questId);
        else if (quest->HasFlag(QUEST_FLAGS_TRACKING))  // Check if the quest is used as a serverside flag.
            player->SetRewardedQuest(questId);          // If so, set status to rewarded without broadcasting it to client.
    }
}

void Spell::EffectForceDeselect(SpellEffIndex /*effIndex*/)
{
    if (effectHandleMode != SPELL_EFFECT_HANDLE_HIT)
        return;

    float dist = m_caster->GetVisibilityRange();

    // clear focus
    WorldPackets::Combat::BreakTarget breakTarget;
    breakTarget.UnitGUID = m_caster->GetGUID();
    Trinity::MessageDistDelivererToHostile notifierBreak(m_caster, breakTarget.Write(), dist);
    Cell::VisitWorldObjects(m_caster, notifierBreak, dist);

    // and selection
    WorldPackets::Spells::ClearTarget clearTarget;
    clearTarget.Guid = m_caster->GetGUID();
    Trinity::MessageDistDelivererToHostile notifierClear(m_caster, clearTarget.Write(), dist);
    Cell::VisitWorldObjects(m_caster, notifierClear, dist);

    // we should also force pets to remove us from current target
    Unit::AttackerSet attackerSet;
    for (Unit::AttackerSet::const_iterator itr = m_caster->getAttackers().begin(); itr != m_caster->getAttackers().end(); ++itr)
        if ((*itr)->GetTypeId() == TYPEID_UNIT && !(*itr)->CanHaveThreatList())
            attackerSet.insert(*itr);

    for (Unit::AttackerSet::const_iterator itr = attackerSet.begin(); itr != attackerSet.end(); ++itr)
        (*itr)->AttackStop();
}

void Spell::EffectSelfResurrect(SpellEffIndex /*effIndex*/)
{
    if (effectHandleMode != SPELL_EFFECT_HANDLE_HIT)
        return;

    if (!m_caster || m_caster->IsAlive())
        return;
    if (m_caster->GetTypeId() != TYPEID_PLAYER)
        return;
    if (!m_caster->IsInWorld())
        return;

    uint32 health = 0;
    uint32 mana = 0;

    // flat case
    if (damage < 0)
    {
        health = uint32(-damage);
        mana = effectInfo->MiscValue;
    }
    // percent case
    else
    {
        health = m_caster->CountPctFromMaxHealth(damage);
        if (m_caster->GetMaxPower(POWER_MANA) > 0)
            mana = CalculatePct(m_caster->GetMaxPower(POWER_MANA), damage);
    }

    Player* player = m_caster->ToPlayer();
    player->ResurrectPlayer(0.0f);

    player->SetHealth(health);
    player->SetPower(POWER_MANA, mana);
    player->SetPower(POWER_RAGE, 0);
    player->SetFullPower(POWER_ENERGY);
    player->SetPower(POWER_FOCUS, 0);

    player->SpawnCorpseBones();
}

void Spell::EffectSkinning(SpellEffIndex /*effIndex*/)
{
    if (effectHandleMode != SPELL_EFFECT_HANDLE_HIT_TARGET)
        return;

    if (unitTarget->GetTypeId() != TYPEID_UNIT)
        return;
    if (m_caster->GetTypeId() != TYPEID_PLAYER)
        return;

    Creature* creature = unitTarget->ToCreature();
    int32 targetLevel = creature->GetLevelForTarget(m_caster);

    uint32 skill = creature->GetCreatureTemplate()->GetRequiredLootSkill();

    creature->RemoveUnitFlag(UNIT_FLAG_SKINNABLE);
    creature->AddDynamicFlag(UNIT_DYNFLAG_LOOTABLE);
    m_caster->ToPlayer()->SendLoot(creature->GetGUID(), LOOT_SKINNING);

    if (skill == SKILL_SKINNING)
    {
        int32 reqValue;
        if (targetLevel <= 10)
            reqValue = 1;
        else if (targetLevel < 20)
            reqValue = (targetLevel - 10) * 10;
        else if (targetLevel <= 73)
            reqValue = targetLevel * 5;
        else if (targetLevel < 80)
            reqValue = targetLevel * 10 - 365;
        else if (targetLevel <= 84)
            reqValue = targetLevel * 5 + 35;
        else if (targetLevel <= 87)
            reqValue = targetLevel * 15 - 805;
        else if (targetLevel <= 92)
            reqValue = (targetLevel - 62) * 20;
        else if (targetLevel <= 104)
            reqValue = targetLevel * 5 + 175;
        else if (targetLevel <= 107)
            reqValue = targetLevel * 15 - 905;
        else if (targetLevel <= 112)
            reqValue = (targetLevel - 72) * 20;
        else if (targetLevel <= 122)
            reqValue = (targetLevel - 32) * 10;
        else
            reqValue = 900;

        // TODO: Specialize skillid for each expansion
        // new db field?
        // tied to one of existing expansion fields in creature_template?

        // Double chances for elites
        m_caster->ToPlayer()->UpdateGatherSkill(skill, damage, reqValue, creature->isElite() ? 2 : 1);
    }
}

void Spell::EffectCharge(SpellEffIndex /*effIndex*/)
{
    if (!unitTarget)
        return;

    if (effectHandleMode == SPELL_EFFECT_HANDLE_LAUNCH_TARGET)
    {
        // charge changes fall time
        if (m_caster->GetTypeId() == TYPEID_PLAYER)
            m_caster->ToPlayer()->SetFallInformation(0, m_caster->GetPositionZ());

        float speed = G3D::fuzzyGt(m_spellInfo->Speed, 0.0f) ? m_spellInfo->Speed : SPEED_CHARGE;

        Optional<Movement::SpellEffectExtraData> spellEffectExtraData;
        if (effectInfo->MiscValueB)
        {
            spellEffectExtraData = boost::in_place();
            spellEffectExtraData->Target = unitTarget->GetGUID();
            spellEffectExtraData->SpellVisualId = effectInfo->MiscValueB;
        }
        // Spell is not using explicit target - no generated path
        if (!m_preGeneratedPath)
        {
            //unitTarget->GetContactPoint(m_caster, pos.m_positionX, pos.m_positionY, pos.m_positionZ);
            Position pos = unitTarget->GetFirstCollisionPosition(unitTarget->GetCombatReach(), unitTarget->GetRelativeAngle(m_caster));
            if (G3D::fuzzyGt(m_spellInfo->Speed, 0.0f) && m_spellInfo->HasAttribute(SPELL_ATTR9_SPECIAL_DELAY_CALCULATION))
                speed = pos.GetExactDist(m_caster) / speed;

            m_caster->GetMotionMaster()->MoveCharge(pos.m_positionX, pos.m_positionY, pos.m_positionZ, speed, EVENT_CHARGE, false, unitTarget, spellEffectExtraData.get_ptr());
        }
        else
        {
            if (G3D::fuzzyGt(m_spellInfo->Speed, 0.0f) && m_spellInfo->HasAttribute(SPELL_ATTR9_SPECIAL_DELAY_CALCULATION))
            {
                G3D::Vector3 pos = m_preGeneratedPath->GetActualEndPosition();
                speed = Position(pos.x, pos.y, pos.z).GetExactDist(m_caster) / speed;
            }

            m_caster->GetMotionMaster()->MoveCharge(*m_preGeneratedPath, speed, unitTarget, spellEffectExtraData.get_ptr());
        }
    }

    if (effectHandleMode == SPELL_EFFECT_HANDLE_HIT_TARGET)
    {
        // not all charge effects used in negative spells
        if (!m_spellInfo->IsPositive() && m_caster->GetTypeId() == TYPEID_PLAYER)
            m_caster->Attack(unitTarget, true);

        if (effectInfo->TriggerSpell)
            m_caster->CastSpell(unitTarget, effectInfo->TriggerSpell, m_originalCasterGUID);
    }
}

void Spell::EffectChargeDest(SpellEffIndex /*effIndex*/)
{
    if (!destTarget)
        return;

    if (effectHandleMode == SPELL_EFFECT_HANDLE_LAUNCH)
    {
        Position pos = destTarget->GetPosition();

        if (!m_caster->IsWithinLOS(pos.GetPositionX(), pos.GetPositionY(), pos.GetPositionZ()))
        {
            float angle = m_caster->GetRelativeAngle(pos.GetPositionX(), pos.GetPositionY());
            float dist = m_caster->GetDistance(pos);
            pos = m_caster->GetFirstCollisionPosition(dist, angle);
        }

        m_caster->GetMotionMaster()->MoveCharge(pos.m_positionX, pos.m_positionY, pos.m_positionZ);
    }
    else if (effectHandleMode == SPELL_EFFECT_HANDLE_HIT)
    {
        if (effectInfo->TriggerSpell)
            m_caster->CastSpell(*destTarget, effectInfo->TriggerSpell, m_originalCasterGUID);
    }
}

void Spell::EffectKnockBack(SpellEffIndex /*effIndex*/)
{
    if (effectHandleMode != SPELL_EFFECT_HANDLE_HIT_TARGET)
        return;

    if (!unitTarget)
        return;

    if (m_caster->GetTypeId() == TYPEID_PLAYER || m_caster->GetOwnerGUID().IsPlayer() || m_caster->IsHunterPet())
        if (Creature* creatureTarget = unitTarget->ToCreature())
            if (creatureTarget->isWorldBoss() || creatureTarget->IsDungeonBoss())
                return;

    // Spells with SPELL_EFFECT_KNOCK_BACK (like Thunderstorm) can't knockback target if target has ROOT/STUN
    if (unitTarget->HasUnitState(UNIT_STATE_ROOT | UNIT_STATE_STUNNED))
        return;

    // Instantly interrupt non melee spells being cast
    if (unitTarget->IsNonMeleeSpellCast(true))
        unitTarget->InterruptNonMeleeSpells(true);

    float ratio = 0.1f;
    float speedxy = float(effectInfo->MiscValue) * ratio;
    float speedz = float(damage) * ratio;
    if (speedxy < 0.01f && speedz < 0.01f)
        return;

    float x, y;
    if (effectInfo->Effect == SPELL_EFFECT_KNOCK_BACK_DEST)
    {
        if (m_targets.HasDst())
            destTarget->GetPosition(x, y);
        else
            return;
    }
    else //if (m_spellInfo->Effects[i].Effect == SPELL_EFFECT_KNOCK_BACK)
    {
        m_caster->GetPosition(x, y);
    }

    unitTarget->KnockbackFrom(x, y, speedxy, speedz);
}

void Spell::EffectLeapBack(SpellEffIndex /*effIndex*/)
{
    if (effectHandleMode != SPELL_EFFECT_HANDLE_LAUNCH_TARGET)
        return;

    if (!unitTarget)
        return;

    float speedxy = effectInfo->MiscValue / 10.f;
    float speedz = damage / 10.f;
    // Disengage
    unitTarget->JumpTo(speedxy, speedz, m_spellInfo->IconFileDataId != 132572);

    // changes fall time
    if (m_caster->GetTypeId() == TYPEID_PLAYER)
        m_caster->ToPlayer()->SetFallInformation(0, m_caster->GetPositionZ());
}

void Spell::EffectQuestClear(SpellEffIndex /*effIndex*/)
{
    if (effectHandleMode != SPELL_EFFECT_HANDLE_HIT_TARGET)
        return;

    if (!unitTarget || unitTarget->GetTypeId() != TYPEID_PLAYER)
        return;
    Player* player = unitTarget->ToPlayer();

    uint32 quest_id = effectInfo->MiscValue;

    Quest const* quest = sObjectMgr->GetQuestTemplate(quest_id);

    if (!quest)
        return;

    QuestStatus oldStatus = player->GetQuestStatus(quest_id);

    // Player has never done this quest
    if (oldStatus == QUEST_STATUS_NONE)
        return;

    // remove all quest entries for 'entry' from quest log
    for (uint8 slot = 0; slot < MAX_QUEST_LOG_SIZE; ++slot)
    {
        uint32 logQuest = player->GetQuestSlotQuestId(slot);
        if (logQuest == quest_id)
        {
            player->SetQuestSlot(slot, 0);

            // we ignore unequippable quest items in this case, it's still be equipped
            player->TakeQuestSourceItem(logQuest, false);

            if (quest->HasFlag(QUEST_FLAGS_FLAGS_PVP))
            {
                player->pvpInfo.IsHostile = player->pvpInfo.IsInHostileArea || player->HasPvPForcingQuest();
                player->UpdatePvPState();
            }
        }
    }

    player->RemoveActiveQuest(quest_id, false);
    player->RemoveRewardedQuest(quest_id);

    sScriptMgr->OnQuestStatusChange(player, quest_id);
    sScriptMgr->OnQuestStatusChange(player, quest, oldStatus, QUEST_STATUS_NONE);
}

void Spell::EffectSendTaxi(SpellEffIndex /*effIndex*/)
{
    if (effectHandleMode != SPELL_EFFECT_HANDLE_HIT_TARGET)
        return;

    if (!unitTarget || unitTarget->GetTypeId() != TYPEID_PLAYER)
        return;

    unitTarget->ToPlayer()->ActivateTaxiPathTo(effectInfo->MiscValue, m_spellInfo->Id);
}

void Spell::EffectPullTowards(SpellEffIndex /*effIndex*/)
{
    if (effectHandleMode != SPELL_EFFECT_HANDLE_HIT_TARGET)
        return;

    if (!unitTarget)
        return;

    Position pos;
    if (effectInfo->Effect == SPELL_EFFECT_PULL_TOWARDS_DEST)
    {
        if (m_targets.HasDst())
            pos.Relocate(*destTarget);
        else
            return;
    }
    else //if (m_spellInfo->Effects[i].Effect == SPELL_EFFECT_PULL_TOWARDS)
    {
        pos.Relocate(m_caster);
    }

    float speedXY = float(effectInfo->MiscValue) * 0.1f;
    float speedZ = unitTarget->GetDistance(pos) / speedXY * 0.5f * Movement::gravity;

    unitTarget->GetMotionMaster()->MoveJump(pos, speedXY, speedZ);
}

void Spell::EffectChangeRaidMarker(SpellEffIndex /*effIndex*/)
{
    if (effectHandleMode != SPELL_EFFECT_HANDLE_HIT)
        return;

    Player* player = m_caster->ToPlayer();
    if (!player || !m_targets.HasDst())
        return;

    Group* group = player->GetGroup();
    if (!group || (group->isRaidGroup() && !group->IsLeader(player->GetGUID()) && !group->IsAssistant(player->GetGUID())))
        return;

    float x, y, z;
    destTarget->GetPosition(x, y, z);

    group->AddRaidMarker(damage, player->GetMapId(), x, y, z);
}

void Spell::EffectDispelMechanic(SpellEffIndex /*effIndex*/)
{
    if (effectHandleMode != SPELL_EFFECT_HANDLE_HIT_TARGET)
        return;

    if (!unitTarget)
        return;

    uint32 mechanic = effectInfo->MiscValue;
    DispelList dispel_list;
    Unit::AuraMap const& auras = unitTarget->GetOwnedAuras();
    for (Unit::AuraMap::const_iterator itr = auras.begin(); itr != auras.end(); ++itr)
    {
        Aura* aura = itr->second;
        if (!aura->GetApplicationOfTarget(unitTarget->GetGUID()))
            continue;
        if (roll_chance_i(aura->CalcDispelChance(unitTarget, !unitTarget->IsFriendlyTo(m_caster))))
            if ((aura->GetSpellInfo()->GetAllEffectsMechanicMask() & (1 << mechanic)))
                dispel_list.emplace_back(aura->GetId(), aura->GetCasterGUID());
    }

    for (auto itr = dispel_list.begin(); itr != dispel_list.end(); ++itr)
        unitTarget->RemoveAura(itr->first, itr->second, 0, AURA_REMOVE_BY_ENEMY_SPELL);
}

void Spell::EffectResurrectPet(SpellEffIndex /*effIndex*/)
{
    if (effectHandleMode != SPELL_EFFECT_HANDLE_HIT)
        return;

    if (damage < 0)
        return;

    Player* player = m_caster->ToPlayer();
    if (!player)
        return;

    // Maybe player dismissed dead pet or pet despawned?
    bool hadPet = true;

    if (!player->GetPet())
    {
        // Position passed to SummonPet is irrelevant with current implementation,
        // pet will be relocated without using these coords in Pet::LoadPetFromDB
        player->SummonPet(0, 0.0f, 0.0f, 0.0f, 0.0f, SUMMON_PET, 0);
        hadPet = false;
    }

    // TODO: Better to fail Hunter's "Revive Pet" at cast instead of here when casting ends
    Pet* pet = player->GetPet(); // Attempt to get current pet
    if (!pet || pet->IsAlive())
        return;

    // If player did have a pet before reviving, teleport it
    if (hadPet)
    {
        // Reposition the pet's corpse before reviving so as not to grab aggro
        // We can use a different, more accurate version of GetClosePoint() since we have a pet
        float x, y, z; // Will be used later to reposition the pet if we have one
        player->GetClosePoint(x, y, z, pet->GetCombatReach(), PET_FOLLOW_DIST, pet->GetFollowAngle());
        pet->NearTeleportTo(x, y, z, player->GetOrientation());
        pet->Relocate(x, y, z, player->GetOrientation()); // This is needed so SaveStayPosition() will get the proper coords.
    }

    pet->SetDynamicFlags(UNIT_DYNFLAG_NONE);
    pet->RemoveUnitFlag(UNIT_FLAG_SKINNABLE);
    pet->setDeathState(ALIVE);
    pet->ClearUnitState(UNIT_STATE_ALL_ERASABLE);
    pet->SetHealth(pet->CountPctFromMaxHealth(damage));

    // Reset things for when the AI to takes over
    CharmInfo *ci = pet->GetCharmInfo();
    if (ci)
    {
        // In case the pet was at stay, we don't want it running back
        ci->SaveStayPosition();
        ci->SetIsAtStay(ci->HasCommandState(COMMAND_STAY));

        ci->SetIsFollowing(false);
        ci->SetIsCommandAttack(false);
        ci->SetIsCommandFollow(false);
        ci->SetIsReturning(false);
    }

    pet->SavePetToDB(PET_SAVE_AS_CURRENT);
}

void Spell::EffectDestroyAllTotems(SpellEffIndex /*effIndex*/)
{
    if (effectHandleMode != SPELL_EFFECT_HANDLE_HIT)
        return;

    int32 mana = 0;
    for (uint8 slot = SUMMON_SLOT_TOTEM; slot < MAX_TOTEM_SLOT; ++slot)
    {
        if (!m_caster->m_SummonSlot[slot])
            continue;

        Creature* totem = m_caster->GetMap()->GetCreature(m_caster->m_SummonSlot[slot]);
        if (totem && totem->IsTotem())
        {
            uint32 spell_id = totem->m_unitData->CreatedBySpell;
            SpellInfo const* spellInfo = sSpellMgr->GetSpellInfo(spell_id, GetCastDifficulty());
            if (spellInfo)
            {
                std::vector<SpellPowerCost> costs = spellInfo->CalcPowerCost(m_caster, spellInfo->GetSchoolMask());
                auto m = std::find_if(costs.begin(), costs.end(), [](SpellPowerCost const& cost) { return cost.Power == POWER_MANA; });
                if (m != costs.end())
                    mana += m->Amount;
            }

            totem->ToTotem()->UnSummon();
        }
    }

    ApplyPct(mana, damage);

    if (mana)
    {
        CastSpellExtraArgs args(TRIGGERED_FULL_MASK);
        args.SpellValueOverrides.AddMod(SPELLVALUE_BASE_POINT0, mana);
        m_caster->CastSpell(m_caster, 39104, args);
    }
}

void Spell::EffectDurabilityDamage(SpellEffIndex effIndex)
{
    if (effectHandleMode != SPELL_EFFECT_HANDLE_HIT_TARGET)
        return;

    if (!unitTarget || unitTarget->GetTypeId() != TYPEID_PLAYER)
        return;

    int32 slot = effectInfo->MiscValue;

    // -1 means all player equipped items and -2 all items
    if (slot < 0)
    {
        unitTarget->ToPlayer()->DurabilityPointsLossAll(damage, (slot < -1));
        ExecuteLogEffectDurabilityDamage(effIndex, unitTarget, -1, -1);
        return;
    }

    // invalid slot value
    if (slot >= INVENTORY_SLOT_BAG_END)
        return;

    if (Item* item = unitTarget->ToPlayer()->GetItemByPos(INVENTORY_SLOT_BAG_0, slot))
    {
        unitTarget->ToPlayer()->DurabilityPointsLoss(item, damage);
        ExecuteLogEffectDurabilityDamage(effIndex, unitTarget, item->GetEntry(), slot);
    }
}

void Spell::EffectDurabilityDamagePCT(SpellEffIndex /*effIndex*/)
{
    if (effectHandleMode != SPELL_EFFECT_HANDLE_HIT_TARGET)
        return;

    if (!unitTarget || unitTarget->GetTypeId() != TYPEID_PLAYER)
        return;

    int32 slot = effectInfo->MiscValue;

    // FIXME: some spells effects have value -1/-2
    // Possibly its mean -1 all player equipped items and -2 all items
    if (slot < 0)
    {
        unitTarget->ToPlayer()->DurabilityLossAll(float(damage) / 100.0f, (slot < -1));
        return;
    }

    // invalid slot value
    if (slot >= INVENTORY_SLOT_BAG_END)
        return;

    if (damage <= 0)
        return;

    if (Item* item = unitTarget->ToPlayer()->GetItemByPos(INVENTORY_SLOT_BAG_0, slot))
        unitTarget->ToPlayer()->DurabilityLoss(item, float(damage) / 100.0f);
}

void Spell::EffectModifyThreatPercent(SpellEffIndex /*effIndex*/)
{
    if (effectHandleMode != SPELL_EFFECT_HANDLE_HIT_TARGET)
        return;

    if (!unitTarget)
        return;

    unitTarget->GetThreatManager().ModifyThreatByPercent(m_caster, damage);
}

void Spell::EffectTransmitted(SpellEffIndex effIndex)
{
    if (effectHandleMode != SPELL_EFFECT_HANDLE_HIT)
        return;

    uint32 name_id = effectInfo->MiscValue;

    Unit::AuraEffectList const& overrideSummonedGameObjects = m_caster->GetAuraEffectsByType(SPELL_AURA_OVERRIDE_SUMMONED_OBJECT);
    for (AuraEffect const* aurEff : overrideSummonedGameObjects)
    {
        if (uint32(aurEff->GetMiscValue()) == name_id)
        {
            name_id = uint32(aurEff->GetMiscValueB());
            break;
        }
    }

    GameObjectTemplate const* goinfo = sObjectMgr->GetGameObjectTemplate(name_id);
    if (!goinfo)
    {
        TC_LOG_ERROR("sql.sql", "Gameobject (Entry: %u) does not exist and is not created by spell (ID: %u) cast.", name_id, m_spellInfo->Id);
        return;
    }

    float fx, fy, fz;

    if (m_targets.HasDst())
        destTarget->GetPosition(fx, fy, fz);
    //FIXME: this can be better check for most objects but still hack
    else if (effectInfo->HasRadius() && m_spellInfo->Speed == 0)
    {
        float dis = effectInfo->CalcRadius(m_originalCaster);
        m_caster->GetClosePoint(fx, fy, fz, DEFAULT_PLAYER_BOUNDING_RADIUS, dis);
    }
    else
    {
        //GO is always friendly to it's creator, get range for friends
        float min_dis = m_spellInfo->GetMinRange(true);
        float max_dis = m_spellInfo->GetMaxRange(true);
        float dis = (float)rand_norm() * (max_dis - min_dis) + min_dis;

        m_caster->GetClosePoint(fx, fy, fz, DEFAULT_PLAYER_BOUNDING_RADIUS, dis);
    }

    Map* cMap = m_caster->GetMap();
    // if gameobject is summoning object, it should be spawned right on caster's position
    if (goinfo->type == GAMEOBJECT_TYPE_RITUAL)
        m_caster->GetPosition(fx, fy, fz);

    Position pos = { fx, fy, fz, m_caster->GetOrientation() };
    QuaternionData rot = QuaternionData::fromEulerAnglesZYX(m_caster->GetOrientation(), 0.f, 0.f);

    GameObject* go = GameObject::CreateGameObject(name_id, cMap, pos, rot, 255, GO_STATE_READY);
    if (!go)
        return;

    PhasingHandler::InheritPhaseShift(go, m_caster);

    int32 duration = m_spellInfo->CalcDuration(m_caster);

    switch (goinfo->type)
    {
        case GAMEOBJECT_TYPE_FISHINGNODE:
        {
            go->SetFaction(m_caster->GetFaction());
            ObjectGuid bobberGuid = go->GetGUID();
            // client requires fishing bobber guid in channel object slot 0 to be usable
            m_caster->SetChannelObject(0, bobberGuid);
            m_caster->AddGameObject(go);              // will removed at spell cancel

            // end time of range when possible catch fish (FISHING_BOBBER_READY_TIME..GetDuration(m_spellInfo))
            // start time == fish-FISHING_BOBBER_READY_TIME (0..GetDuration(m_spellInfo)-FISHING_BOBBER_READY_TIME)
            int32 lastSec = 0;
            switch (urand(0, 3))
            {
                case 0: lastSec =  3; break;
                case 1: lastSec =  7; break;
                case 2: lastSec = 13; break;
                case 3: lastSec = 17; break;
            }

            duration = duration - lastSec*IN_MILLISECONDS + FISHING_BOBBER_READY_TIME*IN_MILLISECONDS;
            break;
        }
        case GAMEOBJECT_TYPE_RITUAL:
        {
            if (m_caster->GetTypeId() == TYPEID_PLAYER)
            {
                go->AddUniqueUse(m_caster->ToPlayer());
                m_caster->AddGameObject(go);      // will be removed at spell cancel
            }
            break;
        }
        case GAMEOBJECT_TYPE_DUEL_ARBITER: // 52991
            m_caster->AddGameObject(go);
            break;
        case GAMEOBJECT_TYPE_FISHINGHOLE:
        case GAMEOBJECT_TYPE_CHEST:
        default:
            break;
    }

    go->SetRespawnTime(duration > 0 ? duration/IN_MILLISECONDS : 0);

    go->SetOwnerGUID(m_caster->GetGUID());

    //go->SetLevel(m_caster->getLevel());
    go->SetSpellId(m_spellInfo->Id);

    ExecuteLogEffectSummonObject(effIndex, go);

    TC_LOG_DEBUG("spells", "AddObject at SpellEfects.cpp EffectTransmitted");
    //m_caster->AddGameObject(go);
    //m_ObjToDel.push_back(go);

    cMap->AddToMap(go);

    if (GameObject* linkedTrap = go->GetLinkedTrap())
    {
        PhasingHandler::InheritPhaseShift(linkedTrap, m_caster);

        linkedTrap->SetRespawnTime(duration > 0 ? duration / IN_MILLISECONDS : 0);
        //linkedTrap->SetLevel(m_caster->getLevel());
        linkedTrap->SetSpellId(m_spellInfo->Id);
        linkedTrap->SetOwnerGUID(m_caster->GetGUID());

        ExecuteLogEffectSummonObject(effIndex, linkedTrap);
    }
}

void Spell::EffectProspecting(SpellEffIndex /*effIndex*/)
{
    if (effectHandleMode != SPELL_EFFECT_HANDLE_HIT_TARGET)
        return;

    Player* player = m_caster->ToPlayer();
    if (!player)
        return;

    if (!itemTarget || !(itemTarget->GetTemplate()->GetFlags() & ITEM_FLAG_IS_PROSPECTABLE))
        return;

    if (itemTarget->GetCount() < 5)
        return;

    if (sWorld->getBoolConfig(CONFIG_SKILL_PROSPECTING))
    {
        uint32 SkillValue = player->GetPureSkillValue(SKILL_JEWELCRAFTING);
        uint32 reqSkillValue = itemTarget->GetTemplate()->GetRequiredSkillRank();
        player->UpdateGatherSkill(SKILL_JEWELCRAFTING, SkillValue, reqSkillValue);
    }

    player->SendLoot(itemTarget->GetGUID(), LOOT_PROSPECTING);
}

void Spell::EffectMilling(SpellEffIndex /*effIndex*/)
{
    if (effectHandleMode != SPELL_EFFECT_HANDLE_HIT_TARGET)
        return;

    Player* player = m_caster->ToPlayer();
    if (!player)
        return;

    if (!itemTarget || !(itemTarget->GetTemplate()->GetFlags() & ITEM_FLAG_IS_MILLABLE))
        return;

    if (itemTarget->GetCount() < 5)
        return;

    if (sWorld->getBoolConfig(CONFIG_SKILL_MILLING))
    {
        uint32 SkillValue = player->GetPureSkillValue(SKILL_INSCRIPTION);
        uint32 reqSkillValue = itemTarget->GetTemplate()->GetRequiredSkillRank();
        player->UpdateGatherSkill(SKILL_INSCRIPTION, SkillValue, reqSkillValue);
    }

    player->SendLoot(itemTarget->GetGUID(), LOOT_MILLING);
}

void Spell::EffectSkill(SpellEffIndex /*effIndex*/)
{
    if (effectHandleMode != SPELL_EFFECT_HANDLE_HIT)
        return;

    TC_LOG_DEBUG("spells", "WORLD: SkillEFFECT");
}

/* There is currently no need for this effect. We handle it in Battleground.cpp
   If we would handle the resurrection here, the spiritguide would instantly disappear as the
   player revives, and so we wouldn't see the spirit heal visual effect on the npc.
   This is why we use a half sec delay between the visual effect and the resurrection itself */
void Spell::EffectSpiritHeal(SpellEffIndex /*effIndex*/)
{
    if (effectHandleMode != SPELL_EFFECT_HANDLE_HIT_TARGET)
        return;

    /*
    if (unitTarget->GetTypeId() != TYPEID_PLAYER)
        return;
    if (!unitTarget->IsInWorld())
        return;

    //m_spellInfo->Effects[i].BasePoints; == 99 (percent?)
    //unitTarget->ToPlayer()->setResurrect(m_caster->GetGUID(), unitTarget->GetPositionX(), unitTarget->GetPositionY(), unitTarget->GetPositionZ(), unitTarget->GetMaxHealth(), unitTarget->GetMaxPower(POWER_MANA));
    unitTarget->ToPlayer()->ResurrectPlayer(1.0f);
    unitTarget->ToPlayer()->SpawnCorpseBones();
    */
}

// remove insignia spell effect
void Spell::EffectSkinPlayerCorpse(SpellEffIndex /*effIndex*/)
{
    if (effectHandleMode != SPELL_EFFECT_HANDLE_HIT_TARGET)
        return;

    TC_LOG_DEBUG("spells", "Effect: SkinPlayerCorpse");

    Player* player = m_caster->ToPlayer();
    Player* target = unitTarget->ToPlayer();
    if (!player || !target || target->IsAlive())
        return;

    target->RemovedInsignia(player);
}

void Spell::EffectStealBeneficialBuff(SpellEffIndex /*effIndex*/)
{
    if (effectHandleMode != SPELL_EFFECT_HANDLE_HIT_TARGET)
        return;

    TC_LOG_DEBUG("spells", "Effect: StealBeneficialBuff");

    if (!unitTarget || unitTarget == m_caster)                 // can't steal from self
        return;

    DispelChargesList stealList;

    // Create dispel mask by dispel type
    uint32 dispelMask = SpellInfo::GetDispelMask(DispelType(effectInfo->MiscValue));
    Unit::AuraMap const& auras = unitTarget->GetOwnedAuras();
    for (Unit::AuraMap::const_iterator itr = auras.begin(); itr != auras.end(); ++itr)
    {
        Aura* aura = itr->second;
        AuraApplication const* aurApp = aura->GetApplicationOfTarget(unitTarget->GetGUID());
        if (!aurApp)
            continue;

        if ((aura->GetSpellInfo()->GetDispelMask()) & dispelMask)
        {
            // Need check for passive? this
            if (!aurApp->IsPositive() || aura->IsPassive() || aura->GetSpellInfo()->HasAttribute(SPELL_ATTR4_NOT_STEALABLE))
                continue;

            // 2.4.3 Patch Notes: "Dispel effects will no longer attempt to remove effects that have 100% dispel resistance."
            int32 chance = aura->CalcDispelChance(unitTarget, !unitTarget->IsFriendlyTo(m_caster));
            if (!chance)
                continue;

            // The charges / stack amounts don't count towards the total number of auras that can be dispelled.
            // Ie: A dispel on a target with 5 stacks of Winters Chill and a Polymorph has 1 / (1 + 1) -> 50% chance to dispell
            // Polymorph instead of 1 / (5 + 1) -> 16%.
            bool dispelCharges = aura->GetSpellInfo()->HasAttribute(SPELL_ATTR7_DISPEL_CHARGES);
            uint8 charges = dispelCharges ? aura->GetCharges() : aura->GetStackAmount();
            if (charges > 0)
                stealList.emplace_back(aura, chance, charges);
        }
    }

    if (stealList.empty())
        return;

    size_t remaining = stealList.size();

    // Ok if exist some buffs for dispel try dispel it
    uint32 failCount = 0;
    DispelList successList;
    successList.reserve(damage);

    WorldPackets::Spells::DispelFailed dispelFailed;
    dispelFailed.CasterGUID = m_caster->GetGUID();
    dispelFailed.VictimGUID = unitTarget->GetGUID();
    dispelFailed.SpellID = m_spellInfo->Id;

    // dispel N = damage buffs (or while exist buffs for dispel)
    for (int32 count = 0; count < damage && remaining > 0;)
    {
        // Random select buff for dispel
        DispelChargesList::iterator itr = stealList.begin();
        std::advance(itr, urand(0, remaining - 1));

        if (itr->RollDispel())
        {
            successList.emplace_back(itr->GetAura()->GetId(), itr->GetAura()->GetCasterGUID());
            if (!itr->DecrementCharge())
            {
                --remaining;
                std::swap(*itr, stealList[remaining]);
            }
        }
        else
        {
            ++failCount;
            dispelFailed.FailedSpells.push_back(int32(itr->GetAura()->GetId()));
        }
        ++count;
    }

    if (!dispelFailed.FailedSpells.empty())
        m_caster->SendMessageToSet(dispelFailed.Write(), true);

    if (successList.empty())
        return;

    WorldPackets::CombatLog::SpellDispellLog spellDispellLog;
    spellDispellLog.IsBreak = false; // TODO: use me
    spellDispellLog.IsSteal = true;

    spellDispellLog.TargetGUID = unitTarget->GetGUID();
    spellDispellLog.CasterGUID = m_caster->GetGUID();
    spellDispellLog.DispelledBySpellID = m_spellInfo->Id;

    for (std::pair<uint32, ObjectGuid> const& dispell : successList)
    {
        WorldPackets::CombatLog::SpellDispellData dispellData;
        dispellData.SpellID = dispell.first;
        dispellData.Harmful = false;      // TODO: use me
        dispellData.Rolled = boost::none; // TODO: use me
        dispellData.Needed = boost::none; // TODO: use me

        unitTarget->RemoveAurasDueToSpellBySteal(dispell.first, dispell.second, m_caster);

        spellDispellLog.DispellData.emplace_back(dispellData);
    }

    m_caster->SendMessageToSet(spellDispellLog.Write(), true);
}

void Spell::EffectKillCreditPersonal(SpellEffIndex /*effIndex*/)
{
    if (effectHandleMode != SPELL_EFFECT_HANDLE_HIT_TARGET)
        return;

    if (!unitTarget || unitTarget->GetTypeId() != TYPEID_PLAYER)
        return;

    unitTarget->ToPlayer()->KilledMonsterCredit(effectInfo->MiscValue);
}

void Spell::EffectKillCredit(SpellEffIndex /*effIndex*/)
{
    if (effectHandleMode != SPELL_EFFECT_HANDLE_HIT_TARGET)
        return;

    if (!unitTarget || unitTarget->GetTypeId() != TYPEID_PLAYER)
        return;

    if (int32 creatureEntry = effectInfo->MiscValue)
        unitTarget->ToPlayer()->RewardPlayerAndGroupAtEvent(creatureEntry, unitTarget);
}

void Spell::EffectQuestFail(SpellEffIndex /*effIndex*/)
{
    if (effectHandleMode != SPELL_EFFECT_HANDLE_HIT_TARGET)
        return;

    if (!unitTarget || unitTarget->GetTypeId() != TYPEID_PLAYER)
        return;

    unitTarget->ToPlayer()->FailQuest(effectInfo->MiscValue);
}

void Spell::EffectQuestStart(SpellEffIndex /*effIndex*/)
{
    if (effectHandleMode != SPELL_EFFECT_HANDLE_HIT_TARGET)
        return;

    if (!unitTarget)
        return;

    Player* player = unitTarget->ToPlayer();
    if (!player)
        return;

    if (Quest const* quest = sObjectMgr->GetQuestTemplate(effectInfo->MiscValue))
    {
        if (!player->CanTakeQuest(quest, false))
            return;

        if (quest->IsAutoAccept() && player->CanAddQuest(quest, false))
        {
            player->AddQuestAndCheckCompletion(quest, player);
            player->PlayerTalkClass->SendQuestGiverQuestDetails(quest, player->GetGUID(), true, true);
        }
        else
            player->PlayerTalkClass->SendQuestGiverQuestDetails(quest, player->GetGUID(), true, false);
    }
}

void Spell::EffectCreateTamedPet(SpellEffIndex /*effIndex*/)
{
    if (effectHandleMode != SPELL_EFFECT_HANDLE_HIT_TARGET)
        return;

    if (!unitTarget || unitTarget->GetTypeId() != TYPEID_PLAYER || !unitTarget->GetPetGUID().IsEmpty() || unitTarget->getClass() != CLASS_HUNTER)
        return;

    uint32 creatureEntry = effectInfo->MiscValue;
    Pet* pet = unitTarget->CreateTamedPetFrom(creatureEntry, m_spellInfo->Id);
    if (!pet)
        return;

    // relocate
    float px, py, pz;
    unitTarget->GetClosePoint(px, py, pz, pet->GetCombatReach(), PET_FOLLOW_DIST, pet->GetFollowAngle());
    pet->Relocate(px, py, pz, unitTarget->GetOrientation());

    // add to world
    pet->GetMap()->AddToMap(pet->ToCreature());

    // unitTarget has pet now
    unitTarget->SetMinion(pet, true);

    if (unitTarget->GetTypeId() == TYPEID_PLAYER)
    {
        pet->SavePetToDB(PET_SAVE_AS_CURRENT);
        unitTarget->ToPlayer()->PetSpellInitialize();
    }
}

void Spell::EffectDiscoverTaxi(SpellEffIndex /*effIndex*/)
{
    if (effectHandleMode != SPELL_EFFECT_HANDLE_HIT_TARGET)
        return;

    if (!unitTarget || unitTarget->GetTypeId() != TYPEID_PLAYER)
        return;
    uint32 nodeid = effectInfo->MiscValue;
    if (sTaxiNodesStore.LookupEntry(nodeid))
        unitTarget->ToPlayer()->GetSession()->SendDiscoverNewTaxiNode(nodeid);
}

void Spell::EffectTitanGrip(SpellEffIndex /*effIndex*/)
{
    if (effectHandleMode != SPELL_EFFECT_HANDLE_HIT)
        return;

    if (m_caster->GetTypeId() == TYPEID_PLAYER)
        m_caster->ToPlayer()->SetCanTitanGrip(true, uint32(effectInfo->MiscValue));
}

void Spell::EffectRedirectThreat(SpellEffIndex /*effIndex*/)
{
    if (effectHandleMode != SPELL_EFFECT_HANDLE_HIT_TARGET)
        return;

    if (unitTarget)
        m_caster->SetRedirectThreat(unitTarget->GetGUID(), uint32(damage));
}

void Spell::EffectGameObjectDamage(SpellEffIndex /*effIndex*/)
{
    if (effectHandleMode != SPELL_EFFECT_HANDLE_HIT_TARGET)
        return;

    if (!gameObjTarget)
        return;

    Unit* caster = m_originalCaster;
    if (!caster)
        return;

    FactionTemplateEntry const* casterFaction = caster->GetFactionTemplateEntry();
    FactionTemplateEntry const* targetFaction = sFactionTemplateStore.LookupEntry(gameObjTarget->GetFaction());
    // Do not allow to damage GO's of friendly factions (ie: Wintergrasp Walls/Ulduar Storm Beacons)
    if (!targetFaction || (casterFaction && !casterFaction->IsFriendlyTo(targetFaction)))
        gameObjTarget->ModifyHealth(-damage, caster, GetSpellInfo()->Id);
}

void Spell::EffectGameObjectRepair(SpellEffIndex /*effIndex*/)
{
    if (effectHandleMode != SPELL_EFFECT_HANDLE_HIT_TARGET)
        return;

    if (!gameObjTarget)
        return;

    gameObjTarget->ModifyHealth(damage, m_caster);
}

void Spell::EffectGameObjectSetDestructionState(SpellEffIndex /*effIndex*/)
{
    if (effectHandleMode != SPELL_EFFECT_HANDLE_HIT_TARGET)
        return;

    if (!gameObjTarget || !m_originalCaster)
        return;

    Player* player = m_originalCaster->GetCharmerOrOwnerPlayerOrPlayerItself();
    gameObjTarget->SetDestructibleState(GameObjectDestructibleState(effectInfo->MiscValue), player, true);
}

void Spell::SummonGuardian(uint32 i, uint32 entry, SummonPropertiesEntry const* properties, uint32 numGuardians, ObjectGuid privateObjectOwner)
{
    Unit* caster = m_originalCaster;
    if (!caster)
        return;

    if (caster->IsTotem())
        caster = caster->ToTotem()->GetOwner();

    // in another case summon new
    uint8 level = caster->getLevel();

    // level of pet summoned using engineering item based at engineering skill level
    if (m_CastItem && caster->GetTypeId() == TYPEID_PLAYER)
        if (ItemTemplate const* proto = m_CastItem->GetTemplate())
            if (proto->GetRequiredSkill() == SKILL_ENGINEERING)
                if (uint16 skill202 = caster->ToPlayer()->GetSkillValue(SKILL_ENGINEERING))
                    level = skill202 / 5;

    float radius = 5.0f;
    int32 duration = m_spellInfo->CalcDuration(m_originalCaster);

    //TempSummonType summonType = (duration == 0) ? TEMPSUMMON_DEAD_DESPAWN : TEMPSUMMON_TIMED_DESPAWN;
    Map* map = caster->GetMap();

    for (uint32 count = 0; count < numGuardians; ++count)
    {
        Position pos;
        if (count == 0)
            pos = *destTarget;
        else
            // randomize position for multiple summons
            pos = m_caster->GetRandomPoint(*destTarget, radius);

        TempSummon* summon = map->SummonCreature(entry, pos, properties, duration, caster, m_spellInfo->Id, 0, privateObjectOwner);
        if (!summon)
            return;

        if (summon->HasUnitTypeMask(UNIT_MASK_GUARDIAN))
            ((Guardian*)summon)->InitStatsForLevel(level);

        if (properties && properties->Control == SUMMON_CATEGORY_ALLY)
            summon->SetFaction(caster->GetFaction());

        if (summon->HasUnitTypeMask(UNIT_MASK_MINION) && m_targets.HasDst())
            ((Minion*)summon)->SetFollowAngle(m_caster->GetAngle(summon));

        if (summon->GetEntry() == 27893)
        {
            UF::VisibleItem const& weapon = m_caster->ToPlayer()->m_playerData->VisibleItems[EQUIPMENT_SLOT_MAINHAND];
            if (weapon.ItemID)
            {
                summon->SetDisplayId(11686); // modelid2
                summon->SetVirtualItem(0, weapon.ItemID, weapon.ItemAppearanceModID, weapon.ItemVisual);
            }
            else
                summon->SetDisplayId(1126); // modelid1
        }

        summon->AI()->EnterEvadeMode();

        ExecuteLogEffectSummonObject(i, summon);
    }
}

void Spell::EffectRenamePet(SpellEffIndex /*effIndex*/)
{
    if (effectHandleMode != SPELL_EFFECT_HANDLE_HIT_TARGET)
        return;

    if (!unitTarget || unitTarget->GetTypeId() != TYPEID_UNIT ||
        !unitTarget->IsPet() || ((Pet*)unitTarget)->getPetType() != HUNTER_PET)
        return;

    unitTarget->AddPetFlag(UNIT_PET_FLAG_CAN_BE_RENAMED);
}

void Spell::EffectPlayMusic(SpellEffIndex /*effIndex*/)
{
    if (effectHandleMode != SPELL_EFFECT_HANDLE_HIT_TARGET)
        return;

    if (!unitTarget || unitTarget->GetTypeId() != TYPEID_PLAYER)
        return;

    uint32 soundid = effectInfo->MiscValue;

    if (!sSoundKitStore.LookupEntry(soundid))
    {
        TC_LOG_ERROR("spells", "EffectPlayMusic: Sound (Id: %u) does not exist in spell %u.", soundid, m_spellInfo->Id);
        return;
    }

    unitTarget->ToPlayer()->SendDirectMessage(WorldPackets::Misc::PlayMusic(soundid).Write());
}

void Spell::EffectActivateSpec(SpellEffIndex /*effIndex*/)
{
    if (effectHandleMode != SPELL_EFFECT_HANDLE_HIT_TARGET)
        return;

    if (!unitTarget || unitTarget->GetTypeId() != TYPEID_PLAYER)
        return;

    Player* player = unitTarget->ToPlayer();
    uint32 specID = m_misc.SpecializationId;
    ChrSpecializationEntry const* spec = sChrSpecializationStore.AssertEntry(specID);

    // Safety checks done in Spell::CheckCast
    if (!spec->IsPetSpecialization())
        player->ActivateTalentGroup(spec);
    else
        player->GetPet()->SetSpecialization(specID);
}

void Spell::EffectPlaySound(SpellEffIndex /*effIndex*/)
{
    if (effectHandleMode != SPELL_EFFECT_HANDLE_HIT_TARGET)
        return;

    if (!unitTarget)
        return;

    Player* player = unitTarget->ToPlayer();
    if (!player)
        return;

    switch (m_spellInfo->Id)
    {
        case 91604: // Restricted Flight Area
            player->GetSession()->SendNotification(LANG_ZONE_NOFLYZONE);
            break;
        default:
            break;
    }

    uint32 soundId = effectInfo->MiscValue;

    if (!sSoundKitStore.LookupEntry(soundId))
    {
        TC_LOG_ERROR("spells", "EffectPlaySound: Sound (Id: %u) does not exist in spell %u.", soundId, m_spellInfo->Id);
        return;
    }

    player->PlayDirectSound(soundId, player);
}

void Spell::EffectRemoveAura(SpellEffIndex /*effIndex*/)
{
    if (effectHandleMode != SPELL_EFFECT_HANDLE_HIT_TARGET)
        return;

    if (!unitTarget)
        return;
    // there may be need of specifying casterguid of removed auras
    unitTarget->RemoveAurasDueToSpell(effectInfo->TriggerSpell);
}

void Spell::EffectDamageFromMaxHealthPCT(SpellEffIndex /*effIndex*/)
{
    if (effectHandleMode != SPELL_EFFECT_HANDLE_HIT_TARGET)
        return;

    if (!unitTarget)
        return;

    m_damage += unitTarget->CountPctFromMaxHealth(damage);
}

void Spell::EffectGiveCurrency(SpellEffIndex /*effIndex*/)
{
    if (effectHandleMode != SPELL_EFFECT_HANDLE_HIT_TARGET)
        return;

    if (!unitTarget || unitTarget->GetTypeId() != TYPEID_PLAYER)
        return;

    if (!sCurrencyTypesStore.LookupEntry(effectInfo->MiscValue))
        return;

    unitTarget->ToPlayer()->ModifyCurrency(effectInfo->MiscValue, damage);
}

void Spell::EffectCastButtons(SpellEffIndex /*effIndex*/)
{
    if (effectHandleMode != SPELL_EFFECT_HANDLE_HIT)
        return;

    if (m_caster->GetTypeId() != TYPEID_PLAYER)
        return;

    Player* p_caster = m_caster->ToPlayer();
    uint32 button_id = effectInfo->MiscValue + 132;
    uint32 n_buttons = effectInfo->MiscValueB;

    for (; n_buttons; --n_buttons, ++button_id)
    {
        ActionButton const* ab = p_caster->GetActionButton(button_id);
        if (!ab || ab->GetType() != ACTION_BUTTON_SPELL)
            continue;

        //! Action button data is unverified when it's set so it can be "hacked"
        //! to contain invalid spells, so filter here.
        uint32 spell_id = ab->GetAction();
        if (!spell_id)
            continue;

        SpellInfo const* spellInfo = sSpellMgr->GetSpellInfo(spell_id, GetCastDifficulty());
        if (!spellInfo)
            continue;

        if (!p_caster->HasSpell(spell_id) || p_caster->GetSpellHistory()->HasCooldown(spell_id))
            continue;

        if (!spellInfo->HasAttribute(SPELL_ATTR9_SUMMON_PLAYER_TOTEM))
            continue;

        CastSpellExtraArgs args;
        args.TriggerFlags = TriggerCastFlags(TRIGGERED_IGNORE_GCD | TRIGGERED_IGNORE_CAST_IN_PROGRESS | TRIGGERED_CAST_DIRECTLY | TRIGGERED_DONT_REPORT_CAST_ERROR);
        args.CastDifficulty = GetCastDifficulty();
        m_caster->CastSpell(m_caster, spellInfo->Id, args);
    }
}

void Spell::EffectRechargeItem(SpellEffIndex /*effIndex*/)
{
    if (effectHandleMode != SPELL_EFFECT_HANDLE_HIT_TARGET)
        return;

    if (!unitTarget)
        return;

    Player* player = unitTarget->ToPlayer();
    if (!player)
        return;

    if (Item* item = player->GetItemByEntry(effectInfo->ItemType))
    {
        for (ItemEffectEntry const* itemEffect : item->GetEffects())
            if (itemEffect->LegacySlotIndex <= item->m_itemData->SpellCharges.size())
                item->SetSpellCharges(itemEffect->LegacySlotIndex, itemEffect->Charges);

        item->SetState(ITEM_CHANGED, player);
    }
}

void Spell::EffectBind(SpellEffIndex /*effIndex*/)
{
    if (effectHandleMode != SPELL_EFFECT_HANDLE_HIT_TARGET)
        return;

    if (!unitTarget || unitTarget->GetTypeId() != TYPEID_PLAYER)
        return;

    Player* player = unitTarget->ToPlayer();

    WorldLocation homeLoc;
    uint32 areaId = player->GetAreaId();

    if (effectInfo->MiscValue)
        areaId = effectInfo->MiscValue;

    if (m_targets.HasDst())
        homeLoc.WorldRelocate(*destTarget);
    else
        homeLoc = player->GetWorldLocation();

    player->SetHomebind(homeLoc, areaId);
    player->SendBindPointUpdate();

    TC_LOG_DEBUG("spells", "EffectBind: New homebind X: %f, Y: %f, Z: %f, MapId: %u, AreaId: %u",
        homeLoc.GetPositionX(), homeLoc.GetPositionY(), homeLoc.GetPositionZ(), homeLoc.GetMapId(), areaId);

    // zone update
    WorldPackets::Misc::PlayerBound packet(m_caster->GetGUID(), areaId);
    player->SendDirectMessage(packet.Write());
}

void Spell::EffectTeleportToReturnPoint(SpellEffIndex /*effIndex*/)
{
    if (effectHandleMode != SPELL_EFFECT_HANDLE_HIT_TARGET)
        return;

    if (Player* player = unitTarget->ToPlayer())
        if (WorldLocation const* dest = player->GetStoredAuraTeleportLocation(effectInfo->MiscValue))
            player->TeleportTo(*dest, unitTarget == m_caster ? TELE_TO_SPELL | TELE_TO_NOT_LEAVE_COMBAT : 0);
}

void Spell::EffectSummonRaFFriend(SpellEffIndex /*effIndex*/)
{
    if (effectHandleMode != SPELL_EFFECT_HANDLE_HIT_TARGET)
        return;

    if (m_caster->GetTypeId() != TYPEID_PLAYER || !unitTarget || unitTarget->GetTypeId() != TYPEID_PLAYER)
        return;

    m_caster->CastSpell(unitTarget, effectInfo->TriggerSpell, true);
}

void Spell::EffectUnlockGuildVaultTab(SpellEffIndex /*effIndex*/)
{
    if (effectHandleMode != SPELL_EFFECT_HANDLE_HIT)
        return;

    // Safety checks done in Spell::CheckCast
    Player* caster = m_caster->ToPlayer();
    if (Guild* guild = caster->GetGuild())
        guild->HandleBuyBankTab(caster->GetSession(), damage - 1); // Bank tabs start at zero internally
}

void Spell::EffectSummonPersonalGameObject(SpellEffIndex effIndex)
{
    if (effectHandleMode != SPELL_EFFECT_HANDLE_HIT)
        return;

    uint32 goId = effectInfo->MiscValue;
    if (!goId)
        return;

    float x, y, z;
    if (m_targets.HasDst())
        destTarget->GetPosition(x, y, z);
    else
        m_caster->GetClosePoint(x, y, z, DEFAULT_PLAYER_BOUNDING_RADIUS);

    Map* map = m_caster->GetMap();
    Position pos = Position(x, y, z, m_caster->GetOrientation());
    QuaternionData rot = QuaternionData::fromEulerAnglesZYX(m_caster->GetOrientation(), 0.f, 0.f);
    GameObject* go = GameObject::CreateGameObject(goId, map, pos, rot, 255, GO_STATE_READY);

    if (!go)
    {
        TC_LOG_WARN("spells", "SpellEffect Failed to summon personal gameobject. SpellId %u, effect %u", m_spellInfo->Id, effIndex);
        return;
    }

    PhasingHandler::InheritPhaseShift(go, m_caster);

    int32 duration = m_spellInfo->CalcDuration(m_caster);

    go->SetRespawnTime(duration > 0 ? duration / IN_MILLISECONDS : 0);
    go->SetSpellId(m_spellInfo->Id);
    go->SetPrivateObjectOwner(m_caster->GetGUID());

    ExecuteLogEffectSummonObject(effIndex, go);

    map->AddToMap(go);

    if (GameObject* linkedTrap = go->GetLinkedTrap())
    {
        PhasingHandler::InheritPhaseShift(linkedTrap, m_caster);

        linkedTrap->SetRespawnTime(duration > 0 ? duration / IN_MILLISECONDS : 0);
        linkedTrap->SetSpellId(m_spellInfo->Id);

        ExecuteLogEffectSummonObject(effIndex, linkedTrap);
    }
}

void Spell::EffectResurrectWithAura(SpellEffIndex effIndex)
{
    if (effectHandleMode != SPELL_EFFECT_HANDLE_HIT_TARGET)
        return;

    if (!unitTarget || !unitTarget->IsInWorld())
        return;

    Player* target = unitTarget->ToPlayer();
    if (!target)
        return;

    if (unitTarget->IsAlive())
        return;

    if (target->IsResurrectRequested())       // already have one active request
        return;

    uint32 health = target->CountPctFromMaxHealth(damage);
    uint32 mana   = CalculatePct(target->GetMaxPower(POWER_MANA), damage);
    uint32 resurrectAura = 0;
    if (sSpellMgr->GetSpellInfo(effectInfo->TriggerSpell, DIFFICULTY_NONE))
        resurrectAura = effectInfo->TriggerSpell;

    if (resurrectAura && target->HasAura(resurrectAura))
        return;

    ExecuteLogEffectResurrect(effIndex, target);
    target->SetResurrectRequestData(m_caster, health, mana, resurrectAura);
    SendResurrectRequest(target);
}

void Spell::EffectCreateAreaTrigger(SpellEffIndex /*effIndex*/)
{
    if (effectHandleMode != SPELL_EFFECT_HANDLE_HIT)
        return;

    if (!m_targets.HasDst())
        return;

    int32 duration = GetSpellInfo()->CalcDuration(GetCaster());

    AreaTrigger::CreateAreaTrigger(effectInfo->MiscValue, GetCaster(), nullptr, GetSpellInfo(), destTarget->GetPosition(), duration, m_SpellVisual, m_castId);
}

void Spell::EffectRemoveTalent(SpellEffIndex /*effIndex*/)
{
    if (effectHandleMode != SPELL_EFFECT_HANDLE_HIT_TARGET)
        return;

    TalentEntry const* talent = sTalentStore.LookupEntry(m_misc.TalentId);
    if (!talent)
        return;

    Player* player = unitTarget ? unitTarget->ToPlayer() : nullptr;
    if (!player)
        return;

    player->RemoveTalent(talent);
    player->SendTalentsInfoData();
}

void Spell::EffectDestroyItem(SpellEffIndex /*effIndex*/)
{
    if (effectHandleMode != SPELL_EFFECT_HANDLE_HIT_TARGET)
        return;

    if (!unitTarget || unitTarget->GetTypeId() != TYPEID_PLAYER)
        return;

    Player* player = unitTarget->ToPlayer();
    if (Item* item = player->GetItemByEntry(effectInfo->ItemType))
        player->DestroyItem(item->GetBagSlot(), item->GetSlot(), true);
}

void Spell::EffectLearnGarrisonBuilding(SpellEffIndex /*effIndex*/)
{
    if (effectHandleMode != SPELL_EFFECT_HANDLE_HIT_TARGET)
        return;

    if (!unitTarget || unitTarget->GetTypeId() != TYPEID_PLAYER)
        return;

    if (Garrison* garrison = unitTarget->ToPlayer()->GetGarrison())
        garrison->LearnBlueprint(effectInfo->MiscValue);
}

void Spell::EffectCreateGarrison(SpellEffIndex /*effIndex*/)
{
    if (effectHandleMode != SPELL_EFFECT_HANDLE_HIT_TARGET)
        return;

    if (!unitTarget || unitTarget->GetTypeId() != TYPEID_PLAYER)
        return;

    unitTarget->ToPlayer()->CreateGarrison(effectInfo->MiscValue);
}

void Spell::EffectCreateConversation(SpellEffIndex /*effIndex*/)
{
    if (effectHandleMode != SPELL_EFFECT_HANDLE_HIT)
        return;

    if (!m_targets.HasDst())
        return;

    Conversation::CreateConversation(effectInfo->MiscValue, GetCaster(), destTarget->GetPosition(), { GetCaster()->GetGUID() }, GetSpellInfo());
}

void Spell::EffectAddGarrisonFollower(SpellEffIndex /*effIndex*/)
{
    if (effectHandleMode != SPELL_EFFECT_HANDLE_HIT_TARGET)
        return;

    if (!unitTarget || unitTarget->GetTypeId() != TYPEID_PLAYER)
        return;

    if (Garrison* garrison = unitTarget->ToPlayer()->GetGarrison())
        garrison->AddFollower(effectInfo->MiscValue);
}

void Spell::EffectCreateHeirloomItem(SpellEffIndex effIndex)
{
    if (effectHandleMode != SPELL_EFFECT_HANDLE_HIT_TARGET)
        return;

    Player* player = m_caster->ToPlayer();
    if (!player)
        return;

    CollectionMgr* collectionMgr = player->GetSession()->GetCollectionMgr();
    if (!collectionMgr)
        return;

    std::vector<int32> bonusList;
    bonusList.push_back(collectionMgr->GetHeirloomBonus(m_misc.Raw.Data[0]));

    DoCreateItem(effIndex, m_misc.Raw.Data[0], ItemContext::NONE, bonusList);
    ExecuteLogEffectCreateItem(effIndex, m_misc.Raw.Data[0]);
}

void Spell::EffectActivateGarrisonBuilding(SpellEffIndex /*effIndex*/)
{
    if (effectHandleMode != SPELL_EFFECT_HANDLE_HIT_TARGET)
        return;

    if (!unitTarget || unitTarget->GetTypeId() != TYPEID_PLAYER)
        return;

    if (Garrison* garrison = unitTarget->ToPlayer()->GetGarrison())
        garrison->ActivateBuilding(effectInfo->MiscValue);
}

void Spell::EffectHealBattlePetPct(SpellEffIndex /*effIndex*/)
{
    if (effectHandleMode != SPELL_EFFECT_HANDLE_HIT_TARGET)
        return;

    if (!unitTarget || unitTarget->GetTypeId() != TYPEID_PLAYER)
        return;

    if (BattlePetMgr* battlePetMgr = unitTarget->ToPlayer()->GetSession()->GetBattlePetMgr())
        battlePetMgr->HealBattlePetsPct(damage);
}

void Spell::EffectEnableBattlePets(SpellEffIndex /*effIndex*/)
{
    if (effectHandleMode != SPELL_EFFECT_HANDLE_HIT_TARGET)
        return;

    if (!unitTarget || unitTarget->GetTypeId() != TYPEID_PLAYER)
        return;

    Player* plr = unitTarget->ToPlayer();
    plr->AddPlayerFlag(PLAYER_FLAGS_PET_BATTLES_UNLOCKED);
    plr->GetSession()->GetBattlePetMgr()->UnlockSlot(0);
}

void Spell::EffectLaunchQuestChoice(SpellEffIndex /*effIndex*/)
{
    if (effectHandleMode != SPELL_EFFECT_HANDLE_HIT_TARGET)
        return;

    if (!unitTarget || !unitTarget->IsPlayer())
        return;

    unitTarget->ToPlayer()->SendPlayerChoice(GetCaster()->GetGUID(), effectInfo->MiscValue);
}

void Spell::EffectUncageBattlePet(SpellEffIndex /*effIndex*/)
{
    if (effectHandleMode != SPELL_EFFECT_HANDLE_HIT)
        return;

    if (!m_CastItem || !m_caster || m_caster->GetTypeId() != TYPEID_PLAYER)
        return;

    Player* plr = m_caster->ToPlayer();

    // are we allowed to learn battle pets without it?
    /*if (plr->HasPlayerFlag(PLAYER_FLAGS_PET_BATTLES_UNLOCKED))
        return; // send some error*/

    uint32 speciesId = m_CastItem->GetModifier(ITEM_MODIFIER_BATTLE_PET_SPECIES_ID);
    uint16 breed = m_CastItem->GetModifier(ITEM_MODIFIER_BATTLE_PET_BREED_DATA) & 0xFFFFFF;
    uint8 quality = (m_CastItem->GetModifier(ITEM_MODIFIER_BATTLE_PET_BREED_DATA) >> 24) & 0xFF;
    uint16 level = m_CastItem->GetModifier(ITEM_MODIFIER_BATTLE_PET_LEVEL);
    uint32 creatureId = m_CastItem->GetModifier(ITEM_MODIFIER_BATTLE_PET_DISPLAY_ID);

    BattlePetSpeciesEntry const* speciesEntry = sBattlePetSpeciesStore.LookupEntry(speciesId);
    if (!speciesEntry)
        return;

    BattlePetMgr* battlePetMgr = plr->GetSession()->GetBattlePetMgr();
    if (!battlePetMgr)
        return;

    // TODO: This means if you put your highest lvl pet into cage, you won't be able to uncage it again which is probably wrong.
    // We will need to store maxLearnedLevel somewhere to avoid this behaviour.
    if (battlePetMgr->GetMaxPetLevel() < level)
    {
        battlePetMgr->SendError(BATTLEPETRESULT_TOO_HIGH_LEVEL_TO_UNCAGE, creatureId); // or speciesEntry.CreatureID
        SendCastResult(SPELL_FAILED_CANT_ADD_BATTLE_PET);
        return;
    }

    if (battlePetMgr->GetPetCount(speciesId) >= MAX_BATTLE_PETS_PER_SPECIES)
    {
        battlePetMgr->SendError(BATTLEPETRESULT_CANT_HAVE_MORE_PETS_OF_THAT_TYPE, creatureId); // or speciesEntry.CreatureID
        SendCastResult(SPELL_FAILED_CANT_ADD_BATTLE_PET);
        return;
    }

    battlePetMgr->AddPet(speciesId, creatureId, breed, quality, level);

    if (!plr->HasSpell(speciesEntry->SummonSpellID))
        plr->LearnSpell(speciesEntry->SummonSpellID, false);

    plr->DestroyItem(m_CastItem->GetBagSlot(), m_CastItem->GetSlot(), true);
    m_CastItem = nullptr;
}

void Spell::EffectUpgradeHeirloom(SpellEffIndex /*effIndex*/)
{
    if (effectHandleMode != SPELL_EFFECT_HANDLE_HIT)
        return;

    if (Player* player = m_caster->ToPlayer())
        if (CollectionMgr* collectionMgr = player->GetSession()->GetCollectionMgr())
            collectionMgr->UpgradeHeirloom(m_misc.Raw.Data[0], int32(m_castItemEntry));
}

void Spell::EffectApplyEnchantIllusion(SpellEffIndex /*effIndex*/)
{
    if (effectHandleMode != SPELL_EFFECT_HANDLE_HIT_TARGET)
        return;

    if (!itemTarget)
        return;

    Player* player = m_caster->ToPlayer();
    if (!player || player->GetGUID() != itemTarget->GetOwnerGUID())
        return;

    itemTarget->SetState(ITEM_CHANGED, player);
    itemTarget->SetModifier(ITEM_MODIFIER_ENCHANT_ILLUSION_ALL_SPECS, effectInfo->MiscValue);
    if (itemTarget->IsEquipped())
        player->SetVisibleItemSlot(itemTarget->GetSlot(), itemTarget);

    player->RemoveTradeableItem(itemTarget);
    itemTarget->ClearSoulboundTradeable(player);
}

void Spell::EffectUpdatePlayerPhase(SpellEffIndex /*effIndex*/)
{
    if (effectHandleMode != SPELL_EFFECT_HANDLE_HIT_TARGET)
        return;

    if (!unitTarget || unitTarget->GetTypeId() != TYPEID_PLAYER)
        return;

    PhasingHandler::OnConditionChange(unitTarget);
}

void Spell::EffectUpdateZoneAurasAndPhases(SpellEffIndex /*effIndex*/)
{
    if (effectHandleMode != SPELL_EFFECT_HANDLE_HIT_TARGET)
        return;

    if (!unitTarget || unitTarget->GetTypeId() != TYPEID_PLAYER)
        return;

    unitTarget->ToPlayer()->UpdateAreaDependentAuras(unitTarget->GetAreaId());
}

void Spell::EffectGiveArtifactPower(SpellEffIndex /*effIndex*/)
{
    if (effectHandleMode != SPELL_EFFECT_HANDLE_LAUNCH_TARGET)
        return;

    if (m_caster->GetTypeId() != TYPEID_PLAYER)
        return;

    if (Aura* artifactAura = m_caster->GetAura(ARTIFACTS_ALL_WEAPONS_GENERAL_WEAPON_EQUIPPED_PASSIVE))
        if (Item* artifact = m_caster->ToPlayer()->GetItemByGuid(artifactAura->GetCastItemGUID()))
            artifact->GiveArtifactXp(damage, m_CastItem, uint32(effectInfo->MiscValue));
}

void Spell::EffectGiveArtifactPowerNoBonus(SpellEffIndex /*effIndex*/)
{
    if (effectHandleMode != SPELL_EFFECT_HANDLE_LAUNCH_TARGET)
        return;

    if (!unitTarget || unitTarget->GetTypeId() != TYPEID_PLAYER)
        return;

    if (Aura* artifactAura = unitTarget->GetAura(ARTIFACTS_ALL_WEAPONS_GENERAL_WEAPON_EQUIPPED_PASSIVE))
        if (Item* artifact = unitTarget->ToPlayer()->GetItemByGuid(artifactAura->GetCastItemGUID()))
            artifact->GiveArtifactXp(damage, m_CastItem, 0);
}

void Spell::EffectPlaySceneScriptPackage(SpellEffIndex /*effIndex*/)
{
    if (effectHandleMode != SPELL_EFFECT_HANDLE_HIT)
        return;

    if (m_caster->GetTypeId() != TYPEID_PLAYER)
        return;

    m_caster->ToPlayer()->GetSceneMgr().PlaySceneByPackageId(effectInfo->MiscValue, SCENEFLAG_UNK1, destTarget);
}

void Spell::EffectPlayScene(SpellEffIndex /*effIndex*/)
{
    if (effectHandleMode != SPELL_EFFECT_HANDLE_HIT)
        return;

    if (m_caster->GetTypeId() != TYPEID_PLAYER)
        return;

    m_caster->ToPlayer()->GetSceneMgr().PlayScene(effectInfo->MiscValue, destTarget);
}

void Spell::EffectGiveHonor(SpellEffIndex /*effIndex*/)
{
    if (effectHandleMode != SPELL_EFFECT_HANDLE_HIT_TARGET)
        return;

    if (!unitTarget || unitTarget->GetTypeId() != TYPEID_PLAYER)
        return;

    WorldPackets::Combat::PvPCredit packet;
    packet.Honor = damage;
    packet.OriginalHonor = damage;

    Player* playerTarget = unitTarget->ToPlayer();
    playerTarget->AddHonorXP(damage);
    playerTarget->SendDirectMessage(packet.Write());
}

void Spell::EffectLearnTransmogSet(SpellEffIndex /*effIndex*/)
{
    if (effectHandleMode != SPELL_EFFECT_HANDLE_HIT_TARGET)
        return;

    if (!unitTarget || unitTarget->GetTypeId() != TYPEID_PLAYER)
        return;

    unitTarget->ToPlayer()->GetSession()->GetCollectionMgr()->AddTransmogSet(effectInfo->MiscValue);
}

void Spell::EffectRespecAzeriteEmpoweredItem(SpellEffIndex /*effIndex*/)
{
    if (effectHandleMode != SPELL_EFFECT_HANDLE_HIT_TARGET)
        return;

    if (!itemTarget || !itemTarget->IsAzeriteEmpoweredItem())
        return;

    Player* owner = m_caster->ToPlayer();
    if (!owner)
        return;

    AzeriteEmpoweredItem* azeriteEmpoweredItem = itemTarget->ToAzeriteEmpoweredItem();
    owner->ModifyMoney(-azeriteEmpoweredItem->GetRespecCost());

    // reapply all item mods - item level change affects stats and auras
    if (azeriteEmpoweredItem->IsEquipped())
        owner->_ApplyItemMods(azeriteEmpoweredItem, azeriteEmpoweredItem->GetSlot(), false);

    azeriteEmpoweredItem->ClearSelectedAzeritePowers();

    if (azeriteEmpoweredItem->IsEquipped())
        owner->_ApplyItemMods(azeriteEmpoweredItem, azeriteEmpoweredItem->GetSlot(), true);

    azeriteEmpoweredItem->SetState(ITEM_CHANGED, owner);
    owner->SetNumRespecs(owner->GetNumRespecs() + 1);
}

void Spell::EffectLearnAzeriteEssencePower(SpellEffIndex /*effIndex*/)
{
    if (effectHandleMode != SPELL_EFFECT_HANDLE_HIT_TARGET)
        return;

    Player* playerTarget = unitTarget ? unitTarget->ToPlayer() : nullptr;
    if (!playerTarget)
        return;

    Item* heartOfAzeroth = playerTarget->GetItemByEntry(ITEM_ID_HEART_OF_AZEROTH, ItemSearchLocation::Everywhere);
    if (!heartOfAzeroth)
        return;

    AzeriteItem* azeriteItem = heartOfAzeroth->ToAzeriteItem();
    if (!azeriteItem)
        return;

    // remove old rank and apply new one
    if (azeriteItem->IsEquipped())
    {
        if (UF::SelectedAzeriteEssences const* selectedEssences = azeriteItem->GetSelectedAzeriteEssences())
        {
            for (int32 slot = 0; slot < MAX_AZERITE_ESSENCE_SLOT; ++slot)
            {
                if (selectedEssences->AzeriteEssenceID[slot] == uint32(effectInfo->MiscValue))
                {
                    bool major = AzeriteItemMilestoneType(sDB2Manager.GetAzeriteItemMilestonePower(slot)->Type) == AzeriteItemMilestoneType::MajorEssence;
                    playerTarget->ApplyAzeriteEssence(azeriteItem, effectInfo->MiscValue, MAX_AZERITE_ESSENCE_RANK, major, false);
                    playerTarget->ApplyAzeriteEssence(azeriteItem, effectInfo->MiscValue, effectInfo->MiscValueB, major, false);
                    break;
                }
            }
        }
    }

    azeriteItem->SetEssenceRank(effectInfo->MiscValue, effectInfo->MiscValueB);
    azeriteItem->SetState(ITEM_CHANGED, playerTarget);
}

void Spell::EffectCreatePrivateConversation(SpellEffIndex /*effIndex*/)
{
    if (effectHandleMode != SPELL_EFFECT_HANDLE_HIT)
        return;

    if (!unitTarget || unitTarget->GetTypeId() != TYPEID_PLAYER)
        return;

    Conversation::CreateConversation(effectInfo->MiscValue, GetCaster(), unitTarget->GetPosition(), { unitTarget->GetGUID() }, GetSpellInfo());
}<|MERGE_RESOLUTION|>--- conflicted
+++ resolved
@@ -3807,13 +3807,7 @@
     player->DestroyItemCount(foodItem, count, true);
     /// @todo fix crash when a spell has two effects, both pointed at the same item target
 
-<<<<<<< HEAD
-    m_caster->CastCustomSpell(pet, effectInfo->TriggerSpell, &pct, nullptr, nullptr, true);
-=======
-    CastSpellExtraArgs args(TRIGGERED_FULL_MASK);
-    args.SpellValueOverrides.AddMod(SPELLVALUE_BASE_POINT0, benefit);
-    m_caster->CastSpell(pet, effectInfo->TriggerSpell, args);
->>>>>>> a8fa2a03
+    m_caster->CastSpell(pet, effectInfo->TriggerSpell, CastSpellExtraArgs(TRIGGERED_FULL_MASK));
 }
 
 void Spell::EffectDismissPet(SpellEffIndex effIndex)
