--- conflicted
+++ resolved
@@ -76,7 +76,8 @@
     &Spell::EffectHeal,                                     // 10 SPELL_EFFECT_HEAL
     &Spell::EffectBind,                                     // 11 SPELL_EFFECT_BIND
     // @tswow-begin
-    &Spell::EffectCommandTotemCreature,                     // 12 SPELL_EFFECT_PORTAL (Used for TotemCreature instead)
+    &Spell::EffectUnused,
+    //&Spell::EffectCommandTotemCreature,                     // 12 SPELL_EFFECT_PORTAL (Used for TotemCreature instead)
     // @tswow-end
     &Spell::EffectUnused,                                   // 13 SPELL_EFFECT_RITUAL_BASE              unused
     &Spell::EffectUnused,                                   // 14 SPELL_EFFECT_RITUAL_SPECIALIZE        unused
@@ -1227,13 +1228,12 @@
     m_damage += newDamage;
 }
 
-<<<<<<< HEAD
 // @tswow-begin
 void Spell::EffectCommandTotemCreature(SpellEffIndex effIndex)
 {
     Unit* unitCaster = GetUnitCasterForEffectHandlers();
 
-    uint32 targets = m_spellInfo->Effects[effIndex].MiscValue;
+    uint32 targets = m_spellInfo->GetEffect(effIndex).MiscValue;
     for (int i = 0; i < 7; ++i) {
         if(!(targets&1<<i))
         {
@@ -1254,7 +1254,7 @@
             continue;
         }
 
-        uint32 command = m_spellInfo->Effects[effIndex].MiscValueB;
+        uint32 command = m_spellInfo->GetEffect(effIndex).MiscValueB;
         switch (command) {
         case 0:
             charmed->SetReactState(REACT_PASSIVE);
@@ -1345,10 +1345,7 @@
 }
 // @tswow-end
 
-void Spell::EffectHeal(SpellEffIndex effIndex)
-=======
 void Spell::EffectHeal()
->>>>>>> 83ae8fc5
 {
     if (effectHandleMode != SPELL_EFFECT_HANDLE_LAUNCH_TARGET)
         return;
