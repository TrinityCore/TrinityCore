--- conflicted
+++ resolved
@@ -244,11 +244,7 @@
     &Spell::EffectNULL,                                     //170 SPELL_EFFECT_170
     &Spell::EffectNULL,                                     //171 SPELL_EFFECT_171
     &Spell::EffectResurrectWithAura,                        //172 SPELL_EFFECT_RESURRECT_WITH_AURA
-<<<<<<< HEAD
-    &Spell::EffectUnlockGuildVaultTab,                      //173 SPELL_EFFECT_UNLOCK_GUILD_VAULT_TAB 
-=======
     &Spell::EffectUnlockGuildVaultTab,                      //173 SPELL_EFFECT_UNLOCK_GUILD_VAULT_TAB
->>>>>>> b87f794e
     &Spell::EffectNULL,                                     //174 SPELL_EFFECT_174
     &Spell::EffectUnused,                                   //175 SPELL_EFFECT_175  unused
     &Spell::EffectNULL,                                     //176 SPELL_EFFECT_176
@@ -5852,29 +5848,18 @@
 
     m_caster->CastSpell(unitTarget, m_spellInfo->Effects[effIndex].TriggerSpell, true);
 }
+
 void Spell::EffectUnlockGuildVaultTab(SpellEffIndex effIndex)
 {
     if (effectHandleMode != SPELL_EFFECT_HANDLE_HIT)
         return;
 
-<<<<<<< HEAD
-=======
-void Spell::EffectUnlockGuildVaultTab(SpellEffIndex effIndex)
-{
-    if (effectHandleMode != SPELL_EFFECT_HANDLE_HIT)
-        return;
-
->>>>>>> b87f794e
     // Safety checks done in Spell::CheckCast
     Player* caster = m_caster->ToPlayer();
     if (Guild* guild = caster->GetGuild())
         guild->HandleBuyBankTab(caster->GetSession(), m_spellInfo->Effects[effIndex].BasePoints - 1); // Bank tabs start at zero internally
 }
-<<<<<<< HEAD
- 
-=======
-
->>>>>>> b87f794e
+
 void Spell::EffectResurrectWithAura(SpellEffIndex effIndex)
 {
     if (effectHandleMode != SPELL_EFFECT_HANDLE_HIT_TARGET)
