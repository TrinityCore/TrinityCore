--- conflicted
+++ resolved
@@ -21,15 +21,10 @@
 // For static or at-server-startup loaded spell data
 
 #include "Define.h"
-<<<<<<< HEAD
-#include "Duration.h"
-#include "IteratorPair.h"
-=======
 #include "DBCEnums.h"
 #include "Duration.h"
 #include "IteratorPair.h"
 #include "RaceMask.h"
->>>>>>> 28d470c5
 #include "SharedDefines.h"
 #include "Util.h"
 
@@ -42,12 +37,9 @@
 
 class SpellInfo;
 class Player;
+class Unit;
 class ProcEventInfo;
-<<<<<<< HEAD
-class WorldObject;
-=======
 struct BattlePetSpeciesEntry;
->>>>>>> 28d470c5
 struct SkillLineAbilityEntry;
 struct SpellAuraOptionsEntry;
 struct SpellAuraRestrictionsEntry;
@@ -102,9 +94,6 @@
     // Warlock
     SPELLFAMILYFLAG_WARLOCK_LIFETAP             = 0x00040000,
 
-    // Hunter
-    SPELLFAMILYFLAG1_HUNTER_EXPLOSIVE_SHOT  = 0x80000000,
-
     // Druid
     SPELLFAMILYFLAG2_DRUID_STARFALL             = 0x00000100,
 
@@ -203,14 +192,9 @@
                                                 | PROC_FLAG_DONE_SPELL_NONE_DMG_CLASS_NEG | PROC_FLAG_TAKEN_SPELL_NONE_DMG_CLASS_NEG
                                                 | PROC_FLAG_DONE_SPELL_MAGIC_DMG_CLASS_POS | PROC_FLAG_TAKEN_SPELL_MAGIC_DMG_CLASS_POS
                                                 | PROC_FLAG_DONE_SPELL_MAGIC_DMG_CLASS_NEG | PROC_FLAG_TAKEN_SPELL_MAGIC_DMG_CLASS_NEG
-<<<<<<< HEAD
-                                                | PROC_FLAG_DONE_PERIODIC | PROC_FLAG_TAKEN_PERIODIC
                                                 | PROC_FLAG_DONE_TRAP_ACTIVATION,
-=======
-                                                | PROC_FLAG_DONE_TRAP_ACTIVATION,
 
     PERIODIC_PROC_FLAG_MASK                    = PROC_FLAG_DONE_PERIODIC | PROC_FLAG_TAKEN_PERIODIC,
->>>>>>> 28d470c5
 
     DONE_HIT_PROC_FLAG_MASK                    = PROC_FLAG_DONE_MELEE_AUTO_ATTACK | PROC_FLAG_DONE_RANGED_AUTO_ATTACK
                                                  | PROC_FLAG_DONE_SPELL_MELEE_DMG_CLASS | PROC_FLAG_DONE_SPELL_RANGED_DMG_CLASS
@@ -272,43 +256,11 @@
     PROC_HIT_REFLECT             = 0x0000800,
     PROC_HIT_INTERRUPT           = 0x0001000,
     PROC_HIT_FULL_BLOCK          = 0x0002000,
-<<<<<<< HEAD
-    PROC_HIT_MASK_ALL            = 0x0002FFF
-=======
     PROC_HIT_MASK_ALL            = 0x0003FFF
->>>>>>> 28d470c5
 };
 
 enum ProcAttributes
 {
-<<<<<<< HEAD
-    PROC_ATTR_REQ_EXP_OR_HONOR         = 0x0000001, // requires proc target to give exp or honor for aura proc
-    PROC_ATTR_TRIGGERED_CAN_PROC       = 0x0000002, // aura can proc even with triggered spells
-    PROC_ATTR_REQ_MANA_COST            = 0x0000004, // requires triggering spell to have a mana cost for aura proc
-    PROC_ATTR_REQ_SPELLMOD             = 0x0000008, // requires triggering spell to be affected by proccing aura to drop charges
-    PROC_ATTR_REDUCE_PROC_60           = 0x0000080, // aura should have a reduced chance to proc if level of proc Actor > 60
-    PROC_ATTR_CANT_PROC_FROM_ITEM_CAST = 0x0000100, // do not allow aura proc if proc is caused by a spell casted by item
-};
-
-struct SpellProcEntry
-{
-    uint32 SchoolMask;      // if nonzero - bitmask for matching proc condition based on spell's school
-    uint32 SpellFamilyName; // if nonzero - for matching proc condition based on candidate spell's SpellFamilyName
-    flag96 SpellFamilyMask; // if nonzero - bitmask for matching proc condition based on candidate spell's SpellFamilyFlags
-    uint32 ProcFlags;       // if nonzero - owerwrite procFlags field for given Spell.dbc entry, bitmask for matching proc condition, see enum ProcFlags
-    uint32 SpellTypeMask;   // if nonzero - bitmask for matching proc condition based on candidate spell's damage/heal effects, see enum ProcFlagsSpellType
-    uint32 SpellPhaseMask;  // if nonzero - bitmask for matching phase of a spellcast on which proc occurs, see enum ProcFlagsSpellPhase
-    uint32 HitMask;         // if nonzero - bitmask for matching proc condition based on hit result, see enum ProcFlagsHit
-    uint32 AttributesMask;  // bitmask, see ProcAttributes
-    uint32 DisableEffectsMask;// bitmask
-    float ProcsPerMinute;   // if nonzero - chance to proc is equal to value * aura caster's weapon speed / 60
-    float Chance;           // if nonzero - owerwrite procChance field for given Spell.dbc entry, defines chance of proc to occur, not used if ProcsPerMinute set
-    Milliseconds Cooldown;  // if nonzero - cooldown in secs for aura proc, applied to aura
-    uint32 Charges;         // if nonzero - owerwrite procCharges field for given Spell.dbc entry, defines how many times proc can occur before aura remove, 0 - infinite
-};
-
-typedef std::unordered_map<uint32, SpellProcEntry> SpellProcMap;
-=======
     PROC_ATTR_REQ_EXP_OR_HONOR   = 0x0000001, // requires proc target to give exp or honor for aura proc
     PROC_ATTR_TRIGGERED_CAN_PROC = 0x0000002, // aura can proc even with triggered spells
     PROC_ATTR_REQ_POWER_COST     = 0x0000004, // requires triggering spell to have a power cost for aura proc
@@ -317,22 +269,9 @@
 
     PROC_ATTR_REDUCE_PROC_60     = 0x0000080  // aura should have a reduced chance to proc if level of proc Actor > 60
 };
->>>>>>> 28d470c5
-
-enum EnchantProcAttributes
-{
-<<<<<<< HEAD
-    ENCHANT_PROC_ATTR_WHITE_HIT  = 0x0000001, // enchant shall only proc off white hits (not abilities)
-    ENCHANT_PROC_ATTR_LIMIT_60   = 0x0000002  // enchant effects shall be reduced past lvl 60
-};
-
-struct SpellEnchantProcEntry
-{
-    float       Chance;         // if nonzero - overwrite SpellItemEnchantment value
-    float       ProcsPerMinute; // if nonzero - chance to proc is equal to value * aura caster's weapon speed / 60
-    uint32      HitMask;        // if nonzero - bitmask for matching proc condition based on hit result, see enum ProcFlagsHit
-    uint32      AttributesMask; // bitmask, see EnchantProcAttributes
-=======
+
+struct SpellProcEntry
+{
     uint32 SchoolMask;       // if nonzero - bitmask for matching proc condition based on spell's school
     uint32 SpellFamilyName;  // if nonzero - for matching proc condition based on candidate spell's SpellFamilyName
     flag128 SpellFamilyMask; // if nonzero - bitmask for matching proc condition based on candidate spell's SpellFamilyFlags
@@ -352,7 +291,6 @@
 {
     ENCHANT_PROC_ATTR_WHITE_HIT  = 0x0000001, // enchant shall only proc off white hits (not abilities)
     ENCHANT_PROC_ATTR_LIMIT_60   = 0x0000002  // enchant effects shall be reduced past lvl 60
->>>>>>> 28d470c5
 };
 
 struct SpellEnchantProcEntry
@@ -418,7 +356,7 @@
     float       apPctMod;                                   // Pct of AP that is added as Threat - default: 0.0f
 };
 
-typedef std::unordered_map<uint32, SpellThreatEntry> SpellThreatMap;
+typedef std::map<uint32, SpellThreatEntry> SpellThreatMap;
 
 // coordinates for spells (accessed using SpellMgr functions)
 struct SpellTargetPosition
@@ -542,8 +480,6 @@
 };
 typedef std::map<uint32, PetAura> SpellPetAuraMap;
 
-<<<<<<< HEAD
-=======
 enum SpellAreaFlag
 {
     SPELL_AREA_FLAG_AUTOCAST                                = 0x1, // if has autocast, spell is applied on enter
@@ -551,7 +487,6 @@
     SPELL_AREA_FLAG_IGNORE_AUTOCAST_ON_QUEST_STATUS_CHANGE  = 0x4, // if this flag is set then spell will not be applied automatically on quest status change
 };
 
->>>>>>> 28d470c5
 struct TC_GAME_API SpellArea
 {
     uint32 spellId;
@@ -576,14 +511,9 @@
 typedef std::multimap<std::pair<uint32, uint32>, SpellArea const*> SpellAreaForQuestAreaMap;
 typedef std::pair<SpellAreaMap::const_iterator, SpellAreaMap::const_iterator> SpellAreaMapBounds;
 typedef std::pair<SpellAreaForQuestMap::const_iterator, SpellAreaForQuestMap::const_iterator> SpellAreaForQuestMapBounds;
-<<<<<<< HEAD
-typedef std::pair<SpellAreaForAuraMap::const_iterator, SpellAreaForAuraMap::const_iterator> SpellAreaForAuraMapBounds;
-typedef std::pair<SpellAreaForAreaMap::const_iterator, SpellAreaForAreaMap::const_iterator> SpellAreaForAreaMapBounds;
-=======
 typedef std::pair<SpellAreaForAuraMap::const_iterator, SpellAreaForAuraMap::const_iterator>  SpellAreaForAuraMapBounds;
 typedef std::pair<SpellAreaForAreaMap::const_iterator, SpellAreaForAreaMap::const_iterator>  SpellAreaForAreaMapBounds;
 typedef std::pair<SpellAreaForQuestAreaMap::const_iterator, SpellAreaForQuestAreaMap::const_iterator> SpellAreaForQuestAreaMapBounds;
->>>>>>> 28d470c5
 
 // Spell rank chain  (accessed using SpellMgr functions)
 struct SpellChainNode
@@ -648,15 +578,10 @@
 // < 0 for petspelldata id, > 0 for creature_id
 typedef std::map<int32, PetDefaultSpellsEntry> PetDefaultSpellsMap;
 
+typedef std::vector<uint32> SpellCustomAttribute;
 typedef std::vector<bool> EnchantCustomAttribute;
 
-<<<<<<< HEAD
-typedef std::vector<SpellInfo*> SpellInfoMap;
-
-typedef std::unordered_map<int32, std::vector<int32>> SpellLinkedMap;
-=======
 typedef std::map<int32, std::vector<int32> > SpellLinkedMap;
->>>>>>> 28d470c5
 
 bool IsPrimaryProfessionSkill(uint32 skill);
 
@@ -674,8 +599,6 @@
 
 bool IsPartOfSkillLine(uint32 skillId, uint32 spellId);
 
-<<<<<<< HEAD
-=======
 TC_GAME_API extern PetFamilySpellsStore                         sPetFamilySpellsStore;
 
 struct SpellInfoLoadHelper
@@ -702,7 +625,6 @@
 
 typedef std::map<std::pair<uint32 /*SpellId*/, uint8 /*RaceId*/>, uint32 /*DisplayId*/> SpellTotemModelMap;
 
->>>>>>> 28d470c5
 class TC_GAME_API SpellMgr
 {
     // Constructors
@@ -716,15 +638,6 @@
 
         // Spell correctness for client using
         static bool IsSpellValid(SpellInfo const* spellInfo, Player* player = nullptr, bool msg = true);
-<<<<<<< HEAD
-
-        // Spell difficulty
-        uint32 GetSpellDifficultyId(uint32 spellId) const;
-        void SetSpellDifficultyId(uint32 spellId, uint32 id);
-        uint32 GetSpellIdForDifficulty(uint32 spellId, WorldObject const* caster) const;
-        SpellInfo const* GetSpellForDifficultyFromSpell(SpellInfo const* spell, WorldObject const* caster) const;
-=======
->>>>>>> 28d470c5
 
         // Spell Ranks table
         SpellChainNode const* GetSpellChainNode(uint32 spell_id) const;
@@ -764,16 +677,8 @@
         SpellGroupStackRule GetSpellGroupStackRule(SpellGroup groupid) const;
 
         // Spell proc table
-<<<<<<< HEAD
-        SpellProcEntry const* GetSpellProcEntry(uint32 spellId) const;
-        static bool CanSpellTriggerProcOnEvent(SpellProcEntry const& procEntry, ProcEventInfo& eventInfo);
-
-        // Spell bonus data table
-        SpellBonusEntry const* GetSpellBonusData(uint32 spellId) const;
-=======
         SpellProcEntry const* GetSpellProcEntry(SpellInfo const* spellInfo) const;
         static bool CanSpellTriggerProcOnEvent(SpellProcEntry const& procEntry, ProcEventInfo& eventInfo);
->>>>>>> 28d470c5
 
         // Spell threat table
         SpellThreatEntry const* GetSpellThreatEntry(uint32 spellID) const;
@@ -785,7 +690,7 @@
         SpellEnchantProcEntry const* GetSpellEnchantProcEvent(uint32 enchId) const;
         bool IsArenaAllowedEnchancment(uint32 ench_id) const;
 
-        std::vector<int32> const* GetSpellLinked(int32 spell_id) const;
+        const std::vector<int32> *GetSpellLinked(int32 spell_id) const;
 
         PetLevelupSpellSet const* GetPetLevelupSpellList(uint32 petFamily) const;
         PetDefaultSpellsEntry const* GetPetDefaultSpellsEntry(int32 id) const;
@@ -799,26 +704,16 @@
         SpellAreaForQuestAreaMapBounds GetSpellAreaForQuestAreaMapBounds(uint32 area_id, uint32 quest_id) const;
 
         // SpellInfo object management
-<<<<<<< HEAD
-        SpellInfo const* GetSpellInfo(uint32 spellId) const { return spellId < GetSpellInfoStoreSize() ?  mSpellInfoMap[spellId] : nullptr; }
-        // Use this only with 100% valid spellIds
-        SpellInfo const* AssertSpellInfo(uint32 spellId) const
-=======
         SpellInfo const* GetSpellInfo(uint32 spellId, Difficulty difficulty) const;
 
         // Use this only with 100% valid spellIds
         SpellInfo const* AssertSpellInfo(uint32 spellId, Difficulty difficulty) const
->>>>>>> 28d470c5
         {
             SpellInfo const* spellInfo = GetSpellInfo(spellId, difficulty);
             ASSERT(spellInfo);
             return spellInfo;
         }
 
-<<<<<<< HEAD
-    private:
-        SpellInfo* _GetSpellInfo(uint32 spellId) { return spellId < GetSpellInfoStoreSize() ?  mSpellInfoMap[spellId] : nullptr; }
-=======
         void ForEachSpellInfo(std::function<void(SpellInfo const*)> callback);
         void ForEachSpellInfoDifficulty(uint32 spellId, std::function<void(SpellInfo const*)> callback);
 
@@ -827,7 +722,6 @@
         uint32 GetModelForTotem(uint32 spellId, uint8 race) const;
 
         BattlePetSpeciesEntry const* GetBattlePetSpecies(uint32 spellId) const;
->>>>>>> 28d470c5
 
     // Modifiers
     public:
@@ -842,10 +736,6 @@
         void LoadSpellGroups();
         void LoadSpellGroupStackRules();
         void LoadSpellProcs();
-<<<<<<< HEAD
-        void LoadSpellBonuses();
-=======
->>>>>>> 28d470c5
         void LoadSpellThreats();
         void LoadSkillLineAbilityMap();
         void LoadSpellPetAuras();
@@ -863,10 +753,7 @@
         void LoadSpellInfoSpellSpecificAndAuraState();
         void LoadSpellInfoDiminishing();
         void LoadSpellInfoImmunities();
-<<<<<<< HEAD
-=======
         void LoadSpellTotemModel();
->>>>>>> 28d470c5
 
     private:
         SpellDifficultySearcherMap mSpellDifficultySearcherMap;
@@ -880,11 +767,6 @@
         SpellGroupSpellMap         mSpellGroupSpell;
         SpellGroupStackMap         mSpellGroupStack;
         SameEffectStackMap         mSpellSameEffectStack;
-<<<<<<< HEAD
-        SpellProcMap               mSpellProcMap;
-        SpellBonusMap              mSpellBonusMap;
-=======
->>>>>>> 28d470c5
         SpellThreatMap             mSpellThreatMap;
         SpellPetAuraMap            mSpellPetAuraMap;
         SpellLinkedMap             mSpellLinkedMap;
@@ -899,14 +781,8 @@
         SkillLineAbilityMap        mSkillLineAbilityMap;
         PetLevelupSpellMap         mPetLevelupSpellMap;
         PetDefaultSpellsMap        mPetDefaultSpellsMap;           // only spells not listed in related mPetLevelupSpellMap entry
-<<<<<<< HEAD
-        SpellInfoMap               mSpellInfoMap;
-
-    friend class UnitTestDataLoader;
-=======
         SpellTotemModelMap         mSpellTotemModel;
         std::unordered_map<uint32, BattlePetSpeciesEntry const*> mBattlePets;
->>>>>>> 28d470c5
 };
 
 #define sSpellMgr SpellMgr::instance()
