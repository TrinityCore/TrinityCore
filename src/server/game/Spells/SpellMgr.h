--- conflicted
+++ resolved
@@ -452,15 +452,9 @@
 
 enum SpellAreaFlag
 {
-<<<<<<< HEAD
-    SPELL_AREA_FLAG_AUTOCAST   = 0x1, // if has autocast, spell is applied on enter
-    SPELL_AREA_FLAG_AUTOREMOVE = 0x2, // if has autoremove, spell is removed automatically inside zone/area (allways removed on leaving area or zone)
-    SPELL_AREA_FLAG_AUTOAPPLY  = 0x4  // if has autoapply, spell is applied immediatelly after quest status change
-=======
     SPELL_AREA_FLAG_AUTOCAST                                = 0x1, // if has autocast, spell is applied on enter
     SPELL_AREA_FLAG_AUTOREMOVE                              = 0x2, // if has autoremove, spell is remove automatically inside zone/area (always removed on leaving area or zone)
     SPELL_AREA_FLAG_IGNORE_AUTOCAST_ON_QUEST_STATUS_CHANGE  = 0x4, // if this flag is set then spell will not be applied automatically on quest status change
->>>>>>> 874bb843
 };
 
 struct TC_GAME_API SpellArea
