/*
 * Copyright (C) 2008-2012 TrinityCore <http://www.trinitycore.org/>
 *
 * This program is free software; you can redistribute it and/or modify it
 * under the terms of the GNU General Public License as published by the
 * Free Software Foundation; either version 2 of the License, or (at your
 * option) any later version.
 *
 * This program is distributed in the hope that it will be useful, but WITHOUT
 * ANY WARRANTY; without even the implied warranty of MERCHANTABILITY or
 * FITNESS FOR A PARTICULAR PURPOSE. See the GNU General Public License for
 * more details.
 *
 * You should have received a copy of the GNU General Public License along
 * with this program. If not, see <http://www.gnu.org/licenses/>.
 */

#include "SpellInfo.h"
#include "SpellAuraDefines.h"
#include "SpellMgr.h"
#include "Spell.h"
#include "DBCStores.h"
#include "ConditionMgr.h"
#include "Player.h"
#include "Battleground.h"

uint32 GetTargetFlagMask(SpellTargetObjectTypes objType)
{
    switch (objType)
    {
        case TARGET_OBJECT_TYPE_DEST:
            return TARGET_FLAG_DEST_LOCATION;
        case TARGET_OBJECT_TYPE_UNIT_AND_DEST:
            return TARGET_FLAG_DEST_LOCATION | TARGET_FLAG_UNIT;
        case TARGET_OBJECT_TYPE_CORPSE_ALLY:
            return TARGET_FLAG_CORPSE_ALLY;
        case TARGET_OBJECT_TYPE_CORPSE_ENEMY:
            return TARGET_FLAG_CORPSE_ENEMY;
        case TARGET_OBJECT_TYPE_CORPSE:
            return TARGET_FLAG_CORPSE_ALLY | TARGET_FLAG_CORPSE_ENEMY;
        case TARGET_OBJECT_TYPE_UNIT:
            return TARGET_FLAG_UNIT;
        case TARGET_OBJECT_TYPE_GOBJ:
            return TARGET_FLAG_GAMEOBJECT;
        case TARGET_OBJECT_TYPE_GOBJ_ITEM:
            return TARGET_FLAG_GAMEOBJECT_ITEM;
        case TARGET_OBJECT_TYPE_ITEM:
            return TARGET_FLAG_ITEM;
        case TARGET_OBJECT_TYPE_SRC:
            return TARGET_FLAG_SOURCE_LOCATION;
        default:
            return TARGET_FLAG_NONE;
    }
}

SpellImplicitTargetInfo::SpellImplicitTargetInfo(uint32 target)
{
    _target = Targets(target);
}

bool SpellImplicitTargetInfo::IsArea() const
{
    return GetSelectionCategory() == TARGET_SELECT_CATEGORY_AREA || GetSelectionCategory() == TARGET_SELECT_CATEGORY_CONE;
}

SpellTargetSelectionCategories SpellImplicitTargetInfo::GetSelectionCategory() const
{
    return _data[_target].SelectionCategory;
}

SpellTargetReferenceTypes SpellImplicitTargetInfo::GetReferenceType() const
{
    return _data[_target].ReferenceType;
}

SpellTargetObjectTypes SpellImplicitTargetInfo::GetObjectType() const
{
    return _data[_target].ObjectType;
}

SpellTargetCheckTypes SpellImplicitTargetInfo::GetCheckType() const
{
    return _data[_target].SelectionCheckType;
}

SpellTargetDirectionTypes SpellImplicitTargetInfo::GetDirectionType() const
{
    return _data[_target].DirectionType;
}

float SpellImplicitTargetInfo::CalcDirectionAngle() const
{
    switch (GetDirectionType())
    {
        case TARGET_DIR_FRONT:
            return 0.0f;
        case TARGET_DIR_BACK:
            return static_cast<float>(M_PI);
        case TARGET_DIR_RIGHT:
            return static_cast<float>(-M_PI/2);
        case TARGET_DIR_LEFT:
            return static_cast<float>(M_PI/2);
        case TARGET_DIR_FRONT_RIGHT:
            return static_cast<float>(-M_PI/4);
        case TARGET_DIR_BACK_RIGHT:
            return static_cast<float>(-3*M_PI/4);
        case TARGET_DIR_BACK_LEFT:
            return static_cast<float>(3*M_PI/4);
        case TARGET_DIR_FRONT_LEFT:
            return static_cast<float>(M_PI/4);
        case TARGET_DIR_RANDOM:
            return float(rand_norm())*static_cast<float>(2*M_PI);
        default:
            return 0.0f;
    }
}

Targets SpellImplicitTargetInfo::GetTarget() const
{
    return _target;
}

uint32 SpellImplicitTargetInfo::GetExplicitTargetMask(bool& srcSet, bool& dstSet) const
{
    uint32 targetMask = 0;
    if (GetTarget() == TARGET_DEST_TRAJ)
    {
        if (!srcSet)
            targetMask = TARGET_FLAG_SOURCE_LOCATION;
        if (!dstSet)
            targetMask |= TARGET_FLAG_DEST_LOCATION;
    }
    else
    {
        switch (GetReferenceType())
        {
            case TARGET_REFERENCE_TYPE_SRC:
                if (srcSet)
                    break;
                targetMask = TARGET_FLAG_SOURCE_LOCATION;
                break;
            case TARGET_REFERENCE_TYPE_DEST:
                if (dstSet)
                    break;
                targetMask = TARGET_FLAG_DEST_LOCATION;
                break;
            case TARGET_REFERENCE_TYPE_TARGET:
                switch (GetObjectType())
                {
                    case TARGET_OBJECT_TYPE_GOBJ:
                        targetMask = TARGET_FLAG_GAMEOBJECT;
                        break;
                    case TARGET_OBJECT_TYPE_GOBJ_ITEM:
                        targetMask = TARGET_FLAG_GAMEOBJECT_ITEM;
                        break;
                    case TARGET_OBJECT_TYPE_UNIT_AND_DEST:
                    case TARGET_OBJECT_TYPE_UNIT:
                    case TARGET_OBJECT_TYPE_DEST:
                        switch (GetCheckType())
                        {
                            case TARGET_CHECK_ENEMY:
                                targetMask = TARGET_FLAG_UNIT_ENEMY;
                                break;
                            case TARGET_CHECK_ALLY:
                                targetMask = TARGET_FLAG_UNIT_ALLY;
                                break;
                            case TARGET_CHECK_PARTY:
                                targetMask = TARGET_FLAG_UNIT_PARTY;
                                break;
                            case TARGET_CHECK_RAID:
                                targetMask = TARGET_FLAG_UNIT_RAID;
                                break;
                            case TARGET_CHECK_PASSENGER:
                                targetMask = TARGET_FLAG_UNIT_PASSENGER;
                                break;
                            case TARGET_CHECK_RAID_CLASS:
                                // nobreak;
                            default:
                                targetMask = TARGET_FLAG_UNIT;
                                break;
                        }
                        break;
                    default:
                        break;
                }
                break;
            default:
                break;
        }
    }

    switch (GetObjectType())
    {
        case TARGET_OBJECT_TYPE_SRC:
            srcSet = true;
            break;
        case TARGET_OBJECT_TYPE_DEST:
        case TARGET_OBJECT_TYPE_UNIT_AND_DEST:
            dstSet = true;
            break;
        default:
            break;
    }
    return targetMask;
}

SpellImplicitTargetInfo::StaticData  SpellImplicitTargetInfo::_data[TOTAL_SPELL_TARGETS] =
{
    {TARGET_OBJECT_TYPE_NONE, TARGET_REFERENCE_TYPE_NONE,   TARGET_SELECT_CATEGORY_NYI,     TARGET_CHECK_DEFAULT,  TARGET_DIR_NONE},        //
    {TARGET_OBJECT_TYPE_UNIT, TARGET_REFERENCE_TYPE_CASTER, TARGET_SELECT_CATEGORY_DEFAULT, TARGET_CHECK_DEFAULT,  TARGET_DIR_NONE},        // 1 TARGET_UNIT_CASTER
    {TARGET_OBJECT_TYPE_UNIT, TARGET_REFERENCE_TYPE_CASTER, TARGET_SELECT_CATEGORY_NEARBY,  TARGET_CHECK_ENEMY,    TARGET_DIR_NONE},        // 2 TARGET_UNIT_NEARBY_ENEMY
    {TARGET_OBJECT_TYPE_UNIT, TARGET_REFERENCE_TYPE_CASTER, TARGET_SELECT_CATEGORY_NEARBY,  TARGET_CHECK_PARTY,    TARGET_DIR_NONE},        // 3 TARGET_UNIT_NEARBY_PARTY
    {TARGET_OBJECT_TYPE_UNIT, TARGET_REFERENCE_TYPE_CASTER, TARGET_SELECT_CATEGORY_NEARBY,  TARGET_CHECK_ALLY,     TARGET_DIR_NONE},        // 4 TARGET_UNIT_NEARBY_ALLY
    {TARGET_OBJECT_TYPE_UNIT, TARGET_REFERENCE_TYPE_CASTER, TARGET_SELECT_CATEGORY_DEFAULT, TARGET_CHECK_DEFAULT,  TARGET_DIR_NONE},        // 5 TARGET_UNIT_PET
    {TARGET_OBJECT_TYPE_UNIT, TARGET_REFERENCE_TYPE_TARGET, TARGET_SELECT_CATEGORY_DEFAULT, TARGET_CHECK_ENEMY,    TARGET_DIR_NONE},        // 6 TARGET_UNIT_TARGET_ENEMY
    {TARGET_OBJECT_TYPE_UNIT, TARGET_REFERENCE_TYPE_SRC,    TARGET_SELECT_CATEGORY_AREA,    TARGET_CHECK_ENTRY,    TARGET_DIR_NONE},        // 7 TARGET_UNIT_SRC_AREA_ENTRY
    {TARGET_OBJECT_TYPE_UNIT, TARGET_REFERENCE_TYPE_DEST,   TARGET_SELECT_CATEGORY_AREA,    TARGET_CHECK_ENTRY,    TARGET_DIR_NONE},        // 8 TARGET_UNIT_DEST_AREA_ENTRY
    {TARGET_OBJECT_TYPE_DEST, TARGET_REFERENCE_TYPE_CASTER, TARGET_SELECT_CATEGORY_DEFAULT, TARGET_CHECK_DEFAULT,  TARGET_DIR_NONE},        // 9 TARGET_DEST_HOME
    {TARGET_OBJECT_TYPE_NONE, TARGET_REFERENCE_TYPE_NONE,   TARGET_SELECT_CATEGORY_NYI,     TARGET_CHECK_DEFAULT,  TARGET_DIR_NONE},        // 10
    {TARGET_OBJECT_TYPE_UNIT, TARGET_REFERENCE_TYPE_SRC,    TARGET_SELECT_CATEGORY_NYI,     TARGET_CHECK_DEFAULT,  TARGET_DIR_NONE},        // 11 TARGET_UNIT_SRC_AREA_UNK_11
    {TARGET_OBJECT_TYPE_NONE, TARGET_REFERENCE_TYPE_NONE,   TARGET_SELECT_CATEGORY_NYI,     TARGET_CHECK_DEFAULT,  TARGET_DIR_NONE},        // 12
    {TARGET_OBJECT_TYPE_NONE, TARGET_REFERENCE_TYPE_NONE,   TARGET_SELECT_CATEGORY_NYI,     TARGET_CHECK_DEFAULT,  TARGET_DIR_NONE},        // 13
    {TARGET_OBJECT_TYPE_NONE, TARGET_REFERENCE_TYPE_NONE,   TARGET_SELECT_CATEGORY_NYI,     TARGET_CHECK_DEFAULT,  TARGET_DIR_NONE},        // 14
    {TARGET_OBJECT_TYPE_UNIT, TARGET_REFERENCE_TYPE_SRC,    TARGET_SELECT_CATEGORY_AREA,    TARGET_CHECK_ENEMY,    TARGET_DIR_NONE},        // 15 TARGET_UNIT_SRC_AREA_ENEMY
    {TARGET_OBJECT_TYPE_UNIT, TARGET_REFERENCE_TYPE_DEST,   TARGET_SELECT_CATEGORY_AREA,    TARGET_CHECK_ENEMY,    TARGET_DIR_NONE},        // 16 TARGET_UNIT_DEST_AREA_ENEMY
    {TARGET_OBJECT_TYPE_DEST, TARGET_REFERENCE_TYPE_CASTER, TARGET_SELECT_CATEGORY_DEFAULT, TARGET_CHECK_DEFAULT,  TARGET_DIR_NONE},        // 17 TARGET_DEST_DB
    {TARGET_OBJECT_TYPE_DEST, TARGET_REFERENCE_TYPE_CASTER, TARGET_SELECT_CATEGORY_DEFAULT, TARGET_CHECK_DEFAULT,  TARGET_DIR_NONE},        // 18 TARGET_DEST_CASTER
    {TARGET_OBJECT_TYPE_NONE, TARGET_REFERENCE_TYPE_NONE,   TARGET_SELECT_CATEGORY_NYI,     TARGET_CHECK_DEFAULT,  TARGET_DIR_NONE},        // 19
    {TARGET_OBJECT_TYPE_UNIT, TARGET_REFERENCE_TYPE_CASTER, TARGET_SELECT_CATEGORY_AREA,    TARGET_CHECK_PARTY,    TARGET_DIR_NONE},        // 20 TARGET_UNIT_CASTER_AREA_PARTY
    {TARGET_OBJECT_TYPE_UNIT, TARGET_REFERENCE_TYPE_TARGET, TARGET_SELECT_CATEGORY_DEFAULT, TARGET_CHECK_ALLY,     TARGET_DIR_NONE},        // 21 TARGET_UNIT_TARGET_ALLY
    {TARGET_OBJECT_TYPE_SRC,  TARGET_REFERENCE_TYPE_CASTER, TARGET_SELECT_CATEGORY_DEFAULT, TARGET_CHECK_DEFAULT,  TARGET_DIR_NONE},        // 22 TARGET_SRC_CASTER
    {TARGET_OBJECT_TYPE_GOBJ, TARGET_REFERENCE_TYPE_TARGET, TARGET_SELECT_CATEGORY_DEFAULT, TARGET_CHECK_DEFAULT,  TARGET_DIR_NONE},        // 23 TARGET_GAMEOBJECT_TARGET
    {TARGET_OBJECT_TYPE_UNIT, TARGET_REFERENCE_TYPE_CASTER, TARGET_SELECT_CATEGORY_CONE,    TARGET_CHECK_ENEMY,    TARGET_DIR_FRONT},       // 24 TARGET_UNIT_CONE_ENEMY_24
    {TARGET_OBJECT_TYPE_UNIT, TARGET_REFERENCE_TYPE_TARGET, TARGET_SELECT_CATEGORY_DEFAULT, TARGET_CHECK_DEFAULT,  TARGET_DIR_NONE},        // 25 TARGET_UNIT_TARGET_ANY
    {TARGET_OBJECT_TYPE_GOBJ_ITEM, TARGET_REFERENCE_TYPE_TARGET, TARGET_SELECT_CATEGORY_DEFAULT, TARGET_CHECK_DEFAULT, TARGET_DIR_NONE},        // 26 TARGET_GAMEOBJECT_ITEM_TARGET
    {TARGET_OBJECT_TYPE_UNIT, TARGET_REFERENCE_TYPE_CASTER, TARGET_SELECT_CATEGORY_DEFAULT, TARGET_CHECK_DEFAULT,  TARGET_DIR_NONE},        // 27 TARGET_UNIT_MASTER
    {TARGET_OBJECT_TYPE_DEST, TARGET_REFERENCE_TYPE_DEST,   TARGET_SELECT_CATEGORY_DEFAULT, TARGET_CHECK_ENEMY,    TARGET_DIR_NONE},        // 28 TARGET_DEST_DYNOBJ_ENEMY
    {TARGET_OBJECT_TYPE_DEST, TARGET_REFERENCE_TYPE_DEST,   TARGET_SELECT_CATEGORY_DEFAULT, TARGET_CHECK_ALLY,     TARGET_DIR_NONE},        // 29 TARGET_DEST_DYNOBJ_ALLY
    {TARGET_OBJECT_TYPE_UNIT, TARGET_REFERENCE_TYPE_SRC,    TARGET_SELECT_CATEGORY_AREA,    TARGET_CHECK_ALLY,     TARGET_DIR_NONE},        // 30 TARGET_UNIT_SRC_AREA_ALLY
    {TARGET_OBJECT_TYPE_UNIT, TARGET_REFERENCE_TYPE_DEST,   TARGET_SELECT_CATEGORY_AREA,    TARGET_CHECK_ALLY,     TARGET_DIR_NONE},        // 31 TARGET_UNIT_DEST_AREA_ALLY
    {TARGET_OBJECT_TYPE_DEST, TARGET_REFERENCE_TYPE_CASTER, TARGET_SELECT_CATEGORY_DEFAULT, TARGET_CHECK_DEFAULT,  TARGET_DIR_FRONT_LEFT},  // 32 TARGET_DEST_CASTER_SUMMON
    {TARGET_OBJECT_TYPE_UNIT, TARGET_REFERENCE_TYPE_SRC,    TARGET_SELECT_CATEGORY_AREA,    TARGET_CHECK_PARTY,    TARGET_DIR_NONE},        // 33 TARGET_UNIT_SRC_AREA_PARTY
    {TARGET_OBJECT_TYPE_UNIT, TARGET_REFERENCE_TYPE_DEST,   TARGET_SELECT_CATEGORY_AREA,    TARGET_CHECK_PARTY,    TARGET_DIR_NONE},        // 34 TARGET_UNIT_DEST_AREA_PARTY
    {TARGET_OBJECT_TYPE_UNIT, TARGET_REFERENCE_TYPE_TARGET, TARGET_SELECT_CATEGORY_DEFAULT, TARGET_CHECK_PARTY,    TARGET_DIR_NONE},        // 35 TARGET_UNIT_TARGET_PARTY
    {TARGET_OBJECT_TYPE_DEST, TARGET_REFERENCE_TYPE_CASTER, TARGET_SELECT_CATEGORY_NYI,     TARGET_CHECK_DEFAULT,  TARGET_DIR_NONE},        // 36 TARGET_DEST_CASTER_UNK_36
    {TARGET_OBJECT_TYPE_UNIT, TARGET_REFERENCE_TYPE_LAST,   TARGET_SELECT_CATEGORY_AREA,    TARGET_CHECK_PARTY,    TARGET_DIR_NONE},        // 37 TARGET_UNIT_LASTTARGET_AREA_PARTY
    {TARGET_OBJECT_TYPE_UNIT, TARGET_REFERENCE_TYPE_CASTER, TARGET_SELECT_CATEGORY_NEARBY,  TARGET_CHECK_ENTRY,    TARGET_DIR_NONE},        // 38 TARGET_UNIT_NEARBY_ENTRY
    {TARGET_OBJECT_TYPE_DEST, TARGET_REFERENCE_TYPE_CASTER, TARGET_SELECT_CATEGORY_DEFAULT, TARGET_CHECK_DEFAULT,  TARGET_DIR_NONE},        // 39 TARGET_DEST_CASTER_FISHING
    {TARGET_OBJECT_TYPE_GOBJ, TARGET_REFERENCE_TYPE_CASTER, TARGET_SELECT_CATEGORY_NEARBY,  TARGET_CHECK_ENTRY,    TARGET_DIR_NONE},        // 40 TARGET_GAMEOBJECT_NEARBY_ENTRY
    {TARGET_OBJECT_TYPE_DEST, TARGET_REFERENCE_TYPE_CASTER, TARGET_SELECT_CATEGORY_DEFAULT, TARGET_CHECK_DEFAULT,  TARGET_DIR_FRONT_RIGHT}, // 41 TARGET_DEST_CASTER_FRONT_RIGHT
    {TARGET_OBJECT_TYPE_DEST, TARGET_REFERENCE_TYPE_CASTER, TARGET_SELECT_CATEGORY_DEFAULT, TARGET_CHECK_DEFAULT,  TARGET_DIR_BACK_RIGHT},  // 42 TARGET_DEST_CASTER_BACK_RIGHT
    {TARGET_OBJECT_TYPE_DEST, TARGET_REFERENCE_TYPE_CASTER, TARGET_SELECT_CATEGORY_DEFAULT, TARGET_CHECK_DEFAULT,  TARGET_DIR_BACK_LEFT},   // 43 TARGET_DEST_CASTER_BACK_LEFT
    {TARGET_OBJECT_TYPE_DEST, TARGET_REFERENCE_TYPE_CASTER, TARGET_SELECT_CATEGORY_DEFAULT, TARGET_CHECK_DEFAULT,  TARGET_DIR_FRONT_LEFT},  // 44 TARGET_DEST_CASTER_FRONT_LEFT
    {TARGET_OBJECT_TYPE_UNIT, TARGET_REFERENCE_TYPE_TARGET, TARGET_SELECT_CATEGORY_DEFAULT, TARGET_CHECK_ALLY,     TARGET_DIR_NONE},        // 45 TARGET_UNIT_TARGET_CHAINHEAL_ALLY
    {TARGET_OBJECT_TYPE_DEST, TARGET_REFERENCE_TYPE_CASTER, TARGET_SELECT_CATEGORY_NEARBY,  TARGET_CHECK_ENTRY,    TARGET_DIR_NONE},        // 46 TARGET_DEST_NEARBY_ENTRY
    {TARGET_OBJECT_TYPE_DEST, TARGET_REFERENCE_TYPE_CASTER, TARGET_SELECT_CATEGORY_DEFAULT, TARGET_CHECK_DEFAULT,  TARGET_DIR_FRONT},       // 47 TARGET_DEST_CASTER_FRONT
    {TARGET_OBJECT_TYPE_DEST, TARGET_REFERENCE_TYPE_CASTER, TARGET_SELECT_CATEGORY_DEFAULT, TARGET_CHECK_DEFAULT,  TARGET_DIR_BACK},        // 48 TARGET_DEST_CASTER_BACK
    {TARGET_OBJECT_TYPE_DEST, TARGET_REFERENCE_TYPE_CASTER, TARGET_SELECT_CATEGORY_DEFAULT, TARGET_CHECK_DEFAULT,  TARGET_DIR_RIGHT},       // 49 TARGET_DEST_CASTER_RIGHT
    {TARGET_OBJECT_TYPE_DEST, TARGET_REFERENCE_TYPE_CASTER, TARGET_SELECT_CATEGORY_DEFAULT, TARGET_CHECK_DEFAULT,  TARGET_DIR_LEFT},        // 50 TARGET_DEST_CASTER_LEFT
    {TARGET_OBJECT_TYPE_GOBJ, TARGET_REFERENCE_TYPE_SRC,    TARGET_SELECT_CATEGORY_AREA,    TARGET_CHECK_DEFAULT,  TARGET_DIR_NONE},        // 51 TARGET_GAMEOBJECT_SRC_AREA
    {TARGET_OBJECT_TYPE_GOBJ, TARGET_REFERENCE_TYPE_DEST,   TARGET_SELECT_CATEGORY_AREA,    TARGET_CHECK_DEFAULT,  TARGET_DIR_NONE},        // 52 TARGET_GAMEOBJECT_DEST_AREA
    {TARGET_OBJECT_TYPE_DEST, TARGET_REFERENCE_TYPE_TARGET, TARGET_SELECT_CATEGORY_DEFAULT, TARGET_CHECK_ENEMY,    TARGET_DIR_NONE},        // 53 TARGET_DEST_TARGET_ENEMY
    {TARGET_OBJECT_TYPE_UNIT, TARGET_REFERENCE_TYPE_CASTER, TARGET_SELECT_CATEGORY_CONE,    TARGET_CHECK_ENEMY,    TARGET_DIR_FRONT},       // 54 TARGET_UNIT_CONE_ENEMY_54
    {TARGET_OBJECT_TYPE_DEST, TARGET_REFERENCE_TYPE_CASTER, TARGET_SELECT_CATEGORY_DEFAULT, TARGET_CHECK_DEFAULT,  TARGET_DIR_NONE},        // 55 TARGET_DEST_CASTER_FRONT_LEAP
    {TARGET_OBJECT_TYPE_UNIT, TARGET_REFERENCE_TYPE_CASTER, TARGET_SELECT_CATEGORY_AREA,    TARGET_CHECK_RAID,     TARGET_DIR_NONE},        // 56 TARGET_UNIT_CASTER_AREA_RAID
    {TARGET_OBJECT_TYPE_UNIT, TARGET_REFERENCE_TYPE_TARGET, TARGET_SELECT_CATEGORY_DEFAULT, TARGET_CHECK_RAID,     TARGET_DIR_NONE},        // 57 TARGET_UNIT_TARGET_RAID
    {TARGET_OBJECT_TYPE_UNIT, TARGET_REFERENCE_TYPE_CASTER, TARGET_SELECT_CATEGORY_NEARBY,  TARGET_CHECK_RAID,     TARGET_DIR_NONE},        // 58 TARGET_UNIT_NEARBY_RAID
    {TARGET_OBJECT_TYPE_UNIT, TARGET_REFERENCE_TYPE_CASTER, TARGET_SELECT_CATEGORY_CONE,    TARGET_CHECK_ALLY,     TARGET_DIR_FRONT},       // 59 TARGET_UNIT_CONE_ALLY
    {TARGET_OBJECT_TYPE_UNIT, TARGET_REFERENCE_TYPE_CASTER, TARGET_SELECT_CATEGORY_CONE,    TARGET_CHECK_ENTRY,    TARGET_DIR_FRONT},       // 60 TARGET_UNIT_CONE_ENTRY
    {TARGET_OBJECT_TYPE_UNIT, TARGET_REFERENCE_TYPE_TARGET, TARGET_SELECT_CATEGORY_AREA,    TARGET_CHECK_RAID_CLASS,TARGET_DIR_NONE},       // 61 TARGET_UNIT_TARGET_AREA_RAID_CLASS
    {TARGET_OBJECT_TYPE_NONE, TARGET_REFERENCE_TYPE_NONE,   TARGET_SELECT_CATEGORY_NYI,     TARGET_CHECK_DEFAULT,  TARGET_DIR_NONE},        // 62 TARGET_UNK_62
    {TARGET_OBJECT_TYPE_DEST, TARGET_REFERENCE_TYPE_TARGET, TARGET_SELECT_CATEGORY_DEFAULT, TARGET_CHECK_DEFAULT,  TARGET_DIR_NONE},        // 63 TARGET_DEST_TARGET_ANY
    {TARGET_OBJECT_TYPE_DEST, TARGET_REFERENCE_TYPE_TARGET, TARGET_SELECT_CATEGORY_DEFAULT, TARGET_CHECK_DEFAULT,  TARGET_DIR_FRONT},       // 64 TARGET_DEST_TARGET_FRONT
    {TARGET_OBJECT_TYPE_DEST, TARGET_REFERENCE_TYPE_TARGET, TARGET_SELECT_CATEGORY_DEFAULT, TARGET_CHECK_DEFAULT,  TARGET_DIR_BACK},        // 65 TARGET_DEST_TARGET_BACK
    {TARGET_OBJECT_TYPE_DEST, TARGET_REFERENCE_TYPE_TARGET, TARGET_SELECT_CATEGORY_DEFAULT, TARGET_CHECK_DEFAULT,  TARGET_DIR_RIGHT},       // 66 TARGET_DEST_TARGET_RIGHT
    {TARGET_OBJECT_TYPE_DEST, TARGET_REFERENCE_TYPE_TARGET, TARGET_SELECT_CATEGORY_DEFAULT, TARGET_CHECK_DEFAULT,  TARGET_DIR_LEFT},        // 67 TARGET_DEST_TARGET_LEFT
    {TARGET_OBJECT_TYPE_DEST, TARGET_REFERENCE_TYPE_TARGET, TARGET_SELECT_CATEGORY_DEFAULT, TARGET_CHECK_DEFAULT,  TARGET_DIR_FRONT_RIGHT}, // 68 TARGET_DEST_TARGET_FRONT_RIGHT
    {TARGET_OBJECT_TYPE_DEST, TARGET_REFERENCE_TYPE_TARGET, TARGET_SELECT_CATEGORY_DEFAULT, TARGET_CHECK_DEFAULT,  TARGET_DIR_BACK_RIGHT},  // 69 TARGET_DEST_TARGET_BACK_RIGHT
    {TARGET_OBJECT_TYPE_DEST, TARGET_REFERENCE_TYPE_TARGET, TARGET_SELECT_CATEGORY_DEFAULT, TARGET_CHECK_DEFAULT,  TARGET_DIR_BACK_LEFT},   // 70 TARGET_DEST_TARGET_BACK_LEFT
    {TARGET_OBJECT_TYPE_DEST, TARGET_REFERENCE_TYPE_TARGET, TARGET_SELECT_CATEGORY_DEFAULT, TARGET_CHECK_DEFAULT,  TARGET_DIR_FRONT_LEFT},  // 71 TARGET_DEST_TARGET_FRONT_LEFT
    {TARGET_OBJECT_TYPE_DEST, TARGET_REFERENCE_TYPE_CASTER, TARGET_SELECT_CATEGORY_DEFAULT, TARGET_CHECK_DEFAULT,  TARGET_DIR_RANDOM},      // 72 TARGET_DEST_CASTER_RANDOM
    {TARGET_OBJECT_TYPE_DEST, TARGET_REFERENCE_TYPE_CASTER, TARGET_SELECT_CATEGORY_DEFAULT, TARGET_CHECK_DEFAULT,  TARGET_DIR_RANDOM},      // 73 TARGET_DEST_CASTER_RADIUS
    {TARGET_OBJECT_TYPE_DEST, TARGET_REFERENCE_TYPE_TARGET, TARGET_SELECT_CATEGORY_DEFAULT, TARGET_CHECK_DEFAULT,  TARGET_DIR_RANDOM},      // 74 TARGET_DEST_TARGET_RANDOM
    {TARGET_OBJECT_TYPE_DEST, TARGET_REFERENCE_TYPE_TARGET, TARGET_SELECT_CATEGORY_DEFAULT, TARGET_CHECK_DEFAULT,  TARGET_DIR_RANDOM},      // 75 TARGET_DEST_TARGET_RADIUS
    {TARGET_OBJECT_TYPE_DEST, TARGET_REFERENCE_TYPE_CASTER, TARGET_SELECT_CATEGORY_CHANNEL, TARGET_CHECK_DEFAULT,  TARGET_DIR_NONE},        // 76 TARGET_DEST_CHANNEL_TARGET
    {TARGET_OBJECT_TYPE_UNIT, TARGET_REFERENCE_TYPE_CASTER, TARGET_SELECT_CATEGORY_CHANNEL, TARGET_CHECK_DEFAULT,  TARGET_DIR_NONE},        // 77 TARGET_UNIT_CHANNEL_TARGET
    {TARGET_OBJECT_TYPE_DEST, TARGET_REFERENCE_TYPE_DEST,   TARGET_SELECT_CATEGORY_DEFAULT, TARGET_CHECK_DEFAULT,  TARGET_DIR_FRONT},       // 78 TARGET_DEST_DEST_FRONT
    {TARGET_OBJECT_TYPE_DEST, TARGET_REFERENCE_TYPE_DEST,   TARGET_SELECT_CATEGORY_DEFAULT, TARGET_CHECK_DEFAULT,  TARGET_DIR_BACK},        // 79 TARGET_DEST_DEST_BACK
    {TARGET_OBJECT_TYPE_DEST, TARGET_REFERENCE_TYPE_DEST,   TARGET_SELECT_CATEGORY_DEFAULT, TARGET_CHECK_DEFAULT,  TARGET_DIR_RIGHT},       // 80 TARGET_DEST_DEST_RIGHT
    {TARGET_OBJECT_TYPE_DEST, TARGET_REFERENCE_TYPE_DEST,   TARGET_SELECT_CATEGORY_DEFAULT, TARGET_CHECK_DEFAULT,  TARGET_DIR_LEFT},        // 81 TARGET_DEST_DEST_LEFT
    {TARGET_OBJECT_TYPE_DEST, TARGET_REFERENCE_TYPE_DEST,   TARGET_SELECT_CATEGORY_DEFAULT, TARGET_CHECK_DEFAULT,  TARGET_DIR_FRONT_RIGHT}, // 82 TARGET_DEST_DEST_FRONT_RIGHT
    {TARGET_OBJECT_TYPE_DEST, TARGET_REFERENCE_TYPE_DEST,   TARGET_SELECT_CATEGORY_DEFAULT, TARGET_CHECK_DEFAULT,  TARGET_DIR_BACK_RIGHT},  // 83 TARGET_DEST_DEST_BACK_RIGHT
    {TARGET_OBJECT_TYPE_DEST, TARGET_REFERENCE_TYPE_DEST,   TARGET_SELECT_CATEGORY_DEFAULT, TARGET_CHECK_DEFAULT,  TARGET_DIR_BACK_LEFT},   // 84 TARGET_DEST_DEST_BACK_LEFT
    {TARGET_OBJECT_TYPE_DEST, TARGET_REFERENCE_TYPE_DEST,   TARGET_SELECT_CATEGORY_DEFAULT, TARGET_CHECK_DEFAULT,  TARGET_DIR_FRONT_LEFT},  // 85 TARGET_DEST_DEST_FRONT_LEFT
    {TARGET_OBJECT_TYPE_DEST, TARGET_REFERENCE_TYPE_DEST,   TARGET_SELECT_CATEGORY_DEFAULT, TARGET_CHECK_DEFAULT,  TARGET_DIR_RANDOM},      // 86 TARGET_DEST_DEST_RANDOM
    {TARGET_OBJECT_TYPE_DEST, TARGET_REFERENCE_TYPE_DEST,   TARGET_SELECT_CATEGORY_DEFAULT, TARGET_CHECK_DEFAULT,  TARGET_DIR_NONE},        // 87 TARGET_DEST_DEST
    {TARGET_OBJECT_TYPE_DEST, TARGET_REFERENCE_TYPE_DEST,   TARGET_SELECT_CATEGORY_DEFAULT, TARGET_CHECK_DEFAULT,  TARGET_DIR_NONE},        // 88 TARGET_DEST_DYNOBJ_NONE
    {TARGET_OBJECT_TYPE_DEST, TARGET_REFERENCE_TYPE_DEST,   TARGET_SELECT_CATEGORY_DEFAULT, TARGET_CHECK_DEFAULT,  TARGET_DIR_NONE},        // 89 TARGET_DEST_TRAJ
    {TARGET_OBJECT_TYPE_UNIT, TARGET_REFERENCE_TYPE_TARGET, TARGET_SELECT_CATEGORY_DEFAULT, TARGET_CHECK_DEFAULT,  TARGET_DIR_NONE},        // 90 TARGET_UNIT_TARGET_MINIPET
    {TARGET_OBJECT_TYPE_DEST, TARGET_REFERENCE_TYPE_DEST,   TARGET_SELECT_CATEGORY_DEFAULT, TARGET_CHECK_DEFAULT,  TARGET_DIR_RANDOM},      // 91 TARGET_DEST_DEST_RADIUS
    {TARGET_OBJECT_TYPE_UNIT, TARGET_REFERENCE_TYPE_CASTER, TARGET_SELECT_CATEGORY_DEFAULT, TARGET_CHECK_DEFAULT,  TARGET_DIR_NONE},        // 92 TARGET_UNIT_SUMMONER
    {TARGET_OBJECT_TYPE_CORPSE, TARGET_REFERENCE_TYPE_SRC,   TARGET_SELECT_CATEGORY_NYI,     TARGET_CHECK_ENEMY,    TARGET_DIR_NONE},        // 93 TARGET_CORPSE_SRC_AREA_ENEMY
    {TARGET_OBJECT_TYPE_UNIT, TARGET_REFERENCE_TYPE_CASTER, TARGET_SELECT_CATEGORY_DEFAULT, TARGET_CHECK_DEFAULT,  TARGET_DIR_NONE},        // 94 TARGET_UNIT_VEHICLE
    {TARGET_OBJECT_TYPE_UNIT, TARGET_REFERENCE_TYPE_TARGET, TARGET_SELECT_CATEGORY_DEFAULT, TARGET_CHECK_PASSENGER, TARGET_DIR_NONE},        // 95 TARGET_UNIT_TARGET_PASSENGER
    {TARGET_OBJECT_TYPE_UNIT, TARGET_REFERENCE_TYPE_CASTER, TARGET_SELECT_CATEGORY_DEFAULT, TARGET_CHECK_DEFAULT,  TARGET_DIR_NONE},        // 96 TARGET_UNIT_PASSENGER_0
    {TARGET_OBJECT_TYPE_UNIT, TARGET_REFERENCE_TYPE_CASTER, TARGET_SELECT_CATEGORY_DEFAULT, TARGET_CHECK_DEFAULT,  TARGET_DIR_NONE},        // 97 TARGET_UNIT_PASSENGER_1
    {TARGET_OBJECT_TYPE_UNIT, TARGET_REFERENCE_TYPE_CASTER, TARGET_SELECT_CATEGORY_DEFAULT, TARGET_CHECK_DEFAULT,  TARGET_DIR_NONE},        // 98 TARGET_UNIT_PASSENGER_2
    {TARGET_OBJECT_TYPE_UNIT, TARGET_REFERENCE_TYPE_CASTER, TARGET_SELECT_CATEGORY_DEFAULT, TARGET_CHECK_DEFAULT,  TARGET_DIR_NONE},        // 99 TARGET_UNIT_PASSENGER_3
    {TARGET_OBJECT_TYPE_UNIT, TARGET_REFERENCE_TYPE_CASTER, TARGET_SELECT_CATEGORY_DEFAULT, TARGET_CHECK_DEFAULT,  TARGET_DIR_NONE},        // 100 TARGET_UNIT_PASSENGER_4
    {TARGET_OBJECT_TYPE_UNIT, TARGET_REFERENCE_TYPE_CASTER, TARGET_SELECT_CATEGORY_DEFAULT, TARGET_CHECK_DEFAULT,  TARGET_DIR_NONE},        // 101 TARGET_UNIT_PASSENGER_5
    {TARGET_OBJECT_TYPE_UNIT, TARGET_REFERENCE_TYPE_CASTER, TARGET_SELECT_CATEGORY_DEFAULT, TARGET_CHECK_DEFAULT,  TARGET_DIR_NONE},        // 102 TARGET_UNIT_PASSENGER_6
    {TARGET_OBJECT_TYPE_UNIT, TARGET_REFERENCE_TYPE_CASTER, TARGET_SELECT_CATEGORY_DEFAULT, TARGET_CHECK_DEFAULT,  TARGET_DIR_NONE},        // 103 TARGET_UNIT_PASSENGER_7
    {TARGET_OBJECT_TYPE_UNIT, TARGET_REFERENCE_TYPE_CASTER, TARGET_SELECT_CATEGORY_CONE,    TARGET_CHECK_ENEMY,    TARGET_DIR_FRONT},       // 104 TARGET_UNIT_CONE_ENEMY_104
    {TARGET_OBJECT_TYPE_UNIT, TARGET_REFERENCE_TYPE_NONE,   TARGET_SELECT_CATEGORY_NYI,     TARGET_CHECK_DEFAULT,  TARGET_DIR_NONE},        // 105 TARGET_UNIT_UNK_105
    {TARGET_OBJECT_TYPE_DEST, TARGET_REFERENCE_TYPE_CASTER, TARGET_SELECT_CATEGORY_CHANNEL, TARGET_CHECK_DEFAULT,  TARGET_DIR_NONE},        // 106 TARGET_DEST_CHANNEL_CASTER
    {TARGET_OBJECT_TYPE_NONE, TARGET_REFERENCE_TYPE_DEST,   TARGET_SELECT_CATEGORY_NYI,     TARGET_CHECK_DEFAULT,  TARGET_DIR_NONE},        // 107 TARGET_UNK_DEST_AREA_UNK_107
    {TARGET_OBJECT_TYPE_GOBJ, TARGET_REFERENCE_TYPE_CASTER, TARGET_SELECT_CATEGORY_CONE,    TARGET_CHECK_DEFAULT,  TARGET_DIR_FRONT},       // 108 TARGET_GAMEOBJECT_CONE
    {TARGET_OBJECT_TYPE_NONE, TARGET_REFERENCE_TYPE_NONE,   TARGET_SELECT_CATEGORY_NYI,     TARGET_CHECK_DEFAULT,  TARGET_DIR_NONE},        // 109
    {TARGET_OBJECT_TYPE_DEST, TARGET_REFERENCE_TYPE_NONE,   TARGET_SELECT_CATEGORY_NYI,     TARGET_CHECK_DEFAULT,  TARGET_DIR_NONE},        // 110 TARGET_DEST_UNK_110
};

SpellEffectInfo::SpellEffectInfo(SpellEntry const* /*spellEntry*/, SpellInfo const* spellInfo, uint8 effIndex, SpellEffectEntry const* _effect)
{
    SpellScalingEntry const* scaling = spellInfo->GetSpellScaling();

    _spellInfo = spellInfo;
    _effIndex = _effect ? _effect->EffectIndex : effIndex;
    Effect = _effect ? _effect->Effect : 0;
    ApplyAuraName = _effect ? _effect->EffectApplyAuraName : 0;
    Amplitude = _effect ? _effect->EffectAmplitude : 0;
    DieSides = _effect ? _effect->EffectDieSides : 0;
    RealPointsPerLevel = _effect ? _effect->EffectRealPointsPerLevel : 0.0f;
    BasePoints = _effect ? _effect->EffectBasePoints : 0;
    PointsPerComboPoint = _effect ? _effect->EffectPointsPerComboPoint : 0.0f;
    ValueMultiplier = _effect ? _effect->EffectValueMultiplier : 0.0f;
    DamageMultiplier = _effect ? _effect->EffectDamageMultiplier : 0.0f;
    BonusMultiplier = _effect ? _effect->EffectBonusMultiplier : 0.0f;
    MiscValue = _effect ? _effect->EffectMiscValue : 0;
    MiscValueB = _effect ? _effect->EffectMiscValueB : 0;
    Mechanic = Mechanics(_effect ? _effect->EffectMechanic : 0);
    TargetA = SpellImplicitTargetInfo(_effect ? _effect->EffectImplicitTargetA : 0);
    TargetB = SpellImplicitTargetInfo(_effect ? _effect->EffectImplicitTargetB : 0);
    RadiusEntry = _effect && _effect->EffectRadiusIndex ? sSpellRadiusStore.LookupEntry(_effect->EffectRadiusIndex) : NULL;
    ChainTarget = _effect ? _effect->EffectChainTarget : 0;
    ItemType = _effect ? _effect->EffectItemType : 0;
    TriggerSpell = _effect ? _effect->EffectTriggerSpell : 0;
    SpellClassMask = _effect ? _effect->EffectSpellClassMask : flag96(0);
    ImplicitTargetConditions = NULL;
    ScalingMultiplier = scaling ? scaling->Multiplier[_effIndex] : 0.0f;
    DeltaScalingMultiplier = scaling ? scaling->RandomMultiplier[_effIndex] : 0.0f;
    ComboScalingMultiplier = scaling ? scaling->OtherMultiplier[_effIndex] : 0.0f;
}

bool SpellEffectInfo::IsEffect() const
{
    return Effect != 0;
}

bool SpellEffectInfo::IsEffect(SpellEffects effectName) const
{
    return Effect == uint32(effectName);
}

bool SpellEffectInfo::IsAura() const
{
    return (IsUnitOwnedAuraEffect() || Effect == SPELL_EFFECT_PERSISTENT_AREA_AURA) && ApplyAuraName != 0;
}

bool SpellEffectInfo::IsAura(AuraType aura) const
{
    return IsAura() && AuraType(ApplyAuraName) == uint32(aura);
}

bool SpellEffectInfo::IsTargetingArea() const
{
    return TargetA.IsArea() || TargetB.IsArea();
}

bool SpellEffectInfo::IsAreaAuraEffect() const
{
    if (Effect == SPELL_EFFECT_APPLY_AREA_AURA_PARTY    ||
        Effect == SPELL_EFFECT_APPLY_AREA_AURA_RAID     ||
        Effect == SPELL_EFFECT_APPLY_AREA_AURA_FRIEND   ||
        Effect == SPELL_EFFECT_APPLY_AREA_AURA_ENEMY    ||
        Effect == SPELL_EFFECT_APPLY_AREA_AURA_PET      ||
        Effect == SPELL_EFFECT_APPLY_AREA_AURA_OWNER)
        return true;
    return false;
}

bool SpellEffectInfo::IsFarUnitTargetEffect() const
{
    return (Effect == SPELL_EFFECT_SUMMON_PLAYER)
        || (Effect == SPELL_EFFECT_SUMMON_RAF_FRIEND)
        || (Effect == SPELL_EFFECT_RESURRECT)
        || (Effect == SPELL_EFFECT_RESURRECT_NEW)
        || (Effect == SPELL_EFFECT_SKIN_PLAYER_CORPSE);
}

bool SpellEffectInfo::IsFarDestTargetEffect() const
{
    return Effect == SPELL_EFFECT_TELEPORT_UNITS;
}

bool SpellEffectInfo::IsUnitOwnedAuraEffect() const
{
    return IsAreaAuraEffect() || Effect == SPELL_EFFECT_APPLY_AURA;
}

int32 SpellEffectInfo::CalcValue(Unit const* caster, int32 const* bp, Unit const* target) const
{
    float basePointsPerLevel = RealPointsPerLevel;
    int32 basePoints = bp ? *bp : BasePoints;
    float comboDamage = PointsPerComboPoint;

    // base amount modification based on spell lvl vs caster lvl
    if (ScalingMultiplier != 0.0f)
    {
        if (caster)
        {
            int32 level = caster->getLevel();
            if (target && _spellInfo->IsPositiveEffect(_effIndex) && (Effect == SPELL_EFFECT_APPLY_AURA))
                level = target->getLevel();

            if (GtSpellScalingEntry const* gtScaling = sGtSpellScalingStore.LookupEntry((_spellInfo->ScalingClass != -1 ? _spellInfo->ScalingClass - 1 : MAX_CLASSES - 1) * 100 + level - 1))
            {
                float multiplier = gtScaling->value;
                if (_spellInfo->CastTimeMax > 0 && _spellInfo->CastTimeMaxLevel > level)
                    multiplier *= float(_spellInfo->CastTimeMin + (level - 1) * (_spellInfo->CastTimeMax - _spellInfo->CastTimeMin) / (_spellInfo->CastTimeMaxLevel - 1)) / float(_spellInfo->CastTimeMax);
                if (_spellInfo->CoefLevelBase > level)
                    multiplier *= (1.0f - _spellInfo->CoefBase) * (float)(level - 1) / (float)(_spellInfo->CoefLevelBase - 1) + _spellInfo->CoefBase;

                float preciseBasePoints = ScalingMultiplier * multiplier;
                if (DeltaScalingMultiplier)
                {
                    float delta = DeltaScalingMultiplier * ScalingMultiplier * multiplier * 0.5f;
                    preciseBasePoints += frand(-delta, delta);
                }

                basePoints = int32(preciseBasePoints);

                if (ComboScalingMultiplier)
                    comboDamage = ComboScalingMultiplier * multiplier;
            }
        }
    }
    else
    {
        if (caster)
        {
            int32 level = int32(caster->getLevel());
            if (level > int32(_spellInfo->MaxLevel) && _spellInfo->MaxLevel > 0)
                level = int32(_spellInfo->MaxLevel);
            else if (level < int32(_spellInfo->BaseLevel))
                level = int32(_spellInfo->BaseLevel);
            level -= int32(_spellInfo->SpellLevel);
            basePoints += int32(level * basePointsPerLevel);
        }

        // roll in a range <1;EffectDieSides> as of patch 3.3.3
        int32 randomPoints = int32(DieSides);
        switch (randomPoints)
        {
            case 0: break;
            case 1: basePoints += 1; break;                     // range 1..1
            default:
            {
                // range can have positive (1..rand) and negative (rand..1) values, so order its for irand
                int32 randvalue = (randomPoints >= 1)
                    ? irand(1, randomPoints)
                    : irand(randomPoints, 1);

                basePoints += randvalue;
                break;
            }
        }
    }

    float value = float(basePoints);

    // random damage
    if (caster)
    {
        // bonus amount from combo points
        if (caster->m_movedPlayer && comboDamage)
            if (uint8 comboPoints = caster->m_movedPlayer->GetComboPoints())
                value += comboDamage * comboPoints;

        value = caster->ApplyEffectModifiers(_spellInfo, _effIndex, value);

        // amount multiplication based on caster's level
        if (!_spellInfo->GetSpellScaling() && !basePointsPerLevel && (_spellInfo->Attributes & SPELL_ATTR0_LEVEL_DAMAGE_CALCULATION && _spellInfo->SpellLevel) &&
                Effect != SPELL_EFFECT_WEAPON_PERCENT_DAMAGE &&
                Effect != SPELL_EFFECT_KNOCK_BACK &&
                Effect != SPELL_EFFECT_ADD_EXTRA_ATTACKS &&
                ApplyAuraName != SPELL_AURA_MOD_SPEED_ALWAYS &&
                ApplyAuraName != SPELL_AURA_MOD_SPEED_NOT_STACK &&
                ApplyAuraName != SPELL_AURA_MOD_INCREASE_SPEED &&
                ApplyAuraName != SPELL_AURA_MOD_DECREASE_SPEED)
                //there are many more: slow speed, -healing pct
            value *= 0.25f * exp(caster->getLevel() * (70 - _spellInfo->SpellLevel) / 1000.0f);
            //value = int32(value * (int32)getLevel() / (int32)(_spellInfo->spellLevel ? _spellInfo->spellLevel : 1));
    }

    return int32(value);
}

int32 SpellEffectInfo::CalcBaseValue(int32 value) const
{
    if (DieSides == 0)
        return value;
    else
        return value - 1;
}

float SpellEffectInfo::CalcValueMultiplier(Unit* caster, Spell* spell) const
{
    float multiplier = ValueMultiplier;
    if (Player* modOwner = (caster ? caster->GetSpellModOwner() : NULL))
        modOwner->ApplySpellMod(_spellInfo->Id, SPELLMOD_VALUE_MULTIPLIER, multiplier, spell);
    return multiplier;
}

float SpellEffectInfo::CalcDamageMultiplier(Unit* caster, Spell* spell) const
{
    float multiplier = DamageMultiplier;
    if (Player* modOwner = (caster ? caster->GetSpellModOwner() : NULL))
        modOwner->ApplySpellMod(_spellInfo->Id, SPELLMOD_DAMAGE_MULTIPLIER, multiplier, spell);
    return multiplier;
}

bool SpellEffectInfo::HasRadius() const
{
    return RadiusEntry != NULL;
}

float SpellEffectInfo::CalcRadius(Unit* caster, Spell* spell) const
{
    if (!HasRadius())
        return 0.0f;
<<<<<<< HEAD
    //TODO: FIX radius value
    float radius = RadiusEntry->ID;
    if (Player* modOwner = (caster ? caster->GetSpellModOwner() : NULL))
        modOwner->ApplySpellMod(_spellInfo->Id, SPELLMOD_RADIUS, radius, spell);
=======

    float radius = RadiusEntry->RadiusMin;
    if (caster)
    {
        radius += RadiusEntry->RadiusPerLevel * caster->getLevel();
        radius = std::min(radius, RadiusEntry->RadiusMax);
        if (Player* modOwner = caster->GetSpellModOwner())
            modOwner->ApplySpellMod(_spellInfo->Id, SPELLMOD_RADIUS, radius, spell);
    }
>>>>>>> 3b5fec36

    return radius;
}

uint32 SpellEffectInfo::GetProvidedTargetMask() const
{
    return GetTargetFlagMask(TargetA.GetObjectType()) | GetTargetFlagMask(TargetB.GetObjectType());
}

uint32 SpellEffectInfo::GetMissingTargetMask(bool srcSet /*= false*/, bool dstSet /*= false*/, uint32 mask /*=0*/) const
{
    uint32 effImplicitTargetMask = GetTargetFlagMask(GetUsedTargetObjectType());
    uint32 providedTargetMask = GetTargetFlagMask(TargetA.GetObjectType()) | GetTargetFlagMask(TargetB.GetObjectType()) | mask;

    // remove all flags covered by effect target mask
    if (providedTargetMask & TARGET_FLAG_UNIT_MASK)
        effImplicitTargetMask &= ~(TARGET_FLAG_UNIT_MASK);
    if (providedTargetMask & TARGET_FLAG_CORPSE_MASK)
        effImplicitTargetMask &= ~(TARGET_FLAG_UNIT_MASK | TARGET_FLAG_CORPSE_MASK);
    if (providedTargetMask & TARGET_FLAG_GAMEOBJECT_ITEM)
        effImplicitTargetMask &= ~(TARGET_FLAG_GAMEOBJECT_ITEM | TARGET_FLAG_GAMEOBJECT | TARGET_FLAG_ITEM);
    if (providedTargetMask & TARGET_FLAG_GAMEOBJECT)
        effImplicitTargetMask &= ~(TARGET_FLAG_GAMEOBJECT | TARGET_FLAG_GAMEOBJECT_ITEM);
    if (providedTargetMask & TARGET_FLAG_ITEM)
        effImplicitTargetMask &= ~(TARGET_FLAG_ITEM | TARGET_FLAG_GAMEOBJECT_ITEM);
    if (dstSet || providedTargetMask & TARGET_FLAG_DEST_LOCATION)
        effImplicitTargetMask &= ~(TARGET_FLAG_DEST_LOCATION);
    if (srcSet || providedTargetMask & TARGET_FLAG_SOURCE_LOCATION)
        effImplicitTargetMask &= ~(TARGET_FLAG_SOURCE_LOCATION);

    return effImplicitTargetMask;
}

SpellEffectImplicitTargetTypes SpellEffectInfo::GetImplicitTargetType() const
{
    return _data[Effect].ImplicitTargetType;
}

SpellTargetObjectTypes SpellEffectInfo::GetUsedTargetObjectType() const
{
    return _data[Effect].UsedTargetObjectType;
}

SpellEffectInfo::StaticData  SpellEffectInfo::_data[TOTAL_SPELL_EFFECTS] =
{
    // implicit target type           used target object type
    {EFFECT_IMPLICIT_TARGET_NONE,     TARGET_OBJECT_TYPE_NONE}, // 0
    {EFFECT_IMPLICIT_TARGET_EXPLICIT, TARGET_OBJECT_TYPE_UNIT}, // 1 SPELL_EFFECT_INSTAKILL
    {EFFECT_IMPLICIT_TARGET_EXPLICIT, TARGET_OBJECT_TYPE_UNIT}, // 2 SPELL_EFFECT_SCHOOL_DAMAGE
    {EFFECT_IMPLICIT_TARGET_NONE,     TARGET_OBJECT_TYPE_NONE}, // 3 SPELL_EFFECT_DUMMY
    {EFFECT_IMPLICIT_TARGET_NONE,     TARGET_OBJECT_TYPE_NONE}, // 4 SPELL_EFFECT_PORTAL_TELEPORT
    {EFFECT_IMPLICIT_TARGET_EXPLICIT, TARGET_OBJECT_TYPE_UNIT_AND_DEST}, // 5 SPELL_EFFECT_TELEPORT_UNITS
    {EFFECT_IMPLICIT_TARGET_EXPLICIT, TARGET_OBJECT_TYPE_UNIT}, // 6 SPELL_EFFECT_APPLY_AURA
    {EFFECT_IMPLICIT_TARGET_EXPLICIT, TARGET_OBJECT_TYPE_UNIT}, // 7 SPELL_EFFECT_ENVIRONMENTAL_DAMAGE
    {EFFECT_IMPLICIT_TARGET_EXPLICIT, TARGET_OBJECT_TYPE_UNIT}, // 8 SPELL_EFFECT_POWER_DRAIN
    {EFFECT_IMPLICIT_TARGET_EXPLICIT, TARGET_OBJECT_TYPE_UNIT}, // 9 SPELL_EFFECT_HEALTH_LEECH
    {EFFECT_IMPLICIT_TARGET_EXPLICIT, TARGET_OBJECT_TYPE_UNIT}, // 10 SPELL_EFFECT_HEAL
    {EFFECT_IMPLICIT_TARGET_EXPLICIT, TARGET_OBJECT_TYPE_UNIT}, // 11 SPELL_EFFECT_BIND
    {EFFECT_IMPLICIT_TARGET_NONE,     TARGET_OBJECT_TYPE_NONE}, // 12 SPELL_EFFECT_PORTAL
    {EFFECT_IMPLICIT_TARGET_NONE,     TARGET_OBJECT_TYPE_NONE}, // 13 SPELL_EFFECT_RITUAL_BASE
    {EFFECT_IMPLICIT_TARGET_NONE,     TARGET_OBJECT_TYPE_NONE}, // 14 SPELL_EFFECT_RITUAL_SPECIALIZE
    {EFFECT_IMPLICIT_TARGET_NONE,     TARGET_OBJECT_TYPE_NONE}, // 15 SPELL_EFFECT_RITUAL_ACTIVATE_PORTAL
    {EFFECT_IMPLICIT_TARGET_EXPLICIT, TARGET_OBJECT_TYPE_UNIT}, // 16 SPELL_EFFECT_QUEST_COMPLETE
    {EFFECT_IMPLICIT_TARGET_EXPLICIT, TARGET_OBJECT_TYPE_UNIT}, // 17 SPELL_EFFECT_WEAPON_DAMAGE_NOSCHOOL
    {EFFECT_IMPLICIT_TARGET_EXPLICIT, TARGET_OBJECT_TYPE_CORPSE_ALLY}, // 18 SPELL_EFFECT_RESURRECT
    {EFFECT_IMPLICIT_TARGET_EXPLICIT, TARGET_OBJECT_TYPE_UNIT}, // 19 SPELL_EFFECT_ADD_EXTRA_ATTACKS
    {EFFECT_IMPLICIT_TARGET_NONE,     TARGET_OBJECT_TYPE_UNIT}, // 20 SPELL_EFFECT_DODGE
    {EFFECT_IMPLICIT_TARGET_NONE,     TARGET_OBJECT_TYPE_UNIT}, // 21 SPELL_EFFECT_EVADE
    {EFFECT_IMPLICIT_TARGET_NONE,     TARGET_OBJECT_TYPE_UNIT}, // 22 SPELL_EFFECT_PARRY
    {EFFECT_IMPLICIT_TARGET_NONE,     TARGET_OBJECT_TYPE_UNIT}, // 23 SPELL_EFFECT_BLOCK
    {EFFECT_IMPLICIT_TARGET_EXPLICIT, TARGET_OBJECT_TYPE_UNIT}, // 24 SPELL_EFFECT_CREATE_ITEM
    {EFFECT_IMPLICIT_TARGET_NONE,     TARGET_OBJECT_TYPE_UNIT}, // 25 SPELL_EFFECT_WEAPON
    {EFFECT_IMPLICIT_TARGET_NONE,     TARGET_OBJECT_TYPE_UNIT}, // 26 SPELL_EFFECT_DEFENSE
    {EFFECT_IMPLICIT_TARGET_EXPLICIT, TARGET_OBJECT_TYPE_DEST}, // 27 SPELL_EFFECT_PERSISTENT_AREA_AURA
    {EFFECT_IMPLICIT_TARGET_EXPLICIT, TARGET_OBJECT_TYPE_DEST}, // 28 SPELL_EFFECT_SUMMON
    {EFFECT_IMPLICIT_TARGET_EXPLICIT, TARGET_OBJECT_TYPE_UNIT_AND_DEST}, // 29 SPELL_EFFECT_LEAP
    {EFFECT_IMPLICIT_TARGET_NONE,     TARGET_OBJECT_TYPE_UNIT}, // 30 SPELL_EFFECT_ENERGIZE
    {EFFECT_IMPLICIT_TARGET_EXPLICIT, TARGET_OBJECT_TYPE_UNIT}, // 31 SPELL_EFFECT_WEAPON_PERCENT_DAMAGE
    {EFFECT_IMPLICIT_TARGET_NONE,     TARGET_OBJECT_TYPE_NONE}, // 32 SPELL_EFFECT_TRIGGER_MISSILE
    {EFFECT_IMPLICIT_TARGET_EXPLICIT, TARGET_OBJECT_TYPE_GOBJ_ITEM}, // 33 SPELL_EFFECT_OPEN_LOCK
    {EFFECT_IMPLICIT_TARGET_NONE,     TARGET_OBJECT_TYPE_UNIT}, // 34 SPELL_EFFECT_SUMMON_CHANGE_ITEM
    {EFFECT_IMPLICIT_TARGET_EXPLICIT, TARGET_OBJECT_TYPE_UNIT}, // 35 SPELL_EFFECT_APPLY_AREA_AURA_PARTY
    {EFFECT_IMPLICIT_TARGET_EXPLICIT, TARGET_OBJECT_TYPE_UNIT}, // 36 SPELL_EFFECT_LEARN_SPELL
    {EFFECT_IMPLICIT_TARGET_NONE,     TARGET_OBJECT_TYPE_UNIT}, // 37 SPELL_EFFECT_SPELL_DEFENSE
    {EFFECT_IMPLICIT_TARGET_EXPLICIT, TARGET_OBJECT_TYPE_UNIT}, // 38 SPELL_EFFECT_DISPEL
    {EFFECT_IMPLICIT_TARGET_NONE,     TARGET_OBJECT_TYPE_UNIT}, // 39 SPELL_EFFECT_LANGUAGE
    {EFFECT_IMPLICIT_TARGET_EXPLICIT, TARGET_OBJECT_TYPE_UNIT}, // 40 SPELL_EFFECT_DUAL_WIELD
    {EFFECT_IMPLICIT_TARGET_EXPLICIT, TARGET_OBJECT_TYPE_UNIT}, // 41 SPELL_EFFECT_JUMP
    {EFFECT_IMPLICIT_TARGET_NONE,     TARGET_OBJECT_TYPE_DEST}, // 42 SPELL_EFFECT_JUMP_DEST
    {EFFECT_IMPLICIT_TARGET_EXPLICIT, TARGET_OBJECT_TYPE_UNIT_AND_DEST}, // 43 SPELL_EFFECT_TELEPORT_UNITS_FACE_CASTER
    {EFFECT_IMPLICIT_TARGET_EXPLICIT, TARGET_OBJECT_TYPE_UNIT}, // 44 SPELL_EFFECT_SKILL_STEP
    {EFFECT_IMPLICIT_TARGET_EXPLICIT, TARGET_OBJECT_TYPE_UNIT}, // 45 SPELL_EFFECT_ADD_HONOR
    {EFFECT_IMPLICIT_TARGET_NONE,     TARGET_OBJECT_TYPE_UNIT}, // 46 SPELL_EFFECT_SPAWN
    {EFFECT_IMPLICIT_TARGET_NONE,     TARGET_OBJECT_TYPE_UNIT}, // 47 SPELL_EFFECT_TRADE_SKILL
    {EFFECT_IMPLICIT_TARGET_NONE,     TARGET_OBJECT_TYPE_UNIT}, // 48 SPELL_EFFECT_STEALTH
    {EFFECT_IMPLICIT_TARGET_NONE,     TARGET_OBJECT_TYPE_UNIT}, // 49 SPELL_EFFECT_DETECT
    {EFFECT_IMPLICIT_TARGET_EXPLICIT, TARGET_OBJECT_TYPE_DEST}, // 50 SPELL_EFFECT_TRANS_DOOR
    {EFFECT_IMPLICIT_TARGET_NONE,     TARGET_OBJECT_TYPE_UNIT}, // 51 SPELL_EFFECT_FORCE_CRITICAL_HIT
    {EFFECT_IMPLICIT_TARGET_NONE,     TARGET_OBJECT_TYPE_UNIT}, // 52 SPELL_EFFECT_GUARANTEE_HIT
    {EFFECT_IMPLICIT_TARGET_EXPLICIT, TARGET_OBJECT_TYPE_ITEM}, // 53 SPELL_EFFECT_ENCHANT_ITEM
    {EFFECT_IMPLICIT_TARGET_EXPLICIT, TARGET_OBJECT_TYPE_ITEM}, // 54 SPELL_EFFECT_ENCHANT_ITEM_TEMPORARY
    {EFFECT_IMPLICIT_TARGET_EXPLICIT, TARGET_OBJECT_TYPE_UNIT}, // 55 SPELL_EFFECT_TAMECREATURE
    {EFFECT_IMPLICIT_TARGET_EXPLICIT, TARGET_OBJECT_TYPE_DEST}, // 56 SPELL_EFFECT_SUMMON_PET
    {EFFECT_IMPLICIT_TARGET_EXPLICIT, TARGET_OBJECT_TYPE_UNIT}, // 57 SPELL_EFFECT_LEARN_PET_SPELL
    {EFFECT_IMPLICIT_TARGET_EXPLICIT, TARGET_OBJECT_TYPE_UNIT}, // 58 SPELL_EFFECT_WEAPON_DAMAGE
    {EFFECT_IMPLICIT_TARGET_EXPLICIT, TARGET_OBJECT_TYPE_UNIT}, // 59 SPELL_EFFECT_CREATE_RANDOM_ITEM
    {EFFECT_IMPLICIT_TARGET_NONE,     TARGET_OBJECT_TYPE_UNIT}, // 60 SPELL_EFFECT_PROFICIENCY
    {EFFECT_IMPLICIT_TARGET_NONE,     TARGET_OBJECT_TYPE_NONE}, // 61 SPELL_EFFECT_SEND_EVENT
    {EFFECT_IMPLICIT_TARGET_EXPLICIT, TARGET_OBJECT_TYPE_UNIT}, // 62 SPELL_EFFECT_POWER_BURN
    {EFFECT_IMPLICIT_TARGET_EXPLICIT, TARGET_OBJECT_TYPE_UNIT}, // 63 SPELL_EFFECT_THREAT
    {EFFECT_IMPLICIT_TARGET_NONE,     TARGET_OBJECT_TYPE_NONE}, // 64 SPELL_EFFECT_TRIGGER_SPELL
    {EFFECT_IMPLICIT_TARGET_EXPLICIT, TARGET_OBJECT_TYPE_UNIT}, // 65 SPELL_EFFECT_APPLY_AREA_AURA_RAID
    {EFFECT_IMPLICIT_TARGET_EXPLICIT, TARGET_OBJECT_TYPE_UNIT}, // 66 SPELL_EFFECT_CREATE_MANA_GEM
    {EFFECT_IMPLICIT_TARGET_EXPLICIT, TARGET_OBJECT_TYPE_UNIT}, // 67 SPELL_EFFECT_HEAL_MAX_HEALTH
    {EFFECT_IMPLICIT_TARGET_EXPLICIT, TARGET_OBJECT_TYPE_UNIT}, // 68 SPELL_EFFECT_INTERRUPT_CAST
    {EFFECT_IMPLICIT_TARGET_EXPLICIT, TARGET_OBJECT_TYPE_UNIT_AND_DEST}, // 69 SPELL_EFFECT_DISTRACT
    {EFFECT_IMPLICIT_TARGET_EXPLICIT, TARGET_OBJECT_TYPE_UNIT}, // 70 SPELL_EFFECT_PULL
    {EFFECT_IMPLICIT_TARGET_EXPLICIT, TARGET_OBJECT_TYPE_UNIT}, // 71 SPELL_EFFECT_PICKPOCKET
    {EFFECT_IMPLICIT_TARGET_EXPLICIT, TARGET_OBJECT_TYPE_DEST}, // 72 SPELL_EFFECT_ADD_FARSIGHT
    {EFFECT_IMPLICIT_TARGET_EXPLICIT, TARGET_OBJECT_TYPE_UNIT}, // 73 SPELL_EFFECT_UNTRAIN_TALENTS
    {EFFECT_IMPLICIT_TARGET_NONE,     TARGET_OBJECT_TYPE_UNIT}, // 74 SPELL_EFFECT_APPLY_GLYPH
    {EFFECT_IMPLICIT_TARGET_EXPLICIT, TARGET_OBJECT_TYPE_UNIT}, // 75 SPELL_EFFECT_HEAL_MECHANICAL
    {EFFECT_IMPLICIT_TARGET_EXPLICIT, TARGET_OBJECT_TYPE_DEST}, // 76 SPELL_EFFECT_SUMMON_OBJECT_WILD
    {EFFECT_IMPLICIT_TARGET_NONE,     TARGET_OBJECT_TYPE_NONE}, // 77 SPELL_EFFECT_SCRIPT_EFFECT
    {EFFECT_IMPLICIT_TARGET_NONE,     TARGET_OBJECT_TYPE_UNIT}, // 78 SPELL_EFFECT_ATTACK
    {EFFECT_IMPLICIT_TARGET_NONE,     TARGET_OBJECT_TYPE_UNIT}, // 79 SPELL_EFFECT_SANCTUARY
    {EFFECT_IMPLICIT_TARGET_EXPLICIT, TARGET_OBJECT_TYPE_UNIT}, // 80 SPELL_EFFECT_ADD_COMBO_POINTS
    {EFFECT_IMPLICIT_TARGET_EXPLICIT, TARGET_OBJECT_TYPE_DEST}, // 81 SPELL_EFFECT_CREATE_HOUSE
    {EFFECT_IMPLICIT_TARGET_EXPLICIT, TARGET_OBJECT_TYPE_UNIT}, // 82 SPELL_EFFECT_BIND_SIGHT
    {EFFECT_IMPLICIT_TARGET_EXPLICIT, TARGET_OBJECT_TYPE_UNIT_AND_DEST}, // 83 SPELL_EFFECT_DUEL
    {EFFECT_IMPLICIT_TARGET_NONE,     TARGET_OBJECT_TYPE_UNIT}, // 84 SPELL_EFFECT_STUCK
    {EFFECT_IMPLICIT_TARGET_NONE,     TARGET_OBJECT_TYPE_NONE}, // 85 SPELL_EFFECT_SUMMON_PLAYER
    {EFFECT_IMPLICIT_TARGET_EXPLICIT, TARGET_OBJECT_TYPE_GOBJ}, // 86 SPELL_EFFECT_ACTIVATE_OBJECT
    {EFFECT_IMPLICIT_TARGET_EXPLICIT, TARGET_OBJECT_TYPE_GOBJ}, // 87 SPELL_EFFECT_GAMEOBJECT_DAMAGE
    {EFFECT_IMPLICIT_TARGET_EXPLICIT, TARGET_OBJECT_TYPE_GOBJ}, // 88 SPELL_EFFECT_GAMEOBJECT_REPAIR
    {EFFECT_IMPLICIT_TARGET_EXPLICIT, TARGET_OBJECT_TYPE_GOBJ}, // 89 SPELL_EFFECT_GAMEOBJECT_SET_DESTRUCTION_STATE
    {EFFECT_IMPLICIT_TARGET_EXPLICIT, TARGET_OBJECT_TYPE_UNIT}, // 90 SPELL_EFFECT_KILL_CREDIT
    {EFFECT_IMPLICIT_TARGET_EXPLICIT, TARGET_OBJECT_TYPE_UNIT}, // 91 SPELL_EFFECT_THREAT_ALL
    {EFFECT_IMPLICIT_TARGET_EXPLICIT, TARGET_OBJECT_TYPE_UNIT}, // 92 SPELL_EFFECT_ENCHANT_HELD_ITEM
    {EFFECT_IMPLICIT_TARGET_NONE,     TARGET_OBJECT_TYPE_UNIT}, // 93 SPELL_EFFECT_FORCE_DESELECT
    {EFFECT_IMPLICIT_TARGET_NONE,     TARGET_OBJECT_TYPE_UNIT}, // 94 SPELL_EFFECT_SELF_RESURRECT
    {EFFECT_IMPLICIT_TARGET_EXPLICIT, TARGET_OBJECT_TYPE_UNIT}, // 95 SPELL_EFFECT_SKINNING
    {EFFECT_IMPLICIT_TARGET_EXPLICIT, TARGET_OBJECT_TYPE_UNIT}, // 96 SPELL_EFFECT_CHARGE
    {EFFECT_IMPLICIT_TARGET_NONE,     TARGET_OBJECT_TYPE_UNIT}, // 97 SPELL_EFFECT_CAST_BUTTON
    {EFFECT_IMPLICIT_TARGET_EXPLICIT, TARGET_OBJECT_TYPE_UNIT}, // 98 SPELL_EFFECT_KNOCK_BACK
    {EFFECT_IMPLICIT_TARGET_EXPLICIT, TARGET_OBJECT_TYPE_ITEM}, // 99 SPELL_EFFECT_DISENCHANT
    {EFFECT_IMPLICIT_TARGET_EXPLICIT, TARGET_OBJECT_TYPE_UNIT}, // 100 SPELL_EFFECT_INEBRIATE
    {EFFECT_IMPLICIT_TARGET_EXPLICIT, TARGET_OBJECT_TYPE_ITEM}, // 101 SPELL_EFFECT_FEED_PET
    {EFFECT_IMPLICIT_TARGET_EXPLICIT, TARGET_OBJECT_TYPE_UNIT}, // 102 SPELL_EFFECT_DISMISS_PET
    {EFFECT_IMPLICIT_TARGET_EXPLICIT, TARGET_OBJECT_TYPE_UNIT}, // 103 SPELL_EFFECT_REPUTATION
    {EFFECT_IMPLICIT_TARGET_EXPLICIT, TARGET_OBJECT_TYPE_DEST}, // 104 SPELL_EFFECT_SUMMON_OBJECT_SLOT1
    {EFFECT_IMPLICIT_TARGET_EXPLICIT, TARGET_OBJECT_TYPE_DEST}, // 105 SPELL_EFFECT_SUMMON_OBJECT_SLOT2
    {EFFECT_IMPLICIT_TARGET_EXPLICIT, TARGET_OBJECT_TYPE_DEST}, // 106 SPELL_EFFECT_SUMMON_OBJECT_SLOT3
    {EFFECT_IMPLICIT_TARGET_EXPLICIT, TARGET_OBJECT_TYPE_DEST}, // 107 SPELL_EFFECT_SUMMON_OBJECT_SLOT4
    {EFFECT_IMPLICIT_TARGET_EXPLICIT, TARGET_OBJECT_TYPE_UNIT}, // 108 SPELL_EFFECT_DISPEL_MECHANIC
    {EFFECT_IMPLICIT_TARGET_EXPLICIT, TARGET_OBJECT_TYPE_DEST}, // 109 SPELL_EFFECT_SUMMON_DEAD_PET
    {EFFECT_IMPLICIT_TARGET_NONE,     TARGET_OBJECT_TYPE_UNIT}, // 110 SPELL_EFFECT_DESTROY_ALL_TOTEMS
    {EFFECT_IMPLICIT_TARGET_EXPLICIT, TARGET_OBJECT_TYPE_UNIT}, // 111 SPELL_EFFECT_DURABILITY_DAMAGE
    {EFFECT_IMPLICIT_TARGET_EXPLICIT, TARGET_OBJECT_TYPE_UNIT}, // 112 SPELL_EFFECT_112
    {EFFECT_IMPLICIT_TARGET_EXPLICIT, TARGET_OBJECT_TYPE_CORPSE_ALLY}, // 113 SPELL_EFFECT_RESURRECT_NEW
    {EFFECT_IMPLICIT_TARGET_EXPLICIT, TARGET_OBJECT_TYPE_UNIT}, // 114 SPELL_EFFECT_ATTACK_ME
    {EFFECT_IMPLICIT_TARGET_EXPLICIT, TARGET_OBJECT_TYPE_UNIT}, // 115 SPELL_EFFECT_DURABILITY_DAMAGE_PCT
    {EFFECT_IMPLICIT_TARGET_EXPLICIT, TARGET_OBJECT_TYPE_CORPSE_ENEMY}, // 116 SPELL_EFFECT_SKIN_PLAYER_CORPSE
    {EFFECT_IMPLICIT_TARGET_EXPLICIT, TARGET_OBJECT_TYPE_UNIT}, // 117 SPELL_EFFECT_SPIRIT_HEAL
    {EFFECT_IMPLICIT_TARGET_NONE,     TARGET_OBJECT_TYPE_UNIT}, // 118 SPELL_EFFECT_SKILL
    {EFFECT_IMPLICIT_TARGET_EXPLICIT, TARGET_OBJECT_TYPE_UNIT}, // 119 SPELL_EFFECT_APPLY_AREA_AURA_PET
    {EFFECT_IMPLICIT_TARGET_EXPLICIT, TARGET_OBJECT_TYPE_UNIT}, // 120 SPELL_EFFECT_TELEPORT_GRAVEYARD
    {EFFECT_IMPLICIT_TARGET_EXPLICIT, TARGET_OBJECT_TYPE_UNIT}, // 121 SPELL_EFFECT_NORMALIZED_WEAPON_DMG
    {EFFECT_IMPLICIT_TARGET_NONE,     TARGET_OBJECT_TYPE_NONE}, // 122 SPELL_EFFECT_122
    {EFFECT_IMPLICIT_TARGET_EXPLICIT, TARGET_OBJECT_TYPE_UNIT}, // 123 SPELL_EFFECT_SEND_TAXI
    {EFFECT_IMPLICIT_TARGET_EXPLICIT, TARGET_OBJECT_TYPE_UNIT}, // 124 SPELL_EFFECT_PULL_TOWARDS
    {EFFECT_IMPLICIT_TARGET_EXPLICIT, TARGET_OBJECT_TYPE_UNIT}, // 125 SPELL_EFFECT_MODIFY_THREAT_PERCENT
    {EFFECT_IMPLICIT_TARGET_EXPLICIT, TARGET_OBJECT_TYPE_UNIT}, // 126 SPELL_EFFECT_STEAL_BENEFICIAL_BUFF
    {EFFECT_IMPLICIT_TARGET_EXPLICIT, TARGET_OBJECT_TYPE_ITEM}, // 127 SPELL_EFFECT_PROSPECTING
    {EFFECT_IMPLICIT_TARGET_EXPLICIT, TARGET_OBJECT_TYPE_UNIT}, // 128 SPELL_EFFECT_APPLY_AREA_AURA_FRIEND
    {EFFECT_IMPLICIT_TARGET_EXPLICIT, TARGET_OBJECT_TYPE_UNIT}, // 129 SPELL_EFFECT_APPLY_AREA_AURA_ENEMY
    {EFFECT_IMPLICIT_TARGET_EXPLICIT, TARGET_OBJECT_TYPE_UNIT}, // 130 SPELL_EFFECT_REDIRECT_THREAT
    {EFFECT_IMPLICIT_TARGET_NONE,     TARGET_OBJECT_TYPE_UNIT}, // 131 SPELL_EFFECT_131
    {EFFECT_IMPLICIT_TARGET_EXPLICIT, TARGET_OBJECT_TYPE_UNIT}, // 132 SPELL_EFFECT_PLAY_MUSIC
    {EFFECT_IMPLICIT_TARGET_EXPLICIT, TARGET_OBJECT_TYPE_UNIT}, // 133 SPELL_EFFECT_UNLEARN_SPECIALIZATION
    {EFFECT_IMPLICIT_TARGET_NONE,     TARGET_OBJECT_TYPE_UNIT}, // 134 SPELL_EFFECT_KILL_CREDIT2
    {EFFECT_IMPLICIT_TARGET_EXPLICIT, TARGET_OBJECT_TYPE_DEST}, // 135 SPELL_EFFECT_CALL_PET
    {EFFECT_IMPLICIT_TARGET_EXPLICIT, TARGET_OBJECT_TYPE_UNIT}, // 136 SPELL_EFFECT_HEAL_PCT
    {EFFECT_IMPLICIT_TARGET_EXPLICIT, TARGET_OBJECT_TYPE_UNIT}, // 137 SPELL_EFFECT_ENERGIZE_PCT
    {EFFECT_IMPLICIT_TARGET_EXPLICIT, TARGET_OBJECT_TYPE_UNIT}, // 138 SPELL_EFFECT_LEAP_BACK
    {EFFECT_IMPLICIT_TARGET_EXPLICIT, TARGET_OBJECT_TYPE_UNIT}, // 139 SPELL_EFFECT_CLEAR_QUEST
    {EFFECT_IMPLICIT_TARGET_EXPLICIT, TARGET_OBJECT_TYPE_UNIT}, // 140 SPELL_EFFECT_FORCE_CAST
    {EFFECT_IMPLICIT_TARGET_EXPLICIT, TARGET_OBJECT_TYPE_UNIT}, // 141 SPELL_EFFECT_FORCE_CAST_WITH_VALUE
    {EFFECT_IMPLICIT_TARGET_EXPLICIT, TARGET_OBJECT_TYPE_UNIT}, // 142 SPELL_EFFECT_TRIGGER_SPELL_WITH_VALUE
    {EFFECT_IMPLICIT_TARGET_EXPLICIT, TARGET_OBJECT_TYPE_UNIT}, // 143 SPELL_EFFECT_APPLY_AREA_AURA_OWNER
    {EFFECT_IMPLICIT_TARGET_EXPLICIT, TARGET_OBJECT_TYPE_UNIT_AND_DEST}, // 144 SPELL_EFFECT_KNOCK_BACK_DEST
    {EFFECT_IMPLICIT_TARGET_EXPLICIT, TARGET_OBJECT_TYPE_UNIT_AND_DEST}, // 145 SPELL_EFFECT_PULL_TOWARDS_DEST
    {EFFECT_IMPLICIT_TARGET_EXPLICIT, TARGET_OBJECT_TYPE_UNIT}, // 146 SPELL_EFFECT_ACTIVATE_RUNE
    {EFFECT_IMPLICIT_TARGET_EXPLICIT, TARGET_OBJECT_TYPE_UNIT}, // 147 SPELL_EFFECT_QUEST_FAIL
    {EFFECT_IMPLICIT_TARGET_NONE,     TARGET_OBJECT_TYPE_NONE}, // 148 SPELL_EFFECT_TRIGGER_MISSILE_SPELL_WITH_VALUE
    {EFFECT_IMPLICIT_TARGET_EXPLICIT, TARGET_OBJECT_TYPE_DEST}, // 149 SPELL_EFFECT_CHARGE_DEST
    {EFFECT_IMPLICIT_TARGET_EXPLICIT, TARGET_OBJECT_TYPE_UNIT}, // 150 SPELL_EFFECT_QUEST_START
    {EFFECT_IMPLICIT_TARGET_NONE,     TARGET_OBJECT_TYPE_NONE}, // 151 SPELL_EFFECT_TRIGGER_SPELL_2
    {EFFECT_IMPLICIT_TARGET_NONE,     TARGET_OBJECT_TYPE_NONE}, // 152 SPELL_EFFECT_SUMMON_RAF_FRIEND
    {EFFECT_IMPLICIT_TARGET_EXPLICIT, TARGET_OBJECT_TYPE_UNIT}, // 153 SPELL_EFFECT_CREATE_TAMED_PET
    {EFFECT_IMPLICIT_TARGET_EXPLICIT, TARGET_OBJECT_TYPE_UNIT}, // 154 SPELL_EFFECT_DISCOVER_TAXI
    {EFFECT_IMPLICIT_TARGET_NONE,     TARGET_OBJECT_TYPE_UNIT}, // 155 SPELL_EFFECT_TITAN_GRIP
    {EFFECT_IMPLICIT_TARGET_EXPLICIT, TARGET_OBJECT_TYPE_ITEM}, // 156 SPELL_EFFECT_ENCHANT_ITEM_PRISMATIC
    {EFFECT_IMPLICIT_TARGET_EXPLICIT, TARGET_OBJECT_TYPE_UNIT}, // 157 SPELL_EFFECT_CREATE_ITEM_2
    {EFFECT_IMPLICIT_TARGET_EXPLICIT, TARGET_OBJECT_TYPE_ITEM}, // 158 SPELL_EFFECT_MILLING
    {EFFECT_IMPLICIT_TARGET_EXPLICIT, TARGET_OBJECT_TYPE_UNIT}, // 159 SPELL_EFFECT_ALLOW_RENAME_PET
    {EFFECT_IMPLICIT_TARGET_EXPLICIT, TARGET_OBJECT_TYPE_UNIT}, // 160 SPELL_EFFECT_160
    {EFFECT_IMPLICIT_TARGET_EXPLICIT, TARGET_OBJECT_TYPE_UNIT}, // 161 SPELL_EFFECT_TALENT_SPEC_COUNT
    {EFFECT_IMPLICIT_TARGET_EXPLICIT, TARGET_OBJECT_TYPE_UNIT}, // 162 SPELL_EFFECT_TALENT_SPEC_SELECT
    {EFFECT_IMPLICIT_TARGET_EXPLICIT, TARGET_OBJECT_TYPE_UNIT}, // 163 SPELL_EFFECT_163
    {EFFECT_IMPLICIT_TARGET_EXPLICIT, TARGET_OBJECT_TYPE_UNIT}, // 164 SPELL_EFFECT_REMOVE_AURA
};

SpellInfo::SpellInfo(SpellEntry const* spellEntry, SpellEffectEntry const** effects)
{
    Id = spellEntry->Id;
    Attributes = spellEntry->Attributes;
    AttributesEx = spellEntry->AttributesEx;
    AttributesEx2 = spellEntry->AttributesEx2;
    AttributesEx3 = spellEntry->AttributesEx3;
    AttributesEx4 = spellEntry->AttributesEx4;
    AttributesEx5 = spellEntry->AttributesEx5;
    AttributesEx6 = spellEntry->AttributesEx6;
    AttributesEx7 = spellEntry->AttributesEx7;
    AttributesEx8 = spellEntry->AttributesEx8;
    AttributesEx9 = spellEntry->AttributesEx9;
    AttributesEx10 = spellEntry->AttributesEx10;
    AttributesCu = 0;
    CastTimeEntry = spellEntry->CastingTimeIndex ? sSpellCastTimesStore.LookupEntry(spellEntry->CastingTimeIndex) : NULL;
    DurationEntry = spellEntry->DurationIndex ? sSpellDurationStore.LookupEntry(spellEntry->DurationIndex) : NULL;
    PowerType = spellEntry->powerType;
    RangeEntry = spellEntry->rangeIndex ? sSpellRangeStore.LookupEntry(spellEntry->rangeIndex) : NULL;
    Speed = spellEntry->speed;
    for (uint8 i = 0; i < 2; ++i)
        SpellVisual[i] = spellEntry->SpellVisual[i];
    SpellIconID = spellEntry->SpellIconID;
    ActiveIconID = spellEntry->activeIconID;
    SpellName = spellEntry->SpellName;
    Rank = spellEntry->Rank;
    SchoolMask = spellEntry->SchoolMask;
    RuneCostID = spellEntry->runeCostID;
    SpellDifficultyId = spellEntry->SpellDifficultyId;
    SpellScalingId = spellEntry->SpellScalingId;
    SpellAuraOptionsId = spellEntry->SpellAuraOptionsId;
    SpellAuraRestrictionsId = spellEntry->SpellAuraRestrictionsId;
    SpellCastingRequirementsId = spellEntry->SpellCastingRequirementsId;
    SpellCategoriesId = spellEntry->SpellCategoriesId;
    SpellClassOptionsId = spellEntry->SpellClassOptionsId;
    SpellCooldownsId = spellEntry->SpellCooldownsId;
    SpellEquippedItemsId = spellEntry->SpellEquippedItemsId;
    SpellInterruptsId = spellEntry->SpellInterruptsId;
    SpellLevelsId = spellEntry->SpellLevelsId;
    SpellPowerId = spellEntry->SpellPowerId;
    SpellReagentsId = spellEntry->SpellReagentsId;
    SpellShapeshiftId = spellEntry->SpellShapeshiftId;
    SpellTargetRestrictionsId = spellEntry->SpellTargetRestrictionsId;
    SpellTotemsId = spellEntry->SpellTotemsId;

    // SpellDifficultyEntry
    for (uint8 i = 0; i < MAX_SPELL_EFFECTS; ++i)
        Effects[i] = SpellEffectInfo(spellEntry, this, i, effects[i]);

    // SpellScalingEntry
    SpellScalingEntry const* _scaling = GetSpellScaling();
    CastTimeMin = _scaling ? _scaling->CastTimeMin : 0;
    CastTimeMax = _scaling ?_scaling->CastTimeMax : 0;
    CastTimeMaxLevel = _scaling ? _scaling->CastTimeMaxLevel : 0;
    ScalingClass = _scaling ? _scaling->ScalingClass : 0;
    CoefBase = _scaling ? _scaling->CoefBase : 0;
    CoefLevelBase = _scaling ? _scaling->CoefLevelBase : 0;

    // SpellAuraOptionsEntry
    SpellAuraOptionsEntry const* _options = GetSpellAuraOptions();
    ProcFlags = _options ? _options->procFlags : 0;
    ProcChance = _options ? _options->procChance : 0;
    ProcCharges = _options ? _options->procCharges : 0;
    StackAmount = _options ? _options->StackAmount : 0;

    // SpellAuraRestrictionsEntry
    SpellAuraRestrictionsEntry const* _aura = GetSpellAuraRestrictions();
    CasterAuraState = _aura ? _aura->CasterAuraState : 0;
    TargetAuraState = _aura ? _aura->TargetAuraState : 0;
    CasterAuraStateNot = _aura ? _aura->CasterAuraStateNot : 0;
    TargetAuraStateNot = _aura ? _aura->TargetAuraStateNot : 0;
    CasterAuraSpell = _aura ? _aura->casterAuraSpell : 0;
    TargetAuraSpell = _aura ? _aura->targetAuraSpell : 0;
    ExcludeCasterAuraSpell = _aura ? _aura->excludeCasterAuraSpell : 0;
    ExcludeTargetAuraSpell = _aura ? _aura->excludeTargetAuraSpell : 0;

    // SpellCastingRequirementsEntry
    SpellCastingRequirementsEntry const* _castreq = GetSpellCastingRequirements();
    RequiresSpellFocus = _castreq ? _castreq->RequiresSpellFocus : 0;
    FacingCasterFlags = _castreq ? _castreq->FacingCasterFlags : 0;
    AreaGroupId = _castreq ? _castreq->AreaGroupId : -1;

    // SpellCategoriesEntry
    SpellCategoriesEntry const* _categorie = GetSpellCategories();
    Category = _categorie ? _categorie->Category : 0;
    Dispel = _categorie ? _categorie->Dispel : 0;
    Mechanic = _categorie ? _categorie->Mechanic : 0;
    StartRecoveryCategory = _categorie ? _categorie->StartRecoveryCategory : 0;
    DmgClass = _categorie ? _categorie->DmgClass : 0;
    PreventionType = _categorie ? _categorie->PreventionType : 0;

    // SpellClassOptionsEntry
    SpellClassOptionsEntry const* _class = GetSpellClassOptions();
    SpellFamilyName = _class ? _class->SpellFamilyName : 0;
    SpellFamilyFlags = _class ? _class->SpellFamilyFlags : flag96(0);

    // SpellCooldownsEntry
    SpellCooldownsEntry const* _cooldowns = GetSpellCooldowns();
    RecoveryTime = _cooldowns ? _cooldowns->RecoveryTime : 0;
    CategoryRecoveryTime = _cooldowns ? _cooldowns->CategoryRecoveryTime : 0;
    StartRecoveryTime = _cooldowns ? _cooldowns->StartRecoveryTime : 0;

    // SpellEquippedItemsEntry
    SpellEquippedItemsEntry const* _equipped = GetSpellEquippedItems();
    EquippedItemClass = _equipped ? _equipped->EquippedItemClass : -1;
    EquippedItemSubClassMask = _equipped ?_equipped->EquippedItemSubClassMask : -1;
    EquippedItemInventoryTypeMask = _equipped ? _equipped->EquippedItemInventoryTypeMask : -1;

    // SpellInterruptsEntry
    SpellInterruptsEntry const* _interrupt = GetSpellInterrupts();
    InterruptFlags = _interrupt ? _interrupt->InterruptFlags : 0;
    AuraInterruptFlags = _interrupt ? _interrupt->AuraInterruptFlags : 0;
    ChannelInterruptFlags = _interrupt ? _interrupt->ChannelInterruptFlags : 0;

    // SpellLevelsEntry
    SpellLevelsEntry const* _levels = GetSpellLevels();
    MaxLevel = _levels ? _levels->maxLevel : 0;
    BaseLevel = _levels ? _levels->baseLevel : 0;
    SpellLevel = _levels ? _levels->spellLevel : 0;

    // SpellPowerEntry
    SpellPowerEntry const* _power = GetSpellPower();
    ManaCost = _power ? _power->manaCost : 0;
    ManaCostPerlevel = _power ? _power->manaCostPerlevel : 0;
    ManaCostPercentage = _power ? _power->ManaCostPercentage : 0;
    ManaPerSecond = _power ? _power->manaPerSecond : 0;

    // SpellReagentsEntry
    SpellReagentsEntry const* _reagents = GetSpellReagents();
    for (uint8 i = 0; i < MAX_SPELL_REAGENTS; ++i)
        Reagent[i] = _reagents ? _reagents->Reagent[i] : 0;
    for (uint8 i = 0; i < MAX_SPELL_REAGENTS; ++i)
        ReagentCount[i] = _reagents ? _reagents->ReagentCount[i] : 0;

    // SpellShapeshiftEntry
    SpellShapeshiftEntry const* _shapeshift = GetSpellShapeshift();
    Stances = _shapeshift ? _shapeshift->Stances : 0;
    StancesNot = _shapeshift ? _shapeshift->StancesNot : 0;

    // SpellTargetRestrictionsEntry
    SpellTargetRestrictionsEntry const* _target = GetSpellTargetRestrictions();
    Targets = _target ? _target->Targets : 0;
    TargetCreatureType = _target ? _target->TargetCreatureType : 0;
    MaxAffectedTargets = _target ? _target->MaxAffectedTargets : 0;

    // SpellTotemsEntry
    SpellTotemsEntry const* _totem = GetSpellTotems();
    for (uint8 i = 0; i < 2; ++i)
        TotemCategory[i] = _totem ? _totem->TotemCategory[i] : 0;
    for (uint8 i = 0; i < 2; ++i)
        Totem[i] = _totem ? _totem->Totem[i] : 0;

    ExplicitTargetMask = _GetExplicitTargetMask();
    ChainEntry = NULL;
}

SpellInfo::~SpellInfo()
{
    _UnloadImplicitTargetConditionLists();
}

bool SpellInfo::HasEffect(SpellEffects effect) const
{
    for (uint8 i = 0; i < MAX_SPELL_EFFECTS; ++i)
        if (Effects[i].IsEffect(effect))
            return true;
    return false;
}

bool SpellInfo::HasAura(AuraType aura) const
{
    for (uint8 i = 0; i < MAX_SPELL_EFFECTS; ++i)
        if (Effects[i].IsAura(aura))
            return true;
    return false;
}

bool SpellInfo::HasAreaAuraEffect() const
{
    for (uint8 i = 0; i < MAX_SPELL_EFFECTS; ++i)
        if (Effects[i].IsAreaAuraEffect())
            return true;
    return false;
}

bool SpellInfo::IsExplicitDiscovery() const
{
    return ((Effects[0].Effect == SPELL_EFFECT_CREATE_RANDOM_ITEM
        || Effects[0].Effect == SPELL_EFFECT_CREATE_ITEM_2)
        && Effects[1].Effect == SPELL_EFFECT_SCRIPT_EFFECT)
        || Id == 64323;
}

bool SpellInfo::IsLootCrafting() const
{
    return (Effects[0].Effect == SPELL_EFFECT_CREATE_RANDOM_ITEM ||
        // different random cards from Inscription (121==Virtuoso Inking Set category) r without explicit item
        (Effects[0].Effect == SPELL_EFFECT_CREATE_ITEM_2 &&
        (TotemCategory[0] != 0 || Effects[0].ItemType == 0)));
}

bool SpellInfo::IsQuestTame() const
{
    return Effects[0].Effect == SPELL_EFFECT_THREAT && Effects[1].Effect == SPELL_EFFECT_APPLY_AURA && Effects[1].ApplyAuraName == SPELL_AURA_DUMMY;
}

bool SpellInfo::IsProfessionOrRiding() const
{
    for (uint8 i = 0; i < MAX_SPELL_EFFECTS; ++i)
    {
        if (Effects[i].Effect == SPELL_EFFECT_SKILL)
        {
            uint32 skill = Effects[i].MiscValue;

            if (IsProfessionOrRidingSkill(skill))
                return true;
        }
    }
    return false;
}

bool SpellInfo::IsProfession() const
{
    for (uint8 i = 0; i < MAX_SPELL_EFFECTS; ++i)
    {
        if (Effects[i].Effect == SPELL_EFFECT_SKILL)
        {
            uint32 skill = Effects[i].MiscValue;

            if (IsProfessionSkill(skill))
                return true;
        }
    }
    return false;
}

bool SpellInfo::IsPrimaryProfession() const
{
    for (uint8 i = 0; i < MAX_SPELL_EFFECTS; ++i)
    {
        if (Effects[i].Effect == SPELL_EFFECT_SKILL)
        {
            uint32 skill = Effects[i].MiscValue;

            if (IsPrimaryProfessionSkill(skill))
                return true;
        }
    }
    return false;
}

bool SpellInfo::IsPrimaryProfessionFirstRank() const
{
    return IsPrimaryProfession() && GetRank() == 1;
}

bool SpellInfo::IsAbilityLearnedWithProfession() const
{
    SkillLineAbilityMapBounds bounds = sSpellMgr->GetSkillLineAbilityMapBounds(Id);

    for (SkillLineAbilityMap::const_iterator _spell_idx = bounds.first; _spell_idx != bounds.second; ++_spell_idx)
    {
        SkillLineAbilityEntry const* pAbility = _spell_idx->second;
        if (!pAbility || pAbility->learnOnGetSkill != ABILITY_LEARNED_ON_GET_PROFESSION_SKILL)
            continue;

        if (pAbility->req_skill_value > 0)
            return true;
    }

    return false;
}

bool SpellInfo::IsAbilityOfSkillType(uint32 skillType) const
{
    SkillLineAbilityMapBounds bounds = sSpellMgr->GetSkillLineAbilityMapBounds(Id);

    for (SkillLineAbilityMap::const_iterator _spell_idx = bounds.first; _spell_idx != bounds.second; ++_spell_idx)
        if (_spell_idx->second->skillId == uint32(skillType))
            return true;

    return false;
}

bool SpellInfo::IsAffectingArea() const
{
    for (uint8 i = 0; i < MAX_SPELL_EFFECTS; ++i)
        if (Effects[i].IsEffect() && (Effects[i].IsTargetingArea() || Effects[i].IsEffect(SPELL_EFFECT_PERSISTENT_AREA_AURA) || Effects[i].IsAreaAuraEffect()))
            return true;
    return false;
}

// checks if spell targets are selected from area, doesn't include spell effects in check (like area wide auras for example)
bool SpellInfo::IsTargetingArea() const
{
    for (uint8 i = 0; i < MAX_SPELL_EFFECTS; ++i)
        if (Effects[i].IsEffect() && Effects[i].IsTargetingArea())
            return true;
    return false;
}

bool SpellInfo::NeedsExplicitUnitTarget() const
{
    return GetExplicitTargetMask() & TARGET_FLAG_UNIT_MASK;
}

bool SpellInfo::NeedsToBeTriggeredByCaster() const
{
    if (NeedsExplicitUnitTarget())
        return true;
    for (uint8 i = 0; i < MAX_SPELL_EFFECTS; ++i)
    {
        if (Effects[i].IsEffect())
        {
            if (Effects[i].TargetA.GetSelectionCategory() == TARGET_SELECT_CATEGORY_CHANNEL
                || Effects[i].TargetB.GetSelectionCategory() == TARGET_SELECT_CATEGORY_CHANNEL)
                return true;
        }
    }
    return false;
}

bool SpellInfo::IsPassive() const
{
    return Attributes & SPELL_ATTR0_PASSIVE;
}

bool SpellInfo::IsAutocastable() const
{
    if (Attributes & SPELL_ATTR0_PASSIVE)
        return false;
    if (AttributesEx & SPELL_ATTR1_UNAUTOCASTABLE_BY_PET)
        return false;
    return true;
}

bool SpellInfo::IsStackableWithRanks() const
{
    if (IsPassive())
        return false;
    if (PowerType != POWER_MANA && PowerType != POWER_HEALTH)
        return false;
    if (IsProfessionOrRiding())
        return false;

    if (IsAbilityLearnedWithProfession())
        return false;

    // All stance spells. if any better way, change it.
    for (uint8 i = 0; i < MAX_SPELL_EFFECTS; ++i)
    {
        switch (SpellFamilyName)
        {
            case SPELLFAMILY_PALADIN:
                // Paladin aura Spell
                if (Effects[i].Effect == SPELL_EFFECT_APPLY_AREA_AURA_RAID)
                    return false;
                break;
            case SPELLFAMILY_DRUID:
                // Druid form Spell
                if (Effects[i].Effect == SPELL_EFFECT_APPLY_AURA &&
                    Effects[i].ApplyAuraName == SPELL_AURA_MOD_SHAPESHIFT)
                    return false;
                break;
        }
    }
    return true;
}

bool SpellInfo::IsPassiveStackableWithRanks() const
{
    return IsPassive() && !HasEffect(SPELL_EFFECT_APPLY_AURA);
}

bool SpellInfo::IsMultiSlotAura() const
{
    return IsPassive() || Id == 40075 || Id == 44413; // No other way to make 40075 have more than 1 copy of aura
}

bool SpellInfo::IsDeathPersistent() const
{
    return AttributesEx3 & SPELL_ATTR3_DEATH_PERSISTENT;
}

bool SpellInfo::IsRequiringDeadTarget() const
{
    return AttributesEx3 & SPELL_ATTR3_ONLY_TARGET_GHOSTS;
}

bool SpellInfo::IsAllowingDeadTarget() const
{
    return AttributesEx2 & SPELL_ATTR2_CAN_TARGET_DEAD || Targets & (TARGET_FLAG_CORPSE_ALLY | TARGET_FLAG_CORPSE_ENEMY | TARGET_FLAG_UNIT_DEAD);
}

bool SpellInfo::CanBeUsedInCombat() const
{
    return !(Attributes & SPELL_ATTR0_CANT_USED_IN_COMBAT);
}

bool SpellInfo::IsPositive() const
{
    return !(AttributesCu & SPELL_ATTR0_CU_NEGATIVE);
}

bool SpellInfo::IsPositiveEffect(uint8 effIndex) const
{
    switch (effIndex)
    {
        default:
        case 0:
            return !(AttributesCu & SPELL_ATTR0_CU_NEGATIVE_EFF0);
        case 1:
            return !(AttributesCu & SPELL_ATTR0_CU_NEGATIVE_EFF1);
        case 2:
            return !(AttributesCu & SPELL_ATTR0_CU_NEGATIVE_EFF2);
    }
}

bool SpellInfo::IsChanneled() const
{
    return (AttributesEx & (SPELL_ATTR1_CHANNELED_1 | SPELL_ATTR1_CHANNELED_2));
}

bool SpellInfo::NeedsComboPoints() const
{
    return (AttributesEx & (SPELL_ATTR1_REQ_COMBO_POINTS1 | SPELL_ATTR1_REQ_COMBO_POINTS2));
}

bool SpellInfo::IsBreakingStealth() const
{
    return !(AttributesEx & SPELL_ATTR1_NOT_BREAK_STEALTH);
}

bool SpellInfo::IsRangedWeaponSpell() const
{
    return (SpellFamilyName == SPELLFAMILY_HUNTER && !(SpellFamilyFlags[1] & 0x10000000)) // for 53352, cannot find better way
        || (EquippedItemSubClassMask & ITEM_SUBCLASS_MASK_WEAPON_RANGED);
}

bool SpellInfo::IsAutoRepeatRangedSpell() const
{
    return AttributesEx2 & SPELL_ATTR2_AUTOREPEAT_FLAG;
}

bool SpellInfo::IsAffectedBySpellMods() const
{
    return !(AttributesEx3 & SPELL_ATTR3_NO_DONE_BONUS);
}

bool SpellInfo::IsAffectedBySpellMod(SpellModifier* mod) const
{
    if (!IsAffectedBySpellMods())
        return false;

    SpellInfo const* affectSpell = sSpellMgr->GetSpellInfo(mod->spellId);
    // False if affect_spell == NULL or spellFamily not equal
    if (!affectSpell || affectSpell->SpellFamilyName != SpellFamilyName)
        return false;

    // true
    if (mod->mask & SpellFamilyFlags)
        return true;

    return false;
}

bool SpellInfo::CanPierceImmuneAura(SpellInfo const* aura) const
{
    // these spells pierce all avalible spells (Resurrection Sickness for example)
    if (Attributes & SPELL_ATTR0_UNAFFECTED_BY_INVULNERABILITY)
        return true;

    // these spells (Cyclone for example) can pierce all...
    if ((AttributesEx & SPELL_ATTR1_UNAFFECTED_BY_SCHOOL_IMMUNE)
        // ...but not these (Divine shield for example)
        && !(aura && (aura->Mechanic == MECHANIC_IMMUNE_SHIELD || aura->Mechanic == MECHANIC_INVULNERABILITY)))
        return true;

    return false;
}

bool SpellInfo::CanDispelAura(SpellInfo const* aura) const
{
    // These spells (like Mass Dispel) can dispell all auras
    if (Attributes & SPELL_ATTR0_UNAFFECTED_BY_INVULNERABILITY)
        return true;

    // These auras (like Divine Shield) can't be dispelled
    if (aura->Attributes & SPELL_ATTR0_UNAFFECTED_BY_INVULNERABILITY)
        return false;

    // These auras (Cyclone for example) are not dispelable
    if (aura->AttributesEx & SPELL_ATTR1_UNAFFECTED_BY_SCHOOL_IMMUNE)
        return false;

    return true;
}

bool SpellInfo::IsSingleTarget() const
{
    // all other single target spells have if it has AttributesEx5
    if (AttributesEx5 & SPELL_ATTR5_SINGLE_TARGET_SPELL)
        return true;

    switch (GetSpellSpecific())
    {
        case SPELL_SPECIFIC_JUDGEMENT:
            return true;
        default:
            break;
    }

    return false;
}

bool SpellInfo::IsSingleTargetWith(SpellInfo const* spellInfo) const
{
    // TODO - need better check
    // Equal icon and spellfamily
    if (SpellFamilyName == spellInfo->SpellFamilyName &&
        SpellIconID == spellInfo->SpellIconID)
        return true;

    SpellSpecificType spec = GetSpellSpecific();
    // spell with single target specific types
    switch (spec)
    {
        case SPELL_SPECIFIC_JUDGEMENT:
        case SPELL_SPECIFIC_MAGE_POLYMORPH:
            if (spellInfo->GetSpellSpecific() == spec)
                return true;
            break;
        default:
            break;
    }

    return false;
}

bool SpellInfo::IsAuraExclusiveBySpecificWith(SpellInfo const* spellInfo) const
{
    SpellSpecificType spellSpec1 = GetSpellSpecific();
    SpellSpecificType spellSpec2 = spellInfo->GetSpellSpecific();
    switch (spellSpec1)
    {
        case SPELL_SPECIFIC_TRACKER:
        case SPELL_SPECIFIC_WARLOCK_ARMOR:
        case SPELL_SPECIFIC_MAGE_ARMOR:
        case SPELL_SPECIFIC_ELEMENTAL_SHIELD:
        case SPELL_SPECIFIC_MAGE_POLYMORPH:
        case SPELL_SPECIFIC_PRESENCE:
        case SPELL_SPECIFIC_CHARM:
        case SPELL_SPECIFIC_SCROLL:
        case SPELL_SPECIFIC_WARRIOR_ENRAGE:
        case SPELL_SPECIFIC_MAGE_ARCANE_BRILLANCE:
        case SPELL_SPECIFIC_PRIEST_DIVINE_SPIRIT:
            return spellSpec1 == spellSpec2;
        case SPELL_SPECIFIC_FOOD:
            return spellSpec2 == SPELL_SPECIFIC_FOOD
                || spellSpec2 == SPELL_SPECIFIC_FOOD_AND_DRINK;
        case SPELL_SPECIFIC_DRINK:
            return spellSpec2 == SPELL_SPECIFIC_DRINK
                || spellSpec2 == SPELL_SPECIFIC_FOOD_AND_DRINK;
        case SPELL_SPECIFIC_FOOD_AND_DRINK:
            return spellSpec2 == SPELL_SPECIFIC_FOOD
                || spellSpec2 == SPELL_SPECIFIC_DRINK
                || spellSpec2 == SPELL_SPECIFIC_FOOD_AND_DRINK;
        default:
            return false;
    }
}

bool SpellInfo::IsAuraExclusiveBySpecificPerCasterWith(SpellInfo const* spellInfo) const
{
    SpellSpecificType spellSpec = GetSpellSpecific();
    switch (spellSpec)
    {
        case SPELL_SPECIFIC_SEAL:
        case SPELL_SPECIFIC_HAND:
        case SPELL_SPECIFIC_AURA:
        case SPELL_SPECIFIC_STING:
        case SPELL_SPECIFIC_CURSE:
        case SPELL_SPECIFIC_BANE:
        case SPELL_SPECIFIC_ASPECT:
        case SPELL_SPECIFIC_JUDGEMENT:
        case SPELL_SPECIFIC_WARLOCK_CORRUPTION:
            return spellSpec == spellInfo->GetSpellSpecific();
        default:
            return false;
    }
}

SpellCastResult SpellInfo::CheckShapeshift(uint32 form) const
{
    // talents that learn spells can have stance requirements that need ignore
    // (this requirement only for client-side stance show in talent description)
    if (GetTalentSpellCost(Id) > 0 &&
        (Effects[0].Effect == SPELL_EFFECT_LEARN_SPELL || Effects[1].Effect == SPELL_EFFECT_LEARN_SPELL || Effects[2].Effect == SPELL_EFFECT_LEARN_SPELL))
        return SPELL_CAST_OK;

    uint32 stanceMask = (form ? 1 << (form - 1) : 0);

    if (stanceMask & StancesNot)                 // can explicitly not be casted in this stance
        return SPELL_FAILED_NOT_SHAPESHIFT;

    if (stanceMask & Stances)                    // can explicitly be casted in this stance
        return SPELL_CAST_OK;

    bool actAsShifted = false;
    SpellShapeshiftFormEntry const* shapeInfo = NULL;
    if (form > 0)
    {
        shapeInfo = sSpellShapeshiftFormStore.LookupEntry(form);
        if (!shapeInfo)
        {
            sLog->outError(LOG_FILTER_SPELLS_AURAS, "GetErrorAtShapeshiftedCast: unknown shapeshift %u", form);
            return SPELL_CAST_OK;
        }
        actAsShifted = !(shapeInfo->flags1 & 1);            // shapeshift acts as normal form for spells
    }

    if (actAsShifted)
    {
        if (Attributes & SPELL_ATTR0_NOT_SHAPESHIFT) // not while shapeshifted
            return SPELL_FAILED_NOT_SHAPESHIFT;
        else if (Stances != 0)                   // needs other shapeshift
            return SPELL_FAILED_ONLY_SHAPESHIFT;
    }
    else
    {
        // needs shapeshift
        if (!(AttributesEx2 & SPELL_ATTR2_NOT_NEED_SHAPESHIFT) && Stances != 0)
            return SPELL_FAILED_ONLY_SHAPESHIFT;
    }

    // Check if stance disables cast of not-stance spells
    // Example: cannot cast any other spells in zombie or ghoul form
    // TODO: Find a way to disable use of these spells clientside
    if (shapeInfo && shapeInfo->flags1 & 0x400)
    {
        if (!(stanceMask & Stances))
            return SPELL_FAILED_ONLY_SHAPESHIFT;
    }

    return SPELL_CAST_OK;
}

SpellCastResult SpellInfo::CheckLocation(uint32 map_id, uint32 zone_id, uint32 area_id, Player const* player) const
{
    // normal case
    if (AreaGroupId > 0)
    {
        bool found = false;
        AreaGroupEntry const* groupEntry = sAreaGroupStore.LookupEntry(AreaGroupId);
        while (groupEntry)
        {
            for (uint8 i = 0; i < MAX_GROUP_AREA_IDS; ++i)
                if (groupEntry->AreaId[i] == zone_id || groupEntry->AreaId[i] == area_id)
                    found = true;
            if (found || !groupEntry->nextGroup)
                break;
            // Try search in next group
            groupEntry = sAreaGroupStore.LookupEntry(groupEntry->nextGroup);
        }

        if (!found)
            return SPELL_FAILED_INCORRECT_AREA;
    }

    // continent limitation (virtual continent)
    if (AttributesEx4 & SPELL_ATTR4_CAST_ONLY_IN_OUTLAND)
    {
        uint32 v_map = GetVirtualMapForMapAndZone(map_id, zone_id);
        MapEntry const* mapEntry = sMapStore.LookupEntry(v_map);
        if (!mapEntry || mapEntry->addon < 1 || !mapEntry->IsContinent())
            return SPELL_FAILED_INCORRECT_AREA;
    }

    // raid instance limitation
    if (AttributesEx6 & SPELL_ATTR6_NOT_IN_RAID_INSTANCE)
    {
        MapEntry const* mapEntry = sMapStore.LookupEntry(map_id);
        if (!mapEntry || mapEntry->IsRaid())
            return SPELL_FAILED_NOT_IN_RAID_INSTANCE;
    }

    // DB base check (if non empty then must fit at least single for allow)
    SpellAreaMapBounds saBounds = sSpellMgr->GetSpellAreaMapBounds(Id);
    if (saBounds.first != saBounds.second)
    {
        for (SpellAreaMap::const_iterator itr = saBounds.first; itr != saBounds.second; ++itr)
        {
            if (itr->second.IsFitToRequirements(player, zone_id, area_id))
                return SPELL_CAST_OK;
        }
        return SPELL_FAILED_INCORRECT_AREA;
    }

    // bg spell checks
    switch (Id)
    {
        case 23333:                                         // Warsong Flag
        case 23335:                                         // Silverwing Flag
            return map_id == 489 && player && player->InBattleground() ? SPELL_CAST_OK : SPELL_FAILED_REQUIRES_AREA;
        case 34976:                                         // Netherstorm Flag
            return map_id == 566 && player && player->InBattleground() ? SPELL_CAST_OK : SPELL_FAILED_REQUIRES_AREA;
        case 2584:                                          // Waiting to Resurrect
        case 22011:                                         // Spirit Heal Channel
        case 22012:                                         // Spirit Heal
        case 24171:                                         // Resurrection Impact Visual
        case 42792:                                         // Recently Dropped Flag
        case 43681:                                         // Inactive
        case 44535:                                         // Spirit Heal (mana)
        {
            MapEntry const* mapEntry = sMapStore.LookupEntry(map_id);
            if (!mapEntry)
                return SPELL_FAILED_INCORRECT_AREA;

            return zone_id == 4197 || (mapEntry->IsBattleground() && player && player->InBattleground()) ? SPELL_CAST_OK : SPELL_FAILED_REQUIRES_AREA;
        }
        case 44521:                                         // Preparation
        {
            if (!player)
                return SPELL_FAILED_REQUIRES_AREA;

            MapEntry const* mapEntry = sMapStore.LookupEntry(map_id);
            if (!mapEntry)
                return SPELL_FAILED_INCORRECT_AREA;

            if (!mapEntry->IsBattleground())
                return SPELL_FAILED_REQUIRES_AREA;

            Battleground* bg = player->GetBattleground();
            return bg && bg->GetStatus() == STATUS_WAIT_JOIN ? SPELL_CAST_OK : SPELL_FAILED_REQUIRES_AREA;
        }
        case 32724:                                         // Gold Team (Alliance)
        case 32725:                                         // Green Team (Alliance)
        case 35774:                                         // Gold Team (Horde)
        case 35775:                                         // Green Team (Horde)
        {
            MapEntry const* mapEntry = sMapStore.LookupEntry(map_id);
            if (!mapEntry)
                return SPELL_FAILED_INCORRECT_AREA;

            return mapEntry->IsBattleArena() && player && player->InBattleground() ? SPELL_CAST_OK : SPELL_FAILED_REQUIRES_AREA;
        }
        case 32727:                                         // Arena Preparation
        {
            if (!player)
                return SPELL_FAILED_REQUIRES_AREA;

            MapEntry const* mapEntry = sMapStore.LookupEntry(map_id);
            if (!mapEntry)
                return SPELL_FAILED_INCORRECT_AREA;

            if (!mapEntry->IsBattleArena())
                return SPELL_FAILED_REQUIRES_AREA;

            Battleground* bg = player->GetBattleground();
            return bg && bg->GetStatus() == STATUS_WAIT_JOIN ? SPELL_CAST_OK : SPELL_FAILED_REQUIRES_AREA;
        }
    }

    // aura limitations
    if (player)
    {
        for (uint8 i = 0; i < MAX_SPELL_EFFECTS; ++i)
        {
            if (!Effects[i].IsAura())
                continue;

            switch (Effects[i].ApplyAuraName)
            {
                case SPELL_AURA_FLY:
                {
                    if (!player->IsKnowHowFlyIn(map_id, zone_id))
                        return SPELL_FAILED_INCORRECT_AREA;
                    break;
                }
                case SPELL_AURA_MOUNTED:
                {
                    if (Effects[i].MiscValueB && !player->GetMountCapability(Effects[i].MiscValueB))
                        return SPELL_FAILED_NOT_HERE;
                    break;
                }
            }
        }
    }

    return SPELL_CAST_OK;
}

SpellCastResult SpellInfo::CheckTarget(Unit const* caster, WorldObject const* target, bool implicit) const
{
    if (AttributesEx & SPELL_ATTR1_CANT_TARGET_SELF && caster == target)
        return SPELL_FAILED_BAD_TARGETS;

    // check visibility - ignore stealth for implicit (area) targets
    if (!(AttributesEx6 & SPELL_ATTR6_CAN_TARGET_INVISIBLE) && !caster->canSeeOrDetect(target, implicit))
        return SPELL_FAILED_BAD_TARGETS;

    Unit const* unitTarget = target->ToUnit();

    // creature/player specific target checks
    if (unitTarget)
    {
        if (AttributesEx & SPELL_ATTR1_CANT_TARGET_IN_COMBAT && unitTarget->isInCombat())
            return SPELL_FAILED_TARGET_AFFECTING_COMBAT;

        // only spells with SPELL_ATTR3_ONLY_TARGET_GHOSTS can target ghosts
        if (((AttributesEx3 & SPELL_ATTR3_ONLY_TARGET_GHOSTS) != 0) != unitTarget->HasAuraType(SPELL_AURA_GHOST))
        {
            if (AttributesEx3 & SPELL_ATTR3_ONLY_TARGET_GHOSTS)
                return SPELL_FAILED_TARGET_NOT_GHOST;
            else
                return SPELL_FAILED_BAD_TARGETS;
        }

        if (caster != unitTarget)
        {
            if (caster->GetTypeId() == TYPEID_PLAYER)
            {
                // Do not allow these spells to target creatures not tapped by us (Banish, Polymorph, many quest spells)
                if (AttributesEx2 & SPELL_ATTR2_CANT_TARGET_TAPPED)
                    if (Creature const* targetCreature = unitTarget->ToCreature())
                        if (targetCreature->hasLootRecipient() && !targetCreature->isTappedBy(caster->ToPlayer()))
                            return SPELL_FAILED_CANT_CAST_ON_TAPPED;

                if (AttributesCu & SPELL_ATTR0_CU_PICKPOCKET)
                {
                     if (unitTarget->GetTypeId() == TYPEID_PLAYER)
                         return SPELL_FAILED_BAD_TARGETS;
                     else if ((unitTarget->GetCreatureTypeMask() & CREATURE_TYPEMASK_HUMANOID_OR_UNDEAD) == 0)
                         return SPELL_FAILED_TARGET_NO_POCKETS;
                }

                // Not allow disarm unarmed player
                if (Mechanic == MECHANIC_DISARM)
                {
                    if (unitTarget->GetTypeId() == TYPEID_PLAYER)
                    {
                        Player const* player = unitTarget->ToPlayer();
                        if (!player->GetWeaponForAttack(BASE_ATTACK) || !player->IsUseEquipedWeapon(true))
                            return SPELL_FAILED_TARGET_NO_WEAPONS;
                    }
                    else if (!unitTarget->GetUInt32Value(UNIT_VIRTUAL_ITEM_SLOT_ID))
                        return SPELL_FAILED_TARGET_NO_WEAPONS;
                }
            }
        }
    }
    // corpse specific target checks
    else if (Corpse const* corpseTarget = target->ToCorpse())
    {
        // cannot target bare bones
        if (corpseTarget->GetType() == CORPSE_BONES)
            return SPELL_FAILED_BAD_TARGETS;
        // we have to use owner for some checks (aura preventing resurrection for example)
        if (Player* owner = ObjectAccessor::FindPlayer(corpseTarget->GetOwnerGUID()))
            unitTarget = owner;
        // we're not interested in corpses without owner
        else
            return SPELL_FAILED_BAD_TARGETS;
    }
    // other types of objects - always valid
    else return SPELL_CAST_OK;

    // corpseOwner and unit specific target checks
    if (AttributesEx3 & SPELL_ATTR3_ONLY_TARGET_PLAYERS && !unitTarget->ToPlayer())
       return SPELL_FAILED_TARGET_NOT_PLAYER;

    if (!IsAllowingDeadTarget() && !unitTarget->isAlive())
       return SPELL_FAILED_TARGETS_DEAD;

    // check this flag only for implicit targets (chain and area), allow to explicitly target units for spells like Shield of Righteousness
    if (implicit && AttributesEx6 & SPELL_ATTR6_CANT_TARGET_CROWD_CONTROLLED && !unitTarget->CanFreeMove())
       return SPELL_FAILED_BAD_TARGETS;

    // checked in Unit::IsValidAttack/AssistTarget, shouldn't be checked for ENTRY targets
    //if (!(AttributesEx6 & SPELL_ATTR6_CAN_TARGET_UNTARGETABLE) && target->HasFlag(UNIT_FIELD_FLAGS, UNIT_FLAG_NOT_SELECTABLE))
    //    return SPELL_FAILED_BAD_TARGETS;

    //if (!(AttributesEx6 & SPELL_ATTR6_CAN_TARGET_POSSESSED_FRIENDS)

    if (!CheckTargetCreatureType(unitTarget))
    {
        if (target->GetTypeId() == TYPEID_PLAYER)
            return SPELL_FAILED_TARGET_IS_PLAYER;
        else
            return SPELL_FAILED_BAD_TARGETS;
    }

    // check GM mode and GM invisibility - only for player casts (npc casts are controlled by AI) and negative spells
    if (unitTarget != caster && (caster->IsControlledByPlayer() || !IsPositive()) && unitTarget->GetTypeId() == TYPEID_PLAYER)
    {
        if (!unitTarget->ToPlayer()->IsVisible())
            return SPELL_FAILED_BM_OR_INVISGOD;

        if (unitTarget->ToPlayer()->isGameMaster())
            return SPELL_FAILED_BM_OR_INVISGOD;
    }

    // not allow casting on flying player
    if (unitTarget->HasUnitState(UNIT_STATE_IN_FLIGHT))
        return SPELL_FAILED_BAD_TARGETS;

    if (TargetAuraState && !unitTarget->HasAuraState(AuraStateType(TargetAuraState), this, caster))
        return SPELL_FAILED_TARGET_AURASTATE;

    if (TargetAuraStateNot && unitTarget->HasAuraState(AuraStateType(TargetAuraStateNot), this, caster))
        return SPELL_FAILED_TARGET_AURASTATE;

    if (TargetAuraSpell && !unitTarget->HasAura(sSpellMgr->GetSpellIdForDifficulty(TargetAuraSpell, caster)))
        return SPELL_FAILED_TARGET_AURASTATE;

    if (ExcludeTargetAuraSpell && unitTarget->HasAura(sSpellMgr->GetSpellIdForDifficulty(ExcludeTargetAuraSpell, caster)))
        return SPELL_FAILED_TARGET_AURASTATE;

    if (unitTarget->HasAuraType(SPELL_AURA_PREVENT_RESURRECTION))
        if (HasEffect(SPELL_EFFECT_SELF_RESURRECT) || HasEffect(SPELL_EFFECT_RESURRECT) || HasEffect(SPELL_EFFECT_RESURRECT_NEW))
            return SPELL_FAILED_TARGET_CANNOT_BE_RESURRECTED;

    return SPELL_CAST_OK;
}

SpellCastResult SpellInfo::CheckExplicitTarget(Unit const* caster, WorldObject const* target, Item const* itemTarget) const
{
    uint32 neededTargets = GetExplicitTargetMask();
    if (!target)
    {
        if (neededTargets & (TARGET_FLAG_UNIT_MASK | TARGET_FLAG_GAMEOBJECT_MASK | TARGET_FLAG_CORPSE_MASK))
            if (!(neededTargets & TARGET_FLAG_GAMEOBJECT_ITEM) || !itemTarget)
                return SPELL_FAILED_BAD_TARGETS;
        return SPELL_CAST_OK;
    }

    if (Unit const* unitTarget = target->ToUnit())
    {
        if (neededTargets & (TARGET_FLAG_UNIT_ENEMY | TARGET_FLAG_UNIT_ALLY | TARGET_FLAG_UNIT_RAID | TARGET_FLAG_UNIT_PARTY | TARGET_FLAG_UNIT_MINIPET | TARGET_FLAG_UNIT_PASSENGER))
        {
            if (neededTargets & TARGET_FLAG_UNIT_ENEMY)
                if (caster->_IsValidAttackTarget(unitTarget, this))
                    return SPELL_CAST_OK;
            if (neededTargets & TARGET_FLAG_UNIT_ALLY
                || (neededTargets & TARGET_FLAG_UNIT_PARTY && caster->IsInPartyWith(unitTarget))
                || (neededTargets & TARGET_FLAG_UNIT_RAID && caster->IsInRaidWith(unitTarget)))
                    if (caster->_IsValidAssistTarget(unitTarget, this))
                        return SPELL_CAST_OK;
            if (neededTargets & TARGET_FLAG_UNIT_MINIPET)
                if (unitTarget->GetGUID() == caster->GetCritterGUID())
                    return SPELL_CAST_OK;
            if (neededTargets & TARGET_FLAG_UNIT_PASSENGER)
                if (unitTarget->IsOnVehicle(caster))
                    return SPELL_CAST_OK;
            return SPELL_FAILED_BAD_TARGETS;
        }
    }
    return SPELL_CAST_OK;
}

bool SpellInfo::CheckTargetCreatureType(Unit const* target) const
{
    // Curse of Doom & Exorcism: not find another way to fix spell target check :/
    if (SpellFamilyName == SPELLFAMILY_WARLOCK && Category == 1179)
    {
        // not allow cast at player
        if (target->GetTypeId() == TYPEID_PLAYER)
            return false;
        else
            return true;
    }
    uint32 creatureType = target->GetCreatureTypeMask();
    return !TargetCreatureType || !creatureType || (creatureType & TargetCreatureType);
}

SpellSchoolMask SpellInfo::GetSchoolMask() const
{
    return SpellSchoolMask(SchoolMask);
}

uint32 SpellInfo::GetAllEffectsMechanicMask() const
{
    uint32 mask = 0;
    if (Mechanic)
        mask |= 1 << Mechanic;
    for (int i = 0; i < MAX_SPELL_EFFECTS; ++i)
        if (Effects[i].IsEffect() && Effects[i].Mechanic)
            mask |= 1 << Effects[i].Mechanic;
    return mask;
}

uint32 SpellInfo::GetEffectMechanicMask(uint8 effIndex) const
{
    uint32 mask = 0;
    if (Mechanic)
        mask |= 1<< Mechanic;
    if (Effects[effIndex].IsEffect() && Effects[effIndex].Mechanic)
        mask |= 1<< Effects[effIndex].Mechanic;
    return mask;
}

uint32 SpellInfo::GetSpellMechanicMaskByEffectMask(uint32 effectMask) const
{
    uint32 mask = 0;
    if (Mechanic)
        mask |= 1<< Mechanic;
    for (int i = 0; i < MAX_SPELL_EFFECTS; ++i)
        if ((effectMask & (1 << i)) && Effects[i].Mechanic)
            mask |= 1<< Effects[i].Mechanic;
    return mask;
}

Mechanics SpellInfo::GetEffectMechanic(uint8 effIndex) const
{
    if (Effects[effIndex].IsEffect() && Effects[effIndex].Mechanic)
        return Mechanics(Effects[effIndex].Mechanic);
    if (Mechanic)
        return Mechanics(Mechanic);
    return MECHANIC_NONE;
}

bool SpellInfo::HasAnyEffectMechanic() const
{
    for (uint8 i = 0; i < MAX_SPELL_EFFECTS; ++i)
        if (Effects[i].Mechanic)
            return true;
    return false;
}

uint32 SpellInfo::GetDispelMask() const
{
    return GetDispelMask(DispelType(Dispel));
}

uint32 SpellInfo::GetDispelMask(DispelType type)
{
    // If dispel all
    if (type == DISPEL_ALL)
        return DISPEL_ALL_MASK;
    else
        return uint32(1 << type);
}

uint32 SpellInfo::GetExplicitTargetMask() const
{
    return ExplicitTargetMask;
}

AuraStateType SpellInfo::GetAuraState() const
{
    // Seals
    if (GetSpellSpecific() == SPELL_SPECIFIC_SEAL)
        return AURA_STATE_JUDGEMENT;

    // Conflagrate aura state on Immolate and Shadowflame
    if (SpellFamilyName == SPELLFAMILY_WARLOCK &&
        // Immolate
        ((SpellFamilyFlags[0] & 4) ||
        // Shadowflame
        (SpellFamilyFlags[2] & 2)))
        return AURA_STATE_CONFLAGRATE;

    // Faerie Fire (druid versions)
    if (SpellFamilyName == SPELLFAMILY_DRUID && SpellFamilyFlags[0] & 0x400)
        return AURA_STATE_FAERIE_FIRE;

    // Sting (hunter's pet ability)
    if (Category == 1133)
        return AURA_STATE_FAERIE_FIRE;

    // Victorious
    if (SpellFamilyName == SPELLFAMILY_WARRIOR &&  SpellFamilyFlags[1] & 0x00040000)
        return AURA_STATE_WARRIOR_VICTORY_RUSH;

    // Swiftmend state on Regrowth & Rejuvenation
    if (SpellFamilyName == SPELLFAMILY_DRUID && SpellFamilyFlags[0] & 0x50)
        return AURA_STATE_SWIFTMEND;

    // Deadly poison aura state
    if (SpellFamilyName == SPELLFAMILY_ROGUE && SpellFamilyFlags[0] & 0x10000)
        return AURA_STATE_DEADLY_POISON;

    // Enrage aura state
    if (Dispel == DISPEL_ENRAGE)
        return AURA_STATE_ENRAGE;

    // Bleeding aura state
    if (GetAllEffectsMechanicMask() & 1<<MECHANIC_BLEED)
        return AURA_STATE_BLEEDING;

    if (GetSchoolMask() & SPELL_SCHOOL_MASK_FROST)
        for (uint8 i = 0; i < MAX_SPELL_EFFECTS; ++i)
            if (Effects[i].IsAura() && (Effects[i].ApplyAuraName == SPELL_AURA_MOD_STUN
                || Effects[i].ApplyAuraName == SPELL_AURA_MOD_ROOT))
                return AURA_STATE_FROZEN;

    switch (Id)
    {
        case 71465: // Divine Surge
        case 50241: // Evasive Charges
            return AURA_STATE_UNKNOWN22;
        default:
            break;
    }

    return AURA_STATE_NONE;
}

SpellSpecificType SpellInfo::GetSpellSpecific() const
{
    switch (SpellFamilyName)
    {
        case SPELLFAMILY_GENERIC:
        {
            // Food / Drinks (mostly)
            if (AuraInterruptFlags & AURA_INTERRUPT_FLAG_NOT_SEATED)
            {
                bool food = false;
                bool drink = false;
                for (uint8 i = 0; i < MAX_SPELL_EFFECTS; ++i)
                {
                    if (!Effects[i].IsAura())
                        continue;
                    switch (Effects[i].ApplyAuraName)
                    {
                        // Food
                        case SPELL_AURA_MOD_REGEN:
                        case SPELL_AURA_OBS_MOD_HEALTH:
                            food = true;
                            break;
                        // Drink
                        case SPELL_AURA_MOD_POWER_REGEN:
                        case SPELL_AURA_OBS_MOD_POWER:
                            drink = true;
                            break;
                        default:
                            break;
                    }
                }

                if (food && drink)
                    return SPELL_SPECIFIC_FOOD_AND_DRINK;
                else if (food)
                    return SPELL_SPECIFIC_FOOD;
                else if (drink)
                    return SPELL_SPECIFIC_DRINK;
            }
            // scrolls effects
            else
            {
                SpellInfo const* firstRankSpellInfo = GetFirstRankSpell();
                switch (firstRankSpellInfo->Id)
                {
                    case 8118: // Strength
                    case 8099: // Stamina
                    case 8112: // Spirit
                    case 8096: // Intellect
                    case 8115: // Agility
                    case 8091: // Armor
                        return SPELL_SPECIFIC_SCROLL;
                    case 12880: // Enrage (Enrage)
                    case 57518: // Enrage (Wrecking Crew)
                        return SPELL_SPECIFIC_WARRIOR_ENRAGE;
                }
            }
            break;
        }
        case SPELLFAMILY_MAGE:
        {
            // family flags 18(Molten), 25(Frost/Ice), 28(Mage)
            if (SpellFamilyFlags[0] & 0x12040000)
                return SPELL_SPECIFIC_MAGE_ARMOR;

            // Arcane brillance and Arcane intelect (normal check fails because of flags difference)
            if (SpellFamilyFlags[0] & 0x400)
                return SPELL_SPECIFIC_MAGE_ARCANE_BRILLANCE;

            if ((SpellFamilyFlags[0] & 0x1000000) && Effects[0].ApplyAuraName == SPELL_AURA_MOD_CONFUSE)
                return SPELL_SPECIFIC_MAGE_POLYMORPH;

            break;
        }
        case SPELLFAMILY_WARRIOR:
        {
            if (Id == 12292) // Death Wish
                return SPELL_SPECIFIC_WARRIOR_ENRAGE;

            break;
        }
        case SPELLFAMILY_WARLOCK:
        {
            // Warlock (Bane of Doom | Bane of Agony | Bane of Havoc)
            if (Id == 603 || Id ==  980 || Id == 80240)
                return SPELL_SPECIFIC_BANE;

            // only warlock curses have this
            if (Dispel == DISPEL_CURSE)
                return SPELL_SPECIFIC_CURSE;

            // Warlock (Demon Armor | Demon Skin | Fel Armor)
            if (SpellFamilyFlags[1] & 0x20000020 || SpellFamilyFlags[2] & 0x00000010)
                return SPELL_SPECIFIC_WARLOCK_ARMOR;

            //seed of corruption and corruption
            if (SpellFamilyFlags[1] & 0x10 || SpellFamilyFlags[0] & 0x2)
                return SPELL_SPECIFIC_WARLOCK_CORRUPTION;
            break;
        }
        case SPELLFAMILY_PRIEST:
        {
            // Divine Spirit and Prayer of Spirit
            if (SpellFamilyFlags[0] & 0x20)
                return SPELL_SPECIFIC_PRIEST_DIVINE_SPIRIT;

            break;
        }
        case SPELLFAMILY_HUNTER:
        {
            // only hunter stings have this
            if (Dispel == DISPEL_POISON)
                return SPELL_SPECIFIC_STING;

            // only hunter aspects have this (but not all aspects in hunter family)
            if (SpellFamilyFlags.HasFlag(0x00380000, 0x00440000, 0x00001010))
                return SPELL_SPECIFIC_ASPECT;

            break;
        }
        case SPELLFAMILY_PALADIN:
        {
            // Collection of all the seal family flags. No other paladin spell has any of those.
            if (SpellFamilyFlags[1] & 0x26000C00
                || SpellFamilyFlags[0] & 0x0A000000)
                return SPELL_SPECIFIC_SEAL;

            if (SpellFamilyFlags[0] & 0x00002190)
                return SPELL_SPECIFIC_HAND;

            // Judgement of Wisdom, Judgement of Light, Judgement of Justice
            if (Id == 20184 || Id == 20185 || Id == 20186)
                return SPELL_SPECIFIC_JUDGEMENT;

            // only paladin auras have this (for palaldin class family)
            if (SpellFamilyFlags[2] & 0x00000020)
                return SPELL_SPECIFIC_AURA;

            break;
        }
        case SPELLFAMILY_SHAMAN:
        {
            // family flags 10 (Lightning), 42 (Earth), 37 (Water), proc shield from T2 8 pieces bonus
            if (SpellFamilyFlags[1] & 0x420
                || SpellFamilyFlags[0] & 0x00000400
                || Id == 23552)
                return SPELL_SPECIFIC_ELEMENTAL_SHIELD;

            break;
        }
        case SPELLFAMILY_DEATHKNIGHT:
            if (Id == 48266 || Id == 48263 || Id == 48265)
                return SPELL_SPECIFIC_PRESENCE;
            break;
    }

    for (uint8 i = 0; i < MAX_SPELL_EFFECTS; ++i)
    {
        if (Effects[i].Effect == SPELL_EFFECT_APPLY_AURA)
        {
            switch (Effects[i].ApplyAuraName)
            {
                case SPELL_AURA_MOD_CHARM:
                case SPELL_AURA_MOD_POSSESS_PET:
                case SPELL_AURA_MOD_POSSESS:
                case SPELL_AURA_AOE_CHARM:
                    return SPELL_SPECIFIC_CHARM;
                case SPELL_AURA_TRACK_CREATURES:
                case SPELL_AURA_TRACK_RESOURCES:
                case SPELL_AURA_TRACK_STEALTHED:
                    return SPELL_SPECIFIC_TRACKER;
            }
        }
    }

    return SPELL_SPECIFIC_NORMAL;
}

float SpellInfo::GetMinRange(bool positive) const
{
    if (!RangeEntry)
        return 0.0f;
    if (positive)
        return RangeEntry->minRangeFriend;
    return RangeEntry->minRangeHostile;
}

float SpellInfo::GetMaxRange(bool positive, Unit* caster, Spell* spell) const
{
    if (!RangeEntry)
        return 0.0f;
    float range;
    if (positive)
        range = RangeEntry->maxRangeFriend;
    else
        range = RangeEntry->maxRangeHostile;
    if (caster)
        if (Player* modOwner = caster->GetSpellModOwner())
            modOwner->ApplySpellMod(Id, SPELLMOD_RANGE, range, spell);
    return range;
}

int32 SpellInfo::GetDuration() const
{
    if (!DurationEntry)
        return 0;
    return (DurationEntry->Duration[0] == -1) ? -1 : abs(DurationEntry->Duration[0]);
}

int32 SpellInfo::GetMaxDuration() const
{
    if (!DurationEntry)
        return 0;
    return (DurationEntry->Duration[2] == -1) ? -1 : abs(DurationEntry->Duration[2]);
}

uint32 SpellInfo::CalcCastTime(Unit* caster, Spell* spell) const
{
    int32 castTime = 0;

    // not all spells have cast time index and this is all is pasiive abilities
    if (caster && CastTimeMax > 0)
    {
        castTime = CastTimeMax;
        if (CastTimeMaxLevel > int32(caster->getLevel()))
            castTime = CastTimeMin + int32(caster->getLevel() - 1) * (CastTimeMax - CastTimeMin) / (CastTimeMaxLevel - 1);
    }
    else if (CastTimeEntry)
        castTime = CastTimeEntry->CastTime;

    if (!castTime)
        return 0;

    if (caster)
        caster->ModSpellCastTime(this, castTime, spell);

    if (Attributes & SPELL_ATTR0_REQ_AMMO && (!IsAutoRepeatRangedSpell()))
        castTime += 500;

    return (castTime > 0) ? uint32(castTime) : 0;
}

uint32 SpellInfo::GetMaxTicks() const
{
    int32 DotDuration = GetDuration();
    if (DotDuration == 0)
        return 1;

    // 200% limit
    if (DotDuration > 30000)
        DotDuration = 30000;

    for (uint8 x = 0; x < MAX_SPELL_EFFECTS; x++)
    {
        if (Effects[x].Effect == SPELL_EFFECT_APPLY_AURA)
            switch (Effects[x].ApplyAuraName)
            {
                case SPELL_AURA_PERIODIC_DAMAGE:
                case SPELL_AURA_PERIODIC_HEAL:
                case SPELL_AURA_PERIODIC_LEECH:
                    if (Effects[x].Amplitude != 0)
                        return DotDuration / Effects[x].Amplitude;
                    break;
            }
    }

    return 6;
}

uint32 SpellInfo::GetRecoveryTime() const
{
    return RecoveryTime > CategoryRecoveryTime ? RecoveryTime : CategoryRecoveryTime;
}

uint32 SpellInfo::CalcPowerCost(Unit const* caster, SpellSchoolMask schoolMask) const
{
    // Spell drain all exist power on cast (Only paladin lay of Hands)
    if (AttributesEx & SPELL_ATTR1_DRAIN_ALL_POWER)
    {
        // If power type - health drain all
        if (PowerType == POWER_HEALTH)
            return caster->GetHealth();
        // Else drain all power
        if (PowerType < MAX_POWERS)
            return caster->GetPower(Powers(PowerType));
        sLog->outError(LOG_FILTER_SPELLS_AURAS, "SpellInfo::CalcPowerCost: Unknown power type '%d' in spell %d", PowerType, Id);
        return 0;
    }

    // Base powerCost
    int32 powerCost = ManaCost;
    // PCT cost from total amount
    if (ManaCostPercentage)
    {
        switch (PowerType)
        {
            // health as power used
            case POWER_HEALTH:
                powerCost += int32(CalculatePct(caster->GetCreateHealth(), ManaCostPercentage));
                break;
            case POWER_MANA:
                powerCost += int32(CalculatePct(caster->GetCreateMana(), ManaCostPercentage));
                break;
            case POWER_RAGE:
            case POWER_FOCUS:
            case POWER_ENERGY:
                powerCost += int32(CalculatePct(caster->GetMaxPower(Powers(PowerType)), ManaCostPercentage));
                break;
            case POWER_RUNES:
            case POWER_RUNIC_POWER:
                sLog->outDebug(LOG_FILTER_SPELLS_AURAS, "CalculateManaCost: Not implemented yet!");
                break;
            default:
                sLog->outError(LOG_FILTER_SPELLS_AURAS, "CalculateManaCost: Unknown power type '%d' in spell %d", PowerType, Id);
                return 0;
        }
    }
    SpellSchools school = GetFirstSchoolInMask(schoolMask);
    // Flat mod from caster auras by spell school
    powerCost += caster->GetInt32Value(UNIT_FIELD_POWER_COST_MODIFIER + school);
    // Shiv - costs 20 + weaponSpeed*10 energy (apply only to non-triggered spell with energy cost)
    if (AttributesEx4 & SPELL_ATTR4_SPELL_VS_EXTEND_COST)
        powerCost += caster->GetAttackTime(OFF_ATTACK) / 100;
    // Apply cost mod by spell
    if (Player* modOwner = caster->GetSpellModOwner())
        modOwner->ApplySpellMod(Id, SPELLMOD_COST, powerCost);

    if (Attributes & SPELL_ATTR0_LEVEL_DAMAGE_CALCULATION)
        powerCost = int32(powerCost / (1.117f * SpellLevel / caster->getLevel() -0.1327f));

    // PCT mod from user auras by school
    powerCost = int32(powerCost * (1.0f + caster->GetFloatValue(UNIT_FIELD_POWER_COST_MULTIPLIER + school)));
    if (powerCost < 0)
        powerCost = 0;
    return powerCost;
}

bool SpellInfo::IsRanked() const
{
    return ChainEntry != NULL;
}

uint8 SpellInfo::GetRank() const
{
    if (!ChainEntry)
        return 1;
    return ChainEntry->rank;
}

SpellInfo const* SpellInfo::GetFirstRankSpell() const
{
    if (!ChainEntry)
        return this;
    return ChainEntry->first;
}
SpellInfo const* SpellInfo::GetLastRankSpell() const
{
    if (!ChainEntry)
        return NULL;
    return ChainEntry->last;
}
SpellInfo const* SpellInfo::GetNextRankSpell() const
{
    if (!ChainEntry)
        return NULL;
    return ChainEntry->next;
}
SpellInfo const* SpellInfo::GetPrevRankSpell() const
{
    if (!ChainEntry)
        return NULL;
    return ChainEntry->prev;
}

SpellInfo const* SpellInfo::GetAuraRankForLevel(uint8 level) const
{
    // ignore passive spells
    if (IsPassive())
        return this;

    bool needRankSelection = false;
    for (uint8 i = 0; i < MAX_SPELL_EFFECTS; ++i)
    {
        if (IsPositiveEffect(i) &&
            (Effects[i].Effect == SPELL_EFFECT_APPLY_AURA ||
            Effects[i].Effect == SPELL_EFFECT_APPLY_AREA_AURA_PARTY ||
            Effects[i].Effect == SPELL_EFFECT_APPLY_AREA_AURA_RAID) &&
            !Effects[i].ScalingMultiplier)
        {
            needRankSelection = true;
            break;
        }
    }

    // not required
    if (!needRankSelection)
        return this;

    for (SpellInfo const* nextSpellInfo = this; nextSpellInfo != NULL; nextSpellInfo = nextSpellInfo->GetPrevRankSpell())
    {
        // if found appropriate level
        if (uint32(level + 10) >= nextSpellInfo->SpellLevel)
            return nextSpellInfo;

        // one rank less then
    }

    // not found
    return NULL;
}

bool SpellInfo::IsRankOf(SpellInfo const* spellInfo) const
{
    return GetFirstRankSpell() == spellInfo->GetFirstRankSpell();
}

bool SpellInfo::IsDifferentRankOf(SpellInfo const* spellInfo) const
{
    if (Id == spellInfo->Id)
        return false;
    return IsRankOf(spellInfo);
}

bool SpellInfo::IsHighRankOf(SpellInfo const* spellInfo) const
{
    if (ChainEntry && spellInfo->ChainEntry)
    {
        if (ChainEntry->first == spellInfo->ChainEntry->first)
            if (ChainEntry->rank > spellInfo->ChainEntry->rank)
                return true;
    }
    return false;
}

uint32 SpellInfo::_GetExplicitTargetMask() const
{
    bool srcSet = false;
    bool dstSet = false;
    uint32 targetMask = Targets;
    // prepare target mask using effect target entries
    for (uint8 i = 0; i < MAX_SPELL_EFFECTS; ++i)
    {
        if (!Effects[i].IsEffect())
            continue;
        targetMask |= Effects[i].TargetA.GetExplicitTargetMask(srcSet, dstSet);
        targetMask |= Effects[i].TargetB.GetExplicitTargetMask(srcSet, dstSet);

        // add explicit target flags based on spell effects which have EFFECT_IMPLICIT_TARGET_EXPLICIT and no valid target provided
        if (Effects[i].GetImplicitTargetType() != EFFECT_IMPLICIT_TARGET_EXPLICIT)
            continue;

        // extend explicit target mask only if valid targets for effect could not be provided by target types
        uint32 effectTargetMask = Effects[i].GetMissingTargetMask(srcSet, dstSet, targetMask);

        // don't add explicit object/dest flags when spell has no max range
        if (GetMaxRange(true) == 0.0f && GetMaxRange(false) == 0.0f)
            effectTargetMask &= ~(TARGET_FLAG_UNIT_MASK | TARGET_FLAG_GAMEOBJECT | TARGET_FLAG_CORPSE_MASK | TARGET_FLAG_DEST_LOCATION);
        targetMask |= effectTargetMask;
    }
    return targetMask;
}

bool SpellInfo::_IsPositiveEffect(uint8 effIndex, bool deep) const
{
    // not found a single positive spell with this attribute
    if (Attributes & SPELL_ATTR0_NEGATIVE_1)
        return false;

    switch (SpellFamilyName)
    {
        case SPELLFAMILY_GENERIC:
            switch (Id)
            {
                case 29214: // Wrath of the Plaguebringer
                case 34700: // Allergic Reaction
                case 54836: // Wrath of the Plaguebringer
                case 61987: // Avenging Wrath Marker
                case 61988: // Divine Shield exclude aura
                    return false;
                case 30877: // Tag Murloc
                case 61716: // Rabbit Costume
                case 61734: // Noblegarden Bunny
                case 62344: // Fists of Stone
                    return true;
                default:
                    break;
            }
            break;
        case SPELLFAMILY_MAGE:
            // Amplify Magic, Dampen Magic
            if (SpellFamilyFlags[0] == 0x00002000)
                return true;
            // Ignite
            if (SpellIconID == 45)
                return true;
            break;
        case SPELLFAMILY_PRIEST:
            switch (Id)
            {
                case 64844: // Divine Hymn
                case 64904: // Hymn of Hope
                case 47585: // Dispersion
                    return true;
                default:
                    break;
            }
            break;
        case SPELLFAMILY_HUNTER:
            // Aspect of the Viper
            if (Id == 34074)
                return true;
            break;
        case SPELLFAMILY_SHAMAN:
            if (Id == 30708)
                return false;
            break;
        case SPELLFAMILY_ROGUE:
            switch (Id)
            {
                // Envenom must be considered as a positive effect even though it deals damage
                case 32645:     // Envenom (Rank 1)
                case 32684:     // Envenom (Rank 2)
                case 57992:     // Envenom (Rank 3)
                case 57993:     // Envenom (Rank 4)
                    return true;
                default:
                    break;
            }
            break;
        default:
            break;
    }

    switch (Mechanic)
    {
        case MECHANIC_IMMUNE_SHIELD:
            return true;
        default:
            break;
    }

    // Special case: effects which determine positivity of whole spell
    for (uint8 i = 0; i < MAX_SPELL_EFFECTS; ++i)
    {
        if (Effects[i].IsAura() && Effects[i].ApplyAuraName == SPELL_AURA_MOD_STEALTH)
            return true;
    }

    switch (Effects[effIndex].Effect)
    {
        case SPELL_EFFECT_DUMMY:
            // some explicitly required dummy effect sets
            switch (Id)
            {
                case 28441:
                    return false; // AB Effect 000
                default:
                    break;
            }
            break;
        // always positive effects (check before target checks that provided non-positive result in some case for positive effects)
        case SPELL_EFFECT_HEAL:
        case SPELL_EFFECT_LEARN_SPELL:
        case SPELL_EFFECT_SKILL_STEP:
        case SPELL_EFFECT_HEAL_PCT:
        case SPELL_EFFECT_ENERGIZE_PCT:
            return true;
        case SPELL_EFFECT_APPLY_AREA_AURA_ENEMY:
            return false;

            // non-positive aura use
        case SPELL_EFFECT_APPLY_AURA:
        case SPELL_EFFECT_APPLY_AREA_AURA_FRIEND:
        {
            switch (Effects[effIndex].ApplyAuraName)
            {
                case SPELL_AURA_MOD_DAMAGE_DONE:            // dependent from bas point sign (negative -> negative)
                case SPELL_AURA_MOD_STAT:
                case SPELL_AURA_MOD_SKILL:
                case SPELL_AURA_MOD_DODGE_PERCENT:
                case SPELL_AURA_MOD_HEALING_PCT:
                case SPELL_AURA_MOD_HEALING_DONE:
                case SPELL_AURA_MOD_DAMAGE_PERCENT_DONE:
                    if (Effects[effIndex].CalcValue() < 0)
                        return false;
                    break;
                case SPELL_AURA_MOD_DAMAGE_TAKEN:           // dependent from bas point sign (positive -> negative)
                    if (Effects[effIndex].CalcValue() > 0)
                        return false;
                    break;
                case SPELL_AURA_MOD_CRIT_PCT:
                case SPELL_AURA_MOD_SPELL_CRIT_CHANCE:
                    if (Effects[effIndex].CalcValue() > 0)
                        return true;                        // some expected positive spells have SPELL_ATTR1_NEGATIVE
                    break;
                case SPELL_AURA_ADD_TARGET_TRIGGER:
                    return true;
                case SPELL_AURA_PERIODIC_TRIGGER_SPELL_WITH_VALUE:
                case SPELL_AURA_PERIODIC_TRIGGER_SPELL:
                    if (!deep)
                    {
                        if (SpellInfo const* spellTriggeredProto = sSpellMgr->GetSpellInfo(Effects[effIndex].TriggerSpell))
                        {
                            // negative targets of main spell return early
                            for (uint8 i = 0; i < MAX_SPELL_EFFECTS; ++i)
                            {
                                if (!spellTriggeredProto->Effects[i].Effect)
                                    continue;
                                // if non-positive trigger cast targeted to positive target this main cast is non-positive
                                // this will place this spell auras as debuffs
                                if (_IsPositiveTarget(spellTriggeredProto->Effects[i].TargetA.GetTarget(), spellTriggeredProto->Effects[i].TargetB.GetTarget()) && !spellTriggeredProto->_IsPositiveEffect(i, true))
                                    return false;
                            }
                        }
                    }
                case SPELL_AURA_PROC_TRIGGER_SPELL:
                    // many positive auras have negative triggered spells at damage for example and this not make it negative (it can be canceled for example)
                    break;
                case SPELL_AURA_MOD_STUN:                   //have positive and negative spells, we can't sort its correctly at this moment.
                    if (effIndex == 0 && Effects[1].Effect == 0 && Effects[2].Effect == 0)
                        return false;                       // but all single stun aura spells is negative
                    break;
                case SPELL_AURA_MOD_PACIFY_SILENCE:
                    if (Id == 24740)             // Wisp Costume
                        return true;
                    return false;
                case SPELL_AURA_MOD_ROOT:
                case SPELL_AURA_MOD_SILENCE:
                case SPELL_AURA_GHOST:
                case SPELL_AURA_PERIODIC_LEECH:
                case SPELL_AURA_MOD_STALKED:
                case SPELL_AURA_PERIODIC_DAMAGE_PERCENT:
                case SPELL_AURA_PREVENT_RESURRECTION:
                    return false;
                case SPELL_AURA_PERIODIC_DAMAGE:            // used in positive spells also.
                    // part of negative spell if casted at self (prevent cancel)
                    if (Effects[effIndex].TargetA.GetTarget() == TARGET_UNIT_CASTER)
                        return false;
                    break;
                case SPELL_AURA_MOD_DECREASE_SPEED:         // used in positive spells also
                    // part of positive spell if casted at self
                    if (Effects[effIndex].TargetA.GetTarget() != TARGET_UNIT_CASTER)
                        return false;
                    // but not this if this first effect (didn't find better check)
                    if (Attributes & SPELL_ATTR0_NEGATIVE_1 && effIndex == 0)
                        return false;
                    break;
                case SPELL_AURA_MECHANIC_IMMUNITY:
                {
                    // non-positive immunities
                    switch (Effects[effIndex].MiscValue)
                    {
                        case MECHANIC_BANDAGE:
                        case MECHANIC_SHIELD:
                        case MECHANIC_MOUNT:
                        case MECHANIC_INVULNERABILITY:
                            return false;
                        default:
                            break;
                    }
                    break;
                }
                case SPELL_AURA_ADD_FLAT_MODIFIER:          // mods
                case SPELL_AURA_ADD_PCT_MODIFIER:
                {
                    // non-positive mods
                    switch (Effects[effIndex].MiscValue)
                    {
                        case SPELLMOD_COST:                 // dependent from bas point sign (negative -> positive)
                            if (Effects[effIndex].CalcValue() > 0)
                            {
                                if (!deep)
                                {
                                    bool negative = true;
                                    for (uint8 i = 0; i < MAX_SPELL_EFFECTS; ++i)
                                    {
                                        if (i != effIndex)
                                            if (_IsPositiveEffect(i, true))
                                            {
                                                negative = false;
                                                break;
                                            }
                                    }
                                    if (negative)
                                        return false;
                                }
                            }
                            break;
                        default:
                            break;
                    }
                    break;
                }
                default:
                    break;
            }
            break;
        }
        default:
            break;
    }

    // non-positive targets
    if (!_IsPositiveTarget(Effects[effIndex].TargetA.GetTarget(), Effects[effIndex].TargetB.GetTarget()))
        return false;

    // negative spell if triggered spell is negative
    if (!deep && !Effects[effIndex].ApplyAuraName && Effects[effIndex].TriggerSpell)
    {
        if (SpellInfo const* spellTriggeredProto = sSpellMgr->GetSpellInfo(Effects[effIndex].TriggerSpell))
            if (!spellTriggeredProto->_IsPositiveSpell())
                return false;
    }

    // ok, positive
    return true;
}

bool SpellInfo::_IsPositiveSpell() const
{
    // spells with at least one negative effect are considered negative
    // some self-applied spells have negative effects but in self casting case negative check ignored.
    for (uint8 i = 0; i < MAX_SPELL_EFFECTS; ++i)
        if (!_IsPositiveEffect(i, true))
            return false;
    return true;
}

bool SpellInfo::_IsPositiveTarget(uint32 targetA, uint32 targetB)
{
    // non-positive targets
    switch (targetA)
    {
        case TARGET_UNIT_NEARBY_ENEMY:
        case TARGET_UNIT_TARGET_ENEMY:
        case TARGET_UNIT_SRC_AREA_ENEMY:
        case TARGET_UNIT_DEST_AREA_ENEMY:
        case TARGET_UNIT_CONE_ENEMY_24:
        case TARGET_UNIT_CONE_ENEMY_104:
        case TARGET_DEST_DYNOBJ_ENEMY:
        case TARGET_DEST_TARGET_ENEMY:
            return false;
        default:
            break;
    }
    if (targetB)
        return _IsPositiveTarget(targetB, 0);
    return true;
}

SpellTargetRestrictionsEntry const* SpellInfo::GetSpellTargetRestrictions() const
{
    return SpellTargetRestrictionsId ? sSpellTargetRestrictionsStore.LookupEntry(SpellTargetRestrictionsId) : NULL;
}

SpellEquippedItemsEntry const* SpellInfo::GetSpellEquippedItems() const
{
    return SpellEquippedItemsId ? sSpellEquippedItemsStore.LookupEntry(SpellEquippedItemsId) : NULL;
}

SpellInterruptsEntry const* SpellInfo::GetSpellInterrupts() const
{
    return SpellInterruptsId ? sSpellInterruptsStore.LookupEntry(SpellInterruptsId) : NULL;
}

SpellLevelsEntry const* SpellInfo::GetSpellLevels() const
{
    return SpellLevelsId ? sSpellLevelsStore.LookupEntry(SpellLevelsId) : NULL;
}

SpellPowerEntry const* SpellInfo::GetSpellPower() const
{
    return SpellPowerId ? sSpellPowerStore.LookupEntry(SpellPowerId) : NULL;
}

SpellReagentsEntry const* SpellInfo::GetSpellReagents() const
{
    return SpellReagentsId ? sSpellReagentsStore.LookupEntry(SpellReagentsId) : NULL;
}

SpellScalingEntry const* SpellInfo::GetSpellScaling() const
{
    return SpellScalingId ? sSpellScalingStore.LookupEntry(SpellScalingId) : NULL;
}

SpellShapeshiftEntry const* SpellInfo::GetSpellShapeshift() const
{
    return SpellShapeshiftId ? sSpellShapeshiftStore.LookupEntry(SpellShapeshiftId) : NULL;
}

SpellTotemsEntry const* SpellInfo::GetSpellTotems() const
{
    return SpellTotemsId ? sSpellTotemsStore.LookupEntry(SpellTotemsId) : NULL;
}

SpellAuraOptionsEntry const* SpellInfo::GetSpellAuraOptions() const
{
    return SpellAuraOptionsId ? sSpellAuraOptionsStore.LookupEntry(SpellAuraOptionsId) : NULL;
}

SpellAuraRestrictionsEntry const* SpellInfo::GetSpellAuraRestrictions() const
{
    return SpellAuraRestrictionsId ? sSpellAuraRestrictionsStore.LookupEntry(SpellAuraRestrictionsId) : NULL;
}

SpellCastingRequirementsEntry const* SpellInfo::GetSpellCastingRequirements() const
{
    return SpellCastingRequirementsId ? sSpellCastingRequirementsStore.LookupEntry(SpellCastingRequirementsId) : NULL;
}

SpellCategoriesEntry const* SpellInfo::GetSpellCategories() const
{
    return SpellCategoriesId ? sSpellCategoriesStore.LookupEntry(SpellCategoriesId) : NULL;
}

SpellClassOptionsEntry const* SpellInfo::GetSpellClassOptions() const
{
    return SpellClassOptionsId ? sSpellClassOptionsStore.LookupEntry(SpellClassOptionsId) : NULL;
}

SpellCooldownsEntry const* SpellInfo::GetSpellCooldowns() const
{
    return SpellCooldownsId ? sSpellCooldownsStore.LookupEntry(SpellCooldownsId) : NULL;
}

void SpellInfo::_UnloadImplicitTargetConditionLists()
{
    // find the same instances of ConditionList and delete them.
    for (uint8 i = 0; i < MAX_SPELL_EFFECTS; ++i)
    {
        ConditionList* cur = Effects[i].ImplicitTargetConditions;
        if (!cur)
            continue;
        for (uint8 j = i; j < MAX_SPELL_EFFECTS; ++j)
        {
            if (Effects[j].ImplicitTargetConditions == cur)
                Effects[j].ImplicitTargetConditions = NULL;
        }
        delete cur;
    }
}<|MERGE_RESOLUTION|>--- conflicted
+++ resolved
@@ -538,12 +538,6 @@
 {
     if (!HasRadius())
         return 0.0f;
-<<<<<<< HEAD
-    //TODO: FIX radius value
-    float radius = RadiusEntry->ID;
-    if (Player* modOwner = (caster ? caster->GetSpellModOwner() : NULL))
-        modOwner->ApplySpellMod(_spellInfo->Id, SPELLMOD_RADIUS, radius, spell);
-=======
 
     float radius = RadiusEntry->RadiusMin;
     if (caster)
@@ -553,7 +547,6 @@
         if (Player* modOwner = caster->GetSpellModOwner())
             modOwner->ApplySpellMod(_spellInfo->Id, SPELLMOD_RADIUS, radius, spell);
     }
->>>>>>> 3b5fec36
 
     return radius;
 }
