/*
 * Copyright (C) 2008-2012 TrinityCore <http://www.trinitycore.org/>
 *
 * This program is free software; you can redistribute it and/or modify it
 * under the terms of the GNU General Public License as published by the
 * Free Software Foundation; either version 2 of the License, or (at your
 * option) any later version.
 *
 * This program is distributed in the hope that it will be useful, but WITHOUT
 * ANY WARRANTY; without even the implied warranty of MERCHANTABILITY or
 * FITNESS FOR A PARTICULAR PURPOSE. See the GNU General Public License for
 * more details.
 *
 * You should have received a copy of the GNU General Public License along
 * with this program. If not, see <http://www.gnu.org/licenses/>.
 */

#include "SpellInfo.h"
#include "SpellAuraDefines.h"
#include "SpellMgr.h"
#include "Spell.h"
#include "DBCStores.h"
#include "ConditionMgr.h"
#include "Player.h"
#include "Battleground.h"

uint32 GetTargetFlagMask(SpellTargetObjectTypes objType)
{
    switch (objType)
    {
        case TARGET_OBJECT_TYPE_DEST:
            return TARGET_FLAG_DEST_LOCATION;
        case TARGET_OBJECT_TYPE_UNIT_AND_DEST:
            return TARGET_FLAG_DEST_LOCATION | TARGET_FLAG_UNIT;
        case TARGET_OBJECT_TYPE_CORPSE_ALLY:
            return TARGET_FLAG_CORPSE_ALLY;
        case TARGET_OBJECT_TYPE_CORPSE_ENEMY:
            return TARGET_FLAG_CORPSE_ENEMY;
        case TARGET_OBJECT_TYPE_CORPSE:
            return TARGET_FLAG_CORPSE_ALLY | TARGET_FLAG_CORPSE_ENEMY;
        case TARGET_OBJECT_TYPE_UNIT:
            return TARGET_FLAG_UNIT;
        case TARGET_OBJECT_TYPE_GOBJ:
            return TARGET_FLAG_GAMEOBJECT;
        case TARGET_OBJECT_TYPE_GOBJ_ITEM:
            return TARGET_FLAG_GAMEOBJECT_ITEM;
        case TARGET_OBJECT_TYPE_ITEM:
            return TARGET_FLAG_ITEM;
        case TARGET_OBJECT_TYPE_SRC:
            return TARGET_FLAG_SOURCE_LOCATION;
        default:
            return TARGET_FLAG_NONE;
    }
}

SpellImplicitTargetInfo::SpellImplicitTargetInfo(uint32 target)
{
    _target = Targets(target);
}

bool SpellImplicitTargetInfo::IsArea() const
{
    return GetSelectionCategory() == TARGET_SELECT_CATEGORY_AREA || GetSelectionCategory() == TARGET_SELECT_CATEGORY_CONE;
}

SpellTargetSelectionCategories SpellImplicitTargetInfo::GetSelectionCategory() const
{
    return _data[_target].SelectionCategory;
}

SpellTargetReferenceTypes SpellImplicitTargetInfo::GetReferenceType() const
{
    return _data[_target].ReferenceType;
}

SpellTargetObjectTypes SpellImplicitTargetInfo::GetObjectType() const
{
    return _data[_target].ObjectType;
}

SpellTargetCheckTypes SpellImplicitTargetInfo::GetCheckType() const
{
    return _data[_target].SelectionCheckType;
}

SpellTargetDirectionTypes SpellImplicitTargetInfo::GetDirectionType() const
{
    return _data[_target].DirectionType;
}

float SpellImplicitTargetInfo::CalcDirectionAngle() const
{
    switch (GetDirectionType())
    {
        case TARGET_DIR_FRONT:
            return 0.0f;
        case TARGET_DIR_BACK:
            return static_cast<float>(M_PI);
        case TARGET_DIR_RIGHT:
            return static_cast<float>(-M_PI/2);
        case TARGET_DIR_LEFT:
            return static_cast<float>(M_PI/2);
        case TARGET_DIR_FRONT_RIGHT:
            return static_cast<float>(-M_PI/4);
        case TARGET_DIR_BACK_RIGHT:
            return static_cast<float>(-3*M_PI/4);
        case TARGET_DIR_BACK_LEFT:
            return static_cast<float>(3*M_PI/4);
        case TARGET_DIR_FRONT_LEFT:
            return static_cast<float>(M_PI/4);
        case TARGET_DIR_RANDOM:
            return float(rand_norm())*static_cast<float>(2*M_PI);
        default:
            return 0.0f;
    }
}

Targets SpellImplicitTargetInfo::GetTarget() const
{
    return _target;
}

uint32 SpellImplicitTargetInfo::GetExplicitTargetMask(bool& srcSet, bool& dstSet) const
{
    uint32 targetMask = 0;
    if (GetTarget() == TARGET_DEST_TRAJ)
    {
        if (!srcSet)
            targetMask = TARGET_FLAG_SOURCE_LOCATION;
        if (!dstSet)
            targetMask |= TARGET_FLAG_DEST_LOCATION;
    }
    else
    {
        switch (GetReferenceType())
        {
            case TARGET_REFERENCE_TYPE_SRC:
                if (srcSet)
                    break;
                targetMask = TARGET_FLAG_SOURCE_LOCATION;
                break;
            case TARGET_REFERENCE_TYPE_DEST:
                if (dstSet)
                    break;
                targetMask = TARGET_FLAG_DEST_LOCATION;
                break;
            case TARGET_REFERENCE_TYPE_TARGET:
                switch (GetObjectType())
                {
                    case TARGET_OBJECT_TYPE_GOBJ:
                        targetMask = TARGET_FLAG_GAMEOBJECT;
                        break;
                    case TARGET_OBJECT_TYPE_GOBJ_ITEM:
                        targetMask = TARGET_FLAG_GAMEOBJECT_ITEM;
                        break;
                    case TARGET_OBJECT_TYPE_UNIT_AND_DEST:
                    case TARGET_OBJECT_TYPE_UNIT:
                    case TARGET_OBJECT_TYPE_DEST:
                        switch (GetCheckType())
                        {
                            case TARGET_CHECK_ENEMY:
                                targetMask = TARGET_FLAG_UNIT_ENEMY;
                                break;
                            case TARGET_CHECK_ALLY:
                                targetMask = TARGET_FLAG_UNIT_ALLY;
                                break;
                            case TARGET_CHECK_PARTY:
                                targetMask = TARGET_FLAG_UNIT_PARTY;
                                break;
                            case TARGET_CHECK_RAID:
                                targetMask = TARGET_FLAG_UNIT_RAID;
                                break;
                            case TARGET_CHECK_PASSENGER:
                                targetMask = TARGET_FLAG_UNIT_PASSENGER;
                                break;
                            case TARGET_CHECK_RAID_CLASS:
                                // nobreak;
                            default:
                                targetMask = TARGET_FLAG_UNIT;
                                break;
                        }
                        break;
                    default:
                        break;
                }
                break;
            default:
                break;
        }
    }

    switch (GetObjectType())
    {
        case TARGET_OBJECT_TYPE_SRC:
            srcSet = true;
            break;
        case TARGET_OBJECT_TYPE_DEST:
        case TARGET_OBJECT_TYPE_UNIT_AND_DEST:
            dstSet = true;
            break;
        default:
            break;
    }
    return targetMask;
}

SpellImplicitTargetInfo::StaticData  SpellImplicitTargetInfo::_data[TOTAL_SPELL_TARGETS] =
{
    {TARGET_OBJECT_TYPE_NONE, TARGET_REFERENCE_TYPE_NONE,   TARGET_SELECT_CATEGORY_NYI,     TARGET_CHECK_DEFAULT,  TARGET_DIR_NONE},        //
    {TARGET_OBJECT_TYPE_UNIT, TARGET_REFERENCE_TYPE_CASTER, TARGET_SELECT_CATEGORY_DEFAULT, TARGET_CHECK_DEFAULT,  TARGET_DIR_NONE},        // 1 TARGET_UNIT_CASTER
    {TARGET_OBJECT_TYPE_UNIT, TARGET_REFERENCE_TYPE_CASTER, TARGET_SELECT_CATEGORY_NEARBY,  TARGET_CHECK_ENEMY,    TARGET_DIR_NONE},        // 2 TARGET_UNIT_NEARBY_ENEMY
    {TARGET_OBJECT_TYPE_UNIT, TARGET_REFERENCE_TYPE_CASTER, TARGET_SELECT_CATEGORY_NEARBY,  TARGET_CHECK_PARTY,    TARGET_DIR_NONE},        // 3 TARGET_UNIT_NEARBY_PARTY
    {TARGET_OBJECT_TYPE_UNIT, TARGET_REFERENCE_TYPE_CASTER, TARGET_SELECT_CATEGORY_NEARBY,  TARGET_CHECK_ALLY,     TARGET_DIR_NONE},        // 4 TARGET_UNIT_NEARBY_ALLY
    {TARGET_OBJECT_TYPE_UNIT, TARGET_REFERENCE_TYPE_CASTER, TARGET_SELECT_CATEGORY_DEFAULT, TARGET_CHECK_DEFAULT,  TARGET_DIR_NONE},        // 5 TARGET_UNIT_PET
    {TARGET_OBJECT_TYPE_UNIT, TARGET_REFERENCE_TYPE_TARGET, TARGET_SELECT_CATEGORY_DEFAULT, TARGET_CHECK_ENEMY,    TARGET_DIR_NONE},        // 6 TARGET_UNIT_TARGET_ENEMY
    {TARGET_OBJECT_TYPE_UNIT, TARGET_REFERENCE_TYPE_SRC,    TARGET_SELECT_CATEGORY_AREA,    TARGET_CHECK_ENTRY,    TARGET_DIR_NONE},        // 7 TARGET_UNIT_SRC_AREA_ENTRY
    {TARGET_OBJECT_TYPE_UNIT, TARGET_REFERENCE_TYPE_DEST,   TARGET_SELECT_CATEGORY_AREA,    TARGET_CHECK_ENTRY,    TARGET_DIR_NONE},        // 8 TARGET_UNIT_DEST_AREA_ENTRY
    {TARGET_OBJECT_TYPE_DEST, TARGET_REFERENCE_TYPE_CASTER, TARGET_SELECT_CATEGORY_DEFAULT, TARGET_CHECK_DEFAULT,  TARGET_DIR_NONE},        // 9 TARGET_DEST_HOME
    {TARGET_OBJECT_TYPE_NONE, TARGET_REFERENCE_TYPE_NONE,   TARGET_SELECT_CATEGORY_NYI,     TARGET_CHECK_DEFAULT,  TARGET_DIR_NONE},        // 10
    {TARGET_OBJECT_TYPE_UNIT, TARGET_REFERENCE_TYPE_SRC,    TARGET_SELECT_CATEGORY_NYI,     TARGET_CHECK_DEFAULT,  TARGET_DIR_NONE},        // 11 TARGET_UNIT_SRC_AREA_UNK_11
    {TARGET_OBJECT_TYPE_NONE, TARGET_REFERENCE_TYPE_NONE,   TARGET_SELECT_CATEGORY_NYI,     TARGET_CHECK_DEFAULT,  TARGET_DIR_NONE},        // 12
    {TARGET_OBJECT_TYPE_NONE, TARGET_REFERENCE_TYPE_NONE,   TARGET_SELECT_CATEGORY_NYI,     TARGET_CHECK_DEFAULT,  TARGET_DIR_NONE},        // 13
    {TARGET_OBJECT_TYPE_NONE, TARGET_REFERENCE_TYPE_NONE,   TARGET_SELECT_CATEGORY_NYI,     TARGET_CHECK_DEFAULT,  TARGET_DIR_NONE},        // 14
    {TARGET_OBJECT_TYPE_UNIT, TARGET_REFERENCE_TYPE_SRC,    TARGET_SELECT_CATEGORY_AREA,    TARGET_CHECK_ENEMY,    TARGET_DIR_NONE},        // 15 TARGET_UNIT_SRC_AREA_ENEMY
    {TARGET_OBJECT_TYPE_UNIT, TARGET_REFERENCE_TYPE_DEST,   TARGET_SELECT_CATEGORY_AREA,    TARGET_CHECK_ENEMY,    TARGET_DIR_NONE},        // 16 TARGET_UNIT_DEST_AREA_ENEMY
    {TARGET_OBJECT_TYPE_DEST, TARGET_REFERENCE_TYPE_CASTER, TARGET_SELECT_CATEGORY_DEFAULT, TARGET_CHECK_DEFAULT,  TARGET_DIR_NONE},        // 17 TARGET_DEST_DB
    {TARGET_OBJECT_TYPE_DEST, TARGET_REFERENCE_TYPE_CASTER, TARGET_SELECT_CATEGORY_DEFAULT, TARGET_CHECK_DEFAULT,  TARGET_DIR_NONE},        // 18 TARGET_DEST_CASTER
    {TARGET_OBJECT_TYPE_NONE, TARGET_REFERENCE_TYPE_NONE,   TARGET_SELECT_CATEGORY_NYI,     TARGET_CHECK_DEFAULT,  TARGET_DIR_NONE},        // 19
    {TARGET_OBJECT_TYPE_UNIT, TARGET_REFERENCE_TYPE_CASTER, TARGET_SELECT_CATEGORY_AREA,    TARGET_CHECK_PARTY,    TARGET_DIR_NONE},        // 20 TARGET_UNIT_CASTER_AREA_PARTY
    {TARGET_OBJECT_TYPE_UNIT, TARGET_REFERENCE_TYPE_TARGET, TARGET_SELECT_CATEGORY_DEFAULT, TARGET_CHECK_ALLY,     TARGET_DIR_NONE},        // 21 TARGET_UNIT_TARGET_ALLY
    {TARGET_OBJECT_TYPE_SRC,  TARGET_REFERENCE_TYPE_CASTER, TARGET_SELECT_CATEGORY_DEFAULT, TARGET_CHECK_DEFAULT,  TARGET_DIR_NONE},        // 22 TARGET_SRC_CASTER
    {TARGET_OBJECT_TYPE_GOBJ, TARGET_REFERENCE_TYPE_TARGET, TARGET_SELECT_CATEGORY_DEFAULT, TARGET_CHECK_DEFAULT,  TARGET_DIR_NONE},        // 23 TARGET_GAMEOBJECT_TARGET
    {TARGET_OBJECT_TYPE_UNIT, TARGET_REFERENCE_TYPE_CASTER, TARGET_SELECT_CATEGORY_CONE,    TARGET_CHECK_ENEMY,    TARGET_DIR_FRONT},       // 24 TARGET_UNIT_CONE_ENEMY_24
    {TARGET_OBJECT_TYPE_UNIT, TARGET_REFERENCE_TYPE_TARGET, TARGET_SELECT_CATEGORY_DEFAULT, TARGET_CHECK_DEFAULT,  TARGET_DIR_NONE},        // 25 TARGET_UNIT_TARGET_ANY
    {TARGET_OBJECT_TYPE_GOBJ_ITEM, TARGET_REFERENCE_TYPE_TARGET, TARGET_SELECT_CATEGORY_DEFAULT, TARGET_CHECK_DEFAULT, TARGET_DIR_NONE},        // 26 TARGET_GAMEOBJECT_ITEM_TARGET
    {TARGET_OBJECT_TYPE_UNIT, TARGET_REFERENCE_TYPE_CASTER, TARGET_SELECT_CATEGORY_DEFAULT, TARGET_CHECK_DEFAULT,  TARGET_DIR_NONE},        // 27 TARGET_UNIT_MASTER
    {TARGET_OBJECT_TYPE_DEST, TARGET_REFERENCE_TYPE_DEST,   TARGET_SELECT_CATEGORY_DEFAULT, TARGET_CHECK_ENEMY,    TARGET_DIR_NONE},        // 28 TARGET_DEST_DYNOBJ_ENEMY
    {TARGET_OBJECT_TYPE_DEST, TARGET_REFERENCE_TYPE_DEST,   TARGET_SELECT_CATEGORY_DEFAULT, TARGET_CHECK_ALLY,     TARGET_DIR_NONE},        // 29 TARGET_DEST_DYNOBJ_ALLY
    {TARGET_OBJECT_TYPE_UNIT, TARGET_REFERENCE_TYPE_SRC,    TARGET_SELECT_CATEGORY_AREA,    TARGET_CHECK_ALLY,     TARGET_DIR_NONE},        // 30 TARGET_UNIT_SRC_AREA_ALLY
    {TARGET_OBJECT_TYPE_UNIT, TARGET_REFERENCE_TYPE_DEST,   TARGET_SELECT_CATEGORY_AREA,    TARGET_CHECK_ALLY,     TARGET_DIR_NONE},        // 31 TARGET_UNIT_DEST_AREA_ALLY
    {TARGET_OBJECT_TYPE_DEST, TARGET_REFERENCE_TYPE_CASTER, TARGET_SELECT_CATEGORY_DEFAULT, TARGET_CHECK_DEFAULT,  TARGET_DIR_FRONT_LEFT},  // 32 TARGET_DEST_CASTER_SUMMON
    {TARGET_OBJECT_TYPE_UNIT, TARGET_REFERENCE_TYPE_SRC,    TARGET_SELECT_CATEGORY_AREA,    TARGET_CHECK_PARTY,    TARGET_DIR_NONE},        // 33 TARGET_UNIT_SRC_AREA_PARTY
    {TARGET_OBJECT_TYPE_UNIT, TARGET_REFERENCE_TYPE_DEST,   TARGET_SELECT_CATEGORY_AREA,    TARGET_CHECK_PARTY,    TARGET_DIR_NONE},        // 34 TARGET_UNIT_DEST_AREA_PARTY
    {TARGET_OBJECT_TYPE_UNIT, TARGET_REFERENCE_TYPE_TARGET, TARGET_SELECT_CATEGORY_DEFAULT, TARGET_CHECK_PARTY,    TARGET_DIR_NONE},        // 35 TARGET_UNIT_TARGET_PARTY
    {TARGET_OBJECT_TYPE_DEST, TARGET_REFERENCE_TYPE_CASTER, TARGET_SELECT_CATEGORY_NYI,     TARGET_CHECK_DEFAULT,  TARGET_DIR_NONE},        // 36 TARGET_DEST_CASTER_UNK_36
    {TARGET_OBJECT_TYPE_UNIT, TARGET_REFERENCE_TYPE_LAST,   TARGET_SELECT_CATEGORY_AREA,    TARGET_CHECK_PARTY,    TARGET_DIR_NONE},        // 37 TARGET_UNIT_LASTTARGET_AREA_PARTY
    {TARGET_OBJECT_TYPE_UNIT, TARGET_REFERENCE_TYPE_CASTER, TARGET_SELECT_CATEGORY_NEARBY,  TARGET_CHECK_ENTRY,    TARGET_DIR_NONE},        // 38 TARGET_UNIT_NEARBY_ENTRY
    {TARGET_OBJECT_TYPE_DEST, TARGET_REFERENCE_TYPE_CASTER, TARGET_SELECT_CATEGORY_DEFAULT, TARGET_CHECK_DEFAULT,  TARGET_DIR_NONE},        // 39 TARGET_DEST_CASTER_FISHING
    {TARGET_OBJECT_TYPE_GOBJ, TARGET_REFERENCE_TYPE_CASTER, TARGET_SELECT_CATEGORY_NEARBY,  TARGET_CHECK_ENTRY,    TARGET_DIR_NONE},        // 40 TARGET_GAMEOBJECT_NEARBY_ENTRY
    {TARGET_OBJECT_TYPE_DEST, TARGET_REFERENCE_TYPE_CASTER, TARGET_SELECT_CATEGORY_DEFAULT, TARGET_CHECK_DEFAULT,  TARGET_DIR_FRONT_RIGHT}, // 41 TARGET_DEST_CASTER_FRONT_RIGHT
    {TARGET_OBJECT_TYPE_DEST, TARGET_REFERENCE_TYPE_CASTER, TARGET_SELECT_CATEGORY_DEFAULT, TARGET_CHECK_DEFAULT,  TARGET_DIR_BACK_RIGHT},  // 42 TARGET_DEST_CASTER_BACK_RIGHT
    {TARGET_OBJECT_TYPE_DEST, TARGET_REFERENCE_TYPE_CASTER, TARGET_SELECT_CATEGORY_DEFAULT, TARGET_CHECK_DEFAULT,  TARGET_DIR_BACK_LEFT},   // 43 TARGET_DEST_CASTER_BACK_LEFT
    {TARGET_OBJECT_TYPE_DEST, TARGET_REFERENCE_TYPE_CASTER, TARGET_SELECT_CATEGORY_DEFAULT, TARGET_CHECK_DEFAULT,  TARGET_DIR_FRONT_LEFT},  // 44 TARGET_DEST_CASTER_FRONT_LEFT
    {TARGET_OBJECT_TYPE_UNIT, TARGET_REFERENCE_TYPE_TARGET, TARGET_SELECT_CATEGORY_DEFAULT, TARGET_CHECK_ALLY,     TARGET_DIR_NONE},        // 45 TARGET_UNIT_TARGET_CHAINHEAL_ALLY
    {TARGET_OBJECT_TYPE_DEST, TARGET_REFERENCE_TYPE_CASTER, TARGET_SELECT_CATEGORY_NEARBY,  TARGET_CHECK_ENTRY,    TARGET_DIR_NONE},        // 46 TARGET_DEST_NEARBY_ENTRY
    {TARGET_OBJECT_TYPE_DEST, TARGET_REFERENCE_TYPE_CASTER, TARGET_SELECT_CATEGORY_DEFAULT, TARGET_CHECK_DEFAULT,  TARGET_DIR_FRONT},       // 47 TARGET_DEST_CASTER_FRONT
    {TARGET_OBJECT_TYPE_DEST, TARGET_REFERENCE_TYPE_CASTER, TARGET_SELECT_CATEGORY_DEFAULT, TARGET_CHECK_DEFAULT,  TARGET_DIR_BACK},        // 48 TARGET_DEST_CASTER_BACK
    {TARGET_OBJECT_TYPE_DEST, TARGET_REFERENCE_TYPE_CASTER, TARGET_SELECT_CATEGORY_DEFAULT, TARGET_CHECK_DEFAULT,  TARGET_DIR_RIGHT},       // 49 TARGET_DEST_CASTER_RIGHT
    {TARGET_OBJECT_TYPE_DEST, TARGET_REFERENCE_TYPE_CASTER, TARGET_SELECT_CATEGORY_DEFAULT, TARGET_CHECK_DEFAULT,  TARGET_DIR_LEFT},        // 50 TARGET_DEST_CASTER_LEFT
    {TARGET_OBJECT_TYPE_GOBJ, TARGET_REFERENCE_TYPE_SRC,    TARGET_SELECT_CATEGORY_AREA,    TARGET_CHECK_DEFAULT,  TARGET_DIR_NONE},        // 51 TARGET_GAMEOBJECT_SRC_AREA
    {TARGET_OBJECT_TYPE_GOBJ, TARGET_REFERENCE_TYPE_DEST,   TARGET_SELECT_CATEGORY_AREA,    TARGET_CHECK_DEFAULT,  TARGET_DIR_NONE},        // 52 TARGET_GAMEOBJECT_DEST_AREA
    {TARGET_OBJECT_TYPE_DEST, TARGET_REFERENCE_TYPE_TARGET, TARGET_SELECT_CATEGORY_DEFAULT, TARGET_CHECK_ENEMY,    TARGET_DIR_NONE},        // 53 TARGET_DEST_TARGET_ENEMY
    {TARGET_OBJECT_TYPE_UNIT, TARGET_REFERENCE_TYPE_CASTER, TARGET_SELECT_CATEGORY_CONE,    TARGET_CHECK_ENEMY,    TARGET_DIR_FRONT},       // 54 TARGET_UNIT_CONE_ENEMY_54
    {TARGET_OBJECT_TYPE_DEST, TARGET_REFERENCE_TYPE_CASTER, TARGET_SELECT_CATEGORY_DEFAULT, TARGET_CHECK_DEFAULT,  TARGET_DIR_NONE},        // 55 TARGET_DEST_CASTER_FRONT_LEAP
    {TARGET_OBJECT_TYPE_UNIT, TARGET_REFERENCE_TYPE_CASTER, TARGET_SELECT_CATEGORY_AREA,    TARGET_CHECK_RAID,     TARGET_DIR_NONE},        // 56 TARGET_UNIT_CASTER_AREA_RAID
    {TARGET_OBJECT_TYPE_UNIT, TARGET_REFERENCE_TYPE_TARGET, TARGET_SELECT_CATEGORY_DEFAULT, TARGET_CHECK_RAID,     TARGET_DIR_NONE},        // 57 TARGET_UNIT_TARGET_RAID
    {TARGET_OBJECT_TYPE_UNIT, TARGET_REFERENCE_TYPE_CASTER, TARGET_SELECT_CATEGORY_NEARBY,  TARGET_CHECK_RAID,     TARGET_DIR_NONE},        // 58 TARGET_UNIT_NEARBY_RAID
    {TARGET_OBJECT_TYPE_UNIT, TARGET_REFERENCE_TYPE_CASTER, TARGET_SELECT_CATEGORY_CONE,    TARGET_CHECK_ALLY,     TARGET_DIR_FRONT},       // 59 TARGET_UNIT_CONE_ALLY
    {TARGET_OBJECT_TYPE_UNIT, TARGET_REFERENCE_TYPE_CASTER, TARGET_SELECT_CATEGORY_CONE,    TARGET_CHECK_ENTRY,    TARGET_DIR_FRONT},       // 60 TARGET_UNIT_CONE_ENTRY
    {TARGET_OBJECT_TYPE_UNIT, TARGET_REFERENCE_TYPE_TARGET, TARGET_SELECT_CATEGORY_AREA,    TARGET_CHECK_RAID_CLASS,TARGET_DIR_NONE},       // 61 TARGET_UNIT_TARGET_AREA_RAID_CLASS
    {TARGET_OBJECT_TYPE_NONE, TARGET_REFERENCE_TYPE_NONE,   TARGET_SELECT_CATEGORY_NYI,     TARGET_CHECK_DEFAULT,  TARGET_DIR_NONE},        // 62 TARGET_UNK_62
    {TARGET_OBJECT_TYPE_DEST, TARGET_REFERENCE_TYPE_TARGET, TARGET_SELECT_CATEGORY_DEFAULT, TARGET_CHECK_DEFAULT,  TARGET_DIR_NONE},        // 63 TARGET_DEST_TARGET_ANY
    {TARGET_OBJECT_TYPE_DEST, TARGET_REFERENCE_TYPE_TARGET, TARGET_SELECT_CATEGORY_DEFAULT, TARGET_CHECK_DEFAULT,  TARGET_DIR_FRONT},       // 64 TARGET_DEST_TARGET_FRONT
    {TARGET_OBJECT_TYPE_DEST, TARGET_REFERENCE_TYPE_TARGET, TARGET_SELECT_CATEGORY_DEFAULT, TARGET_CHECK_DEFAULT,  TARGET_DIR_BACK},        // 65 TARGET_DEST_TARGET_BACK
    {TARGET_OBJECT_TYPE_DEST, TARGET_REFERENCE_TYPE_TARGET, TARGET_SELECT_CATEGORY_DEFAULT, TARGET_CHECK_DEFAULT,  TARGET_DIR_RIGHT},       // 66 TARGET_DEST_TARGET_RIGHT
    {TARGET_OBJECT_TYPE_DEST, TARGET_REFERENCE_TYPE_TARGET, TARGET_SELECT_CATEGORY_DEFAULT, TARGET_CHECK_DEFAULT,  TARGET_DIR_LEFT},        // 67 TARGET_DEST_TARGET_LEFT
    {TARGET_OBJECT_TYPE_DEST, TARGET_REFERENCE_TYPE_TARGET, TARGET_SELECT_CATEGORY_DEFAULT, TARGET_CHECK_DEFAULT,  TARGET_DIR_FRONT_RIGHT}, // 68 TARGET_DEST_TARGET_FRONT_RIGHT
    {TARGET_OBJECT_TYPE_DEST, TARGET_REFERENCE_TYPE_TARGET, TARGET_SELECT_CATEGORY_DEFAULT, TARGET_CHECK_DEFAULT,  TARGET_DIR_BACK_RIGHT},  // 69 TARGET_DEST_TARGET_BACK_RIGHT
    {TARGET_OBJECT_TYPE_DEST, TARGET_REFERENCE_TYPE_TARGET, TARGET_SELECT_CATEGORY_DEFAULT, TARGET_CHECK_DEFAULT,  TARGET_DIR_BACK_LEFT},   // 70 TARGET_DEST_TARGET_BACK_LEFT
    {TARGET_OBJECT_TYPE_DEST, TARGET_REFERENCE_TYPE_TARGET, TARGET_SELECT_CATEGORY_DEFAULT, TARGET_CHECK_DEFAULT,  TARGET_DIR_FRONT_LEFT},  // 71 TARGET_DEST_TARGET_FRONT_LEFT
    {TARGET_OBJECT_TYPE_DEST, TARGET_REFERENCE_TYPE_CASTER, TARGET_SELECT_CATEGORY_DEFAULT, TARGET_CHECK_DEFAULT,  TARGET_DIR_RANDOM},      // 72 TARGET_DEST_CASTER_RANDOM
    {TARGET_OBJECT_TYPE_DEST, TARGET_REFERENCE_TYPE_CASTER, TARGET_SELECT_CATEGORY_DEFAULT, TARGET_CHECK_DEFAULT,  TARGET_DIR_RANDOM},      // 73 TARGET_DEST_CASTER_RADIUS
    {TARGET_OBJECT_TYPE_DEST, TARGET_REFERENCE_TYPE_TARGET, TARGET_SELECT_CATEGORY_DEFAULT, TARGET_CHECK_DEFAULT,  TARGET_DIR_RANDOM},      // 74 TARGET_DEST_TARGET_RANDOM
    {TARGET_OBJECT_TYPE_DEST, TARGET_REFERENCE_TYPE_TARGET, TARGET_SELECT_CATEGORY_DEFAULT, TARGET_CHECK_DEFAULT,  TARGET_DIR_RANDOM},      // 75 TARGET_DEST_TARGET_RADIUS
    {TARGET_OBJECT_TYPE_DEST, TARGET_REFERENCE_TYPE_CASTER, TARGET_SELECT_CATEGORY_CHANNEL, TARGET_CHECK_DEFAULT,  TARGET_DIR_NONE},        // 76 TARGET_DEST_CHANNEL_TARGET
    {TARGET_OBJECT_TYPE_UNIT, TARGET_REFERENCE_TYPE_CASTER, TARGET_SELECT_CATEGORY_CHANNEL, TARGET_CHECK_DEFAULT,  TARGET_DIR_NONE},        // 77 TARGET_UNIT_CHANNEL_TARGET
    {TARGET_OBJECT_TYPE_DEST, TARGET_REFERENCE_TYPE_DEST,   TARGET_SELECT_CATEGORY_DEFAULT, TARGET_CHECK_DEFAULT,  TARGET_DIR_FRONT},       // 78 TARGET_DEST_DEST_FRONT
    {TARGET_OBJECT_TYPE_DEST, TARGET_REFERENCE_TYPE_DEST,   TARGET_SELECT_CATEGORY_DEFAULT, TARGET_CHECK_DEFAULT,  TARGET_DIR_BACK},        // 79 TARGET_DEST_DEST_BACK
    {TARGET_OBJECT_TYPE_DEST, TARGET_REFERENCE_TYPE_DEST,   TARGET_SELECT_CATEGORY_DEFAULT, TARGET_CHECK_DEFAULT,  TARGET_DIR_RIGHT},       // 80 TARGET_DEST_DEST_RIGHT
    {TARGET_OBJECT_TYPE_DEST, TARGET_REFERENCE_TYPE_DEST,   TARGET_SELECT_CATEGORY_DEFAULT, TARGET_CHECK_DEFAULT,  TARGET_DIR_LEFT},        // 81 TARGET_DEST_DEST_LEFT
    {TARGET_OBJECT_TYPE_DEST, TARGET_REFERENCE_TYPE_DEST,   TARGET_SELECT_CATEGORY_DEFAULT, TARGET_CHECK_DEFAULT,  TARGET_DIR_FRONT_RIGHT}, // 82 TARGET_DEST_DEST_FRONT_RIGHT
    {TARGET_OBJECT_TYPE_DEST, TARGET_REFERENCE_TYPE_DEST,   TARGET_SELECT_CATEGORY_DEFAULT, TARGET_CHECK_DEFAULT,  TARGET_DIR_BACK_RIGHT},  // 83 TARGET_DEST_DEST_BACK_RIGHT
    {TARGET_OBJECT_TYPE_DEST, TARGET_REFERENCE_TYPE_DEST,   TARGET_SELECT_CATEGORY_DEFAULT, TARGET_CHECK_DEFAULT,  TARGET_DIR_BACK_LEFT},   // 84 TARGET_DEST_DEST_BACK_LEFT
    {TARGET_OBJECT_TYPE_DEST, TARGET_REFERENCE_TYPE_DEST,   TARGET_SELECT_CATEGORY_DEFAULT, TARGET_CHECK_DEFAULT,  TARGET_DIR_FRONT_LEFT},  // 85 TARGET_DEST_DEST_FRONT_LEFT
    {TARGET_OBJECT_TYPE_DEST, TARGET_REFERENCE_TYPE_DEST,   TARGET_SELECT_CATEGORY_DEFAULT, TARGET_CHECK_DEFAULT,  TARGET_DIR_RANDOM},      // 86 TARGET_DEST_DEST_RANDOM
    {TARGET_OBJECT_TYPE_DEST, TARGET_REFERENCE_TYPE_DEST,   TARGET_SELECT_CATEGORY_DEFAULT, TARGET_CHECK_DEFAULT,  TARGET_DIR_NONE},        // 87 TARGET_DEST_DEST
    {TARGET_OBJECT_TYPE_DEST, TARGET_REFERENCE_TYPE_DEST,   TARGET_SELECT_CATEGORY_DEFAULT, TARGET_CHECK_DEFAULT,  TARGET_DIR_NONE},        // 88 TARGET_DEST_DYNOBJ_NONE
    {TARGET_OBJECT_TYPE_DEST, TARGET_REFERENCE_TYPE_DEST,   TARGET_SELECT_CATEGORY_DEFAULT, TARGET_CHECK_DEFAULT,  TARGET_DIR_NONE},        // 89 TARGET_DEST_TRAJ
    {TARGET_OBJECT_TYPE_UNIT, TARGET_REFERENCE_TYPE_TARGET, TARGET_SELECT_CATEGORY_DEFAULT, TARGET_CHECK_DEFAULT,  TARGET_DIR_NONE},        // 90 TARGET_UNIT_TARGET_MINIPET
    {TARGET_OBJECT_TYPE_DEST, TARGET_REFERENCE_TYPE_DEST,   TARGET_SELECT_CATEGORY_DEFAULT, TARGET_CHECK_DEFAULT,  TARGET_DIR_RANDOM},      // 91 TARGET_DEST_DEST_RADIUS
    {TARGET_OBJECT_TYPE_UNIT, TARGET_REFERENCE_TYPE_CASTER, TARGET_SELECT_CATEGORY_DEFAULT, TARGET_CHECK_DEFAULT,  TARGET_DIR_NONE},        // 92 TARGET_UNIT_SUMMONER
    {TARGET_OBJECT_TYPE_CORPSE, TARGET_REFERENCE_TYPE_SRC,   TARGET_SELECT_CATEGORY_NYI,     TARGET_CHECK_ENEMY,    TARGET_DIR_NONE},        // 93 TARGET_CORPSE_SRC_AREA_ENEMY
    {TARGET_OBJECT_TYPE_UNIT, TARGET_REFERENCE_TYPE_CASTER, TARGET_SELECT_CATEGORY_DEFAULT, TARGET_CHECK_DEFAULT,  TARGET_DIR_NONE},        // 94 TARGET_UNIT_VEHICLE
    {TARGET_OBJECT_TYPE_UNIT, TARGET_REFERENCE_TYPE_TARGET, TARGET_SELECT_CATEGORY_DEFAULT, TARGET_CHECK_PASSENGER, TARGET_DIR_NONE},        // 95 TARGET_UNIT_TARGET_PASSENGER
    {TARGET_OBJECT_TYPE_UNIT, TARGET_REFERENCE_TYPE_CASTER, TARGET_SELECT_CATEGORY_DEFAULT, TARGET_CHECK_DEFAULT,  TARGET_DIR_NONE},        // 96 TARGET_UNIT_PASSENGER_0
    {TARGET_OBJECT_TYPE_UNIT, TARGET_REFERENCE_TYPE_CASTER, TARGET_SELECT_CATEGORY_DEFAULT, TARGET_CHECK_DEFAULT,  TARGET_DIR_NONE},        // 97 TARGET_UNIT_PASSENGER_1
    {TARGET_OBJECT_TYPE_UNIT, TARGET_REFERENCE_TYPE_CASTER, TARGET_SELECT_CATEGORY_DEFAULT, TARGET_CHECK_DEFAULT,  TARGET_DIR_NONE},        // 98 TARGET_UNIT_PASSENGER_2
    {TARGET_OBJECT_TYPE_UNIT, TARGET_REFERENCE_TYPE_CASTER, TARGET_SELECT_CATEGORY_DEFAULT, TARGET_CHECK_DEFAULT,  TARGET_DIR_NONE},        // 99 TARGET_UNIT_PASSENGER_3
    {TARGET_OBJECT_TYPE_UNIT, TARGET_REFERENCE_TYPE_CASTER, TARGET_SELECT_CATEGORY_DEFAULT, TARGET_CHECK_DEFAULT,  TARGET_DIR_NONE},        // 100 TARGET_UNIT_PASSENGER_4
    {TARGET_OBJECT_TYPE_UNIT, TARGET_REFERENCE_TYPE_CASTER, TARGET_SELECT_CATEGORY_DEFAULT, TARGET_CHECK_DEFAULT,  TARGET_DIR_NONE},        // 101 TARGET_UNIT_PASSENGER_5
    {TARGET_OBJECT_TYPE_UNIT, TARGET_REFERENCE_TYPE_CASTER, TARGET_SELECT_CATEGORY_DEFAULT, TARGET_CHECK_DEFAULT,  TARGET_DIR_NONE},        // 102 TARGET_UNIT_PASSENGER_6
    {TARGET_OBJECT_TYPE_UNIT, TARGET_REFERENCE_TYPE_CASTER, TARGET_SELECT_CATEGORY_DEFAULT, TARGET_CHECK_DEFAULT,  TARGET_DIR_NONE},        // 103 TARGET_UNIT_PASSENGER_7
    {TARGET_OBJECT_TYPE_UNIT, TARGET_REFERENCE_TYPE_CASTER, TARGET_SELECT_CATEGORY_CONE,    TARGET_CHECK_ENEMY,    TARGET_DIR_FRONT},       // 104 TARGET_UNIT_CONE_ENEMY_104
    {TARGET_OBJECT_TYPE_UNIT, TARGET_REFERENCE_TYPE_NONE,   TARGET_SELECT_CATEGORY_NYI,     TARGET_CHECK_DEFAULT,  TARGET_DIR_NONE},        // 105 TARGET_UNIT_UNK_105
    {TARGET_OBJECT_TYPE_DEST, TARGET_REFERENCE_TYPE_CASTER, TARGET_SELECT_CATEGORY_CHANNEL, TARGET_CHECK_DEFAULT,  TARGET_DIR_NONE},        // 106 TARGET_DEST_CHANNEL_CASTER
    {TARGET_OBJECT_TYPE_NONE, TARGET_REFERENCE_TYPE_DEST,   TARGET_SELECT_CATEGORY_NYI,     TARGET_CHECK_DEFAULT,  TARGET_DIR_NONE},        // 107 TARGET_UNK_DEST_AREA_UNK_107
    {TARGET_OBJECT_TYPE_GOBJ, TARGET_REFERENCE_TYPE_CASTER, TARGET_SELECT_CATEGORY_CONE,    TARGET_CHECK_DEFAULT,  TARGET_DIR_FRONT},       // 108 TARGET_GAMEOBJECT_CONE
    {TARGET_OBJECT_TYPE_NONE, TARGET_REFERENCE_TYPE_NONE,   TARGET_SELECT_CATEGORY_NYI,     TARGET_CHECK_DEFAULT,  TARGET_DIR_NONE},        // 109
    {TARGET_OBJECT_TYPE_DEST, TARGET_REFERENCE_TYPE_NONE,   TARGET_SELECT_CATEGORY_NYI,     TARGET_CHECK_DEFAULT,  TARGET_DIR_NONE},        // 110 TARGET_DEST_UNK_110
};

SpellEffectInfo::SpellEffectInfo(SpellEntry const* /*spellEntry*/, SpellInfo const* spellInfo, uint8 effIndex, SpellEffectEntry const* _effect)
{
    SpellScalingEntry const* scaling = spellInfo->GetSpellScaling();

    _spellInfo = spellInfo;
    _effIndex = _effect ? _effect->EffectIndex : effIndex;
    Effect = _effect ? _effect->Effect : 0;
    ApplyAuraName = _effect ? _effect->EffectApplyAuraName : 0;
    Amplitude = _effect ? _effect->EffectAmplitude : 0;
    DieSides = _effect ? _effect->EffectDieSides : 0;
    RealPointsPerLevel = _effect ? _effect->EffectRealPointsPerLevel : 0.0f;
    BasePoints = _effect ? _effect->EffectBasePoints : 0;
    PointsPerComboPoint = _effect ? _effect->EffectPointsPerComboPoint : 0.0f;
    ValueMultiplier = _effect ? _effect->EffectValueMultiplier : 0.0f;
    DamageMultiplier = _effect ? _effect->EffectDamageMultiplier : 0.0f;
    BonusMultiplier = _effect ? _effect->EffectBonusMultiplier : 0.0f;
    MiscValue = _effect ? _effect->EffectMiscValue : 0;
    MiscValueB = _effect ? _effect->EffectMiscValueB : 0;
    Mechanic = Mechanics(_effect ? _effect->EffectMechanic : 0);
    TargetA = SpellImplicitTargetInfo(_effect ? _effect->EffectImplicitTargetA : 0);
    TargetB = SpellImplicitTargetInfo(_effect ? _effect->EffectImplicitTargetB : 0);
    RadiusEntry = _effect && _effect->EffectRadiusIndex ? sSpellRadiusStore.LookupEntry(_effect->EffectRadiusIndex) : NULL;
<<<<<<< HEAD
	MaxRadiusEntry = _effect && _effect->EffectRadiusMaxIndex ? sSpellRadiusStore.LookupEntry(_effect->EffectRadiusMaxIndex) : NULL;
=======
    MaxRadiusEntry = _effect && _effect->EffectRadiusMaxIndex ? sSpellRadiusStore.LookupEntry(_effect->EffectRadiusMaxIndex) : NULL;
>>>>>>> eb827170
    ChainTarget = _effect ? _effect->EffectChainTarget : 0;
    ItemType = _effect ? _effect->EffectItemType : 0;
    TriggerSpell = _effect ? _effect->EffectTriggerSpell : 0;
    SpellClassMask = _effect ? _effect->EffectSpellClassMask : flag96(0);
    ImplicitTargetConditions = NULL;
    ScalingMultiplier = scaling ? scaling->Multiplier[_effIndex] : 0.0f;
    DeltaScalingMultiplier = scaling ? scaling->RandomMultiplier[_effIndex] : 0.0f;
    ComboScalingMultiplier = scaling ? scaling->OtherMultiplier[_effIndex] : 0.0f;
}

bool SpellEffectInfo::IsEffect() const
{
    return Effect != 0;
}

bool SpellEffectInfo::IsEffect(SpellEffects effectName) const
{
    return Effect == uint32(effectName);
}

bool SpellEffectInfo::IsAura() const
{
    return (IsUnitOwnedAuraEffect() || Effect == SPELL_EFFECT_PERSISTENT_AREA_AURA) && ApplyAuraName != 0;
}

bool SpellEffectInfo::IsAura(AuraType aura) const
{
    return IsAura() && AuraType(ApplyAuraName) == uint32(aura);
}

bool SpellEffectInfo::IsTargetingArea() const
{
    return TargetA.IsArea() || TargetB.IsArea();
}

bool SpellEffectInfo::IsAreaAuraEffect() const
{
    if (Effect == SPELL_EFFECT_APPLY_AREA_AURA_PARTY    ||
        Effect == SPELL_EFFECT_APPLY_AREA_AURA_RAID     ||
        Effect == SPELL_EFFECT_APPLY_AREA_AURA_FRIEND   ||
        Effect == SPELL_EFFECT_APPLY_AREA_AURA_ENEMY    ||
        Effect == SPELL_EFFECT_APPLY_AREA_AURA_PET      ||
        Effect == SPELL_EFFECT_APPLY_AREA_AURA_OWNER)
        return true;
    return false;
}

bool SpellEffectInfo::IsFarUnitTargetEffect() const
{
    return (Effect == SPELL_EFFECT_SUMMON_PLAYER)
        || (Effect == SPELL_EFFECT_SUMMON_RAF_FRIEND)
        || (Effect == SPELL_EFFECT_RESURRECT)
        || (Effect == SPELL_EFFECT_RESURRECT_NEW)
        || (Effect == SPELL_EFFECT_SKIN_PLAYER_CORPSE);
}

bool SpellEffectInfo::IsFarDestTargetEffect() const
{
    return Effect == SPELL_EFFECT_TELEPORT_UNITS;
}

bool SpellEffectInfo::IsUnitOwnedAuraEffect() const
{
    return IsAreaAuraEffect() || Effect == SPELL_EFFECT_APPLY_AURA;
}

int32 SpellEffectInfo::CalcValue(Unit const* caster, int32 const* bp, Unit const* target) const
{
    float basePointsPerLevel = RealPointsPerLevel;
    int32 basePoints = bp ? *bp : BasePoints;
    float comboDamage = PointsPerComboPoint;

    // base amount modification based on spell lvl vs caster lvl
    if (ScalingMultiplier != 0.0f)
    {
        if (caster)
        {
            int32 level = caster->getLevel();
            if (target && _spellInfo->IsPositiveEffect(_effIndex) && (Effect == SPELL_EFFECT_APPLY_AURA))
                level = target->getLevel();

            if (GtSpellScalingEntry const* gtScaling = sGtSpellScalingStore.LookupEntry((_spellInfo->ScalingClass != -1 ? _spellInfo->ScalingClass - 1 : MAX_CLASSES - 1) * 100 + level - 1))
            {
                float multiplier = gtScaling->value;
                if (_spellInfo->CastTimeMax > 0 && _spellInfo->CastTimeMaxLevel > level)
                    multiplier *= float(_spellInfo->CastTimeMin + (level - 1) * (_spellInfo->CastTimeMax - _spellInfo->CastTimeMin) / (_spellInfo->CastTimeMaxLevel - 1)) / float(_spellInfo->CastTimeMax);
                if (_spellInfo->CoefLevelBase > level)
                    multiplier *= (1.0f - _spellInfo->CoefBase) * (float)(level - 1) / (float)(_spellInfo->CoefLevelBase - 1) + _spellInfo->CoefBase;

                float preciseBasePoints = ScalingMultiplier * multiplier;
                if (DeltaScalingMultiplier)
                {
                    float delta = DeltaScalingMultiplier * ScalingMultiplier * multiplier * 0.5f;
                    preciseBasePoints += frand(-delta, delta);
                }

                basePoints = int32(preciseBasePoints);

                if (ComboScalingMultiplier)
                    comboDamage = ComboScalingMultiplier * multiplier;
            }
        }
    }
    else
    {
        if (caster)
        {
            int32 level = int32(caster->getLevel());
            if (level > int32(_spellInfo->MaxLevel) && _spellInfo->MaxLevel > 0)
                level = int32(_spellInfo->MaxLevel);
            else if (level < int32(_spellInfo->BaseLevel))
                level = int32(_spellInfo->BaseLevel);
            level -= int32(_spellInfo->SpellLevel);
            basePoints += int32(level * basePointsPerLevel);
        }

        // roll in a range <1;EffectDieSides> as of patch 3.3.3
        int32 randomPoints = int32(DieSides);
        switch (randomPoints)
        {
            case 0: break;
            case 1: basePoints += 1; break;                     // range 1..1
            default:
            {
                // range can have positive (1..rand) and negative (rand..1) values, so order its for irand
                int32 randvalue = (randomPoints >= 1)
                    ? irand(1, randomPoints)
                    : irand(randomPoints, 1);

                basePoints += randvalue;
                break;
            }
        }
    }

    float value = float(basePoints);

    // random damage
    if (caster)
    {
        // bonus amount from combo points
        if (caster->m_movedPlayer && comboDamage)
            if (uint8 comboPoints = caster->m_movedPlayer->GetComboPoints())
                value += comboDamage * comboPoints;

        value = caster->ApplyEffectModifiers(_spellInfo, _effIndex, value);

        // amount multiplication based on caster's level
        if (!_spellInfo->GetSpellScaling() && !basePointsPerLevel && (_spellInfo->Attributes & SPELL_ATTR0_LEVEL_DAMAGE_CALCULATION && _spellInfo->SpellLevel) &&
                Effect != SPELL_EFFECT_WEAPON_PERCENT_DAMAGE &&
                Effect != SPELL_EFFECT_KNOCK_BACK &&
                Effect != SPELL_EFFECT_ADD_EXTRA_ATTACKS &&
                ApplyAuraName != SPELL_AURA_MOD_SPEED_ALWAYS &&
                ApplyAuraName != SPELL_AURA_MOD_SPEED_NOT_STACK &&
                ApplyAuraName != SPELL_AURA_MOD_INCREASE_SPEED &&
                ApplyAuraName != SPELL_AURA_MOD_DECREASE_SPEED)
                //there are many more: slow speed, -healing pct
            value *= 0.25f * exp(caster->getLevel() * (70 - _spellInfo->SpellLevel) / 1000.0f);
            //value = int32(value * (int32)getLevel() / (int32)(_spellInfo->spellLevel ? _spellInfo->spellLevel : 1));
    }

    return int32(value);
}

int32 SpellEffectInfo::CalcBaseValue(int32 value) const
{
    if (DieSides == 0)
        return value;
    else
        return value - 1;
}

float SpellEffectInfo::CalcValueMultiplier(Unit* caster, Spell* spell) const
{
    float multiplier = ValueMultiplier;
    if (Player* modOwner = (caster ? caster->GetSpellModOwner() : NULL))
        modOwner->ApplySpellMod(_spellInfo->Id, SPELLMOD_VALUE_MULTIPLIER, multiplier, spell);
    return multiplier;
}

float SpellEffectInfo::CalcDamageMultiplier(Unit* caster, Spell* spell) const
{
    float multiplier = DamageMultiplier;
    if (Player* modOwner = (caster ? caster->GetSpellModOwner() : NULL))
        modOwner->ApplySpellMod(_spellInfo->Id, SPELLMOD_DAMAGE_MULTIPLIER, multiplier, spell);
    return multiplier;
}

bool SpellEffectInfo::HasRadius() const
{
    return RadiusEntry != NULL;
}

bool SpellEffectInfo::HasMaxRadius() const
{
    return MaxRadiusEntry != NULL;
}

<<<<<<< HEAD

float SpellEffectInfo::CalcRadius(Unit* caster, Spell* spell) const
{
     if (!HasRadius())
    {
        if (HasMaxRadius())
            return MaxRadiusEntry->RadiusMin;
         return 0.0f;
=======
float SpellEffectInfo::CalcRadius(Unit* caster, Spell* spell) const
{
    if (!HasRadius())
    {
        if (HasMaxRadius())
        {
            //! Still not sure which to pick. Anyway at the current time (Patch 4.3.4) most of the spell effects
            //! have no radius mod per level, and RadiusMin is equal to RadiusMax.
            return MaxRadiusEntry->RadiusMin;
        }
        return 0.0f;
>>>>>>> eb827170
    }

	float radius = RadiusEntry->RadiusMin;
    if (caster)
    {
        radius += RadiusEntry->RadiusPerLevel * caster->getLevel();
        radius = std::min(radius, RadiusEntry->RadiusMax);
        if (Player* modOwner = caster->GetSpellModOwner())
            modOwner->ApplySpellMod(_spellInfo->Id, SPELLMOD_RADIUS, radius, spell);
    }

    return radius;
}



uint32 SpellEffectInfo::GetProvidedTargetMask() const
{
    return GetTargetFlagMask(TargetA.GetObjectType()) | GetTargetFlagMask(TargetB.GetObjectType());
}

uint32 SpellEffectInfo::GetMissingTargetMask(bool srcSet /*= false*/, bool dstSet /*= false*/, uint32 mask /*=0*/) const
{
    uint32 effImplicitTargetMask = GetTargetFlagMask(GetUsedTargetObjectType());
    uint32 providedTargetMask = GetTargetFlagMask(TargetA.GetObjectType()) | GetTargetFlagMask(TargetB.GetObjectType()) | mask;

    // remove all flags covered by effect target mask
    if (providedTargetMask & TARGET_FLAG_UNIT_MASK)
        effImplicitTargetMask &= ~(TARGET_FLAG_UNIT_MASK);
    if (providedTargetMask & TARGET_FLAG_CORPSE_MASK)
        effImplicitTargetMask &= ~(TARGET_FLAG_UNIT_MASK | TARGET_FLAG_CORPSE_MASK);
    if (providedTargetMask & TARGET_FLAG_GAMEOBJECT_ITEM)
        effImplicitTargetMask &= ~(TARGET_FLAG_GAMEOBJECT_ITEM | TARGET_FLAG_GAMEOBJECT | TARGET_FLAG_ITEM);
    if (providedTargetMask & TARGET_FLAG_GAMEOBJECT)
        effImplicitTargetMask &= ~(TARGET_FLAG_GAMEOBJECT | TARGET_FLAG_GAMEOBJECT_ITEM);
    if (providedTargetMask & TARGET_FLAG_ITEM)
        effImplicitTargetMask &= ~(TARGET_FLAG_ITEM | TARGET_FLAG_GAMEOBJECT_ITEM);
    if (dstSet || providedTargetMask & TARGET_FLAG_DEST_LOCATION)
        effImplicitTargetMask &= ~(TARGET_FLAG_DEST_LOCATION);
    if (srcSet || providedTargetMask & TARGET_FLAG_SOURCE_LOCATION)
        effImplicitTargetMask &= ~(TARGET_FLAG_SOURCE_LOCATION);

    return effImplicitTargetMask;
}

SpellEffectImplicitTargetTypes SpellEffectInfo::GetImplicitTargetType() const
{
    return _data[Effect].ImplicitTargetType;
}

SpellTargetObjectTypes SpellEffectInfo::GetUsedTargetObjectType() const
{
    return _data[Effect].UsedTargetObjectType;
}

SpellEffectInfo::StaticData  SpellEffectInfo::_data[TOTAL_SPELL_EFFECTS] =
{
    // implicit target type           used target object type
    {EFFECT_IMPLICIT_TARGET_NONE,     TARGET_OBJECT_TYPE_NONE}, // 0
    {EFFECT_IMPLICIT_TARGET_EXPLICIT, TARGET_OBJECT_TYPE_UNIT}, // 1 SPELL_EFFECT_INSTAKILL
    {EFFECT_IMPLICIT_TARGET_EXPLICIT, TARGET_OBJECT_TYPE_UNIT}, // 2 SPELL_EFFECT_SCHOOL_DAMAGE
    {EFFECT_IMPLICIT_TARGET_NONE,     TARGET_OBJECT_TYPE_NONE}, // 3 SPELL_EFFECT_DUMMY
    {EFFECT_IMPLICIT_TARGET_NONE,     TARGET_OBJECT_TYPE_NONE}, // 4 SPELL_EFFECT_PORTAL_TELEPORT
    {EFFECT_IMPLICIT_TARGET_EXPLICIT, TARGET_OBJECT_TYPE_UNIT_AND_DEST}, // 5 SPELL_EFFECT_TELEPORT_UNITS
    {EFFECT_IMPLICIT_TARGET_EXPLICIT, TARGET_OBJECT_TYPE_UNIT}, // 6 SPELL_EFFECT_APPLY_AURA
    {EFFECT_IMPLICIT_TARGET_EXPLICIT, TARGET_OBJECT_TYPE_UNIT}, // 7 SPELL_EFFECT_ENVIRONMENTAL_DAMAGE
    {EFFECT_IMPLICIT_TARGET_EXPLICIT, TARGET_OBJECT_TYPE_UNIT}, // 8 SPELL_EFFECT_POWER_DRAIN
    {EFFECT_IMPLICIT_TARGET_EXPLICIT, TARGET_OBJECT_TYPE_UNIT}, // 9 SPELL_EFFECT_HEALTH_LEECH
    {EFFECT_IMPLICIT_TARGET_EXPLICIT, TARGET_OBJECT_TYPE_UNIT}, // 10 SPELL_EFFECT_HEAL
    {EFFECT_IMPLICIT_TARGET_EXPLICIT, TARGET_OBJECT_TYPE_UNIT}, // 11 SPELL_EFFECT_BIND
    {EFFECT_IMPLICIT_TARGET_NONE,     TARGET_OBJECT_TYPE_NONE}, // 12 SPELL_EFFECT_PORTAL
    {EFFECT_IMPLICIT_TARGET_NONE,     TARGET_OBJECT_TYPE_NONE}, // 13 SPELL_EFFECT_RITUAL_BASE
    {EFFECT_IMPLICIT_TARGET_NONE,     TARGET_OBJECT_TYPE_NONE}, // 14 SPELL_EFFECT_RITUAL_SPECIALIZE
    {EFFECT_IMPLICIT_TARGET_NONE,     TARGET_OBJECT_TYPE_NONE}, // 15 SPELL_EFFECT_RITUAL_ACTIVATE_PORTAL
    {EFFECT_IMPLICIT_TARGET_EXPLICIT, TARGET_OBJECT_TYPE_UNIT}, // 16 SPELL_EFFECT_QUEST_COMPLETE
    {EFFECT_IMPLICIT_TARGET_EXPLICIT, TARGET_OBJECT_TYPE_UNIT}, // 17 SPELL_EFFECT_WEAPON_DAMAGE_NOSCHOOL
    {EFFECT_IMPLICIT_TARGET_EXPLICIT, TARGET_OBJECT_TYPE_CORPSE_ALLY}, // 18 SPELL_EFFECT_RESURRECT
    {EFFECT_IMPLICIT_TARGET_EXPLICIT, TARGET_OBJECT_TYPE_UNIT}, // 19 SPELL_EFFECT_ADD_EXTRA_ATTACKS
    {EFFECT_IMPLICIT_TARGET_NONE,     TARGET_OBJECT_TYPE_UNIT}, // 20 SPELL_EFFECT_DODGE
    {EFFECT_IMPLICIT_TARGET_NONE,     TARGET_OBJECT_TYPE_UNIT}, // 21 SPELL_EFFECT_EVADE
    {EFFECT_IMPLICIT_TARGET_NONE,     TARGET_OBJECT_TYPE_UNIT}, // 22 SPELL_EFFECT_PARRY
    {EFFECT_IMPLICIT_TARGET_NONE,     TARGET_OBJECT_TYPE_UNIT}, // 23 SPELL_EFFECT_BLOCK
    {EFFECT_IMPLICIT_TARGET_EXPLICIT, TARGET_OBJECT_TYPE_UNIT}, // 24 SPELL_EFFECT_CREATE_ITEM
    {EFFECT_IMPLICIT_TARGET_NONE,     TARGET_OBJECT_TYPE_UNIT}, // 25 SPELL_EFFECT_WEAPON
    {EFFECT_IMPLICIT_TARGET_NONE,     TARGET_OBJECT_TYPE_UNIT}, // 26 SPELL_EFFECT_DEFENSE
    {EFFECT_IMPLICIT_TARGET_EXPLICIT, TARGET_OBJECT_TYPE_DEST}, // 27 SPELL_EFFECT_PERSISTENT_AREA_AURA
    {EFFECT_IMPLICIT_TARGET_EXPLICIT, TARGET_OBJECT_TYPE_DEST}, // 28 SPELL_EFFECT_SUMMON
    {EFFECT_IMPLICIT_TARGET_EXPLICIT, TARGET_OBJECT_TYPE_UNIT_AND_DEST}, // 29 SPELL_EFFECT_LEAP
    {EFFECT_IMPLICIT_TARGET_NONE,     TARGET_OBJECT_TYPE_UNIT}, // 30 SPELL_EFFECT_ENERGIZE
    {EFFECT_IMPLICIT_TARGET_EXPLICIT, TARGET_OBJECT_TYPE_UNIT}, // 31 SPELL_EFFECT_WEAPON_PERCENT_DAMAGE
    {EFFECT_IMPLICIT_TARGET_NONE,     TARGET_OBJECT_TYPE_NONE}, // 32 SPELL_EFFECT_TRIGGER_MISSILE
    {EFFECT_IMPLICIT_TARGET_EXPLICIT, TARGET_OBJECT_TYPE_GOBJ_ITEM}, // 33 SPELL_EFFECT_OPEN_LOCK
    {EFFECT_IMPLICIT_TARGET_NONE,     TARGET_OBJECT_TYPE_UNIT}, // 34 SPELL_EFFECT_SUMMON_CHANGE_ITEM
    {EFFECT_IMPLICIT_TARGET_EXPLICIT, TARGET_OBJECT_TYPE_UNIT}, // 35 SPELL_EFFECT_APPLY_AREA_AURA_PARTY
    {EFFECT_IMPLICIT_TARGET_EXPLICIT, TARGET_OBJECT_TYPE_UNIT}, // 36 SPELL_EFFECT_LEARN_SPELL
    {EFFECT_IMPLICIT_TARGET_NONE,     TARGET_OBJECT_TYPE_UNIT}, // 37 SPELL_EFFECT_SPELL_DEFENSE
    {EFFECT_IMPLICIT_TARGET_EXPLICIT, TARGET_OBJECT_TYPE_UNIT}, // 38 SPELL_EFFECT_DISPEL
    {EFFECT_IMPLICIT_TARGET_NONE,     TARGET_OBJECT_TYPE_UNIT}, // 39 SPELL_EFFECT_LANGUAGE
    {EFFECT_IMPLICIT_TARGET_EXPLICIT, TARGET_OBJECT_TYPE_UNIT}, // 40 SPELL_EFFECT_DUAL_WIELD
    {EFFECT_IMPLICIT_TARGET_EXPLICIT, TARGET_OBJECT_TYPE_UNIT}, // 41 SPELL_EFFECT_JUMP
    {EFFECT_IMPLICIT_TARGET_NONE,     TARGET_OBJECT_TYPE_DEST}, // 42 SPELL_EFFECT_JUMP_DEST
    {EFFECT_IMPLICIT_TARGET_EXPLICIT, TARGET_OBJECT_TYPE_UNIT_AND_DEST}, // 43 SPELL_EFFECT_TELEPORT_UNITS_FACE_CASTER
    {EFFECT_IMPLICIT_TARGET_EXPLICIT, TARGET_OBJECT_TYPE_UNIT}, // 44 SPELL_EFFECT_SKILL_STEP
    {EFFECT_IMPLICIT_TARGET_EXPLICIT, TARGET_OBJECT_TYPE_UNIT}, // 45 SPELL_EFFECT_ADD_HONOR
    {EFFECT_IMPLICIT_TARGET_NONE,     TARGET_OBJECT_TYPE_UNIT}, // 46 SPELL_EFFECT_SPAWN
    {EFFECT_IMPLICIT_TARGET_NONE,     TARGET_OBJECT_TYPE_UNIT}, // 47 SPELL_EFFECT_TRADE_SKILL
    {EFFECT_IMPLICIT_TARGET_NONE,     TARGET_OBJECT_TYPE_UNIT}, // 48 SPELL_EFFECT_STEALTH
    {EFFECT_IMPLICIT_TARGET_NONE,     TARGET_OBJECT_TYPE_UNIT}, // 49 SPELL_EFFECT_DETECT
    {EFFECT_IMPLICIT_TARGET_EXPLICIT, TARGET_OBJECT_TYPE_DEST}, // 50 SPELL_EFFECT_TRANS_DOOR
    {EFFECT_IMPLICIT_TARGET_NONE,     TARGET_OBJECT_TYPE_UNIT}, // 51 SPELL_EFFECT_FORCE_CRITICAL_HIT
    {EFFECT_IMPLICIT_TARGET_NONE,     TARGET_OBJECT_TYPE_UNIT}, // 52 SPELL_EFFECT_GUARANTEE_HIT
    {EFFECT_IMPLICIT_TARGET_EXPLICIT, TARGET_OBJECT_TYPE_ITEM}, // 53 SPELL_EFFECT_ENCHANT_ITEM
    {EFFECT_IMPLICIT_TARGET_EXPLICIT, TARGET_OBJECT_TYPE_ITEM}, // 54 SPELL_EFFECT_ENCHANT_ITEM_TEMPORARY
    {EFFECT_IMPLICIT_TARGET_EXPLICIT, TARGET_OBJECT_TYPE_UNIT}, // 55 SPELL_EFFECT_TAMECREATURE
    {EFFECT_IMPLICIT_TARGET_EXPLICIT, TARGET_OBJECT_TYPE_DEST}, // 56 SPELL_EFFECT_SUMMON_PET
    {EFFECT_IMPLICIT_TARGET_EXPLICIT, TARGET_OBJECT_TYPE_UNIT}, // 57 SPELL_EFFECT_LEARN_PET_SPELL
    {EFFECT_IMPLICIT_TARGET_EXPLICIT, TARGET_OBJECT_TYPE_UNIT}, // 58 SPELL_EFFECT_WEAPON_DAMAGE
    {EFFECT_IMPLICIT_TARGET_EXPLICIT, TARGET_OBJECT_TYPE_UNIT}, // 59 SPELL_EFFECT_CREATE_RANDOM_ITEM
    {EFFECT_IMPLICIT_TARGET_NONE,     TARGET_OBJECT_TYPE_UNIT}, // 60 SPELL_EFFECT_PROFICIENCY
    {EFFECT_IMPLICIT_TARGET_NONE,     TARGET_OBJECT_TYPE_NONE}, // 61 SPELL_EFFECT_SEND_EVENT
    {EFFECT_IMPLICIT_TARGET_EXPLICIT, TARGET_OBJECT_TYPE_UNIT}, // 62 SPELL_EFFECT_POWER_BURN
    {EFFECT_IMPLICIT_TARGET_EXPLICIT, TARGET_OBJECT_TYPE_UNIT}, // 63 SPELL_EFFECT_THREAT
    {EFFECT_IMPLICIT_TARGET_NONE,     TARGET_OBJECT_TYPE_NONE}, // 64 SPELL_EFFECT_TRIGGER_SPELL
    {EFFECT_IMPLICIT_TARGET_EXPLICIT, TARGET_OBJECT_TYPE_UNIT}, // 65 SPELL_EFFECT_APPLY_AREA_AURA_RAID
    {EFFECT_IMPLICIT_TARGET_EXPLICIT, TARGET_OBJECT_TYPE_UNIT}, // 66 SPELL_EFFECT_CREATE_MANA_GEM
    {EFFECT_IMPLICIT_TARGET_EXPLICIT, TARGET_OBJECT_TYPE_UNIT}, // 67 SPELL_EFFECT_HEAL_MAX_HEALTH
    {EFFECT_IMPLICIT_TARGET_EXPLICIT, TARGET_OBJECT_TYPE_UNIT}, // 68 SPELL_EFFECT_INTERRUPT_CAST
    {EFFECT_IMPLICIT_TARGET_EXPLICIT, TARGET_OBJECT_TYPE_UNIT_AND_DEST}, // 69 SPELL_EFFECT_DISTRACT
    {EFFECT_IMPLICIT_TARGET_EXPLICIT, TARGET_OBJECT_TYPE_UNIT}, // 70 SPELL_EFFECT_PULL
    {EFFECT_IMPLICIT_TARGET_EXPLICIT, TARGET_OBJECT_TYPE_UNIT}, // 71 SPELL_EFFECT_PICKPOCKET
    {EFFECT_IMPLICIT_TARGET_EXPLICIT, TARGET_OBJECT_TYPE_DEST}, // 72 SPELL_EFFECT_ADD_FARSIGHT
    {EFFECT_IMPLICIT_TARGET_EXPLICIT, TARGET_OBJECT_TYPE_UNIT}, // 73 SPELL_EFFECT_UNTRAIN_TALENTS
    {EFFECT_IMPLICIT_TARGET_NONE,     TARGET_OBJECT_TYPE_UNIT}, // 74 SPELL_EFFECT_APPLY_GLYPH
    {EFFECT_IMPLICIT_TARGET_EXPLICIT, TARGET_OBJECT_TYPE_UNIT}, // 75 SPELL_EFFECT_HEAL_MECHANICAL
    {EFFECT_IMPLICIT_TARGET_EXPLICIT, TARGET_OBJECT_TYPE_DEST}, // 76 SPELL_EFFECT_SUMMON_OBJECT_WILD
    {EFFECT_IMPLICIT_TARGET_NONE,     TARGET_OBJECT_TYPE_NONE}, // 77 SPELL_EFFECT_SCRIPT_EFFECT
    {EFFECT_IMPLICIT_TARGET_NONE,     TARGET_OBJECT_TYPE_UNIT}, // 78 SPELL_EFFECT_ATTACK
    {EFFECT_IMPLICIT_TARGET_NONE,     TARGET_OBJECT_TYPE_UNIT}, // 79 SPELL_EFFECT_SANCTUARY
    {EFFECT_IMPLICIT_TARGET_EXPLICIT, TARGET_OBJECT_TYPE_UNIT}, // 80 SPELL_EFFECT_ADD_COMBO_POINTS
    {EFFECT_IMPLICIT_TARGET_EXPLICIT, TARGET_OBJECT_TYPE_DEST}, // 81 SPELL_EFFECT_CREATE_HOUSE
    {EFFECT_IMPLICIT_TARGET_EXPLICIT, TARGET_OBJECT_TYPE_UNIT}, // 82 SPELL_EFFECT_BIND_SIGHT
    {EFFECT_IMPLICIT_TARGET_EXPLICIT, TARGET_OBJECT_TYPE_UNIT_AND_DEST}, // 83 SPELL_EFFECT_DUEL
    {EFFECT_IMPLICIT_TARGET_NONE,     TARGET_OBJECT_TYPE_UNIT}, // 84 SPELL_EFFECT_STUCK
    {EFFECT_IMPLICIT_TARGET_NONE,     TARGET_OBJECT_TYPE_NONE}, // 85 SPELL_EFFECT_SUMMON_PLAYER
    {EFFECT_IMPLICIT_TARGET_EXPLICIT, TARGET_OBJECT_TYPE_GOBJ}, // 86 SPELL_EFFECT_ACTIVATE_OBJECT
    {EFFECT_IMPLICIT_TARGET_EXPLICIT, TARGET_OBJECT_TYPE_GOBJ}, // 87 SPELL_EFFECT_GAMEOBJECT_DAMAGE
    {EFFECT_IMPLICIT_TARGET_EXPLICIT, TARGET_OBJECT_TYPE_GOBJ}, // 88 SPELL_EFFECT_GAMEOBJECT_REPAIR
    {EFFECT_IMPLICIT_TARGET_EXPLICIT, TARGET_OBJECT_TYPE_GOBJ}, // 89 SPELL_EFFECT_GAMEOBJECT_SET_DESTRUCTION_STATE
    {EFFECT_IMPLICIT_TARGET_EXPLICIT, TARGET_OBJECT_TYPE_UNIT}, // 90 SPELL_EFFECT_KILL_CREDIT
    {EFFECT_IMPLICIT_TARGET_EXPLICIT, TARGET_OBJECT_TYPE_UNIT}, // 91 SPELL_EFFECT_THREAT_ALL
    {EFFECT_IMPLICIT_TARGET_EXPLICIT, TARGET_OBJECT_TYPE_UNIT}, // 92 SPELL_EFFECT_ENCHANT_HELD_ITEM
    {EFFECT_IMPLICIT_TARGET_NONE,     TARGET_OBJECT_TYPE_UNIT}, // 93 SPELL_EFFECT_FORCE_DESELECT
    {EFFECT_IMPLICIT_TARGET_NONE,     TARGET_OBJECT_TYPE_UNIT}, // 94 SPELL_EFFECT_SELF_RESURRECT
    {EFFECT_IMPLICIT_TARGET_EXPLICIT, TARGET_OBJECT_TYPE_UNIT}, // 95 SPELL_EFFECT_SKINNING
    {EFFECT_IMPLICIT_TARGET_EXPLICIT, TARGET_OBJECT_TYPE_UNIT}, // 96 SPELL_EFFECT_CHARGE
    {EFFECT_IMPLICIT_TARGET_NONE,     TARGET_OBJECT_TYPE_UNIT}, // 97 SPELL_EFFECT_CAST_BUTTON
    {EFFECT_IMPLICIT_TARGET_EXPLICIT, TARGET_OBJECT_TYPE_UNIT}, // 98 SPELL_EFFECT_KNOCK_BACK
    {EFFECT_IMPLICIT_TARGET_EXPLICIT, TARGET_OBJECT_TYPE_ITEM}, // 99 SPELL_EFFECT_DISENCHANT
    {EFFECT_IMPLICIT_TARGET_EXPLICIT, TARGET_OBJECT_TYPE_UNIT}, // 100 SPELL_EFFECT_INEBRIATE
    {EFFECT_IMPLICIT_TARGET_EXPLICIT, TARGET_OBJECT_TYPE_ITEM}, // 101 SPELL_EFFECT_FEED_PET
    {EFFECT_IMPLICIT_TARGET_EXPLICIT, TARGET_OBJECT_TYPE_UNIT}, // 102 SPELL_EFFECT_DISMISS_PET
    {EFFECT_IMPLICIT_TARGET_EXPLICIT, TARGET_OBJECT_TYPE_UNIT}, // 103 SPELL_EFFECT_REPUTATION
    {EFFECT_IMPLICIT_TARGET_EXPLICIT, TARGET_OBJECT_TYPE_DEST}, // 104 SPELL_EFFECT_SUMMON_OBJECT_SLOT1
    {EFFECT_IMPLICIT_TARGET_EXPLICIT, TARGET_OBJECT_TYPE_DEST}, // 105 SPELL_EFFECT_SUMMON_OBJECT_SLOT2
    {EFFECT_IMPLICIT_TARGET_EXPLICIT, TARGET_OBJECT_TYPE_DEST}, // 106 SPELL_EFFECT_SUMMON_OBJECT_SLOT3
    {EFFECT_IMPLICIT_TARGET_EXPLICIT, TARGET_OBJECT_TYPE_DEST}, // 107 SPELL_EFFECT_SUMMON_OBJECT_SLOT4
    {EFFECT_IMPLICIT_TARGET_EXPLICIT, TARGET_OBJECT_TYPE_UNIT}, // 108 SPELL_EFFECT_DISPEL_MECHANIC
    {EFFECT_IMPLICIT_TARGET_EXPLICIT, TARGET_OBJECT_TYPE_DEST}, // 109 SPELL_EFFECT_SUMMON_DEAD_PET
    {EFFECT_IMPLICIT_TARGET_NONE,     TARGET_OBJECT_TYPE_UNIT}, // 110 SPELL_EFFECT_DESTROY_ALL_TOTEMS
    {EFFECT_IMPLICIT_TARGET_EXPLICIT, TARGET_OBJECT_TYPE_UNIT}, // 111 SPELL_EFFECT_DURABILITY_DAMAGE
    {EFFECT_IMPLICIT_TARGET_EXPLICIT, TARGET_OBJECT_TYPE_UNIT}, // 112 SPELL_EFFECT_112
    {EFFECT_IMPLICIT_TARGET_EXPLICIT, TARGET_OBJECT_TYPE_CORPSE_ALLY}, // 113 SPELL_EFFECT_RESURRECT_NEW
    {EFFECT_IMPLICIT_TARGET_EXPLICIT, TARGET_OBJECT_TYPE_UNIT}, // 114 SPELL_EFFECT_ATTACK_ME
    {EFFECT_IMPLICIT_TARGET_EXPLICIT, TARGET_OBJECT_TYPE_UNIT}, // 115 SPELL_EFFECT_DURABILITY_DAMAGE_PCT
    {EFFECT_IMPLICIT_TARGET_EXPLICIT, TARGET_OBJECT_TYPE_CORPSE_ENEMY}, // 116 SPELL_EFFECT_SKIN_PLAYER_CORPSE
    {EFFECT_IMPLICIT_TARGET_EXPLICIT, TARGET_OBJECT_TYPE_UNIT}, // 117 SPELL_EFFECT_SPIRIT_HEAL
    {EFFECT_IMPLICIT_TARGET_NONE,     TARGET_OBJECT_TYPE_UNIT}, // 118 SPELL_EFFECT_SKILL
    {EFFECT_IMPLICIT_TARGET_EXPLICIT, TARGET_OBJECT_TYPE_UNIT}, // 119 SPELL_EFFECT_APPLY_AREA_AURA_PET
    {EFFECT_IMPLICIT_TARGET_EXPLICIT, TARGET_OBJECT_TYPE_UNIT}, // 120 SPELL_EFFECT_TELEPORT_GRAVEYARD
    {EFFECT_IMPLICIT_TARGET_EXPLICIT, TARGET_OBJECT_TYPE_UNIT}, // 121 SPELL_EFFECT_NORMALIZED_WEAPON_DMG
    {EFFECT_IMPLICIT_TARGET_NONE,     TARGET_OBJECT_TYPE_NONE}, // 122 SPELL_EFFECT_122
    {EFFECT_IMPLICIT_TARGET_EXPLICIT, TARGET_OBJECT_TYPE_UNIT}, // 123 SPELL_EFFECT_SEND_TAXI
    {EFFECT_IMPLICIT_TARGET_EXPLICIT, TARGET_OBJECT_TYPE_UNIT}, // 124 SPELL_EFFECT_PULL_TOWARDS
    {EFFECT_IMPLICIT_TARGET_EXPLICIT, TARGET_OBJECT_TYPE_UNIT}, // 125 SPELL_EFFECT_MODIFY_THREAT_PERCENT
    {EFFECT_IMPLICIT_TARGET_EXPLICIT, TARGET_OBJECT_TYPE_UNIT}, // 126 SPELL_EFFECT_STEAL_BENEFICIAL_BUFF
    {EFFECT_IMPLICIT_TARGET_EXPLICIT, TARGET_OBJECT_TYPE_ITEM}, // 127 SPELL_EFFECT_PROSPECTING
    {EFFECT_IMPLICIT_TARGET_EXPLICIT, TARGET_OBJECT_TYPE_UNIT}, // 128 SPELL_EFFECT_APPLY_AREA_AURA_FRIEND
    {EFFECT_IMPLICIT_TARGET_EXPLICIT, TARGET_OBJECT_TYPE_UNIT}, // 129 SPELL_EFFECT_APPLY_AREA_AURA_ENEMY
    {EFFECT_IMPLICIT_TARGET_EXPLICIT, TARGET_OBJECT_TYPE_UNIT}, // 130 SPELL_EFFECT_REDIRECT_THREAT
    {EFFECT_IMPLICIT_TARGET_NONE,     TARGET_OBJECT_TYPE_UNIT}, // 131 SPELL_EFFECT_131
    {EFFECT_IMPLICIT_TARGET_EXPLICIT, TARGET_OBJECT_TYPE_UNIT}, // 132 SPELL_EFFECT_PLAY_MUSIC
    {EFFECT_IMPLICIT_TARGET_EXPLICIT, TARGET_OBJECT_TYPE_UNIT}, // 133 SPELL_EFFECT_UNLEARN_SPECIALIZATION
    {EFFECT_IMPLICIT_TARGET_NONE,     TARGET_OBJECT_TYPE_UNIT}, // 134 SPELL_EFFECT_KILL_CREDIT2
    {EFFECT_IMPLICIT_TARGET_EXPLICIT, TARGET_OBJECT_TYPE_DEST}, // 135 SPELL_EFFECT_CALL_PET
    {EFFECT_IMPLICIT_TARGET_EXPLICIT, TARGET_OBJECT_TYPE_UNIT}, // 136 SPELL_EFFECT_HEAL_PCT
    {EFFECT_IMPLICIT_TARGET_EXPLICIT, TARGET_OBJECT_TYPE_UNIT}, // 137 SPELL_EFFECT_ENERGIZE_PCT
    {EFFECT_IMPLICIT_TARGET_EXPLICIT, TARGET_OBJECT_TYPE_UNIT}, // 138 SPELL_EFFECT_LEAP_BACK
    {EFFECT_IMPLICIT_TARGET_EXPLICIT, TARGET_OBJECT_TYPE_UNIT}, // 139 SPELL_EFFECT_CLEAR_QUEST
    {EFFECT_IMPLICIT_TARGET_EXPLICIT, TARGET_OBJECT_TYPE_UNIT}, // 140 SPELL_EFFECT_FORCE_CAST
    {EFFECT_IMPLICIT_TARGET_EXPLICIT, TARGET_OBJECT_TYPE_UNIT}, // 141 SPELL_EFFECT_FORCE_CAST_WITH_VALUE
    {EFFECT_IMPLICIT_TARGET_EXPLICIT, TARGET_OBJECT_TYPE_UNIT}, // 142 SPELL_EFFECT_TRIGGER_SPELL_WITH_VALUE
    {EFFECT_IMPLICIT_TARGET_EXPLICIT, TARGET_OBJECT_TYPE_UNIT}, // 143 SPELL_EFFECT_APPLY_AREA_AURA_OWNER
    {EFFECT_IMPLICIT_TARGET_EXPLICIT, TARGET_OBJECT_TYPE_UNIT_AND_DEST}, // 144 SPELL_EFFECT_KNOCK_BACK_DEST
    {EFFECT_IMPLICIT_TARGET_EXPLICIT, TARGET_OBJECT_TYPE_UNIT_AND_DEST}, // 145 SPELL_EFFECT_PULL_TOWARDS_DEST
    {EFFECT_IMPLICIT_TARGET_EXPLICIT, TARGET_OBJECT_TYPE_UNIT}, // 146 SPELL_EFFECT_ACTIVATE_RUNE
    {EFFECT_IMPLICIT_TARGET_EXPLICIT, TARGET_OBJECT_TYPE_UNIT}, // 147 SPELL_EFFECT_QUEST_FAIL
    {EFFECT_IMPLICIT_TARGET_NONE,     TARGET_OBJECT_TYPE_NONE}, // 148 SPELL_EFFECT_TRIGGER_MISSILE_SPELL_WITH_VALUE
    {EFFECT_IMPLICIT_TARGET_EXPLICIT, TARGET_OBJECT_TYPE_DEST}, // 149 SPELL_EFFECT_CHARGE_DEST
    {EFFECT_IMPLICIT_TARGET_EXPLICIT, TARGET_OBJECT_TYPE_UNIT}, // 150 SPELL_EFFECT_QUEST_START
    {EFFECT_IMPLICIT_TARGET_NONE,     TARGET_OBJECT_TYPE_NONE}, // 151 SPELL_EFFECT_TRIGGER_SPELL_2
    {EFFECT_IMPLICIT_TARGET_NONE,     TARGET_OBJECT_TYPE_NONE}, // 152 SPELL_EFFECT_SUMMON_RAF_FRIEND
    {EFFECT_IMPLICIT_TARGET_EXPLICIT, TARGET_OBJECT_TYPE_UNIT}, // 153 SPELL_EFFECT_CREATE_TAMED_PET
    {EFFECT_IMPLICIT_TARGET_EXPLICIT, TARGET_OBJECT_TYPE_UNIT}, // 154 SPELL_EFFECT_DISCOVER_TAXI
    {EFFECT_IMPLICIT_TARGET_NONE,     TARGET_OBJECT_TYPE_UNIT}, // 155 SPELL_EFFECT_TITAN_GRIP
    {EFFECT_IMPLICIT_TARGET_EXPLICIT, TARGET_OBJECT_TYPE_ITEM}, // 156 SPELL_EFFECT_ENCHANT_ITEM_PRISMATIC
    {EFFECT_IMPLICIT_TARGET_EXPLICIT, TARGET_OBJECT_TYPE_UNIT}, // 157 SPELL_EFFECT_CREATE_ITEM_2
    {EFFECT_IMPLICIT_TARGET_EXPLICIT, TARGET_OBJECT_TYPE_ITEM}, // 158 SPELL_EFFECT_MILLING
    {EFFECT_IMPLICIT_TARGET_EXPLICIT, TARGET_OBJECT_TYPE_UNIT}, // 159 SPELL_EFFECT_ALLOW_RENAME_PET
    {EFFECT_IMPLICIT_TARGET_EXPLICIT, TARGET_OBJECT_TYPE_UNIT}, // 160 SPELL_EFFECT_160
    {EFFECT_IMPLICIT_TARGET_EXPLICIT, TARGET_OBJECT_TYPE_UNIT}, // 161 SPELL_EFFECT_TALENT_SPEC_COUNT
    {EFFECT_IMPLICIT_TARGET_EXPLICIT, TARGET_OBJECT_TYPE_UNIT}, // 162 SPELL_EFFECT_TALENT_SPEC_SELECT
    {EFFECT_IMPLICIT_TARGET_EXPLICIT, TARGET_OBJECT_TYPE_UNIT}, // 163 SPELL_EFFECT_163
    {EFFECT_IMPLICIT_TARGET_EXPLICIT, TARGET_OBJECT_TYPE_UNIT}, // 164 SPELL_EFFECT_REMOVE_AURA
};

SpellInfo::SpellInfo(SpellEntry const* spellEntry, SpellEffectEntry const** effects)
{
    Id = spellEntry->Id;
    Attributes = spellEntry->Attributes;
    AttributesEx = spellEntry->AttributesEx;
    AttributesEx2 = spellEntry->AttributesEx2;
    AttributesEx3 = spellEntry->AttributesEx3;
    AttributesEx4 = spellEntry->AttributesEx4;
    AttributesEx5 = spellEntry->AttributesEx5;
    AttributesEx6 = spellEntry->AttributesEx6;
    AttributesEx7 = spellEntry->AttributesEx7;
    AttributesEx8 = spellEntry->AttributesEx8;
    AttributesEx9 = spellEntry->AttributesEx9;
    AttributesEx10 = spellEntry->AttributesEx10;
    AttributesCu = 0;
    CastTimeEntry = spellEntry->CastingTimeIndex ? sSpellCastTimesStore.LookupEntry(spellEntry->CastingTimeIndex) : NULL;
    DurationEntry = spellEntry->DurationIndex ? sSpellDurationStore.LookupEntry(spellEntry->DurationIndex) : NULL;
    PowerType = spellEntry->powerType;
    RangeEntry = spellEntry->rangeIndex ? sSpellRangeStore.LookupEntry(spellEntry->rangeIndex) : NULL;
    Speed = spellEntry->speed;
    for (uint8 i = 0; i < 2; ++i)
        SpellVisual[i] = spellEntry->SpellVisual[i];
    SpellIconID = spellEntry->SpellIconID;
    ActiveIconID = spellEntry->activeIconID;
    SpellName = spellEntry->SpellName;
    Rank = spellEntry->Rank;
    SchoolMask = spellEntry->SchoolMask;
    RuneCostID = spellEntry->runeCostID;
    SpellDifficultyId = spellEntry->SpellDifficultyId;
    SpellScalingId = spellEntry->SpellScalingId;
    SpellAuraOptionsId = spellEntry->SpellAuraOptionsId;
    SpellAuraRestrictionsId = spellEntry->SpellAuraRestrictionsId;
    SpellCastingRequirementsId = spellEntry->SpellCastingRequirementsId;
    SpellCategoriesId = spellEntry->SpellCategoriesId;
    SpellClassOptionsId = spellEntry->SpellClassOptionsId;
    SpellCooldownsId = spellEntry->SpellCooldownsId;
    SpellEquippedItemsId = spellEntry->SpellEquippedItemsId;
    SpellInterruptsId = spellEntry->SpellInterruptsId;
    SpellLevelsId = spellEntry->SpellLevelsId;
    SpellPowerId = spellEntry->SpellPowerId;
    SpellReagentsId = spellEntry->SpellReagentsId;
    SpellShapeshiftId = spellEntry->SpellShapeshiftId;
    SpellTargetRestrictionsId = spellEntry->SpellTargetRestrictionsId;
    SpellTotemsId = spellEntry->SpellTotemsId;

    // SpellDifficultyEntry
    for (uint8 i = 0; i < MAX_SPELL_EFFECTS; ++i)
        Effects[i] = SpellEffectInfo(spellEntry, this, i, effects[i]);

    // SpellScalingEntry
    SpellScalingEntry const* _scaling = GetSpellScaling();
    CastTimeMin = _scaling ? _scaling->CastTimeMin : 0;
    CastTimeMax = _scaling ?_scaling->CastTimeMax : 0;
    CastTimeMaxLevel = _scaling ? _scaling->CastTimeMaxLevel : 0;
    ScalingClass = _scaling ? _scaling->ScalingClass : 0;
    CoefBase = _scaling ? _scaling->CoefBase : 0;
    CoefLevelBase = _scaling ? _scaling->CoefLevelBase : 0;

    // SpellAuraOptionsEntry
    SpellAuraOptionsEntry const* _options = GetSpellAuraOptions();
    ProcFlags = _options ? _options->procFlags : 0;
    ProcChance = _options ? _options->procChance : 0;
    ProcCharges = _options ? _options->procCharges : 0;
    StackAmount = _options ? _options->StackAmount : 0;

    // SpellAuraRestrictionsEntry
    SpellAuraRestrictionsEntry const* _aura = GetSpellAuraRestrictions();
    CasterAuraState = _aura ? _aura->CasterAuraState : 0;
    TargetAuraState = _aura ? _aura->TargetAuraState : 0;
    CasterAuraStateNot = _aura ? _aura->CasterAuraStateNot : 0;
    TargetAuraStateNot = _aura ? _aura->TargetAuraStateNot : 0;
    CasterAuraSpell = _aura ? _aura->casterAuraSpell : 0;
    TargetAuraSpell = _aura ? _aura->targetAuraSpell : 0;
    ExcludeCasterAuraSpell = _aura ? _aura->excludeCasterAuraSpell : 0;
    ExcludeTargetAuraSpell = _aura ? _aura->excludeTargetAuraSpell : 0;

    // SpellCastingRequirementsEntry
    SpellCastingRequirementsEntry const* _castreq = GetSpellCastingRequirements();
    RequiresSpellFocus = _castreq ? _castreq->RequiresSpellFocus : 0;
    FacingCasterFlags = _castreq ? _castreq->FacingCasterFlags : 0;
    AreaGroupId = _castreq ? _castreq->AreaGroupId : -1;

    // SpellCategoriesEntry
    SpellCategoriesEntry const* _categorie = GetSpellCategories();
    Category = _categorie ? _categorie->Category : 0;
    Dispel = _categorie ? _categorie->Dispel : 0;
    Mechanic = _categorie ? _categorie->Mechanic : 0;
    StartRecoveryCategory = _categorie ? _categorie->StartRecoveryCategory : 0;
    DmgClass = _categorie ? _categorie->DmgClass : 0;
    PreventionType = _categorie ? _categorie->PreventionType : 0;

    // SpellClassOptionsEntry
    SpellClassOptionsEntry const* _class = GetSpellClassOptions();
    SpellFamilyName = _class ? _class->SpellFamilyName : 0;
    SpellFamilyFlags = _class ? _class->SpellFamilyFlags : flag96(0);

    // SpellCooldownsEntry
    SpellCooldownsEntry const* _cooldowns = GetSpellCooldowns();
    RecoveryTime = _cooldowns ? _cooldowns->RecoveryTime : 0;
    CategoryRecoveryTime = _cooldowns ? _cooldowns->CategoryRecoveryTime : 0;
    StartRecoveryTime = _cooldowns ? _cooldowns->StartRecoveryTime : 0;

    // SpellEquippedItemsEntry
    SpellEquippedItemsEntry const* _equipped = GetSpellEquippedItems();
    EquippedItemClass = _equipped ? _equipped->EquippedItemClass : -1;
    EquippedItemSubClassMask = _equipped ?_equipped->EquippedItemSubClassMask : -1;
    EquippedItemInventoryTypeMask = _equipped ? _equipped->EquippedItemInventoryTypeMask : -1;

    // SpellInterruptsEntry
    SpellInterruptsEntry const* _interrupt = GetSpellInterrupts();
    InterruptFlags = _interrupt ? _interrupt->InterruptFlags : 0;
    AuraInterruptFlags = _interrupt ? _interrupt->AuraInterruptFlags : 0;
    ChannelInterruptFlags = _interrupt ? _interrupt->ChannelInterruptFlags : 0;

    // SpellLevelsEntry
    SpellLevelsEntry const* _levels = GetSpellLevels();
    MaxLevel = _levels ? _levels->maxLevel : 0;
    BaseLevel = _levels ? _levels->baseLevel : 0;
    SpellLevel = _levels ? _levels->spellLevel : 0;

    // SpellPowerEntry
    SpellPowerEntry const* _power = GetSpellPower();
    ManaCost = _power ? _power->manaCost : 0;
    ManaCostPerlevel = _power ? _power->manaCostPerlevel : 0;
    ManaCostPercentage = _power ? _power->ManaCostPercentage : 0;
    ManaPerSecond = _power ? _power->manaPerSecond : 0;

    // SpellReagentsEntry
    SpellReagentsEntry const* _reagents = GetSpellReagents();
    for (uint8 i = 0; i < MAX_SPELL_REAGENTS; ++i)
        Reagent[i] = _reagents ? _reagents->Reagent[i] : 0;
    for (uint8 i = 0; i < MAX_SPELL_REAGENTS; ++i)
        ReagentCount[i] = _reagents ? _reagents->ReagentCount[i] : 0;

    // SpellShapeshiftEntry
    SpellShapeshiftEntry const* _shapeshift = GetSpellShapeshift();
    Stances = _shapeshift ? _shapeshift->Stances : 0;
    StancesNot = _shapeshift ? _shapeshift->StancesNot : 0;

    // SpellTargetRestrictionsEntry
    SpellTargetRestrictionsEntry const* _target = GetSpellTargetRestrictions();
    Targets = _target ? _target->Targets : 0;
    TargetCreatureType = _target ? _target->TargetCreatureType : 0;
    MaxAffectedTargets = _target ? _target->MaxAffectedTargets : 0;

    // SpellTotemsEntry
    SpellTotemsEntry const* _totem = GetSpellTotems();
    for (uint8 i = 0; i < 2; ++i)
        TotemCategory[i] = _totem ? _totem->TotemCategory[i] : 0;
    for (uint8 i = 0; i < 2; ++i)
        Totem[i] = _totem ? _totem->Totem[i] : 0;

    ExplicitTargetMask = _GetExplicitTargetMask();
    ChainEntry = NULL;
}

SpellInfo::~SpellInfo()
{
    _UnloadImplicitTargetConditionLists();
}

bool SpellInfo::HasEffect(SpellEffects effect) const
{
    for (uint8 i = 0; i < MAX_SPELL_EFFECTS; ++i)
        if (Effects[i].IsEffect(effect))
            return true;
    return false;
}

bool SpellInfo::HasAura(AuraType aura) const
{
    for (uint8 i = 0; i < MAX_SPELL_EFFECTS; ++i)
        if (Effects[i].IsAura(aura))
            return true;
    return false;
}

bool SpellInfo::HasAreaAuraEffect() const
{
    for (uint8 i = 0; i < MAX_SPELL_EFFECTS; ++i)
        if (Effects[i].IsAreaAuraEffect())
            return true;
    return false;
}

bool SpellInfo::IsExplicitDiscovery() const
{
    return ((Effects[0].Effect == SPELL_EFFECT_CREATE_RANDOM_ITEM
        || Effects[0].Effect == SPELL_EFFECT_CREATE_ITEM_2)
        && Effects[1].Effect == SPELL_EFFECT_SCRIPT_EFFECT)
        || Id == 64323;
}

bool SpellInfo::IsLootCrafting() const
{
    return (Effects[0].Effect == SPELL_EFFECT_CREATE_RANDOM_ITEM ||
        // different random cards from Inscription (121==Virtuoso Inking Set category) r without explicit item
        (Effects[0].Effect == SPELL_EFFECT_CREATE_ITEM_2 &&
        (TotemCategory[0] != 0 || Effects[0].ItemType == 0)));
}

bool SpellInfo::IsQuestTame() const
{
    return Effects[0].Effect == SPELL_EFFECT_THREAT && Effects[1].Effect == SPELL_EFFECT_APPLY_AURA && Effects[1].ApplyAuraName == SPELL_AURA_DUMMY;
}

bool SpellInfo::IsProfessionOrRiding() const
{
    for (uint8 i = 0; i < MAX_SPELL_EFFECTS; ++i)
    {
        if (Effects[i].Effect == SPELL_EFFECT_SKILL)
        {
            uint32 skill = Effects[i].MiscValue;

            if (IsProfessionOrRidingSkill(skill))
                return true;
        }
    }
    return false;
}

bool SpellInfo::IsProfession() const
{
    for (uint8 i = 0; i < MAX_SPELL_EFFECTS; ++i)
    {
        if (Effects[i].Effect == SPELL_EFFECT_SKILL)
        {
            uint32 skill = Effects[i].MiscValue;

            if (IsProfessionSkill(skill))
                return true;
        }
    }
    return false;
}

bool SpellInfo::IsPrimaryProfession() const
{
    for (uint8 i = 0; i < MAX_SPELL_EFFECTS; ++i)
    {
        if (Effects[i].Effect == SPELL_EFFECT_SKILL)
        {
            uint32 skill = Effects[i].MiscValue;

            if (IsPrimaryProfessionSkill(skill))
                return true;
        }
    }
    return false;
}

bool SpellInfo::IsPrimaryProfessionFirstRank() const
{
    return IsPrimaryProfession() && GetRank() == 1;
}

bool SpellInfo::IsAbilityLearnedWithProfession() const
{
    SkillLineAbilityMapBounds bounds = sSpellMgr->GetSkillLineAbilityMapBounds(Id);

    for (SkillLineAbilityMap::const_iterator _spell_idx = bounds.first; _spell_idx != bounds.second; ++_spell_idx)
    {
        SkillLineAbilityEntry const* pAbility = _spell_idx->second;
        if (!pAbility || pAbility->learnOnGetSkill != ABILITY_LEARNED_ON_GET_PROFESSION_SKILL)
            continue;

        if (pAbility->req_skill_value > 0)
            return true;
    }

    return false;
}

bool SpellInfo::IsAbilityOfSkillType(uint32 skillType) const
{
    SkillLineAbilityMapBounds bounds = sSpellMgr->GetSkillLineAbilityMapBounds(Id);

    for (SkillLineAbilityMap::const_iterator _spell_idx = bounds.first; _spell_idx != bounds.second; ++_spell_idx)
        if (_spell_idx->second->skillId == uint32(skillType))
            return true;

    return false;
}

bool SpellInfo::IsAffectingArea() const
{
    for (uint8 i = 0; i < MAX_SPELL_EFFECTS; ++i)
        if (Effects[i].IsEffect() && (Effects[i].IsTargetingArea() || Effects[i].IsEffect(SPELL_EFFECT_PERSISTENT_AREA_AURA) || Effects[i].IsAreaAuraEffect()))
            return true;
    return false;
}

// checks if spell targets are selected from area, doesn't include spell effects in check (like area wide auras for example)
bool SpellInfo::IsTargetingArea() const
{
    for (uint8 i = 0; i < MAX_SPELL_EFFECTS; ++i)
        if (Effects[i].IsEffect() && Effects[i].IsTargetingArea())
            return true;
    return false;
}

bool SpellInfo::NeedsExplicitUnitTarget() const
{
    return GetExplicitTargetMask() & TARGET_FLAG_UNIT_MASK;
}

bool SpellInfo::NeedsToBeTriggeredByCaster() const
{
    if (NeedsExplicitUnitTarget())
        return true;
    for (uint8 i = 0; i < MAX_SPELL_EFFECTS; ++i)
    {
        if (Effects[i].IsEffect())
        {
            if (Effects[i].TargetA.GetSelectionCategory() == TARGET_SELECT_CATEGORY_CHANNEL
                || Effects[i].TargetB.GetSelectionCategory() == TARGET_SELECT_CATEGORY_CHANNEL)
                return true;
        }
    }
    return false;
}

bool SpellInfo::IsPassive() const
{
    return Attributes & SPELL_ATTR0_PASSIVE;
}

bool SpellInfo::IsAutocastable() const
{
    if (Attributes & SPELL_ATTR0_PASSIVE)
        return false;
    if (AttributesEx & SPELL_ATTR1_UNAUTOCASTABLE_BY_PET)
        return false;
    return true;
}

bool SpellInfo::IsStackableWithRanks() const
{
    if (IsPassive())
        return false;
    if (PowerType != POWER_MANA && PowerType != POWER_HEALTH)
        return false;
    if (IsProfessionOrRiding())
        return false;

    if (IsAbilityLearnedWithProfession())
        return false;

    // All stance spells. if any better way, change it.
    for (uint8 i = 0; i < MAX_SPELL_EFFECTS; ++i)
    {
        switch (SpellFamilyName)
        {
            case SPELLFAMILY_PALADIN:
                // Paladin aura Spell
                if (Effects[i].Effect == SPELL_EFFECT_APPLY_AREA_AURA_RAID)
                    return false;
                break;
            case SPELLFAMILY_DRUID:
                // Druid form Spell
                if (Effects[i].Effect == SPELL_EFFECT_APPLY_AURA &&
                    Effects[i].ApplyAuraName == SPELL_AURA_MOD_SHAPESHIFT)
                    return false;
                break;
        }
    }
    return true;
}

bool SpellInfo::IsPassiveStackableWithRanks() const
{
    return IsPassive() && !HasEffect(SPELL_EFFECT_APPLY_AURA);
}

bool SpellInfo::IsMultiSlotAura() const
{
    return IsPassive() || Id == 40075 || Id == 44413; // No other way to make 40075 have more than 1 copy of aura
}

bool SpellInfo::IsDeathPersistent() const
{
    return AttributesEx3 & SPELL_ATTR3_DEATH_PERSISTENT;
}

bool SpellInfo::IsRequiringDeadTarget() const
{
    return AttributesEx3 & SPELL_ATTR3_ONLY_TARGET_GHOSTS;
}

bool SpellInfo::IsAllowingDeadTarget() const
{
    return AttributesEx2 & SPELL_ATTR2_CAN_TARGET_DEAD || Targets & (TARGET_FLAG_CORPSE_ALLY | TARGET_FLAG_CORPSE_ENEMY | TARGET_FLAG_UNIT_DEAD);
}

bool SpellInfo::CanBeUsedInCombat() const
{
    return !(Attributes & SPELL_ATTR0_CANT_USED_IN_COMBAT);
}

bool SpellInfo::IsPositive() const
{
    return !(AttributesCu & SPELL_ATTR0_CU_NEGATIVE);
}

bool SpellInfo::IsPositiveEffect(uint8 effIndex) const
{
    switch (effIndex)
    {
        default:
        case 0:
            return !(AttributesCu & SPELL_ATTR0_CU_NEGATIVE_EFF0);
        case 1:
            return !(AttributesCu & SPELL_ATTR0_CU_NEGATIVE_EFF1);
        case 2:
            return !(AttributesCu & SPELL_ATTR0_CU_NEGATIVE_EFF2);
    }
}

bool SpellInfo::IsChanneled() const
{
    return (AttributesEx & (SPELL_ATTR1_CHANNELED_1 | SPELL_ATTR1_CHANNELED_2));
}

bool SpellInfo::NeedsComboPoints() const
{
    return (AttributesEx & (SPELL_ATTR1_REQ_COMBO_POINTS1 | SPELL_ATTR1_REQ_COMBO_POINTS2));
}

bool SpellInfo::IsBreakingStealth() const
{
    return !(AttributesEx & SPELL_ATTR1_NOT_BREAK_STEALTH);
}

bool SpellInfo::IsRangedWeaponSpell() const
{
    return (SpellFamilyName == SPELLFAMILY_HUNTER && !(SpellFamilyFlags[1] & 0x10000000)) // for 53352, cannot find better way
        || (EquippedItemSubClassMask & ITEM_SUBCLASS_MASK_WEAPON_RANGED);
}

bool SpellInfo::IsAutoRepeatRangedSpell() const
{
    return AttributesEx2 & SPELL_ATTR2_AUTOREPEAT_FLAG;
}

bool SpellInfo::IsAffectedBySpellMods() const
{
    return !(AttributesEx3 & SPELL_ATTR3_NO_DONE_BONUS);
}

bool SpellInfo::IsAffectedBySpellMod(SpellModifier* mod) const
{
    if (!IsAffectedBySpellMods())
        return false;

    SpellInfo const* affectSpell = sSpellMgr->GetSpellInfo(mod->spellId);
    // False if affect_spell == NULL or spellFamily not equal
    if (!affectSpell || affectSpell->SpellFamilyName != SpellFamilyName)
        return false;

    // true
    if (mod->mask & SpellFamilyFlags)
        return true;

    return false;
}

bool SpellInfo::CanPierceImmuneAura(SpellInfo const* aura) const
{
    // these spells pierce all avalible spells (Resurrection Sickness for example)
    if (Attributes & SPELL_ATTR0_UNAFFECTED_BY_INVULNERABILITY)
        return true;

    // these spells (Cyclone for example) can pierce all...
    if ((AttributesEx & SPELL_ATTR1_UNAFFECTED_BY_SCHOOL_IMMUNE)
        // ...but not these (Divine shield for example)
        && !(aura && (aura->Mechanic == MECHANIC_IMMUNE_SHIELD || aura->Mechanic == MECHANIC_INVULNERABILITY)))
        return true;

    return false;
}

bool SpellInfo::CanDispelAura(SpellInfo const* aura) const
{
    // These spells (like Mass Dispel) can dispell all auras
    if (Attributes & SPELL_ATTR0_UNAFFECTED_BY_INVULNERABILITY)
        return true;

    // These auras (like Divine Shield) can't be dispelled
    if (aura->Attributes & SPELL_ATTR0_UNAFFECTED_BY_INVULNERABILITY)
        return false;

    // These auras (Cyclone for example) are not dispelable
    if (aura->AttributesEx & SPELL_ATTR1_UNAFFECTED_BY_SCHOOL_IMMUNE)
        return false;

    return true;
}

bool SpellInfo::IsSingleTarget() const
{
    // all other single target spells have if it has AttributesEx5
    if (AttributesEx5 & SPELL_ATTR5_SINGLE_TARGET_SPELL)
        return true;

    switch (GetSpellSpecific())
    {
        case SPELL_SPECIFIC_JUDGEMENT:
            return true;
        default:
            break;
    }

    return false;
}

bool SpellInfo::IsSingleTargetWith(SpellInfo const* spellInfo) const
{
    // TODO - need better check
    // Equal icon and spellfamily
    if (SpellFamilyName == spellInfo->SpellFamilyName &&
        SpellIconID == spellInfo->SpellIconID)
        return true;

    SpellSpecificType spec = GetSpellSpecific();
    // spell with single target specific types
    switch (spec)
    {
        case SPELL_SPECIFIC_JUDGEMENT:
        case SPELL_SPECIFIC_MAGE_POLYMORPH:
            if (spellInfo->GetSpellSpecific() == spec)
                return true;
            break;
        default:
            break;
    }

    return false;
}

bool SpellInfo::IsAuraExclusiveBySpecificWith(SpellInfo const* spellInfo) const
{
    SpellSpecificType spellSpec1 = GetSpellSpecific();
    SpellSpecificType spellSpec2 = spellInfo->GetSpellSpecific();
    switch (spellSpec1)
    {
        case SPELL_SPECIFIC_TRACKER:
        case SPELL_SPECIFIC_WARLOCK_ARMOR:
        case SPELL_SPECIFIC_MAGE_ARMOR:
        case SPELL_SPECIFIC_ELEMENTAL_SHIELD:
        case SPELL_SPECIFIC_MAGE_POLYMORPH:
        case SPELL_SPECIFIC_PRESENCE:
        case SPELL_SPECIFIC_CHARM:
        case SPELL_SPECIFIC_SCROLL:
        case SPELL_SPECIFIC_WARRIOR_ENRAGE:
        case SPELL_SPECIFIC_MAGE_ARCANE_BRILLANCE:
        case SPELL_SPECIFIC_PRIEST_DIVINE_SPIRIT:
            return spellSpec1 == spellSpec2;
        case SPELL_SPECIFIC_FOOD:
            return spellSpec2 == SPELL_SPECIFIC_FOOD
                || spellSpec2 == SPELL_SPECIFIC_FOOD_AND_DRINK;
        case SPELL_SPECIFIC_DRINK:
            return spellSpec2 == SPELL_SPECIFIC_DRINK
                || spellSpec2 == SPELL_SPECIFIC_FOOD_AND_DRINK;
        case SPELL_SPECIFIC_FOOD_AND_DRINK:
            return spellSpec2 == SPELL_SPECIFIC_FOOD
                || spellSpec2 == SPELL_SPECIFIC_DRINK
                || spellSpec2 == SPELL_SPECIFIC_FOOD_AND_DRINK;
        default:
            return false;
    }
}

bool SpellInfo::IsAuraExclusiveBySpecificPerCasterWith(SpellInfo const* spellInfo) const
{
    SpellSpecificType spellSpec = GetSpellSpecific();
    switch (spellSpec)
    {
        case SPELL_SPECIFIC_SEAL:
        case SPELL_SPECIFIC_HAND:
        case SPELL_SPECIFIC_AURA:
        case SPELL_SPECIFIC_STING:
        case SPELL_SPECIFIC_CURSE:
        case SPELL_SPECIFIC_BANE:
        case SPELL_SPECIFIC_ASPECT:
        case SPELL_SPECIFIC_JUDGEMENT:
        case SPELL_SPECIFIC_WARLOCK_CORRUPTION:
            return spellSpec == spellInfo->GetSpellSpecific();
        default:
            return false;
    }
}

SpellCastResult SpellInfo::CheckShapeshift(uint32 form) const
{
    // talents that learn spells can have stance requirements that need ignore
    // (this requirement only for client-side stance show in talent description)
    if (GetTalentSpellCost(Id) > 0 &&
        (Effects[0].Effect == SPELL_EFFECT_LEARN_SPELL || Effects[1].Effect == SPELL_EFFECT_LEARN_SPELL || Effects[2].Effect == SPELL_EFFECT_LEARN_SPELL))
        return SPELL_CAST_OK;

    uint32 stanceMask = (form ? 1 << (form - 1) : 0);

    if (stanceMask & StancesNot)                 // can explicitly not be casted in this stance
        return SPELL_FAILED_NOT_SHAPESHIFT;

    if (stanceMask & Stances)                    // can explicitly be casted in this stance
        return SPELL_CAST_OK;

    bool actAsShifted = false;
    SpellShapeshiftFormEntry const* shapeInfo = NULL;
    if (form > 0)
    {
        shapeInfo = sSpellShapeshiftFormStore.LookupEntry(form);
        if (!shapeInfo)
        {
            sLog->outError(LOG_FILTER_SPELLS_AURAS, "GetErrorAtShapeshiftedCast: unknown shapeshift %u", form);
            return SPELL_CAST_OK;
        }
        actAsShifted = !(shapeInfo->flags1 & 1);            // shapeshift acts as normal form for spells
    }

    if (actAsShifted)
    {
        if (Attributes & SPELL_ATTR0_NOT_SHAPESHIFT) // not while shapeshifted
            return SPELL_FAILED_NOT_SHAPESHIFT;
        else if (Stances != 0)                   // needs other shapeshift
            return SPELL_FAILED_ONLY_SHAPESHIFT;
    }
    else
    {
        // needs shapeshift
        if (!(AttributesEx2 & SPELL_ATTR2_NOT_NEED_SHAPESHIFT) && Stances != 0)
            return SPELL_FAILED_ONLY_SHAPESHIFT;
    }

    // Check if stance disables cast of not-stance spells
    // Example: cannot cast any other spells in zombie or ghoul form
    // TODO: Find a way to disable use of these spells clientside
    if (shapeInfo && shapeInfo->flags1 & 0x400)
    {
        if (!(stanceMask & Stances))
            return SPELL_FAILED_ONLY_SHAPESHIFT;
    }

    return SPELL_CAST_OK;
}

SpellCastResult SpellInfo::CheckLocation(uint32 map_id, uint32 zone_id, uint32 area_id, Player const* player) const
{
    // normal case
    if (AreaGroupId > 0)
    {
        bool found = false;
        AreaGroupEntry const* groupEntry = sAreaGroupStore.LookupEntry(AreaGroupId);
        while (groupEntry)
        {
            for (uint8 i = 0; i < MAX_GROUP_AREA_IDS; ++i)
                if (groupEntry->AreaId[i] == zone_id || groupEntry->AreaId[i] == area_id)
                    found = true;
            if (found || !groupEntry->nextGroup)
                break;
            // Try search in next group
            groupEntry = sAreaGroupStore.LookupEntry(groupEntry->nextGroup);
        }

        if (!found)
            return SPELL_FAILED_INCORRECT_AREA;
    }

    // continent limitation (virtual continent)
    if (AttributesEx4 & SPELL_ATTR4_CAST_ONLY_IN_OUTLAND)
    {
        uint32 v_map = GetVirtualMapForMapAndZone(map_id, zone_id);
        MapEntry const* mapEntry = sMapStore.LookupEntry(v_map);
        if (!mapEntry || mapEntry->addon < 1 || !mapEntry->IsContinent())
            return SPELL_FAILED_INCORRECT_AREA;
    }

    // raid instance limitation
    if (AttributesEx6 & SPELL_ATTR6_NOT_IN_RAID_INSTANCE)
    {
        MapEntry const* mapEntry = sMapStore.LookupEntry(map_id);
        if (!mapEntry || mapEntry->IsRaid())
            return SPELL_FAILED_NOT_IN_RAID_INSTANCE;
    }

    // DB base check (if non empty then must fit at least single for allow)
    SpellAreaMapBounds saBounds = sSpellMgr->GetSpellAreaMapBounds(Id);
    if (saBounds.first != saBounds.second)
    {
        for (SpellAreaMap::const_iterator itr = saBounds.first; itr != saBounds.second; ++itr)
        {
            if (itr->second.IsFitToRequirements(player, zone_id, area_id))
                return SPELL_CAST_OK;
        }
        return SPELL_FAILED_INCORRECT_AREA;
    }

    // bg spell checks
    switch (Id)
    {
        case 23333:                                         // Warsong Flag
        case 23335:                                         // Silverwing Flag
            return map_id == 489 && player && player->InBattleground() ? SPELL_CAST_OK : SPELL_FAILED_REQUIRES_AREA;
        case 34976:                                         // Netherstorm Flag
            return map_id == 566 && player && player->InBattleground() ? SPELL_CAST_OK : SPELL_FAILED_REQUIRES_AREA;
        case 2584:                                          // Waiting to Resurrect
        case 22011:                                         // Spirit Heal Channel
        case 22012:                                         // Spirit Heal
        case 24171:                                         // Resurrection Impact Visual
        case 42792:                                         // Recently Dropped Flag
        case 43681:                                         // Inactive
        case 44535:                                         // Spirit Heal (mana)
        {
            MapEntry const* mapEntry = sMapStore.LookupEntry(map_id);
            if (!mapEntry)
                return SPELL_FAILED_INCORRECT_AREA;

            return zone_id == 4197 || (mapEntry->IsBattleground() && player && player->InBattleground()) ? SPELL_CAST_OK : SPELL_FAILED_REQUIRES_AREA;
        }
        case 44521:                                         // Preparation
        {
            if (!player)
                return SPELL_FAILED_REQUIRES_AREA;

            MapEntry const* mapEntry = sMapStore.LookupEntry(map_id);
            if (!mapEntry)
                return SPELL_FAILED_INCORRECT_AREA;

            if (!mapEntry->IsBattleground())
                return SPELL_FAILED_REQUIRES_AREA;

            Battleground* bg = player->GetBattleground();
            return bg && bg->GetStatus() == STATUS_WAIT_JOIN ? SPELL_CAST_OK : SPELL_FAILED_REQUIRES_AREA;
        }
        case 32724:                                         // Gold Team (Alliance)
        case 32725:                                         // Green Team (Alliance)
        case 35774:                                         // Gold Team (Horde)
        case 35775:                                         // Green Team (Horde)
        {
            MapEntry const* mapEntry = sMapStore.LookupEntry(map_id);
            if (!mapEntry)
                return SPELL_FAILED_INCORRECT_AREA;

            return mapEntry->IsBattleArena() && player && player->InBattleground() ? SPELL_CAST_OK : SPELL_FAILED_REQUIRES_AREA;
        }
        case 32727:                                         // Arena Preparation
        {
            if (!player)
                return SPELL_FAILED_REQUIRES_AREA;

            MapEntry const* mapEntry = sMapStore.LookupEntry(map_id);
            if (!mapEntry)
                return SPELL_FAILED_INCORRECT_AREA;

            if (!mapEntry->IsBattleArena())
                return SPELL_FAILED_REQUIRES_AREA;

            Battleground* bg = player->GetBattleground();
            return bg && bg->GetStatus() == STATUS_WAIT_JOIN ? SPELL_CAST_OK : SPELL_FAILED_REQUIRES_AREA;
        }
    }

    // aura limitations
    if (player)
    {
        for (uint8 i = 0; i < MAX_SPELL_EFFECTS; ++i)
        {
            if (!Effects[i].IsAura())
                continue;

            switch (Effects[i].ApplyAuraName)
            {
                case SPELL_AURA_FLY:
                {
                    if (!player->IsKnowHowFlyIn(map_id, zone_id))
                        return SPELL_FAILED_INCORRECT_AREA;
                    break;
                }
                case SPELL_AURA_MOUNTED:
                {
                    if (Effects[i].MiscValueB && !player->GetMountCapability(Effects[i].MiscValueB))
                        return SPELL_FAILED_NOT_HERE;
                    break;
                }
            }
        }
    }

    return SPELL_CAST_OK;
}

SpellCastResult SpellInfo::CheckTarget(Unit const* caster, WorldObject const* target, bool implicit) const
{
    if (AttributesEx & SPELL_ATTR1_CANT_TARGET_SELF && caster == target)
        return SPELL_FAILED_BAD_TARGETS;

    // check visibility - ignore stealth for implicit (area) targets
    if (!(AttributesEx6 & SPELL_ATTR6_CAN_TARGET_INVISIBLE) && !caster->canSeeOrDetect(target, implicit))
        return SPELL_FAILED_BAD_TARGETS;

    Unit const* unitTarget = target->ToUnit();

    // creature/player specific target checks
    if (unitTarget)
    {
        if (AttributesEx & SPELL_ATTR1_CANT_TARGET_IN_COMBAT && unitTarget->isInCombat())
            return SPELL_FAILED_TARGET_AFFECTING_COMBAT;

        // only spells with SPELL_ATTR3_ONLY_TARGET_GHOSTS can target ghosts
        if (((AttributesEx3 & SPELL_ATTR3_ONLY_TARGET_GHOSTS) != 0) != unitTarget->HasAuraType(SPELL_AURA_GHOST))
        {
            if (AttributesEx3 & SPELL_ATTR3_ONLY_TARGET_GHOSTS)
                return SPELL_FAILED_TARGET_NOT_GHOST;
            else
                return SPELL_FAILED_BAD_TARGETS;
        }

        if (caster != unitTarget)
        {
            if (caster->GetTypeId() == TYPEID_PLAYER)
            {
                // Do not allow these spells to target creatures not tapped by us (Banish, Polymorph, many quest spells)
                if (AttributesEx2 & SPELL_ATTR2_CANT_TARGET_TAPPED)
                    if (Creature const* targetCreature = unitTarget->ToCreature())
                        if (targetCreature->hasLootRecipient() && !targetCreature->isTappedBy(caster->ToPlayer()))
                            return SPELL_FAILED_CANT_CAST_ON_TAPPED;

                if (AttributesCu & SPELL_ATTR0_CU_PICKPOCKET)
                {
                     if (unitTarget->GetTypeId() == TYPEID_PLAYER)
                         return SPELL_FAILED_BAD_TARGETS;
                     else if ((unitTarget->GetCreatureTypeMask() & CREATURE_TYPEMASK_HUMANOID_OR_UNDEAD) == 0)
                         return SPELL_FAILED_TARGET_NO_POCKETS;
                }

                // Not allow disarm unarmed player
                if (Mechanic == MECHANIC_DISARM)
                {
                    if (unitTarget->GetTypeId() == TYPEID_PLAYER)
                    {
                        Player const* player = unitTarget->ToPlayer();
                        if (!player->GetWeaponForAttack(BASE_ATTACK) || !player->IsUseEquipedWeapon(true))
                            return SPELL_FAILED_TARGET_NO_WEAPONS;
                    }
                    else if (!unitTarget->GetUInt32Value(UNIT_VIRTUAL_ITEM_SLOT_ID))
                        return SPELL_FAILED_TARGET_NO_WEAPONS;
                }
            }
        }
    }
    // corpse specific target checks
    else if (Corpse const* corpseTarget = target->ToCorpse())
    {
        // cannot target bare bones
        if (corpseTarget->GetType() == CORPSE_BONES)
            return SPELL_FAILED_BAD_TARGETS;
        // we have to use owner for some checks (aura preventing resurrection for example)
        if (Player* owner = ObjectAccessor::FindPlayer(corpseTarget->GetOwnerGUID()))
            unitTarget = owner;
        // we're not interested in corpses without owner
        else
            return SPELL_FAILED_BAD_TARGETS;
    }
    // other types of objects - always valid
    else return SPELL_CAST_OK;

    // corpseOwner and unit specific target checks
    if (AttributesEx3 & SPELL_ATTR3_ONLY_TARGET_PLAYERS && !unitTarget->ToPlayer())
       return SPELL_FAILED_TARGET_NOT_PLAYER;

    if (!IsAllowingDeadTarget() && !unitTarget->isAlive())
       return SPELL_FAILED_TARGETS_DEAD;

    // check this flag only for implicit targets (chain and area), allow to explicitly target units for spells like Shield of Righteousness
    if (implicit && AttributesEx6 & SPELL_ATTR6_CANT_TARGET_CROWD_CONTROLLED && !unitTarget->CanFreeMove())
       return SPELL_FAILED_BAD_TARGETS;

    // checked in Unit::IsValidAttack/AssistTarget, shouldn't be checked for ENTRY targets
    //if (!(AttributesEx6 & SPELL_ATTR6_CAN_TARGET_UNTARGETABLE) && target->HasFlag(UNIT_FIELD_FLAGS, UNIT_FLAG_NOT_SELECTABLE))
    //    return SPELL_FAILED_BAD_TARGETS;

    //if (!(AttributesEx6 & SPELL_ATTR6_CAN_TARGET_POSSESSED_FRIENDS)

    if (!CheckTargetCreatureType(unitTarget))
    {
        if (target->GetTypeId() == TYPEID_PLAYER)
            return SPELL_FAILED_TARGET_IS_PLAYER;
        else
            return SPELL_FAILED_BAD_TARGETS;
    }

	    // Check los pre Bladestorm a totemy a pod.
    if ((Effects[0].TargetA.GetTarget() == TARGET_SRC_CASTER) && (Effects[0].TargetB.GetTarget() == TARGET_UNIT_SRC_AREA_ENEMY))
        if (!caster->IsWithinLOSInMap(target))
            return SPELL_FAILED_BAD_TARGETS;



       // Check los pre Typhon apod.
       if (Effects[0].TargetA.GetTarget() == TARGET_UNIT_CONE_ENEMY_104)
               if (!caster->IsWithinLOSInMap(target))
                       return SPELL_FAILED_LINE_OF_SIGHT;

    // check GM mode and GM invisibility - only for player casts (npc casts are controlled by AI) and negative spells
    if (unitTarget != caster && (caster->IsControlledByPlayer() || !IsPositive()) && unitTarget->GetTypeId() == TYPEID_PLAYER)
    {
        if (!unitTarget->ToPlayer()->IsVisible())
            return SPELL_FAILED_BM_OR_INVISGOD;

        if (unitTarget->ToPlayer()->isGameMaster())
            return SPELL_FAILED_BM_OR_INVISGOD;
    }

    // not allow casting on flying player
    if (unitTarget->HasUnitState(UNIT_STATE_IN_FLIGHT))
        return SPELL_FAILED_BAD_TARGETS;

    if (TargetAuraState && !unitTarget->HasAuraState(AuraStateType(TargetAuraState), this, caster))
        return SPELL_FAILED_TARGET_AURASTATE;

    if (TargetAuraStateNot && unitTarget->HasAuraState(AuraStateType(TargetAuraStateNot), this, caster))
        return SPELL_FAILED_TARGET_AURASTATE;

    if (TargetAuraSpell && !unitTarget->HasAura(sSpellMgr->GetSpellIdForDifficulty(TargetAuraSpell, caster)))
        return SPELL_FAILED_TARGET_AURASTATE;

    if (ExcludeTargetAuraSpell && unitTarget->HasAura(sSpellMgr->GetSpellIdForDifficulty(ExcludeTargetAuraSpell, caster)))
        return SPELL_FAILED_TARGET_AURASTATE;

    if (unitTarget->HasAuraType(SPELL_AURA_PREVENT_RESURRECTION))
        if (HasEffect(SPELL_EFFECT_SELF_RESURRECT) || HasEffect(SPELL_EFFECT_RESURRECT) || HasEffect(SPELL_EFFECT_RESURRECT_NEW))
            return SPELL_FAILED_TARGET_CANNOT_BE_RESURRECTED;

    return SPELL_CAST_OK;
}

SpellCastResult SpellInfo::CheckExplicitTarget(Unit const* caster, WorldObject const* target, Item const* itemTarget) const
{
    uint32 neededTargets = GetExplicitTargetMask();
    if (!target)
    {
        if (neededTargets & (TARGET_FLAG_UNIT_MASK | TARGET_FLAG_GAMEOBJECT_MASK | TARGET_FLAG_CORPSE_MASK))
            if (!(neededTargets & TARGET_FLAG_GAMEOBJECT_ITEM) || !itemTarget)
                return SPELL_FAILED_BAD_TARGETS;
        return SPELL_CAST_OK;
    }

    if (Unit const* unitTarget = target->ToUnit())
    {
        if (neededTargets & (TARGET_FLAG_UNIT_ENEMY | TARGET_FLAG_UNIT_ALLY | TARGET_FLAG_UNIT_RAID | TARGET_FLAG_UNIT_PARTY | TARGET_FLAG_UNIT_MINIPET | TARGET_FLAG_UNIT_PASSENGER))
        {
            if (neededTargets & TARGET_FLAG_UNIT_ENEMY)
                if (caster->_IsValidAttackTarget(unitTarget, this))
                    return SPELL_CAST_OK;
            if (neededTargets & TARGET_FLAG_UNIT_ALLY
                || (neededTargets & TARGET_FLAG_UNIT_PARTY && caster->IsInPartyWith(unitTarget))
                || (neededTargets & TARGET_FLAG_UNIT_RAID && caster->IsInRaidWith(unitTarget)))
                    if (caster->_IsValidAssistTarget(unitTarget, this))
                        return SPELL_CAST_OK;
            if (neededTargets & TARGET_FLAG_UNIT_MINIPET)
                if (unitTarget->GetGUID() == caster->GetCritterGUID())
                    return SPELL_CAST_OK;
            if (neededTargets & TARGET_FLAG_UNIT_PASSENGER)
                if (unitTarget->IsOnVehicle(caster))
                    return SPELL_CAST_OK;
            return SPELL_FAILED_BAD_TARGETS;
        }
    }
    return SPELL_CAST_OK;
}

bool SpellInfo::CheckTargetCreatureType(Unit const* target) const
{
    // Curse of Doom & Exorcism: not find another way to fix spell target check :/
    if (SpellFamilyName == SPELLFAMILY_WARLOCK && Category == 1179)
    {
        // not allow cast at player
        if (target->GetTypeId() == TYPEID_PLAYER)
            return false;
        else
            return true;
    }
    uint32 creatureType = target->GetCreatureTypeMask();
    return !TargetCreatureType || !creatureType || (creatureType & TargetCreatureType);
}

SpellSchoolMask SpellInfo::GetSchoolMask() const
{
    return SpellSchoolMask(SchoolMask);
}

uint32 SpellInfo::GetAllEffectsMechanicMask() const
{
    uint32 mask = 0;
    if (Mechanic)
        mask |= 1 << Mechanic;
    for (int i = 0; i < MAX_SPELL_EFFECTS; ++i)
        if (Effects[i].IsEffect() && Effects[i].Mechanic)
            mask |= 1 << Effects[i].Mechanic;
    return mask;
}

uint32 SpellInfo::GetEffectMechanicMask(uint8 effIndex) const
{
    uint32 mask = 0;
    if (Mechanic)
        mask |= 1<< Mechanic;
    if (Effects[effIndex].IsEffect() && Effects[effIndex].Mechanic)
        mask |= 1<< Effects[effIndex].Mechanic;
    return mask;
}

uint32 SpellInfo::GetSpellMechanicMaskByEffectMask(uint32 effectMask) const
{
    uint32 mask = 0;
    if (Mechanic)
        mask |= 1<< Mechanic;
    for (int i = 0; i < MAX_SPELL_EFFECTS; ++i)
        if ((effectMask & (1 << i)) && Effects[i].Mechanic)
            mask |= 1<< Effects[i].Mechanic;
    return mask;
}

Mechanics SpellInfo::GetEffectMechanic(uint8 effIndex) const
{
    if (Effects[effIndex].IsEffect() && Effects[effIndex].Mechanic)
        return Mechanics(Effects[effIndex].Mechanic);
    if (Mechanic)
        return Mechanics(Mechanic);
    return MECHANIC_NONE;
}

bool SpellInfo::HasAnyEffectMechanic() const
{
    for (uint8 i = 0; i < MAX_SPELL_EFFECTS; ++i)
        if (Effects[i].Mechanic)
            return true;
    return false;
}

uint32 SpellInfo::GetDispelMask() const
{
    return GetDispelMask(DispelType(Dispel));
}

uint32 SpellInfo::GetDispelMask(DispelType type)
{
    // If dispel all
    if (type == DISPEL_ALL)
        return DISPEL_ALL_MASK;
    else
        return uint32(1 << type);
}

uint32 SpellInfo::GetExplicitTargetMask() const
{
    return ExplicitTargetMask;
}

AuraStateType SpellInfo::GetAuraState() const
{
    // Seals
    if (GetSpellSpecific() == SPELL_SPECIFIC_SEAL)
        return AURA_STATE_JUDGEMENT;

    // Conflagrate aura state on Immolate and Shadowflame
    if (SpellFamilyName == SPELLFAMILY_WARLOCK &&
        // Immolate
        ((SpellFamilyFlags[0] & 4) ||
        // Shadowflame
        (SpellFamilyFlags[2] & 2)))
        return AURA_STATE_CONFLAGRATE;

    // Faerie Fire (druid versions)
    if (SpellFamilyName == SPELLFAMILY_DRUID && SpellFamilyFlags[0] & 0x400)
        return AURA_STATE_FAERIE_FIRE;

    // Sting (hunter's pet ability)
    if (Category == 1133)
        return AURA_STATE_FAERIE_FIRE;

    // Victorious
    if (SpellFamilyName == SPELLFAMILY_WARRIOR &&  SpellFamilyFlags[1] & 0x00040000)
        return AURA_STATE_WARRIOR_VICTORY_RUSH;

    // Swiftmend state on Regrowth & Rejuvenation
    if (SpellFamilyName == SPELLFAMILY_DRUID && SpellFamilyFlags[0] & 0x50)
        return AURA_STATE_SWIFTMEND;

    // Deadly poison aura state
    if (SpellFamilyName == SPELLFAMILY_ROGUE && SpellFamilyFlags[0] & 0x10000)
        return AURA_STATE_DEADLY_POISON;

    // Enrage aura state
    if (Dispel == DISPEL_ENRAGE)
        return AURA_STATE_ENRAGE;

    // Bleeding aura state
    if (GetAllEffectsMechanicMask() & 1<<MECHANIC_BLEED)
        return AURA_STATE_BLEEDING;

    if (GetSchoolMask() & SPELL_SCHOOL_MASK_FROST)
        for (uint8 i = 0; i < MAX_SPELL_EFFECTS; ++i)
            if (Effects[i].IsAura() && (Effects[i].ApplyAuraName == SPELL_AURA_MOD_STUN
                || Effects[i].ApplyAuraName == SPELL_AURA_MOD_ROOT))
                return AURA_STATE_FROZEN;

    switch (Id)
    {
        case 71465: // Divine Surge
        case 50241: // Evasive Charges
            return AURA_STATE_UNKNOWN22;
        default:
            break;
    }

    return AURA_STATE_NONE;
}

SpellSpecificType SpellInfo::GetSpellSpecific() const
{
    switch (SpellFamilyName)
    {
        case SPELLFAMILY_GENERIC:
        {
            // Food / Drinks (mostly)
            if (AuraInterruptFlags & AURA_INTERRUPT_FLAG_NOT_SEATED)
            {
                bool food = false;
                bool drink = false;
                for (uint8 i = 0; i < MAX_SPELL_EFFECTS; ++i)
                {
                    if (!Effects[i].IsAura())
                        continue;
                    switch (Effects[i].ApplyAuraName)
                    {
                        // Food
                        case SPELL_AURA_MOD_REGEN:
                        case SPELL_AURA_OBS_MOD_HEALTH:
                            food = true;
                            break;
                        // Drink
                        case SPELL_AURA_MOD_POWER_REGEN:
                        case SPELL_AURA_OBS_MOD_POWER:
                            drink = true;
                            break;
                        default:
                            break;
                    }
                }

                if (food && drink)
                    return SPELL_SPECIFIC_FOOD_AND_DRINK;
                else if (food)
                    return SPELL_SPECIFIC_FOOD;
                else if (drink)
                    return SPELL_SPECIFIC_DRINK;
            }
            // scrolls effects
            else
            {
                SpellInfo const* firstRankSpellInfo = GetFirstRankSpell();
                switch (firstRankSpellInfo->Id)
                {
                    case 8118: // Strength
                    case 8099: // Stamina
                    case 8112: // Spirit
                    case 8096: // Intellect
                    case 8115: // Agility
                    case 8091: // Armor
                        return SPELL_SPECIFIC_SCROLL;
                    case 12880: // Enrage (Enrage)
                    case 57518: // Enrage (Wrecking Crew)
                        return SPELL_SPECIFIC_WARRIOR_ENRAGE;
                }
            }
            break;
        }
        case SPELLFAMILY_MAGE:
        {
            // family flags 18(Molten), 25(Frost/Ice), 28(Mage)
            if (SpellFamilyFlags[0] & 0x12040000)
                return SPELL_SPECIFIC_MAGE_ARMOR;

            // Arcane brillance and Arcane intelect (normal check fails because of flags difference)
            if (SpellFamilyFlags[0] & 0x400)
                return SPELL_SPECIFIC_MAGE_ARCANE_BRILLANCE;

            if ((SpellFamilyFlags[0] & 0x1000000) && Effects[0].ApplyAuraName == SPELL_AURA_MOD_CONFUSE)
                return SPELL_SPECIFIC_MAGE_POLYMORPH;

            break;
        }
        case SPELLFAMILY_WARRIOR:
        {
            if (Id == 12292) // Death Wish
                return SPELL_SPECIFIC_WARRIOR_ENRAGE;

            break;
        }
        case SPELLFAMILY_WARLOCK:
        {
            // Warlock (Bane of Doom | Bane of Agony | Bane of Havoc)
            if (Id == 603 || Id ==  980 || Id == 80240)
                return SPELL_SPECIFIC_BANE;

            // only warlock curses have this
            if (Dispel == DISPEL_CURSE)
                return SPELL_SPECIFIC_CURSE;

            // Warlock (Demon Armor | Demon Skin | Fel Armor)
            if (SpellFamilyFlags[1] & 0x20000020 || SpellFamilyFlags[2] & 0x00000010)
                return SPELL_SPECIFIC_WARLOCK_ARMOR;

            //seed of corruption and corruption
            if (SpellFamilyFlags[1] & 0x10 || SpellFamilyFlags[0] & 0x2)
                return SPELL_SPECIFIC_WARLOCK_CORRUPTION;
            break;
        }
        case SPELLFAMILY_PRIEST:
        {
            // Divine Spirit and Prayer of Spirit
            if (SpellFamilyFlags[0] & 0x20)
                return SPELL_SPECIFIC_PRIEST_DIVINE_SPIRIT;

            break;
        }
        case SPELLFAMILY_HUNTER:
        {
            // only hunter stings have this
            if (Dispel == DISPEL_POISON)
                return SPELL_SPECIFIC_STING;

            // only hunter aspects have this (but not all aspects in hunter family)
            if (SpellFamilyFlags.HasFlag(0x00380000, 0x00440000, 0x00001010))
                return SPELL_SPECIFIC_ASPECT;

            break;
        }
        case SPELLFAMILY_PALADIN:
        {
            // Collection of all the seal family flags. No other paladin spell has any of those.
            if (SpellFamilyFlags[1] & 0x26000C00
                || SpellFamilyFlags[0] & 0x0A000000)
                return SPELL_SPECIFIC_SEAL;

            if (SpellFamilyFlags[0] & 0x00002190)
                return SPELL_SPECIFIC_HAND;

            // Judgement of Wisdom, Judgement of Light, Judgement of Justice
            if (Id == 20184 || Id == 20185 || Id == 20186)
                return SPELL_SPECIFIC_JUDGEMENT;

            // only paladin auras have this (for palaldin class family)
            if (SpellFamilyFlags[2] & 0x00000020)
                return SPELL_SPECIFIC_AURA;

            break;
        }
        case SPELLFAMILY_SHAMAN:
        {
            // family flags 10 (Lightning), 42 (Earth), 37 (Water), proc shield from T2 8 pieces bonus
            if (SpellFamilyFlags[1] & 0x420
                || SpellFamilyFlags[0] & 0x00000400
                || Id == 23552)
                return SPELL_SPECIFIC_ELEMENTAL_SHIELD;

            break;
        }
        case SPELLFAMILY_DEATHKNIGHT:
            if (Id == 48266 || Id == 48263 || Id == 48265)
                return SPELL_SPECIFIC_PRESENCE;
            break;
    }

    for (uint8 i = 0; i < MAX_SPELL_EFFECTS; ++i)
    {
        if (Effects[i].Effect == SPELL_EFFECT_APPLY_AURA)
        {
            switch (Effects[i].ApplyAuraName)
            {
                case SPELL_AURA_MOD_CHARM:
                case SPELL_AURA_MOD_POSSESS_PET:
                case SPELL_AURA_MOD_POSSESS:
                case SPELL_AURA_AOE_CHARM:
                    return SPELL_SPECIFIC_CHARM;
                case SPELL_AURA_TRACK_CREATURES:
                case SPELL_AURA_TRACK_RESOURCES:
                case SPELL_AURA_TRACK_STEALTHED:
                    return SPELL_SPECIFIC_TRACKER;
            }
        }
    }

    return SPELL_SPECIFIC_NORMAL;
}

float SpellInfo::GetMinRange(bool positive) const
{
    if (!RangeEntry)
        return 0.0f;
    if (positive)
        return RangeEntry->minRangeFriend;
    return RangeEntry->minRangeHostile;
}

float SpellInfo::GetMaxRange(bool positive, Unit* caster, Spell* spell) const
{
    if (!RangeEntry)
        return 0.0f;
    float range;
    if (positive)
        range = RangeEntry->maxRangeFriend;
    else
        range = RangeEntry->maxRangeHostile;
    if (caster)
        if (Player* modOwner = caster->GetSpellModOwner())
            modOwner->ApplySpellMod(Id, SPELLMOD_RANGE, range, spell);
    return range;
}

int32 SpellInfo::GetDuration() const
{
    if (!DurationEntry)
        return 0;
    return (DurationEntry->Duration[0] == -1) ? -1 : abs(DurationEntry->Duration[0]);
}

int32 SpellInfo::GetMaxDuration() const
{
    if (!DurationEntry)
        return 0;
    return (DurationEntry->Duration[2] == -1) ? -1 : abs(DurationEntry->Duration[2]);
}

uint32 SpellInfo::CalcCastTime(Unit* caster, Spell* spell) const
{
    int32 castTime = 0;

    // not all spells have cast time index and this is all is pasiive abilities
    if (caster && CastTimeMax > 0)
    {
        castTime = CastTimeMax;
        if (CastTimeMaxLevel > int32(caster->getLevel()))
            castTime = CastTimeMin + int32(caster->getLevel() - 1) * (CastTimeMax - CastTimeMin) / (CastTimeMaxLevel - 1);
    }
    else if (CastTimeEntry)
        castTime = CastTimeEntry->CastTime;

    if (!castTime)
        return 0;

    if (caster)
        caster->ModSpellCastTime(this, castTime, spell);

    if (Attributes & SPELL_ATTR0_REQ_AMMO && (!IsAutoRepeatRangedSpell()))
        castTime += 500;

    return (castTime > 0) ? uint32(castTime) : 0;
}

uint32 SpellInfo::GetMaxTicks() const
{
    int32 DotDuration = GetDuration();
    if (DotDuration == 0)
        return 1;

    // 200% limit
    if (DotDuration > 30000)
        DotDuration = 30000;

    for (uint8 x = 0; x < MAX_SPELL_EFFECTS; x++)
    {
        if (Effects[x].Effect == SPELL_EFFECT_APPLY_AURA)
            switch (Effects[x].ApplyAuraName)
            {
                case SPELL_AURA_PERIODIC_DAMAGE:
                case SPELL_AURA_PERIODIC_HEAL:
                case SPELL_AURA_PERIODIC_LEECH:
                    if (Effects[x].Amplitude != 0)
                        return DotDuration / Effects[x].Amplitude;
                    break;
            }
    }

    return 6;
}

uint32 SpellInfo::GetRecoveryTime() const
{
    return RecoveryTime > CategoryRecoveryTime ? RecoveryTime : CategoryRecoveryTime;
}

uint32 SpellInfo::CalcPowerCost(Unit const* caster, SpellSchoolMask schoolMask) const
{
    // Spell drain all exist power on cast (Only paladin lay of Hands)
    if (AttributesEx & SPELL_ATTR1_DRAIN_ALL_POWER)
    {
        // If power type - health drain all
        if (PowerType == POWER_HEALTH)
            return caster->GetHealth();
        // Else drain all power
        if (PowerType < MAX_POWERS)
            return caster->GetPower(Powers(PowerType));
        sLog->outError(LOG_FILTER_SPELLS_AURAS, "SpellInfo::CalcPowerCost: Unknown power type '%d' in spell %d", PowerType, Id);
        return 0;
    }

    // Base powerCost
    int32 powerCost = ManaCost;
    // PCT cost from total amount
    if (ManaCostPercentage)
    {
        switch (PowerType)
        {
            // health as power used
            case POWER_HEALTH:
                powerCost += int32(CalculatePct(caster->GetCreateHealth(), ManaCostPercentage));
                break;
            case POWER_MANA:
                powerCost += int32(CalculatePct(caster->GetCreateMana(), ManaCostPercentage));
                break;
            case POWER_RAGE:
            case POWER_FOCUS:
            case POWER_ENERGY:
                powerCost += int32(CalculatePct(caster->GetMaxPower(Powers(PowerType)), ManaCostPercentage));
                break;
            case POWER_RUNES:
            case POWER_RUNIC_POWER:
                sLog->outDebug(LOG_FILTER_SPELLS_AURAS, "CalculateManaCost: Not implemented yet!");
                break;
            default:
                sLog->outError(LOG_FILTER_SPELLS_AURAS, "CalculateManaCost: Unknown power type '%d' in spell %d", PowerType, Id);
                return 0;
        }
    }
    SpellSchools school = GetFirstSchoolInMask(schoolMask);
    // Flat mod from caster auras by spell school
    powerCost += caster->GetInt32Value(UNIT_FIELD_POWER_COST_MODIFIER + school);
    // Shiv - costs 20 + weaponSpeed*10 energy (apply only to non-triggered spell with energy cost)
    if (AttributesEx4 & SPELL_ATTR4_SPELL_VS_EXTEND_COST)
        powerCost += caster->GetAttackTime(OFF_ATTACK) / 100;
    // Apply cost mod by spell
    if (Player* modOwner = caster->GetSpellModOwner())
        modOwner->ApplySpellMod(Id, SPELLMOD_COST, powerCost);

    if (Attributes & SPELL_ATTR0_LEVEL_DAMAGE_CALCULATION)
        powerCost = int32(powerCost / (1.117f * SpellLevel / caster->getLevel() -0.1327f));

    // PCT mod from user auras by school
    powerCost = int32(powerCost * (1.0f + caster->GetFloatValue(UNIT_FIELD_POWER_COST_MULTIPLIER + school)));
    if (powerCost < 0)
        powerCost = 0;
    return powerCost;
}

bool SpellInfo::IsRanked() const
{
    return ChainEntry != NULL;
}

uint8 SpellInfo::GetRank() const
{
    if (!ChainEntry)
        return 1;
    return ChainEntry->rank;
}

SpellInfo const* SpellInfo::GetFirstRankSpell() const
{
    if (!ChainEntry)
        return this;
    return ChainEntry->first;
}
SpellInfo const* SpellInfo::GetLastRankSpell() const
{
    if (!ChainEntry)
        return NULL;
    return ChainEntry->last;
}
SpellInfo const* SpellInfo::GetNextRankSpell() const
{
    if (!ChainEntry)
        return NULL;
    return ChainEntry->next;
}
SpellInfo const* SpellInfo::GetPrevRankSpell() const
{
    if (!ChainEntry)
        return NULL;
    return ChainEntry->prev;
}

SpellInfo const* SpellInfo::GetAuraRankForLevel(uint8 level) const
{
    // ignore passive spells
    if (IsPassive())
        return this;

    bool needRankSelection = false;
    for (uint8 i = 0; i < MAX_SPELL_EFFECTS; ++i)
    {
        if (IsPositiveEffect(i) &&
            (Effects[i].Effect == SPELL_EFFECT_APPLY_AURA ||
            Effects[i].Effect == SPELL_EFFECT_APPLY_AREA_AURA_PARTY ||
            Effects[i].Effect == SPELL_EFFECT_APPLY_AREA_AURA_RAID) &&
            !Effects[i].ScalingMultiplier)
        {
            needRankSelection = true;
            break;
        }
    }

    // not required
    if (!needRankSelection)
        return this;

    for (SpellInfo const* nextSpellInfo = this; nextSpellInfo != NULL; nextSpellInfo = nextSpellInfo->GetPrevRankSpell())
    {
        // if found appropriate level
        if (uint32(level + 10) >= nextSpellInfo->SpellLevel)
            return nextSpellInfo;

        // one rank less then
    }

    // not found
    return NULL;
}

bool SpellInfo::IsRankOf(SpellInfo const* spellInfo) const
{
    return GetFirstRankSpell() == spellInfo->GetFirstRankSpell();
}

bool SpellInfo::IsDifferentRankOf(SpellInfo const* spellInfo) const
{
    if (Id == spellInfo->Id)
        return false;
    return IsRankOf(spellInfo);
}

bool SpellInfo::IsHighRankOf(SpellInfo const* spellInfo) const
{
    if (ChainEntry && spellInfo->ChainEntry)
    {
        if (ChainEntry->first == spellInfo->ChainEntry->first)
            if (ChainEntry->rank > spellInfo->ChainEntry->rank)
                return true;
    }
    return false;
}

uint32 SpellInfo::_GetExplicitTargetMask() const
{
    bool srcSet = false;
    bool dstSet = false;
    uint32 targetMask = Targets;
    // prepare target mask using effect target entries
    for (uint8 i = 0; i < MAX_SPELL_EFFECTS; ++i)
    {
        if (!Effects[i].IsEffect())
            continue;
        targetMask |= Effects[i].TargetA.GetExplicitTargetMask(srcSet, dstSet);
        targetMask |= Effects[i].TargetB.GetExplicitTargetMask(srcSet, dstSet);

        // add explicit target flags based on spell effects which have EFFECT_IMPLICIT_TARGET_EXPLICIT and no valid target provided
        if (Effects[i].GetImplicitTargetType() != EFFECT_IMPLICIT_TARGET_EXPLICIT)
            continue;

        // extend explicit target mask only if valid targets for effect could not be provided by target types
        uint32 effectTargetMask = Effects[i].GetMissingTargetMask(srcSet, dstSet, targetMask);

        // don't add explicit object/dest flags when spell has no max range
        if (GetMaxRange(true) == 0.0f && GetMaxRange(false) == 0.0f)
            effectTargetMask &= ~(TARGET_FLAG_UNIT_MASK | TARGET_FLAG_GAMEOBJECT | TARGET_FLAG_CORPSE_MASK | TARGET_FLAG_DEST_LOCATION);
        targetMask |= effectTargetMask;
    }
    return targetMask;
}

bool SpellInfo::_IsPositiveEffect(uint8 effIndex, bool deep) const
{
    // not found a single positive spell with this attribute
    if (Attributes & SPELL_ATTR0_NEGATIVE_1)
        return false;

    switch (SpellFamilyName)
    {
        case SPELLFAMILY_GENERIC:
            switch (Id)
            {
                case 29214: // Wrath of the Plaguebringer
                case 34700: // Allergic Reaction
                case 54836: // Wrath of the Plaguebringer
                case 61987: // Avenging Wrath Marker
                case 61988: // Divine Shield exclude aura
                    return false;
                case 30877: // Tag Murloc
                case 61716: // Rabbit Costume
                case 61734: // Noblegarden Bunny
                case 62344: // Fists of Stone
                    return true;
                default:
                    break;
            }
            break;
        case SPELLFAMILY_MAGE:
            // Amplify Magic, Dampen Magic
            if (SpellFamilyFlags[0] == 0x00002000)
                return true;
            // Ignite
            if (SpellIconID == 45)
                return true;
            break;
        case SPELLFAMILY_PRIEST:
            switch (Id)
            {
                case 64844: // Divine Hymn
                case 64904: // Hymn of Hope
                case 47585: // Dispersion
                    return true;
                default:
                    break;
            }
            break;
        case SPELLFAMILY_HUNTER:
            // Aspect of the Viper
            if (Id == 34074)
                return true;
            break;
        case SPELLFAMILY_SHAMAN:
            if (Id == 30708)
                return false;
            break;
        case SPELLFAMILY_ROGUE:
            switch (Id)
            {
                // Envenom must be considered as a positive effect even though it deals damage
                case 32645:     // Envenom (Rank 1)
                case 32684:     // Envenom (Rank 2)
                case 57992:     // Envenom (Rank 3)
                case 57993:     // Envenom (Rank 4)
                    return true;
                default:
                    break;
            }
            break;
        default:
            break;
    }

    switch (Mechanic)
    {
        case MECHANIC_IMMUNE_SHIELD:
            return true;
        default:
            break;
    }

    // Special case: effects which determine positivity of whole spell
    for (uint8 i = 0; i < MAX_SPELL_EFFECTS; ++i)
    {
        if (Effects[i].IsAura() && Effects[i].ApplyAuraName == SPELL_AURA_MOD_STEALTH)
            return true;
    }

    switch (Effects[effIndex].Effect)
    {
        case SPELL_EFFECT_DUMMY:
            // some explicitly required dummy effect sets
            switch (Id)
            {
                case 28441:
                    return false; // AB Effect 000
                default:
                    break;
            }
            break;
        // always positive effects (check before target checks that provided non-positive result in some case for positive effects)
        case SPELL_EFFECT_HEAL:
        case SPELL_EFFECT_LEARN_SPELL:
        case SPELL_EFFECT_SKILL_STEP:
        case SPELL_EFFECT_HEAL_PCT:
        case SPELL_EFFECT_ENERGIZE_PCT:
            return true;
        case SPELL_EFFECT_APPLY_AREA_AURA_ENEMY:
            return false;

            // non-positive aura use
        case SPELL_EFFECT_APPLY_AURA:
        case SPELL_EFFECT_APPLY_AREA_AURA_FRIEND:
        {
            switch (Effects[effIndex].ApplyAuraName)
            {
                case SPELL_AURA_MOD_DAMAGE_DONE:            // dependent from bas point sign (negative -> negative)
                case SPELL_AURA_MOD_STAT:
                case SPELL_AURA_MOD_SKILL:
                case SPELL_AURA_MOD_DODGE_PERCENT:
                case SPELL_AURA_MOD_HEALING_PCT:
                case SPELL_AURA_MOD_HEALING_DONE:
                case SPELL_AURA_MOD_DAMAGE_PERCENT_DONE:
                    if (Effects[effIndex].CalcValue() < 0)
                        return false;
                    break;
                case SPELL_AURA_MOD_DAMAGE_TAKEN:           // dependent from bas point sign (positive -> negative)
                    if (Effects[effIndex].CalcValue() > 0)
                        return false;
                    break;
                case SPELL_AURA_MOD_CRIT_PCT:
                case SPELL_AURA_MOD_SPELL_CRIT_CHANCE:
                    if (Effects[effIndex].CalcValue() > 0)
                        return true;                        // some expected positive spells have SPELL_ATTR1_NEGATIVE
                    break;
                case SPELL_AURA_ADD_TARGET_TRIGGER:
                    return true;
                case SPELL_AURA_PERIODIC_TRIGGER_SPELL_WITH_VALUE:
                case SPELL_AURA_PERIODIC_TRIGGER_SPELL:
                    if (!deep)
                    {
                        if (SpellInfo const* spellTriggeredProto = sSpellMgr->GetSpellInfo(Effects[effIndex].TriggerSpell))
                        {
                            // negative targets of main spell return early
                            for (uint8 i = 0; i < MAX_SPELL_EFFECTS; ++i)
                            {
                                if (!spellTriggeredProto->Effects[i].Effect)
                                    continue;
                                // if non-positive trigger cast targeted to positive target this main cast is non-positive
                                // this will place this spell auras as debuffs
                                if (_IsPositiveTarget(spellTriggeredProto->Effects[i].TargetA.GetTarget(), spellTriggeredProto->Effects[i].TargetB.GetTarget()) && !spellTriggeredProto->_IsPositiveEffect(i, true))
                                    return false;
                            }
                        }
                    }
                case SPELL_AURA_PROC_TRIGGER_SPELL:
                    // many positive auras have negative triggered spells at damage for example and this not make it negative (it can be canceled for example)
                    break;
                case SPELL_AURA_MOD_STUN:                   //have positive and negative spells, we can't sort its correctly at this moment.
                    if (effIndex == 0 && Effects[1].Effect == 0 && Effects[2].Effect == 0)
                        return false;                       // but all single stun aura spells is negative
                    break;
                case SPELL_AURA_MOD_PACIFY_SILENCE:
                    if (Id == 24740)             // Wisp Costume
                        return true;
                    return false;
                case SPELL_AURA_MOD_ROOT:
                case SPELL_AURA_MOD_SILENCE:
                case SPELL_AURA_GHOST:
                case SPELL_AURA_PERIODIC_LEECH:
                case SPELL_AURA_MOD_STALKED:
                case SPELL_AURA_PERIODIC_DAMAGE_PERCENT:
                case SPELL_AURA_PREVENT_RESURRECTION:
                    return false;
                case SPELL_AURA_PERIODIC_DAMAGE:            // used in positive spells also.
                    // part of negative spell if casted at self (prevent cancel)
                    if (Effects[effIndex].TargetA.GetTarget() == TARGET_UNIT_CASTER)
                        return false;
                    break;
                case SPELL_AURA_MOD_DECREASE_SPEED:         // used in positive spells also
                    // part of positive spell if casted at self
                    if (Effects[effIndex].TargetA.GetTarget() != TARGET_UNIT_CASTER)
                        return false;
                    // but not this if this first effect (didn't find better check)
                    if (Attributes & SPELL_ATTR0_NEGATIVE_1 && effIndex == 0)
                        return false;
                    break;
                case SPELL_AURA_MECHANIC_IMMUNITY:
                {
                    // non-positive immunities
                    switch (Effects[effIndex].MiscValue)
                    {
                        case MECHANIC_BANDAGE:
                        case MECHANIC_SHIELD:
                        case MECHANIC_MOUNT:
                        case MECHANIC_INVULNERABILITY:
                            return false;
                        default:
                            break;
                    }
                    break;
                }
                case SPELL_AURA_ADD_FLAT_MODIFIER:          // mods
                case SPELL_AURA_ADD_PCT_MODIFIER:
                {
                    // non-positive mods
                    switch (Effects[effIndex].MiscValue)
                    {
                        case SPELLMOD_COST:                 // dependent from bas point sign (negative -> positive)
                            if (Effects[effIndex].CalcValue() > 0)
                            {
                                if (!deep)
                                {
                                    bool negative = true;
                                    for (uint8 i = 0; i < MAX_SPELL_EFFECTS; ++i)
                                    {
                                        if (i != effIndex)
                                            if (_IsPositiveEffect(i, true))
                                            {
                                                negative = false;
                                                break;
                                            }
                                    }
                                    if (negative)
                                        return false;
                                }
                            }
                            break;
                        default:
                            break;
                    }
                    break;
                }
                default:
                    break;
            }
            break;
        }
        default:
            break;
    }

    // non-positive targets
    if (!_IsPositiveTarget(Effects[effIndex].TargetA.GetTarget(), Effects[effIndex].TargetB.GetTarget()))
        return false;

    // negative spell if triggered spell is negative
    if (!deep && !Effects[effIndex].ApplyAuraName && Effects[effIndex].TriggerSpell)
    {
        if (SpellInfo const* spellTriggeredProto = sSpellMgr->GetSpellInfo(Effects[effIndex].TriggerSpell))
            if (!spellTriggeredProto->_IsPositiveSpell())
                return false;
    }

    // ok, positive
    return true;
}

bool SpellInfo::_IsPositiveSpell() const
{
    // spells with at least one negative effect are considered negative
    // some self-applied spells have negative effects but in self casting case negative check ignored.
    for (uint8 i = 0; i < MAX_SPELL_EFFECTS; ++i)
        if (!_IsPositiveEffect(i, true))
            return false;
    return true;
}

bool SpellInfo::_IsPositiveTarget(uint32 targetA, uint32 targetB)
{
    // non-positive targets
    switch (targetA)
    {
        case TARGET_UNIT_NEARBY_ENEMY:
        case TARGET_UNIT_TARGET_ENEMY:
        case TARGET_UNIT_SRC_AREA_ENEMY:
        case TARGET_UNIT_DEST_AREA_ENEMY:
        case TARGET_UNIT_CONE_ENEMY_24:
        case TARGET_UNIT_CONE_ENEMY_104:
        case TARGET_DEST_DYNOBJ_ENEMY:
        case TARGET_DEST_TARGET_ENEMY:
            return false;
        default:
            break;
    }
    if (targetB)
        return _IsPositiveTarget(targetB, 0);
    return true;
}

SpellTargetRestrictionsEntry const* SpellInfo::GetSpellTargetRestrictions() const
{
    return SpellTargetRestrictionsId ? sSpellTargetRestrictionsStore.LookupEntry(SpellTargetRestrictionsId) : NULL;
}

SpellEquippedItemsEntry const* SpellInfo::GetSpellEquippedItems() const
{
    return SpellEquippedItemsId ? sSpellEquippedItemsStore.LookupEntry(SpellEquippedItemsId) : NULL;
}

SpellInterruptsEntry const* SpellInfo::GetSpellInterrupts() const
{
    return SpellInterruptsId ? sSpellInterruptsStore.LookupEntry(SpellInterruptsId) : NULL;
}

SpellLevelsEntry const* SpellInfo::GetSpellLevels() const
{
    return SpellLevelsId ? sSpellLevelsStore.LookupEntry(SpellLevelsId) : NULL;
}

SpellPowerEntry const* SpellInfo::GetSpellPower() const
{
    return SpellPowerId ? sSpellPowerStore.LookupEntry(SpellPowerId) : NULL;
}

SpellReagentsEntry const* SpellInfo::GetSpellReagents() const
{
    return SpellReagentsId ? sSpellReagentsStore.LookupEntry(SpellReagentsId) : NULL;
}

SpellScalingEntry const* SpellInfo::GetSpellScaling() const
{
    return SpellScalingId ? sSpellScalingStore.LookupEntry(SpellScalingId) : NULL;
}

SpellShapeshiftEntry const* SpellInfo::GetSpellShapeshift() const
{
    return SpellShapeshiftId ? sSpellShapeshiftStore.LookupEntry(SpellShapeshiftId) : NULL;
}

SpellTotemsEntry const* SpellInfo::GetSpellTotems() const
{
    return SpellTotemsId ? sSpellTotemsStore.LookupEntry(SpellTotemsId) : NULL;
}

SpellAuraOptionsEntry const* SpellInfo::GetSpellAuraOptions() const
{
    return SpellAuraOptionsId ? sSpellAuraOptionsStore.LookupEntry(SpellAuraOptionsId) : NULL;
}

SpellAuraRestrictionsEntry const* SpellInfo::GetSpellAuraRestrictions() const
{
    return SpellAuraRestrictionsId ? sSpellAuraRestrictionsStore.LookupEntry(SpellAuraRestrictionsId) : NULL;
}

SpellCastingRequirementsEntry const* SpellInfo::GetSpellCastingRequirements() const
{
    return SpellCastingRequirementsId ? sSpellCastingRequirementsStore.LookupEntry(SpellCastingRequirementsId) : NULL;
}

SpellCategoriesEntry const* SpellInfo::GetSpellCategories() const
{
    return SpellCategoriesId ? sSpellCategoriesStore.LookupEntry(SpellCategoriesId) : NULL;
}

SpellClassOptionsEntry const* SpellInfo::GetSpellClassOptions() const
{
    return SpellClassOptionsId ? sSpellClassOptionsStore.LookupEntry(SpellClassOptionsId) : NULL;
}

SpellCooldownsEntry const* SpellInfo::GetSpellCooldowns() const
{
    return SpellCooldownsId ? sSpellCooldownsStore.LookupEntry(SpellCooldownsId) : NULL;
}

void SpellInfo::_UnloadImplicitTargetConditionLists()
{
    // find the same instances of ConditionList and delete them.
    for (uint8 i = 0; i < MAX_SPELL_EFFECTS; ++i)
    {
        ConditionList* cur = Effects[i].ImplicitTargetConditions;
        if (!cur)
            continue;
        for (uint8 j = i; j < MAX_SPELL_EFFECTS; ++j)
        {
            if (Effects[j].ImplicitTargetConditions == cur)
                Effects[j].ImplicitTargetConditions = NULL;
        }
        delete cur;
    }
}<|MERGE_RESOLUTION|>--- conflicted
+++ resolved
@@ -341,11 +341,7 @@
     TargetA = SpellImplicitTargetInfo(_effect ? _effect->EffectImplicitTargetA : 0);
     TargetB = SpellImplicitTargetInfo(_effect ? _effect->EffectImplicitTargetB : 0);
     RadiusEntry = _effect && _effect->EffectRadiusIndex ? sSpellRadiusStore.LookupEntry(_effect->EffectRadiusIndex) : NULL;
-<<<<<<< HEAD
-	MaxRadiusEntry = _effect && _effect->EffectRadiusMaxIndex ? sSpellRadiusStore.LookupEntry(_effect->EffectRadiusMaxIndex) : NULL;
-=======
     MaxRadiusEntry = _effect && _effect->EffectRadiusMaxIndex ? sSpellRadiusStore.LookupEntry(_effect->EffectRadiusMaxIndex) : NULL;
->>>>>>> eb827170
     ChainTarget = _effect ? _effect->EffectChainTarget : 0;
     ItemType = _effect ? _effect->EffectItemType : 0;
     TriggerSpell = _effect ? _effect->EffectTriggerSpell : 0;
@@ -544,16 +540,6 @@
     return MaxRadiusEntry != NULL;
 }
 
-<<<<<<< HEAD
-
-float SpellEffectInfo::CalcRadius(Unit* caster, Spell* spell) const
-{
-     if (!HasRadius())
-    {
-        if (HasMaxRadius())
-            return MaxRadiusEntry->RadiusMin;
-         return 0.0f;
-=======
 float SpellEffectInfo::CalcRadius(Unit* caster, Spell* spell) const
 {
     if (!HasRadius())
@@ -565,7 +551,6 @@
             return MaxRadiusEntry->RadiusMin;
         }
         return 0.0f;
->>>>>>> eb827170
     }
 
 	float radius = RadiusEntry->RadiusMin;
