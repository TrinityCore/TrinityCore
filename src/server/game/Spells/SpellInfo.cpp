/*
 * Copyright (c) 2008-2011 by WarHead - United Worlds of MaNGOS - http://www.uwom.de
 * Copyright (C) 2008-2011 TrinityCore <http://www.trinitycore.org/>
 *
 * This program is free software; you can redistribute it and/or modify it
 * under the terms of the GNU General Public License as published by the
 * Free Software Foundation; either version 2 of the License, or (at your
 * option) any later version.
 *
 * This program is distributed in the hope that it will be useful, but WITHOUT
 * ANY WARRANTY; without even the implied warranty of MERCHANTABILITY or
 * FITNESS FOR A PARTICULAR PURPOSE. See the GNU General Public License for
 * more details.
 *
 * You should have received a copy of the GNU General Public License along
 * with this program. If not, see <http://www.gnu.org/licenses/>.
 */

#include "SpellAuraDefines.h"
#include "SpellInfo.h"
#include "SpellMgr.h"
#include "Spell.h"
#include "DBCStores.h"
#include "OutdoorPvPMgr.h"
#include "OutdoorPvPTW.h"

uint32 GetTargetFlagMask(SpellTargetObjectTypes objType)
{
    switch (objType)
    {
        case TARGET_OBJECT_TYPE_DEST:
            return TARGET_FLAG_DEST_LOCATION;
        case TARGET_OBJECT_TYPE_UNIT_AND_DEST:
            return TARGET_FLAG_DEST_LOCATION | TARGET_FLAG_UNIT;
        case TARGET_OBJECT_TYPE_CORPSE:
        case TARGET_OBJECT_TYPE_UNIT:
            return TARGET_FLAG_UNIT;
        case TARGET_OBJECT_TYPE_GOBJ:
            return TARGET_FLAG_GAMEOBJECT;
        case TARGET_OBJECT_TYPE_GOBJ_ITEM:
            return TARGET_FLAG_GAMEOBJECT_ITEM;
        case TARGET_OBJECT_TYPE_ITEM:
            return TARGET_FLAG_ITEM;
        case TARGET_OBJECT_TYPE_SRC:
            return TARGET_FLAG_SOURCE_LOCATION;
        default:
            return TARGET_FLAG_NONE;
    }
}

SpellImplicitTargetInfo::SpellImplicitTargetInfo(uint32 target)
{
    _target = Targets(target);
}

bool SpellImplicitTargetInfo::IsArea() const
{
    return GetSelectionCategory() == TARGET_SELECT_CATEGORY_AREA || GetSelectionCategory() == TARGET_SELECT_CATEGORY_CONE;
}

SpellSelectTargetTypes SpellImplicitTargetInfo::GetType() const
{
    return Type[_target];
}

SpellTargetSelectionCategories SpellImplicitTargetInfo::GetSelectionCategory() const
{
    return _data[_target].SelectionCategory;
}

SpellTargetReferenceTypes SpellImplicitTargetInfo::GetReferenceType() const
{
    return _data[_target].ReferenceType;
}

SpellTargetObjectTypes SpellImplicitTargetInfo::GetObjectType() const
{
    return _data[_target].ObjectType;
}

SpellTargetSelectionCheckTypes SpellImplicitTargetInfo::GetSelectionCheckType() const
{
    return _data[_target].SelectionCheckType;
}

SpellTargetDirectionTypes SpellImplicitTargetInfo::GetDirectionType() const
{
    return _data[_target].DirectionType;
}

float SpellImplicitTargetInfo::CalcDirectionAngle() const
{
    switch (GetDirectionType())
    {
        case TARGET_DIR_FRONT:
            return 0.0f;
        case TARGET_DIR_BACK:
            return static_cast<float>(M_PI);
        case TARGET_DIR_RIGHT:
            return static_cast<float>(-M_PI/2);
        case TARGET_DIR_LEFT:
            return static_cast<float>(M_PI/2);
        case TARGET_DIR_FRONT_RIGHT:
            return static_cast<float>(M_PI/4);
        case TARGET_DIR_BACK_RIGHT:
            return static_cast<float>(-3*M_PI/4);
        case TARGET_DIR_BACK_LEFT:
            return static_cast<float>(3*M_PI/4);
        case TARGET_DIR_FRONT_LEFT:
            return static_cast<float>(M_PI/4);
        case TARGET_DIR_RANDOM:
            return float(rand_norm())*static_cast<float>(2*M_PI);
        default:
            return 0.0f;
    }
}

Targets SpellImplicitTargetInfo::GetTarget() const
{
    return _target;
}

uint32 SpellImplicitTargetInfo::GetExplicitTargetMask(bool& srcSet, bool& dstSet) const
{
    uint32 targetMask = 0;
    if (GetTarget() == TARGET_DEST_TRAJ)
    {
        if (!srcSet)
            targetMask = TARGET_FLAG_SOURCE_LOCATION;
        if (!dstSet)
            targetMask |= TARGET_FLAG_DEST_LOCATION;
    }
    else
    {
        switch (GetReferenceType())
        {
            case TARGET_REFERENCE_TYPE_SRC:
                if (srcSet)
                    break;
                targetMask = TARGET_FLAG_SOURCE_LOCATION;
                break;
            case TARGET_REFERENCE_TYPE_DEST:
                if (dstSet)
                    break;
                targetMask = TARGET_FLAG_DEST_LOCATION;
                break;
            case TARGET_REFERENCE_TYPE_TARGET:
                switch (GetObjectType())
                {
                    case TARGET_OBJECT_TYPE_GOBJ:
                        targetMask = TARGET_FLAG_GAMEOBJECT;
                        break;
                    case TARGET_OBJECT_TYPE_GOBJ_ITEM:
                        targetMask = TARGET_FLAG_GAMEOBJECT_ITEM;
                        break;
                    case TARGET_OBJECT_TYPE_UNIT_AND_DEST:
                    case TARGET_OBJECT_TYPE_UNIT:
                    case TARGET_OBJECT_TYPE_DEST:
                        switch (GetSelectionCheckType())
                        {
                            case TARGET_SELECT_CHECK_ENEMY:
                                targetMask = TARGET_FLAG_UNIT_ENEMY;
                                break;
                            case TARGET_SELECT_CHECK_ALLY:
                                targetMask = TARGET_FLAG_UNIT_ALLY;
                                break;
                            case TARGET_SELECT_CHECK_PARTY:
                                targetMask = TARGET_FLAG_UNIT_PARTY;
                                break;
                            case TARGET_SELECT_CHECK_RAID:
                                targetMask = TARGET_FLAG_UNIT_RAID;
                                break;
                            case TARGET_SELECT_CHECK_PASSENGER:
                                targetMask = TARGET_FLAG_UNIT_PASSENGER;
                                break;
                            default:
                                targetMask = TARGET_FLAG_UNIT;
                                break;
                        }
                        break;
                    default:
                        break;
                }
                break;
            default:
                break;
        }
    }

    switch (GetObjectType())
    {
        case TARGET_OBJECT_TYPE_SRC:
            srcSet = true;
            break;
        case TARGET_OBJECT_TYPE_DEST:
        case TARGET_OBJECT_TYPE_UNIT_AND_DEST:
            dstSet = true;
            break;
        default:
            break;
    }
    return targetMask;
}

bool SpellImplicitTargetInfo::IsPosition(uint32 targetType)
{
    switch (SpellImplicitTargetInfo::Type[targetType])
    {
        case TARGET_TYPE_DEST_CASTER:
        case TARGET_TYPE_DEST_TARGET:
        case TARGET_TYPE_DEST_DEST:
            return true;
        default:
            break;
    }
    return false;
}

bool SpellImplicitTargetInfo::InitStaticData()
{
    InitTypeData();
    return true;
}

void SpellImplicitTargetInfo::InitTypeData()
{
    for (uint8 i = 0; i < TOTAL_SPELL_TARGETS; ++i)
    {
        switch (i)
        {
            case TARGET_UNIT_CASTER:
            case TARGET_DEST_CASTER_FISHING:
            case TARGET_UNIT_MASTER:
            case TARGET_UNIT_PET:
            case TARGET_UNIT_CASTER_AREA_PARTY:
            case TARGET_UNIT_CASTER_AREA_RAID:
            case TARGET_UNIT_VEHICLE:
            case TARGET_UNIT_PASSENGER_0:
            case TARGET_UNIT_PASSENGER_1:
            case TARGET_UNIT_PASSENGER_2:
            case TARGET_UNIT_PASSENGER_3:
            case TARGET_UNIT_PASSENGER_4:
            case TARGET_UNIT_PASSENGER_5:
            case TARGET_UNIT_PASSENGER_6:
            case TARGET_UNIT_PASSENGER_7:
            case TARGET_UNIT_SUMMONER:
                Type[i] = TARGET_TYPE_UNIT_CASTER;
                break;
            case TARGET_UNIT_TARGET_MINIPET:
            case TARGET_UNIT_TARGET_ALLY:
            case TARGET_UNIT_TARGET_RAID:
            case TARGET_UNIT_TARGET_ANY:
            case TARGET_UNIT_TARGET_ENEMY:
            case TARGET_UNIT_TARGET_PARTY:
            case TARGET_UNIT_TARGET_PASSENGER:
            case TARGET_UNIT_LASTTARGET_AREA_PARTY:
            case TARGET_UNIT_TARGET_AREA_RAID_CLASS:
            case TARGET_UNIT_TARGET_CHAINHEAL_ALLY:
                Type[i] = TARGET_TYPE_UNIT_TARGET;
                break;
            case TARGET_UNIT_NEARBY_ENEMY:
            case TARGET_UNIT_NEARBY_ALLY:
            case TARGET_UNIT_NEARBY_ENTRY:
            case TARGET_UNIT_NEARBY_PARTY:
            case TARGET_UNIT_NEARBY_RAID:
            case TARGET_GAMEOBJECT_NEARBY_ENTRY:
                Type[i] = TARGET_TYPE_UNIT_NEARBY;
                break;
            case TARGET_UNIT_SRC_AREA_ENEMY:
            case TARGET_UNIT_SRC_AREA_ALLY:
            case TARGET_UNIT_SRC_AREA_ENTRY:
            case TARGET_UNIT_SRC_AREA_PARTY:
            case TARGET_GAMEOBJECT_SRC_AREA:
                Type[i] = TARGET_TYPE_AREA_SRC;
                break;
            case TARGET_UNIT_DEST_AREA_ENEMY:
            case TARGET_UNIT_DEST_AREA_ALLY:
            case TARGET_UNIT_DEST_AREA_ENTRY:
            case TARGET_UNIT_DEST_AREA_PARTY:
            case TARGET_GAMEOBJECT_DEST_AREA:
                Type[i] = TARGET_TYPE_AREA_DST;
                break;
            case TARGET_UNIT_CONE_ENEMY_24:
            case TARGET_UNIT_CONE_ALLY:
            case TARGET_UNIT_CONE_ENTRY:
            case TARGET_UNIT_CONE_ENEMY_54:
            case TARGET_UNIT_CONE_ENEMY_104:
            case TARGET_GAMEOBJECT_CONE:
                Type[i] = TARGET_TYPE_AREA_CONE;
                break;
            case TARGET_DEST_CASTER:
            case TARGET_SRC_CASTER:
            case TARGET_DEST_CASTER_SUMMON:
            case TARGET_DEST_CASTER_FRONT_LEAP:
            case TARGET_DEST_CASTER_FRONT:
            case TARGET_DEST_CASTER_BACK:
            case TARGET_DEST_CASTER_RIGHT:
            case TARGET_DEST_CASTER_LEFT:
            case TARGET_DEST_CASTER_FRONT_LEFT:
            case TARGET_DEST_CASTER_BACK_LEFT:
            case TARGET_DEST_CASTER_BACK_RIGHT:
            case TARGET_DEST_CASTER_FRONT_RIGHT:
            case TARGET_DEST_CASTER_RANDOM:
            case TARGET_DEST_CASTER_RADIUS:
                Type[i] = TARGET_TYPE_DEST_CASTER;
                break;
            case TARGET_DEST_TARGET_ENEMY:
            case TARGET_DEST_TARGET_ANY:
            case TARGET_DEST_TARGET_FRONT:
            case TARGET_DEST_TARGET_BACK:
            case TARGET_DEST_TARGET_RIGHT:
            case TARGET_DEST_TARGET_LEFT:
            case TARGET_DEST_TARGET_FRONT_LEFT:
            case TARGET_DEST_TARGET_BACK_LEFT:
            case TARGET_DEST_TARGET_BACK_RIGHT:
            case TARGET_DEST_TARGET_FRONT_RIGHT:
            case TARGET_DEST_TARGET_RANDOM:
            case TARGET_DEST_TARGET_RADIUS:
                Type[i] = TARGET_TYPE_DEST_TARGET;
                break;
            case TARGET_DEST_DYNOBJ_ENEMY:
            case TARGET_DEST_DYNOBJ_ALLY:
            case TARGET_DEST_DYNOBJ_NONE:
            case TARGET_DEST_DEST:
            case TARGET_DEST_TRAJ:
            case TARGET_DEST_DEST_FRONT_LEFT:
            case TARGET_DEST_DEST_BACK_LEFT:
            case TARGET_DEST_DEST_BACK_RIGHT:
            case TARGET_DEST_DEST_FRONT_RIGHT:
            case TARGET_DEST_DEST_FRONT:
            case TARGET_DEST_DEST_BACK:
            case TARGET_DEST_DEST_RIGHT:
            case TARGET_DEST_DEST_LEFT:
            case TARGET_DEST_DEST_RANDOM:
            case TARGET_DEST_DEST_RADIUS:
                Type[i] = TARGET_TYPE_DEST_DEST;
                break;
            case TARGET_DEST_DB:
            case TARGET_DEST_HOME:
            case TARGET_DEST_NEARBY_ENTRY:
                Type[i] = TARGET_TYPE_DEST_SPECIAL;
                break;
            case TARGET_UNIT_CHANNEL_TARGET:
            case TARGET_DEST_CHANNEL_TARGET:
            case TARGET_DEST_CHANNEL_CASTER:
                Type[i] = TARGET_TYPE_CHANNEL;
                break;
            default:
                Type[i] = TARGET_TYPE_DEFAULT;
        }
    }
}

bool SpellImplicitTargetInfo::Init = SpellImplicitTargetInfo::InitStaticData();
SpellSelectTargetTypes SpellImplicitTargetInfo::Type[TOTAL_SPELL_TARGETS];

SpellImplicitTargetInfo::StaticData  SpellImplicitTargetInfo::_data[TOTAL_SPELL_TARGETS] =
{
    {TARGET_OBJECT_TYPE_NONE, TARGET_REFERENCE_TYPE_NONE,   TARGET_SELECT_CATEGORY_NYI,     TARGET_SELECT_CHECK_DEFAULT,  TARGET_DIR_NONE},        //
    {TARGET_OBJECT_TYPE_UNIT, TARGET_REFERENCE_TYPE_CASTER, TARGET_SELECT_CATEGORY_DEFAULT, TARGET_SELECT_CHECK_DEFAULT,  TARGET_DIR_NONE},        // 1 TARGET_UNIT_CASTER
    {TARGET_OBJECT_TYPE_UNIT, TARGET_REFERENCE_TYPE_CASTER, TARGET_SELECT_CATEGORY_NEARBY,  TARGET_SELECT_CHECK_ENEMY,    TARGET_DIR_NONE},        // 2 TARGET_UNIT_NEARBY_ENEMY
    {TARGET_OBJECT_TYPE_UNIT, TARGET_REFERENCE_TYPE_CASTER, TARGET_SELECT_CATEGORY_NEARBY,  TARGET_SELECT_CHECK_PARTY,    TARGET_DIR_NONE},        // 3 TARGET_UNIT_NEARBY_PARTY
    {TARGET_OBJECT_TYPE_UNIT, TARGET_REFERENCE_TYPE_CASTER, TARGET_SELECT_CATEGORY_NEARBY,  TARGET_SELECT_CHECK_ALLY,     TARGET_DIR_NONE},        // 4 TARGET_UNIT_NEARBY_ALLY
    {TARGET_OBJECT_TYPE_UNIT, TARGET_REFERENCE_TYPE_CASTER, TARGET_SELECT_CATEGORY_DEFAULT, TARGET_SELECT_CHECK_DEFAULT,  TARGET_DIR_NONE},        // 5 TARGET_UNIT_PET
    {TARGET_OBJECT_TYPE_UNIT, TARGET_REFERENCE_TYPE_TARGET, TARGET_SELECT_CATEGORY_DEFAULT, TARGET_SELECT_CHECK_ENEMY,    TARGET_DIR_NONE},        // 6 TARGET_UNIT_TARGET_ENEMY
    {TARGET_OBJECT_TYPE_UNIT, TARGET_REFERENCE_TYPE_SRC,    TARGET_SELECT_CATEGORY_AREA,    TARGET_SELECT_CHECK_ENTRY,    TARGET_DIR_NONE},        // 7 TARGET_UNIT_SRC_AREA_ENTRY
    {TARGET_OBJECT_TYPE_UNIT, TARGET_REFERENCE_TYPE_DEST,   TARGET_SELECT_CATEGORY_AREA,    TARGET_SELECT_CHECK_ENTRY,    TARGET_DIR_NONE},        // 8 TARGET_UNIT_DEST_AREA_ENTRY
    {TARGET_OBJECT_TYPE_DEST, TARGET_REFERENCE_TYPE_CASTER, TARGET_SELECT_CATEGORY_DEFAULT, TARGET_SELECT_CHECK_DEFAULT,  TARGET_DIR_NONE},        // 9 TARGET_DEST_HOME
    {TARGET_OBJECT_TYPE_NONE, TARGET_REFERENCE_TYPE_NONE,   TARGET_SELECT_CATEGORY_NYI,     TARGET_SELECT_CHECK_DEFAULT,  TARGET_DIR_NONE},        // 10
    {TARGET_OBJECT_TYPE_UNIT, TARGET_REFERENCE_TYPE_SRC,    TARGET_SELECT_CATEGORY_NYI,     TARGET_SELECT_CHECK_DEFAULT,  TARGET_DIR_NONE},        // 11 TARGET_UNIT_SRC_AREA_UNK_11
    {TARGET_OBJECT_TYPE_NONE, TARGET_REFERENCE_TYPE_NONE,   TARGET_SELECT_CATEGORY_NYI,     TARGET_SELECT_CHECK_DEFAULT,  TARGET_DIR_NONE},        // 12
    {TARGET_OBJECT_TYPE_NONE, TARGET_REFERENCE_TYPE_NONE,   TARGET_SELECT_CATEGORY_NYI,     TARGET_SELECT_CHECK_DEFAULT,  TARGET_DIR_NONE},        // 13
    {TARGET_OBJECT_TYPE_NONE, TARGET_REFERENCE_TYPE_NONE,   TARGET_SELECT_CATEGORY_NYI,     TARGET_SELECT_CHECK_DEFAULT,  TARGET_DIR_NONE},        // 14
    {TARGET_OBJECT_TYPE_UNIT, TARGET_REFERENCE_TYPE_SRC,    TARGET_SELECT_CATEGORY_AREA,    TARGET_SELECT_CHECK_ENEMY,    TARGET_DIR_NONE},        // 15 TARGET_UNIT_SRC_AREA_ENEMY
    {TARGET_OBJECT_TYPE_UNIT, TARGET_REFERENCE_TYPE_DEST,   TARGET_SELECT_CATEGORY_AREA,    TARGET_SELECT_CHECK_ENEMY,    TARGET_DIR_NONE},        // 16 TARGET_UNIT_DEST_AREA_ENEMY
    {TARGET_OBJECT_TYPE_DEST, TARGET_REFERENCE_TYPE_CASTER, TARGET_SELECT_CATEGORY_DEFAULT, TARGET_SELECT_CHECK_DEFAULT,  TARGET_DIR_NONE},        // 17 TARGET_DEST_DB
    {TARGET_OBJECT_TYPE_DEST, TARGET_REFERENCE_TYPE_CASTER, TARGET_SELECT_CATEGORY_DEFAULT, TARGET_SELECT_CHECK_DEFAULT,  TARGET_DIR_NONE},        // 18 TARGET_DEST_CASTER
    {TARGET_OBJECT_TYPE_NONE, TARGET_REFERENCE_TYPE_NONE,   TARGET_SELECT_CATEGORY_NYI,     TARGET_SELECT_CHECK_DEFAULT,  TARGET_DIR_NONE},        // 19
    {TARGET_OBJECT_TYPE_UNIT, TARGET_REFERENCE_TYPE_CASTER, TARGET_SELECT_CATEGORY_AREA,    TARGET_SELECT_CHECK_PARTY,    TARGET_DIR_NONE},        // 20 TARGET_UNIT_CASTER_AREA_PARTY
    {TARGET_OBJECT_TYPE_UNIT, TARGET_REFERENCE_TYPE_TARGET, TARGET_SELECT_CATEGORY_DEFAULT, TARGET_SELECT_CHECK_ALLY,     TARGET_DIR_NONE},        // 21 TARGET_UNIT_TARGET_ALLY
    {TARGET_OBJECT_TYPE_SRC,  TARGET_REFERENCE_TYPE_CASTER, TARGET_SELECT_CATEGORY_DEFAULT, TARGET_SELECT_CHECK_DEFAULT,  TARGET_DIR_NONE},        // 22 TARGET_SRC_CASTER
    {TARGET_OBJECT_TYPE_GOBJ, TARGET_REFERENCE_TYPE_TARGET, TARGET_SELECT_CATEGORY_DEFAULT, TARGET_SELECT_CHECK_DEFAULT,  TARGET_DIR_NONE},        // 23 TARGET_GAMEOBJECT_TARGET
    {TARGET_OBJECT_TYPE_UNIT, TARGET_REFERENCE_TYPE_CASTER, TARGET_SELECT_CATEGORY_CONE,    TARGET_SELECT_CHECK_ENEMY,    TARGET_DIR_FRONT},       // 24 TARGET_UNIT_CONE_ENEMY_24
    {TARGET_OBJECT_TYPE_UNIT, TARGET_REFERENCE_TYPE_TARGET, TARGET_SELECT_CATEGORY_DEFAULT, TARGET_SELECT_CHECK_DEFAULT,  TARGET_DIR_NONE},        // 25 TARGET_UNIT_TARGET_ANY
    {TARGET_OBJECT_TYPE_GOBJ_ITEM,TARGET_REFERENCE_TYPE_TARGET,TARGET_SELECT_CATEGORY_DEFAULT,TARGET_SELECT_CHECK_DEFAULT,TARGET_DIR_NONE},        // 26 TARGET_GAMEOBJECT_ITEM_TARGET
    {TARGET_OBJECT_TYPE_UNIT, TARGET_REFERENCE_TYPE_CASTER, TARGET_SELECT_CATEGORY_DEFAULT, TARGET_SELECT_CHECK_DEFAULT,  TARGET_DIR_NONE},        // 27 TARGET_UNIT_MASTER
    {TARGET_OBJECT_TYPE_DEST, TARGET_REFERENCE_TYPE_DEST,   TARGET_SELECT_CATEGORY_DEFAULT, TARGET_SELECT_CHECK_ENEMY,    TARGET_DIR_NONE},        // 28 TARGET_DEST_DYNOBJ_ENEMY
    {TARGET_OBJECT_TYPE_DEST, TARGET_REFERENCE_TYPE_DEST,   TARGET_SELECT_CATEGORY_DEFAULT, TARGET_SELECT_CHECK_ALLY,     TARGET_DIR_NONE},        // 29 TARGET_DEST_DYNOBJ_ALLY
    {TARGET_OBJECT_TYPE_UNIT, TARGET_REFERENCE_TYPE_SRC,    TARGET_SELECT_CATEGORY_AREA,    TARGET_SELECT_CHECK_ALLY,     TARGET_DIR_NONE},        // 30 TARGET_UNIT_SRC_AREA_ALLY
    {TARGET_OBJECT_TYPE_UNIT, TARGET_REFERENCE_TYPE_DEST,   TARGET_SELECT_CATEGORY_AREA,    TARGET_SELECT_CHECK_ALLY,     TARGET_DIR_NONE},        // 31 TARGET_UNIT_DEST_AREA_ALLY
    {TARGET_OBJECT_TYPE_DEST, TARGET_REFERENCE_TYPE_CASTER, TARGET_SELECT_CATEGORY_DEFAULT, TARGET_SELECT_CHECK_DEFAULT,  TARGET_DIR_FRONT_LEFT},  // 32 TARGET_DEST_CASTER_SUMMON
    {TARGET_OBJECT_TYPE_UNIT, TARGET_REFERENCE_TYPE_SRC,    TARGET_SELECT_CATEGORY_AREA,    TARGET_SELECT_CHECK_PARTY,    TARGET_DIR_NONE},        // 33 TARGET_UNIT_SRC_AREA_PARTY
    {TARGET_OBJECT_TYPE_UNIT, TARGET_REFERENCE_TYPE_DEST,   TARGET_SELECT_CATEGORY_AREA,    TARGET_SELECT_CHECK_PARTY,    TARGET_DIR_NONE},        // 34 TARGET_UNIT_DEST_AREA_PARTY
    {TARGET_OBJECT_TYPE_UNIT, TARGET_REFERENCE_TYPE_TARGET, TARGET_SELECT_CATEGORY_DEFAULT, TARGET_SELECT_CHECK_PARTY,    TARGET_DIR_NONE},        // 35 TARGET_UNIT_TARGET_PARTY
    {TARGET_OBJECT_TYPE_DEST, TARGET_REFERENCE_TYPE_CASTER, TARGET_SELECT_CATEGORY_NYI,     TARGET_SELECT_CHECK_DEFAULT,  TARGET_DIR_NONE},        // 36 TARGET_DEST_CASTER_UNK_36
    {TARGET_OBJECT_TYPE_UNIT, TARGET_REFERENCE_TYPE_LAST,   TARGET_SELECT_CATEGORY_AREA,    TARGET_SELECT_CHECK_PARTY,    TARGET_DIR_NONE},        // 37 TARGET_UNIT_LASTTARGET_AREA_PARTY
    {TARGET_OBJECT_TYPE_UNIT, TARGET_REFERENCE_TYPE_CASTER, TARGET_SELECT_CATEGORY_NEARBY,  TARGET_SELECT_CHECK_ENTRY,    TARGET_DIR_NONE},        // 38 TARGET_UNIT_NEARBY_ENTRY
    {TARGET_OBJECT_TYPE_DEST, TARGET_REFERENCE_TYPE_CASTER, TARGET_SELECT_CATEGORY_DEFAULT, TARGET_SELECT_CHECK_DEFAULT,  TARGET_DIR_NONE},        // 39 TARGET_DEST_CASTER_FISHING
    {TARGET_OBJECT_TYPE_GOBJ, TARGET_REFERENCE_TYPE_CASTER, TARGET_SELECT_CATEGORY_NEARBY,  TARGET_SELECT_CHECK_ENTRY,    TARGET_DIR_NONE},        // 40 TARGET_GAMEOBJECT_NEARBY_ENTRY
    {TARGET_OBJECT_TYPE_DEST, TARGET_REFERENCE_TYPE_CASTER, TARGET_SELECT_CATEGORY_DEFAULT, TARGET_SELECT_CHECK_DEFAULT,  TARGET_DIR_FRONT_RIGHT}, // 41 TARGET_DEST_CASTER_FRONT_RIGHT
    {TARGET_OBJECT_TYPE_DEST, TARGET_REFERENCE_TYPE_CASTER, TARGET_SELECT_CATEGORY_DEFAULT, TARGET_SELECT_CHECK_DEFAULT,  TARGET_DIR_BACK_RIGHT},  // 42 TARGET_DEST_CASTER_BACK_RIGHT
    {TARGET_OBJECT_TYPE_DEST, TARGET_REFERENCE_TYPE_CASTER, TARGET_SELECT_CATEGORY_DEFAULT, TARGET_SELECT_CHECK_DEFAULT,  TARGET_DIR_BACK_LEFT},   // 43 TARGET_DEST_CASTER_BACK_LEFT
    {TARGET_OBJECT_TYPE_DEST, TARGET_REFERENCE_TYPE_CASTER, TARGET_SELECT_CATEGORY_DEFAULT, TARGET_SELECT_CHECK_DEFAULT,  TARGET_DIR_FRONT_LEFT},  // 44 TARGET_DEST_CASTER_FRONT_LEFT
    {TARGET_OBJECT_TYPE_UNIT, TARGET_REFERENCE_TYPE_TARGET, TARGET_SELECT_CATEGORY_DEFAULT, TARGET_SELECT_CHECK_ALLY,     TARGET_DIR_NONE},        // 45 TARGET_UNIT_TARGET_CHAINHEAL_ALLY
    {TARGET_OBJECT_TYPE_DEST, TARGET_REFERENCE_TYPE_CASTER, TARGET_SELECT_CATEGORY_NEARBY,  TARGET_SELECT_CHECK_ENTRY,    TARGET_DIR_NONE},        // 46 TARGET_DEST_NEARBY_ENTRY
    {TARGET_OBJECT_TYPE_DEST, TARGET_REFERENCE_TYPE_CASTER, TARGET_SELECT_CATEGORY_DEFAULT, TARGET_SELECT_CHECK_DEFAULT,  TARGET_DIR_FRONT},       // 47 TARGET_DEST_CASTER_FRONT
    {TARGET_OBJECT_TYPE_DEST, TARGET_REFERENCE_TYPE_CASTER, TARGET_SELECT_CATEGORY_DEFAULT, TARGET_SELECT_CHECK_DEFAULT,  TARGET_DIR_BACK},        // 48 TARGET_DEST_CASTER_BACK
    {TARGET_OBJECT_TYPE_DEST, TARGET_REFERENCE_TYPE_CASTER, TARGET_SELECT_CATEGORY_DEFAULT, TARGET_SELECT_CHECK_DEFAULT,  TARGET_DIR_RIGHT},       // 49 TARGET_DEST_CASTER_RIGHT
    {TARGET_OBJECT_TYPE_DEST, TARGET_REFERENCE_TYPE_CASTER, TARGET_SELECT_CATEGORY_DEFAULT, TARGET_SELECT_CHECK_DEFAULT,  TARGET_DIR_LEFT},        // 50 TARGET_DEST_CASTER_LEFT
    {TARGET_OBJECT_TYPE_GOBJ, TARGET_REFERENCE_TYPE_SRC,    TARGET_SELECT_CATEGORY_AREA,    TARGET_SELECT_CHECK_DEFAULT,  TARGET_DIR_NONE},        // 51 TARGET_GAMEOBJECT_SRC_AREA
    {TARGET_OBJECT_TYPE_GOBJ, TARGET_REFERENCE_TYPE_DEST,   TARGET_SELECT_CATEGORY_AREA,    TARGET_SELECT_CHECK_DEFAULT,  TARGET_DIR_NONE},        // 52 TARGET_GAMEOBJECT_DEST_AREA
    {TARGET_OBJECT_TYPE_DEST, TARGET_REFERENCE_TYPE_TARGET, TARGET_SELECT_CATEGORY_DEFAULT, TARGET_SELECT_CHECK_ENEMY,    TARGET_DIR_NONE},        // 53 TARGET_DEST_TARGET_ENEMY
    {TARGET_OBJECT_TYPE_UNIT, TARGET_REFERENCE_TYPE_CASTER, TARGET_SELECT_CATEGORY_CONE,    TARGET_SELECT_CHECK_ENEMY,    TARGET_DIR_FRONT},       // 54 TARGET_UNIT_CONE_ENEMY_54
    {TARGET_OBJECT_TYPE_DEST, TARGET_REFERENCE_TYPE_CASTER, TARGET_SELECT_CATEGORY_DEFAULT, TARGET_SELECT_CHECK_DEFAULT,  TARGET_DIR_NONE},        // 55 TARGET_DEST_CASTER_FRONT_LEAP
    {TARGET_OBJECT_TYPE_UNIT, TARGET_REFERENCE_TYPE_CASTER, TARGET_SELECT_CATEGORY_AREA,    TARGET_SELECT_CHECK_RAID,     TARGET_DIR_NONE},        // 56 TARGET_UNIT_CASTER_AREA_RAID
    {TARGET_OBJECT_TYPE_UNIT, TARGET_REFERENCE_TYPE_TARGET, TARGET_SELECT_CATEGORY_DEFAULT, TARGET_SELECT_CHECK_RAID,     TARGET_DIR_NONE},        // 57 TARGET_UNIT_TARGET_RAID
    {TARGET_OBJECT_TYPE_UNIT, TARGET_REFERENCE_TYPE_CASTER, TARGET_SELECT_CATEGORY_NEARBY,  TARGET_SELECT_CHECK_RAID,     TARGET_DIR_NONE},        // 58 TARGET_UNIT_NEARBY_RAID
    {TARGET_OBJECT_TYPE_UNIT, TARGET_REFERENCE_TYPE_CASTER, TARGET_SELECT_CATEGORY_CONE,    TARGET_SELECT_CHECK_ALLY,     TARGET_DIR_FRONT},       // 59 TARGET_UNIT_CONE_ALLY
    {TARGET_OBJECT_TYPE_UNIT, TARGET_REFERENCE_TYPE_CASTER, TARGET_SELECT_CATEGORY_CONE,    TARGET_SELECT_CHECK_ENTRY,    TARGET_DIR_FRONT},       // 60 TARGET_UNIT_CONE_ENTRY
    {TARGET_OBJECT_TYPE_UNIT, TARGET_REFERENCE_TYPE_TARGET, TARGET_SELECT_CATEGORY_AREA,    TARGET_SELECT_CHECK_RAID,     TARGET_DIR_NONE},        // 61 TARGET_UNIT_TARGET_AREA_RAID_CLASS
    {TARGET_OBJECT_TYPE_NONE, TARGET_REFERENCE_TYPE_NONE,   TARGET_SELECT_CATEGORY_NYI,     TARGET_SELECT_CHECK_DEFAULT,  TARGET_DIR_NONE},        // 62 TARGET_UNK_62
    {TARGET_OBJECT_TYPE_DEST, TARGET_REFERENCE_TYPE_TARGET, TARGET_SELECT_CATEGORY_DEFAULT, TARGET_SELECT_CHECK_DEFAULT,  TARGET_DIR_NONE},        // 63 TARGET_DEST_TARGET_ANY
    {TARGET_OBJECT_TYPE_DEST, TARGET_REFERENCE_TYPE_TARGET, TARGET_SELECT_CATEGORY_DEFAULT, TARGET_SELECT_CHECK_DEFAULT,  TARGET_DIR_FRONT},       // 64 TARGET_DEST_TARGET_FRONT
    {TARGET_OBJECT_TYPE_DEST, TARGET_REFERENCE_TYPE_TARGET, TARGET_SELECT_CATEGORY_DEFAULT, TARGET_SELECT_CHECK_DEFAULT,  TARGET_DIR_BACK},        // 65 TARGET_DEST_TARGET_BACK
    {TARGET_OBJECT_TYPE_DEST, TARGET_REFERENCE_TYPE_TARGET, TARGET_SELECT_CATEGORY_DEFAULT, TARGET_SELECT_CHECK_DEFAULT,  TARGET_DIR_RIGHT},       // 66 TARGET_DEST_TARGET_RIGHT
    {TARGET_OBJECT_TYPE_DEST, TARGET_REFERENCE_TYPE_TARGET, TARGET_SELECT_CATEGORY_DEFAULT, TARGET_SELECT_CHECK_DEFAULT,  TARGET_DIR_LEFT},        // 67 TARGET_DEST_TARGET_LEFT
    {TARGET_OBJECT_TYPE_DEST, TARGET_REFERENCE_TYPE_TARGET, TARGET_SELECT_CATEGORY_DEFAULT, TARGET_SELECT_CHECK_DEFAULT,  TARGET_DIR_FRONT_RIGHT}, // 68 TARGET_DEST_TARGET_FRONT_RIGHT
    {TARGET_OBJECT_TYPE_DEST, TARGET_REFERENCE_TYPE_TARGET, TARGET_SELECT_CATEGORY_DEFAULT, TARGET_SELECT_CHECK_DEFAULT,  TARGET_DIR_BACK_RIGHT},  // 69 TARGET_DEST_TARGET_BACK_RIGHT
    {TARGET_OBJECT_TYPE_DEST, TARGET_REFERENCE_TYPE_TARGET, TARGET_SELECT_CATEGORY_DEFAULT, TARGET_SELECT_CHECK_DEFAULT,  TARGET_DIR_BACK_LEFT},   // 70 TARGET_DEST_TARGET_BACK_LEFT
    {TARGET_OBJECT_TYPE_DEST, TARGET_REFERENCE_TYPE_TARGET, TARGET_SELECT_CATEGORY_DEFAULT, TARGET_SELECT_CHECK_DEFAULT,  TARGET_DIR_FRONT_LEFT},  // 71 TARGET_DEST_TARGET_FRONT_LEFT
    {TARGET_OBJECT_TYPE_DEST, TARGET_REFERENCE_TYPE_CASTER, TARGET_SELECT_CATEGORY_DEFAULT, TARGET_SELECT_CHECK_DEFAULT,  TARGET_DIR_RANDOM},      // 72 TARGET_DEST_CASTER_RANDOM
    {TARGET_OBJECT_TYPE_DEST, TARGET_REFERENCE_TYPE_CASTER, TARGET_SELECT_CATEGORY_DEFAULT, TARGET_SELECT_CHECK_DEFAULT,  TARGET_DIR_RANDOM},      // 73 TARGET_DEST_CASTER_RADIUS
    {TARGET_OBJECT_TYPE_DEST, TARGET_REFERENCE_TYPE_TARGET, TARGET_SELECT_CATEGORY_DEFAULT, TARGET_SELECT_CHECK_DEFAULT,  TARGET_DIR_RANDOM},      // 74 TARGET_DEST_TARGET_RANDOM
    {TARGET_OBJECT_TYPE_DEST, TARGET_REFERENCE_TYPE_TARGET, TARGET_SELECT_CATEGORY_DEFAULT, TARGET_SELECT_CHECK_DEFAULT,  TARGET_DIR_RANDOM},      // 75 TARGET_DEST_TARGET_RADIUS
    {TARGET_OBJECT_TYPE_DEST, TARGET_REFERENCE_TYPE_CASTER, TARGET_SELECT_CATEGORY_CHANNEL, TARGET_SELECT_CHECK_DEFAULT,  TARGET_DIR_NONE},        // 76 TARGET_DEST_CHANNEL_TARGET
    {TARGET_OBJECT_TYPE_UNIT, TARGET_REFERENCE_TYPE_CASTER, TARGET_SELECT_CATEGORY_CHANNEL, TARGET_SELECT_CHECK_DEFAULT,  TARGET_DIR_NONE},        // 77 TARGET_UNIT_CHANNEL_TARGET
    {TARGET_OBJECT_TYPE_DEST, TARGET_REFERENCE_TYPE_DEST,   TARGET_SELECT_CATEGORY_DEFAULT, TARGET_SELECT_CHECK_DEFAULT,  TARGET_DIR_FRONT},       // 78 TARGET_DEST_DEST_FRONT
    {TARGET_OBJECT_TYPE_DEST, TARGET_REFERENCE_TYPE_DEST,   TARGET_SELECT_CATEGORY_DEFAULT, TARGET_SELECT_CHECK_DEFAULT,  TARGET_DIR_BACK},        // 79 TARGET_DEST_DEST_BACK
    {TARGET_OBJECT_TYPE_DEST, TARGET_REFERENCE_TYPE_DEST,   TARGET_SELECT_CATEGORY_DEFAULT, TARGET_SELECT_CHECK_DEFAULT,  TARGET_DIR_RIGHT},       // 80 TARGET_DEST_DEST_RIGHT
    {TARGET_OBJECT_TYPE_DEST, TARGET_REFERENCE_TYPE_DEST,   TARGET_SELECT_CATEGORY_DEFAULT, TARGET_SELECT_CHECK_DEFAULT,  TARGET_DIR_LEFT},        // 81 TARGET_DEST_DEST_LEFT
    {TARGET_OBJECT_TYPE_DEST, TARGET_REFERENCE_TYPE_DEST,   TARGET_SELECT_CATEGORY_DEFAULT, TARGET_SELECT_CHECK_DEFAULT,  TARGET_DIR_FRONT_RIGHT}, // 82 TARGET_DEST_DEST_FRONT_RIGHT
    {TARGET_OBJECT_TYPE_DEST, TARGET_REFERENCE_TYPE_DEST,   TARGET_SELECT_CATEGORY_DEFAULT, TARGET_SELECT_CHECK_DEFAULT,  TARGET_DIR_BACK_RIGHT},  // 83 TARGET_DEST_DEST_BACK_RIGHT
    {TARGET_OBJECT_TYPE_DEST, TARGET_REFERENCE_TYPE_DEST,   TARGET_SELECT_CATEGORY_DEFAULT, TARGET_SELECT_CHECK_DEFAULT,  TARGET_DIR_BACK_LEFT},   // 84 TARGET_DEST_DEST_BACK_LEFT
    {TARGET_OBJECT_TYPE_DEST, TARGET_REFERENCE_TYPE_DEST,   TARGET_SELECT_CATEGORY_DEFAULT, TARGET_SELECT_CHECK_DEFAULT,  TARGET_DIR_FRONT_LEFT},  // 85 TARGET_DEST_DEST_FRONT_LEFT
    {TARGET_OBJECT_TYPE_DEST, TARGET_REFERENCE_TYPE_DEST,   TARGET_SELECT_CATEGORY_DEFAULT, TARGET_SELECT_CHECK_DEFAULT,  TARGET_DIR_RANDOM},      // 86 TARGET_DEST_DEST_RANDOM
    {TARGET_OBJECT_TYPE_DEST, TARGET_REFERENCE_TYPE_DEST,   TARGET_SELECT_CATEGORY_DEFAULT, TARGET_SELECT_CHECK_DEFAULT,  TARGET_DIR_NONE},        // 87 TARGET_DEST_DEST
    {TARGET_OBJECT_TYPE_DEST, TARGET_REFERENCE_TYPE_DEST,   TARGET_SELECT_CATEGORY_DEFAULT, TARGET_SELECT_CHECK_DEFAULT,  TARGET_DIR_NONE},        // 88 TARGET_DEST_DYNOBJ_NONE
    {TARGET_OBJECT_TYPE_DEST, TARGET_REFERENCE_TYPE_DEST,   TARGET_SELECT_CATEGORY_DEFAULT, TARGET_SELECT_CHECK_DEFAULT,  TARGET_DIR_NONE},        // 89 TARGET_DEST_TRAJ
    {TARGET_OBJECT_TYPE_UNIT, TARGET_REFERENCE_TYPE_TARGET, TARGET_SELECT_CATEGORY_DEFAULT, TARGET_SELECT_CHECK_DEFAULT,  TARGET_DIR_NONE},        // 90 TARGET_UNIT_TARGET_MINIPET
    {TARGET_OBJECT_TYPE_DEST, TARGET_REFERENCE_TYPE_DEST,   TARGET_SELECT_CATEGORY_DEFAULT, TARGET_SELECT_CHECK_DEFAULT,  TARGET_DIR_RANDOM},      // 91 TARGET_DEST_DEST_RADIUS
    {TARGET_OBJECT_TYPE_UNIT, TARGET_REFERENCE_TYPE_CASTER, TARGET_SELECT_CATEGORY_DEFAULT, TARGET_SELECT_CHECK_DEFAULT,  TARGET_DIR_NONE},        // 92 TARGET_UNIT_SUMMONER
    {TARGET_OBJECT_TYPE_CORPSE,TARGET_REFERENCE_TYPE_SRC,   TARGET_SELECT_CATEGORY_NYI,     TARGET_SELECT_CHECK_ENEMY,    TARGET_DIR_NONE},        // 93 TARGET_CORPSE_SRC_AREA_ENEMY
    {TARGET_OBJECT_TYPE_UNIT, TARGET_REFERENCE_TYPE_CASTER, TARGET_SELECT_CATEGORY_DEFAULT, TARGET_SELECT_CHECK_DEFAULT,  TARGET_DIR_NONE},        // 94 TARGET_UNIT_VEHICLE
    {TARGET_OBJECT_TYPE_UNIT, TARGET_REFERENCE_TYPE_TARGET, TARGET_SELECT_CATEGORY_DEFAULT, TARGET_SELECT_CHECK_PASSENGER,TARGET_DIR_NONE},        // 95 TARGET_UNIT_TARGET_PASSENGER
    {TARGET_OBJECT_TYPE_UNIT, TARGET_REFERENCE_TYPE_CASTER, TARGET_SELECT_CATEGORY_DEFAULT, TARGET_SELECT_CHECK_DEFAULT,  TARGET_DIR_NONE},        // 96 TARGET_UNIT_PASSENGER_0
    {TARGET_OBJECT_TYPE_UNIT, TARGET_REFERENCE_TYPE_CASTER, TARGET_SELECT_CATEGORY_DEFAULT, TARGET_SELECT_CHECK_DEFAULT,  TARGET_DIR_NONE},        // 97 TARGET_UNIT_PASSENGER_1
    {TARGET_OBJECT_TYPE_UNIT, TARGET_REFERENCE_TYPE_CASTER, TARGET_SELECT_CATEGORY_DEFAULT, TARGET_SELECT_CHECK_DEFAULT,  TARGET_DIR_NONE},        // 98 TARGET_UNIT_PASSENGER_2
    {TARGET_OBJECT_TYPE_UNIT, TARGET_REFERENCE_TYPE_CASTER, TARGET_SELECT_CATEGORY_DEFAULT, TARGET_SELECT_CHECK_DEFAULT,  TARGET_DIR_NONE},        // 99 TARGET_UNIT_PASSENGER_3
    {TARGET_OBJECT_TYPE_UNIT, TARGET_REFERENCE_TYPE_CASTER, TARGET_SELECT_CATEGORY_DEFAULT, TARGET_SELECT_CHECK_DEFAULT,  TARGET_DIR_NONE},        // 100 TARGET_UNIT_PASSENGER_4
    {TARGET_OBJECT_TYPE_UNIT, TARGET_REFERENCE_TYPE_CASTER, TARGET_SELECT_CATEGORY_DEFAULT, TARGET_SELECT_CHECK_DEFAULT,  TARGET_DIR_NONE},        // 101 TARGET_UNIT_PASSENGER_5
    {TARGET_OBJECT_TYPE_UNIT, TARGET_REFERENCE_TYPE_CASTER, TARGET_SELECT_CATEGORY_DEFAULT, TARGET_SELECT_CHECK_DEFAULT,  TARGET_DIR_NONE},        // 102 TARGET_UNIT_PASSENGER_6
    {TARGET_OBJECT_TYPE_UNIT, TARGET_REFERENCE_TYPE_CASTER, TARGET_SELECT_CATEGORY_DEFAULT, TARGET_SELECT_CHECK_DEFAULT,  TARGET_DIR_NONE},        // 103 TARGET_UNIT_PASSENGER_7
    {TARGET_OBJECT_TYPE_UNIT, TARGET_REFERENCE_TYPE_CASTER, TARGET_SELECT_CATEGORY_CONE,    TARGET_SELECT_CHECK_ENEMY,    TARGET_DIR_FRONT},       // 104 TARGET_UNIT_CONE_ENEMY_104
    {TARGET_OBJECT_TYPE_UNIT, TARGET_REFERENCE_TYPE_NONE,   TARGET_SELECT_CATEGORY_NYI,     TARGET_SELECT_CHECK_DEFAULT,  TARGET_DIR_NONE},        // 105 TARGET_UNIT_UNK_105
    {TARGET_OBJECT_TYPE_DEST, TARGET_REFERENCE_TYPE_CASTER, TARGET_SELECT_CATEGORY_CHANNEL, TARGET_SELECT_CHECK_DEFAULT,  TARGET_DIR_NONE},        // 106 TARGET_DEST_CHANNEL_CASTER
    {TARGET_OBJECT_TYPE_NONE, TARGET_REFERENCE_TYPE_DEST,   TARGET_SELECT_CATEGORY_NYI,     TARGET_SELECT_CHECK_DEFAULT,  TARGET_DIR_NONE},        // 107 TARGET_UNK_DEST_AREA_UNK_107
    {TARGET_OBJECT_TYPE_GOBJ, TARGET_REFERENCE_TYPE_CASTER, TARGET_SELECT_CATEGORY_CONE,    TARGET_SELECT_CHECK_DEFAULT,  TARGET_DIR_FRONT},       // 108 TARGET_GAMEOBJECT_CONE
    {TARGET_OBJECT_TYPE_NONE, TARGET_REFERENCE_TYPE_NONE,   TARGET_SELECT_CATEGORY_NYI,     TARGET_SELECT_CHECK_DEFAULT,  TARGET_DIR_NONE},        // 109
    {TARGET_OBJECT_TYPE_DEST, TARGET_REFERENCE_TYPE_NONE,   TARGET_SELECT_CATEGORY_NYI,     TARGET_SELECT_CHECK_DEFAULT,  TARGET_DIR_NONE},        // 110 TARGET_DEST_UNK_110
};

SpellEffectInfo::SpellEffectInfo(SpellEntry const* spellEntry, SpellInfo const* spellInfo, uint8 effIndex)
{
    _spellInfo = spellInfo;
    _effIndex = effIndex;
    Effect = spellEntry->Effect[effIndex];
    ApplyAuraName = spellEntry->EffectApplyAuraName[effIndex];
    Amplitude = spellEntry->EffectAmplitude[effIndex];
    DieSides = spellEntry->EffectDieSides[effIndex];
    RealPointsPerLevel = spellEntry->EffectRealPointsPerLevel[effIndex];
    BasePoints = spellEntry->EffectBasePoints[effIndex];
    PointsPerComboPoint = spellEntry->EffectPointsPerComboPoint[effIndex];
    ValueMultiplier = spellEntry->EffectValueMultiplier[effIndex];
    DamageMultiplier = spellEntry->EffectDamageMultiplier[effIndex];
    BonusMultiplier = spellEntry->EffectBonusMultiplier[effIndex];
    MiscValue = spellEntry->EffectMiscValue[effIndex];
    MiscValueB = spellEntry->EffectMiscValueB[effIndex];
    Mechanic = Mechanics(spellEntry->EffectMechanic[effIndex]);
    TargetA = SpellImplicitTargetInfo(spellEntry->EffectImplicitTargetA[effIndex]);
    TargetB = SpellImplicitTargetInfo(spellEntry->EffectImplicitTargetB[effIndex]);
    RadiusEntry = spellEntry->EffectRadiusIndex[effIndex] ? sSpellRadiusStore.LookupEntry(spellEntry->EffectRadiusIndex[effIndex]) : NULL;
    ChainTarget = spellEntry->EffectChainTarget[effIndex];
    ItemType = spellEntry->EffectItemType[effIndex];
    TriggerSpell = spellEntry->EffectTriggerSpell[effIndex];
    SpellClassMask = spellEntry->EffectSpellClassMask[effIndex];
}

bool SpellEffectInfo::IsEffect() const
{
    return Effect != 0;
}

bool SpellEffectInfo::IsEffect(SpellEffects effectName) const
{
    return Effect == uint32(effectName);
}

bool SpellEffectInfo::IsAura() const
{
    return (IsUnitOwnedAuraEffect() || Effect == SPELL_EFFECT_PERSISTENT_AREA_AURA) && ApplyAuraName != 0;
}

bool SpellEffectInfo::IsAura(AuraType aura) const
{
    return IsAura() && ApplyAuraName == uint32(aura);
}

bool SpellEffectInfo::IsArea() const
{
    return TargetA.IsArea() || TargetB.IsArea();
}

bool SpellEffectInfo::IsAreaAuraEffect() const
{
    if (Effect == SPELL_EFFECT_APPLY_AREA_AURA_PARTY    ||
        Effect == SPELL_EFFECT_APPLY_AREA_AURA_RAID     ||
        Effect == SPELL_EFFECT_APPLY_AREA_AURA_FRIEND   ||
        Effect == SPELL_EFFECT_APPLY_AREA_AURA_ENEMY    ||
        Effect == SPELL_EFFECT_APPLY_AREA_AURA_PET      ||
        Effect == SPELL_EFFECT_APPLY_AREA_AURA_OWNER)
        return true;
    return false;
}

bool SpellEffectInfo::IsFarUnitTargetEffect() const
{
    return Effect == SPELL_EFFECT_SUMMON_PLAYER;
}

bool SpellEffectInfo::IsFarDestTargetEffect() const
{
    return Effect == SPELL_EFFECT_TELEPORT_UNITS;
}

bool SpellEffectInfo::IsUnitOwnedAuraEffect() const
{
    return IsAreaAuraEffect() || Effect == SPELL_EFFECT_APPLY_AURA;
}

int32 SpellEffectInfo::CalcValue(Unit const* caster, int32 const* bp, Unit const* /*target*/) const
{
    float basePointsPerLevel = RealPointsPerLevel;
    int32 basePoints = bp ? *bp : BasePoints;
    int32 randomPoints = int32(DieSides);

    // base amount modification based on spell lvl vs caster lvl
    if (caster)
    {
        int32 level = int32(caster->getLevel());
        if (level > int32(_spellInfo->MaxLevel) && _spellInfo->MaxLevel > 0)
            level = int32(_spellInfo->MaxLevel);
        else if (level < int32(_spellInfo->BaseLevel))
            level = int32(_spellInfo->BaseLevel);
        level -= int32(_spellInfo->SpellLevel);
        basePoints += int32(level * basePointsPerLevel);
    }

    // roll in a range <1;EffectDieSides> as of patch 3.3.3
    switch (randomPoints)
    {
        case 0: break;
        case 1: basePoints += 1; break;                     // range 1..1
        default:
            // range can have positive (1..rand) and negative (rand..1) values, so order its for irand
            int32 randvalue = (randomPoints >= 1)
                ? irand(1, randomPoints)
                : irand(randomPoints, 1);

            basePoints += randvalue;
            break;
    }

    float value = float(basePoints);

    // random damage
    if (caster)
    {
        // bonus amount from combo points
        if (caster->m_movedPlayer)
            if (uint8 comboPoints = caster->m_movedPlayer->GetComboPoints())
                if (float comboDamage = PointsPerComboPoint)
                    value += comboDamage* comboPoints;

        value = caster->ApplyEffectModifiers(_spellInfo, _effIndex, value);

        // amount multiplication based on caster's level
        if (!basePointsPerLevel && (_spellInfo->Attributes & SPELL_ATTR0_LEVEL_DAMAGE_CALCULATION && _spellInfo->SpellLevel) &&
                Effect != SPELL_EFFECT_WEAPON_PERCENT_DAMAGE &&
                Effect != SPELL_EFFECT_KNOCK_BACK &&
                ApplyAuraName != SPELL_AURA_MOD_SPEED_ALWAYS &&
                ApplyAuraName != SPELL_AURA_MOD_SPEED_NOT_STACK &&
                ApplyAuraName != SPELL_AURA_MOD_INCREASE_SPEED &&
                ApplyAuraName != SPELL_AURA_MOD_DECREASE_SPEED)
                //there are many more: slow speed, -healing pct
            value *= 0.25f * exp(caster->getLevel() * (70 - _spellInfo->SpellLevel) / 1000.0f);
            //value = int32(value * (int32)getLevel() / (int32)(_spellInfo->spellLevel ? _spellInfo->spellLevel : 1));
    }

    return int32(value);
}

int32 SpellEffectInfo::CalcBaseValue(int32 value) const
{
    if (DieSides == 0)
        return value;
    else
        return value - 1;
}

float SpellEffectInfo::CalcValueMultiplier(Unit* caster, Spell* spell) const
{
    float multiplier = ValueMultiplier;
    if (Player* modOwner = (caster ? caster->GetSpellModOwner() : NULL))
        modOwner->ApplySpellMod(_spellInfo->Id, SPELLMOD_VALUE_MULTIPLIER, multiplier, spell);
    return multiplier;
}

float SpellEffectInfo::CalcDamageMultiplier(Unit* caster, Spell* spell) const
{
    float multiplier = DamageMultiplier;
    if (Player* modOwner = (caster ? caster->GetSpellModOwner() : NULL))
        modOwner->ApplySpellMod(_spellInfo->Id, SPELLMOD_DAMAGE_MULTIPLIER, multiplier, spell);
    return multiplier;
}

bool SpellEffectInfo::HasRadius() const
{
    return RadiusEntry != NULL;
}

float SpellEffectInfo::CalcRadius(Unit* caster, Spell* spell) const
{
    if (!HasRadius())
        return 0.0f;

    float radius = RadiusEntry->radiusMax;
    if (Player* modOwner = (caster ? caster->GetSpellModOwner() : NULL))
        modOwner->ApplySpellMod(_spellInfo->Id, SPELLMOD_RADIUS, radius, spell);

    return radius;
}

SpellEffectTargetTypes SpellEffectInfo::GetRequiredTargetType() const
{
    return RequiredTargetType[Effect];
}

SpellTargetObjectTypes SpellEffectInfo::GetImplicitTargetObjectType() const
{
    return _data[Effect].ImplicitObjectType;
}

SpellTargetObjectTypes SpellEffectInfo::GetRequiredTargetObjectType() const
{
    return _data[Effect].RequiredObjectType;
}

bool SpellEffectInfo::InitStaticData()
{
    InitRequiredTargetTypeData();
    return true;
}

void SpellEffectInfo::InitRequiredTargetTypeData()
{
    for (uint8 i = 0; i < TOTAL_SPELL_EFFECTS; ++i)
    {
        switch (i)
        {
            case SPELL_EFFECT_PERSISTENT_AREA_AURA: //27
            case SPELL_EFFECT_SUMMON:               //28
            case SPELL_EFFECT_TRIGGER_MISSILE:      //32
            case SPELL_EFFECT_TRANS_DOOR:           //50 summon object
            case SPELL_EFFECT_SUMMON_PET:           //56
            case SPELL_EFFECT_ADD_FARSIGHT:         //72
            case SPELL_EFFECT_SUMMON_OBJECT_WILD:   //76
            //case SPELL_EFFECT_SUMMON_CRITTER:       //97 not 303
            case SPELL_EFFECT_SUMMON_OBJECT_SLOT1:  //104
            case SPELL_EFFECT_SUMMON_OBJECT_SLOT2:  //105
            case SPELL_EFFECT_SUMMON_OBJECT_SLOT3:  //106
            case SPELL_EFFECT_SUMMON_OBJECT_SLOT4:  //107
            case SPELL_EFFECT_SUMMON_DEAD_PET:      //109
            case SPELL_EFFECT_TRIGGER_SPELL_2:      //151 ritual of summon
                RequiredTargetType[i] = SPELL_REQUIRE_DEST;
                break;
            case SPELL_EFFECT_PARRY: // 0
            case SPELL_EFFECT_BLOCK: // 0
            case SPELL_EFFECT_SKILL: // always with dummy 3 as A
            //case SPELL_EFFECT_LEARN_SPELL: // 0 may be 5 pet
            case SPELL_EFFECT_TRADE_SKILL: // 0 or 1
            case SPELL_EFFECT_PROFICIENCY: // 0
                RequiredTargetType[i] = SPELL_REQUIRE_NONE;
                break;
            case SPELL_EFFECT_ENCHANT_ITEM:
            case SPELL_EFFECT_ENCHANT_ITEM_TEMPORARY:
            case SPELL_EFFECT_DISENCHANT:
            //in 243 this is 0, in 309 it is 1
            //so both item target and unit target is pushed, and cause crash
            //case SPELL_EFFECT_FEED_PET:
            case SPELL_EFFECT_PROSPECTING:
            case SPELL_EFFECT_MILLING:
            case SPELL_EFFECT_ENCHANT_ITEM_PRISMATIC:
                RequiredTargetType[i] = SPELL_REQUIRE_ITEM;
                break;
            //caster must be pushed otherwise no sound
            case SPELL_EFFECT_APPLY_AREA_AURA_PARTY:
            case SPELL_EFFECT_APPLY_AREA_AURA_FRIEND:
            case SPELL_EFFECT_APPLY_AREA_AURA_ENEMY:
            case SPELL_EFFECT_APPLY_AREA_AURA_PET:
            case SPELL_EFFECT_APPLY_AREA_AURA_OWNER:
            case SPELL_EFFECT_APPLY_AREA_AURA_RAID:
            case SPELL_EFFECT_CHARGE:
            case SPELL_EFFECT_CHARGE_DEST:
            case SPELL_EFFECT_JUMP:
            case SPELL_EFFECT_JUMP_DEST:
            case SPELL_EFFECT_LEAP_BACK:
                RequiredTargetType[i] = SPELL_REQUIRE_CASTER;
                break;
            //case SPELL_EFFECT_WMO_DAMAGE:
            //case SPELL_EFFECT_WMO_REPAIR:
            //case SPELL_EFFECT_WMO_CHANGE:
            //    RequiredTargetType[i] = SPELL_REQUIRE_GOBJECT;
            //    break;
            default:
                RequiredTargetType[i] = SPELL_REQUIRE_UNIT;
                break;
        }
    }
}

bool SpellEffectInfo::Init = SpellEffectInfo::InitStaticData();
SpellEffectTargetTypes SpellEffectInfo::RequiredTargetType[TOTAL_SPELL_EFFECTS];

SpellEffectInfo::StaticData  SpellEffectInfo::_data[TOTAL_SPELL_EFFECTS] =
{
    // implicit target        required target
    {TARGET_OBJECT_TYPE_NONE, TARGET_OBJECT_TYPE_NONE}, // 0
    {TARGET_OBJECT_TYPE_UNIT, TARGET_OBJECT_TYPE_UNIT}, // 1 SPELL_EFFECT_INSTAKILL
    {TARGET_OBJECT_TYPE_UNIT, TARGET_OBJECT_TYPE_UNIT}, // 2 SPELL_EFFECT_SCHOOL_DAMAGE
    {TARGET_OBJECT_TYPE_NONE, TARGET_OBJECT_TYPE_NONE}, // 3 SPELL_EFFECT_DUMMY
    {TARGET_OBJECT_TYPE_NONE, TARGET_OBJECT_TYPE_NONE}, // 4 SPELL_EFFECT_PORTAL_TELEPORT
    {TARGET_OBJECT_TYPE_UNIT_AND_DEST,TARGET_OBJECT_TYPE_UNIT_AND_DEST},// 5 SPELL_EFFECT_TELEPORT_UNITS
    {TARGET_OBJECT_TYPE_UNIT, TARGET_OBJECT_TYPE_UNIT}, // 6 SPELL_EFFECT_APPLY_AURA
    {TARGET_OBJECT_TYPE_UNIT, TARGET_OBJECT_TYPE_UNIT}, // 7 SPELL_EFFECT_ENVIRONMENTAL_DAMAGE
    {TARGET_OBJECT_TYPE_UNIT, TARGET_OBJECT_TYPE_UNIT}, // 8 SPELL_EFFECT_POWER_DRAIN
    {TARGET_OBJECT_TYPE_UNIT, TARGET_OBJECT_TYPE_UNIT}, // 9 SPELL_EFFECT_HEALTH_LEECH
    {TARGET_OBJECT_TYPE_UNIT, TARGET_OBJECT_TYPE_UNIT}, // 10 SPELL_EFFECT_HEAL
    {TARGET_OBJECT_TYPE_UNIT, TARGET_OBJECT_TYPE_UNIT}, // 11 SPELL_EFFECT_BIND
    {TARGET_OBJECT_TYPE_NONE, TARGET_OBJECT_TYPE_NONE}, // 12 SPELL_EFFECT_PORTAL
    {TARGET_OBJECT_TYPE_NONE, TARGET_OBJECT_TYPE_NONE}, // 13 SPELL_EFFECT_RITUAL_BASE
    {TARGET_OBJECT_TYPE_NONE, TARGET_OBJECT_TYPE_NONE}, // 14 SPELL_EFFECT_RITUAL_SPECIALIZE
    {TARGET_OBJECT_TYPE_NONE, TARGET_OBJECT_TYPE_NONE}, // 15 SPELL_EFFECT_RITUAL_ACTIVATE_PORTAL
    {TARGET_OBJECT_TYPE_UNIT, TARGET_OBJECT_TYPE_UNIT}, // 16 SPELL_EFFECT_QUEST_COMPLETE
    {TARGET_OBJECT_TYPE_UNIT, TARGET_OBJECT_TYPE_UNIT}, // 17 SPELL_EFFECT_WEAPON_DAMAGE_NOSCHOOL
    {TARGET_OBJECT_TYPE_CORPSE, TARGET_OBJECT_TYPE_CORPSE}, // 18 SPELL_EFFECT_RESURRECT
    {TARGET_OBJECT_TYPE_UNIT, TARGET_OBJECT_TYPE_UNIT}, // 19 SPELL_EFFECT_ADD_EXTRA_ATTACKS
    {TARGET_OBJECT_TYPE_NONE, TARGET_OBJECT_TYPE_UNIT}, // 20 SPELL_EFFECT_DODGE
    {TARGET_OBJECT_TYPE_NONE, TARGET_OBJECT_TYPE_UNIT}, // 21 SPELL_EFFECT_EVADE
    {TARGET_OBJECT_TYPE_NONE, TARGET_OBJECT_TYPE_UNIT}, // 22 SPELL_EFFECT_PARRY
    {TARGET_OBJECT_TYPE_NONE, TARGET_OBJECT_TYPE_UNIT}, // 23 SPELL_EFFECT_BLOCK
    {TARGET_OBJECT_TYPE_UNIT, TARGET_OBJECT_TYPE_UNIT}, // 24 SPELL_EFFECT_CREATE_ITEM
    {TARGET_OBJECT_TYPE_NONE, TARGET_OBJECT_TYPE_UNIT}, // 25 SPELL_EFFECT_WEAPON
    {TARGET_OBJECT_TYPE_NONE, TARGET_OBJECT_TYPE_UNIT}, // 26 SPELL_EFFECT_DEFENSE
    {TARGET_OBJECT_TYPE_DEST, TARGET_OBJECT_TYPE_DEST}, // 27 SPELL_EFFECT_PERSISTENT_AREA_AURA
    {TARGET_OBJECT_TYPE_DEST, TARGET_OBJECT_TYPE_DEST}, // 28 SPELL_EFFECT_SUMMON
    {TARGET_OBJECT_TYPE_UNIT_AND_DEST, TARGET_OBJECT_TYPE_UNIT_AND_DEST},// 29 SPELL_EFFECT_LEAP
    {TARGET_OBJECT_TYPE_NONE, TARGET_OBJECT_TYPE_UNIT}, // 30 SPELL_EFFECT_ENERGIZE
    {TARGET_OBJECT_TYPE_UNIT, TARGET_OBJECT_TYPE_UNIT}, // 31 SPELL_EFFECT_WEAPON_PERCENT_DAMAGE
    {TARGET_OBJECT_TYPE_NONE, TARGET_OBJECT_TYPE_NONE}, // 32 SPELL_EFFECT_TRIGGER_MISSILE
    {TARGET_OBJECT_TYPE_GOBJ_ITEM, TARGET_OBJECT_TYPE_GOBJ_ITEM}, // 33 SPELL_EFFECT_OPEN_LOCK
    {TARGET_OBJECT_TYPE_NONE, TARGET_OBJECT_TYPE_UNIT}, // 34 SPELL_EFFECT_SUMMON_CHANGE_ITEM
    {TARGET_OBJECT_TYPE_UNIT, TARGET_OBJECT_TYPE_UNIT}, // 35 SPELL_EFFECT_APPLY_AREA_AURA_PARTY
    {TARGET_OBJECT_TYPE_UNIT, TARGET_OBJECT_TYPE_UNIT}, // 36 SPELL_EFFECT_LEARN_SPELL
    {TARGET_OBJECT_TYPE_NONE, TARGET_OBJECT_TYPE_UNIT}, // 37 SPELL_EFFECT_SPELL_DEFENSE
    {TARGET_OBJECT_TYPE_UNIT, TARGET_OBJECT_TYPE_UNIT}, // 38 SPELL_EFFECT_DISPEL
    {TARGET_OBJECT_TYPE_NONE, TARGET_OBJECT_TYPE_UNIT}, // 39 SPELL_EFFECT_LANGUAGE
    {TARGET_OBJECT_TYPE_UNIT, TARGET_OBJECT_TYPE_UNIT}, // 40 SPELL_EFFECT_DUAL_WIELD
    {TARGET_OBJECT_TYPE_UNIT, TARGET_OBJECT_TYPE_UNIT}, // 41 SPELL_EFFECT_JUMP
    {TARGET_OBJECT_TYPE_UNIT_AND_DEST,TARGET_OBJECT_TYPE_UNIT_AND_DEST},// 42 SPELL_EFFECT_JUMP_DEST
    {TARGET_OBJECT_TYPE_UNIT_AND_DEST,TARGET_OBJECT_TYPE_UNIT_AND_DEST},// 43 SPELL_EFFECT_TELEPORT_UNITS_FACE_CASTER
    {TARGET_OBJECT_TYPE_UNIT, TARGET_OBJECT_TYPE_UNIT}, // 44 SPELL_EFFECT_SKILL_STEP
    {TARGET_OBJECT_TYPE_UNIT, TARGET_OBJECT_TYPE_UNIT}, // 45 SPELL_EFFECT_ADD_HONOR
    {TARGET_OBJECT_TYPE_NONE, TARGET_OBJECT_TYPE_UNIT}, // 46 SPELL_EFFECT_SPAWN
    {TARGET_OBJECT_TYPE_NONE, TARGET_OBJECT_TYPE_UNIT}, // 47 SPELL_EFFECT_TRADE_SKILL
    {TARGET_OBJECT_TYPE_NONE, TARGET_OBJECT_TYPE_UNIT}, // 48 SPELL_EFFECT_STEALTH
    {TARGET_OBJECT_TYPE_NONE, TARGET_OBJECT_TYPE_UNIT}, // 49 SPELL_EFFECT_DETECT
    {TARGET_OBJECT_TYPE_DEST, TARGET_OBJECT_TYPE_DEST}, // 50 SPELL_EFFECT_TRANS_DOOR
    {TARGET_OBJECT_TYPE_NONE, TARGET_OBJECT_TYPE_UNIT}, // 51 SPELL_EFFECT_FORCE_CRITICAL_HIT
    {TARGET_OBJECT_TYPE_NONE, TARGET_OBJECT_TYPE_UNIT}, // 52 SPELL_EFFECT_GUARANTEE_HIT
    {TARGET_OBJECT_TYPE_ITEM, TARGET_OBJECT_TYPE_ITEM}, // 53 SPELL_EFFECT_ENCHANT_ITEM
    {TARGET_OBJECT_TYPE_ITEM, TARGET_OBJECT_TYPE_ITEM}, // 54 SPELL_EFFECT_ENCHANT_ITEM_TEMPORARY
    {TARGET_OBJECT_TYPE_UNIT, TARGET_OBJECT_TYPE_UNIT}, // 55 SPELL_EFFECT_TAMECREATURE
    {TARGET_OBJECT_TYPE_DEST, TARGET_OBJECT_TYPE_DEST}, // 56 SPELL_EFFECT_SUMMON_PET
    {TARGET_OBJECT_TYPE_UNIT, TARGET_OBJECT_TYPE_UNIT}, // 57 SPELL_EFFECT_LEARN_PET_SPELL
    {TARGET_OBJECT_TYPE_UNIT, TARGET_OBJECT_TYPE_UNIT}, // 58 SPELL_EFFECT_WEAPON_DAMAGE
    {TARGET_OBJECT_TYPE_UNIT, TARGET_OBJECT_TYPE_UNIT}, // 59 SPELL_EFFECT_CREATE_RANDOM_ITEM
    {TARGET_OBJECT_TYPE_NONE, TARGET_OBJECT_TYPE_UNIT}, // 60 SPELL_EFFECT_PROFICIENCY
    {TARGET_OBJECT_TYPE_NONE, TARGET_OBJECT_TYPE_NONE}, // 61 SPELL_EFFECT_SEND_EVENT
    {TARGET_OBJECT_TYPE_UNIT, TARGET_OBJECT_TYPE_UNIT}, // 62 SPELL_EFFECT_POWER_BURN
    {TARGET_OBJECT_TYPE_UNIT, TARGET_OBJECT_TYPE_UNIT}, // 63 SPELL_EFFECT_THREAT
    {TARGET_OBJECT_TYPE_NONE, TARGET_OBJECT_TYPE_NONE}, // 64 SPELL_EFFECT_TRIGGER_SPELL
    {TARGET_OBJECT_TYPE_UNIT, TARGET_OBJECT_TYPE_UNIT}, // 65 SPELL_EFFECT_APPLY_AREA_AURA_RAID
    {TARGET_OBJECT_TYPE_UNIT, TARGET_OBJECT_TYPE_UNIT}, // 66 SPELL_EFFECT_CREATE_MANA_GEM
    {TARGET_OBJECT_TYPE_UNIT, TARGET_OBJECT_TYPE_UNIT}, // 67 SPELL_EFFECT_HEAL_MAX_HEALTH
    {TARGET_OBJECT_TYPE_UNIT, TARGET_OBJECT_TYPE_UNIT}, // 68 SPELL_EFFECT_INTERRUPT_CAST
    {TARGET_OBJECT_TYPE_UNIT, TARGET_OBJECT_TYPE_UNIT}, // 69 SPELL_EFFECT_DISTRACT
    {TARGET_OBJECT_TYPE_UNIT, TARGET_OBJECT_TYPE_UNIT}, // 70 SPELL_EFFECT_PULL
    {TARGET_OBJECT_TYPE_UNIT, TARGET_OBJECT_TYPE_UNIT}, // 71 SPELL_EFFECT_PICKPOCKET
    {TARGET_OBJECT_TYPE_DEST, TARGET_OBJECT_TYPE_DEST}, // 72 SPELL_EFFECT_ADD_FARSIGHT
    {TARGET_OBJECT_TYPE_UNIT, TARGET_OBJECT_TYPE_UNIT}, // 73 SPELL_EFFECT_UNTRAIN_TALENTS
    {TARGET_OBJECT_TYPE_NONE, TARGET_OBJECT_TYPE_UNIT}, // 74 SPELL_EFFECT_APPLY_GLYPH
    {TARGET_OBJECT_TYPE_UNIT, TARGET_OBJECT_TYPE_UNIT}, // 75 SPELL_EFFECT_HEAL_MECHANICAL
    {TARGET_OBJECT_TYPE_DEST, TARGET_OBJECT_TYPE_DEST}, // 76 SPELL_EFFECT_SUMMON_OBJECT_WILD
    {TARGET_OBJECT_TYPE_NONE, TARGET_OBJECT_TYPE_NONE}, // 77 SPELL_EFFECT_SCRIPT_EFFECT
    {TARGET_OBJECT_TYPE_NONE, TARGET_OBJECT_TYPE_UNIT}, // 78 SPELL_EFFECT_ATTACK
    {TARGET_OBJECT_TYPE_NONE, TARGET_OBJECT_TYPE_UNIT}, // 79 SPELL_EFFECT_SANCTUARY
    {TARGET_OBJECT_TYPE_UNIT, TARGET_OBJECT_TYPE_UNIT}, // 80 SPELL_EFFECT_ADD_COMBO_POINTS
    {TARGET_OBJECT_TYPE_DEST, TARGET_OBJECT_TYPE_DEST}, // 81 SPELL_EFFECT_CREATE_HOUSE
    {TARGET_OBJECT_TYPE_UNIT, TARGET_OBJECT_TYPE_UNIT}, // 82 SPELL_EFFECT_BIND_SIGHT
    {TARGET_OBJECT_TYPE_UNIT_AND_DEST,TARGET_OBJECT_TYPE_UNIT_AND_DEST},// 83 SPELL_EFFECT_DUEL
    {TARGET_OBJECT_TYPE_NONE, TARGET_OBJECT_TYPE_UNIT}, // 84 SPELL_EFFECT_STUCK
    {TARGET_OBJECT_TYPE_NONE, TARGET_OBJECT_TYPE_NONE}, // 85 SPELL_EFFECT_SUMMON_PLAYER
    {TARGET_OBJECT_TYPE_GOBJ, TARGET_OBJECT_TYPE_GOBJ}, // 86 SPELL_EFFECT_ACTIVATE_OBJECT
    {TARGET_OBJECT_TYPE_GOBJ, TARGET_OBJECT_TYPE_GOBJ}, // 87 SPELL_EFFECT_GAMEOBJECT_DAMAGE
    {TARGET_OBJECT_TYPE_GOBJ, TARGET_OBJECT_TYPE_GOBJ}, // 88 SPELL_EFFECT_GAMEOBJECT_REPAIR
    {TARGET_OBJECT_TYPE_GOBJ, TARGET_OBJECT_TYPE_GOBJ}, // 89 SPELL_EFFECT_GAMEOBJECT_SET_DESTRUCTION_STATE
    {TARGET_OBJECT_TYPE_UNIT, TARGET_OBJECT_TYPE_UNIT}, // 90 SPELL_EFFECT_KILL_CREDIT
    {TARGET_OBJECT_TYPE_UNIT, TARGET_OBJECT_TYPE_UNIT}, // 91 SPELL_EFFECT_THREAT_ALL
    {TARGET_OBJECT_TYPE_UNIT, TARGET_OBJECT_TYPE_UNIT}, // 92 SPELL_EFFECT_ENCHANT_HELD_ITEM
    {TARGET_OBJECT_TYPE_NONE, TARGET_OBJECT_TYPE_UNIT}, // 93 SPELL_EFFECT_FORCE_DESELECT
    {TARGET_OBJECT_TYPE_NONE, TARGET_OBJECT_TYPE_UNIT}, // 94 SPELL_EFFECT_SELF_RESURRECT
    {TARGET_OBJECT_TYPE_UNIT, TARGET_OBJECT_TYPE_UNIT}, // 95 SPELL_EFFECT_SKINNING
    {TARGET_OBJECT_TYPE_UNIT, TARGET_OBJECT_TYPE_UNIT}, // 96 SPELL_EFFECT_CHARGE
    {TARGET_OBJECT_TYPE_NONE, TARGET_OBJECT_TYPE_UNIT}, // 97 SPELL_EFFECT_CAST_BUTTON
    {TARGET_OBJECT_TYPE_UNIT, TARGET_OBJECT_TYPE_UNIT}, // 98 SPELL_EFFECT_KNOCK_BACK
    {TARGET_OBJECT_TYPE_ITEM, TARGET_OBJECT_TYPE_ITEM}, // 99 SPELL_EFFECT_DISENCHANT
    {TARGET_OBJECT_TYPE_UNIT, TARGET_OBJECT_TYPE_UNIT}, // 100 SPELL_EFFECT_INEBRIATE
    {TARGET_OBJECT_TYPE_ITEM, TARGET_OBJECT_TYPE_ITEM}, // 101 SPELL_EFFECT_FEED_PET
    {TARGET_OBJECT_TYPE_UNIT, TARGET_OBJECT_TYPE_UNIT}, // 102 SPELL_EFFECT_DISMISS_PET
    {TARGET_OBJECT_TYPE_UNIT, TARGET_OBJECT_TYPE_UNIT}, // 103 SPELL_EFFECT_REPUTATION
    {TARGET_OBJECT_TYPE_DEST, TARGET_OBJECT_TYPE_DEST}, // 104 SPELL_EFFECT_SUMMON_OBJECT_SLOT1
    {TARGET_OBJECT_TYPE_DEST, TARGET_OBJECT_TYPE_DEST}, // 105 SPELL_EFFECT_SUMMON_OBJECT_SLOT2
    {TARGET_OBJECT_TYPE_DEST, TARGET_OBJECT_TYPE_DEST}, // 106 SPELL_EFFECT_SUMMON_OBJECT_SLOT3
    {TARGET_OBJECT_TYPE_DEST, TARGET_OBJECT_TYPE_DEST}, // 107 SPELL_EFFECT_SUMMON_OBJECT_SLOT4
    {TARGET_OBJECT_TYPE_UNIT, TARGET_OBJECT_TYPE_UNIT}, // 108 SPELL_EFFECT_DISPEL_MECHANIC
    {TARGET_OBJECT_TYPE_DEST, TARGET_OBJECT_TYPE_DEST}, // 109 SPELL_EFFECT_SUMMON_DEAD_PET
    {TARGET_OBJECT_TYPE_NONE, TARGET_OBJECT_TYPE_UNIT}, // 110 SPELL_EFFECT_DESTROY_ALL_TOTEMS
    {TARGET_OBJECT_TYPE_UNIT, TARGET_OBJECT_TYPE_UNIT}, // 111 SPELL_EFFECT_DURABILITY_DAMAGE
    {TARGET_OBJECT_TYPE_UNIT, TARGET_OBJECT_TYPE_UNIT}, // 112 SPELL_EFFECT_112
    {TARGET_OBJECT_TYPE_CORPSE, TARGET_OBJECT_TYPE_CORPSE}, // 113 SPELL_EFFECT_RESURRECT_NEW
    {TARGET_OBJECT_TYPE_UNIT, TARGET_OBJECT_TYPE_UNIT}, // 114 SPELL_EFFECT_ATTACK_ME
    {TARGET_OBJECT_TYPE_UNIT, TARGET_OBJECT_TYPE_UNIT}, // 115 SPELL_EFFECT_DURABILITY_DAMAGE_PCT
    {TARGET_OBJECT_TYPE_CORPSE, TARGET_OBJECT_TYPE_CORPSE}, // 116 SPELL_EFFECT_SKIN_PLAYER_CORPSE
    {TARGET_OBJECT_TYPE_UNIT, TARGET_OBJECT_TYPE_UNIT}, // 117 SPELL_EFFECT_SPIRIT_HEAL
    {TARGET_OBJECT_TYPE_NONE, TARGET_OBJECT_TYPE_UNIT}, // 118 SPELL_EFFECT_SKILL
    {TARGET_OBJECT_TYPE_UNIT, TARGET_OBJECT_TYPE_UNIT}, // 119 SPELL_EFFECT_APPLY_AREA_AURA_PET
    {TARGET_OBJECT_TYPE_UNIT, TARGET_OBJECT_TYPE_UNIT}, // 120 SPELL_EFFECT_TELEPORT_GRAVEYARD
    {TARGET_OBJECT_TYPE_UNIT, TARGET_OBJECT_TYPE_UNIT}, // 121 SPELL_EFFECT_NORMALIZED_WEAPON_DMG
    {TARGET_OBJECT_TYPE_NONE, TARGET_OBJECT_TYPE_NONE}, // 122 SPELL_EFFECT_122
    {TARGET_OBJECT_TYPE_UNIT, TARGET_OBJECT_TYPE_UNIT}, // 123 SPELL_EFFECT_SEND_TAXI
    {TARGET_OBJECT_TYPE_UNIT, TARGET_OBJECT_TYPE_UNIT}, // 124 SPELL_EFFECT_PULL_TOWARDS
    {TARGET_OBJECT_TYPE_UNIT, TARGET_OBJECT_TYPE_UNIT}, // 125 SPELL_EFFECT_MODIFY_THREAT_PERCENT
    {TARGET_OBJECT_TYPE_UNIT, TARGET_OBJECT_TYPE_UNIT}, // 126 SPELL_EFFECT_STEAL_BENEFICIAL_BUFF
    {TARGET_OBJECT_TYPE_ITEM, TARGET_OBJECT_TYPE_ITEM}, // 127 SPELL_EFFECT_PROSPECTING
    {TARGET_OBJECT_TYPE_UNIT, TARGET_OBJECT_TYPE_UNIT}, // 128 SPELL_EFFECT_APPLY_AREA_AURA_FRIEND
    {TARGET_OBJECT_TYPE_UNIT, TARGET_OBJECT_TYPE_UNIT}, // 129 SPELL_EFFECT_APPLY_AREA_AURA_ENEMY
    {TARGET_OBJECT_TYPE_UNIT, TARGET_OBJECT_TYPE_UNIT}, // 130 SPELL_EFFECT_REDIRECT_THREAT
    {TARGET_OBJECT_TYPE_NONE, TARGET_OBJECT_TYPE_UNIT}, // 131 SPELL_EFFECT_131
    {TARGET_OBJECT_TYPE_UNIT, TARGET_OBJECT_TYPE_UNIT}, // 132 SPELL_EFFECT_PLAY_MUSIC
    {TARGET_OBJECT_TYPE_UNIT, TARGET_OBJECT_TYPE_UNIT}, // 133 SPELL_EFFECT_UNLEARN_SPECIALIZATION
    {TARGET_OBJECT_TYPE_NONE, TARGET_OBJECT_TYPE_UNIT}, // 134 SPELL_EFFECT_KILL_CREDIT2
    {TARGET_OBJECT_TYPE_DEST, TARGET_OBJECT_TYPE_DEST}, // 135 SPELL_EFFECT_CALL_PET
    {TARGET_OBJECT_TYPE_UNIT, TARGET_OBJECT_TYPE_UNIT}, // 136 SPELL_EFFECT_HEAL_PCT
    {TARGET_OBJECT_TYPE_UNIT, TARGET_OBJECT_TYPE_UNIT}, // 137 SPELL_EFFECT_ENERGIZE_PCT
    {TARGET_OBJECT_TYPE_UNIT, TARGET_OBJECT_TYPE_UNIT}, // 138 SPELL_EFFECT_LEAP_BACK
    {TARGET_OBJECT_TYPE_UNIT, TARGET_OBJECT_TYPE_UNIT}, // 139 SPELL_EFFECT_CLEAR_QUEST
    {TARGET_OBJECT_TYPE_UNIT, TARGET_OBJECT_TYPE_UNIT}, // 140 SPELL_EFFECT_FORCE_CAST
    {TARGET_OBJECT_TYPE_UNIT, TARGET_OBJECT_TYPE_UNIT}, // 141 SPELL_EFFECT_FORCE_CAST_WITH_VALUE
    {TARGET_OBJECT_TYPE_UNIT, TARGET_OBJECT_TYPE_UNIT}, // 142 SPELL_EFFECT_TRIGGER_SPELL_WITH_VALUE
    {TARGET_OBJECT_TYPE_UNIT, TARGET_OBJECT_TYPE_UNIT}, // 143 SPELL_EFFECT_APPLY_AREA_AURA_OWNER
    {TARGET_OBJECT_TYPE_UNIT_AND_DEST,TARGET_OBJECT_TYPE_UNIT_AND_DEST},// 144 SPELL_EFFECT_KNOCK_BACK_DEST
    {TARGET_OBJECT_TYPE_UNIT_AND_DEST,TARGET_OBJECT_TYPE_UNIT_AND_DEST},// 145 SPELL_EFFECT_PULL_TOWARDS_DEST
    {TARGET_OBJECT_TYPE_UNIT, TARGET_OBJECT_TYPE_UNIT}, // 146 SPELL_EFFECT_ACTIVATE_RUNE
    {TARGET_OBJECT_TYPE_UNIT, TARGET_OBJECT_TYPE_UNIT}, // 147 SPELL_EFFECT_QUEST_FAIL
    {TARGET_OBJECT_TYPE_NONE, TARGET_OBJECT_TYPE_NONE}, // 148 SPELL_EFFECT_148
    {TARGET_OBJECT_TYPE_DEST, TARGET_OBJECT_TYPE_DEST}, // 149 SPELL_EFFECT_CHARGE_DEST
    {TARGET_OBJECT_TYPE_UNIT, TARGET_OBJECT_TYPE_UNIT}, // 150 SPELL_EFFECT_QUEST_START
    {TARGET_OBJECT_TYPE_NONE, TARGET_OBJECT_TYPE_NONE}, // 151 SPELL_EFFECT_TRIGGER_SPELL_2
    {TARGET_OBJECT_TYPE_NONE, TARGET_OBJECT_TYPE_NONE}, // 152 SPELL_EFFECT_SUMMON_RAF_FRIEND
    {TARGET_OBJECT_TYPE_UNIT, TARGET_OBJECT_TYPE_UNIT}, // 153 SPELL_EFFECT_CREATE_TAMED_PET
    {TARGET_OBJECT_TYPE_UNIT, TARGET_OBJECT_TYPE_UNIT}, // 154 SPELL_EFFECT_DISCOVER_TAXI
    {TARGET_OBJECT_TYPE_NONE, TARGET_OBJECT_TYPE_UNIT}, // 155 SPELL_EFFECT_TITAN_GRIP
    {TARGET_OBJECT_TYPE_ITEM, TARGET_OBJECT_TYPE_ITEM}, // 156 SPELL_EFFECT_ENCHANT_ITEM_PRISMATIC
    {TARGET_OBJECT_TYPE_UNIT, TARGET_OBJECT_TYPE_UNIT}, // 157 SPELL_EFFECT_CREATE_ITEM_2
    {TARGET_OBJECT_TYPE_ITEM, TARGET_OBJECT_TYPE_ITEM}, // 158 SPELL_EFFECT_MILLING
    {TARGET_OBJECT_TYPE_UNIT, TARGET_OBJECT_TYPE_UNIT}, // 159 SPELL_EFFECT_ALLOW_RENAME_PET
    {TARGET_OBJECT_TYPE_UNIT, TARGET_OBJECT_TYPE_UNIT}, // 160 SPELL_EFFECT_160
    {TARGET_OBJECT_TYPE_UNIT, TARGET_OBJECT_TYPE_UNIT}, // 161 SPELL_EFFECT_TALENT_SPEC_COUNT
    {TARGET_OBJECT_TYPE_UNIT, TARGET_OBJECT_TYPE_UNIT}, // 162 SPELL_EFFECT_TALENT_SPEC_SELECT
    {TARGET_OBJECT_TYPE_UNIT, TARGET_OBJECT_TYPE_UNIT}, // 163 SPELL_EFFECT_163
    {TARGET_OBJECT_TYPE_UNIT, TARGET_OBJECT_TYPE_UNIT}, // 164 SPELL_EFFECT_REMOVE_AURA
};

SpellInfo::SpellInfo(SpellEntry const* spellEntry)
{
    Id = spellEntry->Id;
    Category = spellEntry->Category;
    Dispel = spellEntry->Dispel;
    Mechanic = spellEntry->Mechanic;
    Attributes = spellEntry->Attributes;
    AttributesEx = spellEntry->AttributesEx;
    AttributesEx2 = spellEntry->AttributesEx2;
    AttributesEx3 = spellEntry->AttributesEx3;
    AttributesEx4 = spellEntry->AttributesEx4;
    AttributesEx5 = spellEntry->AttributesEx5;
    AttributesEx6 = spellEntry->AttributesEx6;
    AttributesEx7 = spellEntry->AttributesEx7;
    AttributesCu = 0;
    Stances = spellEntry->Stances;
    StancesNot = spellEntry->StancesNot;
    Targets = spellEntry->Targets;
    TargetCreatureType = spellEntry->TargetCreatureType;
    RequiresSpellFocus = spellEntry->RequiresSpellFocus;
    FacingCasterFlags = spellEntry->FacingCasterFlags;
    CasterAuraState = spellEntry->CasterAuraState;
    TargetAuraState = spellEntry->TargetAuraState;
    CasterAuraStateNot = spellEntry->CasterAuraStateNot;
    TargetAuraStateNot = spellEntry->TargetAuraStateNot;
    CasterAuraSpell = spellEntry->casterAuraSpell;
    TargetAuraSpell = spellEntry->targetAuraSpell;
    ExcludeCasterAuraSpell = spellEntry->excludeCasterAuraSpell;
    ExcludeTargetAuraSpell = spellEntry->excludeTargetAuraSpell;
    CastTimeEntry = spellEntry->CastingTimeIndex ? sSpellCastTimesStore.LookupEntry(spellEntry->CastingTimeIndex) : NULL;
    RecoveryTime = spellEntry->RecoveryTime;
    CategoryRecoveryTime = spellEntry->CategoryRecoveryTime;
    StartRecoveryCategory = spellEntry->StartRecoveryCategory;
    StartRecoveryTime = spellEntry->StartRecoveryTime;
    InterruptFlags = spellEntry->InterruptFlags;
    AuraInterruptFlags = spellEntry->AuraInterruptFlags;
    ChannelInterruptFlags = spellEntry->ChannelInterruptFlags;
    ProcFlags = spellEntry->procFlags;
    ProcChance = spellEntry->procChance;
    ProcCharges = spellEntry->procCharges;
    MaxLevel = spellEntry->maxLevel;
    BaseLevel = spellEntry->baseLevel;
    SpellLevel = spellEntry->spellLevel;
    DurationEntry = spellEntry->DurationIndex ? sSpellDurationStore.LookupEntry(spellEntry->DurationIndex) : NULL;
    PowerType = spellEntry->powerType;
    ManaCost = spellEntry->manaCost;
    ManaCostPerlevel = spellEntry->manaCostPerlevel;
    ManaPerSecond = spellEntry->manaPerSecond;
    ManaPerSecondPerLevel = spellEntry->manaPerSecondPerLevel;
    ManaCostPercentage = spellEntry->ManaCostPercentage;
    RuneCostID = spellEntry->runeCostID;
    RangeEntry = spellEntry->rangeIndex ? sSpellRangeStore.LookupEntry(spellEntry->rangeIndex) : NULL;
    Speed = spellEntry->speed;
    StackAmount = spellEntry->StackAmount;
    for (uint8 i = 0; i < 2; ++i)
        Totem[i] = spellEntry->Totem[i];
    for (uint8 i = 0; i < MAX_SPELL_REAGENTS; ++i)
        Reagent[i] = spellEntry->Reagent[i];
    for (uint8 i = 0; i < MAX_SPELL_REAGENTS; ++i)
        ReagentCount[i] = spellEntry->ReagentCount[i];
    EquippedItemClass = spellEntry->EquippedItemClass;
    EquippedItemSubClassMask = spellEntry->EquippedItemSubClassMask;
    EquippedItemInventoryTypeMask = spellEntry->EquippedItemInventoryTypeMask;
    for (uint8 i = 0; i < 2; ++i)
        TotemCategory[i] = spellEntry->TotemCategory[i];
    for (uint8 i = 0; i < 2; ++i)
        SpellVisual[i] = spellEntry->SpellVisual[i];
    SpellIconID = spellEntry->SpellIconID;
    ActiveIconID = spellEntry->activeIconID;
    for (uint8 i = 0; i < 16; ++i)
        SpellName[i] = spellEntry->SpellName[i];
    for (uint8 i = 0; i < 16; ++i)
        Rank[i] = spellEntry->Rank[i];
    MaxTargetLevel = spellEntry->MaxTargetLevel;
    MaxAffectedTargets = spellEntry->MaxAffectedTargets;
    SpellFamilyName = spellEntry->SpellFamilyName;
    SpellFamilyFlags = spellEntry->SpellFamilyFlags;
    DmgClass = spellEntry->DmgClass;
    PreventionType = spellEntry->PreventionType;
    AreaGroupId = spellEntry->AreaGroupId;
    SchoolMask = spellEntry->SchoolMask;
    for (uint8 i = 0; i < MAX_SPELL_EFFECTS; ++i)
        Effects[i] = SpellEffectInfo(spellEntry, this, i);
    ExplicitTargetMask = _GetExplicitTargetMask();
    ChainEntry = NULL;
}

bool SpellInfo::HasEffect(SpellEffects effect) const
{
    for (uint8 i = 0; i < MAX_SPELL_EFFECTS; ++i)
        if (Effects[i].IsEffect(effect))
            return true;
    return false;
}

bool SpellInfo::HasAura(AuraType aura) const
{
    for (uint8 i = 0; i < MAX_SPELL_EFFECTS; ++i)
        if (Effects[i].IsAura(aura))
            return true;
    return false;
}

bool SpellInfo::HasAreaAuraEffect() const
{
    for (uint8 i = 0; i < MAX_SPELL_EFFECTS; ++i)
        if (Effects[i].IsAreaAuraEffect())
            return true;
    return false;
}

bool SpellInfo::IsExplicitDiscovery() const
{
    return ((Effects[0].Effect == SPELL_EFFECT_CREATE_RANDOM_ITEM
        || Effects[0].Effect == SPELL_EFFECT_CREATE_ITEM_2)
        && Effects[1].Effect == SPELL_EFFECT_SCRIPT_EFFECT)
        || Id == 64323;
}

bool SpellInfo::IsLootCrafting() const
{
    return (Effects[0].Effect == SPELL_EFFECT_CREATE_RANDOM_ITEM ||
        // different random cards from Inscription (121==Virtuoso Inking Set category) r without explicit item
        (Effects[0].Effect == SPELL_EFFECT_CREATE_ITEM_2 &&
        (TotemCategory[0] != 0 || Effects[0].ItemType == 0)));
}

bool SpellInfo::IsQuestTame() const
{
    return Effects[0].Effect == SPELL_EFFECT_THREAT && Effects[1].Effect == SPELL_EFFECT_APPLY_AURA && Effects[1].ApplyAuraName == SPELL_AURA_DUMMY;
}

bool SpellInfo::IsProfessionOrRiding() const
{
    for (uint8 i = 0; i < MAX_SPELL_EFFECTS; ++i)
    {
        if (Effects[i].Effect == SPELL_EFFECT_SKILL)
        {
            uint32 skill = Effects[i].MiscValue;

            if (IsProfessionOrRidingSkill(skill))
                return true;
        }
    }
    return false;
}

bool SpellInfo::IsProfession() const
{
    for (uint8 i = 0; i < MAX_SPELL_EFFECTS; ++i)
    {
        if (Effects[i].Effect == SPELL_EFFECT_SKILL)
        {
            uint32 skill = Effects[i].MiscValue;

            if (IsProfessionSkill(skill))
                return true;
        }
    }
    return false;
}

bool SpellInfo::IsPrimaryProfession() const
{
    for (uint8 i = 0; i < MAX_SPELL_EFFECTS; ++i)
    {
        if (Effects[i].Effect == SPELL_EFFECT_SKILL)
        {
            uint32 skill = Effects[i].MiscValue;

            if (IsPrimaryProfessionSkill(skill))
                return true;
        }
    }
    return false;
}

bool SpellInfo::IsPrimaryProfessionFirstRank() const
{
    return IsPrimaryProfession() && GetRank() == 1;
}

bool SpellInfo::IsAbilityLearnedWithProfession() const
{
    SkillLineAbilityMapBounds bounds = sSpellMgr->GetSkillLineAbilityMapBounds(Id);

    for (SkillLineAbilityMap::const_iterator _spell_idx = bounds.first; _spell_idx != bounds.second; ++_spell_idx)
    {
        SkillLineAbilityEntry const* pAbility = _spell_idx->second;
        if (!pAbility || pAbility->learnOnGetSkill != ABILITY_LEARNED_ON_GET_PROFESSION_SKILL)
            continue;

        if (pAbility->req_skill_value > 0)
            return true;
    }

    return false;
}

bool SpellInfo::IsAbilityOfSkillType(uint32 skillType) const
{
    SkillLineAbilityMapBounds bounds = sSpellMgr->GetSkillLineAbilityMapBounds(Id);

    for (SkillLineAbilityMap::const_iterator _spell_idx = bounds.first; _spell_idx != bounds.second; ++_spell_idx)
        if (_spell_idx->second->skillId == uint32(skillType))
            return true;

    return false;
}

bool SpellInfo::IsAOE() const
{
    for (uint8 i = 0; i < MAX_SPELL_EFFECTS; ++i)
        if (Effects[i].IsArea())
            return true;
    return false;
}

bool SpellInfo::NeedsExplicitUnitTarget() const
{
    return GetExplicitTargetMask() & TARGET_FLAG_UNIT_MASK;
}

bool SpellInfo::NeedsToBeTriggeredByCaster() const
{
    if (NeedsExplicitUnitTarget())
        return true;
    for (uint8 i = 0; i < MAX_SPELL_EFFECTS; ++i)
    {
        if (Effects[i].IsEffect())
        {
            if (Effects[i].TargetA.GetSelectionCategory() == TARGET_SELECT_CATEGORY_CHANNEL
                || Effects[i].TargetB.GetSelectionCategory() == TARGET_SELECT_CATEGORY_CHANNEL)
                return true;
        }
    }
    return false;
}

bool SpellInfo::IsPassive() const
{
    return Attributes & SPELL_ATTR0_PASSIVE;
}

bool SpellInfo::IsAutocastable() const
{
    if (Attributes & SPELL_ATTR0_PASSIVE)
        return false;
    if (AttributesEx & SPELL_ATTR1_UNAUTOCASTABLE_BY_PET)
        return false;
    return true;
}

bool SpellInfo::IsStackableWithRanks() const
{
    if (IsPassive())
        return false;
    if (PowerType != POWER_MANA && PowerType != POWER_HEALTH)
        return false;
    if (IsProfessionOrRiding())
        return false;

    if (IsAbilityLearnedWithProfession())
        return false;

    // All stance spells. if any better way, change it.
    for (uint8 i = 0; i < MAX_SPELL_EFFECTS; ++i)
    {
        switch (SpellFamilyName)
        {
            case SPELLFAMILY_PALADIN:
                // Paladin aura Spell
                if (Effects[i].Effect == SPELL_EFFECT_APPLY_AREA_AURA_RAID)
                    return false;
                break;
            case SPELLFAMILY_DRUID:
                // Druid form Spell
                if (Effects[i].Effect == SPELL_EFFECT_APPLY_AURA &&
                    Effects[i].ApplyAuraName == SPELL_AURA_MOD_SHAPESHIFT)
                    return false;
                break;
        }
    }
    return true;
}

bool SpellInfo::IsPassiveStackableWithRanks() const
{
    return IsPassive() && !HasEffect(SPELL_EFFECT_APPLY_AURA);
}

bool SpellInfo::IsMultiSlotAura() const
{
    return IsPassive() || Id == 44413;
}

bool SpellInfo::IsDeathPersistent() const
{
    return AttributesEx3 & SPELL_ATTR3_DEATH_PERSISTENT;
}

bool SpellInfo::IsRequiringDeadTarget() const
{
    return AttributesEx3 & SPELL_ATTR3_ONLY_TARGET_GHOSTS;
}

bool SpellInfo::IsAllowingDeadTarget() const
{
    return AttributesEx2 & SPELL_ATTR2_CAN_TARGET_DEAD || Targets & (TARGET_FLAG_CORPSE_ALLY | TARGET_FLAG_CORPSE_ENEMY | TARGET_FLAG_UNIT_DEAD);
}

bool SpellInfo::CanBeUsedInCombat() const
{
    return !(Attributes & SPELL_ATTR0_CANT_USED_IN_COMBAT);
}

bool SpellInfo::IsPositive() const
{
    return !(AttributesCu & SPELL_ATTR0_CU_NEGATIVE);
}

bool SpellInfo::IsPositiveEffect(uint8 effIndex) const
{
    switch (effIndex)
    {
        default:
        case 0:
            return !(AttributesCu & SPELL_ATTR0_CU_NEGATIVE_EFF0);
        case 1:
            return !(AttributesCu & SPELL_ATTR0_CU_NEGATIVE_EFF1);
        case 2:
            return !(AttributesCu & SPELL_ATTR0_CU_NEGATIVE_EFF2);
    }
}

bool SpellInfo::IsChanneled() const
{
    return (AttributesEx & (SPELL_ATTR1_CHANNELED_1 | SPELL_ATTR1_CHANNELED_2));
}

bool SpellInfo::NeedsComboPoints() const
{
    return (AttributesEx & (SPELL_ATTR1_REQ_COMBO_POINTS1 | SPELL_ATTR1_REQ_COMBO_POINTS2));
}

bool SpellInfo::IsBreakingStealth() const
{
    return !(AttributesEx & SPELL_ATTR1_NOT_BREAK_STEALTH);
}

bool SpellInfo::IsRangedWeaponSpell() const
{
    return (SpellFamilyName == SPELLFAMILY_HUNTER && !(SpellFamilyFlags[1] & 0x10000000)) // for 53352, cannot find better way
        || (EquippedItemSubClassMask & ITEM_SUBCLASS_MASK_WEAPON_RANGED);
}

bool SpellInfo::IsAutoRepeatRangedSpell() const
{
    return AttributesEx2 & SPELL_ATTR2_AUTOREPEAT_FLAG;
}

bool SpellInfo::IsAffectedBySpellMods() const
{
    return !(AttributesEx3 & SPELL_ATTR3_NO_DONE_BONUS);
}

bool SpellInfo::IsAffectedBySpellMod(SpellModifier* mod) const
{
    if (!IsAffectedBySpellMods())
        return false;

    SpellInfo const* affectSpell = sSpellMgr->GetSpellInfo(mod->spellId);
    // False if affect_spell == NULL or spellFamily not equal
    if (!affectSpell || affectSpell->SpellFamilyName != SpellFamilyName)
        return false;

    // true
    if (mod->mask & SpellFamilyFlags)
        return true;

    return false;
}

bool SpellInfo::CanPierceImmuneAura(SpellInfo const* aura) const
{
    // these spells pierce all avalible spells (Resurrection Sickness for example)
    if (Attributes & SPELL_ATTR0_UNAFFECTED_BY_INVULNERABILITY)
        return true;

    // these spells (Cyclone for example) can pierce all...
    if ((AttributesEx & SPELL_ATTR1_UNAFFECTED_BY_SCHOOL_IMMUNE)
        // ...but not these (Divine shield for example)
        && !(aura && (aura->Mechanic == MECHANIC_IMMUNE_SHIELD || aura->Mechanic == MECHANIC_INVULNERABILITY)))
        return true;

    return false;
}

bool SpellInfo::CanDispelAura(SpellInfo const* aura) const
{
    // These auras (like ressurection sickness) can't be dispelled
    if (aura->Attributes & SPELL_ATTR0_NEGATIVE_1)
        return false;

    // These spells (like Mass Dispel) can dispell all auras
    if (Attributes & SPELL_ATTR0_UNAFFECTED_BY_INVULNERABILITY)
        return true;

    // These auras (like Divine Shield) can't be dispelled
    if (aura->Attributes & SPELL_ATTR0_UNAFFECTED_BY_INVULNERABILITY)
        return false;

    // These auras (Cyclone for example) are not dispelable
    if (aura->AttributesEx & SPELL_ATTR1_UNAFFECTED_BY_SCHOOL_IMMUNE)
        return false;

    return true;
}

bool SpellInfo::IsSingleTarget() const
{
    // all other single target spells have if it has AttributesEx5
    if (AttributesEx5 & SPELL_ATTR5_SINGLE_TARGET_SPELL)
        return true;

    switch (GetSpellSpecific())
    {
        case SPELL_SPECIFIC_JUDGEMENT:
            return true;
        default:
            break;
    }

    return false;
}

bool SpellInfo::IsSingleTargetWith(SpellInfo const* spellInfo) const
{
    // TODO - need better check
    // Equal icon and spellfamily
    if (SpellFamilyName == spellInfo->SpellFamilyName &&
        SpellIconID == spellInfo->SpellIconID)
        return true;

    SpellSpecificType spec = GetSpellSpecific();
    // spell with single target specific types
    switch (spec)
    {
        case SPELL_SPECIFIC_JUDGEMENT:
        case SPELL_SPECIFIC_MAGE_POLYMORPH:
            if (spellInfo->GetSpellSpecific() == spec)
                return true;
            break;
        default:
            break;
    }

    return false;
}

bool SpellInfo::IsAuraExclusiveBySpecificWith(SpellInfo const* spellInfo) const
{
    SpellSpecificType spellSpec1 = GetSpellSpecific();
    SpellSpecificType spellSpec2 = spellInfo->GetSpellSpecific();
    switch (spellSpec1)
    {
        case SPELL_SPECIFIC_PHASE:
        case SPELL_SPECIFIC_TRACKER:
        case SPELL_SPECIFIC_WARLOCK_ARMOR:
        case SPELL_SPECIFIC_MAGE_ARMOR:
        case SPELL_SPECIFIC_ELEMENTAL_SHIELD:
        case SPELL_SPECIFIC_MAGE_POLYMORPH:
        case SPELL_SPECIFIC_PRESENCE:
        case SPELL_SPECIFIC_CHARM:
        case SPELL_SPECIFIC_SCROLL:
        case SPELL_SPECIFIC_WARRIOR_ENRAGE:
        case SPELL_SPECIFIC_MAGE_ARCANE_BRILLANCE:
        case SPELL_SPECIFIC_PRIEST_DIVINE_SPIRIT:
            return spellSpec1 == spellSpec2;
        case SPELL_SPECIFIC_FOOD:
            return spellSpec2 == SPELL_SPECIFIC_FOOD
                || spellSpec2 == SPELL_SPECIFIC_FOOD_AND_DRINK;
        case SPELL_SPECIFIC_DRINK:
            return spellSpec2 == SPELL_SPECIFIC_DRINK
                || spellSpec2 == SPELL_SPECIFIC_FOOD_AND_DRINK;
        case SPELL_SPECIFIC_FOOD_AND_DRINK:
            return spellSpec2 == SPELL_SPECIFIC_FOOD
                || spellSpec2 == SPELL_SPECIFIC_DRINK
                || spellSpec2 == SPELL_SPECIFIC_FOOD_AND_DRINK;
        default:
            return false;
    }
}

bool SpellInfo::IsAuraExclusiveBySpecificPerCasterWith(SpellInfo const* spellInfo) const
{
    SpellSpecificType spellSpec = GetSpellSpecific();
    switch (spellSpec)
    {
        case SPELL_SPECIFIC_SEAL:
        case SPELL_SPECIFIC_HAND:
        case SPELL_SPECIFIC_AURA:
        case SPELL_SPECIFIC_STING:
        case SPELL_SPECIFIC_CURSE:
        case SPELL_SPECIFIC_ASPECT:
        case SPELL_SPECIFIC_JUDGEMENT:
        case SPELL_SPECIFIC_WARLOCK_CORRUPTION:
            return spellSpec == spellInfo->GetSpellSpecific();
        default:
            return false;
    }
}

SpellCastResult SpellInfo::CheckShapeshift(uint32 form) const
{
    // talents that learn spells can have stance requirements that need ignore
    // (this requirement only for client-side stance show in talent description)
    if (GetTalentSpellCost(Id) > 0 &&
        (Effects[0].Effect == SPELL_EFFECT_LEARN_SPELL || Effects[1].Effect == SPELL_EFFECT_LEARN_SPELL || Effects[2].Effect == SPELL_EFFECT_LEARN_SPELL))
        return SPELL_CAST_OK;

    uint32 stanceMask = (form ? 1 << (form - 1) : 0);

    if (stanceMask & StancesNot)                 // can explicitly not be casted in this stance
        return SPELL_FAILED_NOT_SHAPESHIFT;

    if (stanceMask & Stances)                    // can explicitly be casted in this stance
        return SPELL_CAST_OK;

    bool actAsShifted = false;
    SpellShapeshiftEntry const* shapeInfo = NULL;
    if (form > 0)
    {
        shapeInfo = sSpellShapeshiftStore.LookupEntry(form);
        if (!shapeInfo)
        {
            sLog->outError("GetErrorAtShapeshiftedCast: unknown shapeshift %u", form);
            return SPELL_CAST_OK;
        }
        actAsShifted = !(shapeInfo->flags1 & 1);            // shapeshift acts as normal form for spells
    }

    if (actAsShifted)
    {
        if (Attributes & SPELL_ATTR0_NOT_SHAPESHIFT) // not while shapeshifted
            return SPELL_FAILED_NOT_SHAPESHIFT;
        else if (Stances != 0)                   // needs other shapeshift
            return SPELL_FAILED_ONLY_SHAPESHIFT;
    }
    else
    {
        // needs shapeshift
        if (!(AttributesEx2 & SPELL_ATTR2_NOT_NEED_SHAPESHIFT) && Stances != 0)
            return SPELL_FAILED_ONLY_SHAPESHIFT;
    }

    // Check if stance disables cast of not-stance spells
    // Example: cannot cast any other spells in zombie or ghoul form
    // TODO: Find a way to disable use of these spells clientside
    if (shapeInfo && shapeInfo->flags1 & 0x400)
    {
        if (!(stanceMask & Stances))
            return SPELL_FAILED_ONLY_SHAPESHIFT;
    }

    return SPELL_CAST_OK;
}

SpellCastResult SpellInfo::CheckLocation(uint32 map_id, uint32 zone_id, uint32 area_id, Player const* player) const
{
    // normal case
    if (AreaGroupId > 0)
    {
        bool found = false;
        AreaGroupEntry const* groupEntry = sAreaGroupStore.LookupEntry(AreaGroupId);
        while (groupEntry)
        {
            for (uint8 i = 0; i < MAX_GROUP_AREA_IDS; ++i)
                if (groupEntry->AreaId[i] == zone_id || groupEntry->AreaId[i] == area_id)
                    found = true;
            if (found || !groupEntry->nextGroup)
                break;
            // Try search in next group
            groupEntry = sAreaGroupStore.LookupEntry(groupEntry->nextGroup);
        }

        if (!found)
            return SPELL_FAILED_INCORRECT_AREA;
    }

    // continent limitation (virtual continent)
    if (AttributesEx4 & SPELL_ATTR4_CAST_ONLY_IN_OUTLAND)
    {
        uint32 v_map = GetVirtualMapForMapAndZone(map_id, zone_id);
        MapEntry const* mapEntry = sMapStore.LookupEntry(v_map);
        if (!mapEntry || mapEntry->addon < 1 || !mapEntry->IsContinent())
            return SPELL_FAILED_INCORRECT_AREA;
    }

    // raid instance limitation
    if (AttributesEx6 & SPELL_ATTR6_NOT_IN_RAID_INSTANCE)
    {
        MapEntry const* mapEntry = sMapStore.LookupEntry(map_id);
        if (!mapEntry || mapEntry->IsRaid())
            return SPELL_FAILED_NOT_IN_RAID_INSTANCE;
    }

    // DB base check (if non empty then must fit at least single for allow)
    SpellAreaMapBounds saBounds = sSpellMgr->GetSpellAreaMapBounds(Id);
    if (saBounds.first != saBounds.second)
    {
        for (SpellAreaMap::const_iterator itr = saBounds.first; itr != saBounds.second; ++itr)
        {
            if (itr->second.IsFitToRequirements(player, zone_id, area_id))
                return SPELL_CAST_OK;
        }
        return SPELL_FAILED_INCORRECT_AREA;
    }

    // bg spell checks
    switch (Id)
    {
        case 23333:                                         // Warsong Flag
        case 23335:                                         // Silverwing Flag
            return map_id == 489 && player && player->InBattleground() ? SPELL_CAST_OK : SPELL_FAILED_REQUIRES_AREA;
        case 34976:                                         // Netherstorm Flag
            return map_id == 566 && player && player->InBattleground() ? SPELL_CAST_OK : SPELL_FAILED_REQUIRES_AREA;
        case 2584:                                          // Waiting to Resurrect
        case 22011:                                         // Spirit Heal Channel
        case 22012:                                         // Spirit Heal
        case 24171:                                         // Resurrection Impact Visual
        case 42792:                                         // Recently Dropped Flag
        case 43681:                                         // Inactive
        case 44535:                                         // Spirit Heal (mana)
        {
            MapEntry const* mapEntry = sMapStore.LookupEntry(map_id);
            if (!mapEntry)
                return SPELL_FAILED_INCORRECT_AREA;

            return zone_id == 4197 || (mapEntry->IsBattleground() && player && player->InBattleground()) ? SPELL_CAST_OK : SPELL_FAILED_REQUIRES_AREA;
        }
        case 44521:                                         // Preparation
        {
            if (!player)
                return SPELL_FAILED_REQUIRES_AREA;

            MapEntry const* mapEntry = sMapStore.LookupEntry(map_id);
            if (!mapEntry)
                return SPELL_FAILED_INCORRECT_AREA;

            if (!mapEntry->IsBattleground())
                return SPELL_FAILED_REQUIRES_AREA;

            Battleground* bg = player->GetBattleground();
            return bg && bg->GetStatus() == STATUS_WAIT_JOIN ? SPELL_CAST_OK : SPELL_FAILED_REQUIRES_AREA;
        }
        case 32724:                                         // Gold Team (Alliance)
        case 32725:                                         // Green Team (Alliance)
        case 35774:                                         // Gold Team (Horde)
        case 35775:                                         // Green Team (Horde)
        {
            MapEntry const* mapEntry = sMapStore.LookupEntry(map_id);
            if (!mapEntry)
                return SPELL_FAILED_INCORRECT_AREA;

            return mapEntry->IsBattleArena() && player && player->InBattleground() ? SPELL_CAST_OK : SPELL_FAILED_REQUIRES_AREA;
        }
        case 32727:                                         // Arena Preparation
        {
            if (!player)
                return SPELL_FAILED_REQUIRES_AREA;

            MapEntry const* mapEntry = sMapStore.LookupEntry(map_id);
            if (!mapEntry)
                return SPELL_FAILED_INCORRECT_AREA;

            if (!mapEntry->IsBattleArena())
                return SPELL_FAILED_REQUIRES_AREA;

            Battleground* bg = player->GetBattleground();
            return bg && bg->GetStatus() == STATUS_WAIT_JOIN ? SPELL_CAST_OK : SPELL_FAILED_REQUIRES_AREA;
        }
    }

    // aura limitations
    for (uint8 i = 0; i < MAX_SPELL_EFFECTS; ++i)
    {
        switch (Effects[i].ApplyAuraName)
        {
            case SPELL_AURA_MOD_INCREASE_MOUNTED_FLIGHT_SPEED:
            case SPELL_AURA_FLY:
            {
                if (player && !player->IsKnowHowFlyIn(map_id, zone_id))
                    return SPELL_FAILED_INCORRECT_AREA;

                // In Tausendwinter ist das Fliegen (während ein Kampf läuft) verboten!
                if (player && player->GetZoneId() == NORDEND_TAUSENDWINTER)
                    if (Tausendwinter * pTW = const_cast<Tausendwinter*> ((Tausendwinter*)sOutdoorPvPMgr->GetOutdoorPvPToZoneId(NORDEND_TAUSENDWINTER)))
                    {
                        if (pTW->IstKampf())
                            return SPELL_FAILED_CANT_DO_THAT_RIGHT_NOW;
                    }
            }
        }
    }
    return SPELL_CAST_OK;
}

SpellCastResult SpellInfo::CheckTarget(Unit const* caster, Unit const* target, bool implicit) const
{
    if (AttributesEx & SPELL_ATTR1_CANT_TARGET_SELF && caster == target)
        return SPELL_FAILED_BAD_TARGETS;

    if (AttributesEx & SPELL_ATTR1_CANT_TARGET_IN_COMBAT && target->isInCombat())
        return SPELL_FAILED_TARGET_AFFECTING_COMBAT;

    if (AttributesEx3 & SPELL_ATTR3_ONLY_TARGET_PLAYERS && !target->ToPlayer())
       return SPELL_FAILED_TARGET_NOT_PLAYER;

    if (!IsAllowingDeadTarget() && !target->isAlive())
       return SPELL_FAILED_TARGETS_DEAD;

    if (AttributesEx3 & SPELL_ATTR3_ONLY_TARGET_GHOSTS && !(!target->isAlive() && target->HasAuraType(SPELL_AURA_GHOST)))
       return SPELL_FAILED_TARGET_NOT_GHOST;

    // check this flag only for implicit targets (chain and area), allow to explicitly target units for spells like Shield of Righteousness
    if (implicit && AttributesEx6 & SPELL_ATTR6_CANT_TARGET_CROWD_CONTROLLED && !target->CanFreeMove())
       return SPELL_FAILED_BAD_TARGETS;

    // check visibility - ignore stealth for implicit (area) targets
    if (!(AttributesEx6 & SPELL_ATTR6_CAN_TARGET_INVISIBLE) && !caster->canSeeOrDetect(target, implicit))
        return SPELL_FAILED_BAD_TARGETS;

<<<<<<< HEAD
    /*if (!(AttributesEx6 & SPELL_ATTR6_CAN_TARGET_UNTARGETABLE) && target->HasFlag(UNIT_FIELD_FLAGS, UNIT_FLAG_NOT_SELECTABLE))
        return SPELL_FAILED_BAD_TARGETS;*/
=======
    // TODO: more research
    //if (!(AttributesEx6 & SPELL_ATTR6_CAN_TARGET_UNTARGETABLE) && target->HasFlag(UNIT_FIELD_FLAGS, UNIT_FLAG_NOT_SELECTABLE))
    //    return SPELL_FAILED_BAD_TARGETS;
>>>>>>> 80cc5433

    //if (!(AttributesEx6 & SPELL_ATTR6_CAN_TARGET_POSSESSED_FRIENDS)

    if (!CheckTargetCreatureType(target))
    {
        if (target->GetTypeId() == TYPEID_PLAYER)
            return SPELL_FAILED_TARGET_IS_PLAYER;
        else
            return SPELL_FAILED_BAD_TARGETS;
    }

    // check UNIT_FLAG_NON_ATTACKABLE flag - a player can cast spells on his pet (or other controlled unit) though in any state
    if (!IsPositive() && target != caster && target->GetCharmerOrOwnerGUID() != caster->GetGUID())
    {
        // any unattackable target skipped
        if (target->HasFlag(UNIT_FIELD_FLAGS, UNIT_FLAG_NON_ATTACKABLE))
            return SPELL_FAILED_BAD_TARGETS;
    }

    // check GM mode and GM invisibility - only for player casts (npc casts are controlled by AI) and negative spells
    if (target != caster && (caster->IsControlledByPlayer() || !IsPositive()) && target->GetTypeId() == TYPEID_PLAYER)
    {
        if (!target->ToPlayer()->IsVisible())
            return SPELL_FAILED_BAD_TARGETS;

        if (target->ToPlayer()->isGameMaster())
            return SPELL_FAILED_BAD_TARGETS;
    }

    // not allow casting on flying player
    if (target->HasUnitState(UNIT_STAT_IN_FLIGHT))
        return SPELL_FAILED_BAD_TARGETS;

    if (TargetAuraState && !target->HasAuraState(AuraStateType(TargetAuraState), this, caster))
        return SPELL_FAILED_TARGET_AURASTATE;

    if (TargetAuraStateNot && target->HasAuraState(AuraStateType(TargetAuraStateNot), this, caster))
        return SPELL_FAILED_TARGET_AURASTATE;

    if (TargetAuraSpell && !target->HasAura(sSpellMgr->GetSpellIdForDifficulty(TargetAuraSpell, caster)))
        return SPELL_FAILED_TARGET_AURASTATE;

    if (ExcludeTargetAuraSpell && target->HasAura(sSpellMgr->GetSpellIdForDifficulty(ExcludeTargetAuraSpell, caster)))
        return SPELL_FAILED_TARGET_AURASTATE;

    if (caster != target)
    {
        if (caster->GetTypeId() == TYPEID_PLAYER)
        {
            // Do not allow these spells to target creatures not tapped by us (Banish, Polymorph, many quest spells)
            if (AttributesEx2 & SPELL_ATTR2_CANT_TARGET_TAPPED)
                if (Creature const* targetCreature = target->ToCreature())
                    if (targetCreature->hasLootRecipient() && !targetCreature->isTappedBy(caster->ToPlayer()))
                        return SPELL_FAILED_CANT_CAST_ON_TAPPED;

            if (AttributesCu & SPELL_ATTR0_CU_PICKPOCKET)
            {
                 if (target->GetTypeId() == TYPEID_PLAYER)
                     return SPELL_FAILED_BAD_TARGETS;
                 else if ((target->GetCreatureTypeMask() & CREATURE_TYPEMASK_HUMANOID_OR_UNDEAD) == 0)
                     return SPELL_FAILED_TARGET_NO_POCKETS;
            }

            // Not allow disarm unarmed player
            if (Mechanic == MECHANIC_DISARM)
            {
                if (target->GetTypeId() == TYPEID_PLAYER)
                {
                    Player const* player = target->ToPlayer();
                    if (!player->GetWeaponForAttack(BASE_ATTACK) || !player->IsUseEquipedWeapon(true))
                        return SPELL_FAILED_TARGET_NO_WEAPONS;
                }
                else if (!target->GetUInt32Value(UNIT_VIRTUAL_ITEM_SLOT_ID))
                    return SPELL_FAILED_TARGET_NO_WEAPONS;
            }
        }
    }

    if (target->HasAuraType(SPELL_AURA_PREVENT_RESURRECTION))
        if (HasEffect(SPELL_EFFECT_SELF_RESURRECT) || HasEffect(SPELL_EFFECT_RESURRECT) || HasEffect(SPELL_EFFECT_RESURRECT_NEW))
            return SPELL_FAILED_TARGET_CANNOT_BE_RESURRECTED;

    return SPELL_CAST_OK;
}

SpellCastResult SpellInfo::CheckExplicitTarget(Unit const* caster, WorldObject const* target, Item const* itemTarget) const
{
    uint32 neededTargets = GetExplicitTargetMask();
    if (!target)
    {
        if (neededTargets & (TARGET_FLAG_UNIT_MASK | TARGET_FLAG_GAMEOBJECT_MASK | TARGET_FLAG_CORPSE_MASK))
            if (!(neededTargets & TARGET_FLAG_GAMEOBJECT_ITEM) || !itemTarget)
                return SPELL_FAILED_BAD_TARGETS;
        return SPELL_CAST_OK;
    }

    if (Unit const* unitTarget = target->ToUnit())
    {
        if (neededTargets & (TARGET_FLAG_UNIT_ENEMY | TARGET_FLAG_UNIT_ALLY | TARGET_FLAG_UNIT_RAID | TARGET_FLAG_UNIT_PARTY | TARGET_FLAG_UNIT_MINIPET | TARGET_FLAG_UNIT_PASSENGER))
        {
            if (neededTargets & TARGET_FLAG_UNIT_ENEMY)
                if (!caster->IsFriendlyTo(unitTarget))
                    return SPELL_CAST_OK;
            if (neededTargets & TARGET_FLAG_UNIT_ALLY)
                if (caster->IsFriendlyTo(unitTarget))
                    return SPELL_CAST_OK;
            if (neededTargets & TARGET_FLAG_UNIT_PARTY)
                if (caster->IsInPartyWith(unitTarget))
                    return SPELL_CAST_OK;
            if (neededTargets & TARGET_FLAG_UNIT_RAID)
                if (caster->IsInRaidWith(unitTarget))
                    return SPELL_CAST_OK;
            if (neededTargets & TARGET_FLAG_UNIT_MINIPET)
                if (unitTarget->GetGUID() == caster->GetCritterGUID())
                    return SPELL_CAST_OK;
            if (neededTargets & TARGET_FLAG_UNIT_PASSENGER)
                if (unitTarget->IsOnVehicle(caster))
                    return SPELL_CAST_OK;
            return SPELL_FAILED_BAD_TARGETS;
        }
    }
    return SPELL_CAST_OK;
}

bool SpellInfo::CheckTargetCreatureType(Unit const* target) const
{
    // Curse of Doom & Exorcism: not find another way to fix spell target check :/
    if (SpellFamilyName == SPELLFAMILY_WARLOCK && Category == 1179)
    {
        // not allow cast at player
        if (target->GetTypeId() == TYPEID_PLAYER)
            return false;
        else
            return true;
    }
    uint32 creatureType = target->GetCreatureTypeMask();
    return !TargetCreatureType || !creatureType || (creatureType & TargetCreatureType);
}

SpellSchoolMask SpellInfo::GetSchoolMask() const
{
    return SpellSchoolMask(SchoolMask);
}

uint32 SpellInfo::GetAllEffectsMechanicMask() const
{
    uint32 mask = 0;
    if (Mechanic)
        mask |= 1 << Mechanic;
    for (int i = 0; i < MAX_SPELL_EFFECTS; ++i)
        if (Effects[i].Mechanic)
            mask |= 1 << Effects[i].Mechanic;
    return mask;
}

uint32 SpellInfo::GetEffectMechanicMask(uint8 effIndex) const
{
    uint32 mask = 0;
    if (Mechanic)
        mask |= 1<< Mechanic;
    if (Effects[effIndex].Mechanic)
        mask |= 1<< Effects[effIndex].Mechanic;
    return mask;
}

Mechanics SpellInfo::GetEffectMechanic(uint8 effIndex) const
{
    if (Effects[effIndex].Mechanic)
        return Mechanics(Effects[effIndex].Mechanic);
    if (Mechanic)
        return Mechanics(Mechanic);
    return MECHANIC_NONE;
}

uint32 SpellInfo::GetDispelMask() const
{
    return GetDispelMask(DispelType(Dispel));
}

uint32 SpellInfo::GetDispelMask(DispelType type)
{
    // If dispel all
    if (type == DISPEL_ALL)
        return DISPEL_ALL_MASK;
    else
        return uint32(1 << type);
}

uint32 SpellInfo::GetExplicitTargetMask() const
{
    return ExplicitTargetMask;
}

AuraStateType SpellInfo::GetAuraState() const
{
    // Seals
    if (GetSpellSpecific() == SPELL_SPECIFIC_SEAL)
        return AURA_STATE_JUDGEMENT;

    // Conflagrate aura state on Immolate and Shadowflame
    if (SpellFamilyName == SPELLFAMILY_WARLOCK &&
        // Immolate
        ((SpellFamilyFlags[0] & 4) ||
        // Shadowflame
        (SpellFamilyFlags[2] & 2)))
        return AURA_STATE_CONFLAGRATE;

    // Faerie Fire (druid versions)
    if (SpellFamilyName == SPELLFAMILY_DRUID && SpellFamilyFlags[0] & 0x400)
        return AURA_STATE_FAERIE_FIRE;

    // Sting (hunter's pet ability)
    if (Category == 1133)
        return AURA_STATE_FAERIE_FIRE;

    // Victorious
    if (SpellFamilyName == SPELLFAMILY_WARRIOR &&  SpellFamilyFlags[1] & 0x00040000)
        return AURA_STATE_WARRIOR_VICTORY_RUSH;

    // Swiftmend state on Regrowth & Rejuvenation
    if (SpellFamilyName == SPELLFAMILY_DRUID && SpellFamilyFlags[0] & 0x50)
        return AURA_STATE_SWIFTMEND;

    // Deadly poison aura state
    if (SpellFamilyName == SPELLFAMILY_ROGUE && SpellFamilyFlags[0] & 0x10000)
        return AURA_STATE_DEADLY_POISON;

    // Enrage aura state
    if (Dispel == DISPEL_ENRAGE)
        return AURA_STATE_ENRAGE;

    // Bleeding aura state
    if (GetAllEffectsMechanicMask() & 1<<MECHANIC_BLEED)
        return AURA_STATE_BLEEDING;

    if (GetSchoolMask() & SPELL_SCHOOL_MASK_FROST)
        for (uint8 i = 0; i < MAX_SPELL_EFFECTS; ++i)
            if (Effects[i].ApplyAuraName == SPELL_AURA_MOD_STUN
                || Effects[i].ApplyAuraName == SPELL_AURA_MOD_ROOT)
                return AURA_STATE_FROZEN;

    switch (Id)
    {
        case 71465: // Divine Surge
            return AURA_STATE_UNKNOWN22;
        default:
            break;
    }

    return AURA_STATE_NONE;
}

SpellSpecificType SpellInfo::GetSpellSpecific() const
{
    switch (SpellFamilyName)
    {
        case SPELLFAMILY_GENERIC:
        {
            // Food / Drinks (mostly)
            if (AuraInterruptFlags & AURA_INTERRUPT_FLAG_NOT_SEATED)
            {
                bool food = false;
                bool drink = false;
                for (uint8 i = 0; i < MAX_SPELL_EFFECTS; ++i)
                {
                    switch (Effects[i].ApplyAuraName)
                    {
                        // Food
                        case SPELL_AURA_MOD_REGEN:
                        case SPELL_AURA_OBS_MOD_HEALTH:
                            food = true;
                            break;
                        // Drink
                        case SPELL_AURA_MOD_POWER_REGEN:
                        case SPELL_AURA_OBS_MOD_POWER:
                            drink = true;
                            break;
                        default:
                            break;
                    }
                }

                if (food && drink)
                    return SPELL_SPECIFIC_FOOD_AND_DRINK;
                else if (food)
                    return SPELL_SPECIFIC_FOOD;
                else if (drink)
                    return SPELL_SPECIFIC_DRINK;
            }
            // scrolls effects
            else
            {
                SpellInfo const* firstRankSpellInfo = GetFirstRankSpell();
                switch (firstRankSpellInfo->Id)
                {
                    case 8118: // Strength
                    case 8099: // Stamina
                    case 8112: // Spirit
                    case 8096: // Intellect
                    case 8115: // Agility
                    case 8091: // Armor
                        return SPELL_SPECIFIC_SCROLL;
                    case 12880: // Enrage (Enrage)
                    case 57518: // Enrage (Wrecking Crew)
                        return SPELL_SPECIFIC_WARRIOR_ENRAGE;
                }
            }
            break;
        }
        case SPELLFAMILY_MAGE:
        {
            // family flags 18(Molten), 25(Frost/Ice), 28(Mage)
            if (SpellFamilyFlags[0] & 0x12040000)
                return SPELL_SPECIFIC_MAGE_ARMOR;

            // Arcane brillance and Arcane intelect (normal check fails because of flags difference)
            if (SpellFamilyFlags[0] & 0x400)
                return SPELL_SPECIFIC_MAGE_ARCANE_BRILLANCE;

            if ((SpellFamilyFlags[0] & 0x1000000) && Effects[0].ApplyAuraName == SPELL_AURA_MOD_CONFUSE)
                return SPELL_SPECIFIC_MAGE_POLYMORPH;

            break;
        }
        case SPELLFAMILY_WARRIOR:
        {
            if (Id == 12292) // Death Wish
                return SPELL_SPECIFIC_WARRIOR_ENRAGE;

            break;
        }
        case SPELLFAMILY_WARLOCK:
        {
            // only warlock curses have this
            if (Dispel == DISPEL_CURSE)
                return SPELL_SPECIFIC_CURSE;

            // Warlock (Demon Armor | Demon Skin | Fel Armor)
            if (SpellFamilyFlags[1] & 0x20000020 || SpellFamilyFlags[2] & 0x00000010)
                return SPELL_SPECIFIC_WARLOCK_ARMOR;

            //seed of corruption and corruption
            if (SpellFamilyFlags[1] & 0x10 || SpellFamilyFlags[0] & 0x2)
                return SPELL_SPECIFIC_WARLOCK_CORRUPTION;
            break;
        }
        case SPELLFAMILY_PRIEST:
        {
            // Divine Spirit and Prayer of Spirit
            if (SpellFamilyFlags[0] & 0x20)
                return SPELL_SPECIFIC_PRIEST_DIVINE_SPIRIT;

            break;
        }
        case SPELLFAMILY_HUNTER:
        {
            // only hunter stings have this
            if (Dispel == DISPEL_POISON)
                return SPELL_SPECIFIC_STING;

            // only hunter aspects have this (but not all aspects in hunter family)
            if (SpellFamilyFlags.HasFlag(0x00380000, 0x00440000, 0x00001010))
                return SPELL_SPECIFIC_ASPECT;

            break;
        }
        case SPELLFAMILY_PALADIN:
        {
            // Collection of all the seal family flags. No other paladin spell has any of those.
            if (SpellFamilyFlags[1] & 0x26000C00
                || SpellFamilyFlags[0] & 0x0A000000)
                return SPELL_SPECIFIC_SEAL;

            if (SpellFamilyFlags[0] & 0x00002190)
                return SPELL_SPECIFIC_HAND;

            // Judgement of Wisdom, Judgement of Light, Judgement of Justice
            if (Id == 20184 || Id == 20185 || Id == 20186)
                return SPELL_SPECIFIC_JUDGEMENT;

            // only paladin auras have this (for palaldin class family)
            if (SpellFamilyFlags[2] & 0x00000020)
                return SPELL_SPECIFIC_AURA;

            break;
        }
        case SPELLFAMILY_SHAMAN:
        {
            // family flags 10 (Lightning), 42 (Earth), 37 (Water), proc shield from T2 8 pieces bonus
            if (SpellFamilyFlags[1] & 0x420
                || SpellFamilyFlags[0] & 0x00000400
                || Id == 23552)
                return SPELL_SPECIFIC_ELEMENTAL_SHIELD;

            break;
        }
        case SPELLFAMILY_DEATHKNIGHT:
            if (Id == 48266 || Id == 48263 || Id == 48265)
                return SPELL_SPECIFIC_PRESENCE;
            break;
    }

    for (uint8 i = 0; i < MAX_SPELL_EFFECTS; ++i)
    {
        if (Effects[i].Effect == SPELL_EFFECT_APPLY_AURA)
        {
            switch (Effects[i].ApplyAuraName)
            {
                case SPELL_AURA_MOD_CHARM:
                case SPELL_AURA_MOD_POSSESS_PET:
                case SPELL_AURA_MOD_POSSESS:
                case SPELL_AURA_AOE_CHARM:
                    return SPELL_SPECIFIC_CHARM;
                case SPELL_AURA_TRACK_CREATURES:
                case SPELL_AURA_TRACK_RESOURCES:
                case SPELL_AURA_TRACK_STEALTHED:
                    return SPELL_SPECIFIC_TRACKER;
                case SPELL_AURA_PHASE:
                    return SPELL_SPECIFIC_PHASE;
            }
        }
    }

    return SPELL_SPECIFIC_NORMAL;
}

float SpellInfo::GetMinRange(bool positive) const
{
    if (!RangeEntry)
        return 0.0f;
    if (positive)
        return RangeEntry->minRangeFriend;
    return RangeEntry->minRangeHostile;
}

float SpellInfo::GetMaxRange(bool positive) const
{
    if (!RangeEntry)
        return 0.0f;
    if (positive)
        return RangeEntry->maxRangeFriend;
    return RangeEntry->maxRangeHostile;
}

int32 SpellInfo::GetDuration() const
{
    if (!DurationEntry)
        return 0;
    return (DurationEntry->Duration[0] == -1) ? -1 : abs(DurationEntry->Duration[0]);
}

int32 SpellInfo::GetMaxDuration() const
{
    if (!DurationEntry)
        return 0;
    return (DurationEntry->Duration[2] == -1) ? -1 : abs(DurationEntry->Duration[2]);
}

uint32 SpellInfo::CalcCastTime(Unit* caster, Spell* spell) const
{
    // not all spells have cast time index and this is all is pasiive abilities
    if (!CastTimeEntry)
        return 0;

    int32 castTime = CastTimeEntry->CastTime;

    if (caster)
        caster->ModSpellCastTime(this, castTime, spell);

    if (Attributes & SPELL_ATTR0_REQ_AMMO && (!IsAutoRepeatRangedSpell()))
        castTime += 500;

    return (castTime > 0) ? uint32(castTime) : 0;
}

uint32 SpellInfo::GetRecoveryTime() const
{
    return RecoveryTime > CategoryRecoveryTime ? RecoveryTime : CategoryRecoveryTime;
}

uint32 SpellInfo::CalcPowerCost(Unit const* caster, SpellSchoolMask schoolMask) const
{
    // Spell drain all exist power on cast (Only paladin lay of Hands)
    if (AttributesEx & SPELL_ATTR1_DRAIN_ALL_POWER)
    {
        // If power type - health drain all
        if (PowerType == POWER_HEALTH)
            return caster->GetHealth();
        // Else drain all power
        if (PowerType < MAX_POWERS)
            return caster->GetPower(Powers(PowerType));
        sLog->outError("SpellInfo::CalcPowerCost: Unknown power type '%d' in spell %d", PowerType, Id);
        return 0;
    }

    // Base powerCost
    int32 powerCost = ManaCost;
    // PCT cost from total amount
    if (ManaCostPercentage)
    {
        switch (PowerType)
        {
            // health as power used
            case POWER_HEALTH:
                powerCost += int32(CalculatePctU(caster->GetCreateHealth(), ManaCostPercentage));
                break;
            case POWER_MANA:
                powerCost += int32(CalculatePctU(caster->GetCreateMana(), ManaCostPercentage));
                break;
            case POWER_RAGE:
            case POWER_FOCUS:
            case POWER_ENERGY:
            case POWER_HAPPINESS:
                powerCost += int32(CalculatePctU(caster->GetMaxPower(Powers(PowerType)), ManaCostPercentage));
                break;
            case POWER_RUNE:
            case POWER_RUNIC_POWER:
                sLog->outDebug(LOG_FILTER_SPELLS_AURAS, "CalculateManaCost: Not implemented yet!");
                break;
            default:
                sLog->outError("CalculateManaCost: Unknown power type '%d' in spell %d", PowerType, Id);
                return 0;
        }
    }
    SpellSchools school = GetFirstSchoolInMask(schoolMask);
    // Flat mod from caster auras by spell school
    powerCost += caster->GetInt32Value(UNIT_FIELD_POWER_COST_MODIFIER + school);
    // Shiv - costs 20 + weaponSpeed*10 energy (apply only to non-triggered spell with energy cost)
    if (AttributesEx4 & SPELL_ATTR4_SPELL_VS_EXTEND_COST)
        powerCost += caster->GetAttackTime(OFF_ATTACK) / 100;
    // Apply cost mod by spell
    if (Player* modOwner = caster->GetSpellModOwner())
        modOwner->ApplySpellMod(Id, SPELLMOD_COST, powerCost);

    if (Attributes & SPELL_ATTR0_LEVEL_DAMAGE_CALCULATION)
        powerCost = int32(powerCost / (1.117f * SpellLevel / caster->getLevel() -0.1327f));

    // PCT mod from user auras by school
    powerCost = int32(powerCost * (1.0f + caster->GetFloatValue(UNIT_FIELD_POWER_COST_MULTIPLIER + school)));
    if (powerCost < 0)
        powerCost = 0;
    return powerCost;
}

bool SpellInfo::IsRanked() const
{
    return ChainEntry != NULL;
}

uint8 SpellInfo::GetRank() const
{
    if (!ChainEntry)
        return 1;
    return ChainEntry->rank;
}

SpellInfo const* SpellInfo::GetFirstRankSpell() const
{
    if (!ChainEntry)
        return this;
    return ChainEntry->first;
}
SpellInfo const* SpellInfo::GetLastRankSpell() const
{
    if (!ChainEntry)
        return NULL;
    return ChainEntry->last;
}
SpellInfo const* SpellInfo::GetNextRankSpell() const
{
    if (!ChainEntry)
        return NULL;
    return ChainEntry->next;
}
SpellInfo const* SpellInfo::GetPrevRankSpell() const
{
    if (!ChainEntry)
        return NULL;
    return ChainEntry->prev;
}

SpellInfo const* SpellInfo::GetAuraRankForLevel(uint8 level) const
{
    // ignore passive spells
    if (IsPassive())
        return this;

    bool needRankSelection = false;
    for (uint8 i = 0; i < MAX_SPELL_EFFECTS; ++i)
    {
        if (IsPositiveEffect(i) &&
            (Effects[i].Effect == SPELL_EFFECT_APPLY_AURA ||
            Effects[i].Effect == SPELL_EFFECT_APPLY_AREA_AURA_PARTY ||
            Effects[i].Effect == SPELL_EFFECT_APPLY_AREA_AURA_RAID))
        {
            needRankSelection = true;
            break;
        }
    }

    // not required
    if (!needRankSelection)
        return this;

    for (SpellInfo const* nextSpellInfo = this; nextSpellInfo != NULL; nextSpellInfo = nextSpellInfo->GetPrevRankSpell())
    {
        // if found appropriate level
        if (uint32(level + 10) >= nextSpellInfo->SpellLevel)
            return nextSpellInfo;

        // one rank less then
    }

    // not found
    return NULL;
}

bool SpellInfo::IsRankOf(SpellInfo const* spellInfo) const
{
    return GetFirstRankSpell() == spellInfo->GetFirstRankSpell();
}

bool SpellInfo::IsDifferentRankOf(SpellInfo const* spellInfo) const
{
    if (Id == spellInfo->Id)
        return false;
    return IsRankOf(spellInfo);
}

bool SpellInfo::IsHighRankOf(SpellInfo const* spellInfo) const
{
    if (ChainEntry && spellInfo->ChainEntry)
    {
        if (ChainEntry->first == spellInfo->ChainEntry->first)
            if (ChainEntry->rank > spellInfo->ChainEntry->rank)
                return true;
    }
    return false;
}

uint32 SpellInfo::_GetExplicitTargetMask() const
{
    bool srcSet = false;
    bool dstSet = false;
    uint32 targetMask = Targets;
    // prepare target mask using effect target entries
    for (uint8 i = 0; i < MAX_SPELL_EFFECTS; ++i)
    {
        if (!Effects[i].IsEffect())
            continue;
        targetMask |= Effects[i].TargetA.GetExplicitTargetMask(srcSet, dstSet);
        targetMask |= Effects[i].TargetB.GetExplicitTargetMask(srcSet, dstSet);
    }
    // spells with range may need explicit targets, even if target entries not set
    // for example many SPELL_EFFECT_LEARN_SPELL spells need to have unit target
    if (GetMaxRange(true) > 0.0f || GetMaxRange(false) > 0.0f)
    {
        for (uint8 i = 0; i < MAX_SPELL_EFFECTS; ++i)
        {
            if (!Effects[i].IsEffect())
                continue;

            uint32 effImplicitTargetMask = GetTargetFlagMask(Effects[i].GetImplicitTargetObjectType());
            uint32 providedTargetMask = GetTargetFlagMask(Effects[i].TargetA.GetObjectType()) | GetTargetFlagMask(Effects[i].TargetB.GetObjectType()) | targetMask;

            // check if valid targets already present, prevent adding redundant flags
            switch (Effects[i].GetImplicitTargetObjectType())
            {
                case TARGET_OBJECT_TYPE_UNIT_AND_DEST:
                    if (providedTargetMask & TARGET_FLAG_UNIT_MASK)
                        effImplicitTargetMask &= ~(TARGET_FLAG_UNIT_MASK);
                    if (dstSet || providedTargetMask & TARGET_FLAG_DEST_LOCATION)
                        effImplicitTargetMask &= ~(TARGET_FLAG_DEST_LOCATION);
                    if (!effImplicitTargetMask)
                        continue;
                    break;
                case TARGET_OBJECT_TYPE_SRC:
                    if (srcSet || providedTargetMask & TARGET_FLAG_SOURCE_LOCATION)
                        continue;
                    break;
                case TARGET_OBJECT_TYPE_DEST:
                    if (dstSet || providedTargetMask & TARGET_FLAG_DEST_LOCATION)
                        continue;
                    break;
                case TARGET_OBJECT_TYPE_UNIT:
                    if (providedTargetMask & TARGET_FLAG_UNIT_MASK)
                        continue;
                    break;
                case TARGET_OBJECT_TYPE_CORPSE:
                    if (providedTargetMask & (TARGET_FLAG_CORPSE_MASK | TARGET_FLAG_UNIT_MASK))
                        continue;
                    break;
                case TARGET_OBJECT_TYPE_ITEM:
                    if (providedTargetMask & (TARGET_FLAG_GAMEOBJECT_ITEM | TARGET_FLAG_ITEM))
                        continue;
                    break;
                case TARGET_OBJECT_TYPE_GOBJ:
                    if (providedTargetMask & TARGET_FLAG_GAMEOBJECT_MASK)
                        continue;
                    break;
                case TARGET_OBJECT_TYPE_GOBJ_ITEM:
                    if (providedTargetMask & (TARGET_FLAG_GAMEOBJECT_ITEM | TARGET_FLAG_GAMEOBJECT | TARGET_FLAG_ITEM))
                        continue;
                    break;
                default:
                    continue;
            }

            // extend explicit target mask only if valid targets for effect could not be provided by target types
            targetMask |= effImplicitTargetMask &~(providedTargetMask);
        }
    }
    return targetMask;
}

bool SpellInfo::_IsPositiveEffect(uint8 effIndex, bool deep) const
{
    // not found a single positive spell with this attribute
    if (Attributes & SPELL_ATTR0_NEGATIVE_1)
        return false;

    switch (SpellFamilyName)
    {
        case SPELLFAMILY_GENERIC:
            switch (Id)
            {
                case 34700: // Allergic Reaction
                case 61716: // Rabbit Costume
                case 61734: // Noblegarden Bunny
                case 61987: // Avenging Wrath Marker
                case 61988: // Divine Shield exclude aura
                case 62532: // Conservator's Grip
                    return false;
                case 30877: // Tag Murloc
                case 62344: // Fists of Stone
                    return true;
                default:
                    break;
            }
            break;
        case SPELLFAMILY_MAGE:
            // Amplify Magic, Dampen Magic
            if (SpellFamilyFlags[0] == 0x00002000)
                return true;
            // Ignite
            if (SpellIconID == 45)
                return true;
            break;
        case SPELLFAMILY_PRIEST:
            switch (Id)
            {
                case 64844: // Divine Hymn
                case 64904: // Hymn of Hope
                case 47585: // Dispersion
                    return true;
                default:
                    break;
            }
            break;
        case SPELLFAMILY_HUNTER:
            // Aspect of the Viper
            if (Id == 34074)
                return true;
            break;
        case SPELLFAMILY_SHAMAN:
            if (Id == 30708)
                return false;
            break;
        default:
            break;
    }

    switch (Mechanic)
    {
        case MECHANIC_IMMUNE_SHIELD:
            return true;
        default:
            break;
    }

    // Special case: effects which determine positivity of whole spell
    for (uint8 i = 0; i < MAX_SPELL_EFFECTS; ++i)
    {
        if (Effects[i].ApplyAuraName == SPELL_AURA_MOD_STEALTH)
            return true;
    }

    switch (Effects[effIndex].Effect)
    {
        case SPELL_EFFECT_DUMMY:
            // some explicitly required dummy effect sets
            switch (Id)
            {
                case 28441:
                    return false; // AB Effect 000
                default:
                    break;
            }
            break;
        // always positive effects (check before target checks that provided non-positive result in some case for positive effects)
        case SPELL_EFFECT_HEAL:
        case SPELL_EFFECT_LEARN_SPELL:
        case SPELL_EFFECT_SKILL_STEP:
        case SPELL_EFFECT_HEAL_PCT:
        case SPELL_EFFECT_ENERGIZE_PCT:
            return true;

            // non-positive aura use
        case SPELL_EFFECT_APPLY_AURA:
        case SPELL_EFFECT_APPLY_AREA_AURA_FRIEND:
        {
            switch (Effects[effIndex].ApplyAuraName)
            {
                case SPELL_AURA_MOD_DAMAGE_DONE:            // dependent from bas point sign (negative -> negative)
                case SPELL_AURA_MOD_STAT:
                case SPELL_AURA_MOD_SKILL:
                case SPELL_AURA_MOD_DODGE_PERCENT:
                case SPELL_AURA_MOD_HEALING_PCT:
                case SPELL_AURA_MOD_HEALING_DONE:
                case SPELL_AURA_MOD_DAMAGE_PERCENT_DONE:
                    if (Effects[effIndex].CalcValue() < 0)
                        return false;
                    break;
                case SPELL_AURA_MOD_DAMAGE_TAKEN:           // dependent from bas point sign (positive -> negative)
                    if (Effects[effIndex].CalcValue() > 0)
                        return false;
                    break;
                case SPELL_AURA_MOD_CRIT_PCT:
                case SPELL_AURA_MOD_SPELL_CRIT_CHANCE:
                    if (Effects[effIndex].CalcValue() > 0)
                        return true;                        // some expected positive spells have SPELL_ATTR1_NEGATIVE
                    break;
                case SPELL_AURA_ADD_TARGET_TRIGGER:
                    return true;
                case SPELL_AURA_PERIODIC_TRIGGER_SPELL_WITH_VALUE:
                case SPELL_AURA_PERIODIC_TRIGGER_SPELL:
                    if (!deep)
                    {
                        if (SpellInfo const* spellTriggeredProto = sSpellMgr->GetSpellInfo(Effects[effIndex].TriggerSpell))
                        {
                            // negative targets of main spell return early
                            for (uint8 i = 0; i < MAX_SPELL_EFFECTS; ++i)
                            {
                                if (!spellTriggeredProto->Effects[i].Effect)
                                    continue;
                                // if non-positive trigger cast targeted to positive target this main cast is non-positive
                                // this will place this spell auras as debuffs
                                if (_IsPositiveTarget(spellTriggeredProto->Effects[i].TargetA.GetTarget(), spellTriggeredProto->Effects[effIndex].TargetB.GetTarget()) && !spellTriggeredProto->_IsPositiveEffect(i, true))
                                    return false;
                            }
                        }
                    }
                case SPELL_AURA_PROC_TRIGGER_SPELL:
                    // many positive auras have negative triggered spells at damage for example and this not make it negative (it can be canceled for example)
                    break;
                case SPELL_AURA_MOD_STUN:                   //have positive and negative spells, we can't sort its correctly at this moment.
                    if (effIndex == 0 && Effects[1].Effect == 0 && Effects[2].Effect == 0)
                        return false;                       // but all single stun aura spells is negative
                    break;
                case SPELL_AURA_MOD_PACIFY_SILENCE:
                    if (Id == 24740)             // Wisp Costume
                        return true;
                    return false;
                case SPELL_AURA_MOD_ROOT:
                case SPELL_AURA_MOD_SILENCE:
                case SPELL_AURA_GHOST:
                case SPELL_AURA_PERIODIC_LEECH:
                case SPELL_AURA_MOD_STALKED:
                case SPELL_AURA_PERIODIC_DAMAGE_PERCENT:
                case SPELL_AURA_PREVENT_RESURRECTION:
                    return false;
                case SPELL_AURA_PERIODIC_DAMAGE:            // used in positive spells also.
                    // part of negative spell if casted at self (prevent cancel)
                    if (Effects[effIndex].TargetA.GetTarget() == TARGET_UNIT_CASTER)
                        return false;
                    break;
                case SPELL_AURA_MOD_DECREASE_SPEED:         // used in positive spells also
                    // part of positive spell if casted at self
                    if (Effects[effIndex].TargetA.GetTarget() != TARGET_UNIT_CASTER)
                        return false;
                    // but not this if this first effect (didn't find better check)
                    if (Attributes & SPELL_ATTR0_NEGATIVE_1 && effIndex == 0)
                        return false;
                    break;
                case SPELL_AURA_MECHANIC_IMMUNITY:
                {
                    // non-positive immunities
                    switch (Effects[effIndex].MiscValue)
                    {
                        case MECHANIC_BANDAGE:
                        case MECHANIC_SHIELD:
                        case MECHANIC_MOUNT:
                        case MECHANIC_INVULNERABILITY:
                            return false;
                        default:
                            break;
                    }
                    break;
                }
                case SPELL_AURA_ADD_FLAT_MODIFIER:          // mods
                case SPELL_AURA_ADD_PCT_MODIFIER:
                {
                    // non-positive mods
                    switch (Effects[effIndex].MiscValue)
                    {
                        case SPELLMOD_COST:                 // dependent from bas point sign (negative -> positive)
                            if (Effects[effIndex].CalcValue() > 0)
                            {
                                if (!deep)
                                {
                                    bool negative = true;
                                    for (uint8 i = 0; i < MAX_SPELL_EFFECTS; ++i)
                                    {
                                        if (i != effIndex)
                                            if (_IsPositiveEffect(i, true))
                                            {
                                                negative = false;
                                                break;
                                            }
                                    }
                                    if (negative)
                                        return false;
                                }
                            }
                            break;
                        default:
                            break;
                    }
                    break;
                }
                default:
                    break;
            }
            break;
        }
        default:
            break;
    }

    // non-positive targets
    if (!_IsPositiveTarget(Effects[effIndex].TargetA.GetTarget(), Effects[effIndex].TargetB.GetTarget()))
        return false;

    // AttributesEx check - TODO: Temp Fix für den Prof im ICC Raid!
    if (AttributesEx & SPELL_ATTR1_CANT_BE_REFLECTED)
        return false;

    // negative spell if triggered spell is negative
    if (!deep && !Effects[effIndex].ApplyAuraName && Effects[effIndex].TriggerSpell)
    {
        if (SpellInfo const* spellTriggeredProto = sSpellMgr->GetSpellInfo(Effects[effIndex].TriggerSpell))
            if (!spellTriggeredProto->_IsPositiveSpell())
                return false;
    }

    // ok, positive
    return true;
}

bool SpellInfo::_IsPositiveSpell() const
{
    // spells with at least one negative effect are considered negative
    // some self-applied spells have negative effects but in self casting case negative check ignored.
    for (uint8 i = 0; i < MAX_SPELL_EFFECTS; ++i)
        if (!_IsPositiveEffect(i, true))
            return false;
    return true;
}

bool SpellInfo::_IsPositiveTarget(uint32 targetA, uint32 targetB)
{
    // non-positive targets
    switch (targetA)
    {
        case TARGET_UNIT_NEARBY_ENEMY:
        case TARGET_UNIT_TARGET_ENEMY:
        case TARGET_UNIT_SRC_AREA_ENEMY:
        case TARGET_UNIT_DEST_AREA_ENEMY:
        case TARGET_UNIT_CONE_ENEMY_24:
        case TARGET_UNIT_CONE_ENEMY_104:
        case TARGET_DEST_DYNOBJ_ENEMY:
        case TARGET_DEST_TARGET_ENEMY:
            return false;
        default:
            break;
    }
    if (targetB)
        return _IsPositiveTarget(targetB, 0);
    return true;
}<|MERGE_RESOLUTION|>--- conflicted
+++ resolved
@@ -1644,14 +1644,9 @@
     if (!(AttributesEx6 & SPELL_ATTR6_CAN_TARGET_INVISIBLE) && !caster->canSeeOrDetect(target, implicit))
         return SPELL_FAILED_BAD_TARGETS;
 
-<<<<<<< HEAD
-    /*if (!(AttributesEx6 & SPELL_ATTR6_CAN_TARGET_UNTARGETABLE) && target->HasFlag(UNIT_FIELD_FLAGS, UNIT_FLAG_NOT_SELECTABLE))
-        return SPELL_FAILED_BAD_TARGETS;*/
-=======
     // TODO: more research
     //if (!(AttributesEx6 & SPELL_ATTR6_CAN_TARGET_UNTARGETABLE) && target->HasFlag(UNIT_FIELD_FLAGS, UNIT_FLAG_NOT_SELECTABLE))
     //    return SPELL_FAILED_BAD_TARGETS;
->>>>>>> 80cc5433
 
     //if (!(AttributesEx6 & SPELL_ATTR6_CAN_TARGET_POSSESSED_FRIENDS)
 
