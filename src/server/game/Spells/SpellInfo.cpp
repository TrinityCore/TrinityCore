--- conflicted
+++ resolved
@@ -539,16 +539,6 @@
     if (!HasRadius())
         return 0.0f;
 
-<<<<<<< HEAD
-    float radius;
-    if (_spellInfo->IsPositiveEffect(_effIndex))
-        radius = RadiusEntry->radiusFriend;
-    else
-        radius = RadiusEntry->radiusHostile;
-
-    if (Player* modOwner = (caster ? caster->GetSpellModOwner() : NULL))
-        modOwner->ApplySpellMod(_spellInfo->Id, SPELLMOD_RADIUS, radius, spell);
-=======
     float radius = RadiusEntry->RadiusMin;
     if (caster)
     {
@@ -557,7 +547,6 @@
         if (Player* modOwner = caster->GetSpellModOwner())
             modOwner->ApplySpellMod(_spellInfo->Id, SPELLMOD_RADIUS, radius, spell);
     }
->>>>>>> aab59442
 
     return radius;
 }
