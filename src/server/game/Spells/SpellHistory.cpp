/*
 * Copyright (C) 2008-2015 TrinityCore <http://www.trinitycore.org/>
 *
 * This program is free software; you can redistribute it and/or modify it
 * under the terms of the GNU General Public License as published by the
 * Free Software Foundation; either version 2 of the License, or (at your
 * option) any later version.
 *
 * This program is distributed in the hope that it will be useful, but WITHOUT
 * ANY WARRANTY; without even the implied warranty of MERCHANTABILITY or
 * FITNESS FOR A PARTICULAR PURPOSE. See the GNU General Public License for
 * more details.
 *
 * You should have received a copy of the GNU General Public License along
 * with this program. If not, see <http://www.gnu.org/licenses/>.
 */

#include "WorldPacket.h"
#include "SpellHistory.h"
#include "Pet.h"
#include "Player.h"
#include "SpellInfo.h"
#include "Spell.h"
#include "World.h"
#include "Opcodes.h"

SpellHistory::Clock::duration const SpellHistory::InfinityCooldownDelay = std::chrono::duration_cast<SpellHistory::Clock::duration>(std::chrono::seconds(MONTH));
SpellHistory::Clock::duration const SpellHistory::InfinityCooldownDelayCheck = std::chrono::duration_cast<SpellHistory::Clock::duration>(std::chrono::seconds(MONTH / 2));

template<>
struct SpellHistory::PersistenceHelper<Player>
{
    static CharacterDatabaseStatements const CooldownsDeleteStatement = CHAR_DEL_CHAR_SPELL_COOLDOWNS;
    static CharacterDatabaseStatements const CooldownsInsertStatement = CHAR_INS_CHAR_SPELL_COOLDOWN;

    static void SetIdentifier(PreparedStatement* stmt, uint8 index, Unit* owner) { stmt->setUInt32(index, owner->GetGUID().GetCounter()); }

    static bool ReadCooldown(Field* fields, uint32* spellId, CooldownEntry* cooldownEntry)
    {
        *spellId = fields[0].GetUInt32();
        if (!sSpellMgr->GetSpellInfo(*spellId))
            return false;

        cooldownEntry->SpellId = *spellId;
        cooldownEntry->CooldownEnd = Clock::from_time_t(time_t(fields[2].GetUInt32()));
        cooldownEntry->ItemId = fields[1].GetUInt32();
        cooldownEntry->CategoryId = fields[3].GetUInt32();
        cooldownEntry->CategoryEnd = Clock::from_time_t(time_t(fields[4].GetUInt32()));
        return true;
    }

    static void WriteCooldown(PreparedStatement* stmt, uint8& index, CooldownStorageType::value_type const& cooldown)
    {
        stmt->setUInt32(index++, cooldown.first);
        stmt->setUInt32(index++, cooldown.second.ItemId);
        stmt->setUInt32(index++, uint32(Clock::to_time_t(cooldown.second.CooldownEnd)));
        stmt->setUInt32(index++, cooldown.second.CategoryId);
        stmt->setUInt32(index++, uint32(Clock::to_time_t(cooldown.second.CategoryEnd)));
    }
};

template<>
struct SpellHistory::PersistenceHelper<Pet>
{
    static CharacterDatabaseStatements const CooldownsDeleteStatement = CHAR_DEL_PET_SPELL_COOLDOWNS;
    static CharacterDatabaseStatements const CooldownsInsertStatement = CHAR_INS_PET_SPELL_COOLDOWN;

    static void SetIdentifier(PreparedStatement* stmt, uint8 index, Unit* owner) { stmt->setUInt32(index, owner->GetCharmInfo()->GetPetNumber()); }

    static bool ReadCooldown(Field* fields, uint32* spellId, CooldownEntry* cooldownEntry)
    {
        *spellId = fields[0].GetUInt32();
        if (!sSpellMgr->GetSpellInfo(*spellId))
            return false;

        cooldownEntry->SpellId = *spellId;
        cooldownEntry->CooldownEnd = Clock::from_time_t(time_t(fields[1].GetUInt32()));
        cooldownEntry->ItemId = 0;
        cooldownEntry->CategoryId = fields[2].GetUInt32();
        cooldownEntry->CategoryEnd = Clock::from_time_t(time_t(fields[3].GetUInt32()));
        return true;
    }

    static void WriteCooldown(PreparedStatement* stmt, uint8& index, CooldownStorageType::value_type const& cooldown)
    {
        stmt->setUInt32(index++, cooldown.first);
        stmt->setUInt32(index++, uint32(Clock::to_time_t(cooldown.second.CooldownEnd)));
        stmt->setUInt32(index++, cooldown.second.CategoryId);
        stmt->setUInt32(index++, uint32(Clock::to_time_t(cooldown.second.CategoryEnd)));
    }
};

template<class OwnerType>
void SpellHistory::LoadFromDB(PreparedQueryResult cooldownsResult)
{
    typedef PersistenceHelper<OwnerType> StatementInfo;

    if (cooldownsResult)
    {
        do
        {
            uint32 spellId;
            CooldownEntry cooldown;
            if (StatementInfo::ReadCooldown(cooldownsResult->Fetch(), &spellId, &cooldown))
            {
                _spellCooldowns[spellId] = cooldown;
                if (cooldown.CategoryId)
                    _categoryCooldowns[cooldown.CategoryId] = &_spellCooldowns[spellId];
            }

        } while (cooldownsResult->NextRow());
    }
}

template<class OwnerType>
void SpellHistory::SaveToDB(SQLTransaction& trans)
{
    typedef PersistenceHelper<OwnerType> StatementInfo;

    uint8 index = 0;
    PreparedStatement* stmt = CharacterDatabase.GetPreparedStatement(StatementInfo::CooldownsDeleteStatement);
    StatementInfo::SetIdentifier(stmt, index++, _owner);
    trans->Append(stmt);

    for (auto const& p : _spellCooldowns)
    {
        if (!p.second.OnHold)
        {
            index = 0;
            stmt = CharacterDatabase.GetPreparedStatement(StatementInfo::CooldownsInsertStatement);
            StatementInfo::SetIdentifier(stmt, index++, _owner);
            StatementInfo::WriteCooldown(stmt, index, p);
            trans->Append(stmt);
        }
    }
}

void SpellHistory::Update()
{
    SQLTransaction t;
    Clock::time_point now = Clock::now();
    for (auto itr = _categoryCooldowns.begin(); itr != _categoryCooldowns.end();)
    {
        if (itr->second->CategoryEnd < now)
            itr = _categoryCooldowns.erase(itr);
        else
            ++itr;
    }

    for (auto itr = _spellCooldowns.begin(); itr != _spellCooldowns.end();)
    {
        if (itr->second.CooldownEnd < now)
            itr = EraseCooldown(itr);
        else
            ++itr;
    }
}

void SpellHistory::HandleCooldowns(SpellInfo const* spellInfo, Item const* item, Spell* spell /*= nullptr*/)
{
    HandleCooldowns(spellInfo, item ? item->GetEntry() : 0, spell);
}

void SpellHistory::HandleCooldowns(SpellInfo const* spellInfo, uint32 itemID, Spell* spell /*= nullptr*/)
{
    if (Player* player = _owner->ToPlayer())
    {
        // potions start cooldown until exiting combat
        if (ItemTemplate const* itemTemplate = sObjectMgr->GetItemTemplate(itemID))
        {
            if (itemTemplate->IsPotion() || spellInfo->IsCooldownStartedOnEvent())
            {
                player->SetLastPotionId(itemID);
                return;
            }
        }
    }

    if (spellInfo->IsCooldownStartedOnEvent() || spellInfo->IsPassive() || (spell && spell->IsIgnoringCooldowns()))
        return;

    StartCooldown(spellInfo, itemID, spell);
}

bool SpellHistory::IsReady(SpellInfo const* spellInfo, uint32 itemId /*= 0*/) const
{
    if (spellInfo->PreventionType == SPELL_PREVENTION_TYPE_SILENCE)
        if (IsSchoolLocked(spellInfo->GetSchoolMask()))
            return false;

    if (HasCooldown(spellInfo->Id, itemId))
        return false;

    return true;
}

template<>
void SpellHistory::WritePacket<Pet>(WorldPacket& packet) const
{
    Clock::time_point now = Clock::now();

    uint8 cooldownsCount = _spellCooldowns.size();
    packet << uint8(cooldownsCount);

    for (auto const& spellCooldown : _spellCooldowns)
    {
        packet << uint32(spellCooldown.first);              // spell ID
        packet << uint16(spellCooldown.second.CategoryId);  // spell category
        if (!spellCooldown.second.OnHold)
        {
            std::chrono::milliseconds cooldownDuration = std::chrono::duration_cast<std::chrono::milliseconds>(spellCooldown.second.CooldownEnd - now);
            if (cooldownDuration.count() <= 0)
            {
                packet << uint32(0);
                packet << uint32(0);
                continue;
            }

            std::chrono::milliseconds categoryDuration = std::chrono::duration_cast<std::chrono::milliseconds>(spellCooldown.second.CategoryEnd - now);
            if (categoryDuration.count() > 0)
            {
                packet << uint32(0);
                packet << uint32(categoryDuration.count());
            }
            else
            {
                packet << uint32(cooldownDuration.count());
                packet << uint32(0);
            }
        }
    }
}

template<>
void SpellHistory::WritePacket<Player>(WorldPacket& packet) const
{
    Clock::time_point now = Clock::now();
    Clock::time_point infTime = now + InfinityCooldownDelayCheck;

    packet << uint16(_spellCooldowns.size());

    for (auto const& spellCooldown : _spellCooldowns)
    {
        packet << uint32(spellCooldown.first);
        packet << uint16(spellCooldown.second.ItemId);        // cast item id
        packet << uint16(spellCooldown.second.CategoryId);    // spell category

        // send infinity cooldown in special format
        if (spellCooldown.second.CooldownEnd >= infTime)
        {
            packet << uint32(1);                              // cooldown
            packet << uint32(0x80000000);                     // category cooldown
            continue;
        }

        std::chrono::milliseconds cooldownDuration = std::chrono::duration_cast<std::chrono::milliseconds>(spellCooldown.second.CooldownEnd - now);
        if (cooldownDuration.count() <= 0)
        {
            packet << uint32(0);
            packet << uint32(0);
            continue;
        }

        std::chrono::milliseconds categoryDuration = std::chrono::duration_cast<std::chrono::milliseconds>(spellCooldown.second.CategoryEnd - now);
        if (categoryDuration.count() >= 0)
        {
            packet << uint32(0);                              // cooldown
            packet << uint32(categoryDuration.count());       // category cooldown
        }
        else
        {
            packet << uint32(cooldownDuration.count());       // cooldown
            packet << uint32(0);                              // category cooldown
        }
    }
}

void SpellHistory::StartCooldown(SpellInfo const* spellInfo, uint32 itemId, Spell* spell /*= nullptr*/, bool onHold /*= false*/)
{
    // init cooldown values
    uint32 categoryId = 0;
    int32 cooldown = -1;
    int32 categoryCooldown = -1;

    GetCooldownDurations(spellInfo, itemId, &cooldown, &categoryId, &categoryCooldown);

    Clock::time_point curTime = Clock::now();
    Clock::time_point catrecTime;
    Clock::time_point recTime;
    bool needsCooldownPacket = false;

    // overwrite time for selected category
    if (onHold)
    {
        // use +MONTH as infinite cooldown marker
        catrecTime = categoryCooldown > 0 ? (curTime + InfinityCooldownDelay) : curTime;
        recTime = cooldown > 0 ? (curTime + InfinityCooldownDelay) : catrecTime;
    }
    else
    {
        // shoot spells used equipped item cooldown values already assigned in GetAttackTime(RANGED_ATTACK)
        // prevent 0 cooldowns set by another way
        if (cooldown <= 0 && categoryCooldown <= 0 && (categoryId == 76 || (spellInfo->IsAutoRepeatRangedSpell() && spellInfo->Id != 75)))
            cooldown = _owner->GetAttackTime(RANGED_ATTACK);

        // Now we have cooldown data (if found any), time to apply mods
        if (Player* modOwner = _owner->GetSpellModOwner())
        {
            if (cooldown > 0)
                modOwner->ApplySpellMod(spellInfo->Id, SPELLMOD_COOLDOWN, cooldown, spell);

            if (categoryCooldown > 0 && !spellInfo->HasAttribute(SPELL_ATTR6_IGNORE_CATEGORY_COOLDOWN_MODS))
                modOwner->ApplySpellMod(spellInfo->Id, SPELLMOD_COOLDOWN, categoryCooldown, spell);
        }

        if (int32 cooldownMod = _owner->GetTotalAuraModifier(SPELL_AURA_MOD_COOLDOWN))
        {
            // Apply SPELL_AURA_MOD_COOLDOWN only to own spells
            Player* playerOwner = GetPlayerOwner();
            if (!playerOwner || playerOwner->HasSpell(spellInfo->Id))
            {
                needsCooldownPacket = true;
                cooldown += cooldownMod * IN_MILLISECONDS;   // SPELL_AURA_MOD_COOLDOWN does not affect category cooldows, verified with shaman shocks
            }
        }

        // replace negative cooldowns by 0
        if (cooldown < 0)
            cooldown = 0;

        if (categoryCooldown < 0)
            categoryCooldown = 0;

        // no cooldown after applying spell mods
        if (cooldown == 0 && categoryCooldown == 0)
            return;

        catrecTime = categoryCooldown ? curTime + std::chrono::duration_cast<Clock::duration>(std::chrono::milliseconds(categoryCooldown)) : curTime;
        recTime = cooldown ? curTime + std::chrono::duration_cast<Clock::duration>(std::chrono::milliseconds(cooldown)) : catrecTime;
    }

    // self spell cooldown
    if (recTime != curTime)
    {
        AddCooldown(spellInfo->Id, itemId, recTime, categoryId, catrecTime, onHold);

        if (needsCooldownPacket)
        {
            if (Player* playerOwner = GetPlayerOwner())
            {
                WorldPacket spellCooldown;
                BuildCooldownPacket(spellCooldown, SPELL_COOLDOWN_FLAG_NONE, spellInfo->Id, cooldown);
                playerOwner->SendDirectMessage(&spellCooldown);
            }
        }
    }
}

void SpellHistory::SendCooldownEvent(SpellInfo const* spellInfo, uint32 itemId /*= 0*/, Spell* spell /*= nullptr*/, bool startCooldown /*= true*/)
{
    // Send activate cooldown timer (possible 0) at client side
    if (Player* player = GetPlayerOwner())
    {
        uint32 category = spellInfo->GetCategory();
        GetCooldownDurations(spellInfo, itemId, nullptr, &category, nullptr);

        auto categoryItr = _categoryCooldowns.find(category);
        if (categoryItr != _categoryCooldowns.end() && categoryItr->second->SpellId != spellInfo->Id)
        {
            WorldPacket data(SMSG_COOLDOWN_EVENT, 4 + 8);
            data << uint32(categoryItr->second->SpellId);
            data << uint64(_owner->GetGUID());
            player->SendDirectMessage(&data);

            if (startCooldown)
                StartCooldown(sSpellMgr->EnsureSpellInfo(categoryItr->second->SpellId), itemId, spell);
        }

        WorldPacket data(SMSG_COOLDOWN_EVENT, 4 + 8);
        data << uint32(spellInfo->Id);
        data << uint64(_owner->GetGUID());
        player->SendDirectMessage(&data);
    }

    // start cooldowns at server side, if any
    if (startCooldown)
        StartCooldown(spellInfo, itemId, spell);
}

void SpellHistory::AddCooldown(uint32 spellId, uint32 itemId, Clock::time_point cooldownEnd, uint32 categoryId, Clock::time_point categoryEnd, bool onHold /*= false*/)
{
    CooldownEntry& cooldownEntry = _spellCooldowns[spellId];
    cooldownEntry.SpellId = spellId;
    cooldownEntry.CooldownEnd = cooldownEnd;
    cooldownEntry.ItemId = itemId;
    cooldownEntry.CategoryId = categoryId;
    cooldownEntry.CategoryEnd = categoryEnd;
    cooldownEntry.OnHold = onHold;

    if (categoryId)
        _categoryCooldowns[categoryId] = &cooldownEntry;
}

void SpellHistory::ModifyCooldown(uint32 spellId, int32 cooldownModMs)
{
    auto itr = _spellCooldowns.find(spellId);
    if (!cooldownModMs || itr == _spellCooldowns.end())
        return;

    Clock::time_point now = Clock::now();
    Clock::duration offset = std::chrono::duration_cast<Clock::duration>(std::chrono::milliseconds(cooldownModMs));
    if (itr->second.CooldownEnd + offset > now)
        itr->second.CooldownEnd += offset;
    else
        EraseCooldown(itr);

    if (Player* playerOwner = GetPlayerOwner())
    {
        WorldPacket modifyCooldown(SMSG_MODIFY_COOLDOWN, 4 + 8 + 4);
        modifyCooldown << uint32(spellId);
        modifyCooldown << uint64(_owner->GetGUID());
        modifyCooldown << int32(cooldownModMs);
        playerOwner->SendDirectMessage(&modifyCooldown);
    }
}

void SpellHistory::ResetCooldown(uint32 spellId, bool update /*= false*/)
{
    auto itr = _spellCooldowns.find(spellId);
    if (itr == _spellCooldowns.end())
        return;

    ResetCooldown(itr, update);
}

void SpellHistory::ResetCooldown(CooldownStorageType::iterator& itr, bool update /*= false*/)
{
    if (update)
    {
        if (Player* playerOwner = GetPlayerOwner())
        {
            WorldPacket data(SMSG_CLEAR_COOLDOWN, 4 + 8);
            data << uint32(itr->first);
            data << uint64(_owner->GetGUID());
            playerOwner->SendDirectMessage(&data);
        }
    }

    itr = EraseCooldown(itr);
}

void SpellHistory::ResetAllCooldowns()
{
    if (GetPlayerOwner())
    {
        std::vector<int32> cooldowns;
        cooldowns.reserve(_spellCooldowns.size());
        for (auto const& p : _spellCooldowns)
            cooldowns.push_back(p.first);

        SendClearCooldowns(cooldowns);
    }

    _categoryCooldowns.clear();
    _spellCooldowns.clear();
}

bool SpellHistory::HasCooldown(SpellInfo const* spellInfo, uint32 itemId /*= 0*/) const
{
    if (_spellCooldowns.count(spellInfo->Id) != 0)
        return true;

    uint32 category = 0;
    GetCooldownDurations(spellInfo, itemId, nullptr, &category, nullptr);
    if (!category)
        return false;

    return _categoryCooldowns.count(category) != 0;
}

bool SpellHistory::HasCooldown(uint32 spellId, uint32 itemId /*= 0*/) const
{
    return HasCooldown(sSpellMgr->EnsureSpellInfo(spellId), itemId);
}

uint32 SpellHistory::GetRemainingCooldown(SpellInfo const* spellInfo) const
{
    Clock::time_point end;
    auto itr = _spellCooldowns.find(spellInfo->Id);
    if (itr != _spellCooldowns.end())
        end = itr->second.CooldownEnd;
    else
    {
        auto catItr = _categoryCooldowns.find(spellInfo->GetCategory());
        if (catItr == _categoryCooldowns.end())
            return 0;

        end = catItr->second->CategoryEnd;
    }

    Clock::time_point now = Clock::now();
    if (end < now)
        return 0;

    Clock::duration remaining = end - now;
    return uint32(std::chrono::duration_cast<std::chrono::milliseconds>(remaining).count());
}

void SpellHistory::LockSpellSchool(SpellSchoolMask schoolMask, uint32 lockoutTime)
{
    Clock::time_point now = Clock::now();
    Clock::time_point lockoutEnd = now + std::chrono::duration_cast<Clock::duration>(std::chrono::milliseconds(lockoutTime));
    for (uint32 i = 0; i < MAX_SPELL_SCHOOL; ++i)
        if (SpellSchoolMask(1 << i) & schoolMask)
            _schoolLockouts[i] = lockoutEnd;

    std::set<uint32> knownSpells;
    if (Player* plrOwner = _owner->ToPlayer())
    {
        for (auto const& p : plrOwner->GetSpellMap())
            if (p.second->state != PLAYERSPELL_REMOVED)
                knownSpells.insert(p.first);
    }
    else if (Pet* petOwner = _owner->ToPet())
    {
        for (auto const& p : petOwner->m_spells)
            if (p.second.state != PETSPELL_REMOVED)
                knownSpells.insert(p.first);
    }
    else
    {
        Creature* creatureOwner = _owner->ToCreature();
        for (uint8 i = 0; i < CREATURE_MAX_SPELLS; ++i)
            if (creatureOwner->m_spells[i])
                knownSpells.insert(creatureOwner->m_spells[i]);
    }

    PacketCooldowns cooldowns;
    WorldPacket spellCooldowns;
    for (uint32 spellId : knownSpells)
    {
        SpellInfo const* spellInfo = sSpellMgr->EnsureSpellInfo(spellId);
        if (spellInfo->IsCooldownStartedOnEvent())
            continue;

        if (spellInfo->PreventionType != SPELL_PREVENTION_TYPE_SILENCE)
            continue;

        if ((schoolMask & spellInfo->GetSchoolMask()) && GetRemainingCooldown(spellInfo) < lockoutTime)
        {
            cooldowns[spellId] = lockoutTime;
            AddCooldown(spellId, 0, lockoutEnd, 0, now);
        }
    }

    if (Player* player = GetPlayerOwner())
    {
        if (!cooldowns.empty())
        {
            BuildCooldownPacket(spellCooldowns, SPELL_COOLDOWN_FLAG_NONE, cooldowns);
            player->SendDirectMessage(&spellCooldowns);
        }
    }
}

bool SpellHistory::IsSchoolLocked(SpellSchoolMask schoolMask) const
{
    Clock::time_point now = Clock::now();
    for (uint32 i = 0; i < MAX_SPELL_SCHOOL; ++i)
        if (SpellSchoolMask(1 << i) & schoolMask)
            if (_schoolLockouts[i] > now)
                return true;

    return false;
}

bool SpellHistory::HasGlobalCooldown(SpellInfo const* spellInfo) const
{
    auto itr = _globalCooldowns.find(spellInfo->StartRecoveryCategory);
    return itr != _globalCooldowns.end() && itr->second > Clock::now();
}

void SpellHistory::AddGlobalCooldown(SpellInfo const* spellInfo, uint32 duration)
{
    _globalCooldowns[spellInfo->StartRecoveryCategory] = Clock::now() + std::chrono::duration_cast<Clock::duration>(std::chrono::milliseconds(duration));
}

void SpellHistory::CancelGlobalCooldown(SpellInfo const* spellInfo)
{
    _globalCooldowns[spellInfo->StartRecoveryCategory] = Clock::time_point(Clock::duration(0));
}

Player* SpellHistory::GetPlayerOwner() const
{
    return _owner->GetCharmerOrOwnerPlayerOrPlayerItself();
}

void SpellHistory::SendClearCooldowns(std::vector<int32> const& cooldowns) const
{
    if (Player* playerOwner = GetPlayerOwner())
    {
        for (int32 spell : cooldowns)
        {
            WorldPacket data(SMSG_CLEAR_COOLDOWN, 4 + 8);
            data << uint32(spell);
            data << uint64(_owner->GetGUID());
            playerOwner->SendDirectMessage(&data);
        }
    }
}

void SpellHistory::BuildCooldownPacket(WorldPacket& data, uint8 flags, uint32 spellId, uint32 cooldown) const
{
    data.Initialize(SMSG_SPELL_COOLDOWN, 8 + 1 + 4 + 4);
    data << uint64(_owner->GetGUID());
    data << uint8(flags);
    data << uint32(spellId);
    data << uint32(cooldown);
}

void SpellHistory::BuildCooldownPacket(WorldPacket& data, uint8 flags, PacketCooldowns const& cooldowns) const
{
    data.Initialize(SMSG_SPELL_COOLDOWN, 8 + 1 + (4 + 4) * cooldowns.size());
    data << uint64(_owner->GetGUID());
    data << uint8(flags);
    for (auto const& cooldown : cooldowns)
    {
        data << cooldown.first;
        data << cooldown.second;
    }
}

void SpellHistory::GetCooldownDurations(SpellInfo const* spellInfo, uint32 itemId, int32* cooldown, uint32* categoryId, int32* categoryCooldown)
{
    ASSERT(cooldown || categoryId || categoryCooldown);
    int32 tmpCooldown = -1;
    uint32 tmpCategoryId = 0;
    int32 tmpCategoryCooldown = -1;

    // some special item spells without correct cooldown in SpellInfo
    // cooldown information stored in item prototype
    if (itemId)
    {
        if (ItemTemplate const* proto = sObjectMgr->GetItemTemplate(itemId))
        {
            for (uint8 idx = 0; idx < MAX_ITEM_PROTO_SPELLS; ++idx)
            {
                if (uint32(proto->Spells[idx].SpellId) == spellInfo->Id)
                {
                    tmpCooldown = proto->Spells[idx].SpellCooldown;
                    tmpCategoryId = proto->Spells[idx].SpellCategory;
                    tmpCategoryCooldown = proto->Spells[idx].SpellCategoryCooldown;
                    break;
                }
            }
        }
    }

    // if no cooldown found above then base at DBC data
    if (tmpCooldown < 0 && tmpCategoryCooldown < 0)
    {
        tmpCooldown = spellInfo->RecoveryTime;
        tmpCategoryId = spellInfo->GetCategory();
        tmpCategoryCooldown = spellInfo->CategoryRecoveryTime;
    }

    if (cooldown)
        *cooldown = tmpCooldown;
    if (categoryId)
        *categoryId = tmpCategoryId;
    if (categoryCooldown)
        *categoryCooldown = tmpCategoryCooldown;
}

void SpellHistory::SaveCooldownStateBeforeDuel()
{
    _spellCooldownsBeforeDuel = _spellCooldowns;
}

void SpellHistory::RestoreCooldownStateAfterDuel()
{
    // category cooldows are not preserved.
    if (Player* player = _owner->ToPlayer())
    {
        // add all profession CDs created while in duel (if any)
        for (auto itr = _spellCooldowns.begin(); itr != _spellCooldowns.end(); ++itr)
        {
            SpellInfo const* spellInfo = sSpellMgr->EnsureSpellInfo(itr->first);

            if (spellInfo->RecoveryTime > 10 * MINUTE * IN_MILLISECONDS ||
                spellInfo->CategoryRecoveryTime > 10 * MINUTE * IN_MILLISECONDS)
                _spellCooldownsBeforeDuel[itr->first] = _spellCooldowns[itr->first];
        }
<<<<<<< HEAD
        //check for spell with onHold active before and during the duel
        for (auto itr = _spellCooldownsBeforeDuel.begin(); itr != _spellCooldownsBeforeDuel.end(); ++itr)
        {
            if (!itr->second.OnHold)
                if (!_spellCooldowns[itr->first].OnHold)
                    _spellCooldowns[itr->first] = _spellCooldownsBeforeDuel[itr->first];
=======

        // check for spell with onHold active before and during the duel
        for (auto itr = _spellCooldownsBeforeDuel.begin(); itr != _spellCooldownsBeforeDuel.end(); ++itr)
        {
            if (!itr->second.OnHold &&
                _spellCooldowns.find(itr->first) != _spellCooldowns.end() &&
                !_spellCooldowns[itr->first].OnHold)
                _spellCooldowns[itr->first] = _spellCooldownsBeforeDuel[itr->first];
>>>>>>> ab831507
        }

        // update the client: restore old cooldowns
        PacketCooldowns cooldowns;

        for (auto itr = _spellCooldowns.begin(); itr != _spellCooldowns.end(); ++itr)
        {
            Clock::time_point now = Clock::now();
            uint32 cooldownDuration = itr->second.CooldownEnd > now ? std::chrono::duration_cast<std::chrono::milliseconds>(itr->second.CooldownEnd - now).count() : 0;

            // cooldownDuration must be between 0 and 10 minutes in order to avoid any visual bugs
            if (cooldownDuration <= 0 || cooldownDuration > 10 * MINUTE * IN_MILLISECONDS || itr->second.OnHold)
                continue;

            cooldowns[itr->first] = cooldownDuration;
        }

        WorldPacket data;
        BuildCooldownPacket(data, SPELL_COOLDOWN_FLAG_INCLUDE_EVENT_COOLDOWNS, cooldowns);
        player->SendDirectMessage(&data);
    }
}

template void SpellHistory::LoadFromDB<Player>(PreparedQueryResult cooldownsResult);
template void SpellHistory::LoadFromDB<Pet>(PreparedQueryResult cooldownsResult);
template void SpellHistory::SaveToDB<Player>(SQLTransaction& trans);
template void SpellHistory::SaveToDB<Pet>(SQLTransaction& trans);<|MERGE_RESOLUTION|>--- conflicted
+++ resolved
@@ -691,14 +691,6 @@
                 spellInfo->CategoryRecoveryTime > 10 * MINUTE * IN_MILLISECONDS)
                 _spellCooldownsBeforeDuel[itr->first] = _spellCooldowns[itr->first];
         }
-<<<<<<< HEAD
-        //check for spell with onHold active before and during the duel
-        for (auto itr = _spellCooldownsBeforeDuel.begin(); itr != _spellCooldownsBeforeDuel.end(); ++itr)
-        {
-            if (!itr->second.OnHold)
-                if (!_spellCooldowns[itr->first].OnHold)
-                    _spellCooldowns[itr->first] = _spellCooldownsBeforeDuel[itr->first];
-=======
 
         // check for spell with onHold active before and during the duel
         for (auto itr = _spellCooldownsBeforeDuel.begin(); itr != _spellCooldownsBeforeDuel.end(); ++itr)
@@ -707,7 +699,6 @@
                 _spellCooldowns.find(itr->first) != _spellCooldowns.end() &&
                 !_spellCooldowns[itr->first].OnHold)
                 _spellCooldowns[itr->first] = _spellCooldownsBeforeDuel[itr->first];
->>>>>>> ab831507
         }
 
         // update the client: restore old cooldowns
