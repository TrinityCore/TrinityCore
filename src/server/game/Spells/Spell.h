/*
 * Copyright (C) 2008-2013 TrinityCore <http://www.trinitycore.org/>
 * Copyright (C) 2005-2009 MaNGOS <http://getmangos.com/>
 *
 * This program is free software; you can redistribute it and/or modify it
 * under the terms of the GNU General Public License as published by the
 * Free Software Foundation; either version 2 of the License, or (at your
 * option) any later version.
 *
 * This program is distributed in the hope that it will be useful, but WITHOUT
 * ANY WARRANTY; without even the implied warranty of MERCHANTABILITY or
 * FITNESS FOR A PARTICULAR PURPOSE. See the GNU General Public License for
 * more details.
 *
 * You should have received a copy of the GNU General Public License along
 * with this program. If not, see <http://www.gnu.org/licenses/>.
 */

#ifndef __SPELL_H
#define __SPELL_H

#include "GridDefines.h"
#include "SharedDefines.h"
#include "ObjectMgr.h"
#include "SpellInfo.h"
#include "PathGenerator.h"

class Unit;
class Player;
class GameObject;
class DynamicObject;
class WorldObject;
class Aura;
class SpellScript;
class ByteBuffer;

#define SPELL_CHANNEL_UPDATE_INTERVAL (1 * IN_MILLISECONDS)

enum SpellCastFlags
{
    CAST_FLAG_NONE               = 0x00000000,
    CAST_FLAG_PENDING            = 0x00000001,              // aoe combat log?
    CAST_FLAG_HAS_TRAJECTORY     = 0x00000002,
    CAST_FLAG_UNKNOWN_3          = 0x00000004,
    CAST_FLAG_UNKNOWN_4          = 0x00000008,              // ignore AOE visual
    CAST_FLAG_UNKNOWN_5          = 0x00000010,
    CAST_FLAG_PROJECTILE         = 0x00000020,
    CAST_FLAG_UNKNOWN_7          = 0x00000040,
    CAST_FLAG_UNKNOWN_8          = 0x00000080,
    CAST_FLAG_UNKNOWN_9          = 0x00000100,
    CAST_FLAG_UNKNOWN_10         = 0x00000200,
    CAST_FLAG_UNKNOWN_11         = 0x00000400,
    CAST_FLAG_POWER_LEFT_SELF    = 0x00000800,
    CAST_FLAG_UNKNOWN_13         = 0x00001000,
    CAST_FLAG_UNKNOWN_14         = 0x00002000,
    CAST_FLAG_UNKNOWN_15         = 0x00004000,
    CAST_FLAG_UNKNOWN_16         = 0x00008000,
    CAST_FLAG_UNKNOWN_17         = 0x00010000,
    CAST_FLAG_ADJUST_MISSILE     = 0x00020000,
    CAST_FLAG_UNKNOWN_19         = 0x00040000,
    CAST_FLAG_VISUAL_CHAIN       = 0x00080000,
    CAST_FLAG_UNKNOWN_21         = 0x00100000,
    CAST_FLAG_RUNE_LIST          = 0x00200000,
    CAST_FLAG_UNKNOWN_23         = 0x00400000,
    CAST_FLAG_UNKNOWN_24         = 0x00800000,
    CAST_FLAG_UNKNOWN_25         = 0x01000000,
    CAST_FLAG_UNKNOWN_26         = 0x02000000,
    CAST_FLAG_IMMUNITY           = 0x04000000,
    CAST_FLAG_UNKNOWN_28         = 0x08000000,
    CAST_FLAG_UNKNOWN_29         = 0x10000000,
    CAST_FLAG_UNKNOWN_30         = 0x20000000,
    CAST_FLAG_HEAL_PREDICTION    = 0x40000000,
    CAST_FLAG_UNKNOWN_32         = 0x80000000
};

enum SpellRangeFlag
{
    SPELL_RANGE_DEFAULT             = 0,
    SPELL_RANGE_MELEE               = 1,     //melee
    SPELL_RANGE_RANGED              = 2      //hunter range and ranged weapon
};

struct SpellDestination
{
    SpellDestination();
    SpellDestination(float x, float y, float z, float orientation = 0.0f, uint32 mapId = MAPID_INVALID);
    SpellDestination(Position const& pos);
    SpellDestination(WorldObject const& wObj);

    WorldLocation _position;
    uint64 _transportGUID;
    Position _transportOffset;
};

class SpellCastTargets
{
    public:
        SpellCastTargets();
        ~SpellCastTargets();

        void Read(ByteBuffer& data, Unit* caster);
        void Write(ByteBuffer& data);

        uint32 GetTargetMask() const { return m_targetMask; }
        void SetTargetMask(uint32 newMask) { m_targetMask = newMask; }

        void SetTargetFlag(SpellCastTargetFlags flag) { m_targetMask |= flag; }

        uint64 GetUnitTargetGUID() const;
        Unit* GetUnitTarget() const;
        void SetUnitTarget(Unit* target);

        uint64 GetGOTargetGUID() const;
        GameObject* GetGOTarget() const;
        void SetGOTarget(GameObject* target);

        uint64 GetCorpseTargetGUID() const;
        Corpse* GetCorpseTarget() const;

        WorldObject* GetObjectTarget() const;
        uint64 GetObjectTargetGUID() const;
        void RemoveObjectTarget();

        uint64 GetItemTargetGUID() const { return m_itemTargetGUID; }
        Item* GetItemTarget() const { return m_itemTarget; }
        uint32 GetItemTargetEntry() const { return m_itemTargetEntry; }
        void SetItemTarget(Item* item);
        void SetTradeItemTarget(Player* caster);
        void UpdateTradeSlotItem();

        SpellDestination const* GetSrc() const;
        Position const* GetSrcPos() const;
        void SetSrc(float x, float y, float z);
        void SetSrc(Position const& pos);
        void SetSrc(WorldObject const& wObj);
        void ModSrc(Position const& pos);
        void RemoveSrc();

        SpellDestination const* GetDst() const;
        WorldLocation const* GetDstPos() const;
        void SetDst(float x, float y, float z, float orientation, uint32 mapId = MAPID_INVALID);
        void SetDst(Position const& pos);
        void SetDst(WorldObject const& wObj);
        void SetDst(SpellCastTargets const& spellTargets);
        void ModDst(Position const& pos);
        void RemoveDst();

        bool HasSrc() const { return GetTargetMask() & TARGET_FLAG_SOURCE_LOCATION; }
        bool HasDst() const { return GetTargetMask() & TARGET_FLAG_DEST_LOCATION; }
        bool HasTraj() const { return m_speed != 0; }

        float GetElevation() const { return m_elevation; }
        void SetElevation(float elevation) { m_elevation = elevation; }
        float GetSpeed() const { return m_speed; }
        void SetSpeed(float speed) { m_speed = speed; }

        float GetDist2d() const { return m_src._position.GetExactDist2d(&m_dst._position); }
        float GetSpeedXY() const { return m_speed * std::cos(m_elevation); }
        float GetSpeedZ() const { return m_speed * std::sin(m_elevation); }

        void Update(Unit* caster);
        void OutDebug() const;

    private:
        uint32 m_targetMask;

        // objects (can be used at spell creating and after Update at casting)
        WorldObject* m_objectTarget;
        Item* m_itemTarget;

        // object GUID/etc, can be used always
        uint64 m_objectTargetGUID;
        uint64 m_itemTargetGUID;
        uint32 m_itemTargetEntry;

        SpellDestination m_src;
        SpellDestination m_dst;

        float m_elevation, m_speed;
        std::string m_strTarget;
};

struct SpellValue
{
    explicit  SpellValue(SpellInfo const* proto);
    int32     EffectBasePoints[MAX_SPELL_EFFECTS];
    uint32    MaxAffectedTargets;
    float     RadiusMod;
    uint8     AuraStackAmount;
};

enum SpellState
{
    SPELL_STATE_NULL      = 0,
    SPELL_STATE_PREPARING = 1,
    SPELL_STATE_CASTING   = 2,
    SPELL_STATE_FINISHED  = 3,
    SPELL_STATE_IDLE      = 4,
    SPELL_STATE_DELAYED   = 5
};

enum SpellEffectHandleMode
{
    SPELL_EFFECT_HANDLE_LAUNCH,
    SPELL_EFFECT_HANDLE_LAUNCH_TARGET,
    SPELL_EFFECT_HANDLE_HIT,
    SPELL_EFFECT_HANDLE_HIT_TARGET
};

class Spell
{
    friend void Unit::SetCurrentCastedSpell(Spell* pSpell);
    friend class SpellScript;
    public:

        void EffectNULL(SpellEffIndex effIndex);
        void EffectUnused(SpellEffIndex effIndex);
        void EffectDistract(SpellEffIndex effIndex);
        void EffectPull(SpellEffIndex effIndex);
        void EffectSchoolDMG(SpellEffIndex effIndex);
        void EffectEnvironmentalDMG(SpellEffIndex effIndex);
        void EffectInstaKill(SpellEffIndex effIndex);
        void EffectDummy(SpellEffIndex effIndex);
        void EffectTeleportUnits(SpellEffIndex effIndex);
        void EffectApplyAura(SpellEffIndex effIndex);
        void EffectSendEvent(SpellEffIndex effIndex);
        void EffectPowerBurn(SpellEffIndex effIndex);
        void EffectPowerDrain(SpellEffIndex effIndex);
        void EffectHeal(SpellEffIndex effIndex);
        void EffectBind(SpellEffIndex effIndex);
        void EffectHealthLeech(SpellEffIndex effIndex);
        void EffectQuestComplete(SpellEffIndex effIndex);
        void EffectCreateItem(SpellEffIndex effIndex);
        void EffectCreateItem2(SpellEffIndex effIndex);
        void EffectCreateRandomItem(SpellEffIndex effIndex);
        void EffectPersistentAA(SpellEffIndex effIndex);
        void EffectEnergize(SpellEffIndex effIndex);
        void EffectOpenLock(SpellEffIndex effIndex);
        void EffectSummonChangeItem(SpellEffIndex effIndex);
        void EffectProficiency(SpellEffIndex effIndex);
        void EffectApplyAreaAura(SpellEffIndex effIndex);
        void EffectSummonType(SpellEffIndex effIndex);
        void EffectLearnSpell(SpellEffIndex effIndex);
        void EffectDispel(SpellEffIndex effIndex);
        void EffectDualWield(SpellEffIndex effIndex);
        void EffectPickPocket(SpellEffIndex effIndex);
        void EffectAddFarsight(SpellEffIndex effIndex);
        void EffectUntrainTalents(SpellEffIndex effIndex);
        void EffectHealMechanical(SpellEffIndex effIndex);
        void EffectJump(SpellEffIndex effIndex);
        void EffectJumpDest(SpellEffIndex effIndex);
        void EffectLeapBack(SpellEffIndex effIndex);
        void EffectQuestClear(SpellEffIndex effIndex);
        void EffectTeleUnitsFaceCaster(SpellEffIndex effIndex);
        void EffectLearnSkill(SpellEffIndex effIndex);
        void EffectPlayMovie(SpellEffIndex effIndex);
        void EffectTradeSkill(SpellEffIndex effIndex);
        void EffectEnchantItemPerm(SpellEffIndex effIndex);
        void EffectEnchantItemTmp(SpellEffIndex effIndex);
        void EffectTameCreature(SpellEffIndex effIndex);
        void EffectSummonPet(SpellEffIndex effIndex);
        void EffectLearnPetSpell(SpellEffIndex effIndex);
        void EffectWeaponDmg(SpellEffIndex effIndex);
        void EffectForceCast(SpellEffIndex effIndex);
        void EffectTriggerSpell(SpellEffIndex effIndex);
        void EffectTriggerMissileSpell(SpellEffIndex effIndex);
        void EffectThreat(SpellEffIndex effIndex);
        void EffectHealMaxHealth(SpellEffIndex effIndex);
        void EffectInterruptCast(SpellEffIndex effIndex);
        void EffectSummonObjectWild(SpellEffIndex effIndex);
        void EffectScriptEffect(SpellEffIndex effIndex);
        void EffectSanctuary(SpellEffIndex effIndex);
        void EffectAddComboPoints(SpellEffIndex effIndex);
        void EffectDuel(SpellEffIndex effIndex);
        void EffectStuck(SpellEffIndex effIndex);
        void EffectSummonPlayer(SpellEffIndex effIndex);
        void EffectActivateObject(SpellEffIndex effIndex);
        void EffectApplyGlyph(SpellEffIndex effIndex);
        void EffectEnchantHeldItem(SpellEffIndex effIndex);
        void EffectSummonObject(SpellEffIndex effIndex);
        void EffectResurrect(SpellEffIndex effIndex);
        void EffectParry(SpellEffIndex effIndex);
        void EffectBlock(SpellEffIndex effIndex);
        void EffectLeap(SpellEffIndex effIndex);
        void EffectTransmitted(SpellEffIndex effIndex);
        void EffectDisEnchant(SpellEffIndex effIndex);
        void EffectInebriate(SpellEffIndex effIndex);
        void EffectFeedPet(SpellEffIndex effIndex);
        void EffectDismissPet(SpellEffIndex effIndex);
        void EffectReputation(SpellEffIndex effIndex);
        void EffectForceDeselect(SpellEffIndex effIndex);
        void EffectSelfResurrect(SpellEffIndex effIndex);
        void EffectSkinning(SpellEffIndex effIndex);
        void EffectCharge(SpellEffIndex effIndex);
        void EffectChargeDest(SpellEffIndex effIndex);
        void EffectProspecting(SpellEffIndex effIndex);
        void EffectMilling(SpellEffIndex effIndex);
        void EffectRenamePet(SpellEffIndex effIndex);
        void EffectSendTaxi(SpellEffIndex effIndex);
        void EffectSummonCritter(SpellEffIndex effIndex);
        void EffectKnockBack(SpellEffIndex effIndex);
        void EffectPullTowards(SpellEffIndex effIndex);
        void EffectDispelMechanic(SpellEffIndex effIndex);
        void EffectSummonDeadPet(SpellEffIndex effIndex);
        void EffectDestroyAllTotems(SpellEffIndex effIndex);
        void EffectDurabilityDamage(SpellEffIndex effIndex);
        void EffectSkill(SpellEffIndex effIndex);
        void EffectTaunt(SpellEffIndex effIndex);
        void EffectDurabilityDamagePCT(SpellEffIndex effIndex);
        void EffectModifyThreatPercent(SpellEffIndex effIndex);
        void EffectResurrectNew(SpellEffIndex effIndex);
        void EffectAddExtraAttacks(SpellEffIndex effIndex);
        void EffectSpiritHeal(SpellEffIndex effIndex);
        void EffectSkinPlayerCorpse(SpellEffIndex effIndex);
        void EffectStealBeneficialBuff(SpellEffIndex effIndex);
        void EffectUnlearnSpecialization(SpellEffIndex effIndex);
        void EffectHealPct(SpellEffIndex effIndex);
        void EffectEnergizePct(SpellEffIndex effIndex);
        void EffectTriggerRitualOfSummoning(SpellEffIndex effIndex);
        void EffectSummonRaFFriend(SpellEffIndex effIndex);
<<<<<<< HEAD
        void EffectUnlockGuildVaultTab(SpellEffIndex effIndex); 
=======
        void EffectUnlockGuildVaultTab(SpellEffIndex effIndex);
>>>>>>> b87f794e
        void EffectKillCreditPersonal(SpellEffIndex effIndex);
        void EffectKillCredit(SpellEffIndex effIndex);
        void EffectQuestFail(SpellEffIndex effIndex);
        void EffectQuestStart(SpellEffIndex effIndex);
        void EffectRedirectThreat(SpellEffIndex effIndex);
        void EffectGameObjectDamage(SpellEffIndex effIndex);
        void EffectGameObjectRepair(SpellEffIndex effIndex);
        void EffectGameObjectSetDestructionState(SpellEffIndex effIndex);
        void EffectActivateRune(SpellEffIndex effIndex);
        void EffectCreateTamedPet(SpellEffIndex effIndex);
        void EffectDiscoverTaxi(SpellEffIndex effIndex);
        void EffectTitanGrip(SpellEffIndex effIndex);
        void EffectEnchantItemPrismatic(SpellEffIndex effIndex);
        void EffectPlayMusic(SpellEffIndex effIndex);
        void EffectSpecCount(SpellEffIndex effIndex);
        void EffectActivateSpec(SpellEffIndex effIndex);
        void EffectPlaySound(SpellEffIndex effIndex);
        void EffectRemoveAura(SpellEffIndex effIndex);
        void EffectDamageFromMaxHealthPCT(SpellEffIndex effIndex);
        void EffectCastButtons(SpellEffIndex effIndex);
        void EffectRechargeManaGem(SpellEffIndex effIndex);
        void EffectGiveCurrency(SpellEffIndex effIndex);
        void EffectResurrectWithAura(SpellEffIndex effIndex);
        void EffectCreateAreaTrigger(SpellEffIndex effIndex);

        typedef std::set<Aura*> UsedSpellMods;

        Spell(Unit* caster, SpellInfo const* info, TriggerCastFlags triggerFlags, uint64 originalCasterGUID = 0, bool skipCheck = false);
        ~Spell();

        void InitExplicitTargets(SpellCastTargets const& targets);
        void SelectExplicitTargets();

        void SelectSpellTargets();
        void SelectEffectImplicitTargets(SpellEffIndex effIndex, SpellImplicitTargetInfo const& targetType, uint32& processedEffectMask);
        void SelectImplicitChannelTargets(SpellEffIndex effIndex, SpellImplicitTargetInfo const& targetType);
        void SelectImplicitNearbyTargets(SpellEffIndex effIndex, SpellImplicitTargetInfo const& targetType, uint32 effMask);
        void SelectImplicitConeTargets(SpellEffIndex effIndex, SpellImplicitTargetInfo const& targetType, uint32 effMask);
        void SelectImplicitAreaTargets(SpellEffIndex effIndex, SpellImplicitTargetInfo const& targetType, uint32 effMask);
        void SelectImplicitCasterDestTargets(SpellEffIndex effIndex, SpellImplicitTargetInfo const& targetType);
        void SelectImplicitTargetDestTargets(SpellEffIndex effIndex, SpellImplicitTargetInfo const& targetType);
        void SelectImplicitDestDestTargets(SpellEffIndex effIndex, SpellImplicitTargetInfo const& targetType);
        void SelectImplicitCasterObjectTargets(SpellEffIndex effIndex, SpellImplicitTargetInfo const& targetType);
        void SelectImplicitTargetObjectTargets(SpellEffIndex effIndex, SpellImplicitTargetInfo const& targetType);
        void SelectImplicitChainTargets(SpellEffIndex effIndex, SpellImplicitTargetInfo const& targetType, WorldObject* target, uint32 effMask);
        void SelectImplicitTrajTargets();

        void SelectEffectTypeImplicitTargets(uint8 effIndex);

        uint32 GetSearcherTypeMask(SpellTargetObjectTypes objType, ConditionList* condList);
        template<class SEARCHER> void SearchTargets(SEARCHER& searcher, uint32 containerMask, Unit* referer, Position const* pos, float radius);

        WorldObject* SearchNearbyTarget(float range, SpellTargetObjectTypes objectType, SpellTargetCheckTypes selectionType, ConditionList* condList = NULL);
        void SearchAreaTargets(std::list<WorldObject*>& targets, float range, Position const* position, Unit* referer, SpellTargetObjectTypes objectType, SpellTargetCheckTypes selectionType, ConditionList* condList);
        void SearchChainTargets(std::list<WorldObject*>& targets, uint32 chainTargets, WorldObject* target, SpellTargetObjectTypes objectType, SpellTargetCheckTypes selectType, ConditionList* condList, bool isChainHeal);

        void prepare(SpellCastTargets const* targets, AuraEffect const* triggeredByAura = NULL);
        void cancel();
        void update(uint32 difftime);
        void cast(bool skipCheck = false);
        void finish(bool ok = true);
        void TakePower();
        void TakeAmmo();

        void TakeRunePower(bool didHit);
        void TakeReagents();
        void TakeCastItem();

        SpellCastResult CheckCast(bool strict);
        SpellCastResult CheckPetCast(Unit* target);

        // handlers
        void handle_immediate();
        uint64 handle_delayed(uint64 t_offset);
        // handler helpers
        void _handle_immediate_phase();
        void _handle_finish_phase();

        SpellCastResult CheckItems();
        SpellCastResult CheckRange(bool strict);
        SpellCastResult CheckPower();
        SpellCastResult CheckRuneCost(uint32 runeCostID);
        SpellCastResult CheckCasterAuras() const;
        SpellCastResult CheckArenaAndRatedBattlegroundCastRules();

        int32 CalculateDamage(uint8 i, Unit const* target) const { return m_caster->CalculateSpellDamage(target, m_spellInfo, i, &m_spellValue->EffectBasePoints[i]); }

        bool HaveTargetsForEffect(uint8 effect) const;
        void Delayed();
        void DelayedChannel();
        uint32 getState() const { return m_spellState; }
        void setState(uint32 state) { m_spellState = state; }

        void DoCreateItem(uint32 i, uint32 itemtype);
        void WriteSpellGoTargets(WorldPacket* data);

        bool CheckEffectTarget(Unit const* target, uint32 eff) const;
        bool CanAutoCast(Unit* target);
        void CheckSrc() { if (!m_targets.HasSrc()) m_targets.SetSrc(*m_caster); }
        void CheckDst() { if (!m_targets.HasDst()) m_targets.SetDst(*m_caster); }

        static void SendCastResult(Player* caster, SpellInfo const* spellInfo, uint8 cast_count, SpellCastResult result, SpellCustomErrors customError = SPELL_CUSTOM_ERROR_NONE, Opcodes opcode = SMSG_CAST_FAILED);
        void SendCastResult(SpellCastResult result);
        void SendSpellStart();
        void SendSpellGo();
        void SendSpellCooldown();
        void SendLogExecute();
        void ExecuteLogEffectTakeTargetPower(uint8 effIndex, Unit* target, uint32 powerType, uint32 powerTaken, float gainMultiplier);
        void ExecuteLogEffectExtraAttacks(uint8 effIndex, Unit* victim, uint32 attCount);
        void ExecuteLogEffectInterruptCast(uint8 effIndex, Unit* victim, uint32 spellId);
        void ExecuteLogEffectDurabilityDamage(uint8 effIndex, Unit* victim, int32 itemId, int32 slot);
        void ExecuteLogEffectOpenLock(uint8 effIndex, Object* obj);
        void ExecuteLogEffectCreateItem(uint8 effIndex, uint32 entry);
        void ExecuteLogEffectDestroyItem(uint8 effIndex, uint32 entry);
        void ExecuteLogEffectSummonObject(uint8 effIndex, WorldObject* obj);
        void ExecuteLogEffectUnsummonObject(uint8 effIndex, WorldObject* obj);
        void ExecuteLogEffectResurrect(uint8 effIndex, Unit* target);
        void SendInterrupted(uint8 result);
        void SendChannelUpdate(uint32 time);
        void SendChannelStart(uint32 duration);
        void SendResurrectRequest(Player* target);

        void HandleHolyPower(Player* caster);
        void HandleEffects(Unit* pUnitTarget, Item* pItemTarget, GameObject* pGOTarget, uint32 i, SpellEffectHandleMode mode);
        void HandleThreatSpells();

        SpellInfo const* const m_spellInfo;
        Item* m_CastItem;
        uint64 m_castItemGUID;
        uint8 m_cast_count;
        uint32 m_glyphIndex;
        uint32 m_preCastSpell;
        SpellCastTargets m_targets;
        int8 m_comboPointGain;
        SpellCustomErrors m_customError;

        UsedSpellMods m_appliedMods;

        int32 GetCastTime() const { return m_casttime; }
        bool IsAutoRepeat() const { return m_autoRepeat; }
        void SetAutoRepeat(bool rep) { m_autoRepeat = rep; }
        void ReSetTimer() { m_timer = m_casttime > 0 ? m_casttime : 0; }
        bool IsNextMeleeSwingSpell() const;
        bool IsTriggered() const { return _triggeredCastFlags & TRIGGERED_FULL_MASK; }
        bool IsChannelActive() const { return m_caster->GetUInt32Value(UNIT_CHANNEL_SPELL) != 0; }
        bool IsAutoActionResetSpell() const;

        bool IsDeletable() const { return !m_referencedFromCurrentSpell && !m_executedCurrently; }
        void SetReferencedFromCurrent(bool yes) { m_referencedFromCurrentSpell = yes; }
        bool IsInterruptable() const { return !m_executedCurrently; }
        void SetExecutedCurrently(bool yes) {m_executedCurrently = yes;}
        uint64 GetDelayStart() const { return m_delayStart; }
        void SetDelayStart(uint64 m_time) { m_delayStart = m_time; }
        uint64 GetDelayMoment() const { return m_delayMoment; }

        bool IsNeedSendToClient() const;

        CurrentSpellTypes GetCurrentContainer() const;

        Unit* GetCaster() const { return m_caster; }
        Unit* GetOriginalCaster() const { return m_originalCaster; }
        SpellInfo const* GetSpellInfo() const { return m_spellInfo; }
        int32 GetPowerCost() const { return m_powerCost; }

        void UpdatePointers();                              // must be used at call Spell code after time delay (non triggered spell cast/update spell call/etc)

        void CleanupTargetList();

        void SetSpellValue(SpellValueMod mod, int32 value);
    protected:
        bool HasGlobalCooldown() const;
        void TriggerGlobalCooldown();
        void CancelGlobalCooldown();

        void SendLoot(uint64 guid, LootType loottype);

        Unit* const m_caster;

        SpellValue* const m_spellValue;

        uint64 m_originalCasterGUID;                        // real source of cast (aura caster/etc), used for spell targets selection
                                                            // e.g. damage around area spell trigered by victim aura and damage enemies of aura caster
        Unit* m_originalCaster;                             // cached pointer for m_originalCaster, updated at Spell::UpdatePointers()

        Spell** m_selfContainer;                            // pointer to our spell container (if applicable)

        //Spell data
        SpellSchoolMask m_spellSchoolMask;                  // Spell school (can be overwrite for some spells (wand shoot for example)
        WeaponAttackType m_attackType;                      // For weapon based attack
        int32 m_powerCost;                                  // Calculated spell cost initialized only in Spell::prepare
        int32 m_casttime;                                   // Calculated spell cast time initialized only in Spell::prepare
        bool m_canReflect;                                  // can reflect this spell?
        bool m_autoRepeat;
        uint8 m_runesState;

        uint8 m_delayAtDamageCount;
        bool isDelayableNoMore()
        {
            if (m_delayAtDamageCount >= 2)
                return true;

            m_delayAtDamageCount++;
            return false;
        }

        // Delayed spells system
        uint64 m_delayStart;                                // time of spell delay start, filled by event handler, zero = just started
        uint64 m_delayMoment;                               // moment of next delay call, used internally
        bool m_immediateHandled;                            // were immediate actions handled? (used by delayed spells only)

        // These vars are used in both delayed spell system and modified immediate spell system
        bool m_referencedFromCurrentSpell;                  // mark as references to prevent deleted and access by dead pointers
        bool m_executedCurrently;                           // mark as executed to prevent deleted and access by dead pointers
        bool m_needComboPoints;
        uint8 m_applyMultiplierMask;
        float m_damageMultipliers[3];

        // Current targets, to be used in SpellEffects (MUST BE USED ONLY IN SPELL EFFECTS)
        Unit* unitTarget;
        Item* itemTarget;
        GameObject* gameObjTarget;
        WorldLocation* destTarget;
        int32 damage;
        SpellEffectHandleMode effectHandleMode;
        // used in effects handlers
        Aura* m_spellAura;

        // this is set in Spell Hit, but used in Apply Aura handler
        DiminishingLevels m_diminishLevel;
        DiminishingGroup m_diminishGroup;

        // -------------------------------------------
        GameObject* focusObject;

        // Damage and healing in effects need just calculate
        int32 m_damage;           // Damge   in effects count here
        int32 m_healing;          // Healing in effects count here

        // ******************************************
        // Spell trigger system
        // ******************************************
        uint32 m_procAttacker;                // Attacker trigger flags
        uint32 m_procVictim;                  // Victim   trigger flags
        uint32 m_procEx;
        void   prepareDataForTriggerSystem(AuraEffect const* triggeredByAura);

        // *****************************************
        // Spell target subsystem
        // *****************************************
        // Targets store structures and data
        struct TargetInfo
        {
            uint64 targetGUID;
            uint64 timeDelay;
            SpellMissInfo missCondition:8;
            SpellMissInfo reflectResult:8;
            uint8  effectMask:8;
            bool   processed:1;
            bool   alive:1;
            bool   crit:1;
            bool   scaleAura:1;
            int32  damage;
        };
        std::list<TargetInfo> m_UniqueTargetInfo;
        uint8 m_channelTargetEffectMask;                        // Mask req. alive targets

        struct GOTargetInfo
        {
            uint64 targetGUID;
            uint64 timeDelay;
            uint8  effectMask:8;
            bool   processed:1;
        };
        std::list<GOTargetInfo> m_UniqueGOTargetInfo;

        struct ItemTargetInfo
        {
            Item  *item;
            uint8 effectMask;
        };
        std::list<ItemTargetInfo> m_UniqueItemInfo;

        SpellDestination m_destTargets[MAX_SPELL_EFFECTS];

        void AddUnitTarget(Unit* target, uint32 effectMask, bool checkIfValid = true, bool implicit = true);
        void AddGOTarget(GameObject* target, uint32 effectMask);
        void AddItemTarget(Item* item, uint32 effectMask);
        void AddDestTarget(SpellDestination const& dest, uint32 effIndex);

        void DoAllEffectOnTarget(TargetInfo* target);
        SpellMissInfo DoSpellHitOnUnit(Unit* unit, uint32 effectMask, bool scaleAura);
        void DoTriggersOnSpellHit(Unit* unit, uint8 effMask);
        void DoAllEffectOnTarget(GOTargetInfo* target);
        void DoAllEffectOnTarget(ItemTargetInfo* target);
        bool UpdateChanneledTargetList();
        bool IsValidDeadOrAliveTarget(Unit const* target) const;
        void HandleLaunchPhase();
        void DoAllEffectOnLaunchTarget(TargetInfo& targetInfo, float* multiplier);

        void PrepareTargetProcessing();
        void FinishTargetProcessing();

        // spell execution log
        void InitEffectExecuteData(uint8 effIndex);
        void CheckEffectExecuteData();

        // Scripting system
        void LoadScripts();
        void CallScriptBeforeCastHandlers();
        void CallScriptOnCastHandlers();
        void CallScriptAfterCastHandlers();
        SpellCastResult CallScriptCheckCastHandlers();
        void PrepareScriptHitHandlers();
        bool CallScriptEffectHandlers(SpellEffIndex effIndex, SpellEffectHandleMode mode);
        void CallScriptBeforeHitHandlers();
        void CallScriptOnHitHandlers();
        void CallScriptAfterHitHandlers();
        void CallScriptObjectAreaTargetSelectHandlers(std::list<WorldObject*>& targets, SpellEffIndex effIndex);
        void CallScriptObjectTargetSelectHandlers(WorldObject*& target, SpellEffIndex effIndex);
        bool CheckScriptEffectImplicitTargets(uint32 effIndex, uint32 effIndexToCheck);
        std::list<SpellScript*> m_loadedScripts;

        struct HitTriggerSpell
        {
            SpellInfo const* triggeredSpell;
            SpellInfo const* triggeredByAura;
            // uint8 triggeredByEffIdx          This might be needed at a later stage - No need known for now
            int32 chance;
        };

        bool CanExecuteTriggersOnHit(uint8 effMask, SpellInfo const* triggeredByAura = NULL) const;
        void PrepareTriggersExecutedOnHit();
        typedef std::list<HitTriggerSpell> HitTriggerSpellList;
        HitTriggerSpellList m_hitTriggerSpells;

        // effect helpers
        void SummonGuardian(uint32 i, uint32 entry, SummonPropertiesEntry const* properties, uint32 numSummons);
        void CalculateJumpSpeeds(uint8 i, float dist, float & speedxy, float & speedz);

        SpellCastResult CanOpenLock(uint32 effIndex, uint32 lockid, SkillType& skillid, int32& reqSkillValue, int32& skillValue);
        // -------------------------------------------

        uint32 m_spellState;
        int32 m_timer;

        TriggerCastFlags _triggeredCastFlags;

        // if need this can be replaced by Aura copy
        // we can't store original aura link to prevent access to deleted auras
        // and in same time need aura data and after aura deleting.
        SpellInfo const* m_triggeredByAuraSpell;

        bool m_skipCheck;
        uint8 m_auraScaleMask;
        PathGenerator m_preGeneratedPath;

        ByteBuffer * m_effectExecuteData[MAX_SPELL_EFFECTS];

#ifdef MAP_BASED_RAND_GEN
        int32 irand(int32 min, int32 max)       { return int32 (m_caster->GetMap()->mtRand.randInt(max - min)) + min; }
        uint32 urand(uint32 min, uint32 max)    { return m_caster->GetMap()->mtRand.randInt(max - min) + min; }
        int32 rand32()                          { return m_caster->GetMap()->mtRand.randInt(); }
        double rand_norm()                      { return m_caster->GetMap()->mtRand.randExc(); }
        double rand_chance()                    { return m_caster->GetMap()->mtRand.randExc(100.0); }
#endif
};

namespace Trinity
{
    struct WorldObjectSpellTargetCheck
    {
        Unit* _caster;
        Unit* _referer;
        SpellInfo const* _spellInfo;
        SpellTargetCheckTypes _targetSelectionType;
        ConditionSourceInfo* _condSrcInfo;
        ConditionList* _condList;

        WorldObjectSpellTargetCheck(Unit* caster, Unit* referer, SpellInfo const* spellInfo,
            SpellTargetCheckTypes selectionType, ConditionList* condList);
        ~WorldObjectSpellTargetCheck();
        bool operator()(WorldObject* target);
    };

    struct WorldObjectSpellNearbyTargetCheck : public WorldObjectSpellTargetCheck
    {
        float _range;
        Position const* _position;
        WorldObjectSpellNearbyTargetCheck(float range, Unit* caster, SpellInfo const* spellInfo,
            SpellTargetCheckTypes selectionType, ConditionList* condList);
        bool operator()(WorldObject* target);
    };

    struct WorldObjectSpellAreaTargetCheck : public WorldObjectSpellTargetCheck
    {
        float _range;
        Position const* _position;
        WorldObjectSpellAreaTargetCheck(float range, Position const* position, Unit* caster,
            Unit* referer, SpellInfo const* spellInfo, SpellTargetCheckTypes selectionType, ConditionList* condList);
        bool operator()(WorldObject* target);
    };

    struct WorldObjectSpellConeTargetCheck : public WorldObjectSpellAreaTargetCheck
    {
        float _coneAngle;
        WorldObjectSpellConeTargetCheck(float coneAngle, float range, Unit* caster,
            SpellInfo const* spellInfo, SpellTargetCheckTypes selectionType, ConditionList* condList);
        bool operator()(WorldObject* target);
    };

    struct WorldObjectSpellTrajTargetCheck : public WorldObjectSpellAreaTargetCheck
    {
        WorldObjectSpellTrajTargetCheck(float range, Position const* position, Unit* caster, SpellInfo const* spellInfo);
        bool operator()(WorldObject* target);
    };
}

typedef void(Spell::*pEffect)(SpellEffIndex effIndex);

class SpellEvent : public BasicEvent
{
    public:
        SpellEvent(Spell* spell);
        virtual ~SpellEvent();

        virtual bool Execute(uint64 e_time, uint32 p_time);
        virtual void Abort(uint64 e_time);
        virtual bool IsDeletable() const;
    protected:
        Spell* m_Spell;
};
#endif<|MERGE_RESOLUTION|>--- conflicted
+++ resolved
@@ -318,11 +318,7 @@
         void EffectEnergizePct(SpellEffIndex effIndex);
         void EffectTriggerRitualOfSummoning(SpellEffIndex effIndex);
         void EffectSummonRaFFriend(SpellEffIndex effIndex);
-<<<<<<< HEAD
-        void EffectUnlockGuildVaultTab(SpellEffIndex effIndex); 
-=======
         void EffectUnlockGuildVaultTab(SpellEffIndex effIndex);
->>>>>>> b87f794e
         void EffectKillCreditPersonal(SpellEffIndex effIndex);
         void EffectKillCredit(SpellEffIndex effIndex);
         void EffectQuestFail(SpellEffIndex effIndex);
