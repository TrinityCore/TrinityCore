/*
 * This file is part of the TrinityCore Project. See AUTHORS file for Copyright information
 *
 * This program is free software; you can redistribute it and/or modify it
 * under the terms of the GNU General Public License as published by the
 * Free Software Foundation; either version 2 of the License, or (at your
 * option) any later version.
 *
 * This program is distributed in the hope that it will be useful, but WITHOUT
 * ANY WARRANTY; without even the implied warranty of MERCHANTABILITY or
 * FITNESS FOR A PARTICULAR PURPOSE. See the GNU General Public License for
 * more details.
 *
 * You should have received a copy of the GNU General Public License along
 * with this program. If not, see <http://www.gnu.org/licenses/>.
 */

#ifndef __SPELL_H
#define __SPELL_H

#include "ConditionMgr.h"
#include "DBCEnums.h"
#include "ObjectGuid.h"
#include "Optional.h"
#include "Position.h"
#include "SharedDefines.h"
#include "SpellDefines.h"
#include "Util.h"
#include <memory>

namespace WorldPackets
{
    namespace Spells
    {
        struct SpellAmmo;
        struct SpellCastData;
    }
}

class Aura;
class AuraEffect;
class BasicEvent;
class Corpse;
class DamageInfo;
class DynamicObject;
class DynObjAura;
class GameObject;
class Item;
class Object;
class PathGenerator;
class Player;
class SpellEffectInfo;
class SpellEvent;
class SpellImplicitTargetInfo;
class SpellInfo;
class SpellScript;
class Unit;
class UnitAura;
class WorldObject;
struct SpellPowerCost;
struct SummonPropertiesEntry;
enum AuraType : uint32;
enum CurrentSpellTypes : uint8;
enum LootType : uint8;
enum ProcFlagsHit : uint32;
enum SpellTargetCheckTypes : uint8;
enum SpellTargetObjectTypes : uint8;
enum SpellValueMod : uint8;
enum TriggerCastFlags : uint32;
enum WeaponAttackType : uint8;

#define SPELL_CHANNEL_UPDATE_INTERVAL (1 * IN_MILLISECONDS)
#define MAX_SPELL_RANGE_TOLERANCE 3.0f
#define TRAJECTORY_MISSILE_SIZE 3.0f

enum SpellCastFlags
{
    CAST_FLAG_NONE               = 0x00000000,
    CAST_FLAG_PENDING            = 0x00000001,              // aoe combat log?
    CAST_FLAG_HAS_TRAJECTORY     = 0x00000002,
    CAST_FLAG_UNKNOWN_3          = 0x00000004,
    CAST_FLAG_UNKNOWN_4          = 0x00000008,              // ignore AOE visual
    CAST_FLAG_UNKNOWN_5          = 0x00000010,
    CAST_FLAG_PROJECTILE         = 0x00000020,
    CAST_FLAG_UNKNOWN_7          = 0x00000040,
    CAST_FLAG_UNKNOWN_8          = 0x00000080,
    CAST_FLAG_UNKNOWN_9          = 0x00000100,
    CAST_FLAG_UNKNOWN_10         = 0x00000200,
    CAST_FLAG_UNKNOWN_11         = 0x00000400,
    CAST_FLAG_POWER_LEFT_SELF    = 0x00000800,
    CAST_FLAG_UNKNOWN_13         = 0x00001000,
    CAST_FLAG_UNKNOWN_14         = 0x00002000,
    CAST_FLAG_UNKNOWN_15         = 0x00004000,
    CAST_FLAG_UNKNOWN_16         = 0x00008000,
    CAST_FLAG_UNKNOWN_17         = 0x00010000,
    CAST_FLAG_ADJUST_MISSILE     = 0x00020000,
    CAST_FLAG_NO_GCD             = 0x00040000,              // no GCD for spell casts from charm/summon (vehicle spells is an example)
    CAST_FLAG_VISUAL_CHAIN       = 0x00080000,
    CAST_FLAG_UNKNOWN_21         = 0x00100000,
    CAST_FLAG_RUNE_LIST          = 0x00200000,
    CAST_FLAG_UNKNOWN_23         = 0x00400000,
    CAST_FLAG_UNKNOWN_24         = 0x00800000,
    CAST_FLAG_UNKNOWN_25         = 0x01000000,
    CAST_FLAG_UNKNOWN_26         = 0x02000000,
    CAST_FLAG_IMMUNITY           = 0x04000000,
    CAST_FLAG_UNKNOWN_28         = 0x08000000,
    CAST_FLAG_UNKNOWN_29         = 0x10000000,
    CAST_FLAG_UNKNOWN_30         = 0x20000000,
    CAST_FLAG_HEAL_PREDICTION    = 0x40000000,
    CAST_FLAG_UNKNOWN_32         = 0x80000000
};

enum SpellCastFlagsEx
{
    CAST_FLAG_EX_NONE            = 0x00000,
    CAST_FLAG_EX_UNKNOWN_1       = 0x00001,
    CAST_FLAG_EX_UNKNOWN_2       = 0x00002,
    CAST_FLAG_EX_UNKNOWN_3       = 0x00004,
    CAST_FLAG_EX_UNKNOWN_4       = 0x00008,
    CAST_FLAG_EX_UNKNOWN_5       = 0x00010,
    CAST_FLAG_EX_UNKNOWN_6       = 0x00020,
    CAST_FLAG_EX_UNKNOWN_7       = 0x00040,
    CAST_FLAG_EX_UNKNOWN_8       = 0x00080,
    CAST_FLAG_EX_UNKNOWN_9       = 0x00100,
    CAST_FLAG_EX_IGNORE_COOLDOWN = 0x00200, // makes client not automatically start cooldown after SPELL_GO
    CAST_FLAG_EX_UNKNOWN_11      = 0x00400,
    CAST_FLAG_EX_UNKNOWN_12      = 0x00800,
    CAST_FLAG_EX_UNKNOWN_13      = 0x01000,
    CAST_FLAG_EX_UNKNOWN_14      = 0x02000,
    CAST_FLAG_EX_UNKNOWN_15      = 0x04000,
    CAST_FLAG_EX_USE_TOY_SPELL   = 0x08000, // Starts cooldown on toy
    CAST_FLAG_EX_UNKNOWN_17      = 0x10000,
    CAST_FLAG_EX_UNKNOWN_18      = 0x20000,
    CAST_FLAG_EX_UNKNOWN_19      = 0x40000,
    CAST_FLAG_EX_UNKNOWN_20      = 0x80000
};

enum SpellCastSource : uint8
{
    SPELL_CAST_SOURCE_PLAYER = 2,
    SPELL_CAST_SOURCE_NORMAL = 3,
    SPELL_CAST_SOURCE_ITEM = 4,
    SPELL_CAST_SOURCE_PASSIVE = 7,
    SPELL_CAST_SOURCE_PET = 9,
    SPELL_CAST_SOURCE_AURA = 13,
    SPELL_CAST_SOURCE_SPELL = 16,
};

enum SpellRangeFlag
{
    SPELL_RANGE_DEFAULT             = 0,
    SPELL_RANGE_MELEE               = 1,     //melee
    SPELL_RANGE_RANGED              = 2      //hunter range and ranged weapon
};

struct SpellLogEffectPowerDrainParams
{
    ObjectGuid Victim;
    uint32 Points       = 0;
    uint32 PowerType    = 0;
    float Amplitude     = 0;
};

struct SpellLogEffectExtraAttacksParams
{
    ObjectGuid Victim;
    uint32 NumAttacks   = 0;
};

struct SpellLogEffectDurabilityDamageParams
{
    ObjectGuid Victim;
    int32 ItemID        = 0;
    int32 Amount        = 0;
};

struct SpellLogEffectGenericVictimParams
{
    ObjectGuid Victim;
};

struct SpellLogEffectTradeSkillItemParams
{
    int32 ItemID        = 0;
};

struct SpellLogEffectFeedPetParams
{
    int32 ItemID        = 0;
};

struct SpellLogEffect
{
    int32 Effect = 0;

    Optional<std::vector<SpellLogEffectPowerDrainParams>> PowerDrainTargets;
    Optional<std::vector<SpellLogEffectExtraAttacksParams>> ExtraAttacksTargets;
    Optional<std::vector<SpellLogEffectDurabilityDamageParams>> DurabilityDamageTargets;
    Optional<std::vector<SpellLogEffectGenericVictimParams>> GenericVictimTargets;
    Optional<std::vector<SpellLogEffectTradeSkillItemParams>> TradeSkillTargets;
    Optional<std::vector<SpellLogEffectFeedPetParams>> FeedPetTargets;
};

struct SpellValue
{
    explicit  SpellValue(SpellInfo const* proto, WorldObject const* caster);
    int32     EffectBasePoints[MAX_SPELL_EFFECTS];
    uint32    CustomBasePointsMask;
    uint32    MaxAffectedTargets;
    float     RadiusMod;
    int32     AuraStackAmount;
    float     DurationMul;
    float     CriticalChance;
    Optional<int32> Duration;
};

enum SpellState
{
    SPELL_STATE_NULL      = 0,
    SPELL_STATE_PREPARING = 1,
    SPELL_STATE_CASTING   = 2,
    SPELL_STATE_FINISHED  = 3,
    SPELL_STATE_IDLE      = 4,
    SPELL_STATE_DELAYED   = 5
};

enum SpellEffectHandleMode
{
    SPELL_EFFECT_HANDLE_LAUNCH,
    SPELL_EFFECT_HANDLE_LAUNCH_TARGET,
    SPELL_EFFECT_HANDLE_HIT,
    SPELL_EFFECT_HANDLE_HIT_TARGET
};

typedef std::vector<std::pair<uint32, ObjectGuid>> DispelList;

static const uint32 SPELL_INTERRUPT_NONPLAYER = 32747;

class TC_GAME_API Spell
{
    friend class SpellScript;
    public:

        void EffectNULL();
        void EffectUnused();
        void EffectDistract();
        void EffectSchoolDMG();
        void EffectEnvironmentalDMG();
        void EffectInstaKill();
        void EffectDummy();
        void EffectTeleportUnits();
        void EffectTeleportUnitsWithVisualLoadingScreen();
        void EffectApplyAura();
        void EffectSendEvent();
        void EffectPowerBurn();
        void EffectPowerDrain();
        void EffectHeal();
        void EffectBind();
        void EffectTeleportToReturnPoint();
        void EffectHealthLeech();
        void EffectQuestComplete();
        void EffectCreateItem();
        void EffectCreateItem2();
        void EffectCreateRandomItem();
        void EffectPersistentAA();
        void EffectEnergize();
        void EffectOpenLock();
        void EffectSummonChangeItem();
        void EffectProficiency();
        void EffectSummonType();
        void EffectLearnSpell();
        void EffectDispel();
        void EffectDualWield();
        void EffectPickPocket();
        void EffectAddFarsight();
        void EffectUntrainTalents();
        void EffectHealMechanical();
        void EffectJump();
        void EffectJumpDest();
        void EffectLeapBack();
        void EffectQuestClear();
        void EffectTeleUnitsFaceCaster();
        void EffectLearnSkill();
        void EffectPlayMovie();
        void EffectTradeSkill();
        void EffectEnchantItemPerm();
        void EffectEnchantItemTmp();
        void EffectTameCreature();
        void EffectSummonPet();
        void EffectLearnPetSpell();
        void EffectWeaponDmg();
        void EffectForceCast();
        void EffectTriggerSpell();
        void EffectTriggerMissileSpell();
        void EffectThreat();
        void EffectHealMaxHealth();
        void EffectInterruptCast();
        void EffectSummonObjectWild();
        void EffectScriptEffect();
        void EffectSanctuary();
        void EffectDuel();
        void EffectStuck();
        void EffectSummonPlayer();
        void EffectActivateObject();
        void EffectApplyGlyph();
        void EffectEnchantHeldItem();
        void EffectSummonObject();
        void EffectChangeRaidMarker();
        void EffectResurrect();
        void EffectParry();
        void EffectBlock();
        void EffectLeap();
        void EffectTransmitted();
        void EffectDisEnchant();
        void EffectInebriate();
        void EffectFeedPet();
        void EffectDismissPet();
        void EffectReputation();
        void EffectForceDeselect();
        void EffectSelfResurrect();
        void EffectSkinning();
        void EffectCharge();
        void EffectChargeDest();
        void EffectProspecting();
        void EffectMilling();
        void EffectRenamePet();
        void EffectSendTaxi();
        void EffectKnockBack();
        void EffectPullTowards();
        void EffectPullTowardsDest();
        void EffectDispelMechanic();
        void EffectResurrectPet();
        void EffectDestroyAllTotems();
        void EffectDurabilityDamage();
        void EffectSkill();
        void EffectTaunt();
        void EffectDurabilityDamagePCT();
        void EffectModifyThreatPercent();
        void EffectResurrectNew();
        void EffectAddExtraAttacks();
        void EffectSpiritHeal();
        void EffectSkinPlayerCorpse();
        void EffectStealBeneficialBuff();
        void EffectUnlearnSpecialization();
        void EffectHealPct();
        void EffectEnergizePct();
        void EffectTriggerRitualOfSummoning();
        void EffectSummonRaFFriend();
        void EffectUnlockGuildVaultTab();
        void EffectKillCreditPersonal();
        void EffectKillCredit();
        void EffectQuestFail();
        void EffectQuestStart();
        void EffectRedirectThreat();
        void EffectGameObjectDamage();
        void EffectGameObjectRepair();
        void EffectGameObjectSetDestructionState();
        void EffectCreateTamedPet();
        void EffectDiscoverTaxi();
        void EffectTitanGrip();
        void EffectEnchantItemPrismatic();
        void EffectPlayMusic();
        void EffectActivateSpec();
        void EffectPlaySound();
        void EffectRemoveAura();
        void EffectDamageFromMaxHealthPCT();
        void EffectCastButtons();
        void EffectRechargeItem();
        void EffectGiveCurrency();
        void EffectSummonPersonalGameObject();
        void EffectResurrectWithAura();
        void EffectCreateAreaTrigger();
        void EffectRemoveTalent();
        void EffectDestroyItem();
        void EffectLearnGarrisonBuilding();
        void EffectCreateGarrison();
        void EffectCreateConversation();
        void EffectCancelConversation();
        void EffectAddGarrisonFollower();
        void EffectActivateGarrisonBuilding();
        void EffectGrantBattlePetLevel();
        void EffectGiveExperience();
        void EffectGiveRestedExperience();
        void EffectHealBattlePetPct();
        void EffectEnableBattlePets();
        void EffectChangeBattlePetQuality();
        void EffectLaunchQuestChoice();
        void EffectUncageBattlePet();
        void EffectCreateHeirloomItem();
        void EffectUpgradeHeirloom();
        void EffectApplyEnchantIllusion();
        void EffectUpdatePlayerPhase();
        void EffectUpdateZoneAurasAndPhases();
        void EffectGiveArtifactPower();
        void EffectGiveArtifactPowerNoBonus();
        void EffectPlaySceneScriptPackage();
        void EffectCreateSceneObject();
        void EffectCreatePrivateSceneObject();
        void EffectPlayScene();
        void EffectGiveHonor();
        void EffectJumpCharge();
        void EffectLearnTransmogSet();
        void EffectRespecAzeriteEmpoweredItem();
        void EffectLearnAzeriteEssencePower();
        void EffectCreatePrivateConversation();
        void EffectSendChatMessage();
        void EffectGrantBattlePetExperience();
        void EffectLearnTransmogIllusion();
        void EffectModifyAuraStacks();
        void EffectModifyCooldown();
        void EffectModifyCooldowns();
        void EffectModifyCooldownsByCategory();
        void EffectModifySpellCharges();
        void EffectCreateTraitTreeConfig();
        void EffectChangeActiveCombatTraitConfig();

        typedef std::unordered_set<Aura*> UsedSpellMods;

        Spell(WorldObject* caster, SpellInfo const* info, TriggerCastFlags triggerFlags, ObjectGuid originalCasterGUID = ObjectGuid::Empty, ObjectGuid originalCastId = ObjectGuid::Empty);
        ~Spell();

        void InitExplicitTargets(SpellCastTargets const& targets);
        void SelectExplicitTargets();

        void SelectSpellTargets();
        void SelectEffectImplicitTargets(SpellEffectInfo const& spellEffectInfo, SpellImplicitTargetInfo const& targetType, uint32& processedEffectMask);
        void SelectImplicitChannelTargets(SpellEffectInfo const& spellEffectInfo, SpellImplicitTargetInfo const& targetType);
        void SelectImplicitNearbyTargets(SpellEffectInfo const& spellEffectInfo, SpellImplicitTargetInfo const& targetType, uint32 effMask);
        void SelectImplicitConeTargets(SpellEffectInfo const& spellEffectInfo, SpellImplicitTargetInfo const& targetType, uint32 effMask);
        void SelectImplicitAreaTargets(SpellEffectInfo const& spellEffectInfo, SpellImplicitTargetInfo const& targetType, uint32 effMask);
        void SelectImplicitCasterDestTargets(SpellEffectInfo const& spellEffectInfo, SpellImplicitTargetInfo const& targetType);
        void SelectImplicitTargetDestTargets(SpellEffectInfo const& spellEffectInfo, SpellImplicitTargetInfo const& targetType);
        void SelectImplicitDestDestTargets(SpellEffectInfo const& spellEffectInfo, SpellImplicitTargetInfo const& targetType);
        void SelectImplicitCasterObjectTargets(SpellEffectInfo const& spellEffectInfo, SpellImplicitTargetInfo const& targetType);
        void SelectImplicitTargetObjectTargets(SpellEffectInfo const& spellEffectInfo, SpellImplicitTargetInfo const& targetType);
        void SelectImplicitChainTargets(SpellEffectInfo const& spellEffectInfo, SpellImplicitTargetInfo const& targetType, WorldObject* target, uint32 effMask);
        void SelectImplicitTrajTargets(SpellEffectInfo const& spellEffectInfo, SpellImplicitTargetInfo const& targetType);
        void SelectImplicitLineTargets(SpellEffectInfo const& spellEffectInfo, SpellImplicitTargetInfo const& targetType, uint32 effMask);

        void SelectEffectTypeImplicitTargets(SpellEffectInfo const& spellEffectInfo);

        uint32 GetSearcherTypeMask(SpellTargetObjectTypes objType, ConditionContainer* condList);
        template<class SEARCHER> void SearchTargets(SEARCHER& searcher, uint32 containerMask, WorldObject* referer, Position const* pos, float radius);

        WorldObject* SearchNearbyTarget(float range, SpellTargetObjectTypes objectType, SpellTargetCheckTypes selectionType, ConditionContainer* condList = nullptr);
        void SearchAreaTargets(std::list<WorldObject*>& targets, float range, Position const* position, WorldObject* referer, SpellTargetObjectTypes objectType, SpellTargetCheckTypes selectionType, ConditionContainer* condList);
        void SearchChainTargets(std::list<WorldObject*>& targets, uint32 chainTargets, WorldObject* target, SpellTargetObjectTypes objectType, SpellTargetCheckTypes selectType, SpellEffectInfo const& spellEffectInfo, bool isChainHeal);

        GameObject* SearchSpellFocus();

        SpellCastResult prepare(SpellCastTargets const& targets, AuraEffect const* triggeredByAura = nullptr);
        void cancel();
        void update(uint32 difftime);
        void cast(bool skipCheck = false);
        void finish(bool ok = true);
        void TakePower();

        void TakeRunePower(bool didHit);
        void TakeReagents();
        void TakeCastItem();

        SpellCastResult CheckCast(bool strict, int32* param1 = nullptr, int32* param2 = nullptr);
        SpellCastResult CheckPetCast(Unit* target);

        // handlers
        void handle_immediate();
        uint64 handle_delayed(uint64 t_offset);
        // handler helpers
        void _handle_immediate_phase();
        void _handle_finish_phase();

        SpellCastResult CheckItems(int32* param1, int32* param2) const;
        SpellCastResult CheckRange(bool strict) const;
        SpellCastResult CheckPower() const;
        SpellCastResult CheckRuneCost() const;
        SpellCastResult CheckCasterAuras(int32* param1) const;
        SpellCastResult CheckArenaAndRatedBattlegroundCastRules();
        SpellCastResult CheckMovement() const;

        bool CheckSpellCancelsAuraEffect(AuraType auraType, int32* param1) const;
        bool CheckSpellCancelsCharm(int32* param1) const;
        bool CheckSpellCancelsStun(int32* param1) const;
        bool CheckSpellCancelsSilence(int32* param1) const;
        bool CheckSpellCancelsPacify(int32* param1) const;
        bool CheckSpellCancelsFear(int32* param1) const;
        bool CheckSpellCancelsConfuse(int32* param1) const;
        bool CheckSpellCancelsNoActions(int32* param1) const;

        int32 CalculateDamage(SpellEffectInfo const& spellEffectInfo, Unit const* target, float* var = nullptr) const;

        void Delayed();
        void DelayedChannel();
        uint32 getState() const { return m_spellState; }
        void setState(uint32 state) { m_spellState = state; }

        void DoCreateItem(uint32 itemId, ItemContext context = ItemContext::NONE, std::vector<int32> const& bonusListIDs = std::vector<int32>());

        bool CheckEffectTarget(Unit const* target, SpellEffectInfo const& spellEffectInfo, Position const* losPosition) const;
        bool CheckEffectTarget(GameObject const* target, SpellEffectInfo const& spellEffectInfo) const;
        bool CheckEffectTarget(Item const* target, SpellEffectInfo const& spellEffectInfo) const;
        bool CanAutoCast(Unit* target);
        void CheckSrc();
        void CheckDst();

        static void SendCastResult(Player* caster, SpellInfo const* spellInfo, SpellCastVisual spellVisual, ObjectGuid cast_count, SpellCastResult result, SpellCustomErrors customError = SPELL_CUSTOM_ERROR_NONE, int32* param1 = nullptr, int32* param2 = nullptr);
        void SendCastResult(SpellCastResult result, int32* param1 = nullptr, int32* param2 = nullptr) const;
        void SendPetCastResult(SpellCastResult result, int32* param1 = nullptr, int32* param2 = nullptr) const;
        void SendMountResult(MountResult result);
        void SendSpellStart();
        void SendSpellGo();
        void SendSpellCooldown();
        void SendSpellExecuteLog();
        SpellLogEffect& GetExecuteLogEffect(SpellEffectName effect);
        template<typename T>
        std::vector<T>& GetExecuteLogEffectTargets(SpellEffectName effect, Optional<std::vector<T>> SpellLogEffect::* member)
        {
            Optional<std::vector<T>>& opt = GetExecuteLogEffect(effect).*member;
            if (!opt)
                opt.emplace();

            return *opt;
        }
        void ExecuteLogEffectTakeTargetPower(SpellEffectName effect, Unit* target, uint32 powerType, uint32 points, float amplitude);
        void ExecuteLogEffectExtraAttacks(SpellEffectName effect, Unit* victim, uint32 numAttacks);
        void ExecuteLogEffectDurabilityDamage(SpellEffectName effect, Unit* victim, int32 itemId, int32 amount);
        void ExecuteLogEffectOpenLock(SpellEffectName effect, Object* obj);
        void ExecuteLogEffectCreateItem(SpellEffectName effect, uint32 entry);
        void ExecuteLogEffectDestroyItem(SpellEffectName effect, uint32 entry);
        void ExecuteLogEffectSummonObject(SpellEffectName effect, WorldObject* obj);
        void ExecuteLogEffectUnsummonObject(SpellEffectName effect, WorldObject* obj);
        void ExecuteLogEffectResurrect(SpellEffectName effect, Unit* target);
        void SendSpellInterruptLog(Unit* victim, uint32 spellId);
        void SendInterrupted(uint8 result);
        void SendChannelUpdate(uint32 time);
        void SendChannelStart(uint32 duration);
        void SendResurrectRequest(Player* target);

        void HandleEffects(Unit* pUnitTarget, Item* pItemTarget, GameObject* pGoTarget, Corpse* pCorpseTarget, SpellEffectInfo const& spellEffectInfo, SpellEffectHandleMode mode);
        void HandleThreatSpells();
        static Spell const* ExtractSpellFromEvent(BasicEvent* event);

        SpellInfo const* const m_spellInfo;
        Item* m_CastItem;
        ObjectGuid m_castItemGUID;
        uint32 m_castItemEntry;
        int32 m_castItemLevel;
        ObjectGuid m_castId;
        ObjectGuid m_originalCastId;
        bool m_fromClient;
        uint32 m_castFlagsEx;
        union
        {
            // Alternate names for this value
            uint32 TalentId;

            // SPELL_EFFECT_APPLY_GLYPH
            uint32 SpellId;

            // SPELL_EFFECT_TALENT_SPEC_SELECT
            uint32 SpecializationId;

            // SPELL_EFFECT_SET_FOLLOWER_QUALITY
            // SPELL_EFFECT_INCREASE_FOLLOWER_ITEM_LEVEL
            // SPELL_EFFECT_INCREASE_FOLLOWER_EXPERIENCE
            // SPELL_EFFECT_RANDOMIZE_FOLLOWER_ABILITIES
            // SPELL_EFFECT_LEARN_FOLLOWER_ABILITY
            struct
            {
                uint32 Id;
                uint32 AbilityId;   // only SPELL_EFFECT_LEARN_FOLLOWER_ABILITY
            } GarrFollower;

            // SPELL_EFFECT_FINISH_GARRISON_MISSION
            uint32 GarrMissionId;

            // SPELL_EFFECT_UPGRADE_HEIRLOOM
            uint32 ItemId;

            struct
            {
                uint32 Data[2];
            } Raw;
        } m_misc;
        std::any m_customArg;
        SpellCastVisual m_SpellVisual;
        SpellCastTargets m_targets;
        int8 m_comboPointGain;
        SpellCustomErrors m_customError;

        UsedSpellMods m_appliedMods;

        int32 GetCastTime() const { return m_casttime; }
        bool IsAutoRepeat() const { return m_autoRepeat; }
        void SetAutoRepeat(bool rep) { m_autoRepeat = rep; }
        void ReSetTimer() { m_timer = m_casttime > 0 ? m_casttime : 0; }
        bool IsTriggered() const;
        bool IsIgnoringCooldowns() const;
        bool IsFocusDisabled() const;
        bool IsProcDisabled() const;
        bool IsChannelActive() const;
        bool IsAutoActionResetSpell() const;
        bool IsPositive() const;

        bool IsTriggeredByAura(SpellInfo const* auraSpellInfo) const { return (auraSpellInfo == m_triggeredByAuraSpell); }

        bool IsDeletable() const { return !m_referencedFromCurrentSpell && !m_executedCurrently; }
        void SetReferencedFromCurrent(bool yes) { m_referencedFromCurrentSpell = yes; }
        bool IsInterruptable() const { return !m_executedCurrently; }
        void SetExecutedCurrently(bool yes) {m_executedCurrently = yes;}
        uint64 GetDelayStart() const { return m_delayStart; }
        void SetDelayStart(uint64 m_time) { m_delayStart = m_time; }
        uint64 GetDelayMoment() const { return m_delayMoment; }
        uint64 CalculateDelayMomentForDst(float launchDelay) const;
        void RecalculateDelayMomentForDst();
<<<<<<< HEAD
        bool IsDelayedByMotionMaster() const { return _delayedByMotionMaster; }
        void SetIsDelayedByMotionMaster(bool delayed) { _delayedByMotionMaster = delayed; }
=======
        uint8 GetRuneState() const { return m_runesState; }
        void SetRuneState(uint8 value) { m_runesState = value; }
>>>>>>> 634c0389

        bool IsNeedSendToClient() const;

        CurrentSpellTypes GetCurrentContainer() const;

        WorldObject* GetCaster() const { return m_caster; }
        ObjectGuid GetOriginalCasterGUID() const { return m_originalCasterGUID; }
        Unit* GetOriginalCaster() const { return m_originalCaster; }
        SpellInfo const* GetSpellInfo() const { return m_spellInfo; }
        Difficulty GetCastDifficulty() const;
        std::vector<SpellPowerCost> const& GetPowerCost() const { return m_powerCost; }
        bool HasPowerTypeCost(Powers power) const;
        Optional<int32> GetPowerTypeCostAmount(Powers power) const;

        bool UpdatePointers();                              // must be used at call Spell code after time delay (non triggered spell cast/update spell call/etc)

        void CleanupTargetList();

        void SetSpellValue(SpellValueMod mod, int32 value);

        Spell** m_selfContainer;                            // pointer to our spell container (if applicable)

        SpellInfo const* GetTriggeredByAuraSpell() const { return m_triggeredByAuraSpell; }

        int32 GetTimer() const { return m_timer; }

        int64 GetUnitTargetCountForEffect(SpellEffIndex effect) const;
        int64 GetGameObjectTargetCountForEffect(SpellEffIndex effect) const;
        int64 GetItemTargetCountForEffect(SpellEffIndex effect) const;
        int64 GetCorpseTargetCountForEffect(SpellEffIndex effect) const;

        std::string GetDebugInfo() const;
        void CallScriptOnResistAbsorbCalculateHandlers(DamageInfo const& damageInfo, uint32& resistAmount, int32& absorbAmount);

    protected:
        bool HasGlobalCooldown() const;
        void TriggerGlobalCooldown();
        void CancelGlobalCooldown();
        void _cast(bool skipCheck = false);

        std::pair<float, float> GetMinMaxRange(bool strict) const;

        WorldObject* const m_caster;

        SpellValue* const m_spellValue;

        ObjectGuid m_originalCasterGUID;                    // real source of cast (aura caster/etc), used for spell targets selection
                                                            // e.g. damage around area spell trigered by victim aura and damage enemies of aura caster
        Unit* m_originalCaster;                             // cached pointer for m_originalCaster, updated at Spell::UpdatePointers()

        // Spell data
        SpellSchoolMask m_spellSchoolMask;                  // Spell school (can be overwrite for some spells (wand shoot for example)
        WeaponAttackType m_attackType;                      // For weapon based attack

        std::vector<SpellPowerCost> m_powerCost;            // Calculated spell cost initialized only in Spell::prepare
        int32 m_casttime;                                   // Calculated spell cast time initialized only in Spell::prepare
        int32 m_channeledDuration;                          // Calculated channeled spell duration in order to calculate correct pushback.
        bool m_canReflect;                                  // can reflect this spell?
        bool m_autoRepeat;
        uint8 m_runesState;

        uint8 m_delayAtDamageCount;
        bool IsDelayableNoMore()
        {
            if (m_delayAtDamageCount >= 2)
                return true;

            ++m_delayAtDamageCount;
            return false;
        }

        // Delayed spells system
        uint64 m_delayStart;                                // time of spell delay start, filled by event handler, zero = just started
        uint64 m_delayMoment;                               // moment of next delay call, used internally
        bool m_launchHandled;                               // were launch actions handled
        bool m_immediateHandled;                            // were immediate actions handled? (used by delayed spells only)
        bool _delayedByMotionMaster;                        // delayed until motion master finishes

        // These vars are used in both delayed spell system and modified immediate spell system
        bool m_referencedFromCurrentSpell;                  // mark as references to prevent deleted and access by dead pointers
        bool m_executedCurrently;                           // mark as executed to prevent deleted and access by dead pointers
        bool m_needComboPoints;
        uint32 m_applyMultiplierMask;
        float m_damageMultipliers[MAX_SPELL_EFFECTS];

        // Current targets, to be used in SpellEffects (MUST BE USED ONLY IN SPELL EFFECTS)
        Unit* unitTarget;
        Item* itemTarget;
        GameObject* gameObjTarget;
        Corpse* m_corpseTarget;
        WorldLocation* destTarget;
        int32 damage;
        SpellMissInfo targetMissInfo;
        float variance;
        SpellEffectHandleMode effectHandleMode;
        SpellEffectInfo const* effectInfo;
        // used in effects handlers
        Unit* GetUnitCasterForEffectHandlers() const;
        UnitAura* _spellAura;
        DynObjAura* _dynObjAura;

        // -------------------------------------------
        GameObject* focusObject;

        // Damage and healing in effects need just calculate
        int32 m_damage;           // Damage  in effects count here
        int32 m_healing;          // Healing in effects count here

        // ******************************************
        // Spell trigger system
        // ******************************************
        ProcFlagsInit m_procAttacker;         // Attacker trigger flags
        ProcFlagsInit m_procVictim;           // Victim   trigger flags
        ProcFlagsHit m_hitMask;
        void prepareDataForTriggerSystem();

        // *****************************************
        // Spell target subsystem
        // *****************************************
        // Targets store structures and data
        struct TargetInfoBase
        {
            virtual void PreprocessTarget(Spell* /*spell*/) { }
            virtual void DoTargetSpellHit(Spell* spell, SpellEffectInfo const& spellEffectInfo) = 0;
            virtual void DoDamageAndTriggers(Spell* /*spell*/) { }

            uint32 EffectMask = 0;

        protected:
            TargetInfoBase() { }
            virtual ~TargetInfoBase() { }
        };

        struct TargetInfo : public TargetInfoBase
        {
            void PreprocessTarget(Spell* spell) override;
            void DoTargetSpellHit(Spell* spell, SpellEffectInfo const& spellEffectInfo) override;
            void DoDamageAndTriggers(Spell* spell) override;

            ObjectGuid TargetGUID;
            uint64 TimeDelay = 0ULL;
            int32 Damage = 0;
            int32 Healing = 0;

            SpellMissInfo MissCondition = SPELL_MISS_NONE;
            SpellMissInfo ReflectResult = SPELL_MISS_NONE;

            bool IsAlive = false;
            bool IsCrit = false;

            // info set at PreprocessTarget, used by DoTargetSpellHit
            DiminishingGroup DRGroup = DIMINISHING_NONE;
            int32 AuraDuration = 0;
            int32 AuraBasePoints[MAX_SPELL_EFFECTS] = { };
            bool Positive = true;
            UnitAura* HitAura = nullptr;

        private:
            Unit* _spellHitTarget = nullptr; // changed for example by reflect
            bool _enablePVP = false;         // need to enable PVP at DoDamageAndTriggers?
        };
        std::vector<TargetInfo> m_UniqueTargetInfo;
        uint32 m_channelTargetEffectMask;                       // Mask req. alive targets

        struct GOTargetInfo : public TargetInfoBase
        {
            void DoTargetSpellHit(Spell* spell, SpellEffectInfo const& spellEffectInfo) override;

            ObjectGuid TargetGUID;
            uint64 TimeDelay = 0ULL;
        };
        std::vector<GOTargetInfo> m_UniqueGOTargetInfo;

        struct ItemTargetInfo : public TargetInfoBase
        {
            void DoTargetSpellHit(Spell* spell, SpellEffectInfo const& spellEffectInfo) override;

            Item* TargetItem = nullptr;
        };
        std::vector<ItemTargetInfo> m_UniqueItemInfo;

        struct CorpseTargetInfo : public TargetInfoBase
        {
            void DoTargetSpellHit(Spell* spell, SpellEffectInfo const& spellEffectInfo) override;

            ObjectGuid TargetGUID;
            uint64 TimeDelay = 0ULL;
        };
        std::vector<CorpseTargetInfo> m_UniqueCorpseTargetInfo;

        template <class Container>
        void DoProcessTargetContainer(Container& targetContainer);

        SpellDestination m_destTargets[MAX_SPELL_EFFECTS];

        void AddUnitTarget(Unit* target, uint32 effectMask, bool checkIfValid = true, bool implicit = true, Position const* losPosition = nullptr);
        void AddGOTarget(GameObject* target, uint32 effectMask);
        void AddItemTarget(Item* item, uint32 effectMask);
        void AddCorpseTarget(Corpse* target, uint32 effectMask);
        void AddDestTarget(SpellDestination const& dest, uint32 effIndex);

        void PreprocessSpellLaunch(TargetInfo& targetInfo);
        SpellMissInfo PreprocessSpellHit(Unit* unit, TargetInfo& targetInfo);
        void DoSpellEffectHit(Unit* unit, SpellEffectInfo const& spellEffectInfo, TargetInfo& targetInfo);

        void DoTriggersOnSpellHit(Unit* unit);
        bool UpdateChanneledTargetList();
        bool IsValidDeadOrAliveTarget(Unit const* target) const;
        void HandleLaunchPhase();
        void DoEffectOnLaunchTarget(TargetInfo& targetInfo, float multiplier, SpellEffectInfo const& spellEffectInfo);

        void PrepareTargetProcessing();
        void FinishTargetProcessing();

        // Scripting system
        void LoadScripts();
        void CallScriptOnPrecastHandler();
        void CallScriptBeforeCastHandlers();
        void CallScriptOnCastHandlers();
        void CallScriptAfterCastHandlers();
        SpellCastResult CallScriptCheckCastHandlers();
        int32 CallScriptCalcCastTimeHandlers(int32 originalCastTime);
        bool CallScriptEffectHandlers(SpellEffIndex effIndex, SpellEffectHandleMode mode);
        void CallScriptSuccessfulDispel(SpellEffIndex effIndex);
        void CallScriptBeforeHitHandlers(SpellMissInfo missInfo);
        void CallScriptOnHitHandlers();
        void CallScriptAfterHitHandlers();
    public:
        void CallScriptCalcCritChanceHandlers(Unit const* victim, float& chance);
    protected:
        void CallScriptObjectAreaTargetSelectHandlers(std::list<WorldObject*>& targets, SpellEffIndex effIndex, SpellImplicitTargetInfo const& targetType);
        void CallScriptObjectTargetSelectHandlers(WorldObject*& target, SpellEffIndex effIndex, SpellImplicitTargetInfo const& targetType);
        void CallScriptDestinationTargetSelectHandlers(SpellDestination& target, SpellEffIndex effIndex, SpellImplicitTargetInfo const& targetType);
        bool CheckScriptEffectImplicitTargets(uint32 effIndex, uint32 effIndexToCheck);
        std::vector<SpellScript*> m_loadedScripts;

        struct HitTriggerSpell
        {
            HitTriggerSpell(SpellInfo const* spellInfo, SpellInfo const* auraSpellInfo, int32 procChance) :
                triggeredSpell(spellInfo), triggeredByAura(auraSpellInfo), chance(procChance) { }

            SpellInfo const* triggeredSpell;
            SpellInfo const* triggeredByAura;
            // uint8 triggeredByEffIdx          This might be needed at a later stage - No need known for now
            int32 chance;
        };

        bool CanExecuteTriggersOnHit(Unit* unit, SpellInfo const* triggeredByAura = nullptr) const;
        void PrepareTriggersExecutedOnHit();
        typedef std::vector<HitTriggerSpell> HitTriggerSpellList;
        HitTriggerSpellList m_hitTriggerSpells;

        // effect helpers
        void SummonGuardian(SpellEffectInfo const* effect, uint32 entry, SummonPropertiesEntry const* properties, uint32 numSummons, ObjectGuid privateObjectOwner);
        void CalculateJumpSpeeds(SpellEffectInfo const* effInfo, float dist, float& speedXY, float& speedZ);

        void UpdateSpellCastDataTargets(WorldPackets::Spells::SpellCastData& data);
        void UpdateSpellCastDataAmmo(WorldPackets::Spells::SpellAmmo& data);

        SpellCastResult CanOpenLock(SpellEffectInfo const& effect, uint32 lockid, SkillType& skillid, int32& reqSkillValue, int32& skillValue);
        // -------------------------------------------

        uint32 m_spellState;
        int32 m_timer;

        SpellEvent* _spellEvent;
        TriggerCastFlags _triggeredCastFlags;

        // if need this can be replaced by Aura copy
        // we can't store original aura link to prevent access to deleted auras
        // and in same time need aura data and after aura deleting.
        SpellInfo const* m_triggeredByAuraSpell;

        std::unique_ptr<PathGenerator> m_preGeneratedPath;

        std::vector<SpellLogEffect> _executeLogEffects;

        Spell(Spell const& right) = delete;
        Spell& operator=(Spell const& right) = delete;
};

namespace Trinity
{
    struct TC_GAME_API WorldObjectSpellTargetCheck
    {
        protected:
            WorldObject* _caster;
            WorldObject* _referer;
            SpellInfo const* _spellInfo;
            SpellTargetCheckTypes _targetSelectionType;
            std::unique_ptr<ConditionSourceInfo> _condSrcInfo;
            ConditionContainer const* _condList;
        SpellTargetObjectTypes _objectType;

            WorldObjectSpellTargetCheck(WorldObject* caster, WorldObject* referer, SpellInfo const* spellInfo,
                SpellTargetCheckTypes selectionType, ConditionContainer const* condList, SpellTargetObjectTypes objectType);
            ~WorldObjectSpellTargetCheck();

            bool operator()(WorldObject* target) const;
    };

    struct TC_GAME_API WorldObjectSpellNearbyTargetCheck : public WorldObjectSpellTargetCheck
    {
        float _range;
        Position const* _position;
        WorldObjectSpellNearbyTargetCheck(float range, WorldObject* caster, SpellInfo const* spellInfo,
            SpellTargetCheckTypes selectionType, ConditionContainer const* condList, SpellTargetObjectTypes objectType);

        bool operator()(WorldObject* target);
    };

    struct TC_GAME_API WorldObjectSpellAreaTargetCheck : public WorldObjectSpellTargetCheck
    {
        float _range;
        Position const* _position;
        WorldObjectSpellAreaTargetCheck(float range, Position const* position, WorldObject* caster,
            WorldObject* referer, SpellInfo const* spellInfo, SpellTargetCheckTypes selectionType, ConditionContainer const* condList, SpellTargetObjectTypes objectType);

        bool operator()(WorldObject* target) const;
    };

    struct TC_GAME_API WorldObjectSpellConeTargetCheck : public WorldObjectSpellAreaTargetCheck
    {
        Position _coneSrc;
        float _coneAngle;
        float _lineWidth;
        WorldObjectSpellConeTargetCheck(Position const& coneSrc, float coneAngle, float lineWidth, float range, WorldObject* caster,
            SpellInfo const* spellInfo, SpellTargetCheckTypes selectionType, ConditionContainer const* condList, SpellTargetObjectTypes objectType);

        bool operator()(WorldObject* target) const;
    };

    struct TC_GAME_API WorldObjectSpellTrajTargetCheck : public WorldObjectSpellTargetCheck
    {
        float _range;
        Position const* _position;
        WorldObjectSpellTrajTargetCheck(float range, Position const* position, WorldObject* caster,
            SpellInfo const* spellInfo, SpellTargetCheckTypes selectionType, ConditionContainer const* condList, SpellTargetObjectTypes objectType);

        bool operator()(WorldObject* target) const;
    };

    struct TC_GAME_API WorldObjectSpellLineTargetCheck : public WorldObjectSpellAreaTargetCheck
    {
        Position _position;
        float _lineWidth;
        WorldObjectSpellLineTargetCheck(Position const* srcPosition, Position const* dstPosition, float lineWidth, float range, WorldObject* caster,
            SpellInfo const* spellInfo, SpellTargetCheckTypes selectionType, ConditionContainer const* condList, SpellTargetObjectTypes objectType);

        bool operator()(WorldObject* target) const;
    };

    TC_GAME_API void SelectRandomInjuredTargets(std::list<WorldObject*>& targets, size_t maxTargets, bool prioritizePlayers);
}

using SpellEffectHandlerFn = void(Spell::*)();

#endif<|MERGE_RESOLUTION|>--- conflicted
+++ resolved
@@ -612,13 +612,11 @@
         uint64 GetDelayMoment() const { return m_delayMoment; }
         uint64 CalculateDelayMomentForDst(float launchDelay) const;
         void RecalculateDelayMomentForDst();
-<<<<<<< HEAD
         bool IsDelayedByMotionMaster() const { return _delayedByMotionMaster; }
         void SetIsDelayedByMotionMaster(bool delayed) { _delayedByMotionMaster = delayed; }
-=======
+
         uint8 GetRuneState() const { return m_runesState; }
         void SetRuneState(uint8 value) { m_runesState = value; }
->>>>>>> 634c0389
 
         bool IsNeedSendToClient() const;
 
