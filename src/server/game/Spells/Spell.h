/*
 * This file is part of the TrinityCore Project. See AUTHORS file for Copyright information
 *
 * This program is free software; you can redistribute it and/or modify it
 * under the terms of the GNU General Public License as published by the
 * Free Software Foundation; either version 2 of the License, or (at your
 * option) any later version.
 *
 * This program is distributed in the hope that it will be useful, but WITHOUT
 * ANY WARRANTY; without even the implied warranty of MERCHANTABILITY or
 * FITNESS FOR A PARTICULAR PURPOSE. See the GNU General Public License for
 * more details.
 *
 * You should have received a copy of the GNU General Public License along
 * with this program. If not, see <http://www.gnu.org/licenses/>.
 */

#ifndef __SPELL_H
#define __SPELL_H

#include "ConditionMgr.h"
#include "DBCEnums.h"
#include "ObjectGuid.h"
#include "Position.h"
#include "SharedDefines.h"
#include <memory>

namespace WorldPackets
{
    namespace Spells
    {
        struct SpellTargetData;
        struct SpellAmmo;
        struct SpellCastData;
    }
}

class Aura;
class AuraEffect;
class Corpse;
class DamageInfo;
class DynamicObject;
class DynObjAura;
class GameObject;
class Item;
class Object;
class PathGenerator;
class Player;
class SpellEffectInfo;
class SpellEvent;
class SpellImplicitTargetInfo;
class SpellInfo;
class SpellScript;
class Unit;
class UnitAura;
class WorldObject;
class WorldPacket;
struct SummonPropertiesEntry;
enum AuraType : uint32;
enum CurrentSpellTypes : uint8;
enum LootType : uint8;
enum SpellCastTargetFlags : uint32;
enum SpellTargetCheckTypes : uint8;
enum SpellTargetObjectTypes : uint8;
enum SpellValueMod : uint8;
enum TriggerCastFlags : uint32;
enum WeaponAttackType : uint8;

#define SPELL_CHANNEL_UPDATE_INTERVAL (1 * IN_MILLISECONDS)
#define MAX_SPELL_RANGE_TOLERANCE 3.0f
#define TRAJECTORY_MISSILE_SIZE 3.0f

enum SpellCastFlags
{
    CAST_FLAG_NONE               = 0x00000000,
    CAST_FLAG_PENDING            = 0x00000001,              // aoe combat log?
    CAST_FLAG_UNKNOWN_2          = 0x00000002,
    CAST_FLAG_UNKNOWN_3          = 0x00000004,
    CAST_FLAG_UNKNOWN_4          = 0x00000008,              // ignore AOE visual
    CAST_FLAG_UNKNOWN_5          = 0x00000010,
    CAST_FLAG_AMMO               = 0x00000020,              // Projectiles visual
    CAST_FLAG_UNKNOWN_7          = 0x00000040,
    CAST_FLAG_UNKNOWN_8          = 0x00000080,
    CAST_FLAG_UNKNOWN_9          = 0x00000100,
    CAST_FLAG_UNKNOWN_10         = 0x00000200,
    CAST_FLAG_UNKNOWN_11         = 0x00000400,
    CAST_FLAG_POWER_LEFT_SELF    = 0x00000800,
    CAST_FLAG_UNKNOWN_13         = 0x00001000,
    CAST_FLAG_UNKNOWN_14         = 0x00002000,
    CAST_FLAG_UNKNOWN_15         = 0x00004000,
    CAST_FLAG_UNKNOWN_16         = 0x00008000,
    CAST_FLAG_UNKNOWN_17         = 0x00010000,
    CAST_FLAG_ADJUST_MISSILE     = 0x00020000,
    CAST_FLAG_NO_GCD             = 0x00040000,              // no GCD for spell casts from charm/summon (vehicle spells is an example)
    CAST_FLAG_VISUAL_CHAIN       = 0x00080000,
    CAST_FLAG_UNKNOWN_21         = 0x00100000,
    CAST_FLAG_RUNE_LIST          = 0x00200000,
    CAST_FLAG_UNKNOWN_23         = 0x00400000,
    CAST_FLAG_UNKNOWN_24         = 0x00800000,
    CAST_FLAG_UNKNOWN_25         = 0x01000000,
    CAST_FLAG_UNKNOWN_26         = 0x02000000,
    CAST_FLAG_IMMUNITY           = 0x04000000,
    CAST_FLAG_UNKNOWN_28         = 0x08000000,
    CAST_FLAG_UNKNOWN_29         = 0x10000000,
    CAST_FLAG_UNKNOWN_30         = 0x20000000,
    CAST_FLAG_UNKNOWN_31         = 0x40000000,
    CAST_FLAG_UNKNOWN_32         = 0x80000000
};

enum SpellRangeFlag
{
    SPELL_RANGE_DEFAULT             = 0,
    SPELL_RANGE_MELEE               = 1,     //melee
    SPELL_RANGE_RANGED              = 2      //hunter range and ranged weapon
};

enum SpellFinishReason : uint8
{
    SPELL_FINISHED_SUCCESSFUL_CAST      = 0, // spell has sucessfully launched
    SPELL_FINISHED_CANCELED             = 1, // spell has been canceled (interrupts)
    SPELL_FINISHED_CHANNELING_COMPLETE  = 2  // spell channeling has been finished
};

struct TC_GAME_API SpellDestination
{
    SpellDestination();
    SpellDestination(float x, float y, float z, float orientation = 0.0f, uint32 mapId = MAPID_INVALID);
    SpellDestination(Position const& pos);
    SpellDestination(WorldObject const& wObj);

    void Relocate(Position const& pos);
    void RelocateOffset(Position const& offset);

    WorldLocation _position;
    ObjectGuid _transportGUID;
    Position _transportOffset;
};

class TC_GAME_API SpellCastTargets
{
    public:
        SpellCastTargets();
        ~SpellCastTargets();

        void Read(ByteBuffer& data, Unit* caster);
        void Write(WorldPackets::Spells::SpellTargetData& data);

        uint32 GetTargetMask() const { return m_targetMask; }
        void SetTargetMask(uint32 newMask) { m_targetMask = newMask; }

        void SetTargetFlag(SpellCastTargetFlags flag) { m_targetMask |= flag; }

        ObjectGuid GetUnitTargetGUID() const;
        Unit* GetUnitTarget() const;
        void SetUnitTarget(Unit* target);

        ObjectGuid GetGOTargetGUID() const;
        GameObject* GetGOTarget() const;
        void SetGOTarget(GameObject* target);

        ObjectGuid GetCorpseTargetGUID() const;
        Corpse* GetCorpseTarget() const;

        WorldObject* GetObjectTarget() const;
        ObjectGuid GetObjectTargetGUID() const;
        void RemoveObjectTarget();

        ObjectGuid GetItemTargetGUID() const { return m_itemTargetGUID; }
        Item* GetItemTarget() const { return m_itemTarget; }
        uint32 GetItemTargetEntry() const { return m_itemTargetEntry; }
        void SetItemTarget(Item* item);
        void SetTradeItemTarget(Player* caster);
        void UpdateTradeSlotItem();

        SpellDestination const* GetSrc() const;
        Position const* GetSrcPos() const;
        void SetSrc(float x, float y, float z);
        void SetSrc(Position const& pos);
        void SetSrc(WorldObject const& wObj);
        void ModSrc(Position const& pos);
        void RemoveSrc();

        SpellDestination const* GetDst() const;
        WorldLocation const* GetDstPos() const;
        void SetDst(float x, float y, float z, float orientation, uint32 mapId = MAPID_INVALID);
        void SetDst(Position const& pos);
        void SetDst(WorldObject const& wObj);
        void SetDst(SpellDestination const& spellDest);
        void SetDst(SpellCastTargets const& spellTargets);
        void ModDst(Position const& pos);
        void ModDst(SpellDestination const& spellDest);
        void RemoveDst();

        bool HasSrc() const;
        bool HasDst() const;
        bool HasTraj() const { return m_speed != 0; }

        float GetElevation() const { return m_elevation; }
        void SetElevation(float elevation) { m_elevation = elevation; }
        float GetSpeed() const { return m_speed; }
        void SetSpeed(float speed) { m_speed = speed; }

        float GetDist2d() const { return m_src._position.GetExactDist2d(&m_dst._position); }
        float GetSpeedXY() const { return m_speed * std::cos(m_elevation); }
        float GetSpeedZ() const { return m_speed * std::sin(m_elevation); }

        void Update(WorldObject* caster);

    private:
        uint32 m_targetMask;

        // objects (can be used at spell creating and after Update at casting)
        WorldObject* m_objectTarget;
        Item* m_itemTarget;

        // object GUID/etc, can be used always
        ObjectGuid m_objectTargetGUID;
        ObjectGuid m_itemTargetGUID;
        uint32 m_itemTargetEntry;

        SpellDestination m_src;
        SpellDestination m_dst;

        float m_elevation, m_speed;
        std::string m_strTarget;
};

struct SpellValue
{
    explicit  SpellValue(SpellInfo const* proto);
    int32     EffectBasePoints[MAX_SPELL_EFFECTS];
    uint32    MaxAffectedTargets;
    float     RadiusMod;
    uint8     AuraStackAmount;
    float     CriticalChance;
};

enum SpellState
{
    SPELL_STATE_NULL      = 0,
    SPELL_STATE_PREPARING = 1,
    SPELL_STATE_CASTING   = 2,
    SPELL_STATE_FINISHED  = 3,
    SPELL_STATE_IDLE      = 4,
    SPELL_STATE_DELAYED   = 5
};

enum SpellEffectHandleMode
{
    SPELL_EFFECT_HANDLE_LAUNCH,
    SPELL_EFFECT_HANDLE_LAUNCH_TARGET,
    SPELL_EFFECT_HANDLE_HIT,
    SPELL_EFFECT_HANDLE_HIT_TARGET
};

typedef std::vector<std::pair<uint32, ObjectGuid>> DispelList;

static const uint32 SPELL_INTERRUPT_NONPLAYER = 32747;

class TC_GAME_API Spell
{
    friend class SpellScript;
    public:

<<<<<<< HEAD
        void EffectNULL(SpellEffIndex effIndex);
        // @tswow-begin
        void EffectCommandTotemCreature(SpellEffIndex effIndex);
        // @tswow-end
        void EffectUnused(SpellEffIndex effIndex);
        void EffectDistract(SpellEffIndex effIndex);
        void EffectPull(SpellEffIndex effIndex);
        void EffectSchoolDMG(SpellEffIndex effIndex);
        void EffectEnvironmentalDMG(SpellEffIndex effIndex);
        void EffectInstaKill(SpellEffIndex effIndex);
        void EffectDummy(SpellEffIndex effIndex);
        void EffectTeleportUnits(SpellEffIndex effIndex);
        void EffectApplyAura(SpellEffIndex effIndex);
        void EffectSendEvent(SpellEffIndex effIndex);
        void EffectPowerBurn(SpellEffIndex effIndex);
        void EffectPowerDrain(SpellEffIndex effIndex);
        void EffectHeal(SpellEffIndex effIndex);
        void EffectBind(SpellEffIndex effIndex);
        void EffectHealthLeech(SpellEffIndex effIndex);
        void EffectQuestComplete(SpellEffIndex effIndex);
        void EffectCreateItem(SpellEffIndex effIndex);
        void EffectCreateItem2(SpellEffIndex effIndex);
        void EffectCreateRandomItem(SpellEffIndex effIndex);
        void EffectPersistentAA(SpellEffIndex effIndex);
        void EffectEnergize(SpellEffIndex effIndex);
        void EffectOpenLock(SpellEffIndex effIndex);
        void EffectSummonChangeItem(SpellEffIndex effIndex);
        void EffectProficiency(SpellEffIndex effIndex);
        void EffectSummonType(SpellEffIndex effIndex);
        void EffectLearnSpell(SpellEffIndex effIndex);
        void EffectDispel(SpellEffIndex effIndex);
        void EffectDualWield(SpellEffIndex effIndex);
        void EffectPickPocket(SpellEffIndex effIndex);
        void EffectAddFarsight(SpellEffIndex effIndex);
        void EffectUntrainTalents(SpellEffIndex effIndex);
        void EffectHealMechanical(SpellEffIndex effIndex);
        void EffectJump(SpellEffIndex effIndex);
        void EffectJumpDest(SpellEffIndex effIndex);
        void EffectLeapBack(SpellEffIndex effIndex);
        void EffectQuestClear(SpellEffIndex effIndex);
        void EffectTeleUnitsFaceCaster(SpellEffIndex effIndex);
        void EffectLearnSkill(SpellEffIndex effIndex);
        void EffectAddHonor(SpellEffIndex effIndex);
        void EffectTradeSkill(SpellEffIndex effIndex);
        void EffectEnchantItemPerm(SpellEffIndex effIndex);
        void EffectEnchantItemTmp(SpellEffIndex effIndex);
        void EffectTameCreature(SpellEffIndex effIndex);
        void EffectSummonPet(SpellEffIndex effIndex);
        void EffectLearnPetSpell(SpellEffIndex effIndex);
        void EffectWeaponDmg(SpellEffIndex effIndex);
        void EffectForceCast(SpellEffIndex effIndex);
        void EffectTriggerSpell(SpellEffIndex effIndex);
        void EffectTriggerMissileSpell(SpellEffIndex effIndex);
        void EffectThreat(SpellEffIndex effIndex);
        void EffectHealMaxHealth(SpellEffIndex effIndex);
        void EffectInterruptCast(SpellEffIndex effIndex);
        void EffectSummonObjectWild(SpellEffIndex effIndex);
        void EffectScriptEffect(SpellEffIndex effIndex);
        void EffectSanctuary(SpellEffIndex effIndex);
        void EffectAddComboPoints(SpellEffIndex effIndex);
        void EffectDuel(SpellEffIndex effIndex);
        void EffectStuck(SpellEffIndex effIndex);
        void EffectSummonPlayer(SpellEffIndex effIndex);
        void EffectActivateObject(SpellEffIndex effIndex);
        void EffectApplyGlyph(SpellEffIndex effIndex);
        void EffectEnchantHeldItem(SpellEffIndex effIndex);
        void EffectSummonObject(SpellEffIndex effIndex);
        void EffectResurrect(SpellEffIndex effIndex);
        void EffectParry(SpellEffIndex effIndex);
        void EffectBlock(SpellEffIndex effIndex);
        void EffectLeap(SpellEffIndex effIndex);
        void EffectTransmitted(SpellEffIndex effIndex);
        void EffectDisEnchant(SpellEffIndex effIndex);
        void EffectInebriate(SpellEffIndex effIndex);
        void EffectFeedPet(SpellEffIndex effIndex);
        void EffectDismissPet(SpellEffIndex effIndex);
        void EffectReputation(SpellEffIndex effIndex);
        void EffectForceDeselect(SpellEffIndex effIndex);
        void EffectSelfResurrect(SpellEffIndex effIndex);
        void EffectSkinning(SpellEffIndex effIndex);
        void EffectCharge(SpellEffIndex effIndex);
        void EffectChargeDest(SpellEffIndex effIndex);
        void EffectProspecting(SpellEffIndex effIndex);
        void EffectMilling(SpellEffIndex effIndex);
        void EffectRenamePet(SpellEffIndex effIndex);
        void EffectSendTaxi(SpellEffIndex effIndex);
        void EffectKnockBack(SpellEffIndex effIndex);
        void EffectPullTowards(SpellEffIndex effIndex);
        void EffectPullTowardsDest(SpellEffIndex effIndex);
        void EffectDispelMechanic(SpellEffIndex effIndex);
        void EffectResurrectPet(SpellEffIndex effIndex);
        void EffectDestroyAllTotems(SpellEffIndex effIndex);
        void EffectDurabilityDamage(SpellEffIndex effIndex);
        void EffectSkill(SpellEffIndex effIndex);
        void EffectTaunt(SpellEffIndex effIndex);
        void EffectDurabilityDamagePCT(SpellEffIndex effIndex);
        void EffectModifyThreatPercent(SpellEffIndex effIndex);
        void EffectResurrectNew(SpellEffIndex effIndex);
        void EffectAddExtraAttacks(SpellEffIndex effIndex);
        void EffectSpiritHeal(SpellEffIndex effIndex);
        void EffectSkinPlayerCorpse(SpellEffIndex effIndex);
        void EffectStealBeneficialBuff(SpellEffIndex effIndex);
        void EffectUnlearnSpecialization(SpellEffIndex effIndex);
        void EffectHealPct(SpellEffIndex effIndex);
        void EffectEnergizePct(SpellEffIndex effIndex);
        void EffectTriggerRitualOfSummoning(SpellEffIndex effIndex);
        void EffectSummonRaFFriend(SpellEffIndex effIndex);
        void EffectKillCreditPersonal(SpellEffIndex effIndex);
        void EffectKillCredit(SpellEffIndex effIndex);
        void EffectQuestFail(SpellEffIndex effIndex);
        void EffectQuestStart(SpellEffIndex effIndex);
        void EffectRedirectThreat(SpellEffIndex effIndex);
        void EffectGameObjectDamage(SpellEffIndex effIndex);
        void EffectGameObjectRepair(SpellEffIndex effIndex);
        void EffectGameObjectSetDestructionState(SpellEffIndex effIndex);
        void EffectActivateRune(SpellEffIndex effIndex);
        void EffectCreateTamedPet(SpellEffIndex effIndex);
        void EffectDiscoverTaxi(SpellEffIndex effIndex);
        void EffectTitanGrip(SpellEffIndex effIndex);
        void EffectEnchantItemPrismatic(SpellEffIndex effIndex);
        void EffectPlayMusic(SpellEffIndex effIndex);
        void EffectSpecCount(SpellEffIndex effIndex);
        void EffectActivateSpec(SpellEffIndex effIndex);
        void EffectPlaySound(SpellEffIndex effIndex);
        void EffectRemoveAura(SpellEffIndex effIndex);
        void EffectCastButtons(SpellEffIndex effIndex);
        void EffectRechargeManaGem(SpellEffIndex effIndex);
=======
        void EffectNULL();
        void EffectUnused();
        void EffectDistract();
        void EffectPull();
        void EffectSchoolDMG();
        void EffectEnvironmentalDMG();
        void EffectInstaKill();
        void EffectDummy();
        void EffectTeleportUnits();
        void EffectApplyAura();
        void EffectSendEvent();
        void EffectPowerBurn();
        void EffectPowerDrain();
        void EffectHeal();
        void EffectBind();
        void EffectHealthLeech();
        void EffectQuestComplete();
        void EffectCreateItem();
        void EffectCreateItem2();
        void EffectCreateRandomItem();
        void EffectPersistentAA();
        void EffectEnergize();
        void EffectOpenLock();
        void EffectSummonChangeItem();
        void EffectProficiency();
        void EffectSummonType();
        void EffectLearnSpell();
        void EffectDispel();
        void EffectDualWield();
        void EffectPickPocket();
        void EffectAddFarsight();
        void EffectUntrainTalents();
        void EffectHealMechanical();
        void EffectJump();
        void EffectJumpDest();
        void EffectLeapBack();
        void EffectQuestClear();
        void EffectTeleUnitsFaceCaster();
        void EffectLearnSkill();
        void EffectAddHonor();
        void EffectTradeSkill();
        void EffectEnchantItemPerm();
        void EffectEnchantItemTmp();
        void EffectTameCreature();
        void EffectSummonPet();
        void EffectLearnPetSpell();
        void EffectWeaponDmg();
        void EffectForceCast();
        void EffectTriggerSpell();
        void EffectTriggerMissileSpell();
        void EffectThreat();
        void EffectHealMaxHealth();
        void EffectInterruptCast();
        void EffectSummonObjectWild();
        void EffectScriptEffect();
        void EffectSanctuary();
        void EffectAddComboPoints();
        void EffectDuel();
        void EffectStuck();
        void EffectSummonPlayer();
        void EffectActivateObject();
        void EffectApplyGlyph();
        void EffectEnchantHeldItem();
        void EffectSummonObject();
        void EffectResurrect();
        void EffectParry();
        void EffectBlock();
        void EffectLeap();
        void EffectTransmitted();
        void EffectDisEnchant();
        void EffectInebriate();
        void EffectFeedPet();
        void EffectDismissPet();
        void EffectReputation();
        void EffectForceDeselect();
        void EffectSelfResurrect();
        void EffectSkinning();
        void EffectCharge();
        void EffectChargeDest();
        void EffectProspecting();
        void EffectMilling();
        void EffectRenamePet();
        void EffectSendTaxi();
        void EffectKnockBack();
        void EffectPullTowards();
        void EffectPullTowardsDest();
        void EffectDispelMechanic();
        void EffectResurrectPet();
        void EffectDestroyAllTotems();
        void EffectDurabilityDamage();
        void EffectSkill();
        void EffectTaunt();
        void EffectDurabilityDamagePCT();
        void EffectModifyThreatPercent();
        void EffectResurrectNew();
        void EffectAddExtraAttacks();
        void EffectSpiritHeal();
        void EffectSkinPlayerCorpse();
        void EffectStealBeneficialBuff();
        void EffectUnlearnSpecialization();
        void EffectHealPct();
        void EffectEnergizePct();
        void EffectTriggerRitualOfSummoning();
        void EffectSummonRaFFriend();
        void EffectKillCreditPersonal();
        void EffectKillCredit();
        void EffectQuestFail();
        void EffectQuestStart();
        void EffectRedirectThreat();
        void EffectGameObjectDamage();
        void EffectGameObjectRepair();
        void EffectGameObjectSetDestructionState();
        void EffectActivateRune();
        void EffectCreateTamedPet();
        void EffectDiscoverTaxi();
        void EffectTitanGrip();
        void EffectEnchantItemPrismatic();
        void EffectPlayMusic();
        void EffectSpecCount();
        void EffectActivateSpec();
        void EffectPlaySound();
        void EffectRemoveAura();
        void EffectCastButtons();
        void EffectRechargeManaGem();
>>>>>>> 83ae8fc5

        typedef std::unordered_set<Aura*> UsedSpellMods;

        Spell(WorldObject* caster, SpellInfo const* info, TriggerCastFlags triggerFlags, ObjectGuid originalCasterGUID = ObjectGuid::Empty);
        ~Spell();

        void InitExplicitTargets(SpellCastTargets const& targets);
        void SelectExplicitTargets();

        void SelectSpellTargets();
        void SelectEffectImplicitTargets(SpellEffectInfo const& spellEffectInfo, SpellImplicitTargetInfo const& targetType, uint32& processedEffectMask);
        void SelectImplicitChannelTargets(SpellEffectInfo const& spellEffectInfo, SpellImplicitTargetInfo const& targetType);
        void SelectImplicitNearbyTargets(SpellEffectInfo const& spellEffectInfo, SpellImplicitTargetInfo const& targetType, uint32 effMask);
        void SelectImplicitConeTargets(SpellEffectInfo const& spellEffectInfo, SpellImplicitTargetInfo const& targetType, uint32 effMask);
        void SelectImplicitAreaTargets(SpellEffectInfo const& spellEffectInfo, SpellImplicitTargetInfo const& targetType, uint32 effMask);
        void SelectImplicitCasterDestTargets(SpellEffectInfo const& spellEffectInfo, SpellImplicitTargetInfo const& targetType);
        void SelectImplicitTargetDestTargets(SpellEffectInfo const& spellEffectInfo, SpellImplicitTargetInfo const& targetType);
        void SelectImplicitDestDestTargets(SpellEffectInfo const& spellEffectInfo, SpellImplicitTargetInfo const& targetType);
        void SelectImplicitCasterObjectTargets(SpellEffectInfo const& spellEffectInfo, SpellImplicitTargetInfo const& targetType);
        void SelectImplicitTargetObjectTargets(SpellEffectInfo const& spellEffectInfo, SpellImplicitTargetInfo const& targetType);
        void SelectImplicitChainTargets(SpellEffectInfo const& spellEffectInfo, SpellImplicitTargetInfo const& targetType, WorldObject* target, uint32 effMask);
        void SelectImplicitTrajTargets(SpellEffectInfo const& spellEffectInfo, SpellImplicitTargetInfo const& targetType);

        void SelectEffectTypeImplicitTargets(SpellEffectInfo const& spellEffectInfo);

        uint32 GetSearcherTypeMask(SpellTargetObjectTypes objType, ConditionContainer* condList);
        template<class SEARCHER> void SearchTargets(SEARCHER& searcher, uint32 containerMask, WorldObject* referer, Position const* pos, float radius);

        WorldObject* SearchNearbyTarget(float range, SpellTargetObjectTypes objectType, SpellTargetCheckTypes selectionType, ConditionContainer* condList = nullptr);
        void SearchAreaTargets(std::list<WorldObject*>& targets, float range, Position const* position, WorldObject* referer, SpellTargetObjectTypes objectType, SpellTargetCheckTypes selectionType, ConditionContainer* condList);
        void SearchChainTargets(std::list<WorldObject*>& targets, uint32 chainTargets, WorldObject* target, SpellTargetObjectTypes objectType, SpellTargetCheckTypes selectType, ConditionContainer* condList, bool isChainHeal);

        GameObject* SearchSpellFocus();

        SpellCastResult prepare(SpellCastTargets const& targets, AuraEffect const* triggeredByAura = nullptr);
        void cancel();
        void update(uint32 difftime);
        void cast(bool skipCheck = false);
        void finish(bool ok = true);
        void TakePower();
        void TakeAmmo();

        void TakeRunePower(bool didHit);
        void TakeReagents();
        void TakeCastItem();

        SpellCastResult CheckCast(bool strict, uint32* param1 = nullptr, uint32* param2 = nullptr);
        SpellCastResult CheckPetCast(Unit* target);

        // handlers
        void handle_immediate();
        uint64 handle_delayed(uint64 t_offset);
        // handler helpers
        void _handle_immediate_phase();
        void _handle_finish_phase();

        SpellCastResult CheckItems(uint32* param1, uint32* param2) const;
        SpellCastResult CheckRange(bool strict) const;
        SpellCastResult CheckPower() const;
        SpellCastResult CheckRuneCost(uint32 runeCostID) const;
        SpellCastResult CheckCasterAuras(uint32* param1) const;

        bool CheckSpellCancelsAuraEffect(AuraType auraType, uint32* param1) const;
        bool CheckSpellCancelsCharm(uint32* param1) const;
        bool CheckSpellCancelsStun(uint32* param1) const;
        bool CheckSpellCancelsSilence(uint32* param1) const;
        bool CheckSpellCancelsPacify(uint32* param1) const;
        bool CheckSpellCancelsFear(uint32* param1) const;
        bool CheckSpellCancelsConfuse(uint32* param1) const;

        int32 CalculateDamage(SpellEffectInfo const& spellEffectInfo) const;

        void Delayed();
        void DelayedChannel();
        uint32 getState() const { return m_spellState; }
        void setState(uint32 state) { m_spellState = state; }

        void DoCreateItem(uint32 itemId);
        void UpdateSpellCastDataTargets(WorldPackets::Spells::SpellCastData& data);
        void UpdateSpellCastDataAmmo(WorldPackets::Spells::SpellAmmo& data);

        bool CheckEffectTarget(Unit const* target, SpellEffectInfo const& spellEffectInfo, Position const* losPosition) const;
        bool CanAutoCast(Unit* target);
        void CheckSrc();
        void CheckDst();

        static void WriteCastResultInfo(WorldPacket& data, Player* caster, SpellInfo const* spellInfo, uint8 castCount, SpellCastResult result, SpellCustomErrors customError, uint32* param1 = nullptr, uint32* param2 = nullptr);
        static void SendCastResult(Player* caster, SpellInfo const* spellInfo, uint8 castCount, SpellCastResult result, SpellCustomErrors customError = SPELL_CUSTOM_ERROR_NONE, uint32* param1 = nullptr, uint32* param2 = nullptr);
        void SendCastResult(SpellCastResult result, uint32* param1 = nullptr, uint32* param2 = nullptr) const;
        void SendPetCastResult(SpellCastResult result);
        void SendMountResult(MountResult result);
        void SendSpellStart();
        void SendSpellGo();
        void SendSpellCooldown();
        void SendLogExecute();
        void ExecuteLogEffectTakeTargetPower(uint8 effIndex, Unit* target, uint32 powerType, uint32 powerTaken, float gainMultiplier);
        void ExecuteLogEffectExtraAttacks(uint8 effIndex, Unit* victim, uint32 attCount);
        void ExecuteLogEffectInterruptCast(uint8 effIndex, Unit* victim, uint32 spellId);
        void ExecuteLogEffectDurabilityDamage(uint8 effIndex, Unit* victim, int32 itemId, int32 slot);
        void ExecuteLogEffectOpenLock(uint8 effIndex, Object* obj);
        void ExecuteLogEffectCreateItem(uint8 effIndex, uint32 entry);
        void ExecuteLogEffectDestroyItem(uint8 effIndex, uint32 entry);
        void ExecuteLogEffectSummonObject(uint8 effIndex, WorldObject* obj);
        void ExecuteLogEffectUnsummonObject(uint8 effIndex, WorldObject* obj);
        void ExecuteLogEffectResurrect(uint8 effIndex, Unit* target);
        void SendInterrupted(uint8 result);
        void SendChannelUpdate(uint32 time);
        void SendChannelStart(uint32 duration);
        void SendResurrectRequest(Player* target);

        void HandleEffects(Unit* pUnitTarget, Item* pItemTarget, GameObject* pGoTarget, Corpse* pCorpseTarget, SpellEffectInfo const& spellEffectInfo, SpellEffectHandleMode mode);
        void HandleThreatSpells();

        SpellInfo const* const m_spellInfo;
        Item* m_CastItem;
        ObjectGuid m_castItemGUID;
        uint32 m_castItemEntry;
        uint8 m_cast_count;
        uint32 m_glyphIndex;
        SpellCastTargets m_targets;

        void AddComboPointGain(Unit* target, int8 amount)
        {
            if (target != m_comboTarget)
            {
                m_comboTarget = target;
                m_comboPointGain = amount;
            }
            else
                m_comboPointGain += amount;
        }
        Unit* m_comboTarget;
        int8 m_comboPointGain;
        SpellCustomErrors m_customError;

        UsedSpellMods m_appliedMods;

        int32 GetCastTime() const { return m_casttime; }
        bool IsAutoRepeat() const { return m_autoRepeat; }
        void SetAutoRepeat(bool rep) { m_autoRepeat = rep; }
        void ReSetTimer() { m_timer = m_casttime > 0 ? m_casttime : 0; }
        bool IsTriggered() const;
        bool IsIgnoringCooldowns() const;
        bool IsFocusDisabled() const;
        bool IsProcDisabled() const;
        bool IsChannelActive() const;
        bool IsAutoActionResetSpell() const;
        bool IsPositive() const;

        bool IsTriggeredByAura(SpellInfo const* auraSpellInfo) const { return (auraSpellInfo == m_triggeredByAuraSpell); }

        bool IsDeletable() const { return !m_referencedFromCurrentSpell && !m_executedCurrently; }
        void SetReferencedFromCurrent(bool yes) { m_referencedFromCurrentSpell = yes; }
        bool IsInterruptable() const { return !m_executedCurrently; }
        void SetExecutedCurrently(bool yes) {m_executedCurrently = yes;}
        uint64 GetDelayStart() const { return m_delayStart; }
        void SetDelayStart(uint64 m_time) { m_delayStart = m_time; }
        uint64 GetDelayMoment() const { return m_delayMoment; }
        uint64 CalculateDelayMomentForDst() const;
        void RecalculateDelayMomentForDst();
        uint8 GetRuneState() const { return m_runesState; }
        void SetRuneState(uint8 value) { m_runesState = value; }

        bool IsNeedSendToClient() const;

        CurrentSpellTypes GetCurrentContainer() const;

        WorldObject* GetCaster() const { return m_caster; }
        Unit* GetOriginalCaster() const { return m_originalCaster; }
        SpellInfo const* GetSpellInfo() const { return m_spellInfo; }
        int32 GetPowerCost() const { return m_powerCost; }

        bool UpdatePointers();                              // must be used at call Spell code after time delay (non triggered spell cast/update spell call/etc)

        void CleanupTargetList();

        void SetSpellValue(SpellValueMod mod, int32 value);

        Spell** m_selfContainer;                            // pointer to our spell container (if applicable)

        std::string GetDebugInfo() const;
        void CallScriptOnResistAbsorbCalculateHandlers(DamageInfo const& damageInfo, uint32& resistAmount, int32& absorbAmount);

    protected:
        bool HasGlobalCooldown() const;
        void TriggerGlobalCooldown();
        void CancelGlobalCooldown();
        void _cast(bool skipCheck = false);

        void SendLoot(ObjectGuid guid, LootType loottype);
        std::pair<float, float> GetMinMaxRange(bool strict) const;

        WorldObject* const m_caster;

        SpellValue* const m_spellValue;

        ObjectGuid m_originalCasterGUID;                    // real source of cast (aura caster/etc), used for spell targets selection
                                                            // e.g. damage around area spell trigered by victim aura and damage enemies of aura caster
        Unit* m_originalCaster;                             // cached pointer for m_originalCaster, updated at Spell::UpdatePointers()

        // Spell data
        SpellSchoolMask m_spellSchoolMask;                  // Spell school (can be overwrite for some spells (wand shoot for example)
        WeaponAttackType m_attackType;                      // For weapon based attack
        int32 m_powerCost;                                  // Calculated spell cost initialized only in Spell::prepare
        int32 m_casttime;                                   // Calculated spell cast time initialized only in Spell::prepare
        int32 m_channeledDuration;                          // Calculated channeled spell duration in order to calculate correct pushback.
        bool m_canReflect;                                  // can reflect this spell?
        bool m_autoRepeat;
        uint8 m_runesState;

        uint8 m_delayAtDamageCount;
        bool IsDelayableNoMore()
        {
            if (m_delayAtDamageCount >= 2)
                return true;

            ++m_delayAtDamageCount;
            return false;
        }

        // Delayed spells system
        uint64 m_delayStart;                                // time of spell delay start, filled by event handler, zero = just started
        uint64 m_delayMoment;                               // moment of next delay call, used internally
        bool m_immediateHandled;                            // were immediate actions handled? (used by delayed spells only)

        // These vars are used in both delayed spell system and modified immediate spell system
        bool m_referencedFromCurrentSpell;                  // mark as references to prevent deleted and access by dead pointers
        bool m_executedCurrently;                           // mark as executed to prevent deleted and access by dead pointers
        bool m_needComboPoints;
        uint8 m_applyMultiplierMask;
        float m_damageMultipliers[MAX_SPELL_EFFECTS];

        // Current targets, to be used in SpellEffects (MUST BE USED ONLY IN SPELL EFFECTS)
        Unit* unitTarget;
        Item* itemTarget;
        GameObject* gameObjTarget;
        Corpse* m_corpseTarget;
        WorldLocation* destTarget;
        int32 damage;
        SpellMissInfo targetMissInfo;
        SpellEffectHandleMode effectHandleMode;
        SpellEffectInfo const* effectInfo;
        // used in effects handlers
        Unit* GetUnitCasterForEffectHandlers() const;
        UnitAura* _spellAura;
        DynObjAura* _dynObjAura;

        // -------------------------------------------
        GameObject* focusObject;

        // Damage and healing in effects need just calculate
        int32 m_damage;           // Damage  in effects count here
        int32 m_healing;          // Healing in effects count here

        // ******************************************
        // Spell trigger system
        // ******************************************
        uint32 m_procAttacker;                // Attacker trigger flags
        uint32 m_procVictim;                  // Victim   trigger flags
        uint32 m_hitMask;
        void prepareDataForTriggerSystem();

        // *****************************************
        // Spell target subsystem
        // *****************************************
        // Targets store structures and data
        struct TargetInfoBase
        {
            virtual void PreprocessTarget(Spell* /*spell*/) { }
            virtual void DoTargetSpellHit(Spell* spell, SpellEffectInfo const& spellEffectInfo) = 0;
            virtual void DoDamageAndTriggers(Spell* /*spell*/) { }

            uint8 EffectMask = 0;

        protected:
            TargetInfoBase() { }
            virtual ~TargetInfoBase() { }
        };

        struct TargetInfo : public TargetInfoBase
        {
            void PreprocessTarget(Spell* spell) override;
            void DoTargetSpellHit(Spell* spell, SpellEffectInfo const& spellEffectInfo) override;
            void DoDamageAndTriggers(Spell* spell) override;

            ObjectGuid TargetGUID;
            uint64 TimeDelay = 0ULL;
            int32 Damage = 0;
            int32 Healing = 0;

            SpellMissInfo MissCondition = SPELL_MISS_NONE;
            SpellMissInfo ReflectResult = SPELL_MISS_NONE;

            bool IsAlive = false;
            bool IsCrit = false;
            bool ScaleAura = false;

            // info set at PreprocessTarget, used by DoTargetSpellHit
            DiminishingGroup DRGroup = DIMINISHING_NONE;
            int32 AuraDuration = 0;
            SpellInfo const* AuraSpellInfo = nullptr;
            int32 AuraBasePoints[MAX_SPELL_EFFECTS] = { };
            bool Positive = true;
            UnitAura* HitAura = nullptr;

        private:
            Unit* _spellHitTarget = nullptr; // changed for example by reflect
            bool _enablePVP = false;         // need to enable PVP at DoDamageAndTriggers?
        };
        std::vector<TargetInfo> m_UniqueTargetInfo;
        uint8 m_channelTargetEffectMask;                        // Mask req. alive targets

        struct GOTargetInfo : public TargetInfoBase
        {
            void DoTargetSpellHit(Spell* spell, SpellEffectInfo const& spellEffectInfo) override;

            ObjectGuid TargetGUID;
            uint64 TimeDelay = 0ULL;
        };
        std::vector<GOTargetInfo> m_UniqueGOTargetInfo;

        struct ItemTargetInfo : public TargetInfoBase
        {
            void DoTargetSpellHit(Spell* spell, SpellEffectInfo const& spellEffectInfo) override;

            Item* TargetItem = nullptr;
        };
        std::vector<ItemTargetInfo> m_UniqueItemInfo;

        struct CorpseTargetInfo : public TargetInfoBase
        {
            void DoTargetSpellHit(Spell* spell, SpellEffectInfo const& spellEffectInfo) override;

            ObjectGuid TargetGUID;
            uint64 TimeDelay = 0ULL;
        };
        std::vector<CorpseTargetInfo> m_UniqueCorpseTargetInfo;

        template <class Container>
        void DoProcessTargetContainer(Container& targetContainer);

        SpellDestination m_destTargets[MAX_SPELL_EFFECTS];

        void AddUnitTarget(Unit* target, uint32 effectMask, bool checkIfValid = true, bool implicit = true, Position const* losPosition = nullptr);
        void AddGOTarget(GameObject* target, uint32 effectMask);
        void AddItemTarget(Item* item, uint32 effectMask);
        void AddCorpseTarget(Corpse* target, uint32 effectMask);
        void AddDestTarget(SpellDestination const& dest, uint32 effIndex);

        SpellMissInfo PreprocessSpellHit(Unit* unit, bool scaleAura, TargetInfo& targetInfo);
        void DoSpellEffectHit(Unit* unit, SpellEffectInfo const& spellEffectInfo, TargetInfo& targetInfo);

        void DoTriggersOnSpellHit(Unit* unit, uint8 effMask);
        bool UpdateChanneledTargetList();
        bool IsValidDeadOrAliveTarget(Unit const* target) const;
        void HandleLaunchPhase();
        void DoEffectOnLaunchTarget(TargetInfo& targetInfo, float multiplier, SpellEffectInfo const& spellEffectInfo);

        void PrepareTargetProcessing();
        void FinishTargetProcessing();

        // spell execution log
        void InitEffectExecuteData(uint8 effIndex);
        void AssertEffectExecuteData() const;

        // Scripting system
        void LoadScripts();
        void CallScriptBeforeCastHandlers();
        void CallScriptOnCastHandlers();
        void CallScriptAfterCastHandlers();
        SpellCastResult CallScriptCheckCastHandlers();
        bool CallScriptEffectHandlers(SpellEffIndex effIndex, SpellEffectHandleMode mode);
        void CallScriptSuccessfulDispel(SpellEffIndex effIndex);
        void CallScriptBeforeHitHandlers(SpellMissInfo missInfo);
        void CallScriptOnHitHandlers();
        void CallScriptAfterHitHandlers();
        void CallScriptObjectAreaTargetSelectHandlers(std::list<WorldObject*>& targets, SpellEffIndex effIndex, SpellImplicitTargetInfo const& targetType);
        void CallScriptObjectTargetSelectHandlers(WorldObject*& target, SpellEffIndex effIndex, SpellImplicitTargetInfo const& targetType);
        void CallScriptDestinationTargetSelectHandlers(SpellDestination& target, SpellEffIndex effIndex, SpellImplicitTargetInfo const& targetType);
        bool CheckScriptEffectImplicitTargets(uint32 effIndex, uint32 effIndexToCheck);
        std::vector<SpellScript*> m_loadedScripts;

        struct HitTriggerSpell
        {
            HitTriggerSpell(SpellInfo const* spellInfo, SpellInfo const* auraSpellInfo, int32 procChance) :
                triggeredSpell(spellInfo), triggeredByAura(auraSpellInfo), chance(procChance) { }

            SpellInfo const* triggeredSpell;
            SpellInfo const* triggeredByAura;
            // uint8 triggeredByEffIdx          This might be needed at a later stage - No need known for now
            int32 chance;
        };

        bool CanExecuteTriggersOnHit(uint8 effMask, SpellInfo const* triggeredByAura = nullptr) const;
        void PrepareTriggersExecutedOnHit();
        typedef std::vector<HitTriggerSpell> HitTriggerSpellList;
        HitTriggerSpellList m_hitTriggerSpells;

        // effect helpers
        void SummonGuardian(SpellEffectInfo const& spellEffectInfo, uint32 entry, SummonPropertiesEntry const* properties, uint32 numSummons);
        void CalculateJumpSpeeds(SpellEffectInfo const& spellEffectInfo, float dist, float& speedXY, float& speedZ);

<<<<<<< HEAD
        // @tswow-begin
        SpellCastResult CanOpenLock(uint32 effIndex, uint32 lockid, uint32& skillid, int32& reqSkillValue, int32& skillValue);
        // @tswow-end
=======
        SpellCastResult CanOpenLock(SpellEffectInfo const& spellEffectInfo, uint32 lockid, SkillType& skillid, int32& reqSkillValue, int32& skillValue);
>>>>>>> 83ae8fc5
        // -------------------------------------------

        uint32 m_spellState;
        int32 m_timer;

        SpellEvent* _spellEvent;
        TriggerCastFlags _triggeredCastFlags;

        // if need this can be replaced by Aura copy
        // we can't store original aura link to prevent access to deleted auras
        // and in same time need aura data and after aura deleting.
        SpellInfo const* m_triggeredByAuraSpell;

        uint8 m_auraScaleMask;
        std::unique_ptr<PathGenerator> m_preGeneratedPath;

        ByteBuffer* m_effectExecuteData[MAX_SPELL_EFFECTS];

        Spell(Spell const& right) = delete;
        Spell& operator=(Spell const& right) = delete;
};

namespace Trinity
{
    struct TC_GAME_API WorldObjectSpellTargetCheck
    {
        protected:
            WorldObject* _caster;
            WorldObject* _referer;
            SpellInfo const* _spellInfo;
            SpellTargetCheckTypes _targetSelectionType;
            std::unique_ptr<ConditionSourceInfo> _condSrcInfo;
            ConditionContainer const* _condList;

            WorldObjectSpellTargetCheck(WorldObject* caster, WorldObject* referer, SpellInfo const* spellInfo,
                SpellTargetCheckTypes selectionType, ConditionContainer const* condList);
            ~WorldObjectSpellTargetCheck();

            bool operator()(WorldObject* target) const;
    };

    struct TC_GAME_API WorldObjectSpellNearbyTargetCheck : public WorldObjectSpellTargetCheck
    {
        float _range;
        Position const* _position;
        WorldObjectSpellNearbyTargetCheck(float range, WorldObject* caster, SpellInfo const* spellInfo,
            SpellTargetCheckTypes selectionType, ConditionContainer const* condList);

        bool operator()(WorldObject* target);
    };

    struct TC_GAME_API WorldObjectSpellAreaTargetCheck : public WorldObjectSpellTargetCheck
    {
        float _range;
        Position const* _position;
        WorldObjectSpellAreaTargetCheck(float range, Position const* position, WorldObject* caster,
            WorldObject* referer, SpellInfo const* spellInfo, SpellTargetCheckTypes selectionType, ConditionContainer const* condList);

        bool operator()(WorldObject* target) const;
    };

    struct TC_GAME_API WorldObjectSpellConeTargetCheck : public WorldObjectSpellAreaTargetCheck
    {
        float _coneAngle;
        WorldObjectSpellConeTargetCheck(float coneAngle, float range, WorldObject* caster,
            SpellInfo const* spellInfo, SpellTargetCheckTypes selectionType, ConditionContainer const* condList);

        bool operator()(WorldObject* target) const;
    };

    struct TC_GAME_API WorldObjectSpellTrajTargetCheck : public WorldObjectSpellTargetCheck
    {
        float _range;
        Position const* _position;
        WorldObjectSpellTrajTargetCheck(float range, Position const* position, WorldObject* caster,
            SpellInfo const* spellInfo, SpellTargetCheckTypes selectionType, ConditionContainer const* condList);

        bool operator()(WorldObject* target) const;
    };
}

using SpellEffectHandlerFn = void(Spell::*)();

#endif<|MERGE_RESOLUTION|>--- conflicted
+++ resolved
@@ -262,137 +262,11 @@
     friend class SpellScript;
     public:
 
-<<<<<<< HEAD
-        void EffectNULL(SpellEffIndex effIndex);
+        void EffectNULL();
+        void EffectUnused();
         // @tswow-begin
         void EffectCommandTotemCreature(SpellEffIndex effIndex);
         // @tswow-end
-        void EffectUnused(SpellEffIndex effIndex);
-        void EffectDistract(SpellEffIndex effIndex);
-        void EffectPull(SpellEffIndex effIndex);
-        void EffectSchoolDMG(SpellEffIndex effIndex);
-        void EffectEnvironmentalDMG(SpellEffIndex effIndex);
-        void EffectInstaKill(SpellEffIndex effIndex);
-        void EffectDummy(SpellEffIndex effIndex);
-        void EffectTeleportUnits(SpellEffIndex effIndex);
-        void EffectApplyAura(SpellEffIndex effIndex);
-        void EffectSendEvent(SpellEffIndex effIndex);
-        void EffectPowerBurn(SpellEffIndex effIndex);
-        void EffectPowerDrain(SpellEffIndex effIndex);
-        void EffectHeal(SpellEffIndex effIndex);
-        void EffectBind(SpellEffIndex effIndex);
-        void EffectHealthLeech(SpellEffIndex effIndex);
-        void EffectQuestComplete(SpellEffIndex effIndex);
-        void EffectCreateItem(SpellEffIndex effIndex);
-        void EffectCreateItem2(SpellEffIndex effIndex);
-        void EffectCreateRandomItem(SpellEffIndex effIndex);
-        void EffectPersistentAA(SpellEffIndex effIndex);
-        void EffectEnergize(SpellEffIndex effIndex);
-        void EffectOpenLock(SpellEffIndex effIndex);
-        void EffectSummonChangeItem(SpellEffIndex effIndex);
-        void EffectProficiency(SpellEffIndex effIndex);
-        void EffectSummonType(SpellEffIndex effIndex);
-        void EffectLearnSpell(SpellEffIndex effIndex);
-        void EffectDispel(SpellEffIndex effIndex);
-        void EffectDualWield(SpellEffIndex effIndex);
-        void EffectPickPocket(SpellEffIndex effIndex);
-        void EffectAddFarsight(SpellEffIndex effIndex);
-        void EffectUntrainTalents(SpellEffIndex effIndex);
-        void EffectHealMechanical(SpellEffIndex effIndex);
-        void EffectJump(SpellEffIndex effIndex);
-        void EffectJumpDest(SpellEffIndex effIndex);
-        void EffectLeapBack(SpellEffIndex effIndex);
-        void EffectQuestClear(SpellEffIndex effIndex);
-        void EffectTeleUnitsFaceCaster(SpellEffIndex effIndex);
-        void EffectLearnSkill(SpellEffIndex effIndex);
-        void EffectAddHonor(SpellEffIndex effIndex);
-        void EffectTradeSkill(SpellEffIndex effIndex);
-        void EffectEnchantItemPerm(SpellEffIndex effIndex);
-        void EffectEnchantItemTmp(SpellEffIndex effIndex);
-        void EffectTameCreature(SpellEffIndex effIndex);
-        void EffectSummonPet(SpellEffIndex effIndex);
-        void EffectLearnPetSpell(SpellEffIndex effIndex);
-        void EffectWeaponDmg(SpellEffIndex effIndex);
-        void EffectForceCast(SpellEffIndex effIndex);
-        void EffectTriggerSpell(SpellEffIndex effIndex);
-        void EffectTriggerMissileSpell(SpellEffIndex effIndex);
-        void EffectThreat(SpellEffIndex effIndex);
-        void EffectHealMaxHealth(SpellEffIndex effIndex);
-        void EffectInterruptCast(SpellEffIndex effIndex);
-        void EffectSummonObjectWild(SpellEffIndex effIndex);
-        void EffectScriptEffect(SpellEffIndex effIndex);
-        void EffectSanctuary(SpellEffIndex effIndex);
-        void EffectAddComboPoints(SpellEffIndex effIndex);
-        void EffectDuel(SpellEffIndex effIndex);
-        void EffectStuck(SpellEffIndex effIndex);
-        void EffectSummonPlayer(SpellEffIndex effIndex);
-        void EffectActivateObject(SpellEffIndex effIndex);
-        void EffectApplyGlyph(SpellEffIndex effIndex);
-        void EffectEnchantHeldItem(SpellEffIndex effIndex);
-        void EffectSummonObject(SpellEffIndex effIndex);
-        void EffectResurrect(SpellEffIndex effIndex);
-        void EffectParry(SpellEffIndex effIndex);
-        void EffectBlock(SpellEffIndex effIndex);
-        void EffectLeap(SpellEffIndex effIndex);
-        void EffectTransmitted(SpellEffIndex effIndex);
-        void EffectDisEnchant(SpellEffIndex effIndex);
-        void EffectInebriate(SpellEffIndex effIndex);
-        void EffectFeedPet(SpellEffIndex effIndex);
-        void EffectDismissPet(SpellEffIndex effIndex);
-        void EffectReputation(SpellEffIndex effIndex);
-        void EffectForceDeselect(SpellEffIndex effIndex);
-        void EffectSelfResurrect(SpellEffIndex effIndex);
-        void EffectSkinning(SpellEffIndex effIndex);
-        void EffectCharge(SpellEffIndex effIndex);
-        void EffectChargeDest(SpellEffIndex effIndex);
-        void EffectProspecting(SpellEffIndex effIndex);
-        void EffectMilling(SpellEffIndex effIndex);
-        void EffectRenamePet(SpellEffIndex effIndex);
-        void EffectSendTaxi(SpellEffIndex effIndex);
-        void EffectKnockBack(SpellEffIndex effIndex);
-        void EffectPullTowards(SpellEffIndex effIndex);
-        void EffectPullTowardsDest(SpellEffIndex effIndex);
-        void EffectDispelMechanic(SpellEffIndex effIndex);
-        void EffectResurrectPet(SpellEffIndex effIndex);
-        void EffectDestroyAllTotems(SpellEffIndex effIndex);
-        void EffectDurabilityDamage(SpellEffIndex effIndex);
-        void EffectSkill(SpellEffIndex effIndex);
-        void EffectTaunt(SpellEffIndex effIndex);
-        void EffectDurabilityDamagePCT(SpellEffIndex effIndex);
-        void EffectModifyThreatPercent(SpellEffIndex effIndex);
-        void EffectResurrectNew(SpellEffIndex effIndex);
-        void EffectAddExtraAttacks(SpellEffIndex effIndex);
-        void EffectSpiritHeal(SpellEffIndex effIndex);
-        void EffectSkinPlayerCorpse(SpellEffIndex effIndex);
-        void EffectStealBeneficialBuff(SpellEffIndex effIndex);
-        void EffectUnlearnSpecialization(SpellEffIndex effIndex);
-        void EffectHealPct(SpellEffIndex effIndex);
-        void EffectEnergizePct(SpellEffIndex effIndex);
-        void EffectTriggerRitualOfSummoning(SpellEffIndex effIndex);
-        void EffectSummonRaFFriend(SpellEffIndex effIndex);
-        void EffectKillCreditPersonal(SpellEffIndex effIndex);
-        void EffectKillCredit(SpellEffIndex effIndex);
-        void EffectQuestFail(SpellEffIndex effIndex);
-        void EffectQuestStart(SpellEffIndex effIndex);
-        void EffectRedirectThreat(SpellEffIndex effIndex);
-        void EffectGameObjectDamage(SpellEffIndex effIndex);
-        void EffectGameObjectRepair(SpellEffIndex effIndex);
-        void EffectGameObjectSetDestructionState(SpellEffIndex effIndex);
-        void EffectActivateRune(SpellEffIndex effIndex);
-        void EffectCreateTamedPet(SpellEffIndex effIndex);
-        void EffectDiscoverTaxi(SpellEffIndex effIndex);
-        void EffectTitanGrip(SpellEffIndex effIndex);
-        void EffectEnchantItemPrismatic(SpellEffIndex effIndex);
-        void EffectPlayMusic(SpellEffIndex effIndex);
-        void EffectSpecCount(SpellEffIndex effIndex);
-        void EffectActivateSpec(SpellEffIndex effIndex);
-        void EffectPlaySound(SpellEffIndex effIndex);
-        void EffectRemoveAura(SpellEffIndex effIndex);
-        void EffectCastButtons(SpellEffIndex effIndex);
-        void EffectRechargeManaGem(SpellEffIndex effIndex);
-=======
-        void EffectNULL();
-        void EffectUnused();
         void EffectDistract();
         void EffectPull();
         void EffectSchoolDMG();
@@ -515,7 +389,6 @@
         void EffectRemoveAura();
         void EffectCastButtons();
         void EffectRechargeManaGem();
->>>>>>> 83ae8fc5
 
         typedef std::unordered_set<Aura*> UsedSpellMods;
 
@@ -918,13 +791,9 @@
         void SummonGuardian(SpellEffectInfo const& spellEffectInfo, uint32 entry, SummonPropertiesEntry const* properties, uint32 numSummons);
         void CalculateJumpSpeeds(SpellEffectInfo const& spellEffectInfo, float dist, float& speedXY, float& speedZ);
 
-<<<<<<< HEAD
-        // @tswow-begin
-        SpellCastResult CanOpenLock(uint32 effIndex, uint32 lockid, uint32& skillid, int32& reqSkillValue, int32& skillValue);
+        // @tswow-begin skillid type
+        SpellCastResult CanOpenLock(SpellEffectInfo const& spellEffectInfo, uint32 lockid, uint32& skillid, int32& reqSkillValue, int32& skillValue);
         // @tswow-end
-=======
-        SpellCastResult CanOpenLock(SpellEffectInfo const& spellEffectInfo, uint32 lockid, SkillType& skillid, int32& reqSkillValue, int32& skillValue);
->>>>>>> 83ae8fc5
         // -------------------------------------------
 
         uint32 m_spellState;
