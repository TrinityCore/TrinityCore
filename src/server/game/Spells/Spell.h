/*
 * Copyright (C) 2008-2011 TrinityCore <http://www.trinitycore.org/>
 * Copyright (C) 2005-2009 MaNGOS <http://getmangos.com/>
 *
 * This program is free software; you can redistribute it and/or modify it
 * under the terms of the GNU General Public License as published by the
 * Free Software Foundation; either version 2 of the License, or (at your
 * option) any later version.
 *
 * This program is distributed in the hope that it will be useful, but WITHOUT
 * ANY WARRANTY; without even the implied warranty of MERCHANTABILITY or
 * FITNESS FOR A PARTICULAR PURPOSE. See the GNU General Public License for
 * more details.
 *
 * You should have received a copy of the GNU General Public License along
 * with this program. If not, see <http://www.gnu.org/licenses/>.
 */

#ifndef __SPELL_H
#define __SPELL_H

#include "GridDefines.h"
#include "SharedDefines.h"
#include "ObjectMgr.h"
#include "SpellInfo.h"

class Unit;
class Player;
class GameObject;
class DynamicObject;
class WorldObject;
class Aura;
class SpellScript;
class ByteBuffer;

#define SPELL_CHANNEL_UPDATE_INTERVAL (1 * IN_MILLISECONDS)

enum SpellCastTargetFlags
{
    TARGET_FLAG_SELF            = 0x00000000,
    TARGET_FLAG_UNUSED_1        = 0x00000001,               // not used
    TARGET_FLAG_UNIT            = 0x00000002,               // pguid
    TARGET_FLAG_UNIT_RAID       = 0x00000004,               // not sent, used to validate target (if raid member)
    TARGET_FLAG_UNIT_PARTY      = 0x00000008,               // not sent, used to validate target (if party member)
    TARGET_FLAG_ITEM            = 0x00000010,               // pguid
    TARGET_FLAG_SOURCE_LOCATION = 0x00000020,               // pguid, 3 float
    TARGET_FLAG_DEST_LOCATION   = 0x00000040,               // pguid, 3 float
    TARGET_FLAG_UNIT_ENEMY      = 0x00000080,               // not sent, used to validate target (if enemy)
    TARGET_FLAG_UNIT_ALLY       = 0x00000100,               // not sent, used to validate target (if ally)
    TARGET_FLAG_CORPSE_ENEMY    = 0x00000200,               // pguid
    TARGET_FLAG_UNIT_DEAD       = 0x00000400,               // not sent, used to validate target (if dead creature)
    TARGET_FLAG_GAMEOBJECT      = 0x00000800,               // pguid, used with TARGET_GAMEOBJECT_TARGET
    TARGET_FLAG_TRADE_ITEM      = 0x00001000,               // pguid
    TARGET_FLAG_STRING          = 0x00002000,               // string
    TARGET_FLAG_GAMEOBJECT_ITEM = 0x00004000,               // not sent, used with TARGET_GAMEOBJECT_ITEM_TARGET
    TARGET_FLAG_CORPSE_ALLY     = 0x00008000,               // pguid
    TARGET_FLAG_UNIT_MINIPET    = 0x00010000,               // pguid, used to validate target (if non combat pet)
    TARGET_FLAG_GLYPH_SLOT      = 0x00020000,               // used in glyph spells
    TARGET_FLAG_UNK19           = 0x00040000,               // sometimes appears with DEST_TARGET spells (may appear or not for a given spell)
    TARGET_FLAG_UNUSED20        = 0x00080000,               // uint32 counter, loop { vec3 - screen position (?), guid }, not used so far
    TARGET_FLAG_UNIT_PASSENGER  = 0x00100000,               // guessed, used to validate target (if vehicle passenger)
};
#define MAX_TARGET_FLAGS 21

enum SpellCastFlags
{
    CAST_FLAG_NONE               = 0x00000000,
    CAST_FLAG_PENDING            = 0x00000001,              // aoe combat log?
    CAST_FLAG_UNKNOWN_2          = 0x00000002,
    CAST_FLAG_UNKNOWN_3          = 0x00000004,
    CAST_FLAG_UNKNOWN_4          = 0x00000008,              // ignore AOE visual
    CAST_FLAG_UNKNOWN_5          = 0x00000010,
    CAST_FLAG_AMMO               = 0x00000020,              // Projectiles visual
    CAST_FLAG_UNKNOWN_7          = 0x00000040,
    CAST_FLAG_UNKNOWN_8          = 0x00000080,
    CAST_FLAG_UNKNOWN_9          = 0x00000100,
    CAST_FLAG_UNKNOWN_10         = 0x00000200,
    CAST_FLAG_UNKNOWN_11         = 0x00000400,
    CAST_FLAG_POWER_LEFT_SELF    = 0x00000800,
    CAST_FLAG_UNKNOWN_13         = 0x00001000,
    CAST_FLAG_UNKNOWN_14         = 0x00002000,
    CAST_FLAG_UNKNOWN_15         = 0x00004000,
    CAST_FLAG_UNKNOWN_16         = 0x00008000,
    CAST_FLAG_UNKNOWN_17         = 0x00010000,
    CAST_FLAG_UNKNOWN_18         = 0x00020000,
    CAST_FLAG_UNKNOWN_19         = 0x00040000,
    CAST_FLAG_UNKNOWN_20         = 0x00080000,
    CAST_FLAG_UNKNOWN_21         = 0x00100000,
    CAST_FLAG_RUNE_LIST          = 0x00200000,
    CAST_FLAG_UNKNOWN_23         = 0x00400000,
    CAST_FLAG_UNKNOWN_24         = 0x00800000,
    CAST_FLAG_UNKNOWN_25         = 0x01000000,
    CAST_FLAG_UNKNOWN_26         = 0x02000000,
    CAST_FLAG_UNKNOWN_27         = 0x04000000,
    CAST_FLAG_UNKNOWN_28         = 0x08000000,
    CAST_FLAG_UNKNOWN_29         = 0x10000000,
    CAST_FLAG_UNKNOWN_30         = 0x20000000,
    CAST_FLAG_UNKNOWN_31         = 0x40000000,
    CAST_FLAG_UNKNOWN_32         = 0x80000000,
};

enum SpellRangeFlag
{
    SPELL_RANGE_DEFAULT             = 0,
    SPELL_RANGE_MELEE               = 1,     //melee
    SPELL_RANGE_RANGED              = 2,     //hunter range and ranged weapon
};

enum SpellNotifyPushType
{
    PUSH_NONE           = 0,
    PUSH_IN_FRONT,
    PUSH_IN_BACK,
    PUSH_IN_LINE,
    PUSH_IN_THIN_LINE,
    PUSH_SRC_CENTER,
    PUSH_DST_CENTER,
    PUSH_CASTER_CENTER, //this is never used in grid search
    PUSH_CHAIN,
};

class SpellCastTargets
{
    public:
        SpellCastTargets();
        ~SpellCastTargets();

        SpellCastTargets& operator=(const SpellCastTargets &target);

        void Read(ByteBuffer& data, Unit* caster);
        void Write(ByteBuffer& data);

        uint32 GetTargetMask() const { return m_targetMask; }
        void SetTargetMask(uint32 newMask) { m_targetMask = newMask; }

        uint64 GetUnitTargetGUID() const { return m_unitTargetGUID; }
        Unit* GetUnitTarget() const { return m_unitTarget; }
        void SetUnitTarget(Unit* target);

        Position const* GetSrc() const;
        void SetSrc(float x, float y, float z);
        void SetSrc(Position const& pos);
        void SetSrc(WorldObject const& wObj);
        void ModSrc(Position const& pos);

        WorldLocation const* GetDst() const;
        void SetDst(float x, float y, float z, float orientation, uint32 mapId = MAPID_INVALID);
        void SetDst(Position const& pos);
        void SetDst(WorldObject const& wObj);
        void SetDst(SpellCastTargets const& spellTargets);
        void ModDst(Position const& pos);

        uint64 GetGOTargetGUID() const { return m_GOTargetGUID; }
        GameObject* GetGOTarget() const { return m_GOTarget; }
        void SetGOTarget(GameObject* target);

        uint64 GetCorpseTargetGUID() const { return m_CorpseTargetGUID; }
        void SetCorpseTarget(Corpse* corpse);

        uint64 GetItemTargetGUID() const { return m_itemTargetGUID; }
        Item* GetItemTarget() const { return m_itemTarget; }
        uint32 GetItemTargetEntry() const { return m_itemTargetEntry; }
        void SetItemTarget(Item* item);
        void SetTradeItemTarget(Player* caster);
        void UpdateTradeSlotItem();

        bool IsEmpty() const { return m_GOTargetGUID == 0 && m_unitTargetGUID == 0 && m_itemTarget == 0 && m_CorpseTargetGUID == 0; }
        bool HasSrc() const { return GetTargetMask() & TARGET_FLAG_SOURCE_LOCATION; }
        bool HasDst() const { return GetTargetMask() & TARGET_FLAG_DEST_LOCATION; }
        bool HasTraj() const { return m_speed != 0; }

        float GetElevation() const { return m_elevation; }
        void SetElevation(float elevation) { m_elevation = elevation; }
        float GetSpeed() const { return m_speed; }
        void SetSpeed(float speed) { m_speed = speed; }

        float GetDist2d() const { return m_srcPos.GetExactDist2d(&m_dstPos); }
        float GetSpeedXY() const { return m_speed * cos(m_elevation); }
        float GetSpeedZ() const { return m_speed * sin(m_elevation); }

        void Update(Unit* caster);
        void OutDebug() const;

    private:
        uint32 m_targetMask;

        // objects (can be used at spell creating and after Update at casting
        Unit* m_unitTarget;
        GameObject* m_GOTarget;
        Item* m_itemTarget;

        // object GUID/etc, can be used always
        uint64 m_unitTargetGUID;
        uint64 m_GOTargetGUID;
        uint64 m_CorpseTargetGUID;
        uint64 m_itemTargetGUID;
        uint32 m_itemTargetEntry;

        uint64 m_srcTransGUID;
        Position m_srcTransOffset;
        Position m_srcPos;

        uint64 m_dstTransGUID;
        Position m_dstTransOffset;
        WorldLocation m_dstPos;

        float m_elevation, m_speed;
        std::string m_strTarget;
};

struct SpellValue
{
    explicit  SpellValue(SpellInfo const* proto);
    int32     EffectBasePoints[MAX_SPELL_EFFECTS];
    uint32    MaxAffectedTargets;
    float     RadiusMod;
    uint8     AuraStackAmount;
};

enum SpellState
{
    SPELL_STATE_NULL      = 0,
    SPELL_STATE_PREPARING = 1,
    SPELL_STATE_CASTING   = 2,
    SPELL_STATE_FINISHED  = 3,
    SPELL_STATE_IDLE      = 4,
    SPELL_STATE_DELAYED   = 5
};

enum SpellTargets
{
    SPELL_TARGETS_NONE      = 0,
    SPELL_TARGETS_ALLY,
    SPELL_TARGETS_ENEMY,
    SPELL_TARGETS_ENTRY,
    SPELL_TARGETS_CHAINHEAL,
    SPELL_TARGETS_ANY,
    SPELL_TARGETS_GO
};

namespace Trinity
{
    struct SpellNotifierCreatureAndPlayer;
}

class Spell
{
    friend struct Trinity::SpellNotifierCreatureAndPlayer;
    friend void Unit::SetCurrentCastedSpell(Spell* pSpell);
    friend class SpellScript;
    public:

        void EffectNULL(SpellEffIndex effIndex);
        void EffectUnused(SpellEffIndex effIndex);
        void EffectDistract(SpellEffIndex effIndex);
        void EffectPull(SpellEffIndex effIndex);
        void EffectSchoolDMG(SpellEffIndex effIndex);
        void EffectEnvirinmentalDMG(SpellEffIndex effIndex);
        void EffectInstaKill(SpellEffIndex effIndex);
        void EffectDummy(SpellEffIndex effIndex);
        void EffectTeleportUnits(SpellEffIndex effIndex);
        void EffectApplyAura(SpellEffIndex effIndex);
        void EffectSendEvent(SpellEffIndex effIndex);
        void EffectPowerBurn(SpellEffIndex effIndex);
        void EffectPowerDrain(SpellEffIndex effIndex);
        void EffectHeal(SpellEffIndex effIndex);
        void EffectBind(SpellEffIndex effIndex);
        void EffectHealthLeech(SpellEffIndex effIndex);
        void EffectQuestComplete(SpellEffIndex effIndex);
        void EffectCreateItem(SpellEffIndex effIndex);
        void EffectCreateItem2(SpellEffIndex effIndex);
        void EffectCreateRandomItem(SpellEffIndex effIndex);
        void EffectPersistentAA(SpellEffIndex effIndex);
        void EffectEnergize(SpellEffIndex effIndex);
        void EffectOpenLock(SpellEffIndex effIndex);
        void EffectSummonChangeItem(SpellEffIndex effIndex);
        void EffectProficiency(SpellEffIndex effIndex);
        void EffectApplyAreaAura(SpellEffIndex effIndex);
        void EffectSummonType(SpellEffIndex effIndex);
        void EffectLearnSpell(SpellEffIndex effIndex);
        void EffectDispel(SpellEffIndex effIndex);
        void EffectDualWield(SpellEffIndex effIndex);
        void EffectPickPocket(SpellEffIndex effIndex);
        void EffectAddFarsight(SpellEffIndex effIndex);
        void EffectUntrainTalents(SpellEffIndex effIndex);
        void EffectHealMechanical(SpellEffIndex effIndex);
        void EffectJump(SpellEffIndex effIndex);
        void EffectJumpDest(SpellEffIndex effIndex);
        void EffectLeapBack(SpellEffIndex effIndex);
        void EffectQuestClear(SpellEffIndex effIndex);
        void EffectTeleUnitsFaceCaster(SpellEffIndex effIndex);
        void EffectLearnSkill(SpellEffIndex effIndex);
        void EffectAddHonor(SpellEffIndex effIndex);
        void EffectTradeSkill(SpellEffIndex effIndex);
        void EffectEnchantItemPerm(SpellEffIndex effIndex);
        void EffectEnchantItemTmp(SpellEffIndex effIndex);
        void EffectTameCreature(SpellEffIndex effIndex);
        void EffectSummonPet(SpellEffIndex effIndex);
        void EffectLearnPetSpell(SpellEffIndex effIndex);
        void EffectWeaponDmg(SpellEffIndex effIndex);
        void EffectForceCast(SpellEffIndex effIndex);
        void EffectForceCastWithValue(SpellEffIndex effIndex);
        void EffectTriggerSpell(SpellEffIndex effIndex);
        void EffectTriggerMissileSpell(SpellEffIndex effIndex);
        void EffectThreat(SpellEffIndex effIndex);
        void EffectHealMaxHealth(SpellEffIndex effIndex);
        void EffectInterruptCast(SpellEffIndex effIndex);
        void EffectSummonObjectWild(SpellEffIndex effIndex);
        void EffectScriptEffect(SpellEffIndex effIndex);
        void EffectSanctuary(SpellEffIndex effIndex);
        void EffectAddComboPoints(SpellEffIndex effIndex);
        void EffectDuel(SpellEffIndex effIndex);
        void EffectStuck(SpellEffIndex effIndex);
        void EffectSummonPlayer(SpellEffIndex effIndex);
        void EffectActivateObject(SpellEffIndex effIndex);
        void EffectApplyGlyph(SpellEffIndex effIndex);
        void EffectEnchantHeldItem(SpellEffIndex effIndex);
        void EffectSummonObject(SpellEffIndex effIndex);
        void EffectResurrect(SpellEffIndex effIndex);
        void EffectParry(SpellEffIndex effIndex);
        void EffectBlock(SpellEffIndex effIndex);
        void EffectLeap(SpellEffIndex effIndex);
        void EffectTransmitted(SpellEffIndex effIndex);
        void EffectDisEnchant(SpellEffIndex effIndex);
        void EffectInebriate(SpellEffIndex effIndex);
        void EffectFeedPet(SpellEffIndex effIndex);
        void EffectDismissPet(SpellEffIndex effIndex);
        void EffectReputation(SpellEffIndex effIndex);
        void EffectForceDeselect(SpellEffIndex effIndex);
        void EffectSelfResurrect(SpellEffIndex effIndex);
        void EffectSkinning(SpellEffIndex effIndex);
        void EffectCharge(SpellEffIndex effIndex);
        void EffectChargeDest(SpellEffIndex effIndex);
        void EffectProspecting(SpellEffIndex effIndex);
        void EffectMilling(SpellEffIndex effIndex);
        void EffectRenamePet(SpellEffIndex effIndex);
        void EffectSendTaxi(SpellEffIndex effIndex);
        void EffectSummonCritter(SpellEffIndex effIndex);
        void EffectKnockBack(SpellEffIndex effIndex);
        void EffectPullTowards(SpellEffIndex effIndex);
        void EffectDispelMechanic(SpellEffIndex effIndex);
        void EffectSummonDeadPet(SpellEffIndex effIndex);
        void EffectDestroyAllTotems(SpellEffIndex effIndex);
        void EffectDurabilityDamage(SpellEffIndex effIndex);
        void EffectSkill(SpellEffIndex effIndex);
        void EffectTaunt(SpellEffIndex effIndex);
        void EffectDurabilityDamagePCT(SpellEffIndex effIndex);
        void EffectModifyThreatPercent(SpellEffIndex effIndex);
        void EffectResurrectNew(SpellEffIndex effIndex);
        void EffectAddExtraAttacks(SpellEffIndex effIndex);
        void EffectSpiritHeal(SpellEffIndex effIndex);
        void EffectSkinPlayerCorpse(SpellEffIndex effIndex);
        void EffectStealBeneficialBuff(SpellEffIndex effIndex);
        void EffectUnlearnSpecialization(SpellEffIndex effIndex);
        void EffectHealPct(SpellEffIndex effIndex);
        void EffectEnergizePct(SpellEffIndex effIndex);
        void EffectTriggerSpellWithValue(SpellEffIndex effIndex);
        void EffectTriggerRitualOfSummoning(SpellEffIndex effIndex);
        void EffectSummonRaFFriend(SpellEffIndex effIndex);
        void EffectKillCreditPersonal(SpellEffIndex effIndex);
        void EffectKillCredit(SpellEffIndex effIndex);
        void EffectQuestFail(SpellEffIndex effIndex);
        void EffectQuestStart(SpellEffIndex effIndex);
        void EffectRedirectThreat(SpellEffIndex effIndex);
        void EffectGameObjectDamage(SpellEffIndex effIndex);
        void EffectGameObjectRepair(SpellEffIndex effIndex);
        void EffectGameObjectSetDestructionState(SpellEffIndex effIndex);
        void EffectActivateRune(SpellEffIndex effIndex);
        void EffectCreateTamedPet(SpellEffIndex effIndex);
        void EffectDiscoverTaxi(SpellEffIndex effIndex);
        void EffectTitanGrip(SpellEffIndex effIndex);
        void EffectEnchantItemPrismatic(SpellEffIndex effIndex);
        void EffectPlayMusic(SpellEffIndex effIndex);
        void EffectSpecCount(SpellEffIndex effIndex);
        void EffectActivateSpec(SpellEffIndex effIndex);
        void EffectPlayerNotification(SpellEffIndex effIndex);
        void EffectRemoveAura(SpellEffIndex effIndex);
        void EffectCastButtons(SpellEffIndex effIndex);
        void EffectRechargeManaGem(SpellEffIndex effIndex);

        typedef std::set<Aura*> UsedSpellMods;

        Spell(Unit* caster, SpellInfo const *info, TriggerCastFlags triggerFlags, uint64 originalCasterGUID = 0, bool skipCheck = false);
        ~Spell();

        void prepare(SpellCastTargets const* targets, AuraEffect const* triggeredByAura = NULL);
        void cancel();
        void update(uint32 difftime);
        void cast(bool skipCheck = false);
        void finish(bool ok = true);
        void TakePower();
        void TakeAmmo();

        void TakeRunePower(bool didHit);
        void TakeReagents();
        void TakeCastItem();

        SpellCastResult CheckCast(bool strict);
        SpellCastResult CheckPetCast(Unit* target);

        // handlers
        void handle_immediate();
        uint64 handle_delayed(uint64 t_offset);
        // handler helpers
        void _handle_immediate_phase();
        void _handle_finish_phase();

        SpellCastResult CheckItems();
        SpellCastResult CheckRange(bool strict);
        SpellCastResult CheckPower();
        SpellCastResult CheckRuneCost(uint32 runeCostID);
        SpellCastResult CheckCasterAuras() const;

        int32 CalculateDamage(uint8 i, Unit const* target) const { return m_caster->CalculateSpellDamage(target, m_spellInfo, i, &m_spellValue->EffectBasePoints[i]); }

        bool HaveTargetsForEffect(uint8 effect) const;
        void Delayed();
        void DelayedChannel();
        uint32 getState() const { return m_spellState; }
        void setState(uint32 state) { m_spellState = state; }

        void DoCreateItem(uint32 i, uint32 itemtype);
        void WriteSpellGoTargets(WorldPacket * data);
        void WriteAmmoToPacket(WorldPacket * data);

        void SelectSpellTargets();
        void SelectEffectTargets(uint32 i, SpellImplicitTargetInfo const& cur);
        void SelectTrajTargets();

        template<typename T> WorldObject* FindCorpseUsing();

        bool CheckEffectTarget(Unit const* target, uint32 eff) const;
        bool CanAutoCast(Unit* target);
        void CheckSrc() { if (!m_targets.HasSrc()) m_targets.SetSrc(*m_caster); }
        void CheckDst() { if (!m_targets.HasDst()) m_targets.SetDst(*m_caster); }

        static void SendCastResult(Player* caster, SpellInfo const* spellInfo, uint8 cast_count, SpellCastResult result, SpellCustomErrors customError = SPELL_CUSTOM_ERROR_NONE);
        void SendCastResult(SpellCastResult result);
        void SendSpellStart();
        void SendSpellGo();
        void SendSpellCooldown();
        void SendLogExecute();
        void ExecuteLogEffectTakeTargetPower(uint8 effIndex, Unit* target, uint32 powerType, uint32 powerTaken, float gainMultiplier);
        void ExecuteLogEffectExtraAttacks(uint8 effIndex, Unit* victim, uint32 attCount);
        void ExecuteLogEffectInterruptCast(uint8 effIndex, Unit* victim, uint32 spellId);
        void ExecuteLogEffectDurabilityDamage(uint8 effIndex, Unit* victim, uint32 itemslot, uint32 damage);
        void ExecuteLogEffectOpenLock(uint8 effIndex, Object * obj);
        void ExecuteLogEffectCreateItem(uint8 effIndex, uint32 entry);
        void ExecuteLogEffectDestroyItem(uint8 effIndex, uint32 entry);
        void ExecuteLogEffectSummonObject(uint8 effIndex, WorldObject * obj);
        void ExecuteLogEffectUnsummonObject(uint8 effIndex, WorldObject * obj);
        void ExecuteLogEffectResurrect(uint8 effIndex, Unit* target);
        void SendInterrupted(uint8 result);
        void SendChannelUpdate(uint32 time);
        void SendChannelStart(uint32 duration);
        void SendResurrectRequest(Player* target);

        void HandleEffects(Unit *pUnitTarget, Item *pItemTarget, GameObject *pGOTarget, uint32 i);
        void HandleThreatSpells();

        SpellInfo const* const m_spellInfo;
        Item* m_CastItem;
        uint64 m_castItemGUID;
        uint8 m_cast_count;
        uint32 m_glyphIndex;
        uint32 m_preCastSpell;
        SpellCastTargets m_targets;
        int8 m_comboPointGain;
        SpellCustomErrors m_customError;

        UsedSpellMods m_appliedMods;

        int32 CalcCastTime() const { return m_casttime; }
        bool IsAutoRepeat() const { return m_autoRepeat; }
        void SetAutoRepeat(bool rep) { m_autoRepeat = rep; }
        void ReSetTimer() { m_timer = m_casttime > 0 ? m_casttime : 0; }
        bool IsNextMeleeSwingSpell() const;
        bool IsTriggered() const {return _triggeredCastFlags & TRIGGERED_FULL_MASK;};
        bool IsChannelActive() const { return m_caster->GetUInt32Value(UNIT_CHANNEL_SPELL) != 0; }
        bool IsAutoActionResetSpell() const;

        bool IsDeletable() const { return !m_referencedFromCurrentSpell && !m_executedCurrently; }
        void SetReferencedFromCurrent(bool yes) { m_referencedFromCurrentSpell = yes; }
        bool IsInterruptable() const { return !m_executedCurrently; }
        void SetExecutedCurrently(bool yes) {m_executedCurrently = yes;}
        uint64 GetDelayStart() const { return m_delayStart; }
        void SetDelayStart(uint64 m_time) { m_delayStart = m_time; }
        uint64 GetDelayMoment() const { return m_delayMoment; }

        bool IsNeedSendToClient() const;

        CurrentSpellTypes GetCurrentContainer() const;

        Unit* GetCaster() const { return m_caster; }
        Unit* GetOriginalCaster() const { return m_originalCaster; }
        SpellInfo const* GetSpellInfo() const { return m_spellInfo; }
        int32 GetPowerCost() const { return m_powerCost; }

        void UpdatePointers();                              // must be used at call Spell code after time delay (non triggered spell cast/update spell call/etc)

        void CleanupTargetList();

        void SetSpellValue(SpellValueMod mod, int32 value);

        void SetMagnetingAura(Aura* aura) { m_magnetingAura = aura; }
    protected:
<<<<<<< HEAD

        bool HasGlobalCooldown();
=======
        bool HasGlobalCooldown() const;
>>>>>>> 6e79510b
        void TriggerGlobalCooldown();
        void CancelGlobalCooldown();

        void SendLoot(uint64 guid, LootType loottype);

        Unit* const m_caster;

        SpellValue * const m_spellValue;

        uint64 m_originalCasterGUID;                        // real source of cast (aura caster/etc), used for spell targets selection
                                                            // e.g. damage around area spell trigered by victim aura and damage enemies of aura caster
        Unit* m_originalCaster;                             // cached pointer for m_originalCaster, updated at Spell::UpdatePointers()

        Spell** m_selfContainer;                            // pointer to our spell container (if applicable)

        //Spell data
        SpellSchoolMask m_spellSchoolMask;                  // Spell school (can be overwrite for some spells (wand shoot for example)
        WeaponAttackType m_attackType;                      // For weapon based attack
        int32 m_powerCost;                                  // Calculated spell cost initialized only in Spell::prepare
        int32 m_casttime;                                   // Calculated spell cast time initialized only in Spell::prepare
        bool m_canReflect;                                  // can reflect this spell?
        bool m_autoRepeat;
        uint8 m_runesState;

        uint8 m_delayAtDamageCount;
        bool isDelayableNoMore()
        {
            if (m_delayAtDamageCount >= 2)
                return true;

            m_delayAtDamageCount++;
            return false;
        }

        // Delayed spells system
        uint64 m_delayStart;                                // time of spell delay start, filled by event handler, zero = just started
        uint64 m_delayMoment;                               // moment of next delay call, used internally
        bool m_immediateHandled;                            // were immediate actions handled? (used by delayed spells only)

        // These vars are used in both delayed spell system and modified immediate spell system
        bool m_referencedFromCurrentSpell;                  // mark as references to prevent deleted and access by dead pointers
        bool m_executedCurrently;                           // mark as executed to prevent deleted and access by dead pointers
        bool m_needComboPoints;
        uint8 m_applyMultiplierMask;
        float m_damageMultipliers[3];

        // Current targets, to be used in SpellEffects (MUST BE USED ONLY IN SPELL EFFECTS)
        Unit* unitTarget;
        Item* itemTarget;
        GameObject* gameObjTarget;
        int32 damage;
        // used in effects handlers
        Aura * m_spellAura;
        // pointer to magneting aura if spell is redirected
        Aura* m_magnetingAura;

        // this is set in Spell Hit, but used in Apply Aura handler
        DiminishingLevels m_diminishLevel;
        DiminishingGroup m_diminishGroup;

        // -------------------------------------------
        GameObject* focusObject;

        // Damage and healing in effects need just calculate
        int32 m_damage;           // Damge   in effects count here
        int32 m_healing;          // Healing in effects count here
        int32 m_true_damage;      // Needed by some spells

        // ******************************************
        // Spell trigger system
        // ******************************************
        uint32 m_procAttacker;                // Attacker trigger flags
        uint32 m_procVictim;                  // Victim   trigger flags
        uint32 m_procEx;
        void   prepareDataForTriggerSystem(AuraEffect const* triggeredByAura);

        // *****************************************
        // Spell target subsystem
        // *****************************************
        // Targets store structures and data
        struct TargetInfo
        {
            uint64 targetGUID;
            uint64 timeDelay;
            SpellMissInfo missCondition:8;
            SpellMissInfo reflectResult:8;
            uint8  effectMask:8;
            bool   processed:1;
            bool   alive:1;
            bool   crit:1;
            bool   scaleAura:1;
            int32  damage;
        };
        std::list<TargetInfo> m_UniqueTargetInfo;
        uint8 m_channelTargetEffectMask;                        // Mask req. alive targets

        struct GOTargetInfo
        {
            uint64 targetGUID;
            uint64 timeDelay;
            uint8  effectMask:8;
            bool   processed:1;
        };
        std::list<GOTargetInfo> m_UniqueGOTargetInfo;

        struct ItemTargetInfo
        {
            Item  *item;
            uint8 effectMask;
        };
        std::list<ItemTargetInfo> m_UniqueItemInfo;

        void AddUnitTarget(Unit* target, uint32 effIndex, bool checkIfValid = true);
        void AddGOTarget(GameObject* target, uint32 effIndex);
        void AddGOTarget(uint64 goGUID, uint32 effIndex);
        void AddItemTarget(Item* target, uint32 effIndex);
        void DoAllEffectOnTarget(TargetInfo *target);
        SpellMissInfo DoSpellHitOnUnit(Unit *unit, uint32 effectMask, bool scaleAura);
        void DoTriggersOnSpellHit(Unit *unit, uint8 effMask);
        void DoAllEffectOnTarget(GOTargetInfo *target);
        void DoAllEffectOnTarget(ItemTargetInfo *target);
        bool UpdateChanneledTargetList();
        void SearchAreaTarget(std::list<Unit*> &unitList, float radius, SpellNotifyPushType type, SpellTargets TargetType, uint32 entry = 0);
        void SearchGOAreaTarget(std::list<GameObject*> &gobjectList, float radius, SpellNotifyPushType type, SpellTargets TargetType, uint32 entry = 0);
        void SearchChainTarget(std::list<Unit*> &unitList, float radius, uint32 unMaxTargets, SpellTargets TargetType);
        WorldObject* SearchNearbyTarget(float range, SpellTargets TargetType, SpellEffIndex effIndex);
        bool IsValidSingleTargetEffect(Unit const* target, Targets type) const;
        bool IsValidSingleTargetSpell(Unit const* target) const;
        bool IsValidDeadOrAliveTarget(Unit const* target) const;
        void CalculateDamageDoneForAllTargets();
        int32 CalculateDamageDone(Unit *unit, const uint32 effectMask, float *multiplier);
        void SpellDamageSchoolDmg(SpellEffIndex effIndex);
        void SpellDamageWeaponDmg(SpellEffIndex effIndex);
        void SpellDamageHeal(SpellEffIndex effIndex);

        void PrepareTargetProcessing();
        void FinishTargetProcessing();

        // spell execution log
        void InitEffectExecuteData(uint8 effIndex);
        void CleanupEffectExecuteData();
        void CheckEffectExecuteData();

        // Scripting system
        void LoadScripts();
        SpellCastResult CallScriptCheckCastHandlers();
        void PrepareScriptHitHandlers();
        bool CallScriptEffectHandlers(SpellEffIndex effIndex);
        void CallScriptBeforeHitHandlers();
        void CallScriptOnHitHandlers();
        void CallScriptAfterHitHandlers();
        void CallScriptAfterUnitTargetSelectHandlers(std::list<Unit*>& unitTargets, SpellEffIndex effIndex);
        std::list<SpellScript *> m_loadedScripts;

        bool CanExecuteTriggersOnHit(uint8 effMask) const;
        void PrepareTriggersExecutedOnHit();
        typedef std::list< std::pair<SpellInfo const*, int32> > HitTriggerSpells;
        HitTriggerSpells m_hitTriggerSpells;

        // effect helpers
        void GetSummonPosition(uint32 i, Position &pos, float radius = 0.0f, uint32 count = 0);
        void SummonGuardian(uint32 i, uint32 entry, SummonPropertiesEntry const *properties);
        void CalculateJumpSpeeds(uint8 i, float dist, float & speedxy, float & speedz);

        SpellCastResult CanOpenLock(uint32 effIndex, uint32 lockid, SkillType& skillid, int32& reqSkillValue, int32& skillValue);
        // -------------------------------------------

        uint32 m_spellState;
        uint32 m_timer;

        TriggerCastFlags _triggeredCastFlags;

        // if need this can be replaced by Aura copy
        // we can't store original aura link to prevent access to deleted auras
        // and in same time need aura data and after aura deleting.
        SpellInfo const* m_triggeredByAuraSpell;

        bool m_skipCheck;
        uint32 m_effectMask;
        uint8 m_auraScaleMask;

        ByteBuffer * m_effectExecuteData[MAX_SPELL_EFFECTS];

#ifdef MAP_BASED_RAND_GEN
        int32 irand(int32 min, int32 max)       { return int32 (m_caster->GetMap()->mtRand.randInt(max - min)) + min; }
        uint32 urand(uint32 min, uint32 max)    { return m_caster->GetMap()->mtRand.randInt(max - min) + min; }
        int32 rand32()                          { return m_caster->GetMap()->mtRand.randInt(); }
        double rand_norm()                      { return m_caster->GetMap()->mtRand.randExc(); }
        double rand_chance()                    { return m_caster->GetMap()->mtRand.randExc(100.0); }
#endif
};

namespace Trinity
{
    struct SpellNotifierCreatureAndPlayer
    {
        std::list<Unit*> *i_data;
        SpellNotifyPushType i_push_type;
        float i_radius;
        SpellTargets i_TargetType;
        const Unit* const i_source;
        uint32 i_entry;
        const Position * const i_pos;
        SpellInfo const* i_spellProto;

        SpellNotifierCreatureAndPlayer(Unit *source, std::list<Unit*> &data, float radius, SpellNotifyPushType type,
            SpellTargets TargetType = SPELL_TARGETS_ENEMY, const Position *pos = NULL, uint32 entry = 0, SpellInfo const* spellProto = NULL)
            : i_data(&data), i_push_type(type), i_radius(radius), i_TargetType(TargetType),
            i_source(source), i_entry(entry), i_pos(pos), i_spellProto(spellProto)
        {
            ASSERT(i_source);
        }

        template<class T> inline void Visit(GridRefManager<T>& m)
        {
            for (typename GridRefManager<T>::iterator itr = m.begin(); itr != m.end(); ++itr)
            {
                Unit* target = (Unit*)itr->getSource();

                if (i_spellProto->CheckTarget(i_source, target, true) != SPELL_CAST_OK)
                    continue;

                switch (i_TargetType)
                {
                    case SPELL_TARGETS_ENEMY:
                        if (target->isTotem())
                            continue;
                        // can't be checked in SpellInfo::CheckTarget - needs more research
                        if (target->HasFlag(UNIT_FIELD_FLAGS, UNIT_FLAG_OOC_NOT_ATTACKABLE))
                            continue;
                        if (i_source->IsControlledByPlayer())
                        {
                            if (i_source->IsFriendlyTo(target))
                                continue;
                        }
                        else
                        {
                            if (!i_source->IsHostileTo(target))
                                continue;
                        }
                        break;
                    case SPELL_TARGETS_ALLY:
                        if (target->isTotem())
                            continue;
                        if (!i_source->IsFriendlyTo(target))
                            continue;
                        break;
                    case SPELL_TARGETS_ENTRY:
                        if (target->GetEntry()!= i_entry)
                            continue;
                        break;
                    case SPELL_TARGETS_ANY:
                    default:
                        break;
                }

                switch(i_push_type)
                {
                    case PUSH_SRC_CENTER:
                    case PUSH_DST_CENTER:
                    case PUSH_CHAIN:
                    default:
                        if (target->IsWithinDist3d(i_pos, i_radius))
                            i_data->push_back(target);
                        break;
                    case PUSH_IN_FRONT:
                        if (i_source->isInFront(target, i_radius, static_cast<float>(M_PI/2)))
                            i_data->push_back(target);
                        break;
                    case PUSH_IN_BACK:
                        if (i_source->isInBack(target, i_radius, static_cast<float>(M_PI/2)))
                            i_data->push_back(target);
                        break;
                    case PUSH_IN_LINE:
                        if (i_source->HasInLine(target, i_radius, i_source->GetObjectSize()))
                            i_data->push_back(target);
                        break;
                    case PUSH_IN_THIN_LINE: // only traj
                        if (i_pos->HasInLine(target, i_radius, 0))
                            i_data->push_back(target);
                        break;
                }
            }
        }

        #ifdef _WIN32
        template<> inline void Visit(CorpseMapType &) {}
        template<> inline void Visit(GameObjectMapType &) {}
        template<> inline void Visit(DynamicObjectMapType &) {}
        #endif
    };

    #ifndef _WIN32
    template<> inline void SpellNotifierCreatureAndPlayer::Visit(CorpseMapType&) {}
    template<> inline void SpellNotifierCreatureAndPlayer::Visit(GameObjectMapType&) {}
    template<> inline void SpellNotifierCreatureAndPlayer::Visit(DynamicObjectMapType&) {}
    #endif
}

typedef void(Spell::*pEffect)(SpellEffIndex effIndex);

class SpellEvent : public BasicEvent
{
    public:
        SpellEvent(Spell* spell);
        virtual ~SpellEvent();

        virtual bool Execute(uint64 e_time, uint32 p_time);
        virtual void Abort(uint64 e_time);
        virtual bool IsDeletable() const;
    protected:
        Spell* m_Spell;
};
#endif<|MERGE_RESOLUTION|>--- conflicted
+++ resolved
@@ -504,12 +504,7 @@
 
         void SetMagnetingAura(Aura* aura) { m_magnetingAura = aura; }
     protected:
-<<<<<<< HEAD
-
-        bool HasGlobalCooldown();
-=======
         bool HasGlobalCooldown() const;
->>>>>>> 6e79510b
         void TriggerGlobalCooldown();
         void CancelGlobalCooldown();
 
