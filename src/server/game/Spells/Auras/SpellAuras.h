/*
 * This file is part of the TrinityCore Project. See AUTHORS file for Copyright information
 *
 * This program is free software; you can redistribute it and/or modify it
 * under the terms of the GNU General Public License as published by the
 * Free Software Foundation; either version 2 of the License, or (at your
 * option) any later version.
 *
 * This program is distributed in the hope that it will be useful, but WITHOUT
 * ANY WARRANTY; without even the implied warranty of MERCHANTABILITY or
 * FITNESS FOR A PARTICULAR PURPOSE. See the GNU General Public License for
 * more details.
 *
 * You should have received a copy of the GNU General Public License along
 * with this program. If not, see <http://www.gnu.org/licenses/>.
 */

#ifndef TRINITY_SPELLAURAS_H
#define TRINITY_SPELLAURAS_H

#include "SpellAuraDefines.h"
#include "SpellInfo.h"

class SpellInfo;
struct SpellModifier;
struct ProcTriggerSpell;
struct SpellProcEntry;

namespace WorldPackets
{
    namespace Spells
    {
        struct AuraInfo;
    }
}

// forward decl
class Aura;
class AuraEffect;
class AuraScript;
class DamageInfo;
class DispelInfo;
class DynObjAura;
class ChargeDropEvent;
class DynamicObject;
class ProcEventInfo;
class Unit;
class UnitAura;

// update aura target map every 500 ms instead of every update - reduce amount of grid searcher calls
#define UPDATE_TARGET_MAP_INTERVAL 500

class TC_GAME_API AuraApplication
{
<<<<<<< HEAD
    friend class Unit;

=======
    friend void Unit::_ApplyAura(AuraApplication * aurApp, uint32 effMask);
    friend void Unit::_UnapplyAura(AuraApplicationMap::iterator &i, AuraRemoveMode removeMode);
    friend void Unit::_ApplyAuraEffect(Aura* aura, uint8 effIndex);
    friend void Unit::RemoveAura(AuraApplication * aurApp, AuraRemoveMode mode);
    friend AuraApplication * Unit::_CreateAuraApplication(Aura* aura, uint32 effMask);
>>>>>>> 28d470c5
    private:
        Unit* const _target;
        Aura* const _base;
        AuraRemoveMode _removeMode:8;                  // Store info for know remove aura reason
        uint8 _slot;                                   // Aura slot on unit
        uint16 _flags;                                 // Aura info flag
        uint32 _effectsToApply;                        // Used only at spell hit to determine which effect should be applied
        bool _needClientUpdate:1;
        uint32 _effectMask;

        explicit AuraApplication(Unit* target, Unit* caster, Aura* base, uint32 effMask);
        void _Remove();
<<<<<<< HEAD

        void _InitFlags(Unit* caster, uint8 effMask);
=======
    private:
        void _InitFlags(Unit* caster, uint32 effMask);
>>>>>>> 28d470c5
        void _HandleEffect(uint8 effIndex, bool apply);

    public:
        Unit* GetTarget() const { return _target; }
        Aura* GetBase() const { return _base; }

        uint8 GetSlot() const { return _slot; }
<<<<<<< HEAD
        uint8 GetFlags() const { return _flags; }
        uint8 GetEffectMask() const { return _flags & (AFLAG_EFF_INDEX_0 | AFLAG_EFF_INDEX_1 | AFLAG_EFF_INDEX_2); }
        bool HasEffect(uint8 effect) const { ASSERT(effect < MAX_SPELL_EFFECTS); return (_flags & (1 << effect)) != 0; }
        bool IsPositive() const { return (_flags & AFLAG_POSITIVE) != 0; }
        bool IsSelfcast() const { return (_flags & AFLAG_CASTER) != 0; }

        uint8 GetEffectsToApply() const { return _effectsToApply; }
        void UpdateApplyEffectMask(uint8 newEffMask);
=======
        uint16 GetFlags() const { return _flags; }
        uint32 GetEffectMask() const { return _effectMask; }
        bool HasEffect(uint8 effect) const { ASSERT(effect < MAX_SPELL_EFFECTS);  return (_effectMask & (1 << effect)) != 0; }
        bool IsPositive() const { return (_flags & AFLAG_POSITIVE) != 0; }
        bool IsSelfcast() const { return (_flags & AFLAG_NOCASTER) != 0; }
        uint32 GetEffectsToApply() const { return _effectsToApply; }
>>>>>>> 28d470c5

        void SetRemoveMode(AuraRemoveMode mode) { _removeMode = mode; }
        AuraRemoveMode GetRemoveMode() const { return _removeMode; }

        void SetNeedClientUpdate();
        bool IsNeedClientUpdate() const { return _needClientUpdate; }
        void BuildUpdatePacket(WorldPackets::Spells::AuraInfo& auraInfo, bool remove);
        void ClientUpdate(bool remove = false);

        std::string GetDebugInfo() const;
};

<<<<<<< HEAD
// Caches some information about caster (because it may no longer exist)
struct CasterInfo
{
    float CritChance = 0.f;
    float BonusDonePct = 0.f;
    uint8 Level = 0;
    bool  ApplyResilience = false;
};

class TC_GAME_API Aura
{
    friend class Unit;

    public:
        typedef std::unordered_map<ObjectGuid, AuraApplication*> ApplicationMap;

        static uint8 BuildEffectMaskForOwner(SpellInfo const* spellProto, uint8 availableEffectMask, WorldObject* owner);
        static Aura* TryRefreshStackOrCreate(AuraCreateInfo& createInfo, bool updateEffectMask = true);
        static Aura* TryCreate(AuraCreateInfo& createInfo);
        static Aura* Create(AuraCreateInfo& createInfo);
        explicit Aura(AuraCreateInfo const& createInfo);
        void _InitEffects(uint8 effMask, Unit* caster, int32 const* baseAmount);
        void SaveCasterInfo(Unit* caster);
=======
#pragma pack(push, 1)
// Structure representing database aura primary key fields
struct AuraKey
{
    ObjectGuid Caster;
    ObjectGuid Item;
    uint32 SpellId;
    uint32 EffectMask;

    bool operator<(AuraKey const& right) const
    {
        return memcmp(this, &right, sizeof(*this)) < 0;
    }
};

struct AuraLoadEffectInfo
{
    std::array<int32, MAX_SPELL_EFFECTS> Amounts;
    std::array<int32, MAX_SPELL_EFFECTS> BaseAmounts;
};
#pragma pack(pop)

class TC_GAME_API Aura
{
    friend Aura* Unit::_TryStackingOrRefreshingExistingAura(SpellInfo const* newAura, uint32 effMask, Unit* caster, int32 *baseAmount, Item* castItem, ObjectGuid casterGUID, bool resetPeriodicTimer, ObjectGuid castItemGuid, uint32 castItemId, int32 castItemLevel);
    public:
        typedef std::map<ObjectGuid, AuraApplication*> ApplicationMap;

        static uint32 BuildEffectMaskForOwner(SpellInfo const* spellProto, uint32 availableEffectMask, WorldObject* owner);
        static Aura* TryRefreshStackOrCreate(SpellInfo const* spellproto, ObjectGuid castId, uint32 tryEffMask, WorldObject* owner, Unit* caster, Difficulty castDifficulty, int32* baseAmount = nullptr, Item* castItem = nullptr, ObjectGuid casterGUID = ObjectGuid::Empty, bool* refresh = nullptr, bool resetPeriodicTimer = true, ObjectGuid castItemGuid = ObjectGuid::Empty, uint32 castItemId = 0, int32 castItemLevel = -1);
        static Aura* TryCreate(SpellInfo const* spellproto, ObjectGuid castId, uint32 tryEffMask, WorldObject* owner, Unit* caster, Difficulty castDifficulty, int32* baseAmount = nullptr, Item* castItem = nullptr, ObjectGuid casterGUID = ObjectGuid::Empty, ObjectGuid castItemGuid = ObjectGuid::Empty, uint32 castItemId = 0, int32 castItemLevel = -1);
        static Aura* Create(SpellInfo const* spellproto, ObjectGuid castId, uint32 effMask, WorldObject* owner, Unit* caster, Difficulty castDifficulty, int32* baseAmount, Item* castItem, ObjectGuid casterGUID, ObjectGuid castItemGuid, uint32 castItemId, int32 castItemLevel);
        Aura(SpellInfo const* spellproto, ObjectGuid castId, WorldObject* owner, Unit* caster, Difficulty castDifficulty, Item* castItem, ObjectGuid casterGUID, ObjectGuid castItemGuid, uint32 castItemId, int32 castItemLevel);
        void _InitEffects(uint32 effMask, Unit* caster, int32 *baseAmount);
>>>>>>> 28d470c5
        virtual ~Aura();

        SpellInfo const* GetSpellInfo() const { return m_spellInfo; }
        uint32 GetId() const{ return GetSpellInfo()->Id; }
        Difficulty GetCastDifficulty() const { return m_castDifficulty; }

        ObjectGuid GetCastGUID() const { return m_castGuid; }
        ObjectGuid GetCasterGUID() const { return m_casterGuid; }
        ObjectGuid GetCastItemGUID() const { return m_castItemGuid; }
        uint32 GetCastItemId() const { return m_castItemId; }
        int32 GetCastItemLevel() const { return m_castItemLevel; }
        SpellCastVisual GetSpellVisual() const { return m_spellVisual; }
        Unit* GetCaster() const;
        WorldObject* GetOwner() const { return m_owner; }
        Unit* GetUnitOwner() const { ASSERT(GetType() == UNIT_AURA_TYPE); return m_owner->ToUnit(); }
        DynamicObject* GetDynobjOwner() const { ASSERT(GetType() == DYNOBJ_AURA_TYPE); return m_owner->ToDynObject(); }

        AuraObjectType GetType() const;

        virtual void _ApplyForTarget(Unit* target, Unit* caster, AuraApplication * auraApp);
        virtual void _UnapplyForTarget(Unit* target, Unit* caster, AuraApplication * auraApp);
        void _Remove(AuraRemoveMode removeMode);
        virtual void Remove(AuraRemoveMode removeMode = AURA_REMOVE_BY_DEFAULT) = 0;

<<<<<<< HEAD
        virtual void FillTargetMap(std::unordered_map<Unit*, uint8>& targets, Unit* caster) = 0;
=======
        virtual void FillTargetMap(std::unordered_map<Unit*, uint32>& targets, Unit* caster) = 0;
>>>>>>> 28d470c5
        void UpdateTargetMap(Unit* caster, bool apply = true);

        void _RegisterForTargets() { Unit* caster = GetCaster(); UpdateTargetMap(caster, false); }
        void ApplyForTargets() { Unit* caster = GetCaster(); UpdateTargetMap(caster, true); }
        void _ApplyEffectForTargets(uint8 effIndex);

        void UpdateOwner(uint32 diff, WorldObject* owner);
        void Update(uint32 diff, Unit* caster);

        time_t GetApplyTime() const { return m_applyTime; }
        int32 GetMaxDuration() const { return m_maxDuration; }
        void SetMaxDuration(int32 duration) { m_maxDuration = duration; }
        int32 CalcMaxDuration() const { return CalcMaxDuration(GetCaster()); }
        int32 CalcMaxDuration(Unit* caster) const;
        static int32 CalcMaxDuration(SpellInfo const* spellInfo, WorldObject* caster);
        int32 GetDuration() const { return m_duration; }
        void SetDuration(int32 duration, bool withMods = false);
        void RefreshDuration(bool withMods = false);
        void RefreshTimers(bool resetPeriodicTimer);
        bool IsExpired() const { return !GetDuration() && !m_dropEvent; }
        bool IsPermanent() const { return GetMaxDuration() == -1; }

        uint8 GetCharges() const { return m_procCharges; }
        void SetCharges(uint8 charges);
        uint8 CalcMaxCharges(Unit* caster) const;
        uint8 CalcMaxCharges() const { return CalcMaxCharges(GetCaster()); }
        bool ModCharges(int32 num, AuraRemoveMode removeMode = AURA_REMOVE_BY_DEFAULT);
        bool DropCharge(AuraRemoveMode removeMode = AURA_REMOVE_BY_DEFAULT) { return ModCharges(-1, removeMode); }
        void ModChargesDelayed(int32 num, AuraRemoveMode removeMode = AURA_REMOVE_BY_DEFAULT);
        void DropChargeDelayed(uint32 delay, AuraRemoveMode removeMode = AURA_REMOVE_BY_DEFAULT);

        uint8 GetStackAmount() const { return m_stackAmount; }
        void SetStackAmount(uint8 num);
        bool ModStackAmount(int32 num, AuraRemoveMode removeMode = AURA_REMOVE_BY_DEFAULT, bool resetPeriodicTimer = true);

<<<<<<< HEAD
        bool  CanApplyResilience() const { return _casterInfo.ApplyResilience; }
        void SetCanApplyResilience(bool val) { _casterInfo.ApplyResilience = val; }
        uint8 GetCasterLevel() const { return _casterInfo.Level; }
        float GetCritChance() const { return _casterInfo.CritChance; }
        void SetCritChance(float val) { _casterInfo.CritChance = val; }
        float GetDonePct() const { return _casterInfo.BonusDonePct; }
        void SetDonePct(float val) { _casterInfo.BonusDonePct = val; }
=======
        uint8 GetCasterLevel() const { return m_casterLevel; }
>>>>>>> 28d470c5

        bool HasMoreThanOneEffectForType(AuraType auraType) const;
        bool IsArea() const;
        bool IsPassive() const;
        bool IsDeathPersistent() const;

<<<<<<< HEAD
        bool IsRemovedOnShapeLost(Unit* target) const;
=======
        bool IsRemovedOnShapeLost(Unit* target) const
        {
            return GetCasterGUID() == target->GetGUID()
                    && m_spellInfo->Stances
                    && !m_spellInfo->HasAttribute(SPELL_ATTR2_NOT_NEED_SHAPESHIFT)
                    && !m_spellInfo->HasAttribute(SPELL_ATTR0_NOT_SHAPESHIFT);
        }
>>>>>>> 28d470c5

        bool CanBeSaved() const;
        bool IsRemoved() const { return m_isRemoved; }
        // Single cast aura helpers
        bool IsSingleTarget() const {return m_isSingleTarget; }
        bool IsSingleTargetWith(Aura const* aura) const;
        void SetIsSingleTarget(bool val) { m_isSingleTarget = val; }
        void UnregisterSingleTarget();
        int32 CalcDispelChance(Unit const* auraTarget, bool offensive) const;

<<<<<<< HEAD
        void SetLoadedState(int32 maxduration, int32 duration, int32 charges, uint8 stackamount, uint8 recalculateMask, float critChance, bool applyResilience, int32* amount);

        // helpers for aura effects
        bool CanPeriodicTickCrit(Unit const* caster) const;
        float CalcPeriodicCritChance(Unit const* caster) const;

=======
        /**
        * @fn AuraKey Aura::GenerateKey(uint32& recalculateMask) const
        *
        * @brief Fills a helper structure containing aura primary key for `character_aura`, `character_aura_effect`, `pet_aura`, `pet_aura_effect` tables.
        *
        * @param [out] recalculateMask Mask of effects that can be recalculated to store in database - not part of aura key.
        *
        * @return Aura key.
        */
        AuraKey GenerateKey(uint32& recalculateMask) const;
        void SetLoadedState(int32 maxDuration, int32 duration, int32 charges, uint8 stackAmount, uint32 recalculateMask, int32* amount);

        // helpers for aura effects
>>>>>>> 28d470c5
        bool HasEffect(uint8 effIndex) const { return GetEffect(effIndex) != nullptr; }
        bool HasEffectType(AuraType type) const;
        AuraEffect* GetEffect(uint32 index) const;
        uint32 GetEffectMask() const;
        void RecalculateAmountOfEffects();
        void HandleAllEffects(AuraApplication * aurApp, uint8 mode, bool apply);

        // Helpers for targets
        ApplicationMap const& GetApplicationMap() { return m_applications; }
<<<<<<< HEAD
        void GetApplicationVector(std::vector<AuraApplication*>& applicationVector) const;
=======
        void GetApplicationList(Unit::AuraApplicationList& applicationList) const;
>>>>>>> 28d470c5
        AuraApplication const* GetApplicationOfTarget(ObjectGuid guid) const { ApplicationMap::const_iterator itr = m_applications.find(guid); if (itr != m_applications.end()) return itr->second; return nullptr; }
        AuraApplication* GetApplicationOfTarget(ObjectGuid guid) { ApplicationMap::iterator itr = m_applications.find(guid); if (itr != m_applications.end()) return itr->second; return nullptr; }
        bool IsAppliedOnTarget(ObjectGuid guid) const { return m_applications.find(guid) != m_applications.end(); }

        void SetNeedClientUpdateForTargets() const;
        void HandleAuraSpecificMods(AuraApplication const* aurApp, Unit* caster, bool apply, bool onReapply);
        bool CanBeAppliedOn(Unit* target);
        bool CheckAreaTarget(Unit* target);
        bool CanStackWith(Aura const* existingAura) const;

<<<<<<< HEAD
        bool IsProcOnCooldown(TimePoint now) const;
        void AddProcCooldown(TimePoint cooldownEnd);
        void ResetProcCooldown();
        bool IsUsingCharges() const { return m_isUsingCharges; }
        void SetUsingCharges(bool val) { m_isUsingCharges = val; }
        void PrepareProcToTrigger(AuraApplication* aurApp, ProcEventInfo& eventInfo, TimePoint now);
        uint8 GetProcEffectMask(AuraApplication* aurApp, ProcEventInfo& eventInfo, TimePoint now) const;
        float CalcProcChance(SpellProcEntry const& procEntry, ProcEventInfo& eventInfo) const;
        void TriggerProcOnEvent(uint8 procEffectMask, AuraApplication* aurApp, ProcEventInfo& eventInfo);
=======
        bool IsProcOnCooldown(std::chrono::steady_clock::time_point now) const;
        void AddProcCooldown(std::chrono::steady_clock::time_point cooldownEnd);
        bool IsUsingCharges() const { return m_isUsingCharges; }
        void SetUsingCharges(bool val) { m_isUsingCharges = val; }
        void PrepareProcToTrigger(AuraApplication* aurApp, ProcEventInfo& eventInfo, std::chrono::steady_clock::time_point now);
        uint32 GetProcEffectMask(AuraApplication* aurApp, ProcEventInfo& eventInfo, std::chrono::steady_clock::time_point now) const;
        float CalcProcChance(SpellProcEntry const& procEntry, ProcEventInfo& eventInfo) const;
        void TriggerProcOnEvent(uint32 procEffectMask, AuraApplication* aurApp, ProcEventInfo& eventInfo);
        float CalcPPMProcChance(Unit* actor) const;
        void SetLastProcAttemptTime(std::chrono::steady_clock::time_point lastProcAttemptTime) { m_lastProcAttemptTime = lastProcAttemptTime; }
        void SetLastProcSuccessTime(std::chrono::steady_clock::time_point lastProcSuccessTime) { m_lastProcSuccessTime = lastProcSuccessTime; }
>>>>>>> 28d470c5

        // AuraScript
        void LoadScripts();
        bool CallScriptCheckAreaTargetHandlers(Unit* target);
        void CallScriptDispel(DispelInfo* dispelInfo);
        void CallScriptAfterDispel(DispelInfo* dispelInfo);
        bool CallScriptEffectApplyHandlers(AuraEffect const* aurEff, AuraApplication const* aurApp, AuraEffectHandleModes mode);
        bool CallScriptEffectRemoveHandlers(AuraEffect const* aurEff, AuraApplication const* aurApp, AuraEffectHandleModes mode);
        void CallScriptAfterEffectApplyHandlers(AuraEffect const* aurEff, AuraApplication const* aurApp, AuraEffectHandleModes mode);
        void CallScriptAfterEffectRemoveHandlers(AuraEffect const* aurEff, AuraApplication const* aurApp, AuraEffectHandleModes mode);
        bool CallScriptEffectPeriodicHandlers(AuraEffect const* aurEff, AuraApplication const* aurApp);
        void CallScriptEffectUpdatePeriodicHandlers(AuraEffect* aurEff);
        void CallScriptEffectCalcAmountHandlers(AuraEffect const* aurEff, int32& amount, bool& canBeRecalculated);
        void CallScriptEffectCalcPeriodicHandlers(AuraEffect const* aurEff, bool& isPeriodic, int32& amplitude);
        void CallScriptEffectCalcSpellModHandlers(AuraEffect const* aurEff, SpellModifier*& spellMod);
        void CallScriptEffectAbsorbHandlers(AuraEffect* aurEff, AuraApplication const* aurApp, DamageInfo& dmgInfo, uint32& absorbAmount, bool& defaultPrevented);
        void CallScriptEffectAfterAbsorbHandlers(AuraEffect* aurEff, AuraApplication const* aurApp, DamageInfo& dmgInfo, uint32& absorbAmount);
        void CallScriptEffectManaShieldHandlers(AuraEffect* aurEff, AuraApplication const* aurApp, DamageInfo& dmgInfo, uint32& absorbAmount, bool& defaultPrevented);
        void CallScriptEffectAfterManaShieldHandlers(AuraEffect* aurEff, AuraApplication const* aurApp, DamageInfo& dmgInfo, uint32& absorbAmount);
        void CallScriptEffectSplitHandlers(AuraEffect* aurEff, AuraApplication const* aurApp, DamageInfo& dmgInfo, uint32& splitAmount);
        // Spell Proc Hooks
        bool CallScriptCheckProcHandlers(AuraApplication const* aurApp, ProcEventInfo& eventInfo);
        bool CallScriptCheckEffectProcHandlers(AuraEffect const* aurEff, AuraApplication const* aurApp, ProcEventInfo& eventInfo);
        bool CallScriptPrepareProcHandlers(AuraApplication const* aurApp, ProcEventInfo& eventInfo);
        bool CallScriptProcHandlers(AuraApplication const* aurApp, ProcEventInfo& eventInfo);
        void CallScriptAfterProcHandlers(AuraApplication const* aurApp, ProcEventInfo& eventInfo);
        bool CallScriptEffectProcHandlers(AuraEffect const* aurEff, AuraApplication const* aurApp, ProcEventInfo& eventInfo);
        void CallScriptAfterEffectProcHandlers(AuraEffect const* aurEff, AuraApplication const* aurApp, ProcEventInfo& eventInfo);

<<<<<<< HEAD
        UnitAura* ToUnitAura() { if (GetType() == UNIT_AURA_TYPE) return reinterpret_cast<UnitAura*>(this); else return nullptr; }
        UnitAura const* ToUnitAura() const { if (GetType() == UNIT_AURA_TYPE) return reinterpret_cast<UnitAura const*>(this); else return nullptr; }

        DynObjAura* ToDynObjAura() { if (GetType() == DYNOBJ_AURA_TYPE) return reinterpret_cast<DynObjAura*>(this); else return nullptr; }
        DynObjAura const* ToDynObjAura() const { if (GetType() == DYNOBJ_AURA_TYPE) return reinterpret_cast<DynObjAura const*>(this); else return nullptr; }

=======
>>>>>>> 28d470c5
        template <class Script>
        Script* GetScript(std::string const& scriptName) const
        {
            return dynamic_cast<Script*>(GetScriptByName(scriptName));
        }

        std::vector<AuraScript*> m_loadedScripts;

<<<<<<< HEAD
        virtual std::string GetDebugInfo() const;
=======
        AuraEffectVector const& GetAuraEffects() const { return _effects; }
>>>>>>> 28d470c5

    private:
        AuraScript* GetScriptByName(std::string const& scriptName) const;
        void _DeleteRemovedApplications();

    protected:
        SpellInfo const* const m_spellInfo;
        Difficulty const m_castDifficulty;
        ObjectGuid const m_castGuid;
        ObjectGuid const m_casterGuid;
        ObjectGuid const m_castItemGuid;                    // it is NOT safe to keep a pointer to the item because it may get deleted
        uint32 m_castItemId;
        int32 m_castItemLevel;
        SpellCastVisual const m_spellVisual;
        time_t const m_applyTime;
        WorldObject* const m_owner;

        int32 m_maxDuration;                                // Max aura duration
        int32 m_duration;                                   // Current time
        int32 m_timeCla;                                    // Timer for power per sec calcultion
        std::vector<SpellPowerEntry const*> m_periodicCosts;// Periodic costs
        int32 m_updateTargetMapInterval;                    // Timer for UpdateTargetMapOfEffect

        CasterInfo _casterInfo;
        uint8 m_procCharges;                                // Aura charges (0 for infinite)
        uint8 m_stackAmount;                                // Aura stack amount

<<<<<<< HEAD
        AuraEffect* m_effects[MAX_SPELL_EFFECTS];
=======
>>>>>>> 28d470c5
        ApplicationMap m_applications;

        bool m_isRemoved;
        bool m_isSingleTarget;                              // true if it's a single target spell and registered at caster - can change at spell steal for example
        bool m_isUsingCharges;

        ChargeDropEvent* m_dropEvent;

<<<<<<< HEAD
        TimePoint m_procCooldown;

    private:
        std::vector<AuraApplication*> _removedApplications;
=======
        std::chrono::steady_clock::time_point m_procCooldown;
        std::chrono::steady_clock::time_point m_lastProcAttemptTime;
        std::chrono::steady_clock::time_point m_lastProcSuccessTime;

    private:
        Unit::AuraApplicationList m_removedApplications;

        AuraEffectVector _effects;
>>>>>>> 28d470c5
};

class TC_GAME_API UnitAura : public Aura
{
<<<<<<< HEAD
    friend Aura* Aura::Create(AuraCreateInfo& createInfo);
    protected:
        explicit UnitAura(AuraCreateInfo const& createInfo);
    public:
        void _ApplyForTarget(Unit* target, Unit* caster, AuraApplication* aurApp) override;
        void _UnapplyForTarget(Unit* target, Unit* caster, AuraApplication* aurApp) override;

        void Remove(AuraRemoveMode removeMode = AURA_REMOVE_BY_DEFAULT) override;

        void FillTargetMap(std::unordered_map<Unit*, uint8>& targets, Unit* caster) override;
=======
    friend Aura* Aura::Create(SpellInfo const* spellproto, ObjectGuid castId, uint32 effMask, WorldObject* owner, Unit* caster, Difficulty castDifficulty, int32 *baseAmount, Item* castItem, ObjectGuid casterGUID, ObjectGuid castItemGuid, uint32 castItemId, int32 castItemLevel);
    public:
        UnitAura(SpellInfo const* spellproto, ObjectGuid castId, uint32 effMask, WorldObject* owner, Unit* caster, Difficulty castDifficulty, int32 *baseAmount, Item* castItem, ObjectGuid casterGUID, ObjectGuid castItemGuid, uint32 castItemId, int32 castItemLevel);

        void _ApplyForTarget(Unit* target, Unit* caster, AuraApplication * aurApp) override;
        void _UnapplyForTarget(Unit* target, Unit* caster, AuraApplication * aurApp) override;

        void Remove(AuraRemoveMode removeMode = AURA_REMOVE_BY_DEFAULT) override;

        void FillTargetMap(std::unordered_map<Unit*, uint32>& targets, Unit* caster) override;
>>>>>>> 28d470c5

        // Allow Apply Aura Handler to modify and access m_AuraDRGroup
        void SetDiminishGroup(DiminishingGroup group) { m_AuraDRGroup = group; }
        DiminishingGroup GetDiminishGroup() const { return m_AuraDRGroup; }

        void AddStaticApplication(Unit* target, uint8 effMask);

    private:
<<<<<<< HEAD
        DiminishingGroup m_AuraDRGroup;               // Diminishing
        std::unordered_map<ObjectGuid, uint8> _staticApplications; // non-area auras
=======
        DiminishingGroup m_AuraDRGroup;                 // Diminishing
>>>>>>> 28d470c5
};

class TC_GAME_API DynObjAura : public Aura
{
<<<<<<< HEAD
    friend Aura* Aura::Create(AuraCreateInfo& createInfo);
    protected:
        explicit DynObjAura(AuraCreateInfo const& createInfo);
=======
    friend Aura* Aura::Create(SpellInfo const* spellproto, ObjectGuid castId, uint32 effMask, WorldObject* owner, Unit* caster, Difficulty castDifficulty, int32 *baseAmount, Item* castItem, ObjectGuid casterGUID, ObjectGuid castItemGuid, uint32 castItemId, int32 castItemLevel);
>>>>>>> 28d470c5
    public:
        DynObjAura(SpellInfo const* spellproto, ObjectGuid castId, uint32 effMask, WorldObject* owner, Unit* caster, Difficulty castDifficulty, int32 *baseAmount, Item* castItem, ObjectGuid casterGUID, ObjectGuid castItemGuid, uint32 castItemId, int32 castItemLevel);

        void Remove(AuraRemoveMode removeMode = AURA_REMOVE_BY_DEFAULT) override;

<<<<<<< HEAD
        void FillTargetMap(std::unordered_map<Unit*, uint8>& targets, Unit* caster) override;
=======
        void FillTargetMap(std::unordered_map<Unit*, uint32>& targets, Unit* caster) override;
>>>>>>> 28d470c5
};

class TC_GAME_API ChargeDropEvent : public BasicEvent
{
    friend class Aura;
    protected:
        ChargeDropEvent(Aura* base, AuraRemoveMode mode) : _base(base), _mode(mode) { }
        bool Execute(uint64 /*e_time*/, uint32 /*p_time*/) override;

    private:
        Aura* _base;
        AuraRemoveMode _mode;
};

#endif<|MERGE_RESOLUTION|>--- conflicted
+++ resolved
@@ -20,6 +20,7 @@
 
 #include "SpellAuraDefines.h"
 #include "SpellInfo.h"
+#include "Unit.h"
 
 class SpellInfo;
 struct SpellModifier;
@@ -35,33 +36,23 @@
 }
 
 // forward decl
+class AuraEffect;
 class Aura;
-class AuraEffect;
+class DynamicObject;
 class AuraScript;
-class DamageInfo;
-class DispelInfo;
-class DynObjAura;
+class ProcInfo;
 class ChargeDropEvent;
-class DynamicObject;
-class ProcEventInfo;
-class Unit;
-class UnitAura;
 
 // update aura target map every 500 ms instead of every update - reduce amount of grid searcher calls
 #define UPDATE_TARGET_MAP_INTERVAL 500
 
 class TC_GAME_API AuraApplication
 {
-<<<<<<< HEAD
-    friend class Unit;
-
-=======
     friend void Unit::_ApplyAura(AuraApplication * aurApp, uint32 effMask);
     friend void Unit::_UnapplyAura(AuraApplicationMap::iterator &i, AuraRemoveMode removeMode);
     friend void Unit::_ApplyAuraEffect(Aura* aura, uint8 effIndex);
     friend void Unit::RemoveAura(AuraApplication * aurApp, AuraRemoveMode mode);
     friend AuraApplication * Unit::_CreateAuraApplication(Aura* aura, uint32 effMask);
->>>>>>> 28d470c5
     private:
         Unit* const _target;
         Aura* const _base;
@@ -74,37 +65,21 @@
 
         explicit AuraApplication(Unit* target, Unit* caster, Aura* base, uint32 effMask);
         void _Remove();
-<<<<<<< HEAD
-
-        void _InitFlags(Unit* caster, uint8 effMask);
-=======
     private:
         void _InitFlags(Unit* caster, uint32 effMask);
->>>>>>> 28d470c5
         void _HandleEffect(uint8 effIndex, bool apply);
-
     public:
+
         Unit* GetTarget() const { return _target; }
         Aura* GetBase() const { return _base; }
 
         uint8 GetSlot() const { return _slot; }
-<<<<<<< HEAD
-        uint8 GetFlags() const { return _flags; }
-        uint8 GetEffectMask() const { return _flags & (AFLAG_EFF_INDEX_0 | AFLAG_EFF_INDEX_1 | AFLAG_EFF_INDEX_2); }
-        bool HasEffect(uint8 effect) const { ASSERT(effect < MAX_SPELL_EFFECTS); return (_flags & (1 << effect)) != 0; }
-        bool IsPositive() const { return (_flags & AFLAG_POSITIVE) != 0; }
-        bool IsSelfcast() const { return (_flags & AFLAG_CASTER) != 0; }
-
-        uint8 GetEffectsToApply() const { return _effectsToApply; }
-        void UpdateApplyEffectMask(uint8 newEffMask);
-=======
         uint16 GetFlags() const { return _flags; }
         uint32 GetEffectMask() const { return _effectMask; }
         bool HasEffect(uint8 effect) const { ASSERT(effect < MAX_SPELL_EFFECTS);  return (_effectMask & (1 << effect)) != 0; }
         bool IsPositive() const { return (_flags & AFLAG_POSITIVE) != 0; }
         bool IsSelfcast() const { return (_flags & AFLAG_NOCASTER) != 0; }
         uint32 GetEffectsToApply() const { return _effectsToApply; }
->>>>>>> 28d470c5
 
         void SetRemoveMode(AuraRemoveMode mode) { _removeMode = mode; }
         AuraRemoveMode GetRemoveMode() const { return _removeMode; }
@@ -113,35 +88,8 @@
         bool IsNeedClientUpdate() const { return _needClientUpdate; }
         void BuildUpdatePacket(WorldPackets::Spells::AuraInfo& auraInfo, bool remove);
         void ClientUpdate(bool remove = false);
-
-        std::string GetDebugInfo() const;
-};
-
-<<<<<<< HEAD
-// Caches some information about caster (because it may no longer exist)
-struct CasterInfo
-{
-    float CritChance = 0.f;
-    float BonusDonePct = 0.f;
-    uint8 Level = 0;
-    bool  ApplyResilience = false;
-};
-
-class TC_GAME_API Aura
-{
-    friend class Unit;
-
-    public:
-        typedef std::unordered_map<ObjectGuid, AuraApplication*> ApplicationMap;
-
-        static uint8 BuildEffectMaskForOwner(SpellInfo const* spellProto, uint8 availableEffectMask, WorldObject* owner);
-        static Aura* TryRefreshStackOrCreate(AuraCreateInfo& createInfo, bool updateEffectMask = true);
-        static Aura* TryCreate(AuraCreateInfo& createInfo);
-        static Aura* Create(AuraCreateInfo& createInfo);
-        explicit Aura(AuraCreateInfo const& createInfo);
-        void _InitEffects(uint8 effMask, Unit* caster, int32 const* baseAmount);
-        void SaveCasterInfo(Unit* caster);
-=======
+};
+
 #pragma pack(push, 1)
 // Structure representing database aura primary key fields
 struct AuraKey
@@ -176,7 +124,6 @@
         static Aura* Create(SpellInfo const* spellproto, ObjectGuid castId, uint32 effMask, WorldObject* owner, Unit* caster, Difficulty castDifficulty, int32* baseAmount, Item* castItem, ObjectGuid casterGUID, ObjectGuid castItemGuid, uint32 castItemId, int32 castItemLevel);
         Aura(SpellInfo const* spellproto, ObjectGuid castId, WorldObject* owner, Unit* caster, Difficulty castDifficulty, Item* castItem, ObjectGuid casterGUID, ObjectGuid castItemGuid, uint32 castItemId, int32 castItemLevel);
         void _InitEffects(uint32 effMask, Unit* caster, int32 *baseAmount);
->>>>>>> 28d470c5
         virtual ~Aura();
 
         SpellInfo const* GetSpellInfo() const { return m_spellInfo; }
@@ -191,8 +138,8 @@
         SpellCastVisual GetSpellVisual() const { return m_spellVisual; }
         Unit* GetCaster() const;
         WorldObject* GetOwner() const { return m_owner; }
-        Unit* GetUnitOwner() const { ASSERT(GetType() == UNIT_AURA_TYPE); return m_owner->ToUnit(); }
-        DynamicObject* GetDynobjOwner() const { ASSERT(GetType() == DYNOBJ_AURA_TYPE); return m_owner->ToDynObject(); }
+        Unit* GetUnitOwner() const { ASSERT(GetType() == UNIT_AURA_TYPE); return (Unit*)m_owner; }
+        DynamicObject* GetDynobjOwner() const { ASSERT(GetType() == DYNOBJ_AURA_TYPE); return (DynamicObject*)m_owner; }
 
         AuraObjectType GetType() const;
 
@@ -201,15 +148,11 @@
         void _Remove(AuraRemoveMode removeMode);
         virtual void Remove(AuraRemoveMode removeMode = AURA_REMOVE_BY_DEFAULT) = 0;
 
-<<<<<<< HEAD
-        virtual void FillTargetMap(std::unordered_map<Unit*, uint8>& targets, Unit* caster) = 0;
-=======
         virtual void FillTargetMap(std::unordered_map<Unit*, uint32>& targets, Unit* caster) = 0;
->>>>>>> 28d470c5
         void UpdateTargetMap(Unit* caster, bool apply = true);
 
-        void _RegisterForTargets() { Unit* caster = GetCaster(); UpdateTargetMap(caster, false); }
-        void ApplyForTargets() { Unit* caster = GetCaster(); UpdateTargetMap(caster, true); }
+        void _RegisterForTargets() {Unit* caster = GetCaster(); UpdateTargetMap(caster, false);}
+        void ApplyForTargets() {Unit* caster = GetCaster(); UpdateTargetMap(caster, true);}
         void _ApplyEffectForTargets(uint8 effIndex);
 
         void UpdateOwner(uint32 diff, WorldObject* owner);
@@ -220,7 +163,6 @@
         void SetMaxDuration(int32 duration) { m_maxDuration = duration; }
         int32 CalcMaxDuration() const { return CalcMaxDuration(GetCaster()); }
         int32 CalcMaxDuration(Unit* caster) const;
-        static int32 CalcMaxDuration(SpellInfo const* spellInfo, WorldObject* caster);
         int32 GetDuration() const { return m_duration; }
         void SetDuration(int32 duration, bool withMods = false);
         void RefreshDuration(bool withMods = false);
@@ -241,26 +183,13 @@
         void SetStackAmount(uint8 num);
         bool ModStackAmount(int32 num, AuraRemoveMode removeMode = AURA_REMOVE_BY_DEFAULT, bool resetPeriodicTimer = true);
 
-<<<<<<< HEAD
-        bool  CanApplyResilience() const { return _casterInfo.ApplyResilience; }
-        void SetCanApplyResilience(bool val) { _casterInfo.ApplyResilience = val; }
-        uint8 GetCasterLevel() const { return _casterInfo.Level; }
-        float GetCritChance() const { return _casterInfo.CritChance; }
-        void SetCritChance(float val) { _casterInfo.CritChance = val; }
-        float GetDonePct() const { return _casterInfo.BonusDonePct; }
-        void SetDonePct(float val) { _casterInfo.BonusDonePct = val; }
-=======
         uint8 GetCasterLevel() const { return m_casterLevel; }
->>>>>>> 28d470c5
 
         bool HasMoreThanOneEffectForType(AuraType auraType) const;
         bool IsArea() const;
         bool IsPassive() const;
         bool IsDeathPersistent() const;
 
-<<<<<<< HEAD
-        bool IsRemovedOnShapeLost(Unit* target) const;
-=======
         bool IsRemovedOnShapeLost(Unit* target) const
         {
             return GetCasterGUID() == target->GetGUID()
@@ -268,7 +197,6 @@
                     && !m_spellInfo->HasAttribute(SPELL_ATTR2_NOT_NEED_SHAPESHIFT)
                     && !m_spellInfo->HasAttribute(SPELL_ATTR0_NOT_SHAPESHIFT);
         }
->>>>>>> 28d470c5
 
         bool CanBeSaved() const;
         bool IsRemoved() const { return m_isRemoved; }
@@ -279,14 +207,6 @@
         void UnregisterSingleTarget();
         int32 CalcDispelChance(Unit const* auraTarget, bool offensive) const;
 
-<<<<<<< HEAD
-        void SetLoadedState(int32 maxduration, int32 duration, int32 charges, uint8 stackamount, uint8 recalculateMask, float critChance, bool applyResilience, int32* amount);
-
-        // helpers for aura effects
-        bool CanPeriodicTickCrit(Unit const* caster) const;
-        float CalcPeriodicCritChance(Unit const* caster) const;
-
-=======
         /**
         * @fn AuraKey Aura::GenerateKey(uint32& recalculateMask) const
         *
@@ -300,7 +220,6 @@
         void SetLoadedState(int32 maxDuration, int32 duration, int32 charges, uint8 stackAmount, uint32 recalculateMask, int32* amount);
 
         // helpers for aura effects
->>>>>>> 28d470c5
         bool HasEffect(uint8 effIndex) const { return GetEffect(effIndex) != nullptr; }
         bool HasEffectType(AuraType type) const;
         AuraEffect* GetEffect(uint32 index) const;
@@ -310,32 +229,18 @@
 
         // Helpers for targets
         ApplicationMap const& GetApplicationMap() { return m_applications; }
-<<<<<<< HEAD
-        void GetApplicationVector(std::vector<AuraApplication*>& applicationVector) const;
-=======
         void GetApplicationList(Unit::AuraApplicationList& applicationList) const;
->>>>>>> 28d470c5
         AuraApplication const* GetApplicationOfTarget(ObjectGuid guid) const { ApplicationMap::const_iterator itr = m_applications.find(guid); if (itr != m_applications.end()) return itr->second; return nullptr; }
         AuraApplication* GetApplicationOfTarget(ObjectGuid guid) { ApplicationMap::iterator itr = m_applications.find(guid); if (itr != m_applications.end()) return itr->second; return nullptr; }
         bool IsAppliedOnTarget(ObjectGuid guid) const { return m_applications.find(guid) != m_applications.end(); }
 
         void SetNeedClientUpdateForTargets() const;
         void HandleAuraSpecificMods(AuraApplication const* aurApp, Unit* caster, bool apply, bool onReapply);
+        void HandleAuraSpecificPeriodics(AuraApplication const* aurApp, Unit* caster);
         bool CanBeAppliedOn(Unit* target);
         bool CheckAreaTarget(Unit* target);
         bool CanStackWith(Aura const* existingAura) const;
 
-<<<<<<< HEAD
-        bool IsProcOnCooldown(TimePoint now) const;
-        void AddProcCooldown(TimePoint cooldownEnd);
-        void ResetProcCooldown();
-        bool IsUsingCharges() const { return m_isUsingCharges; }
-        void SetUsingCharges(bool val) { m_isUsingCharges = val; }
-        void PrepareProcToTrigger(AuraApplication* aurApp, ProcEventInfo& eventInfo, TimePoint now);
-        uint8 GetProcEffectMask(AuraApplication* aurApp, ProcEventInfo& eventInfo, TimePoint now) const;
-        float CalcProcChance(SpellProcEntry const& procEntry, ProcEventInfo& eventInfo) const;
-        void TriggerProcOnEvent(uint8 procEffectMask, AuraApplication* aurApp, ProcEventInfo& eventInfo);
-=======
         bool IsProcOnCooldown(std::chrono::steady_clock::time_point now) const;
         void AddProcCooldown(std::chrono::steady_clock::time_point cooldownEnd);
         bool IsUsingCharges() const { return m_isUsingCharges; }
@@ -347,7 +252,6 @@
         float CalcPPMProcChance(Unit* actor) const;
         void SetLastProcAttemptTime(std::chrono::steady_clock::time_point lastProcAttemptTime) { m_lastProcAttemptTime = lastProcAttemptTime; }
         void SetLastProcSuccessTime(std::chrono::steady_clock::time_point lastProcSuccessTime) { m_lastProcSuccessTime = lastProcSuccessTime; }
->>>>>>> 28d470c5
 
         // AuraScript
         void LoadScripts();
@@ -360,14 +264,14 @@
         void CallScriptAfterEffectRemoveHandlers(AuraEffect const* aurEff, AuraApplication const* aurApp, AuraEffectHandleModes mode);
         bool CallScriptEffectPeriodicHandlers(AuraEffect const* aurEff, AuraApplication const* aurApp);
         void CallScriptEffectUpdatePeriodicHandlers(AuraEffect* aurEff);
-        void CallScriptEffectCalcAmountHandlers(AuraEffect const* aurEff, int32& amount, bool& canBeRecalculated);
-        void CallScriptEffectCalcPeriodicHandlers(AuraEffect const* aurEff, bool& isPeriodic, int32& amplitude);
-        void CallScriptEffectCalcSpellModHandlers(AuraEffect const* aurEff, SpellModifier*& spellMod);
-        void CallScriptEffectAbsorbHandlers(AuraEffect* aurEff, AuraApplication const* aurApp, DamageInfo& dmgInfo, uint32& absorbAmount, bool& defaultPrevented);
-        void CallScriptEffectAfterAbsorbHandlers(AuraEffect* aurEff, AuraApplication const* aurApp, DamageInfo& dmgInfo, uint32& absorbAmount);
-        void CallScriptEffectManaShieldHandlers(AuraEffect* aurEff, AuraApplication const* aurApp, DamageInfo& dmgInfo, uint32& absorbAmount, bool& defaultPrevented);
-        void CallScriptEffectAfterManaShieldHandlers(AuraEffect* aurEff, AuraApplication const* aurApp, DamageInfo& dmgInfo, uint32& absorbAmount);
-        void CallScriptEffectSplitHandlers(AuraEffect* aurEff, AuraApplication const* aurApp, DamageInfo& dmgInfo, uint32& splitAmount);
+        void CallScriptEffectCalcAmountHandlers(AuraEffect const* aurEff, int32 & amount, bool & canBeRecalculated);
+        void CallScriptEffectCalcPeriodicHandlers(AuraEffect const* aurEff, bool & isPeriodic, int32 & amplitude);
+        void CallScriptEffectCalcSpellModHandlers(AuraEffect const* aurEff, SpellModifier* & spellMod);
+        void CallScriptEffectAbsorbHandlers(AuraEffect* aurEff, AuraApplication const* aurApp, DamageInfo & dmgInfo, uint32 & absorbAmount, bool & defaultPrevented);
+        void CallScriptEffectAfterAbsorbHandlers(AuraEffect* aurEff, AuraApplication const* aurApp, DamageInfo & dmgInfo, uint32 & absorbAmount);
+        void CallScriptEffectManaShieldHandlers(AuraEffect* aurEff, AuraApplication const* aurApp, DamageInfo & dmgInfo, uint32 & absorbAmount, bool & defaultPrevented);
+        void CallScriptEffectAfterManaShieldHandlers(AuraEffect* aurEff, AuraApplication const* aurApp, DamageInfo & dmgInfo, uint32 & absorbAmount);
+        void CallScriptEffectSplitHandlers(AuraEffect* aurEff, AuraApplication const* aurApp, DamageInfo & dmgInfo, uint32 & splitAmount);
         // Spell Proc Hooks
         bool CallScriptCheckProcHandlers(AuraApplication const* aurApp, ProcEventInfo& eventInfo);
         bool CallScriptCheckEffectProcHandlers(AuraEffect const* aurEff, AuraApplication const* aurApp, ProcEventInfo& eventInfo);
@@ -377,15 +281,6 @@
         bool CallScriptEffectProcHandlers(AuraEffect const* aurEff, AuraApplication const* aurApp, ProcEventInfo& eventInfo);
         void CallScriptAfterEffectProcHandlers(AuraEffect const* aurEff, AuraApplication const* aurApp, ProcEventInfo& eventInfo);
 
-<<<<<<< HEAD
-        UnitAura* ToUnitAura() { if (GetType() == UNIT_AURA_TYPE) return reinterpret_cast<UnitAura*>(this); else return nullptr; }
-        UnitAura const* ToUnitAura() const { if (GetType() == UNIT_AURA_TYPE) return reinterpret_cast<UnitAura const*>(this); else return nullptr; }
-
-        DynObjAura* ToDynObjAura() { if (GetType() == DYNOBJ_AURA_TYPE) return reinterpret_cast<DynObjAura*>(this); else return nullptr; }
-        DynObjAura const* ToDynObjAura() const { if (GetType() == DYNOBJ_AURA_TYPE) return reinterpret_cast<DynObjAura const*>(this); else return nullptr; }
-
-=======
->>>>>>> 28d470c5
         template <class Script>
         Script* GetScript(std::string const& scriptName) const
         {
@@ -394,11 +289,7 @@
 
         std::vector<AuraScript*> m_loadedScripts;
 
-<<<<<<< HEAD
-        virtual std::string GetDebugInfo() const;
-=======
         AuraEffectVector const& GetAuraEffects() const { return _effects; }
->>>>>>> 28d470c5
 
     private:
         AuraScript* GetScriptByName(std::string const& scriptName) const;
@@ -422,14 +313,10 @@
         std::vector<SpellPowerEntry const*> m_periodicCosts;// Periodic costs
         int32 m_updateTargetMapInterval;                    // Timer for UpdateTargetMapOfEffect
 
-        CasterInfo _casterInfo;
+        uint8 const m_casterLevel;                          // Aura level (store caster level for correct show level dep amount)
         uint8 m_procCharges;                                // Aura charges (0 for infinite)
         uint8 m_stackAmount;                                // Aura stack amount
 
-<<<<<<< HEAD
-        AuraEffect* m_effects[MAX_SPELL_EFFECTS];
-=======
->>>>>>> 28d470c5
         ApplicationMap m_applications;
 
         bool m_isRemoved;
@@ -438,12 +325,6 @@
 
         ChargeDropEvent* m_dropEvent;
 
-<<<<<<< HEAD
-        TimePoint m_procCooldown;
-
-    private:
-        std::vector<AuraApplication*> _removedApplications;
-=======
         std::chrono::steady_clock::time_point m_procCooldown;
         std::chrono::steady_clock::time_point m_lastProcAttemptTime;
         std::chrono::steady_clock::time_point m_lastProcSuccessTime;
@@ -452,23 +333,10 @@
         Unit::AuraApplicationList m_removedApplications;
 
         AuraEffectVector _effects;
->>>>>>> 28d470c5
 };
 
 class TC_GAME_API UnitAura : public Aura
 {
-<<<<<<< HEAD
-    friend Aura* Aura::Create(AuraCreateInfo& createInfo);
-    protected:
-        explicit UnitAura(AuraCreateInfo const& createInfo);
-    public:
-        void _ApplyForTarget(Unit* target, Unit* caster, AuraApplication* aurApp) override;
-        void _UnapplyForTarget(Unit* target, Unit* caster, AuraApplication* aurApp) override;
-
-        void Remove(AuraRemoveMode removeMode = AURA_REMOVE_BY_DEFAULT) override;
-
-        void FillTargetMap(std::unordered_map<Unit*, uint8>& targets, Unit* caster) override;
-=======
     friend Aura* Aura::Create(SpellInfo const* spellproto, ObjectGuid castId, uint32 effMask, WorldObject* owner, Unit* caster, Difficulty castDifficulty, int32 *baseAmount, Item* castItem, ObjectGuid casterGUID, ObjectGuid castItemGuid, uint32 castItemId, int32 castItemLevel);
     public:
         UnitAura(SpellInfo const* spellproto, ObjectGuid castId, uint32 effMask, WorldObject* owner, Unit* caster, Difficulty castDifficulty, int32 *baseAmount, Item* castItem, ObjectGuid casterGUID, ObjectGuid castItemGuid, uint32 castItemId, int32 castItemLevel);
@@ -479,42 +347,24 @@
         void Remove(AuraRemoveMode removeMode = AURA_REMOVE_BY_DEFAULT) override;
 
         void FillTargetMap(std::unordered_map<Unit*, uint32>& targets, Unit* caster) override;
->>>>>>> 28d470c5
 
         // Allow Apply Aura Handler to modify and access m_AuraDRGroup
         void SetDiminishGroup(DiminishingGroup group) { m_AuraDRGroup = group; }
         DiminishingGroup GetDiminishGroup() const { return m_AuraDRGroup; }
 
-        void AddStaticApplication(Unit* target, uint8 effMask);
-
-    private:
-<<<<<<< HEAD
-        DiminishingGroup m_AuraDRGroup;               // Diminishing
-        std::unordered_map<ObjectGuid, uint8> _staticApplications; // non-area auras
-=======
+    private:
         DiminishingGroup m_AuraDRGroup;                 // Diminishing
->>>>>>> 28d470c5
 };
 
 class TC_GAME_API DynObjAura : public Aura
 {
-<<<<<<< HEAD
-    friend Aura* Aura::Create(AuraCreateInfo& createInfo);
-    protected:
-        explicit DynObjAura(AuraCreateInfo const& createInfo);
-=======
     friend Aura* Aura::Create(SpellInfo const* spellproto, ObjectGuid castId, uint32 effMask, WorldObject* owner, Unit* caster, Difficulty castDifficulty, int32 *baseAmount, Item* castItem, ObjectGuid casterGUID, ObjectGuid castItemGuid, uint32 castItemId, int32 castItemLevel);
->>>>>>> 28d470c5
     public:
         DynObjAura(SpellInfo const* spellproto, ObjectGuid castId, uint32 effMask, WorldObject* owner, Unit* caster, Difficulty castDifficulty, int32 *baseAmount, Item* castItem, ObjectGuid casterGUID, ObjectGuid castItemGuid, uint32 castItemId, int32 castItemLevel);
 
         void Remove(AuraRemoveMode removeMode = AURA_REMOVE_BY_DEFAULT) override;
 
-<<<<<<< HEAD
-        void FillTargetMap(std::unordered_map<Unit*, uint8>& targets, Unit* caster) override;
-=======
         void FillTargetMap(std::unordered_map<Unit*, uint32>& targets, Unit* caster) override;
->>>>>>> 28d470c5
 };
 
 class TC_GAME_API ChargeDropEvent : public BasicEvent
