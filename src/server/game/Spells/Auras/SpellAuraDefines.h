/*
 * Copyright (C) 2008-2012 TrinityCore <http://www.trinitycore.org/>
 * Copyright (C) 2005-2009 MaNGOS <http://getmangos.com/>
 *
 * This program is free software; you can redistribute it and/or modify it
 * under the terms of the GNU General Public License as published by the
 * Free Software Foundation; either version 2 of the License, or (at your
 * option) any later version.
 *
 * This program is distributed in the hope that it will be useful, but WITHOUT
 * ANY WARRANTY; without even the implied warranty of MERCHANTABILITY or
 * FITNESS FOR A PARTICULAR PURPOSE. See the GNU General Public License for
 * more details.
 *
 * You should have received a copy of the GNU General Public License along
 * with this program. If not, see <http://www.gnu.org/licenses/>.
 */
#ifndef TRINITY_SPELLAURADEFINES_H
#define TRINITY_SPELLAURADEFINES_H

#define MAX_AURAS 64                                        // client support up to 255, but it will cause problems with group auras updating

enum AURA_FLAGS
{
    AFLAG_NONE                   = 0x00,
    AFLAG_EFF_INDEX_0            = 0x01,
    AFLAG_EFF_INDEX_1            = 0x02,
    AFLAG_EFF_INDEX_2            = 0x04,
    AFLAG_CASTER                 = 0x08,
    AFLAG_POSITIVE               = 0x10,
    AFLAG_DURATION               = 0x20,
    AFLAG_ANY_EFFECT_AMOUNT_SENT = 0x40, // used with AFLAG_EFF_INDEX_0/1/2
    AFLAG_NEGATIVE               = 0x80
};

// these are modes, in which aura effect handler may be called

enum AuraEffectHandleModes
{
    AURA_EFFECT_HANDLE_DEFAULT = 0x0,
    AURA_EFFECT_HANDLE_REAL = 0x01, // handler applies/removes effect from unit
    AURA_EFFECT_HANDLE_SEND_FOR_CLIENT = 0x02, // handler sends apply/remove packet to unit
    AURA_EFFECT_HANDLE_CHANGE_AMOUNT = 0x04, // handler updates effect on target after effect amount change
    AURA_EFFECT_HANDLE_REAPPLY = 0x08, // handler updates effect on target after aura is reapplied on target
    AURA_EFFECT_HANDLE_STAT = 0x10, // handler updates effect on target when stat removal/apply is needed for calculations by core
    AURA_EFFECT_HANDLE_SKILL = 0x20, // handler updates effect on target when skill removal/apply is needed for calculations by core
    AURA_EFFECT_HANDLE_SEND_FOR_CLIENT_MASK = (AURA_EFFECT_HANDLE_SEND_FOR_CLIENT | AURA_EFFECT_HANDLE_REAL), // any case handler need to send packet
    AURA_EFFECT_HANDLE_CHANGE_AMOUNT_MASK = (AURA_EFFECT_HANDLE_CHANGE_AMOUNT | AURA_EFFECT_HANDLE_REAL), // any case handler applies effect depending on amount
    AURA_EFFECT_HANDLE_CHANGE_AMOUNT_SEND_FOR_CLIENT_MASK = (AURA_EFFECT_HANDLE_CHANGE_AMOUNT_MASK | AURA_EFFECT_HANDLE_SEND_FOR_CLIENT_MASK),
    AURA_EFFECT_HANDLE_REAL_OR_REAPPLY_MASK = (AURA_EFFECT_HANDLE_REAPPLY | AURA_EFFECT_HANDLE_REAL)
};

//m_schoolAbsorb
enum DAMAGE_ABSORB_TYPE
{
    ALL_DAMAGE_ABSORB       = -2,
    ONLY_MAGIC_ABSORB       = -1
};

enum AuraType
{
    SPELL_AURA_NONE                                         = 0,
    SPELL_AURA_BIND_SIGHT                                   = 1,
    SPELL_AURA_MOD_POSSESS                                  = 2,
    SPELL_AURA_PERIODIC_DAMAGE                              = 3,
    SPELL_AURA_DUMMY                                        = 4,
    SPELL_AURA_MOD_CONFUSE                                  = 5,
    SPELL_AURA_MOD_CHARM                                    = 6,
    SPELL_AURA_MOD_FEAR                                     = 7,
    SPELL_AURA_PERIODIC_HEAL                                = 8,
    SPELL_AURA_MOD_ATTACKSPEED                              = 9,
    SPELL_AURA_MOD_THREAT                                   = 10,
    SPELL_AURA_MOD_TAUNT                                    = 11,
    SPELL_AURA_MOD_STUN                                     = 12,
    SPELL_AURA_MOD_DAMAGE_DONE                              = 13,
    SPELL_AURA_MOD_DAMAGE_TAKEN                             = 14,
    SPELL_AURA_DAMAGE_SHIELD                                = 15,
    SPELL_AURA_MOD_STEALTH                                  = 16,
    SPELL_AURA_MOD_STEALTH_DETECT                           = 17,
    SPELL_AURA_MOD_INVISIBILITY                             = 18,
    SPELL_AURA_MOD_INVISIBILITY_DETECT                      = 19,
    SPELL_AURA_OBS_MOD_HEALTH                               = 20,   // 20, 21 unofficial
    SPELL_AURA_OBS_MOD_POWER                                = 21,
    SPELL_AURA_MOD_RESISTANCE                               = 22,
    SPELL_AURA_PERIODIC_TRIGGER_SPELL                       = 23,
    SPELL_AURA_PERIODIC_ENERGIZE                            = 24,
    SPELL_AURA_MOD_PACIFY                                   = 25,
    SPELL_AURA_MOD_ROOT                                     = 26,
    SPELL_AURA_MOD_SILENCE                                  = 27,
    SPELL_AURA_REFLECT_SPELLS                               = 28,
    SPELL_AURA_MOD_STAT                                     = 29,
    SPELL_AURA_MOD_SKILL                                    = 30,
    SPELL_AURA_MOD_INCREASE_SPEED                           = 31,
    SPELL_AURA_MOD_INCREASE_MOUNTED_SPEED                   = 32,
    SPELL_AURA_MOD_DECREASE_SPEED                           = 33,
    SPELL_AURA_MOD_INCREASE_HEALTH                          = 34,
    SPELL_AURA_MOD_INCREASE_ENERGY                          = 35,
    SPELL_AURA_MOD_SHAPESHIFT                               = 36,
    SPELL_AURA_EFFECT_IMMUNITY                              = 37,
    SPELL_AURA_STATE_IMMUNITY                               = 38,
    SPELL_AURA_SCHOOL_IMMUNITY                              = 39,
    SPELL_AURA_DAMAGE_IMMUNITY                              = 40,
    SPELL_AURA_DISPEL_IMMUNITY                              = 41,
    SPELL_AURA_PROC_TRIGGER_SPELL                           = 42,
    SPELL_AURA_PROC_TRIGGER_DAMAGE                          = 43,
    SPELL_AURA_TRACK_CREATURES                              = 44,
    SPELL_AURA_TRACK_RESOURCES                              = 45,
    SPELL_AURA_46                                           = 46,   // Ignore all Gear test spells
    SPELL_AURA_MOD_PARRY_PERCENT                            = 47,
    SPELL_AURA_48                                           = 48,   // One periodic spell
    SPELL_AURA_MOD_DODGE_PERCENT                            = 49,
    SPELL_AURA_MOD_CRITICAL_HEALING_AMOUNT                  = 50,
    SPELL_AURA_MOD_BLOCK_PERCENT                            = 51,
    SPELL_AURA_MOD_WEAPON_CRIT_PERCENT                      = 52,
    SPELL_AURA_PERIODIC_LEECH                               = 53,
    SPELL_AURA_MOD_HIT_CHANCE                               = 54,
    SPELL_AURA_MOD_SPELL_HIT_CHANCE                         = 55,
    SPELL_AURA_TRANSFORM                                    = 56,
    SPELL_AURA_MOD_SPELL_CRIT_CHANCE                        = 57,
    SPELL_AURA_MOD_INCREASE_SWIM_SPEED                      = 58,
    SPELL_AURA_MOD_DAMAGE_DONE_CREATURE                     = 59,
    SPELL_AURA_MOD_PACIFY_SILENCE                           = 60,
    SPELL_AURA_MOD_SCALE                                    = 61,
    SPELL_AURA_PERIODIC_HEALTH_FUNNEL                       = 62,
    SPELL_AURA_63                                           = 63,   // old SPELL_AURA_PERIODIC_MANA_FUNNEL
    SPELL_AURA_PERIODIC_MANA_LEECH                          = 64,
    SPELL_AURA_MOD_CASTING_SPEED_NOT_STACK                  = 65,
    SPELL_AURA_FEIGN_DEATH                                  = 66,
    SPELL_AURA_MOD_DISARM                                   = 67,
    SPELL_AURA_MOD_STALKED                                  = 68,
    SPELL_AURA_SCHOOL_ABSORB                                = 69,
    SPELL_AURA_EXTRA_ATTACKS                                = 70,
    SPELL_AURA_MOD_SPELL_CRIT_CHANCE_SCHOOL                 = 71,
    SPELL_AURA_MOD_POWER_COST_SCHOOL_PCT                    = 72,
    SPELL_AURA_MOD_POWER_COST_SCHOOL                        = 73,
    SPELL_AURA_REFLECT_SPELLS_SCHOOL                        = 74,
    SPELL_AURA_MOD_LANGUAGE                                 = 75,
    SPELL_AURA_FAR_SIGHT                                    = 76,
    SPELL_AURA_MECHANIC_IMMUNITY                            = 77,
    SPELL_AURA_MOUNTED                                      = 78,
    SPELL_AURA_MOD_DAMAGE_PERCENT_DONE                      = 79,
    SPELL_AURA_MOD_PERCENT_STAT                             = 80,
    SPELL_AURA_SPLIT_DAMAGE_PCT                             = 81,
    SPELL_AURA_WATER_BREATHING                              = 82,
    SPELL_AURA_MOD_BASE_RESISTANCE                          = 83,
    SPELL_AURA_MOD_REGEN                                    = 84,
    SPELL_AURA_MOD_POWER_REGEN                              = 85,
    SPELL_AURA_CHANNEL_DEATH_ITEM                           = 86,
    SPELL_AURA_MOD_DAMAGE_PERCENT_TAKEN                     = 87,
    SPELL_AURA_MOD_HEALTH_REGEN_PERCENT                     = 88,
    SPELL_AURA_PERIODIC_DAMAGE_PERCENT                      = 89,
    SPELL_AURA_90                                           = 90,   // old SPELL_AURA_MOD_RESIST_CHANCE
    SPELL_AURA_MOD_DETECT_RANGE                             = 91,
    SPELL_AURA_PREVENTS_FLEEING                             = 92,
    SPELL_AURA_MOD_UNATTACKABLE                             = 93,
    SPELL_AURA_INTERRUPT_REGEN                              = 94,
    SPELL_AURA_GHOST                                        = 95,
    SPELL_AURA_SPELL_MAGNET                                 = 96,
    SPELL_AURA_MANA_SHIELD                                  = 97,
    SPELL_AURA_MOD_SKILL_TALENT                             = 98,
    SPELL_AURA_MOD_ATTACK_POWER                             = 99,
    SPELL_AURA_AURAS_VISIBLE                                = 100,
    SPELL_AURA_MOD_RESISTANCE_PCT                           = 101,
    SPELL_AURA_MOD_MELEE_ATTACK_POWER_VERSUS                = 102,
    SPELL_AURA_MOD_TOTAL_THREAT                             = 103,
    SPELL_AURA_WATER_WALK                                   = 104,
    SPELL_AURA_FEATHER_FALL                                 = 105,
    SPELL_AURA_HOVER                                        = 106,
    SPELL_AURA_ADD_FLAT_MODIFIER                            = 107,
    SPELL_AURA_ADD_PCT_MODIFIER                             = 108,
    SPELL_AURA_ADD_TARGET_TRIGGER                           = 109,
    SPELL_AURA_MOD_POWER_REGEN_PERCENT                      = 110,
    SPELL_AURA_ADD_CASTER_HIT_TRIGGER                       = 111,
    SPELL_AURA_OVERRIDE_CLASS_SCRIPTS                       = 112,
    SPELL_AURA_MOD_RANGED_DAMAGE_TAKEN                      = 113,
    SPELL_AURA_MOD_RANGED_DAMAGE_TAKEN_PCT                  = 114,
    SPELL_AURA_MOD_HEALING                                  = 115,
    SPELL_AURA_MOD_REGEN_DURING_COMBAT                      = 116,
    SPELL_AURA_MOD_MECHANIC_RESISTANCE                      = 117,
    SPELL_AURA_MOD_HEALING_PCT                              = 118,
    SPELL_AURA_119                                          = 119,  // old SPELL_AURA_SHARE_PET_TRACKING
    SPELL_AURA_UNTRACKABLE                                  = 120,
    SPELL_AURA_EMPATHY                                      = 121,
    SPELL_AURA_MOD_OFFHAND_DAMAGE_PCT                       = 122,
    SPELL_AURA_MOD_TARGET_RESISTANCE                        = 123,
    SPELL_AURA_MOD_RANGED_ATTACK_POWER                      = 124,
    SPELL_AURA_MOD_MELEE_DAMAGE_TAKEN                       = 125,
    SPELL_AURA_MOD_MELEE_DAMAGE_TAKEN_PCT                   = 126,
    SPELL_AURA_RANGED_ATTACK_POWER_ATTACKER_BONUS           = 127,
    SPELL_AURA_MOD_POSSESS_PET                              = 128,
    SPELL_AURA_MOD_SPEED_ALWAYS                             = 129,
    SPELL_AURA_MOD_MOUNTED_SPEED_ALWAYS                     = 130,
    SPELL_AURA_MOD_RANGED_ATTACK_POWER_VERSUS               = 131,
    SPELL_AURA_MOD_INCREASE_ENERGY_PERCENT                  = 132,
    SPELL_AURA_MOD_INCREASE_HEALTH_PERCENT                  = 133,
    SPELL_AURA_MOD_MANA_REGEN_INTERRUPT                     = 134,
    SPELL_AURA_MOD_HEALING_DONE                             = 135,
    SPELL_AURA_MOD_HEALING_DONE_PERCENT                     = 136,
    SPELL_AURA_MOD_TOTAL_STAT_PERCENTAGE                    = 137,
    SPELL_AURA_MOD_MELEE_HASTE                              = 138,
    SPELL_AURA_FORCE_REACTION                               = 139,
    SPELL_AURA_MOD_RANGED_HASTE                             = 140,
<<<<<<< HEAD
    SPELL_AURA_141                                          = 141,  // old SPELL_AURA_MOD_RANGED_AMMO_HASTE, unused now
=======
    SPELL_AURA_MOD_RANGED_AMMO_HASTE                        = 141,
>>>>>>> 3b5fec36
    SPELL_AURA_MOD_BASE_RESISTANCE_PCT                      = 142,
    SPELL_AURA_MOD_RESISTANCE_EXCLUSIVE                     = 143,
    SPELL_AURA_SAFE_FALL                                    = 144,
    SPELL_AURA_MOD_PET_TALENT_POINTS                        = 145,
    SPELL_AURA_ALLOW_TAME_PET_TYPE                          = 146,
    SPELL_AURA_MECHANIC_IMMUNITY_MASK                       = 147,
    SPELL_AURA_RETAIN_COMBO_POINTS                          = 148,
    SPELL_AURA_REDUCE_PUSHBACK                              = 149,  //    Reduce Pushback
    SPELL_AURA_MOD_SHIELD_BLOCKVALUE_PCT                    = 150,
    SPELL_AURA_TRACK_STEALTHED                              = 151,  //    Track Stealthed
    SPELL_AURA_MOD_DETECTED_RANGE                           = 152,  //    Mod Detected Range
<<<<<<< HEAD
    SPELL_AURA_153                                          = 153,  // old SPELL_AURA_SPLIT_DAMAGE_FLAT. unused 4.3.4
=======
    SPELL_AURA_SPLIT_DAMAGE_FLAT                            = 153,  //    Split Damage Flat
>>>>>>> 3b5fec36
    SPELL_AURA_MOD_STEALTH_LEVEL                            = 154,  //    Stealth Level Modifier
    SPELL_AURA_MOD_WATER_BREATHING                          = 155,  //    Mod Water Breathing
    SPELL_AURA_MOD_REPUTATION_GAIN                          = 156,  //    Mod Reputation Gain
    SPELL_AURA_PET_DAMAGE_MULTI                             = 157,  //    Mod Pet Damage
    SPELL_AURA_MOD_SHIELD_BLOCKVALUE                        = 158,
    SPELL_AURA_NO_PVP_CREDIT                                = 159,
<<<<<<< HEAD
    SPELL_AURA_160                                          = 160,  // old SPELL_AURA_MOD_AOE_AVOIDANCE. Unused 4.3.4
=======
    SPELL_AURA_MOD_AOE_AVOIDANCE                            = 160,
>>>>>>> 3b5fec36
    SPELL_AURA_MOD_HEALTH_REGEN_IN_COMBAT                   = 161,
    SPELL_AURA_POWER_BURN                                   = 162,
    SPELL_AURA_MOD_CRIT_DAMAGE_BONUS                        = 163,
    SPELL_AURA_164                                          = 164,
    SPELL_AURA_MELEE_ATTACK_POWER_ATTACKER_BONUS            = 165,
    SPELL_AURA_MOD_ATTACK_POWER_PCT                         = 166,
    SPELL_AURA_MOD_RANGED_ATTACK_POWER_PCT                  = 167,
    SPELL_AURA_MOD_DAMAGE_DONE_VERSUS                       = 168,
<<<<<<< HEAD
    SPELL_AURA_169                                          = 169,  // old SPELL_AURA_MOD_CRIT_PERCENT_VERSUS. unused 4.3.4
=======
    SPELL_AURA_MOD_CRIT_PERCENT_VERSUS                      = 169,
>>>>>>> 3b5fec36
    SPELL_AURA_DETECT_AMORE                                 = 170,
    SPELL_AURA_MOD_SPEED_NOT_STACK                          = 171,
    SPELL_AURA_MOD_MOUNTED_SPEED_NOT_STACK                  = 172,
    SPELL_AURA_173                                          = 173,  // old SPELL_AURA_ALLOW_CHAMPION_SPELLS
    SPELL_AURA_MOD_SPELL_DAMAGE_OF_STAT_PERCENT             = 174,  // by defeult intelect, dependent from SPELL_AURA_MOD_SPELL_HEALING_OF_STAT_PERCENT
    SPELL_AURA_MOD_SPELL_HEALING_OF_STAT_PERCENT            = 175,
    SPELL_AURA_SPIRIT_OF_REDEMPTION                         = 176,
    SPELL_AURA_AOE_CHARM                                    = 177,
<<<<<<< HEAD
    SPELL_AURA_178                                          = 178,  // old SPELL_AURA_MOD_DEBUFF_RESISTANCE, unused
=======
    SPELL_AURA_MOD_DEBUFF_RESISTANCE                        = 178,
>>>>>>> 3b5fec36
    SPELL_AURA_MOD_ATTACKER_SPELL_CRIT_CHANCE               = 179,
    SPELL_AURA_MOD_FLAT_SPELL_DAMAGE_VERSUS                 = 180,
    SPELL_AURA_181                                          = 181,  // old SPELL_AURA_MOD_FLAT_SPELL_CRIT_DAMAGE_VERSUS - possible flat spell crit damage versus
    SPELL_AURA_MOD_RESISTANCE_OF_STAT_PERCENT               = 182,
    SPELL_AURA_MOD_CRITICAL_THREAT                          = 183,
    SPELL_AURA_MOD_ATTACKER_MELEE_HIT_CHANCE                = 184,
    SPELL_AURA_MOD_ATTACKER_RANGED_HIT_CHANCE               = 185,
    SPELL_AURA_MOD_ATTACKER_SPELL_HIT_CHANCE                = 186,
    SPELL_AURA_MOD_ATTACKER_MELEE_CRIT_CHANCE               = 187,
    SPELL_AURA_MOD_ATTACKER_RANGED_CRIT_CHANCE              = 188,
    SPELL_AURA_MOD_RATING                                   = 189,
    SPELL_AURA_MOD_FACTION_REPUTATION_GAIN                  = 190,
    SPELL_AURA_USE_NORMAL_MOVEMENT_SPEED                    = 191,
    SPELL_AURA_MOD_MELEE_RANGED_HASTE                       = 192,
    SPELL_AURA_MELEE_SLOW                                   = 193,
    SPELL_AURA_MOD_TARGET_ABSORB_SCHOOL                     = 194,
    SPELL_AURA_MOD_TARGET_ABILITY_ABSORB_SCHOOL             = 195,
    SPELL_AURA_MOD_COOLDOWN                                 = 196,  // only 24818 Noxious Breath
    SPELL_AURA_MOD_ATTACKER_SPELL_AND_WEAPON_CRIT_CHANCE    = 197,
    SPELL_AURA_198                                          = 198,  // old SPELL_AURA_MOD_ALL_WEAPON_SKILLS
<<<<<<< HEAD
    SPELL_AURA_199                                          = 199,  // old SPELL_AURA_MOD_INCREASES_SPELL_PCT_TO_HIT. unused 4.3.4
=======
    SPELL_AURA_MOD_INCREASES_SPELL_PCT_TO_HIT               = 199,
>>>>>>> 3b5fec36
    SPELL_AURA_MOD_XP_PCT                                   = 200,
    SPELL_AURA_FLY                                          = 201,
    SPELL_AURA_IGNORE_COMBAT_RESULT                         = 202,
    SPELL_AURA_MOD_ATTACKER_MELEE_CRIT_DAMAGE               = 203,
    SPELL_AURA_MOD_ATTACKER_RANGED_CRIT_DAMAGE              = 204,
    SPELL_AURA_MOD_SCHOOL_CRIT_DMG_TAKEN                    = 205,
    SPELL_AURA_MOD_INCREASE_VEHICLE_FLIGHT_SPEED            = 206,
    SPELL_AURA_MOD_INCREASE_MOUNTED_FLIGHT_SPEED            = 207,
    SPELL_AURA_MOD_INCREASE_FLIGHT_SPEED                    = 208,
    SPELL_AURA_MOD_MOUNTED_FLIGHT_SPEED_ALWAYS              = 209,
    SPELL_AURA_MOD_VEHICLE_SPEED_ALWAYS                     = 210,
    SPELL_AURA_MOD_FLIGHT_SPEED_NOT_STACK                   = 211,
<<<<<<< HEAD
    SPELL_AURA_212                                          = 212,  // old SPELL_AURA_MOD_RANGED_ATTACK_POWER_OF_STAT_PERCENT. unused 4.3.4
=======
    SPELL_AURA_MOD_RANGED_ATTACK_POWER_OF_STAT_PERCENT      = 212,
>>>>>>> 3b5fec36
    SPELL_AURA_MOD_RAGE_FROM_DAMAGE_DEALT                   = 213,
    SPELL_AURA_214                                          = 214,
    SPELL_AURA_ARENA_PREPARATION                            = 215,
    SPELL_AURA_HASTE_SPELLS                                 = 216,
<<<<<<< HEAD
    SPELL_AURA_MOD_MELEE_HASTE_2                            = 217,
=======
    SPELL_AURA_MOD_MELEE_HASTE_2                            = 217, // NYI
>>>>>>> 3b5fec36
    SPELL_AURA_HASTE_RANGED                                 = 218,
    SPELL_AURA_MOD_MANA_REGEN_FROM_STAT                     = 219,
    SPELL_AURA_MOD_RATING_FROM_STAT                         = 220,
    SPELL_AURA_MOD_DETAUNT                                  = 221,
    SPELL_AURA_222                                          = 222,
    SPELL_AURA_RAID_PROC_FROM_CHARGE                        = 223,
    SPELL_AURA_224                                          = 224,
    SPELL_AURA_RAID_PROC_FROM_CHARGE_WITH_VALUE             = 225,
    SPELL_AURA_PERIODIC_DUMMY                               = 226,
    SPELL_AURA_PERIODIC_TRIGGER_SPELL_WITH_VALUE            = 227,
    SPELL_AURA_DETECT_STEALTH                               = 228,
    SPELL_AURA_MOD_AOE_DAMAGE_AVOIDANCE                     = 229,
<<<<<<< HEAD
    SPELL_AURA_MOD_MAX_HEALTH                               = 230,
=======
    SPELL_AURA_230                                          = 230,
>>>>>>> 3b5fec36
    SPELL_AURA_PROC_TRIGGER_SPELL_WITH_VALUE                = 231,
    SPELL_AURA_MECHANIC_DURATION_MOD                        = 232,
    SPELL_AURA_CHANGE_MODEL_FOR_ALL_HUMANOIDS               = 233,  // client-side only
    SPELL_AURA_MECHANIC_DURATION_MOD_NOT_STACK              = 234,
    SPELL_AURA_MOD_DISPEL_RESIST                            = 235,
    SPELL_AURA_CONTROL_VEHICLE                              = 236,
    SPELL_AURA_MOD_SPELL_DAMAGE_OF_ATTACK_POWER             = 237,
    SPELL_AURA_MOD_SPELL_HEALING_OF_ATTACK_POWER            = 238,
    SPELL_AURA_MOD_SCALE_2                                  = 239,
    SPELL_AURA_MOD_EXPERTISE                                = 240,
    SPELL_AURA_FORCE_MOVE_FORWARD                           = 241,
    SPELL_AURA_MOD_SPELL_DAMAGE_FROM_HEALING                = 242,
    SPELL_AURA_MOD_FACTION                                  = 243,
    SPELL_AURA_COMPREHEND_LANGUAGE                          = 244,
    SPELL_AURA_MOD_AURA_DURATION_BY_DISPEL                  = 245,
    SPELL_AURA_MOD_AURA_DURATION_BY_DISPEL_NOT_STACK        = 246,
    SPELL_AURA_CLONE_CASTER                                 = 247,
    SPELL_AURA_MOD_COMBAT_RESULT_CHANCE                     = 248,
    SPELL_AURA_CONVERT_RUNE                                 = 249,
    SPELL_AURA_MOD_INCREASE_HEALTH_2                        = 250,
    SPELL_AURA_MOD_ENEMY_DODGE                              = 251,
    SPELL_AURA_MOD_SPEED_SLOW_ALL                           = 252,
    SPELL_AURA_MOD_BLOCK_CRIT_CHANCE                        = 253,
    SPELL_AURA_MOD_DISARM_OFFHAND                           = 254,
    SPELL_AURA_MOD_MECHANIC_DAMAGE_TAKEN_PERCENT            = 255,
    SPELL_AURA_NO_REAGENT_USE                               = 256,
    SPELL_AURA_MOD_TARGET_RESIST_BY_SPELL_CLASS             = 257,
    SPELL_AURA_258                                          = 258,
<<<<<<< HEAD
    SPELL_AURA_259                                          = 259,  // old SPELL_AURA_MOD_HOT_PCT, unused 4.3.4
=======
    SPELL_AURA_MOD_HOT_PCT                                  = 259,
>>>>>>> 3b5fec36
    SPELL_AURA_SCREEN_EFFECT                                = 260,
    SPELL_AURA_PHASE                                        = 261,
    SPELL_AURA_ABILITY_IGNORE_AURASTATE                     = 262,
    SPELL_AURA_ALLOW_ONLY_ABILITY                           = 263,
    SPELL_AURA_264                                          = 264,
    SPELL_AURA_265                                          = 265,
    SPELL_AURA_266                                          = 266,
    SPELL_AURA_MOD_IMMUNE_AURA_APPLY_SCHOOL                 = 267,
<<<<<<< HEAD
    SPELL_AURA_268                                          = 268,  // old SPELL_AURA_MOD_ATTACK_POWER_OF_STAT_PERCENT. unused 4.3.4
    SPELL_AURA_MOD_IGNORE_TARGET_RESIST                     = 269,
    SPELL_AURA_270                                          = 270,  // old SPELL_AURA_MOD_ABILITY_IGNORE_TARGET_RESIST, unused 4.3.4
    SPELL_AURA_MOD_DAMAGE_FROM_CASTER                       = 271,
    SPELL_AURA_IGNORE_MELEE_RESET                           = 272,
    SPELL_AURA_X_RAY                                        = 273,
    SPELL_AURA_274                                          = 274,  // old SPELL_AURA_ABILITY_CONSUME_NO_AMMO, unused 4.3.4
    SPELL_AURA_MOD_IGNORE_SHAPESHIFT                        = 275,
    SPELL_AURA_MOD_DAMAGE_DONE_FOR_MECHANIC                 = 276,
    SPELL_AURA_277                                          = 277,  // old SPELL_AURA_MOD_MAX_AFFECTED_TARGETS. unused 4.3.4
    SPELL_AURA_MOD_DISARM_RANGED                            = 278,
    SPELL_AURA_INITIALIZE_IMAGES                            = 279,
    SPELL_AURA_280                                          = 280,  // old SPELL_AURA_MOD_ARMOR_PENETRATION_PCT unused 4.3.4
=======
    SPELL_AURA_MOD_ATTACK_POWER_OF_STAT_PERCENT = 268,
    SPELL_AURA_MOD_IGNORE_TARGET_RESIST                     = 269,
    SPELL_AURA_MOD_ABILITY_IGNORE_TARGET_RESIST             = 270,  // Possibly need swap vs 195 aura used only in 1 spell Chaos Bolt Passive
    SPELL_AURA_MOD_DAMAGE_FROM_CASTER                       = 271,
    SPELL_AURA_IGNORE_MELEE_RESET                           = 272,
    SPELL_AURA_X_RAY                                        = 273,
    SPELL_AURA_ABILITY_CONSUME_NO_AMMO                      = 274,
    SPELL_AURA_MOD_IGNORE_SHAPESHIFT                        = 275,
    SPELL_AURA_MOD_DAMAGE_DONE_FOR_MECHANIC                 = 276,  // NYI
    SPELL_AURA_MOD_MAX_AFFECTED_TARGETS                     = 277,
    SPELL_AURA_MOD_DISARM_RANGED                            = 278,
    SPELL_AURA_INITIALIZE_IMAGES                            = 279,
    SPELL_AURA_MOD_ARMOR_PENETRATION_PCT = 280,
>>>>>>> 3b5fec36
    SPELL_AURA_MOD_HONOR_GAIN_PCT                           = 281,
    SPELL_AURA_MOD_BASE_HEALTH_PCT                          = 282,
    SPELL_AURA_MOD_HEALING_RECEIVED                         = 283,  // Possibly only for some spell family class spells
    SPELL_AURA_LINKED                                       = 284,
    SPELL_AURA_MOD_ATTACK_POWER_OF_ARMOR                    = 285,
    SPELL_AURA_ABILITY_PERIODIC_CRIT                        = 286,
    SPELL_AURA_DEFLECT_SPELLS                               = 287,
    SPELL_AURA_IGNORE_HIT_DIRECTION                         = 288,
    SPELL_AURA_289                                          = 289,
    SPELL_AURA_MOD_CRIT_PCT                                 = 290,
    SPELL_AURA_MOD_XP_QUEST_PCT                             = 291,
    SPELL_AURA_OPEN_STABLE                                  = 292,
    SPELL_AURA_OVERRIDE_SPELLS                              = 293,
    SPELL_AURA_PREVENT_REGENERATE_POWER                     = 294,
    SPELL_AURA_295                                          = 295,
    SPELL_AURA_SET_VEHICLE_ID                               = 296,
    SPELL_AURA_BLOCK_SPELL_FAMILY                           = 297,
    SPELL_AURA_STRANGULATE                                  = 298,
    SPELL_AURA_299                                          = 299,
    SPELL_AURA_SHARE_DAMAGE_PCT                             = 300,
    SPELL_AURA_SCHOOL_HEAL_ABSORB                           = 301,
    SPELL_AURA_302                                          = 302,
    SPELL_AURA_MOD_DAMAGE_DONE_VERSUS_AURASTATE             = 303,
    SPELL_AURA_MOD_FAKE_INEBRIATE                           = 304,
    SPELL_AURA_MOD_MINIMUM_SPEED                            = 305,
    SPELL_AURA_306                                          = 306,
    SPELL_AURA_HEAL_ABSORB_TEST                             = 307,
<<<<<<< HEAD
    SPELL_AURA_MOD_CRIT_CHANCE_FOR_CASTER                   = 308,
    SPELL_AURA_309                                          = 309,  // Not used in 4.3.4
    SPELL_AURA_MOD_CREATURE_AOE_DAMAGE_AVOIDANCE            = 310,
    SPELL_AURA_311                                          = 311,
    SPELL_AURA_ANIM_REPLACEMENT_SET                         = 312,
    SPELL_AURA_313                                          = 313,  // Not used in 4.3.4 - related to mounts
    SPELL_AURA_PREVENT_RESURRECTION                         = 314,
    SPELL_AURA_UNDERWATER_WALKING                           = 315,
    SPELL_AURA_PERIODIC_HASTE                               = 316,  // Not used in 4.3.4 (name from 3.3.5a)
    SPELL_AURA_MOD_SPELL_POWER_PCT                          = 317,
    SPELL_AURA_MASTERY                                      = 318,
    SPELL_AURA_MOD_MELEE_HASTE_3                            = 319,
    SPELL_AURA_MOD_RANGED_HASTE_2                           = 320,
    SPELL_AURA_321                                          = 321,
    SPELL_AURA_INTERFERE_TARGETTING                         = 322,  // NYI
    SPELL_AURA_323                                          = 323,  // Not used in 4.3.4
    SPELL_AURA_324                                          = 324,  // spell critical chance (probably by school mask)
    SPELL_AURA_325                                          = 325,  // Not used in 4.3.4
    SPELL_AURA_326                                          = 326,  // phase related
    SPELL_AURA_327                                          = 327,  // Not used in 4.3.4
    SPELL_AURA_PROC_ON_POWER_AMOUNT                         = 328,
    SPELL_AURA_MOD_RUNE_REGEN_SPEED                         = 329,  // NYI
    SPELL_AURA_CAST_WHILE_WALKING                           = 330,
    SPELL_AURA_FORCE_WEATHER                                = 331,
    SPELL_AURA_OVERRIDE_ACTIONBAR_SPELLS                    = 332,
    SPELL_AURA_OVERRIDE_ACTIONBAR_SPELLS_2                  = 333,
    SPELL_AURA_MOD_BLIND                                    = 334,  // NYI
    SPELL_AURA_335                                          = 335,
    SPELL_AURA_MOD_FLYING_RESTRICTIONS                      = 336,  // NYI
    SPELL_AURA_MOD_VENDOR_ITEMS_PRICES                      = 337,
    SPELL_AURA_MOD_DURABILITY_LOSS                          = 338,
    SPELL_AURA_INCREASE_SKILL_GAIN_CHANCE                   = 339,  // NYI
    SPELL_AURA_MOD_RESURRECTED_HEALTH_BY_GUILD_MEMBER       = 340,  // Increases health gained when resurrected by a guild member by X
    SPELL_AURA_MOD_SPELL_CATEGORY_COOLDOWN                  = 341,  // NYI
    SPELL_AURA_MOD_MELEE_RANGED_HASTE_2                     = 342,
    SPELL_AURA_343                                          = 343,
    SPELL_AURA_MOD_AUTOATTACK_DAMAGE                        = 344,  // NYI
    SPELL_AURA_BYPASS_ARMOR_FOR_CASTER                      = 345,
    SPELL_AURA_ENABLE_ALT_POWER                             = 346,  // NYI
    SPELL_AURA_MOD_SPELL_COOLDOWN_BY_HASTE                  = 347,  // NYI
    SPELL_AURA_DEPOSIT_BONUS_MONEY_IN_GUILD_BANK_ON_LOOT    = 348,  // NYI
    SPELL_AURA_MOD_CURRENCY_GAIN                            = 349,
    SPELL_AURA_MOD_GATHERING_ITEMS_GAINED_PERCENT           = 350,  // NYI
    SPELL_AURA_351                                          = 351,
    SPELL_AURA_352                                          = 352,
    SPELL_AURA_MOD_CAMOUFLAGE                               = 353,  // NYI
    SPELL_AURA_354                                          = 354,  // Restoration Shaman mastery - mod healing based on target's health (less = more healing)
    SPELL_AURA_355                                          = 355,
    SPELL_AURA_356                                          = 356,  // Arcane Mage mastery - mod damage based on current mana
    SPELL_AURA_ENABLE_BOSS1_UNIT_FRAME                      = 357,
    SPELL_AURA_WORGEN_ALTERED_FORM                          = 358,
    SPELL_AURA_359                                          = 359,
    SPELL_AURA_PROC_TRIGGER_SPELL_COPY                      = 360,  // Procs the same spell that caused this proc (Dragonwrath, Tarecgosa's Rest)
    SPELL_AURA_PROC_TRIGGER_SPELL_2                         = 361,
    SPELL_AURA_362                                          = 362,  // Not used in 4.3.4
    SPELL_AURA_MOD_NEXT_SPELL                               = 363,  // Used by 101601 Throw Totem - causes the client to initialize spell cast with specified spell
    SPELL_AURA_364                                          = 364,  // Not used in 4.3.4
    SPELL_AURA_MAX_FAR_CLIP_PLANE                           = 365,  // Overrides client's View Distance setting to max("Fair", current_setting) and turns off terrain display
    SPELL_AURA_OVERRIDE_SPELL_POWER_BY_AP_PCT               = 366,  // NYI - Sets spellpower equal to % of attack power, discarding all other bonuses (from gear and buffs)
    SPELL_AURA_367                                          = 367,
    SPELL_AURA_368                                          = 368,  // Not used in 4.3.4
    SPELL_AURA_ENABLE_POWER_BAR_TIMER                       = 369,
    SPELL_AURA_SET_FAIR_FAR_CLIP                            = 370,  // Overrides client's View Distance setting to max("Fair", current_setting)
    TOTAL_AURAS                                             = 371   // 4.3.4
=======
    SPELL_AURA_MOD_CRIT_CHANCE_FOR_CASTER                   = 308,  // NYI
    SPELL_AURA_309                                          = 309,
    SPELL_AURA_MOD_CREATURE_AOE_DAMAGE_AVOIDANCE            = 310,
    SPELL_AURA_311                                          = 311,
    SPELL_AURA_312                                          = 312,
    SPELL_AURA_313                                          = 313,
    SPELL_AURA_PREVENT_RESURRECTION                         = 314,
    SPELL_AURA_UNDERWATER_WALKING                           = 315,
    SPELL_AURA_PERIODIC_HASTE                               = 316,
    TOTAL_AURAS                                             = 317
>>>>>>> 3b5fec36
};

enum AuraObjectType
{
    UNIT_AURA_TYPE,
    DYNOBJ_AURA_TYPE
};

#endif<|MERGE_RESOLUTION|>--- conflicted
+++ resolved
@@ -200,11 +200,7 @@
     SPELL_AURA_MOD_MELEE_HASTE                              = 138,
     SPELL_AURA_FORCE_REACTION                               = 139,
     SPELL_AURA_MOD_RANGED_HASTE                             = 140,
-<<<<<<< HEAD
     SPELL_AURA_141                                          = 141,  // old SPELL_AURA_MOD_RANGED_AMMO_HASTE, unused now
-=======
-    SPELL_AURA_MOD_RANGED_AMMO_HASTE                        = 141,
->>>>>>> 3b5fec36
     SPELL_AURA_MOD_BASE_RESISTANCE_PCT                      = 142,
     SPELL_AURA_MOD_RESISTANCE_EXCLUSIVE                     = 143,
     SPELL_AURA_SAFE_FALL                                    = 144,
@@ -216,22 +212,14 @@
     SPELL_AURA_MOD_SHIELD_BLOCKVALUE_PCT                    = 150,
     SPELL_AURA_TRACK_STEALTHED                              = 151,  //    Track Stealthed
     SPELL_AURA_MOD_DETECTED_RANGE                           = 152,  //    Mod Detected Range
-<<<<<<< HEAD
     SPELL_AURA_153                                          = 153,  // old SPELL_AURA_SPLIT_DAMAGE_FLAT. unused 4.3.4
-=======
-    SPELL_AURA_SPLIT_DAMAGE_FLAT                            = 153,  //    Split Damage Flat
->>>>>>> 3b5fec36
     SPELL_AURA_MOD_STEALTH_LEVEL                            = 154,  //    Stealth Level Modifier
     SPELL_AURA_MOD_WATER_BREATHING                          = 155,  //    Mod Water Breathing
     SPELL_AURA_MOD_REPUTATION_GAIN                          = 156,  //    Mod Reputation Gain
     SPELL_AURA_PET_DAMAGE_MULTI                             = 157,  //    Mod Pet Damage
     SPELL_AURA_MOD_SHIELD_BLOCKVALUE                        = 158,
     SPELL_AURA_NO_PVP_CREDIT                                = 159,
-<<<<<<< HEAD
     SPELL_AURA_160                                          = 160,  // old SPELL_AURA_MOD_AOE_AVOIDANCE. Unused 4.3.4
-=======
-    SPELL_AURA_MOD_AOE_AVOIDANCE                            = 160,
->>>>>>> 3b5fec36
     SPELL_AURA_MOD_HEALTH_REGEN_IN_COMBAT                   = 161,
     SPELL_AURA_POWER_BURN                                   = 162,
     SPELL_AURA_MOD_CRIT_DAMAGE_BONUS                        = 163,
@@ -240,11 +228,7 @@
     SPELL_AURA_MOD_ATTACK_POWER_PCT                         = 166,
     SPELL_AURA_MOD_RANGED_ATTACK_POWER_PCT                  = 167,
     SPELL_AURA_MOD_DAMAGE_DONE_VERSUS                       = 168,
-<<<<<<< HEAD
     SPELL_AURA_169                                          = 169,  // old SPELL_AURA_MOD_CRIT_PERCENT_VERSUS. unused 4.3.4
-=======
-    SPELL_AURA_MOD_CRIT_PERCENT_VERSUS                      = 169,
->>>>>>> 3b5fec36
     SPELL_AURA_DETECT_AMORE                                 = 170,
     SPELL_AURA_MOD_SPEED_NOT_STACK                          = 171,
     SPELL_AURA_MOD_MOUNTED_SPEED_NOT_STACK                  = 172,
@@ -253,11 +237,7 @@
     SPELL_AURA_MOD_SPELL_HEALING_OF_STAT_PERCENT            = 175,
     SPELL_AURA_SPIRIT_OF_REDEMPTION                         = 176,
     SPELL_AURA_AOE_CHARM                                    = 177,
-<<<<<<< HEAD
     SPELL_AURA_178                                          = 178,  // old SPELL_AURA_MOD_DEBUFF_RESISTANCE, unused
-=======
-    SPELL_AURA_MOD_DEBUFF_RESISTANCE                        = 178,
->>>>>>> 3b5fec36
     SPELL_AURA_MOD_ATTACKER_SPELL_CRIT_CHANCE               = 179,
     SPELL_AURA_MOD_FLAT_SPELL_DAMAGE_VERSUS                 = 180,
     SPELL_AURA_181                                          = 181,  // old SPELL_AURA_MOD_FLAT_SPELL_CRIT_DAMAGE_VERSUS - possible flat spell crit damage versus
@@ -278,11 +258,7 @@
     SPELL_AURA_MOD_COOLDOWN                                 = 196,  // only 24818 Noxious Breath
     SPELL_AURA_MOD_ATTACKER_SPELL_AND_WEAPON_CRIT_CHANCE    = 197,
     SPELL_AURA_198                                          = 198,  // old SPELL_AURA_MOD_ALL_WEAPON_SKILLS
-<<<<<<< HEAD
     SPELL_AURA_199                                          = 199,  // old SPELL_AURA_MOD_INCREASES_SPELL_PCT_TO_HIT. unused 4.3.4
-=======
-    SPELL_AURA_MOD_INCREASES_SPELL_PCT_TO_HIT               = 199,
->>>>>>> 3b5fec36
     SPELL_AURA_MOD_XP_PCT                                   = 200,
     SPELL_AURA_FLY                                          = 201,
     SPELL_AURA_IGNORE_COMBAT_RESULT                         = 202,
@@ -295,20 +271,12 @@
     SPELL_AURA_MOD_MOUNTED_FLIGHT_SPEED_ALWAYS              = 209,
     SPELL_AURA_MOD_VEHICLE_SPEED_ALWAYS                     = 210,
     SPELL_AURA_MOD_FLIGHT_SPEED_NOT_STACK                   = 211,
-<<<<<<< HEAD
     SPELL_AURA_212                                          = 212,  // old SPELL_AURA_MOD_RANGED_ATTACK_POWER_OF_STAT_PERCENT. unused 4.3.4
-=======
-    SPELL_AURA_MOD_RANGED_ATTACK_POWER_OF_STAT_PERCENT      = 212,
->>>>>>> 3b5fec36
     SPELL_AURA_MOD_RAGE_FROM_DAMAGE_DEALT                   = 213,
     SPELL_AURA_214                                          = 214,
     SPELL_AURA_ARENA_PREPARATION                            = 215,
     SPELL_AURA_HASTE_SPELLS                                 = 216,
-<<<<<<< HEAD
     SPELL_AURA_MOD_MELEE_HASTE_2                            = 217,
-=======
-    SPELL_AURA_MOD_MELEE_HASTE_2                            = 217, // NYI
->>>>>>> 3b5fec36
     SPELL_AURA_HASTE_RANGED                                 = 218,
     SPELL_AURA_MOD_MANA_REGEN_FROM_STAT                     = 219,
     SPELL_AURA_MOD_RATING_FROM_STAT                         = 220,
@@ -321,11 +289,7 @@
     SPELL_AURA_PERIODIC_TRIGGER_SPELL_WITH_VALUE            = 227,
     SPELL_AURA_DETECT_STEALTH                               = 228,
     SPELL_AURA_MOD_AOE_DAMAGE_AVOIDANCE                     = 229,
-<<<<<<< HEAD
     SPELL_AURA_MOD_MAX_HEALTH                               = 230,
-=======
-    SPELL_AURA_230                                          = 230,
->>>>>>> 3b5fec36
     SPELL_AURA_PROC_TRIGGER_SPELL_WITH_VALUE                = 231,
     SPELL_AURA_MECHANIC_DURATION_MOD                        = 232,
     SPELL_AURA_CHANGE_MODEL_FOR_ALL_HUMANOIDS               = 233,  // client-side only
@@ -354,11 +318,7 @@
     SPELL_AURA_NO_REAGENT_USE                               = 256,
     SPELL_AURA_MOD_TARGET_RESIST_BY_SPELL_CLASS             = 257,
     SPELL_AURA_258                                          = 258,
-<<<<<<< HEAD
     SPELL_AURA_259                                          = 259,  // old SPELL_AURA_MOD_HOT_PCT, unused 4.3.4
-=======
-    SPELL_AURA_MOD_HOT_PCT                                  = 259,
->>>>>>> 3b5fec36
     SPELL_AURA_SCREEN_EFFECT                                = 260,
     SPELL_AURA_PHASE                                        = 261,
     SPELL_AURA_ABILITY_IGNORE_AURASTATE                     = 262,
@@ -367,7 +327,6 @@
     SPELL_AURA_265                                          = 265,
     SPELL_AURA_266                                          = 266,
     SPELL_AURA_MOD_IMMUNE_AURA_APPLY_SCHOOL                 = 267,
-<<<<<<< HEAD
     SPELL_AURA_268                                          = 268,  // old SPELL_AURA_MOD_ATTACK_POWER_OF_STAT_PERCENT. unused 4.3.4
     SPELL_AURA_MOD_IGNORE_TARGET_RESIST                     = 269,
     SPELL_AURA_270                                          = 270,  // old SPELL_AURA_MOD_ABILITY_IGNORE_TARGET_RESIST, unused 4.3.4
@@ -381,21 +340,6 @@
     SPELL_AURA_MOD_DISARM_RANGED                            = 278,
     SPELL_AURA_INITIALIZE_IMAGES                            = 279,
     SPELL_AURA_280                                          = 280,  // old SPELL_AURA_MOD_ARMOR_PENETRATION_PCT unused 4.3.4
-=======
-    SPELL_AURA_MOD_ATTACK_POWER_OF_STAT_PERCENT = 268,
-    SPELL_AURA_MOD_IGNORE_TARGET_RESIST                     = 269,
-    SPELL_AURA_MOD_ABILITY_IGNORE_TARGET_RESIST             = 270,  // Possibly need swap vs 195 aura used only in 1 spell Chaos Bolt Passive
-    SPELL_AURA_MOD_DAMAGE_FROM_CASTER                       = 271,
-    SPELL_AURA_IGNORE_MELEE_RESET                           = 272,
-    SPELL_AURA_X_RAY                                        = 273,
-    SPELL_AURA_ABILITY_CONSUME_NO_AMMO                      = 274,
-    SPELL_AURA_MOD_IGNORE_SHAPESHIFT                        = 275,
-    SPELL_AURA_MOD_DAMAGE_DONE_FOR_MECHANIC                 = 276,  // NYI
-    SPELL_AURA_MOD_MAX_AFFECTED_TARGETS                     = 277,
-    SPELL_AURA_MOD_DISARM_RANGED                            = 278,
-    SPELL_AURA_INITIALIZE_IMAGES                            = 279,
-    SPELL_AURA_MOD_ARMOR_PENETRATION_PCT = 280,
->>>>>>> 3b5fec36
     SPELL_AURA_MOD_HONOR_GAIN_PCT                           = 281,
     SPELL_AURA_MOD_BASE_HEALTH_PCT                          = 282,
     SPELL_AURA_MOD_HEALING_RECEIVED                         = 283,  // Possibly only for some spell family class spells
@@ -423,7 +367,6 @@
     SPELL_AURA_MOD_MINIMUM_SPEED                            = 305,
     SPELL_AURA_306                                          = 306,
     SPELL_AURA_HEAL_ABSORB_TEST                             = 307,
-<<<<<<< HEAD
     SPELL_AURA_MOD_CRIT_CHANCE_FOR_CASTER                   = 308,
     SPELL_AURA_309                                          = 309,  // Not used in 4.3.4
     SPELL_AURA_MOD_CREATURE_AOE_DAMAGE_AVOIDANCE            = 310,
@@ -488,18 +431,6 @@
     SPELL_AURA_ENABLE_POWER_BAR_TIMER                       = 369,
     SPELL_AURA_SET_FAIR_FAR_CLIP                            = 370,  // Overrides client's View Distance setting to max("Fair", current_setting)
     TOTAL_AURAS                                             = 371   // 4.3.4
-=======
-    SPELL_AURA_MOD_CRIT_CHANCE_FOR_CASTER                   = 308,  // NYI
-    SPELL_AURA_309                                          = 309,
-    SPELL_AURA_MOD_CREATURE_AOE_DAMAGE_AVOIDANCE            = 310,
-    SPELL_AURA_311                                          = 311,
-    SPELL_AURA_312                                          = 312,
-    SPELL_AURA_313                                          = 313,
-    SPELL_AURA_PREVENT_RESURRECTION                         = 314,
-    SPELL_AURA_UNDERWATER_WALKING                           = 315,
-    SPELL_AURA_PERIODIC_HASTE                               = 316,
-    TOTAL_AURAS                                             = 317
->>>>>>> 3b5fec36
 };
 
 enum AuraObjectType
