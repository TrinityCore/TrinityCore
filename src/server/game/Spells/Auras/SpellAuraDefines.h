--- conflicted
+++ resolved
@@ -537,11 +537,7 @@
     SPELL_AURA_MOD_LEECH                                    = 443,  // NYI
     SPELL_AURA_444                                          = 444,
     SPELL_AURA_445                                          = 445,
-<<<<<<< HEAD
-    SPELL_AURA_ADVANCED_FLYING                              = 446,
-=======
     SPELL_AURA_ADV_FLYING                                   = 446,
->>>>>>> c7a07314
     SPELL_AURA_MOD_XP_FROM_CREATURE_TYPE                    = 447,
     SPELL_AURA_448                                          = 448,
     SPELL_AURA_449                                          = 449,
