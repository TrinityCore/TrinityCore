--- conflicted
+++ resolved
@@ -5833,12 +5833,9 @@
         damage = caster->SpellCriticalDamageBonus(m_spellInfo, damage, target);
 
     int32 dmg = damage;
-<<<<<<< HEAD
-    caster->ApplyResilience(target, &dmg);
-=======
+    
     if (!(GetSpellInfo()->AttributesEx4 & SPELL_ATTR4_FIXED_DAMAGE))
-        caster->ApplyResilience(target, NULL, &dmg, crit, CR_CRIT_TAKEN_SPELL);
->>>>>>> 36102bea
+        caster->ApplyResilience(target, &dmg);
     damage = dmg;
 
     caster->CalcAbsorbResist(target, GetSpellInfo()->GetSchoolMask(), DOT, damage, &absorb, &resist, GetSpellInfo());
@@ -5905,12 +5902,8 @@
     }
 
     int32 dmg = damage;
-<<<<<<< HEAD
-    caster->ApplyResilience(target, &dmg);
-=======
     if (!(GetSpellInfo()->AttributesEx4 & SPELL_ATTR4_FIXED_DAMAGE))
-        caster->ApplyResilience(target, NULL, &dmg, crit, CR_CRIT_TAKEN_SPELL);
->>>>>>> 36102bea
+        caster->ApplyResilience(target, &dmg);
     damage = dmg;
 
     caster->CalcAbsorbResist(target, GetSpellInfo()->GetSchoolMask(), DOT, damage, &absorb, &resist, m_spellInfo);
