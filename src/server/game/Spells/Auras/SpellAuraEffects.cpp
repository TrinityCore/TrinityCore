--- conflicted
+++ resolved
@@ -476,7 +476,7 @@
     // default amount calculation
     int32 amount = 0;
 
-    if (!(m_spellInfo->AttributesEx8 & SPELL_ATTR8_MASTERY_SPECIALIZATION) || G3D::fuzzyEq(m_spellInfo->Effects[m_effIndex].BonusMultiplier, 0.0f))
+    if (!m_spellInfo->HasAttribute(SPELL_ATTR8_MASTERY_SPECIALIZATION) || G3D::fuzzyEq(m_spellInfo->Effects[m_effIndex].BonusMultiplier, 0.0f))
         amount = m_spellInfo->Effects[m_effIndex].CalcValue(caster, &m_baseAmount, GetBase()->GetOwner()->ToUnit());
     else if (caster && caster->GetTypeId() == TYPEID_PLAYER)
         amount = int32(caster->GetFloatValue(PLAYER_MASTERY) * m_spellInfo->Effects[m_effIndex].BonusMultiplier);
@@ -640,17 +640,8 @@
         {
             // Haste modifies periodic time of channeled spells
             if (m_spellInfo->IsChanneled())
-<<<<<<< HEAD
-            {
-                if (m_spellInfo->HasAttribute(SPELL_ATTR5_HASTE_AFFECT_DURATION))
-                    caster->ModSpellCastTime(m_spellInfo, m_amplitude);
-            }
+                caster->ModSpellDurationTime(m_spellInfo, m_amplitude);
             else if (m_spellInfo->HasAttribute(SPELL_ATTR5_HASTE_AFFECT_DURATION))
-=======
-                caster->ModSpellDurationTime(m_spellInfo, m_amplitude);
-            // and periodic time of auras affected by SPELL_AURA_PERIODIC_HASTE
-            else if (caster->HasAuraTypeWithAffectMask(SPELL_AURA_PERIODIC_HASTE, m_spellInfo) || m_spellInfo->HasAttribute(SPELL_ATTR5_HASTE_AFFECT_DURATION))
->>>>>>> 233297c5
                 m_amplitude = int32(m_amplitude * caster->GetFloatValue(UNIT_MOD_CAST_SPEED));
         }
     }
@@ -1231,14 +1222,10 @@
                 if (!spellInfo || !(spellInfo->HasAttribute(SPELL_ATTR0_PASSIVE) || spellInfo->HasAttribute(SPELL_ATTR0_HIDDEN_CLIENTSIDE)))
                     continue;
 
-<<<<<<< HEAD
-                if ((spellInfo->AttributesEx8 & SPELL_ATTR8_MASTERY_SPECIALIZATION) && !plrTarget->IsCurrentSpecMasterySpell(spellInfo))
+                if (spellInfo->HasAttribute(SPELL_ATTR8_MASTERY_SPECIALIZATION) && !plrTarget->IsCurrentSpecMasterySpell(spellInfo))
                     continue;
 
-                if (spellInfo->Stances & (1<<(GetMiscValue()-1)))
-=======
                 if (spellInfo->Stances & (UI64LIT(1) << (GetMiscValue() - 1)))
->>>>>>> 233297c5
                     target->CastSpell(target, itr->first, true, NULL, this);
             }
 
@@ -1253,11 +1240,7 @@
                         if (!spellInfo || !(spellInfo->HasAttribute(SPELL_ATTR0_PASSIVE) || spellInfo->HasAttribute(SPELL_ATTR0_HIDDEN_CLIENTSIDE)))
                             continue;
 
-<<<<<<< HEAD
-                        if (spellInfo->Stances & (1 << (GetMiscValue() - 1)))
-=======
                         if (spellInfo->Stances & (UI64LIT(1) << (GetMiscValue() - 1)))
->>>>>>> 233297c5
                             target->CastSpell(target, glyph->SpellId, true, NULL, this);
                     }
                 }
@@ -1267,11 +1250,7 @@
             if (plrTarget->HasSpell(17007))
             {
                 SpellInfo const* spellInfo = sSpellMgr->GetSpellInfo(24932);
-<<<<<<< HEAD
-                if (spellInfo && spellInfo->Stances & (1 << (GetMiscValue() -1)))
-=======
                 if (spellInfo && spellInfo->Stances & (UI64LIT(1) << (GetMiscValue() - 1)))
->>>>>>> 233297c5
                     target->CastSpell(target, 24932, true, NULL, this);
             }
 
@@ -1652,22 +1631,7 @@
     if (!(mode & AURA_EFFECT_HANDLE_REAL))
         return;
 
-<<<<<<< HEAD
-    Unit* target = aurApp->GetTarget();
-=======
-        player->SetPhaseMask(newPhase, false);
-        player->GetSession()->SendSetPhaseShift(newPhase);
-    }
-    else
-    {
-        if (!newPhase)
-        {
-            newPhase = PHASEMASK_NORMAL;
-            if (Creature* creature = target->ToCreature())
-                if (CreatureData const* data = sObjectMgr->GetCreatureData(creature->GetSpawnId()))
-                    newPhase = data->phaseMask;
-        }
->>>>>>> 233297c5
+    Unit* target = aurApp->GetTarget();
 
     std::set<uint32> const& oldPhases = target->GetPhases();
     std::set<uint32> const& phases = GetPhasesForGroup(GetMiscValueB());
@@ -3917,7 +3881,7 @@
     // Update manaregen value
     if (GetMiscValue() == POWER_MANA)
         target->ToPlayer()->UpdateManaRegen();
-    else if (GetMiscValue() == POWER_RUNES)
+    else if (GetMiscValue() == POWER_RUNE)
         target->ToPlayer()->UpdateRuneRegen(RuneType(GetMiscValueB()));
     // other powers are not immediate effects - implemented in Player::Regenerate, Creature::Regenerate
 }
