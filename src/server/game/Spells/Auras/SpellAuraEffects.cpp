/*
 * Copyright (C) 2008-2013 TrinityCore <http://www.trinitycore.org/>
 * Copyright (C) 2005-2009 MaNGOS <http://getmangos.com/>
 *
 * This program is free software; you can redistribute it and/or modify it
 * under the terms of the GNU General Public License as published by the
 * Free Software Foundation; either version 2 of the License, or (at your
 * option) any later version.
 *
 * This program is distributed in the hope that it will be useful, but WITHOUT
 * ANY WARRANTY; without even the implied warranty of MERCHANTABILITY or
 * FITNESS FOR A PARTICULAR PURPOSE. See the GNU General Public License for
 * more details.
 *
 * You should have received a copy of the GNU General Public License along
 * with this program. If not, see <http://www.gnu.org/licenses/>.
 */

#include "Common.h"
#include "WorldPacket.h"
#include "Opcodes.h"
#include "Log.h"
#include "ObjectMgr.h"
#include "SpellMgr.h"
#include "Player.h"
#include "Unit.h"
#include "ObjectAccessor.h"
#include "Util.h"
#include "Spell.h"
#include "SpellAuraEffects.h"
#include "Battleground.h"
#include "OutdoorPvPMgr.h"
#include "Formulas.h"
#include "GridNotifiers.h"
#include "GridNotifiersImpl.h"
#include "CellImpl.h"
#include "ScriptMgr.h"
#include "Vehicle.h"
#include "Battlefield.h"
#include "BattlefieldMgr.h"
#include "WeatherMgr.h"
#include "Pet.h"
#include "ReputationMgr.h"

class Aura;
//
// EFFECT HANDLER NOTES
//
// in aura handler there should be check for modes:
// AURA_EFFECT_HANDLE_REAL set
// AURA_EFFECT_HANDLE_SEND_FOR_CLIENT_MASK set
// AURA_EFFECT_HANDLE_CHANGE_AMOUNT_MASK set - aura is recalculated or is just applied/removed - need to redo all things related to m_amount
// AURA_EFFECT_HANDLE_CHANGE_AMOUNT_SEND_FOR_CLIENT_MASK - logical or of above conditions
// AURA_EFFECT_HANDLE_STAT - set when stats are reapplied
// such checks will speedup trinity change amount/send for client operations
// because for change amount operation packets will not be send
// aura effect handlers shouldn't contain any AuraEffect or Aura object modifications

pAuraEffectHandler AuraEffectHandler[TOTAL_AURAS]=
{
    &AuraEffect::HandleNULL,                                      //  0 SPELL_AURA_NONE
    &AuraEffect::HandleBindSight,                                 //  1 SPELL_AURA_BIND_SIGHT
    &AuraEffect::HandleModPossess,                                //  2 SPELL_AURA_MOD_POSSESS
    &AuraEffect::HandleNoImmediateEffect,                         //  3 SPELL_AURA_PERIODIC_DAMAGE implemented in AuraEffect::PeriodicTick
    &AuraEffect::HandleAuraDummy,                                 //  4 SPELL_AURA_DUMMY
    &AuraEffect::HandleModConfuse,                                //  5 SPELL_AURA_MOD_CONFUSE
    &AuraEffect::HandleModCharm,                                  //  6 SPELL_AURA_MOD_CHARM
    &AuraEffect::HandleModFear,                                   //  7 SPELL_AURA_MOD_FEAR
    &AuraEffect::HandleNoImmediateEffect,                         //  8 SPELL_AURA_PERIODIC_HEAL implemented in AuraEffect::PeriodicTick
    &AuraEffect::HandleModAttackSpeed,                            //  9 SPELL_AURA_MOD_ATTACKSPEED
    &AuraEffect::HandleModThreat,                                 // 10 SPELL_AURA_MOD_THREAT
    &AuraEffect::HandleModTaunt,                                  // 11 SPELL_AURA_MOD_TAUNT
    &AuraEffect::HandleAuraModStun,                               // 12 SPELL_AURA_MOD_STUN
    &AuraEffect::HandleModDamageDone,                             // 13 SPELL_AURA_MOD_DAMAGE_DONE
    &AuraEffect::HandleNoImmediateEffect,                         // 14 SPELL_AURA_MOD_DAMAGE_TAKEN implemented in Unit::MeleeDamageBonus and Unit::SpellDamageBonus
    &AuraEffect::HandleNoImmediateEffect,                         // 15 SPELL_AURA_DAMAGE_SHIELD    implemented in Unit::DoAttackDamage
    &AuraEffect::HandleModStealth,                                // 16 SPELL_AURA_MOD_STEALTH
    &AuraEffect::HandleModStealthDetect,                          // 17 SPELL_AURA_MOD_DETECT
    &AuraEffect::HandleModInvisibility,                           // 18 SPELL_AURA_MOD_INVISIBILITY
    &AuraEffect::HandleModInvisibilityDetect,                     // 19 SPELL_AURA_MOD_INVISIBILITY_DETECTION
    &AuraEffect::HandleNoImmediateEffect,                         // 20 SPELL_AURA_OBS_MOD_HEALTH implemented in AuraEffect::PeriodicTick
    &AuraEffect::HandleNoImmediateEffect,                         // 21 SPELL_AURA_OBS_MOD_POWER implemented in AuraEffect::PeriodicTick
    &AuraEffect::HandleAuraModResistance,                         // 22 SPELL_AURA_MOD_RESISTANCE
    &AuraEffect::HandleNoImmediateEffect,                         // 23 SPELL_AURA_PERIODIC_TRIGGER_SPELL implemented in AuraEffect::PeriodicTick
    &AuraEffect::HandleNoImmediateEffect,                         // 24 SPELL_AURA_PERIODIC_ENERGIZE implemented in AuraEffect::PeriodicTick
    &AuraEffect::HandleAuraModPacify,                             // 25 SPELL_AURA_MOD_PACIFY
    &AuraEffect::HandleAuraModRoot,                               // 26 SPELL_AURA_MOD_ROOT
    &AuraEffect::HandleAuraModSilence,                            // 27 SPELL_AURA_MOD_SILENCE
    &AuraEffect::HandleNoImmediateEffect,                         // 28 SPELL_AURA_REFLECT_SPELLS        implement in Unit::SpellHitResult
    &AuraEffect::HandleAuraModStat,                               // 29 SPELL_AURA_MOD_STAT
    &AuraEffect::HandleAuraModSkill,                              // 30 SPELL_AURA_MOD_SKILL
    &AuraEffect::HandleAuraModIncreaseSpeed,                      // 31 SPELL_AURA_MOD_INCREASE_SPEED
    &AuraEffect::HandleAuraModIncreaseMountedSpeed,               // 32 SPELL_AURA_MOD_INCREASE_MOUNTED_SPEED
    &AuraEffect::HandleAuraModDecreaseSpeed,                      // 33 SPELL_AURA_MOD_DECREASE_SPEED
    &AuraEffect::HandleAuraModIncreaseHealth,                     // 34 SPELL_AURA_MOD_INCREASE_HEALTH
    &AuraEffect::HandleAuraModIncreaseEnergy,                     // 35 SPELL_AURA_MOD_INCREASE_ENERGY
    &AuraEffect::HandleAuraModShapeshift,                         // 36 SPELL_AURA_MOD_SHAPESHIFT
    &AuraEffect::HandleAuraModEffectImmunity,                     // 37 SPELL_AURA_EFFECT_IMMUNITY
    &AuraEffect::HandleAuraModStateImmunity,                      // 38 SPELL_AURA_STATE_IMMUNITY
    &AuraEffect::HandleAuraModSchoolImmunity,                     // 39 SPELL_AURA_SCHOOL_IMMUNITY
    &AuraEffect::HandleAuraModDmgImmunity,                        // 40 SPELL_AURA_DAMAGE_IMMUNITY
    &AuraEffect::HandleAuraModDispelImmunity,                     // 41 SPELL_AURA_DISPEL_IMMUNITY
    &AuraEffect::HandleNoImmediateEffect,                         // 42 SPELL_AURA_PROC_TRIGGER_SPELL  implemented in Unit::ProcDamageAndSpellFor and Unit::HandleProcTriggerSpell
    &AuraEffect::HandleNoImmediateEffect,                         // 43 SPELL_AURA_PROC_TRIGGER_DAMAGE implemented in Unit::ProcDamageAndSpellFor
    &AuraEffect::HandleAuraTrackCreatures,                        // 44 SPELL_AURA_TRACK_CREATURES
    &AuraEffect::HandleAuraTrackResources,                        // 45 SPELL_AURA_TRACK_RESOURCES
    &AuraEffect::HandleNULL,                                      // 46 SPELL_AURA_46 (used in test spells 54054 and 54058, and spell 48050) (3.0.8a)
    &AuraEffect::HandleAuraModParryPercent,                       // 47 SPELL_AURA_MOD_PARRY_PERCENT
    &AuraEffect::HandleNULL,                                      // 48 SPELL_AURA_48 spell Napalm (area damage spell with additional delayed damage effect)
    &AuraEffect::HandleAuraModDodgePercent,                       // 49 SPELL_AURA_MOD_DODGE_PERCENT
    &AuraEffect::HandleNoImmediateEffect,                         // 50 SPELL_AURA_MOD_CRITICAL_HEALING_AMOUNT implemented in Unit::SpellCriticalHealingBonus
    &AuraEffect::HandleAuraModBlockPercent,                       // 51 SPELL_AURA_MOD_BLOCK_PERCENT
    &AuraEffect::HandleAuraModWeaponCritPercent,                  // 52 SPELL_AURA_MOD_WEAPON_CRIT_PERCENT
    &AuraEffect::HandleNoImmediateEffect,                         // 53 SPELL_AURA_PERIODIC_LEECH implemented in AuraEffect::PeriodicTick
    &AuraEffect::HandleModHitChance,                              // 54 SPELL_AURA_MOD_HIT_CHANCE
    &AuraEffect::HandleModSpellHitChance,                         // 55 SPELL_AURA_MOD_SPELL_HIT_CHANCE
    &AuraEffect::HandleAuraTransform,                             // 56 SPELL_AURA_TRANSFORM
    &AuraEffect::HandleModSpellCritChance,                        // 57 SPELL_AURA_MOD_SPELL_CRIT_CHANCE
    &AuraEffect::HandleAuraModIncreaseSwimSpeed,                  // 58 SPELL_AURA_MOD_INCREASE_SWIM_SPEED
    &AuraEffect::HandleNoImmediateEffect,                         // 59 SPELL_AURA_MOD_DAMAGE_DONE_CREATURE implemented in Unit::MeleeDamageBonus and Unit::SpellDamageBonus
    &AuraEffect::HandleAuraModPacifyAndSilence,                   // 60 SPELL_AURA_MOD_PACIFY_SILENCE
    &AuraEffect::HandleAuraModScale,                              // 61 SPELL_AURA_MOD_SCALE
    &AuraEffect::HandleNoImmediateEffect,                         // 62 SPELL_AURA_PERIODIC_HEALTH_FUNNEL implemented in AuraEffect::PeriodicTick
    &AuraEffect::HandleUnused,                                    // 63 unused (4.3.4) old SPELL_AURA_PERIODIC_MANA_FUNNEL
    &AuraEffect::HandleNoImmediateEffect,                         // 64 SPELL_AURA_PERIODIC_MANA_LEECH implemented in AuraEffect::PeriodicTick
    &AuraEffect::HandleModCastingSpeed,                           // 65 SPELL_AURA_MOD_CASTING_SPEED_NOT_STACK
    &AuraEffect::HandleFeignDeath,                                // 66 SPELL_AURA_FEIGN_DEATH
    &AuraEffect::HandleAuraModDisarm,                             // 67 SPELL_AURA_MOD_DISARM
    &AuraEffect::HandleAuraModStalked,                            // 68 SPELL_AURA_MOD_STALKED
    &AuraEffect::HandleNoImmediateEffect,                         // 69 SPELL_AURA_SCHOOL_ABSORB implemented in Unit::CalcAbsorbResist
    &AuraEffect::HandleUnused,                                    // 70 SPELL_AURA_EXTRA_ATTACKS clientside
    &AuraEffect::HandleModSpellCritChanceShool,                   // 71 SPELL_AURA_MOD_SPELL_CRIT_CHANCE_SCHOOL
    &AuraEffect::HandleModPowerCostPCT,                           // 72 SPELL_AURA_MOD_POWER_COST_SCHOOL_PCT
    &AuraEffect::HandleModPowerCost,                              // 73 SPELL_AURA_MOD_POWER_COST_SCHOOL
    &AuraEffect::HandleNoImmediateEffect,                         // 74 SPELL_AURA_REFLECT_SPELLS_SCHOOL  implemented in Unit::SpellHitResult
    &AuraEffect::HandleNoImmediateEffect,                         // 75 SPELL_AURA_MOD_LANGUAGE
    &AuraEffect::HandleNoImmediateEffect,                         // 76 SPELL_AURA_FAR_SIGHT
    &AuraEffect::HandleModMechanicImmunity,                       // 77 SPELL_AURA_MECHANIC_IMMUNITY
    &AuraEffect::HandleAuraMounted,                               // 78 SPELL_AURA_MOUNTED
    &AuraEffect::HandleModDamagePercentDone,                      // 79 SPELL_AURA_MOD_DAMAGE_PERCENT_DONE
    &AuraEffect::HandleModPercentStat,                            // 80 SPELL_AURA_MOD_PERCENT_STAT
    &AuraEffect::HandleNoImmediateEffect,                         // 81 SPELL_AURA_SPLIT_DAMAGE_PCT implemented in Unit::CalcAbsorbResist
    &AuraEffect::HandleWaterBreathing,                            // 82 SPELL_AURA_WATER_BREATHING
    &AuraEffect::HandleModBaseResistance,                         // 83 SPELL_AURA_MOD_BASE_RESISTANCE
    &AuraEffect::HandleNoImmediateEffect,                         // 84 SPELL_AURA_MOD_REGEN implemented in Player::RegenerateHealth
    &AuraEffect::HandleModPowerRegen,                             // 85 SPELL_AURA_MOD_POWER_REGEN implemented in Player::Regenerate
    &AuraEffect::HandleChannelDeathItem,                          // 86 SPELL_AURA_CHANNEL_DEATH_ITEM
    &AuraEffect::HandleNoImmediateEffect,                         // 87 SPELL_AURA_MOD_DAMAGE_PERCENT_TAKEN implemented in Unit::MeleeDamageBonus and Unit::SpellDamageBonus
    &AuraEffect::HandleNoImmediateEffect,                         // 88 SPELL_AURA_MOD_HEALTH_REGEN_PERCENT implemented in Player::RegenerateHealth
    &AuraEffect::HandleNoImmediateEffect,                         // 89 SPELL_AURA_PERIODIC_DAMAGE_PERCENT
    &AuraEffect::HandleUnused,                                    // 90 unused (4.3.4) old SPELL_AURA_MOD_RESIST_CHANCE
    &AuraEffect::HandleNoImmediateEffect,                         // 91 SPELL_AURA_MOD_DETECT_RANGE implemented in Creature::GetAttackDistance
    &AuraEffect::HandlePreventFleeing,                            // 92 SPELL_AURA_PREVENTS_FLEEING
    &AuraEffect::HandleModUnattackable,                           // 93 SPELL_AURA_MOD_UNATTACKABLE
    &AuraEffect::HandleNoImmediateEffect,                         // 94 SPELL_AURA_INTERRUPT_REGEN implemented in Player::Regenerate
    &AuraEffect::HandleAuraGhost,                                 // 95 SPELL_AURA_GHOST
    &AuraEffect::HandleNoImmediateEffect,                         // 96 SPELL_AURA_SPELL_MAGNET implemented in Unit::SelectMagnetTarget
    &AuraEffect::HandleNoImmediateEffect,                         // 97 SPELL_AURA_MANA_SHIELD implemented in Unit::CalcAbsorbResist
    &AuraEffect::HandleAuraModSkill,                              // 98 SPELL_AURA_MOD_SKILL_TALENT
    &AuraEffect::HandleAuraModAttackPower,                        // 99 SPELL_AURA_MOD_ATTACK_POWER
    &AuraEffect::HandleUnused,                                    //100 SPELL_AURA_AURAS_VISIBLE obsolete? all player can see all auras now, but still have spells including GM-spell
    &AuraEffect::HandleModResistancePercent,                      //101 SPELL_AURA_MOD_RESISTANCE_PCT
    &AuraEffect::HandleNoImmediateEffect,                         //102 SPELL_AURA_MOD_MELEE_ATTACK_POWER_VERSUS implemented in Unit::MeleeDamageBonus
    &AuraEffect::HandleAuraModTotalThreat,                        //103 SPELL_AURA_MOD_TOTAL_THREAT
    &AuraEffect::HandleAuraWaterWalk,                             //104 SPELL_AURA_WATER_WALK
    &AuraEffect::HandleAuraFeatherFall,                           //105 SPELL_AURA_FEATHER_FALL
    &AuraEffect::HandleAuraHover,                                 //106 SPELL_AURA_HOVER
    &AuraEffect::HandleNoImmediateEffect,                         //107 SPELL_AURA_ADD_FLAT_MODIFIER implemented in AuraEffect::CalculateSpellMod()
    &AuraEffect::HandleNoImmediateEffect,                         //108 SPELL_AURA_ADD_PCT_MODIFIER implemented in AuraEffect::CalculateSpellMod()
    &AuraEffect::HandleNoImmediateEffect,                         //109 SPELL_AURA_ADD_TARGET_TRIGGER
    &AuraEffect::HandleModPowerRegenPCT,                          //110 SPELL_AURA_MOD_POWER_REGEN_PERCENT implemented in Player::Regenerate, Creature::Regenerate
    &AuraEffect::HandleNoImmediateEffect,                         //111 SPELL_AURA_ADD_CASTER_HIT_TRIGGER implemented in Unit::SelectMagnetTarget
    &AuraEffect::HandleNoImmediateEffect,                         //112 SPELL_AURA_OVERRIDE_CLASS_SCRIPTS
    &AuraEffect::HandleNoImmediateEffect,                         //113 SPELL_AURA_MOD_RANGED_DAMAGE_TAKEN implemented in Unit::MeleeDamageBonus
    &AuraEffect::HandleNoImmediateEffect,                         //114 SPELL_AURA_MOD_RANGED_DAMAGE_TAKEN_PCT implemented in Unit::MeleeDamageBonus
    &AuraEffect::HandleNoImmediateEffect,                         //115 SPELL_AURA_MOD_HEALING                 implemented in Unit::SpellBaseHealingBonusForVictim
    &AuraEffect::HandleNoImmediateEffect,                         //116 SPELL_AURA_MOD_REGEN_DURING_COMBAT
    &AuraEffect::HandleNoImmediateEffect,                         //117 SPELL_AURA_MOD_MECHANIC_RESISTANCE     implemented in Unit::MagicSpellHitResult
    &AuraEffect::HandleNoImmediateEffect,                         //118 SPELL_AURA_MOD_HEALING_PCT             implemented in Unit::SpellHealingBonus
    &AuraEffect::HandleUnused,                                    //119 unused (4.3.4) old SPELL_AURA_SHARE_PET_TRACKING
    &AuraEffect::HandleAuraUntrackable,                           //120 SPELL_AURA_UNTRACKABLE
    &AuraEffect::HandleAuraEmpathy,                               //121 SPELL_AURA_EMPATHY
    &AuraEffect::HandleModOffhandDamagePercent,                   //122 SPELL_AURA_MOD_OFFHAND_DAMAGE_PCT
    &AuraEffect::HandleModTargetResistance,                       //123 SPELL_AURA_MOD_TARGET_RESISTANCE
    &AuraEffect::HandleAuraModRangedAttackPower,                  //124 SPELL_AURA_MOD_RANGED_ATTACK_POWER
    &AuraEffect::HandleNoImmediateEffect,                         //125 SPELL_AURA_MOD_MELEE_DAMAGE_TAKEN implemented in Unit::MeleeDamageBonus
    &AuraEffect::HandleNoImmediateEffect,                         //126 SPELL_AURA_MOD_MELEE_DAMAGE_TAKEN_PCT implemented in Unit::MeleeDamageBonus
    &AuraEffect::HandleNoImmediateEffect,                         //127 SPELL_AURA_RANGED_ATTACK_POWER_ATTACKER_BONUS implemented in Unit::MeleeDamageBonus
    &AuraEffect::HandleModPossessPet,                             //128 SPELL_AURA_MOD_POSSESS_PET
    &AuraEffect::HandleAuraModIncreaseSpeed,                      //129 SPELL_AURA_MOD_SPEED_ALWAYS
    &AuraEffect::HandleAuraModIncreaseMountedSpeed,               //130 SPELL_AURA_MOD_MOUNTED_SPEED_ALWAYS
    &AuraEffect::HandleNoImmediateEffect,                         //131 SPELL_AURA_MOD_RANGED_ATTACK_POWER_VERSUS implemented in Unit::MeleeDamageBonus
    &AuraEffect::HandleAuraModIncreaseEnergyPercent,              //132 SPELL_AURA_MOD_INCREASE_ENERGY_PERCENT
    &AuraEffect::HandleAuraModIncreaseHealthPercent,              //133 SPELL_AURA_MOD_INCREASE_HEALTH_PERCENT
    &AuraEffect::HandleAuraModRegenInterrupt,                     //134 SPELL_AURA_MOD_MANA_REGEN_INTERRUPT
    &AuraEffect::HandleModHealingDone,                            //135 SPELL_AURA_MOD_HEALING_DONE
    &AuraEffect::HandleNoImmediateEffect,                         //136 SPELL_AURA_MOD_HEALING_DONE_PERCENT   implemented in Unit::SpellHealingBonus
    &AuraEffect::HandleModTotalPercentStat,                       //137 SPELL_AURA_MOD_TOTAL_STAT_PERCENTAGE
    &AuraEffect::HandleModMeleeSpeedPct,                          //138 SPELL_AURA_MOD_MELEE_HASTE
    &AuraEffect::HandleForceReaction,                             //139 SPELL_AURA_FORCE_REACTION
    &AuraEffect::HandleAuraModRangedHaste,                        //140 SPELL_AURA_MOD_RANGED_HASTE
    &AuraEffect::HandleUnused,                                    //141 SPELL_AURA_141
    &AuraEffect::HandleAuraModBaseResistancePCT,                  //142 SPELL_AURA_MOD_BASE_RESISTANCE_PCT
    &AuraEffect::HandleAuraModResistanceExclusive,                //143 SPELL_AURA_MOD_RESISTANCE_EXCLUSIVE
    &AuraEffect::HandleNoImmediateEffect,                         //144 SPELL_AURA_SAFE_FALL                         implemented in WorldSession::HandleMovementOpcodes
    &AuraEffect::HandleAuraModPetTalentsPoints,                   //145 SPELL_AURA_MOD_PET_TALENT_POINTS
    &AuraEffect::HandleNoImmediateEffect,                         //146 SPELL_AURA_ALLOW_TAME_PET_TYPE
    &AuraEffect::HandleModStateImmunityMask,                      //147 SPELL_AURA_MECHANIC_IMMUNITY_MASK
    &AuraEffect::HandleAuraRetainComboPoints,                     //148 SPELL_AURA_RETAIN_COMBO_POINTS
    &AuraEffect::HandleNoImmediateEffect,                         //149 SPELL_AURA_REDUCE_PUSHBACK
    &AuraEffect::HandleShieldBlockValue,                          //150 SPELL_AURA_MOD_SHIELD_BLOCKVALUE_PCT
    &AuraEffect::HandleAuraTrackStealthed,                        //151 SPELL_AURA_TRACK_STEALTHED
    &AuraEffect::HandleNoImmediateEffect,                         //152 SPELL_AURA_MOD_DETECTED_RANGE implemented in Creature::GetAttackDistance
    &AuraEffect::HandleUnused,                                    //153 Unused (4.3.4) old SPELL_AURA_SPLIT_DAMAGE_FLAT
    &AuraEffect::HandleModStealthLevel,                           //154 SPELL_AURA_MOD_STEALTH_LEVEL
    &AuraEffect::HandleNoImmediateEffect,                         //155 SPELL_AURA_MOD_WATER_BREATHING
    &AuraEffect::HandleNoImmediateEffect,                         //156 SPELL_AURA_MOD_REPUTATION_GAIN
    &AuraEffect::HandleNULL,                                      //157 SPELL_AURA_PET_DAMAGE_MULTI
    &AuraEffect::HandleShieldBlockValue,                          //158 SPELL_AURA_MOD_SHIELD_BLOCKVALUE
    &AuraEffect::HandleNoImmediateEffect,                         //159 SPELL_AURA_NO_PVP_CREDIT      only for Honorless Target spell
    &AuraEffect::HandleUnused,                                    //160 Unused (4.3.4) old SPELL_AURA_MOD_AOE_AVOIDANCE
    &AuraEffect::HandleNoImmediateEffect,                         //161 SPELL_AURA_MOD_HEALTH_REGEN_IN_COMBAT
    &AuraEffect::HandleNoImmediateEffect,                         //162 SPELL_AURA_POWER_BURN implemented in AuraEffect::PeriodicTick
    &AuraEffect::HandleNoImmediateEffect,                         //163 SPELL_AURA_MOD_CRIT_DAMAGE_BONUS
    &AuraEffect::HandleUnused,                                    //164 unused (3.2.0), only one test spell
    &AuraEffect::HandleNoImmediateEffect,                         //165 SPELL_AURA_MELEE_ATTACK_POWER_ATTACKER_BONUS implemented in Unit::MeleeDamageBonus
    &AuraEffect::HandleAuraModAttackPowerPercent,                 //166 SPELL_AURA_MOD_ATTACK_POWER_PCT
    &AuraEffect::HandleAuraModRangedAttackPowerPercent,           //167 SPELL_AURA_MOD_RANGED_ATTACK_POWER_PCT
    &AuraEffect::HandleNoImmediateEffect,                         //168 SPELL_AURA_MOD_DAMAGE_DONE_VERSUS            implemented in Unit::SpellDamageBonus, Unit::MeleeDamageBonus
    &AuraEffect::HandleUnused,                                    //169 Unused (4.3.4) old SPELL_AURA_MOD_CRIT_PERCENT_VERSUS
    &AuraEffect::HandleNULL,                                      //170 SPELL_AURA_DETECT_AMORE       various spells that change visual of units for aura target (clientside?)
    &AuraEffect::HandleAuraModIncreaseSpeed,                      //171 SPELL_AURA_MOD_SPEED_NOT_STACK
    &AuraEffect::HandleAuraModIncreaseMountedSpeed,               //172 SPELL_AURA_MOD_MOUNTED_SPEED_NOT_STACK
    &AuraEffect::HandleUnused,                                    //173 unused (4.3.4) no spells, old SPELL_AURA_ALLOW_CHAMPION_SPELLS  only for Proclaim Champion spell
    &AuraEffect::HandleModSpellDamagePercentFromStat,             //174 SPELL_AURA_MOD_SPELL_DAMAGE_OF_STAT_PERCENT  implemented in Unit::SpellBaseDamageBonus
    &AuraEffect::HandleModSpellHealingPercentFromStat,            //175 SPELL_AURA_MOD_SPELL_HEALING_OF_STAT_PERCENT implemented in Unit::SpellBaseHealingBonus
    &AuraEffect::HandleSpiritOfRedemption,                        //176 SPELL_AURA_SPIRIT_OF_REDEMPTION   only for Spirit of Redemption spell, die at aura end
    &AuraEffect::HandleCharmConvert,                              //177 SPELL_AURA_AOE_CHARM
    &AuraEffect::HandleUnused,                                    //178 old SPELL_AURA_MOD_DEBUFF_RESISTANCE unused 4.3.4
    &AuraEffect::HandleNoImmediateEffect,                         //179 SPELL_AURA_MOD_ATTACKER_SPELL_CRIT_CHANCE implemented in Unit::SpellCriticalBonus
    &AuraEffect::HandleNoImmediateEffect,                         //180 SPELL_AURA_MOD_FLAT_SPELL_DAMAGE_VERSUS   implemented in Unit::SpellDamageBonus
    &AuraEffect::HandleUnused,                                    //181 unused (4.3.4) old SPELL_AURA_MOD_FLAT_SPELL_CRIT_DAMAGE_VERSUS
    &AuraEffect::HandleAuraModResistenceOfStatPercent,            //182 SPELL_AURA_MOD_RESISTANCE_OF_STAT_PERCENT
    &AuraEffect::HandleNULL,                                      //183 SPELL_AURA_MOD_CRITICAL_THREAT only used in 28746 - miscvalue - spell school
    &AuraEffect::HandleNoImmediateEffect,                         //184 SPELL_AURA_MOD_ATTACKER_MELEE_HIT_CHANCE  implemented in Unit::RollMeleeOutcomeAgainst
    &AuraEffect::HandleNoImmediateEffect,                         //185 SPELL_AURA_MOD_ATTACKER_RANGED_HIT_CHANCE implemented in Unit::RollMeleeOutcomeAgainst
    &AuraEffect::HandleNoImmediateEffect,                         //186 SPELL_AURA_MOD_ATTACKER_SPELL_HIT_CHANCE  implemented in Unit::MagicSpellHitResult
    &AuraEffect::HandleNoImmediateEffect,                         //187 SPELL_AURA_MOD_ATTACKER_MELEE_CRIT_CHANCE  implemented in Unit::GetUnitCriticalChance
    &AuraEffect::HandleNoImmediateEffect,                         //188 SPELL_AURA_MOD_ATTACKER_RANGED_CRIT_CHANCE implemented in Unit::GetUnitCriticalChance
    &AuraEffect::HandleModRating,                                 //189 SPELL_AURA_MOD_RATING
    &AuraEffect::HandleNoImmediateEffect,                         //190 SPELL_AURA_MOD_FACTION_REPUTATION_GAIN     implemented in Player::CalculateReputationGain
    &AuraEffect::HandleAuraModUseNormalSpeed,                     //191 SPELL_AURA_USE_NORMAL_MOVEMENT_SPEED
    &AuraEffect::HandleModMeleeRangedSpeedPct,                    //192 SPELL_AURA_MOD_MELEE_RANGED_HASTE
    &AuraEffect::HandleModCombatSpeedPct,                         //193 SPELL_AURA_MELEE_SLOW (in fact combat (any type attack) speed pct)
    &AuraEffect::HandleNoImmediateEffect,                         //194 SPELL_AURA_MOD_TARGET_ABSORB_SCHOOL implemented in Unit::CalcAbsorbResist
    &AuraEffect::HandleNoImmediateEffect,                         //195 SPELL_AURA_MOD_TARGET_ABILITY_ABSORB_SCHOOL implemented in Unit::CalcAbsorbResist
    &AuraEffect::HandleNULL,                                      //196 SPELL_AURA_MOD_COOLDOWN - flat mod of spell cooldowns
    &AuraEffect::HandleNoImmediateEffect,                         //197 SPELL_AURA_MOD_ATTACKER_SPELL_AND_WEAPON_CRIT_CHANCE implemented in Unit::SpellCriticalBonus Unit::GetUnitCriticalChance
    &AuraEffect::HandleUnused,                                    //198 unused (4.3.4) old SPELL_AURA_MOD_ALL_WEAPON_SKILLS
    &AuraEffect::HandleUnused,                                    //199 unused (4.3.4) old SPELL_AURA_MOD_INCREASES_SPELL_PCT_TO_HIT
    &AuraEffect::HandleNoImmediateEffect,                         //200 SPELL_AURA_MOD_XP_PCT implemented in Player::RewardPlayerAndGroupAtKill
    &AuraEffect::HandleAuraAllowFlight,                           //201 SPELL_AURA_FLY                             this aura enable flight mode...
    &AuraEffect::HandleNoImmediateEffect,                         //202 SPELL_AURA_CANNOT_BE_DODGED                implemented in Unit::RollPhysicalOutcomeAgainst
    &AuraEffect::HandleNoImmediateEffect,                         //203 SPELL_AURA_MOD_ATTACKER_MELEE_CRIT_DAMAGE  implemented in Unit::CalculateMeleeDamage and Unit::CalculateSpellDamage
    &AuraEffect::HandleNoImmediateEffect,                         //204 SPELL_AURA_MOD_ATTACKER_RANGED_CRIT_DAMAGE implemented in Unit::CalculateMeleeDamage and Unit::CalculateSpellDamage
    &AuraEffect::HandleNULL,                                      //205 SPELL_AURA_MOD_SCHOOL_CRIT_DMG_TAKEN
    &AuraEffect::HandleAuraModIncreaseFlightSpeed,                //206 SPELL_AURA_MOD_INCREASE_VEHICLE_FLIGHT_SPEED
    &AuraEffect::HandleAuraModIncreaseFlightSpeed,                //207 SPELL_AURA_MOD_INCREASE_MOUNTED_FLIGHT_SPEED
    &AuraEffect::HandleAuraModIncreaseFlightSpeed,                //208 SPELL_AURA_MOD_INCREASE_FLIGHT_SPEED
    &AuraEffect::HandleAuraModIncreaseFlightSpeed,                //209 SPELL_AURA_MOD_MOUNTED_FLIGHT_SPEED_ALWAYS
    &AuraEffect::HandleAuraModIncreaseFlightSpeed,                //210 SPELL_AURA_MOD_VEHICLE_SPEED_ALWAYS
    &AuraEffect::HandleAuraModIncreaseFlightSpeed,                //211 SPELL_AURA_MOD_FLIGHT_SPEED_NOT_STACK
    &AuraEffect::HandleUnused,                                    //212 Unused (4.3.4) old SPELL_AURA_MOD_RANGED_ATTACK_POWER_OF_STAT_PERCENT
    &AuraEffect::HandleNoImmediateEffect,                         //213 SPELL_AURA_MOD_RAGE_FROM_DAMAGE_DEALT implemented in Player::RewardRage
    &AuraEffect::HandleNULL,                                      //214 Tamed Pet Passive
    &AuraEffect::HandleArenaPreparation,                          //215 SPELL_AURA_ARENA_PREPARATION
    &AuraEffect::HandleModCastingSpeed,                           //216 SPELL_AURA_HASTE_SPELLS
    &AuraEffect::HandleModMeleeSpeedPct,                          //217 SPELL_AURA_MOD_MELEE_HASTE_2
    &AuraEffect::HandleAuraModRangedHaste,                        //218 SPELL_AURA_HASTE_RANGED
    &AuraEffect::HandleModManaRegen,                              //219 SPELL_AURA_MOD_MANA_REGEN_FROM_STAT
    &AuraEffect::HandleModRatingFromStat,                         //220 SPELL_AURA_MOD_RATING_FROM_STAT
    &AuraEffect::HandleNULL,                                      //221 SPELL_AURA_MOD_DETAUNT
    &AuraEffect::HandleUnused,                                    //222 unused (3.2.0) only for spell 44586 that not used in real spell cast
    &AuraEffect::HandleNoImmediateEffect,                         //223 SPELL_AURA_RAID_PROC_FROM_CHARGE
    &AuraEffect::HandleUnused,                                    //224 unused (4.3.4)
    &AuraEffect::HandleNoImmediateEffect,                         //225 SPELL_AURA_RAID_PROC_FROM_CHARGE_WITH_VALUE
    &AuraEffect::HandleNoImmediateEffect,                         //226 SPELL_AURA_PERIODIC_DUMMY implemented in AuraEffect::PeriodicTick
    &AuraEffect::HandleNoImmediateEffect,                         //227 SPELL_AURA_PERIODIC_TRIGGER_SPELL_WITH_VALUE implemented in AuraEffect::PeriodicTick
    &AuraEffect::HandleNoImmediateEffect,                         //228 SPELL_AURA_DETECT_STEALTH stealth detection
    &AuraEffect::HandleNoImmediateEffect,                         //229 SPELL_AURA_MOD_AOE_DAMAGE_AVOIDANCE
    &AuraEffect::HandleAuraModIncreaseHealth,                     //230 SPELL_AURA_MOD_INCREASE_HEALTH_2
    &AuraEffect::HandleNoImmediateEffect,                         //231 SPELL_AURA_PROC_TRIGGER_SPELL_WITH_VALUE
    &AuraEffect::HandleNoImmediateEffect,                         //232 SPELL_AURA_MECHANIC_DURATION_MOD           implement in Unit::CalculateSpellDuration
    &AuraEffect::HandleUnused,                                    //233 set model id to the one of the creature with id GetMiscValue() - clientside
    &AuraEffect::HandleNoImmediateEffect,                         //234 SPELL_AURA_MECHANIC_DURATION_MOD_NOT_STACK implement in Unit::CalculateSpellDuration
    &AuraEffect::HandleNoImmediateEffect,                         //235 SPELL_AURA_MOD_DISPEL_RESIST               implement in Unit::MagicSpellHitResult
    &AuraEffect::HandleAuraControlVehicle,                        //236 SPELL_AURA_CONTROL_VEHICLE
    &AuraEffect::HandleModSpellDamagePercentFromAttackPower,      //237 SPELL_AURA_MOD_SPELL_DAMAGE_OF_ATTACK_POWER  implemented in Unit::SpellBaseDamageBonus
    &AuraEffect::HandleModSpellHealingPercentFromAttackPower,     //238 SPELL_AURA_MOD_SPELL_HEALING_OF_ATTACK_POWER implemented in Unit::SpellBaseHealingBonus
    &AuraEffect::HandleAuraModScale,                              //239 SPELL_AURA_MOD_SCALE_2 only in Noggenfogger Elixir (16595) before 2.3.0 aura 61
    &AuraEffect::HandleAuraModExpertise,                          //240 SPELL_AURA_MOD_EXPERTISE
    &AuraEffect::HandleForceMoveForward,                          //241 SPELL_AURA_FORCE_MOVE_FORWARD Forces the caster to move forward
    &AuraEffect::HandleNULL,                                      //242 SPELL_AURA_MOD_SPELL_DAMAGE_FROM_HEALING - 2 test spells: 44183 and 44182
    &AuraEffect::HandleAuraModFaction,                            //243 SPELL_AURA_MOD_FACTION
    &AuraEffect::HandleComprehendLanguage,                        //244 SPELL_AURA_COMPREHEND_LANGUAGE
    &AuraEffect::HandleNoImmediateEffect,                         //245 SPELL_AURA_MOD_AURA_DURATION_BY_DISPEL
    &AuraEffect::HandleNoImmediateEffect,                         //246 SPELL_AURA_MOD_AURA_DURATION_BY_DISPEL_NOT_STACK implemented in Spell::EffectApplyAura
    &AuraEffect::HandleAuraCloneCaster,                           //247 SPELL_AURA_CLONE_CASTER
    &AuraEffect::HandleNoImmediateEffect,                         //248 SPELL_AURA_MOD_COMBAT_RESULT_CHANCE         implemented in Unit::RollMeleeOutcomeAgainst
    &AuraEffect::HandleAuraConvertRune,                           //249 SPELL_AURA_CONVERT_RUNE
    &AuraEffect::HandleAuraModIncreaseHealth,                     //250 SPELL_AURA_MOD_INCREASE_HEALTH_2
    &AuraEffect::HandleNoImmediateEffect,                         //251 SPELL_AURA_MOD_ENEMY_DODGE
    &AuraEffect::HandleModCombatSpeedPct,                         //252 SPELL_AURA_252 Is there any difference between this and SPELL_AURA_MELEE_SLOW ? maybe not stacking mod?
    &AuraEffect::HandleNoImmediateEffect,                         //253 SPELL_AURA_MOD_BLOCK_CRIT_CHANCE  implemented in Unit::isBlockCritical
    &AuraEffect::HandleAuraModDisarm,                             //254 SPELL_AURA_MOD_DISARM_OFFHAND
    &AuraEffect::HandleNoImmediateEffect,                         //255 SPELL_AURA_MOD_MECHANIC_DAMAGE_TAKEN_PERCENT    implemented in Unit::SpellDamageBonus
    &AuraEffect::HandleNoReagentUseAura,                          //256 SPELL_AURA_NO_REAGENT_USE Use SpellClassMask for spell select
    &AuraEffect::HandleNULL,                                      //257 SPELL_AURA_MOD_TARGET_RESIST_BY_SPELL_CLASS Use SpellClassMask for spell select
    &AuraEffect::HandleNULL,                                      //258 SPELL_AURA_MOD_SPELL_VISUAL
    &AuraEffect::HandleUnused,                                    //259 unused (4.3.4) old SPELL_AURA_MOD_HOT_PCT
    &AuraEffect::HandleNoImmediateEffect,                         //260 SPELL_AURA_SCREEN_EFFECT (miscvalue = id in ScreenEffect.dbc) not required any code
    &AuraEffect::HandlePhase,                                     //261 SPELL_AURA_PHASE
    &AuraEffect::HandleNoImmediateEffect,                         //262 SPELL_AURA_ABILITY_IGNORE_AURASTATE implemented in spell::cancast
    &AuraEffect::HandleAuraAllowOnlyAbility,                      //263 SPELL_AURA_ALLOW_ONLY_ABILITY player can use only abilities set in SpellClassMask
    &AuraEffect::HandleUnused,                                    //264 unused (3.2.0)
    &AuraEffect::HandleUnused,                                    //265 unused (4.3.4)
    &AuraEffect::HandleUnused,                                    //266 unused (4.3.4)
    &AuraEffect::HandleNoImmediateEffect,                         //267 SPELL_AURA_MOD_IMMUNE_AURA_APPLY_SCHOOL         implemented in Unit::IsImmunedToSpellEffect
    &AuraEffect::HandleUnused,                                    //268 unused (4.3.4) old SPELL_AURA_MOD_ATTACK_POWER_OF_STAT_PERCENT.
    &AuraEffect::HandleNoImmediateEffect,                         //269 SPELL_AURA_MOD_IGNORE_TARGET_RESIST implemented in Unit::CalcAbsorbResist and CalcArmorReducedDamage
    &AuraEffect::HandleUnused,                                    //270 unused (4.3.4) old SPELL_AURA_MOD_ABILITY_IGNORE_TARGET_RESIST
    &AuraEffect::HandleNoImmediateEffect,                         //271 SPELL_AURA_MOD_DAMAGE_FROM_CASTER    implemented in Unit::SpellDamageBonus
    &AuraEffect::HandleNoImmediateEffect,                         //272 SPELL_AURA_IGNORE_MELEE_RESET
    &AuraEffect::HandleUnused,                                    //273 clientside
    &AuraEffect::HandleUnused,                                    //274 unused (4.3.4)
    &AuraEffect::HandleNoImmediateEffect,                         //275 SPELL_AURA_MOD_IGNORE_SHAPESHIFT Use SpellClassMask for spell select
    &AuraEffect::HandleNULL,                                      //276 mod damage % mechanic?
    &AuraEffect::HandleUnused,                                    //277 unused (4.3.4) old SPELL_AURA_MOD_MAX_AFFECTED_TARGETS
    &AuraEffect::HandleAuraModDisarm,                             //278 SPELL_AURA_MOD_DISARM_RANGED disarm ranged weapon
    &AuraEffect::HandleNoImmediateEffect,                         //279 SPELL_AURA_INITIALIZE_IMAGES
    &AuraEffect::HandleUnused,                                    //280 unused (4.3.4) old SPELL_AURA_MOD_ARMOR_PENETRATION_PCT
    &AuraEffect::HandleNoImmediateEffect,                         //281 SPELL_AURA_MOD_HONOR_GAIN_PCT implemented in Player::RewardHonor
    &AuraEffect::HandleAuraIncreaseBaseHealthPercent,             //282 SPELL_AURA_INCREASE_BASE_HEALTH_PERCENT
    &AuraEffect::HandleNoImmediateEffect,                         //283 SPELL_AURA_MOD_HEALING_RECEIVED       implemented in Unit::SpellHealingBonus
    &AuraEffect::HandleAuraLinked,                                //284 SPELL_AURA_LINKED
    &AuraEffect::HandleAuraModAttackPowerOfArmor,                 //285 SPELL_AURA_MOD_ATTACK_POWER_OF_ARMOR  implemented in Player::UpdateAttackPowerAndDamage
    &AuraEffect::HandleNoImmediateEffect,                         //286 SPELL_AURA_ABILITY_PERIODIC_CRIT implemented in AuraEffect::PeriodicTick
    &AuraEffect::HandleNoImmediateEffect,                         //287 SPELL_AURA_DEFLECT_SPELLS             implemented in Unit::MagicSpellHitResult and Unit::MeleeSpellHitResult
    &AuraEffect::HandleNoImmediateEffect,                         //288 SPELL_AURA_IGNORE_HIT_DIRECTION  implemented in Unit::MagicSpellHitResult and Unit::MeleeSpellHitResult Unit::RollMeleeOutcomeAgainst
    &AuraEffect::HandleNULL,                                      //289 unused (3.2.0)
    &AuraEffect::HandleAuraModCritPct,                            //290 SPELL_AURA_MOD_CRIT_PCT
    &AuraEffect::HandleNoImmediateEffect,                         //291 SPELL_AURA_MOD_XP_QUEST_PCT  implemented in Player::RewardQuest
    &AuraEffect::HandleAuraOpenStable,                            //292 SPELL_AURA_OPEN_STABLE
    &AuraEffect::HandleAuraOverrideSpells,                        //293 auras which probably add set of abilities to their target based on it's miscvalue
    &AuraEffect::HandleNoImmediateEffect,                         //294 SPELL_AURA_PREVENT_REGENERATE_POWER implemented in Player::Regenerate(Powers power)
    &AuraEffect::HandleUnused,                                    //295 unused (4.3.4)
    &AuraEffect::HandleAuraSetVehicle,                            //296 SPELL_AURA_SET_VEHICLE_ID sets vehicle on target
    &AuraEffect::HandleNULL,                                      //297 Spirit Burst spells
    &AuraEffect::HandleNULL,                                      //298 70569 - Strangulating, maybe prevents talk or cast
    &AuraEffect::HandleUnused,                                    //299 unused (4.3.4)
    &AuraEffect::HandleNoImmediateEffect,                         //300 SPELL_AURA_SHARE_DAMAGE_PCT implemented in Unit::DealDamage
    &AuraEffect::HandleNoImmediateEffect,                         //301 SPELL_AURA_SCHOOL_HEAL_ABSORB implemented in Unit::CalcHealAbsorb
    &AuraEffect::HandleUnused,                                    //302 unused (4.3.4)
    &AuraEffect::HandleNoImmediateEffect,                         //303 SPELL_AURA_MOD_DAMAGE_DONE_VERSUS_AURASTATE implemented in Unit::SpellDamageBonus, Unit::MeleeDamageBonus
    &AuraEffect::HandleAuraModFakeInebriation,                    //304 SPELL_AURA_MOD_DRUNK
    &AuraEffect::HandleAuraModIncreaseSpeed,                      //305 SPELL_AURA_MOD_MINIMUM_SPEED
    &AuraEffect::HandleUnused,                                    //306 unused (4.3.4)
    &AuraEffect::HandleUnused,                                    //307 unused (4.3.4)
    &AuraEffect::HandleNULL,                                      //308 new aura for hunter traps
    &AuraEffect::HandleUnused,                                    //309 unused (4.3.4)
    &AuraEffect::HandleNoImmediateEffect,                         //310 SPELL_AURA_MOD_CREATURE_AOE_DAMAGE_AVOIDANCE implemented in Spell::CalculateDamageDone
    &AuraEffect::HandleNULL,                                      //311 0 spells in 3.3.5
    &AuraEffect::HandleNULL,                                      //312 0 spells in 3.3.5
    &AuraEffect::HandleUnused,                                    //313 unused (4.3.4)
    &AuraEffect::HandlePreventResurrection,                       //314 SPELL_AURA_PREVENT_RESURRECTION todo
    &AuraEffect::HandleNoImmediateEffect,                         //315 SPELL_AURA_UNDERWATER_WALKING todo
    &AuraEffect::HandleNoImmediateEffect,                         //316 unused (4.3.4) old SPELL_AURA_PERIODIC_HASTE
    &AuraEffect::HandleNULL,                                      //317 SPELL_AURA_MOD_SPELL_POWER_PCT
    &AuraEffect::HandleMastery,                                   //318 SPELL_AURA_MASTERY
    &AuraEffect::HandleModMeleeSpeedPct,                          //319 SPELL_AURA_MOD_MELEE_HASTE_3
    &AuraEffect::HandleAuraModRangedHaste,                        //320 SPELL_AURA_MOD_RANGED_HASTE_2
    &AuraEffect::HandleNULL,                                      //321 SPELL_AURA_321
    &AuraEffect::HandleNULL,                                      //322 SPELL_AURA_INTERFERE_TARGETTING
    &AuraEffect::HandleUnused,                                    //323 unused (4.3.4)
    &AuraEffect::HandleNULL,                                      //324 SPELL_AURA_324
    &AuraEffect::HandleUnused,                                    //325 unused (4.3.4)
    &AuraEffect::HandleNULL,                                      //326 SPELL_AURA_326
    &AuraEffect::HandleUnused,                                    //327 unused (4.3.4)
    &AuraEffect::HandleNoImmediateEffect,                         //328 SPELL_AURA_PROC_ON_POWER_AMOUNT implemented in Unit::HandleAuraProcOnPowerAmount
    &AuraEffect::HandleNULL,                                      //329 SPELL_AURA_MOD_RUNE_REGEN_SPEED
    &AuraEffect::HandleNoImmediateEffect,                         //330 SPELL_AURA_CAST_WHILE_WALKING
    &AuraEffect::HandleAuraForceWeather,                          //331 SPELL_AURA_FORCE_WEATHER
    &AuraEffect::HandleNoImmediateEffect,                         //332 SPELL_AURA_OVERRIDE_ACTIONBAR_SPELLS implemented in WorldSession::HandleCastSpellOpcode
    &AuraEffect::HandleNoImmediateEffect,                         //333 SPELL_AURA_OVERRIDE_ACTIONBAR_SPELLS_2 implemented in WorldSession::HandleCastSpellOpcode
    &AuraEffect::HandleNULL,                                      //334 SPELL_AURA_MOD_BLIND
    &AuraEffect::HandleNULL,                                      //335 SPELL_AURA_335
    &AuraEffect::HandleNULL,                                      //336 SPELL_AURA_MOD_FLYING_RESTRICTIONS
    &AuraEffect::HandleNoImmediateEffect,                         //337 SPELL_AURA_MOD_VENDOR_ITEMS_PRICES
    &AuraEffect::HandleNoImmediateEffect,                         //338 SPELL_AURA_MOD_DURABILITY_LOSS
    &AuraEffect::HandleNULL,                                      //339 SPELL_AURA_INCREASE_SKILL_GAIN_CHANCE
    &AuraEffect::HandleNULL,                                      //340 SPELL_AURA_MOD_RESURRECTED_HEALTH_BY_GUILD_MEMBER
    &AuraEffect::HandleNULL,                                      //341 SPELL_AURA_MOD_SPELL_CATEGORY_COOLDOWN
    &AuraEffect::HandleModMeleeRangedSpeedPct,                    //342 SPELL_AURA_MOD_MELEE_RANGED_HASTE_2
    &AuraEffect::HandleNULL,                                      //343 SPELL_AURA_343
    &AuraEffect::HandleNULL,                                      //344 SPELL_AURA_MOD_AUTOATTACK_DAMAGE
    &AuraEffect::HandleNoImmediateEffect,                         //345 SPELL_AURA_BYPASS_ARMOR_FOR_CASTER
    &AuraEffect::HandleEnableAltPower,                            //346 SPELL_AURA_ENABLE_ALT_POWER
    &AuraEffect::HandleNULL,                                      //347 SPELL_AURA_MOD_SPELL_COOLDOWN_BY_HASTE
    &AuraEffect::HandleNoImmediateEffect,                         //348 SPELL_AURA_DEPOSIT_BONUS_MONEY_IN_GUILD_BANK_ON_LOOT implemented in WorldSession::HandleLootMoneyOpcode
    &AuraEffect::HandleNoImmediateEffect,                         //349 SPELL_AURA_MOD_CURRENCY_GAIN implemented in Player::ModifyCurrency
    &AuraEffect::HandleNULL,                                      //350 SPELL_AURA_MOD_GATHERING_ITEMS_GAINED_PERCENT
    &AuraEffect::HandleNULL,                                      //351 SPELL_AURA_351
    &AuraEffect::HandleNULL,                                      //352 SPELL_AURA_352
    &AuraEffect::HandleNULL,                                      //353 SPELL_AURA_MOD_CAMOUFLAGE
    &AuraEffect::HandleNULL,                                      //354 SPELL_AURA_354
    &AuraEffect::HandleUnused,                                    //355 unused (4.3.4)
    &AuraEffect::HandleNULL,                                      //356 SPELL_AURA_356
    &AuraEffect::HandleNULL,                                      //357 SPELL_AURA_ENABLE_BOSS1_UNIT_FRAME
    &AuraEffect::HandleNULL,                                      //358 SPELL_AURA_358
    &AuraEffect::HandleNULL,                                      //359 SPELL_AURA_359
    &AuraEffect::HandleNULL,                                      //360 SPELL_AURA_PROC_TRIGGER_SPELL_COPY
    &AuraEffect::HandleNULL,                                      //361 SPELL_AURA_PROC_TRIGGER_SPELL_2 implemented in Unit::ProcDamageAndSpellFor
    &AuraEffect::HandleUnused,                                    //362 unused (4.3.4)
    &AuraEffect::HandleNULL,                                      //363 SPELL_AURA_MOD_NEXT_SPELL
    &AuraEffect::HandleUnused,                                    //364 unused (4.3.4)
    &AuraEffect::HandleNULL,                                      //365 SPELL_AURA_MAX_FAR_CLIP_PLANE
    &AuraEffect::HandleNULL,                                      //366 SPELL_AURA_OVERRIDE_SPELL_POWER_BY_AP_PCT
    &AuraEffect::HandleNULL,                                      //367 SPELL_AURA_367
    &AuraEffect::HandleUnused,                                    //368 unused (4.3.4)
    &AuraEffect::HandleNULL,                                      //369 SPELL_AURA_ENABLE_POWER_BAR_TIMER
    &AuraEffect::HandleNULL,                                      //370 SPELL_AURA_SET_FAIR_FAR_CLIP
};

AuraEffect::AuraEffect(Aura* base, uint8 effIndex, int32 *baseAmount, Unit* caster):
m_base(base), m_spellInfo(base->GetSpellInfo()),
m_baseAmount(baseAmount ? *baseAmount : m_spellInfo->Effects[effIndex].BasePoints),
m_spellmod(NULL), m_periodicTimer(0), m_tickNumber(0), m_effIndex(effIndex),
m_canBeRecalculated(true), m_isPeriodic(false)
{
    CalculatePeriodic(caster, true, false);

    m_amount = CalculateAmount(caster);

    CalculateSpellMod();
}

AuraEffect::~AuraEffect()
{
    delete m_spellmod;
}

void AuraEffect::GetTargetList(std::list<Unit*> & targetList) const
{
    Aura::ApplicationMap const & targetMap = GetBase()->GetApplicationMap();
    // remove all targets which were not added to new list - they no longer deserve area aura
    for (Aura::ApplicationMap::const_iterator appIter = targetMap.begin(); appIter != targetMap.end(); ++appIter)
    {
        if (appIter->second->HasEffect(GetEffIndex()))
            targetList.push_back(appIter->second->GetTarget());
    }
}

void AuraEffect::GetApplicationList(std::list<AuraApplication*> & applicationList) const
{
    Aura::ApplicationMap const & targetMap = GetBase()->GetApplicationMap();
    for (Aura::ApplicationMap::const_iterator appIter = targetMap.begin(); appIter != targetMap.end(); ++appIter)
    {
        if (appIter->second->HasEffect(GetEffIndex()))
            applicationList.push_back(appIter->second);
    }
}

int32 AuraEffect::CalculateAmount(Unit* caster)
{
    // default amount calculation
    int32 amount = 0;

    if (!(m_spellInfo->AttributesEx8 & SPELL_ATTR8_MASTERY_SPECIALIZATION) || G3D::fuzzyEq(m_spellInfo->Effects[m_effIndex].BonusMultiplier, 0.0f))
        amount = m_spellInfo->Effects[m_effIndex].CalcValue(caster, &m_baseAmount, GetBase()->GetOwner()->ToUnit());
    else if (caster && caster->GetTypeId() == TYPEID_PLAYER)
        amount = int32(caster->GetFloatValue(PLAYER_MASTERY) * m_spellInfo->Effects[m_effIndex].BonusMultiplier);

    // check item enchant aura cast
    if (!amount && caster)
        if (uint64 itemGUID = GetBase()->GetCastItemGUID())
            if (Player* playerCaster = caster->ToPlayer())
                if (Item* castItem = playerCaster->GetItemByGuid(itemGUID))
                    if (castItem->GetItemSuffixFactor())
                    {
                        ItemRandomSuffixEntry const* item_rand_suffix = sItemRandomSuffixStore.LookupEntry(abs(castItem->GetItemRandomPropertyId()));
                        if (item_rand_suffix)
                        {
                            for (int k = 0; k < MAX_ITEM_ENCHANTMENT_EFFECTS; k++)
                            {
                                SpellItemEnchantmentEntry const* pEnchant = sSpellItemEnchantmentStore.LookupEntry(item_rand_suffix->enchant_id[k]);
                                if (pEnchant)
                                {
                                    for (int t = 0; t < MAX_ITEM_ENCHANTMENT_EFFECTS; t++)
                                        if (pEnchant->spellid[t] == m_spellInfo->Id)
                                    {
                                        amount = uint32((item_rand_suffix->prefix[k]*castItem->GetItemSuffixFactor()) / 10000);
                                        break;
                                    }
                                }

                                if (amount)
                                    break;
                            }
                        }
                    }

    // custom amount calculations go here
    switch (GetAuraType())
    {
        // crowd control auras
        case SPELL_AURA_MOD_CONFUSE:
        case SPELL_AURA_MOD_FEAR:
        case SPELL_AURA_MOD_STUN:
        case SPELL_AURA_MOD_ROOT:
        case SPELL_AURA_TRANSFORM:
            m_canBeRecalculated = false;
            if (!m_spellInfo->ProcFlags)
                break;
            amount = int32(GetBase()->GetUnitOwner()->CountPctFromMaxHealth(10));
            if (caster)
            {
                // Glyphs increasing damage cap
                Unit::AuraEffectList const& overrideClassScripts = caster->GetAuraEffectsByType(SPELL_AURA_OVERRIDE_CLASS_SCRIPTS);
                for (Unit::AuraEffectList::const_iterator itr = overrideClassScripts.begin(); itr != overrideClassScripts.end(); ++itr)
                {
                    if ((*itr)->IsAffectingSpell(m_spellInfo))
                    {
                        // Glyph of Frost nova and similar auras
                        if ((*itr)->GetMiscValue() == 7801)
                        {
                            AddPct(amount, (*itr)->GetAmount());
                            break;
                        }
                    }
                }
            }
            break;
        case SPELL_AURA_SCHOOL_ABSORB:
        case SPELL_AURA_MANA_SHIELD:
            m_canBeRecalculated = false;
            break;
        case SPELL_AURA_MOUNTED:
            if (MountCapabilityEntry const* mountCapability = GetBase()->GetUnitOwner()->GetMountCapability(uint32(GetMiscValueB())))
            {
                amount = mountCapability->Id;
                m_canBeRecalculated = false;
            }
            break;
        case SPELL_AURA_MOD_RESISTANCE_EXCLUSIVE:
        {
            if (caster)
            {
                // if Level <= 70 resist = player level
                int32 resist = caster->getLevel();

                if (resist > 70 && resist < 81)
                    resist += (resist - 70) * 5;
                else if (resist > 80)
                    resist += ((resist-70) * 5 + (resist - 80) * 7);

                switch (GetId())
                {
                    case 20043: // Aspect of the Wild
                    case 8185:  // Elemental Resistance
                    case 19891: // Resistance Aura
                    case 79106: // Shadow Protection
                    case 79107: // Shadow Protection
                        amount = resist;
                        break;
                    case 79060: // Mark of the Wild
                    case 79061: // Mark of the Wild
                    case 79062: // Blessing of Kings
                    case 79063: // Blessing of Kings
                    case 90363: // Embrace of the Shale Spider
                        amount = resist / 2;
                        break;
                }
                break;
            }
        }
        default:
            break;
    }

    GetBase()->CallScriptEffectCalcAmountHandlers(this, amount, m_canBeRecalculated);
    amount *= GetBase()->GetStackAmount();
    return amount;
}

void AuraEffect::CalculatePeriodic(Unit* caster, bool resetPeriodicTimer /*= true*/, bool load /*= false*/)
{
    m_amplitude = m_spellInfo->Effects[m_effIndex].Amplitude;

    // prepare periodics
    switch (GetAuraType())
    {
        case SPELL_AURA_OBS_MOD_POWER:
            // 3 spells have no amplitude set
            if (!m_amplitude)
                m_amplitude = 1 * IN_MILLISECONDS;
        case SPELL_AURA_PERIODIC_DAMAGE:
        case SPELL_AURA_PERIODIC_HEAL:
        case SPELL_AURA_OBS_MOD_HEALTH:
        case SPELL_AURA_PERIODIC_TRIGGER_SPELL:
        case SPELL_AURA_PERIODIC_ENERGIZE:
        case SPELL_AURA_PERIODIC_LEECH:
        case SPELL_AURA_PERIODIC_HEALTH_FUNNEL:
        case SPELL_AURA_PERIODIC_MANA_LEECH:
        case SPELL_AURA_PERIODIC_DAMAGE_PERCENT:
        case SPELL_AURA_POWER_BURN:
        case SPELL_AURA_PERIODIC_DUMMY:
        case SPELL_AURA_PERIODIC_TRIGGER_SPELL_WITH_VALUE:
            m_isPeriodic = true;
            break;
        default:
            break;
    }

    GetBase()->CallScriptEffectCalcPeriodicHandlers(this, m_isPeriodic, m_amplitude);

    if (!m_isPeriodic)
        return;

    Player* modOwner = caster ? caster->GetSpellModOwner() : NULL;

    // Apply casting time mods
    if (m_amplitude)
    {
        // Apply periodic time mod
        if (modOwner)
            modOwner->ApplySpellMod(GetId(), SPELLMOD_ACTIVATION_TIME, m_amplitude);

        if (caster)
        {
            // Haste modifies periodic time of channeled spells
            if (m_spellInfo->IsChanneled())
            {
                if (m_spellInfo->AttributesEx5 & SPELL_ATTR5_HASTE_AFFECT_DURATION)
                    caster->ModSpellCastTime(m_spellInfo, m_amplitude);
            }
            else if (m_spellInfo->AttributesEx5 & SPELL_ATTR5_HASTE_AFFECT_DURATION)
                m_amplitude = int32(m_amplitude * caster->GetFloatValue(UNIT_MOD_CAST_SPEED));
        }
    }

    if (load) // aura loaded from db
    {
        m_tickNumber = m_amplitude ? GetBase()->GetDuration() / m_amplitude : 0;
        m_periodicTimer = m_amplitude ? GetBase()->GetDuration() % m_amplitude : 0;
        if (m_spellInfo->AttributesEx5 & SPELL_ATTR5_START_PERIODIC_AT_APPLY)
            ++m_tickNumber;
    }
    else // aura just created or reapplied
    {
        m_tickNumber = 0;
        // reset periodic timer on aura create or on reapply when aura isn't dot
        // possibly we should not reset periodic timers only when aura is triggered by proc
        // or maybe there's a spell attribute somewhere
        if (resetPeriodicTimer)
        {
            m_periodicTimer = 0;
            // Start periodic on next tick or at aura apply
            if (m_amplitude && !(m_spellInfo->AttributesEx5 & SPELL_ATTR5_START_PERIODIC_AT_APPLY))
                m_periodicTimer += m_amplitude;
        }
    }
}

void AuraEffect::CalculateSpellMod()
{
    switch (GetAuraType())
    {
        case SPELL_AURA_ADD_FLAT_MODIFIER:
        case SPELL_AURA_ADD_PCT_MODIFIER:
            if (!m_spellmod)
            {
                m_spellmod = new SpellModifier(GetBase());
                m_spellmod->op = SpellModOp(GetMiscValue());
                ASSERT(m_spellmod->op < MAX_SPELLMOD);

                m_spellmod->type = SpellModType(uint32(GetAuraType())); // SpellModType value == spell aura types
                m_spellmod->spellId = GetId();
                m_spellmod->mask = GetSpellInfo()->Effects[GetEffIndex()].SpellClassMask;
                m_spellmod->charges = GetBase()->GetCharges();
            }
            m_spellmod->value = GetAmount();
            break;
        default:
            break;
    }
    GetBase()->CallScriptEffectCalcSpellModHandlers(this, m_spellmod);
}

void AuraEffect::ChangeAmount(int32 newAmount, bool mark, bool onStackOrReapply)
{
    // Reapply if amount change
    uint8 handleMask = 0;
    if (newAmount != GetAmount())
        handleMask |= AURA_EFFECT_HANDLE_CHANGE_AMOUNT;
    if (onStackOrReapply)
        handleMask |= AURA_EFFECT_HANDLE_REAPPLY;

    if (!handleMask)
        return;

    std::list<AuraApplication*> effectApplications;
    GetApplicationList(effectApplications);

    for (std::list<AuraApplication*>::const_iterator apptItr = effectApplications.begin(); apptItr != effectApplications.end(); ++apptItr)
        if ((*apptItr)->HasEffect(GetEffIndex()))
            HandleEffect(*apptItr, handleMask, false);

    if (handleMask & AURA_EFFECT_HANDLE_CHANGE_AMOUNT)
    {
        if (!mark)
            m_amount = newAmount;
        else
            SetAmount(newAmount);
        CalculateSpellMod();
    }

    for (std::list<AuraApplication*>::const_iterator apptItr = effectApplications.begin(); apptItr != effectApplications.end(); ++apptItr)
        if ((*apptItr)->HasEffect(GetEffIndex()))
            HandleEffect(*apptItr, handleMask, true);
}

void AuraEffect::HandleEffect(AuraApplication * aurApp, uint8 mode, bool apply)
{
    // check if call is correct, we really don't want using bitmasks here (with 1 exception)
    ASSERT(mode == AURA_EFFECT_HANDLE_REAL
        || mode == AURA_EFFECT_HANDLE_SEND_FOR_CLIENT
        || mode == AURA_EFFECT_HANDLE_CHANGE_AMOUNT
        || mode == AURA_EFFECT_HANDLE_STAT
        || mode == AURA_EFFECT_HANDLE_SKILL
        || mode == AURA_EFFECT_HANDLE_REAPPLY
        || mode == (AURA_EFFECT_HANDLE_CHANGE_AMOUNT | AURA_EFFECT_HANDLE_REAPPLY));

    // register/unregister effect in lists in case of real AuraEffect apply/remove
    // registration/unregistration is done always before real effect handling (some effect handlers code is depending on this)
    if (mode & AURA_EFFECT_HANDLE_REAL)
        aurApp->GetTarget()->_RegisterAuraEffect(this, apply);

    // real aura apply/remove, handle modifier
    if (mode & AURA_EFFECT_HANDLE_CHANGE_AMOUNT_MASK)
        ApplySpellMod(aurApp->GetTarget(), apply);

    // call scripts helping/replacing effect handlers
    bool prevented = false;
    if (apply)
        prevented = GetBase()->CallScriptEffectApplyHandlers(this, aurApp, (AuraEffectHandleModes)mode);
    else
        prevented = GetBase()->CallScriptEffectRemoveHandlers(this, aurApp, (AuraEffectHandleModes)mode);

    // check if script events have removed the aura or if default effect prevention was requested
    if ((apply && aurApp->GetRemoveMode()) || prevented)
        return;

    (*this.*AuraEffectHandler[GetAuraType()])(aurApp, mode, apply);

    // check if script events have removed the aura or if default effect prevention was requested
    if (apply && aurApp->GetRemoveMode())
        return;

    // call scripts triggering additional events after apply/remove
    if (apply)
        GetBase()->CallScriptAfterEffectApplyHandlers(this, aurApp, (AuraEffectHandleModes)mode);
    else
        GetBase()->CallScriptAfterEffectRemoveHandlers(this, aurApp, (AuraEffectHandleModes)mode);
}

void AuraEffect::HandleEffect(Unit* target, uint8 mode, bool apply)
{
    AuraApplication* aurApp = GetBase()->GetApplicationOfTarget(target->GetGUID());
    ASSERT(aurApp);
    HandleEffect(aurApp, mode, apply);
}

void AuraEffect::ApplySpellMod(Unit* target, bool apply)
{
    if (!m_spellmod || target->GetTypeId() != TYPEID_PLAYER)
        return;

    target->ToPlayer()->AddSpellMod(m_spellmod, apply);

    // Auras with charges do not mod amount of passive auras
    if (GetBase()->IsUsingCharges())
        return;
    // reapply some passive spells after add/remove related spellmods
    // Warning: it is a dead loop if 2 auras each other amount-shouldn't happen
    switch (GetMiscValue())
    {
        case SPELLMOD_ALL_EFFECTS:
        case SPELLMOD_EFFECT1:
        case SPELLMOD_EFFECT2:
        case SPELLMOD_EFFECT3:
        {
            uint64 guid = target->GetGUID();
            Unit::AuraApplicationMap & auras = target->GetAppliedAuras();
            for (Unit::AuraApplicationMap::iterator iter = auras.begin(); iter != auras.end(); ++iter)
            {
                Aura* aura = iter->second->GetBase();
                // only passive and permament auras-active auras should have amount set on spellcast and not be affected
                // if aura is casted by others, it will not be affected
                if ((aura->IsPassive() || aura->IsPermanent()) && aura->GetCasterGUID() == guid && aura->GetSpellInfo()->IsAffectedBySpellMod(m_spellmod))
                {
                    if (GetMiscValue() == SPELLMOD_ALL_EFFECTS)
                    {
                        for (uint8 i = 0; i<MAX_SPELL_EFFECTS; ++i)
                        {
                            if (AuraEffect* aurEff = aura->GetEffect(i))
                                aurEff->RecalculateAmount();
                        }
                    }
                    else if (GetMiscValue() == SPELLMOD_EFFECT1)
                    {
                       if (AuraEffect* aurEff = aura->GetEffect(0))
                            aurEff->RecalculateAmount();
                    }
                    else if (GetMiscValue() == SPELLMOD_EFFECT2)
                    {
                       if (AuraEffect* aurEff = aura->GetEffect(1))
                            aurEff->RecalculateAmount();
                    }
                    else //if (modOp == SPELLMOD_EFFECT3)
                    {
                       if (AuraEffect* aurEff = aura->GetEffect(2))
                            aurEff->RecalculateAmount();
                    }
                }
            }
        }
        default:
            break;
    }
}

void AuraEffect::Update(uint32 diff, Unit* caster)
{
    if (m_isPeriodic && (GetBase()->GetDuration() >=0 || GetBase()->IsPassive() || GetBase()->IsPermanent()))
    {
        if (m_periodicTimer > int32(diff))
            m_periodicTimer -= diff;
        else // tick also at m_periodicTimer == 0 to prevent lost last tick in case max m_duration == (max m_periodicTimer)*N
        {
            ++m_tickNumber;

            // update before tick (aura can be removed in TriggerSpell or PeriodicTick calls)
            m_periodicTimer += m_amplitude - diff;
            UpdatePeriodic(caster);

            std::list<AuraApplication*> effectApplications;
            GetApplicationList(effectApplications);
            // tick on targets of effects
            for (std::list<AuraApplication*>::const_iterator apptItr = effectApplications.begin(); apptItr != effectApplications.end(); ++apptItr)
                if ((*apptItr)->HasEffect(GetEffIndex()))
                    PeriodicTick(*apptItr, caster);
        }
    }
}

void AuraEffect::UpdatePeriodic(Unit* caster)
{
    switch (GetAuraType())
    {
        case SPELL_AURA_PERIODIC_DUMMY:
            switch (GetSpellInfo()->SpellFamilyName)
            {
                case SPELLFAMILY_GENERIC:
                    switch (GetId())
                    {
                        // Drink
                        case 430:
                        case 431:
                        case 432:
                        case 1133:
                        case 1135:
                        case 1137:
                        case 10250:
                        case 22734:
                        case 27089:
                        case 34291:
                        case 43182:
                        case 43183:
                        case 46755:
                        case 49472: // Drink Coffee
                        case 57073:
                        case 61830:
                        case 69176:
                        case 72623:
                        case 80166:
                        case 80167:
                        case 87958:
                        case 87959:
                        case 92736:
                        case 92797:
                        case 92800:
                        case 92803:
                            if (!caster || caster->GetTypeId() != TYPEID_PLAYER)
                                return;
                            // Get SPELL_AURA_MOD_POWER_REGEN aura from spell
                            if (AuraEffect* aurEff = GetBase()->GetEffect(0))
                            {
                                if (aurEff->GetAuraType() != SPELL_AURA_MOD_POWER_REGEN)
                                {
                                    m_isPeriodic = false;
                                    TC_LOG_ERROR(LOG_FILTER_SPELLS_AURAS, "Aura %d structure has been changed - first aura is no longer SPELL_AURA_MOD_POWER_REGEN", GetId());
                                }
                                else
                                {
                                    // default case - not in arena
                                    if (!caster->ToPlayer()->InArena())
                                    {
                                        aurEff->ChangeAmount(GetAmount());
                                        m_isPeriodic = false;
                                    }
                                    else
                                    {
                                        // **********************************************
                                        // This feature uses only in arenas
                                        // **********************************************
                                        // Here need increase mana regen per tick (6 second rule)
                                        // on 0 tick -   0  (handled in 2 second)
                                        // on 1 tick - 166% (handled in 4 second)
                                        // on 2 tick - 133% (handled in 6 second)

                                        // Apply bonus for 1 - 4 tick
                                        switch (m_tickNumber)
                                        {
                                            case 1:   // 0%
                                                aurEff->ChangeAmount(0);
                                                break;
                                            case 2:   // 166%
                                                aurEff->ChangeAmount(GetAmount() * 5 / 3);
                                                break;
                                            case 3:   // 133%
                                                aurEff->ChangeAmount(GetAmount() * 4 / 3);
                                                break;
                                            default:  // 100% - normal regen
                                                aurEff->ChangeAmount(GetAmount());
                                                // No need to update after 4th tick
                                                m_isPeriodic = false;
                                                break;
                                        }
                                    }
                                }
                            }
                            break;
                        case 58549: // Tenacity
                        case 59911: // Tenacity (vehicle)
                           GetBase()->RefreshDuration();
                           break;
                        case 66823: case 67618: case 67619: case 67620: // Paralytic Toxin
                            // Get 0 effect aura
                            if (AuraEffect* slow = GetBase()->GetEffect(0))
                            {
                                int32 newAmount = slow->GetAmount() - 10;
                                if (newAmount < -100)
                                    newAmount = -100;
                                slow->ChangeAmount(newAmount);
                            }
                            break;
                        default:
                            break;
                    }
                    break;
                case SPELLFAMILY_MAGE:
                    if (GetId() == 55342)// Mirror Image
                        m_isPeriodic = false;
                    break;
                case SPELLFAMILY_DEATHKNIGHT:
                    // Chains of Ice
                    if (GetSpellInfo()->SpellFamilyFlags[1] & 0x00004000)
                    {
                        // Get 0 effect aura
                        if (AuraEffect* slow = GetBase()->GetEffect(0))
                        {
                            int32 newAmount = slow->GetAmount() + GetAmount();
                            if (newAmount > 0)
                                newAmount = 0;
                            slow->ChangeAmount(newAmount);
                        }
                        return;
                    }
                    break;
                default:
                    break;
           }
       default:
           break;
    }
    GetBase()->CallScriptEffectUpdatePeriodicHandlers(this);
}

bool AuraEffect::IsPeriodicTickCrit(Unit* target, Unit const* caster) const
{
    ASSERT(caster);
    return caster->isSpellCrit(target, m_spellInfo, m_spellInfo->GetSchoolMask());
}

bool AuraEffect::IsAffectingSpell(SpellInfo const* spell) const
{
    if (!spell)
        return false;
    // Check family name
    if (spell->SpellFamilyName != m_spellInfo->SpellFamilyName)
        return false;

    // Check EffectClassMask
    if (m_spellInfo->Effects[m_effIndex].SpellClassMask & spell->SpellFamilyFlags)
        return true;
    return false;
}

void AuraEffect::SendTickImmune(Unit* target, Unit* caster) const
{
    if (caster)
        caster->SendSpellDamageImmune(target, m_spellInfo->Id);
}

void AuraEffect::PeriodicTick(AuraApplication * aurApp, Unit* caster) const
{
    bool prevented = GetBase()->CallScriptEffectPeriodicHandlers(this, aurApp);
    if (prevented)
        return;

    Unit* target = aurApp->GetTarget();

    switch (GetAuraType())
    {
        case SPELL_AURA_PERIODIC_DUMMY:
            HandlePeriodicDummyAuraTick(target, caster);
            break;
        case SPELL_AURA_PERIODIC_TRIGGER_SPELL:
            HandlePeriodicTriggerSpellAuraTick(target, caster);
            break;
        case SPELL_AURA_PERIODIC_TRIGGER_SPELL_WITH_VALUE:
            HandlePeriodicTriggerSpellWithValueAuraTick(target, caster);
            break;
        case SPELL_AURA_PERIODIC_DAMAGE:
        case SPELL_AURA_PERIODIC_DAMAGE_PERCENT:
            HandlePeriodicDamageAurasTick(target, caster);
            break;
        case SPELL_AURA_PERIODIC_LEECH:
            HandlePeriodicHealthLeechAuraTick(target, caster);
            break;
        case SPELL_AURA_PERIODIC_HEALTH_FUNNEL:
            HandlePeriodicHealthFunnelAuraTick(target, caster);
            break;
        case SPELL_AURA_PERIODIC_HEAL:
        case SPELL_AURA_OBS_MOD_HEALTH:
            HandlePeriodicHealAurasTick(target, caster);
            break;
        case SPELL_AURA_PERIODIC_MANA_LEECH:
            HandlePeriodicManaLeechAuraTick(target, caster);
            break;
        case SPELL_AURA_OBS_MOD_POWER:
            HandleObsModPowerAuraTick(target, caster);
            break;
        case SPELL_AURA_PERIODIC_ENERGIZE:
            HandlePeriodicEnergizeAuraTick(target, caster);
            break;
        case SPELL_AURA_POWER_BURN:
            HandlePeriodicPowerBurnAuraTick(target, caster);
            break;
        default:
            break;
    }
}

void AuraEffect::HandleProc(AuraApplication* aurApp, ProcEventInfo& eventInfo)
{
    bool prevented = GetBase()->CallScriptEffectProcHandlers(this, aurApp, eventInfo);
    if (prevented)
        return;

    switch (GetAuraType())
    {
        case SPELL_AURA_PROC_TRIGGER_SPELL:
            HandleProcTriggerSpellAuraProc(aurApp, eventInfo);
            break;
        case SPELL_AURA_PROC_TRIGGER_SPELL_WITH_VALUE:
            HandleProcTriggerSpellWithValueAuraProc(aurApp, eventInfo);
            break;
        case SPELL_AURA_PROC_TRIGGER_DAMAGE:
            HandleProcTriggerDamageAuraProc(aurApp, eventInfo);
            break;
        case SPELL_AURA_RAID_PROC_FROM_CHARGE:
            HandleRaidProcFromChargeAuraProc(aurApp, eventInfo);
            break;
        case SPELL_AURA_RAID_PROC_FROM_CHARGE_WITH_VALUE:
            HandleRaidProcFromChargeWithValueAuraProc(aurApp, eventInfo);
            break;
        default:
            break;
    }

    GetBase()->CallScriptAfterEffectProcHandlers(this, aurApp, eventInfo);
}

void AuraEffect::CleanupTriggeredSpells(Unit* target)
{
    uint32 tSpellId = m_spellInfo->Effects[GetEffIndex()].TriggerSpell;
    if (!tSpellId)
        return;

    SpellInfo const* tProto = sSpellMgr->GetSpellInfo(tSpellId);
    if (!tProto)
        return;

    if (tProto->GetDuration() != -1)
        return;

    // needed for spell 43680, maybe others
    /// @todo is there a spell flag, which can solve this in a more sophisticated way?
    if (m_spellInfo->Effects[GetEffIndex()].ApplyAuraName == SPELL_AURA_PERIODIC_TRIGGER_SPELL &&
            uint32(m_spellInfo->GetDuration()) == m_spellInfo->Effects[GetEffIndex()].Amplitude)
        return;

    target->RemoveAurasDueToSpell(tSpellId, GetCasterGUID());
}

void AuraEffect::HandleShapeshiftBoosts(Unit* target, bool apply) const
{
    uint32 spellId = 0;
    uint32 spellId2 = 0;
    //uint32 spellId3 = 0;
    uint32 HotWSpellId = 0;

    switch (GetMiscValue())
    {
        case FORM_CAT:
            spellId = 3025;
            HotWSpellId = 24900;
            break;
        case FORM_TREE:
            spellId = 34123;
            break;
        case FORM_TRAVEL:
            spellId = 5419;
            break;
        case FORM_AQUA:
            spellId = 5421;
            break;
        case FORM_BEAR:
            spellId = 1178;
            spellId2 = 21178;
            HotWSpellId = 24899;
            break;
        case FORM_BATTLESTANCE:
            spellId = 21156;
            break;
        case FORM_DEFENSIVESTANCE:
            spellId = 7376;
            break;
        case FORM_BERSERKERSTANCE:
            spellId = 7381;
            break;
        case FORM_MOONKIN:
            spellId = 24905;
            spellId2 = 69366;
            break;
        case FORM_FLIGHT:
            spellId = 33948;
            spellId2 = 34764;
            break;
        case FORM_FLIGHT_EPIC:
            spellId  = 40122;
            spellId2 = 40121;
            break;
        case FORM_METAMORPHOSIS:
            spellId  = 54817;
            spellId2 = 54879;
            break;
        case FORM_SPIRITOFREDEMPTION:
            spellId  = 27792;
            spellId2 = 27795;                               // must be second, this important at aura remove to prevent to early iterator invalidation.
            break;
        case FORM_SHADOW:
            spellId = 49868;
            spellId2 = 71167;
            break;
        case FORM_GHOSTWOLF:
            spellId = 67116;
            break;
        case FORM_GHOUL:
        case FORM_AMBIENT:
        case FORM_STEALTH:
        case FORM_CREATURECAT:
        case FORM_CREATUREBEAR:
            break;
        default:
            break;
    }

    if (apply)
    {
        // Remove cooldown of spells triggered on stance change - they may share cooldown with stance spell
        if (spellId)
        {
            if (target->GetTypeId() == TYPEID_PLAYER)
                target->ToPlayer()->RemoveSpellCooldown(spellId);
            target->CastSpell(target, spellId, true, NULL, this);
        }

        if (spellId2)
        {
            if (target->GetTypeId() == TYPEID_PLAYER)
                target->ToPlayer()->RemoveSpellCooldown(spellId2);
            target->CastSpell(target, spellId2, true, NULL, this);
        }

        if (target->GetTypeId() == TYPEID_PLAYER)
        {
            Player* plrTarget = target->ToPlayer();

            PlayerSpellMap const& sp_list = plrTarget->GetSpellMap();
            for (PlayerSpellMap::const_iterator itr = sp_list.begin(); itr != sp_list.end(); ++itr)
            {
                if (itr->second->state == PLAYERSPELL_REMOVED || itr->second->disabled)
                    continue;

                if (itr->first == spellId || itr->first == spellId2)
                    continue;

                SpellInfo const* spellInfo = sSpellMgr->GetSpellInfo(itr->first);
                if (!spellInfo || !(spellInfo->Attributes & (SPELL_ATTR0_PASSIVE | SPELL_ATTR0_HIDDEN_CLIENTSIDE)))
                    continue;

                if ((spellInfo->AttributesEx8 & SPELL_ATTR8_MASTERY_SPECIALIZATION) && !plrTarget->IsCurrentSpecMasterySpell(spellInfo))
                    continue;

                if (spellInfo->Stances & (1<<(GetMiscValue()-1)))
                    target->CastSpell(target, itr->first, true, NULL, this);
            }

            // Also do it for Glyphs
            for (uint32 i = 0; i < MAX_GLYPH_SLOT_INDEX; ++i)
            {
                if (uint32 glyphId = plrTarget->GetGlyph(plrTarget->GetActiveSpec(), i))
                {
                    if (GlyphPropertiesEntry const* glyph = sGlyphPropertiesStore.LookupEntry(glyphId))
                    {
                        SpellInfo const* spellInfo = sSpellMgr->GetSpellInfo(glyph->SpellId);
                        if (!spellInfo || !(spellInfo->Attributes & (SPELL_ATTR0_PASSIVE | SPELL_ATTR0_HIDDEN_CLIENTSIDE)))
                            continue;

                        if (spellInfo->Stances & (1<<(GetMiscValue()-1)))
                            target->CastSpell(target, glyph->SpellId, true, NULL, this);
                    }
                }
            }

            // Leader of the Pack
            if (plrTarget->HasSpell(17007))
            {
                SpellInfo const* spellInfo = sSpellMgr->GetSpellInfo(24932);
                if (spellInfo && spellInfo->Stances & (1<<(GetMiscValue()-1)))
                    target->CastSpell(target, 24932, true, NULL, this);
            }

            // Improved Barkskin - apply/remove armor bonus due to shapeshift
            if (plrTarget->HasSpell(63410) || target->ToPlayer()->HasSpell(63411))
            {
                target->RemoveAurasDueToSpell(66530);
                if (GetMiscValue() == FORM_TRAVEL || GetMiscValue() == FORM_NONE) // "while in Travel Form or while not shapeshifted"
                    target->CastSpell(target, 66530, true);
            }

            // Heart of the Wild
            if (HotWSpellId)
            {   // hacky, but the only way as spell family is not SPELLFAMILY_DRUID
                Unit::AuraEffectList const& mModTotalStatPct = target->GetAuraEffectsByType(SPELL_AURA_MOD_TOTAL_STAT_PERCENTAGE);
                for (Unit::AuraEffectList::const_iterator i = mModTotalStatPct.begin(); i != mModTotalStatPct.end(); ++i)
                {
                    // Heart of the Wild
                    if ((*i)->GetSpellInfo()->SpellIconID == 240 && (*i)->GetMiscValue() == 3)
                    {
                        int32 HotWMod = (*i)->GetAmount() / 2; // For each 2% Intelligence, you get 1% stamina and 1% attack power.

                        target->CastCustomSpell(target, HotWSpellId, &HotWMod, NULL, NULL, true, NULL, this);
                        break;
                    }
                }
            }
            switch (GetMiscValue())
            {
                case FORM_CAT:
                    // Savage Roar
                    if (target->GetAuraEffect(SPELL_AURA_DUMMY, SPELLFAMILY_DRUID, 0, 0x10000000, 0))
                        target->CastSpell(target, 62071, true);
                    // Nurturing Instinct
                    if (AuraEffect const* aurEff = target->GetAuraEffect(SPELL_AURA_MOD_SPELL_HEALING_OF_STAT_PERCENT, SPELLFAMILY_DRUID, 2254, 0))
                    {
                        uint32 spellId3 = 0;
                        switch (aurEff->GetId())
                        {
                            case 33872:
                                spellId3 = 47179;
                                break;
                            case 33873:
                                spellId3 = 47180;
                                break;
                        }
                        target->CastSpell(target, spellId3, true, NULL, this);
                    }
                    // Master Shapeshifter - Cat
                    if (AuraEffect const* aurEff = target->GetDummyAuraEffect(SPELLFAMILY_GENERIC, 2851, 0))
                    {
                        int32 bp = aurEff->GetAmount();
                        target->CastCustomSpell(target, 48420, &bp, NULL, NULL, true);
                    }
                break;
                case FORM_BEAR:
                    // Master Shapeshifter - Bear
                    if (AuraEffect const* aurEff = target->GetDummyAuraEffect(SPELLFAMILY_GENERIC, 2851, 0))
                    {
                        int32 bp = aurEff->GetAmount();
                        target->CastCustomSpell(target, 48418, &bp, NULL, NULL, true);
                    }
                    // Survival of the Fittest
                    if (AuraEffect const* aurEff = target->GetAuraEffect(SPELL_AURA_MOD_TOTAL_STAT_PERCENTAGE, SPELLFAMILY_DRUID, 961, 0))
                    {
                        int32 bp = aurEff->GetSpellInfo()->Effects[EFFECT_2].CalcValue(GetCaster());
                        target->CastCustomSpell(target, 62069, &bp, NULL, NULL, true, 0, this);
                    }
                break;
                case FORM_MOONKIN:
                    // Master Shapeshifter - Moonkin
                    if (AuraEffect const* aurEff = target->GetDummyAuraEffect(SPELLFAMILY_GENERIC, 2851, 0))
                    {
                        int32 bp = aurEff->GetAmount();
                        target->CastCustomSpell(target, 48421, &bp, NULL, NULL, true);
                    }
                break;
                    // Master Shapeshifter - Tree of Life
                case FORM_TREE:
                    if (AuraEffect const* aurEff = target->GetDummyAuraEffect(SPELLFAMILY_GENERIC, 2851, 0))
                    {
                        int32 bp = aurEff->GetAmount();
                        target->CastCustomSpell(target, 48422, &bp, NULL, NULL, true);
                    }
                break;
            }
        }
    }
    else
    {
        if (spellId)
            target->RemoveAurasDueToSpell(spellId);
        if (spellId2)
            target->RemoveAurasDueToSpell(spellId2);

        // Improved Barkskin - apply/remove armor bonus due to shapeshift
        if (Player* player=target->ToPlayer())
        {
            if (player->HasSpell(63410) || player->HasSpell(63411))
            {
                target->RemoveAurasDueToSpell(66530);
                target->CastSpell(target, 66530, true);
            }
        }

        const Unit::AuraEffectList& shapeshifts = target->GetAuraEffectsByType(SPELL_AURA_MOD_SHAPESHIFT);
        AuraEffect* newAura = NULL;
        // Iterate through all the shapeshift auras that the target has, if there is another aura with SPELL_AURA_MOD_SHAPESHIFT, then this aura is being removed due to that one being applied
        for (Unit::AuraEffectList::const_iterator itr = shapeshifts.begin(); itr != shapeshifts.end(); ++itr)
        {
            if ((*itr) != this)
            {
                newAura = *itr;
                break;
            }
        }
        Unit::AuraApplicationMap& tAuras = target->GetAppliedAuras();
        for (Unit::AuraApplicationMap::iterator itr = tAuras.begin(); itr != tAuras.end();)
        {
            // Use the new aura to see on what stance the target will be
            uint32 newStance = (1<<((newAura ? newAura->GetMiscValue() : 0)-1));

            // If the stances are not compatible with the spell, remove it
            if (itr->second->GetBase()->IsRemovedOnShapeLost(target) && !(itr->second->GetBase()->GetSpellInfo()->Stances & newStance))
                target->RemoveAura(itr);
            else
                ++itr;
        }
    }
}

/*********************************************************/
/***               AURA EFFECT HANDLERS                ***/
/*********************************************************/

/**************************************/
/***       VISIBILITY & PHASES      ***/
/**************************************/

void AuraEffect::HandleModInvisibilityDetect(AuraApplication const* aurApp, uint8 mode, bool apply) const
{
    if (!(mode & AURA_EFFECT_HANDLE_CHANGE_AMOUNT_MASK))
        return;

    Unit* target = aurApp->GetTarget();
    InvisibilityType type = InvisibilityType(GetMiscValue());

    if (apply)
    {
        target->m_invisibilityDetect.AddFlag(type);
        target->m_invisibilityDetect.AddValue(type, GetAmount());
    }
    else
    {
        if (!target->HasAuraType(SPELL_AURA_MOD_INVISIBILITY_DETECT))
            target->m_invisibilityDetect.DelFlag(type);

        target->m_invisibilityDetect.AddValue(type, -GetAmount());
    }

    // call functions which may have additional effects after chainging state of unit
    target->UpdateObjectVisibility();
}

void AuraEffect::HandleModInvisibility(AuraApplication const* aurApp, uint8 mode, bool apply) const
{
    if (!(mode & AURA_EFFECT_HANDLE_CHANGE_AMOUNT_SEND_FOR_CLIENT_MASK))
        return;

    Unit* target = aurApp->GetTarget();
    InvisibilityType type = InvisibilityType(GetMiscValue());

    if (apply)
    {
        // apply glow vision
        if (target->GetTypeId() == TYPEID_PLAYER)
            target->SetByteFlag(PLAYER_FIELD_BYTES2, 3, PLAYER_FIELD_BYTE2_INVISIBILITY_GLOW);

        target->m_invisibility.AddFlag(type);
        target->m_invisibility.AddValue(type, GetAmount());
    }
    else
    {
        if (!target->HasAuraType(SPELL_AURA_MOD_INVISIBILITY))
        {
            // if not have different invisibility auras.
            // remove glow vision
            if (target->GetTypeId() == TYPEID_PLAYER)
                target->RemoveByteFlag(PLAYER_FIELD_BYTES2, 3, PLAYER_FIELD_BYTE2_INVISIBILITY_GLOW);

            target->m_invisibility.DelFlag(type);
        }
        else
        {
            bool found = false;
            Unit::AuraEffectList const& invisAuras = target->GetAuraEffectsByType(SPELL_AURA_MOD_INVISIBILITY);
            for (Unit::AuraEffectList::const_iterator i = invisAuras.begin(); i != invisAuras.end(); ++i)
            {
                if (GetMiscValue() == (*i)->GetMiscValue())
                {
                    found = true;
                    break;
                }
            }
            if (!found)
                target->m_invisibility.DelFlag(type);
        }

        target->m_invisibility.AddValue(type, -GetAmount());
    }

    // call functions which may have additional effects after chainging state of unit
    if (apply && (mode & AURA_EFFECT_HANDLE_REAL))
    {
        // drop flag at invisibiliy in bg
        target->RemoveAurasWithInterruptFlags(AURA_INTERRUPT_FLAG_IMMUNE_OR_LOST_SELECTION);
    }
    target->UpdateObjectVisibility();
}

void AuraEffect::HandleModStealthDetect(AuraApplication const* aurApp, uint8 mode, bool apply) const
{
    if (!(mode & AURA_EFFECT_HANDLE_CHANGE_AMOUNT_MASK))
        return;

    Unit* target = aurApp->GetTarget();
    StealthType type = StealthType(GetMiscValue());

    if (apply)
    {
        target->m_stealthDetect.AddFlag(type);
        target->m_stealthDetect.AddValue(type, GetAmount());
    }
    else
    {
        if (!target->HasAuraType(SPELL_AURA_MOD_STEALTH_DETECT))
            target->m_stealthDetect.DelFlag(type);

        target->m_stealthDetect.AddValue(type, -GetAmount());
    }

    // call functions which may have additional effects after chainging state of unit
    target->UpdateObjectVisibility();
}

void AuraEffect::HandleModStealth(AuraApplication const* aurApp, uint8 mode, bool apply) const
{
    if (!(mode & AURA_EFFECT_HANDLE_CHANGE_AMOUNT_SEND_FOR_CLIENT_MASK))
        return;

    Unit* target = aurApp->GetTarget();
    StealthType type = StealthType(GetMiscValue());

    if (apply)
    {
        target->m_stealth.AddFlag(type);
        target->m_stealth.AddValue(type, GetAmount());

        target->SetStandFlags(UNIT_STAND_FLAGS_CREEP);
        if (target->GetTypeId() == TYPEID_PLAYER)
            target->SetByteFlag(PLAYER_FIELD_BYTES2, 3, PLAYER_FIELD_BYTE2_STEALTH);
    }
    else
    {
        target->m_stealth.AddValue(type, -GetAmount());

        if (!target->HasAuraType(SPELL_AURA_MOD_STEALTH)) // if last SPELL_AURA_MOD_STEALTH
        {
            target->m_stealth.DelFlag(type);

            target->RemoveStandFlags(UNIT_STAND_FLAGS_CREEP);
            if (target->GetTypeId() == TYPEID_PLAYER)
                target->RemoveByteFlag(PLAYER_FIELD_BYTES2, 3, PLAYER_FIELD_BYTE2_STEALTH);
        }
    }

    // call functions which may have additional effects after chainging state of unit
    if (apply && (mode & AURA_EFFECT_HANDLE_REAL))
    {
        // drop flag at stealth in bg
        target->RemoveAurasWithInterruptFlags(AURA_INTERRUPT_FLAG_IMMUNE_OR_LOST_SELECTION);
    }
    target->UpdateObjectVisibility();
}

void AuraEffect::HandleModStealthLevel(AuraApplication const* aurApp, uint8 mode, bool apply) const
{
    if (!(mode & AURA_EFFECT_HANDLE_CHANGE_AMOUNT_MASK))
        return;

    Unit* target = aurApp->GetTarget();
    StealthType type = StealthType(GetMiscValue());

    if (apply)
        target->m_stealth.AddValue(type, GetAmount());
    else
        target->m_stealth.AddValue(type, -GetAmount());

    // call functions which may have additional effects after chainging state of unit
    target->UpdateObjectVisibility();
}

void AuraEffect::HandleSpiritOfRedemption(AuraApplication const* aurApp, uint8 mode, bool apply) const
{
    if (!(mode & AURA_EFFECT_HANDLE_REAL))
        return;

    Unit* target = aurApp->GetTarget();

    if (target->GetTypeId() != TYPEID_PLAYER)
        return;

    // prepare spirit state
    if (apply)
    {
        if (target->GetTypeId() == TYPEID_PLAYER)
        {
            // disable breath/etc timers
            target->ToPlayer()->StopMirrorTimers();

            // set stand state (expected in this form)
            if (!target->IsStandState())
                target->SetStandState(UNIT_STAND_STATE_STAND);
        }

        target->SetHealth(1);
    }
    // die at aura end
    else if (target->IsAlive())
        // call functions which may have additional effects after chainging state of unit
        target->setDeathState(JUST_DIED);
}

void AuraEffect::HandleAuraGhost(AuraApplication const* aurApp, uint8 mode, bool apply) const
{
    if (!(mode & AURA_EFFECT_HANDLE_SEND_FOR_CLIENT_MASK))
        return;

    Unit* target = aurApp->GetTarget();

    if (target->GetTypeId() != TYPEID_PLAYER)
        return;

    if (apply)
    {
        target->SetFlag(PLAYER_FLAGS, PLAYER_FLAGS_GHOST);
        target->m_serverSideVisibility.SetValue(SERVERSIDE_VISIBILITY_GHOST, GHOST_VISIBILITY_GHOST);
        target->m_serverSideVisibilityDetect.SetValue(SERVERSIDE_VISIBILITY_GHOST, GHOST_VISIBILITY_GHOST);
    }
    else
    {
        if (target->HasAuraType(SPELL_AURA_GHOST))
            return;

        target->RemoveFlag(PLAYER_FLAGS, PLAYER_FLAGS_GHOST);
        target->m_serverSideVisibility.SetValue(SERVERSIDE_VISIBILITY_GHOST, GHOST_VISIBILITY_ALIVE);
        target->m_serverSideVisibilityDetect.SetValue(SERVERSIDE_VISIBILITY_GHOST, GHOST_VISIBILITY_ALIVE);
    }
}

void AuraEffect::HandlePhase(AuraApplication const* aurApp, uint8 mode, bool apply) const
{
    if (!(mode & AURA_EFFECT_HANDLE_REAL))
        return;

    Unit* target = aurApp->GetTarget();

    if (Player* player = target->ToPlayer())
    {
<<<<<<< HEAD
        if (apply)
            player->GetPhaseMgr().RegisterPhasingAuraEffect(this);
        else
            player->GetPhaseMgr().UnRegisterPhasingAuraEffect(this);
=======
        if (!newPhase)
            newPhase = PHASEMASK_NORMAL;

        // GM-mode have mask 0xFFFFFFFF
        if (player->IsGameMaster())
            newPhase = 0xFFFFFFFF;

        player->SetPhaseMask(newPhase, false);
        player->GetSession()->SendSetPhaseShift(newPhase);
>>>>>>> 1c9a3d56
    }
    else
    {
        uint32 newPhase = 0;
        Unit::AuraEffectList const& phases = target->GetAuraEffectsByType(SPELL_AURA_PHASE);
        if (!phases.empty())
            for (Unit::AuraEffectList::const_iterator itr = phases.begin(); itr != phases.end(); ++itr)
                newPhase |= (*itr)->GetMiscValue();

        if (!newPhase)
        {
            newPhase = PHASEMASK_NORMAL;
            if (Creature* creature = target->ToCreature())
                if (CreatureData const* data = sObjectMgr->GetCreatureData(creature->GetDBTableGUIDLow()))
                    newPhase = data->phaseMask;
        }

        target->SetPhaseMask(newPhase, false);
    }

    // call functions which may have additional effects after chainging state of unit
    // phase auras normally not expected at BG but anyway better check
    if (apply)
    {
        // drop flag at invisibiliy in bg
        target->RemoveAurasWithInterruptFlags(AURA_INTERRUPT_FLAG_IMMUNE_OR_LOST_SELECTION);
    }

    // need triggering visibility update base at phase update of not GM invisible (other GMs anyway see in any phases)
    if (target->IsVisible())
        target->UpdateObjectVisibility();
}

/**********************/
/***   UNIT MODEL   ***/
/**********************/

void AuraEffect::HandleAuraModShapeshift(AuraApplication const* aurApp, uint8 mode, bool apply) const
{
    if (!(mode & AURA_EFFECT_HANDLE_REAL))
        return;

    Unit* target = aurApp->GetTarget();

    uint32 modelid = 0;
    Powers PowerType = POWER_MANA;
    ShapeshiftForm form = ShapeshiftForm(GetMiscValue());

    switch (form)
    {
        case FORM_CAT:                                      // 0x01
        case FORM_GHOUL:                                    // 0x07
            PowerType = POWER_ENERGY;
            break;

        case FORM_BEAR:                                     // 0x05

        case FORM_BATTLESTANCE:                             // 0x11
        case FORM_DEFENSIVESTANCE:                          // 0x12
        case FORM_BERSERKERSTANCE:                          // 0x13
            PowerType = POWER_RAGE;
            break;

        case FORM_TREE:                                     // 0x02
        case FORM_TRAVEL:                                   // 0x03
        case FORM_AQUA:                                     // 0x04
        case FORM_AMBIENT:                                  // 0x06

        case FORM_STEVES_GHOUL:                             // 0x09
        case FORM_THARONJA_SKELETON:                        // 0x0A
        case FORM_TEST_OF_STRENGTH:                         // 0x0B
        case FORM_BLB_PLAYER:                               // 0x0C
        case FORM_SHADOW_DANCE:                             // 0x0D
        case FORM_CREATUREBEAR:                             // 0x0E
        case FORM_CREATURECAT:                              // 0x0F
        case FORM_GHOSTWOLF:                                // 0x10

        case FORM_TEST:                                     // 0x14
        case FORM_ZOMBIE:                                   // 0x15
        case FORM_METAMORPHOSIS:                            // 0x16
        case FORM_UNDEAD:                                   // 0x19
        case FORM_MASTER_ANGLER:                            // 0x1A
        case FORM_FLIGHT_EPIC:                              // 0x1B
        case FORM_SHADOW:                                   // 0x1C
        case FORM_FLIGHT:                                   // 0x1D
        case FORM_STEALTH:                                  // 0x1E
        case FORM_MOONKIN:                                  // 0x1F
        case FORM_SPIRITOFREDEMPTION:                       // 0x20
            break;
        default:
            TC_LOG_ERROR(LOG_FILTER_SPELLS_AURAS, "Auras: Unknown Shapeshift Type: %u", GetMiscValue());
    }

    modelid = target->GetModelForForm(form);

    if (apply)
    {
        // remove polymorph before changing display id to keep new display id
        switch (form)
        {
            case FORM_CAT:
            case FORM_TREE:
            case FORM_TRAVEL:
            case FORM_AQUA:
            case FORM_BEAR:
            case FORM_FLIGHT_EPIC:
            case FORM_FLIGHT:
            case FORM_MOONKIN:
            {
                // remove movement affects
                target->RemoveMovementImpairingAuras();

                // and polymorphic affects
                if (target->IsPolymorphed())
                    target->RemoveAurasDueToSpell(target->getTransForm());
                break;
            }
            default:
               break;
        }

        // remove other shapeshift before applying a new one
        target->RemoveAurasByType(SPELL_AURA_MOD_SHAPESHIFT, 0, GetBase());

        // stop handling the effect if it was removed by linked event
        if (aurApp->GetRemoveMode())
            return;

        if (modelid > 0)
            target->SetDisplayId(modelid);

        if (PowerType != POWER_MANA)
        {
            int32 oldPower = target->GetPower(PowerType);
            // reset power to default values only at power change
            if (target->getPowerType() != PowerType)
                target->setPowerType(PowerType);

            switch (form)
            {
                case FORM_CAT:
                case FORM_BEAR:
                {
                    // get furor proc chance
                    int32 FurorChance = 0;
                    if (AuraEffect const* dummy = target->GetDummyAuraEffect(SPELLFAMILY_DRUID, 238, 0))
                        FurorChance = std::max(dummy->GetAmount(), 0);

                    switch (GetMiscValue())
                    {
                        case FORM_CAT:
                        {
                            int32 basePoints = std::min<int32>(oldPower, FurorChance);
                            target->SetPower(POWER_ENERGY, 0);
                            target->CastCustomSpell(target, 17099, &basePoints, NULL, NULL, true, NULL, this);
                            break;
                        }
                        case FORM_BEAR:
                        if (urand(0, 99) < FurorChance)
                            target->CastSpell(target, 17057, true);
                        default:
                        {
                            int32 newEnergy = std::min(target->GetPower(POWER_ENERGY), FurorChance);
                            target->SetPower(POWER_ENERGY, newEnergy);
                            break;
                        }
                    }
                    break;
                }
                default:
                    break;
            }
        }
        // stop handling the effect if it was removed by linked event
        if (aurApp->GetRemoveMode())
            return;

        target->SetShapeshiftForm(form);
    }
    else
    {
        // reset model id if no other auras present
        // may happen when aura is applied on linked event on aura removal
        if (!target->HasAuraType(SPELL_AURA_MOD_SHAPESHIFT))
        {
            target->SetShapeshiftForm(FORM_NONE);
            if (target->getClass() == CLASS_DRUID)
            {
                target->setPowerType(POWER_MANA);
                // Remove movement impairing effects also when shifting out
                target->RemoveMovementImpairingAuras();
            }
        }

        if (modelid > 0)
            target->RestoreDisplayId();

        switch (form)
        {
            // Nordrassil Harness - bonus
            case FORM_BEAR:
            case FORM_CAT:
                if (AuraEffect* dummy = target->GetAuraEffect(37315, 0))
                    target->CastSpell(target, 37316, true, NULL, dummy);
                break;
            // Nordrassil Regalia - bonus
            case FORM_MOONKIN:
                if (AuraEffect* dummy = target->GetAuraEffect(37324, 0))
                    target->CastSpell(target, 37325, true, NULL, dummy);
                break;
            case FORM_BATTLESTANCE:
            case FORM_DEFENSIVESTANCE:
            case FORM_BERSERKERSTANCE:
            {
                int32 Rage_val = 0;
                // Defensive Tactics
                if (form == FORM_DEFENSIVESTANCE)
                {
                    if (AuraEffect const* aurEff = target->IsScriptOverriden(m_spellInfo, 831))
                        Rage_val += aurEff->GetAmount() * 10;
                }
                // Stance mastery + Tactical mastery (both passive, and last have aura only in defense stance, but need apply at any stance switch)
                if (target->GetTypeId() == TYPEID_PLAYER)
                {
                    PlayerSpellMap const& sp_list = target->ToPlayer()->GetSpellMap();
                    for (PlayerSpellMap::const_iterator itr = sp_list.begin(); itr != sp_list.end(); ++itr)
                    {
                        if (itr->second->state == PLAYERSPELL_REMOVED || itr->second->disabled)
                            continue;

                        SpellInfo const* spellInfo = sSpellMgr->GetSpellInfo(itr->first);
                        if (spellInfo && spellInfo->SpellFamilyName == SPELLFAMILY_WARRIOR && spellInfo->SpellIconID == 139)
                            Rage_val += target->CalculateSpellDamage(target, spellInfo, 0) * 10;
                    }
                }
                if (target->GetPower(POWER_RAGE) > Rage_val)
                    target->SetPower(POWER_RAGE, Rage_val);
                break;
            }
            default:
                break;
        }
    }

    // adding/removing linked auras
    // add/remove the shapeshift aura's boosts
    HandleShapeshiftBoosts(target, apply);

    if (target->GetTypeId() == TYPEID_PLAYER)
        target->ToPlayer()->InitDataForForm();

    if (target->getClass() == CLASS_DRUID)
    {
        // Dash
        if (AuraEffect* aurEff = target->GetAuraEffect(SPELL_AURA_MOD_INCREASE_SPEED, SPELLFAMILY_DRUID, 0, 0, 0x8))
            aurEff->RecalculateAmount();

        // Disarm handling
        // If druid shifts while being disarmed we need to deal with that since forms aren't affected by disarm
        // and also HandleAuraModDisarm is not triggered
        if (!target->CanUseAttackType(BASE_ATTACK))
        {
            if (Item* pItem = target->ToPlayer()->GetItemByPos(INVENTORY_SLOT_BAG_0, EQUIPMENT_SLOT_MAINHAND))
            {
                target->ToPlayer()->_ApplyWeaponDamage(EQUIPMENT_SLOT_MAINHAND, pItem->GetTemplate(), NULL, apply);
            }
        }
    }

    // stop handling the effect if it was removed by linked event
    if (apply && aurApp->GetRemoveMode())
        return;

    if (target->GetTypeId() == TYPEID_PLAYER)
    {
        SpellShapeshiftFormEntry const* shapeInfo = sSpellShapeshiftFormStore.LookupEntry(form);
        // Learn spells for shapeshift form - no need to send action bars or add spells to spellbook
        for (uint8 i = 0; i<MAX_SHAPESHIFT_SPELLS; ++i)
        {
            if (!shapeInfo->stanceSpell[i])
                continue;
            if (apply)
                target->ToPlayer()->AddTemporarySpell(shapeInfo->stanceSpell[i]);
            else
                target->ToPlayer()->RemoveTemporarySpell(shapeInfo->stanceSpell[i]);
        }
    }
}

void AuraEffect::HandleAuraTransform(AuraApplication const* aurApp, uint8 mode, bool apply) const
{
    if (!(mode & AURA_EFFECT_HANDLE_SEND_FOR_CLIENT_MASK))
        return;

    Unit* target = aurApp->GetTarget();

    if (apply)
    {
        // update active transform spell only when transform or shapeshift not set or not overwriting negative by positive case
        if (!target->GetModelForForm(target->GetShapeshiftForm()) || !GetSpellInfo()->IsPositive())
        {
            // special case (spell specific functionality)
            if (GetMiscValue() == 0)
            {
                switch (GetId())
                {
                    // Orb of Deception
                    case 16739:
                    {
                        if (target->GetTypeId() != TYPEID_PLAYER)
                            return;

                        switch (target->getRace())
                        {
                            // Blood Elf
                            case RACE_BLOODELF:
                                target->SetDisplayId(target->getGender() == GENDER_MALE ? 17829 : 17830);
                                break;
                            // Orc
                            case RACE_ORC:
                                target->SetDisplayId(target->getGender() == GENDER_MALE ? 10139 : 10140);
                                break;
                            // Troll
                            case RACE_TROLL:
                                target->SetDisplayId(target->getGender() == GENDER_MALE ? 10135 : 10134);
                                break;
                            // Tauren
                            case RACE_TAUREN:
                                target->SetDisplayId(target->getGender() == GENDER_MALE ? 10136 : 10147);
                                break;
                            // Undead
                            case RACE_UNDEAD_PLAYER:
                                target->SetDisplayId(target->getGender() == GENDER_MALE ? 10146 : 10145);
                                break;
                            // Draenei
                            case RACE_DRAENEI:
                                target->SetDisplayId(target->getGender() == GENDER_MALE ? 17827 : 17828);
                                break;
                            // Dwarf
                            case RACE_DWARF:
                                target->SetDisplayId(target->getGender() == GENDER_MALE ? 10141 : 10142);
                                break;
                            // Gnome
                            case RACE_GNOME:
                                target->SetDisplayId(target->getGender() == GENDER_MALE ? 10148 : 10149);
                                break;
                            // Human
                            case RACE_HUMAN:
                                target->SetDisplayId(target->getGender() == GENDER_MALE ? 10137 : 10138);
                                break;
                            // Night Elf
                            case RACE_NIGHTELF:
                                target->SetDisplayId(target->getGender() == GENDER_MALE ? 10143 : 10144);
                                break;
                            default:
                                break;
                        }
                        break;
                    }
                    // Murloc costume
                    case 42365:
                        target->SetDisplayId(21723);
                        break;
                    // Dread Corsair
                    case 50517:
                    // Corsair Costume
                    case 51926:
                    {
                        if (target->GetTypeId() != TYPEID_PLAYER)
                            return;

                        switch (target->getRace())
                        {
                            // Blood Elf
                            case RACE_BLOODELF:
                                target->SetDisplayId(target->getGender() == GENDER_MALE ? 25032 : 25043);
                                break;
                            // Orc
                            case RACE_ORC:
                                target->SetDisplayId(target->getGender() == GENDER_MALE ? 25039 : 25050);
                                break;
                            // Troll
                            case RACE_TROLL:
                                target->SetDisplayId(target->getGender() == GENDER_MALE ? 25041 : 25052);
                                break;
                            // Tauren
                            case RACE_TAUREN:
                                target->SetDisplayId(target->getGender() == GENDER_MALE ? 25040 : 25051);
                                break;
                            // Undead
                            case RACE_UNDEAD_PLAYER:
                                target->SetDisplayId(target->getGender() == GENDER_MALE ? 25042 : 25053);
                                break;
                            // Draenei
                            case RACE_DRAENEI:
                                target->SetDisplayId(target->getGender() == GENDER_MALE ? 25033 : 25044);
                                break;
                            // Dwarf
                            case RACE_DWARF:
                                target->SetDisplayId(target->getGender() == GENDER_MALE ? 25034 : 25045);
                                break;
                            // Gnome
                            case RACE_GNOME:
                                target->SetDisplayId(target->getGender() == GENDER_MALE ? 25035 : 25046);
                                break;
                            // Human
                            case RACE_HUMAN:
                                target->SetDisplayId(target->getGender() == GENDER_MALE ? 25037 : 25048);
                                break;
                            // Night Elf
                            case RACE_NIGHTELF:
                                target->SetDisplayId(target->getGender() == GENDER_MALE ? 25038 : 25049);
                                break;
                            default:
                                break;
                        }
                        break;
                    }
                    // Pygmy Oil
                    case 53806:
                        target->SetDisplayId(22512);
                        break;
                    // Honor the Dead
                    case 65386:
                    case 65495:
                        target->SetDisplayId(target->getGender() == GENDER_MALE ? 29203 : 29204);
                        break;
                    // Darkspear Pride
                    case 75532:
                        target->SetDisplayId(target->getGender() == GENDER_MALE ? 31737 : 31738);
                        break;
                    // Gnomeregan Pride
                    case 75531:
                        target->SetDisplayId(target->getGender() == GENDER_MALE ? 31654 : 31655);
                        break;
                    default:
                        break;
                }
            }
            else
            {
                CreatureTemplate const* ci = sObjectMgr->GetCreatureTemplate(GetMiscValue());
                if (!ci)
                {
                    target->SetDisplayId(16358);              // pig pink ^_^
                    TC_LOG_ERROR(LOG_FILTER_SPELLS_AURAS, "Auras: unknown creature id = %d (only need its modelid) From Spell Aura Transform in Spell ID = %d", GetMiscValue(), GetId());
                }
                else
                {
                    uint32 model_id = 0;

                    if (uint32 modelid = ci->GetRandomValidModelId())
                        model_id = modelid;                     // Will use the default model here

                    // Polymorph (sheep)
                    if (GetSpellInfo()->SpellFamilyName == SPELLFAMILY_MAGE && GetSpellInfo()->SpellIconID == 82 && GetSpellInfo()->SpellVisual[0] == 12978)
                        if (Unit* caster = GetCaster())
                            if (caster->HasAura(52648))         // Glyph of the Penguin
                                model_id = 26452;

                    target->SetDisplayId(model_id);

                    // Dragonmaw Illusion (set mount model also)
                    if (GetId() == 42016 && target->GetMountID() && !target->GetAuraEffectsByType(SPELL_AURA_MOD_INCREASE_MOUNTED_FLIGHT_SPEED).empty())
                        target->SetUInt32Value(UNIT_FIELD_MOUNTDISPLAYID, 16314);
                }
            }
        }

        // update active transform spell only when transform or shapeshift not set or not overwriting negative by positive case
        SpellInfo const* transformSpellInfo = sSpellMgr->GetSpellInfo(target->getTransForm());
        if (!transformSpellInfo || !GetSpellInfo()->IsPositive() || transformSpellInfo->IsPositive())
            target->setTransForm(GetId());

        // polymorph case
        if ((mode & AURA_EFFECT_HANDLE_REAL) && target->GetTypeId() == TYPEID_PLAYER && target->IsPolymorphed())
        {
            // for players, start regeneration after 1s (in polymorph fast regeneration case)
            // only if caster is Player (after patch 2.4.2)
            if (IS_PLAYER_GUID(GetCasterGUID()))
                target->ToPlayer()->setRegenTimerCount(1*IN_MILLISECONDS);

            //dismount polymorphed target (after patch 2.4.2)
            if (target->IsMounted())
                target->RemoveAurasByType(SPELL_AURA_MOUNTED);
        }
    }
    else
    {
        // HandleEffect(this, AURA_EFFECT_HANDLE_SEND_FOR_CLIENT, true) will reapply it if need
        if (target->getTransForm() == GetId())
            target->setTransForm(0);

        target->RestoreDisplayId();

        // Dragonmaw Illusion (restore mount model)
        if (GetId() == 42016 && target->GetMountID() == 16314)
        {
            if (!target->GetAuraEffectsByType(SPELL_AURA_MOUNTED).empty())
            {
                uint32 cr_id = target->GetAuraEffectsByType(SPELL_AURA_MOUNTED).front()->GetMiscValue();
                if (CreatureTemplate const* ci = sObjectMgr->GetCreatureTemplate(cr_id))
                {
                    uint32 displayID = ObjectMgr::ChooseDisplayId(ci);
                    sObjectMgr->GetCreatureModelRandomGender(&displayID);

                    target->SetUInt32Value(UNIT_FIELD_MOUNTDISPLAYID, displayID);
                }
            }
        }
    }
}

void AuraEffect::HandleAuraModScale(AuraApplication const* aurApp, uint8 mode, bool apply) const
{
    if (!(mode & AURA_EFFECT_HANDLE_CHANGE_AMOUNT_SEND_FOR_CLIENT_MASK))
        return;

    Unit* target = aurApp->GetTarget();

    float scale = target->GetFloatValue(OBJECT_FIELD_SCALE_X);
    ApplyPercentModFloatVar(scale, float(GetAmount()), apply);
    target->SetObjectScale(scale);
}

void AuraEffect::HandleAuraCloneCaster(AuraApplication const* aurApp, uint8 mode, bool apply) const
{
    if (!(mode & AURA_EFFECT_HANDLE_SEND_FOR_CLIENT_MASK))
        return;

    Unit* target = aurApp->GetTarget();

    if (apply)
    {
        Unit* caster = GetCaster();
        if (!caster || caster == target)
            return;

        // What must be cloned? at least display and scale
        target->SetDisplayId(caster->GetDisplayId());
        //target->SetObjectScale(caster->GetFloatValue(OBJECT_FIELD_SCALE_X)); // we need retail info about how scaling is handled (aura maybe?)
        target->SetFlag(UNIT_FIELD_FLAGS_2, UNIT_FLAG2_MIRROR_IMAGE);
    }
    else
    {
        target->SetDisplayId(target->GetNativeDisplayId());
        target->RemoveFlag(UNIT_FIELD_FLAGS_2, UNIT_FLAG2_MIRROR_IMAGE);
    }
}

/************************/
/***      FIGHT       ***/
/************************/

void AuraEffect::HandleFeignDeath(AuraApplication const* aurApp, uint8 mode, bool apply) const
{
    if (!(mode & AURA_EFFECT_HANDLE_REAL))
        return;

    Unit* target = aurApp->GetTarget();

    if (target->GetTypeId() != TYPEID_PLAYER)
        return;

    if (apply)
    {
        /*
        WorldPacket data(SMSG_FEIGN_DEATH_RESISTED, 0);
        target->SendMessageToSet(&data, true);
        */

        UnitList targets;
        Trinity::AnyUnfriendlyUnitInObjectRangeCheck u_check(target, target, target->GetMap()->GetVisibilityRange());
        Trinity::UnitListSearcher<Trinity::AnyUnfriendlyUnitInObjectRangeCheck> searcher(target, targets, u_check);
        target->VisitNearbyObject(target->GetMap()->GetVisibilityRange(), searcher);
        for (UnitList::iterator iter = targets.begin(); iter != targets.end(); ++iter)
        {
            if (!(*iter)->HasUnitState(UNIT_STATE_CASTING))
                continue;

            for (uint32 i = CURRENT_FIRST_NON_MELEE_SPELL; i < CURRENT_MAX_SPELL; i++)
            {
                if ((*iter)->GetCurrentSpell(i)
                && (*iter)->GetCurrentSpell(i)->m_targets.GetUnitTargetGUID() == target->GetGUID())
                {
                    (*iter)->InterruptSpell(CurrentSpellTypes(i), false);
                }
            }
        }
        target->CombatStop();
        target->RemoveAurasWithInterruptFlags(AURA_INTERRUPT_FLAG_IMMUNE_OR_LOST_SELECTION);

        // prevent interrupt message
        if (GetCasterGUID() == target->GetGUID() && target->GetCurrentSpell(CURRENT_GENERIC_SPELL))
            target->FinishSpell(CURRENT_GENERIC_SPELL, false);
        target->InterruptNonMeleeSpells(true);
        target->getHostileRefManager().deleteReferences();

        // stop handling the effect if it was removed by linked event
        if (aurApp->GetRemoveMode())
            return;
                                                            // blizz like 2.0.x
        target->SetFlag(UNIT_FIELD_FLAGS, UNIT_FLAG_UNK_29);
                                                            // blizz like 2.0.x
        target->SetFlag(UNIT_FIELD_FLAGS_2, UNIT_FLAG2_FEIGN_DEATH);
                                                            // blizz like 2.0.x
        target->SetFlag(UNIT_DYNAMIC_FLAGS, UNIT_DYNFLAG_DEAD);

        target->AddUnitState(UNIT_STATE_DIED);
    }
    else
    {
        /*
        WorldPacket data(SMSG_FEIGN_DEATH_RESISTED, 0);
        target->SendMessageToSet(&data, true);
        */
                                                            // blizz like 2.0.x
        target->RemoveFlag(UNIT_FIELD_FLAGS, UNIT_FLAG_UNK_29);
                                                            // blizz like 2.0.x
        target->RemoveFlag(UNIT_FIELD_FLAGS_2, UNIT_FLAG2_FEIGN_DEATH);
                                                            // blizz like 2.0.x
        target->RemoveFlag(UNIT_DYNAMIC_FLAGS, UNIT_DYNFLAG_DEAD);

        target->ClearUnitState(UNIT_STATE_DIED);
    }
}

void AuraEffect::HandleModUnattackable(AuraApplication const* aurApp, uint8 mode, bool apply) const
{
    if (!(mode & AURA_EFFECT_HANDLE_SEND_FOR_CLIENT_MASK))
        return;

    Unit* target = aurApp->GetTarget();

    // do not remove unit flag if there are more than this auraEffect of that kind on unit on unit
    if (!apply && target->HasAuraType(SPELL_AURA_MOD_UNATTACKABLE))
        return;

    target->ApplyModFlag(UNIT_FIELD_FLAGS, UNIT_FLAG_NON_ATTACKABLE, apply);

    // call functions which may have additional effects after chainging state of unit
    if (apply && (mode & AURA_EFFECT_HANDLE_REAL))
    {
        target->CombatStop();
        target->RemoveAurasWithInterruptFlags(AURA_INTERRUPT_FLAG_IMMUNE_OR_LOST_SELECTION);
    }
}

void AuraEffect::HandleAuraModDisarm(AuraApplication const* aurApp, uint8 mode, bool apply) const
{
    if (!(mode & AURA_EFFECT_HANDLE_REAL))
        return;

    Unit* target = aurApp->GetTarget();

    AuraType type = GetAuraType();

    //Prevent handling aura twice
    if ((apply) ? target->GetAuraEffectsByType(type).size() > 1 : target->HasAuraType(type))
        return;

    uint32 field, flag, slot;
    WeaponAttackType attType;
    switch (type)
    {
    case SPELL_AURA_MOD_DISARM:
        field=UNIT_FIELD_FLAGS;
        flag=UNIT_FLAG_DISARMED;
        slot=EQUIPMENT_SLOT_MAINHAND;
        attType=BASE_ATTACK;
        break;
    case SPELL_AURA_MOD_DISARM_OFFHAND:
        field=UNIT_FIELD_FLAGS_2;
        flag=UNIT_FLAG2_DISARM_OFFHAND;
        slot=EQUIPMENT_SLOT_OFFHAND;
        attType=OFF_ATTACK;
        break;
    case SPELL_AURA_MOD_DISARM_RANGED:
        field=UNIT_FIELD_FLAGS_2;
        flag=UNIT_FLAG2_DISARM_RANGED;
        slot=EQUIPMENT_SLOT_RANGED;
        attType=RANGED_ATTACK;
        break;
    default:
        return;
    }

    // if disarm aura is to be removed, remove the flag first to reapply damage/aura mods
    if (!apply)
        target->RemoveFlag(field, flag);

    // Handle damage modification, shapeshifted druids are not affected
    if (target->GetTypeId() == TYPEID_PLAYER && !target->IsInFeralForm())
    {
        if (Item* pItem = target->ToPlayer()->GetItemByPos(INVENTORY_SLOT_BAG_0, slot))
        {
            uint8 attacktype = Player::GetAttackBySlot(slot);

            if (attacktype < MAX_ATTACK)
            {
                target->ToPlayer()->_ApplyWeaponDamage(slot, pItem->GetTemplate(), NULL, !apply);
                target->ToPlayer()->_ApplyWeaponDependentAuraMods(pItem, WeaponAttackType(attacktype), !apply);
            }
        }
    }

    // if disarm effects should be applied, wait to set flag until damage mods are unapplied
    if (apply)
        target->SetFlag(field, flag);

    if (target->GetTypeId() == TYPEID_UNIT && target->ToCreature()->GetCurrentEquipmentId())
        target->UpdateDamagePhysical(attType);
}

void AuraEffect::HandleAuraModSilence(AuraApplication const* aurApp, uint8 mode, bool apply) const
{
    if (!(mode & AURA_EFFECT_HANDLE_REAL))
        return;

    Unit* target = aurApp->GetTarget();

    if (apply)
    {
        target->SetFlag(UNIT_FIELD_FLAGS, UNIT_FLAG_SILENCED);

        // call functions which may have additional effects after chainging state of unit
        // Stop cast only spells vs PreventionType == SPELL_PREVENTION_TYPE_SILENCE
        for (uint32 i = CURRENT_MELEE_SPELL; i < CURRENT_MAX_SPELL; ++i)
            if (Spell* spell = target->GetCurrentSpell(CurrentSpellTypes(i)))
                if (spell->m_spellInfo->PreventionType == SPELL_PREVENTION_TYPE_SILENCE)
                    // Stop spells on prepare or casting state
                    target->InterruptSpell(CurrentSpellTypes(i), false);
    }
    else
    {
        // do not remove unit flag if there are more than this auraEffect of that kind on unit on unit
        if (target->HasAuraType(SPELL_AURA_MOD_SILENCE) || target->HasAuraType(SPELL_AURA_MOD_PACIFY_SILENCE))
            return;

        target->RemoveFlag(UNIT_FIELD_FLAGS, UNIT_FLAG_SILENCED);
    }
}

void AuraEffect::HandleAuraModPacify(AuraApplication const* aurApp, uint8 mode, bool apply) const
{
    if (!(mode & AURA_EFFECT_HANDLE_SEND_FOR_CLIENT_MASK))
        return;

    Unit* target = aurApp->GetTarget();

    if (apply)
        target->SetFlag(UNIT_FIELD_FLAGS, UNIT_FLAG_PACIFIED);
    else
    {
        // do not remove unit flag if there are more than this auraEffect of that kind on unit on unit
        if (target->HasAuraType(SPELL_AURA_MOD_PACIFY) || target->HasAuraType(SPELL_AURA_MOD_PACIFY_SILENCE))
            return;
        target->RemoveFlag(UNIT_FIELD_FLAGS, UNIT_FLAG_PACIFIED);
    }
}

void AuraEffect::HandleAuraModPacifyAndSilence(AuraApplication const* aurApp, uint8 mode, bool apply) const
{
    if (!(mode & AURA_EFFECT_HANDLE_SEND_FOR_CLIENT_MASK))
        return;

    Unit* target = aurApp->GetTarget();

    // Vengeance of the Blue Flight (@todo REMOVE THIS!)
    /// @workaround
    if (m_spellInfo->Id == 45839)
    {
        if (apply)
            target->SetFlag(UNIT_FIELD_FLAGS, UNIT_FLAG_NON_ATTACKABLE);
        else
            target->RemoveFlag(UNIT_FIELD_FLAGS, UNIT_FLAG_NON_ATTACKABLE);
    }
    if (!(apply))
    {
        // do not remove unit flag if there are more than this auraEffect of that kind on unit on unit
        if (target->HasAuraType(SPELL_AURA_MOD_PACIFY_SILENCE))
            return;
    }
    HandleAuraModPacify(aurApp, mode, apply);
    HandleAuraModSilence(aurApp, mode, apply);
}

void AuraEffect::HandleAuraAllowOnlyAbility(AuraApplication const* aurApp, uint8 mode, bool apply) const
{
    if (!(mode & AURA_EFFECT_HANDLE_SEND_FOR_CLIENT_MASK))
        return;

    Unit* target = aurApp->GetTarget();

    if (target->GetTypeId() == TYPEID_PLAYER)
    {
        if (apply)
            target->SetFlag(PLAYER_FLAGS, PLAYER_ALLOW_ONLY_ABILITY);
        else
        {
            // do not remove unit flag if there are more than this auraEffect of that kind on unit on unit
            if (target->HasAuraType(SPELL_AURA_ALLOW_ONLY_ABILITY))
                return;
            target->RemoveFlag(PLAYER_FLAGS, PLAYER_ALLOW_ONLY_ABILITY);
        }
    }
}

/****************************/
/***      TRACKING        ***/
/****************************/

void AuraEffect::HandleAuraTrackCreatures(AuraApplication const* aurApp, uint8 mode, bool apply) const
{
    if (!(mode & AURA_EFFECT_HANDLE_SEND_FOR_CLIENT_MASK))
        return;

    Unit* target = aurApp->GetTarget();

    if (target->GetTypeId() != TYPEID_PLAYER)
        return;

    if (apply)
        target->SetFlag(PLAYER_TRACK_CREATURES, uint32(1) << (GetMiscValue() - 1));
    else
        target->RemoveFlag(PLAYER_TRACK_CREATURES, uint32(1) << (GetMiscValue() - 1));
}

void AuraEffect::HandleAuraTrackResources(AuraApplication const* aurApp, uint8 mode, bool apply) const
{
    if (!(mode & AURA_EFFECT_HANDLE_SEND_FOR_CLIENT_MASK))
        return;

    Unit* target = aurApp->GetTarget();

    if (target->GetTypeId() != TYPEID_PLAYER)
        return;

    if (apply)
        target->SetFlag(PLAYER_TRACK_RESOURCES, uint32(1) << (GetMiscValue() - 1));
    else
        target->RemoveFlag(PLAYER_TRACK_RESOURCES, uint32(1) << (GetMiscValue() - 1));
}

void AuraEffect::HandleAuraTrackStealthed(AuraApplication const* aurApp, uint8 mode, bool apply) const
{
    if (!(mode & AURA_EFFECT_HANDLE_SEND_FOR_CLIENT_MASK))
        return;

    Unit* target = aurApp->GetTarget();

    if (target->GetTypeId() != TYPEID_PLAYER)
        return;

    if (!(apply))
    {
        // do not remove unit flag if there are more than this auraEffect of that kind on unit on unit
        if (target->HasAuraType(GetAuraType()))
            return;
    }
    target->ApplyModFlag(PLAYER_FIELD_BYTES, PLAYER_FIELD_BYTE_TRACK_STEALTHED, apply);
}

void AuraEffect::HandleAuraModStalked(AuraApplication const* aurApp, uint8 mode, bool apply) const
{
    if (!(mode & AURA_EFFECT_HANDLE_SEND_FOR_CLIENT_MASK))
        return;

    Unit* target = aurApp->GetTarget();

    // used by spells: Hunter's Mark, Mind Vision, Syndicate Tracker (MURP) DND
    if (apply)
        target->SetFlag(UNIT_DYNAMIC_FLAGS, UNIT_DYNFLAG_TRACK_UNIT);
    else
    {
        // do not remove unit flag if there are more than this auraEffect of that kind on unit on unit
        if (!target->HasAuraType(GetAuraType()))
            target->RemoveFlag(UNIT_DYNAMIC_FLAGS, UNIT_DYNFLAG_TRACK_UNIT);
    }

    // call functions which may have additional effects after chainging state of unit
    target->UpdateObjectVisibility();
}

void AuraEffect::HandleAuraUntrackable(AuraApplication const* aurApp, uint8 mode, bool apply) const
{
    if (!(mode & AURA_EFFECT_HANDLE_SEND_FOR_CLIENT_MASK))
        return;

    Unit* target = aurApp->GetTarget();

    if (apply)
        target->SetByteFlag(UNIT_FIELD_BYTES_1, 2, UNIT_STAND_FLAGS_UNTRACKABLE);
    else
    {
        // do not remove unit flag if there are more than this auraEffect of that kind on unit on unit
        if (target->HasAuraType(GetAuraType()))
            return;
        target->RemoveByteFlag(UNIT_FIELD_BYTES_1, 2, UNIT_STAND_FLAGS_UNTRACKABLE);
    }
}

/****************************/
/***  SKILLS & TALENTS    ***/
/****************************/

void AuraEffect::HandleAuraModPetTalentsPoints(AuraApplication const* aurApp, uint8 mode, bool /*apply*/) const
{
    if (!(mode & AURA_EFFECT_HANDLE_CHANGE_AMOUNT_MASK))
        return;

    Unit* target = aurApp->GetTarget();

    if (target->GetTypeId() != TYPEID_PLAYER)
        return;

    // Recalculate pet talent points
    if (Pet* pet = target->ToPlayer()->GetPet())
        pet->InitTalentForLevel();
}

void AuraEffect::HandleAuraModSkill(AuraApplication const* aurApp, uint8 mode, bool apply) const
{
    if (!(mode & (AURA_EFFECT_HANDLE_CHANGE_AMOUNT_MASK | AURA_EFFECT_HANDLE_SKILL)))
        return;

    Player* target = aurApp->GetTarget()->ToPlayer();
    if (!target)
        return;

    uint32 prot = GetMiscValue();
    int32 points = GetAmount();

    if (prot == SKILL_DEFENSE)
        return;

    target->ModifySkillBonus(prot, (apply ? points : -points), GetAuraType() == SPELL_AURA_MOD_SKILL_TALENT);
}

/****************************/
/***       MOVEMENT       ***/
/****************************/

void AuraEffect::HandleAuraMounted(AuraApplication const* aurApp, uint8 mode, bool apply) const
{
    if (!(mode & AURA_EFFECT_HANDLE_SEND_FOR_CLIENT_MASK))
        return;

    Unit* target = aurApp->GetTarget();

    if (apply)
    {
        uint32 creatureEntry = GetMiscValue();
        uint32 displayId = 0;
        uint32 vehicleId = 0;

        // Festive Holiday Mount
        if (target->HasAura(62061))
        {
            if (GetBase()->HasEffectType(SPELL_AURA_MOD_INCREASE_MOUNTED_FLIGHT_SPEED))
                creatureEntry = 24906;
            else
                creatureEntry = 15665;
        }

        if (CreatureTemplate const* creatureInfo = sObjectMgr->GetCreatureTemplate(creatureEntry))
        {
            displayId = ObjectMgr::ChooseDisplayId(creatureInfo);
            sObjectMgr->GetCreatureModelRandomGender(&displayId);

            vehicleId = creatureInfo->VehicleId;

            //some spell has one aura of mount and one of vehicle
            for (uint32 i = 0; i < MAX_SPELL_EFFECTS; ++i)
                if (GetSpellInfo()->Effects[i].Effect == SPELL_EFFECT_SUMMON
                    && GetSpellInfo()->Effects[i].MiscValue == GetMiscValue())
                    displayId = 0;
        }

        target->Mount(displayId, vehicleId, creatureEntry);

        // cast speed aura
        if (MountCapabilityEntry const* mountCapability = sMountCapabilityStore.LookupEntry(GetAmount()))
            target->CastSpell(target, mountCapability->SpeedModSpell, true);
    }
    else
    {
        target->Dismount();
        //some mounts like Headless Horseman's Mount or broom stick are skill based spell
        // need to remove ALL arura related to mounts, this will stop client crash with broom stick
        // and never endless flying after using Headless Horseman's Mount
        if (mode & AURA_EFFECT_HANDLE_REAL)
        {
            target->RemoveAurasByType(SPELL_AURA_MOUNTED);

            // remove speed aura
            if (MountCapabilityEntry const* mountCapability = sMountCapabilityStore.LookupEntry(GetAmount()))
                target->RemoveAurasDueToSpell(mountCapability->SpeedModSpell, target->GetGUID());
        }
    }
}

void AuraEffect::HandleAuraAllowFlight(AuraApplication const* aurApp, uint8 mode, bool apply) const
{
    if (!(mode & AURA_EFFECT_HANDLE_SEND_FOR_CLIENT_MASK))
        return;

    Unit* target = aurApp->GetTarget();

    if (!apply)
    {
        // do not remove unit flag if there are more than this auraEffect of that kind on unit on unit
        if (target->HasAuraType(GetAuraType()) || target->HasAuraType(SPELL_AURA_MOD_INCREASE_MOUNTED_FLIGHT_SPEED))
            return;
    }

    //! Not entirely sure if this should be sent for creatures as well, but I don't think so.
    target->SetCanFly(apply);
    if (!apply)
    {
        target->RemoveUnitMovementFlag(MOVEMENTFLAG_MASK_MOVING_FLY);
        target->GetMotionMaster()->MoveFall();
        target->m_movementInfo.SetFallTime(0);
    }

    Player* player = target->ToPlayer();
    if (!player)
        player = target->m_movedPlayer;

    if (player)
        player->SendMovementCanFlyChange();

    //! We still need to initiate a server-side MoveFall here,
    //! which requires MSG_MOVE_FALL_LAND on landing.
}

void AuraEffect::HandleAuraWaterWalk(AuraApplication const* aurApp, uint8 mode, bool apply) const
{
    if (!(mode & AURA_EFFECT_HANDLE_SEND_FOR_CLIENT_MASK))
        return;

    Unit* target = aurApp->GetTarget();

    if (!apply)
    {
        // do not remove unit flag if there are more than this auraEffect of that kind on unit on unit
        if (target->HasAuraType(GetAuraType()))
            return;
    }

    if (apply)
        target->AddUnitMovementFlag(MOVEMENTFLAG_WATERWALKING);
    else
        target->RemoveUnitMovementFlag(MOVEMENTFLAG_WATERWALKING);

    target->SendMovementWaterWalking();
}

void AuraEffect::HandleAuraFeatherFall(AuraApplication const* aurApp, uint8 mode, bool apply) const
{
    if (!(mode & AURA_EFFECT_HANDLE_SEND_FOR_CLIENT_MASK))
        return;

    Unit* target = aurApp->GetTarget();

    if (!apply)
    {
        // do not remove unit flag if there are more than this auraEffect of that kind on unit on unit
        if (target->HasAuraType(GetAuraType()))
            return;
    }

    if (apply)
        target->AddUnitMovementFlag(MOVEMENTFLAG_FALLING_SLOW);
    else
        target->RemoveUnitMovementFlag(MOVEMENTFLAG_FALLING_SLOW);

    target->SendMovementFeatherFall();

    // start fall from current height
    if (!apply && target->GetTypeId() == TYPEID_PLAYER)
        target->ToPlayer()->SetFallInformation(0, target->GetPositionZ());
}

void AuraEffect::HandleAuraHover(AuraApplication const* aurApp, uint8 mode, bool apply) const
{
    if (!(mode & AURA_EFFECT_HANDLE_SEND_FOR_CLIENT_MASK))
        return;

    Unit* target = aurApp->GetTarget();

    if (!apply)
    {
        // do not remove unit flag if there are more than this auraEffect of that kind on unit on unit
        if (target->HasAuraType(GetAuraType()))
            return;
    }

    target->SetHover(apply);    //! Sets movementflags
    target->SendMovementHover();
}

void AuraEffect::HandleWaterBreathing(AuraApplication const* aurApp, uint8 mode, bool /*apply*/) const
{
    if (!(mode & AURA_EFFECT_HANDLE_SEND_FOR_CLIENT_MASK))
        return;

    Unit* target = aurApp->GetTarget();

    // update timers in client
    if (target->GetTypeId() == TYPEID_PLAYER)
        target->ToPlayer()->UpdateMirrorTimers();
}

void AuraEffect::HandleForceMoveForward(AuraApplication const* aurApp, uint8 mode, bool apply) const
{
    if (!(mode & AURA_EFFECT_HANDLE_SEND_FOR_CLIENT_MASK))
        return;

    Unit* target = aurApp->GetTarget();

    if (apply)
        target->SetFlag(UNIT_FIELD_FLAGS_2, UNIT_FLAG2_FORCE_MOVEMENT);
    else
    {
        // do not remove unit flag if there are more than this auraEffect of that kind on unit on unit
        if (target->HasAuraType(GetAuraType()))
            return;
        target->RemoveFlag(UNIT_FIELD_FLAGS_2, UNIT_FLAG2_FORCE_MOVEMENT);
    }
}

/****************************/
/***        THREAT        ***/
/****************************/

void AuraEffect::HandleModThreat(AuraApplication const* aurApp, uint8 mode, bool apply) const
{
    if (!(mode & AURA_EFFECT_HANDLE_CHANGE_AMOUNT_MASK))
        return;

    Unit* target = aurApp->GetTarget();
    for (int8 i = 0; i < MAX_SPELL_SCHOOL; ++i)
        if (GetMiscValue() & (1 << i))
            ApplyPercentModFloatVar(target->m_threatModifier[i], float(GetAmount()), apply);
}

void AuraEffect::HandleAuraModTotalThreat(AuraApplication const* aurApp, uint8 mode, bool apply) const
{
    if (!(mode & AURA_EFFECT_HANDLE_CHANGE_AMOUNT_MASK))
        return;

    Unit* target = aurApp->GetTarget();

    if (!target->IsAlive() || target->GetTypeId() != TYPEID_PLAYER)
        return;

    Unit* caster = GetCaster();
    if (caster && caster->IsAlive())
        target->getHostileRefManager().addTempThreat((float)GetAmount(), apply);
}

void AuraEffect::HandleModTaunt(AuraApplication const* aurApp, uint8 mode, bool apply) const
{
    if (!(mode & AURA_EFFECT_HANDLE_REAL))
        return;

    Unit* target = aurApp->GetTarget();

    if (!target->IsAlive() || !target->CanHaveThreatList())
        return;

    Unit* caster = GetCaster();
    if (!caster || !caster->IsAlive())
        return;

    if (apply)
        target->TauntApply(caster);
    else
    {
        // When taunt aura fades out, mob will switch to previous target if current has less than 1.1 * secondthreat
        target->TauntFadeOut(caster);
    }
}

/*****************************/
/***        CONTROL        ***/
/*****************************/

void AuraEffect::HandleModConfuse(AuraApplication const* aurApp, uint8 mode, bool apply) const
{
    if (!(mode & AURA_EFFECT_HANDLE_REAL))
        return;

    Unit* target = aurApp->GetTarget();

    target->SetControlled(apply, UNIT_STATE_CONFUSED);
}

void AuraEffect::HandleModFear(AuraApplication const* aurApp, uint8 mode, bool apply) const
{
    if (!(mode & AURA_EFFECT_HANDLE_REAL))
        return;

    Unit* target = aurApp->GetTarget();

    target->SetControlled(apply, UNIT_STATE_FLEEING);
}

void AuraEffect::HandleAuraModStun(AuraApplication const* aurApp, uint8 mode, bool apply) const
{
    if (!(mode & AURA_EFFECT_HANDLE_REAL))
        return;

    Unit* target = aurApp->GetTarget();

    target->SetControlled(apply, UNIT_STATE_STUNNED);
}

void AuraEffect::HandleAuraModRoot(AuraApplication const* aurApp, uint8 mode, bool apply) const
{
    if (!(mode & AURA_EFFECT_HANDLE_REAL))
        return;

    Unit* target = aurApp->GetTarget();

    target->SetControlled(apply, UNIT_STATE_ROOT);
}

void AuraEffect::HandlePreventFleeing(AuraApplication const* aurApp, uint8 mode, bool apply) const
{
    if (!(mode & AURA_EFFECT_HANDLE_REAL))
        return;

    Unit* target = aurApp->GetTarget();

    if (target->HasAuraType(SPELL_AURA_MOD_FEAR))
        target->SetControlled(!(apply), UNIT_STATE_FLEEING);
}

/***************************/
/***        CHARM        ***/
/***************************/

void AuraEffect::HandleModPossess(AuraApplication const* aurApp, uint8 mode, bool apply) const
{
    if (!(mode & AURA_EFFECT_HANDLE_REAL))
        return;

    Unit* target = aurApp->GetTarget();

    Unit* caster = GetCaster();

    // no support for posession AI yet
    if (caster && caster->GetTypeId() == TYPEID_UNIT)
    {
        HandleModCharm(aurApp, mode, apply);
        return;
    }

    if (apply)
        target->SetCharmedBy(caster, CHARM_TYPE_POSSESS, aurApp);
    else
        target->RemoveCharmedBy(caster);
}

void AuraEffect::HandleModPossessPet(AuraApplication const* aurApp, uint8 mode, bool apply) const
{
    // Used by spell "Eyes of the Beast"

    if (!(mode & AURA_EFFECT_HANDLE_REAL))
        return;

    Unit* caster = GetCaster();
    if (!caster || caster->GetTypeId() != TYPEID_PLAYER)
        return;

    //seems it may happen that when removing it is no longer owner's pet
    //if (caster->ToPlayer()->GetPet() != target)
    //    return;

    Unit* target = aurApp->GetTarget();
    if (target->GetTypeId() != TYPEID_UNIT || !target->ToCreature()->IsPet())
        return;

    Pet* pet = target->ToPet();

    if (apply)
    {
        if (caster->ToPlayer()->GetPet() != pet)
            return;

        // Must clear current motion or pet leashes back to owner after a few yards
        //  when under spell 'Eyes of the Beast'
        pet->GetMotionMaster()->Clear();
        pet->SetCharmedBy(caster, CHARM_TYPE_POSSESS, aurApp);
    }
    else
    {
        pet->RemoveCharmedBy(caster);

        if (!pet->IsWithinDistInMap(caster, pet->GetMap()->GetVisibilityRange()))
            pet->Remove(PET_SAVE_NOT_IN_SLOT, true);
        else
        {
            // Reinitialize the pet bar or it will appear greyed out
            caster->ToPlayer()->PetSpellInitialize();

            // Follow owner only if not fighting or owner didn't click "stay" at new location
            // This may be confusing because pet bar shows "stay" when under the spell but it retains
            //  the "follow" flag. Player MUST click "stay" while under the spell.
            if (!pet->GetVictim() && !pet->GetCharmInfo()->HasCommandState(COMMAND_STAY))
            {
                pet->GetMotionMaster()->MoveFollow(caster, PET_FOLLOW_DIST, pet->GetFollowAngle());
            }
        }
    }
}

void AuraEffect::HandleModCharm(AuraApplication const* aurApp, uint8 mode, bool apply) const
{
    if (!(mode & AURA_EFFECT_HANDLE_REAL))
        return;

    Unit* target = aurApp->GetTarget();

    Unit* caster = GetCaster();

    if (apply)
        target->SetCharmedBy(caster, CHARM_TYPE_CHARM, aurApp);
    else
        target->RemoveCharmedBy(caster);
}

void AuraEffect::HandleCharmConvert(AuraApplication const* aurApp, uint8 mode, bool apply) const
{
    if (!(mode & AURA_EFFECT_HANDLE_REAL))
        return;

    Unit* target = aurApp->GetTarget();

    Unit* caster = GetCaster();

    if (apply)
        target->SetCharmedBy(caster, CHARM_TYPE_CONVERT, aurApp);
    else
        target->RemoveCharmedBy(caster);
}

/**
 * Such auras are applied from a caster(=player) to a vehicle.
 * This has been verified using spell #49256
 */
void AuraEffect::HandleAuraControlVehicle(AuraApplication const* aurApp, uint8 mode, bool apply) const
{
    if (!(mode & AURA_EFFECT_HANDLE_CHANGE_AMOUNT_MASK))
        return;

    Unit* target = aurApp->GetTarget();
    if (!target->IsVehicle())
        return;

    Unit* caster = GetCaster();
    if (!caster || caster == target)
        return;

    if (apply)
    {
        // Currently spells that have base points  0 and DieSides 0 = "0/0" exception are pushed to -1,
        // however the idea of 0/0 is to ingore flag VEHICLE_SEAT_FLAG_CAN_ENTER_OR_EXIT and -1 checks for it,
        // so this break such spells or most of them.
        // Current formula about m_amount: effect base points + dieside - 1
        // TO DO: Reasearch more about 0/0 and fix it.
        caster->_EnterVehicle(target->GetVehicleKit(), m_amount - 1, aurApp);
    }
    else
    {
        // Remove pending passengers before exiting vehicle - might cause an Uninstall
        target->GetVehicleKit()->RemovePendingEventsForPassenger(caster);

        if (GetId() == 53111) // Devour Humanoid
        {
            target->Kill(caster);
            if (caster->GetTypeId() == TYPEID_UNIT)
                caster->ToCreature()->RemoveCorpse();
        }

        if (!(mode & AURA_EFFECT_HANDLE_CHANGE_AMOUNT))
            caster->_ExitVehicle();
        else
            target->GetVehicleKit()->RemovePassenger(caster);  // Only remove passenger from vehicle without launching exit movement or despawning the vehicle

        // some SPELL_AURA_CONTROL_VEHICLE auras have a dummy effect on the player - remove them
        caster->RemoveAurasDueToSpell(GetId());
    }
}

/*********************************************************/
/***                  MODIFY SPEED                     ***/
/*********************************************************/
void AuraEffect::HandleAuraModIncreaseSpeed(AuraApplication const* aurApp, uint8 mode, bool /*apply*/) const
{
    if (!(mode & AURA_EFFECT_HANDLE_CHANGE_AMOUNT_MASK))
        return;

    Unit* target = aurApp->GetTarget();

    target->UpdateSpeed(MOVE_RUN, true);
}

void AuraEffect::HandleAuraModIncreaseMountedSpeed(AuraApplication const* aurApp, uint8 mode, bool apply) const
{
    HandleAuraModIncreaseSpeed(aurApp, mode, apply);
}

void AuraEffect::HandleAuraModIncreaseFlightSpeed(AuraApplication const* aurApp, uint8 mode, bool apply) const
{
    if (!(mode & AURA_EFFECT_HANDLE_CHANGE_AMOUNT_SEND_FOR_CLIENT_MASK))
        return;

    Unit* target = aurApp->GetTarget();

    //! Update ability to fly
    if (GetAuraType() == SPELL_AURA_MOD_INCREASE_MOUNTED_FLIGHT_SPEED)
    {
        // do not remove unit flag if there are more than this auraEffect of that kind on unit on unit
        if (mode & AURA_EFFECT_HANDLE_SEND_FOR_CLIENT_MASK && (apply || (!target->HasAuraType(SPELL_AURA_MOD_INCREASE_MOUNTED_FLIGHT_SPEED) && !target->HasAuraType(SPELL_AURA_FLY))))
        {
            target->SetCanFly(apply);
            if (!apply)
            {
                target->m_movementInfo.SetFallTime(0);
                target->RemoveUnitMovementFlag(MOVEMENTFLAG_MASK_MOVING_FLY);
            }

            Player* player = target->ToPlayer();
            if (!player)
                player = target->m_movedPlayer;

            if (player)
                player->SendMovementCanFlyChange();

            //! We still need to initiate a server-side MoveFall here,
            //! which requires MSG_MOVE_FALL_LAND on landing.
        }

        //! Someone should clean up these hacks and remove it from this function. It doesn't even belong here.
        if (mode & AURA_EFFECT_HANDLE_REAL)
        {
            //Players on flying mounts must be immune to polymorph
            if (target->GetTypeId() == TYPEID_PLAYER)
                target->ApplySpellImmune(GetId(), IMMUNITY_MECHANIC, MECHANIC_POLYMORPH, apply);

            // Dragonmaw Illusion (overwrite mount model, mounted aura already applied)
            if (apply && target->HasAuraEffect(42016, 0) && target->GetMountID())
                target->SetUInt32Value(UNIT_FIELD_MOUNTDISPLAYID, 16314);
        }
    }

    if (mode & AURA_EFFECT_HANDLE_CHANGE_AMOUNT_MASK)
        target->UpdateSpeed(MOVE_FLIGHT, true);
}

void AuraEffect::HandleAuraModIncreaseSwimSpeed(AuraApplication const* aurApp, uint8 mode, bool /*apply*/) const
{
    if (!(mode & AURA_EFFECT_HANDLE_CHANGE_AMOUNT_MASK))
        return;

    Unit* target = aurApp->GetTarget();

    target->UpdateSpeed(MOVE_SWIM, true);
}

void AuraEffect::HandleAuraModDecreaseSpeed(AuraApplication const* aurApp, uint8 mode, bool /*apply*/) const
{
    if (!(mode & AURA_EFFECT_HANDLE_CHANGE_AMOUNT_MASK))
        return;

    Unit* target = aurApp->GetTarget();

    target->UpdateSpeed(MOVE_RUN, true);
    target->UpdateSpeed(MOVE_SWIM, true);
    target->UpdateSpeed(MOVE_FLIGHT, true);
    target->UpdateSpeed(MOVE_RUN_BACK, true);
    target->UpdateSpeed(MOVE_SWIM_BACK, true);
    target->UpdateSpeed(MOVE_FLIGHT_BACK, true);
}

void AuraEffect::HandleAuraModUseNormalSpeed(AuraApplication const* aurApp, uint8 mode, bool /*apply*/) const
{
    if (!(mode & AURA_EFFECT_HANDLE_REAL))
        return;

    Unit* target = aurApp->GetTarget();

    target->UpdateSpeed(MOVE_RUN,  true);
    target->UpdateSpeed(MOVE_SWIM, true);
    target->UpdateSpeed(MOVE_FLIGHT,  true);
}

/*********************************************************/
/***                     IMMUNITY                      ***/
/*********************************************************/

void AuraEffect::HandleModStateImmunityMask(AuraApplication const* aurApp, uint8 mode, bool apply) const
{
    if (!(mode & AURA_EFFECT_HANDLE_REAL))
        return;

    Unit* target = aurApp->GetTarget();
    std::list <AuraType> aura_immunity_list;
    uint32 mechanic_immunity_list = 0;
    int32 miscVal = GetMiscValue();

    switch (miscVal)
    {
        case 96:
        case 1615:
        {
            if (GetAmount())
            {
                mechanic_immunity_list = (1 << MECHANIC_SNARE) | (1 << MECHANIC_ROOT)
                    | (1 << MECHANIC_FEAR) | (1 << MECHANIC_STUN)
                    | (1 << MECHANIC_SLEEP) | (1 << MECHANIC_CHARM)
                    | (1 << MECHANIC_SAPPED) | (1 << MECHANIC_HORROR)
                    | (1 << MECHANIC_POLYMORPH) | (1 << MECHANIC_DISORIENTED)
                    | (1 << MECHANIC_FREEZE) | (1 << MECHANIC_TURN);

                target->ApplySpellImmune(GetId(), IMMUNITY_MECHANIC, MECHANIC_SNARE, apply);
                target->ApplySpellImmune(GetId(), IMMUNITY_MECHANIC, MECHANIC_ROOT, apply);
                target->ApplySpellImmune(GetId(), IMMUNITY_MECHANIC, MECHANIC_FEAR, apply);
                target->ApplySpellImmune(GetId(), IMMUNITY_MECHANIC, MECHANIC_STUN, apply);
                target->ApplySpellImmune(GetId(), IMMUNITY_MECHANIC, MECHANIC_SLEEP, apply);
                target->ApplySpellImmune(GetId(), IMMUNITY_MECHANIC, MECHANIC_CHARM, apply);
                target->ApplySpellImmune(GetId(), IMMUNITY_MECHANIC, MECHANIC_SAPPED, apply);
                target->ApplySpellImmune(GetId(), IMMUNITY_MECHANIC, MECHANIC_HORROR, apply);
                target->ApplySpellImmune(GetId(), IMMUNITY_MECHANIC, MECHANIC_POLYMORPH, apply);
                target->ApplySpellImmune(GetId(), IMMUNITY_MECHANIC, MECHANIC_DISORIENTED, apply);
                target->ApplySpellImmune(GetId(), IMMUNITY_MECHANIC, MECHANIC_FREEZE, apply);
                target->ApplySpellImmune(GetId(), IMMUNITY_MECHANIC, MECHANIC_TURN, apply);
                aura_immunity_list.push_back(SPELL_AURA_MOD_STUN);
                aura_immunity_list.push_back(SPELL_AURA_MOD_DECREASE_SPEED);
                aura_immunity_list.push_back(SPELL_AURA_MOD_ROOT);
                aura_immunity_list.push_back(SPELL_AURA_MOD_CONFUSE);
                aura_immunity_list.push_back(SPELL_AURA_MOD_FEAR);
            }
            break;
        }
        case 679:
        {
            if (GetId() == 57742)
            {
                mechanic_immunity_list = (1 << MECHANIC_SNARE) | (1 << MECHANIC_ROOT)
                    | (1 << MECHANIC_FEAR) | (1 << MECHANIC_STUN)
                    | (1 << MECHANIC_SLEEP) | (1 << MECHANIC_CHARM)
                    | (1 << MECHANIC_SAPPED) | (1 << MECHANIC_HORROR)
                    | (1 << MECHANIC_POLYMORPH) | (1 << MECHANIC_DISORIENTED)
                    | (1 << MECHANIC_FREEZE) | (1 << MECHANIC_TURN);

                target->ApplySpellImmune(GetId(), IMMUNITY_MECHANIC, MECHANIC_SNARE, apply);
                target->ApplySpellImmune(GetId(), IMMUNITY_MECHANIC, MECHANIC_ROOT, apply);
                target->ApplySpellImmune(GetId(), IMMUNITY_MECHANIC, MECHANIC_FEAR, apply);
                target->ApplySpellImmune(GetId(), IMMUNITY_MECHANIC, MECHANIC_STUN, apply);
                target->ApplySpellImmune(GetId(), IMMUNITY_MECHANIC, MECHANIC_SLEEP, apply);
                target->ApplySpellImmune(GetId(), IMMUNITY_MECHANIC, MECHANIC_CHARM, apply);
                target->ApplySpellImmune(GetId(), IMMUNITY_MECHANIC, MECHANIC_SAPPED, apply);
                target->ApplySpellImmune(GetId(), IMMUNITY_MECHANIC, MECHANIC_HORROR, apply);
                target->ApplySpellImmune(GetId(), IMMUNITY_MECHANIC, MECHANIC_POLYMORPH, apply);
                target->ApplySpellImmune(GetId(), IMMUNITY_MECHANIC, MECHANIC_DISORIENTED, apply);
                target->ApplySpellImmune(GetId(), IMMUNITY_MECHANIC, MECHANIC_FREEZE, apply);
                target->ApplySpellImmune(GetId(), IMMUNITY_MECHANIC, MECHANIC_TURN, apply);
                aura_immunity_list.push_back(SPELL_AURA_MOD_STUN);
                aura_immunity_list.push_back(SPELL_AURA_MOD_DECREASE_SPEED);
                aura_immunity_list.push_back(SPELL_AURA_MOD_ROOT);
                aura_immunity_list.push_back(SPELL_AURA_MOD_CONFUSE);
                aura_immunity_list.push_back(SPELL_AURA_MOD_FEAR);
            }
            break;
        }
        case 1557:
        {
            if (GetId() == 64187)
            {
                mechanic_immunity_list = (1 << MECHANIC_STUN);
                target->ApplySpellImmune(GetId(), IMMUNITY_MECHANIC, MECHANIC_STUN, apply);
                aura_immunity_list.push_back(SPELL_AURA_MOD_STUN);
            }
            else
            {
                mechanic_immunity_list = (1 << MECHANIC_SNARE) | (1 << MECHANIC_ROOT)
                    | (1 << MECHANIC_FEAR) | (1 << MECHANIC_STUN)
                    | (1 << MECHANIC_SLEEP) | (1 << MECHANIC_CHARM)
                    | (1 << MECHANIC_SAPPED) | (1 << MECHANIC_HORROR)
                    | (1 << MECHANIC_POLYMORPH) | (1 << MECHANIC_DISORIENTED)
                    | (1 << MECHANIC_FREEZE) | (1 << MECHANIC_TURN);

                target->ApplySpellImmune(GetId(), IMMUNITY_MECHANIC, MECHANIC_SNARE, apply);
                target->ApplySpellImmune(GetId(), IMMUNITY_MECHANIC, MECHANIC_ROOT, apply);
                target->ApplySpellImmune(GetId(), IMMUNITY_MECHANIC, MECHANIC_FEAR, apply);
                target->ApplySpellImmune(GetId(), IMMUNITY_MECHANIC, MECHANIC_STUN, apply);
                target->ApplySpellImmune(GetId(), IMMUNITY_MECHANIC, MECHANIC_SLEEP, apply);
                target->ApplySpellImmune(GetId(), IMMUNITY_MECHANIC, MECHANIC_CHARM, apply);
                target->ApplySpellImmune(GetId(), IMMUNITY_MECHANIC, MECHANIC_SAPPED, apply);
                target->ApplySpellImmune(GetId(), IMMUNITY_MECHANIC, MECHANIC_HORROR, apply);
                target->ApplySpellImmune(GetId(), IMMUNITY_MECHANIC, MECHANIC_POLYMORPH, apply);
                target->ApplySpellImmune(GetId(), IMMUNITY_MECHANIC, MECHANIC_DISORIENTED, apply);
                target->ApplySpellImmune(GetId(), IMMUNITY_MECHANIC, MECHANIC_FREEZE, apply);
                target->ApplySpellImmune(GetId(), IMMUNITY_MECHANIC, MECHANIC_TURN, apply);
                aura_immunity_list.push_back(SPELL_AURA_MOD_STUN);
                aura_immunity_list.push_back(SPELL_AURA_MOD_DECREASE_SPEED);
                aura_immunity_list.push_back(SPELL_AURA_MOD_ROOT);
                aura_immunity_list.push_back(SPELL_AURA_MOD_CONFUSE);
                aura_immunity_list.push_back(SPELL_AURA_MOD_FEAR);
            }
            break;
        }
        case 1614:
        case 1694:
        {
            target->ApplySpellImmune(GetId(), IMMUNITY_EFFECT, SPELL_EFFECT_ATTACK_ME, apply);
            aura_immunity_list.push_back(SPELL_AURA_MOD_TAUNT);
            break;
        }
        case 1630:
        {
            if (!GetAmount())
            {
                target->ApplySpellImmune(GetId(), IMMUNITY_EFFECT, SPELL_EFFECT_ATTACK_ME, apply);
                aura_immunity_list.push_back(SPELL_AURA_MOD_TAUNT);
            }
            else
            {
                mechanic_immunity_list = (1 << MECHANIC_SNARE) | (1 << MECHANIC_ROOT)
                    | (1 << MECHANIC_FEAR) | (1 << MECHANIC_STUN)
                    | (1 << MECHANIC_SLEEP) | (1 << MECHANIC_CHARM)
                    | (1 << MECHANIC_SAPPED) | (1 << MECHANIC_HORROR)
                    | (1 << MECHANIC_POLYMORPH) | (1 << MECHANIC_DISORIENTED)
                    | (1 << MECHANIC_FREEZE) | (1 << MECHANIC_TURN);

                target->ApplySpellImmune(GetId(), IMMUNITY_MECHANIC, MECHANIC_SNARE, apply);
                target->ApplySpellImmune(GetId(), IMMUNITY_MECHANIC, MECHANIC_ROOT, apply);
                target->ApplySpellImmune(GetId(), IMMUNITY_MECHANIC, MECHANIC_FEAR, apply);
                target->ApplySpellImmune(GetId(), IMMUNITY_MECHANIC, MECHANIC_STUN, apply);
                target->ApplySpellImmune(GetId(), IMMUNITY_MECHANIC, MECHANIC_SLEEP, apply);
                target->ApplySpellImmune(GetId(), IMMUNITY_MECHANIC, MECHANIC_CHARM, apply);
                target->ApplySpellImmune(GetId(), IMMUNITY_MECHANIC, MECHANIC_SAPPED, apply);
                target->ApplySpellImmune(GetId(), IMMUNITY_MECHANIC, MECHANIC_HORROR, apply);
                target->ApplySpellImmune(GetId(), IMMUNITY_MECHANIC, MECHANIC_POLYMORPH, apply);
                target->ApplySpellImmune(GetId(), IMMUNITY_MECHANIC, MECHANIC_DISORIENTED, apply);
                target->ApplySpellImmune(GetId(), IMMUNITY_MECHANIC, MECHANIC_FREEZE, apply);
                target->ApplySpellImmune(GetId(), IMMUNITY_MECHANIC, MECHANIC_TURN, apply);
                aura_immunity_list.push_back(SPELL_AURA_MOD_STUN);
                aura_immunity_list.push_back(SPELL_AURA_MOD_DECREASE_SPEED);
                aura_immunity_list.push_back(SPELL_AURA_MOD_ROOT);
                aura_immunity_list.push_back(SPELL_AURA_MOD_CONFUSE);
                aura_immunity_list.push_back(SPELL_AURA_MOD_FEAR);
            }
            break;
        }
        case 477:
        case 1733:
        {
            if (!GetAmount())
            {
                mechanic_immunity_list = (1 << MECHANIC_SNARE) | (1 << MECHANIC_ROOT)
                    | (1 << MECHANIC_FEAR) | (1 << MECHANIC_STUN)
                    | (1 << MECHANIC_SLEEP) | (1 << MECHANIC_CHARM)
                    | (1 << MECHANIC_SAPPED) | (1 << MECHANIC_HORROR)
                    | (1 << MECHANIC_POLYMORPH) | (1 << MECHANIC_DISORIENTED)
                    | (1 << MECHANIC_FREEZE) | (1 << MECHANIC_TURN);

                target->ApplySpellImmune(GetId(), IMMUNITY_MECHANIC, MECHANIC_SNARE, apply);
                target->ApplySpellImmune(GetId(), IMMUNITY_MECHANIC, MECHANIC_ROOT, apply);
                target->ApplySpellImmune(GetId(), IMMUNITY_MECHANIC, MECHANIC_FEAR, apply);
                target->ApplySpellImmune(GetId(), IMMUNITY_MECHANIC, MECHANIC_STUN, apply);
                target->ApplySpellImmune(GetId(), IMMUNITY_MECHANIC, MECHANIC_SLEEP, apply);
                target->ApplySpellImmune(GetId(), IMMUNITY_MECHANIC, MECHANIC_CHARM, apply);
                target->ApplySpellImmune(GetId(), IMMUNITY_MECHANIC, MECHANIC_SAPPED, apply);
                target->ApplySpellImmune(GetId(), IMMUNITY_MECHANIC, MECHANIC_HORROR, apply);
                target->ApplySpellImmune(GetId(), IMMUNITY_MECHANIC, MECHANIC_POLYMORPH, apply);
                target->ApplySpellImmune(GetId(), IMMUNITY_MECHANIC, MECHANIC_DISORIENTED, apply);
                target->ApplySpellImmune(GetId(), IMMUNITY_MECHANIC, MECHANIC_FREEZE, apply);
                target->ApplySpellImmune(GetId(), IMMUNITY_MECHANIC, MECHANIC_TURN, apply);
                target->ApplySpellImmune(GetId(), IMMUNITY_EFFECT, SPELL_EFFECT_KNOCK_BACK, apply);
                target->ApplySpellImmune(GetId(), IMMUNITY_EFFECT, SPELL_EFFECT_KNOCK_BACK_DEST, apply);
                aura_immunity_list.push_back(SPELL_AURA_MOD_STUN);
                aura_immunity_list.push_back(SPELL_AURA_MOD_DECREASE_SPEED);
                aura_immunity_list.push_back(SPELL_AURA_MOD_ROOT);
                aura_immunity_list.push_back(SPELL_AURA_MOD_CONFUSE);
                aura_immunity_list.push_back(SPELL_AURA_MOD_FEAR);
            }
            break;
        }
        case 878:
        {
            if (GetAmount() == 1)
            {
                mechanic_immunity_list = (1 << MECHANIC_SNARE) | (1 << MECHANIC_STUN)
                    | (1 << MECHANIC_DISORIENTED) | (1 << MECHANIC_FREEZE);

                target->ApplySpellImmune(GetId(), IMMUNITY_MECHANIC, MECHANIC_SNARE, apply);
                target->ApplySpellImmune(GetId(), IMMUNITY_MECHANIC, MECHANIC_STUN, apply);
                target->ApplySpellImmune(GetId(), IMMUNITY_MECHANIC, MECHANIC_DISORIENTED, apply);
                target->ApplySpellImmune(GetId(), IMMUNITY_MECHANIC, MECHANIC_FREEZE, apply);
                aura_immunity_list.push_back(SPELL_AURA_MOD_STUN);
                aura_immunity_list.push_back(SPELL_AURA_MOD_DECREASE_SPEED);
            }
            break;
        }
        default:
            break;
    }

    if (aura_immunity_list.empty())
    {
            if (miscVal & (1<<10))
                aura_immunity_list.push_back(SPELL_AURA_MOD_STUN);
            if (miscVal & (1<<1))
                aura_immunity_list.push_back(SPELL_AURA_TRANSFORM);

            // These flag can be recognized wrong:
            if (miscVal & (1<<6))
                aura_immunity_list.push_back(SPELL_AURA_MOD_DECREASE_SPEED);
            if (miscVal & (1<<0))
                aura_immunity_list.push_back(SPELL_AURA_MOD_ROOT);
            if (miscVal & (1<<2))
                aura_immunity_list.push_back(SPELL_AURA_MOD_CONFUSE);
            if (miscVal & (1<<9))
                aura_immunity_list.push_back(SPELL_AURA_MOD_FEAR);
            if (miscVal & (1<<7))
                aura_immunity_list.push_back(SPELL_AURA_MOD_DISARM);
    }

    // apply immunities
    for (std::list <AuraType>::iterator iter = aura_immunity_list.begin(); iter != aura_immunity_list.end(); ++iter)
        target->ApplySpellImmune(GetId(), IMMUNITY_STATE, *iter, apply);

    if (apply && GetSpellInfo()->AttributesEx & SPELL_ATTR1_DISPEL_AURAS_ON_IMMUNITY)
    {
        target->RemoveAurasWithMechanic(mechanic_immunity_list, AURA_REMOVE_BY_DEFAULT, GetId());
        for (std::list <AuraType>::iterator iter = aura_immunity_list.begin(); iter != aura_immunity_list.end(); ++iter)
            target->RemoveAurasByType(*iter);
    }
}

void AuraEffect::HandleModMechanicImmunity(AuraApplication const* aurApp, uint8 mode, bool apply) const
{
    if (!(mode & AURA_EFFECT_HANDLE_REAL))
        return;

    Unit* target = aurApp->GetTarget();
    uint32 mechanic;

    switch (GetId())
    {
        case 34471: // The Beast Within
        case 19574: // Bestial Wrath
            mechanic = IMMUNE_TO_MOVEMENT_IMPAIRMENT_AND_LOSS_CONTROL_MASK;
            target->ApplySpellImmune(GetId(), IMMUNITY_MECHANIC, MECHANIC_CHARM, apply);
            target->ApplySpellImmune(GetId(), IMMUNITY_MECHANIC, MECHANIC_DISORIENTED, apply);
            target->ApplySpellImmune(GetId(), IMMUNITY_MECHANIC, MECHANIC_FEAR, apply);
            target->ApplySpellImmune(GetId(), IMMUNITY_MECHANIC, MECHANIC_ROOT, apply);
            target->ApplySpellImmune(GetId(), IMMUNITY_MECHANIC, MECHANIC_SLEEP, apply);
            target->ApplySpellImmune(GetId(), IMMUNITY_MECHANIC, MECHANIC_SNARE, apply);
            target->ApplySpellImmune(GetId(), IMMUNITY_MECHANIC, MECHANIC_STUN, apply);
            target->ApplySpellImmune(GetId(), IMMUNITY_MECHANIC, MECHANIC_FREEZE, apply);
            target->ApplySpellImmune(GetId(), IMMUNITY_MECHANIC, MECHANIC_KNOCKOUT, apply);
            target->ApplySpellImmune(GetId(), IMMUNITY_MECHANIC, MECHANIC_POLYMORPH, apply);
            target->ApplySpellImmune(GetId(), IMMUNITY_MECHANIC, MECHANIC_BANISH, apply);
            target->ApplySpellImmune(GetId(), IMMUNITY_MECHANIC, MECHANIC_SHACKLE, apply);
            target->ApplySpellImmune(GetId(), IMMUNITY_MECHANIC, MECHANIC_TURN, apply);
            target->ApplySpellImmune(GetId(), IMMUNITY_MECHANIC, MECHANIC_HORROR, apply);
            target->ApplySpellImmune(GetId(), IMMUNITY_MECHANIC, MECHANIC_DAZE, apply);
            target->ApplySpellImmune(GetId(), IMMUNITY_MECHANIC, MECHANIC_SAPPED, apply);
            break;
        case 42292: // PvP trinket
        case 59752: // Every Man for Himself
            mechanic = IMMUNE_TO_MOVEMENT_IMPAIRMENT_AND_LOSS_CONTROL_MASK;
            // Actually we should apply immunities here, too, but the aura has only 100 ms duration, so there is practically no point
            break;
        case 54508: // Demonic Empowerment
            mechanic = (1 << MECHANIC_SNARE) | (1 << MECHANIC_ROOT);
            target->ApplySpellImmune(GetId(), IMMUNITY_MECHANIC, MECHANIC_SNARE, apply);
            target->ApplySpellImmune(GetId(), IMMUNITY_MECHANIC, MECHANIC_ROOT, apply);
            target->ApplySpellImmune(GetId(), IMMUNITY_MECHANIC, MECHANIC_STUN, apply);
            break;
        default:
            if (GetMiscValue() < 1)
                return;
            mechanic = 1 << GetMiscValue();
            target->ApplySpellImmune(GetId(), IMMUNITY_MECHANIC, GetMiscValue(), apply);
            break;
    }

    if (apply && GetSpellInfo()->AttributesEx & SPELL_ATTR1_DISPEL_AURAS_ON_IMMUNITY)
        target->RemoveAurasWithMechanic(mechanic, AURA_REMOVE_BY_DEFAULT, GetId());
}

void AuraEffect::HandleAuraModEffectImmunity(AuraApplication const* aurApp, uint8 mode, bool apply) const
{
    if (!(mode & AURA_EFFECT_HANDLE_REAL))
        return;

    Unit* target = aurApp->GetTarget();

    target->ApplySpellImmune(GetId(), IMMUNITY_EFFECT, GetMiscValue(), apply);

    // when removing flag aura, handle flag drop
    Player* player = target->ToPlayer();
    if (!apply && player && (GetSpellInfo()->AuraInterruptFlags & AURA_INTERRUPT_FLAG_IMMUNE_OR_LOST_SELECTION))
    {
        if (player->InBattleground())
        {
            if (Battleground* bg = player->GetBattleground())
                bg->EventPlayerDroppedFlag(player);
        }
        else
            sOutdoorPvPMgr->HandleDropFlag(player, GetSpellInfo()->Id);
    }
}

void AuraEffect::HandleAuraModStateImmunity(AuraApplication const* aurApp, uint8 mode, bool apply) const
{
    if (!(mode & AURA_EFFECT_HANDLE_REAL))
        return;

    Unit* target = aurApp->GetTarget();

    target->ApplySpellImmune(GetId(), IMMUNITY_STATE, GetMiscValue(), apply);

    if (apply && GetSpellInfo()->AttributesEx & SPELL_ATTR1_DISPEL_AURAS_ON_IMMUNITY)
        target->RemoveAurasByType(AuraType(GetMiscValue()), 0, GetBase());
}

void AuraEffect::HandleAuraModSchoolImmunity(AuraApplication const* aurApp, uint8 mode, bool apply) const
{
    if (!(mode & AURA_EFFECT_HANDLE_REAL))
        return;

    Unit* target = aurApp->GetTarget();

    target->ApplySpellImmune(GetId(), IMMUNITY_SCHOOL, GetMiscValue(), (apply));

    if (GetSpellInfo()->Mechanic == MECHANIC_BANISH)
    {
        if (apply)
            target->AddUnitState(UNIT_STATE_ISOLATED);
        else
        {
            bool banishFound = false;
            Unit::AuraEffectList const& banishAuras = target->GetAuraEffectsByType(GetAuraType());
            for (Unit::AuraEffectList::const_iterator i = banishAuras.begin(); i != banishAuras.end(); ++i)
                if ((*i)->GetSpellInfo()->Mechanic == MECHANIC_BANISH)
                {
                    banishFound = true;
                    break;
                }
            if (!banishFound)
                target->ClearUnitState(UNIT_STATE_ISOLATED);
        }
    }

    if (apply && GetMiscValue() == SPELL_SCHOOL_MASK_NORMAL)
        target->RemoveAurasWithInterruptFlags(AURA_INTERRUPT_FLAG_IMMUNE_OR_LOST_SELECTION);

    // remove all flag auras (they are positive, but they must be removed when you are immune)
    if (GetSpellInfo()->AttributesEx & SPELL_ATTR1_DISPEL_AURAS_ON_IMMUNITY
        && GetSpellInfo()->AttributesEx2 & SPELL_ATTR2_DAMAGE_REDUCED_SHIELD)
        target->RemoveAurasWithInterruptFlags(AURA_INTERRUPT_FLAG_IMMUNE_OR_LOST_SELECTION);

    /// @todo optimalize this cycle - use RemoveAurasWithInterruptFlags call or something else
    if ((apply)
        && GetSpellInfo()->AttributesEx & SPELL_ATTR1_DISPEL_AURAS_ON_IMMUNITY
        && GetSpellInfo()->IsPositive())                       //Only positive immunity removes auras
    {
        uint32 school_mask = GetMiscValue();
        Unit::AuraApplicationMap& Auras = target->GetAppliedAuras();
        for (Unit::AuraApplicationMap::iterator iter = Auras.begin(); iter != Auras.end();)
        {
            SpellInfo const* spell = iter->second->GetBase()->GetSpellInfo();
            if ((spell->GetSchoolMask() & school_mask)//Check for school mask
                && GetSpellInfo()->CanDispelAura(spell)
                && !iter->second->IsPositive()          //Don't remove positive spells
                && spell->Id != GetId())               //Don't remove self
            {
                target->RemoveAura(iter);
            }
            else
                ++iter;
        }
    }
}

void AuraEffect::HandleAuraModDmgImmunity(AuraApplication const* aurApp, uint8 mode, bool apply) const
{
    if (!(mode & AURA_EFFECT_HANDLE_REAL))
        return;

    Unit* target = aurApp->GetTarget();

    target->ApplySpellImmune(GetId(), IMMUNITY_DAMAGE, GetMiscValue(), apply);
}

void AuraEffect::HandleAuraModDispelImmunity(AuraApplication const* aurApp, uint8 mode, bool apply) const
{
    if (!(mode & AURA_EFFECT_HANDLE_REAL))
        return;

    Unit* target = aurApp->GetTarget();

    target->ApplySpellDispelImmunity(m_spellInfo, DispelType(GetMiscValue()), (apply));
}

/*********************************************************/
/***                  MODIFY STATS                     ***/
/*********************************************************/

/********************************/
/***        RESISTANCE        ***/
/********************************/

void AuraEffect::HandleAuraModResistanceExclusive(AuraApplication const* aurApp, uint8 mode, bool apply) const
{
    if (!(mode & (AURA_EFFECT_HANDLE_CHANGE_AMOUNT_MASK | AURA_EFFECT_HANDLE_STAT)))
        return;

    Unit* target = aurApp->GetTarget();

    for (int8 x = SPELL_SCHOOL_NORMAL; x < MAX_SPELL_SCHOOL; x++)
    {
        if (GetMiscValue() & int32(1<<x))
        {
            int32 amount = target->GetMaxPositiveAuraModifierByMiscMask(SPELL_AURA_MOD_RESISTANCE_EXCLUSIVE, 1<<x, this);
            if (amount < GetAmount())
            {
                float value = float(GetAmount() - amount);
                target->HandleStatModifier(UnitMods(UNIT_MOD_RESISTANCE_START + x), BASE_VALUE, value, apply);
                if (target->GetTypeId() == TYPEID_PLAYER)
                    target->ApplyResistanceBuffModsMod(SpellSchools(x), aurApp->IsPositive(), value, apply);
            }
        }
    }
}

void AuraEffect::HandleAuraModResistance(AuraApplication const* aurApp, uint8 mode, bool apply) const
{
    if (!(mode & (AURA_EFFECT_HANDLE_CHANGE_AMOUNT_MASK | AURA_EFFECT_HANDLE_STAT)))
        return;

    Unit* target = aurApp->GetTarget();

    for (int8 x = SPELL_SCHOOL_NORMAL; x < MAX_SPELL_SCHOOL; x++)
    {
        if (GetMiscValue() & int32(1<<x))
        {
            target->HandleStatModifier(UnitMods(UNIT_MOD_RESISTANCE_START + x), TOTAL_VALUE, float(GetAmount()), apply);
            if (target->GetTypeId() == TYPEID_PLAYER || target->ToCreature()->IsPet())
                target->ApplyResistanceBuffModsMod(SpellSchools(x), GetAmount() > 0, (float)GetAmount(), apply);
        }
    }
}

void AuraEffect::HandleAuraModBaseResistancePCT(AuraApplication const* aurApp, uint8 mode, bool apply) const
{
    if (!(mode & (AURA_EFFECT_HANDLE_CHANGE_AMOUNT_MASK | AURA_EFFECT_HANDLE_STAT)))
        return;

    Unit* target = aurApp->GetTarget();

    // only players have base stats
    if (target->GetTypeId() != TYPEID_PLAYER)
    {
        //pets only have base armor
        if (target->ToCreature()->IsPet() && (GetMiscValue() & SPELL_SCHOOL_MASK_NORMAL))
            target->HandleStatModifier(UNIT_MOD_ARMOR, BASE_PCT, float(GetAmount()), apply);
    }
    else
    {
        for (int8 x = SPELL_SCHOOL_NORMAL; x < MAX_SPELL_SCHOOL; x++)
        {
            if (GetMiscValue() & int32(1<<x))
                target->HandleStatModifier(UnitMods(UNIT_MOD_RESISTANCE_START + x), BASE_PCT, float(GetAmount()), apply);
        }
    }
}

void AuraEffect::HandleModResistancePercent(AuraApplication const* aurApp, uint8 mode, bool apply) const
{
    if (!(mode & (AURA_EFFECT_HANDLE_CHANGE_AMOUNT_MASK | AURA_EFFECT_HANDLE_STAT)))
        return;

    Unit* target = aurApp->GetTarget();

    for (int8 i = SPELL_SCHOOL_NORMAL; i < MAX_SPELL_SCHOOL; i++)
    {
        if (GetMiscValue() & int32(1<<i))
        {
            target->HandleStatModifier(UnitMods(UNIT_MOD_RESISTANCE_START + i), TOTAL_PCT, float(GetAmount()), apply);
            if (target->GetTypeId() == TYPEID_PLAYER || target->ToCreature()->IsPet())
            {
                target->ApplyResistanceBuffModsPercentMod(SpellSchools(i), true, (float)GetAmount(), apply);
                target->ApplyResistanceBuffModsPercentMod(SpellSchools(i), false, (float)GetAmount(), apply);
            }
        }
    }
}

void AuraEffect::HandleModBaseResistance(AuraApplication const* aurApp, uint8 mode, bool apply) const
{
    if (!(mode & (AURA_EFFECT_HANDLE_CHANGE_AMOUNT_MASK | AURA_EFFECT_HANDLE_STAT)))
        return;

    Unit* target = aurApp->GetTarget();

    // only players have base stats
    if (target->GetTypeId() != TYPEID_PLAYER)
    {
        //only pets have base stats
        if (target->ToCreature()->IsPet() && (GetMiscValue() & SPELL_SCHOOL_MASK_NORMAL))
            target->HandleStatModifier(UNIT_MOD_ARMOR, TOTAL_VALUE, float(GetAmount()), apply);
    }
    else
    {
        for (int i = SPELL_SCHOOL_NORMAL; i < MAX_SPELL_SCHOOL; i++)
            if (GetMiscValue() & (1<<i))
                target->HandleStatModifier(UnitMods(UNIT_MOD_RESISTANCE_START + i), TOTAL_VALUE, float(GetAmount()), apply);
    }
}

void AuraEffect::HandleModTargetResistance(AuraApplication const* aurApp, uint8 mode, bool apply) const
{
    if (!(mode & (AURA_EFFECT_HANDLE_CHANGE_AMOUNT_MASK | AURA_EFFECT_HANDLE_STAT)))
        return;

    Unit* target = aurApp->GetTarget();

    // applied to damage as HandleNoImmediateEffect in Unit::CalcAbsorbResist and Unit::CalcArmorReducedDamage

    // show armor penetration
    if (target->GetTypeId() == TYPEID_PLAYER && (GetMiscValue() & SPELL_SCHOOL_MASK_NORMAL))
        target->ApplyModInt32Value(PLAYER_FIELD_MOD_TARGET_PHYSICAL_RESISTANCE, GetAmount(), apply);

    // show as spell penetration only full spell penetration bonuses (all resistances except armor and holy
    if (target->GetTypeId() == TYPEID_PLAYER && (GetMiscValue() & SPELL_SCHOOL_MASK_SPELL) == SPELL_SCHOOL_MASK_SPELL)
        target->ApplyModInt32Value(PLAYER_FIELD_MOD_TARGET_RESISTANCE, GetAmount(), apply);
}

/********************************/
/***           STAT           ***/
/********************************/

void AuraEffect::HandleAuraModStat(AuraApplication const* aurApp, uint8 mode, bool apply) const
{
    if (!(mode & (AURA_EFFECT_HANDLE_CHANGE_AMOUNT_MASK | AURA_EFFECT_HANDLE_STAT)))
        return;

    Unit* target = aurApp->GetTarget();

    if (GetMiscValue() < -2 || GetMiscValue() > 4)
    {
        TC_LOG_ERROR(LOG_FILTER_SPELLS_AURAS, "WARNING: Spell %u effect %u has an unsupported misc value (%i) for SPELL_AURA_MOD_STAT ", GetId(), GetEffIndex(), GetMiscValue());
        return;
    }

    for (int32 i = STAT_STRENGTH; i < MAX_STATS; i++)
    {
        // -1 or -2 is all stats (misc < -2 checked in function beginning)
        if (GetMiscValue() < 0 || GetMiscValue() == i)
        {
            //target->ApplyStatMod(Stats(i), m_amount, apply);
            target->HandleStatModifier(UnitMods(UNIT_MOD_STAT_START + i), TOTAL_VALUE, float(GetAmount()), apply);
            if (target->GetTypeId() == TYPEID_PLAYER || target->ToCreature()->IsPet())
                target->ApplyStatBuffMod(Stats(i), (float)GetAmount(), apply);
        }
    }
}

void AuraEffect::HandleModPercentStat(AuraApplication const* aurApp, uint8 mode, bool apply) const
{
    if (!(mode & (AURA_EFFECT_HANDLE_CHANGE_AMOUNT_MASK | AURA_EFFECT_HANDLE_STAT)))
        return;

    Unit* target = aurApp->GetTarget();

    if (GetMiscValue() < -1 || GetMiscValue() > 4)
    {
        TC_LOG_ERROR(LOG_FILTER_SPELLS_AURAS, "WARNING: Misc Value for SPELL_AURA_MOD_PERCENT_STAT not valid");
        return;
    }

    // only players have base stats
    if (target->GetTypeId() != TYPEID_PLAYER)
        return;

    for (int32 i = STAT_STRENGTH; i < MAX_STATS; ++i)
    {
        if (GetMiscValue() == i || GetMiscValue() == -1)
            target->HandleStatModifier(UnitMods(UNIT_MOD_STAT_START + i), BASE_PCT, float(m_amount), apply);
    }
}

void AuraEffect::HandleModSpellDamagePercentFromStat(AuraApplication const* aurApp, uint8 mode, bool /*apply*/) const
{
    if (!(mode & (AURA_EFFECT_HANDLE_CHANGE_AMOUNT_MASK | AURA_EFFECT_HANDLE_STAT)))
        return;

    Unit* target = aurApp->GetTarget();

    if (target->GetTypeId() != TYPEID_PLAYER)
        return;

    // Magic damage modifiers implemented in Unit::SpellDamageBonus
    // This information for client side use only
    // Recalculate bonus
    target->ToPlayer()->UpdateSpellDamageAndHealingBonus();
}

void AuraEffect::HandleModSpellHealingPercentFromStat(AuraApplication const* aurApp, uint8 mode, bool /*apply*/) const
{
    if (!(mode & (AURA_EFFECT_HANDLE_CHANGE_AMOUNT_MASK | AURA_EFFECT_HANDLE_STAT)))
        return;

    Unit* target = aurApp->GetTarget();

    if (target->GetTypeId() != TYPEID_PLAYER)
        return;

    // Recalculate bonus
    target->ToPlayer()->UpdateSpellDamageAndHealingBonus();
}

void AuraEffect::HandleModSpellDamagePercentFromAttackPower(AuraApplication const* aurApp, uint8 mode, bool /*apply*/) const
{
    if (!(mode & (AURA_EFFECT_HANDLE_CHANGE_AMOUNT_MASK | AURA_EFFECT_HANDLE_STAT)))
        return;

    Unit* target = aurApp->GetTarget();

    if (target->GetTypeId() != TYPEID_PLAYER)
        return;

    // Magic damage modifiers implemented in Unit::SpellDamageBonus
    // This information for client side use only
    // Recalculate bonus
    target->ToPlayer()->UpdateSpellDamageAndHealingBonus();
}

void AuraEffect::HandleModSpellHealingPercentFromAttackPower(AuraApplication const* aurApp, uint8 mode, bool /*apply*/) const
{
    if (!(mode & (AURA_EFFECT_HANDLE_CHANGE_AMOUNT_MASK | AURA_EFFECT_HANDLE_STAT)))
        return;

    Unit* target = aurApp->GetTarget();

    if (target->GetTypeId() != TYPEID_PLAYER)
        return;

    // Recalculate bonus
    target->ToPlayer()->UpdateSpellDamageAndHealingBonus();
}

void AuraEffect::HandleModHealingDone(AuraApplication const* aurApp, uint8 mode, bool /*apply*/) const
{
    if (!(mode & (AURA_EFFECT_HANDLE_CHANGE_AMOUNT_MASK | AURA_EFFECT_HANDLE_STAT)))
        return;

    Unit* target = aurApp->GetTarget();

    if (target->GetTypeId() != TYPEID_PLAYER)
        return;
    // implemented in Unit::SpellHealingBonus
    // this information is for client side only
    target->ToPlayer()->UpdateSpellDamageAndHealingBonus();
}

void AuraEffect::HandleModTotalPercentStat(AuraApplication const* aurApp, uint8 mode, bool apply) const
{
    if (!(mode & (AURA_EFFECT_HANDLE_CHANGE_AMOUNT_MASK | AURA_EFFECT_HANDLE_STAT)))
        return;

    Unit* target = aurApp->GetTarget();

    // save current health state
    float healthPct = target->GetHealthPct();
    bool alive = target->IsAlive();

    for (int32 i = STAT_STRENGTH; i < MAX_STATS; i++)
    {
        if (GetMiscValueB() & 1 << i || !GetMiscValueB()) // 0 is also used for all stats
        {
            target->HandleStatModifier(UnitMods(UNIT_MOD_STAT_START + i), TOTAL_PCT, float(GetAmount()), apply);
            if (target->GetTypeId() == TYPEID_PLAYER || target->ToCreature()->IsPet())
                target->ApplyStatPercentBuffMod(Stats(i), float(GetAmount()), apply);
        }
    }

    // recalculate current HP/MP after applying aura modifications (only for spells with SPELL_ATTR0_UNK4 0x00000010 flag)
    // this check is total bullshit i think
    if (GetMiscValueB() & 1 << STAT_STAMINA && (m_spellInfo->Attributes & SPELL_ATTR0_ABILITY))
        target->SetHealth(std::max<uint32>(uint32(healthPct * target->GetMaxHealth() * 0.01f), (alive ? 1 : 0)));
}

void AuraEffect::HandleAuraModResistenceOfStatPercent(AuraApplication const* aurApp, uint8 mode, bool /*apply*/) const
{
    if (!(mode & (AURA_EFFECT_HANDLE_CHANGE_AMOUNT_MASK | AURA_EFFECT_HANDLE_STAT)))
        return;

    Unit* target = aurApp->GetTarget();

    if (target->GetTypeId() != TYPEID_PLAYER)
        return;

    if (GetMiscValue() != SPELL_SCHOOL_MASK_NORMAL)
    {
        // support required adding replace UpdateArmor by loop by UpdateResistence at intellect update
        // and include in UpdateResistence same code as in UpdateArmor for aura mod apply.
        TC_LOG_ERROR(LOG_FILTER_SPELLS_AURAS, "Aura SPELL_AURA_MOD_RESISTANCE_OF_STAT_PERCENT(182) does not work for non-armor type resistances!");
        return;
    }

    // Recalculate Armor
    target->UpdateArmor();
}

void AuraEffect::HandleAuraModExpertise(AuraApplication const* aurApp, uint8 mode, bool /*apply*/) const
{
    if (!(mode & (AURA_EFFECT_HANDLE_CHANGE_AMOUNT_MASK | AURA_EFFECT_HANDLE_STAT)))
        return;

    Unit* target = aurApp->GetTarget();

    if (target->GetTypeId() != TYPEID_PLAYER)
        return;

    target->ToPlayer()->UpdateExpertise(BASE_ATTACK);
    target->ToPlayer()->UpdateExpertise(OFF_ATTACK);
}

/********************************/
/***      HEAL & ENERGIZE     ***/
/********************************/
void AuraEffect::HandleModPowerRegen(AuraApplication const* aurApp, uint8 mode, bool /*apply*/) const
{
    if (!(mode & (AURA_EFFECT_HANDLE_CHANGE_AMOUNT_MASK | AURA_EFFECT_HANDLE_STAT)))
        return;

    Unit* target = aurApp->GetTarget();

    if (target->GetTypeId() != TYPEID_PLAYER)
        return;

    // Update manaregen value
    if (GetMiscValue() == POWER_MANA)
        target->ToPlayer()->UpdateManaRegen();
    else if (GetMiscValue() == POWER_RUNES)
        target->ToPlayer()->UpdateRuneRegen(RuneType(GetMiscValueB()));
    // other powers are not immediate effects - implemented in Player::Regenerate, Creature::Regenerate
}

void AuraEffect::HandleModPowerRegenPCT(AuraApplication const* aurApp, uint8 mode, bool apply) const
{
    HandleModPowerRegen(aurApp, mode, apply);
}

void AuraEffect::HandleModManaRegen(AuraApplication const* aurApp, uint8 mode, bool /*apply*/) const
{
    if (!(mode & (AURA_EFFECT_HANDLE_CHANGE_AMOUNT_MASK | AURA_EFFECT_HANDLE_STAT)))
        return;

    Unit* target = aurApp->GetTarget();

    if (target->GetTypeId() != TYPEID_PLAYER)
        return;

    //Note: an increase in regen does NOT cause threat.
    target->ToPlayer()->UpdateManaRegen();
}

void AuraEffect::HandleAuraModIncreaseHealth(AuraApplication const* aurApp, uint8 mode, bool apply) const
{
    if (!(mode & (AURA_EFFECT_HANDLE_CHANGE_AMOUNT_MASK | AURA_EFFECT_HANDLE_STAT)))
        return;

    Unit* target = aurApp->GetTarget();

    if (apply)
    {
        target->HandleStatModifier(UNIT_MOD_HEALTH, TOTAL_VALUE, float(GetAmount()), apply);
        target->ModifyHealth(GetAmount());
    }
    else
    {
        if (int32(target->GetHealth()) > GetAmount())
            target->ModifyHealth(-GetAmount());
        else
            target->SetHealth(1);
        target->HandleStatModifier(UNIT_MOD_HEALTH, TOTAL_VALUE, float(GetAmount()), apply);
    }
}

void AuraEffect::HandleAuraModIncreaseMaxHealth(AuraApplication const* aurApp, uint8 mode, bool apply) const
{
    if (!(mode & (AURA_EFFECT_HANDLE_CHANGE_AMOUNT_MASK | AURA_EFFECT_HANDLE_STAT)))
        return;

    Unit* target = aurApp->GetTarget();

    uint32 oldhealth = target->GetHealth();
    double healthPercentage = (double)oldhealth / (double)target->GetMaxHealth();

    target->HandleStatModifier(UNIT_MOD_HEALTH, TOTAL_VALUE, float(GetAmount()), apply);

    // refresh percentage
    if (oldhealth > 0)
    {
        uint32 newhealth = uint32(ceil((double)target->GetMaxHealth() * healthPercentage));
        if (newhealth == 0)
            newhealth = 1;

        target->SetHealth(newhealth);
    }
}

void AuraEffect::HandleAuraModIncreaseEnergy(AuraApplication const* aurApp, uint8 mode, bool apply) const
{
    if (!(mode & (AURA_EFFECT_HANDLE_CHANGE_AMOUNT_MASK | AURA_EFFECT_HANDLE_STAT)))
        return;

    Unit* target = aurApp->GetTarget();

    Powers powerType = Powers(GetMiscValue());
    // do not check power type, we can always modify the maximum
    // as the client will not see any difference
    // also, placing conditions that may change during the aura duration
    // inside effect handlers is not a good idea
    //if (int32(powerType) != GetMiscValue())
    //    return;

    UnitMods unitMod = UnitMods(UNIT_MOD_POWER_START + powerType);

    target->HandleStatModifier(unitMod, TOTAL_VALUE, float(GetAmount()), apply);
}

void AuraEffect::HandleAuraModIncreaseEnergyPercent(AuraApplication const* aurApp, uint8 mode, bool apply) const
{
    if (!(mode & (AURA_EFFECT_HANDLE_CHANGE_AMOUNT_MASK | AURA_EFFECT_HANDLE_STAT)))
        return;

    Unit* target = aurApp->GetTarget();

    Powers powerType = Powers(GetMiscValue());
    // do not check power type, we can always modify the maximum
    // as the client will not see any difference
    // also, placing conditions that may change during the aura duration
    // inside effect handlers is not a good idea
    //if (int32(powerType) != GetMiscValue())
    //    return;

    UnitMods unitMod = UnitMods(UNIT_MOD_POWER_START + powerType);
    float amount = float(GetAmount());

    if (apply)
    {
        target->HandleStatModifier(unitMod, TOTAL_PCT, amount, apply);
        target->ModifyPowerPct(powerType, amount, apply);
    }
    else
    {
        target->ModifyPowerPct(powerType, amount, apply);
        target->HandleStatModifier(unitMod, TOTAL_PCT, amount, apply);
    }
}

void AuraEffect::HandleAuraModIncreaseHealthPercent(AuraApplication const* aurApp, uint8 mode, bool apply) const
{
    if (!(mode & (AURA_EFFECT_HANDLE_CHANGE_AMOUNT_MASK | AURA_EFFECT_HANDLE_STAT)))
        return;

    Unit* target = aurApp->GetTarget();

    // Unit will keep hp% after MaxHealth being modified if unit is alive.
    float percent = target->GetHealthPct();
    target->HandleStatModifier(UNIT_MOD_HEALTH, TOTAL_PCT, float(GetAmount()), apply);
    if (target->IsAlive())
        target->SetHealth(target->CountPctFromMaxHealth(int32(percent)));
}

void AuraEffect::HandleAuraIncreaseBaseHealthPercent(AuraApplication const* aurApp, uint8 mode, bool apply) const
{
    if (!(mode & (AURA_EFFECT_HANDLE_CHANGE_AMOUNT_MASK | AURA_EFFECT_HANDLE_STAT)))
        return;

    Unit* target = aurApp->GetTarget();

    target->HandleStatModifier(UNIT_MOD_HEALTH, BASE_PCT, float(GetAmount()), apply);
}

/********************************/
/***          FIGHT           ***/
/********************************/

void AuraEffect::HandleAuraModParryPercent(AuraApplication const* aurApp, uint8 mode, bool /*apply*/) const
{
    if (!(mode & (AURA_EFFECT_HANDLE_CHANGE_AMOUNT_MASK | AURA_EFFECT_HANDLE_STAT)))
        return;

    Unit* target = aurApp->GetTarget();

    if (target->GetTypeId() != TYPEID_PLAYER)
        return;

    target->ToPlayer()->UpdateParryPercentage();
}

void AuraEffect::HandleAuraModDodgePercent(AuraApplication const* aurApp, uint8 mode, bool /*apply*/) const
{
    if (!(mode & (AURA_EFFECT_HANDLE_CHANGE_AMOUNT_MASK | AURA_EFFECT_HANDLE_STAT)))
        return;

    Unit* target = aurApp->GetTarget();

    if (target->GetTypeId() != TYPEID_PLAYER)
        return;

    target->ToPlayer()->UpdateDodgePercentage();
}

void AuraEffect::HandleAuraModBlockPercent(AuraApplication const* aurApp, uint8 mode, bool /*apply*/) const
{
    if (!(mode & (AURA_EFFECT_HANDLE_CHANGE_AMOUNT_MASK | AURA_EFFECT_HANDLE_STAT)))
        return;

    Unit* target = aurApp->GetTarget();

    if (target->GetTypeId() != TYPEID_PLAYER)
        return;

    target->ToPlayer()->UpdateBlockPercentage();
}

void AuraEffect::HandleAuraModRegenInterrupt(AuraApplication const* aurApp, uint8 mode, bool apply) const
{
    HandleModManaRegen(aurApp, mode, apply);
}

void AuraEffect::HandleAuraModWeaponCritPercent(AuraApplication const* aurApp, uint8 mode, bool apply) const
{
    if (!(mode & (AURA_EFFECT_HANDLE_CHANGE_AMOUNT_MASK | AURA_EFFECT_HANDLE_STAT)))
        return;

    Unit* target = aurApp->GetTarget();

    if (target->GetTypeId() != TYPEID_PLAYER)
        return;

    for (int i = 0; i < MAX_ATTACK; ++i)
        if (Item* pItem = target->ToPlayer()->GetWeaponForAttack(WeaponAttackType(i), true))
            target->ToPlayer()->_ApplyWeaponDependentAuraCritMod(pItem, WeaponAttackType(i), this, apply);

    // mods must be applied base at equipped weapon class and subclass comparison
    // with spell->EquippedItemClass and  EquippedItemSubClassMask and EquippedItemInventoryTypeMask
    // GetMiscValue() comparison with item generated damage types

    if (GetSpellInfo()->EquippedItemClass == -1)
    {
        target->ToPlayer()->HandleBaseModValue(CRIT_PERCENTAGE,         FLAT_MOD, float (GetAmount()), apply);
        target->ToPlayer()->HandleBaseModValue(OFFHAND_CRIT_PERCENTAGE, FLAT_MOD, float (GetAmount()), apply);
        target->ToPlayer()->HandleBaseModValue(RANGED_CRIT_PERCENTAGE,  FLAT_MOD, float (GetAmount()), apply);
    }
    else
    {
        // done in Player::_ApplyWeaponDependentAuraMods
    }
}

void AuraEffect::HandleModHitChance(AuraApplication const* aurApp, uint8 mode, bool apply) const
{
    if (!(mode & (AURA_EFFECT_HANDLE_CHANGE_AMOUNT_MASK | AURA_EFFECT_HANDLE_STAT)))
        return;

    Unit* target = aurApp->GetTarget();

    if (target->GetTypeId() == TYPEID_PLAYER)
    {
        target->ToPlayer()->UpdateMeleeHitChances();
        target->ToPlayer()->UpdateRangedHitChances();
    }
    else
    {
        target->m_modMeleeHitChance += (apply) ? GetAmount() : (-GetAmount());
        target->m_modRangedHitChance += (apply) ? GetAmount() : (-GetAmount());
    }
}

void AuraEffect::HandleModSpellHitChance(AuraApplication const* aurApp, uint8 mode, bool apply) const
{
    if (!(mode & (AURA_EFFECT_HANDLE_CHANGE_AMOUNT_MASK | AURA_EFFECT_HANDLE_STAT)))
        return;

    Unit* target = aurApp->GetTarget();

    if (target->GetTypeId() == TYPEID_PLAYER)
        target->ToPlayer()->UpdateSpellHitChances();
    else
        target->m_modSpellHitChance += (apply) ? GetAmount(): (-GetAmount());
}

void AuraEffect::HandleModSpellCritChance(AuraApplication const* aurApp, uint8 mode, bool apply) const
{
    if (!(mode & (AURA_EFFECT_HANDLE_CHANGE_AMOUNT_MASK | AURA_EFFECT_HANDLE_STAT)))
        return;

    Unit* target = aurApp->GetTarget();

    if (target->GetTypeId() == TYPEID_PLAYER)
        target->ToPlayer()->UpdateAllSpellCritChances();
    else
        target->m_baseSpellCritChance += (apply) ? GetAmount():-GetAmount();
}

void AuraEffect::HandleModSpellCritChanceShool(AuraApplication const* aurApp, uint8 mode, bool /*apply*/) const
{
    if (!(mode & (AURA_EFFECT_HANDLE_CHANGE_AMOUNT_MASK | AURA_EFFECT_HANDLE_STAT)))
        return;

    Unit* target = aurApp->GetTarget();

    if (target->GetTypeId() != TYPEID_PLAYER)
        return;

    for (int school = SPELL_SCHOOL_NORMAL; school < MAX_SPELL_SCHOOL; ++school)
        if (GetMiscValue() & (1<<school))
            target->ToPlayer()->UpdateSpellCritChance(school);
}

void AuraEffect::HandleAuraModCritPct(AuraApplication const* aurApp, uint8 mode, bool apply) const
{
    if (!(mode & (AURA_EFFECT_HANDLE_CHANGE_AMOUNT_MASK | AURA_EFFECT_HANDLE_STAT)))
        return;

    Unit* target = aurApp->GetTarget();

    if (target->GetTypeId() != TYPEID_PLAYER)
    {
        target->m_baseSpellCritChance += (apply) ? GetAmount():-GetAmount();
        return;
    }

    target->ToPlayer()->HandleBaseModValue(CRIT_PERCENTAGE,         FLAT_MOD, float (GetAmount()), apply);
    target->ToPlayer()->HandleBaseModValue(OFFHAND_CRIT_PERCENTAGE, FLAT_MOD, float (GetAmount()), apply);
    target->ToPlayer()->HandleBaseModValue(RANGED_CRIT_PERCENTAGE,  FLAT_MOD, float (GetAmount()), apply);

    // included in Player::UpdateSpellCritChance calculation
    target->ToPlayer()->UpdateAllSpellCritChances();
}

/********************************/
/***         ATTACK SPEED     ***/
/********************************/

void AuraEffect::HandleModCastingSpeed(AuraApplication const* aurApp, uint8 mode, bool apply) const
{
    if (!(mode & (AURA_EFFECT_HANDLE_CHANGE_AMOUNT_MASK | AURA_EFFECT_HANDLE_STAT)))
        return;

    Unit* target = aurApp->GetTarget();

    target->ApplyCastTimePercentMod((float)GetAmount(), apply);
}

void AuraEffect::HandleModMeleeRangedSpeedPct(AuraApplication const* aurApp, uint8 mode, bool apply) const
{
    if (!(mode & (AURA_EFFECT_HANDLE_CHANGE_AMOUNT_MASK | AURA_EFFECT_HANDLE_STAT)))
        return;

    //! ToDo: Haste auras with the same handler _CAN'T_ stack together
    Unit* target = aurApp->GetTarget();

    target->ApplyAttackTimePercentMod(BASE_ATTACK, (float)GetAmount(), apply);
    target->ApplyAttackTimePercentMod(OFF_ATTACK, (float)GetAmount(), apply);
    target->ApplyAttackTimePercentMod(RANGED_ATTACK, (float)GetAmount(), apply);
}

void AuraEffect::HandleModCombatSpeedPct(AuraApplication const* aurApp, uint8 mode, bool apply) const
{
    if (!(mode & (AURA_EFFECT_HANDLE_CHANGE_AMOUNT_MASK | AURA_EFFECT_HANDLE_STAT)))
        return;

    Unit* target = aurApp->GetTarget();

    target->ApplyCastTimePercentMod(float(m_amount), apply);
    target->ApplyAttackTimePercentMod(BASE_ATTACK, float(GetAmount()), apply);
    target->ApplyAttackTimePercentMod(OFF_ATTACK, float(GetAmount()), apply);
    target->ApplyAttackTimePercentMod(RANGED_ATTACK, float(GetAmount()), apply);
}

void AuraEffect::HandleModAttackSpeed(AuraApplication const* aurApp, uint8 mode, bool apply) const
{
    if (!(mode & (AURA_EFFECT_HANDLE_CHANGE_AMOUNT_MASK | AURA_EFFECT_HANDLE_STAT)))
        return;

    Unit* target = aurApp->GetTarget();

    target->ApplyAttackTimePercentMod(BASE_ATTACK, (float)GetAmount(), apply);
    target->UpdateDamagePhysical(BASE_ATTACK);
}

void AuraEffect::HandleModMeleeSpeedPct(AuraApplication const* aurApp, uint8 mode, bool apply) const
{
    if (!(mode & (AURA_EFFECT_HANDLE_CHANGE_AMOUNT_MASK | AURA_EFFECT_HANDLE_STAT)))
        return;

    //! ToDo: Haste auras with the same handler _CAN'T_ stack together
    Unit* target = aurApp->GetTarget();

    target->ApplyAttackTimePercentMod(BASE_ATTACK,   (float)GetAmount(), apply);
    target->ApplyAttackTimePercentMod(OFF_ATTACK,    (float)GetAmount(), apply);
}

void AuraEffect::HandleAuraModRangedHaste(AuraApplication const* aurApp, uint8 mode, bool apply) const
{
    if (!(mode & (AURA_EFFECT_HANDLE_CHANGE_AMOUNT_MASK | AURA_EFFECT_HANDLE_STAT)))
        return;

    //! ToDo: Haste auras with the same handler _CAN'T_ stack together
    Unit* target = aurApp->GetTarget();

    target->ApplyAttackTimePercentMod(RANGED_ATTACK, (float)GetAmount(), apply);
}

/********************************/
/***       COMBAT RATING      ***/
/********************************/

void AuraEffect::HandleModRating(AuraApplication const* aurApp, uint8 mode, bool apply) const
{
    if (!(mode & (AURA_EFFECT_HANDLE_CHANGE_AMOUNT_MASK | AURA_EFFECT_HANDLE_STAT)))
        return;

    Unit* target = aurApp->GetTarget();

    if (target->GetTypeId() != TYPEID_PLAYER)
        return;

    for (uint32 rating = 0; rating < MAX_COMBAT_RATING; ++rating)
        if (GetMiscValue() & (1 << rating))
            target->ToPlayer()->ApplyRatingMod(CombatRating(rating), GetAmount(), apply);
}

void AuraEffect::HandleModRatingFromStat(AuraApplication const* aurApp, uint8 mode, bool apply) const
{
    if (!(mode & (AURA_EFFECT_HANDLE_CHANGE_AMOUNT_MASK | AURA_EFFECT_HANDLE_STAT)))
        return;

    Unit* target = aurApp->GetTarget();

    if (target->GetTypeId() != TYPEID_PLAYER)
        return;

    // Just recalculate ratings
    for (uint32 rating = 0; rating < MAX_COMBAT_RATING; ++rating)
        if (GetMiscValue() & (1 << rating))
            target->ToPlayer()->ApplyRatingMod(CombatRating(rating), 0, apply);
}

/********************************/
/***        ATTACK POWER      ***/
/********************************/

void AuraEffect::HandleAuraModAttackPower(AuraApplication const* aurApp, uint8 mode, bool apply) const
{
    if (!(mode & (AURA_EFFECT_HANDLE_CHANGE_AMOUNT_MASK | AURA_EFFECT_HANDLE_STAT)))
        return;

    Unit* target = aurApp->GetTarget();

    target->HandleStatModifier(UNIT_MOD_ATTACK_POWER, TOTAL_VALUE, float(GetAmount()), apply);
}

void AuraEffect::HandleAuraModRangedAttackPower(AuraApplication const* aurApp, uint8 mode, bool apply) const
{
    if (!(mode & (AURA_EFFECT_HANDLE_CHANGE_AMOUNT_MASK | AURA_EFFECT_HANDLE_STAT)))
        return;

    Unit* target = aurApp->GetTarget();

    if ((target->getClassMask() & CLASSMASK_WAND_USERS) != 0)
        return;

    target->HandleStatModifier(UNIT_MOD_ATTACK_POWER_RANGED, TOTAL_VALUE, float(GetAmount()), apply);
}

void AuraEffect::HandleAuraModAttackPowerPercent(AuraApplication const* aurApp, uint8 mode, bool apply) const
{
    if (!(mode & (AURA_EFFECT_HANDLE_CHANGE_AMOUNT_MASK | AURA_EFFECT_HANDLE_STAT)))
        return;

    Unit* target = aurApp->GetTarget();

    //UNIT_FIELD_ATTACK_POWER_MULTIPLIER = multiplier - 1
    target->HandleStatModifier(UNIT_MOD_ATTACK_POWER, TOTAL_PCT, float(GetAmount()), apply);
}

void AuraEffect::HandleAuraModRangedAttackPowerPercent(AuraApplication const* aurApp, uint8 mode, bool apply) const
{
    if (!(mode & (AURA_EFFECT_HANDLE_CHANGE_AMOUNT_MASK | AURA_EFFECT_HANDLE_STAT)))
        return;

    Unit* target = aurApp->GetTarget();

    if ((target->getClassMask() & CLASSMASK_WAND_USERS) != 0)
        return;

    //UNIT_FIELD_RANGED_ATTACK_POWER_MULTIPLIER = multiplier - 1
    target->HandleStatModifier(UNIT_MOD_ATTACK_POWER_RANGED, TOTAL_PCT, float(GetAmount()), apply);
}

void AuraEffect::HandleAuraModAttackPowerOfArmor(AuraApplication const* aurApp, uint8 mode, bool /*apply*/) const
{
    if (!(mode & (AURA_EFFECT_HANDLE_CHANGE_AMOUNT_MASK | AURA_EFFECT_HANDLE_STAT)))
        return;

    Unit* target = aurApp->GetTarget();

    // Recalculate bonus
    if (target->GetTypeId() == TYPEID_PLAYER)
        target->ToPlayer()->UpdateAttackPowerAndDamage(false);
}
/********************************/
/***        DAMAGE BONUS      ***/
/********************************/
void AuraEffect::HandleModDamageDone(AuraApplication const* aurApp, uint8 mode, bool apply) const
{
    if (!(mode & (AURA_EFFECT_HANDLE_CHANGE_AMOUNT_MASK | AURA_EFFECT_HANDLE_STAT)))
        return;

    Unit* target = aurApp->GetTarget();

    // apply item specific bonuses for already equipped weapon
    if (target->GetTypeId() == TYPEID_PLAYER)
    {
        for (int i = 0; i < MAX_ATTACK; ++i)
            if (Item* pItem = target->ToPlayer()->GetWeaponForAttack(WeaponAttackType(i), true))
                target->ToPlayer()->_ApplyWeaponDependentAuraDamageMod(pItem, WeaponAttackType(i), this, apply);
    }

    // GetMiscValue() is bitmask of spell schools
    // 1 (0-bit) - normal school damage (SPELL_SCHOOL_MASK_NORMAL)
    // 126 - full bitmask all magic damages (SPELL_SCHOOL_MASK_MAGIC) including wands
    // 127 - full bitmask any damages
    //
    // mods must be applied base at equipped weapon class and subclass comparison
    // with spell->EquippedItemClass and  EquippedItemSubClassMask and EquippedItemInventoryTypeMask
    // GetMiscValue() comparison with item generated damage types

    if ((GetMiscValue() & SPELL_SCHOOL_MASK_NORMAL) != 0)
    {
        // apply generic physical damage bonuses including wand case
        if (GetSpellInfo()->EquippedItemClass == -1 || target->GetTypeId() != TYPEID_PLAYER)
        {
            target->HandleStatModifier(UNIT_MOD_DAMAGE_MAINHAND, TOTAL_VALUE, float(GetAmount()), apply);
            target->HandleStatModifier(UNIT_MOD_DAMAGE_OFFHAND, TOTAL_VALUE, float(GetAmount()), apply);
            target->HandleStatModifier(UNIT_MOD_DAMAGE_RANGED, TOTAL_VALUE, float(GetAmount()), apply);

            if (target->GetTypeId() == TYPEID_PLAYER)
            {
                if (GetAmount() > 0)
                    target->ApplyModUInt32Value(PLAYER_FIELD_MOD_DAMAGE_DONE_POS, GetAmount(), apply);
                else
                    target->ApplyModUInt32Value(PLAYER_FIELD_MOD_DAMAGE_DONE_NEG, GetAmount(), apply);
            }
        }
        else
        {
            // done in Player::_ApplyWeaponDependentAuraMods
        }
    }

    // Skip non magic case for speedup
    if ((GetMiscValue() & SPELL_SCHOOL_MASK_MAGIC) == 0)
        return;

    if (GetSpellInfo()->EquippedItemClass != -1 || GetSpellInfo()->EquippedItemInventoryTypeMask != 0)
    {
        // wand magic case (skip generic to all item spell bonuses)
        // done in Player::_ApplyWeaponDependentAuraMods

        // Skip item specific requirements for not wand magic damage
        return;
    }

    // Magic damage modifiers implemented in Unit::SpellDamageBonus
    // This information for client side use only
    if (target->GetTypeId() == TYPEID_PLAYER)
    {
        if (GetAmount() > 0)
        {
            for (int i = SPELL_SCHOOL_HOLY; i < MAX_SPELL_SCHOOL; i++)
            {
                if ((GetMiscValue() & (1<<i)) != 0)
                    target->ApplyModUInt32Value(PLAYER_FIELD_MOD_DAMAGE_DONE_POS+i, GetAmount(), apply);
            }
        }
        else
        {
            for (int i = SPELL_SCHOOL_HOLY; i < MAX_SPELL_SCHOOL; i++)
            {
                if ((GetMiscValue() & (1<<i)) != 0)
                    target->ApplyModUInt32Value(PLAYER_FIELD_MOD_DAMAGE_DONE_NEG+i, GetAmount(), apply);
            }
        }
        if (Guardian* pet = target->ToPlayer()->GetGuardianPet())
            pet->UpdateAttackPowerAndDamage();
    }
}

void AuraEffect::HandleModDamagePercentDone(AuraApplication const* aurApp, uint8 mode, bool apply) const
{
    if (!(mode & (AURA_EFFECT_HANDLE_CHANGE_AMOUNT_MASK | AURA_EFFECT_HANDLE_STAT)))
        return;

    Unit* target = aurApp->GetTarget();
    if (!target)
        return;

    if (target->GetTypeId() == TYPEID_PLAYER)
    {
        for (int i = 0; i < MAX_ATTACK; ++i)
            if (Item* item = target->ToPlayer()->GetWeaponForAttack(WeaponAttackType(i), false))
                target->ToPlayer()->_ApplyWeaponDependentAuraDamageMod(item, WeaponAttackType(i), this, apply);
    }

    if ((GetMiscValue() & SPELL_SCHOOL_MASK_NORMAL) && (GetSpellInfo()->EquippedItemClass == -1 || target->GetTypeId() != TYPEID_PLAYER))
    {
        target->HandleStatModifier(UNIT_MOD_DAMAGE_MAINHAND,         TOTAL_PCT, float (GetAmount()), apply);
        target->HandleStatModifier(UNIT_MOD_DAMAGE_OFFHAND,          TOTAL_PCT, float (GetAmount()), apply);
        target->HandleStatModifier(UNIT_MOD_DAMAGE_RANGED,           TOTAL_PCT, float (GetAmount()), apply);

        if (target->GetTypeId() == TYPEID_PLAYER)
            target->ToPlayer()->ApplyPercentModFloatValue(PLAYER_FIELD_MOD_DAMAGE_DONE_PCT, float (GetAmount()), apply);
    }
    else
    {
        // done in Player::_ApplyWeaponDependentAuraMods for SPELL_SCHOOL_MASK_NORMAL && EquippedItemClass != -1 and also for wand case
    }
}

void AuraEffect::HandleModOffhandDamagePercent(AuraApplication const* aurApp, uint8 mode, bool apply) const
{
    if (!(mode & (AURA_EFFECT_HANDLE_CHANGE_AMOUNT_MASK | AURA_EFFECT_HANDLE_STAT)))
        return;

    Unit* target = aurApp->GetTarget();

    target->HandleStatModifier(UNIT_MOD_DAMAGE_OFFHAND, TOTAL_PCT, float(GetAmount()), apply);
}

void AuraEffect::HandleShieldBlockValue(AuraApplication const* aurApp, uint8 mode, bool apply) const
{
    if (!(mode & (AURA_EFFECT_HANDLE_CHANGE_AMOUNT_MASK | AURA_EFFECT_HANDLE_STAT)))
        return;

    Unit* target = aurApp->GetTarget();

    BaseModType modType = FLAT_MOD;
    if (GetAuraType() == SPELL_AURA_MOD_SHIELD_BLOCKVALUE_PCT)
        modType = PCT_MOD;

    if (target->GetTypeId() == TYPEID_PLAYER)
        target->ToPlayer()->HandleBaseModValue(SHIELD_BLOCK_VALUE, modType, float(GetAmount()), apply);
}

/********************************/
/***        POWER COST        ***/
/********************************/

void AuraEffect::HandleModPowerCostPCT(AuraApplication const* aurApp, uint8 mode, bool apply) const
{
    if (!(mode & AURA_EFFECT_HANDLE_CHANGE_AMOUNT_MASK))
        return;

    Unit* target = aurApp->GetTarget();

    float amount = CalculatePct(1.0f, GetAmount());
    for (int i = 0; i < MAX_SPELL_SCHOOL; ++i)
        if (GetMiscValue() & (1 << i))
            target->ApplyModSignedFloatValue(UNIT_FIELD_POWER_COST_MULTIPLIER + i, amount, apply);
}

void AuraEffect::HandleModPowerCost(AuraApplication const* aurApp, uint8 mode, bool apply) const
{
    if (!(mode & AURA_EFFECT_HANDLE_CHANGE_AMOUNT_MASK))
        return;

    Unit* target = aurApp->GetTarget();

    for (int i = 0; i < MAX_SPELL_SCHOOL; ++i)
        if (GetMiscValue() & (1<<i))
            target->ApplyModInt32Value(UNIT_FIELD_POWER_COST_MODIFIER+i, GetAmount(), apply);
}

void AuraEffect::HandleArenaPreparation(AuraApplication const* aurApp, uint8 mode, bool apply) const
{
    if (!(mode & AURA_EFFECT_HANDLE_REAL))
        return;

    Unit* target = aurApp->GetTarget();

    if (apply)
        target->SetFlag(UNIT_FIELD_FLAGS, UNIT_FLAG_PREPARATION);
    else
    {
        // do not remove unit flag if there are more than this auraEffect of that kind on unit on unit
        if (target->HasAuraType(GetAuraType()))
            return;
        target->RemoveFlag(UNIT_FIELD_FLAGS, UNIT_FLAG_PREPARATION);
    }
}

void AuraEffect::HandleNoReagentUseAura(AuraApplication const* aurApp, uint8 mode, bool /*apply*/) const
{
    if (!(mode & AURA_EFFECT_HANDLE_REAL))
        return;

    Unit* target = aurApp->GetTarget();

    if (target->GetTypeId() != TYPEID_PLAYER)
        return;

    flag96 mask;
    Unit::AuraEffectList const& noReagent = target->GetAuraEffectsByType(SPELL_AURA_NO_REAGENT_USE);
        for (Unit::AuraEffectList::const_iterator i = noReagent.begin(); i != noReagent.end(); ++i)
            mask |= (*i)->m_spellInfo->Effects[(*i)->m_effIndex].SpellClassMask;

    target->SetUInt32Value(PLAYER_NO_REAGENT_COST_1  , mask[0]);
    target->SetUInt32Value(PLAYER_NO_REAGENT_COST_1+1, mask[1]);
    target->SetUInt32Value(PLAYER_NO_REAGENT_COST_1+2, mask[2]);
}

void AuraEffect::HandleAuraRetainComboPoints(AuraApplication const* aurApp, uint8 mode, bool apply) const
{
    if (!(mode & AURA_EFFECT_HANDLE_REAL))
        return;

    Unit* target = aurApp->GetTarget();

    if (target->GetTypeId() != TYPEID_PLAYER)
        return;

    // combo points was added in SPELL_EFFECT_ADD_COMBO_POINTS handler
    // remove only if aura expire by time (in case combo points amount change aura removed without combo points lost)
    if (!(apply) && GetBase()->GetDuration() == 0 && target->ToPlayer()->GetComboTarget())
        if (Unit* unit = ObjectAccessor::GetUnit(*target, target->ToPlayer()->GetComboTarget()))
            target->ToPlayer()->AddComboPoints(unit, -GetAmount());
}

/*********************************************************/
/***                    OTHERS                         ***/
/*********************************************************/

void AuraEffect::HandleAuraDummy(AuraApplication const* aurApp, uint8 mode, bool apply) const
{
    if (!(mode & (AURA_EFFECT_HANDLE_CHANGE_AMOUNT_MASK | AURA_EFFECT_HANDLE_REAPPLY)))
        return;

    Unit* target = aurApp->GetTarget();

    Unit* caster = GetCaster();

    if (mode & AURA_EFFECT_HANDLE_REAL)
    {
        // pet auras
        if (PetAura const* petSpell = sSpellMgr->GetPetAura(GetId(), m_effIndex))
        {
            if (apply)
                target->AddPetAura(petSpell);
            else
                target->RemovePetAura(petSpell);
        }
    }

    if (mode & (AURA_EFFECT_HANDLE_REAL | AURA_EFFECT_HANDLE_REAPPLY))
    {
        // AT APPLY
        if (apply)
        {
            // Overpower
            if (caster && m_spellInfo->SpellFamilyName == SPELLFAMILY_WARRIOR &&
                m_spellInfo->SpellFamilyFlags[0] & 0x4)
            {
                // In addition, if you strike a player..
                if (target->GetTypeId() != TYPEID_PLAYER)
                    return;
                //  ..while they are casting
                if (target->IsNonMeleeSpellCasted(false, false, true, false, true))
                    if (AuraEffect* aurEff = caster->GetAuraEffect(SPELL_AURA_ADD_FLAT_MODIFIER, SPELLFAMILY_WARRIOR, 2775, 0))
                        switch (aurEff->GetId())
                        {
                            // Unrelenting Assault, rank 1
                            case 46859:
                                target->CastSpell(target, 64849, true, NULL, aurEff);
                                break;
                            // Unrelenting Assault, rank 2
                            case 46860:
                                target->CastSpell(target, 64850, true, NULL, aurEff);
                                break;
                        }
            }
            switch (GetId())
            {
                case 1515:                                      // Tame beast
                    // FIX_ME: this is 2.0.12 threat effect replaced in 2.1.x by dummy aura, must be checked for correctness
                    if (caster && target->CanHaveThreatList())
                        target->AddThreat(caster, 10.0f);
                    break;
                case 13139:                                     // net-o-matic
                    // root to self part of (root_target->charge->root_self sequence
                    if (caster)
                        caster->CastSpell(caster, 13138, true, NULL, this);
                    break;
                case 34026:   // kill command
                {
                    Unit* pet = target->GetGuardianPet();
                    if (!pet)
                        break;

                    target->CastSpell(target, 34027, true, NULL, this);

                    // set 3 stacks and 3 charges (to make all auras not disappear at once)
                    Aura* owner_aura = target->GetAura(34027, GetCasterGUID());
                    Aura* pet_aura  = pet->GetAura(58914, GetCasterGUID());
                    if (owner_aura)
                    {
                        owner_aura->SetStackAmount(owner_aura->GetSpellInfo()->StackAmount);
                        if (pet_aura)
                        {
                            pet_aura->SetCharges(0);
                            pet_aura->SetStackAmount(owner_aura->GetSpellInfo()->StackAmount);
                        }
                    }
                    break;
                }
                case 37096:                                     // Blood Elf Illusion
                {
                    if (caster)
                    {
                        switch (caster->getGender())
                        {
                            case GENDER_FEMALE:
                                caster->CastSpell(target, 37095, true, NULL, this); // Blood Elf Disguise
                                break;
                            case GENDER_MALE:
                                caster->CastSpell(target, 37093, true, NULL, this);
                                break;
                            default:
                                break;
                        }
                    }
                    break;
                }
                case 39850:                                     // Rocket Blast
                    if (roll_chance_i(20))                       // backfire stun
                        target->CastSpell(target, 51581, true, NULL, this);
                    break;
                case 43873:                                     // Headless Horseman Laugh
                    target->PlayDistanceSound(11965);
                    break;
                case 46354:                                     // Blood Elf Illusion
                    if (caster)
                    {
                        switch (caster->getGender())
                        {
                            case GENDER_FEMALE:
                                caster->CastSpell(target, 46356, true, NULL, this);
                                break;
                            case GENDER_MALE:
                                caster->CastSpell(target, 46355, true, NULL, this);
                                break;
                        }
                    }
                    break;
                case 46361:                                     // Reinforced Net
                    if (caster)
                        target->GetMotionMaster()->MoveFall();
                    break;
                case 52916: // Honor Among Thieves
                    if (target->GetTypeId() == TYPEID_PLAYER)
                        if (Unit* spellTarget = ObjectAccessor::GetUnit(*target, target->ToPlayer()->GetComboTarget()))
                            target->CastSpell(spellTarget, 51699, true);
                   break;
                case 71563:
                    if (Aura* newAura = target->AddAura(71564, target))
                        newAura->SetStackAmount(newAura->GetSpellInfo()->StackAmount);
                        break;
            }
        }
        // AT REMOVE
        else
        {
            if ((GetSpellInfo()->IsQuestTame()) && caster && caster->IsAlive() && target->IsAlive())
            {
                uint32 finalSpelId = 0;
                switch (GetId())
                {
                    case 19548: finalSpelId = 19597; break;
                    case 19674: finalSpelId = 19677; break;
                    case 19687: finalSpelId = 19676; break;
                    case 19688: finalSpelId = 19678; break;
                    case 19689: finalSpelId = 19679; break;
                    case 19692: finalSpelId = 19680; break;
                    case 19693: finalSpelId = 19684; break;
                    case 19694: finalSpelId = 19681; break;
                    case 19696: finalSpelId = 19682; break;
                    case 19697: finalSpelId = 19683; break;
                    case 19699: finalSpelId = 19685; break;
                    case 19700: finalSpelId = 19686; break;
                    case 30646: finalSpelId = 30647; break;
                    case 30653: finalSpelId = 30648; break;
                    case 30654: finalSpelId = 30652; break;
                    case 30099: finalSpelId = 30100; break;
                    case 30102: finalSpelId = 30103; break;
                    case 30105: finalSpelId = 30104; break;
                }

                if (finalSpelId)
                    caster->CastSpell(target, finalSpelId, true, NULL, this);
            }

            switch (m_spellInfo->SpellFamilyName)
            {
                case SPELLFAMILY_GENERIC:
                    switch (GetId())
                    {
                        case 2584: // Waiting to Resurrect
                            // Waiting to resurrect spell cancel, we must remove player from resurrect queue
                            if (target->GetTypeId() == TYPEID_PLAYER)
                            {
                                if (Battleground* bg = target->ToPlayer()->GetBattleground())
                                    bg->RemovePlayerFromResurrectQueue(target->GetGUID());
                                if (Battlefield* bf = sBattlefieldMgr->GetBattlefieldToZoneId(target->GetZoneId()))
                                    bf->RemovePlayerFromResurrectQueue(target->GetGUID());
                            }
                            break;
                        case 36730:                                     // Flame Strike
                        {
                            target->CastSpell(target, 36731, true, NULL, this);
                            break;
                        }
                        case 44191:                                     // Flame Strike
                        {
                            if (target->GetMap()->IsDungeon())
                            {
                                uint32 spellId = target->GetMap()->IsHeroic() ? 46163 : 44190;

                                target->CastSpell(target, spellId, true, NULL, this);
                            }
                            break;
                        }
                        case 43681: // Inactive
                        {
                            if (target->GetTypeId() != TYPEID_PLAYER || aurApp->GetRemoveMode() != AURA_REMOVE_BY_EXPIRE)
                                return;

                            if (target->GetMap()->IsBattleground())
                                target->ToPlayer()->LeaveBattleground();
                            break;
                        }
                        case 42783: // Wrath of the Astromancer
                            target->CastSpell(target, GetAmount(), true, NULL, this);
                            break;
                        case 46308: // Burning Winds casted only at creatures at spawn
                            target->CastSpell(target, 47287, true, NULL, this);
                            break;
                        case 52172:  // Coyote Spirit Despawn Aura
                        case 60244:  // Blood Parrot Despawn Aura
                            target->CastSpell((Unit*)NULL, GetAmount(), true, NULL, this);
                            break;
                        case 91604: // Restricted Flight Area
                            if (aurApp->GetRemoveMode() == AURA_REMOVE_BY_EXPIRE)
                                target->CastSpell(target, 58601, true);
                            break;
                    }
                    break;
                case SPELLFAMILY_DEATHKNIGHT:
                    // Summon Gargoyle (Dismiss Gargoyle at remove)
                    if (GetId() == 61777)
                        target->CastSpell(target, GetAmount(), true);
                    break;
                default:
                    break;
            }
        }
    }

    // AT APPLY & REMOVE

    switch (m_spellInfo->SpellFamilyName)
    {
        case SPELLFAMILY_GENERIC:
        {
            if (!(mode & AURA_EFFECT_HANDLE_REAL))
                break;
            switch (GetId())
            {
                // Recently Bandaged
                case 11196:
                    target->ApplySpellImmune(GetId(), IMMUNITY_MECHANIC, GetMiscValue(), apply);
                    break;
                // Unstable Power
                case 24658:
                {
                    uint32 spellId = 24659;
                    if (apply && caster)
                    {
                        SpellInfo const* spell = sSpellMgr->GetSpellInfo(spellId);

                        for (uint32 i = 0; i < spell->StackAmount; ++i)
                            caster->CastSpell(target, spell->Id, true, NULL, NULL, GetCasterGUID());
                        break;
                    }
                    target->RemoveAurasDueToSpell(spellId);
                    break;
                }
                // Restless Strength
                case 24661:
                {
                    uint32 spellId = 24662;
                    if (apply && caster)
                    {
                        SpellInfo const* spell = sSpellMgr->GetSpellInfo(spellId);
                        for (uint32 i = 0; i < spell->StackAmount; ++i)
                            caster->CastSpell(target, spell->Id, true, NULL, NULL, GetCasterGUID());
                        break;
                    }
                    target->RemoveAurasDueToSpell(spellId);
                    break;
                }
                // Tag Murloc
                case 30877:
                {
                    // Tag/untag Blacksilt Scout
                    target->SetEntry(apply ? 17654 : 17326);
                    break;
                }
                case 57819: // Argent Champion
                case 57820: // Ebon Champion
                case 57821: // Champion of the Kirin Tor
                case 57822: // Wyrmrest Champion
                {
                    if (!caster || caster->GetTypeId() != TYPEID_PLAYER)
                        break;

                    uint32 FactionID = 0;

                    if (apply)
                    {
                        switch (m_spellInfo->Id)
                        {
                            case 57819: FactionID = 1106; break; // Argent Crusade
                            case 57820: FactionID = 1098; break; // Knights of the Ebon Blade
                            case 57821: FactionID = 1090; break; // Kirin Tor
                            case 57822: FactionID = 1091; break; // The Wyrmrest Accord
                        }
                    }
                    caster->ToPlayer()->SetChampioningFaction(FactionID);
                    break;
                }
                // LK Intro VO (1)
                case 58204:
                    if (target->GetTypeId() == TYPEID_PLAYER)
                    {
                        // Play part 1
                        if (apply)
                            target->PlayDirectSound(14970, target->ToPlayer());
                        // continue in 58205
                        else
                            target->CastSpell(target, 58205, true);
                    }
                    break;
                // LK Intro VO (2)
                case 58205:
                    if (target->GetTypeId() == TYPEID_PLAYER)
                    {
                        // Play part 2
                        if (apply)
                            target->PlayDirectSound(14971, target->ToPlayer());
                        // Play part 3
                        else
                            target->PlayDirectSound(14972, target->ToPlayer());
                    }
                    break;
                case 62061: // Festive Holiday Mount
                    if (target->HasAuraType(SPELL_AURA_MOUNTED))
                    {
                        uint32 creatureEntry = 0;
                        if (apply)
                        {
                            if (target->HasAuraType(SPELL_AURA_MOD_INCREASE_MOUNTED_FLIGHT_SPEED))
                                creatureEntry = 24906;
                            else
                                creatureEntry = 15665;
                        }
                        else
                            creatureEntry = target->GetAuraEffectsByType(SPELL_AURA_MOUNTED).front()->GetMiscValue();

                        if (CreatureTemplate const* creatureInfo = sObjectMgr->GetCreatureTemplate(creatureEntry))
                        {
                            uint32 displayID = ObjectMgr::ChooseDisplayId(creatureInfo);
                            sObjectMgr->GetCreatureModelRandomGender(&displayID);

                            target->SetUInt32Value(UNIT_FIELD_MOUNTDISPLAYID, displayID);
                        }
                    }
                    break;
            }

            break;
        }
        case SPELLFAMILY_MAGE:
        {
            //if (!(mode & AURA_EFFECT_HANDLE_REAL))
                //break;
            break;
        }
        case SPELLFAMILY_PRIEST:
        {
            //if (!(mode & AURA_EFFECT_HANDLE_REAL))
                //break;
            break;
        }
        case SPELLFAMILY_DRUID:
        {
            //if (!(mode & AURA_EFFECT_HANDLE_REAL))
                //break;
            break;
        }
        case SPELLFAMILY_SHAMAN:
        {
            //if (!(mode & AURA_EFFECT_HANDLE_REAL))
                //break;
            break;
        }
        case SPELLFAMILY_PALADIN:
            // if (!(mode & AURA_EFFECT_HANDLE_REAL))
            //    break;
            break;
        case SPELLFAMILY_DEATHKNIGHT:
        {
            //if (!(mode & AURA_EFFECT_HANDLE_REAL))
            //    break;
            break;
        }
    }
}

void AuraEffect::HandleChannelDeathItem(AuraApplication const* aurApp, uint8 mode, bool apply) const
{
    if (!(mode & AURA_EFFECT_HANDLE_REAL))
        return;

    if (apply || aurApp->GetRemoveMode() != AURA_REMOVE_BY_DEATH)
        return;

    Unit* caster = GetCaster();

    if (!caster || caster->GetTypeId() != TYPEID_PLAYER)
        return;

    Player* plCaster = caster->ToPlayer();
    Unit* target = aurApp->GetTarget();

    // Item amount
    if (GetAmount() <= 0)
        return;

    if (GetSpellInfo()->Effects[m_effIndex].ItemType == 0)
        return;

    // Soul Shard
    if (GetSpellInfo()->Effects[m_effIndex].ItemType == 6265)
    {
        // Soul Shard only from units that grant XP or honor
        if (!plCaster->isHonorOrXPTarget(target) ||
            (target->GetTypeId() == TYPEID_UNIT && !target->ToCreature()->isTappedBy(plCaster)))
            return;
    }

    //Adding items
    uint32 noSpaceForCount = 0;
    uint32 count = m_amount;

    ItemPosCountVec dest;
    InventoryResult msg = plCaster->CanStoreNewItem(NULL_BAG, NULL_SLOT, dest, GetSpellInfo()->Effects[m_effIndex].ItemType, count, &noSpaceForCount);
    if (msg != EQUIP_ERR_OK)
    {
        count-=noSpaceForCount;
        plCaster->SendEquipError(msg, NULL, NULL, GetSpellInfo()->Effects[m_effIndex].ItemType);
        if (count == 0)
            return;
    }

    Item* newitem = plCaster->StoreNewItem(dest, GetSpellInfo()->Effects[m_effIndex].ItemType, true);
    if (!newitem)
    {
        plCaster->SendEquipError(EQUIP_ERR_ITEM_NOT_FOUND, NULL, NULL);
        return;
    }
    plCaster->SendNewItem(newitem, count, true, true);
}

void AuraEffect::HandleBindSight(AuraApplication const* aurApp, uint8 mode, bool apply) const
{
    if (!(mode & AURA_EFFECT_HANDLE_REAL))
        return;

    Unit* target = aurApp->GetTarget();

    Unit* caster = GetCaster();

    if (!caster || caster->GetTypeId() != TYPEID_PLAYER)
        return;

    caster->ToPlayer()->SetViewpoint(target, apply);
}

void AuraEffect::HandleForceReaction(AuraApplication const* aurApp, uint8 mode, bool apply) const
{
    if (!(mode & AURA_EFFECT_HANDLE_CHANGE_AMOUNT_MASK))
        return;

    Unit* target = aurApp->GetTarget();

    if (target->GetTypeId() != TYPEID_PLAYER)
        return;

    Player* player = (Player*)target;

    uint32 faction_id = GetMiscValue();
    ReputationRank faction_rank = ReputationRank(m_amount);

    player->GetReputationMgr().ApplyForceReaction(faction_id, faction_rank, apply);
    player->GetReputationMgr().SendForceReactions();

    // stop fighting if at apply forced rank friendly or at remove real rank friendly
    if ((apply && faction_rank >= REP_FRIENDLY) || (!apply && player->GetReputationRank(faction_id) >= REP_FRIENDLY))
        player->StopAttackFaction(faction_id);
}

void AuraEffect::HandleAuraEmpathy(AuraApplication const* aurApp, uint8 mode, bool apply) const
{
    if (!(mode & AURA_EFFECT_HANDLE_REAL))
        return;

    Unit* target = aurApp->GetTarget();
    if (!apply)
    {
        // do not remove unit flag if there are more than this auraEffect of that kind on unit on unit
        if (target->HasAuraType(GetAuraType()))
            return;
    }

    if (target->GetCreatureType() == CREATURE_TYPE_BEAST)
        target->ApplyModUInt32Value(UNIT_DYNAMIC_FLAGS, UNIT_DYNFLAG_SPECIALINFO, apply);
}

void AuraEffect::HandleAuraModFaction(AuraApplication const* aurApp, uint8 mode, bool apply) const
{
    if (!(mode & AURA_EFFECT_HANDLE_REAL))
        return;

    Unit* target = aurApp->GetTarget();

    if (apply)
    {
        target->setFaction(GetMiscValue());
        if (target->GetTypeId() == TYPEID_PLAYER)
            target->RemoveFlag(UNIT_FIELD_FLAGS, UNIT_FLAG_PVP_ATTACKABLE);
    }
    else
    {
        target->RestoreFaction();
        if (target->GetTypeId() == TYPEID_PLAYER)
            target->SetFlag(UNIT_FIELD_FLAGS, UNIT_FLAG_PVP_ATTACKABLE);
    }
}

void AuraEffect::HandleComprehendLanguage(AuraApplication const* aurApp, uint8 mode, bool apply) const
{
    if (!(mode & AURA_EFFECT_HANDLE_SEND_FOR_CLIENT_MASK))
        return;

    Unit* target = aurApp->GetTarget();

    if (apply)
        target->SetFlag(UNIT_FIELD_FLAGS_2, UNIT_FLAG2_COMPREHEND_LANG);
    else
    {
        if (target->HasAuraType(GetAuraType()))
            return;

        target->RemoveFlag(UNIT_FIELD_FLAGS_2, UNIT_FLAG2_COMPREHEND_LANG);
    }
}

void AuraEffect::HandleAuraConvertRune(AuraApplication const* aurApp, uint8 mode, bool apply) const
{
    if (!(mode & AURA_EFFECT_HANDLE_REAL))
        return;

    Unit* target = aurApp->GetTarget();

    if (target->GetTypeId() != TYPEID_PLAYER)
        return;

    Player* player = (Player*)target;

    if (player->getClass() != CLASS_DEATH_KNIGHT)
        return;

    uint32 runes = m_amount;
    // convert number of runes specified in aura amount of rune type in miscvalue to runetype in miscvalueb
    if (apply)
    {
        for (uint32 i = 0; i < MAX_RUNES && runes; ++i)
        {
            if (GetMiscValue() != player->GetCurrentRune(i))
                continue;
            if (!player->GetRuneCooldown(i))
            {
                player->AddRuneByAuraEffect(i, RuneType(GetMiscValueB()), this);
                --runes;
            }
        }
    }
    else
        player->RemoveRunesByAuraEffect(this);
}

void AuraEffect::HandleAuraLinked(AuraApplication const* aurApp, uint8 mode, bool apply) const
{
    Unit* target = aurApp->GetTarget();

    uint32 triggeredSpellId = sSpellMgr->GetSpellIdForDifficulty(m_spellInfo->Effects[m_effIndex].TriggerSpell, target);
    SpellInfo const* triggeredSpellInfo = sSpellMgr->GetSpellInfo(triggeredSpellId);
    if (!triggeredSpellInfo)
        return;

    if (mode & AURA_EFFECT_HANDLE_REAL)
    {
        if (apply)
        {
            Unit* caster = triggeredSpellInfo->NeedsToBeTriggeredByCaster() ? GetCaster() : target;

            if (!caster)
                return;
            // If amount avalible cast with basepoints (Crypt Fever for example)
            if (GetAmount())
                caster->CastCustomSpell(target, triggeredSpellId, &m_amount, NULL, NULL, true, NULL, this);
            else
                caster->CastSpell(target, triggeredSpellId, true, NULL, this);
        }
        else
        {
            uint64 casterGUID = triggeredSpellInfo->NeedsToBeTriggeredByCaster() ? GetCasterGUID() : target->GetGUID();
            target->RemoveAura(triggeredSpellId, casterGUID, 0, aurApp->GetRemoveMode());
        }
    }
    else if (mode & AURA_EFFECT_HANDLE_REAPPLY && apply)
    {
        uint64 casterGUID = triggeredSpellInfo->NeedsToBeTriggeredByCaster() ? GetCasterGUID() : target->GetGUID();
        // change the stack amount to be equal to stack amount of our aura
        if (Aura* triggeredAura = target->GetAura(triggeredSpellId, casterGUID))
            triggeredAura->ModStackAmount(GetBase()->GetStackAmount() - triggeredAura->GetStackAmount());
    }
}

void AuraEffect::HandleAuraOpenStable(AuraApplication const* aurApp, uint8 mode, bool apply) const
{
    if (!(mode & AURA_EFFECT_HANDLE_REAL))
        return;

    Unit* target = aurApp->GetTarget();

    if (target->GetTypeId() != TYPEID_PLAYER || !target->IsInWorld())
        return;

    if (apply)
        target->ToPlayer()->GetSession()->SendStablePet(target->GetGUID());

     // client auto close stable dialog at !apply aura
}

void AuraEffect::HandleAuraModFakeInebriation(AuraApplication const* aurApp, uint8 mode, bool apply) const
{
    if (!(mode & AURA_EFFECT_HANDLE_CHANGE_AMOUNT_MASK))
        return;

    Unit* target = aurApp->GetTarget();

    if (apply)
    {
        target->m_invisibilityDetect.AddFlag(INVISIBILITY_DRUNK);
        target->m_invisibilityDetect.AddValue(INVISIBILITY_DRUNK, GetAmount());

        if (target->GetTypeId() == TYPEID_PLAYER)
        {
            int32 oldval = target->ToPlayer()->GetInt32Value(PLAYER_FAKE_INEBRIATION);
            target->ToPlayer()->SetInt32Value(PLAYER_FAKE_INEBRIATION, oldval + GetAmount());
        }
    }
    else
    {
        bool removeDetect = !target->HasAuraType(SPELL_AURA_MOD_FAKE_INEBRIATE);

        target->m_invisibilityDetect.AddValue(INVISIBILITY_DRUNK, -GetAmount());

        if (target->GetTypeId() == TYPEID_PLAYER)
        {
            int32 oldval = target->ToPlayer()->GetInt32Value(PLAYER_FAKE_INEBRIATION);
            target->ToPlayer()->SetInt32Value(PLAYER_FAKE_INEBRIATION, oldval - GetAmount());

            if (removeDetect)
                removeDetect = !target->ToPlayer()->GetDrunkValue();
        }

        if (removeDetect)
            target->m_invisibilityDetect.DelFlag(INVISIBILITY_DRUNK);
    }

    // call functions which may have additional effects after chainging state of unit
    target->UpdateObjectVisibility();
}

void AuraEffect::HandleAuraOverrideSpells(AuraApplication const* aurApp, uint8 mode, bool apply) const
{
    if (!(mode & AURA_EFFECT_HANDLE_REAL))
        return;

    Player* target = aurApp->GetTarget()->ToPlayer();

    if (!target || !target->IsInWorld())
        return;

    uint32 overrideId = uint32(GetMiscValue());

    if (apply)
    {
        target->SetUInt16Value(PLAYER_FIELD_BYTES2, 0, overrideId);
        if (OverrideSpellDataEntry const* overrideSpells = sOverrideSpellDataStore.LookupEntry(overrideId))
            for (uint8 i = 0; i < MAX_OVERRIDE_SPELL; ++i)
                if (uint32 spellId = overrideSpells->spellId[i])
                    target->AddTemporarySpell(spellId);
    }
    else
    {
        target->SetUInt16Value(PLAYER_FIELD_BYTES2, 0, 0);
        if (OverrideSpellDataEntry const* overrideSpells = sOverrideSpellDataStore.LookupEntry(overrideId))
            for (uint8 i = 0; i < MAX_OVERRIDE_SPELL; ++i)
                if (uint32 spellId = overrideSpells->spellId[i])
                    target->RemoveTemporarySpell(spellId);
    }
}

void AuraEffect::HandleAuraSetVehicle(AuraApplication const* aurApp, uint8 mode, bool apply) const
{
    if (!(mode & AURA_EFFECT_HANDLE_REAL))
        return;

    Unit* target = aurApp->GetTarget();

    if (!target->IsInWorld())
        return;

    uint32 vehicleId = GetMiscValue();

    if (apply)
    {
        if (!target->CreateVehicleKit(vehicleId, 0))
            return;
    }
    else if (target->GetVehicleKit())
        target->RemoveVehicleKit();

    if (target->GetTypeId() != TYPEID_PLAYER)
        return;

    WorldPacket data(SMSG_PLAYER_VEHICLE_DATA, target->GetPackGUID().size()+4);
    data.appendPackGUID(target->GetGUID());
    data << uint32(apply ? vehicleId : 0);
    target->SendMessageToSet(&data, true);

    if (apply)
        target->ToPlayer()->SendOnCancelExpectedVehicleRideAura();
}

void AuraEffect::HandlePreventResurrection(AuraApplication const* aurApp, uint8 mode, bool apply) const
{
    if (!(mode & AURA_EFFECT_HANDLE_REAL))
        return;

    if (aurApp->GetTarget()->GetTypeId() != TYPEID_PLAYER)
        return;

    if (apply)
        aurApp->GetTarget()->RemoveByteFlag(PLAYER_FIELD_BYTES, 0, PLAYER_FIELD_BYTE_RELEASE_TIMER);
    else if (!aurApp->GetTarget()->GetBaseMap()->Instanceable())
        aurApp->GetTarget()->SetByteFlag(PLAYER_FIELD_BYTES, 0, PLAYER_FIELD_BYTE_RELEASE_TIMER);
}

void AuraEffect::HandleMastery(AuraApplication const* aurApp, uint8 mode, bool /*apply*/) const
{
    if (!(mode & AURA_EFFECT_HANDLE_REAL))
        return;

    Player* target = aurApp->GetTarget()->ToPlayer();
    if (!target)
        return;

    target->UpdateMastery();
}

void AuraEffect::HandlePeriodicDummyAuraTick(Unit* target, Unit* caster) const
{
    switch (GetSpellInfo()->SpellFamilyName)
    {
        case SPELLFAMILY_GENERIC:
            switch (GetId())
            {
                case 66149: // Bullet Controller Periodic - 10 Man
                case 68396: // Bullet Controller Periodic - 25 Man
                {
                    if (!caster)
                        break;

                    caster->CastCustomSpell(66152, SPELLVALUE_MAX_TARGETS, urand(1, 6), target, true);
                    caster->CastCustomSpell(66153, SPELLVALUE_MAX_TARGETS, urand(1, 6), target, true);
                    break;
                }
                case 62292: // Blaze (Pool of Tar)
                    // should we use custom damage?
                    target->CastSpell((Unit*)NULL, m_spellInfo->Effects[m_effIndex].TriggerSpell, true);
                    break;
                case 62399: // Overload Circuit
                    if (target->GetMap()->IsDungeon() && int(target->GetAppliedAuras().count(62399)) >= (target->GetMap()->IsHeroic() ? 4 : 2))
                    {
                         target->CastSpell(target, 62475, true); // System Shutdown
                         if (Unit* veh = target->GetVehicleBase())
                             veh->CastSpell(target, 62475, true);
                    }
                    break;
                case 64821: // Fuse Armor (Razorscale)
                    if (GetBase()->GetStackAmount() == GetSpellInfo()->StackAmount)
                    {
                        target->CastSpell(target, 64774, true, NULL, NULL, GetCasterGUID());
                        target->RemoveAura(64821);
                    }
                    break;
            }
            break;
        case SPELLFAMILY_MAGE:
        {
            // Mirror Image
            if (GetId() == 55342)
                // Set name of summons to name of caster
                target->CastSpell((Unit*)NULL, m_spellInfo->Effects[m_effIndex].TriggerSpell, true);
            break;
        }
        case SPELLFAMILY_DRUID:
        {
            switch (GetSpellInfo()->Id)
            {
                // Frenzied Regeneration
                case 22842:
                {
                    // Converts up to 10 rage per second into health for $d.  Each point of rage is converted into ${$m2/10}.1% of max health.
                    // Should be manauser
                    if (target->getPowerType() != POWER_RAGE)
                        break;
                    uint32 rage = target->GetPower(POWER_RAGE);
                    // Nothing todo
                    if (rage == 0)
                        break;
                    int32 mod = (rage < 100) ? rage : 100;
                    int32 points = target->CalculateSpellDamage(target, GetSpellInfo(), 1);
                    int32 regen = target->GetMaxHealth() * (mod * points / 10) / 1000;
                    target->CastCustomSpell(target, 22845, &regen, 0, 0, true, 0, this);
                    target->SetPower(POWER_RAGE, rage-mod);
                    break;
                }
            }
            break;
        }
        case SPELLFAMILY_ROGUE:
        {
            switch (GetSpellInfo()->Id)
            {
                // Master of Subtlety
                case 31666:
                    if (!target->HasAuraType(SPELL_AURA_MOD_STEALTH))
                        target->RemoveAurasDueToSpell(31665);
                    break;
                // Killing Spree
                case 51690:
                {
                    /// @todo this should use effect[1] of 51690
                    UnitList targets;
                    {
                        // eff_radius == 0
                        float radius = GetSpellInfo()->GetMaxRange(false);

                        CellCoord p(Trinity::ComputeCellCoord(target->GetPositionX(), target->GetPositionY()));
                        Cell cell(p);

                        Trinity::AnyUnfriendlyAttackableVisibleUnitInObjectRangeCheck u_check(target, radius);
                        Trinity::UnitListSearcher<Trinity::AnyUnfriendlyAttackableVisibleUnitInObjectRangeCheck> checker(target, targets, u_check);

                        TypeContainerVisitor<Trinity::UnitListSearcher<Trinity::AnyUnfriendlyAttackableVisibleUnitInObjectRangeCheck>, GridTypeMapContainer > grid_object_checker(checker);
                        TypeContainerVisitor<Trinity::UnitListSearcher<Trinity::AnyUnfriendlyAttackableVisibleUnitInObjectRangeCheck>, WorldTypeMapContainer > world_object_checker(checker);

                        cell.Visit(p, grid_object_checker,  *GetBase()->GetOwner()->GetMap(), *target, radius);
                        cell.Visit(p, world_object_checker, *GetBase()->GetOwner()->GetMap(), *target, radius);
                    }

                    if (targets.empty())
                        return;

                    Unit* spellTarget = Trinity::Containers::SelectRandomContainerElement(targets);

                    target->CastSpell(spellTarget, 57840, true);
                    target->CastSpell(spellTarget, 57841, true);
                    break;
                }
                // Overkill
                case 58428:
                    if (!target->HasAuraType(SPELL_AURA_MOD_STEALTH))
                        target->RemoveAurasDueToSpell(58427);
                    break;
            }
            break;
        }
        case SPELLFAMILY_HUNTER:
        {
            // Explosive Shot
            if (GetSpellInfo()->SpellFamilyFlags[1] & 0x80000000)
            {
                if (caster)
                    caster->CastCustomSpell(53352, SPELLVALUE_BASE_POINT0, m_amount, target, true, NULL, this);
                break;
            }
            switch (GetSpellInfo()->Id)
            {
                // Feeding Frenzy Rank 1
                case 53511:
                    if (target->GetVictim() && target->GetVictim()->HealthBelowPct(35))
                        target->CastSpell(target, 60096, true, 0, this);
                    return;
                // Feeding Frenzy Rank 2
                case 53512:
                    if (target->GetVictim() && target->GetVictim()->HealthBelowPct(35))
                        target->CastSpell(target, 60097, true, 0, this);
                    return;
                default:
                    break;
            }
            break;
        }
        case SPELLFAMILY_SHAMAN:
            if (GetId() == 52179) // Astral Shift
            {
                // Periodic need for remove visual on stun/fear/silence lost
                if (!(target->GetUInt32Value(UNIT_FIELD_FLAGS)&(UNIT_FLAG_STUNNED|UNIT_FLAG_FLEEING|UNIT_FLAG_SILENCED)))
                    target->RemoveAurasDueToSpell(52179);
                break;
            }
            break;
        case SPELLFAMILY_DEATHKNIGHT:
            switch (GetId())
            {
                case 49016: // Hysteria
                    uint32 damage = uint32(target->CountPctFromMaxHealth(1));
                    target->DealDamage(target, damage, NULL, NODAMAGE, SPELL_SCHOOL_MASK_NORMAL, NULL, false);
                    break;
            }
            // Death and Decay
            if (GetSpellInfo()->SpellFamilyFlags[0] & 0x20)
            {
                if (caster)
                    caster->CastCustomSpell(target, 52212, &m_amount, NULL, NULL, true, 0, this);
                break;
            }
            // Blood of the North
            // Reaping
            // Death Rune Mastery
            if (GetSpellInfo()->SpellIconID == 3041 || GetSpellInfo()->SpellIconID == 22 || GetSpellInfo()->SpellIconID == 2622)
            {
                if (target->GetTypeId() != TYPEID_PLAYER)
                    return;
                if (target->ToPlayer()->getClass() != CLASS_DEATH_KNIGHT)
                    return;

                 // timer expired - remove death runes
                target->ToPlayer()->RemoveRunesByAuraEffect(this);
            }
            break;
        default:
            break;
    }
}

void AuraEffect::HandlePeriodicTriggerSpellAuraTick(Unit* target, Unit* caster) const
{
    // generic casting code with custom spells and target/caster customs
    uint32 triggerSpellId = GetSpellInfo()->Effects[GetEffIndex()].TriggerSpell;

    SpellInfo const* triggeredSpellInfo = sSpellMgr->GetSpellInfo(triggerSpellId);
    SpellInfo const* auraSpellInfo = GetSpellInfo();
    uint32 auraId = auraSpellInfo->Id;

    // specific code for cases with no trigger spell provided in field
    if (triggeredSpellInfo == NULL)
    {
        switch (auraSpellInfo->SpellFamilyName)
        {
            case SPELLFAMILY_GENERIC:
            {
                switch (auraId)
                {
                    // Brood Affliction: Bronze
                    case 23170:
                        triggerSpellId = 23171;
                        break;
                    // Restoration
                    case 24379:
                    case 23493:
                    {
                        if (caster)
                        {
                            int32 heal = caster->CountPctFromMaxHealth(10);
                            caster->HealBySpell(target, auraSpellInfo, heal);

                            if (int32 mana = caster->GetMaxPower(POWER_MANA))
                            {
                                mana /= 10;
                                caster->EnergizeBySpell(caster, 23493, mana, POWER_MANA);
                            }
                        }
                        return;
                    }
                    // Nitrous Boost
                    case 27746:
                        if (caster && target->GetPower(POWER_MANA) >= 10)
                        {
                            target->ModifyPower(POWER_MANA, -10);
                            target->SendEnergizeSpellLog(caster, 27746, 10, POWER_MANA);
                        }
                        else
                            target->RemoveAurasDueToSpell(27746);
                        return;
                    // Frost Blast
                    case 27808:
                        if (caster)
                            caster->CastCustomSpell(29879, SPELLVALUE_BASE_POINT0, int32(target->CountPctFromMaxHealth(21)), target, true, NULL, this);
                        return;
                    // Inoculate Nestlewood Owlkin
                    case 29528:
                        if (target->GetTypeId() != TYPEID_UNIT) // prevent error reports in case ignored player target
                            return;
                        break;
                    // Feed Captured Animal
                    case 29917:
                        triggerSpellId = 29916;
                        break;
                    // Extract Gas
                    case 30427:
                    {
                        // move loot to player inventory and despawn target
                        if (caster && caster->GetTypeId() == TYPEID_PLAYER &&
                                target->GetTypeId() == TYPEID_UNIT &&
                                target->ToCreature()->GetCreatureTemplate()->type == CREATURE_TYPE_GAS_CLOUD)
                        {
                            Player* player = caster->ToPlayer();
                            Creature* creature = target->ToCreature();
                            // missing lootid has been reported on startup - just return
                            if (!creature->GetCreatureTemplate()->SkinLootId)
                                return;

                            player->AutoStoreLoot(creature->GetCreatureTemplate()->SkinLootId, LootTemplates_Skinning, true);

                            creature->DespawnOrUnsummon();
                        }
                        return;
                    }
                    // Quake
                    case 30576:
                        triggerSpellId = 30571;
                        break;
                    // Doom
                    /// @todo effect trigger spell may be independant on spell targets, and executed in spell finish phase
                    // so instakill will be naturally done before trigger spell
                    case 31347:
                    {
                        target->CastSpell(target, 31350, true, NULL, this);
                        target->Kill(target);
                        return;
                    }
                    // Spellcloth
                    case 31373:
                    {
                        // Summon Elemental after create item
                        target->SummonCreature(17870, 0, 0, 0, target->GetOrientation(), TEMPSUMMON_DEAD_DESPAWN, 0);
                        return;
                    }
                    // Flame Quills
                    case 34229:
                    {
                        // cast 24 spells 34269-34289, 34314-34316
                        for (uint32 spell_id = 34269; spell_id != 34290; ++spell_id)
                            target->CastSpell(target, spell_id, true, NULL, this);
                        for (uint32 spell_id = 34314; spell_id != 34317; ++spell_id)
                            target->CastSpell(target, spell_id, true, NULL, this);
                        return;
                    }
                    // Remote Toy
                    case 37027:
                        triggerSpellId = 37029;
                        break;
                    // Eye of Grillok
                    case 38495:
                        triggerSpellId = 38530;
                        break;
                    // Absorb Eye of Grillok (Zezzak's Shard)
                    case 38554:
                    {
                        if (!caster || target->GetTypeId() != TYPEID_UNIT)
                            return;

                        caster->CastSpell(caster, 38495, true, NULL, this);

                        Creature* creatureTarget = target->ToCreature();

                        creatureTarget->DespawnOrUnsummon();
                        return;
                    }
                    // Tear of Azzinoth Summon Channel - it's not really supposed to do anything, and this only prevents the console spam
                    case 39857:
                        triggerSpellId = 39856;
                        break;
                    // Personalized Weather
                    case 46736:
                        triggerSpellId = 46737;
                        break;
                }
                break;
            }
            case SPELLFAMILY_SHAMAN:
            {
                switch (auraId)
                {
                    // Lightning Shield (The Earthshatterer set trigger after cast Lighting Shield)
                    case 28820:
                    {
                        // Need remove self if Lightning Shield not active
                        if (!target->GetAuraEffect(SPELL_AURA_PROC_TRIGGER_SPELL, SPELLFAMILY_SHAMAN, 0x400))
                            target->RemoveAurasDueToSpell(28820);
                        return;
                    }
                    // Totemic Mastery (Skyshatter Regalia (Shaman Tier 6) - bonus)
                    case 38443:
                    {
                        bool all = true;
                        for (int i = SUMMON_SLOT_TOTEM; i < MAX_TOTEM_SLOT; ++i)
                        {
                            if (!target->m_SummonSlot[i])
                            {
                                all = false;
                                break;
                            }
                        }

                        if (all)
                            target->CastSpell(target, 38437, true, NULL, this);
                        else
                            target->RemoveAurasDueToSpell(38437);
                        return;
                    }
                }
                break;
            }
            default:
                break;
        }
    }
    else
    {
        // Spell exist but require custom code
        switch (auraId)
        {
            // Pursuing Spikes (Anub'arak)
            case 65920:
            case 65922:
            case 65923:
            {
                Unit* permafrostCaster = NULL;
                Aura* permafrostAura = target->GetAura(66193);
                if (!permafrostAura)
                    permafrostAura = target->GetAura(67855);
                if (!permafrostAura)
                    permafrostAura = target->GetAura(67856);
                if (!permafrostAura)
                    permafrostAura = target->GetAura(67857);

                if (permafrostAura)
                    permafrostCaster = permafrostAura->GetCaster();

                if (permafrostCaster)
                {
                    if (Creature* permafrostCasterCreature = permafrostCaster->ToCreature())
                        permafrostCasterCreature->DespawnOrUnsummon(3000);

                    target->CastSpell(target, 66181, false);
                    target->RemoveAllAuras();
                    if (Creature* targetCreature = target->ToCreature())
                        targetCreature->DisappearAndDie();
                }
                break;
            }
            // Mana Tide
            case 16191:
                target->CastCustomSpell(target, triggerSpellId, &m_amount, NULL, NULL, true, NULL, this);
                return;
            // Negative Energy Periodic
            case 46284:
                target->CastCustomSpell(triggerSpellId, SPELLVALUE_MAX_TARGETS, m_tickNumber / 10 + 1, NULL, true, NULL, this);
                return;
            // Poison (Grobbulus)
            case 28158:
            case 54362:
            // Slime Pool (Dreadscale & Acidmaw)
            case 66882:
                target->CastCustomSpell(triggerSpellId, SPELLVALUE_RADIUS_MOD, (int32)((((float)m_tickNumber / 60) * 0.9f + 0.1f) * 10000 * 2 / 3), NULL, true, NULL, this);
                return;
            // Beacon of Light
            case 53563:
            {
                // area aura owner casts the spell
                GetBase()->GetUnitOwner()->CastSpell(target, triggeredSpellInfo, true, 0, this, GetBase()->GetUnitOwner()->GetGUID());
                return;
            }
            // Slime Spray - temporary here until preventing default effect works again
            // added on 9.10.2010
            case 69508:
            {
                if (caster)
                    caster->CastSpell(target, triggerSpellId, true, NULL, NULL, caster->GetGUID());
                return;
            }
            case 24745: // Summon Templar, Trigger
            case 24747: // Summon Templar Fire, Trigger
            case 24757: // Summon Templar Air, Trigger
            case 24759: // Summon Templar Earth, Trigger
            case 24761: // Summon Templar Water, Trigger
            case 24762: // Summon Duke, Trigger
            case 24766: // Summon Duke Fire, Trigger
            case 24769: // Summon Duke Air, Trigger
            case 24771: // Summon Duke Earth, Trigger
            case 24773: // Summon Duke Water, Trigger
            case 24785: // Summon Royal, Trigger
            case 24787: // Summon Royal Fire, Trigger
            case 24791: // Summon Royal Air, Trigger
            case 24792: // Summon Royal Earth, Trigger
            case 24793: // Summon Royal Water, Trigger
            {
                // All this spells trigger a spell that requires reagents; if the
                // triggered spell is cast as "triggered", reagents are not consumed
                if (caster)
                    caster->CastSpell(target, triggerSpellId, false);
                return;
            }
        }
    }

    // Reget trigger spell proto
    triggeredSpellInfo = sSpellMgr->GetSpellInfo(triggerSpellId);

    if (triggeredSpellInfo)
    {
        if (Unit* triggerCaster = triggeredSpellInfo->NeedsToBeTriggeredByCaster() ? caster : target)
        {
            triggerCaster->CastSpell(target, triggeredSpellInfo, true, NULL, this);
            TC_LOG_DEBUG(LOG_FILTER_SPELLS_AURAS, "AuraEffect::HandlePeriodicTriggerSpellAuraTick: Spell %u Trigger %u", GetId(), triggeredSpellInfo->Id);
        }
    }
    else
    {
        Creature* c = target->ToCreature();
        if (!c || !caster || !sScriptMgr->OnDummyEffect(caster, GetId(), SpellEffIndex(GetEffIndex()), target->ToCreature()) ||
            !c->AI()->sOnDummyEffect(caster, GetId(), SpellEffIndex(GetEffIndex())))
            TC_LOG_DEBUG(LOG_FILTER_SPELLS_AURAS, "AuraEffect::HandlePeriodicTriggerSpellAuraTick: Spell %u has non-existent spell %u in EffectTriggered[%d] and is therefor not triggered.", GetId(), triggerSpellId, GetEffIndex());
    }
}

void AuraEffect::HandlePeriodicTriggerSpellWithValueAuraTick(Unit* target, Unit* caster) const
{
    uint32 triggerSpellId = GetSpellInfo()->Effects[m_effIndex].TriggerSpell;
    if (SpellInfo const* triggeredSpellInfo = sSpellMgr->GetSpellInfo(triggerSpellId))
    {
        if (Unit* triggerCaster = triggeredSpellInfo->NeedsToBeTriggeredByCaster() ? caster : target)
        {
            int32 basepoints = GetAmount();
            triggerCaster->CastCustomSpell(target, triggerSpellId, &basepoints, &basepoints, &basepoints, true, 0, this);
            TC_LOG_DEBUG(LOG_FILTER_SPELLS_AURAS, "AuraEffect::HandlePeriodicTriggerSpellWithValueAuraTick: Spell %u Trigger %u", GetId(), triggeredSpellInfo->Id);
        }
    }
    else
        TC_LOG_DEBUG(LOG_FILTER_SPELLS_AURAS,"AuraEffect::HandlePeriodicTriggerSpellWithValueAuraTick: Spell %u has non-existent spell %u in EffectTriggered[%d] and is therefor not triggered.", GetId(), triggerSpellId, GetEffIndex());
}

void AuraEffect::HandlePeriodicDamageAurasTick(Unit* target, Unit* caster) const
{
    if (!caster || !target->IsAlive())
        return;

    if (target->HasUnitState(UNIT_STATE_ISOLATED) || target->IsImmunedToDamage(GetSpellInfo()))
    {
        SendTickImmune(target, caster);
        return;
    }

    // Consecrate ticks can miss and will not show up in the combat log
    if (GetSpellInfo()->Effects[GetEffIndex()].Effect == SPELL_EFFECT_PERSISTENT_AREA_AURA &&
        caster->SpellHitResult(target, GetSpellInfo(), false) != SPELL_MISS_NONE)
        return;

    // some auras remove at specific health level or more
    if (GetAuraType() == SPELL_AURA_PERIODIC_DAMAGE)
    {
        switch (GetSpellInfo()->Id)
        {
            case 43093: case 31956: case 38801:  // Grievous Wound
            case 35321: case 38363: case 39215:  // Gushing Wound
                if (target->IsFullHealth())
                {
                    target->RemoveAurasDueToSpell(GetSpellInfo()->Id);
                    return;
                }
                break;
            case 38772: // Grievous Wound
            {
                uint32 percent = GetSpellInfo()->Effects[EFFECT_1].CalcValue(caster);
                if (!target->HealthBelowPct(percent))
                {
                    target->RemoveAurasDueToSpell(GetSpellInfo()->Id);
                    return;
                }
                break;
            }
        }
    }

    uint32 absorb = 0;
    uint32 resist = 0;
    CleanDamage cleanDamage = CleanDamage(0, 0, BASE_ATTACK, MELEE_HIT_NORMAL);

    // ignore non positive values (can be result apply spellmods to aura damage
    uint32 damage = std::max(GetAmount(), 0);

    // Script Hook For HandlePeriodicDamageAurasTick -- Allow scripts to change the Damage pre class mitigation calculations
    sScriptMgr->ModifyPeriodicDamageAurasTick(target, caster, damage);

    if (GetAuraType() == SPELL_AURA_PERIODIC_DAMAGE)
    {
        damage = caster->SpellDamageBonusDone(target, GetSpellInfo(), damage, DOT, GetBase()->GetStackAmount());
        damage = target->SpellDamageBonusTaken(caster, GetSpellInfo(), damage, DOT, GetBase()->GetStackAmount());

        // Calculate armor mitigation
        if (Unit::IsDamageReducedByArmor(GetSpellInfo()->GetSchoolMask(), GetSpellInfo(), GetEffIndex()))
        {
            uint32 damageReductedArmor = caster->CalcArmorReducedDamage(target, damage, GetSpellInfo());
            cleanDamage.mitigated_damage += damage - damageReductedArmor;
            damage = damageReductedArmor;
        }

        // Curse of Agony damage-per-tick calculation
        if (GetSpellInfo()->SpellFamilyName == SPELLFAMILY_WARLOCK && (GetSpellInfo()->SpellFamilyFlags[0] & 0x400) && GetSpellInfo()->SpellIconID == 544)
        {
            uint32 totalTick = GetTotalTicks();
            // 1..4 ticks, 1/2 from normal tick damage
            if (m_tickNumber <= totalTick / 3)
                damage = damage/2;
            // 9..12 ticks, 3/2 from normal tick damage
            else if (m_tickNumber > totalTick * 2 / 3)
                damage += (damage+1)/2;           // +1 prevent 0.5 damage possible lost at 1..4 ticks
            // 5..8 ticks have normal tick damage
        }
        // There is a Chance to make a Soul Shard when Drain soul does damage
        if (GetSpellInfo()->SpellFamilyName == SPELLFAMILY_WARLOCK && (GetSpellInfo()->SpellFamilyFlags[0] & 0x00004000))
        {
            if (caster->GetTypeId() == TYPEID_PLAYER && caster->ToPlayer()->isHonorOrXPTarget(target))
                caster->CastSpell(caster, 95810, true, 0, this);
        }
        if (GetSpellInfo()->SpellFamilyName == SPELLFAMILY_GENERIC)
        {
            switch (GetId())
            {
                case 70911: // Unbound Plague
                case 72854: // Unbound Plague
                case 72855: // Unbound Plague
                case 72856: // Unbound Plague
                    damage *= uint32(pow(1.25f, int32(m_tickNumber)));
                    break;
                default:
                    break;
            }
        }
    }
    else
        damage = uint32(target->CountPctFromMaxHealth(damage));

    bool crit = IsPeriodicTickCrit(target, caster);
    if (crit)
        damage = caster->SpellCriticalDamageBonus(m_spellInfo, damage, target);

    int32 dmg = damage;
    caster->ApplyResilience(target, &dmg, crit);
    damage = dmg;

    caster->CalcAbsorbResist(target, GetSpellInfo()->GetSchoolMask(), DOT, damage, &absorb, &resist, GetSpellInfo());

    TC_LOG_INFO(LOG_FILTER_SPELLS_AURAS, "PeriodicTick: %u (TypeId: %u) attacked %u (TypeId: %u) for %u dmg inflicted by %u abs is %u",
        GUID_LOPART(GetCasterGUID()), GuidHigh2TypeId(GUID_HIPART(GetCasterGUID())), target->GetGUIDLow(), target->GetTypeId(), damage, GetId(), absorb);

    caster->DealDamageMods(target, damage, &absorb);

    // Set trigger flag
    uint32 procAttacker = PROC_FLAG_DONE_PERIODIC;
    uint32 procVictim   = PROC_FLAG_TAKEN_PERIODIC;
    uint32 procEx = (crit ? PROC_EX_CRITICAL_HIT : PROC_EX_NORMAL_HIT) | PROC_EX_INTERNAL_DOT;
    damage = (damage <= absorb+resist) ? 0 : (damage-absorb-resist);
    if (damage)
        procVictim |= PROC_FLAG_TAKEN_DAMAGE;

    int32 overkill = damage - target->GetHealth();
    if (overkill < 0)
        overkill = 0;

    SpellPeriodicAuraLogInfo pInfo(this, damage, overkill, absorb, resist, 0.0f, crit);
    target->SendPeriodicAuraLog(&pInfo);

    caster->ProcDamageAndSpell(target, procAttacker, procVictim, procEx, damage, BASE_ATTACK, GetSpellInfo());

    caster->DealDamage(target, damage, &cleanDamage, DOT, GetSpellInfo()->GetSchoolMask(), GetSpellInfo(), true);
}

void AuraEffect::HandlePeriodicHealthLeechAuraTick(Unit* target, Unit* caster) const
{
    if (!caster || !target->IsAlive())
        return;

    if (target->HasUnitState(UNIT_STATE_ISOLATED) || target->IsImmunedToDamage(GetSpellInfo()))
    {
        SendTickImmune(target, caster);
        return;
    }

    if (GetSpellInfo()->Effects[GetEffIndex()].Effect == SPELL_EFFECT_PERSISTENT_AREA_AURA &&
        caster->SpellHitResult(target, GetSpellInfo(), false) != SPELL_MISS_NONE)
        return;

    uint32 absorb = 0;
    uint32 resist = 0;
    CleanDamage cleanDamage = CleanDamage(0, 0, BASE_ATTACK, MELEE_HIT_NORMAL);

    uint32 damage = std::max(GetAmount(), 0);

    damage = caster->SpellDamageBonusDone(target, GetSpellInfo(), damage, DOT, GetBase()->GetStackAmount());
    damage = target->SpellDamageBonusTaken(caster, GetSpellInfo(), damage, DOT, GetBase()->GetStackAmount());

    bool crit = IsPeriodicTickCrit(target, caster);
    if (crit)
        damage = caster->SpellCriticalDamageBonus(m_spellInfo, damage, target);

    // Calculate armor mitigation
    if (Unit::IsDamageReducedByArmor(GetSpellInfo()->GetSchoolMask(), GetSpellInfo(), m_effIndex))
    {
        uint32 damageReductedArmor = caster->CalcArmorReducedDamage(target, damage, GetSpellInfo());
        cleanDamage.mitigated_damage += damage - damageReductedArmor;
        damage = damageReductedArmor;
    }

    int32 dmg = damage;
    caster->ApplyResilience(target, &dmg, crit);
    damage = dmg;

    caster->CalcAbsorbResist(target, GetSpellInfo()->GetSchoolMask(), DOT, damage, &absorb, &resist, m_spellInfo);

    if (target->GetHealth() < damage)
        damage = uint32(target->GetHealth());

    TC_LOG_INFO(LOG_FILTER_SPELLS_AURAS, "PeriodicTick: %u (TypeId: %u) health leech of %u (TypeId: %u) for %u dmg inflicted by %u abs is %u",
        GUID_LOPART(GetCasterGUID()), GuidHigh2TypeId(GUID_HIPART(GetCasterGUID())), target->GetGUIDLow(), target->GetTypeId(), damage, GetId(), absorb);

    caster->SendSpellNonMeleeDamageLog(target, GetId(), damage, GetSpellInfo()->GetSchoolMask(), absorb, resist, false, 0, crit);

    // Set trigger flag
    uint32 procAttacker = PROC_FLAG_DONE_PERIODIC;
    uint32 procVictim   = PROC_FLAG_TAKEN_PERIODIC;
    uint32 procEx = (crit ? PROC_EX_CRITICAL_HIT : PROC_EX_NORMAL_HIT) | PROC_EX_INTERNAL_DOT;
    damage = (damage <= absorb+resist) ? 0 : (damage-absorb-resist);
    if (damage)
        procVictim |= PROC_FLAG_TAKEN_DAMAGE;
    if (caster->IsAlive())
        caster->ProcDamageAndSpell(target, procAttacker, procVictim, procEx, damage, BASE_ATTACK, GetSpellInfo());
    int32 new_damage = caster->DealDamage(target, damage, &cleanDamage, DOT, GetSpellInfo()->GetSchoolMask(), GetSpellInfo(), false);
    if (caster->IsAlive())
    {
        float gainMultiplier = GetSpellInfo()->Effects[GetEffIndex()].CalcValueMultiplier(caster);

        uint32 heal = uint32(caster->SpellHealingBonusDone(caster, GetSpellInfo(), uint32(new_damage * gainMultiplier), DOT, GetBase()->GetStackAmount()));
        heal = uint32(caster->SpellHealingBonusTaken(caster, GetSpellInfo(), heal, DOT, GetBase()->GetStackAmount()));

        int32 gain = caster->HealBySpell(caster, GetSpellInfo(), heal);
        caster->getHostileRefManager().threatAssist(caster, gain * 0.5f, GetSpellInfo());
    }
}

void AuraEffect::HandlePeriodicHealthFunnelAuraTick(Unit* target, Unit* caster) const
{
    if (!caster || !caster->IsAlive() || !target->IsAlive())
        return;

    if (target->HasUnitState(UNIT_STATE_ISOLATED))
    {
        SendTickImmune(target, caster);
        return;
    }

    uint32 damage = std::max(GetAmount(), 0);
    // do not kill health donator
    if (caster->GetHealth() < damage)
        damage = caster->GetHealth() - 1;
    if (!damage)
        return;

    caster->ModifyHealth(-(int32)damage);
    TC_LOG_DEBUG(LOG_FILTER_SPELLS_AURAS, "PeriodicTick: donator %u target %u damage %u.", caster->GetEntry(), target->GetEntry(), damage);

    float gainMultiplier = GetSpellInfo()->Effects[GetEffIndex()].CalcValueMultiplier(caster);

    damage = int32(damage * gainMultiplier);

    caster->HealBySpell(target, GetSpellInfo(), damage);
}

void AuraEffect::HandlePeriodicHealAurasTick(Unit* target, Unit* caster) const
{
    if (!caster || !target->IsAlive())
        return;

    if (target->HasUnitState(UNIT_STATE_ISOLATED))
    {
        SendTickImmune(target, caster);
        return;
    }

    // heal for caster damage (must be alive)
    if (target != caster && GetSpellInfo()->AttributesEx2 & SPELL_ATTR2_HEALTH_FUNNEL && !caster->IsAlive())
        return;

    // don't regen when permanent aura target has full power
    if (GetBase()->IsPermanent() && target->IsFullHealth())
        return;

    // ignore negative values (can be result apply spellmods to aura damage
    int32 damage = std::max(m_amount, 0);

    if (GetAuraType() == SPELL_AURA_OBS_MOD_HEALTH)
    {
        // Taken mods
        float TakenTotalMod = 1.0f;

        // Tenacity increase healing % taken
        if (AuraEffect const* Tenacity = target->GetAuraEffect(58549, 0))
            AddPct(TakenTotalMod, Tenacity->GetAmount());

        // Healing taken percent
        float minval = (float)target->GetMaxNegativeAuraModifier(SPELL_AURA_MOD_HEALING_PCT);
        if (minval)
            AddPct(TakenTotalMod, minval);

        float maxval = (float)target->GetMaxPositiveAuraModifier(SPELL_AURA_MOD_HEALING_PCT);
        if (maxval)
            AddPct(TakenTotalMod, maxval);

        TakenTotalMod = std::max(TakenTotalMod, 0.0f);

        damage = uint32(target->CountPctFromMaxHealth(damage));
        damage = uint32(damage * TakenTotalMod);
    }
    else
    {
        // Wild Growth = amount + (6 - 2*doneTicks) * ticks* amount / 100
        if (m_spellInfo->SpellFamilyName == SPELLFAMILY_DRUID && m_spellInfo->SpellIconID == 2864)
        {
            int32 addition = int32(float(damage * GetTotalTicks()) * ((6-float(2*(GetTickNumber()-1)))/100));

            // Item - Druid T10 Restoration 2P Bonus
            if (AuraEffect* aurEff = caster->GetAuraEffect(70658, 0))
                // divided by 50 instead of 100 because calculated as for every 2 tick
                addition += abs(int32((addition * aurEff->GetAmount()) / 50));

            damage += addition;
        }

        damage = caster->SpellHealingBonusDone(target, GetSpellInfo(), damage, DOT, GetBase()->GetStackAmount());
        damage = target->SpellHealingBonusTaken(caster, GetSpellInfo(), damage, DOT, GetBase()->GetStackAmount());
    }

    bool crit = IsPeriodicTickCrit(target, caster);
    if (crit)
        damage = caster->SpellCriticalHealingBonus(m_spellInfo, damage, target);

    TC_LOG_INFO(LOG_FILTER_SPELLS_AURAS, "PeriodicTick: %u (TypeId: %u) heal of %u (TypeId: %u) for %u health inflicted by %u",
        GUID_LOPART(GetCasterGUID()), GuidHigh2TypeId(GUID_HIPART(GetCasterGUID())), target->GetGUIDLow(), target->GetTypeId(), damage, GetId());

    uint32 absorb = 0;
    uint32 heal = uint32(damage);
    caster->CalcHealAbsorb(target, GetSpellInfo(), heal, absorb);
    int32 gain = caster->DealHeal(target, heal);

    SpellPeriodicAuraLogInfo pInfo(this, heal, heal - gain, absorb, 0, 0.0f, crit);
    target->SendPeriodicAuraLog(&pInfo);

    target->getHostileRefManager().threatAssist(caster, float(gain) * 0.5f, GetSpellInfo());

    bool haveCastItem = GetBase()->GetCastItemGUID() != 0;

    // Health Funnel
    // damage caster for heal amount
    if (target != caster && GetSpellInfo()->AttributesEx2 & SPELL_ATTR2_HEALTH_FUNNEL)
    {
        uint32 funnelDamage = GetSpellInfo()->ManaPerSecond; // damage is not affected by spell power
        if ((int32)funnelDamage > gain)
            funnelDamage = gain;
        uint32 funnelAbsorb = 0;
        caster->DealDamageMods(caster, funnelDamage, &funnelAbsorb);
        caster->SendSpellNonMeleeDamageLog(caster, GetId(), funnelDamage, GetSpellInfo()->GetSchoolMask(), funnelAbsorb, 0, false, 0, false);

        CleanDamage cleanDamage = CleanDamage(0, 0, BASE_ATTACK, MELEE_HIT_NORMAL);
        caster->DealDamage(caster, funnelDamage, &cleanDamage, NODAMAGE, GetSpellInfo()->GetSchoolMask(), GetSpellInfo(), true);
    }

    uint32 procAttacker = PROC_FLAG_DONE_PERIODIC;
    uint32 procVictim   = PROC_FLAG_TAKEN_PERIODIC;
    uint32 procEx = (crit ? PROC_EX_CRITICAL_HIT : PROC_EX_NORMAL_HIT) | PROC_EX_INTERNAL_HOT;
    // ignore item heals
    if (!haveCastItem)
        caster->ProcDamageAndSpell(target, procAttacker, procVictim, procEx, damage, BASE_ATTACK, GetSpellInfo());
}

void AuraEffect::HandlePeriodicManaLeechAuraTick(Unit* target, Unit* caster) const
{
    Powers powerType = Powers(GetMiscValue());

    if (!caster || !caster->IsAlive() || !target->IsAlive() || target->getPowerType() != powerType)
        return;

    if (target->HasUnitState(UNIT_STATE_ISOLATED) || target->IsImmunedToDamage(GetSpellInfo()))
    {
        SendTickImmune(target, caster);
        return;
    }

    if (GetSpellInfo()->Effects[GetEffIndex()].Effect == SPELL_EFFECT_PERSISTENT_AREA_AURA &&
        caster->SpellHitResult(target, GetSpellInfo(), false) != SPELL_MISS_NONE)
        return;

    // ignore negative values (can be result apply spellmods to aura damage
    int32 drainAmount = std::max(m_amount, 0);

    // Special case: draining x% of mana (up to a maximum of 2*x% of the caster's maximum mana)
    // It's mana percent cost spells, m_amount is percent drain from target
    if (m_spellInfo->ManaCostPercentage)
    {
        // max value
        int32 maxmana = CalculatePct(caster->GetMaxPower(powerType), drainAmount * 2.0f);
        ApplyPct(drainAmount, target->GetMaxPower(powerType));
        if (drainAmount > maxmana)
            drainAmount = maxmana;
    }

    TC_LOG_INFO(LOG_FILTER_SPELLS_AURAS, "PeriodicTick: %u (TypeId: %u) power leech of %u (TypeId: %u) for %u dmg inflicted by %u",
        GUID_LOPART(GetCasterGUID()), GuidHigh2TypeId(GUID_HIPART(GetCasterGUID())), target->GetGUIDLow(), target->GetTypeId(), drainAmount, GetId());

    int32 drainedAmount = -target->ModifyPower(powerType, -drainAmount);

    float gainMultiplier = GetSpellInfo()->Effects[GetEffIndex()].CalcValueMultiplier(caster);

    SpellPeriodicAuraLogInfo pInfo(this, drainedAmount, 0, 0, 0, gainMultiplier, false);
    target->SendPeriodicAuraLog(&pInfo);

    int32 gainAmount = int32(drainedAmount * gainMultiplier);
    int32 gainedAmount = 0;
    if (gainAmount)
    {
        gainedAmount = caster->ModifyPower(powerType, gainAmount);
        target->AddThreat(caster, float(gainedAmount) * 0.5f, GetSpellInfo()->GetSchoolMask(), GetSpellInfo());
    }

    // Drain Mana
    if (m_spellInfo->SpellFamilyName == SPELLFAMILY_WARLOCK
        && m_spellInfo->SpellFamilyFlags[0] & 0x00000010)
    {
        int32 manaFeedVal = 0;
        if (AuraEffect const* aurEff = GetBase()->GetEffect(1))
            manaFeedVal = aurEff->GetAmount();
        // Mana Feed - Drain Mana
        if (manaFeedVal > 0)
        {
            int32 feedAmount = CalculatePct(gainedAmount, manaFeedVal);
            caster->CastCustomSpell(caster, 32554, &feedAmount, NULL, NULL, true, NULL, this);
        }
    }
}

void AuraEffect::HandleObsModPowerAuraTick(Unit* target, Unit* caster) const
{
    Powers powerType;
    if (GetMiscValue() == POWER_ALL)
        powerType = target->getPowerType();
    else
        powerType = Powers(GetMiscValue());

    if (!target->IsAlive() || !target->GetMaxPower(powerType))
        return;

    if (target->HasUnitState(UNIT_STATE_ISOLATED))
    {
        SendTickImmune(target, caster);
        return;
    }

    // don't regen when permanent aura target has full power
    if (GetBase()->IsPermanent() && target->GetPower(powerType) == target->GetMaxPower(powerType))
        return;

    // ignore negative values (can be result apply spellmods to aura damage
    uint32 amount = std::max(m_amount, 0) * target->GetMaxPower(powerType) /100;
    TC_LOG_INFO(LOG_FILTER_SPELLS_AURAS, "PeriodicTick: %u (TypeId: %u) energize %u (TypeId: %u) for %u dmg inflicted by %u",
        GUID_LOPART(GetCasterGUID()), GuidHigh2TypeId(GUID_HIPART(GetCasterGUID())), target->GetGUIDLow(), target->GetTypeId(), amount, GetId());

    SpellPeriodicAuraLogInfo pInfo(this, amount, 0, 0, 0, 0.0f, false);
    target->SendPeriodicAuraLog(&pInfo);

    int32 gain = target->ModifyPower(powerType, amount);

    if (caster)
        target->getHostileRefManager().threatAssist(caster, float(gain) * 0.5f, GetSpellInfo());
}

void AuraEffect::HandlePeriodicEnergizeAuraTick(Unit* target, Unit* caster) const
{
    Powers powerType = Powers(GetMiscValue());

    if (!target->IsAlive() || !target->GetMaxPower(powerType))
        return;

    if (target->HasUnitState(UNIT_STATE_ISOLATED))
    {
        SendTickImmune(target, caster);
        return;
    }

    // don't regen when permanent aura target has full power
    if (GetBase()->IsPermanent() && target->GetPower(powerType) == target->GetMaxPower(powerType))
        return;

    // ignore negative values (can be result apply spellmods to aura damage
    int32 amount = std::max(m_amount, 0);

    SpellPeriodicAuraLogInfo pInfo(this, amount, 0, 0, 0, 0.0f, false);
    target->SendPeriodicAuraLog(&pInfo);

    TC_LOG_INFO(LOG_FILTER_SPELLS_AURAS, "PeriodicTick: %u (TypeId: %u) energize %u (TypeId: %u) for %u dmg inflicted by %u",
        GUID_LOPART(GetCasterGUID()), GuidHigh2TypeId(GUID_HIPART(GetCasterGUID())), target->GetGUIDLow(), target->GetTypeId(), amount, GetId());

    int32 gain = target->ModifyPower(powerType, amount);

    if (caster)
        target->getHostileRefManager().threatAssist(caster, float(gain) * 0.5f, GetSpellInfo());
}

void AuraEffect::HandlePeriodicPowerBurnAuraTick(Unit* target, Unit* caster) const
{
    Powers powerType = Powers(GetMiscValue());

    if (!caster || !target->IsAlive() || target->getPowerType() != powerType)
        return;

    if (target->HasUnitState(UNIT_STATE_ISOLATED) || target->IsImmunedToDamage(GetSpellInfo()))
    {
        SendTickImmune(target, caster);
        return;
    }

    // ignore negative values (can be result apply spellmods to aura damage
    int32 damage = std::max(m_amount, 0);

    uint32 gain = uint32(-target->ModifyPower(powerType, -damage));

    float dmgMultiplier = GetSpellInfo()->Effects[GetEffIndex()].CalcValueMultiplier(caster);

    SpellInfo const* spellProto = GetSpellInfo();
    // maybe has to be sent different to client, but not by SMSG_PERIODICAURALOG
    SpellNonMeleeDamage damageInfo(caster, target, spellProto->Id, spellProto->SchoolMask);
    // no SpellDamageBonus for burn mana
    caster->CalculateSpellDamageTaken(&damageInfo, int32(gain * dmgMultiplier), spellProto);

    caster->DealDamageMods(damageInfo.target, damageInfo.damage, &damageInfo.absorb);

    caster->SendSpellNonMeleeDamageLog(&damageInfo);

    // Set trigger flag
    uint32 procAttacker = PROC_FLAG_DONE_PERIODIC;
    uint32 procVictim   = PROC_FLAG_TAKEN_PERIODIC;
    uint32 procEx       = createProcExtendMask(&damageInfo, SPELL_MISS_NONE) | PROC_EX_INTERNAL_DOT;
    if (damageInfo.damage)
        procVictim |= PROC_FLAG_TAKEN_DAMAGE;

    caster->ProcDamageAndSpell(damageInfo.target, procAttacker, procVictim, procEx, damageInfo.damage, BASE_ATTACK, spellProto);

    caster->DealSpellDamage(&damageInfo, true);
}

void AuraEffect::HandleProcTriggerSpellAuraProc(AuraApplication* aurApp, ProcEventInfo& eventInfo)
{
    Unit* triggerCaster = aurApp->GetTarget();
    Unit* triggerTarget = eventInfo.GetProcTarget();

    uint32 triggerSpellId = GetSpellInfo()->Effects[GetEffIndex()].TriggerSpell;
    if (SpellInfo const* triggeredSpellInfo = sSpellMgr->GetSpellInfo(triggerSpellId))
    {
        TC_LOG_DEBUG(LOG_FILTER_SPELLS_AURAS, "AuraEffect::HandleProcTriggerSpellAuraProc: Triggering spell %u from aura %u proc", triggeredSpellInfo->Id, GetId());
        triggerCaster->CastSpell(triggerTarget, triggeredSpellInfo, true, NULL, this);
    }
    else
        TC_LOG_DEBUG(LOG_FILTER_SPELLS_AURAS,"AuraEffect::HandleProcTriggerSpellAuraProc: Could not trigger spell %u from aura %u proc, because the spell does not have an entry in Spell.dbc.", triggerSpellId, GetId());
}

void AuraEffect::HandleProcTriggerSpellWithValueAuraProc(AuraApplication* aurApp, ProcEventInfo& eventInfo)
{
    Unit* triggerCaster = aurApp->GetTarget();
    Unit* triggerTarget = eventInfo.GetProcTarget();

    uint32 triggerSpellId = GetSpellInfo()->Effects[m_effIndex].TriggerSpell;
    if (SpellInfo const* triggeredSpellInfo = sSpellMgr->GetSpellInfo(triggerSpellId))
    {
        int32 basepoints0 = GetAmount();
        TC_LOG_DEBUG(LOG_FILTER_SPELLS_AURAS, "AuraEffect::HandleProcTriggerSpellWithValueAuraProc: Triggering spell %u with value %d from aura %u proc", triggeredSpellInfo->Id, basepoints0, GetId());
        triggerCaster->CastCustomSpell(triggerTarget, triggerSpellId, &basepoints0, NULL, NULL, true, NULL, this);
    }
    else
        TC_LOG_DEBUG(LOG_FILTER_SPELLS_AURAS,"AuraEffect::HandleProcTriggerSpellWithValueAuraProc: Could not trigger spell %u from aura %u proc, because the spell does not have an entry in Spell.dbc.", triggerSpellId, GetId());
}

void AuraEffect::HandleProcTriggerDamageAuraProc(AuraApplication* aurApp, ProcEventInfo& eventInfo)
{
    Unit* target = aurApp->GetTarget();
    Unit* triggerTarget = eventInfo.GetProcTarget();
    SpellNonMeleeDamage damageInfo(target, triggerTarget, GetId(), GetSpellInfo()->SchoolMask);
    uint32 damage = target->SpellDamageBonusDone(triggerTarget, GetSpellInfo(), GetAmount(), SPELL_DIRECT_DAMAGE);
    damage = triggerTarget->SpellDamageBonusTaken(target, GetSpellInfo(), damage, SPELL_DIRECT_DAMAGE);
    target->CalculateSpellDamageTaken(&damageInfo, damage, GetSpellInfo());
    target->DealDamageMods(damageInfo.target, damageInfo.damage, &damageInfo.absorb);
    target->SendSpellNonMeleeDamageLog(&damageInfo);
    TC_LOG_DEBUG(LOG_FILTER_SPELLS_AURAS, "AuraEffect::HandleProcTriggerDamageAuraProc: Triggering %u spell damage from aura %u proc", damage, GetId());
    target->DealSpellDamage(&damageInfo, true);
}

void AuraEffect::HandleRaidProcFromChargeAuraProc(AuraApplication* aurApp, ProcEventInfo& /*eventInfo*/)
{
    Unit* target = aurApp->GetTarget();

    uint32 triggerSpellId;
    switch (GetId())
    {
        case 57949:            // Shiver
            triggerSpellId = 57952;
            //animationSpellId = 57951; dummy effects for jump spell have unknown use (see also 41637)
            break;
        case 59978:            // Shiver
            triggerSpellId = 59979;
            break;
        case 43593:            // Cold Stare
            triggerSpellId = 43594;
            break;
        default:
            TC_LOG_DEBUG(LOG_FILTER_SPELLS_AURAS, "AuraEffect::HandleRaidProcFromChargeAuraProc: received not handled spell: %u", GetId());
            return;
    }

    int32 jumps = GetBase()->GetCharges();

    // current aura expire on proc finish
    GetBase()->SetCharges(0);
    GetBase()->SetUsingCharges(true);

    // next target selection
    if (jumps > 0)
    {
        if (Unit* caster = GetCaster())
        {
            float radius = GetSpellInfo()->Effects[GetEffIndex()].CalcRadius(caster);

            if (Unit* triggerTarget = target->GetNextRandomRaidMemberOrPet(radius))
            {
                target->CastSpell(triggerTarget, GetSpellInfo(), true, NULL, this, GetCasterGUID());
                if (Aura* aura = triggerTarget->GetAura(GetId(), GetCasterGUID()))
                    aura->SetCharges(jumps);
            }
        }
    }

    TC_LOG_DEBUG(LOG_FILTER_SPELLS_AURAS, "AuraEffect::HandleRaidProcFromChargeAuraProc: Triggering spell %u from aura %u proc", triggerSpellId, GetId());
    target->CastSpell(target, triggerSpellId, true, NULL, this, GetCasterGUID());
}


void AuraEffect::HandleRaidProcFromChargeWithValueAuraProc(AuraApplication* aurApp, ProcEventInfo& /*eventInfo*/)
{
    Unit* target = aurApp->GetTarget();

    // Currently only Prayer of Mending
    if (!(GetSpellInfo()->SpellFamilyName == SPELLFAMILY_PRIEST && GetSpellInfo()->SpellFamilyFlags[1] & 0x20))
    {
        TC_LOG_DEBUG(LOG_FILTER_SPELLS_AURAS, "AuraEffect::HandleRaidProcFromChargeWithValueAuraProc: received not handled spell: %u", GetId());
        return;
    }
    uint32 triggerSpellId = 33110;

    int32 value = GetAmount();

    int32 jumps = GetBase()->GetCharges();

    // current aura expire on proc finish
    GetBase()->SetCharges(0);
    GetBase()->SetUsingCharges(true);

    // next target selection
    if (jumps > 0)
    {
        if (Unit* caster = GetCaster())
        {
            float radius = GetSpellInfo()->Effects[GetEffIndex()].CalcRadius(caster);

            if (Unit* triggerTarget = target->GetNextRandomRaidMemberOrPet(radius))
            {
                target->CastCustomSpell(triggerTarget, GetId(), &value, NULL, NULL, true, NULL, this, GetCasterGUID());
                if (Aura* aura = triggerTarget->GetAura(GetId(), GetCasterGUID()))
                    aura->SetCharges(jumps);
            }
        }
    }

    TC_LOG_DEBUG(LOG_FILTER_SPELLS_AURAS, "AuraEffect::HandleRaidProcFromChargeWithValueAuraProc: Triggering spell %u from aura %u proc", triggerSpellId, GetId());
    target->CastCustomSpell(target, triggerSpellId, &value, NULL, NULL, true, NULL, this, GetCasterGUID());
}

void AuraEffect::HandleAuraForceWeather(AuraApplication const* aurApp, uint8 mode, bool apply) const
{
    if (!(mode & AURA_EFFECT_HANDLE_REAL))
        return;

    Player* target = aurApp->GetTarget()->ToPlayer();

    if (!target)
        return;

    if (apply)
    {
        WorldPacket data(SMSG_WEATHER, (4 + 4 + 1));

        data << uint32(GetMiscValue()) << 1.0f << uint8(0);
        target->GetSession()->SendPacket(&data);
    }
    else
    {
        // send weather for current zone
        if (Weather* weather = WeatherMgr::FindWeather(target->GetZoneId()))
            weather->SendWeatherUpdateToPlayer(target);
        else
        {
            if (!WeatherMgr::AddWeather(target->GetZoneId()))
            {
                // send fine weather packet to remove old weather
                WeatherMgr::SendFineWeatherUpdateToPlayer(target);
            }
        }
    }
}

void AuraEffect::HandleEnableAltPower(AuraApplication const* aurApp, uint8 mode, bool apply) const
{
    if (!(mode & AURA_EFFECT_HANDLE_REAL))
        return;

    uint32 altPowerId = GetMiscValue();
    UnitPowerBarEntry const* powerEntry = sUnitPowerBarStore.LookupEntry(altPowerId);
    if (!powerEntry)
        return;

    if (apply)
        aurApp->GetTarget()->SetMaxPower(POWER_ALTERNATE_POWER, powerEntry->MaxPower);
    else
        aurApp->GetTarget()->SetMaxPower(POWER_ALTERNATE_POWER, 0);
}<|MERGE_RESOLUTION|>--- conflicted
+++ resolved
@@ -1629,22 +1629,10 @@
 
     if (Player* player = target->ToPlayer())
     {
-<<<<<<< HEAD
         if (apply)
             player->GetPhaseMgr().RegisterPhasingAuraEffect(this);
         else
             player->GetPhaseMgr().UnRegisterPhasingAuraEffect(this);
-=======
-        if (!newPhase)
-            newPhase = PHASEMASK_NORMAL;
-
-        // GM-mode have mask 0xFFFFFFFF
-        if (player->IsGameMaster())
-            newPhase = 0xFFFFFFFF;
-
-        player->SetPhaseMask(newPhase, false);
-        player->GetSession()->SendSetPhaseShift(newPhase);
->>>>>>> 1c9a3d56
     }
     else
     {
