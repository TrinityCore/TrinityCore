/*
 * Copyright (C) 2008-2012 TrinityCore <http://www.trinitycore.org/>
 * Copyright (C) 2005-2009 MaNGOS <http://getmangos.com/>
 *
 * This program is free software; you can redistribute it and/or modify it
 * under the terms of the GNU General Public License as published by the
 * Free Software Foundation; either version 2 of the License, or (at your
 * option) any later version.
 *
 * This program is distributed in the hope that it will be useful, but WITHOUT
 * ANY WARRANTY; without even the implied warranty of MERCHANTABILITY or
 * FITNESS FOR A PARTICULAR PURPOSE. See the GNU General Public License for
 * more details.
 *
 * You should have received a copy of the GNU General Public License along
 * with this program. If not, see <http://www.gnu.org/licenses/>.
 */

#include "Common.h"
#include "WorldPacket.h"
#include "Opcodes.h"
#include "Log.h"
#include "ObjectMgr.h"
#include "SpellMgr.h"
#include "Player.h"
#include "Unit.h"
#include "ObjectAccessor.h"
#include "Util.h"
#include "Spell.h"
#include "SpellAuraEffects.h"
#include "Battleground.h"
#include "OutdoorPvPMgr.h"
#include "Formulas.h"
#include "GridNotifiers.h"
#include "GridNotifiersImpl.h"
#include "CellImpl.h"
#include "ScriptMgr.h"
#include "Vehicle.h"
#include "Battlefield.h"
#include "BattlefieldMgr.h"
#include "Pet.h"
#include "ReputationMgr.h"

class Aura;
//
// EFFECT HANDLER NOTES
//
// in aura handler there should be check for modes:
// AURA_EFFECT_HANDLE_REAL set
// AURA_EFFECT_HANDLE_SEND_FOR_CLIENT_MASK set
// AURA_EFFECT_HANDLE_CHANGE_AMOUNT_MASK set - aura is recalculated or is just applied/removed - need to redo all things related to m_amount
// AURA_EFFECT_HANDLE_CHANGE_AMOUNT_SEND_FOR_CLIENT_MASK - logical or of above conditions
// AURA_EFFECT_HANDLE_STAT - set when stats are reapplied
// such checks will speedup trinity change amount/send for client operations
// because for change amount operation packets will not be send
// aura effect handlers shouldn't contain any AuraEffect or Aura object modifications

pAuraEffectHandler AuraEffectHandler[TOTAL_AURAS]=
{
    &AuraEffect::HandleNULL,                                      //  0 SPELL_AURA_NONE
    &AuraEffect::HandleBindSight,                                 //  1 SPELL_AURA_BIND_SIGHT
    &AuraEffect::HandleModPossess,                                //  2 SPELL_AURA_MOD_POSSESS
    &AuraEffect::HandleNoImmediateEffect,                         //  3 SPELL_AURA_PERIODIC_DAMAGE implemented in AuraEffect::PeriodicTick
    &AuraEffect::HandleAuraDummy,                                 //  4 SPELL_AURA_DUMMY
    &AuraEffect::HandleModConfuse,                                //  5 SPELL_AURA_MOD_CONFUSE
    &AuraEffect::HandleModCharm,                                  //  6 SPELL_AURA_MOD_CHARM
    &AuraEffect::HandleModFear,                                   //  7 SPELL_AURA_MOD_FEAR
    &AuraEffect::HandleNoImmediateEffect,                         //  8 SPELL_AURA_PERIODIC_HEAL implemented in AuraEffect::PeriodicTick
    &AuraEffect::HandleModAttackSpeed,                            //  9 SPELL_AURA_MOD_ATTACKSPEED
    &AuraEffect::HandleModThreat,                                 // 10 SPELL_AURA_MOD_THREAT
    &AuraEffect::HandleModTaunt,                                  // 11 SPELL_AURA_MOD_TAUNT
    &AuraEffect::HandleAuraModStun,                               // 12 SPELL_AURA_MOD_STUN
    &AuraEffect::HandleModDamageDone,                             // 13 SPELL_AURA_MOD_DAMAGE_DONE
    &AuraEffect::HandleNoImmediateEffect,                         // 14 SPELL_AURA_MOD_DAMAGE_TAKEN implemented in Unit::MeleeDamageBonus and Unit::SpellDamageBonus
    &AuraEffect::HandleNoImmediateEffect,                         // 15 SPELL_AURA_DAMAGE_SHIELD    implemented in Unit::DoAttackDamage
    &AuraEffect::HandleModStealth,                                // 16 SPELL_AURA_MOD_STEALTH
    &AuraEffect::HandleModStealthDetect,                          // 17 SPELL_AURA_MOD_DETECT
    &AuraEffect::HandleModInvisibility,                           // 18 SPELL_AURA_MOD_INVISIBILITY
    &AuraEffect::HandleModInvisibilityDetect,                     // 19 SPELL_AURA_MOD_INVISIBILITY_DETECTION
    &AuraEffect::HandleNoImmediateEffect,                         // 20 SPELL_AURA_OBS_MOD_HEALTH implemented in AuraEffect::PeriodicTick
    &AuraEffect::HandleNoImmediateEffect,                         // 21 SPELL_AURA_OBS_MOD_POWER implemented in AuraEffect::PeriodicTick
    &AuraEffect::HandleAuraModResistance,                         // 22 SPELL_AURA_MOD_RESISTANCE
    &AuraEffect::HandleNoImmediateEffect,                         // 23 SPELL_AURA_PERIODIC_TRIGGER_SPELL implemented in AuraEffect::PeriodicTick
    &AuraEffect::HandleNoImmediateEffect,                         // 24 SPELL_AURA_PERIODIC_ENERGIZE implemented in AuraEffect::PeriodicTick
    &AuraEffect::HandleAuraModPacify,                             // 25 SPELL_AURA_MOD_PACIFY
    &AuraEffect::HandleAuraModRoot,                               // 26 SPELL_AURA_MOD_ROOT
    &AuraEffect::HandleAuraModSilence,                            // 27 SPELL_AURA_MOD_SILENCE
    &AuraEffect::HandleNoImmediateEffect,                         // 28 SPELL_AURA_REFLECT_SPELLS        implement in Unit::SpellHitResult
    &AuraEffect::HandleAuraModStat,                               // 29 SPELL_AURA_MOD_STAT
    &AuraEffect::HandleAuraModSkill,                              // 30 SPELL_AURA_MOD_SKILL
    &AuraEffect::HandleAuraModIncreaseSpeed,                      // 31 SPELL_AURA_MOD_INCREASE_SPEED
    &AuraEffect::HandleAuraModIncreaseMountedSpeed,               // 32 SPELL_AURA_MOD_INCREASE_MOUNTED_SPEED
    &AuraEffect::HandleAuraModDecreaseSpeed,                      // 33 SPELL_AURA_MOD_DECREASE_SPEED
    &AuraEffect::HandleAuraModIncreaseHealth,                     // 34 SPELL_AURA_MOD_INCREASE_HEALTH
    &AuraEffect::HandleAuraModIncreaseEnergy,                     // 35 SPELL_AURA_MOD_INCREASE_ENERGY
    &AuraEffect::HandleAuraModShapeshift,                         // 36 SPELL_AURA_MOD_SHAPESHIFT
    &AuraEffect::HandleAuraModEffectImmunity,                     // 37 SPELL_AURA_EFFECT_IMMUNITY
    &AuraEffect::HandleAuraModStateImmunity,                      // 38 SPELL_AURA_STATE_IMMUNITY
    &AuraEffect::HandleAuraModSchoolImmunity,                     // 39 SPELL_AURA_SCHOOL_IMMUNITY
    &AuraEffect::HandleAuraModDmgImmunity,                        // 40 SPELL_AURA_DAMAGE_IMMUNITY
    &AuraEffect::HandleAuraModDispelImmunity,                     // 41 SPELL_AURA_DISPEL_IMMUNITY
    &AuraEffect::HandleNoImmediateEffect,                         // 42 SPELL_AURA_PROC_TRIGGER_SPELL  implemented in Unit::ProcDamageAndSpellFor and Unit::HandleProcTriggerSpell
    &AuraEffect::HandleNoImmediateEffect,                         // 43 SPELL_AURA_PROC_TRIGGER_DAMAGE implemented in Unit::ProcDamageAndSpellFor
    &AuraEffect::HandleAuraTrackCreatures,                        // 44 SPELL_AURA_TRACK_CREATURES
    &AuraEffect::HandleAuraTrackResources,                        // 45 SPELL_AURA_TRACK_RESOURCES
    &AuraEffect::HandleNULL,                                      // 46 SPELL_AURA_46 (used in test spells 54054 and 54058, and spell 48050) (3.0.8a)
    &AuraEffect::HandleAuraModParryPercent,                       // 47 SPELL_AURA_MOD_PARRY_PERCENT
    &AuraEffect::HandleNULL,                                      // 48 SPELL_AURA_48 spell Napalm (area damage spell with additional delayed damage effect)
    &AuraEffect::HandleAuraModDodgePercent,                       // 49 SPELL_AURA_MOD_DODGE_PERCENT
    &AuraEffect::HandleNoImmediateEffect,                         // 50 SPELL_AURA_MOD_CRITICAL_HEALING_AMOUNT implemented in Unit::SpellCriticalHealingBonus
    &AuraEffect::HandleAuraModBlockPercent,                       // 51 SPELL_AURA_MOD_BLOCK_PERCENT
    &AuraEffect::HandleAuraModWeaponCritPercent,                  // 52 SPELL_AURA_MOD_WEAPON_CRIT_PERCENT
    &AuraEffect::HandleNoImmediateEffect,                         // 53 SPELL_AURA_PERIODIC_LEECH implemented in AuraEffect::PeriodicTick
    &AuraEffect::HandleModHitChance,                              // 54 SPELL_AURA_MOD_HIT_CHANCE
    &AuraEffect::HandleModSpellHitChance,                         // 55 SPELL_AURA_MOD_SPELL_HIT_CHANCE
    &AuraEffect::HandleAuraTransform,                             // 56 SPELL_AURA_TRANSFORM
    &AuraEffect::HandleModSpellCritChance,                        // 57 SPELL_AURA_MOD_SPELL_CRIT_CHANCE
    &AuraEffect::HandleAuraModIncreaseSwimSpeed,                  // 58 SPELL_AURA_MOD_INCREASE_SWIM_SPEED
    &AuraEffect::HandleNoImmediateEffect,                         // 59 SPELL_AURA_MOD_DAMAGE_DONE_CREATURE implemented in Unit::MeleeDamageBonus and Unit::SpellDamageBonus
    &AuraEffect::HandleAuraModPacifyAndSilence,                   // 60 SPELL_AURA_MOD_PACIFY_SILENCE
    &AuraEffect::HandleAuraModScale,                              // 61 SPELL_AURA_MOD_SCALE
    &AuraEffect::HandleNoImmediateEffect,                         // 62 SPELL_AURA_PERIODIC_HEALTH_FUNNEL implemented in AuraEffect::PeriodicTick
    &AuraEffect::HandleUnused,                                    // 63 unused (3.2.0) old SPELL_AURA_PERIODIC_MANA_FUNNEL
    &AuraEffect::HandleNoImmediateEffect,                         // 64 SPELL_AURA_PERIODIC_MANA_LEECH implemented in AuraEffect::PeriodicTick
    &AuraEffect::HandleModCastingSpeed,                           // 65 SPELL_AURA_MOD_CASTING_SPEED_NOT_STACK
    &AuraEffect::HandleFeignDeath,                                // 66 SPELL_AURA_FEIGN_DEATH
    &AuraEffect::HandleAuraModDisarm,                             // 67 SPELL_AURA_MOD_DISARM
    &AuraEffect::HandleAuraModStalked,                            // 68 SPELL_AURA_MOD_STALKED
    &AuraEffect::HandleNoImmediateEffect,                         // 69 SPELL_AURA_SCHOOL_ABSORB implemented in Unit::CalcAbsorbResist
    &AuraEffect::HandleUnused,                                    // 70 SPELL_AURA_EXTRA_ATTACKS clientside
    &AuraEffect::HandleModSpellCritChanceShool,                   // 71 SPELL_AURA_MOD_SPELL_CRIT_CHANCE_SCHOOL
    &AuraEffect::HandleModPowerCostPCT,                           // 72 SPELL_AURA_MOD_POWER_COST_SCHOOL_PCT
    &AuraEffect::HandleModPowerCost,                              // 73 SPELL_AURA_MOD_POWER_COST_SCHOOL
    &AuraEffect::HandleNoImmediateEffect,                         // 74 SPELL_AURA_REFLECT_SPELLS_SCHOOL  implemented in Unit::SpellHitResult
    &AuraEffect::HandleNoImmediateEffect,                         // 75 SPELL_AURA_MOD_LANGUAGE
    &AuraEffect::HandleNoImmediateEffect,                         // 76 SPELL_AURA_FAR_SIGHT
    &AuraEffect::HandleModMechanicImmunity,                       // 77 SPELL_AURA_MECHANIC_IMMUNITY
    &AuraEffect::HandleAuraMounted,                               // 78 SPELL_AURA_MOUNTED
    &AuraEffect::HandleModDamagePercentDone,                      // 79 SPELL_AURA_MOD_DAMAGE_PERCENT_DONE
    &AuraEffect::HandleModPercentStat,                            // 80 SPELL_AURA_MOD_PERCENT_STAT
    &AuraEffect::HandleNoImmediateEffect,                         // 81 SPELL_AURA_SPLIT_DAMAGE_PCT implemented in Unit::CalcAbsorbResist
    &AuraEffect::HandleWaterBreathing,                            // 82 SPELL_AURA_WATER_BREATHING
    &AuraEffect::HandleModBaseResistance,                         // 83 SPELL_AURA_MOD_BASE_RESISTANCE
    &AuraEffect::HandleNoImmediateEffect,                         // 84 SPELL_AURA_MOD_REGEN implemented in Player::RegenerateHealth
    &AuraEffect::HandleModPowerRegen,                             // 85 SPELL_AURA_MOD_POWER_REGEN implemented in Player::Regenerate
    &AuraEffect::HandleChannelDeathItem,                          // 86 SPELL_AURA_CHANNEL_DEATH_ITEM
    &AuraEffect::HandleNoImmediateEffect,                         // 87 SPELL_AURA_MOD_DAMAGE_PERCENT_TAKEN implemented in Unit::MeleeDamageBonus and Unit::SpellDamageBonus
    &AuraEffect::HandleNoImmediateEffect,                         // 88 SPELL_AURA_MOD_HEALTH_REGEN_PERCENT implemented in Player::RegenerateHealth
    &AuraEffect::HandleNoImmediateEffect,                         // 89 SPELL_AURA_PERIODIC_DAMAGE_PERCENT
    &AuraEffect::HandleUnused,                                    // 90 unused (3.0.8a) old SPELL_AURA_MOD_RESIST_CHANCE
    &AuraEffect::HandleNoImmediateEffect,                         // 91 SPELL_AURA_MOD_DETECT_RANGE implemented in Creature::GetAttackDistance
    &AuraEffect::HandlePreventFleeing,                            // 92 SPELL_AURA_PREVENTS_FLEEING
    &AuraEffect::HandleModUnattackable,                           // 93 SPELL_AURA_MOD_UNATTACKABLE
    &AuraEffect::HandleNoImmediateEffect,                         // 94 SPELL_AURA_INTERRUPT_REGEN implemented in Player::Regenerate
    &AuraEffect::HandleAuraGhost,                                 // 95 SPELL_AURA_GHOST
    &AuraEffect::HandleNoImmediateEffect,                         // 96 SPELL_AURA_SPELL_MAGNET implemented in Unit::SelectMagnetTarget
    &AuraEffect::HandleNoImmediateEffect,                         // 97 SPELL_AURA_MANA_SHIELD implemented in Unit::CalcAbsorbResist
    &AuraEffect::HandleAuraModSkill,                              // 98 SPELL_AURA_MOD_SKILL_TALENT
    &AuraEffect::HandleAuraModAttackPower,                        // 99 SPELL_AURA_MOD_ATTACK_POWER
    &AuraEffect::HandleUnused,                                    //100 SPELL_AURA_AURAS_VISIBLE obsolete? all player can see all auras now, but still have spells including GM-spell
    &AuraEffect::HandleModResistancePercent,                      //101 SPELL_AURA_MOD_RESISTANCE_PCT
    &AuraEffect::HandleNoImmediateEffect,                         //102 SPELL_AURA_MOD_MELEE_ATTACK_POWER_VERSUS implemented in Unit::MeleeDamageBonus
    &AuraEffect::HandleAuraModTotalThreat,                        //103 SPELL_AURA_MOD_TOTAL_THREAT
    &AuraEffect::HandleAuraWaterWalk,                             //104 SPELL_AURA_WATER_WALK
    &AuraEffect::HandleAuraFeatherFall,                           //105 SPELL_AURA_FEATHER_FALL
    &AuraEffect::HandleAuraHover,                                 //106 SPELL_AURA_HOVER
    &AuraEffect::HandleNoImmediateEffect,                         //107 SPELL_AURA_ADD_FLAT_MODIFIER implemented in AuraEffect::CalculateSpellMod()
    &AuraEffect::HandleNoImmediateEffect,                         //108 SPELL_AURA_ADD_PCT_MODIFIER implemented in AuraEffect::CalculateSpellMod()
    &AuraEffect::HandleNoImmediateEffect,                         //109 SPELL_AURA_ADD_TARGET_TRIGGER
    &AuraEffect::HandleModPowerRegenPCT,                          //110 SPELL_AURA_MOD_POWER_REGEN_PERCENT implemented in Player::Regenerate, Creature::Regenerate
    &AuraEffect::HandleNoImmediateEffect,                         //111 SPELL_AURA_ADD_CASTER_HIT_TRIGGER implemented in Unit::SelectMagnetTarget
    &AuraEffect::HandleNoImmediateEffect,                         //112 SPELL_AURA_OVERRIDE_CLASS_SCRIPTS
    &AuraEffect::HandleNoImmediateEffect,                         //113 SPELL_AURA_MOD_RANGED_DAMAGE_TAKEN implemented in Unit::MeleeDamageBonus
    &AuraEffect::HandleNoImmediateEffect,                         //114 SPELL_AURA_MOD_RANGED_DAMAGE_TAKEN_PCT implemented in Unit::MeleeDamageBonus
    &AuraEffect::HandleNoImmediateEffect,                         //115 SPELL_AURA_MOD_HEALING                 implemented in Unit::SpellBaseHealingBonusForVictim
    &AuraEffect::HandleNoImmediateEffect,                         //116 SPELL_AURA_MOD_REGEN_DURING_COMBAT
    &AuraEffect::HandleNoImmediateEffect,                         //117 SPELL_AURA_MOD_MECHANIC_RESISTANCE     implemented in Unit::MagicSpellHitResult
    &AuraEffect::HandleNoImmediateEffect,                         //118 SPELL_AURA_MOD_HEALING_PCT             implemented in Unit::SpellHealingBonus
    &AuraEffect::HandleUnused,                                    //119 unused (3.2.0) old SPELL_AURA_SHARE_PET_TRACKING
    &AuraEffect::HandleAuraUntrackable,                           //120 SPELL_AURA_UNTRACKABLE
    &AuraEffect::HandleAuraEmpathy,                               //121 SPELL_AURA_EMPATHY
    &AuraEffect::HandleModOffhandDamagePercent,                   //122 SPELL_AURA_MOD_OFFHAND_DAMAGE_PCT
    &AuraEffect::HandleModTargetResistance,                       //123 SPELL_AURA_MOD_TARGET_RESISTANCE
    &AuraEffect::HandleAuraModRangedAttackPower,                  //124 SPELL_AURA_MOD_RANGED_ATTACK_POWER
    &AuraEffect::HandleNoImmediateEffect,                         //125 SPELL_AURA_MOD_MELEE_DAMAGE_TAKEN implemented in Unit::MeleeDamageBonus
    &AuraEffect::HandleNoImmediateEffect,                         //126 SPELL_AURA_MOD_MELEE_DAMAGE_TAKEN_PCT implemented in Unit::MeleeDamageBonus
    &AuraEffect::HandleNoImmediateEffect,                         //127 SPELL_AURA_RANGED_ATTACK_POWER_ATTACKER_BONUS implemented in Unit::MeleeDamageBonus
    &AuraEffect::HandleModPossessPet,                             //128 SPELL_AURA_MOD_POSSESS_PET
    &AuraEffect::HandleAuraModIncreaseSpeed,                      //129 SPELL_AURA_MOD_SPEED_ALWAYS
    &AuraEffect::HandleAuraModIncreaseMountedSpeed,               //130 SPELL_AURA_MOD_MOUNTED_SPEED_ALWAYS
    &AuraEffect::HandleNoImmediateEffect,                         //131 SPELL_AURA_MOD_RANGED_ATTACK_POWER_VERSUS implemented in Unit::MeleeDamageBonus
    &AuraEffect::HandleAuraModIncreaseEnergyPercent,              //132 SPELL_AURA_MOD_INCREASE_ENERGY_PERCENT
    &AuraEffect::HandleAuraModIncreaseHealthPercent,              //133 SPELL_AURA_MOD_INCREASE_HEALTH_PERCENT
    &AuraEffect::HandleAuraModRegenInterrupt,                     //134 SPELL_AURA_MOD_MANA_REGEN_INTERRUPT
    &AuraEffect::HandleModHealingDone,                            //135 SPELL_AURA_MOD_HEALING_DONE
    &AuraEffect::HandleNoImmediateEffect,                         //136 SPELL_AURA_MOD_HEALING_DONE_PERCENT   implemented in Unit::SpellHealingBonus
    &AuraEffect::HandleModTotalPercentStat,                       //137 SPELL_AURA_MOD_TOTAL_STAT_PERCENTAGE
    &AuraEffect::HandleModMeleeSpeedPct,                          //138 SPELL_AURA_MOD_MELEE_HASTE
    &AuraEffect::HandleForceReaction,                             //139 SPELL_AURA_FORCE_REACTION
    &AuraEffect::HandleAuraModRangedHaste,                        //140 SPELL_AURA_MOD_RANGED_HASTE
    &AuraEffect::HandleRangedAmmoHaste,                           //141 SPELL_AURA_MOD_RANGED_AMMO_HASTE
    &AuraEffect::HandleAuraModBaseResistancePCT,                  //142 SPELL_AURA_MOD_BASE_RESISTANCE_PCT
    &AuraEffect::HandleAuraModResistanceExclusive,                //143 SPELL_AURA_MOD_RESISTANCE_EXCLUSIVE
    &AuraEffect::HandleNoImmediateEffect,                         //144 SPELL_AURA_SAFE_FALL                         implemented in WorldSession::HandleMovementOpcodes
    &AuraEffect::HandleAuraModPetTalentsPoints,                   //145 SPELL_AURA_MOD_PET_TALENT_POINTS
    &AuraEffect::HandleNoImmediateEffect,                         //146 SPELL_AURA_ALLOW_TAME_PET_TYPE
    &AuraEffect::HandleModStateImmunityMask,                      //147 SPELL_AURA_MECHANIC_IMMUNITY_MASK
    &AuraEffect::HandleAuraRetainComboPoints,                     //148 SPELL_AURA_RETAIN_COMBO_POINTS
    &AuraEffect::HandleNoImmediateEffect,                         //149 SPELL_AURA_REDUCE_PUSHBACK
    &AuraEffect::HandleShieldBlockValue,                          //150 SPELL_AURA_MOD_SHIELD_BLOCKVALUE_PCT
    &AuraEffect::HandleAuraTrackStealthed,                        //151 SPELL_AURA_TRACK_STEALTHED
    &AuraEffect::HandleNoImmediateEffect,                         //152 SPELL_AURA_MOD_DETECTED_RANGE implemented in Creature::GetAttackDistance
    &AuraEffect::HandleNoImmediateEffect,                         //153 SPELL_AURA_SPLIT_DAMAGE_FLAT
    &AuraEffect::HandleModStealthLevel,                           //154 SPELL_AURA_MOD_STEALTH_LEVEL
    &AuraEffect::HandleNoImmediateEffect,                         //155 SPELL_AURA_MOD_WATER_BREATHING
    &AuraEffect::HandleNoImmediateEffect,                         //156 SPELL_AURA_MOD_REPUTATION_GAIN
    &AuraEffect::HandleNULL,                                      //157 SPELL_AURA_PET_DAMAGE_MULTI
    &AuraEffect::HandleShieldBlockValue,                          //158 SPELL_AURA_MOD_SHIELD_BLOCKVALUE
    &AuraEffect::HandleNoImmediateEffect,                         //159 SPELL_AURA_NO_PVP_CREDIT      only for Honorless Target spell
    &AuraEffect::HandleNoImmediateEffect,                         //160 SPELL_AURA_MOD_AOE_AVOIDANCE                 implemented in Unit::MagicSpellHitResult
    &AuraEffect::HandleNoImmediateEffect,                         //161 SPELL_AURA_MOD_HEALTH_REGEN_IN_COMBAT
    &AuraEffect::HandleNoImmediateEffect,                         //162 SPELL_AURA_POWER_BURN implemented in AuraEffect::PeriodicTick
    &AuraEffect::HandleNoImmediateEffect,                         //163 SPELL_AURA_MOD_CRIT_DAMAGE_BONUS
    &AuraEffect::HandleUnused,                                    //164 unused (3.2.0), only one test spell
    &AuraEffect::HandleNoImmediateEffect,                         //165 SPELL_AURA_MELEE_ATTACK_POWER_ATTACKER_BONUS implemented in Unit::MeleeDamageBonus
    &AuraEffect::HandleAuraModAttackPowerPercent,                 //166 SPELL_AURA_MOD_ATTACK_POWER_PCT
    &AuraEffect::HandleAuraModRangedAttackPowerPercent,           //167 SPELL_AURA_MOD_RANGED_ATTACK_POWER_PCT
    &AuraEffect::HandleNoImmediateEffect,                         //168 SPELL_AURA_MOD_DAMAGE_DONE_VERSUS            implemented in Unit::SpellDamageBonus, Unit::MeleeDamageBonus
    &AuraEffect::HandleNoImmediateEffect,                         //169 SPELL_AURA_MOD_CRIT_PERCENT_VERSUS           implemented in Unit::DealDamageBySchool, Unit::DoAttackDamage, Unit::SpellCriticalBonus
    &AuraEffect::HandleNULL,                                      //170 SPELL_AURA_DETECT_AMORE       various spells that change visual of units for aura target (clientside?)
    &AuraEffect::HandleAuraModIncreaseSpeed,                      //171 SPELL_AURA_MOD_SPEED_NOT_STACK
    &AuraEffect::HandleAuraModIncreaseMountedSpeed,               //172 SPELL_AURA_MOD_MOUNTED_SPEED_NOT_STACK
    &AuraEffect::HandleUnused,                                    //173 unused (3.2.0) no spells, old SPELL_AURA_ALLOW_CHAMPION_SPELLS  only for Proclaim Champion spell
    &AuraEffect::HandleModSpellDamagePercentFromStat,             //174 SPELL_AURA_MOD_SPELL_DAMAGE_OF_STAT_PERCENT  implemented in Unit::SpellBaseDamageBonus
    &AuraEffect::HandleModSpellHealingPercentFromStat,            //175 SPELL_AURA_MOD_SPELL_HEALING_OF_STAT_PERCENT implemented in Unit::SpellBaseHealingBonus
    &AuraEffect::HandleSpiritOfRedemption,                        //176 SPELL_AURA_SPIRIT_OF_REDEMPTION   only for Spirit of Redemption spell, die at aura end
    &AuraEffect::HandleCharmConvert,                              //177 SPELL_AURA_AOE_CHARM
    &AuraEffect::HandleNoImmediateEffect,                         //178 SPELL_AURA_MOD_DEBUFF_RESISTANCE          implemented in Unit::MagicSpellHitResult
    &AuraEffect::HandleNoImmediateEffect,                         //179 SPELL_AURA_MOD_ATTACKER_SPELL_CRIT_CHANCE implemented in Unit::SpellCriticalBonus
    &AuraEffect::HandleNoImmediateEffect,                         //180 SPELL_AURA_MOD_FLAT_SPELL_DAMAGE_VERSUS   implemented in Unit::SpellDamageBonus
    &AuraEffect::HandleUnused,                                    //181 unused (3.2.0) old SPELL_AURA_MOD_FLAT_SPELL_CRIT_DAMAGE_VERSUS
    &AuraEffect::HandleAuraModResistenceOfStatPercent,            //182 SPELL_AURA_MOD_RESISTANCE_OF_STAT_PERCENT
    &AuraEffect::HandleNULL,                                      //183 SPELL_AURA_MOD_CRITICAL_THREAT only used in 28746 - miscvalue - spell school
    &AuraEffect::HandleNoImmediateEffect,                         //184 SPELL_AURA_MOD_ATTACKER_MELEE_HIT_CHANCE  implemented in Unit::RollMeleeOutcomeAgainst
    &AuraEffect::HandleNoImmediateEffect,                         //185 SPELL_AURA_MOD_ATTACKER_RANGED_HIT_CHANCE implemented in Unit::RollMeleeOutcomeAgainst
    &AuraEffect::HandleNoImmediateEffect,                         //186 SPELL_AURA_MOD_ATTACKER_SPELL_HIT_CHANCE  implemented in Unit::MagicSpellHitResult
    &AuraEffect::HandleNoImmediateEffect,                         //187 SPELL_AURA_MOD_ATTACKER_MELEE_CRIT_CHANCE  implemented in Unit::GetUnitCriticalChance
    &AuraEffect::HandleNoImmediateEffect,                         //188 SPELL_AURA_MOD_ATTACKER_RANGED_CRIT_CHANCE implemented in Unit::GetUnitCriticalChance
    &AuraEffect::HandleModRating,                                 //189 SPELL_AURA_MOD_RATING
    &AuraEffect::HandleNoImmediateEffect,                         //190 SPELL_AURA_MOD_FACTION_REPUTATION_GAIN     implemented in Player::CalculateReputationGain
    &AuraEffect::HandleAuraModUseNormalSpeed,                     //191 SPELL_AURA_USE_NORMAL_MOVEMENT_SPEED
    &AuraEffect::HandleModMeleeRangedSpeedPct,                    //192 SPELL_AURA_MOD_MELEE_RANGED_HASTE
    &AuraEffect::HandleModCombatSpeedPct,                         //193 SPELL_AURA_MELEE_SLOW (in fact combat (any type attack) speed pct)
    &AuraEffect::HandleNoImmediateEffect,                         //194 SPELL_AURA_MOD_TARGET_ABSORB_SCHOOL implemented in Unit::CalcAbsorbResist
    &AuraEffect::HandleNoImmediateEffect,                         //195 SPELL_AURA_MOD_TARGET_ABILITY_ABSORB_SCHOOL implemented in Unit::CalcAbsorbResist
    &AuraEffect::HandleNULL,                                      //196 SPELL_AURA_MOD_COOLDOWN - flat mod of spell cooldowns
    &AuraEffect::HandleNoImmediateEffect,                         //197 SPELL_AURA_MOD_ATTACKER_SPELL_AND_WEAPON_CRIT_CHANCE implemented in Unit::SpellCriticalBonus Unit::GetUnitCriticalChance
    &AuraEffect::HandleUnused,                                    //198 unused (3.2.0) old SPELL_AURA_MOD_ALL_WEAPON_SKILLS
    &AuraEffect::HandleNoImmediateEffect,                         //199 SPELL_AURA_MOD_INCREASES_SPELL_PCT_TO_HIT  implemented in Unit::MagicSpellHitResult
    &AuraEffect::HandleNoImmediateEffect,                         //200 SPELL_AURA_MOD_XP_PCT implemented in Player::RewardPlayerAndGroupAtKill
    &AuraEffect::HandleAuraAllowFlight,                           //201 SPELL_AURA_FLY                             this aura enable flight mode...
    &AuraEffect::HandleNoImmediateEffect,                         //202 SPELL_AURA_CANNOT_BE_DODGED                implemented in Unit::RollPhysicalOutcomeAgainst
    &AuraEffect::HandleNoImmediateEffect,                         //203 SPELL_AURA_MOD_ATTACKER_MELEE_CRIT_DAMAGE  implemented in Unit::CalculateMeleeDamage and Unit::CalculateSpellDamage
    &AuraEffect::HandleNoImmediateEffect,                         //204 SPELL_AURA_MOD_ATTACKER_RANGED_CRIT_DAMAGE implemented in Unit::CalculateMeleeDamage and Unit::CalculateSpellDamage
    &AuraEffect::HandleNULL,                                      //205 SPELL_AURA_MOD_SCHOOL_CRIT_DMG_TAKEN
    &AuraEffect::HandleAuraModIncreaseFlightSpeed,                //206 SPELL_AURA_MOD_INCREASE_VEHICLE_FLIGHT_SPEED
    &AuraEffect::HandleAuraModIncreaseFlightSpeed,                //207 SPELL_AURA_MOD_INCREASE_MOUNTED_FLIGHT_SPEED
    &AuraEffect::HandleAuraModIncreaseFlightSpeed,                //208 SPELL_AURA_MOD_INCREASE_FLIGHT_SPEED
    &AuraEffect::HandleAuraModIncreaseFlightSpeed,                //209 SPELL_AURA_MOD_MOUNTED_FLIGHT_SPEED_ALWAYS
    &AuraEffect::HandleAuraModIncreaseFlightSpeed,                //210 SPELL_AURA_MOD_VEHICLE_SPEED_ALWAYS
    &AuraEffect::HandleAuraModIncreaseFlightSpeed,                //211 SPELL_AURA_MOD_FLIGHT_SPEED_NOT_STACK
    &AuraEffect::HandleAuraModRangedAttackPowerOfStatPercent,     //212 SPELL_AURA_MOD_RANGED_ATTACK_POWER_OF_STAT_PERCENT
    &AuraEffect::HandleNoImmediateEffect,                         //213 SPELL_AURA_MOD_RAGE_FROM_DAMAGE_DEALT implemented in Player::RewardRage
    &AuraEffect::HandleNULL,                                      //214 Tamed Pet Passive
    &AuraEffect::HandleArenaPreparation,                          //215 SPELL_AURA_ARENA_PREPARATION
    &AuraEffect::HandleModCastingSpeed,                           //216 SPELL_AURA_HASTE_SPELLS
    &AuraEffect::HandleNULL,                                      //217 69106 - killing spree helper - unknown use
    &AuraEffect::HandleAuraModRangedHaste,                        //218 SPELL_AURA_HASTE_RANGED
    &AuraEffect::HandleModManaRegen,                              //219 SPELL_AURA_MOD_MANA_REGEN_FROM_STAT
    &AuraEffect::HandleModRatingFromStat,                         //220 SPELL_AURA_MOD_RATING_FROM_STAT
    &AuraEffect::HandleNULL,                                      //221 SPELL_AURA_MOD_DETAUNT
    &AuraEffect::HandleUnused,                                    //222 unused (3.2.0) only for spell 44586 that not used in real spell cast
    &AuraEffect::HandleNoImmediateEffect,                         //223 SPELL_AURA_RAID_PROC_FROM_CHARGE
    &AuraEffect::HandleUnused,                                    //224 unused (3.0.8a)
    &AuraEffect::HandleNoImmediateEffect,                         //225 SPELL_AURA_RAID_PROC_FROM_CHARGE_WITH_VALUE
    &AuraEffect::HandleNoImmediateEffect,                         //226 SPELL_AURA_PERIODIC_DUMMY implemented in AuraEffect::PeriodicTick
    &AuraEffect::HandleNoImmediateEffect,                         //227 SPELL_AURA_PERIODIC_TRIGGER_SPELL_WITH_VALUE implemented in AuraEffect::PeriodicTick
    &AuraEffect::HandleNoImmediateEffect,                         //228 SPELL_AURA_DETECT_STEALTH stealth detection
    &AuraEffect::HandleNoImmediateEffect,                         //229 SPELL_AURA_MOD_AOE_DAMAGE_AVOIDANCE
    &AuraEffect::HandleAuraModIncreaseHealth,                     //230 SPELL_AURA_MOD_INCREASE_HEALTH_2
    &AuraEffect::HandleNoImmediateEffect,                         //231 SPELL_AURA_PROC_TRIGGER_SPELL_WITH_VALUE
    &AuraEffect::HandleNoImmediateEffect,                         //232 SPELL_AURA_MECHANIC_DURATION_MOD           implement in Unit::CalculateSpellDuration
    &AuraEffect::HandleUnused,                                    //233 set model id to the one of the creature with id GetMiscValue() - clientside
    &AuraEffect::HandleNoImmediateEffect,                         //234 SPELL_AURA_MECHANIC_DURATION_MOD_NOT_STACK implement in Unit::CalculateSpellDuration
    &AuraEffect::HandleNoImmediateEffect,                         //235 SPELL_AURA_MOD_DISPEL_RESIST               implement in Unit::MagicSpellHitResult
    &AuraEffect::HandleAuraControlVehicle,                        //236 SPELL_AURA_CONTROL_VEHICLE
    &AuraEffect::HandleModSpellDamagePercentFromAttackPower,      //237 SPELL_AURA_MOD_SPELL_DAMAGE_OF_ATTACK_POWER  implemented in Unit::SpellBaseDamageBonus
    &AuraEffect::HandleModSpellHealingPercentFromAttackPower,     //238 SPELL_AURA_MOD_SPELL_HEALING_OF_ATTACK_POWER implemented in Unit::SpellBaseHealingBonus
    &AuraEffect::HandleAuraModScale,                              //239 SPELL_AURA_MOD_SCALE_2 only in Noggenfogger Elixir (16595) before 2.3.0 aura 61
    &AuraEffect::HandleAuraModExpertise,                          //240 SPELL_AURA_MOD_EXPERTISE
    &AuraEffect::HandleForceMoveForward,                          //241 SPELL_AURA_FORCE_MOVE_FORWARD Forces the caster to move forward
    &AuraEffect::HandleNULL,                                      //242 SPELL_AURA_MOD_SPELL_DAMAGE_FROM_HEALING - 2 test spells: 44183 and 44182
    &AuraEffect::HandleAuraModFaction,                            //243 SPELL_AURA_MOD_FACTION
    &AuraEffect::HandleComprehendLanguage,                        //244 SPELL_AURA_COMPREHEND_LANGUAGE
    &AuraEffect::HandleNoImmediateEffect,                         //245 SPELL_AURA_MOD_AURA_DURATION_BY_DISPEL
    &AuraEffect::HandleNoImmediateEffect,                         //246 SPELL_AURA_MOD_AURA_DURATION_BY_DISPEL_NOT_STACK implemented in Spell::EffectApplyAura
    &AuraEffect::HandleAuraCloneCaster,                           //247 SPELL_AURA_CLONE_CASTER
    &AuraEffect::HandleNoImmediateEffect,                         //248 SPELL_AURA_MOD_COMBAT_RESULT_CHANCE         implemented in Unit::RollMeleeOutcomeAgainst
    &AuraEffect::HandleAuraConvertRune,                           //249 SPELL_AURA_CONVERT_RUNE
    &AuraEffect::HandleAuraModIncreaseHealth,                     //250 SPELL_AURA_MOD_INCREASE_HEALTH_2
    &AuraEffect::HandleNoImmediateEffect,                         //251 SPELL_AURA_MOD_ENEMY_DODGE
    &AuraEffect::HandleModCombatSpeedPct,                         //252 SPELL_AURA_252 Is there any difference between this and SPELL_AURA_MELEE_SLOW ? maybe not stacking mod?
    &AuraEffect::HandleNoImmediateEffect,                         //253 SPELL_AURA_MOD_BLOCK_CRIT_CHANCE  implemented in Unit::isBlockCritical
    &AuraEffect::HandleAuraModDisarm,                             //254 SPELL_AURA_MOD_DISARM_OFFHAND
    &AuraEffect::HandleNoImmediateEffect,                         //255 SPELL_AURA_MOD_MECHANIC_DAMAGE_TAKEN_PERCENT    implemented in Unit::SpellDamageBonus
    &AuraEffect::HandleNoReagentUseAura,                          //256 SPELL_AURA_NO_REAGENT_USE Use SpellClassMask for spell select
    &AuraEffect::HandleNULL,                                      //257 SPELL_AURA_MOD_TARGET_RESIST_BY_SPELL_CLASS Use SpellClassMask for spell select
    &AuraEffect::HandleNULL,                                      //258 SPELL_AURA_MOD_SPELL_VISUAL
    &AuraEffect::HandleNoImmediateEffect,                         //259 SPELL_AURA_MOD_HOT_PCT implemented in Unit::SpellHealingBonus
    &AuraEffect::HandleNoImmediateEffect,                         //260 SPELL_AURA_SCREEN_EFFECT (miscvalue = id in ScreenEffect.dbc) not required any code
    &AuraEffect::HandlePhase,                                     //261 SPELL_AURA_PHASE
    &AuraEffect::HandleNoImmediateEffect,                         //262 SPELL_AURA_ABILITY_IGNORE_AURASTATE implemented in spell::cancast
    &AuraEffect::HandleAuraAllowOnlyAbility,                      //263 SPELL_AURA_ALLOW_ONLY_ABILITY player can use only abilities set in SpellClassMask
    &AuraEffect::HandleUnused,                                    //264 unused (3.2.0)
    &AuraEffect::HandleUnused,                                    //265 unused (3.2.0)
    &AuraEffect::HandleUnused,                                    //266 unused (3.2.0)
    &AuraEffect::HandleNoImmediateEffect,                         //267 SPELL_AURA_MOD_IMMUNE_AURA_APPLY_SCHOOL         implemented in Unit::IsImmunedToSpellEffect
    &AuraEffect::HandleAuraModAttackPowerOfStatPercent,           //268 SPELL_AURA_MOD_ATTACK_POWER_OF_STAT_PERCENT
    &AuraEffect::HandleNoImmediateEffect,                         //269 SPELL_AURA_MOD_IGNORE_TARGET_RESIST implemented in Unit::CalcAbsorbResist and CalcArmorReducedDamage
    &AuraEffect::HandleNoImmediateEffect,                         //270 SPELL_AURA_MOD_ABILITY_IGNORE_TARGET_RESIST implemented in Unit::CalcAbsorbResist and CalcArmorReducedDamage
    &AuraEffect::HandleNoImmediateEffect,                         //271 SPELL_AURA_MOD_DAMAGE_FROM_CASTER    implemented in Unit::SpellDamageBonus
    &AuraEffect::HandleNoImmediateEffect,                         //272 SPELL_AURA_IGNORE_MELEE_RESET
    &AuraEffect::HandleUnused,                                    //273 clientside
    &AuraEffect::HandleNoImmediateEffect,                         //274 SPELL_AURA_CONSUME_NO_AMMO implemented in spell::CalculateDamageDoneForAllTargets
    &AuraEffect::HandleNoImmediateEffect,                         //275 SPELL_AURA_MOD_IGNORE_SHAPESHIFT Use SpellClassMask for spell select
    &AuraEffect::HandleNULL,                                      //276 mod damage % mechanic?
    &AuraEffect::HandleNoImmediateEffect,                         //277 SPELL_AURA_MOD_ABILITY_AFFECTED_TARGETS implemented in spell::settargetmap
    &AuraEffect::HandleAuraModDisarm,                             //278 SPELL_AURA_MOD_DISARM_RANGED disarm ranged weapon
    &AuraEffect::HandleNoImmediateEffect,                         //279 SPELL_AURA_INITIALIZE_IMAGES
    &AuraEffect::HandleNoImmediateEffect,                         //280 SPELL_AURA_MOD_TARGET_ARMOR_PCT
    &AuraEffect::HandleNoImmediateEffect,                         //281 SPELL_AURA_MOD_HONOR_GAIN_PCT implemented in Player::RewardHonor
    &AuraEffect::HandleAuraIncreaseBaseHealthPercent,             //282 SPELL_AURA_INCREASE_BASE_HEALTH_PERCENT
    &AuraEffect::HandleNoImmediateEffect,                         //283 SPELL_AURA_MOD_HEALING_RECEIVED       implemented in Unit::SpellHealingBonus
    &AuraEffect::HandleAuraLinked,                                //284 SPELL_AURA_LINKED
    &AuraEffect::HandleAuraModAttackPowerOfArmor,                 //285 SPELL_AURA_MOD_ATTACK_POWER_OF_ARMOR  implemented in Player::UpdateAttackPowerAndDamage
    &AuraEffect::HandleNoImmediateEffect,                         //286 SPELL_AURA_ABILITY_PERIODIC_CRIT implemented in AuraEffect::PeriodicTick
    &AuraEffect::HandleNoImmediateEffect,                         //287 SPELL_AURA_DEFLECT_SPELLS             implemented in Unit::MagicSpellHitResult and Unit::MeleeSpellHitResult
    &AuraEffect::HandleNoImmediateEffect,                         //288 SPELL_AURA_IGNORE_HIT_DIRECTION  implemented in Unit::MagicSpellHitResult and Unit::MeleeSpellHitResult Unit::RollMeleeOutcomeAgainst
    &AuraEffect::HandleNULL,                                      //289 unused (3.2.0)
    &AuraEffect::HandleAuraModCritPct,                            //290 SPELL_AURA_MOD_CRIT_PCT
    &AuraEffect::HandleNoImmediateEffect,                         //291 SPELL_AURA_MOD_XP_QUEST_PCT  implemented in Player::RewardQuest
    &AuraEffect::HandleAuraOpenStable,                            //292 SPELL_AURA_OPEN_STABLE
    &AuraEffect::HandleAuraOverrideSpells,                        //293 auras which probably add set of abilities to their target based on it's miscvalue
    &AuraEffect::HandleAuraPreventRegeneratePower,                //294 SPELL_AURA_PREVENT_REGENERATE_POWER implemented in Player::Regenerate(Powers power)
    &AuraEffect::HandleUnused,                                    //295 0 spells in 3.3.5
    &AuraEffect::HandleAuraSetVehicle,                            //296 SPELL_AURA_SET_VEHICLE_ID sets vehicle on target
    &AuraEffect::HandleNULL,                                      //297 Spirit Burst spells
    &AuraEffect::HandleNULL,                                      //298 70569 - Strangulating, maybe prevents talk or cast
    &AuraEffect::HandleUnused,                                    //299 unused
    &AuraEffect::HandleNoImmediateEffect,                         //300 SPELL_AURA_SHARE_DAMAGE_PCT implemented in Unit::DealDamage
    &AuraEffect::HandleNoImmediateEffect,                         //301 SPELL_AURA_SCHOOL_HEAL_ABSORB implemented in Unit::CalcHealAbsorb
    &AuraEffect::HandleUnused,                                    //302 0 spells in 3.3.5
    &AuraEffect::HandleNoImmediateEffect,                         //303 SPELL_AURA_MOD_DAMAGE_DONE_VERSUS_AURASTATE implemented in Unit::SpellDamageBonus, Unit::MeleeDamageBonus
    &AuraEffect::HandleAuraModFakeInebriation,                    //304 SPELL_AURA_MOD_DRUNK
    &AuraEffect::HandleAuraModIncreaseSpeed,                      //305 SPELL_AURA_MOD_MINIMUM_SPEED
    &AuraEffect::HandleUnused,                                    //306 0 spells in 3.3.5
    &AuraEffect::HandleUnused,                                    //307 0 spells in 3.3.5
    &AuraEffect::HandleNULL,                                      //308 new aura for hunter traps
    &AuraEffect::HandleUnused,                                    //309 0 spells in 3.3.5
    &AuraEffect::HandleNoImmediateEffect,                         //310 SPELL_AURA_MOD_CREATURE_AOE_DAMAGE_AVOIDANCE implemented in Spell::CalculateDamageDone
    &AuraEffect::HandleNULL,                                      //311 0 spells in 3.3.5
    &AuraEffect::HandleNULL,                                      //312 0 spells in 3.3.5
    &AuraEffect::HandleUnused,                                    //313 0 spells in 3.3.5
    &AuraEffect::HandlePreventResurrection,                       //314 SPELL_AURA_PREVENT_RESURRECTION todo
    &AuraEffect::HandleNoImmediateEffect,                         //315 SPELL_AURA_UNDERWATER_WALKING todo
    &AuraEffect::HandleNoImmediateEffect,                         //316 SPELL_AURA_PERIODIC_HASTE implemented in AuraEffect::CalculatePeriodic
};

AuraEffect::AuraEffect(Aura* base, uint8 effIndex, int32 *baseAmount, Unit* caster):
m_base(base), m_spellInfo(base->GetSpellInfo()),
m_baseAmount(baseAmount ? *baseAmount : m_spellInfo->Effects[effIndex].BasePoints),
m_spellmod(NULL), m_periodicTimer(0), m_tickNumber(0), m_effIndex(effIndex),
m_canBeRecalculated(true), m_isPeriodic(false)
{
    CalculatePeriodic(caster, true, false);

    m_amount = CalculateAmount(caster);

    CalculateSpellMod();
}

AuraEffect::~AuraEffect()
{
    delete m_spellmod;
}

void AuraEffect::GetTargetList(std::list<Unit*> & targetList) const
{
    Aura::ApplicationMap const & targetMap = GetBase()->GetApplicationMap();
    // remove all targets which were not added to new list - they no longer deserve area aura
    for (Aura::ApplicationMap::const_iterator appIter = targetMap.begin(); appIter != targetMap.end(); ++appIter)
    {
        if (appIter->second->HasEffect(GetEffIndex()))
            targetList.push_back(appIter->second->GetTarget());
    }
}

void AuraEffect::GetApplicationList(std::list<AuraApplication*> & applicationList) const
{
    Aura::ApplicationMap const & targetMap = GetBase()->GetApplicationMap();
    for (Aura::ApplicationMap::const_iterator appIter = targetMap.begin(); appIter != targetMap.end(); ++appIter)
    {
        if (appIter->second->HasEffect(GetEffIndex()))
            applicationList.push_back(appIter->second);
    }
}

int32 AuraEffect::CalculateAmount(Unit* caster)
{
    // default amount calculation
    int32 amount = m_spellInfo->Effects[m_effIndex].CalcValue(caster, &m_baseAmount, NULL);

    // check item enchant aura cast
    if (!amount && caster)
        if (uint64 itemGUID = GetBase()->GetCastItemGUID())
            if (Player* playerCaster = caster->ToPlayer())
                if (Item* castItem = playerCaster->GetItemByGuid(itemGUID))
                    if (castItem->GetItemSuffixFactor())
                    {
                        ItemRandomSuffixEntry const* item_rand_suffix = sItemRandomSuffixStore.LookupEntry(abs(castItem->GetItemRandomPropertyId()));
                        if (item_rand_suffix)
                        {
                            for (int k = 0; k < MAX_ITEM_ENCHANTMENT_EFFECTS; k++)
                            {
                                SpellItemEnchantmentEntry const* pEnchant = sSpellItemEnchantmentStore.LookupEntry(item_rand_suffix->enchant_id[k]);
                                if (pEnchant)
                                {
                                    for (int t = 0; t < MAX_ITEM_ENCHANTMENT_EFFECTS; t++)
                                        if (pEnchant->spellid[t] == m_spellInfo->Id)
                                    {
                                        amount = uint32((item_rand_suffix->prefix[k]*castItem->GetItemSuffixFactor()) / 10000);
                                        break;
                                    }
                                }

                                if (amount)
                                    break;
                            }
                        }
                    }

    float DoneActualBenefit = 0.0f;

    // custom amount calculations go here
    switch (GetAuraType())
    {
        // crowd control auras
        case SPELL_AURA_MOD_CONFUSE:
        case SPELL_AURA_MOD_FEAR:
        case SPELL_AURA_MOD_STUN:
        case SPELL_AURA_MOD_ROOT:
        case SPELL_AURA_TRANSFORM:
            m_canBeRecalculated = false;
            if (!m_spellInfo->ProcFlags)
                break;
            amount = int32(GetBase()->GetUnitOwner()->CountPctFromMaxHealth(10));
            if (caster)
            {
                // Glyphs increasing damage cap
                Unit::AuraEffectList const& overrideClassScripts = caster->GetAuraEffectsByType(SPELL_AURA_OVERRIDE_CLASS_SCRIPTS);
                for (Unit::AuraEffectList::const_iterator itr = overrideClassScripts.begin(); itr != overrideClassScripts.end(); ++itr)
                {
                    if ((*itr)->IsAffectedOnSpell(m_spellInfo))
                    {
                        // Glyph of Fear, Glyph of Frost nova and similar auras
                        if ((*itr)->GetMiscValue() == 7801)
                        {
                            AddPct(amount, (*itr)->GetAmount());
                            break;
                        }
                    }
                }
            }
            break;
        case SPELL_AURA_SCHOOL_ABSORB:
            m_canBeRecalculated = false;
            if (!caster)
                break;
            switch (GetSpellInfo()->SpellFamilyName)
            {
                case SPELLFAMILY_MAGE:
                    // Ice Barrier
                    if (GetSpellInfo()->SpellFamilyFlags[1] & 0x1 && GetSpellInfo()->SpellFamilyFlags[2] & 0x8)
                    {
                        // +80.68% from sp bonus
                        DoneActualBenefit += caster->SpellBaseDamageBonusDone(m_spellInfo->GetSchoolMask()) * 0.8068f;
                        // Glyph of Ice Barrier: its weird having a SPELLMOD_ALL_EFFECTS here but its blizzards doing :)
                        // Glyph of Ice Barrier is only applied at the spell damage bonus because it was already applied to the base value in CalculateSpellDamage
                        DoneActualBenefit = caster->ApplyEffectModifiers(GetSpellInfo(), m_effIndex, DoneActualBenefit);
                    }
                    // Fire Ward
                    else if (GetSpellInfo()->SpellFamilyFlags[0] & 0x8 && GetSpellInfo()->SpellFamilyFlags[2] & 0x8)
                    {
                        // +80.68% from sp bonus
                        DoneActualBenefit += caster->SpellBaseDamageBonusDone(m_spellInfo->GetSchoolMask()) * 0.8068f;
                    }
                    // Frost Ward
                    else if (GetSpellInfo()->SpellFamilyFlags[0] & 0x100 && GetSpellInfo()->SpellFamilyFlags[2] & 0x8)
                    {
                        // +80.68% from sp bonus
                        DoneActualBenefit += caster->SpellBaseDamageBonusDone(m_spellInfo->GetSchoolMask()) * 0.8068f;
                    }
                    break;
                case SPELLFAMILY_WARLOCK:
                    // Shadow Ward
                    if (m_spellInfo->SpellFamilyFlags[2] & 0x40)
                    {
                        // +80.68% from sp bonus
                        DoneActualBenefit += caster->SpellBaseDamageBonusDone(m_spellInfo->GetSchoolMask()) * 0.8068f;
                    }
                    break;
                case SPELLFAMILY_PRIEST:
                    // Power Word: Shield
                    if (GetSpellInfo()->SpellFamilyFlags[0] & 0x1 && GetSpellInfo()->SpellFamilyFlags[2] & 0x400)
                    {
                        // +80.68% from sp bonus
                        float bonus = 0.8068f;

                        // Borrowed Time
                        if (AuraEffect const* pAurEff = caster->GetDummyAuraEffect(SPELLFAMILY_PRIEST, 2899, 1))
                            bonus += CalculatePct(1.0f, pAurEff->GetAmount());

                        DoneActualBenefit += caster->SpellBaseHealingBonusDone(m_spellInfo->GetSchoolMask()) * bonus;
                        // Improved PW: Shield: its weird having a SPELLMOD_ALL_EFFECTS here but its blizzards doing :)
                        // Improved PW: Shield is only applied at the spell healing bonus because it was already applied to the base value in CalculateSpellDamage
                        DoneActualBenefit = caster->ApplyEffectModifiers(GetSpellInfo(), m_effIndex, DoneActualBenefit);
                        DoneActualBenefit *= caster->CalculateLevelPenalty(GetSpellInfo());

                        amount += int32(DoneActualBenefit);

                        // Twin Disciplines
                        if (AuraEffect const* pAurEff = caster->GetAuraEffect(SPELL_AURA_ADD_PCT_MODIFIER, SPELLFAMILY_PRIEST, 0x400000, 0, 0, caster->GetGUID()))
                            AddPct(amount, pAurEff->GetAmount());

                        // Focused Power
                        // Reuse variable, not sure if this code below can be moved before Twin Disciplines
                        DoneActualBenefit = float(amount);
                        DoneActualBenefit *= caster->GetTotalAuraMultiplier(SPELL_AURA_MOD_HEALING_DONE_PERCENT);
                        amount = int32(DoneActualBenefit);

                        return amount;
                    }
                    break;
                case SPELLFAMILY_PALADIN:
                    // Sacred Shield
                    if (m_spellInfo->SpellFamilyFlags[1] & 0x80000)
                    {
                        //+75.00% from sp bonus
                        float bonus = 0.75f;

                        DoneActualBenefit += caster->SpellBaseHealingBonusDone(m_spellInfo->GetSchoolMask()) * bonus;
                        // Divine Guardian is only applied at the spell healing bonus because it was already applied to the base value in CalculateSpellDamage
                        DoneActualBenefit = caster->ApplyEffectModifiers(GetSpellInfo(), m_effIndex, DoneActualBenefit);
                        DoneActualBenefit *= caster->CalculateLevelPenalty(GetSpellInfo());

                        amount += (int32)DoneActualBenefit;

                        // Arena - Dampening
                        AuraEffect const* pAurEff = caster->GetAuraEffect(74410, 0);
                        if (!pAurEff)
                            pAurEff = caster->GetAuraEffect(74411, 0);  // Battleground - Dampening
                        if (pAurEff)
                            AddPct(amount, pAurEff->GetAmount());

                        return amount;
                    }
                    break;
                default:
                    break;
            }
            break;
        case SPELL_AURA_MANA_SHIELD:
            m_canBeRecalculated = false;
            if (!caster)
                break;
            // Mana Shield
            if (GetSpellInfo()->SpellFamilyName == SPELLFAMILY_MAGE && GetSpellInfo()->SpellFamilyFlags[0] & 0x8000 && m_spellInfo->SpellFamilyFlags[2] & 0x8)
            {
                // +80.53% from +spd bonus
                DoneActualBenefit += caster->SpellBaseDamageBonusDone(m_spellInfo->GetSchoolMask()) * 0.8053f;
            }
            break;
        case SPELL_AURA_DUMMY:
            if (!caster)
                break;
            // Earth Shield
            if (GetSpellInfo()->SpellFamilyName == SPELLFAMILY_SHAMAN && m_spellInfo->SpellFamilyFlags[1] & 0x400)
            {
                amount = caster->SpellHealingBonusDone(GetBase()->GetUnitOwner(), GetSpellInfo(), amount, SPELL_DIRECT_DAMAGE);
                amount = GetBase()->GetUnitOwner()->SpellHealingBonusTaken(caster, GetSpellInfo(), amount, SPELL_DIRECT_DAMAGE);
            }
            break;
        case SPELL_AURA_PERIODIC_DAMAGE:
            if (!caster)
                break;
            // Rupture
            if (GetSpellInfo()->SpellFamilyName == SPELLFAMILY_ROGUE && m_spellInfo->SpellFamilyFlags[0] & 0x100000)
            {
                m_canBeRecalculated = false;
                if (caster->GetTypeId() != TYPEID_PLAYER)
                    break;
                //1 point : ${($m1+$b1*1+0.015*$AP)*4} damage over 8 secs
                //2 points: ${($m1+$b1*2+0.024*$AP)*5} damage over 10 secs
                //3 points: ${($m1+$b1*3+0.03*$AP)*6} damage over 12 secs
                //4 points: ${($m1+$b1*4+0.03428571*$AP)*7} damage over 14 secs
                //5 points: ${($m1+$b1*5+0.0375*$AP)*8} damage over 16 secs
                float AP_per_combo[6] = {0.0f, 0.015f, 0.024f, 0.03f, 0.03428571f, 0.0375f};
                uint8 cp = caster->ToPlayer()->GetComboPoints();
                if (cp > 5) cp = 5;
                amount += int32(caster->GetTotalAttackPowerValue(BASE_ATTACK) * AP_per_combo[cp]);
            }
            // Rip
            else if (GetSpellInfo()->SpellFamilyName == SPELLFAMILY_DRUID && m_spellInfo->SpellFamilyFlags[0] & 0x00800000 && GetAuraType() == SPELL_AURA_PERIODIC_DAMAGE)
            {
                m_canBeRecalculated = false;
                // 0.01*$AP*cp
                if (caster->GetTypeId() != TYPEID_PLAYER)
                    break;

                uint8 cp = caster->ToPlayer()->GetComboPoints();

                // Idol of Feral Shadows. Cant be handled as SpellMod in SpellAura:Dummy due its dependency from CPs
                if (AuraEffect const* aurEff = caster->GetAuraEffect(34241, EFFECT_0))
                    amount += cp * aurEff->GetAmount();
                // Idol of Worship. Cant be handled as SpellMod in SpellAura:Dummy due its dependency from CPs
                else if (AuraEffect const* aurEff = caster->GetAuraEffect(60774, EFFECT_0))
                    amount += cp * aurEff->GetAmount();

                amount += uint32(CalculatePct(caster->GetTotalAttackPowerValue(BASE_ATTACK), cp));
            }
            // Rend
            else if (GetSpellInfo()->SpellFamilyName == SPELLFAMILY_WARRIOR && GetSpellInfo()->SpellFamilyFlags[0] & 0x20)
            {
                m_canBeRecalculated = false;
                // $0.2 * (($MWB + $mwb) / 2 + $AP / 14 * $MWS) bonus per tick
                float ap = caster->GetTotalAttackPowerValue(BASE_ATTACK);
                int32 mws = caster->GetAttackTime(BASE_ATTACK);
                float mwb_min = caster->GetWeaponDamageRange(BASE_ATTACK, MINDAMAGE);
                float mwb_max = caster->GetWeaponDamageRange(BASE_ATTACK, MAXDAMAGE);
                float mwb = ((mwb_min + mwb_max) / 2 + ap * mws / 14000) * 0.2f;
                amount += int32(caster->ApplyEffectModifiers(m_spellInfo, m_effIndex, mwb));
                // "If used while your target is above 75% health, Rend does 35% more damage."
                // as for 3.1.3 only ranks above 9 (wrong tooltip?)
                if (m_spellInfo->GetRank() >= 9)
                {
                    if (GetBase()->GetUnitOwner()->HasAuraState(AURA_STATE_HEALTH_ABOVE_75_PERCENT, m_spellInfo, caster))
                        AddPct(amount, m_spellInfo->Effects[EFFECT_2].CalcValue(caster));
                }
            }
            break;
        case SPELL_AURA_PERIODIC_ENERGIZE:
            switch (m_spellInfo->Id)
            {
                case 29166: // Innervate
                    ApplyPct(amount, float(GetBase()->GetUnitOwner()->GetCreatePowers(POWER_MANA)) / GetTotalTicks());
                    break;
                case 48391: // Owlkin Frenzy
                    ApplyPct(amount, GetBase()->GetUnitOwner()->GetCreatePowers(POWER_MANA));
                    break;
                default:
                    break;
            }
            break;
        case SPELL_AURA_PERIODIC_HEAL:
            if (!caster)
                break;
            // Lightwell Renew
            if (GetSpellInfo()->SpellFamilyName == SPELLFAMILY_PRIEST && m_spellInfo->SpellFamilyFlags[2] & 0x4000)
            {
                if (caster->GetTypeId() == TYPEID_PLAYER)
                // Bonus from Glyph of Lightwell
                if (AuraEffect* modHealing = caster->GetAuraEffect(55673, 0))
                    AddPct(amount, modHealing->GetAmount());
            }
            break;
        case SPELL_AURA_MOD_DAMAGE_PERCENT_TAKEN:
            if (!caster)
                break;
            // Icebound Fortitude
            if (GetSpellInfo()->SpellFamilyName == SPELLFAMILY_DEATHKNIGHT && m_spellInfo->SpellFamilyFlags[0] & 0x00100000)
            {
                if (caster->GetTypeId() == TYPEID_PLAYER)
                {
                    int32 value = (-1 * amount) - 10;
                    uint32 defva = uint32(caster->ToPlayer()->GetSkillValue(SKILL_DEFENSE) + caster->ToPlayer()->GetRatingBonusValue(CR_DEFENSE_SKILL));

                    if (defva > 400)
                        value += int32((defva - 400) * 0.15);

                    // Glyph of Icebound Fortitude
                    if (AuraEffect const* aurEff = caster->GetAuraEffect(58625, 0))
                    {
                        int32 valMax = aurEff->GetAmount();
                        if (value < valMax)
                            value = valMax;
                    }
                    amount = -value;
                }
            }
            // Hand of Salvation
            else if (GetSpellInfo()->SpellFamilyName == SPELLFAMILY_PALADIN && GetSpellInfo()->SpellFamilyFlags[0] & 0x00000100)
            {
                //Glyph of Salvation
                if (caster->GetGUID() == GetBase()->GetUnitOwner()->GetGUID())
                    if (AuraEffect const* aurEff = caster->GetAuraEffect(63225, 0))
                        amount = -aurEff->GetAmount();
            }
            break;
        case SPELL_AURA_MOD_THREAT:
        {
            uint8 level_diff = 0;
            float multiplier = 0.0f;
            switch (GetId())
            {
                // Arcane Shroud
                case 26400:
                    level_diff = GetBase()->GetUnitOwner()->getLevel() - 60;
                    multiplier = 2;
                    break;
                // The Eye of Diminution
                case 28862:
                    level_diff = GetBase()->GetUnitOwner()->getLevel() - 60;
                    multiplier = 1;
                    break;
            }
            if (level_diff > 0)
                amount += int32(multiplier * level_diff);
            break;
        }
        case SPELL_AURA_MOD_INCREASE_HEALTH:
            // Vampiric Blood
            if (GetId() == 55233)
                amount = GetBase()->GetUnitOwner()->CountPctFromMaxHealth(amount);
            break;
        case SPELL_AURA_MOD_INCREASE_SPEED:
            // Dash - do not set speed if not in cat form
            if (GetSpellInfo()->SpellFamilyName == SPELLFAMILY_DRUID && GetSpellInfo()->SpellFamilyFlags[2] & 0x00000008)
                amount = GetBase()->GetUnitOwner()->GetShapeshiftForm() == FORM_CAT ? amount : 0;
            break;
        default:
            break;
    }
    if (DoneActualBenefit != 0.0f)
    {
        DoneActualBenefit *= caster->CalculateLevelPenalty(GetSpellInfo());
        amount += (int32)DoneActualBenefit;
    }

    GetBase()->CallScriptEffectCalcAmountHandlers(const_cast<AuraEffect const*>(this), amount, m_canBeRecalculated);
    amount *= GetBase()->GetStackAmount();
    return amount;
}

void AuraEffect::CalculatePeriodic(Unit* caster, bool create, bool load)
{
    m_amplitude = m_spellInfo->Effects[m_effIndex].Amplitude;

    // prepare periodics
    switch (GetAuraType())
    {
        case SPELL_AURA_OBS_MOD_POWER:
            // 3 spells have no amplitude set
            if (!m_amplitude)
                m_amplitude = 1 * IN_MILLISECONDS;
        case SPELL_AURA_PERIODIC_DAMAGE:
        case SPELL_AURA_PERIODIC_HEAL:
        case SPELL_AURA_OBS_MOD_HEALTH:
        case SPELL_AURA_PERIODIC_TRIGGER_SPELL:
        case SPELL_AURA_PERIODIC_ENERGIZE:
        case SPELL_AURA_PERIODIC_LEECH:
        case SPELL_AURA_PERIODIC_HEALTH_FUNNEL:
        case SPELL_AURA_PERIODIC_MANA_LEECH:
        case SPELL_AURA_PERIODIC_DAMAGE_PERCENT:
        case SPELL_AURA_POWER_BURN:
        case SPELL_AURA_PERIODIC_DUMMY:
        case SPELL_AURA_PERIODIC_TRIGGER_SPELL_WITH_VALUE:
            m_isPeriodic = true;
            break;
        default:
            break;
    }

    GetBase()->CallScriptEffectCalcPeriodicHandlers(const_cast<AuraEffect const*>(this), m_isPeriodic, m_amplitude);

    if (!m_isPeriodic)
        return;

    Player* modOwner = caster ? caster->GetSpellModOwner() : NULL;

    // Apply casting time mods
    if (m_amplitude)
    {
        // Apply periodic time mod
        if (modOwner)
            modOwner->ApplySpellMod(GetId(), SPELLMOD_ACTIVATION_TIME, m_amplitude);

        if (caster)
        {
            // Haste modifies periodic time of channeled spells
            if (m_spellInfo->IsChanneled())
            {
                if (m_spellInfo->AttributesEx5 & SPELL_ATTR5_HASTE_AFFECT_DURATION)
                    caster->ModSpellCastTime(m_spellInfo, m_amplitude);
            }
            // and periodic time of auras affected by SPELL_AURA_PERIODIC_HASTE
            else if (caster->HasAuraTypeWithAffectMask(SPELL_AURA_PERIODIC_HASTE, m_spellInfo) || m_spellInfo->AttributesEx5 & SPELL_ATTR5_HASTE_AFFECT_DURATION)
                m_amplitude = int32(m_amplitude * caster->GetFloatValue(UNIT_MOD_CAST_SPEED));
        }
    }

    if (load) // aura loaded from db
    {
        m_tickNumber = m_amplitude ? GetBase()->GetDuration() / m_amplitude : 0;
        m_periodicTimer = m_amplitude ? GetBase()->GetDuration() % m_amplitude : 0;
        if (m_spellInfo->AttributesEx5 & SPELL_ATTR5_START_PERIODIC_AT_APPLY)
            ++m_tickNumber;
    }
    else // aura just created or reapplied
    {
        m_tickNumber = 0;
        // reset periodic timer on aura create or on reapply when aura isn't dot
        // possibly we should not reset periodic timers only when aura is triggered by proc
        // or maybe there's a spell attribute somewhere
        bool resetPeriodicTimer = create
            || ((GetAuraType() != SPELL_AURA_PERIODIC_DAMAGE) && (GetAuraType() != SPELL_AURA_PERIODIC_DAMAGE_PERCENT));

        if (resetPeriodicTimer)
        {
            m_periodicTimer = 0;
            // Start periodic on next tick or at aura apply
            if (m_amplitude && !(m_spellInfo->AttributesEx5 & SPELL_ATTR5_START_PERIODIC_AT_APPLY))
                m_periodicTimer += m_amplitude;
        }
    }
}

void AuraEffect::CalculateSpellMod()
{
    switch (GetAuraType())
    {
        case SPELL_AURA_DUMMY:
            switch (GetSpellInfo()->SpellFamilyName)
            {
                case SPELLFAMILY_DRUID:
                    switch (GetId())
                    {
                        case 34246:                                 // Idol of the Emerald Queen
                        case 60779:                                 // Idol of Lush Moss
                        {
                            if (!m_spellmod)
                            {
                                m_spellmod = new SpellModifier(GetBase());
                                m_spellmod->op = SPELLMOD_DOT;
                                m_spellmod->type = SPELLMOD_FLAT;
                                m_spellmod->spellId = GetId();
                                m_spellmod->mask[1] = 0x0010;
                            }
                            m_spellmod->value = GetAmount()/7;
                        }
                        break;
                    }
                    break;
                default:
                    break;
            }
            break;
        case SPELL_AURA_ADD_FLAT_MODIFIER:
        case SPELL_AURA_ADD_PCT_MODIFIER:
            if (!m_spellmod)
            {
                m_spellmod = new SpellModifier(GetBase());
                m_spellmod->op = SpellModOp(GetMiscValue());
                ASSERT(m_spellmod->op < MAX_SPELLMOD);

                m_spellmod->type = SpellModType(GetAuraType());    // SpellModType value == spell aura types
                m_spellmod->spellId = GetId();
                m_spellmod->mask = GetSpellInfo()->Effects[GetEffIndex()].SpellClassMask;
                m_spellmod->charges = GetBase()->GetCharges();
            }
            m_spellmod->value = GetAmount();
            break;
        default:
            break;
    }
    GetBase()->CallScriptEffectCalcSpellModHandlers(const_cast<AuraEffect const*>(this), m_spellmod);
}

void AuraEffect::ChangeAmount(int32 newAmount, bool mark, bool onStackOrReapply)
{
    // Reapply if amount change
    uint8 handleMask = 0;
    if (newAmount != GetAmount())
        handleMask |= AURA_EFFECT_HANDLE_CHANGE_AMOUNT;
    if (onStackOrReapply)
        handleMask |= AURA_EFFECT_HANDLE_REAPPLY;

    if (!handleMask)
        return;

    std::list<AuraApplication*> effectApplications;
    GetApplicationList(effectApplications);

    for (std::list<AuraApplication*>::const_iterator apptItr = effectApplications.begin(); apptItr != effectApplications.end(); ++apptItr)
        if ((*apptItr)->HasEffect(GetEffIndex()))
            HandleEffect(*apptItr, handleMask, false);

    if (handleMask & AURA_EFFECT_HANDLE_CHANGE_AMOUNT)
    {
        if (!mark)
            m_amount = newAmount;
        else
            SetAmount(newAmount);
        CalculateSpellMod();
    }

    for (std::list<AuraApplication*>::const_iterator apptItr = effectApplications.begin(); apptItr != effectApplications.end(); ++apptItr)
        if ((*apptItr)->HasEffect(GetEffIndex()))
            HandleEffect(*apptItr, handleMask, true);
}

void AuraEffect::HandleEffect(AuraApplication * aurApp, uint8 mode, bool apply)
{
    // check if call is correct, we really don't want using bitmasks here (with 1 exception)
    ASSERT(mode == AURA_EFFECT_HANDLE_REAL
        || mode == AURA_EFFECT_HANDLE_SEND_FOR_CLIENT
        || mode == AURA_EFFECT_HANDLE_CHANGE_AMOUNT
        || mode == AURA_EFFECT_HANDLE_STAT
        || mode == AURA_EFFECT_HANDLE_SKILL
        || mode == AURA_EFFECT_HANDLE_REAPPLY
        || mode == (AURA_EFFECT_HANDLE_CHANGE_AMOUNT | AURA_EFFECT_HANDLE_REAPPLY));

    // register/unregister effect in lists in case of real AuraEffect apply/remove
    // registration/unregistration is done always before real effect handling (some effect handlers code is depending on this)
    if (mode & AURA_EFFECT_HANDLE_REAL)
        aurApp->GetTarget()->_RegisterAuraEffect(this, apply);

    // real aura apply/remove, handle modifier
    if (mode & AURA_EFFECT_HANDLE_CHANGE_AMOUNT_MASK)
        ApplySpellMod(aurApp->GetTarget(), apply);

    // call scripts helping/replacing effect handlers
    bool prevented = false;
    if (apply)
        prevented = GetBase()->CallScriptEffectApplyHandlers(const_cast<AuraEffect const*>(this), const_cast<AuraApplication const*>(aurApp), (AuraEffectHandleModes)mode);
    else
        prevented = GetBase()->CallScriptEffectRemoveHandlers(const_cast<AuraEffect const*>(this), const_cast<AuraApplication const*>(aurApp), (AuraEffectHandleModes)mode);

    // check if script events have removed the aura or if default effect prevention was requested
    if ((apply && aurApp->GetRemoveMode()) || prevented)
        return;

    (*this.*AuraEffectHandler [GetAuraType()])(const_cast<AuraApplication const*>(aurApp), mode, apply);

    // check if script events have removed the aura or if default effect prevention was requested
    if (apply && aurApp->GetRemoveMode())
        return;

    // call scripts triggering additional events after apply/remove
    if (apply)
        GetBase()->CallScriptAfterEffectApplyHandlers(const_cast<AuraEffect const*>(this), const_cast<AuraApplication const*>(aurApp), (AuraEffectHandleModes)mode);
    else
        GetBase()->CallScriptAfterEffectRemoveHandlers(const_cast<AuraEffect const*>(this), const_cast<AuraApplication const*>(aurApp), (AuraEffectHandleModes)mode);
}

void AuraEffect::HandleEffect(Unit* target, uint8 mode, bool apply)
{
    AuraApplication* aurApp = GetBase()->GetApplicationOfTarget(target->GetGUID());
    ASSERT(aurApp);
    HandleEffect(aurApp, mode, apply);
}

void AuraEffect::ApplySpellMod(Unit* target, bool apply)
{
    if (!m_spellmod || target->GetTypeId() != TYPEID_PLAYER)
        return;

    target->ToPlayer()->AddSpellMod(m_spellmod, apply);

    // Auras with charges do not mod amount of passive auras
    if (GetBase()->IsUsingCharges())
        return;
    // reapply some passive spells after add/remove related spellmods
    // Warning: it is a dead loop if 2 auras each other amount-shouldn't happen
    switch (GetMiscValue())
    {
        case SPELLMOD_ALL_EFFECTS:
        case SPELLMOD_EFFECT1:
        case SPELLMOD_EFFECT2:
        case SPELLMOD_EFFECT3:
        {
            uint64 guid = target->GetGUID();
            Unit::AuraApplicationMap & auras = target->GetAppliedAuras();
            for (Unit::AuraApplicationMap::iterator iter = auras.begin(); iter != auras.end(); ++iter)
            {
                Aura* aura = iter->second->GetBase();
                // only passive and permament auras-active auras should have amount set on spellcast and not be affected
                // if aura is casted by others, it will not be affected
                if ((aura->IsPassive() || aura->IsPermanent()) && aura->GetCasterGUID() == guid && aura->GetSpellInfo()->IsAffectedBySpellMod(m_spellmod))
                {
                    if (GetMiscValue() == SPELLMOD_ALL_EFFECTS)
                    {
                        for (uint8 i = 0; i<MAX_SPELL_EFFECTS; ++i)
                        {
                            if (AuraEffect* aurEff = aura->GetEffect(i))
                                aurEff->RecalculateAmount();
                        }
                    }
                    else if (GetMiscValue() == SPELLMOD_EFFECT1)
                    {
                       if (AuraEffect* aurEff = aura->GetEffect(0))
                            aurEff->RecalculateAmount();
                    }
                    else if (GetMiscValue() == SPELLMOD_EFFECT2)
                    {
                       if (AuraEffect* aurEff = aura->GetEffect(1))
                            aurEff->RecalculateAmount();
                    }
                    else //if (modOp == SPELLMOD_EFFECT3)
                    {
                       if (AuraEffect* aurEff = aura->GetEffect(2))
                            aurEff->RecalculateAmount();
                    }
                }
            }
        }
        default:
            break;
    }
}

void AuraEffect::Update(uint32 diff, Unit* caster)
{
    if (m_isPeriodic && (GetBase()->GetDuration() >=0 || GetBase()->IsPassive() || GetBase()->IsPermanent()))
    {
        if (m_periodicTimer > int32(diff))
            m_periodicTimer -= diff;
        else // tick also at m_periodicTimer == 0 to prevent lost last tick in case max m_duration == (max m_periodicTimer)*N
        {
            ++m_tickNumber;

            // update before tick (aura can be removed in TriggerSpell or PeriodicTick calls)
            m_periodicTimer += m_amplitude - diff;
            UpdatePeriodic(caster);

            std::list<AuraApplication*> effectApplications;
            GetApplicationList(effectApplications);
            // tick on targets of effects
            for (std::list<AuraApplication*>::const_iterator apptItr = effectApplications.begin(); apptItr != effectApplications.end(); ++apptItr)
                if ((*apptItr)->HasEffect(GetEffIndex()))
                    PeriodicTick(*apptItr, caster);
        }
    }
}

void AuraEffect::UpdatePeriodic(Unit* caster)
{
    switch (GetAuraType())
    {
        case SPELL_AURA_PERIODIC_DUMMY:
            switch (GetSpellInfo()->SpellFamilyName)
            {
                case SPELLFAMILY_GENERIC:
                    switch (GetId())
                    {
                        // Drink
                        case 430:
                        case 431:
                        case 432:
                        case 1133:
                        case 1135:
                        case 1137:
                        case 10250:
                        case 22734:
                        case 27089:
                        case 34291:
                        case 43182:
                        case 43183:
                        case 46755:
                        case 49472: // Drink Coffee
                        case 57073:
                        case 61830:
                            if (!caster || caster->GetTypeId() != TYPEID_PLAYER)
                                return;
                            // Get SPELL_AURA_MOD_POWER_REGEN aura from spell
                            if (AuraEffect* aurEff = GetBase()->GetEffect(0))
                            {
                                if (aurEff->GetAuraType() != SPELL_AURA_MOD_POWER_REGEN)
                                {
                                    m_isPeriodic = false;
                                    sLog->outError(LOG_FILTER_SPELLS_AURAS, "Aura %d structure has been changed - first aura is no longer SPELL_AURA_MOD_POWER_REGEN", GetId());
                                }
                                else
                                {
                                    // default case - not in arena
                                    if (!caster->ToPlayer()->InArena())
                                    {
                                        aurEff->ChangeAmount(GetAmount());
                                        m_isPeriodic = false;
                                    }
                                    else
                                    {
                                        // **********************************************
                                        // This feature uses only in arenas
                                        // **********************************************
                                        // Here need increase mana regen per tick (6 second rule)
                                        // on 0 tick -   0  (handled in 2 second)
                                        // on 1 tick - 166% (handled in 4 second)
                                        // on 2 tick - 133% (handled in 6 second)

                                        // Apply bonus for 1 - 4 tick
                                        switch (m_tickNumber)
                                        {
                                            case 1:   // 0%
                                                aurEff->ChangeAmount(0);
                                                break;
                                            case 2:   // 166%
                                                aurEff->ChangeAmount(GetAmount() * 5 / 3);
                                                break;
                                            case 3:   // 133%
                                                aurEff->ChangeAmount(GetAmount() * 4 / 3);
                                                break;
                                            default:  // 100% - normal regen
                                                aurEff->ChangeAmount(GetAmount());
                                                // No need to update after 4th tick
                                                m_isPeriodic = false;
                                                break;
                                        }
                                    }
                                }
                            }
                            break;
                        case 58549: // Tenacity
                        case 59911: // Tenacity (vehicle)
                           GetBase()->RefreshDuration();
                           break;
                        case 66823: case 67618: case 67619: case 67620: // Paralytic Toxin
                            // Get 0 effect aura
                            if (AuraEffect* slow = GetBase()->GetEffect(0))
                            {
                                int32 newAmount = slow->GetAmount() - 10;
                                if (newAmount < -100)
                                    newAmount = -100;
                                slow->ChangeAmount(newAmount);
                            }
                            break;
                        default:
                            break;
                    }
                    break;
                case SPELLFAMILY_MAGE:
                    if (GetId() == 55342)// Mirror Image
                        m_isPeriodic = false;
                    break;
                case SPELLFAMILY_DEATHKNIGHT:
                    // Chains of Ice
                    if (GetSpellInfo()->SpellFamilyFlags[1] & 0x00004000)
                    {
                        // Get 0 effect aura
                        if (AuraEffect* slow = GetBase()->GetEffect(0))
                        {
                            int32 newAmount = slow->GetAmount() + GetAmount();
                            if (newAmount > 0)
                                newAmount = 0;
                            slow->ChangeAmount(newAmount);
                        }
                        return;
                    }
                    break;
                default:
                    break;
           }
       default:
           break;
    }
    GetBase()->CallScriptEffectUpdatePeriodicHandlers(this);
}

bool AuraEffect::IsPeriodicTickCrit(Unit* target, Unit const* caster) const
{
    ASSERT(caster);
    Unit::AuraEffectList const& mPeriodicCritAuras= caster->GetAuraEffectsByType(SPELL_AURA_ABILITY_PERIODIC_CRIT);
    for (Unit::AuraEffectList::const_iterator itr = mPeriodicCritAuras.begin(); itr != mPeriodicCritAuras.end(); ++itr)
    {
        if ((*itr)->IsAffectedOnSpell(m_spellInfo) && caster->isSpellCrit(target, m_spellInfo, m_spellInfo->GetSchoolMask()))
            return true;
    }

    // Rupture - since 3.3.3 can crit
    if (m_spellInfo->SpellIconID == 500 && m_spellInfo->SpellFamilyName == SPELLFAMILY_ROGUE)
        return caster->isSpellCrit(target, m_spellInfo, m_spellInfo->GetSchoolMask());

    return false;
}

bool AuraEffect::IsAffectedOnSpell(SpellInfo const* spell) const
{
    if (!spell)
        return false;
    // Check family name
    if (spell->SpellFamilyName != m_spellInfo->SpellFamilyName)
        return false;

    // Check EffectClassMask
    if (m_spellInfo->Effects[m_effIndex].SpellClassMask & spell->SpellFamilyFlags)
        return true;
    return false;
}

void AuraEffect::SendTickImmune(Unit* target, Unit* caster) const
{
    if (caster)
        caster->SendSpellDamageImmune(target, m_spellInfo->Id);
}

void AuraEffect::PeriodicTick(AuraApplication * aurApp, Unit* caster) const
{
    bool prevented = GetBase()->CallScriptEffectPeriodicHandlers(this, aurApp);
    if (prevented)
        return;

    Unit* target = aurApp->GetTarget();

    switch (GetAuraType())
    {
        case SPELL_AURA_PERIODIC_DUMMY:
            HandlePeriodicDummyAuraTick(target, caster);
            break;
        case SPELL_AURA_PERIODIC_TRIGGER_SPELL:
            HandlePeriodicTriggerSpellAuraTick(target, caster);
            break;
        case SPELL_AURA_PERIODIC_TRIGGER_SPELL_WITH_VALUE:
            HandlePeriodicTriggerSpellWithValueAuraTick(target, caster);
            break;
        case SPELL_AURA_PERIODIC_DAMAGE:
        case SPELL_AURA_PERIODIC_DAMAGE_PERCENT:
            HandlePeriodicDamageAurasTick(target, caster);
            break;
        case SPELL_AURA_PERIODIC_LEECH:
            HandlePeriodicHealthLeechAuraTick(target, caster);
            break;
        case SPELL_AURA_PERIODIC_HEALTH_FUNNEL:
            HandlePeriodicHealthFunnelAuraTick(target, caster);
            break;
        case SPELL_AURA_PERIODIC_HEAL:
        case SPELL_AURA_OBS_MOD_HEALTH:
            HandlePeriodicHealAurasTick(target, caster);
            break;
        case SPELL_AURA_PERIODIC_MANA_LEECH:
            HandlePeriodicManaLeechAuraTick(target, caster);
            break;
        case SPELL_AURA_OBS_MOD_POWER:
            HandleObsModPowerAuraTick(target, caster);
            break;
        case SPELL_AURA_PERIODIC_ENERGIZE:
            HandlePeriodicEnergizeAuraTick(target, caster);
            break;
        case SPELL_AURA_POWER_BURN:
            HandlePeriodicPowerBurnAuraTick(target, caster);
            break;
        default:
            break;
    }
}

void AuraEffect::HandleProc(AuraApplication* aurApp, ProcEventInfo& eventInfo)
{
    // TODO: effect script handlers here
    switch (GetAuraType())
    {
        case SPELL_AURA_PROC_TRIGGER_SPELL:
            HandleProcTriggerSpellAuraProc(aurApp, eventInfo);
            break;
        case SPELL_AURA_PROC_TRIGGER_SPELL_WITH_VALUE:
            HandleProcTriggerSpellWithValueAuraProc(aurApp, eventInfo);
            break;
        case SPELL_AURA_PROC_TRIGGER_DAMAGE:
            HandleProcTriggerDamageAuraProc(aurApp, eventInfo);
            break;
        case SPELL_AURA_RAID_PROC_FROM_CHARGE:
            HandleRaidProcFromChargeAuraProc(aurApp, eventInfo);
            break;
        case SPELL_AURA_RAID_PROC_FROM_CHARGE_WITH_VALUE:
            HandleRaidProcFromChargeWithValueAuraProc(aurApp, eventInfo);
            break;
        default:
            break;
    }
}

void AuraEffect::CleanupTriggeredSpells(Unit* target)
{
    uint32 tSpellId = m_spellInfo->Effects[GetEffIndex()].TriggerSpell;
    if (!tSpellId)
        return;

    SpellInfo const* tProto = sSpellMgr->GetSpellInfo(tSpellId);
    if (!tProto)
        return;

    if (tProto->GetDuration() != -1)
        return;

    // needed for spell 43680, maybe others
    // TODO: is there a spell flag, which can solve this in a more sophisticated way?
    if (m_spellInfo->Effects[GetEffIndex()].ApplyAuraName == SPELL_AURA_PERIODIC_TRIGGER_SPELL &&
            uint32(m_spellInfo->GetDuration()) == m_spellInfo->Effects[GetEffIndex()].Amplitude)
        return;

    target->RemoveAurasDueToSpell(tSpellId, GetCasterGUID());
}

void AuraEffect::HandleShapeshiftBoosts(Unit* target, bool apply) const
{
    uint32 spellId = 0;
    uint32 spellId2 = 0;
    //uint32 spellId3 = 0;
    uint32 HotWSpellId = 0;

    switch (GetMiscValue())
    {
        case FORM_CAT:
            spellId = 3025;
            HotWSpellId = 24900;
            break;
        case FORM_TREE:
            spellId = 34123;
            break;
        case FORM_TRAVEL:
            spellId = 5419;
            break;
        case FORM_AQUA:
            spellId = 5421;
            break;
        case FORM_BEAR:
            spellId = 1178;
            spellId2 = 21178;
            HotWSpellId = 24899;
            break;
        case FORM_DIREBEAR:
            spellId = 9635;
            spellId2 = 21178;
            HotWSpellId = 24899;
            break;
        case FORM_BATTLESTANCE:
            spellId = 21156;
            break;
        case FORM_DEFENSIVESTANCE:
            spellId = 7376;
            break;
        case FORM_BERSERKERSTANCE:
            spellId = 7381;
            break;
        case FORM_MOONKIN:
            spellId = 24905;
            spellId2 = 69366;
            break;
        case FORM_FLIGHT:
            spellId = 33948;
            spellId2 = 34764;
            break;
        case FORM_FLIGHT_EPIC:
            spellId  = 40122;
            spellId2 = 40121;
            break;
        case FORM_METAMORPHOSIS:
            spellId  = 54817;
            spellId2 = 54879;
            break;
        case FORM_SPIRITOFREDEMPTION:
            spellId  = 27792;
            spellId2 = 27795;                               // must be second, this important at aura remove to prevent to early iterator invalidation.
            break;
        case FORM_SHADOW:
            spellId = 49868;
            spellId2 = 71167;
            break;
        case FORM_GHOSTWOLF:
            spellId = 67116;
            break;
        case FORM_GHOUL:
        case FORM_AMBIENT:
        case FORM_STEALTH:
        case FORM_CREATURECAT:
        case FORM_CREATUREBEAR:
            break;
        default:
            break;
    }

    if (apply)
    {
        // Remove cooldown of spells triggered on stance change - they may share cooldown with stance spell
        if (spellId)
        {
            if (target->GetTypeId() == TYPEID_PLAYER)
                target->ToPlayer()->RemoveSpellCooldown(spellId);
            target->CastSpell(target, spellId, true, NULL, this);
        }

        if (spellId2)
        {
            if (target->GetTypeId() == TYPEID_PLAYER)
                target->ToPlayer()->RemoveSpellCooldown(spellId2);
            target->CastSpell(target, spellId2, true, NULL, this);
        }

        if (target->GetTypeId() == TYPEID_PLAYER)
        {
            const PlayerSpellMap& sp_list = target->ToPlayer()->GetSpellMap();
            for (PlayerSpellMap::const_iterator itr = sp_list.begin(); itr != sp_list.end(); ++itr)
            {
                if (itr->second->state == PLAYERSPELL_REMOVED || itr->second->disabled)
                    continue;

                if (itr->first == spellId || itr->first == spellId2)
                    continue;

                SpellInfo const* spellInfo = sSpellMgr->GetSpellInfo(itr->first);
                if (!spellInfo || !(spellInfo->Attributes & (SPELL_ATTR0_PASSIVE | SPELL_ATTR0_HIDDEN_CLIENTSIDE)))
                    continue;

                if (spellInfo->Stances & (1<<(GetMiscValue()-1)))
                    target->CastSpell(target, itr->first, true, NULL, this);
            }

            // Also do it for Glyphs
            for (uint32 i = 0; i < MAX_GLYPH_SLOT_INDEX; ++i)
            {
                if (uint32 glyphId = target->ToPlayer()->GetGlyph(i))
                {
                    if (GlyphPropertiesEntry const* glyph = sGlyphPropertiesStore.LookupEntry(glyphId))
                    {
                        SpellInfo const* spellInfo = sSpellMgr->GetSpellInfo(glyph->SpellId);
                        if (!spellInfo || !(spellInfo->Attributes & (SPELL_ATTR0_PASSIVE | SPELL_ATTR0_HIDDEN_CLIENTSIDE)))
                            continue;
                        if (spellInfo->Stances & (1<<(GetMiscValue()-1)))
                            target->CastSpell(target, glyph->SpellId, true, NULL, this);
                    }
                }
            }

            // Leader of the Pack
            if (target->ToPlayer()->HasSpell(17007))
            {
                SpellInfo const* spellInfo = sSpellMgr->GetSpellInfo(24932);
                if (spellInfo && spellInfo->Stances & (1<<(GetMiscValue()-1)))
                    target->CastSpell(target, 24932, true, NULL, this);
            }
            // Improved Barkskin - apply/remove armor bonus due to shapeshift
            if (target->ToPlayer()->HasSpell(63410) || target->ToPlayer()->HasSpell(63411))
            {
                target->RemoveAurasDueToSpell(66530);
                if (GetMiscValue() == FORM_TRAVEL || GetMiscValue() == FORM_NONE) // "while in Travel Form or while not shapeshifted"
                    target->CastSpell(target, 66530, true);
            }
            // Heart of the Wild
            if (HotWSpellId)
            {   // hacky, but the only way as spell family is not SPELLFAMILY_DRUID
                Unit::AuraEffectList const& mModTotalStatPct = target->GetAuraEffectsByType(SPELL_AURA_MOD_TOTAL_STAT_PERCENTAGE);
                for (Unit::AuraEffectList::const_iterator i = mModTotalStatPct.begin(); i != mModTotalStatPct.end(); ++i)
                {
                    // Heart of the Wild
                    if ((*i)->GetSpellInfo()->SpellIconID == 240 && (*i)->GetMiscValue() == 3)
                    {
                        int32 HotWMod = (*i)->GetAmount() / 2; // For each 2% Intelligence, you get 1% stamina and 1% attack power.

                        target->CastCustomSpell(target, HotWSpellId, &HotWMod, NULL, NULL, true, NULL, this);
                        break;
                    }
                }
            }
            switch (GetMiscValue())
            {
                case FORM_CAT:
                    // Savage Roar
                    if (target->GetAuraEffect(SPELL_AURA_DUMMY, SPELLFAMILY_DRUID, 0, 0x10000000, 0))
                        target->CastSpell(target, 62071, true);
                    // Nurturing Instinct
                    if (AuraEffect const* aurEff = target->GetAuraEffect(SPELL_AURA_MOD_SPELL_HEALING_OF_STAT_PERCENT, SPELLFAMILY_DRUID, 2254, 0))
                    {
                        uint32 spellId3 = 0;
                        switch (aurEff->GetId())
                        {
                            case 33872:
                                spellId3 = 47179;
                                break;
                            case 33873:
                                spellId3 = 47180;
                                break;
                        }
                        target->CastSpell(target, spellId3, true, NULL, this);
                    }
                    // Master Shapeshifter - Cat
                    if (AuraEffect const* aurEff = target->GetDummyAuraEffect(SPELLFAMILY_GENERIC, 2851, 0))
                    {
                        int32 bp = aurEff->GetAmount();
                        target->CastCustomSpell(target, 48420, &bp, NULL, NULL, true);
                    }
                break;
                case FORM_DIREBEAR:
                case FORM_BEAR:
                    // Master Shapeshifter - Bear
                    if (AuraEffect const* aurEff = target->GetDummyAuraEffect(SPELLFAMILY_GENERIC, 2851, 0))
                    {
                        int32 bp = aurEff->GetAmount();
                        target->CastCustomSpell(target, 48418, &bp, NULL, NULL, true);
                    }
                    // Survival of the Fittest
                    if (AuraEffect const* aurEff = target->GetAuraEffect(SPELL_AURA_MOD_TOTAL_STAT_PERCENTAGE, SPELLFAMILY_DRUID, 961, 0))
                    {
                        int32 bp = aurEff->GetSpellInfo()->Effects[EFFECT_2].CalcValue();
                        target->CastCustomSpell(target, 62069, &bp, NULL, NULL, true, 0, this);
                    }
                break;
                case FORM_MOONKIN:
                    // Master Shapeshifter - Moonkin
                    if (AuraEffect const* aurEff = target->GetDummyAuraEffect(SPELLFAMILY_GENERIC, 2851, 0))
                    {
                        int32 bp = aurEff->GetAmount();
                        target->CastCustomSpell(target, 48421, &bp, NULL, NULL, true);
                    }
                break;
                    // Master Shapeshifter - Tree of Life
                case FORM_TREE:
                    if (AuraEffect const* aurEff = target->GetDummyAuraEffect(SPELLFAMILY_GENERIC, 2851, 0))
                    {
                        int32 bp = aurEff->GetAmount();
                        target->CastCustomSpell(target, 48422, &bp, NULL, NULL, true);
                    }
                break;
            }
        }
    }
    else
    {
        if (spellId)
            target->RemoveAurasDueToSpell(spellId);
        if (spellId2)
            target->RemoveAurasDueToSpell(spellId2);

        // Improved Barkskin - apply/remove armor bonus due to shapeshift
        if (Player* player=target->ToPlayer())
        {
            if (player->HasSpell(63410) || player->HasSpell(63411))
            {
                target->RemoveAurasDueToSpell(66530);
                target->CastSpell(target, 66530, true);
            }
        }

        const Unit::AuraEffectList& shapeshifts = target->GetAuraEffectsByType(SPELL_AURA_MOD_SHAPESHIFT);
        AuraEffect* newAura = NULL;
        // Iterate through all the shapeshift auras that the target has, if there is another aura with SPELL_AURA_MOD_SHAPESHIFT, then this aura is being removed due to that one being applied
        for (Unit::AuraEffectList::const_iterator itr = shapeshifts.begin(); itr != shapeshifts.end(); ++itr)
        {
            if ((*itr) != this)
            {
                newAura = *itr;
                break;
            }
        }
        Unit::AuraApplicationMap& tAuras = target->GetAppliedAuras();
        for (Unit::AuraApplicationMap::iterator itr = tAuras.begin(); itr != tAuras.end();)
        {
            // Use the new aura to see on what stance the target will be
            uint32 newStance = (1<<((newAura ? newAura->GetMiscValue() : 0)-1));

            // If the stances are not compatible with the spell, remove it
            if (itr->second->GetBase()->IsRemovedOnShapeLost(target) && !(itr->second->GetBase()->GetSpellInfo()->Stances & newStance))
                target->RemoveAura(itr);
            else
                ++itr;
        }
    }
}

/*********************************************************/
/***               AURA EFFECT HANDLERS                ***/
/*********************************************************/

/**************************************/
/***       VISIBILITY & PHASES      ***/
/**************************************/

void AuraEffect::HandleModInvisibilityDetect(AuraApplication const* aurApp, uint8 mode, bool apply) const
{
    if (!(mode & AURA_EFFECT_HANDLE_CHANGE_AMOUNT_MASK))
        return;

    Unit* target = aurApp->GetTarget();
    InvisibilityType type = InvisibilityType(GetMiscValue());

    if (apply)
    {
        target->m_invisibilityDetect.AddFlag(type);
        target->m_invisibilityDetect.AddValue(type, GetAmount());
    }
    else
    {
        if (!target->HasAuraType(SPELL_AURA_MOD_INVISIBILITY_DETECT))
            target->m_invisibilityDetect.DelFlag(type);

        target->m_invisibilityDetect.AddValue(type, -GetAmount());
    }

    // call functions which may have additional effects after chainging state of unit
    target->UpdateObjectVisibility();
}

void AuraEffect::HandleModInvisibility(AuraApplication const* aurApp, uint8 mode, bool apply) const
{
    if (!(mode & AURA_EFFECT_HANDLE_CHANGE_AMOUNT_SEND_FOR_CLIENT_MASK))
        return;

    Unit* target = aurApp->GetTarget();
    InvisibilityType type = InvisibilityType(GetMiscValue());

    if (apply)
    {
        // apply glow vision
        if (target->GetTypeId() == TYPEID_PLAYER)
            target->SetByteFlag(PLAYER_FIELD_BYTES2, 3, PLAYER_FIELD_BYTE2_INVISIBILITY_GLOW);

        target->m_invisibility.AddFlag(type);
        target->m_invisibility.AddValue(type, GetAmount());
    }
    else
    {
        if (!target->HasAuraType(SPELL_AURA_MOD_INVISIBILITY))
        {
            // if not have different invisibility auras.
            // remove glow vision
            if (target->GetTypeId() == TYPEID_PLAYER)
                target->RemoveByteFlag(PLAYER_FIELD_BYTES2, 3, PLAYER_FIELD_BYTE2_INVISIBILITY_GLOW);

            target->m_invisibility.DelFlag(type);
        }
        else
        {
            bool found = false;
            Unit::AuraEffectList const& invisAuras = target->GetAuraEffectsByType(SPELL_AURA_MOD_INVISIBILITY);
            for (Unit::AuraEffectList::const_iterator i = invisAuras.begin(); i != invisAuras.end(); ++i)
            {
                if (GetMiscValue() == (*i)->GetMiscValue())
                {
                    found = true;
                    break;
                }
            }
            if (!found)
                target->m_invisibility.DelFlag(type);
        }

        target->m_invisibility.AddValue(type, -GetAmount());
    }

    // call functions which may have additional effects after chainging state of unit
    if (apply && (mode & AURA_EFFECT_HANDLE_REAL))
    {
        // drop flag at invisibiliy in bg
        target->RemoveAurasWithInterruptFlags(AURA_INTERRUPT_FLAG_IMMUNE_OR_LOST_SELECTION);
    }
    target->UpdateObjectVisibility();
}

void AuraEffect::HandleModStealthDetect(AuraApplication const* aurApp, uint8 mode, bool apply) const
{
    if (!(mode & AURA_EFFECT_HANDLE_CHANGE_AMOUNT_MASK))
        return;

    Unit* target = aurApp->GetTarget();
    StealthType type = StealthType(GetMiscValue());

    if (apply)
    {
        target->m_stealthDetect.AddFlag(type);
        target->m_stealthDetect.AddValue(type, GetAmount());
    }
    else
    {
        if (!target->HasAuraType(SPELL_AURA_MOD_STEALTH_DETECT))
            target->m_stealthDetect.DelFlag(type);

        target->m_stealthDetect.AddValue(type, -GetAmount());
    }

    // call functions which may have additional effects after chainging state of unit
    target->UpdateObjectVisibility();
}

void AuraEffect::HandleModStealth(AuraApplication const* aurApp, uint8 mode, bool apply) const
{
    if (!(mode & AURA_EFFECT_HANDLE_CHANGE_AMOUNT_SEND_FOR_CLIENT_MASK))
        return;

    Unit* target = aurApp->GetTarget();
    StealthType type = StealthType(GetMiscValue());

    if (apply)
    {
        target->m_stealth.AddFlag(type);
        target->m_stealth.AddValue(type, GetAmount());

        target->SetStandFlags(UNIT_STAND_FLAGS_CREEP);
        if (target->GetTypeId() == TYPEID_PLAYER)
            target->SetByteFlag(PLAYER_FIELD_BYTES2, 3, PLAYER_FIELD_BYTE2_STEALTH);
    }
    else
    {
        target->m_stealth.AddValue(type, -GetAmount());

        if (!target->HasAuraType(SPELL_AURA_MOD_STEALTH)) // if last SPELL_AURA_MOD_STEALTH
        {
            target->m_stealth.DelFlag(type);

            target->RemoveStandFlags(UNIT_STAND_FLAGS_CREEP);
            if (target->GetTypeId() == TYPEID_PLAYER)
                target->RemoveByteFlag(PLAYER_FIELD_BYTES2, 3, PLAYER_FIELD_BYTE2_STEALTH);
        }
    }

    // call functions which may have additional effects after chainging state of unit
    if (apply && (mode & AURA_EFFECT_HANDLE_REAL))
    {
        // drop flag at stealth in bg
        target->RemoveAurasWithInterruptFlags(AURA_INTERRUPT_FLAG_IMMUNE_OR_LOST_SELECTION);
    }
    target->UpdateObjectVisibility();
}

void AuraEffect::HandleModStealthLevel(AuraApplication const* aurApp, uint8 mode, bool apply) const
{
    if (!(mode & AURA_EFFECT_HANDLE_CHANGE_AMOUNT_MASK))
        return;

    Unit* target = aurApp->GetTarget();
    StealthType type = StealthType(GetMiscValue());

    if (apply)
        target->m_stealth.AddValue(type, GetAmount());
    else
        target->m_stealth.AddValue(type, -GetAmount());

    // call functions which may have additional effects after chainging state of unit
    target->UpdateObjectVisibility();
}

void AuraEffect::HandleSpiritOfRedemption(AuraApplication const* aurApp, uint8 mode, bool apply) const
{
    if (!(mode & AURA_EFFECT_HANDLE_REAL))
        return;

    Unit* target = aurApp->GetTarget();

    if (target->GetTypeId() != TYPEID_PLAYER)
        return;

    // prepare spirit state
    if (apply)
    {
        if (target->GetTypeId() == TYPEID_PLAYER)
        {
            // disable breath/etc timers
            target->ToPlayer()->StopMirrorTimers();

            // set stand state (expected in this form)
            if (!target->IsStandState())
                target->SetStandState(UNIT_STAND_STATE_STAND);
        }

        target->SetHealth(1);
    }
    // die at aura end
    else if (target->isAlive())
        // call functions which may have additional effects after chainging state of unit
        target->setDeathState(JUST_DIED);
}

void AuraEffect::HandleAuraGhost(AuraApplication const* aurApp, uint8 mode, bool apply) const
{
    if (!(mode & AURA_EFFECT_HANDLE_SEND_FOR_CLIENT_MASK))
        return;

    Unit* target = aurApp->GetTarget();

    if (target->GetTypeId() != TYPEID_PLAYER)
        return;

    if (apply)
    {
        target->SetFlag(PLAYER_FLAGS, PLAYER_FLAGS_GHOST);
        target->m_serverSideVisibility.SetValue(SERVERSIDE_VISIBILITY_GHOST, GHOST_VISIBILITY_GHOST);
        target->m_serverSideVisibilityDetect.SetValue(SERVERSIDE_VISIBILITY_GHOST, GHOST_VISIBILITY_GHOST);
    }
    else
    {
        if (target->HasAuraType(SPELL_AURA_GHOST))
            return;

        target->RemoveFlag(PLAYER_FLAGS, PLAYER_FLAGS_GHOST);
        target->m_serverSideVisibility.SetValue(SERVERSIDE_VISIBILITY_GHOST, GHOST_VISIBILITY_ALIVE);
        target->m_serverSideVisibilityDetect.SetValue(SERVERSIDE_VISIBILITY_GHOST, GHOST_VISIBILITY_ALIVE);
    }
}

void AuraEffect::HandlePhase(AuraApplication const* aurApp, uint8 mode, bool apply) const
{
    if (!(mode & AURA_EFFECT_HANDLE_REAL))
        return;

    Unit* target = aurApp->GetTarget();

    // no-phase is also phase state so same code for apply and remove
    uint32 newPhase = 0;
    Unit::AuraEffectList const& phases = target->GetAuraEffectsByType(SPELL_AURA_PHASE);
    if (!phases.empty())
        for (Unit::AuraEffectList::const_iterator itr = phases.begin(); itr != phases.end(); ++itr)
            newPhase |= (*itr)->GetMiscValue();

    if (Player* player = target->ToPlayer())
    {
        if (!newPhase)
            newPhase = PHASEMASK_NORMAL;

        // GM-mode have mask 0xFFFFFFFF
        if (player->isGameMaster())
            newPhase = 0xFFFFFFFF;

        player->SetPhaseMask(newPhase, false);
        player->GetSession()->SendSetPhaseShift(newPhase);
    }
    else
    {
        if (!newPhase)
        {
            newPhase = PHASEMASK_NORMAL;
            if (Creature* creature = target->ToCreature())
                if (CreatureData const* data = sObjectMgr->GetCreatureData(creature->GetDBTableGUIDLow()))
                    newPhase = data->phaseMask;
        }

        target->SetPhaseMask(newPhase, false);
    }

    // call functions which may have additional effects after chainging state of unit
    // phase auras normally not expected at BG but anyway better check
    if (apply && (mode & AURA_EFFECT_HANDLE_REAL))
    {
        // drop flag at invisibiliy in bg
        target->RemoveAurasWithInterruptFlags(AURA_INTERRUPT_FLAG_IMMUNE_OR_LOST_SELECTION);
    }

    // need triggering visibility update base at phase update of not GM invisible (other GMs anyway see in any phases)
    if (target->IsVisible())
        target->UpdateObjectVisibility();
}

/**********************/
/***   UNIT MODEL   ***/
/**********************/

void AuraEffect::HandleAuraModShapeshift(AuraApplication const* aurApp, uint8 mode, bool apply) const
{
    if (!(mode & AURA_EFFECT_HANDLE_REAL))
        return;

    Unit* target = aurApp->GetTarget();

    uint32 modelid = 0;
    Powers PowerType = POWER_MANA;
    ShapeshiftForm form = ShapeshiftForm(GetMiscValue());

    switch (form)
    {
        case FORM_CAT:                                      // 0x01
        case FORM_GHOUL:                                    // 0x07
            PowerType = POWER_ENERGY;
            break;

        case FORM_BEAR:                                     // 0x05
        case FORM_DIREBEAR:                                 // 0x08

        case FORM_BATTLESTANCE:                             // 0x11
        case FORM_DEFENSIVESTANCE:                          // 0x12
        case FORM_BERSERKERSTANCE:                          // 0x13
            PowerType = POWER_RAGE;
            break;

        case FORM_TREE:                                     // 0x02
        case FORM_TRAVEL:                                   // 0x03
        case FORM_AQUA:                                     // 0x04
        case FORM_AMBIENT:                                  // 0x06

        case FORM_STEVES_GHOUL:                             // 0x09
        case FORM_THARONJA_SKELETON:                        // 0x0A
        case FORM_TEST_OF_STRENGTH:                         // 0x0B
        case FORM_BLB_PLAYER:                               // 0x0C
        case FORM_SHADOW_DANCE:                             // 0x0D
        case FORM_CREATUREBEAR:                             // 0x0E
        case FORM_CREATURECAT:                              // 0x0F
        case FORM_GHOSTWOLF:                                // 0x10

        case FORM_TEST:                                     // 0x14
        case FORM_ZOMBIE:                                   // 0x15
        case FORM_METAMORPHOSIS:                            // 0x16
        case FORM_UNDEAD:                                   // 0x19
        case FORM_MASTER_ANGLER:                            // 0x1A
        case FORM_FLIGHT_EPIC:                              // 0x1B
        case FORM_SHADOW:                                   // 0x1C
        case FORM_FLIGHT:                                   // 0x1D
        case FORM_STEALTH:                                  // 0x1E
        case FORM_MOONKIN:                                  // 0x1F
        case FORM_SPIRITOFREDEMPTION:                       // 0x20
            break;
        default:
            sLog->outError(LOG_FILTER_SPELLS_AURAS, "Auras: Unknown Shapeshift Type: %u", GetMiscValue());
    }

    modelid = target->GetModelForForm(form);

    if (apply)
    {
        // remove polymorph before changing display id to keep new display id
        switch (form)
        {
            case FORM_CAT:
            case FORM_TREE:
            case FORM_TRAVEL:
            case FORM_AQUA:
            case FORM_BEAR:
            case FORM_DIREBEAR:
            case FORM_FLIGHT_EPIC:
            case FORM_FLIGHT:
            case FORM_MOONKIN:
            {
                // remove movement affects
                target->RemoveMovementImpairingAuras();

                // and polymorphic affects
                if (target->IsPolymorphed())
                    target->RemoveAurasDueToSpell(target->getTransForm());
                break;
            }
            default:
               break;
        }

        // remove other shapeshift before applying a new one
        target->RemoveAurasByType(SPELL_AURA_MOD_SHAPESHIFT, 0, GetBase());

        // stop handling the effect if it was removed by linked event
        if (aurApp->GetRemoveMode())
            return;

        if (modelid > 0)
            target->SetDisplayId(modelid);

        if (PowerType != POWER_MANA)
        {
            uint32 oldPower = target->GetPower(PowerType);
            // reset power to default values only at power change
            if (target->getPowerType() != PowerType)
                target->setPowerType(PowerType);

            switch (form)
            {
                case FORM_CAT:
                case FORM_BEAR:
                case FORM_DIREBEAR:
                {
                    // get furor proc chance
                    uint32 FurorChance = 0;
                    if (AuraEffect const* dummy = target->GetDummyAuraEffect(SPELLFAMILY_DRUID, 238, 0))
                        FurorChance = std::max(dummy->GetAmount(), 0);

                    switch (GetMiscValue())
                    {
                        case FORM_CAT:
                        {
                            int32 basePoints = int32(std::min(oldPower, FurorChance));
                            target->SetPower(POWER_ENERGY, 0);
                            target->CastCustomSpell(target, 17099, &basePoints, NULL, NULL, true, NULL, this);
                        }
                        break;
                        case FORM_BEAR:
                        case FORM_DIREBEAR:
                        if (urand(0, 99) < FurorChance)
                            target->CastSpell(target, 17057, true);
                        default:
                        {
                            uint32 newEnergy = std::min(target->GetPower(POWER_ENERGY), FurorChance);
                            target->SetPower(POWER_ENERGY, newEnergy);
                        }
                        break;
                    }
                    break;
                }
                default:
                    break;
            }
        }
        // stop handling the effect if it was removed by linked event
        if (aurApp->GetRemoveMode())
            return;

        target->SetShapeshiftForm(form);
    }
    else
    {
        // adding back armor decreased by Enrage talent of druids
        if (target->HasAura(5229))
        {
            if (target->GetShapeshiftForm() == FORM_BEAR)
                target->HandleStatModifier(UNIT_MOD_ARMOR, BASE_PCT, 27, true);
            else if (target->GetShapeshiftForm() == FORM_DIREBEAR)
                target->HandleStatModifier(UNIT_MOD_ARMOR, BASE_PCT, 16, true);
        }

        // reset model id if no other auras present
        // may happen when aura is applied on linked event on aura removal
        if (!target->HasAuraType(SPELL_AURA_MOD_SHAPESHIFT))
        {
            target->SetShapeshiftForm(FORM_NONE);
            if (target->getClass() == CLASS_DRUID)
            {
                target->setPowerType(POWER_MANA);
                // Remove movement impairing effects also when shifting out
                target->RemoveMovementImpairingAuras();
            }
        }

        if (modelid > 0)
            target->RestoreDisplayId();

        switch (form)
        {
            // Nordrassil Harness - bonus
            case FORM_BEAR:
            case FORM_DIREBEAR:
            case FORM_CAT:
                if (AuraEffect* dummy = target->GetAuraEffect(37315, 0))
                    target->CastSpell(target, 37316, true, NULL, dummy);
                break;
            // Nordrassil Regalia - bonus
            case FORM_MOONKIN:
                if (AuraEffect* dummy = target->GetAuraEffect(37324, 0))
                    target->CastSpell(target, 37325, true, NULL, dummy);
                break;
            case FORM_BATTLESTANCE:
            case FORM_DEFENSIVESTANCE:
            case FORM_BERSERKERSTANCE:
            {
                uint32 Rage_val = 0;
                // Defensive Tactics
                if (form == FORM_DEFENSIVESTANCE)
                {
                    if (AuraEffect const* aurEff = target->IsScriptOverriden(m_spellInfo, 831))
                        Rage_val += aurEff->GetAmount() * 10;
                }
                // Stance mastery + Tactical mastery (both passive, and last have aura only in defense stance, but need apply at any stance switch)
                if (target->GetTypeId() == TYPEID_PLAYER)
                {
                    PlayerSpellMap const& sp_list = target->ToPlayer()->GetSpellMap();
                    for (PlayerSpellMap::const_iterator itr = sp_list.begin(); itr != sp_list.end(); ++itr)
                    {
                        if (itr->second->state == PLAYERSPELL_REMOVED || itr->second->disabled)
                            continue;

                        SpellInfo const* spellInfo = sSpellMgr->GetSpellInfo(itr->first);
                        if (spellInfo && spellInfo->SpellFamilyName == SPELLFAMILY_WARRIOR && spellInfo->SpellIconID == 139)
                            Rage_val += target->CalculateSpellDamage(target, spellInfo, 0) * 10;
                    }
                }
                if (target->GetPower(POWER_RAGE) > Rage_val)
                    target->SetPower(POWER_RAGE, Rage_val);
                break;
            }
            default:
                break;
        }
    }

    // adding/removing linked auras
    // add/remove the shapeshift aura's boosts
    HandleShapeshiftBoosts(target, apply);

    if (target->GetTypeId() == TYPEID_PLAYER)
        target->ToPlayer()->InitDataForForm();

    if (target->getClass() == CLASS_DRUID)
    {
        // Dash
        if (AuraEffect* aurEff = target->GetAuraEffect(SPELL_AURA_MOD_INCREASE_SPEED, SPELLFAMILY_DRUID, 0, 0, 0x8))
            aurEff->RecalculateAmount();

        // Disarm handling
        // If druid shifts while being disarmed we need to deal with that since forms aren't affected by disarm
        // and also HandleAuraModDisarm is not triggered
        if (!target->CanUseAttackType(BASE_ATTACK))
        {
            if (Item* pItem = target->ToPlayer()->GetItemByPos(INVENTORY_SLOT_BAG_0, EQUIPMENT_SLOT_MAINHAND))
            {
                target->ToPlayer()->_ApplyWeaponDamage(EQUIPMENT_SLOT_MAINHAND, pItem->GetTemplate(), NULL, apply);
            }
        }
    }

    // stop handling the effect if it was removed by linked event
    if (apply && aurApp->GetRemoveMode())
        return;

    if (target->GetTypeId() == TYPEID_PLAYER)
    {
        SpellShapeshiftEntry const* shapeInfo = sSpellShapeshiftStore.LookupEntry(form);
        // Learn spells for shapeshift form - no need to send action bars or add spells to spellbook
        for (uint8 i = 0; i<MAX_SHAPESHIFT_SPELLS; ++i)
        {
            if (!shapeInfo->stanceSpell[i])
                continue;
            if (apply)
                target->ToPlayer()->AddTemporarySpell(shapeInfo->stanceSpell[i]);
            else
                target->ToPlayer()->RemoveTemporarySpell(shapeInfo->stanceSpell[i]);
        }
    }
}

void AuraEffect::HandleAuraTransform(AuraApplication const* aurApp, uint8 mode, bool apply) const
{
    if (!(mode & AURA_EFFECT_HANDLE_SEND_FOR_CLIENT_MASK))
        return;

    Unit* target = aurApp->GetTarget();

    if (apply)
    {
        // update active transform spell only when transform or shapeshift not set or not overwriting negative by positive case
        if (!target->GetModelForForm(target->GetShapeshiftForm()) || !GetSpellInfo()->IsPositive())
        {
            // special case (spell specific functionality)
            if (GetMiscValue() == 0)
            {
                switch (GetId())
                {
                    // Orb of Deception
                    case 16739:
                    {
                        if (target->GetTypeId() != TYPEID_PLAYER)
                            return;

                        switch (target->getRace())
                        {
                            // Blood Elf
                            case RACE_BLOODELF:
                                target->SetDisplayId(target->getGender() == GENDER_MALE ? 17829 : 17830);
                                break;
                            // Orc
                            case RACE_ORC:
                                target->SetDisplayId(target->getGender() == GENDER_MALE ? 10139 : 10140);
                                break;
                            // Troll
                            case RACE_TROLL:
                                target->SetDisplayId(target->getGender() == GENDER_MALE ? 10135 : 10134);
                                break;
                            // Tauren
                            case RACE_TAUREN:
                                target->SetDisplayId(target->getGender() == GENDER_MALE ? 10136 : 10147);
                                break;
                            // Undead
                            case RACE_UNDEAD_PLAYER:
                                target->SetDisplayId(target->getGender() == GENDER_MALE ? 10146 : 10145);
                                break;
                            // Draenei
                            case RACE_DRAENEI:
                                target->SetDisplayId(target->getGender() == GENDER_MALE ? 17827 : 17828);
                                break;
                            // Dwarf
                            case RACE_DWARF:
                                target->SetDisplayId(target->getGender() == GENDER_MALE ? 10141 : 10142);
                                break;
                            // Gnome
                            case RACE_GNOME:
                                target->SetDisplayId(target->getGender() == GENDER_MALE ? 10148 : 10149);
                                break;
                            // Human
                            case RACE_HUMAN:
                                target->SetDisplayId(target->getGender() == GENDER_MALE ? 10137 : 10138);
                                break;
                            // Night Elf
                            case RACE_NIGHTELF:
                                target->SetDisplayId(target->getGender() == GENDER_MALE ? 10143 : 10144);
                                break;
                            default:
                                break;
                        }
                        break;
                    }
                    // Murloc costume
                    case 42365:
                        target->SetDisplayId(21723);
                        break;
                    // Dread Corsair
                    case 50517:
                    // Corsair Costume
                    case 51926:
                    {
                        if (target->GetTypeId() != TYPEID_PLAYER)
                            return;

                        switch (target->getRace())
                        {
                            // Blood Elf
                            case RACE_BLOODELF:
                                target->SetDisplayId(target->getGender() == GENDER_MALE ? 25032 : 25043);
                                break;
                            // Orc
                            case RACE_ORC:
                                target->SetDisplayId(target->getGender() == GENDER_MALE ? 25039 : 25050);
                                break;
                            // Troll
                            case RACE_TROLL:
                                target->SetDisplayId(target->getGender() == GENDER_MALE ? 25041 : 25052);
                                break;
                            // Tauren
                            case RACE_TAUREN:
                                target->SetDisplayId(target->getGender() == GENDER_MALE ? 25040 : 25051);
                                break;
                            // Undead
                            case RACE_UNDEAD_PLAYER:
                                target->SetDisplayId(target->getGender() == GENDER_MALE ? 25042 : 25053);
                                break;
                            // Draenei
                            case RACE_DRAENEI:
                                target->SetDisplayId(target->getGender() == GENDER_MALE ? 25033 : 25044);
                                break;
                            // Dwarf
                            case RACE_DWARF:
                                target->SetDisplayId(target->getGender() == GENDER_MALE ? 25034 : 25045);
                                break;
                            // Gnome
                            case RACE_GNOME:
                                target->SetDisplayId(target->getGender() == GENDER_MALE ? 25035 : 25046);
                                break;
                            // Human
                            case RACE_HUMAN:
                                target->SetDisplayId(target->getGender() == GENDER_MALE ? 25037 : 25048);
                                break;
                            // Night Elf
                            case RACE_NIGHTELF:
                                target->SetDisplayId(target->getGender() == GENDER_MALE ? 25038 : 25049);
                                break;
                            default:
                                break;
                        }
                        break;
                    }
                    // Pygmy Oil
                    case 53806:
                        target->SetDisplayId(22512);
                        break;
                    // Honor the Dead
                    case 65386:
                    case 65495:
                        target->SetDisplayId(target->getGender() == GENDER_MALE ? 29203 : 29204);
                        break;
                    // Darkspear Pride
                    case 75532:
                        target->SetDisplayId(target->getGender() == GENDER_MALE ? 31737 : 31738);
                        break;
                    // Gnomeregan Pride
                    case 75531:
                        target->SetDisplayId(target->getGender() == GENDER_MALE ? 31654 : 31655);
                        break;
                    default:
                        break;
                }
            }
            else
            {
                CreatureTemplate const* ci = sObjectMgr->GetCreatureTemplate(GetMiscValue());
                if (!ci)
                {
                    target->SetDisplayId(16358);              // pig pink ^_^
                    sLog->outError(LOG_FILTER_SPELLS_AURAS, "Auras: unknown creature id = %d (only need its modelid) From Spell Aura Transform in Spell ID = %d", GetMiscValue(), GetId());
                }
                else
                {
                    uint32 model_id = 0;

                    if (uint32 modelid = ci->GetRandomValidModelId())
                        model_id = modelid;                     // Will use the default model here

                    // Polymorph (sheep)
                    if (GetSpellInfo()->SpellFamilyName == SPELLFAMILY_MAGE && GetSpellInfo()->SpellIconID == 82 && GetSpellInfo()->SpellVisual[0] == 12978)
                        if (Unit* caster = GetCaster())
                            if (caster->HasAura(52648))         // Glyph of the Penguin
                                model_id = 26452;

                    target->SetDisplayId(model_id);

                    // Dragonmaw Illusion (set mount model also)
                    if (GetId() == 42016 && target->GetMountID() && !target->GetAuraEffectsByType(SPELL_AURA_MOD_INCREASE_MOUNTED_FLIGHT_SPEED).empty())
                        target->SetUInt32Value(UNIT_FIELD_MOUNTDISPLAYID, 16314);
                }
            }
        }

        // update active transform spell only when transform or shapeshift not set or not overwriting negative by positive case
        SpellInfo const* transformSpellInfo = sSpellMgr->GetSpellInfo(target->getTransForm());
        if (!transformSpellInfo || !GetSpellInfo()->IsPositive() || transformSpellInfo->IsPositive())
            target->setTransForm(GetId());

        // polymorph case
        if ((mode & AURA_EFFECT_HANDLE_REAL) && target->GetTypeId() == TYPEID_PLAYER && target->IsPolymorphed())
        {
            // for players, start regeneration after 1s (in polymorph fast regeneration case)
            // only if caster is Player (after patch 2.4.2)
            if (IS_PLAYER_GUID(GetCasterGUID()))
                target->ToPlayer()->setRegenTimerCount(1*IN_MILLISECONDS);

            //dismount polymorphed target (after patch 2.4.2)
            if (target->IsMounted())
                target->RemoveAurasByType(SPELL_AURA_MOUNTED);
        }
    }
    else
    {
        // HandleEffect(this, AURA_EFFECT_HANDLE_SEND_FOR_CLIENT, true) will reapply it if need
        if (target->getTransForm() == GetId())
            target->setTransForm(0);

        target->RestoreDisplayId();

        // Dragonmaw Illusion (restore mount model)
        if (GetId() == 42016 && target->GetMountID() == 16314)
        {
            if (!target->GetAuraEffectsByType(SPELL_AURA_MOUNTED).empty())
            {
                uint32 cr_id = target->GetAuraEffectsByType(SPELL_AURA_MOUNTED).front()->GetMiscValue();
                if (CreatureTemplate const* ci = sObjectMgr->GetCreatureTemplate(cr_id))
                {
                    uint32 team = 0;
                    if (target->GetTypeId() == TYPEID_PLAYER)
                        team = target->ToPlayer()->GetTeam();

                    uint32 displayID = sObjectMgr->ChooseDisplayId(team, ci);
                    sObjectMgr->GetCreatureModelRandomGender(&displayID);

                    target->SetUInt32Value(UNIT_FIELD_MOUNTDISPLAYID, displayID);
                }
            }
        }
    }
}

void AuraEffect::HandleAuraModScale(AuraApplication const* aurApp, uint8 mode, bool apply) const
{
    if (!(mode & AURA_EFFECT_HANDLE_CHANGE_AMOUNT_SEND_FOR_CLIENT_MASK))
        return;

    Unit* target = aurApp->GetTarget();

    target->ApplyPercentModFloatValue(OBJECT_FIELD_SCALE_X, (float)GetAmount(), apply);
}

void AuraEffect::HandleAuraCloneCaster(AuraApplication const* aurApp, uint8 mode, bool apply) const
{
    if (!(mode & AURA_EFFECT_HANDLE_SEND_FOR_CLIENT_MASK))
        return;

    Unit* target = aurApp->GetTarget();

    if (apply)
    {
        Unit* caster = GetCaster();
        if (!caster || caster == target)
            return;

        // What must be cloned? at least display and scale
        target->SetDisplayId(caster->GetDisplayId());
        //target->SetObjectScale(caster->GetFloatValue(OBJECT_FIELD_SCALE_X)); // we need retail info about how scaling is handled (aura maybe?)
        target->SetFlag(UNIT_FIELD_FLAGS_2, UNIT_FLAG2_MIRROR_IMAGE);
    }
    else
    {
        target->SetDisplayId(target->GetNativeDisplayId());
        target->RemoveFlag(UNIT_FIELD_FLAGS_2, UNIT_FLAG2_MIRROR_IMAGE);
    }
}

/************************/
/***      FIGHT       ***/
/************************/

void AuraEffect::HandleFeignDeath(AuraApplication const* aurApp, uint8 mode, bool apply) const
{
    if (!(mode & AURA_EFFECT_HANDLE_REAL))
        return;

    Unit* target = aurApp->GetTarget();

    if (target->GetTypeId() != TYPEID_PLAYER)
        return;

    if (apply)
    {
        /*
        WorldPacket data(SMSG_FEIGN_DEATH_RESISTED, 9);
        data<<target->GetGUID();
        data<<uint8(0);
        target->SendMessageToSet(&data, true);
        */

        UnitList targets;
        Trinity::AnyUnfriendlyUnitInObjectRangeCheck u_check(target, target, target->GetMap()->GetVisibilityRange());
        Trinity::UnitListSearcher<Trinity::AnyUnfriendlyUnitInObjectRangeCheck> searcher(target, targets, u_check);
        target->VisitNearbyObject(target->GetMap()->GetVisibilityRange(), searcher);
        for (UnitList::iterator iter = targets.begin(); iter != targets.end(); ++iter)
        {
            if (!(*iter)->HasUnitState(UNIT_STATE_CASTING))
                continue;

            for (uint32 i = CURRENT_FIRST_NON_MELEE_SPELL; i < CURRENT_MAX_SPELL; i++)
            {
                if ((*iter)->GetCurrentSpell(i)
                && (*iter)->GetCurrentSpell(i)->m_targets.GetUnitTargetGUID() == target->GetGUID())
                {
                    (*iter)->InterruptSpell(CurrentSpellTypes(i), false);
                }
            }
        }
        target->CombatStop();
        target->RemoveAurasWithInterruptFlags(AURA_INTERRUPT_FLAG_IMMUNE_OR_LOST_SELECTION);

        // prevent interrupt message
        if (GetCasterGUID() == target->GetGUID() && target->GetCurrentSpell(CURRENT_GENERIC_SPELL))
            target->FinishSpell(CURRENT_GENERIC_SPELL, false);
        target->InterruptNonMeleeSpells(true);
        target->getHostileRefManager().deleteReferences();

        // stop handling the effect if it was removed by linked event
        if (aurApp->GetRemoveMode())
            return;
                                                            // blizz like 2.0.x
        target->SetFlag(UNIT_FIELD_FLAGS, UNIT_FLAG_UNK_29);
                                                            // blizz like 2.0.x
        target->SetFlag(UNIT_FIELD_FLAGS_2, UNIT_FLAG2_FEIGN_DEATH);
                                                            // blizz like 2.0.x
        target->SetFlag(UNIT_DYNAMIC_FLAGS, UNIT_DYNFLAG_DEAD);

        target->AddUnitState(UNIT_STATE_DIED);
    }
    else
    {
        /*
        WorldPacket data(SMSG_FEIGN_DEATH_RESISTED, 9);
        data<<target->GetGUID();
        data<<uint8(1);
        target->SendMessageToSet(&data, true);
        */
                                                            // blizz like 2.0.x
        target->RemoveFlag(UNIT_FIELD_FLAGS, UNIT_FLAG_UNK_29);
                                                            // blizz like 2.0.x
        target->RemoveFlag(UNIT_FIELD_FLAGS_2, UNIT_FLAG2_FEIGN_DEATH);
                                                            // blizz like 2.0.x
        target->RemoveFlag(UNIT_DYNAMIC_FLAGS, UNIT_DYNFLAG_DEAD);

        target->ClearUnitState(UNIT_STATE_DIED);
    }
}

void AuraEffect::HandleModUnattackable(AuraApplication const* aurApp, uint8 mode, bool apply) const
{
    if (!(mode & AURA_EFFECT_HANDLE_SEND_FOR_CLIENT_MASK))
        return;

    Unit* target = aurApp->GetTarget();

    // do not remove unit flag if there are more than this auraEffect of that kind on unit on unit
    if (!apply && target->HasAuraType(SPELL_AURA_MOD_UNATTACKABLE))
        return;

    target->ApplyModFlag(UNIT_FIELD_FLAGS, UNIT_FLAG_NON_ATTACKABLE, apply);

    // call functions which may have additional effects after chainging state of unit
    if (apply && (mode & AURA_EFFECT_HANDLE_REAL))
    {
        target->CombatStop();
        target->RemoveAurasWithInterruptFlags(AURA_INTERRUPT_FLAG_IMMUNE_OR_LOST_SELECTION);
    }
}

void AuraEffect::HandleAuraModDisarm(AuraApplication const* aurApp, uint8 mode, bool apply) const
{
    if (!(mode & AURA_EFFECT_HANDLE_REAL))
        return;

    Unit* target = aurApp->GetTarget();

    AuraType type = GetAuraType();

    //Prevent handling aura twice
    if ((apply) ? target->GetAuraEffectsByType(type).size() > 1 : target->HasAuraType(type))
        return;

    uint32 field, flag, slot;
    WeaponAttackType attType;
    switch (type)
    {
    case SPELL_AURA_MOD_DISARM:
        field=UNIT_FIELD_FLAGS;
        flag=UNIT_FLAG_DISARMED;
        slot=EQUIPMENT_SLOT_MAINHAND;
        attType=BASE_ATTACK;
        break;
    case SPELL_AURA_MOD_DISARM_OFFHAND:
        field=UNIT_FIELD_FLAGS_2;
        flag=UNIT_FLAG2_DISARM_OFFHAND;
        slot=EQUIPMENT_SLOT_OFFHAND;
        attType=OFF_ATTACK;
        break;
    case SPELL_AURA_MOD_DISARM_RANGED:
        field=UNIT_FIELD_FLAGS_2;
        flag=UNIT_FLAG2_DISARM_RANGED;
        slot=EQUIPMENT_SLOT_RANGED;
        attType=RANGED_ATTACK;
        break;
    default:
        return;
    }

    // if disarm aura is to be removed, remove the flag first to reapply damage/aura mods
    if (!apply)
        target->RemoveFlag(field, flag);

    // Handle damage modification, shapeshifted druids are not affected
    if (target->GetTypeId() == TYPEID_PLAYER && !target->IsInFeralForm())
    {
        if (Item* pItem = target->ToPlayer()->GetItemByPos(INVENTORY_SLOT_BAG_0, slot))
        {
            uint8 attacktype = Player::GetAttackBySlot(slot);

            if (attacktype < MAX_ATTACK)
            {
                target->ToPlayer()->_ApplyWeaponDamage(slot, pItem->GetTemplate(), NULL, !apply);
                target->ToPlayer()->_ApplyWeaponDependentAuraMods(pItem, WeaponAttackType(attacktype), !apply);
            }
        }
    }

    // if disarm effects should be applied, wait to set flag until damage mods are unapplied
    if (apply)
        target->SetFlag(field, flag);

    if (target->GetTypeId() == TYPEID_UNIT && target->ToCreature()->GetCurrentEquipmentId())
        target->UpdateDamagePhysical(attType);
}

void AuraEffect::HandleAuraModSilence(AuraApplication const* aurApp, uint8 mode, bool apply) const
{
    if (!(mode & AURA_EFFECT_HANDLE_REAL))
        return;

    Unit* target = aurApp->GetTarget();

    if (apply)
    {
        target->SetFlag(UNIT_FIELD_FLAGS, UNIT_FLAG_SILENCED);

        // call functions which may have additional effects after chainging state of unit
        // Stop cast only spells vs PreventionType == SPELL_PREVENTION_TYPE_SILENCE
        for (uint32 i = CURRENT_MELEE_SPELL; i < CURRENT_MAX_SPELL; ++i)
            if (Spell* spell = target->GetCurrentSpell(CurrentSpellTypes(i)))
                if (spell->m_spellInfo->PreventionType == SPELL_PREVENTION_TYPE_SILENCE)
                    // Stop spells on prepare or casting state
                    target->InterruptSpell(CurrentSpellTypes(i), false);
    }
    else
    {
        // do not remove unit flag if there are more than this auraEffect of that kind on unit on unit
        if (target->HasAuraType(SPELL_AURA_MOD_SILENCE) || target->HasAuraType(SPELL_AURA_MOD_PACIFY_SILENCE))
            return;

        target->RemoveFlag(UNIT_FIELD_FLAGS, UNIT_FLAG_SILENCED);
    }
}

void AuraEffect::HandleAuraModPacify(AuraApplication const* aurApp, uint8 mode, bool apply) const
{
    if (!(mode & AURA_EFFECT_HANDLE_SEND_FOR_CLIENT_MASK))
        return;

    Unit* target = aurApp->GetTarget();

    if (apply)
        target->SetFlag(UNIT_FIELD_FLAGS, UNIT_FLAG_PACIFIED);
    else
    {
        // do not remove unit flag if there are more than this auraEffect of that kind on unit on unit
        if (target->HasAuraType(SPELL_AURA_MOD_PACIFY) || target->HasAuraType(SPELL_AURA_MOD_PACIFY_SILENCE))
            return;
        target->RemoveFlag(UNIT_FIELD_FLAGS, UNIT_FLAG_PACIFIED);
    }
}

void AuraEffect::HandleAuraModPacifyAndSilence(AuraApplication const* aurApp, uint8 mode, bool apply) const
{
    if (!(mode & AURA_EFFECT_HANDLE_SEND_FOR_CLIENT_MASK))
        return;

    Unit* target = aurApp->GetTarget();

    // Vengeance of the Blue Flight (TODO: REMOVE THIS!)
    if (m_spellInfo->Id == 45839)
    {
        if (apply)
            target->SetFlag(UNIT_FIELD_FLAGS, UNIT_FLAG_NON_ATTACKABLE);
        else
            target->RemoveFlag(UNIT_FIELD_FLAGS, UNIT_FLAG_NON_ATTACKABLE);
    }
    if (!(apply))
    {
        // do not remove unit flag if there are more than this auraEffect of that kind on unit on unit
        if (target->HasAuraType(SPELL_AURA_MOD_PACIFY_SILENCE))
            return;
    }
    HandleAuraModPacify(aurApp, mode, apply);
    HandleAuraModSilence(aurApp, mode, apply);
}

void AuraEffect::HandleAuraAllowOnlyAbility(AuraApplication const* aurApp, uint8 mode, bool apply) const
{
    if (!(mode & AURA_EFFECT_HANDLE_SEND_FOR_CLIENT_MASK))
        return;

    Unit* target = aurApp->GetTarget();

    if (target->GetTypeId() == TYPEID_PLAYER)
    {
        if (apply)
            target->SetFlag(PLAYER_FLAGS, PLAYER_ALLOW_ONLY_ABILITY);
        else
        {
            // do not remove unit flag if there are more than this auraEffect of that kind on unit on unit
            if (target->HasAuraType(SPELL_AURA_ALLOW_ONLY_ABILITY))
                return;
            target->RemoveFlag(PLAYER_FLAGS, PLAYER_ALLOW_ONLY_ABILITY);
        }
    }
}

/****************************/
/***      TRACKING        ***/
/****************************/

void AuraEffect::HandleAuraTrackCreatures(AuraApplication const* aurApp, uint8 mode, bool apply) const
{
    if (!(mode & AURA_EFFECT_HANDLE_SEND_FOR_CLIENT_MASK))
        return;

    Unit* target = aurApp->GetTarget();

    if (target->GetTypeId() != TYPEID_PLAYER)
        return;

    target->SetUInt32Value(PLAYER_TRACK_CREATURES, (apply) ? ((uint32)1)<<(GetMiscValue()-1) : 0);
}

void AuraEffect::HandleAuraTrackResources(AuraApplication const* aurApp, uint8 mode, bool apply) const
{
    if (!(mode & AURA_EFFECT_HANDLE_SEND_FOR_CLIENT_MASK))
        return;

    Unit* target = aurApp->GetTarget();

    if (target->GetTypeId() != TYPEID_PLAYER)
        return;

    target->SetUInt32Value(PLAYER_TRACK_RESOURCES, (apply) ? ((uint32)1)<<(GetMiscValue()-1): 0);
}

void AuraEffect::HandleAuraTrackStealthed(AuraApplication const* aurApp, uint8 mode, bool apply) const
{
    if (!(mode & AURA_EFFECT_HANDLE_SEND_FOR_CLIENT_MASK))
        return;

    Unit* target = aurApp->GetTarget();

    if (target->GetTypeId() != TYPEID_PLAYER)
        return;

    if (!(apply))
    {
        // do not remove unit flag if there are more than this auraEffect of that kind on unit on unit
        if (target->HasAuraType(GetAuraType()))
            return;
    }
    target->ApplyModFlag(PLAYER_FIELD_BYTES, PLAYER_FIELD_BYTE_TRACK_STEALTHED, apply);
}

void AuraEffect::HandleAuraModStalked(AuraApplication const* aurApp, uint8 mode, bool apply) const
{
    if (!(mode & AURA_EFFECT_HANDLE_SEND_FOR_CLIENT_MASK))
        return;

    Unit* target = aurApp->GetTarget();

    // used by spells: Hunter's Mark, Mind Vision, Syndicate Tracker (MURP) DND
    if (apply)
        target->SetFlag(UNIT_DYNAMIC_FLAGS, UNIT_DYNFLAG_TRACK_UNIT);
    else
    {
        // do not remove unit flag if there are more than this auraEffect of that kind on unit on unit
        if (!target->HasAuraType(GetAuraType()))
            target->RemoveFlag(UNIT_DYNAMIC_FLAGS, UNIT_DYNFLAG_TRACK_UNIT);
    }

    // call functions which may have additional effects after chainging state of unit
    target->UpdateObjectVisibility();
}

void AuraEffect::HandleAuraUntrackable(AuraApplication const* aurApp, uint8 mode, bool apply) const
{
    if (!(mode & AURA_EFFECT_HANDLE_SEND_FOR_CLIENT_MASK))
        return;

    Unit* target = aurApp->GetTarget();

    if (apply)
        target->SetByteFlag(UNIT_FIELD_BYTES_1, 2, UNIT_STAND_FLAGS_UNTRACKABLE);
    else
    {
        // do not remove unit flag if there are more than this auraEffect of that kind on unit on unit
        if (target->HasAuraType(GetAuraType()))
            return;
        target->RemoveByteFlag(UNIT_FIELD_BYTES_1, 2, UNIT_STAND_FLAGS_UNTRACKABLE);
    }
}

/****************************/
/***  SKILLS & TALENTS    ***/
/****************************/

void AuraEffect::HandleAuraModPetTalentsPoints(AuraApplication const* aurApp, uint8 mode, bool /*apply*/) const
{
    if (!(mode & AURA_EFFECT_HANDLE_CHANGE_AMOUNT_MASK))
        return;

    Unit* target = aurApp->GetTarget();

    if (target->GetTypeId() != TYPEID_PLAYER)
        return;

    // Recalculate pet talent points
    if (Pet* pet = target->ToPlayer()->GetPet())
        pet->InitTalentForLevel();
}

void AuraEffect::HandleAuraModSkill(AuraApplication const* aurApp, uint8 mode, bool apply) const
{
    if (!(mode & (AURA_EFFECT_HANDLE_CHANGE_AMOUNT_MASK | AURA_EFFECT_HANDLE_SKILL)))
        return;
    Unit* target = aurApp->GetTarget();

    if (target->GetTypeId() != TYPEID_PLAYER)
        return;

    uint32 prot = GetMiscValue();
    int32 points = GetAmount();

    target->ToPlayer()->ModifySkillBonus(prot, ((apply) ? points: -points), GetAuraType() == SPELL_AURA_MOD_SKILL_TALENT);
    if (prot == SKILL_DEFENSE)
        target->ToPlayer()->UpdateDefenseBonusesMod();
}

/****************************/
/***       MOVEMENT       ***/
/****************************/

void AuraEffect::HandleAuraMounted(AuraApplication const* aurApp, uint8 mode, bool apply) const
{
    if (!(mode & AURA_EFFECT_HANDLE_SEND_FOR_CLIENT_MASK))
        return;

    Unit* target = aurApp->GetTarget();

    if (apply)
    {
        uint32 creatureEntry = GetMiscValue();

        // Festive Holiday Mount
        if (target->HasAura(62061))
        {
            if (GetBase()->HasEffectType(SPELL_AURA_MOD_INCREASE_MOUNTED_FLIGHT_SPEED))
                creatureEntry = 24906;
            else
                creatureEntry = 15665;
        }

        CreatureTemplate const* ci = sObjectMgr->GetCreatureTemplate(creatureEntry);
        if (!ci)
        {
            sLog->outError(LOG_FILTER_SQL, "AuraMounted: `creature_template`='%u' not found in database (only need its modelid)", GetMiscValue());
            return;
        }

        uint32 team = 0;
        if (target->GetTypeId() == TYPEID_PLAYER)
            team = target->ToPlayer()->GetTeam();

        uint32 displayID = sObjectMgr->ChooseDisplayId(team, ci);
        sObjectMgr->GetCreatureModelRandomGender(&displayID);

        //some spell has one aura of mount and one of vehicle
        for (uint32 i = 0; i < MAX_SPELL_EFFECTS; ++i)
            if (GetSpellInfo()->Effects[i].Effect == SPELL_EFFECT_SUMMON
                && GetSpellInfo()->Effects[i].MiscValue == GetMiscValue())
                displayID = 0;

        target->Mount(displayID, ci->VehicleId, GetMiscValue());
    }
    else
    {
        target->Dismount();
        //some mounts like Headless Horseman's Mount or broom stick are skill based spell
        // need to remove ALL arura related to mounts, this will stop client crash with broom stick
        // and never endless flying after using Headless Horseman's Mount
        if (mode & AURA_EFFECT_HANDLE_REAL)
            target->RemoveAurasByType(SPELL_AURA_MOUNTED);
    }
}

void AuraEffect::HandleAuraAllowFlight(AuraApplication const* aurApp, uint8 mode, bool apply) const
{
    if (!(mode & AURA_EFFECT_HANDLE_SEND_FOR_CLIENT_MASK))
        return;

    Unit* target = aurApp->GetTarget();

    if (!apply)
    {
        // do not remove unit flag if there are more than this auraEffect of that kind on unit on unit
        if (target->HasAuraType(GetAuraType()) || target->HasAuraType(SPELL_AURA_MOD_INCREASE_MOUNTED_FLIGHT_SPEED))
            return;
    }

    //! Not entirely sure if this should be sent for creatures as well, but I don't think so.
    target->SetCanFly(apply);
    if (!apply)
    {
        target->RemoveUnitMovementFlag(MOVEMENTFLAG_MASK_MOVING_FLY);
        target->GetMotionMaster()->MoveFall();
        target->m_movementInfo.SetFallTime(0);
    }

    Player* player = target->ToPlayer();
    if (!player)
        player = target->m_movedPlayer;

    if (player)
        player->SendMovementCanFlyChange();

    //! We still need to initiate a server-side MoveFall here,
    //! which requires MSG_MOVE_FALL_LAND on landing.
}

void AuraEffect::HandleAuraWaterWalk(AuraApplication const* aurApp, uint8 mode, bool apply) const
{
    if (!(mode & AURA_EFFECT_HANDLE_SEND_FOR_CLIENT_MASK))
        return;

    Unit* target = aurApp->GetTarget();

    if (!apply)
    {
        // do not remove unit flag if there are more than this auraEffect of that kind on unit on unit
        if (target->HasAuraType(GetAuraType()))
            return;
    }

    if (apply)
        target->AddUnitMovementFlag(MOVEMENTFLAG_WATERWALKING);
    else
        target->RemoveUnitMovementFlag(MOVEMENTFLAG_WATERWALKING);

    target->SendMovementWaterWalking();
}

void AuraEffect::HandleAuraFeatherFall(AuraApplication const* aurApp, uint8 mode, bool apply) const
{
    if (!(mode & AURA_EFFECT_HANDLE_SEND_FOR_CLIENT_MASK))
        return;

    Unit* target = aurApp->GetTarget();

    if (!apply)
    {
        // do not remove unit flag if there are more than this auraEffect of that kind on unit on unit
        if (target->HasAuraType(GetAuraType()))
            return;
    }

    if (apply)
        target->AddUnitMovementFlag(MOVEMENTFLAG_FALLING_SLOW);
    else
        target->RemoveUnitMovementFlag(MOVEMENTFLAG_FALLING_SLOW);

    target->SendMovementFeatherFall();

    // start fall from current height
    if (!apply && target->GetTypeId() == TYPEID_PLAYER)
        target->ToPlayer()->SetFallInformation(0, target->GetPositionZ());
}

void AuraEffect::HandleAuraHover(AuraApplication const* aurApp, uint8 mode, bool apply) const
{
    if (!(mode & AURA_EFFECT_HANDLE_SEND_FOR_CLIENT_MASK))
        return;

    Unit* target = aurApp->GetTarget();

    if (!apply)
    {
        // do not remove unit flag if there are more than this auraEffect of that kind on unit on unit
        if (target->HasAuraType(GetAuraType()))
            return;
    }

    target->SetHover(apply);    //! Sets movementflags
    target->SendMovementHover();
}

void AuraEffect::HandleWaterBreathing(AuraApplication const* aurApp, uint8 mode, bool /*apply*/) const
{
    if (!(mode & AURA_EFFECT_HANDLE_SEND_FOR_CLIENT_MASK))
        return;

    Unit* target = aurApp->GetTarget();

    // update timers in client
    if (target->GetTypeId() == TYPEID_PLAYER)
        target->ToPlayer()->UpdateMirrorTimers();
}

void AuraEffect::HandleForceMoveForward(AuraApplication const* aurApp, uint8 mode, bool apply) const
{
    if (!(mode & AURA_EFFECT_HANDLE_SEND_FOR_CLIENT_MASK))
        return;

    Unit* target = aurApp->GetTarget();

    if (apply)
        target->SetFlag(UNIT_FIELD_FLAGS_2, UNIT_FLAG2_FORCE_MOVEMENT);
    else
    {
        // do not remove unit flag if there are more than this auraEffect of that kind on unit on unit
        if (target->HasAuraType(GetAuraType()))
            return;
        target->RemoveFlag(UNIT_FIELD_FLAGS_2, UNIT_FLAG2_FORCE_MOVEMENT);
    }
}

/****************************/
/***        THREAT        ***/
/****************************/

void AuraEffect::HandleModThreat(AuraApplication const* aurApp, uint8 mode, bool apply) const
{
    if (!(mode & AURA_EFFECT_HANDLE_CHANGE_AMOUNT_MASK))
        return;

    Unit* target = aurApp->GetTarget();
    for (int8 i = 0; i < MAX_SPELL_SCHOOL; ++i)
        if (GetMiscValue() & (1 << i))
            ApplyPercentModFloatVar(target->m_threatModifier[i], float(GetAmount()), apply);
}

void AuraEffect::HandleAuraModTotalThreat(AuraApplication const* aurApp, uint8 mode, bool apply) const
{
    if (!(mode & AURA_EFFECT_HANDLE_CHANGE_AMOUNT_MASK))
        return;

    Unit* target = aurApp->GetTarget();

    if (!target->isAlive() || target->GetTypeId() != TYPEID_PLAYER)
        return;

    Unit* caster = GetCaster();
    if (caster && caster->isAlive())
        target->getHostileRefManager().addTempThreat((float)GetAmount(), apply);
}

void AuraEffect::HandleModTaunt(AuraApplication const* aurApp, uint8 mode, bool apply) const
{
    if (!(mode & AURA_EFFECT_HANDLE_REAL))
        return;

    Unit* target = aurApp->GetTarget();

    if (!target->isAlive() || !target->CanHaveThreatList())
        return;

    Unit* caster = GetCaster();
    if (!caster || !caster->isAlive())
        return;

    if (apply)
        target->TauntApply(caster);
    else
    {
        // When taunt aura fades out, mob will switch to previous target if current has less than 1.1 * secondthreat
        target->TauntFadeOut(caster);
    }
}

/*****************************/
/***        CONTROL        ***/
/*****************************/

void AuraEffect::HandleModConfuse(AuraApplication const* aurApp, uint8 mode, bool apply) const
{
    if (!(mode & AURA_EFFECT_HANDLE_REAL))
        return;

    Unit* target = aurApp->GetTarget();

    target->SetControlled(apply, UNIT_STATE_CONFUSED);
}

void AuraEffect::HandleModFear(AuraApplication const* aurApp, uint8 mode, bool apply) const
{
    if (!(mode & AURA_EFFECT_HANDLE_REAL))
        return;

    Unit* target = aurApp->GetTarget();

    target->SetControlled(apply, UNIT_STATE_FLEEING);
}

void AuraEffect::HandleAuraModStun(AuraApplication const* aurApp, uint8 mode, bool apply) const
{
    if (!(mode & AURA_EFFECT_HANDLE_REAL))
        return;

    Unit* target = aurApp->GetTarget();

    target->SetControlled(apply, UNIT_STATE_STUNNED);
}

void AuraEffect::HandleAuraModRoot(AuraApplication const* aurApp, uint8 mode, bool apply) const
{
    if (!(mode & AURA_EFFECT_HANDLE_REAL))
        return;

    Unit* target = aurApp->GetTarget();

    target->SetControlled(apply, UNIT_STATE_ROOT);
}

void AuraEffect::HandlePreventFleeing(AuraApplication const* aurApp, uint8 mode, bool apply) const
{
    if (!(mode & AURA_EFFECT_HANDLE_REAL))
        return;

    Unit* target = aurApp->GetTarget();

    if (target->HasAuraType(SPELL_AURA_MOD_FEAR))
        target->SetControlled(!(apply), UNIT_STATE_FLEEING);
}

/***************************/
/***        CHARM        ***/
/***************************/

void AuraEffect::HandleModPossess(AuraApplication const* aurApp, uint8 mode, bool apply) const
{
    if (!(mode & AURA_EFFECT_HANDLE_REAL))
        return;

    Unit* target = aurApp->GetTarget();

    Unit* caster = GetCaster();

    // no support for posession AI yet
    if (caster && caster->GetTypeId() == TYPEID_UNIT)
    {
        HandleModCharm(aurApp, mode, apply);
        return;
    }

    if (apply)
        target->SetCharmedBy(caster, CHARM_TYPE_POSSESS, aurApp);
    else
        target->RemoveCharmedBy(caster);
}

void AuraEffect::HandleModPossessPet(AuraApplication const* aurApp, uint8 mode, bool apply) const
{
    // Used by spell "Eyes of the Beast"

    if (!(mode & AURA_EFFECT_HANDLE_REAL))
        return;

    Unit* caster = GetCaster();
    if (!caster || caster->GetTypeId() != TYPEID_PLAYER)
        return;

    Unit* target = aurApp->GetTarget();
    if (target->GetTypeId() != TYPEID_UNIT || !target->ToCreature()->isPet())
        return;

    Pet* pet = target->ToPet();

    if (apply)
    {
        if (caster->ToPlayer()->GetPet() != pet)
            return;

<<<<<<< HEAD
        pet->SetFlag(UNIT_FIELD_FLAGS, UNIT_FLAG_PLAYER_CONTROLLED);
=======
        // Must clear current motion or pet leashes back to owner after a few yards
        //  when under spell 'Eyes of the Beast'
        pet->GetMotionMaster()->Clear();
>>>>>>> 01f118bf
        pet->SetCharmedBy(caster, CHARM_TYPE_POSSESS, aurApp);

        pet->StopMoving();
        pet->GetMotionMaster()->Clear(false);
        pet->GetMotionMaster()->MoveIdle();

        ((Player*)caster)->SetClientControl(pet, 1);
    }
    else
    {
        ((Player*)caster)->SetClientControl(pet, 0);
        pet->RemoveCharmedBy(caster);

        pet->RemoveFlag(UNIT_FIELD_FLAGS, UNIT_FLAG_PLAYER_CONTROLLED);

        // if the pet is already outside the view distance, unsummon him
        if (!pet->IsWithinDistInMap(caster, pet->GetMap()->GetVisibilityRange()))
            pet->Remove(PET_SAVE_NOT_IN_SLOT, true);
        else
        {
            // Reinitialize the pet bar or it will appear greyed out
            caster->ToPlayer()->PetSpellInitialize();

            // Follow owner only if not fighting or owner didn't click "stay" at new location
            // This may be confusing because pet bar shows "stay" when under the spell but it retains
            //  the "follow" flag. Player MUST click "stay" while under the spell.
            if (!pet->getVictim() && !pet->GetCharmInfo()->HasCommandState(COMMAND_STAY))
            {
                pet->GetMotionMaster()->MoveFollow(caster, PET_FOLLOW_DIST, pet->GetFollowAngle());
<<<<<<< HEAD
                if (target->GetCharmInfo())
                    target->GetCharmInfo()->SetCommandState(COMMAND_FOLLOW);
=======
>>>>>>> 01f118bf
            }
        }
    }
}

void AuraEffect::HandleModCharm(AuraApplication const* aurApp, uint8 mode, bool apply) const
{
    if (!(mode & AURA_EFFECT_HANDLE_REAL))
        return;

    Unit* target = aurApp->GetTarget();

    Unit* caster = GetCaster();

    if (apply)
        target->SetCharmedBy(caster, CHARM_TYPE_CHARM, aurApp);
    else
        target->RemoveCharmedBy(caster);
}

void AuraEffect::HandleCharmConvert(AuraApplication const* aurApp, uint8 mode, bool apply) const
{
    if (!(mode & AURA_EFFECT_HANDLE_REAL))
        return;

    Unit* target = aurApp->GetTarget();

    Unit* caster = GetCaster();

    if (apply)
        target->SetCharmedBy(caster, CHARM_TYPE_CONVERT, aurApp);
    else
        target->RemoveCharmedBy(caster);
}

/**
 * Such auras are applied from a caster(=player) to a vehicle.
 * This has been verified using spell #49256
 */
void AuraEffect::HandleAuraControlVehicle(AuraApplication const* aurApp, uint8 mode, bool apply) const
{
    if (!(mode & AURA_EFFECT_HANDLE_CHANGE_AMOUNT_MASK))
        return;

    Unit* target = aurApp->GetTarget();

    if (!target->IsVehicle())
        return;

    Unit* caster = GetCaster();

    if (!caster || caster == target)
        return;

    if (apply)
    {
        caster->_EnterVehicle(target->GetVehicleKit(), m_amount - 1, aurApp);
    }
    else
    {
        if (GetId() == 53111) // Devour Humanoid
        {
            target->Kill(caster);
            if (caster->GetTypeId() == TYPEID_UNIT)
                caster->ToCreature()->RemoveCorpse();
        }
        caster->_ExitVehicle();
        // some SPELL_AURA_CONTROL_VEHICLE auras have a dummy effect on the player - remove them
        caster->RemoveAurasDueToSpell(GetId());
    }
}

/*********************************************************/
/***                  MODIFY SPEED                     ***/
/*********************************************************/
void AuraEffect::HandleAuraModIncreaseSpeed(AuraApplication const* aurApp, uint8 mode, bool /*apply*/) const
{
    if (!(mode & AURA_EFFECT_HANDLE_CHANGE_AMOUNT_MASK))
        return;

    Unit* target = aurApp->GetTarget();

    target->UpdateSpeed(MOVE_RUN, true);
}

void AuraEffect::HandleAuraModIncreaseMountedSpeed(AuraApplication const* aurApp, uint8 mode, bool apply) const
{
    HandleAuraModIncreaseSpeed(aurApp, mode, apply);
}

void AuraEffect::HandleAuraModIncreaseFlightSpeed(AuraApplication const* aurApp, uint8 mode, bool apply) const
{
    if (!(mode & AURA_EFFECT_HANDLE_CHANGE_AMOUNT_SEND_FOR_CLIENT_MASK))
        return;

    Unit* target = aurApp->GetTarget();

    //! Update ability to fly
    if (GetAuraType() == SPELL_AURA_MOD_INCREASE_MOUNTED_FLIGHT_SPEED)
    {
        // do not remove unit flag if there are more than this auraEffect of that kind on unit on unit
        if (mode & AURA_EFFECT_HANDLE_SEND_FOR_CLIENT_MASK && (apply || (!target->HasAuraType(SPELL_AURA_MOD_INCREASE_MOUNTED_FLIGHT_SPEED) && !target->HasAuraType(SPELL_AURA_FLY))))
        {
            target->SetCanFly(apply);
            if (!apply)
            {
                target->m_movementInfo.SetFallTime(0);
                target->RemoveUnitMovementFlag(MOVEMENTFLAG_MASK_MOVING_FLY);
            }

            Player* player = target->ToPlayer();
            if (!player)
                player = target->m_movedPlayer;

            if (player)
                player->SendMovementCanFlyChange();

            //! We still need to initiate a server-side MoveFall here,
            //! which requires MSG_MOVE_FALL_LAND on landing.
        }

        //! Someone should clean up these hacks and remove it from this function. It doesn't even belong here.
        if (mode & AURA_EFFECT_HANDLE_REAL)
        {
            //Players on flying mounts must be immune to polymorph
            if (target->GetTypeId() == TYPEID_PLAYER)
                target->ApplySpellImmune(GetId(), IMMUNITY_MECHANIC, MECHANIC_POLYMORPH, apply);

            // Dragonmaw Illusion (overwrite mount model, mounted aura already applied)
            if (apply && target->HasAuraEffect(42016, 0) && target->GetMountID())
                target->SetUInt32Value(UNIT_FIELD_MOUNTDISPLAYID, 16314);
        }
    }

    if (mode & AURA_EFFECT_HANDLE_CHANGE_AMOUNT_MASK)
        target->UpdateSpeed(MOVE_FLIGHT, true);
}

void AuraEffect::HandleAuraModIncreaseSwimSpeed(AuraApplication const* aurApp, uint8 mode, bool /*apply*/) const
{
    if (!(mode & AURA_EFFECT_HANDLE_CHANGE_AMOUNT_MASK))
        return;

    Unit* target = aurApp->GetTarget();

    target->UpdateSpeed(MOVE_SWIM, true);
}

void AuraEffect::HandleAuraModDecreaseSpeed(AuraApplication const* aurApp, uint8 mode, bool /*apply*/) const
{
    if (!(mode & AURA_EFFECT_HANDLE_CHANGE_AMOUNT_MASK))
        return;

    Unit* target = aurApp->GetTarget();

    target->UpdateSpeed(MOVE_RUN, true);
    target->UpdateSpeed(MOVE_SWIM, true);
    target->UpdateSpeed(MOVE_FLIGHT, true);
    target->UpdateSpeed(MOVE_RUN_BACK, true);
    target->UpdateSpeed(MOVE_SWIM_BACK, true);
    target->UpdateSpeed(MOVE_FLIGHT_BACK, true);
}

void AuraEffect::HandleAuraModUseNormalSpeed(AuraApplication const* aurApp, uint8 mode, bool /*apply*/) const
{
    if (!(mode & AURA_EFFECT_HANDLE_REAL))
        return;

    Unit* target = aurApp->GetTarget();

    target->UpdateSpeed(MOVE_RUN,  true);
    target->UpdateSpeed(MOVE_SWIM, true);
    target->UpdateSpeed(MOVE_FLIGHT,  true);
}

/*********************************************************/
/***                     IMMUNITY                      ***/
/*********************************************************/

void AuraEffect::HandleModStateImmunityMask(AuraApplication const* aurApp, uint8 mode, bool apply) const
{
    if (!(mode & AURA_EFFECT_HANDLE_REAL))
        return;

    Unit* target = aurApp->GetTarget();
    std::list <AuraType> aura_immunity_list;
    uint32 mechanic_immunity_list = 0;
    int32 miscVal = GetMiscValue();

    switch (miscVal)
    {
        case 96:
        case 1615:
        {
            if (GetAmount())
            {
                mechanic_immunity_list = (1 << MECHANIC_SNARE) | (1 << MECHANIC_ROOT)
                    | (1 << MECHANIC_FEAR) | (1 << MECHANIC_STUN)
                    | (1 << MECHANIC_SLEEP) | (1 << MECHANIC_CHARM)
                    | (1 << MECHANIC_SAPPED) | (1 << MECHANIC_HORROR)
                    | (1 << MECHANIC_POLYMORPH) | (1 << MECHANIC_DISORIENTED)
                    | (1 << MECHANIC_FREEZE) | (1 << MECHANIC_TURN);

                target->ApplySpellImmune(GetId(), IMMUNITY_MECHANIC, MECHANIC_SNARE, apply);
                target->ApplySpellImmune(GetId(), IMMUNITY_MECHANIC, MECHANIC_ROOT, apply);
                target->ApplySpellImmune(GetId(), IMMUNITY_MECHANIC, MECHANIC_FEAR, apply);
                target->ApplySpellImmune(GetId(), IMMUNITY_MECHANIC, MECHANIC_STUN, apply);
                target->ApplySpellImmune(GetId(), IMMUNITY_MECHANIC, MECHANIC_SLEEP, apply);
                target->ApplySpellImmune(GetId(), IMMUNITY_MECHANIC, MECHANIC_CHARM, apply);
                target->ApplySpellImmune(GetId(), IMMUNITY_MECHANIC, MECHANIC_SAPPED, apply);
                target->ApplySpellImmune(GetId(), IMMUNITY_MECHANIC, MECHANIC_HORROR, apply);
                target->ApplySpellImmune(GetId(), IMMUNITY_MECHANIC, MECHANIC_POLYMORPH, apply);
                target->ApplySpellImmune(GetId(), IMMUNITY_MECHANIC, MECHANIC_DISORIENTED, apply);
                target->ApplySpellImmune(GetId(), IMMUNITY_MECHANIC, MECHANIC_FREEZE, apply);
                target->ApplySpellImmune(GetId(), IMMUNITY_MECHANIC, MECHANIC_TURN, apply);
                aura_immunity_list.push_back(SPELL_AURA_MOD_STUN);
                aura_immunity_list.push_back(SPELL_AURA_MOD_DECREASE_SPEED);
                aura_immunity_list.push_back(SPELL_AURA_MOD_ROOT);
                aura_immunity_list.push_back(SPELL_AURA_MOD_CONFUSE);
                aura_immunity_list.push_back(SPELL_AURA_MOD_FEAR);
            }
            break;
        }
        case 679:
        {
            if (GetId() == 57742)
            {
                mechanic_immunity_list = (1 << MECHANIC_SNARE) | (1 << MECHANIC_ROOT)
                    | (1 << MECHANIC_FEAR) | (1 << MECHANIC_STUN)
                    | (1 << MECHANIC_SLEEP) | (1 << MECHANIC_CHARM)
                    | (1 << MECHANIC_SAPPED) | (1 << MECHANIC_HORROR)
                    | (1 << MECHANIC_POLYMORPH) | (1 << MECHANIC_DISORIENTED)
                    | (1 << MECHANIC_FREEZE) | (1 << MECHANIC_TURN);

                target->ApplySpellImmune(GetId(), IMMUNITY_MECHANIC, MECHANIC_SNARE, apply);
                target->ApplySpellImmune(GetId(), IMMUNITY_MECHANIC, MECHANIC_ROOT, apply);
                target->ApplySpellImmune(GetId(), IMMUNITY_MECHANIC, MECHANIC_FEAR, apply);
                target->ApplySpellImmune(GetId(), IMMUNITY_MECHANIC, MECHANIC_STUN, apply);
                target->ApplySpellImmune(GetId(), IMMUNITY_MECHANIC, MECHANIC_SLEEP, apply);
                target->ApplySpellImmune(GetId(), IMMUNITY_MECHANIC, MECHANIC_CHARM, apply);
                target->ApplySpellImmune(GetId(), IMMUNITY_MECHANIC, MECHANIC_SAPPED, apply);
                target->ApplySpellImmune(GetId(), IMMUNITY_MECHANIC, MECHANIC_HORROR, apply);
                target->ApplySpellImmune(GetId(), IMMUNITY_MECHANIC, MECHANIC_POLYMORPH, apply);
                target->ApplySpellImmune(GetId(), IMMUNITY_MECHANIC, MECHANIC_DISORIENTED, apply);
                target->ApplySpellImmune(GetId(), IMMUNITY_MECHANIC, MECHANIC_FREEZE, apply);
                target->ApplySpellImmune(GetId(), IMMUNITY_MECHANIC, MECHANIC_TURN, apply);
                aura_immunity_list.push_back(SPELL_AURA_MOD_STUN);
                aura_immunity_list.push_back(SPELL_AURA_MOD_DECREASE_SPEED);
                aura_immunity_list.push_back(SPELL_AURA_MOD_ROOT);
                aura_immunity_list.push_back(SPELL_AURA_MOD_CONFUSE);
                aura_immunity_list.push_back(SPELL_AURA_MOD_FEAR);
            }
            break;
        }
        case 1557:
        {
            if (GetId() == 64187)
            {
                mechanic_immunity_list = (1 << MECHANIC_STUN);
                target->ApplySpellImmune(GetId(), IMMUNITY_MECHANIC, MECHANIC_STUN, apply);
                aura_immunity_list.push_back(SPELL_AURA_MOD_STUN);
            }
            else
            {
                mechanic_immunity_list = (1 << MECHANIC_SNARE) | (1 << MECHANIC_ROOT)
                    | (1 << MECHANIC_FEAR) | (1 << MECHANIC_STUN)
                    | (1 << MECHANIC_SLEEP) | (1 << MECHANIC_CHARM)
                    | (1 << MECHANIC_SAPPED) | (1 << MECHANIC_HORROR)
                    | (1 << MECHANIC_POLYMORPH) | (1 << MECHANIC_DISORIENTED)
                    | (1 << MECHANIC_FREEZE) | (1 << MECHANIC_TURN);

                target->ApplySpellImmune(GetId(), IMMUNITY_MECHANIC, MECHANIC_SNARE, apply);
                target->ApplySpellImmune(GetId(), IMMUNITY_MECHANIC, MECHANIC_ROOT, apply);
                target->ApplySpellImmune(GetId(), IMMUNITY_MECHANIC, MECHANIC_FEAR, apply);
                target->ApplySpellImmune(GetId(), IMMUNITY_MECHANIC, MECHANIC_STUN, apply);
                target->ApplySpellImmune(GetId(), IMMUNITY_MECHANIC, MECHANIC_SLEEP, apply);
                target->ApplySpellImmune(GetId(), IMMUNITY_MECHANIC, MECHANIC_CHARM, apply);
                target->ApplySpellImmune(GetId(), IMMUNITY_MECHANIC, MECHANIC_SAPPED, apply);
                target->ApplySpellImmune(GetId(), IMMUNITY_MECHANIC, MECHANIC_HORROR, apply);
                target->ApplySpellImmune(GetId(), IMMUNITY_MECHANIC, MECHANIC_POLYMORPH, apply);
                target->ApplySpellImmune(GetId(), IMMUNITY_MECHANIC, MECHANIC_DISORIENTED, apply);
                target->ApplySpellImmune(GetId(), IMMUNITY_MECHANIC, MECHANIC_FREEZE, apply);
                target->ApplySpellImmune(GetId(), IMMUNITY_MECHANIC, MECHANIC_TURN, apply);
                aura_immunity_list.push_back(SPELL_AURA_MOD_STUN);
                aura_immunity_list.push_back(SPELL_AURA_MOD_DECREASE_SPEED);
                aura_immunity_list.push_back(SPELL_AURA_MOD_ROOT);
                aura_immunity_list.push_back(SPELL_AURA_MOD_CONFUSE);
                aura_immunity_list.push_back(SPELL_AURA_MOD_FEAR);
            }
            break;
        }
        case 1614:
        case 1694:
        {
            target->ApplySpellImmune(GetId(), IMMUNITY_EFFECT, SPELL_EFFECT_ATTACK_ME, apply);
            aura_immunity_list.push_back(SPELL_AURA_MOD_TAUNT);
            break;
        }
        case 1630:
        {
            if (!GetAmount())
            {
                target->ApplySpellImmune(GetId(), IMMUNITY_EFFECT, SPELL_EFFECT_ATTACK_ME, apply);
                aura_immunity_list.push_back(SPELL_AURA_MOD_TAUNT);
            }
            else
            {
                mechanic_immunity_list = (1 << MECHANIC_SNARE) | (1 << MECHANIC_ROOT)
                    | (1 << MECHANIC_FEAR) | (1 << MECHANIC_STUN)
                    | (1 << MECHANIC_SLEEP) | (1 << MECHANIC_CHARM)
                    | (1 << MECHANIC_SAPPED) | (1 << MECHANIC_HORROR)
                    | (1 << MECHANIC_POLYMORPH) | (1 << MECHANIC_DISORIENTED)
                    | (1 << MECHANIC_FREEZE) | (1 << MECHANIC_TURN);

                target->ApplySpellImmune(GetId(), IMMUNITY_MECHANIC, MECHANIC_SNARE, apply);
                target->ApplySpellImmune(GetId(), IMMUNITY_MECHANIC, MECHANIC_ROOT, apply);
                target->ApplySpellImmune(GetId(), IMMUNITY_MECHANIC, MECHANIC_FEAR, apply);
                target->ApplySpellImmune(GetId(), IMMUNITY_MECHANIC, MECHANIC_STUN, apply);
                target->ApplySpellImmune(GetId(), IMMUNITY_MECHANIC, MECHANIC_SLEEP, apply);
                target->ApplySpellImmune(GetId(), IMMUNITY_MECHANIC, MECHANIC_CHARM, apply);
                target->ApplySpellImmune(GetId(), IMMUNITY_MECHANIC, MECHANIC_SAPPED, apply);
                target->ApplySpellImmune(GetId(), IMMUNITY_MECHANIC, MECHANIC_HORROR, apply);
                target->ApplySpellImmune(GetId(), IMMUNITY_MECHANIC, MECHANIC_POLYMORPH, apply);
                target->ApplySpellImmune(GetId(), IMMUNITY_MECHANIC, MECHANIC_DISORIENTED, apply);
                target->ApplySpellImmune(GetId(), IMMUNITY_MECHANIC, MECHANIC_FREEZE, apply);
                target->ApplySpellImmune(GetId(), IMMUNITY_MECHANIC, MECHANIC_TURN, apply);
                aura_immunity_list.push_back(SPELL_AURA_MOD_STUN);
                aura_immunity_list.push_back(SPELL_AURA_MOD_DECREASE_SPEED);
                aura_immunity_list.push_back(SPELL_AURA_MOD_ROOT);
                aura_immunity_list.push_back(SPELL_AURA_MOD_CONFUSE);
                aura_immunity_list.push_back(SPELL_AURA_MOD_FEAR);
            }
            break;
        }
        case 477:
        case 1733:
        {
            if (!GetAmount())
            {
                mechanic_immunity_list = (1 << MECHANIC_SNARE) | (1 << MECHANIC_ROOT)
                    | (1 << MECHANIC_FEAR) | (1 << MECHANIC_STUN)
                    | (1 << MECHANIC_SLEEP) | (1 << MECHANIC_CHARM)
                    | (1 << MECHANIC_SAPPED) | (1 << MECHANIC_HORROR)
                    | (1 << MECHANIC_POLYMORPH) | (1 << MECHANIC_DISORIENTED)
                    | (1 << MECHANIC_FREEZE) | (1 << MECHANIC_TURN);

                target->ApplySpellImmune(GetId(), IMMUNITY_MECHANIC, MECHANIC_SNARE, apply);
                target->ApplySpellImmune(GetId(), IMMUNITY_MECHANIC, MECHANIC_ROOT, apply);
                target->ApplySpellImmune(GetId(), IMMUNITY_MECHANIC, MECHANIC_FEAR, apply);
                target->ApplySpellImmune(GetId(), IMMUNITY_MECHANIC, MECHANIC_STUN, apply);
                target->ApplySpellImmune(GetId(), IMMUNITY_MECHANIC, MECHANIC_SLEEP, apply);
                target->ApplySpellImmune(GetId(), IMMUNITY_MECHANIC, MECHANIC_CHARM, apply);
                target->ApplySpellImmune(GetId(), IMMUNITY_MECHANIC, MECHANIC_SAPPED, apply);
                target->ApplySpellImmune(GetId(), IMMUNITY_MECHANIC, MECHANIC_HORROR, apply);
                target->ApplySpellImmune(GetId(), IMMUNITY_MECHANIC, MECHANIC_POLYMORPH, apply);
                target->ApplySpellImmune(GetId(), IMMUNITY_MECHANIC, MECHANIC_DISORIENTED, apply);
                target->ApplySpellImmune(GetId(), IMMUNITY_MECHANIC, MECHANIC_FREEZE, apply);
                target->ApplySpellImmune(GetId(), IMMUNITY_MECHANIC, MECHANIC_TURN, apply);
                target->ApplySpellImmune(GetId(), IMMUNITY_EFFECT, SPELL_EFFECT_KNOCK_BACK, apply);
                target->ApplySpellImmune(GetId(), IMMUNITY_EFFECT, SPELL_EFFECT_KNOCK_BACK_DEST, apply);
                aura_immunity_list.push_back(SPELL_AURA_MOD_STUN);
                aura_immunity_list.push_back(SPELL_AURA_MOD_DECREASE_SPEED);
                aura_immunity_list.push_back(SPELL_AURA_MOD_ROOT);
                aura_immunity_list.push_back(SPELL_AURA_MOD_CONFUSE);
                aura_immunity_list.push_back(SPELL_AURA_MOD_FEAR);
            }
            break;
        }
        case 878:
        {
            if (GetAmount() == 1)
            {
                mechanic_immunity_list = (1 << MECHANIC_SNARE) | (1 << MECHANIC_STUN)
                    | (1 << MECHANIC_DISORIENTED) | (1 << MECHANIC_FREEZE);

                target->ApplySpellImmune(GetId(), IMMUNITY_MECHANIC, MECHANIC_SNARE, apply);
                target->ApplySpellImmune(GetId(), IMMUNITY_MECHANIC, MECHANIC_STUN, apply);
                target->ApplySpellImmune(GetId(), IMMUNITY_MECHANIC, MECHANIC_DISORIENTED, apply);
                target->ApplySpellImmune(GetId(), IMMUNITY_MECHANIC, MECHANIC_FREEZE, apply);
                aura_immunity_list.push_back(SPELL_AURA_MOD_STUN);
                aura_immunity_list.push_back(SPELL_AURA_MOD_DECREASE_SPEED);
            }
            break;
        }
        default:
            break;
    }

    if (aura_immunity_list.empty())
    {
            if (miscVal & (1<<10))
                aura_immunity_list.push_back(SPELL_AURA_MOD_STUN);
            if (miscVal & (1<<1))
                aura_immunity_list.push_back(SPELL_AURA_TRANSFORM);

            // These flag can be recognized wrong:
            if (miscVal & (1<<6))
                aura_immunity_list.push_back(SPELL_AURA_MOD_DECREASE_SPEED);
            if (miscVal & (1<<0))
                aura_immunity_list.push_back(SPELL_AURA_MOD_ROOT);
            if (miscVal & (1<<2))
                aura_immunity_list.push_back(SPELL_AURA_MOD_CONFUSE);
            if (miscVal & (1<<9))
                aura_immunity_list.push_back(SPELL_AURA_MOD_FEAR);
            if (miscVal & (1<<7))
                aura_immunity_list.push_back(SPELL_AURA_MOD_DISARM);
    }

    // apply immunities
    for (std::list <AuraType>::iterator iter = aura_immunity_list.begin(); iter != aura_immunity_list.end(); ++iter)
        target->ApplySpellImmune(GetId(), IMMUNITY_STATE, *iter, apply);

    if (apply && GetSpellInfo()->AttributesEx & SPELL_ATTR1_DISPEL_AURAS_ON_IMMUNITY)
    {
        target->RemoveAurasWithMechanic(mechanic_immunity_list, AURA_REMOVE_BY_DEFAULT, GetId());
        for (std::list <AuraType>::iterator iter = aura_immunity_list.begin(); iter != aura_immunity_list.end(); ++iter)
            target->RemoveAurasByType(*iter);
    }
}

void AuraEffect::HandleModMechanicImmunity(AuraApplication const* aurApp, uint8 mode, bool apply) const
{
    if (!(mode & AURA_EFFECT_HANDLE_REAL))
        return;

    Unit* target = aurApp->GetTarget();
    uint32 mechanic;

    switch (GetId())
    {
        case 34471: // The Beast Within
        case 19574: // Bestial Wrath
            mechanic = IMMUNE_TO_MOVEMENT_IMPAIRMENT_AND_LOSS_CONTROL_MASK;
            target->ApplySpellImmune(GetId(), IMMUNITY_MECHANIC, MECHANIC_CHARM, apply);
            target->ApplySpellImmune(GetId(), IMMUNITY_MECHANIC, MECHANIC_DISORIENTED, apply);
            target->ApplySpellImmune(GetId(), IMMUNITY_MECHANIC, MECHANIC_FEAR, apply);
            target->ApplySpellImmune(GetId(), IMMUNITY_MECHANIC, MECHANIC_ROOT, apply);
            target->ApplySpellImmune(GetId(), IMMUNITY_MECHANIC, MECHANIC_SLEEP, apply);
            target->ApplySpellImmune(GetId(), IMMUNITY_MECHANIC, MECHANIC_SNARE, apply);
            target->ApplySpellImmune(GetId(), IMMUNITY_MECHANIC, MECHANIC_STUN, apply);
            target->ApplySpellImmune(GetId(), IMMUNITY_MECHANIC, MECHANIC_FREEZE, apply);
            target->ApplySpellImmune(GetId(), IMMUNITY_MECHANIC, MECHANIC_KNOCKOUT, apply);
            target->ApplySpellImmune(GetId(), IMMUNITY_MECHANIC, MECHANIC_POLYMORPH, apply);
            target->ApplySpellImmune(GetId(), IMMUNITY_MECHANIC, MECHANIC_BANISH, apply);
            target->ApplySpellImmune(GetId(), IMMUNITY_MECHANIC, MECHANIC_SHACKLE, apply);
            target->ApplySpellImmune(GetId(), IMMUNITY_MECHANIC, MECHANIC_TURN, apply);
            target->ApplySpellImmune(GetId(), IMMUNITY_MECHANIC, MECHANIC_HORROR, apply);
            target->ApplySpellImmune(GetId(), IMMUNITY_MECHANIC, MECHANIC_DAZE, apply);
            target->ApplySpellImmune(GetId(), IMMUNITY_MECHANIC, MECHANIC_SAPPED, apply);
            break;
        case 42292: // PvP trinket
        case 59752: // Every Man for Himself
            mechanic = IMMUNE_TO_MOVEMENT_IMPAIRMENT_AND_LOSS_CONTROL_MASK;
            // Actually we should apply immunities here, too, but the aura has only 100 ms duration, so there is practically no point
            break;
        case 54508: // Demonic Empowerment
            mechanic = (1 << MECHANIC_SNARE) | (1 << MECHANIC_ROOT);
            target->ApplySpellImmune(GetId(), IMMUNITY_MECHANIC, MECHANIC_SNARE, apply);
            target->ApplySpellImmune(GetId(), IMMUNITY_MECHANIC, MECHANIC_ROOT, apply);
            target->ApplySpellImmune(GetId(), IMMUNITY_MECHANIC, MECHANIC_STUN, apply);
            break;
        default:
            if (GetMiscValue() < 1)
                return;
            mechanic = 1 << GetMiscValue();
            target->ApplySpellImmune(GetId(), IMMUNITY_MECHANIC, GetMiscValue(), apply);
            break;
    }

    if (apply && GetSpellInfo()->AttributesEx & SPELL_ATTR1_DISPEL_AURAS_ON_IMMUNITY)
        target->RemoveAurasWithMechanic(mechanic, AURA_REMOVE_BY_DEFAULT, GetId());
}

void AuraEffect::HandleAuraModEffectImmunity(AuraApplication const* aurApp, uint8 mode, bool apply) const
{
    if (!(mode & AURA_EFFECT_HANDLE_REAL))
        return;

    Unit* target = aurApp->GetTarget();

   target->ApplySpellImmune(GetId(), IMMUNITY_EFFECT, GetMiscValue(), apply);

    // when removing flag aura, handle flag drop
    if (!apply && target->GetTypeId() == TYPEID_PLAYER
        && (GetSpellInfo()->AuraInterruptFlags & AURA_INTERRUPT_FLAG_IMMUNE_OR_LOST_SELECTION))
    {
        if (target->GetTypeId() == TYPEID_PLAYER)
        {
            if (target->ToPlayer()->InBattleground())
            {
                if (Battleground* bg = target->ToPlayer()->GetBattleground())
                    bg->EventPlayerDroppedFlag(target->ToPlayer());
            }
            else
                sOutdoorPvPMgr->HandleDropFlag((Player*)target, GetSpellInfo()->Id);
        }
    }
}

void AuraEffect::HandleAuraModStateImmunity(AuraApplication const* aurApp, uint8 mode, bool apply) const
{
    if (!(mode & AURA_EFFECT_HANDLE_REAL))
        return;

    Unit* target = aurApp->GetTarget();

    target->ApplySpellImmune(GetId(), IMMUNITY_STATE, GetMiscValue(), apply);

    if (apply && GetSpellInfo()->AttributesEx & SPELL_ATTR1_DISPEL_AURAS_ON_IMMUNITY)
        target->RemoveAurasByType(AuraType(GetMiscValue()), 0, GetBase());
}

void AuraEffect::HandleAuraModSchoolImmunity(AuraApplication const* aurApp, uint8 mode, bool apply) const
{
    if (!(mode & AURA_EFFECT_HANDLE_REAL))
        return;

    Unit* target = aurApp->GetTarget();

    target->ApplySpellImmune(GetId(), IMMUNITY_SCHOOL, GetMiscValue(), (apply));

    if (GetSpellInfo()->Mechanic == MECHANIC_BANISH)
    {
        if (apply)
            target->AddUnitState(UNIT_STATE_ISOLATED);
        else
        {
            bool banishFound = false;
            Unit::AuraEffectList const& banishAuras = target->GetAuraEffectsByType(GetAuraType());
            for (Unit::AuraEffectList::const_iterator i = banishAuras.begin(); i != banishAuras.end(); ++i)
                if ((*i)->GetSpellInfo()->Mechanic == MECHANIC_BANISH)
                {
                    banishFound = true;
                    break;
                }
            if (!banishFound)
                target->ClearUnitState(UNIT_STATE_ISOLATED);
        }
    }

    if (apply && GetMiscValue() == SPELL_SCHOOL_MASK_NORMAL)
        target->RemoveAurasWithInterruptFlags(AURA_INTERRUPT_FLAG_IMMUNE_OR_LOST_SELECTION);

    // remove all flag auras (they are positive, but they must be removed when you are immune)
    if (GetSpellInfo()->AttributesEx & SPELL_ATTR1_DISPEL_AURAS_ON_IMMUNITY
        && GetSpellInfo()->AttributesEx2 & SPELL_ATTR2_DAMAGE_REDUCED_SHIELD)
        target->RemoveAurasWithInterruptFlags(AURA_INTERRUPT_FLAG_IMMUNE_OR_LOST_SELECTION);

    // TODO: optimalize this cycle - use RemoveAurasWithInterruptFlags call or something else
    if ((apply)
        && GetSpellInfo()->AttributesEx & SPELL_ATTR1_DISPEL_AURAS_ON_IMMUNITY
        && GetSpellInfo()->IsPositive())                       //Only positive immunity removes auras
    {
        uint32 school_mask = GetMiscValue();
        Unit::AuraApplicationMap& Auras = target->GetAppliedAuras();
        for (Unit::AuraApplicationMap::iterator iter = Auras.begin(); iter != Auras.end();)
        {
            SpellInfo const* spell = iter->second->GetBase()->GetSpellInfo();
            if ((spell->GetSchoolMask() & school_mask)//Check for school mask
                && GetSpellInfo()->CanDispelAura(spell)
                && !iter->second->IsPositive()          //Don't remove positive spells
                && spell->Id != GetId())               //Don't remove self
            {
                target->RemoveAura(iter);
            }
            else
                ++iter;
        }
    }
}

void AuraEffect::HandleAuraModDmgImmunity(AuraApplication const* aurApp, uint8 mode, bool apply) const
{
    if (!(mode & AURA_EFFECT_HANDLE_REAL))
        return;

    Unit* target = aurApp->GetTarget();

    target->ApplySpellImmune(GetId(), IMMUNITY_DAMAGE, GetMiscValue(), apply);
}

void AuraEffect::HandleAuraModDispelImmunity(AuraApplication const* aurApp, uint8 mode, bool apply) const
{
    if (!(mode & AURA_EFFECT_HANDLE_REAL))
        return;

    Unit* target = aurApp->GetTarget();

    target->ApplySpellDispelImmunity(m_spellInfo, DispelType(GetMiscValue()), (apply));
}

/*********************************************************/
/***                  MODIFY STATS                     ***/
/*********************************************************/

/********************************/
/***        RESISTANCE        ***/
/********************************/

void AuraEffect::HandleAuraModResistanceExclusive(AuraApplication const* aurApp, uint8 mode, bool apply) const
{
    if (!(mode & (AURA_EFFECT_HANDLE_CHANGE_AMOUNT_MASK | AURA_EFFECT_HANDLE_STAT)))
        return;

    Unit* target = aurApp->GetTarget();

    for (int8 x = SPELL_SCHOOL_NORMAL; x < MAX_SPELL_SCHOOL; x++)
    {
        if (GetMiscValue() & int32(1<<x))
        {
            int32 amount = target->GetMaxPositiveAuraModifierByMiscMask(SPELL_AURA_MOD_RESISTANCE_EXCLUSIVE, 1<<x, this);
            if (amount < GetAmount())
            {
                float value = float(GetAmount() - amount);
                target->HandleStatModifier(UnitMods(UNIT_MOD_RESISTANCE_START + x), BASE_VALUE, value, apply);
                if (target->GetTypeId() == TYPEID_PLAYER)
                    target->ApplyResistanceBuffModsMod(SpellSchools(x), aurApp->IsPositive(), value, apply);
            }
        }
    }
}

void AuraEffect::HandleAuraModResistance(AuraApplication const* aurApp, uint8 mode, bool apply) const
{
    if (!(mode & (AURA_EFFECT_HANDLE_CHANGE_AMOUNT_MASK | AURA_EFFECT_HANDLE_STAT)))
        return;

    Unit* target = aurApp->GetTarget();

    for (int8 x = SPELL_SCHOOL_NORMAL; x < MAX_SPELL_SCHOOL; x++)
    {
        if (GetMiscValue() & int32(1<<x))
        {
            target->HandleStatModifier(UnitMods(UNIT_MOD_RESISTANCE_START + x), TOTAL_VALUE, float(GetAmount()), apply);
            if (target->GetTypeId() == TYPEID_PLAYER || target->ToCreature()->isPet())
                target->ApplyResistanceBuffModsMod(SpellSchools(x), GetAmount() > 0, (float)GetAmount(), apply);
        }
    }
}

void AuraEffect::HandleAuraModBaseResistancePCT(AuraApplication const* aurApp, uint8 mode, bool apply) const
{
    if (!(mode & (AURA_EFFECT_HANDLE_CHANGE_AMOUNT_MASK | AURA_EFFECT_HANDLE_STAT)))
        return;

    Unit* target = aurApp->GetTarget();

    // only players have base stats
    if (target->GetTypeId() != TYPEID_PLAYER)
    {
        //pets only have base armor
        if (target->ToCreature()->isPet() && (GetMiscValue() & SPELL_SCHOOL_MASK_NORMAL))
            target->HandleStatModifier(UNIT_MOD_ARMOR, BASE_PCT, float(GetAmount()), apply);
    }
    else
    {
        for (int8 x = SPELL_SCHOOL_NORMAL; x < MAX_SPELL_SCHOOL; x++)
        {
            if (GetMiscValue() & int32(1<<x))
                target->HandleStatModifier(UnitMods(UNIT_MOD_RESISTANCE_START + x), BASE_PCT, float(GetAmount()), apply);
        }
    }
}

void AuraEffect::HandleModResistancePercent(AuraApplication const* aurApp, uint8 mode, bool apply) const
{
    if (!(mode & (AURA_EFFECT_HANDLE_CHANGE_AMOUNT_MASK | AURA_EFFECT_HANDLE_STAT)))
        return;

    Unit* target = aurApp->GetTarget();

    for (int8 i = SPELL_SCHOOL_NORMAL; i < MAX_SPELL_SCHOOL; i++)
    {
        if (GetMiscValue() & int32(1<<i))
        {
            target->HandleStatModifier(UnitMods(UNIT_MOD_RESISTANCE_START + i), TOTAL_PCT, float(GetAmount()), apply);
            if (target->GetTypeId() == TYPEID_PLAYER || target->ToCreature()->isPet())
            {
                target->ApplyResistanceBuffModsPercentMod(SpellSchools(i), true, (float)GetAmount(), apply);
                target->ApplyResistanceBuffModsPercentMod(SpellSchools(i), false, (float)GetAmount(), apply);
            }
        }
    }
}

void AuraEffect::HandleModBaseResistance(AuraApplication const* aurApp, uint8 mode, bool apply) const
{
    if (!(mode & (AURA_EFFECT_HANDLE_CHANGE_AMOUNT_MASK | AURA_EFFECT_HANDLE_STAT)))
        return;

    Unit* target = aurApp->GetTarget();

    // only players have base stats
    if (target->GetTypeId() != TYPEID_PLAYER)
    {
        //only pets have base stats
        if (target->ToCreature()->isPet() && (GetMiscValue() & SPELL_SCHOOL_MASK_NORMAL))
            target->HandleStatModifier(UNIT_MOD_ARMOR, TOTAL_VALUE, float(GetAmount()), apply);
    }
    else
    {
        for (int i = SPELL_SCHOOL_NORMAL; i < MAX_SPELL_SCHOOL; i++)
            if (GetMiscValue() & (1<<i))
                target->HandleStatModifier(UnitMods(UNIT_MOD_RESISTANCE_START + i), TOTAL_VALUE, float(GetAmount()), apply);
    }
}

void AuraEffect::HandleModTargetResistance(AuraApplication const* aurApp, uint8 mode, bool apply) const
{
    if (!(mode & (AURA_EFFECT_HANDLE_CHANGE_AMOUNT_MASK | AURA_EFFECT_HANDLE_STAT)))
        return;

    Unit* target = aurApp->GetTarget();

    // applied to damage as HandleNoImmediateEffect in Unit::CalcAbsorbResist and Unit::CalcArmorReducedDamage

    // show armor penetration
    if (target->GetTypeId() == TYPEID_PLAYER && (GetMiscValue() & SPELL_SCHOOL_MASK_NORMAL))
        target->ApplyModInt32Value(PLAYER_FIELD_MOD_TARGET_PHYSICAL_RESISTANCE, GetAmount(), apply);

    // show as spell penetration only full spell penetration bonuses (all resistances except armor and holy
    if (target->GetTypeId() == TYPEID_PLAYER && (GetMiscValue() & SPELL_SCHOOL_MASK_SPELL) == SPELL_SCHOOL_MASK_SPELL)
        target->ApplyModInt32Value(PLAYER_FIELD_MOD_TARGET_RESISTANCE, GetAmount(), apply);
}

/********************************/
/***           STAT           ***/
/********************************/

void AuraEffect::HandleAuraModStat(AuraApplication const* aurApp, uint8 mode, bool apply) const
{
    if (!(mode & (AURA_EFFECT_HANDLE_CHANGE_AMOUNT_MASK | AURA_EFFECT_HANDLE_STAT)))
        return;

    Unit* target = aurApp->GetTarget();

    if (GetMiscValue() < -2 || GetMiscValue() > 4)
    {
        sLog->outError(LOG_FILTER_SPELLS_AURAS, "WARNING: Spell %u effect %u has an unsupported misc value (%i) for SPELL_AURA_MOD_STAT ", GetId(), GetEffIndex(), GetMiscValue());
        return;
    }

    for (int32 i = STAT_STRENGTH; i < MAX_STATS; i++)
    {
        // -1 or -2 is all stats (misc < -2 checked in function beginning)
        if (GetMiscValue() < 0 || GetMiscValue() == i)
        {
            //target->ApplyStatMod(Stats(i), m_amount, apply);
            target->HandleStatModifier(UnitMods(UNIT_MOD_STAT_START + i), TOTAL_VALUE, float(GetAmount()), apply);
            if (target->GetTypeId() == TYPEID_PLAYER || target->ToCreature()->isPet())
                target->ApplyStatBuffMod(Stats(i), (float)GetAmount(), apply);
        }
    }
}

void AuraEffect::HandleModPercentStat(AuraApplication const* aurApp, uint8 mode, bool apply) const
{
    if (!(mode & (AURA_EFFECT_HANDLE_CHANGE_AMOUNT_MASK | AURA_EFFECT_HANDLE_STAT)))
        return;

    Unit* target = aurApp->GetTarget();

    if (GetMiscValue() < -1 || GetMiscValue() > 4)
    {
        sLog->outError(LOG_FILTER_SPELLS_AURAS, "WARNING: Misc Value for SPELL_AURA_MOD_PERCENT_STAT not valid");
        return;
    }

    // only players have base stats
    if (target->GetTypeId() != TYPEID_PLAYER)
        return;

    for (int32 i = STAT_STRENGTH; i < MAX_STATS; ++i)
    {
        if (GetMiscValue() == i || GetMiscValue() == -1)
            target->HandleStatModifier(UnitMods(UNIT_MOD_STAT_START + i), BASE_PCT, float(m_amount), apply);
    }
}

void AuraEffect::HandleModSpellDamagePercentFromStat(AuraApplication const* aurApp, uint8 mode, bool /*apply*/) const
{
    if (!(mode & (AURA_EFFECT_HANDLE_CHANGE_AMOUNT_MASK | AURA_EFFECT_HANDLE_STAT)))
        return;

    Unit* target = aurApp->GetTarget();

    if (target->GetTypeId() != TYPEID_PLAYER)
        return;

    // Magic damage modifiers implemented in Unit::SpellDamageBonus
    // This information for client side use only
    // Recalculate bonus
    target->ToPlayer()->UpdateSpellDamageAndHealingBonus();
}

void AuraEffect::HandleModSpellHealingPercentFromStat(AuraApplication const* aurApp, uint8 mode, bool /*apply*/) const
{
    if (!(mode & (AURA_EFFECT_HANDLE_CHANGE_AMOUNT_MASK | AURA_EFFECT_HANDLE_STAT)))
        return;

    Unit* target = aurApp->GetTarget();

    if (target->GetTypeId() != TYPEID_PLAYER)
        return;

    // Recalculate bonus
    target->ToPlayer()->UpdateSpellDamageAndHealingBonus();
}

void AuraEffect::HandleModSpellDamagePercentFromAttackPower(AuraApplication const* aurApp, uint8 mode, bool /*apply*/) const
{
    if (!(mode & (AURA_EFFECT_HANDLE_CHANGE_AMOUNT_MASK | AURA_EFFECT_HANDLE_STAT)))
        return;

    Unit* target = aurApp->GetTarget();

    if (target->GetTypeId() != TYPEID_PLAYER)
        return;

    // Magic damage modifiers implemented in Unit::SpellDamageBonus
    // This information for client side use only
    // Recalculate bonus
    target->ToPlayer()->UpdateSpellDamageAndHealingBonus();
}

void AuraEffect::HandleModSpellHealingPercentFromAttackPower(AuraApplication const* aurApp, uint8 mode, bool /*apply*/) const
{
    if (!(mode & (AURA_EFFECT_HANDLE_CHANGE_AMOUNT_MASK | AURA_EFFECT_HANDLE_STAT)))
        return;

    Unit* target = aurApp->GetTarget();

    if (target->GetTypeId() != TYPEID_PLAYER)
        return;

    // Recalculate bonus
    target->ToPlayer()->UpdateSpellDamageAndHealingBonus();
}

void AuraEffect::HandleModHealingDone(AuraApplication const* aurApp, uint8 mode, bool /*apply*/) const
{
    if (!(mode & (AURA_EFFECT_HANDLE_CHANGE_AMOUNT_MASK | AURA_EFFECT_HANDLE_STAT)))
        return;

    Unit* target = aurApp->GetTarget();

    if (target->GetTypeId() != TYPEID_PLAYER)
        return;
    // implemented in Unit::SpellHealingBonus
    // this information is for client side only
    target->ToPlayer()->UpdateSpellDamageAndHealingBonus();
}

void AuraEffect::HandleModTotalPercentStat(AuraApplication const* aurApp, uint8 mode, bool apply) const
{
    if (!(mode & (AURA_EFFECT_HANDLE_CHANGE_AMOUNT_MASK | AURA_EFFECT_HANDLE_STAT)))
        return;

    Unit* target = aurApp->GetTarget();

    if (GetMiscValue() < -1 || GetMiscValue() > 4)
    {
        sLog->outError(LOG_FILTER_SPELLS_AURAS, "WARNING: Misc Value for SPELL_AURA_MOD_PERCENT_STAT not valid");
        return;
    }

    // save current health state
    float healthPct = target->GetHealthPct();
    bool alive = target->isAlive();

    for (int32 i = STAT_STRENGTH; i < MAX_STATS; i++)
    {
        if (GetMiscValue() == i || GetMiscValue() == -1)
        {
            target->HandleStatModifier(UnitMods(UNIT_MOD_STAT_START + i), TOTAL_PCT, float(GetAmount()), apply);
            if (target->GetTypeId() == TYPEID_PLAYER || target->ToCreature()->isPet())
                target->ApplyStatPercentBuffMod(Stats(i), float(GetAmount()), apply);
        }
    }

    // recalculate current HP/MP after applying aura modifications (only for spells with SPELL_ATTR0_UNK4 0x00000010 flag)
    // this check is total bullshit i think
    if (GetMiscValue() == STAT_STAMINA && (m_spellInfo->Attributes & SPELL_ATTR0_ABILITY))
        target->SetHealth(std::max<uint32>(uint32(healthPct * target->GetMaxHealth() * 0.01f), (alive ? 1 : 0)));
}

void AuraEffect::HandleAuraModResistenceOfStatPercent(AuraApplication const* aurApp, uint8 mode, bool /*apply*/) const
{
    if (!(mode & (AURA_EFFECT_HANDLE_CHANGE_AMOUNT_MASK | AURA_EFFECT_HANDLE_STAT)))
        return;

    Unit* target = aurApp->GetTarget();

    if (target->GetTypeId() != TYPEID_PLAYER)
        return;

    if (GetMiscValue() != SPELL_SCHOOL_MASK_NORMAL)
    {
        // support required adding replace UpdateArmor by loop by UpdateResistence at intellect update
        // and include in UpdateResistence same code as in UpdateArmor for aura mod apply.
        sLog->outError(LOG_FILTER_SPELLS_AURAS, "Aura SPELL_AURA_MOD_RESISTANCE_OF_STAT_PERCENT(182) does not work for non-armor type resistances!");
        return;
    }

    // Recalculate Armor
    target->UpdateArmor();
}

void AuraEffect::HandleAuraModExpertise(AuraApplication const* aurApp, uint8 mode, bool /*apply*/) const
{
    if (!(mode & (AURA_EFFECT_HANDLE_CHANGE_AMOUNT_MASK | AURA_EFFECT_HANDLE_STAT)))
        return;

    Unit* target = aurApp->GetTarget();

    if (target->GetTypeId() != TYPEID_PLAYER)
        return;

    target->ToPlayer()->UpdateExpertise(BASE_ATTACK);
    target->ToPlayer()->UpdateExpertise(OFF_ATTACK);
}

/********************************/
/***      HEAL & ENERGIZE     ***/
/********************************/
void AuraEffect::HandleModPowerRegen(AuraApplication const* aurApp, uint8 mode, bool /*apply*/) const
{
    if (!(mode & (AURA_EFFECT_HANDLE_CHANGE_AMOUNT_MASK | AURA_EFFECT_HANDLE_STAT)))
        return;

    Unit* target = aurApp->GetTarget();

    if (target->GetTypeId() != TYPEID_PLAYER)
        return;

    // Update manaregen value
    if (GetMiscValue() == POWER_MANA)
        target->ToPlayer()->UpdateManaRegen();
    else if (GetMiscValue() == POWER_RUNE)
        target->ToPlayer()->UpdateRuneRegen(RuneType(GetMiscValueB()));
    // other powers are not immediate effects - implemented in Player::Regenerate, Creature::Regenerate
}

void AuraEffect::HandleModPowerRegenPCT(AuraApplication const* aurApp, uint8 mode, bool apply) const
{
    HandleModPowerRegen(aurApp, mode, apply);
}

void AuraEffect::HandleModManaRegen(AuraApplication const* aurApp, uint8 mode, bool /*apply*/) const
{
    if (!(mode & (AURA_EFFECT_HANDLE_CHANGE_AMOUNT_MASK | AURA_EFFECT_HANDLE_STAT)))
        return;

    Unit* target = aurApp->GetTarget();

    if (target->GetTypeId() != TYPEID_PLAYER)
        return;

    //Note: an increase in regen does NOT cause threat.
    target->ToPlayer()->UpdateManaRegen();
}

void AuraEffect::HandleAuraModIncreaseHealth(AuraApplication const* aurApp, uint8 mode, bool apply) const
{
    if (!(mode & (AURA_EFFECT_HANDLE_CHANGE_AMOUNT_MASK | AURA_EFFECT_HANDLE_STAT)))
        return;

    Unit* target = aurApp->GetTarget();

    if (apply)
    {
        target->HandleStatModifier(UNIT_MOD_HEALTH, TOTAL_VALUE, float(GetAmount()), apply);
        target->ModifyHealth(GetAmount());
    }
    else
    {
        if (int32(target->GetHealth()) > GetAmount())
            target->ModifyHealth(-GetAmount());
        else
            target->SetHealth(1);
        target->HandleStatModifier(UNIT_MOD_HEALTH, TOTAL_VALUE, float(GetAmount()), apply);
    }
}

void AuraEffect::HandleAuraModIncreaseMaxHealth(AuraApplication const* aurApp, uint8 mode, bool apply) const
{
    if (!(mode & (AURA_EFFECT_HANDLE_CHANGE_AMOUNT_MASK | AURA_EFFECT_HANDLE_STAT)))
        return;

    Unit* target = aurApp->GetTarget();

    uint32 oldhealth = target->GetHealth();
    double healthPercentage = (double)oldhealth / (double)target->GetMaxHealth();

    target->HandleStatModifier(UNIT_MOD_HEALTH, TOTAL_VALUE, float(GetAmount()), apply);

    // refresh percentage
    if (oldhealth > 0)
    {
        uint32 newhealth = uint32(ceil((double)target->GetMaxHealth() * healthPercentage));
        if (newhealth == 0)
            newhealth = 1;

        target->SetHealth(newhealth);
    }
}

void AuraEffect::HandleAuraModIncreaseEnergy(AuraApplication const* aurApp, uint8 mode, bool apply) const
{
    if (!(mode & (AURA_EFFECT_HANDLE_CHANGE_AMOUNT_MASK | AURA_EFFECT_HANDLE_STAT)))
        return;

    Unit* target = aurApp->GetTarget();

    Powers powerType = Powers(GetMiscValue());
    // do not check power type, we can always modify the maximum
    // as the client will not see any difference
    // also, placing conditions that may change during the aura duration
    // inside effect handlers is not a good idea
    //if (int32(powerType) != GetMiscValue())
    //    return;

    UnitMods unitMod = UnitMods(UNIT_MOD_POWER_START + powerType);

    target->HandleStatModifier(unitMod, TOTAL_VALUE, float(GetAmount()), apply);
}

void AuraEffect::HandleAuraModIncreaseEnergyPercent(AuraApplication const* aurApp, uint8 mode, bool apply) const
{
    if (!(mode & (AURA_EFFECT_HANDLE_CHANGE_AMOUNT_MASK | AURA_EFFECT_HANDLE_STAT)))
        return;

    Unit* target = aurApp->GetTarget();

    Powers powerType = Powers(GetMiscValue());
    // do not check power type, we can always modify the maximum
    // as the client will not see any difference
    // also, placing conditions that may change during the aura duration
    // inside effect handlers is not a good idea
    //if (int32(powerType) != GetMiscValue())
    //    return;

    UnitMods unitMod = UnitMods(UNIT_MOD_POWER_START + powerType);
    float amount = float(GetAmount());

    if (apply)
    {
        target->HandleStatModifier(unitMod, TOTAL_PCT, amount, apply);
        target->ModifyPowerPct(powerType, amount, apply);
    }
    else
    {
        target->ModifyPowerPct(powerType, amount, apply);
        target->HandleStatModifier(unitMod, TOTAL_PCT, amount, apply);
    }
}

void AuraEffect::HandleAuraModIncreaseHealthPercent(AuraApplication const* aurApp, uint8 mode, bool apply) const
{
    if (!(mode & (AURA_EFFECT_HANDLE_CHANGE_AMOUNT_MASK | AURA_EFFECT_HANDLE_STAT)))
        return;

    Unit* target = aurApp->GetTarget();

    // Unit will keep hp% after MaxHealth being modified if unit is alive.
    float percent = target->GetHealthPct();
    target->HandleStatModifier(UNIT_MOD_HEALTH, TOTAL_PCT, float(GetAmount()), apply);
    if (target->isAlive())
        target->SetHealth(target->CountPctFromMaxHealth(int32(percent)));
}

void AuraEffect::HandleAuraIncreaseBaseHealthPercent(AuraApplication const* aurApp, uint8 mode, bool apply) const
{
    if (!(mode & (AURA_EFFECT_HANDLE_CHANGE_AMOUNT_MASK | AURA_EFFECT_HANDLE_STAT)))
        return;

    Unit* target = aurApp->GetTarget();

    target->HandleStatModifier(UNIT_MOD_HEALTH, BASE_PCT, float(GetAmount()), apply);
}

/********************************/
/***          FIGHT           ***/
/********************************/

void AuraEffect::HandleAuraModParryPercent(AuraApplication const* aurApp, uint8 mode, bool /*apply*/) const
{
    if (!(mode & (AURA_EFFECT_HANDLE_CHANGE_AMOUNT_MASK | AURA_EFFECT_HANDLE_STAT)))
        return;

    Unit* target = aurApp->GetTarget();

    if (target->GetTypeId() != TYPEID_PLAYER)
        return;

    target->ToPlayer()->UpdateParryPercentage();
}

void AuraEffect::HandleAuraModDodgePercent(AuraApplication const* aurApp, uint8 mode, bool /*apply*/) const
{
    if (!(mode & (AURA_EFFECT_HANDLE_CHANGE_AMOUNT_MASK | AURA_EFFECT_HANDLE_STAT)))
        return;

    Unit* target = aurApp->GetTarget();

    if (target->GetTypeId() != TYPEID_PLAYER)
        return;

    target->ToPlayer()->UpdateDodgePercentage();
}

void AuraEffect::HandleAuraModBlockPercent(AuraApplication const* aurApp, uint8 mode, bool /*apply*/) const
{
    if (!(mode & (AURA_EFFECT_HANDLE_CHANGE_AMOUNT_MASK | AURA_EFFECT_HANDLE_STAT)))
        return;

    Unit* target = aurApp->GetTarget();

    if (target->GetTypeId() != TYPEID_PLAYER)
        return;

    target->ToPlayer()->UpdateBlockPercentage();
}

void AuraEffect::HandleAuraModRegenInterrupt(AuraApplication const* aurApp, uint8 mode, bool apply) const
{
    HandleModManaRegen(aurApp, mode, apply);
}

void AuraEffect::HandleAuraModWeaponCritPercent(AuraApplication const* aurApp, uint8 mode, bool apply) const
{
    if (!(mode & (AURA_EFFECT_HANDLE_CHANGE_AMOUNT_MASK | AURA_EFFECT_HANDLE_STAT)))
        return;

    Unit* target = aurApp->GetTarget();

    if (target->GetTypeId() != TYPEID_PLAYER)
        return;

    for (int i = 0; i < MAX_ATTACK; ++i)
        if (Item* pItem = target->ToPlayer()->GetWeaponForAttack(WeaponAttackType(i), true))
            target->ToPlayer()->_ApplyWeaponDependentAuraCritMod(pItem, WeaponAttackType(i), this, apply);

    // mods must be applied base at equipped weapon class and subclass comparison
    // with spell->EquippedItemClass and  EquippedItemSubClassMask and EquippedItemInventoryTypeMask
    // GetMiscValue() comparison with item generated damage types

    if (GetSpellInfo()->EquippedItemClass == -1)
    {
        target->ToPlayer()->HandleBaseModValue(CRIT_PERCENTAGE,         FLAT_MOD, float (GetAmount()), apply);
        target->ToPlayer()->HandleBaseModValue(OFFHAND_CRIT_PERCENTAGE, FLAT_MOD, float (GetAmount()), apply);
        target->ToPlayer()->HandleBaseModValue(RANGED_CRIT_PERCENTAGE,  FLAT_MOD, float (GetAmount()), apply);
    }
    else
    {
        // done in Player::_ApplyWeaponDependentAuraMods
    }
}

void AuraEffect::HandleModHitChance(AuraApplication const* aurApp, uint8 mode, bool apply) const
{
    if (!(mode & (AURA_EFFECT_HANDLE_CHANGE_AMOUNT_MASK | AURA_EFFECT_HANDLE_STAT)))
        return;

    Unit* target = aurApp->GetTarget();

    if (target->GetTypeId() == TYPEID_PLAYER)
    {
        target->ToPlayer()->UpdateMeleeHitChances();
        target->ToPlayer()->UpdateRangedHitChances();
    }
    else
    {
        target->m_modMeleeHitChance += (apply) ? GetAmount() : (-GetAmount());
        target->m_modRangedHitChance += (apply) ? GetAmount() : (-GetAmount());
    }
}

void AuraEffect::HandleModSpellHitChance(AuraApplication const* aurApp, uint8 mode, bool apply) const
{
    if (!(mode & (AURA_EFFECT_HANDLE_CHANGE_AMOUNT_MASK | AURA_EFFECT_HANDLE_STAT)))
        return;

    Unit* target = aurApp->GetTarget();

    if (target->GetTypeId() == TYPEID_PLAYER)
        target->ToPlayer()->UpdateSpellHitChances();
    else
        target->m_modSpellHitChance += (apply) ? GetAmount(): (-GetAmount());
}

void AuraEffect::HandleModSpellCritChance(AuraApplication const* aurApp, uint8 mode, bool apply) const
{
    if (!(mode & (AURA_EFFECT_HANDLE_CHANGE_AMOUNT_MASK | AURA_EFFECT_HANDLE_STAT)))
        return;

    Unit* target = aurApp->GetTarget();

    if (target->GetTypeId() == TYPEID_PLAYER)
        target->ToPlayer()->UpdateAllSpellCritChances();
    else
        target->m_baseSpellCritChance += (apply) ? GetAmount():-GetAmount();
}

void AuraEffect::HandleModSpellCritChanceShool(AuraApplication const* aurApp, uint8 mode, bool /*apply*/) const
{
    if (!(mode & (AURA_EFFECT_HANDLE_CHANGE_AMOUNT_MASK | AURA_EFFECT_HANDLE_STAT)))
        return;

    Unit* target = aurApp->GetTarget();

    if (target->GetTypeId() != TYPEID_PLAYER)
        return;

    for (int school = SPELL_SCHOOL_NORMAL; school < MAX_SPELL_SCHOOL; ++school)
        if (GetMiscValue() & (1<<school))
            target->ToPlayer()->UpdateSpellCritChance(school);
}

void AuraEffect::HandleAuraModCritPct(AuraApplication const* aurApp, uint8 mode, bool apply) const
{
    if (!(mode & (AURA_EFFECT_HANDLE_CHANGE_AMOUNT_MASK | AURA_EFFECT_HANDLE_STAT)))
        return;

    Unit* target = aurApp->GetTarget();

    if (target->GetTypeId() != TYPEID_PLAYER)
    {
        target->m_baseSpellCritChance += (apply) ? GetAmount():-GetAmount();
        return;
    }

    target->ToPlayer()->HandleBaseModValue(CRIT_PERCENTAGE,         FLAT_MOD, float (GetAmount()), apply);
    target->ToPlayer()->HandleBaseModValue(OFFHAND_CRIT_PERCENTAGE, FLAT_MOD, float (GetAmount()), apply);
    target->ToPlayer()->HandleBaseModValue(RANGED_CRIT_PERCENTAGE,  FLAT_MOD, float (GetAmount()), apply);

    // included in Player::UpdateSpellCritChance calculation
    target->ToPlayer()->UpdateAllSpellCritChances();
}

/********************************/
/***         ATTACK SPEED     ***/
/********************************/

void AuraEffect::HandleModCastingSpeed(AuraApplication const* aurApp, uint8 mode, bool apply) const
{
    if (!(mode & (AURA_EFFECT_HANDLE_CHANGE_AMOUNT_MASK | AURA_EFFECT_HANDLE_STAT)))
        return;

    Unit* target = aurApp->GetTarget();

    target->ApplyCastTimePercentMod((float)GetAmount(), apply);
}

void AuraEffect::HandleModMeleeRangedSpeedPct(AuraApplication const* aurApp, uint8 mode, bool apply) const
{
    if (!(mode & (AURA_EFFECT_HANDLE_CHANGE_AMOUNT_MASK | AURA_EFFECT_HANDLE_STAT)))
        return;

    Unit* target = aurApp->GetTarget();

    target->ApplyAttackTimePercentMod(BASE_ATTACK, (float)GetAmount(), apply);
    target->ApplyAttackTimePercentMod(OFF_ATTACK, (float)GetAmount(), apply);
    target->ApplyAttackTimePercentMod(RANGED_ATTACK, (float)GetAmount(), apply);
}

void AuraEffect::HandleModCombatSpeedPct(AuraApplication const* aurApp, uint8 mode, bool apply) const
{
    if (!(mode & (AURA_EFFECT_HANDLE_CHANGE_AMOUNT_MASK | AURA_EFFECT_HANDLE_STAT)))
        return;

    Unit* target = aurApp->GetTarget();

    target->ApplyCastTimePercentMod(float(m_amount), apply);
    target->ApplyAttackTimePercentMod(BASE_ATTACK, float(GetAmount()), apply);
    target->ApplyAttackTimePercentMod(OFF_ATTACK, float(GetAmount()), apply);
    target->ApplyAttackTimePercentMod(RANGED_ATTACK, float(GetAmount()), apply);
}

void AuraEffect::HandleModAttackSpeed(AuraApplication const* aurApp, uint8 mode, bool apply) const
{
    if (!(mode & (AURA_EFFECT_HANDLE_CHANGE_AMOUNT_MASK | AURA_EFFECT_HANDLE_STAT)))
        return;

    Unit* target = aurApp->GetTarget();

    target->ApplyAttackTimePercentMod(BASE_ATTACK, (float)GetAmount(), apply);
    target->UpdateDamagePhysical(BASE_ATTACK);
}

void AuraEffect::HandleModMeleeSpeedPct(AuraApplication const* aurApp, uint8 mode, bool apply) const
{
    if (!(mode & (AURA_EFFECT_HANDLE_CHANGE_AMOUNT_MASK | AURA_EFFECT_HANDLE_STAT)))
        return;

    Unit* target = aurApp->GetTarget();

    target->ApplyAttackTimePercentMod(BASE_ATTACK,   (float)GetAmount(), apply);
    target->ApplyAttackTimePercentMod(OFF_ATTACK,    (float)GetAmount(), apply);
}

void AuraEffect::HandleAuraModRangedHaste(AuraApplication const* aurApp, uint8 mode, bool apply) const
{
    if (!(mode & (AURA_EFFECT_HANDLE_CHANGE_AMOUNT_MASK | AURA_EFFECT_HANDLE_STAT)))
        return;

    Unit* target = aurApp->GetTarget();

    target->ApplyAttackTimePercentMod(RANGED_ATTACK, (float)GetAmount(), apply);
}

void AuraEffect::HandleRangedAmmoHaste(AuraApplication const* aurApp, uint8 mode, bool apply) const
{
    if (!(mode & (AURA_EFFECT_HANDLE_CHANGE_AMOUNT_MASK | AURA_EFFECT_HANDLE_STAT)))
        return;

    Unit* target = aurApp->GetTarget();

    if (target->GetTypeId() != TYPEID_PLAYER)
        return;

    target->ApplyAttackTimePercentMod(RANGED_ATTACK, (float)GetAmount(), apply);
}

/********************************/
/***       COMBAT RATING      ***/
/********************************/

void AuraEffect::HandleModRating(AuraApplication const* aurApp, uint8 mode, bool apply) const
{
    if (!(mode & (AURA_EFFECT_HANDLE_CHANGE_AMOUNT_MASK | AURA_EFFECT_HANDLE_STAT)))
        return;

    Unit* target = aurApp->GetTarget();

    if (target->GetTypeId() != TYPEID_PLAYER)
        return;

    for (uint32 rating = 0; rating < MAX_COMBAT_RATING; ++rating)
        if (GetMiscValue() & (1 << rating))
            target->ToPlayer()->ApplyRatingMod(CombatRating(rating), GetAmount(), apply);
}

void AuraEffect::HandleModRatingFromStat(AuraApplication const* aurApp, uint8 mode, bool apply) const
{
    if (!(mode & (AURA_EFFECT_HANDLE_CHANGE_AMOUNT_MASK | AURA_EFFECT_HANDLE_STAT)))
        return;

    Unit* target = aurApp->GetTarget();

    if (target->GetTypeId() != TYPEID_PLAYER)
        return;

    // Just recalculate ratings
    for (uint32 rating = 0; rating < MAX_COMBAT_RATING; ++rating)
        if (GetMiscValue() & (1 << rating))
            target->ToPlayer()->ApplyRatingMod(CombatRating(rating), 0, apply);
}

/********************************/
/***        ATTACK POWER      ***/
/********************************/

void AuraEffect::HandleAuraModAttackPower(AuraApplication const* aurApp, uint8 mode, bool apply) const
{
    if (!(mode & (AURA_EFFECT_HANDLE_CHANGE_AMOUNT_MASK | AURA_EFFECT_HANDLE_STAT)))
        return;

    Unit* target = aurApp->GetTarget();

    target->HandleStatModifier(UNIT_MOD_ATTACK_POWER, TOTAL_VALUE, float(GetAmount()), apply);
}

void AuraEffect::HandleAuraModRangedAttackPower(AuraApplication const* aurApp, uint8 mode, bool apply) const
{
    if (!(mode & (AURA_EFFECT_HANDLE_CHANGE_AMOUNT_MASK | AURA_EFFECT_HANDLE_STAT)))
        return;

    Unit* target = aurApp->GetTarget();

    if ((target->getClassMask() & CLASSMASK_WAND_USERS) != 0)
        return;

    target->HandleStatModifier(UNIT_MOD_ATTACK_POWER_RANGED, TOTAL_VALUE, float(GetAmount()), apply);
}

void AuraEffect::HandleAuraModAttackPowerPercent(AuraApplication const* aurApp, uint8 mode, bool apply) const
{
    if (!(mode & (AURA_EFFECT_HANDLE_CHANGE_AMOUNT_MASK | AURA_EFFECT_HANDLE_STAT)))
        return;

    Unit* target = aurApp->GetTarget();

    //UNIT_FIELD_ATTACK_POWER_MULTIPLIER = multiplier - 1
    target->HandleStatModifier(UNIT_MOD_ATTACK_POWER, TOTAL_PCT, float(GetAmount()), apply);
}

void AuraEffect::HandleAuraModRangedAttackPowerPercent(AuraApplication const* aurApp, uint8 mode, bool apply) const
{
    if (!(mode & (AURA_EFFECT_HANDLE_CHANGE_AMOUNT_MASK | AURA_EFFECT_HANDLE_STAT)))
        return;

    Unit* target = aurApp->GetTarget();

    if ((target->getClassMask() & CLASSMASK_WAND_USERS) != 0)
        return;

    //UNIT_FIELD_RANGED_ATTACK_POWER_MULTIPLIER = multiplier - 1
    target->HandleStatModifier(UNIT_MOD_ATTACK_POWER_RANGED, TOTAL_PCT, float(GetAmount()), apply);
}

void AuraEffect::HandleAuraModRangedAttackPowerOfStatPercent(AuraApplication const* aurApp, uint8 mode, bool /*apply*/) const
{
    if (!(mode & (AURA_EFFECT_HANDLE_CHANGE_AMOUNT_MASK | AURA_EFFECT_HANDLE_STAT)))
        return;

    Unit* target = aurApp->GetTarget();

    // Recalculate bonus
    if (target->GetTypeId() == TYPEID_PLAYER && !(target->getClassMask() & CLASSMASK_WAND_USERS))
        target->ToPlayer()->UpdateAttackPowerAndDamage(true);
}

void AuraEffect::HandleAuraModAttackPowerOfStatPercent(AuraApplication const* aurApp, uint8 mode, bool apply) const
{
    HandleAuraModAttackPowerOfArmor(aurApp, mode, apply);
}

void AuraEffect::HandleAuraModAttackPowerOfArmor(AuraApplication const* aurApp, uint8 mode, bool /*apply*/) const
{
    if (!(mode & (AURA_EFFECT_HANDLE_CHANGE_AMOUNT_MASK | AURA_EFFECT_HANDLE_STAT)))
        return;

    Unit* target = aurApp->GetTarget();

    // Recalculate bonus
    if (target->GetTypeId() == TYPEID_PLAYER)
        target->ToPlayer()->UpdateAttackPowerAndDamage(false);
}
/********************************/
/***        DAMAGE BONUS      ***/
/********************************/
void AuraEffect::HandleModDamageDone(AuraApplication const* aurApp, uint8 mode, bool apply) const
{
    if (!(mode & (AURA_EFFECT_HANDLE_CHANGE_AMOUNT_MASK | AURA_EFFECT_HANDLE_STAT)))
        return;

    Unit* target = aurApp->GetTarget();

    // apply item specific bonuses for already equipped weapon
    if (target->GetTypeId() == TYPEID_PLAYER)
    {
        for (int i = 0; i < MAX_ATTACK; ++i)
            if (Item* pItem = target->ToPlayer()->GetWeaponForAttack(WeaponAttackType(i), true))
                target->ToPlayer()->_ApplyWeaponDependentAuraDamageMod(pItem, WeaponAttackType(i), this, apply);
    }

    // GetMiscValue() is bitmask of spell schools
    // 1 (0-bit) - normal school damage (SPELL_SCHOOL_MASK_NORMAL)
    // 126 - full bitmask all magic damages (SPELL_SCHOOL_MASK_MAGIC) including wands
    // 127 - full bitmask any damages
    //
    // mods must be applied base at equipped weapon class and subclass comparison
    // with spell->EquippedItemClass and  EquippedItemSubClassMask and EquippedItemInventoryTypeMask
    // GetMiscValue() comparison with item generated damage types

    if ((GetMiscValue() & SPELL_SCHOOL_MASK_NORMAL) != 0)
    {
        // apply generic physical damage bonuses including wand case
        if (GetSpellInfo()->EquippedItemClass == -1 || target->GetTypeId() != TYPEID_PLAYER)
        {
            target->HandleStatModifier(UNIT_MOD_DAMAGE_MAINHAND, TOTAL_VALUE, float(GetAmount()), apply);
            target->HandleStatModifier(UNIT_MOD_DAMAGE_OFFHAND, TOTAL_VALUE, float(GetAmount()), apply);
            target->HandleStatModifier(UNIT_MOD_DAMAGE_RANGED, TOTAL_VALUE, float(GetAmount()), apply);

            if (target->GetTypeId() == TYPEID_PLAYER)
            {
                if (GetAmount() > 0)
                    target->ApplyModUInt32Value(PLAYER_FIELD_MOD_DAMAGE_DONE_POS, GetAmount(), apply);
                else
                    target->ApplyModUInt32Value(PLAYER_FIELD_MOD_DAMAGE_DONE_NEG, GetAmount(), apply);
            }
        }
        else
        {
            // done in Player::_ApplyWeaponDependentAuraMods
        }
    }

    // Skip non magic case for speedup
    if ((GetMiscValue() & SPELL_SCHOOL_MASK_MAGIC) == 0)
        return;

    if (GetSpellInfo()->EquippedItemClass != -1 || GetSpellInfo()->EquippedItemInventoryTypeMask != 0)
    {
        // wand magic case (skip generic to all item spell bonuses)
        // done in Player::_ApplyWeaponDependentAuraMods

        // Skip item specific requirements for not wand magic damage
        return;
    }

    // Magic damage modifiers implemented in Unit::SpellDamageBonus
    // This information for client side use only
    if (target->GetTypeId() == TYPEID_PLAYER)
    {
        if (GetAmount() > 0)
        {
            for (int i = SPELL_SCHOOL_HOLY; i < MAX_SPELL_SCHOOL; i++)
            {
                if ((GetMiscValue() & (1<<i)) != 0)
                    target->ApplyModUInt32Value(PLAYER_FIELD_MOD_DAMAGE_DONE_POS+i, GetAmount(), apply);
            }
        }
        else
        {
            for (int i = SPELL_SCHOOL_HOLY; i < MAX_SPELL_SCHOOL; i++)
            {
                if ((GetMiscValue() & (1<<i)) != 0)
                    target->ApplyModUInt32Value(PLAYER_FIELD_MOD_DAMAGE_DONE_NEG+i, GetAmount(), apply);
            }
        }
        if (Guardian* pet = target->ToPlayer()->GetGuardianPet())
            pet->UpdateAttackPowerAndDamage();
    }
}

void AuraEffect::HandleModDamagePercentDone(AuraApplication const* aurApp, uint8 mode, bool apply) const
{
    if (!(mode & (AURA_EFFECT_HANDLE_CHANGE_AMOUNT_MASK | AURA_EFFECT_HANDLE_STAT)))
        return;

    Unit* target = aurApp->GetTarget();
    if (!target)
        return;

    if (target->GetTypeId() == TYPEID_PLAYER)
    {
        for (int i = 0; i < MAX_ATTACK; ++i)
            if (Item* item = target->ToPlayer()->GetWeaponForAttack(WeaponAttackType(i), false))
                target->ToPlayer()->_ApplyWeaponDependentAuraDamageMod(item, WeaponAttackType(i), this, apply);
    }

    if (((GetMiscValue() & SPELL_SCHOOL_MASK_NORMAL) && (GetSpellInfo()->EquippedItemClass == -1 || target->GetTypeId() != TYPEID_PLAYER))
        || GetId() == 31869)    // Sanctified Retribution
    {
        target->HandleStatModifier(UNIT_MOD_DAMAGE_MAINHAND,         TOTAL_PCT, float (GetAmount()), apply);
        target->HandleStatModifier(UNIT_MOD_DAMAGE_OFFHAND,          TOTAL_PCT, float (GetAmount()), apply);
        target->HandleStatModifier(UNIT_MOD_DAMAGE_RANGED,           TOTAL_PCT, float (GetAmount()), apply);

        if (target->GetTypeId() == TYPEID_PLAYER)
            target->ToPlayer()->ApplyPercentModFloatValue(PLAYER_FIELD_MOD_DAMAGE_DONE_PCT, float (GetAmount()), apply);
    }
    else
    {
        // done in Player::_ApplyWeaponDependentAuraMods for SPELL_SCHOOL_MASK_NORMAL && EquippedItemClass != -1 and also for wand case
    }
}

void AuraEffect::HandleModOffhandDamagePercent(AuraApplication const* aurApp, uint8 mode, bool apply) const
{
    if (!(mode & (AURA_EFFECT_HANDLE_CHANGE_AMOUNT_MASK | AURA_EFFECT_HANDLE_STAT)))
        return;

    Unit* target = aurApp->GetTarget();

    target->HandleStatModifier(UNIT_MOD_DAMAGE_OFFHAND, TOTAL_PCT, float(GetAmount()), apply);
}

void AuraEffect::HandleShieldBlockValue(AuraApplication const* aurApp, uint8 mode, bool apply) const
{
    if (!(mode & (AURA_EFFECT_HANDLE_CHANGE_AMOUNT_MASK | AURA_EFFECT_HANDLE_STAT)))
        return;

    Unit* target = aurApp->GetTarget();

    BaseModType modType = FLAT_MOD;
    if (GetAuraType() == SPELL_AURA_MOD_SHIELD_BLOCKVALUE_PCT)
        modType = PCT_MOD;

    if (target->GetTypeId() == TYPEID_PLAYER)
        target->ToPlayer()->HandleBaseModValue(SHIELD_BLOCK_VALUE, modType, float(GetAmount()), apply);
}

/********************************/
/***        POWER COST        ***/
/********************************/

void AuraEffect::HandleModPowerCostPCT(AuraApplication const* aurApp, uint8 mode, bool apply) const
{
    if (!(mode & AURA_EFFECT_HANDLE_CHANGE_AMOUNT_MASK))
        return;

    Unit* target = aurApp->GetTarget();

    float amount = CalculatePct(1.0f, GetAmount());
    for (int i = 0; i < MAX_SPELL_SCHOOL; ++i)
        if (GetMiscValue() & (1 << i))
            target->ApplyModSignedFloatValue(UNIT_FIELD_POWER_COST_MULTIPLIER + i, amount, apply);
}

void AuraEffect::HandleModPowerCost(AuraApplication const* aurApp, uint8 mode, bool apply) const
{
    if (!(mode & AURA_EFFECT_HANDLE_CHANGE_AMOUNT_MASK))
        return;

    Unit* target = aurApp->GetTarget();

    for (int i = 0; i < MAX_SPELL_SCHOOL; ++i)
        if (GetMiscValue() & (1<<i))
            target->ApplyModInt32Value(UNIT_FIELD_POWER_COST_MODIFIER+i, GetAmount(), apply);
}

void AuraEffect::HandleArenaPreparation(AuraApplication const* aurApp, uint8 mode, bool apply) const
{
    if (!(mode & AURA_EFFECT_HANDLE_REAL))
        return;

    Unit* target = aurApp->GetTarget();

    if (apply)
        target->SetFlag(UNIT_FIELD_FLAGS, UNIT_FLAG_PREPARATION);
    else
    {
        // do not remove unit flag if there are more than this auraEffect of that kind on unit on unit
        if (target->HasAuraType(GetAuraType()))
            return;
        target->RemoveFlag(UNIT_FIELD_FLAGS, UNIT_FLAG_PREPARATION);
    }
}

void AuraEffect::HandleNoReagentUseAura(AuraApplication const* aurApp, uint8 mode, bool /*apply*/) const
{
    if (!(mode & AURA_EFFECT_HANDLE_REAL))
        return;

    Unit* target = aurApp->GetTarget();

    if (target->GetTypeId() != TYPEID_PLAYER)
        return;

    flag96 mask;
    Unit::AuraEffectList const& noReagent = target->GetAuraEffectsByType(SPELL_AURA_NO_REAGENT_USE);
        for (Unit::AuraEffectList::const_iterator i = noReagent.begin(); i != noReagent.end(); ++i)
            mask |= (*i)->m_spellInfo->Effects[(*i)->m_effIndex].SpellClassMask;

    target->SetUInt32Value(PLAYER_NO_REAGENT_COST_1  , mask[0]);
    target->SetUInt32Value(PLAYER_NO_REAGENT_COST_1+1, mask[1]);
    target->SetUInt32Value(PLAYER_NO_REAGENT_COST_1+2, mask[2]);
}

void AuraEffect::HandleAuraRetainComboPoints(AuraApplication const* aurApp, uint8 mode, bool apply) const
{
    if (!(mode & AURA_EFFECT_HANDLE_REAL))
        return;

    Unit* target = aurApp->GetTarget();

    if (target->GetTypeId() != TYPEID_PLAYER)
        return;

    // combo points was added in SPELL_EFFECT_ADD_COMBO_POINTS handler
    // remove only if aura expire by time (in case combo points amount change aura removed without combo points lost)
    if (!(apply) && GetBase()->GetDuration() == 0 && target->ToPlayer()->GetComboTarget())
        if (Unit* unit = ObjectAccessor::GetUnit(*target, target->ToPlayer()->GetComboTarget()))
            target->ToPlayer()->AddComboPoints(unit, -GetAmount());
}

/*********************************************************/
/***                    OTHERS                         ***/
/*********************************************************/

void AuraEffect::HandleAuraDummy(AuraApplication const* aurApp, uint8 mode, bool apply) const
{
    if (!(mode & (AURA_EFFECT_HANDLE_CHANGE_AMOUNT_MASK | AURA_EFFECT_HANDLE_REAPPLY)))
        return;

    Unit* target = aurApp->GetTarget();

    Unit* caster = GetCaster();

    if (mode & AURA_EFFECT_HANDLE_REAL)
    {
        // pet auras
        if (PetAura const* petSpell = sSpellMgr->GetPetAura(GetId(), m_effIndex))
        {
            if (apply)
                target->AddPetAura(petSpell);
            else
                target->RemovePetAura(petSpell);
        }
    }

    if (mode & (AURA_EFFECT_HANDLE_REAL | AURA_EFFECT_HANDLE_REAPPLY))
    {
        // AT APPLY
        if (apply)
        {
            // Overpower
            if (caster && m_spellInfo->SpellFamilyName == SPELLFAMILY_WARRIOR &&
                m_spellInfo->SpellFamilyFlags[0] & 0x4)
            {
                // In addition, if you strike a player..
                if (target->GetTypeId() != TYPEID_PLAYER)
                    return;
                //  ..while they are casting
                if (target->IsNonMeleeSpellCasted(false, false, true, false, true))
                    if (AuraEffect* aurEff = caster->GetAuraEffect(SPELL_AURA_ADD_FLAT_MODIFIER, SPELLFAMILY_WARRIOR, 2775, 0))
                        switch (aurEff->GetId())
                        {
                            // Unrelenting Assault, rank 1
                            case 46859:
                                target->CastSpell(target, 64849, true, NULL, aurEff);
                                break;
                            // Unrelenting Assault, rank 2
                            case 46860:
                                target->CastSpell(target, 64850, true, NULL, aurEff);
                                break;
                        }
            }
            switch (GetId())
            {
                case 1515:                                      // Tame beast
                    // FIX_ME: this is 2.0.12 threat effect replaced in 2.1.x by dummy aura, must be checked for correctness
                    if (caster && target->CanHaveThreatList())
                        target->AddThreat(caster, 10.0f);
                    break;
                case 13139:                                     // net-o-matic
                    // root to self part of (root_target->charge->root_self sequence
                    if (caster)
                        caster->CastSpell(caster, 13138, true, NULL, this);
                    break;
                case 34026:   // kill command
                {
                    Unit* pet = target->GetGuardianPet();
                    if (!pet)
                        break;

                    target->CastSpell(target, 34027, true, NULL, this);

                    // set 3 stacks and 3 charges (to make all auras not disappear at once)
                    Aura* owner_aura = target->GetAura(34027, GetCasterGUID());
                    Aura* pet_aura  = pet->GetAura(58914, GetCasterGUID());
                    if (owner_aura)
                    {
                        owner_aura->SetStackAmount(owner_aura->GetSpellInfo()->StackAmount);
                        if (pet_aura)
                        {
                            pet_aura->SetCharges(0);
                            pet_aura->SetStackAmount(owner_aura->GetSpellInfo()->StackAmount);
                        }
                    }
                    break;
                }
                case 37096:                                     // Blood Elf Illusion
                {
                    if (caster)
                    {
                        switch (caster->getGender())
                        {
                            case GENDER_FEMALE:
                                caster->CastSpell(target, 37095, true, NULL, this); // Blood Elf Disguise
                                break;
                            case GENDER_MALE:
                                caster->CastSpell(target, 37093, true, NULL, this);
                                break;
                            default:
                                break;
                        }
                    }
                    break;
                }
                case 55198:   // Tidal Force
                {
                    target->CastSpell(target, 55166, true, NULL, this);
                    // set 3 stacks and 3 charges (to make all auras not disappear at once)
                    Aura* owner_aura = target->GetAura(55166, GetCasterGUID());
                    if (owner_aura)
                    {
                        // This aura lasts 2 sec, need this hack to properly proc spells
                        // TODO: drop aura charges for ApplySpellMod in ProcDamageAndSpell
                        GetBase()->SetDuration(owner_aura->GetDuration());
                        // Make aura be not charged-this prevents removing charge on not crit spells
                        owner_aura->SetCharges(0);
                        owner_aura->SetStackAmount(owner_aura->GetSpellInfo()->StackAmount);
                    }
                    break;
                }
                case 39850:                                     // Rocket Blast
                    if (roll_chance_i(20))                       // backfire stun
                        target->CastSpell(target, 51581, true, NULL, this);
                    break;
                case 43873:                                     // Headless Horseman Laugh
                    target->PlayDistanceSound(11965);
                    break;
                case 46354:                                     // Blood Elf Illusion
                    if (caster)
                    {
                        switch (caster->getGender())
                        {
                            case GENDER_FEMALE:
                                caster->CastSpell(target, 46356, true, NULL, this);
                                break;
                            case GENDER_MALE:
                                caster->CastSpell(target, 46355, true, NULL, this);
                                break;
                        }
                    }
                    break;
                case 46361:                                     // Reinforced Net
                    if (caster)
                        target->GetMotionMaster()->MoveFall();
                    break;
                case 46699:                                     // Requires No Ammo
                    if (target->GetTypeId() == TYPEID_PLAYER)
                        target->ToPlayer()->RemoveAmmo();      // not use ammo and not allow use
                    break;
                case 52916: // Honor Among Thieves
                    if (target->GetTypeId() == TYPEID_PLAYER)
                        if (Unit* spellTarget = ObjectAccessor::GetUnit(*target, target->ToPlayer()->GetComboTarget()))
                            if (caster)
                                caster->CastSpell(spellTarget, 51699, true);
                   break;
                case 53601: // Sacred Shield
                    // reset both swing timers just to be sure
                    caster->resetAttackTimer(BASE_ATTACK);
                    caster->resetAttackTimer(OFF_ATTACK);
                    break;
                case 28832: // Mark of Korth'azz
                case 28833: // Mark of Blaumeux
                case 28834: // Mark of Rivendare
                case 28835: // Mark of Zeliek
                    if (caster) // actually we can also use cast(this, originalcasterguid)
                    {
                        int32 damage;
                        switch (GetBase()->GetStackAmount())
                        {
                            case 1: damage = 0;     break;
                            case 2: damage = 500;   break;
                            case 3: damage = 1000;  break;
                            case 4: damage = 1500;  break;
                            case 5: damage = 4000;  break;
                            case 6: damage = 12000; break;
                            default:damage = 20000 + 1000 * (GetBase()->GetStackAmount() - 7); break;
                        }
                        if (damage)
                            caster->CastCustomSpell(28836, SPELLVALUE_BASE_POINT0, damage, target);
                    }
                    break;
                case 63322: // Saronite Vapors
                {
                    if (caster)
                    {
                        int32 mana = int32(GetAmount() * pow(2.0f, GetBase()->GetStackAmount())); // mana restore - bp * 2^stackamount
                        int32 damage = mana * 2; // damage
                        caster->CastCustomSpell(target, 63337, &mana, NULL, NULL, true);
                        caster->CastCustomSpell(target, 63338, &damage, NULL, NULL, true);
                    }
                    break;
                }
                case 71563:
                    if (Aura* newAura = target->AddAura(71564, target))
                        newAura->SetStackAmount(newAura->GetSpellInfo()->StackAmount);
                        break;
                case 59628: // Tricks of the Trade
                    if (caster && caster->GetMisdirectionTarget())
                        target->SetReducedThreatPercent(100, caster->GetMisdirectionTarget()->GetGUID());
                    break;
            }
        }
        // AT REMOVE
        else
        {
            if ((GetSpellInfo()->IsQuestTame()) && caster && caster->isAlive() && target->isAlive())
            {
                uint32 finalSpelId = 0;
                switch (GetId())
                {
                    case 19548: finalSpelId = 19597; break;
                    case 19674: finalSpelId = 19677; break;
                    case 19687: finalSpelId = 19676; break;
                    case 19688: finalSpelId = 19678; break;
                    case 19689: finalSpelId = 19679; break;
                    case 19692: finalSpelId = 19680; break;
                    case 19693: finalSpelId = 19684; break;
                    case 19694: finalSpelId = 19681; break;
                    case 19696: finalSpelId = 19682; break;
                    case 19697: finalSpelId = 19683; break;
                    case 19699: finalSpelId = 19685; break;
                    case 19700: finalSpelId = 19686; break;
                    case 30646: finalSpelId = 30647; break;
                    case 30653: finalSpelId = 30648; break;
                    case 30654: finalSpelId = 30652; break;
                    case 30099: finalSpelId = 30100; break;
                    case 30102: finalSpelId = 30103; break;
                    case 30105: finalSpelId = 30104; break;
                }

                if (finalSpelId)
                    caster->CastSpell(target, finalSpelId, true, NULL, this);
            }

            switch (m_spellInfo->SpellFamilyName)
            {
                case SPELLFAMILY_GENERIC:
                    switch (GetId())
                    {
                        case 2584: // Waiting to Resurrect
                            // Waiting to resurrect spell cancel, we must remove player from resurrect queue
                            if (target->GetTypeId() == TYPEID_PLAYER)
                            {
                                if (Battleground* bg = target->ToPlayer()->GetBattleground())
                                    bg->RemovePlayerFromResurrectQueue(target->GetGUID());
                                if (Battlefield* bf = sBattlefieldMgr->GetBattlefieldToZoneId(target->GetZoneId()))
                                    bf->RemovePlayerFromResurrectQueue(target->GetGUID());
                            }
                            break;
                        case 36730:                                     // Flame Strike
                        {
                            target->CastSpell(target, 36731, true, NULL, this);
                            break;
                        }
                        case 44191:                                     // Flame Strike
                        {
                            if (target->GetMap()->IsDungeon())
                            {
                                uint32 spellId = target->GetMap()->IsHeroic() ? 46163 : 44190;

                                target->CastSpell(target, spellId, true, NULL, this);
                            }
                            break;
                        }
                        case 43681: // Inactive
                        {
                            if (target->GetTypeId() != TYPEID_PLAYER || aurApp->GetRemoveMode() != AURA_REMOVE_BY_EXPIRE)
                                return;

                            if (target->GetMap()->IsBattleground())
                                target->ToPlayer()->LeaveBattleground();
                            break;
                        }
                        case 42783: // Wrath of the Astromancer
                            target->CastSpell(target, GetAmount(), true, NULL, this);
                            break;
                        case 46308: // Burning Winds casted only at creatures at spawn
                            target->CastSpell(target, 47287, true, NULL, this);
                            break;
                        case 52172:  // Coyote Spirit Despawn Aura
                        case 60244:  // Blood Parrot Despawn Aura
                            target->CastSpell((Unit*)NULL, GetAmount(), true, NULL, this);
                            break;
                        case 58600: // Restricted Flight Area
                        case 58730: // Restricted Flight Area
                            if (aurApp->GetRemoveMode() == AURA_REMOVE_BY_EXPIRE)
                                target->CastSpell(target, 58601, true);
                            break;
                    }
                    break;
                case SPELLFAMILY_DEATHKNIGHT:
                    // Summon Gargoyle (Dismiss Gargoyle at remove)
                    if (GetId() == 61777)
                        target->CastSpell(target, GetAmount(), true);
                    break;
                case SPELLFAMILY_ROGUE:
                    //  Tricks of the trade
                    switch (GetId())
                    {
                        case 59628: //Tricks of the trade buff on rogue (6sec duration)
                            target->SetReducedThreatPercent(0,0);
                            break;
                        case 57934: //Tricks of the trade buff on rogue (30sec duration)
                            if (aurApp->GetRemoveMode() == AURA_REMOVE_BY_EXPIRE || !caster->GetMisdirectionTarget())
                                target->SetReducedThreatPercent(0,0);
                            else
                                target->SetReducedThreatPercent(0,caster->GetMisdirectionTarget()->GetGUID());
                            break;
                    }
                default:
                    break;
            }
        }
    }

    // AT APPLY & REMOVE

    switch (m_spellInfo->SpellFamilyName)
    {
        case SPELLFAMILY_GENERIC:
        {
            if (!(mode & AURA_EFFECT_HANDLE_REAL))
                break;
            switch (GetId())
            {
                // Recently Bandaged
                case 11196:
                    target->ApplySpellImmune(GetId(), IMMUNITY_MECHANIC, GetMiscValue(), apply);
                    break;
                // Unstable Power
                case 24658:
                {
                    uint32 spellId = 24659;
                    if (apply && caster)
                    {
                        SpellInfo const* spell = sSpellMgr->GetSpellInfo(spellId);

                        for (uint32 i = 0; i < spell->StackAmount; ++i)
                            caster->CastSpell(target, spell->Id, true, NULL, NULL, GetCasterGUID());
                        break;
                    }
                    target->RemoveAurasDueToSpell(spellId);
                    break;
                }
                // Restless Strength
                case 24661:
                {
                    uint32 spellId = 24662;
                    if (apply && caster)
                    {
                        SpellInfo const* spell = sSpellMgr->GetSpellInfo(spellId);
                        for (uint32 i = 0; i < spell->StackAmount; ++i)
                            caster->CastSpell(target, spell->Id, true, NULL, NULL, GetCasterGUID());
                        break;
                    }
                    target->RemoveAurasDueToSpell(spellId);
                    break;
                }
                // Tag Murloc
                case 30877:
                {
                    // Tag/untag Blacksilt Scout
                    target->SetEntry(apply ? 17654 : 17326);
                    break;
                }
                case 57819: // Argent Champion
                case 57820: // Ebon Champion
                case 57821: // Champion of the Kirin Tor
                case 57822: // Wyrmrest Champion
                {
                    if (!caster || caster->GetTypeId() != TYPEID_PLAYER)
                        break;

                    uint32 FactionID = 0;

                    if (apply)
                    {
                        switch (m_spellInfo->Id)
                        {
                            case 57819: FactionID = 1106; break; // Argent Crusade
                            case 57820: FactionID = 1098; break; // Knights of the Ebon Blade
                            case 57821: FactionID = 1090; break; // Kirin Tor
                            case 57822: FactionID = 1091; break; // The Wyrmrest Accord
                        }
                    }
                    caster->ToPlayer()->SetChampioningFaction(FactionID);
                    break;
                }
                // LK Intro VO (1)
                case 58204:
                    if (target->GetTypeId() == TYPEID_PLAYER)
                    {
                        // Play part 1
                        if (apply)
                            target->PlayDirectSound(14970, target->ToPlayer());
                        // continue in 58205
                        else
                            target->CastSpell(target, 58205, true);
                    }
                    break;
                // LK Intro VO (2)
                case 58205:
                    if (target->GetTypeId() == TYPEID_PLAYER)
                    {
                        // Play part 2
                        if (apply)
                            target->PlayDirectSound(14971, target->ToPlayer());
                        // Play part 3
                        else
                            target->PlayDirectSound(14972, target->ToPlayer());
                    }
                    break;
                case 62061: // Festive Holiday Mount
                    if (target->HasAuraType(SPELL_AURA_MOUNTED))
                    {
                        uint32 creatureEntry = 0;
                        if (apply)
                        {
                            if (target->HasAuraType(SPELL_AURA_MOD_INCREASE_MOUNTED_FLIGHT_SPEED))
                                creatureEntry = 24906;
                            else
                                creatureEntry = 15665;
                        }
                        else
                            creatureEntry = target->GetAuraEffectsByType(SPELL_AURA_MOUNTED).front()->GetMiscValue();

                        if (CreatureTemplate const* creatureInfo = sObjectMgr->GetCreatureTemplate(creatureEntry))
                        {
                            uint32 team = 0;
                            if (target->GetTypeId() == TYPEID_PLAYER)
                                team = target->ToPlayer()->GetTeam();

                            uint32 displayID = sObjectMgr->ChooseDisplayId(team, creatureInfo);
                            sObjectMgr->GetCreatureModelRandomGender(&displayID);

                            target->SetUInt32Value(UNIT_FIELD_MOUNTDISPLAYID, displayID);
                        }
                    }
                    break;
            }

            break;
        }
        case SPELLFAMILY_MAGE:
        {
            //if (!(mode & AURA_EFFECT_HANDLE_REAL))
                //break;
            break;
        }
        case SPELLFAMILY_PRIEST:
        {
            //if (!(mode & AURA_EFFECT_HANDLE_REAL))
                //break;
            break;
        }
        case SPELLFAMILY_DRUID:
        {
            //if (!(mode & AURA_EFFECT_HANDLE_REAL))
                //break;
            break;
        }
        case SPELLFAMILY_SHAMAN:
        {
            //if (!(mode & AURA_EFFECT_HANDLE_REAL))
                //break;
            break;
        }
        case SPELLFAMILY_PALADIN:
            // if (!(mode & AURA_EFFECT_HANDLE_REAL))
            //    break;
            break;
        case SPELLFAMILY_DEATHKNIGHT:
        {
            //if (!(mode & AURA_EFFECT_HANDLE_REAL))
            //    break;
            break;
        }
        case SPELLFAMILY_HUNTER:
        {
            switch (GetId())
            {
                // Animal Handler rank 1, 2
                case 34453:
                case 34454:
                    if (Guardian* pet = target->ToPlayer()->GetGuardianPet())
                        pet->UpdateAttackPowerAndDamage();
                    break;
            }
            break;
        }
    }
}

void AuraEffect::HandleChannelDeathItem(AuraApplication const* aurApp, uint8 mode, bool apply) const
{
    if (!(mode & AURA_EFFECT_HANDLE_REAL))
        return;

    if (apply || aurApp->GetRemoveMode() != AURA_REMOVE_BY_DEATH)
        return;

    Unit* caster = GetCaster();

    if (!caster || caster->GetTypeId() != TYPEID_PLAYER)
        return;

    Player* plCaster = caster->ToPlayer();
    Unit* target = aurApp->GetTarget();

    // Item amount
    if (GetAmount() <= 0)
        return;

    if (GetSpellInfo()->Effects[m_effIndex].ItemType == 0)
        return;

    // Soul Shard
    if (GetSpellInfo()->Effects[m_effIndex].ItemType == 6265)
    {
        // Soul Shard only from units that grant XP or honor
        if (!plCaster->isHonorOrXPTarget(target) ||
            (target->GetTypeId() == TYPEID_UNIT && !target->ToCreature()->isTappedBy(plCaster)))
            return;

        // If this is Drain Soul, check for Glyph of Drain Soul
        if (GetSpellInfo()->SpellFamilyName == SPELLFAMILY_WARLOCK && (GetSpellInfo()->SpellFamilyFlags[0] & 0x00004000))
        {
            // Glyph of Drain Soul - chance to create an additional Soul Shard
            if (AuraEffect* aur = caster->GetAuraEffect(58070, 0))
                if (roll_chance_i(aur->GetMiscValue()))
                    caster->CastSpell(caster, 58068, true, 0, aur); // We _could_ simply do ++count here, but Blizz does it this way :)
        }
    }

    //Adding items
    uint32 noSpaceForCount = 0;
    uint32 count = m_amount;

    ItemPosCountVec dest;
    InventoryResult msg = plCaster->CanStoreNewItem(NULL_BAG, NULL_SLOT, dest, GetSpellInfo()->Effects[m_effIndex].ItemType, count, &noSpaceForCount);
    if (msg != EQUIP_ERR_OK)
    {
        count-=noSpaceForCount;
        plCaster->SendEquipError(msg, NULL, NULL, GetSpellInfo()->Effects[m_effIndex].ItemType);
        if (count == 0)
            return;
    }

    Item* newitem = plCaster->StoreNewItem(dest, GetSpellInfo()->Effects[m_effIndex].ItemType, true);
    if (!newitem)
    {
        plCaster->SendEquipError(EQUIP_ERR_ITEM_NOT_FOUND, NULL, NULL);
        return;
    }
    plCaster->SendNewItem(newitem, count, true, true);
}

void AuraEffect::HandleBindSight(AuraApplication const* aurApp, uint8 mode, bool apply) const
{
    if (!(mode & AURA_EFFECT_HANDLE_REAL))
        return;

    Unit* target = aurApp->GetTarget();

    Unit* caster = GetCaster();

    if (!caster || caster->GetTypeId() != TYPEID_PLAYER)
        return;

    caster->ToPlayer()->SetViewpoint(target, apply);
}

void AuraEffect::HandleForceReaction(AuraApplication const* aurApp, uint8 mode, bool apply) const
{
    if (!(mode & AURA_EFFECT_HANDLE_CHANGE_AMOUNT_MASK))
        return;

    Unit* target = aurApp->GetTarget();

    if (target->GetTypeId() != TYPEID_PLAYER)
        return;

    Player* player = (Player*)target;

    uint32 faction_id = GetMiscValue();
    ReputationRank faction_rank = ReputationRank(m_amount);

    player->GetReputationMgr().ApplyForceReaction(faction_id, faction_rank, apply);
    player->GetReputationMgr().SendForceReactions();

    // stop fighting if at apply forced rank friendly or at remove real rank friendly
    if ((apply && faction_rank >= REP_FRIENDLY) || (!apply && player->GetReputationRank(faction_id) >= REP_FRIENDLY))
        player->StopAttackFaction(faction_id);
}

void AuraEffect::HandleAuraEmpathy(AuraApplication const* aurApp, uint8 mode, bool apply) const
{
    if (!(mode & AURA_EFFECT_HANDLE_REAL))
        return;

    Unit* target = aurApp->GetTarget();

    if (target->GetTypeId() != TYPEID_UNIT)
        return;

    if (!apply)
    {
        // do not remove unit flag if there are more than this auraEffect of that kind on unit on unit
        if (target->HasAuraType(GetAuraType()))
            return;
    }

    CreatureTemplate const* ci = sObjectMgr->GetCreatureTemplate(target->GetEntry());
    if (ci && ci->type == CREATURE_TYPE_BEAST)
        target->ApplyModUInt32Value(UNIT_DYNAMIC_FLAGS, UNIT_DYNFLAG_SPECIALINFO, apply);
}

void AuraEffect::HandleAuraModFaction(AuraApplication const* aurApp, uint8 mode, bool apply) const
{
    if (!(mode & AURA_EFFECT_HANDLE_REAL))
        return;

    Unit* target = aurApp->GetTarget();

    if (apply)
    {
        target->setFaction(GetMiscValue());
        if (target->GetTypeId() == TYPEID_PLAYER)
            target->RemoveFlag(UNIT_FIELD_FLAGS, UNIT_FLAG_PVP_ATTACKABLE);
    }
    else
    {
        target->RestoreFaction();
        if (target->GetTypeId() == TYPEID_PLAYER)
            target->SetFlag(UNIT_FIELD_FLAGS, UNIT_FLAG_PVP_ATTACKABLE);
    }
}

void AuraEffect::HandleComprehendLanguage(AuraApplication const* aurApp, uint8 mode, bool apply) const
{
    if (!(mode & AURA_EFFECT_HANDLE_SEND_FOR_CLIENT_MASK))
        return;

    Unit* target = aurApp->GetTarget();

    if (apply)
        target->SetFlag(UNIT_FIELD_FLAGS_2, UNIT_FLAG2_COMPREHEND_LANG);
    else
    {
        if (target->HasAuraType(GetAuraType()))
            return;

        target->RemoveFlag(UNIT_FIELD_FLAGS_2, UNIT_FLAG2_COMPREHEND_LANG);
    }
}

void AuraEffect::HandleAuraConvertRune(AuraApplication const* aurApp, uint8 mode, bool apply) const
{
    if (!(mode & AURA_EFFECT_HANDLE_REAL))
        return;

    Unit* target = aurApp->GetTarget();

    if (target->GetTypeId() != TYPEID_PLAYER)
        return;

    Player* player = (Player*)target;

    if (player->getClass() != CLASS_DEATH_KNIGHT)
        return;

    uint32 runes = m_amount;
    // convert number of runes specified in aura amount of rune type in miscvalue to runetype in miscvalueb
    if (apply)
    {
        for (uint32 i = 0; i < MAX_RUNES && runes; ++i)
        {
            if (GetMiscValue() != player->GetCurrentRune(i))
                continue;
            if (!player->GetRuneCooldown(i))
            {
                player->AddRuneByAuraEffect(i, RuneType(GetMiscValueB()), this);
                --runes;
            }
        }
    }
    else
        player->RemoveRunesByAuraEffect(this);
}

void AuraEffect::HandleAuraLinked(AuraApplication const* aurApp, uint8 mode, bool apply) const
{
    Unit* target = aurApp->GetTarget();

    uint32 triggeredSpellId = m_spellInfo->Effects[m_effIndex].TriggerSpell;
    SpellInfo const* triggeredSpellInfo = sSpellMgr->GetSpellInfo(triggeredSpellId);
    if (!triggeredSpellInfo)
        return;

    if (mode & AURA_EFFECT_HANDLE_REAL)
    {
        if (apply)
        {
            Unit* caster = triggeredSpellInfo->NeedsToBeTriggeredByCaster() ? GetCaster() : target;

            if (!caster)
                return;
            // If amount avalible cast with basepoints (Crypt Fever for example)
            if (GetAmount())
                caster->CastCustomSpell(target, triggeredSpellId, &m_amount, NULL, NULL, true, NULL, this);
            else
                caster->CastSpell(target, triggeredSpellId, true, NULL, this);
        }
        else
        {
            uint64 casterGUID = triggeredSpellInfo->NeedsToBeTriggeredByCaster() ? GetCasterGUID() : target->GetGUID();
            target->RemoveAura(triggeredSpellId, casterGUID, 0, aurApp->GetRemoveMode());
        }
    }
    else if (mode & AURA_EFFECT_HANDLE_REAPPLY && apply)
    {
        uint64 casterGUID = triggeredSpellInfo->NeedsToBeTriggeredByCaster() ? GetCasterGUID() : target->GetGUID();
        // change the stack amount to be equal to stack amount of our aura
        if (Aura* triggeredAura = target->GetAura(triggeredSpellId, casterGUID))
            triggeredAura->ModStackAmount(GetBase()->GetStackAmount() - triggeredAura->GetStackAmount());
    }
}

void AuraEffect::HandleAuraOpenStable(AuraApplication const* aurApp, uint8 mode, bool apply) const
{
    if (!(mode & AURA_EFFECT_HANDLE_REAL))
        return;

    Unit* target = aurApp->GetTarget();

    if (target->GetTypeId() != TYPEID_PLAYER || !target->IsInWorld())
        return;

    if (apply)
        target->ToPlayer()->GetSession()->SendStablePet(target->GetGUID());

     // client auto close stable dialog at !apply aura
}

void AuraEffect::HandleAuraModFakeInebriation(AuraApplication const* aurApp, uint8 mode, bool apply) const
{
    if (!(mode & AURA_EFFECT_HANDLE_CHANGE_AMOUNT_MASK))
        return;

    Unit* target = aurApp->GetTarget();

    if (apply)
    {
        target->m_invisibilityDetect.AddFlag(INVISIBILITY_DRUNK);
        target->m_invisibilityDetect.AddValue(INVISIBILITY_DRUNK, GetAmount());

        if (target->GetTypeId() == TYPEID_PLAYER)
        {
            int32 oldval = target->ToPlayer()->GetInt32Value(PLAYER_FAKE_INEBRIATION);
            target->ToPlayer()->SetInt32Value(PLAYER_FAKE_INEBRIATION, oldval + GetAmount());
        }
    }
    else
    {
        bool removeDetect = !target->HasAuraType(SPELL_AURA_MOD_FAKE_INEBRIATE);

        target->m_invisibilityDetect.AddValue(INVISIBILITY_DRUNK, -GetAmount());

        if (target->GetTypeId() == TYPEID_PLAYER)
        {
            int32 oldval = target->ToPlayer()->GetInt32Value(PLAYER_FAKE_INEBRIATION);
            target->ToPlayer()->SetInt32Value(PLAYER_FAKE_INEBRIATION, oldval - GetAmount());

            if (removeDetect)
                removeDetect = !target->ToPlayer()->GetDrunkValue();
        }

        if (removeDetect)
            target->m_invisibilityDetect.DelFlag(INVISIBILITY_DRUNK);
    }

    // call functions which may have additional effects after chainging state of unit
    target->UpdateObjectVisibility();
}

void AuraEffect::HandleAuraOverrideSpells(AuraApplication const* aurApp, uint8 mode, bool apply) const
{
    if (!(mode & AURA_EFFECT_HANDLE_REAL))
        return;

    Player* target = aurApp->GetTarget()->ToPlayer();

    if (!target || !target->IsInWorld())
        return;

    uint32 overrideId = uint32(GetMiscValue());

    if (apply)
    {
        target->SetUInt16Value(PLAYER_FIELD_BYTES2, 0, overrideId);
        if (OverrideSpellDataEntry const* overrideSpells = sOverrideSpellDataStore.LookupEntry(overrideId))
            for (uint8 i = 0; i < MAX_OVERRIDE_SPELL; ++i)
                if (uint32 spellId = overrideSpells->spellId[i])
                    target->AddTemporarySpell(spellId);
    }
    else
    {
        target->SetUInt16Value(PLAYER_FIELD_BYTES2, 0, 0);
        if (OverrideSpellDataEntry const* overrideSpells = sOverrideSpellDataStore.LookupEntry(overrideId))
            for (uint8 i = 0; i < MAX_OVERRIDE_SPELL; ++i)
                if (uint32 spellId = overrideSpells->spellId[i])
                    target->RemoveTemporarySpell(spellId);
    }
}

void AuraEffect::HandleAuraPreventRegeneratePower(AuraApplication const* aurApp, uint8 mode, bool apply) const
{
    if (!(mode & AURA_EFFECT_HANDLE_REAL))
        return;

    Player* target = aurApp->GetTarget()->ToPlayer();

    if (!target || !target->IsInWorld())
        return;

    if (target->getClass() != CLASS_DEATH_KNIGHT)
        target->ApplyModFlag(UNIT_FIELD_FLAGS_2, UNIT_FLAG2_REGENERATE_POWER, !apply && !target->IsUnderLastManaUseEffect());
}

void AuraEffect::HandleAuraSetVehicle(AuraApplication const* aurApp, uint8 mode, bool apply) const
{
    if (!(mode & AURA_EFFECT_HANDLE_REAL))
        return;

    Unit* target = aurApp->GetTarget();

    if (target->GetTypeId() != TYPEID_PLAYER || !target->IsInWorld())
        return;

    uint32 vehicleId = GetMiscValue();

    if (apply)
    {
        if (!target->CreateVehicleKit(vehicleId, 0))
            return;
    }
    else if (target->GetVehicleKit())
        target->RemoveVehicleKit();

    WorldPacket data(SMSG_PLAYER_VEHICLE_DATA, target->GetPackGUID().size()+4);
    data.appendPackGUID(target->GetGUID());
    data << uint32(apply ? vehicleId : 0);
    target->SendMessageToSet(&data, true);

    if (apply)
    {
        data.Initialize(SMSG_ON_CANCEL_EXPECTED_RIDE_VEHICLE_AURA, 0);
        target->ToPlayer()->GetSession()->SendPacket(&data);
    }
}

void AuraEffect::HandlePreventResurrection(AuraApplication const* aurApp, uint8 mode, bool apply) const
{
    if (!(mode & AURA_EFFECT_HANDLE_REAL))
        return;

    if (aurApp->GetTarget()->GetTypeId() != TYPEID_PLAYER)
        return;

    if (apply)
        aurApp->GetTarget()->RemoveByteFlag(PLAYER_FIELD_BYTES, 0, PLAYER_FIELD_BYTE_RELEASE_TIMER);
    else if (!aurApp->GetTarget()->GetBaseMap()->Instanceable())
        aurApp->GetTarget()->SetByteFlag(PLAYER_FIELD_BYTES, 0, PLAYER_FIELD_BYTE_RELEASE_TIMER);
}

void AuraEffect::HandlePeriodicDummyAuraTick(Unit* target, Unit* caster) const
{
    switch (GetSpellInfo()->SpellFamilyName)
    {
        case SPELLFAMILY_GENERIC:
            switch (GetId())
            {
                case 66149: // Bullet Controller Periodic - 10 Man
                case 68396: // Bullet Controller Periodic - 25 Man
                {
                    if (!caster)
                        break;

                    caster->CastCustomSpell(66152, SPELLVALUE_MAX_TARGETS, urand(1, 6), target, true);
                    caster->CastCustomSpell(66153, SPELLVALUE_MAX_TARGETS, urand(1, 6), target, true);
                    break;
                }
                case 62292: // Blaze (Pool of Tar)
                    // should we use custom damage?
                    target->CastSpell((Unit*)NULL, m_spellInfo->Effects[m_effIndex].TriggerSpell, true);
                    break;
                case 62399: // Overload Circuit
                    if (target->GetMap()->IsDungeon() && int(target->GetAppliedAuras().count(62399)) >= (target->GetMap()->IsHeroic() ? 4 : 2))
                    {
                         target->CastSpell(target, 62475, true); // System Shutdown
                         if (Unit* veh = target->GetVehicleBase())
                             veh->CastSpell(target, 62475, true);
                    }
                    break;
                case 64821: // Fuse Armor (Razorscale)
                    if (GetBase()->GetStackAmount() == GetSpellInfo()->StackAmount)
                    {
                        target->CastSpell(target, 64774, true, NULL, NULL, GetCasterGUID());
                        target->RemoveAura(64821);
                    }
                    break;
            }
            break;
        case SPELLFAMILY_MAGE:
        {
            // Mirror Image
            if (GetId() == 55342)
                // Set name of summons to name of caster
                target->CastSpell((Unit*)NULL, m_spellInfo->Effects[m_effIndex].TriggerSpell, true);
            break;
        }
        case SPELLFAMILY_DRUID:
        {
            switch (GetSpellInfo()->Id)
            {
                // Frenzied Regeneration
                case 22842:
                {
                    // Converts up to 10 rage per second into health for $d.  Each point of rage is converted into ${$m2/10}.1% of max health.
                    // Should be manauser
                    if (target->getPowerType() != POWER_RAGE)
                        break;
                    uint32 rage = target->GetPower(POWER_RAGE);
                    // Nothing todo
                    if (rage == 0)
                        break;
                    int32 mod = (rage < 100) ? rage : 100;
                    int32 points = target->CalculateSpellDamage(target, GetSpellInfo(), 1);
                    int32 regen = target->GetMaxHealth() * (mod * points / 10) / 1000;
                    target->CastCustomSpell(target, 22845, &regen, 0, 0, true, 0, this);
                    target->SetPower(POWER_RAGE, rage-mod);
                    break;
                }
            }
            break;
        }
        case SPELLFAMILY_ROGUE:
        {
            switch (GetSpellInfo()->Id)
            {
                // Master of Subtlety
                case 31666:
                    if (!target->HasAuraType(SPELL_AURA_MOD_STEALTH))
                        target->RemoveAurasDueToSpell(31665);
                    break;
                // Killing Spree
                case 51690:
                {
                    // TODO: this should use effect[1] of 51690
                    UnitList targets;
                    {
                        // eff_radius == 0
                        float radius = GetSpellInfo()->GetMaxRange(false);

                        CellCoord p(Trinity::ComputeCellCoord(target->GetPositionX(), target->GetPositionY()));
                        Cell cell(p);

                        Trinity::AnyUnfriendlyAttackableVisibleUnitInObjectRangeCheck u_check(target, radius);
                        Trinity::UnitListSearcher<Trinity::AnyUnfriendlyAttackableVisibleUnitInObjectRangeCheck> checker(target, targets, u_check);

                        TypeContainerVisitor<Trinity::UnitListSearcher<Trinity::AnyUnfriendlyAttackableVisibleUnitInObjectRangeCheck>, GridTypeMapContainer > grid_object_checker(checker);
                        TypeContainerVisitor<Trinity::UnitListSearcher<Trinity::AnyUnfriendlyAttackableVisibleUnitInObjectRangeCheck>, WorldTypeMapContainer > world_object_checker(checker);

                        cell.Visit(p, grid_object_checker,  *GetBase()->GetOwner()->GetMap(), *target, radius);
                        cell.Visit(p, world_object_checker, *GetBase()->GetOwner()->GetMap(), *target, radius);
                    }

                    if (targets.empty())
                        return;

                    Unit* spellTarget = Trinity::Containers::SelectRandomContainerElement(targets);

                    target->CastSpell(spellTarget, 57840, true);
                    target->CastSpell(spellTarget, 57841, true);
                    break;
                }
                // Overkill
                case 58428:
                    if (!target->HasAuraType(SPELL_AURA_MOD_STEALTH))
                        target->RemoveAurasDueToSpell(58427);
                    break;
            }
            break;
        }
        case SPELLFAMILY_HUNTER:
        {
            // Explosive Shot
            if (GetSpellInfo()->SpellFamilyFlags[1] & 0x80000000)
            {
                if (caster)
                    caster->CastCustomSpell(53352, SPELLVALUE_BASE_POINT0, m_amount, target, true, NULL, this);
                break;
            }
            switch (GetSpellInfo()->Id)
            {
                // Feeding Frenzy Rank 1
                case 53511:
                    if (target->getVictim() && target->getVictim()->HealthBelowPct(35))
                        target->CastSpell(target, 60096, true, 0, this);
                    return;
                // Feeding Frenzy Rank 2
                case 53512:
                    if (target->getVictim() && target->getVictim()->HealthBelowPct(35))
                        target->CastSpell(target, 60097, true, 0, this);
                    return;
                default:
                    break;
            }
            break;
        }
        case SPELLFAMILY_SHAMAN:
            if (GetId() == 52179) // Astral Shift
            {
                // Periodic need for remove visual on stun/fear/silence lost
                if (!(target->GetUInt32Value(UNIT_FIELD_FLAGS)&(UNIT_FLAG_STUNNED|UNIT_FLAG_FLEEING|UNIT_FLAG_SILENCED)))
                    target->RemoveAurasDueToSpell(52179);
                break;
            }
            break;
        case SPELLFAMILY_DEATHKNIGHT:
            switch (GetId())
            {
                case 49016: // Hysteria
                    uint32 damage = uint32(target->CountPctFromMaxHealth(1));
                    target->DealDamage(target, damage, NULL, NODAMAGE, SPELL_SCHOOL_MASK_NORMAL, NULL, false);
                    break;
            }
            // Death and Decay
            if (GetSpellInfo()->SpellFamilyFlags[0] & 0x20)
            {
                if (caster)
                    caster->CastCustomSpell(target, 52212, &m_amount, NULL, NULL, true, 0, this);
                break;
            }
            // Blood of the North
            // Reaping
            // Death Rune Mastery
            if (GetSpellInfo()->SpellIconID == 3041 || GetSpellInfo()->SpellIconID == 22 || GetSpellInfo()->SpellIconID == 2622)
            {
                if (target->GetTypeId() != TYPEID_PLAYER)
                    return;
                if (target->ToPlayer()->getClass() != CLASS_DEATH_KNIGHT)
                    return;

                 // timer expired - remove death runes
                target->ToPlayer()->RemoveRunesByAuraEffect(this);
            }
            break;
        default:
            break;
    }
}

void AuraEffect::HandlePeriodicTriggerSpellAuraTick(Unit* target, Unit* caster) const
{
    // generic casting code with custom spells and target/caster customs
    uint32 triggerSpellId = GetSpellInfo()->Effects[GetEffIndex()].TriggerSpell;

    SpellInfo const* triggeredSpellInfo = sSpellMgr->GetSpellInfo(triggerSpellId);
    SpellInfo const* auraSpellInfo = GetSpellInfo();
    uint32 auraId = auraSpellInfo->Id;

    // specific code for cases with no trigger spell provided in field
    if (triggeredSpellInfo == NULL)
    {
        switch (auraSpellInfo->SpellFamilyName)
        {
            case SPELLFAMILY_GENERIC:
            {
                switch (auraId)
                {
                    // Thaumaturgy Channel
                    case 9712:
                        triggerSpellId = 21029;
                        break;
                    // Brood Affliction: Bronze
                    case 23170:
                        triggerSpellId = 23171;
                        break;
                    // Restoration
                    case 24379:
                    case 23493:
                    {
                        if (caster)
                        {
                            int32 heal = caster->CountPctFromMaxHealth(10);
                            caster->HealBySpell(target, auraSpellInfo, heal);

                            if (int32 mana = caster->GetMaxPower(POWER_MANA))
                            {
                                mana /= 10;
                                caster->EnergizeBySpell(caster, 23493, mana, POWER_MANA);
                            }
                        }
                        return;
                    }
                    // Nitrous Boost
                    case 27746:
                        if (caster && target->GetPower(POWER_MANA) >= 10)
                        {
                            target->ModifyPower(POWER_MANA, -10);
                            target->SendEnergizeSpellLog(caster, 27746, 10, POWER_MANA);
                        }
                        else
                            target->RemoveAurasDueToSpell(27746);
                        return;
                    // Frost Blast
                    case 27808:
                        if (caster)
                            caster->CastCustomSpell(29879, SPELLVALUE_BASE_POINT0, int32(target->CountPctFromMaxHealth(21)), target, true, NULL, this);
                        return;
                    // Inoculate Nestlewood Owlkin
                    case 29528:
                        if (target->GetTypeId() != TYPEID_UNIT) // prevent error reports in case ignored player target
                            return;
                        break;
                    // Feed Captured Animal
                    case 29917:
                        triggerSpellId = 29916;
                        break;
                    // Extract Gas
                    case 30427:
                    {
                        // move loot to player inventory and despawn target
                        if (caster && caster->GetTypeId() == TYPEID_PLAYER &&
                                target->GetTypeId() == TYPEID_UNIT &&
                                target->ToCreature()->GetCreatureTemplate()->type == CREATURE_TYPE_GAS_CLOUD)
                        {
                            Player* player = caster->ToPlayer();
                            Creature* creature = target->ToCreature();
                            // missing lootid has been reported on startup - just return
                            if (!creature->GetCreatureTemplate()->SkinLootId)
                                return;

                            player->AutoStoreLoot(creature->GetCreatureTemplate()->SkinLootId, LootTemplates_Skinning, true);

                            creature->DespawnOrUnsummon();
                        }
                        return;
                    }
                    // Quake
                    case 30576:
                        triggerSpellId = 30571;
                        break;
                    // Doom
                    // TODO: effect trigger spell may be independant on spell targets, and executed in spell finish phase
                    // so instakill will be naturally done before trigger spell
                    case 31347:
                    {
                        target->CastSpell(target, 31350, true, NULL, this);
                        target->Kill(target);
                        return;
                    }
                    // Spellcloth
                    case 31373:
                    {
                        // Summon Elemental after create item
                        target->SummonCreature(17870, 0, 0, 0, target->GetOrientation(), TEMPSUMMON_DEAD_DESPAWN, 0);
                        return;
                    }
                    // Flame Quills
                    case 34229:
                    {
                        // cast 24 spells 34269-34289, 34314-34316
                        for (uint32 spell_id = 34269; spell_id != 34290; ++spell_id)
                            target->CastSpell(target, spell_id, true, NULL, this);
                        for (uint32 spell_id = 34314; spell_id != 34317; ++spell_id)
                            target->CastSpell(target, spell_id, true, NULL, this);
                        return;
                    }
                    // Remote Toy
                    case 37027:
                        triggerSpellId = 37029;
                        break;
                    // Eye of Grillok
                    case 38495:
                        triggerSpellId = 38530;
                        break;
                    // Absorb Eye of Grillok (Zezzak's Shard)
                    case 38554:
                    {
                        if (!caster || target->GetTypeId() != TYPEID_UNIT)
                            return;

                        caster->CastSpell(caster, 38495, true, NULL, this);

                        Creature* creatureTarget = target->ToCreature();

                        creatureTarget->DespawnOrUnsummon();
                        return;
                    }
                    // Tear of Azzinoth Summon Channel - it's not really supposed to do anything, and this only prevents the console spam
                    case 39857:
                        triggerSpellId = 39856;
                        break;
                    // Personalized Weather
                    case 46736:
                        triggerSpellId = 46737;
                        break;
                }
                break;
            }
            case SPELLFAMILY_SHAMAN:
            {
                switch (auraId)
                {
                    // Lightning Shield (The Earthshatterer set trigger after cast Lighting Shield)
                    case 28820:
                    {
                        // Need remove self if Lightning Shield not active
                        if (!target->GetAuraEffect(SPELL_AURA_PROC_TRIGGER_SPELL, SPELLFAMILY_SHAMAN, 0x400))
                            target->RemoveAurasDueToSpell(28820);
                        return;
                    }
                    // Totemic Mastery (Skyshatter Regalia (Shaman Tier 6) - bonus)
                    case 38443:
                    {
                        bool all = true;
                        for (int i = SUMMON_SLOT_TOTEM; i < MAX_TOTEM_SLOT; ++i)
                        {
                            if (!target->m_SummonSlot[i])
                            {
                                all = false;
                                break;
                            }
                        }

                        if (all)
                            target->CastSpell(target, 38437, true, NULL, this);
                        else
                            target->RemoveAurasDueToSpell(38437);
                        return;
                    }
                }
                break;
            }
            default:
                break;
        }
    }
    else
    {
        // Spell exist but require custom code
        switch (auraId)
        {
            // Mana Tide
            case 16191:
                target->CastCustomSpell(target, triggerSpellId, &m_amount, NULL, NULL, true, NULL, this);
                return;
            // Negative Energy Periodic
            case 46284:
                target->CastCustomSpell(triggerSpellId, SPELLVALUE_MAX_TARGETS, m_tickNumber / 10 + 1, NULL, true, NULL, this);
                return;
            // Poison (Grobbulus)
            case 28158:
            case 54362:
            // Slime Pool (Dreadscale & Acidmaw)
            case 66882:
                target->CastCustomSpell(triggerSpellId, SPELLVALUE_RADIUS_MOD, (int32)((((float)m_tickNumber / 60) * 0.9f + 0.1f) * 10000 * 2 / 3), NULL, true, NULL, this);
                return;
            // Beacon of Light
            case 53563:
            {
                // area aura owner casts the spell
                GetBase()->GetUnitOwner()->CastSpell(target, triggeredSpellInfo, true, 0, this, GetBase()->GetUnitOwner()->GetGUID());
                return;
            }
            // Slime Spray - temporary here until preventing default effect works again
            // added on 9.10.2010
            case 69508:
            {
                if (caster)
                    caster->CastSpell(target, triggerSpellId, true, NULL, NULL, caster->GetGUID());
                return;
            }
            case 24745: // Summon Templar, Trigger
            case 24747: // Summon Templar Fire, Trigger
            case 24757: // Summon Templar Air, Trigger
            case 24759: // Summon Templar Earth, Trigger
            case 24761: // Summon Templar Water, Trigger
            case 24762: // Summon Duke, Trigger
            case 24766: // Summon Duke Fire, Trigger
            case 24769: // Summon Duke Air, Trigger
            case 24771: // Summon Duke Earth, Trigger
            case 24773: // Summon Duke Water, Trigger
            case 24785: // Summon Royal, Trigger
            case 24787: // Summon Royal Fire, Trigger
            case 24791: // Summon Royal Air, Trigger
            case 24792: // Summon Royal Earth, Trigger
            case 24793: // Summon Royal Water, Trigger
            {
                // All this spells trigger a spell that requires reagents; if the
                // triggered spell is cast as "triggered", reagents are not consumed
                if (caster)
                    caster->CastSpell(target, triggerSpellId, false);
                return;
            }
        }
    }

    // Reget trigger spell proto
    triggeredSpellInfo = sSpellMgr->GetSpellInfo(triggerSpellId);

    if (triggeredSpellInfo)
    {
        if (Unit* triggerCaster = triggeredSpellInfo->NeedsToBeTriggeredByCaster() ? caster : target)
        {
            triggerCaster->CastSpell(target, triggeredSpellInfo, true, NULL, this);
            sLog->outDebug(LOG_FILTER_SPELLS_AURAS, "AuraEffect::HandlePeriodicTriggerSpellAuraTick: Spell %u Trigger %u", GetId(), triggeredSpellInfo->Id);
        }
    }
    else
    {
        Creature* c = target->ToCreature();
        if (!c || !caster || !sScriptMgr->OnDummyEffect(caster, GetId(), SpellEffIndex(GetEffIndex()), target->ToCreature()) ||
            !c->AI()->sOnDummyEffect(caster, GetId(), SpellEffIndex(GetEffIndex())))
            sLog->outDebug(LOG_FILTER_SPELLS_AURAS, "AuraEffect::HandlePeriodicTriggerSpellAuraTick: Spell %u has non-existent spell %u in EffectTriggered[%d] and is therefor not triggered.", GetId(), triggerSpellId, GetEffIndex());
    }
}

void AuraEffect::HandlePeriodicTriggerSpellWithValueAuraTick(Unit* target, Unit* caster) const
{
    uint32 triggerSpellId = GetSpellInfo()->Effects[m_effIndex].TriggerSpell;
    if (SpellInfo const* triggeredSpellInfo = sSpellMgr->GetSpellInfo(triggerSpellId))
    {
        if (Unit* triggerCaster = triggeredSpellInfo->NeedsToBeTriggeredByCaster() ? caster : target)
        {
            int32 basepoints0 = GetAmount();
            triggerCaster->CastCustomSpell(target, triggerSpellId, &basepoints0, 0, 0, true, 0, this);
            sLog->outDebug(LOG_FILTER_SPELLS_AURAS, "AuraEffect::HandlePeriodicTriggerSpellWithValueAuraTick: Spell %u Trigger %u", GetId(), triggeredSpellInfo->Id);
        }
    }
    else
        sLog->outDebug(LOG_FILTER_SPELLS_AURAS,"AuraEffect::HandlePeriodicTriggerSpellWithValueAuraTick: Spell %u has non-existent spell %u in EffectTriggered[%d] and is therefor not triggered.", GetId(), triggerSpellId, GetEffIndex());
}

void AuraEffect::HandlePeriodicDamageAurasTick(Unit* target, Unit* caster) const
{
    if (!caster || !target->isAlive())
        return;

    if (target->HasUnitState(UNIT_STATE_ISOLATED) || target->IsImmunedToDamage(GetSpellInfo()))
    {
        SendTickImmune(target, caster);
        return;
    }

    // Consecrate ticks can miss and will not show up in the combat log
    if (GetSpellInfo()->Effects[GetEffIndex()].Effect == SPELL_EFFECT_PERSISTENT_AREA_AURA &&
        caster->SpellHitResult(target, GetSpellInfo(), false) != SPELL_MISS_NONE)
        return;

    // some auras remove at specific health level or more
    if (GetAuraType() == SPELL_AURA_PERIODIC_DAMAGE)
    {
        switch (GetSpellInfo()->Id)
        {
            case 43093: case 31956: case 38801:  // Grievous Wound
            case 35321: case 38363: case 39215:  // Gushing Wound
                if (target->IsFullHealth())
                {
                    target->RemoveAurasDueToSpell(GetSpellInfo()->Id);
                    return;
                }
                break;
            case 38772: // Grievous Wound
            {
                uint32 percent = GetSpellInfo()->Effects[EFFECT_1].CalcValue(caster);
                if (!target->HealthBelowPct(percent))
                {
                    target->RemoveAurasDueToSpell(GetSpellInfo()->Id);
                    return;
                }
                break;
            }
        }
    }

    uint32 absorb = 0;
    uint32 resist = 0;
    CleanDamage cleanDamage = CleanDamage(0, 0, BASE_ATTACK, MELEE_HIT_NORMAL);

    // ignore non positive values (can be result apply spellmods to aura damage
    uint32 damage = std::max(GetAmount(), 0);

    if (GetAuraType() == SPELL_AURA_PERIODIC_DAMAGE)
    {
        damage = caster->SpellDamageBonusDone(target, GetSpellInfo(), damage, DOT, GetBase()->GetStackAmount());
        damage = target->SpellDamageBonusTaken(caster, GetSpellInfo(), damage, DOT, GetBase()->GetStackAmount());

        // Calculate armor mitigation
        if (Unit::IsDamageReducedByArmor(GetSpellInfo()->GetSchoolMask(), GetSpellInfo(), GetEffIndex()))
        {
            uint32 damageReductedArmor = caster->CalcArmorReducedDamage(target, damage, GetSpellInfo());
            cleanDamage.mitigated_damage += damage - damageReductedArmor;
            damage = damageReductedArmor;
        }

        // Curse of Agony damage-per-tick calculation
        if (GetSpellInfo()->SpellFamilyName == SPELLFAMILY_WARLOCK && (GetSpellInfo()->SpellFamilyFlags[0] & 0x400) && GetSpellInfo()->SpellIconID == 544)
        {
            uint32 totalTick = GetTotalTicks();
            // 1..4 ticks, 1/2 from normal tick damage
            if (m_tickNumber <= totalTick / 3)
                damage = damage/2;
            // 9..12 ticks, 3/2 from normal tick damage
            else if (m_tickNumber > totalTick * 2 / 3)
                damage += (damage+1)/2;           // +1 prevent 0.5 damage possible lost at 1..4 ticks
            // 5..8 ticks have normal tick damage
        }
        // There is a Chance to make a Soul Shard when Drain soul does damage
        if (GetSpellInfo()->SpellFamilyName == SPELLFAMILY_WARLOCK && (GetSpellInfo()->SpellFamilyFlags[0] & 0x00004000))
        {
            if (caster->GetTypeId() == TYPEID_PLAYER && caster->ToPlayer()->isHonorOrXPTarget(target))
            {
                if (roll_chance_i(20))
                {
                    caster->CastSpell(caster, 43836, true, 0, this);
                    // Glyph of Drain Soul - chance to create an additional Soul Shard
                    if (AuraEffect* aur = caster->GetAuraEffect(58070, 0))
                        if (roll_chance_i(aur->GetMiscValue()))
                            caster->CastSpell(caster, 58068, true, 0, aur);
                }
            }
        }
        if (GetSpellInfo()->SpellFamilyName == SPELLFAMILY_GENERIC)
        {
            switch (GetId())
            {
                case 70911: // Unbound Plague
                case 72854: // Unbound Plague
                case 72855: // Unbound Plague
                case 72856: // Unbound Plague
                    damage *= uint32(pow(1.25f, int32(m_tickNumber)));
                    break;
                default:
                    break;
            }
        }
    }
    else
        damage = uint32(target->CountPctFromMaxHealth(damage));

    bool crit = IsPeriodicTickCrit(target, caster);
    if (crit)
        damage = caster->SpellCriticalDamageBonus(m_spellInfo, damage, target);

    int32 dmg = damage;
    caster->ApplyResilience(target, NULL, &dmg, crit, CR_CRIT_TAKEN_SPELL);
    damage = dmg;

    caster->CalcAbsorbResist(target, GetSpellInfo()->GetSchoolMask(), DOT, damage, &absorb, &resist, GetSpellInfo());

    sLog->outInfo(LOG_FILTER_SPELLS_AURAS, "PeriodicTick: %u (TypeId: %u) attacked %u (TypeId: %u) for %u dmg inflicted by %u abs is %u",
        GUID_LOPART(GetCasterGUID()), GuidHigh2TypeId(GUID_HIPART(GetCasterGUID())), target->GetGUIDLow(), target->GetTypeId(), damage, GetId(), absorb);

    caster->DealDamageMods(target, damage, &absorb);

    // Set trigger flag
    uint32 procAttacker = PROC_FLAG_DONE_PERIODIC;
    uint32 procVictim   = PROC_FLAG_TAKEN_PERIODIC;
    uint32 procEx = (crit ? PROC_EX_CRITICAL_HIT : PROC_EX_NORMAL_HIT) | PROC_EX_INTERNAL_DOT;
    damage = (damage <= absorb+resist) ? 0 : (damage-absorb-resist);
    if (damage)
        procVictim |= PROC_FLAG_TAKEN_DAMAGE;

    int32 overkill = damage - target->GetHealth();
    if (overkill < 0)
        overkill = 0;

    SpellPeriodicAuraLogInfo pInfo(this, damage, overkill, absorb, resist, 0.0f, crit);
    target->SendPeriodicAuraLog(&pInfo);

    caster->ProcDamageAndSpell(target, procAttacker, procVictim, procEx, damage, BASE_ATTACK, GetSpellInfo());

    caster->DealDamage(target, damage, &cleanDamage, DOT, GetSpellInfo()->GetSchoolMask(), GetSpellInfo(), true);
}

void AuraEffect::HandlePeriodicHealthLeechAuraTick(Unit* target, Unit* caster) const
{
    if (!caster || !target->isAlive())
        return;

    if (target->HasUnitState(UNIT_STATE_ISOLATED) || target->IsImmunedToDamage(GetSpellInfo()))
    {
        SendTickImmune(target, caster);
        return;
    }

    if (GetSpellInfo()->Effects[GetEffIndex()].Effect == SPELL_EFFECT_PERSISTENT_AREA_AURA &&
        caster->SpellHitResult(target, GetSpellInfo(), false) != SPELL_MISS_NONE)
        return;

    uint32 absorb = 0;
    uint32 resist = 0;
    CleanDamage cleanDamage = CleanDamage(0, 0, BASE_ATTACK, MELEE_HIT_NORMAL);

    uint32 damage = std::max(GetAmount(), 0);

    damage = caster->SpellDamageBonusDone(target, GetSpellInfo(), damage, DOT, GetBase()->GetStackAmount());
    damage = target->SpellDamageBonusTaken(caster, GetSpellInfo(), damage, DOT, GetBase()->GetStackAmount());

    bool crit = IsPeriodicTickCrit(target, caster);
    if (crit)
        damage = caster->SpellCriticalDamageBonus(m_spellInfo, damage, target);

    // Calculate armor mitigation
    if (Unit::IsDamageReducedByArmor(GetSpellInfo()->GetSchoolMask(), GetSpellInfo(), m_effIndex))
    {
        uint32 damageReductedArmor = caster->CalcArmorReducedDamage(target, damage, GetSpellInfo());
        cleanDamage.mitigated_damage += damage - damageReductedArmor;
        damage = damageReductedArmor;
    }

    int32 dmg = damage;
    caster->ApplyResilience(target, NULL, &dmg, crit, CR_CRIT_TAKEN_SPELL);
    damage = dmg;

    caster->CalcAbsorbResist(target, GetSpellInfo()->GetSchoolMask(), DOT, damage, &absorb, &resist, m_spellInfo);

    if (target->GetHealth() < damage)
        damage = uint32(target->GetHealth());

    sLog->outInfo(LOG_FILTER_SPELLS_AURAS, "PeriodicTick: %u (TypeId: %u) health leech of %u (TypeId: %u) for %u dmg inflicted by %u abs is %u",
        GUID_LOPART(GetCasterGUID()), GuidHigh2TypeId(GUID_HIPART(GetCasterGUID())), target->GetGUIDLow(), target->GetTypeId(), damage, GetId(), absorb);

    caster->SendSpellNonMeleeDamageLog(target, GetId(), damage, GetSpellInfo()->GetSchoolMask(), absorb, resist, false, 0, crit);

    // Set trigger flag
    uint32 procAttacker = PROC_FLAG_DONE_PERIODIC;
    uint32 procVictim   = PROC_FLAG_TAKEN_PERIODIC;
    uint32 procEx = (crit ? PROC_EX_CRITICAL_HIT : PROC_EX_NORMAL_HIT) | PROC_EX_INTERNAL_DOT;
    damage = (damage <= absorb+resist) ? 0 : (damage-absorb-resist);
    if (damage)
        procVictim |= PROC_FLAG_TAKEN_DAMAGE;
    if (caster->isAlive())
        caster->ProcDamageAndSpell(target, procAttacker, procVictim, procEx, damage, BASE_ATTACK, GetSpellInfo());
    int32 new_damage = caster->DealDamage(target, damage, &cleanDamage, DOT, GetSpellInfo()->GetSchoolMask(), GetSpellInfo(), false);
    if (caster->isAlive())
    {
        float gainMultiplier = GetSpellInfo()->Effects[GetEffIndex()].CalcValueMultiplier(caster);

        uint32 heal = uint32(caster->SpellHealingBonusDone(caster, GetSpellInfo(), uint32(new_damage * gainMultiplier), DOT, GetBase()->GetStackAmount()));
        heal = uint32(caster->SpellHealingBonusTaken(caster, GetSpellInfo(), heal, DOT, GetBase()->GetStackAmount()));

        int32 gain = caster->HealBySpell(caster, GetSpellInfo(), heal);
        caster->getHostileRefManager().threatAssist(caster, gain * 0.5f, GetSpellInfo());
    }
}

void AuraEffect::HandlePeriodicHealthFunnelAuraTick(Unit* target, Unit* caster) const
{
    if (!caster || !caster->isAlive() || !target->isAlive())
        return;

    if (target->HasUnitState(UNIT_STATE_ISOLATED))
    {
        SendTickImmune(target, caster);
        return;
    }

    uint32 damage = std::max(GetAmount(), 0);
    // do not kill health donator
    if (caster->GetHealth() < damage)
        damage = caster->GetHealth() - 1;
    if (!damage)
        return;

    caster->ModifyHealth(-(int32)damage);
    sLog->outDebug(LOG_FILTER_SPELLS_AURAS, "PeriodicTick: donator %u target %u damage %u.", caster->GetEntry(), target->GetEntry(), damage);

    float gainMultiplier = GetSpellInfo()->Effects[GetEffIndex()].CalcValueMultiplier(caster);

    damage = int32(damage * gainMultiplier);

    caster->HealBySpell(target, GetSpellInfo(), damage);
}

void AuraEffect::HandlePeriodicHealAurasTick(Unit* target, Unit* caster) const
{
    if (!caster || !target->isAlive())
        return;

    if (target->HasUnitState(UNIT_STATE_ISOLATED))
    {
        SendTickImmune(target, caster);
        return;
    }

    // heal for caster damage (must be alive)
    if (target != caster && GetSpellInfo()->AttributesEx2 & SPELL_ATTR2_HEALTH_FUNNEL && !caster->isAlive())
        return;

    // don't regen when permanent aura target has full power
    if (GetBase()->IsPermanent() && target->IsFullHealth())
        return;

    // ignore negative values (can be result apply spellmods to aura damage
    int32 damage = std::max(m_amount, 0);

    if (GetAuraType() == SPELL_AURA_OBS_MOD_HEALTH)
    {
        // Taken mods
        float TakenTotalMod = 1.0f;

        // Tenacity increase healing % taken
        if (AuraEffect const* Tenacity = target->GetAuraEffect(58549, 0))
            AddPct(TakenTotalMod, Tenacity->GetAmount());

        // Healing taken percent
        float minval = (float)target->GetMaxNegativeAuraModifier(SPELL_AURA_MOD_HEALING_PCT);
        if (minval)
            AddPct(TakenTotalMod, minval);

        float maxval = (float)target->GetMaxPositiveAuraModifier(SPELL_AURA_MOD_HEALING_PCT);
        if (maxval)
            AddPct(TakenTotalMod, maxval);

        // Healing over time taken percent
        float minval_hot = (float)target->GetMaxNegativeAuraModifier(SPELL_AURA_MOD_HOT_PCT);
        if (minval_hot)
            AddPct(TakenTotalMod, minval_hot);

        float maxval_hot = (float)target->GetMaxPositiveAuraModifier(SPELL_AURA_MOD_HOT_PCT);
        if (maxval_hot)
            AddPct(TakenTotalMod, maxval_hot);

        TakenTotalMod = std::max(TakenTotalMod, 0.0f);

        damage = uint32(target->CountPctFromMaxHealth(damage));
        damage = uint32(damage * TakenTotalMod);
    }
    else
    {
        // Wild Growth = amount + (6 - 2*doneTicks) * ticks* amount / 100
        if (m_spellInfo->SpellFamilyName == SPELLFAMILY_DRUID && m_spellInfo->SpellIconID == 2864)
        {
            int32 addition = int32(float(damage * GetTotalTicks()) * ((6-float(2*(GetTickNumber()-1)))/100));

            // Item - Druid T10 Restoration 2P Bonus
            if (AuraEffect* aurEff = caster->GetAuraEffect(70658, 0))
                // divided by 50 instead of 100 because calculated as for every 2 tick
                addition += abs(int32((addition * aurEff->GetAmount()) / 50));

            damage += addition;
        }

        damage = caster->SpellHealingBonusDone(target, GetSpellInfo(), damage, DOT, GetBase()->GetStackAmount());
        damage = target->SpellHealingBonusTaken(caster, GetSpellInfo(), damage, DOT, GetBase()->GetStackAmount());
    }

    bool crit = IsPeriodicTickCrit(target, caster);
    if (crit)
        damage = caster->SpellCriticalHealingBonus(m_spellInfo, damage, target);

    sLog->outInfo(LOG_FILTER_SPELLS_AURAS, "PeriodicTick: %u (TypeId: %u) heal of %u (TypeId: %u) for %u health inflicted by %u",
        GUID_LOPART(GetCasterGUID()), GuidHigh2TypeId(GUID_HIPART(GetCasterGUID())), target->GetGUIDLow(), target->GetTypeId(), damage, GetId());

    uint32 absorb = 0;
    uint32 heal = uint32(damage);
    caster->CalcHealAbsorb(target, GetSpellInfo(), heal, absorb);
    int32 gain = caster->DealHeal(target, heal);

    SpellPeriodicAuraLogInfo pInfo(this, heal, heal - gain, absorb, 0, 0.0f, crit);
    target->SendPeriodicAuraLog(&pInfo);

    target->getHostileRefManager().threatAssist(caster, float(gain) * 0.5f, GetSpellInfo());

    bool haveCastItem = GetBase()->GetCastItemGUID() != 0;

    // Health Funnel
    // damage caster for heal amount
    if (target != caster && GetSpellInfo()->AttributesEx2 & SPELL_ATTR2_HEALTH_FUNNEL)
    {
        uint32 funnelDamage = GetSpellInfo()->ManaPerSecond; // damage is not affected by spell power
        if ((int32)funnelDamage > gain)
            funnelDamage = gain;
        uint32 funnelAbsorb = 0;
        caster->DealDamageMods(caster, funnelDamage, &funnelAbsorb);
        caster->SendSpellNonMeleeDamageLog(caster, GetId(), funnelDamage, GetSpellInfo()->GetSchoolMask(), funnelAbsorb, 0, false, 0, false);

        CleanDamage cleanDamage = CleanDamage(0, 0, BASE_ATTACK, MELEE_HIT_NORMAL);
        caster->DealDamage(caster, funnelDamage, &cleanDamage, NODAMAGE, GetSpellInfo()->GetSchoolMask(), GetSpellInfo(), true);
    }

    uint32 procAttacker = PROC_FLAG_DONE_PERIODIC;
    uint32 procVictim   = PROC_FLAG_TAKEN_PERIODIC;
    uint32 procEx = (crit ? PROC_EX_CRITICAL_HIT : PROC_EX_NORMAL_HIT) | PROC_EX_INTERNAL_HOT;
    // ignore item heals
    if (!haveCastItem)
        caster->ProcDamageAndSpell(target, procAttacker, procVictim, procEx, damage, BASE_ATTACK, GetSpellInfo());
}

void AuraEffect::HandlePeriodicManaLeechAuraTick(Unit* target, Unit* caster) const
{
    Powers powerType = Powers(GetMiscValue());

    if (!caster || !caster->isAlive() || !target->isAlive() || target->getPowerType() != powerType)
        return;

    if (target->HasUnitState(UNIT_STATE_ISOLATED) || target->IsImmunedToDamage(GetSpellInfo()))
    {
        SendTickImmune(target, caster);
        return;
    }

    if (GetSpellInfo()->Effects[GetEffIndex()].Effect == SPELL_EFFECT_PERSISTENT_AREA_AURA &&
        caster->SpellHitResult(target, GetSpellInfo(), false) != SPELL_MISS_NONE)
        return;

    // ignore negative values (can be result apply spellmods to aura damage
    int32 drainAmount = std::max(m_amount, 0);

    // Special case: draining x% of mana (up to a maximum of 2*x% of the caster's maximum mana)
    // It's mana percent cost spells, m_amount is percent drain from target
    if (m_spellInfo->ManaCostPercentage)
    {
        // max value
        int32 maxmana = CalculatePct(caster->GetMaxPower(powerType), drainAmount * 2.0f);
        ApplyPct(drainAmount, target->GetMaxPower(powerType));
        if (drainAmount > maxmana)
            drainAmount = maxmana;
    }

    sLog->outInfo(LOG_FILTER_SPELLS_AURAS, "PeriodicTick: %u (TypeId: %u) power leech of %u (TypeId: %u) for %u dmg inflicted by %u",
        GUID_LOPART(GetCasterGUID()), GuidHigh2TypeId(GUID_HIPART(GetCasterGUID())), target->GetGUIDLow(), target->GetTypeId(), drainAmount, GetId());

    // resilience reduce mana draining effect at spell crit damage reduction (added in 2.4)
    if (powerType == POWER_MANA)
        drainAmount -= target->GetSpellCritDamageReduction(drainAmount);

    int32 drainedAmount = -target->ModifyPower(powerType, -drainAmount);

    float gainMultiplier = GetSpellInfo()->Effects[GetEffIndex()].CalcValueMultiplier(caster);

    SpellPeriodicAuraLogInfo pInfo(this, drainedAmount, 0, 0, 0, gainMultiplier, false);
    target->SendPeriodicAuraLog(&pInfo);

    int32 gainAmount = int32(drainedAmount * gainMultiplier);
    int32 gainedAmount = 0;
    if (gainAmount)
    {
        gainedAmount = caster->ModifyPower(powerType, gainAmount);
        target->AddThreat(caster, float(gainedAmount) * 0.5f, GetSpellInfo()->GetSchoolMask(), GetSpellInfo());
    }

    // Drain Mana
    if (m_spellInfo->SpellFamilyName == SPELLFAMILY_WARLOCK
        && m_spellInfo->SpellFamilyFlags[0] & 0x00000010)
    {
        int32 manaFeedVal = 0;
        if (AuraEffect const* aurEff = GetBase()->GetEffect(1))
            manaFeedVal = aurEff->GetAmount();
        // Mana Feed - Drain Mana
        if (manaFeedVal > 0)
        {
            int32 feedAmount = CalculatePct(gainedAmount, manaFeedVal);
            caster->CastCustomSpell(caster, 32554, &feedAmount, NULL, NULL, true, NULL, this);
        }
    }
}

void AuraEffect::HandleObsModPowerAuraTick(Unit* target, Unit* caster) const
{
    Powers powerType;
    if (GetMiscValue() == POWER_ALL)
        powerType = target->getPowerType();
    else
        powerType = Powers(GetMiscValue());

    if (!target->isAlive() || !target->GetMaxPower(powerType))
        return;

    if (target->HasUnitState(UNIT_STATE_ISOLATED))
    {
        SendTickImmune(target, caster);
        return;
    }

    // don't regen when permanent aura target has full power
    if (GetBase()->IsPermanent() && target->GetPower(powerType) == target->GetMaxPower(powerType))
        return;

    // ignore negative values (can be result apply spellmods to aura damage
    uint32 amount = std::max(m_amount, 0) * target->GetMaxPower(powerType) /100;
    sLog->outInfo(LOG_FILTER_SPELLS_AURAS, "PeriodicTick: %u (TypeId: %u) energize %u (TypeId: %u) for %u dmg inflicted by %u",
        GUID_LOPART(GetCasterGUID()), GuidHigh2TypeId(GUID_HIPART(GetCasterGUID())), target->GetGUIDLow(), target->GetTypeId(), amount, GetId());

    SpellPeriodicAuraLogInfo pInfo(this, amount, 0, 0, 0, 0.0f, false);
    target->SendPeriodicAuraLog(&pInfo);

    int32 gain = target->ModifyPower(powerType, amount);

    if (caster)
        target->getHostileRefManager().threatAssist(caster, float(gain) * 0.5f, GetSpellInfo());
}

void AuraEffect::HandlePeriodicEnergizeAuraTick(Unit* target, Unit* caster) const
{
    Powers powerType = Powers(GetMiscValue());

    if (!target->isAlive() || !target->GetMaxPower(powerType))
        return;

    if (target->HasUnitState(UNIT_STATE_ISOLATED))
    {
        SendTickImmune(target, caster);
        return;
    }

    // don't regen when permanent aura target has full power
    if (GetBase()->IsPermanent() && target->GetPower(powerType) == target->GetMaxPower(powerType))
        return;

    // ignore negative values (can be result apply spellmods to aura damage
    int32 amount = std::max(m_amount, 0);

    SpellPeriodicAuraLogInfo pInfo(this, amount, 0, 0, 0, 0.0f, false);
    target->SendPeriodicAuraLog(&pInfo);

    sLog->outInfo(LOG_FILTER_SPELLS_AURAS, "PeriodicTick: %u (TypeId: %u) energize %u (TypeId: %u) for %u dmg inflicted by %u",
        GUID_LOPART(GetCasterGUID()), GuidHigh2TypeId(GUID_HIPART(GetCasterGUID())), target->GetGUIDLow(), target->GetTypeId(), amount, GetId());

    int32 gain = target->ModifyPower(powerType, amount);

    if (caster)
        target->getHostileRefManager().threatAssist(caster, float(gain) * 0.5f, GetSpellInfo());
}

void AuraEffect::HandlePeriodicPowerBurnAuraTick(Unit* target, Unit* caster) const
{
    Powers powerType = Powers(GetMiscValue());

    if (!caster || !target->isAlive() || target->getPowerType() != powerType)
        return;

    if (target->HasUnitState(UNIT_STATE_ISOLATED) || target->IsImmunedToDamage(GetSpellInfo()))
    {
        SendTickImmune(target, caster);
        return;
    }

    // ignore negative values (can be result apply spellmods to aura damage
    int32 damage = std::max(m_amount, 0);

    // resilience reduce mana draining effect at spell crit damage reduction (added in 2.4)
    if (powerType == POWER_MANA)
        damage -= target->GetSpellCritDamageReduction(damage);

    uint32 gain = uint32(-target->ModifyPower(powerType, -damage));

    float dmgMultiplier = GetSpellInfo()->Effects[GetEffIndex()].CalcValueMultiplier(caster);

    SpellInfo const* spellProto = GetSpellInfo();
    // maybe has to be sent different to client, but not by SMSG_PERIODICAURALOG
    SpellNonMeleeDamage damageInfo(caster, target, spellProto->Id, spellProto->SchoolMask);
    // no SpellDamageBonus for burn mana
    caster->CalculateSpellDamageTaken(&damageInfo, int32(gain * dmgMultiplier), spellProto);

    caster->DealDamageMods(damageInfo.target, damageInfo.damage, &damageInfo.absorb);

    caster->SendSpellNonMeleeDamageLog(&damageInfo);

    // Set trigger flag
    uint32 procAttacker = PROC_FLAG_DONE_PERIODIC;
    uint32 procVictim   = PROC_FLAG_TAKEN_PERIODIC;
    uint32 procEx       = createProcExtendMask(&damageInfo, SPELL_MISS_NONE) | PROC_EX_INTERNAL_DOT;
    if (damageInfo.damage)
        procVictim |= PROC_FLAG_TAKEN_DAMAGE;

    caster->ProcDamageAndSpell(damageInfo.target, procAttacker, procVictim, procEx, damageInfo.damage, BASE_ATTACK, spellProto);

    caster->DealSpellDamage(&damageInfo, true);
}

void AuraEffect::HandleProcTriggerSpellAuraProc(AuraApplication* aurApp, ProcEventInfo& eventInfo)
{
    Unit* triggerCaster = aurApp->GetTarget();
    Unit* triggerTarget = eventInfo.GetProcTarget();

    uint32 triggerSpellId = GetSpellInfo()->Effects[GetEffIndex()].TriggerSpell;
    if (SpellInfo const* triggeredSpellInfo = sSpellMgr->GetSpellInfo(triggerSpellId))
    {
        sLog->outDebug(LOG_FILTER_SPELLS_AURAS, "AuraEffect::HandleProcTriggerSpellAuraProc: Triggering spell %u from aura %u proc", triggeredSpellInfo->Id, GetId());
        triggerCaster->CastSpell(triggerTarget, triggeredSpellInfo, true, NULL, this);
    }
    else
        sLog->outDebug(LOG_FILTER_SPELLS_AURAS,"AuraEffect::HandleProcTriggerSpellAuraProc: Could not trigger spell %u from aura %u proc, because the spell does not have an entry in Spell.dbc.", triggerSpellId, GetId());
}

void AuraEffect::HandleProcTriggerSpellWithValueAuraProc(AuraApplication* aurApp, ProcEventInfo& eventInfo)
{
    Unit* triggerCaster = aurApp->GetTarget();
    Unit* triggerTarget = eventInfo.GetProcTarget();

    uint32 triggerSpellId = GetSpellInfo()->Effects[m_effIndex].TriggerSpell;
    if (SpellInfo const* triggeredSpellInfo = sSpellMgr->GetSpellInfo(triggerSpellId))
    {
        int32 basepoints0 = GetAmount();
        sLog->outDebug(LOG_FILTER_SPELLS_AURAS, "AuraEffect::HandleProcTriggerSpellWithValueAuraProc: Triggering spell %u with value %d from aura %u proc", triggeredSpellInfo->Id, basepoints0, GetId());
        triggerCaster->CastCustomSpell(triggerTarget, triggerSpellId, &basepoints0, NULL, NULL, true, NULL, this);
    }
    else
        sLog->outDebug(LOG_FILTER_SPELLS_AURAS,"AuraEffect::HandleProcTriggerSpellWithValueAuraProc: Could not trigger spell %u from aura %u proc, because the spell does not have an entry in Spell.dbc.", triggerSpellId, GetId());
}

void AuraEffect::HandleProcTriggerDamageAuraProc(AuraApplication* aurApp, ProcEventInfo& eventInfo)
{
    Unit* target = aurApp->GetTarget();
    Unit* triggerTarget = eventInfo.GetProcTarget();
    SpellNonMeleeDamage damageInfo(target, triggerTarget, GetId(), GetSpellInfo()->SchoolMask);
    uint32 damage = target->SpellDamageBonusDone(triggerTarget, GetSpellInfo(), GetAmount(), SPELL_DIRECT_DAMAGE);
    damage = triggerTarget->SpellDamageBonusTaken(target, GetSpellInfo(), damage, SPELL_DIRECT_DAMAGE);
    target->CalculateSpellDamageTaken(&damageInfo, damage, GetSpellInfo());
    target->DealDamageMods(damageInfo.target, damageInfo.damage, &damageInfo.absorb);
    target->SendSpellNonMeleeDamageLog(&damageInfo);
    sLog->outDebug(LOG_FILTER_SPELLS_AURAS, "AuraEffect::HandleProcTriggerDamageAuraProc: Triggering %u spell damage from aura %u proc", damage, GetId());
    target->DealSpellDamage(&damageInfo, true);
}

void AuraEffect::HandleRaidProcFromChargeAuraProc(AuraApplication* aurApp, ProcEventInfo& /*eventInfo*/)
{
    Unit* target = aurApp->GetTarget();

    uint32 triggerSpellId;
    switch (GetId())
    {
        case 57949:            // Shiver
            triggerSpellId = 57952;
            //animationSpellId = 57951; dummy effects for jump spell have unknown use (see also 41637)
            break;
        case 59978:            // Shiver
            triggerSpellId = 59979;
            break;
        case 43593:            // Cold Stare
            triggerSpellId = 43594;
            break;
        default:
            sLog->outDebug(LOG_FILTER_SPELLS_AURAS, "AuraEffect::HandleRaidProcFromChargeAuraProc: received not handled spell: %u", GetId());
            return;
    }

    int32 jumps = GetBase()->GetCharges();

    // current aura expire on proc finish
    GetBase()->SetCharges(0);
    GetBase()->SetUsingCharges(true);

    // next target selection
    if (jumps > 0)
    {
        if (Unit* caster = GetCaster())
        {
            float radius = GetSpellInfo()->Effects[GetEffIndex()].CalcRadius(caster);

            if (Unit* triggerTarget = target->GetNextRandomRaidMemberOrPet(radius))
            {
                target->CastSpell(triggerTarget, GetSpellInfo(), true, NULL, this, GetCasterGUID());
                if (Aura* aura = triggerTarget->GetAura(GetId(), GetCasterGUID()))
                    aura->SetCharges(jumps);
            }
        }
    }

    sLog->outDebug(LOG_FILTER_SPELLS_AURAS, "AuraEffect::HandleRaidProcFromChargeAuraProc: Triggering spell %u from aura %u proc", triggerSpellId, GetId());
    target->CastSpell(target, triggerSpellId, true, NULL, this, GetCasterGUID());
}


void AuraEffect::HandleRaidProcFromChargeWithValueAuraProc(AuraApplication* aurApp, ProcEventInfo& /*eventInfo*/)
{
    Unit* target = aurApp->GetTarget();

    // Currently only Prayer of Mending
    if (!(GetSpellInfo()->SpellFamilyName == SPELLFAMILY_PRIEST && GetSpellInfo()->SpellFamilyFlags[1] & 0x20))
    {
        sLog->outDebug(LOG_FILTER_SPELLS_AURAS, "AuraEffect::HandleRaidProcFromChargeWithValueAuraProc: received not handled spell: %u", GetId());
        return;
    }
    uint32 triggerSpellId = 33110;

    int32 value = GetAmount();

    int32 jumps = GetBase()->GetCharges();

    // current aura expire on proc finish
    GetBase()->SetCharges(0);
    GetBase()->SetUsingCharges(true);

    // next target selection
    if (jumps > 0)
    {
        if (Unit* caster = GetCaster())
        {
            float radius = GetSpellInfo()->Effects[GetEffIndex()].CalcRadius(caster);

            if (Unit* triggerTarget = target->GetNextRandomRaidMemberOrPet(radius))
            {
                target->CastCustomSpell(triggerTarget, GetId(), &value, NULL, NULL, true, NULL, this, GetCasterGUID());
                if (Aura* aura = triggerTarget->GetAura(GetId(), GetCasterGUID()))
                    aura->SetCharges(jumps);
            }
        }
    }

    sLog->outDebug(LOG_FILTER_SPELLS_AURAS, "AuraEffect::HandleRaidProcFromChargeWithValueAuraProc: Triggering spell %u from aura %u proc", triggerSpellId, GetId());
    target->CastCustomSpell(target, triggerSpellId, &value, NULL, NULL, true, NULL, this, GetCasterGUID());
}<|MERGE_RESOLUTION|>--- conflicted
+++ resolved
@@ -3126,29 +3126,15 @@
         if (caster->ToPlayer()->GetPet() != pet)
             return;
 
-<<<<<<< HEAD
-        pet->SetFlag(UNIT_FIELD_FLAGS, UNIT_FLAG_PLAYER_CONTROLLED);
-=======
         // Must clear current motion or pet leashes back to owner after a few yards
         //  when under spell 'Eyes of the Beast'
         pet->GetMotionMaster()->Clear();
->>>>>>> 01f118bf
         pet->SetCharmedBy(caster, CHARM_TYPE_POSSESS, aurApp);
-
-        pet->StopMoving();
-        pet->GetMotionMaster()->Clear(false);
-        pet->GetMotionMaster()->MoveIdle();
-
-        ((Player*)caster)->SetClientControl(pet, 1);
     }
     else
     {
-        ((Player*)caster)->SetClientControl(pet, 0);
         pet->RemoveCharmedBy(caster);
 
-        pet->RemoveFlag(UNIT_FIELD_FLAGS, UNIT_FLAG_PLAYER_CONTROLLED);
-
-        // if the pet is already outside the view distance, unsummon him
         if (!pet->IsWithinDistInMap(caster, pet->GetMap()->GetVisibilityRange()))
             pet->Remove(PET_SAVE_NOT_IN_SLOT, true);
         else
@@ -3162,11 +3148,6 @@
             if (!pet->getVictim() && !pet->GetCharmInfo()->HasCommandState(COMMAND_STAY))
             {
                 pet->GetMotionMaster()->MoveFollow(caster, PET_FOLLOW_DIST, pet->GetFollowAngle());
-<<<<<<< HEAD
-                if (target->GetCharmInfo())
-                    target->GetCharmInfo()->SetCommandState(COMMAND_FOLLOW);
-=======
->>>>>>> 01f118bf
             }
         }
     }
