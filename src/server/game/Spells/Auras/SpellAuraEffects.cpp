--- conflicted
+++ resolved
@@ -5023,18 +5023,14 @@
         }
     }
     else
-<<<<<<< HEAD
     {
 #ifdef ELUNA
         Creature* c = target->ToCreature();
         if (c && caster && !sEluna->OnDummyEffect(caster, GetId(), SpellEffIndex(GetEffIndex()), target->ToCreature()))
             return;
 #endif
-        TC_LOG_DEBUG("spells", "AuraEffect::HandlePeriodicTriggerSpellAuraTick: Spell %u has non-existent spell %u in EffectTriggered[%d] and is therefor not triggered.", GetId(), triggerSpellId, GetEffIndex());
-    }
-=======
         TC_LOG_WARN("spells", "AuraEffect::HandlePeriodicTriggerSpellAuraTick: Spell %u has non-existent spell %u in EffectTriggered[%d] and is therefore not triggered.", GetId(), triggerSpellId, GetEffIndex());
->>>>>>> 19d66b8e
+    }
 }
 
 void AuraEffect::HandlePeriodicTriggerSpellWithValueAuraTick(Unit* target, Unit* caster) const
