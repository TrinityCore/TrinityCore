/*
 * Copyright (C) 2008-2011 TrinityCore <http://www.trinitycore.org/>
 * Copyright (C) 2005-2009 MaNGOS <http://getmangos.com/>
 *
 * This program is free software; you can redistribute it and/or modify it
 * under the terms of the GNU General Public License as published by the
 * Free Software Foundation; either version 2 of the License, or (at your
 * option) any later version.
 *
 * This program is distributed in the hope that it will be useful, but WITHOUT
 * ANY WARRANTY; without even the implied warranty of MERCHANTABILITY or
 * FITNESS FOR A PARTICULAR PURPOSE. See the GNU General Public License for
 * more details.
 *
 * You should have received a copy of the GNU General Public License along
 * with this program. If not, see <http://www.gnu.org/licenses/>.
 */

#include "Common.h"
#include "WorldPacket.h"
#include "Opcodes.h"
#include "Log.h"
#include "ObjectMgr.h"
#include "SpellMgr.h"
#include "Player.h"
#include "Unit.h"
#include "ObjectAccessor.h"
#include "Util.h"
#include "Spell.h"
#include "SpellAuraEffects.h"
#include "Battleground.h"
#include "OutdoorPvPMgr.h"
#include "OutdoorPvPWG.h"
#include "Formulas.h"
#include "GridNotifiers.h"
#include "GridNotifiersImpl.h"
#include "CellImpl.h"
#include "ScriptMgr.h"

class Aura;
//
// EFFECT HANDLER NOTES
//
// in aura handler there should be check for modes:
// AURA_EFFECT_HANDLE_REAL set -  aura mod is just applied/removed on the target
// AURA_EFFECT_HANDLE_SEND_FOR_CLIENT_MASK set - aura is just applied/removed, or aura packet request is made
// AURA_EFFECT_HANDLE_CHANGE_AMOUNT_MASK set - aura is recalculated or is just applied/removed - need to redo all things related to m_amount
// AURA_EFFECT_HANDLE_CHANGE_AMOUNT_SEND_FOR_CLIENT_MASK - logical or of above conditions
// AURA_EFFECT_HANDLE_STAT - set when stats are reapplied
// such checks will speedup trinity change amount/send for client operations
// because for change amount operation packets will not be send
// aura effect handlers shouldn't contain any AuraEffect or Aura object modifications

pAuraEffectHandler AuraEffectHandler[TOTAL_AURAS]=
{
    &AuraEffect::HandleNULL,                                      //  0 SPELL_AURA_NONE
    &AuraEffect::HandleBindSight,                                 //  1 SPELL_AURA_BIND_SIGHT
    &AuraEffect::HandleModPossess,                                //  2 SPELL_AURA_MOD_POSSESS
    &AuraEffect::HandleNoImmediateEffect,                         //  3 SPELL_AURA_PERIODIC_DAMAGE implemented in AuraEffect::PeriodicTick
    &AuraEffect::HandleAuraDummy,                                 //  4 SPELL_AURA_DUMMY
    &AuraEffect::HandleModConfuse,                                //  5 SPELL_AURA_MOD_CONFUSE
    &AuraEffect::HandleModCharm,                                  //  6 SPELL_AURA_MOD_CHARM
    &AuraEffect::HandleModFear,                                   //  7 SPELL_AURA_MOD_FEAR
    &AuraEffect::HandleNoImmediateEffect,                         //  8 SPELL_AURA_PERIODIC_HEAL implemented in AuraEffect::PeriodicTick
    &AuraEffect::HandleModAttackSpeed,                            //  9 SPELL_AURA_MOD_ATTACKSPEED
    &AuraEffect::HandleModThreat,                                 // 10 SPELL_AURA_MOD_THREAT
    &AuraEffect::HandleModTaunt,                                  // 11 SPELL_AURA_MOD_TAUNT
    &AuraEffect::HandleAuraModStun,                               // 12 SPELL_AURA_MOD_STUN
    &AuraEffect::HandleModDamageDone,                             // 13 SPELL_AURA_MOD_DAMAGE_DONE
    &AuraEffect::HandleNoImmediateEffect,                         // 14 SPELL_AURA_MOD_DAMAGE_TAKEN implemented in Unit::MeleeDamageBonus and Unit::SpellDamageBonus
    &AuraEffect::HandleNoImmediateEffect,                         // 15 SPELL_AURA_DAMAGE_SHIELD    implemented in Unit::DoAttackDamage
    &AuraEffect::HandleModStealth,                                // 16 SPELL_AURA_MOD_STEALTH
    &AuraEffect::HandleModStealthDetect,                          // 17 SPELL_AURA_MOD_DETECT
    &AuraEffect::HandleModInvisibility,                           // 18 SPELL_AURA_MOD_INVISIBILITY
    &AuraEffect::HandleModInvisibilityDetect,                     // 19 SPELL_AURA_MOD_INVISIBILITY_DETECTION
    &AuraEffect::HandleNoImmediateEffect,                         // 20 SPELL_AURA_OBS_MOD_HEALTH implemented in AuraEffect::PeriodicTick
    &AuraEffect::HandleNoImmediateEffect,                         // 21 SPELL_AURA_OBS_MOD_POWER implemented in AuraEffect::PeriodicTick
    &AuraEffect::HandleAuraModResistance,                         // 22 SPELL_AURA_MOD_RESISTANCE
    &AuraEffect::HandleNoImmediateEffect,                         // 23 SPELL_AURA_PERIODIC_TRIGGER_SPELL implemented in AuraEffect::PeriodicTick
    &AuraEffect::HandleNoImmediateEffect,                         // 24 SPELL_AURA_PERIODIC_ENERGIZE implemented in AuraEffect::PeriodicTick
    &AuraEffect::HandleAuraModPacify,                             // 25 SPELL_AURA_MOD_PACIFY
    &AuraEffect::HandleAuraModRoot,                               // 26 SPELL_AURA_MOD_ROOT
    &AuraEffect::HandleAuraModSilence,                            // 27 SPELL_AURA_MOD_SILENCE
    &AuraEffect::HandleNoImmediateEffect,                         // 28 SPELL_AURA_REFLECT_SPELLS        implement in Unit::SpellHitResult
    &AuraEffect::HandleAuraModStat,                               // 29 SPELL_AURA_MOD_STAT
    &AuraEffect::HandleAuraModSkill,                              // 30 SPELL_AURA_MOD_SKILL
    &AuraEffect::HandleAuraModIncreaseSpeed,                      // 31 SPELL_AURA_MOD_INCREASE_SPEED
    &AuraEffect::HandleAuraModIncreaseMountedSpeed,               // 32 SPELL_AURA_MOD_INCREASE_MOUNTED_SPEED
    &AuraEffect::HandleAuraModDecreaseSpeed,                      // 33 SPELL_AURA_MOD_DECREASE_SPEED
    &AuraEffect::HandleAuraModIncreaseHealth,                     // 34 SPELL_AURA_MOD_INCREASE_HEALTH
    &AuraEffect::HandleAuraModIncreaseEnergy,                     // 35 SPELL_AURA_MOD_INCREASE_ENERGY
    &AuraEffect::HandleAuraModShapeshift,                         // 36 SPELL_AURA_MOD_SHAPESHIFT
    &AuraEffect::HandleAuraModEffectImmunity,                     // 37 SPELL_AURA_EFFECT_IMMUNITY
    &AuraEffect::HandleAuraModStateImmunity,                      // 38 SPELL_AURA_STATE_IMMUNITY
    &AuraEffect::HandleAuraModSchoolImmunity,                     // 39 SPELL_AURA_SCHOOL_IMMUNITY
    &AuraEffect::HandleAuraModDmgImmunity,                        // 40 SPELL_AURA_DAMAGE_IMMUNITY
    &AuraEffect::HandleAuraModDispelImmunity,                     // 41 SPELL_AURA_DISPEL_IMMUNITY
    &AuraEffect::HandleNoImmediateEffect,                         // 42 SPELL_AURA_PROC_TRIGGER_SPELL  implemented in Unit::ProcDamageAndSpellFor and Unit::HandleProcTriggerSpell
    &AuraEffect::HandleNoImmediateEffect,                         // 43 SPELL_AURA_PROC_TRIGGER_DAMAGE implemented in Unit::ProcDamageAndSpellFor
    &AuraEffect::HandleAuraTrackCreatures,                        // 44 SPELL_AURA_TRACK_CREATURES
    &AuraEffect::HandleAuraTrackResources,                        // 45 SPELL_AURA_TRACK_RESOURCES
    &AuraEffect::HandleNULL,                                      // 46 SPELL_AURA_46 (used in test spells 54054 and 54058, and spell 48050) (3.0.8a)
    &AuraEffect::HandleAuraModParryPercent,                       // 47 SPELL_AURA_MOD_PARRY_PERCENT
    &AuraEffect::HandleNULL,                                      // 48 SPELL_AURA_48 spell Napalm (area damage spell with additional delayed damage effect)
    &AuraEffect::HandleAuraModDodgePercent,                       // 49 SPELL_AURA_MOD_DODGE_PERCENT
    &AuraEffect::HandleNoImmediateEffect,                         // 50 SPELL_AURA_MOD_CRITICAL_HEALING_AMOUNT implemented in Unit::SpellCriticalHealingBonus
    &AuraEffect::HandleAuraModBlockPercent,                       // 51 SPELL_AURA_MOD_BLOCK_PERCENT
    &AuraEffect::HandleAuraModWeaponCritPercent,                  // 52 SPELL_AURA_MOD_WEAPON_CRIT_PERCENT
    &AuraEffect::HandleNoImmediateEffect,                         // 53 SPELL_AURA_PERIODIC_LEECH implemented in AuraEffect::PeriodicTick
    &AuraEffect::HandleModHitChance,                              // 54 SPELL_AURA_MOD_HIT_CHANCE
    &AuraEffect::HandleModSpellHitChance,                         // 55 SPELL_AURA_MOD_SPELL_HIT_CHANCE
    &AuraEffect::HandleAuraTransform,                             // 56 SPELL_AURA_TRANSFORM
    &AuraEffect::HandleModSpellCritChance,                        // 57 SPELL_AURA_MOD_SPELL_CRIT_CHANCE
    &AuraEffect::HandleAuraModIncreaseSwimSpeed,                  // 58 SPELL_AURA_MOD_INCREASE_SWIM_SPEED
    &AuraEffect::HandleNoImmediateEffect,                         // 59 SPELL_AURA_MOD_DAMAGE_DONE_CREATURE implemented in Unit::MeleeDamageBonus and Unit::SpellDamageBonus
    &AuraEffect::HandleAuraModPacifyAndSilence,                   // 60 SPELL_AURA_MOD_PACIFY_SILENCE
    &AuraEffect::HandleAuraModScale,                              // 61 SPELL_AURA_MOD_SCALE
    &AuraEffect::HandleNoImmediateEffect,                         // 62 SPELL_AURA_PERIODIC_HEALTH_FUNNEL implemented in AuraEffect::PeriodicTick
    &AuraEffect::HandleNULL,                                      // 63 unused (3.2.0) old SPELL_AURA_PERIODIC_MANA_FUNNEL
    &AuraEffect::HandleNoImmediateEffect,                         // 64 SPELL_AURA_PERIODIC_MANA_LEECH implemented in AuraEffect::PeriodicTick
    &AuraEffect::HandleModCastingSpeed,                           // 65 SPELL_AURA_MOD_CASTING_SPEED_NOT_STACK
    &AuraEffect::HandleFeignDeath,                                // 66 SPELL_AURA_FEIGN_DEATH
    &AuraEffect::HandleAuraModDisarm,                             // 67 SPELL_AURA_MOD_DISARM
    &AuraEffect::HandleAuraModStalked,                            // 68 SPELL_AURA_MOD_STALKED
    &AuraEffect::HandleNoImmediateEffect,                         // 69 SPELL_AURA_SCHOOL_ABSORB implemented in Unit::CalcAbsorbResist
    &AuraEffect::HandleUnused,                                    // 70 SPELL_AURA_EXTRA_ATTACKS clientside
    &AuraEffect::HandleModSpellCritChanceShool,                   // 71 SPELL_AURA_MOD_SPELL_CRIT_CHANCE_SCHOOL
    &AuraEffect::HandleModPowerCostPCT,                           // 72 SPELL_AURA_MOD_POWER_COST_SCHOOL_PCT
    &AuraEffect::HandleModPowerCost,                              // 73 SPELL_AURA_MOD_POWER_COST_SCHOOL
    &AuraEffect::HandleNoImmediateEffect,                         // 74 SPELL_AURA_REFLECT_SPELLS_SCHOOL  implemented in Unit::SpellHitResult
    &AuraEffect::HandleNoImmediateEffect,                         // 75 SPELL_AURA_MOD_LANGUAGE
    &AuraEffect::HandleNoImmediateEffect,                         // 76 SPELL_AURA_FAR_SIGHT
    &AuraEffect::HandleModMechanicImmunity,                       // 77 SPELL_AURA_MECHANIC_IMMUNITY
    &AuraEffect::HandleAuraMounted,                               // 78 SPELL_AURA_MOUNTED
    &AuraEffect::HandleModDamagePercentDone,                      // 79 SPELL_AURA_MOD_DAMAGE_PERCENT_DONE
    &AuraEffect::HandleModPercentStat,                            // 80 SPELL_AURA_MOD_PERCENT_STAT
    &AuraEffect::HandleNoImmediateEffect,                         // 81 SPELL_AURA_SPLIT_DAMAGE_PCT implemented in Unit::CalcAbsorbResist
    &AuraEffect::HandleWaterBreathing,                            // 82 SPELL_AURA_WATER_BREATHING
    &AuraEffect::HandleModBaseResistance,                         // 83 SPELL_AURA_MOD_BASE_RESISTANCE
    &AuraEffect::HandleNoImmediateEffect,                         // 84 SPELL_AURA_MOD_REGEN implemented in Player::RegenerateHealth
    &AuraEffect::HandleModPowerRegen,                             // 85 SPELL_AURA_MOD_POWER_REGEN implemented in Player::Regenerate
    &AuraEffect::HandleChannelDeathItem,                          // 86 SPELL_AURA_CHANNEL_DEATH_ITEM
    &AuraEffect::HandleNoImmediateEffect,                         // 87 SPELL_AURA_MOD_DAMAGE_PERCENT_TAKEN implemented in Unit::MeleeDamageBonus and Unit::SpellDamageBonus
    &AuraEffect::HandleNoImmediateEffect,                         // 88 SPELL_AURA_MOD_HEALTH_REGEN_PERCENT implemented in Player::RegenerateHealth
    &AuraEffect::HandleNoImmediateEffect,                         // 89 SPELL_AURA_PERIODIC_DAMAGE_PERCENT
    &AuraEffect::HandleNULL,                                      // 90 unused (3.0.8a) old SPELL_AURA_MOD_RESIST_CHANCE
    &AuraEffect::HandleNoImmediateEffect,                         // 91 SPELL_AURA_MOD_DETECT_RANGE implemented in Creature::GetAttackDistance
    &AuraEffect::HandlePreventFleeing,                            // 92 SPELL_AURA_PREVENTS_FLEEING
    &AuraEffect::HandleModUnattackable,                           // 93 SPELL_AURA_MOD_UNATTACKABLE
    &AuraEffect::HandleNoImmediateEffect,                         // 94 SPELL_AURA_INTERRUPT_REGEN implemented in Player::Regenerate
    &AuraEffect::HandleAuraGhost,                                 // 95 SPELL_AURA_GHOST
    &AuraEffect::HandleNoImmediateEffect,                         // 96 SPELL_AURA_SPELL_MAGNET implemented in Unit::SelectMagnetTarget
    &AuraEffect::HandleNoImmediateEffect,                         // 97 SPELL_AURA_MANA_SHIELD implemented in Unit::CalcAbsorbResist
    &AuraEffect::HandleAuraModSkill,                              // 98 SPELL_AURA_MOD_SKILL_TALENT
    &AuraEffect::HandleAuraModAttackPower,                        // 99 SPELL_AURA_MOD_ATTACK_POWER
    &AuraEffect::HandleUnused,                                    //100 SPELL_AURA_AURAS_VISIBLE obsolete? all player can see all auras now, but still have spells including GM-spell
    &AuraEffect::HandleModResistancePercent,                      //101 SPELL_AURA_MOD_RESISTANCE_PCT
    &AuraEffect::HandleNoImmediateEffect,                         //102 SPELL_AURA_MOD_MELEE_ATTACK_POWER_VERSUS implemented in Unit::MeleeDamageBonus
    &AuraEffect::HandleAuraModTotalThreat,                        //103 SPELL_AURA_MOD_TOTAL_THREAT
    &AuraEffect::HandleAuraWaterWalk,                             //104 SPELL_AURA_WATER_WALK
    &AuraEffect::HandleAuraFeatherFall,                           //105 SPELL_AURA_FEATHER_FALL
    &AuraEffect::HandleAuraHover,                                 //106 SPELL_AURA_HOVER
    &AuraEffect::HandleNoImmediateEffect,                         //107 SPELL_AURA_ADD_FLAT_MODIFIER implemented in AuraEffect::CalculateSpellMod()
    &AuraEffect::HandleNoImmediateEffect,                         //108 SPELL_AURA_ADD_PCT_MODIFIER implemented in AuraEffect::CalculateSpellMod()
    &AuraEffect::HandleNoImmediateEffect,                         //109 SPELL_AURA_ADD_TARGET_TRIGGER
    &AuraEffect::HandleModPowerRegenPCT,                          //110 SPELL_AURA_MOD_POWER_REGEN_PERCENT implemented in Player::Regenerate, Creature::Regenerate
    &AuraEffect::HandleNoImmediateEffect,                         //111 SPELL_AURA_ADD_CASTER_HIT_TRIGGER implemented in Unit::SelectMagnetTarget
    &AuraEffect::HandleNoImmediateEffect,                         //112 SPELL_AURA_OVERRIDE_CLASS_SCRIPTS
    &AuraEffect::HandleNoImmediateEffect,                         //113 SPELL_AURA_MOD_RANGED_DAMAGE_TAKEN implemented in Unit::MeleeDamageBonus
    &AuraEffect::HandleNoImmediateEffect,                         //114 SPELL_AURA_MOD_RANGED_DAMAGE_TAKEN_PCT implemented in Unit::MeleeDamageBonus
    &AuraEffect::HandleNoImmediateEffect,                         //115 SPELL_AURA_MOD_HEALING                 implemented in Unit::SpellBaseHealingBonusForVictim
    &AuraEffect::HandleNoImmediateEffect,                         //116 SPELL_AURA_MOD_REGEN_DURING_COMBAT
    &AuraEffect::HandleNoImmediateEffect,                         //117 SPELL_AURA_MOD_MECHANIC_RESISTANCE     implemented in Unit::MagicSpellHitResult
    &AuraEffect::HandleNoImmediateEffect,                         //118 SPELL_AURA_MOD_HEALING_PCT             implemented in Unit::SpellHealingBonus
    &AuraEffect::HandleNULL,                                      //119 unused (3.2.0) old SPELL_AURA_SHARE_PET_TRACKING
    &AuraEffect::HandleAuraUntrackable,                           //120 SPELL_AURA_UNTRACKABLE
    &AuraEffect::HandleAuraEmpathy,                               //121 SPELL_AURA_EMPATHY
    &AuraEffect::HandleModOffhandDamagePercent,                   //122 SPELL_AURA_MOD_OFFHAND_DAMAGE_PCT
    &AuraEffect::HandleModTargetResistance,                       //123 SPELL_AURA_MOD_TARGET_RESISTANCE
    &AuraEffect::HandleAuraModRangedAttackPower,                  //124 SPELL_AURA_MOD_RANGED_ATTACK_POWER
    &AuraEffect::HandleNoImmediateEffect,                         //125 SPELL_AURA_MOD_MELEE_DAMAGE_TAKEN implemented in Unit::MeleeDamageBonus
    &AuraEffect::HandleNoImmediateEffect,                         //126 SPELL_AURA_MOD_MELEE_DAMAGE_TAKEN_PCT implemented in Unit::MeleeDamageBonus
    &AuraEffect::HandleNoImmediateEffect,                         //127 SPELL_AURA_RANGED_ATTACK_POWER_ATTACKER_BONUS implemented in Unit::MeleeDamageBonus
    &AuraEffect::HandleModPossessPet,                             //128 SPELL_AURA_MOD_POSSESS_PET
    &AuraEffect::HandleAuraModIncreaseSpeed,                      //129 SPELL_AURA_MOD_SPEED_ALWAYS
    &AuraEffect::HandleAuraModIncreaseMountedSpeed,               //130 SPELL_AURA_MOD_MOUNTED_SPEED_ALWAYS
    &AuraEffect::HandleNoImmediateEffect,                         //131 SPELL_AURA_MOD_RANGED_ATTACK_POWER_VERSUS implemented in Unit::MeleeDamageBonus
    &AuraEffect::HandleAuraModIncreaseEnergyPercent,              //132 SPELL_AURA_MOD_INCREASE_ENERGY_PERCENT
    &AuraEffect::HandleAuraModIncreaseHealthPercent,              //133 SPELL_AURA_MOD_INCREASE_HEALTH_PERCENT
    &AuraEffect::HandleAuraModRegenInterrupt,                     //134 SPELL_AURA_MOD_MANA_REGEN_INTERRUPT
    &AuraEffect::HandleModHealingDone,                            //135 SPELL_AURA_MOD_HEALING_DONE
    &AuraEffect::HandleNoImmediateEffect,                         //136 SPELL_AURA_MOD_HEALING_DONE_PERCENT   implemented in Unit::SpellHealingBonus
    &AuraEffect::HandleModTotalPercentStat,                       //137 SPELL_AURA_MOD_TOTAL_STAT_PERCENTAGE
    &AuraEffect::HandleModMeleeSpeedPct,                          //138 SPELL_AURA_MOD_MELEE_HASTE
    &AuraEffect::HandleForceReaction,                             //139 SPELL_AURA_FORCE_REACTION
    &AuraEffect::HandleAuraModRangedHaste,                        //140 SPELL_AURA_MOD_RANGED_HASTE
    &AuraEffect::HandleRangedAmmoHaste,                           //141 SPELL_AURA_MOD_RANGED_AMMO_HASTE
    &AuraEffect::HandleAuraModBaseResistancePCT,                  //142 SPELL_AURA_MOD_BASE_RESISTANCE_PCT
    &AuraEffect::HandleAuraModResistanceExclusive,                //143 SPELL_AURA_MOD_RESISTANCE_EXCLUSIVE
    &AuraEffect::HandleNoImmediateEffect,                         //144 SPELL_AURA_SAFE_FALL                         implemented in WorldSession::HandleMovementOpcodes
    &AuraEffect::HandleAuraModPetTalentsPoints,                   //145 SPELL_AURA_MOD_PET_TALENT_POINTS
    &AuraEffect::HandleNoImmediateEffect,                         //146 SPELL_AURA_ALLOW_TAME_PET_TYPE
    &AuraEffect::HandleModStateImmunityMask,                      //147 SPELL_AURA_MECHANIC_IMMUNITY_MASK
    &AuraEffect::HandleAuraRetainComboPoints,                     //148 SPELL_AURA_RETAIN_COMBO_POINTS
    &AuraEffect::HandleNoImmediateEffect,                         //149 SPELL_AURA_REDUCE_PUSHBACK
    &AuraEffect::HandleShieldBlockValue,                          //150 SPELL_AURA_MOD_SHIELD_BLOCKVALUE_PCT
    &AuraEffect::HandleAuraTrackStealthed,                        //151 SPELL_AURA_TRACK_STEALTHED
    &AuraEffect::HandleNoImmediateEffect,                         //152 SPELL_AURA_MOD_DETECTED_RANGE implemented in Creature::GetAttackDistance
    &AuraEffect::HandleNoImmediateEffect,                         //153 SPELL_AURA_SPLIT_DAMAGE_FLAT
    &AuraEffect::HandleModStealthLevel,                           //154 SPELL_AURA_MOD_STEALTH_LEVEL
    &AuraEffect::HandleNoImmediateEffect,                         //155 SPELL_AURA_MOD_WATER_BREATHING
    &AuraEffect::HandleNoImmediateEffect,                         //156 SPELL_AURA_MOD_REPUTATION_GAIN
    &AuraEffect::HandleNULL,                                      //157 SPELL_AURA_PET_DAMAGE_MULTI
    &AuraEffect::HandleShieldBlockValue,                          //158 SPELL_AURA_MOD_SHIELD_BLOCKVALUE
    &AuraEffect::HandleNoImmediateEffect,                         //159 SPELL_AURA_NO_PVP_CREDIT      only for Honorless Target spell
    &AuraEffect::HandleNoImmediateEffect,                         //160 SPELL_AURA_MOD_AOE_AVOIDANCE                 implemented in Unit::MagicSpellHitResult
    &AuraEffect::HandleNoImmediateEffect,                         //161 SPELL_AURA_MOD_HEALTH_REGEN_IN_COMBAT
    &AuraEffect::HandleNoImmediateEffect,                         //162 SPELL_AURA_POWER_BURN_MANA implemented in AuraEffect::PeriodicTick
    &AuraEffect::HandleNoImmediateEffect,                         //163 SPELL_AURA_MOD_CRIT_DAMAGE_BONUS_MELEE
    &AuraEffect::HandleUnused,                                    //164 unused (3.2.0), only one test spell
    &AuraEffect::HandleNoImmediateEffect,                         //165 SPELL_AURA_MELEE_ATTACK_POWER_ATTACKER_BONUS implemented in Unit::MeleeDamageBonus
    &AuraEffect::HandleAuraModAttackPowerPercent,                 //166 SPELL_AURA_MOD_ATTACK_POWER_PCT
    &AuraEffect::HandleAuraModRangedAttackPowerPercent,           //167 SPELL_AURA_MOD_RANGED_ATTACK_POWER_PCT
    &AuraEffect::HandleNoImmediateEffect,                         //168 SPELL_AURA_MOD_DAMAGE_DONE_VERSUS            implemented in Unit::SpellDamageBonus, Unit::MeleeDamageBonus
    &AuraEffect::HandleNoImmediateEffect,                         //169 SPELL_AURA_MOD_CRIT_PERCENT_VERSUS           implemented in Unit::DealDamageBySchool, Unit::DoAttackDamage, Unit::SpellCriticalBonus
    &AuraEffect::HandleNULL,                                      //170 SPELL_AURA_DETECT_AMORE       various spells that change visual of units for aura target (clientside?)
    &AuraEffect::HandleAuraModIncreaseSpeed,                      //171 SPELL_AURA_MOD_SPEED_NOT_STACK
    &AuraEffect::HandleAuraModIncreaseMountedSpeed,               //172 SPELL_AURA_MOD_MOUNTED_SPEED_NOT_STACK
    &AuraEffect::HandleNULL,                                      //173 unused (3.2.0) no spells, old SPELL_AURA_ALLOW_CHAMPION_SPELLS  only for Proclaim Champion spell
    &AuraEffect::HandleModSpellDamagePercentFromStat,             //174 SPELL_AURA_MOD_SPELL_DAMAGE_OF_STAT_PERCENT  implemented in Unit::SpellBaseDamageBonus
    &AuraEffect::HandleModSpellHealingPercentFromStat,            //175 SPELL_AURA_MOD_SPELL_HEALING_OF_STAT_PERCENT implemented in Unit::SpellBaseHealingBonus
    &AuraEffect::HandleSpiritOfRedemption,                        //176 SPELL_AURA_SPIRIT_OF_REDEMPTION   only for Spirit of Redemption spell, die at aura end
    &AuraEffect::HandleCharmConvert,                              //177 SPELL_AURA_AOE_CHARM
    &AuraEffect::HandleNoImmediateEffect,                         //178 SPELL_AURA_MOD_DEBUFF_RESISTANCE          implemented in Unit::MagicSpellHitResult
    &AuraEffect::HandleNoImmediateEffect,                         //179 SPELL_AURA_MOD_ATTACKER_SPELL_CRIT_CHANCE implemented in Unit::SpellCriticalBonus
    &AuraEffect::HandleNoImmediateEffect,                         //180 SPELL_AURA_MOD_FLAT_SPELL_DAMAGE_VERSUS   implemented in Unit::SpellDamageBonus
    &AuraEffect::HandleNULL,                                      //181 unused (3.2.0) old SPELL_AURA_MOD_FLAT_SPELL_CRIT_DAMAGE_VERSUS
    &AuraEffect::HandleAuraModResistenceOfStatPercent,            //182 SPELL_AURA_MOD_RESISTANCE_OF_STAT_PERCENT
    &AuraEffect::HandleNULL,                                      //183 SPELL_AURA_MOD_CRITICAL_THREAT only used in 28746 - miscvalue - spell school
    &AuraEffect::HandleNoImmediateEffect,                         //184 SPELL_AURA_MOD_ATTACKER_MELEE_HIT_CHANCE  implemented in Unit::RollMeleeOutcomeAgainst
    &AuraEffect::HandleNoImmediateEffect,                         //185 SPELL_AURA_MOD_ATTACKER_RANGED_HIT_CHANCE implemented in Unit::RollMeleeOutcomeAgainst
    &AuraEffect::HandleNoImmediateEffect,                         //186 SPELL_AURA_MOD_ATTACKER_SPELL_HIT_CHANCE  implemented in Unit::MagicSpellHitResult
    &AuraEffect::HandleNoImmediateEffect,                         //187 SPELL_AURA_MOD_ATTACKER_MELEE_CRIT_CHANCE  implemented in Unit::GetUnitCriticalChance
    &AuraEffect::HandleNoImmediateEffect,                         //188 SPELL_AURA_MOD_ATTACKER_RANGED_CRIT_CHANCE implemented in Unit::GetUnitCriticalChance
    &AuraEffect::HandleModRating,                                 //189 SPELL_AURA_MOD_RATING
    &AuraEffect::HandleNoImmediateEffect,                         //190 SPELL_AURA_MOD_FACTION_REPUTATION_GAIN     implemented in Player::CalculateReputationGain
    &AuraEffect::HandleAuraModUseNormalSpeed,                     //191 SPELL_AURA_USE_NORMAL_MOVEMENT_SPEED
    &AuraEffect::HandleModMeleeRangedSpeedPct,                    //192 SPELL_AURA_MOD_MELEE_RANGED_HASTE
    &AuraEffect::HandleModCombatSpeedPct,                         //193 SPELL_AURA_MELEE_SLOW (in fact combat (any type attack) speed pct)
    &AuraEffect::HandleNoImmediateEffect,                         //194 SPELL_AURA_MOD_TARGET_ABSORB_SCHOOL implemented in Unit::CalcAbsorbResist
    &AuraEffect::HandleNoImmediateEffect,                         //195 SPELL_AURA_MOD_TARGET_ABILITY_ABSORB_SCHOOL implemented in Unit::CalcAbsorbResist
    &AuraEffect::HandleNULL,                                      //196 SPELL_AURA_MOD_COOLDOWN - flat mod of spell cooldowns
    &AuraEffect::HandleNoImmediateEffect,                         //197 SPELL_AURA_MOD_ATTACKER_SPELL_AND_WEAPON_CRIT_CHANCE implemented in Unit::SpellCriticalBonus Unit::GetUnitCriticalChance
    &AuraEffect::HandleNULL,                                      //198 unused (3.2.0) old SPELL_AURA_MOD_ALL_WEAPON_SKILLS
    &AuraEffect::HandleNoImmediateEffect,                         //199 SPELL_AURA_MOD_INCREASES_SPELL_PCT_TO_HIT  implemented in Unit::MagicSpellHitResult
    &AuraEffect::HandleNoImmediateEffect,                         //200 SPELL_AURA_MOD_XP_PCT implemented in Player::RewardPlayerAndGroupAtKill
    &AuraEffect::HandleAuraAllowFlight,                           //201 SPELL_AURA_FLY                             this aura enable flight mode...
    &AuraEffect::HandleNoImmediateEffect,                         //202 SPELL_AURA_CANNOT_BE_DODGED                implemented in Unit::RollPhysicalOutcomeAgainst
    &AuraEffect::HandleNoImmediateEffect,                         //203 SPELL_AURA_MOD_ATTACKER_MELEE_CRIT_DAMAGE  implemented in Unit::CalculateMeleeDamage and Unit::CalculateSpellDamage
    &AuraEffect::HandleNoImmediateEffect,                         //204 SPELL_AURA_MOD_ATTACKER_RANGED_CRIT_DAMAGE implemented in Unit::CalculateMeleeDamage and Unit::CalculateSpellDamage
    &AuraEffect::HandleNULL,                                      //205 SPELL_AURA_MOD_SCHOOL_CRIT_DMG_TAKEN
    &AuraEffect::HandleAuraModIncreaseFlightSpeed,                //206 SPELL_AURA_MOD_INCREASE_VEHICLE_FLIGHT_SPEED
    &AuraEffect::HandleAuraModIncreaseFlightSpeed,                //207 SPELL_AURA_MOD_INCREASE_MOUNTED_FLIGHT_SPEED
    &AuraEffect::HandleAuraModIncreaseFlightSpeed,                //208 SPELL_AURA_MOD_INCREASE_FLIGHT_SPEED
    &AuraEffect::HandleAuraModIncreaseFlightSpeed,                //209 SPELL_AURA_MOD_MOUNTED_FLIGHT_SPEED_ALWAYS
    &AuraEffect::HandleAuraModIncreaseFlightSpeed,                //210 SPELL_AURA_MOD_VEHICLE_SPEED_ALWAYS
    &AuraEffect::HandleAuraModIncreaseFlightSpeed,                //211 SPELL_AURA_MOD_FLIGHT_SPEED_NOT_STACK
    &AuraEffect::HandleAuraModRangedAttackPowerOfStatPercent,     //212 SPELL_AURA_MOD_RANGED_ATTACK_POWER_OF_STAT_PERCENT
    &AuraEffect::HandleNoImmediateEffect,                         //213 SPELL_AURA_MOD_RAGE_FROM_DAMAGE_DEALT implemented in Player::RewardRage
    &AuraEffect::HandleNULL,                                      //214 Tamed Pet Passive
    &AuraEffect::HandleArenaPreparation,                          //215 SPELL_AURA_ARENA_PREPARATION
    &AuraEffect::HandleModCastingSpeed,                           //216 SPELL_AURA_HASTE_SPELLS
    &AuraEffect::HandleNULL,                                      //217 69106 - killing spree helper - unknown use
    &AuraEffect::HandleAuraModRangedHaste,                        //218 SPELL_AURA_HASTE_RANGED
    &AuraEffect::HandleModManaRegen,                              //219 SPELL_AURA_MOD_MANA_REGEN_FROM_STAT
    &AuraEffect::HandleModRatingFromStat,                         //220 SPELL_AURA_MOD_RATING_FROM_STAT
    &AuraEffect::HandleNULL,                                      //221 SPELL_AURA_MOD_DETAUNT
    &AuraEffect::HandleUnused,                                    //222 unused (3.2.0) only for spell 44586 that not used in real spell cast
    &AuraEffect::HandleNoImmediateEffect,                         //223 SPELL_AURA_RAID_PROC_FROM_CHARGE
    &AuraEffect::HandleUnused,                                    //224 unused (3.0.8a)
    &AuraEffect::HandleNoImmediateEffect,                         //225 SPELL_AURA_RAID_PROC_FROM_CHARGE_WITH_VALUE
    &AuraEffect::HandleNoImmediateEffect,                         //226 SPELL_AURA_PERIODIC_DUMMY implemented in AuraEffect::PeriodicTick
    &AuraEffect::HandleNoImmediateEffect,                         //227 SPELL_AURA_PERIODIC_TRIGGER_SPELL_WITH_VALUE implemented in AuraEffect::PeriodicTick
    &AuraEffect::HandleNoImmediateEffect,                         //228 SPELL_AURA_DETECT_STEALTH stealth detection
    &AuraEffect::HandleNoImmediateEffect,                         //229 SPELL_AURA_MOD_AOE_DAMAGE_AVOIDANCE
    &AuraEffect::HandleAuraModIncreaseHealth,                     //230 SPELL_AURA_MOD_INCREASE_HEALTH_2
    &AuraEffect::HandleNoImmediateEffect,                         //231 SPELL_AURA_PROC_TRIGGER_SPELL_WITH_VALUE
    &AuraEffect::HandleNoImmediateEffect,                         //232 SPELL_AURA_MECHANIC_DURATION_MOD           implement in Unit::CalculateSpellDuration
    &AuraEffect::HandleUnused,                                    //233 set model id to the one of the creature with id GetMiscValue() - clientside
    &AuraEffect::HandleNoImmediateEffect,                         //234 SPELL_AURA_MECHANIC_DURATION_MOD_NOT_STACK implement in Unit::CalculateSpellDuration
    &AuraEffect::HandleNoImmediateEffect,                         //235 SPELL_AURA_MOD_DISPEL_RESIST               implement in Unit::MagicSpellHitResult
    &AuraEffect::HandleAuraControlVehicle,                        //236 SPELL_AURA_CONTROL_VEHICLE
    &AuraEffect::HandleModSpellDamagePercentFromAttackPower,      //237 SPELL_AURA_MOD_SPELL_DAMAGE_OF_ATTACK_POWER  implemented in Unit::SpellBaseDamageBonus
    &AuraEffect::HandleModSpellHealingPercentFromAttackPower,     //238 SPELL_AURA_MOD_SPELL_HEALING_OF_ATTACK_POWER implemented in Unit::SpellBaseHealingBonus
    &AuraEffect::HandleAuraModScale,                              //239 SPELL_AURA_MOD_SCALE_2 only in Noggenfogger Elixir (16595) before 2.3.0 aura 61
    &AuraEffect::HandleAuraModExpertise,                          //240 SPELL_AURA_MOD_EXPERTISE
    &AuraEffect::HandleForceMoveForward,                          //241 SPELL_AURA_FORCE_MOVE_FORWARD Forces the caster to move forward
    &AuraEffect::HandleNULL,                                      //242 SPELL_AURA_MOD_SPELL_DAMAGE_FROM_HEALING - 2 test spells: 44183 and 44182
    &AuraEffect::HandleAuraModFaction,                            //243 SPELL_AURA_MOD_FACTION
    &AuraEffect::HandleComprehendLanguage,                        //244 SPELL_AURA_COMPREHEND_LANGUAGE
    &AuraEffect::HandleNoImmediateEffect,                         //245 SPELL_AURA_MOD_AURA_DURATION_BY_DISPEL
    &AuraEffect::HandleNoImmediateEffect,                         //246 SPELL_AURA_MOD_AURA_DURATION_BY_DISPEL_NOT_STACK implemented in Spell::EffectApplyAura
    &AuraEffect::HandleAuraCloneCaster,                           //247 SPELL_AURA_CLONE_CASTER
    &AuraEffect::HandleNoImmediateEffect,                         //248 SPELL_AURA_MOD_COMBAT_RESULT_CHANCE         implemented in Unit::RollMeleeOutcomeAgainst
    &AuraEffect::HandleAuraConvertRune,                           //249 SPELL_AURA_CONVERT_RUNE
    &AuraEffect::HandleAuraModIncreaseHealth,                     //250 SPELL_AURA_MOD_INCREASE_HEALTH_2
    &AuraEffect::HandleNoImmediateEffect,                         //251 SPELL_AURA_MOD_ENEMY_DODGE
    &AuraEffect::HandleModCombatSpeedPct,                         //252 SPELL_AURA_252 Is there any difference between this and SPELL_AURA_MELEE_SLOW ? maybe not stacking mod?
    &AuraEffect::HandleNoImmediateEffect,                         //253 SPELL_AURA_MOD_BLOCK_CRIT_CHANCE  implemented in Unit::isBlockCritical
    &AuraEffect::HandleAuraModDisarm,                             //254 SPELL_AURA_MOD_DISARM_OFFHAND
    &AuraEffect::HandleNoImmediateEffect,                         //255 SPELL_AURA_MOD_MECHANIC_DAMAGE_TAKEN_PERCENT    implemented in Unit::SpellDamageBonus
    &AuraEffect::HandleNoReagentUseAura,                          //256 SPELL_AURA_NO_REAGENT_USE Use SpellClassMask for spell select
    &AuraEffect::HandleNULL,                                      //257 SPELL_AURA_MOD_TARGET_RESIST_BY_SPELL_CLASS Use SpellClassMask for spell select
    &AuraEffect::HandleNULL,                                      //258 SPELL_AURA_MOD_SPELL_VISUAL
    &AuraEffect::HandleNoImmediateEffect,                         //259 SPELL_AURA_MOD_HOT_PCT implemented in Unit::SpellHealingBonus
    &AuraEffect::HandleNoImmediateEffect,                         //260 SPELL_AURA_SCREEN_EFFECT (miscvalue = id in ScreenEffect.dbc) not required any code
    &AuraEffect::HandlePhase,                                     //261 SPELL_AURA_PHASE undetactable invisibility?     implemented in Unit::isVisibleForOrDetect
    &AuraEffect::HandleNoImmediateEffect,                         //262 SPELL_AURA_ABILITY_IGNORE_AURASTATE implemented in spell::cancast
    &AuraEffect::HandleAuraAllowOnlyAbility,                      //263 SPELL_AURA_ALLOW_ONLY_ABILITY player can use only abilities set in SpellClassMask
    &AuraEffect::HandleUnused,                                    //264 unused (3.2.0)
    &AuraEffect::HandleUnused,                                    //265 unused (3.2.0)
    &AuraEffect::HandleUnused,                                    //266 unused (3.2.0)
    &AuraEffect::HandleNoImmediateEffect,                         //267 SPELL_AURA_MOD_IMMUNE_AURA_APPLY_SCHOOL         implemented in Unit::IsImmunedToSpellEffect
    &AuraEffect::HandleAuraModAttackPowerOfStatPercent,           //268 SPELL_AURA_MOD_ATTACK_POWER_OF_STAT_PERCENT
    &AuraEffect::HandleNoImmediateEffect,                         //269 SPELL_AURA_MOD_IGNORE_TARGET_RESIST implemented in Unit::CalcAbsorbResist and CalcArmorReducedDamage
    &AuraEffect::HandleNoImmediateEffect,                         //270 SPELL_AURA_MOD_ABILITY_IGNORE_TARGET_RESIST implemented in Unit::CalcAbsorbResist and CalcArmorReducedDamage
    &AuraEffect::HandleNoImmediateEffect,                         //271 SPELL_AURA_MOD_DAMAGE_FROM_CASTER    implemented in Unit::SpellDamageBonus
    &AuraEffect::HandleNoImmediateEffect,                         //272 SPELL_AURA_IGNORE_MELEE_RESET
    &AuraEffect::HandleUnused,                                    //273 clientside
    &AuraEffect::HandleNoImmediateEffect,                         //274 SPELL_AURA_CONSUME_NO_AMMO implemented in spell::CalculateDamageDoneForAllTargets
    &AuraEffect::HandleNoImmediateEffect,                         //275 SPELL_AURA_MOD_IGNORE_SHAPESHIFT Use SpellClassMask for spell select
    &AuraEffect::HandleNULL,                                      //276 mod damage % mechanic?
    &AuraEffect::HandleNoImmediateEffect,                         //277 SPELL_AURA_MOD_ABILITY_AFFECTED_TARGETS implemented in spell::settargetmap
    &AuraEffect::HandleAuraModDisarm,                             //278 SPELL_AURA_MOD_DISARM_RANGED disarm ranged weapon
    &AuraEffect::HandleNoImmediateEffect,                         //279 SPELL_AURA_INITIALIZE_IMAGES
    &AuraEffect::HandleNoImmediateEffect,                         //280 SPELL_AURA_MOD_TARGET_ARMOR_PCT
    &AuraEffect::HandleNoImmediateEffect,                         //281 SPELL_AURA_MOD_HONOR_GAIN_PCT implemented in Player::RewardHonor
    &AuraEffect::HandleAuraIncreaseBaseHealthPercent,             //282 SPELL_AURA_INCREASE_BASE_HEALTH_PERCENT
    &AuraEffect::HandleNoImmediateEffect,                         //283 SPELL_AURA_MOD_HEALING_RECEIVED       implemented in Unit::SpellHealingBonus
    &AuraEffect::HandleAuraLinked,                                //284 SPELL_AURA_LINKED
    &AuraEffect::HandleAuraModAttackPowerOfArmor,                 //285 SPELL_AURA_MOD_ATTACK_POWER_OF_ARMOR  implemented in Player::UpdateAttackPowerAndDamage
    &AuraEffect::HandleNoImmediateEffect,                         //286 SPELL_AURA_ABILITY_PERIODIC_CRIT implemented in AuraEffect::PeriodicTick
    &AuraEffect::HandleNoImmediateEffect,                         //287 SPELL_AURA_DEFLECT_SPELLS             implemented in Unit::MagicSpellHitResult and Unit::MeleeSpellHitResult
    &AuraEffect::HandleNoImmediateEffect,                         //288 SPELL_AURA_IGNORE_HIT_DIRECTION  implemented in Unit::MagicSpellHitResult and Unit::MeleeSpellHitResult Unit::RollMeleeOutcomeAgainst
    &AuraEffect::HandleNULL,                                      //289 unused (3.2.0)
    &AuraEffect::HandleAuraModCritPct,                            //290 SPELL_AURA_MOD_CRIT_PCT
    &AuraEffect::HandleNoImmediateEffect,                         //291 SPELL_AURA_MOD_XP_QUEST_PCT  implemented in Player::RewardQuest
    &AuraEffect::HandleAuraOpenStable,                            //292 SPELL_AURA_OPEN_STABLE
    &AuraEffect::HandleAuraOverrideSpells,                        //293 auras which probably add set of abilities to their target based on it's miscvalue
    &AuraEffect::HandleNoImmediateEffect,                         //294 SPELL_AURA_PREVENT_REGENERATE_POWER implemented in Player::Regenerate(Powers power)
    &AuraEffect::HandleNULL,                                      //295 0 spells in 3.3.5
    &AuraEffect::HandleAuraSetVehicle,                            //296 SPELL_AURA_SET_VEHICLE_ID sets vehicle on target
    &AuraEffect::HandleNULL,                                      //297 Spirit Burst spells
    &AuraEffect::HandleNULL,                                      //298 70569 - Strangulating, maybe prevents talk or cast
    &AuraEffect::HandleNULL,                                      //299 unused
    &AuraEffect::HandleNoImmediateEffect,                         //300 SPELL_AURA_SHARE_DAMAGE_PCT implemented in Unit::DealDamage
    &AuraEffect::HandleNoImmediateEffect,                         //301 SPELL_AURA_SCHOOL_HEAL_ABSORB implemented in Unit::CalcHealAbsorb
    &AuraEffect::HandleNULL,                                      //302 0 spells in 3.3.5
    &AuraEffect::HandleNoImmediateEffect,                         //303 SPELL_AURA_MOD_DAMAGE_DONE_VERSUS_AURASTATE implemented in Unit::SpellDamageBonus, Unit::MeleeDamageBonus
    &AuraEffect::HandleAuraModFakeInebriation,                    //304 SPELL_AURA_MOD_DRUNK
    &AuraEffect::HandleAuraModIncreaseSpeed,                      //305 SPELL_AURA_MOD_MINIMUM_SPEED
    &AuraEffect::HandleNULL,                                      //306 0 spells in 3.3.5
    &AuraEffect::HandleNULL,                                      //307 0 spells in 3.3.5
    &AuraEffect::HandleNULL,                                      //308 new aura for hunter traps
    &AuraEffect::HandleNULL,                                      //309 0 spells in 3.3.5
    &AuraEffect::HandleNoImmediateEffect,                         //310 SPELL_AURA_MOD_CREATURE_AOE_DAMAGE_AVOIDANCE implemented in Spell::CalculateDamageDone
    &AuraEffect::HandleNULL,                                      //311 0 spells in 3.3.5
    &AuraEffect::HandleNULL,                                      //312 0 spells in 3.3.5
    &AuraEffect::HandleNULL,                                      //313 0 spells in 3.3.5
    &AuraEffect::HandleNoImmediateEffect,                         //314 SPELL_AURA_PREVENT_RESSURECTION todo
    &AuraEffect::HandleNoImmediateEffect,                         //315 SPELL_AURA_UNDERWATER_WALKING todo
    &AuraEffect::HandleNoImmediateEffect,                         //316 SPELL_AURA_PERIODIC_HASTE implemented in AuraEffect::CalculatePeriodic
};

AuraEffect::AuraEffect(Aura * base, uint8 effIndex, int32 *baseAmount, Unit * caster):
m_base(base), m_spellProto(base->GetSpellProto()), m_effIndex(effIndex),
m_baseAmount(baseAmount ? *baseAmount : m_spellProto->EffectBasePoints[m_effIndex]),
m_canBeRecalculated(true), m_spellmod(NULL), m_isPeriodic(false),
m_periodicTimer(0), m_tickNumber(0)
{
    CalculatePeriodic(caster, true);

    m_amount = CalculateAmount(caster);

    CalculateSpellMod();
}

AuraEffect::~AuraEffect()
{
    delete m_spellmod;
}

void AuraEffect::GetTargetList(std::list<Unit *> & targetList) const
{
    Aura::ApplicationMap const & targetMap = GetBase()->GetApplicationMap();
    // remove all targets which were not added to new list - they no longer deserve area aura
    for (Aura::ApplicationMap::const_iterator appIter = targetMap.begin(); appIter != targetMap.end(); ++appIter)
    {
        if (appIter->second->HasEffect(GetEffIndex()))
            targetList.push_back(appIter->second->GetTarget());
    }
}

void AuraEffect::GetApplicationList(std::list<AuraApplication *> & applicationList) const
{
    Aura::ApplicationMap const & targetMap = GetBase()->GetApplicationMap();
    // remove all targets which were not added to new list - they no longer deserve area aura
    for (Aura::ApplicationMap::const_iterator appIter = targetMap.begin(); appIter != targetMap.end(); ++appIter)
    {
        if (appIter->second->HasEffect(GetEffIndex()))
            applicationList.push_back(appIter->second);
    }
}

int32 AuraEffect::CalculateAmount(Unit * caster)
{
    int32 amount;
    // default amount calculation
    amount = SpellMgr::CalculateSpellEffectAmount(m_spellProto, m_effIndex, caster, &m_baseAmount, NULL);

    // check item enchant aura cast
    if (!amount && caster)
        if (uint64 itemGUID = GetBase()->GetCastItemGUID())
            if (Player *playerCaster = dynamic_cast<Player*>(caster))
                if (Item *castItem = playerCaster->GetItemByGuid(itemGUID))
                    if (castItem->GetItemSuffixFactor())
                    {
                        ItemRandomSuffixEntry const *item_rand_suffix = sItemRandomSuffixStore.LookupEntry(abs(castItem->GetItemRandomPropertyId()));
                        if (item_rand_suffix)
                        {
                            for (int k = 0; k < MAX_ITEM_ENCHANTMENT_EFFECTS; k++)
                            {
                                SpellItemEnchantmentEntry const *pEnchant = sSpellItemEnchantmentStore.LookupEntry(item_rand_suffix->enchant_id[k]);
                                if (pEnchant)
                                {
                                    for (int t = 0; t < MAX_ITEM_ENCHANTMENT_EFFECTS; t++)
                                        if (pEnchant->spellid[t] == m_spellProto->Id)
                                    {
                                        amount = uint32((item_rand_suffix->prefix[k]*castItem->GetItemSuffixFactor()) / 10000);
                                        break;
                                    }
                                }

                                if (amount)
                                    break;
                            }
                        }
                    }

    float DoneActualBenefit = 0.0f;

    // custom amount calculations go here
    switch(GetAuraType())
    {
        // crowd control auras
        case SPELL_AURA_MOD_CONFUSE:
        case SPELL_AURA_MOD_FEAR:
        case SPELL_AURA_MOD_STUN:
        case SPELL_AURA_MOD_ROOT:
        case SPELL_AURA_TRANSFORM:
            m_canBeRecalculated = false;
            if (!m_spellProto->procFlags)
                break;
            amount = int32(GetBase()->GetUnitOwner()->CountPctFromMaxHealth(10));
            if (caster)
            {
                // Glyphs increasing damage cap
                Unit::AuraEffectList const& overrideClassScripts = caster->GetAuraEffectsByType(SPELL_AURA_OVERRIDE_CLASS_SCRIPTS);
                for (Unit::AuraEffectList::const_iterator itr = overrideClassScripts.begin(); itr != overrideClassScripts.end(); ++itr)
                {
                    if ((*itr)->IsAffectedOnSpell(m_spellProto))
                    {
                        // Glyph of Fear, Glyph of Frost nova and similar auras
                        if ((*itr)->GetMiscValue() == 7801)
                        {
                            AddPctN(amount, (*itr)->GetAmount());
                            break;
                        }
                    }
                }
            }
            break;
        case SPELL_AURA_SCHOOL_ABSORB:
            m_canBeRecalculated = false;
            if (!caster)
                break;
            switch(GetSpellProto()->SpellFamilyName)
            {
                case SPELLFAMILY_GENERIC:
                    if (GetId()==70845)
                        DoneActualBenefit = caster->GetMaxHealth() * 0.2f;
                    break;
                case SPELLFAMILY_MAGE:
                    // Ice Barrier
                    if (GetSpellProto()->SpellFamilyFlags[1] & 0x1 && GetSpellProto()->SpellFamilyFlags[2] & 0x8)
                    {
                        // +80.68% from sp bonus
                        DoneActualBenefit += caster->SpellBaseDamageBonus(GetSpellSchoolMask(m_spellProto)) * 0.8068f;
                        // Glyph of Ice Barrier: its weird having a SPELLMOD_ALL_EFFECTS here but its blizzards doing :)
                        // Glyph of Ice Barrier is only applied at the spell damage bonus because it was already applied to the base value in CalculateSpellDamage
                        DoneActualBenefit = caster->ApplyEffectModifiers(GetSpellProto(), m_effIndex, DoneActualBenefit);
                    }
                    // Fire Ward
                    else if(GetSpellProto()->SpellFamilyFlags[0] & 0x8 && GetSpellProto()->SpellFamilyFlags[2] & 0x8)
                    {
                        // +80.68% from sp bonus
                        DoneActualBenefit += caster->SpellBaseDamageBonus(GetSpellSchoolMask(m_spellProto)) * 0.8068f;
                    }
                    // Frost Ward
                    else if(GetSpellProto()->SpellFamilyFlags[0] & 0x100 && GetSpellProto()->SpellFamilyFlags[2] & 0x8)
                    {
                        // +80.68% from sp bonus
                        DoneActualBenefit += caster->SpellBaseDamageBonus(GetSpellSchoolMask(m_spellProto)) * 0.8068f;
                    }
                    break;
                case SPELLFAMILY_WARLOCK:
                    // Shadow Ward
                    if (m_spellProto->SpellFamilyFlags[2] & 0x40)
                    {
                        // +80.68% from sp bonus
                        DoneActualBenefit += caster->SpellBaseDamageBonus(GetSpellSchoolMask(m_spellProto)) * 0.8068f;
                    }
                    break;
                case SPELLFAMILY_PRIEST:
                    // Power Word: Shield
                    if (GetSpellProto()->SpellFamilyFlags[0] & 0x1 && GetSpellProto()->SpellFamilyFlags[2] & 0x400)
                    {
                        // +80.68% from sp bonus
                        float bonus = 0.8068f;

                        // Borrowed Time
                        if (AuraEffect const* pAurEff = caster->GetAuraEffect(SPELL_AURA_DUMMY, SPELLFAMILY_PRIEST, 2899, 1))
                            bonus += CalculatePctN(1.0f, pAurEff->GetAmount());

                        DoneActualBenefit += caster->SpellBaseHealingBonus(GetSpellSchoolMask(m_spellProto)) * bonus;
                        // Improved PW: Shield: its weird having a SPELLMOD_ALL_EFFECTS here but its blizzards doing :)
                        // Improved PW: Shield is only applied at the spell healing bonus because it was already applied to the base value in CalculateSpellDamage
                        DoneActualBenefit = caster->ApplyEffectModifiers(GetSpellProto(), m_effIndex, DoneActualBenefit);
                        DoneActualBenefit *= caster->CalculateLevelPenalty(GetSpellProto());

                        amount += int32(DoneActualBenefit);

                        // Twin Disciplines
                        if (AuraEffect const* pAurEff = caster->GetAuraEffect(SPELL_AURA_ADD_PCT_MODIFIER, SPELLFAMILY_PRIEST, 0x400000, 0, 0, caster->GetGUID()))
                            AddPctN(amount, pAurEff->GetAmount());

                        // Focused Power
                        // Reuse variable, not sure if this code below can be moved before Twin Disciplines
                        DoneActualBenefit = float(amount);
                        DoneActualBenefit *= caster->GetTotalAuraMultiplier(SPELL_AURA_MOD_HEALING_DONE_PERCENT);
                        amount = int32(DoneActualBenefit);

                        return amount;
                    }
                    break;
                case SPELLFAMILY_PALADIN:
                    // Sacred Shield
                    if (m_spellProto->SpellFamilyFlags[1] & 0x80000)
                    {
                        //+75.00% from sp bonus
                        float bonus = 0.75f;

                        DoneActualBenefit += caster->SpellBaseHealingBonus(GetSpellSchoolMask(m_spellProto)) * bonus;
                        // Divine Guardian is only applied at the spell healing bonus because it was already applied to the base value in CalculateSpellDamage
                        DoneActualBenefit = caster->ApplyEffectModifiers(GetSpellProto(), m_effIndex, DoneActualBenefit);
                        DoneActualBenefit *= caster->CalculateLevelPenalty(GetSpellProto());

                        amount += (int32)DoneActualBenefit;

                        // Arena - Dampening
                        if (AuraEffect const* pAurEff = caster->GetAuraEffect(74410, 0))
                            AddPctN(amount, pAurEff->GetAmount());
                        // Battleground - Dampening
                        else if (AuraEffect const* pAurEff = caster->GetAuraEffect(74411, 0))
                            AddPctN(amount, pAurEff->GetAmount());

                        return amount;
                    }
                    break;
                default:
                    break;
            }
            break;
        case SPELL_AURA_MANA_SHIELD:
            m_canBeRecalculated = false;
            if (!caster)
                break;
            // Mana Shield
            if (GetSpellProto()->SpellFamilyName == SPELLFAMILY_MAGE && GetSpellProto()->SpellFamilyFlags[0] & 0x8000 && m_spellProto->SpellFamilyFlags[2] & 0x8)
            {
                // +80.53% from +spd bonus
                DoneActualBenefit += caster->SpellBaseDamageBonus(GetSpellSchoolMask(m_spellProto)) * 0.8053f;;
            }
            break;
        case SPELL_AURA_DUMMY:
            if (!caster)
                break;
            // Earth Shield
            if (GetSpellProto()->SpellFamilyName == SPELLFAMILY_SHAMAN && m_spellProto->SpellFamilyFlags[1] & 0x400)
                amount = caster->SpellHealingBonus(GetBase()->GetUnitOwner(), GetSpellProto(), amount, SPELL_DIRECT_DAMAGE);
            break;
        case SPELL_AURA_PERIODIC_DAMAGE:
            if (!caster)
                break;
            // Rupture
            if (GetSpellProto()->SpellFamilyName == SPELLFAMILY_ROGUE && m_spellProto->SpellFamilyFlags[0] & 0x100000)
            {
                m_canBeRecalculated = false;
                if (caster->GetTypeId() != TYPEID_PLAYER)
                    break;
                //1 point : ${($m1+$b1*1+0.015*$AP)*4} damage over 8 secs
                //2 points: ${($m1+$b1*2+0.024*$AP)*5} damage over 10 secs
                //3 points: ${($m1+$b1*3+0.03*$AP)*6} damage over 12 secs
                //4 points: ${($m1+$b1*4+0.03428571*$AP)*7} damage over 14 secs
                //5 points: ${($m1+$b1*5+0.0375*$AP)*8} damage over 16 secs
                float AP_per_combo[6] = {0.0f, 0.015f, 0.024f, 0.03f, 0.03428571f, 0.0375f};
                uint8 cp = caster->ToPlayer()->GetComboPoints();
                if (cp > 5) cp = 5;
                amount += int32(caster->GetTotalAttackPowerValue(BASE_ATTACK) * AP_per_combo[cp]);
            }
            // Rip
            else if (GetSpellProto()->SpellFamilyName == SPELLFAMILY_DRUID && m_spellProto->SpellFamilyFlags[0] & 0x00800000 && GetAuraType() == SPELL_AURA_PERIODIC_DAMAGE)
            {
                m_canBeRecalculated = false;
                // 0.01*$AP*cp
                if (caster->GetTypeId() != TYPEID_PLAYER)
                    break;

                uint8 cp = caster->ToPlayer()->GetComboPoints();

                // Idol of Feral Shadows. Cant be handled as SpellMod in SpellAura:Dummy due its dependency from CPs
                if (AuraEffect const * aurEff = caster->GetAuraEffect(34241, 0))
                    amount += cp * aurEff->GetAmount();

                amount += uint32(CalculatePctU(caster->GetTotalAttackPowerValue(BASE_ATTACK), cp));
            }
            // Rend
            else if (GetSpellProto()->SpellFamilyName == SPELLFAMILY_WARRIOR && GetSpellProto()->SpellFamilyFlags[0] & 0x20)
            {
                m_canBeRecalculated = false;
                // $0.2 * (($MWB + $mwb) / 2 + $AP / 14 * $MWS) bonus per tick
                float ap = caster->GetTotalAttackPowerValue(BASE_ATTACK);
                int32 mws = caster->GetAttackTime(BASE_ATTACK);
                float mwb_min = caster->GetWeaponDamageRange(BASE_ATTACK, MINDAMAGE);
                float mwb_max = caster->GetWeaponDamageRange(BASE_ATTACK, MAXDAMAGE);
                float mwb = ((mwb_min + mwb_max) / 2 + ap * mws / 14000) * 0.2f;
                amount += int32(caster->ApplyEffectModifiers(m_spellProto, m_effIndex, mwb));
                // "If used while your target is above 75% health, Rend does 35% more damage."
                // as for 3.1.3 only ranks above 9 (wrong tooltip?)
                if (sSpellMgr->GetSpellRank(m_spellProto->Id) >= 9)
                {
                    if (GetBase()->GetUnitOwner()->HasAuraState(AURA_STATE_HEALTH_ABOVE_75_PERCENT, m_spellProto, caster))
                        AddPctN(amount, SpellMgr::CalculateSpellEffectAmount(m_spellProto, 2, caster));
                }
            }
            // Unholy Blight damage over time effect
            else if (GetId() == 50536)
            {
                m_canBeRecalculated = false;
                // we're getting total damage on aura apply, change it to be damage per tick
                amount = int32((float)amount / GetTotalTicks());
            }
            break;
        case SPELL_AURA_PERIODIC_ENERGIZE:
            if (GetSpellProto()->SpellFamilyName == SPELLFAMILY_GENERIC)
            {
                // Replenishment (0.25% from max)
                // Infinite Replenishment
                if (m_spellProto->SpellIconID == 3184 && m_spellProto->SpellVisual[0] == 12495)
                    amount = GetBase()->GetUnitOwner()->GetMaxPower(POWER_MANA) * 25 / 10000;
            }
            // Innervate
            else if (m_spellProto->Id == 29166)
                ApplyPctF(amount, float(GetBase()->GetUnitOwner()->GetCreatePowers(POWER_MANA)) / GetTotalTicks());
            // Owlkin Frenzy
            else if (m_spellProto->Id == 48391)
                ApplyPctU(amount, GetBase()->GetUnitOwner()->GetCreatePowers(POWER_MANA));
            break;
        case SPELL_AURA_PERIODIC_HEAL:
            if (!caster)
                break;
            // Lightwell Renew
            if (GetSpellProto()->SpellFamilyName == SPELLFAMILY_PRIEST && m_spellProto->SpellFamilyFlags[2] & 0x4000)
            {
                if (caster->GetTypeId() == TYPEID_PLAYER)
                // Bonus from Glyph of Lightwell
                if (AuraEffect* modHealing = caster->GetAuraEffect(55673, 0))
                    AddPctN(amount, modHealing->GetAmount());
                // Bonus from talent Spiritual Healing
                if (AuraEffect* modHealing = caster->GetAuraEffect(SPELL_AURA_ADD_PCT_MODIFIER, SPELLFAMILY_PRIEST, 46, 1))
                    AddPctN(amount, modHealing->GetAmount());
            }
            break;
        case SPELL_AURA_MOD_DAMAGE_PERCENT_TAKEN:
            if (!caster)
                break;
            // Icebound Fortitude
            if (GetSpellProto()->SpellFamilyName == SPELLFAMILY_DEATHKNIGHT && m_spellProto->SpellFamilyFlags[0] & 0x00100000)
            {
                if (caster->GetTypeId() == TYPEID_PLAYER)
                {
                    int32 value = (-1 * amount) - 10;
                    uint32 defva = uint32(caster->ToPlayer()->GetSkillValue(SKILL_DEFENSE) + caster->ToPlayer()->GetRatingBonusValue(CR_DEFENSE_SKILL));

                    if (defva > 400)
                        value += int32((defva - 400) * 0.15);

                    // Glyph of Icebound Fortitude
                    if (AuraEffect const * aurEff = caster->GetAuraEffect(58625, 0))
                    {
                        int32 valMax = aurEff->GetAmount();
                        if (value < valMax)
                            value = valMax;
                    }
                    amount = -value;
                }
            }
            // Hand of Salvation
            else if (GetSpellProto()->SpellFamilyName == SPELLFAMILY_PALADIN && GetSpellProto()->SpellFamilyFlags[0] & 0x00000100)
            {
                //Glyph of Salvation
                if (caster->GetGUID() == GetBase()->GetUnitOwner()->GetGUID())
                    if (AuraEffect const * aurEff = caster->GetAuraEffect(63225, 0))
                        amount = -aurEff->GetAmount();
            }
            break;
        case SPELL_AURA_MOD_THREAT:
        {
            uint8 level_diff = 0;
            float multiplier = 0.0;
            switch (GetId())
            {
                // Arcane Shroud
                case 26400:
                    level_diff = GetBase()->GetUnitOwner()->getLevel() - 60;
                    multiplier = 2;
                    break;
                // The Eye of Diminution
                case 28862:
                    level_diff = GetBase()->GetUnitOwner()->getLevel() - 60;
                    multiplier = 1;
                    break;
            }
            if (level_diff > 0)
                amount += int32(multiplier * level_diff);
            break;
        }
        case SPELL_AURA_MOD_INCREASE_HEALTH:
            // Vampiric Blood
            if (GetId() == 55233)
                amount = GetBase()->GetUnitOwner()->CountPctFromMaxHealth(amount);
            break;
        case SPELL_AURA_MOD_INCREASE_ENERGY:
            // Hymn of Hope
            if (GetId() == 64904)
                ApplyPctU(amount, GetBase()->GetUnitOwner()->GetMaxPower(GetBase()->GetUnitOwner()->getPowerType()));
            break;
        case SPELL_AURA_MOD_INCREASE_SPEED:
            // Dash - do not set speed if not in cat form
            if (GetSpellProto()->SpellFamilyName == SPELLFAMILY_DRUID && GetSpellProto()->SpellFamilyFlags[2] & 0x00000008)
                amount = GetBase()->GetUnitOwner()->GetShapeshiftForm() == FORM_CAT ? amount : 0;
            break;
        default:
            break;
    }
    if (DoneActualBenefit != 0.0f)
    {
        DoneActualBenefit *= caster->CalculateLevelPenalty(GetSpellProto());
        amount += (int32)DoneActualBenefit;
    }

    GetBase()->CallScriptEffectCalcAmountHandlers(const_cast<AuraEffect const *>(this), amount, m_canBeRecalculated);
    amount *= GetBase()->GetStackAmount();
    return amount;
}

void AuraEffect::CalculatePeriodic(Unit * caster, bool create)
{
    m_amplitude = m_spellProto->EffectAmplitude[m_effIndex];

    // prepare periodics
    switch (GetAuraType())
    {
        case SPELL_AURA_OBS_MOD_POWER:
            // 3 spells have no amplitude set
            if (!m_amplitude)
                m_amplitude = 1 * IN_MILLISECONDS;
        case SPELL_AURA_PERIODIC_DAMAGE:
        case SPELL_AURA_PERIODIC_HEAL:
        case SPELL_AURA_PERIODIC_ENERGIZE:
        case SPELL_AURA_OBS_MOD_HEALTH:
        case SPELL_AURA_PERIODIC_LEECH:
        case SPELL_AURA_PERIODIC_HEALTH_FUNNEL:
        case SPELL_AURA_PERIODIC_MANA_LEECH:
        case SPELL_AURA_PERIODIC_DAMAGE_PERCENT:
        case SPELL_AURA_POWER_BURN_MANA:
            m_isPeriodic = true;
            break;
        case SPELL_AURA_PERIODIC_TRIGGER_SPELL:
            if (GetId() == 51912)
            {
                m_amplitude = 3000;
            }
            m_isPeriodic = true;
            break;
        case SPELL_AURA_PERIODIC_TRIGGER_SPELL_WITH_VALUE:
        case SPELL_AURA_PERIODIC_DUMMY:
            m_isPeriodic = true;
            break;
        case SPELL_AURA_DUMMY:
            // Haunting Spirits - perdiodic trigger demon
            if (GetId() == 7057)
            {
                m_isPeriodic = true;
                m_amplitude = irand (0, 60) + 30;
                m_amplitude *= IN_MILLISECONDS;
            }
            break;
        default:
            break;
    }

    GetBase()->CallScriptEffectCalcPeriodicHandlers(const_cast<AuraEffect const *>(this), m_isPeriodic, m_amplitude);

    if (!m_isPeriodic)
        return;

    Player* modOwner = caster ? caster->GetSpellModOwner() : NULL;

    // Apply casting time mods
    if (m_amplitude)
    {
        // Apply periodic time mod
        if (modOwner)
            modOwner->ApplySpellMod(GetId(), SPELLMOD_ACTIVATION_TIME, m_amplitude);

        if (caster)
        {
            // Haste modifies periodic time of channeled spells
            if (IsChanneledSpell(m_spellProto))
            {
                if (m_spellProto->AttributesEx5 & SPELL_ATTR5_HASTE_AFFECT_DURATION)
                    caster->ModSpellCastTime(m_spellProto, m_amplitude);
            }
            // and periodic time of auras affected by SPELL_AURA_PERIODIC_HASTE
            else if (caster->HasAuraTypeWithAffectMask(SPELL_AURA_PERIODIC_HASTE, m_spellProto) || m_spellProto->AttributesEx5 & SPELL_ATTR5_HASTE_AFFECT_DURATION)
                m_amplitude = int32(m_amplitude * caster->GetFloatValue(UNIT_MOD_CAST_SPEED));
        }
    }

    if (create)
    {
        // Start periodic on next tick or at aura apply
        if (m_amplitude && !(m_spellProto->AttributesEx5 & SPELL_ATTR5_START_PERIODIC_AT_APPLY))
            m_periodicTimer += m_amplitude;
    }
    else if (m_amplitude) // load aura from character_aura
    {
        m_tickNumber = GetBase()->GetDuration() / m_amplitude;
        m_periodicTimer = GetBase()->GetDuration() % m_amplitude;
        if (m_spellProto->AttributesEx5 & SPELL_ATTR5_START_PERIODIC_AT_APPLY)
            ++m_tickNumber;
    }
}

void AuraEffect::CalculateSpellMod()
{
    switch (GetAuraType())
    {
        case SPELL_AURA_DUMMY:
            switch(GetSpellProto()->SpellFamilyName)
            {
                case SPELLFAMILY_PRIEST:
                    // Pain and Suffering
                    if (m_spellProto->SpellIconID == 2874)
                    {
                        if (!m_spellmod)
                        {
                            m_spellmod = new SpellModifier(GetBase());
                            m_spellmod->op = SPELLMOD_DOT;
                            m_spellmod->type = SPELLMOD_PCT;
                            m_spellmod->spellId = GetId();
                            m_spellmod->mask[1] = 0x00002000;
                        }
                        m_spellmod->value = GetAmount();
                    }
                    break;
                case SPELLFAMILY_DRUID:
                    switch (GetId())
                    {
                        case 34246:                                 // Idol of the Emerald Queen
                        case 60779:                                 // Idol of Lush Moss
                        {
                            if (!m_spellmod)
                            {
                                m_spellmod = new SpellModifier(GetBase());
                                m_spellmod->op = SPELLMOD_DOT;
                                m_spellmod->type = SPELLMOD_FLAT;
                                m_spellmod->spellId = GetId();
                                m_spellmod->mask[1] = 0x0010;
                            }
                            m_spellmod->value = GetAmount()/7;
                        }
                        break;
                    }
                    break;
                default:
                    break;
            }
        case SPELL_AURA_MOD_SPELL_CRIT_CHANCE:
            switch(GetId())
            {
                case 51466: // Elemental oath
                case 51470: // Elemental oath
                    // "while Clearcasting from Elemental Focus is active, you deal 5%/10% more spell damage."
                    if (!m_spellmod)
                    {
                        m_spellmod = new SpellModifier(GetBase());
                        m_spellmod->op = SPELLMOD_EFFECT2;
                        m_spellmod->type = SPELLMOD_FLAT;
                        m_spellmod->spellId = GetId();
                        m_spellmod->mask[1] = 0x0004000;
                    }
                    m_spellmod->value = GetBase()->GetUnitOwner()->CalculateSpellDamage(GetBase()->GetUnitOwner(), GetSpellProto(), 1);
                    break;
                default:
                    break;
            }
            break;
        case SPELL_AURA_ADD_FLAT_MODIFIER:
        case SPELL_AURA_ADD_PCT_MODIFIER:
            if (!m_spellmod)
            {
                m_spellmod = new SpellModifier(GetBase());
                m_spellmod->op = SpellModOp(GetMiscValue());
                ASSERT(m_spellmod->op < MAX_SPELLMOD);

                m_spellmod->type = SpellModType(GetAuraType());    // SpellModType value == spell aura types
                m_spellmod->spellId = GetId();
                m_spellmod->mask = GetSpellProto()->EffectSpellClassMask[GetEffIndex()];
                m_spellmod->charges = GetBase()->GetCharges();
            }
            m_spellmod->value = GetAmount();
            break;
        default:
            break;
    }
    GetBase()->CallScriptEffectCalcSpellModHandlers(const_cast<AuraEffect const *>(this), m_spellmod);
}

void AuraEffect::ChangeAmount(int32 newAmount, bool mark)
{
    //Unit * caster = GetCaster();
    // Reapply if amount change
    if (newAmount != GetAmount())
    {
        UnitList targetList;
        GetTargetList(targetList);
        for (UnitList::iterator aurEffTarget = targetList.begin(); aurEffTarget != targetList.end(); ++aurEffTarget)
        {
            HandleEffect(*aurEffTarget, AURA_EFFECT_HANDLE_CHANGE_AMOUNT, false);
        }
        if (!mark)
            m_amount = newAmount;
        else
            SetAmount(newAmount);
        CalculateSpellMod();
        for (UnitList::iterator aurEffTarget = targetList.begin(); aurEffTarget != targetList.end(); ++aurEffTarget)
        {
            HandleEffect(*aurEffTarget, AURA_EFFECT_HANDLE_CHANGE_AMOUNT, true);
        }
    }
}

void AuraEffect::HandleEffect(AuraApplication const * aurApp, uint8 mode, bool apply)
{
    // check if call is correct
    ASSERT(!mode
        || mode == AURA_EFFECT_HANDLE_REAL
        || mode == AURA_EFFECT_HANDLE_SEND_FOR_CLIENT
        || mode == AURA_EFFECT_HANDLE_CHANGE_AMOUNT
        || mode == AURA_EFFECT_HANDLE_STAT);

    // real aura apply/remove, handle modifier
    if (mode & AURA_EFFECT_HANDLE_CHANGE_AMOUNT_MASK)
        ApplySpellMod(aurApp->GetTarget(), apply);

    bool prevented = false;
    if (apply)
        prevented = GetBase()->CallScriptEffectApplyHandlers(const_cast<AuraEffect const *>(this), aurApp, (AuraEffectHandleModes)mode);
    else
        prevented = GetBase()->CallScriptEffectRemoveHandlers(const_cast<AuraEffect const *>(this), aurApp, (AuraEffectHandleModes)mode);

    // check if script events have removed the aura or if default effect prevention was requested
    if ((apply && aurApp->GetRemoveMode()) || prevented)
        return;

    (*this.*AuraEffectHandler [GetAuraType()])(aurApp, mode, apply);
}

void AuraEffect::HandleEffect(Unit * target, uint8 mode, bool apply)
{
    AuraApplication const * aurApp = GetBase()->GetApplicationOfTarget(target->GetGUID());
    ASSERT(aurApp);
    HandleEffect(aurApp, mode, apply);
}

void AuraEffect::ApplySpellMod(Unit * target, bool apply)
{
    if (!m_spellmod || target->GetTypeId() != TYPEID_PLAYER)
        return;

    target->ToPlayer()->AddSpellMod(m_spellmod, apply);

    // Auras with charges do not mod amount of passive auras
    if (GetBase()->GetCharges())
        return;
    // reapply some passive spells after add/remove related spellmods
    // Warning: it is a dead loop if 2 auras each other amount-shouldn't happen
    switch (GetMiscValue())
    {
        case SPELLMOD_ALL_EFFECTS:
        case SPELLMOD_EFFECT1:
        case SPELLMOD_EFFECT2:
        case SPELLMOD_EFFECT3:
        {
            uint64 guid = target->GetGUID();
            Unit::AuraApplicationMap & auras = target->GetAppliedAuras();
            for (Unit::AuraApplicationMap::iterator iter = auras.begin(); iter != auras.end(); ++iter)
            {
                Aura * aura = iter->second->GetBase();
                // only passive auras-active auras should have amount set on spellcast and not be affected
                // if aura is casted by others, it will not be affected
                if ((aura->IsPassive() || aura->GetSpellProto()->AttributesEx2 & SPELL_ATTR2_ALWAYS_APPLY_MODIFIERS) && aura->GetCasterGUID() == guid && sSpellMgr->IsAffectedByMod(aura->GetSpellProto(), m_spellmod))
                {
                    if (GetMiscValue() == SPELLMOD_ALL_EFFECTS)
                    {
                        for (uint8 i = 0; i<MAX_SPELL_EFFECTS; ++i)
                        {
                            if (AuraEffect * aurEff = aura->GetEffect(i))
                                aurEff->RecalculateAmount();
                        }
                    }
                    else if (GetMiscValue() == SPELLMOD_EFFECT1)
                    {
                       if (AuraEffect * aurEff = aura->GetEffect(0))
                            aurEff->RecalculateAmount();
                    }
                    else if (GetMiscValue() == SPELLMOD_EFFECT2)
                    {
                       if (AuraEffect * aurEff = aura->GetEffect(1))
                            aurEff->RecalculateAmount();
                    }
                    else //if (modOp == SPELLMOD_EFFECT3)
                    {
                       if (AuraEffect * aurEff = aura->GetEffect(2))
                            aurEff->RecalculateAmount();
                    }
                }
            }
        }
        default:
            break;
    }
}

void AuraEffect::Update(uint32 diff, Unit * caster)
{
    if (m_isPeriodic && (GetBase()->GetDuration() >=0 || GetBase()->IsPassive() || GetBase()->IsPermanent()))
    {
        if (m_periodicTimer > int32(diff))
            m_periodicTimer -= diff;
        else // tick also at m_periodicTimer == 0 to prevent lost last tick in case max m_duration == (max m_periodicTimer)*N
        {
            ++m_tickNumber;

            // update before tick (aura can be removed in TriggerSpell or PeriodicTick calls)
            m_periodicTimer += m_amplitude - diff;
            UpdatePeriodic(caster);

            std::list<AuraApplication*> effectApplications;
            GetApplicationList(effectApplications);
            // tick on targets of effects
            for (std::list<AuraApplication*>::iterator apptItr = effectApplications.begin(); apptItr != effectApplications.end(); ++apptItr)
                PeriodicTick(*apptItr, caster);
        }
    }
}

void AuraEffect::UpdatePeriodic(Unit * caster)
{
    switch(GetAuraType())
    {
        case SPELL_AURA_DUMMY:
            // Haunting Spirits
            if (GetId() == 7057)
            {
                m_amplitude = irand (0 , 60) + 30;
                m_amplitude *= IN_MILLISECONDS;
            }
            break;
        case SPELL_AURA_PERIODIC_DUMMY:
            switch(GetSpellProto()->SpellFamilyName)
            {
                case SPELLFAMILY_GENERIC:
                    switch(GetId())
                    {
                        // Drink
                        case 430:
                        case 431:
                        case 432:
                        case 1133:
                        case 1135:
                        case 1137:
                        case 10250:
                        case 22734:
                        case 27089:
                        case 34291:
                        case 43182:
                        case 43183:
                        case 46755:
                        case 49472: // Drink Coffee
                        case 57073:
                        case 61830:
                            if (!caster || caster->GetTypeId() != TYPEID_PLAYER)
                                return;
                            // Get SPELL_AURA_MOD_POWER_REGEN aura from spell
                            if (AuraEffect * aurEff = GetBase()->GetEffect(0))
                            {
                                if (aurEff->GetAuraType() != SPELL_AURA_MOD_POWER_REGEN)
                                {
                                    m_isPeriodic = false;
                                    sLog->outError("Aura %d structure has been changed - first aura is no longer SPELL_AURA_MOD_POWER_REGEN", GetId());
                                }
                                else
                                {
                                    // default case - not in arena
                                    if (!caster->ToPlayer()->InArena())
                                    {
                                        aurEff->ChangeAmount(GetAmount());
                                        m_isPeriodic = false;
                                    }
                                    else
                                    {
                                        // **********************************************
                                        // This feature uses only in arenas
                                        // **********************************************
                                        // Here need increase mana regen per tick (6 second rule)
                                        // on 0 tick -   0  (handled in 2 second)
                                        // on 1 tick - 166% (handled in 4 second)
                                        // on 2 tick - 133% (handled in 6 second)

                                        // Apply bonus for 1 - 4 tick
                                        switch (m_tickNumber)
                                        {
                                            case 1:   // 0%
                                                aurEff->ChangeAmount(0);
                                                break;
                                            case 2:   // 166%
                                                aurEff->ChangeAmount(GetAmount() * 5 / 3);
                                                break;
                                            case 3:   // 133%
                                                aurEff->ChangeAmount(GetAmount() * 4 / 3);
                                                break;
                                            default:  // 100% - normal regen
                                                aurEff->ChangeAmount(GetAmount());
                                                // No need to update after 4th tick
                                                m_isPeriodic = false;
                                                break;
                                        }
                                    }
                                }
                            }
                            break;
                        case 58549: // Tenacity
                        case 59911: // Tenacity (vehicle)
                           GetBase()->RefreshDuration();
                           break;
                        case 66823: case 67618: case 67619: case 67620: // Paralytic Toxin
                            // Get 0 effect aura
                            if (AuraEffect *slow = GetBase()->GetEffect(0))
                            {
                                int32 newAmount = slow->GetAmount() - 10;
                                if (newAmount < -100)
                                    newAmount = -100;
                                slow->ChangeAmount(newAmount);
                            }
                            break;
                        default:
                            break;
                    }
                    break;
                case SPELLFAMILY_MAGE:
                    if (GetId() == 55342)// Mirror Image
                        m_isPeriodic = false;
                    break;
                case SPELLFAMILY_DEATHKNIGHT:
                    // Chains of Ice
                    if (GetSpellProto()->SpellFamilyFlags[1] & 0x00004000)
                    {
                        // Get 0 effect aura
                        if (AuraEffect *slow = GetBase()->GetEffect(0))
                        {
                            int32 newAmount = slow->GetAmount() + GetAmount();
                            if (newAmount > 0)
                                newAmount = 0;
                            slow->ChangeAmount(newAmount);
                        }
                        return;
                    }
                    break;
                default:
                    break;
           }
       default:
           break;
    }
    GetBase()->CallScriptEffectUpdatePeriodicHandlers(this);
}

bool AuraEffect::IsPeriodicTickCrit(Unit * target, Unit const * caster) const
{
    ASSERT(caster);
    Unit::AuraEffectList const& mPeriodicCritAuras= caster->GetAuraEffectsByType(SPELL_AURA_ABILITY_PERIODIC_CRIT);
    for (Unit::AuraEffectList::const_iterator itr = mPeriodicCritAuras.begin(); itr != mPeriodicCritAuras.end(); ++itr)
    {
        if ((*itr)->IsAffectedOnSpell(m_spellProto) && caster->isSpellCrit(target, m_spellProto, GetSpellSchoolMask(m_spellProto)))
            return true;
    }
    // Rupture - since 3.3.3 can crit
    if (target->GetAuraEffect(SPELL_AURA_PERIODIC_DAMAGE, SPELLFAMILY_ROGUE, 0x100000, 0x0, 0x0, caster->GetGUID()))
    {
        if (caster->isSpellCrit(target, m_spellProto, GetSpellSchoolMask(m_spellProto)))
            return true;
    }
    return false;
}

void AuraEffect::SendTickImmune(Unit * target, Unit *caster) const
{
    if (caster)
        caster->SendSpellDamageImmune(target, m_spellProto->Id);
}

void AuraEffect::PeriodicTick(AuraApplication * aurApp, Unit * caster) const
{
    bool prevented = GetBase()->CallScriptEffectPeriodicHandlers(this, aurApp);
    if (prevented)
        return;

    Unit * target = aurApp->GetTarget();

    switch(GetAuraType())
    {
        case SPELL_AURA_PERIODIC_DAMAGE:
        case SPELL_AURA_PERIODIC_DAMAGE_PERCENT:
        {
            if (!caster)
                break;

            if (!target->isAlive())
                return;

            if (target->HasUnitState(UNIT_STAT_ISOLATED))
            {
                SendTickImmune(target, caster);
                return;
            }

            // Consecrate ticks can miss and will not show up in the combat log
            if (GetSpellProto()->Effect[GetEffIndex()] == SPELL_EFFECT_PERSISTENT_AREA_AURA &&
                caster->SpellHitResult(target, GetSpellProto(), false) != SPELL_MISS_NONE)
                break;

            // Check for immune (not use charges)
            if (target->IsImmunedToDamage(GetSpellProto()))
            {
                SendTickImmune(target, caster);
                break;
            }

            // some auras remove at specific health level or more
            if (GetAuraType() == SPELL_AURA_PERIODIC_DAMAGE)
            {
                switch (GetId())
                {
                    case 43093: case 31956: case 38801:  // Grievous Wound
                    case 35321: case 38363: case 39215:  // Gushing Wound
                        if (target->IsFullHealth())
                        {
                            target->RemoveAurasDueToSpell(GetId());
                            return;
                        }
                        break;
                    case 38772: // Grievous Wound
                    {
                        uint32 percent =
                            GetEffIndex() < 2 && GetSpellProto()->Effect[GetEffIndex()] == SPELL_EFFECT_DUMMY ?
                            caster->CalculateSpellDamage(target, GetSpellProto(), GetEffIndex()+1) :
                            100;
                            if (!target->HealthBelowPct(percent))
                        {
                            target->RemoveAurasDueToSpell(GetId());
                            return;
                        }
                        break;
                    }
                }
            }

            uint32 absorb=0;
            uint32 resist=0;
            CleanDamage cleanDamage =  CleanDamage(0, 0, BASE_ATTACK, MELEE_HIT_NORMAL);

            // ignore non positive values (can be result apply spellmods to aura damage
            uint32 damage = GetAmount() > 0 ? GetAmount() : 0;

            if (GetAuraType() == SPELL_AURA_PERIODIC_DAMAGE)
            {
                damage = caster->SpellDamageBonus(target, GetSpellProto(), damage, DOT, GetBase()->GetStackAmount());

                // Calculate armor mitigation
                if (Unit::IsDamageReducedByArmor(GetSpellSchoolMask(GetSpellProto()), GetSpellProto(), m_effIndex))
                {
                    uint32 damageReductedArmor = caster->CalcArmorReducedDamage(target, damage, GetSpellProto());
                    cleanDamage.mitigated_damage += damage - damageReductedArmor;
                    damage = damageReductedArmor;
                }

                // Curse of Agony damage-per-tick calculation
                if (GetSpellProto()->SpellFamilyName == SPELLFAMILY_WARLOCK && (GetSpellProto()->SpellFamilyFlags[0] & 0x400) && GetSpellProto()->SpellIconID == 544)
                {
                    uint32 totalTick = GetTotalTicks();
                    // 1..4 ticks, 1/2 from normal tick damage
                    if (m_tickNumber <= totalTick / 3)
                        damage = damage/2;
                    // 9..12 ticks, 3/2 from normal tick damage
                    else if (m_tickNumber > totalTick * 2 / 3)
                        damage += (damage+1)/2;           // +1 prevent 0.5 damage possible lost at 1..4 ticks
                    // 5..8 ticks have normal tick damage
                }
                // There is a Chance to make a Soul Shard when Drain soul does damage
                if (GetSpellProto()->SpellFamilyName == SPELLFAMILY_WARLOCK && (GetSpellProto()->SpellFamilyFlags[0] & 0x00004000))
                {
                    if (caster->GetTypeId() == TYPEID_PLAYER && caster->ToPlayer()->isHonorOrXPTarget(target))
                    {
                        if (roll_chance_i(20))
                        {
                            caster->CastSpell(caster, 43836, true, 0, this);
                            // Glyph of Drain Soul - chance to create an additional Soul Shard
                            if (AuraEffect *aur = caster->GetAuraEffect(58070, 0))
                                if (roll_chance_i(aur->GetMiscValue()))
                                    caster->CastSpell(caster, 58068, true, 0, aur);
                        }
                    }
                }
                if (GetSpellProto()->SpellFamilyName == SPELLFAMILY_GENERIC)
                {
                    switch (GetId())
                    {
                        case 70911: // Unbound Plague
                        case 72854: // Unbound Plague
                        case 72855: // Unbound Plague
                        case 72856: // Unbound Plague
                            damage *= uint32(pow(1.25f, int32(m_tickNumber)));
                            break;
                        default:
                            break;
                    }
                }
            }
            else
                damage = uint32(target->CountPctFromMaxHealth(damage));

            bool crit = IsPeriodicTickCrit(target, caster);
            if (crit)
                damage = caster->SpellCriticalDamageBonus(m_spellProto, damage, target);

            int32 dmg = damage;
            caster->ApplyResilience(target, NULL, &dmg, crit, CR_CRIT_TAKEN_SPELL);
            damage = dmg;

            caster->CalcAbsorbResist(target, GetSpellSchoolMask(GetSpellProto()), DOT, damage, &absorb, &resist, m_spellProto);

            sLog->outDetail("PeriodicTick: %u (TypeId: %u) attacked %u (TypeId: %u) for %u dmg inflicted by %u abs is %u",
                GUID_LOPART(GetCasterGUID()), GuidHigh2TypeId(GUID_HIPART(GetCasterGUID())), target->GetGUIDLow(), target->GetTypeId(), damage, GetId(), absorb);

            caster->DealDamageMods(target, damage, &absorb);

            // Set trigger flag
            uint32 procAttacker = PROC_FLAG_DONE_PERIODIC;
            uint32 procVictim   = PROC_FLAG_TAKEN_PERIODIC;
            uint32 procEx = (crit ? PROC_EX_CRITICAL_HIT : PROC_EX_NORMAL_HIT) | PROC_EX_INTERNAL_DOT;
            damage = (damage <= absorb+resist) ? 0 : (damage-absorb-resist);
            if (damage)
                procVictim|=PROC_FLAG_TAKEN_DAMAGE;

            int32 overkill = damage - target->GetHealth();
            if (overkill < 0)
              overkill = 0;

            SpellPeriodicAuraLogInfo pInfo(this, damage, overkill, absorb, resist, 0.0f, crit);
            target->SendPeriodicAuraLog(&pInfo);

            // Rend should not proc anything from absorbs
            if (GetSpellProto()->SpellFamilyName == SPELLFAMILY_WARRIOR && GetSpellProto()->SpellFamilyFlags[0] & 0x20)
                caster->ProcDamageAndSpell(target, procAttacker, procVictim, procEx, damage, BASE_ATTACK, GetSpellProto());
            else
                caster->ProcDamageAndSpell(target, procAttacker, procVictim, procEx, damage + absorb, BASE_ATTACK, GetSpellProto());

            caster->DealDamage(target, damage, &cleanDamage, DOT, GetSpellSchoolMask(GetSpellProto()), GetSpellProto(), true);
            break;
        }
        case SPELL_AURA_PERIODIC_LEECH:
        {
            if (!caster)
                return;

            if (!caster->isAlive())
                return;

            if (!target->isAlive())
                return;

            if (target->HasUnitState(UNIT_STAT_ISOLATED))
            {
                SendTickImmune(target, caster);
                return;
            }

            if (GetSpellProto()->Effect[GetEffIndex()] == SPELL_EFFECT_PERSISTENT_AREA_AURA &&
                caster->SpellHitResult(target, GetSpellProto(), false) != SPELL_MISS_NONE)
                return;

            // Check for immune
            if (target->IsImmunedToDamage(GetSpellProto()))
            {
                SendTickImmune(target, caster);
                return;
            }

            uint32 absorb=0;
            uint32 resist=0;
            CleanDamage cleanDamage =  CleanDamage(0, 0, BASE_ATTACK, MELEE_HIT_NORMAL);

            //uint32 damage = GetModifierValuePerStack() > 0 ? GetModifierValuePerStack() : 0;
            uint32 damage = GetAmount() > 0 ? GetAmount() : 0;
            damage = caster->SpellDamageBonus(target, GetSpellProto(), damage, DOT, GetBase()->GetStackAmount());

            bool crit = IsPeriodicTickCrit(target, caster);
            if (crit)
                damage = caster->SpellCriticalDamageBonus(m_spellProto, damage, target);

            // Calculate armor mitigation
            if (Unit::IsDamageReducedByArmor(GetSpellSchoolMask(GetSpellProto()), GetSpellProto(), m_effIndex))
            {
                uint32 damageReductedArmor = caster->CalcArmorReducedDamage(target, damage, GetSpellProto());
                cleanDamage.mitigated_damage += damage - damageReductedArmor;
                damage = damageReductedArmor;
            }

            int32 dmg = damage;
            caster->ApplyResilience(target, NULL, &dmg, crit, CR_CRIT_TAKEN_SPELL);
            damage = dmg;

            caster->CalcAbsorbResist(target, GetSpellSchoolMask(GetSpellProto()), DOT, damage, &absorb, &resist, m_spellProto);

            if (target->GetHealth() < damage)
                damage = uint32(target->GetHealth());

            sLog->outDetail("PeriodicTick: %u (TypeId: %u) health leech of %u (TypeId: %u) for %u dmg inflicted by %u abs is %u",
                GUID_LOPART(GetCasterGUID()), GuidHigh2TypeId(GUID_HIPART(GetCasterGUID())), target->GetGUIDLow(), target->GetTypeId(), damage, GetId(), absorb);

            caster->SendSpellNonMeleeDamageLog(target, GetId(), damage, GetSpellSchoolMask(GetSpellProto()), absorb, resist, false, 0, crit);

            // Set trigger flag
            uint32 procAttacker = PROC_FLAG_DONE_PERIODIC;
            uint32 procVictim   = PROC_FLAG_TAKEN_PERIODIC;
            uint32 procEx = (crit ? PROC_EX_CRITICAL_HIT : PROC_EX_NORMAL_HIT) | PROC_EX_INTERNAL_DOT;
            damage = (damage <= absorb+resist) ? 0 : (damage-absorb-resist);
            if (damage)
                procVictim|=PROC_FLAG_TAKEN_DAMAGE;
            caster->ProcDamageAndSpell(target, procAttacker, procVictim, procEx, damage, BASE_ATTACK, GetSpellProto());
            int32 new_damage = caster->DealDamage(target, damage, &cleanDamage, DOT, GetSpellSchoolMask(GetSpellProto()), GetSpellProto(), false);

            if (!target->isAlive() && caster->IsNonMeleeSpellCasted(false))
                for (uint32 i = CURRENT_FIRST_NON_MELEE_SPELL; i < CURRENT_MAX_SPELL; ++i)
                    if (Spell* spell = caster->GetCurrentSpell(CurrentSpellTypes(i)))
                        if (spell->m_spellInfo->Id == GetId())
                            spell->cancel();

            float gainMultiplier = SpellMgr::CalculateSpellEffectValueMultiplier(GetSpellProto(), GetEffIndex(), caster);

            uint32 heal = uint32(caster->SpellHealingBonus(caster, GetSpellProto(), uint32(new_damage * gainMultiplier), DOT, GetBase()->GetStackAmount()));

            int32 gain = caster->HealBySpell(caster, GetSpellProto(), heal);
            caster->getHostileRefManager().threatAssist(caster, gain * 0.5f, GetSpellProto());
            break;
        }
        case SPELL_AURA_PERIODIC_HEALTH_FUNNEL: // only three spells
        {
            if (!caster || !caster->GetHealth())
                break;

            if (!target->isAlive())
                return;

            if (target->HasUnitState(UNIT_STAT_ISOLATED))
            {
                SendTickImmune(target, caster);
                return;
            }

            uint32 damage = GetAmount();
            // do not kill health donator
            if (caster->GetHealth() < damage)
                damage = caster->GetHealth() - 1;
            if (!damage)
                break;

            //donator->SendSpellNonMeleeDamageLog(donator, GetId(), damage, GetSpellSchoolMask(spellProto), 0, 0, false, 0);
            caster->ModifyHealth(-(int32)damage);
            sLog->outDebug(LOG_FILTER_SPELLS_AURAS, "PeriodicTick: donator %u target %u damage %u.", target->GetEntry(), target->GetEntry(), damage);

            float gainMultiplier = SpellMgr::CalculateSpellEffectValueMultiplier(GetSpellProto(), GetEffIndex(), caster);

            damage = int32(damage * gainMultiplier);

            caster->HealBySpell(target, GetSpellProto(), damage);
            break;
        }
        case SPELL_AURA_PERIODIC_HEAL:
        case SPELL_AURA_OBS_MOD_HEALTH:
        {
            if (!caster)
                break;

            if (!target->isAlive())
                return;

            if (target->HasUnitState(UNIT_STAT_ISOLATED))
            {
                SendTickImmune(target, caster);
                return;
            }

            // heal for caster damage (must be alive)
            if (target != caster && GetSpellProto()->AttributesEx2 & SPELL_ATTR2_HEALTH_FUNNEL && !caster->isAlive())
                break;

            if (GetBase()->GetDuration() == -1 && target->IsFullHealth())
                break;

            // ignore non positive values (can be result apply spellmods to aura damage
            int32 damage = m_amount > 0 ? m_amount : 0;

            if (GetAuraType() == SPELL_AURA_OBS_MOD_HEALTH)
            {
                // Taken mods
                float TakenTotalMod = 1.0f;

                // Tenacity increase healing % taken
                if (AuraEffect const* Tenacity = target->GetAuraEffect(58549, 0))
                    AddPctN(TakenTotalMod, Tenacity->GetAmount());

                // Healing taken percent
                float minval = (float)target->GetMaxNegativeAuraModifier(SPELL_AURA_MOD_HEALING_PCT);
                if (minval)
                    AddPctF(TakenTotalMod, minval);

                float maxval = (float)target->GetMaxPositiveAuraModifier(SPELL_AURA_MOD_HEALING_PCT);
                if (maxval)
                    AddPctF(TakenTotalMod, maxval);

                // Healing over time taken percent
                float minval_hot = (float)target->GetMaxNegativeAuraModifier(SPELL_AURA_MOD_HOT_PCT);
                if (minval_hot)
                    AddPctF(TakenTotalMod, minval_hot);

                float maxval_hot = (float)target->GetMaxPositiveAuraModifier(SPELL_AURA_MOD_HOT_PCT);
                if (maxval_hot)
                    AddPctF(TakenTotalMod, maxval_hot);

                TakenTotalMod = std::max(TakenTotalMod, 0.0f);

                damage = uint32(target->CountPctFromMaxHealth(damage));
                damage = uint32(damage * TakenTotalMod);
            }
            else
            {
                // Wild Growth = amount + (6 - 2*doneTicks) * ticks* amount / 100
                if (m_spellProto->SpellFamilyName == SPELLFAMILY_DRUID && m_spellProto->SpellIconID == 2864)
                {
                    int32 addition = int32(float(damage * GetTotalTicks()) * ((6-float(2*(GetTickNumber()-1)))/100));

                    // Item - Druid T10 Restoration 2P Bonus
                    if (AuraEffect* aurEff = caster->GetAuraEffect(70658, 0))
                        // divided by 50 instead of 100 because calculated as for every 2 tick
                        addition += abs(int32((addition * aurEff->GetAmount()) / 50));

                    damage += addition;
                }

                damage = caster->SpellHealingBonus(target, GetSpellProto(), damage, DOT, GetBase()->GetStackAmount());
            }

            bool crit = IsPeriodicTickCrit(target, caster);
            if (crit)
                damage = caster->SpellCriticalHealingBonus(m_spellProto, damage, target);

            sLog->outDetail("PeriodicTick: %u (TypeId: %u) heal of %u (TypeId: %u) for %u health inflicted by %u",
                GUID_LOPART(GetCasterGUID()), GuidHigh2TypeId(GUID_HIPART(GetCasterGUID())), target->GetGUIDLow(), target->GetTypeId(), damage, GetId());

            uint32 absorb = 0;
            uint32 heal = uint32(damage);
            caster->CalcHealAbsorb(target, GetSpellProto(), heal, absorb);
            int32 gain = caster->DealHeal(target, heal);

            SpellPeriodicAuraLogInfo pInfo(this, damage, damage - gain, absorb, 0, 0.0f, crit);
            target->SendPeriodicAuraLog(&pInfo);

            target->getHostileRefManager().threatAssist(caster, float(gain) * 0.5f, GetSpellProto());

            bool haveCastItem = GetBase()->GetCastItemGUID() != 0;

            // Health Funnel
            // damage caster for heal amount
            if (target != caster && GetSpellProto()->AttributesEx2 & SPELL_ATTR2_HEALTH_FUNNEL)
            {
                uint32 damage = SpellMgr::CalculateSpellEffectAmount(GetSpellProto(), 0); // damage is not affected by spell power
                if ((int32)damage > gain)
                    damage = gain;
                uint32 absorb = 0;
                caster->DealDamageMods(caster, damage, &absorb);
                caster->SendSpellNonMeleeDamageLog(caster, GetId(), damage, GetSpellSchoolMask(GetSpellProto()), absorb, 0, false, 0, false);

                CleanDamage cleanDamage =  CleanDamage(0, 0, BASE_ATTACK, MELEE_HIT_NORMAL);
                caster->DealDamage(caster, damage, &cleanDamage, NODAMAGE, GetSpellSchoolMask(GetSpellProto()), GetSpellProto(), true);
            }

            uint32 procAttacker = PROC_FLAG_DONE_PERIODIC;
            uint32 procVictim   = PROC_FLAG_TAKEN_PERIODIC;
            uint32 procEx = (crit ? PROC_EX_CRITICAL_HIT : PROC_EX_NORMAL_HIT) | PROC_EX_INTERNAL_HOT;
            // ignore item heals
            if (!haveCastItem)
                caster->ProcDamageAndSpell(target, procAttacker, procVictim, procEx, damage, BASE_ATTACK, GetSpellProto());
            break;
        }
        case SPELL_AURA_PERIODIC_MANA_LEECH:
        {
            if (GetMiscValue() < 0 || GetMiscValue() >= int8(MAX_POWERS))
                break;

            if (!target->isAlive())
                return;

            if (target->HasUnitState(UNIT_STAT_ISOLATED))
            {
                SendTickImmune(target, caster);
                return;
            }

            Powers power = Powers(GetMiscValue());

            // power type might have changed between aura applying and tick (druid's shapeshift)
            if (target->getPowerType() != power)
                break;

            if (!caster || !caster->isAlive())
                break;

            if (GetSpellProto()->Effect[GetEffIndex()] == SPELL_EFFECT_PERSISTENT_AREA_AURA &&
                caster->SpellHitResult(target, GetSpellProto(), false) != SPELL_MISS_NONE)
                break;

            // Check for immune (not use charges)
            if (target->IsImmunedToDamage(GetSpellProto()))
            {
                SendTickImmune(target, caster);
                break;
            }

            // ignore non positive values (can be result apply spellmods to aura damage
            uint32 damage = m_amount > 0 ? m_amount : 0;

            // Special case: draining x% of mana (up to a maximum of 2*x% of the caster's maximum mana)
            // It's mana percent cost spells, m_amount is percent drain from target
            if (m_spellProto->ManaCostPercentage)
            {
                // max value
                uint32 maxmana = CalculatePctF(caster->GetMaxPower(power), damage * 2.0f);
                ApplyPctU(damage, target->GetMaxPower(power));
                if (damage > maxmana)
                    damage = maxmana;
            }

            sLog->outDetail("PeriodicTick: %u (TypeId: %u) power leech of %u (TypeId: %u) for %u dmg inflicted by %u",
                GUID_LOPART(GetCasterGUID()), GuidHigh2TypeId(GUID_HIPART(GetCasterGUID())), target->GetGUIDLow(), target->GetTypeId(), damage, GetId());

            int32 drain_amount = std::min(target->GetPower(power), damage);

            // resilience reduce mana draining effect at spell crit damage reduction (added in 2.4)
            if (power == POWER_MANA)
                drain_amount -= target->GetSpellCritDamageReduction(drain_amount);

            target->ModifyPower(power, -drain_amount);

            float gain_multiplier = 0.0f;

            if (caster->GetMaxPower(power) > 0)
                gain_multiplier = SpellMgr::CalculateSpellEffectValueMultiplier(GetSpellProto(), GetEffIndex(), caster);

            SpellPeriodicAuraLogInfo pInfo(this, drain_amount, 0, 0, 0, gain_multiplier, false);
            target->SendPeriodicAuraLog(&pInfo);

            int32 gain_amount = int32(drain_amount * gain_multiplier);

            if (gain_amount)
            {
                int32 gain = caster->ModifyPower(power, gain_amount);
                target->AddThreat(caster, float(gain) * 0.5f, GetSpellSchoolMask(GetSpellProto()), GetSpellProto());
            }

            switch(GetId())
            {
                case 31447: // Mark of Kaz'rogal
                    if (target->GetPower(power) == 0)
                    {
                        target->CastSpell(target, 31463, true, 0, this);
                        // Remove aura
                        GetBase()->SetDuration(0);
                    }
                    break;

                case 32960: // Mark of Kazzak
                    int32 modifier = int32(target->GetPower(power) * 0.05f);
                    target->ModifyPower(power, -modifier);

                    if (target->GetPower(power) == 0)
                    {
                        target->CastSpell(target, 32961, true, 0, this);
                        // Remove aura
                        GetBase()->SetDuration(0);
                    }
            }
            // Drain Mana
            if (m_spellProto->SpellFamilyName == SPELLFAMILY_WARLOCK
                && m_spellProto->SpellFamilyFlags[0] & 0x00000010)
            {
                int32 manaFeedVal = 0;
                if (AuraEffect const * aurEff = GetBase()->GetEffect(1))
                    manaFeedVal = aurEff->GetAmount();
                // Mana Feed - Drain Mana
                if (manaFeedVal > 0)
                {
                    ApplyPctN(manaFeedVal, gain_amount);
                    caster->CastCustomSpell(caster, 32554, &manaFeedVal, NULL, NULL, true, NULL, this);
                }
            }
            break;
        }
        case SPELL_AURA_OBS_MOD_POWER:
        {
            if (GetMiscValue() < 0)
                return;

            if (!target->isAlive())
                return;

            if (target->HasUnitState(UNIT_STAT_ISOLATED))
            {
                SendTickImmune(target, caster);
                return;
            }

            Powers power;
            if (GetMiscValue() == POWER_ALL)
                power = target->getPowerType();
            else
                power = Powers(GetMiscValue());

            if (target->GetMaxPower(power) == 0)
                return;

            if (GetBase()->GetDuration() == -1 && target->GetPower(power) == target->GetMaxPower(power))
                return;

            uint32 amount = m_amount * target->GetMaxPower(power) /100;
            sLog->outDetail("PeriodicTick: %u (TypeId: %u) energize %u (TypeId: %u) for %u dmg inflicted by %u",
                GUID_LOPART(GetCasterGUID()), GuidHigh2TypeId(GUID_HIPART(GetCasterGUID())), target->GetGUIDLow(), target->GetTypeId(), amount, GetId());

            SpellPeriodicAuraLogInfo pInfo(this, amount, 0, 0, 0, 0.0f, false);
            target->SendPeriodicAuraLog(&pInfo);

            int32 gain = target->ModifyPower(power, amount);

            if (caster)
                target->getHostileRefManager().threatAssist(caster, float(gain) * 0.5f, GetSpellProto());
            break;
        }
        case SPELL_AURA_PERIODIC_ENERGIZE:
        {
            // ignore non positive values (can be result apply spellmods to aura damage
            if (m_amount < 0 || GetMiscValue() >= int8(MAX_POWERS))
                return;

            if (!target->isAlive())
                return;

            if (target->HasUnitState(UNIT_STAT_ISOLATED))
            {
                SendTickImmune(target, caster);
                return;
            }

            Powers power = Powers(GetMiscValue());

            if (target->GetMaxPower(power) == 0)
                return;

            if (GetBase()->GetDuration() == -1 && target->GetPower(power) == target->GetMaxPower(power))
                return;

            uint32 amount = m_amount;

            SpellPeriodicAuraLogInfo pInfo(this, amount, 0, 0, 0, 0.0f, false);
            target->SendPeriodicAuraLog(&pInfo);

            sLog->outDetail("PeriodicTick: %u (TypeId: %u) energize %u (TypeId: %u) for %u dmg inflicted by %u",
                GUID_LOPART(GetCasterGUID()), GuidHigh2TypeId(GUID_HIPART(GetCasterGUID())), target->GetGUIDLow(), target->GetTypeId(), amount, GetId());

            int32 gain = target->ModifyPower(power, amount);

            if (caster)
                target->getHostileRefManager().threatAssist(caster, float(gain) * 0.5f, GetSpellProto());
            break;
        }
        case SPELL_AURA_POWER_BURN_MANA:
        {
            if (!caster)
                return;

            if (!target->isAlive())
                return;

            if (target->HasUnitState(UNIT_STAT_ISOLATED))
            {
                SendTickImmune(target, caster);
                return;
            }

            // Check for immune (not use charges)
            if (target->IsImmunedToDamage(GetSpellProto()))
            {
                SendTickImmune(target, caster);
                return;
            }

            int32 damage = m_amount > 0 ? m_amount : 0;

            Powers powerType = Powers(GetMiscValue());

            if (!target->isAlive() || target->getPowerType() != powerType)
                return;

            // resilience reduce mana draining effect at spell crit damage reduction (added in 2.4)
            if (powerType == POWER_MANA)
                damage -= target->GetSpellCritDamageReduction(damage);

            uint32 gain = uint32(-target->ModifyPower(powerType, -damage));

            float dmgMultiplier = SpellMgr::CalculateSpellEffectValueMultiplier(GetSpellProto(), GetEffIndex(), caster);

            SpellEntry const* spellProto = GetSpellProto();
            //maybe has to be sent different to client, but not by SMSG_PERIODICAURALOG
            SpellNonMeleeDamage damageInfo(caster, target, spellProto->Id, spellProto->SchoolMask);
            //no SpellDamageBonus for burn mana
            caster->CalculateSpellDamageTaken(&damageInfo, int32(gain * dmgMultiplier), spellProto);

            caster->DealDamageMods(damageInfo.target, damageInfo.damage, &damageInfo.absorb);

            caster->SendSpellNonMeleeDamageLog(&damageInfo);

            // Set trigger flag
            uint32 procAttacker = PROC_FLAG_DONE_PERIODIC;
            uint32 procVictim   = PROC_FLAG_TAKEN_PERIODIC;
            uint32 procEx       = createProcExtendMask(&damageInfo, SPELL_MISS_NONE) | PROC_EX_INTERNAL_DOT;
            if (damageInfo.damage)
                procVictim|=PROC_FLAG_TAKEN_DAMAGE;

            caster->ProcDamageAndSpell(damageInfo.target, procAttacker, procVictim, procEx, damageInfo.damage, BASE_ATTACK, spellProto);

            caster->DealSpellDamage(&damageInfo, true);
            break;
        }
        case SPELL_AURA_DUMMY:
            // Haunting Spirits
            if (GetId() == 7057)
                target->CastSpell((Unit*)NULL , GetAmount() , true);
            break;
        case SPELL_AURA_PERIODIC_DUMMY:
		    if(GetId() == 72178)
                caster->CastSpell(caster, 72202, true);
            PeriodicDummyTick(target, caster);
            break;
        case SPELL_AURA_PERIODIC_TRIGGER_SPELL:
            TriggerSpell(target, caster);
            break;
        case SPELL_AURA_PERIODIC_TRIGGER_SPELL_WITH_VALUE:
            TriggerSpellWithValue(target, caster);
            break;
        default:
            break;
    }
}

void AuraEffect::PeriodicDummyTick(Unit * target, Unit * caster) const
{
    switch (GetSpellProto()->SpellFamilyName)
    {
        case SPELLFAMILY_GENERIC:
        switch (GetId())
        {
            // Forsaken Skills
            case 7054:
            {
                // Possibly need cast one of them (but
                // 7038 Forsaken Skill: Swords
                // 7039 Forsaken Skill: Axes
                // 7040 Forsaken Skill: Daggers
                // 7041 Forsaken Skill: Maces
                // 7042 Forsaken Skill: Staves
                // 7043 Forsaken Skill: Bows
                // 7044 Forsaken Skill: Guns
                // 7045 Forsaken Skill: 2H Axes
                // 7046 Forsaken Skill: 2H Maces
                // 7047 Forsaken Skill: 2H Swords
                // 7048 Forsaken Skill: Defense
                // 7049 Forsaken Skill: Fire
                // 7050 Forsaken Skill: Frost
                // 7051 Forsaken Skill: Holy
                // 7053 Forsaken Skill: Shadow
                return;
            }
            case 54798: // FLAMING Arrow Triggered Effect
            {
                if (!target || !target->ToCreature() || !caster->IsVehicle())
                    return;

                Unit *rider = caster->GetVehicleKit()->GetPassenger(0);
                if (!rider)
                    return;

                // set ablaze
                if (target->HasAuraEffect(54683, EFFECT_0))
                    return;
                else
                    target->CastSpell(target, 54683, true);

                // Credit Frostworgs
                if (target->GetEntry() == 29358)
                    rider->CastSpell(rider, 54896, true);
                // Credit Frost Giants
                else if (target->GetEntry() == 29351)
                    rider->CastSpell(rider, 54893, true);

                break;
            }
            case 62292: // Blaze (Pool of Tar)
                // should we use custom damage?
                target->CastSpell((Unit*)NULL, m_spellProto->EffectTriggerSpell[m_effIndex], true);
                break;
            case 62399: // Overload Circuit
                if (target->GetMap()->IsDungeon() && int(target->GetAppliedAuras().count(62399)) >= (target->GetMap()->IsHeroic() ? 4 : 2))
                {
                     target->CastSpell(target, 62475, true); // System Shutdown
                     if (Unit *veh = target->GetVehicleBase())
                         veh->CastSpell(target, 62475, true);
                }
                break;
            case 64821: // Fuse Armor (Razorscale)
                if (GetBase()->GetStackAmount() == GetSpellProto()->StackAmount)
                {
                    target->CastSpell(target, 64774, true, NULL, NULL, GetCasterGUID());
                    target->RemoveAura(64821);
                }
                break;
            case 63802: // Brain Link
                if (caster)
                {
                    std::list<Unit*> unitList;
                    target->GetRaidMember(unitList, 80);
                    for (std::list<Unit*>::iterator itr = unitList.begin(); itr != unitList.end(); ++itr)
                    {
                        Unit* pUnit = *itr;
                        if (!pUnit || pUnit == target || !pUnit->HasAura(63802))
                            continue;

                        // Afflicted targets suffer Shadow damage whenever they are more than 20 yards apart
                        if (target->IsWithinDist(pUnit, 20))
                            target->CastSpell(pUnit, 63804, true, 0, 0);
                        else
                            target->CastSpell(pUnit, 63803, true, 0, 0);
                        return;
                    }
                }
                break;
        }
        break;
        case SPELLFAMILY_MAGE:
        {
            // Mirror Image
            if (GetId() == 55342)
                // Set name of summons to name of caster
                target->CastSpell((Unit *)NULL, m_spellProto->EffectTriggerSpell[m_effIndex], true);
            break;
        }
        case SPELLFAMILY_WARLOCK:
        {
            switch (GetSpellProto()->Id)
            {
                // Demonic Circle
                case 48018:
                    if (GameObject* obj = target->GetGameObject(GetSpellProto()->Id))
                    {
                        if (target->IsWithinDist(obj, GetSpellMaxRange(48020, true)))
                        {
                            if (!target->HasAura(62388))
                                target->CastSpell(target, 62388, true);
                        }
                        else
                            target->RemoveAura(62388);
                    }
                    break;
            }
            break;
        }
        case SPELLFAMILY_DRUID:
        {
            switch (GetSpellProto()->Id)
            {
                // Frenzied Regeneration
                case 22842:
                {
                    // Converts up to 10 rage per second into health for $d.  Each point of rage is converted into ${$m2/10}.1% of max health.
                    // Should be manauser
                    if (target->getPowerType() != POWER_RAGE)
                        break;
                    uint32 rage = target->GetPower(POWER_RAGE);
                    // Nothing todo
                    if (rage == 0)
                        break;
                    int32 mod = (rage < 100) ? rage : 100;
                    int32 points = target->CalculateSpellDamage(target, GetSpellProto(), 1);
                    int32 regen = target->GetMaxHealth() * (mod * points / 10) / 1000;
                    target->CastCustomSpell(target, 22845, &regen, 0, 0, true, 0, this);
                    target->SetPower(POWER_RAGE, rage-mod);
                    break;
                }
                // Force of Nature
                case 33831:
                    break;
            }
            break;
        }
        case SPELLFAMILY_ROGUE:
        {
            switch (GetSpellProto()->Id)
            {
                // Master of Subtlety
                case 31666:
                    if (!target->HasAuraType(SPELL_AURA_MOD_STEALTH))
                        target->RemoveAurasDueToSpell(31665);
                    break;
                // Killing Spree
                case 51690:
                {
                    // TODO: this should use effect[1] of 51690
                    UnitList targets;
                    {
                        // eff_radius == 0
                        float radius = GetSpellMaxRange(GetSpellProto(), false);

                        CellPair p(Trinity::ComputeCellPair(caster->GetPositionX(), caster->GetPositionY()));
                        Cell cell(p);
                        cell.data.Part.reserved = ALL_DISTRICT;

                        Trinity::AnyUnfriendlyVisibleUnitInObjectRangeCheck u_check(caster, caster, radius);
                        Trinity::UnitListSearcher<Trinity::AnyUnfriendlyVisibleUnitInObjectRangeCheck> checker(caster, targets, u_check);

                        TypeContainerVisitor<Trinity::UnitListSearcher<Trinity::AnyUnfriendlyVisibleUnitInObjectRangeCheck>, GridTypeMapContainer > grid_object_checker(checker);
                        TypeContainerVisitor<Trinity::UnitListSearcher<Trinity::AnyUnfriendlyVisibleUnitInObjectRangeCheck>, WorldTypeMapContainer > world_object_checker(checker);

                        cell.Visit(p, grid_object_checker,  *GetBase()->GetOwner()->GetMap(), *caster, radius);
                        cell.Visit(p, world_object_checker, *GetBase()->GetOwner()->GetMap(), *caster, radius);
                    }

                    if (targets.empty())
                        return;

                    UnitList::const_iterator itr = targets.begin();
                    std::advance(itr, rand()%targets.size());
                    Unit* spellTarget = *itr;

                    target->CastSpell(spellTarget, 57840, true);
                    target->CastSpell(spellTarget, 57841, true);
                    break;
                }
                // Overkill
                case 58428:
                    if (!target->HasAuraType(SPELL_AURA_MOD_STEALTH))
                        target->RemoveAurasDueToSpell(58427);
                    break;
            }
            break;
        }
        case SPELLFAMILY_HUNTER:
        {
            // Explosive Shot
            if (GetSpellProto()->SpellFamilyFlags[1] & 0x80000000)
            {
                if (caster)
                    caster->CastCustomSpell(53352, SPELLVALUE_BASE_POINT0, m_amount, target, true, NULL, this);
                break;
            }
            switch (GetSpellProto()->Id)
            {
                // Feeding Frenzy Rank 1
                case 53511:
                    if (target->getVictim() && target->getVictim()->HealthBelowPct(35))
                        target->CastSpell(target, 60096, true, 0, this);
                    return;
                // Feeding Frenzy Rank 2
                case 53512:
                    if (target->getVictim() && target->getVictim()->HealthBelowPct(35))
                        target->CastSpell(target, 60097, true, 0, this);
                    return;
                default:
                    break;
            }
            break;
        }
        case SPELLFAMILY_SHAMAN:
            if (GetId() == 52179) // Astral Shift
            {
                // Periodic need for remove visual on stun/fear/silence lost
                if (!(target->GetUInt32Value(UNIT_FIELD_FLAGS)&(UNIT_FLAG_STUNNED|UNIT_FLAG_FLEEING|UNIT_FLAG_SILENCED)))
                    target->RemoveAurasDueToSpell(52179);
                break;
            }
            break;
        case SPELLFAMILY_DEATHKNIGHT:
            switch (GetId())
            {
                case 49016: // Hysteria
<<<<<<< HEAD
                    if (target && target->IsFriendlyTo(caster))
                        {
                        uint32 damage = uint32(target->CountPctFromMaxHealth(1));
                        target->DealDamage(target, damage, NULL, DIRECT_DAMAGE, SPELL_SCHOOL_MASK_NORMAL, NULL, false);
                        }
=======
                    uint32 damage = uint32(target->CountPctFromMaxHealth(1));
                    target->DealDamage(target, damage, NULL, NODAMAGE, SPELL_SCHOOL_MASK_NORMAL, NULL, false);
>>>>>>> 8f9cf2d5
                    break;
            }
            // Death and Decay
            if (GetSpellProto()->SpellFamilyFlags[0] & 0x20)
            {
                if (caster)
                    caster->CastCustomSpell(target, 52212, &m_amount, NULL, NULL, true, 0, this);
                break;
            }
            // Blood of the North
            // Reaping
            // Death Rune Mastery
            if (GetSpellProto()->SpellIconID == 3041 || GetSpellProto()->SpellIconID == 22 || GetSpellProto()->SpellIconID == 2622)
            {
                if (target->GetTypeId() != TYPEID_PLAYER)
                    return;
                if (target->ToPlayer()->getClass() != CLASS_DEATH_KNIGHT)
                    return;

                 // timer expired - remove death runes
                target->ToPlayer()->RemoveRunesByAuraEffect(this);
            }
            break;
        default:
            break;
    }
}

void AuraEffect::TriggerSpell(Unit * target, Unit * caster) const
{
    if (!caster || !target)
        return;

    Unit* triggerTarget = target;

    // generic casting code with custom spells and target/caster customs
    uint32 triggerSpellId = GetSpellProto()->EffectTriggerSpell[GetEffIndex()];

    SpellEntry const *triggeredSpellInfo = sSpellStore.LookupEntry(triggerSpellId);
    SpellEntry const *auraSpellInfo = GetSpellProto();
    uint32 auraId = auraSpellInfo->Id;

    // specific code for cases with no trigger spell provided in field
    if (triggeredSpellInfo == NULL)
    {
        switch (auraSpellInfo->SpellFamilyName)
        {
            case SPELLFAMILY_GENERIC:
            {
                switch (auraId)
                {
                    // Thaumaturgy Channel
                    case 9712:
                        triggerSpellId = 21029;
                        break;
                    // Brood Affliction: Bronze
                    case 23170:
                        triggerSpellId = 23171;
                        return;
                    // Restoration
                    case 24379:
                    case 23493:
                    {
                        int32 heal = caster->CountPctFromMaxHealth(10);
                        caster->HealBySpell(target, auraSpellInfo, heal);

                        int32 mana = caster->GetMaxPower(POWER_MANA);
                        if (mana)
                        {
                            mana /= 10;
                            caster->EnergizeBySpell(caster, 23493, mana, POWER_MANA);
                        }
                        return;
                    }
                    // Nitrous Boost
                    case 27746:
                        if (target->GetPower(POWER_MANA) >= 10)
                        {
                            target->ModifyPower(POWER_MANA, -10);
                            target->SendEnergizeSpellLog(caster, 27746, 10, POWER_MANA);
                        }
                        else
                            target->RemoveAurasDueToSpell(27746);
                        return;
                    // Frost Blast
                    case 27808:
                        caster->CastCustomSpell(29879, SPELLVALUE_BASE_POINT0, int32(target->CountPctFromMaxHealth(21)), target, true, NULL, this);
                        return;
                    // Detonate Mana
                    case 27819:
                        if (int32 mana = (int32)(target->GetMaxPower(POWER_MANA) / 10))
                        {
                            mana = target->ModifyPower(POWER_MANA, -mana);
                            target->CastCustomSpell(27820, SPELLVALUE_BASE_POINT0, -mana*10, target, true, NULL, this);
                        }
                        return;
                    // Inoculate Nestlewood Owlkin
                    case 29528:
                        if (triggerTarget->GetTypeId() != TYPEID_UNIT)// prevent error reports in case ignored player target
                            return;
                        break;
                    // Feed Captured Animal
                    case 29917:
                        triggerSpellId = 29916;
                        break;
                    // Extract Gas
                    case 30427:
                    {
                        // move loot to player inventory and despawn target
                        if (caster->GetTypeId() == TYPEID_PLAYER &&
                                triggerTarget->GetTypeId() == TYPEID_UNIT &&
                                triggerTarget->ToCreature()->GetCreatureInfo()->type == CREATURE_TYPE_GAS_CLOUD)
                        {
                            Player* player = (Player*)caster;
                            Creature* creature = triggerTarget->ToCreature();
                            // missing lootid has been reported on startup - just return
                            if (!creature->GetCreatureInfo()->SkinLootId)
                                return;

                            player->AutoStoreLoot(creature->GetCreatureInfo()->SkinLootId, LootTemplates_Skinning, true);

                            creature->DespawnOrUnsummon();
                        }
                        return;
                    }
                    // Quake
                    case 30576: triggerSpellId = 30571; break;
                    // Doom
                    // TODO: effect trigger spell may be independant on spell targets, and executed in spell finish phase
                    // so instakill will be naturally done before trigger spell
                    case 31347:
                    {
                        target->CastSpell(target, 31350, true, NULL, this);
                        target->Kill(target);
                        return;
                    }
                    // Spellcloth
                    case 31373:
                    {
                        // Summon Elemental after create item
                        target->SummonCreature(17870, 0, 0, 0, target->GetOrientation(), TEMPSUMMON_DEAD_DESPAWN, 0);
                        return;
                    }
                    // Flame Quills
                    case 34229:
                    {
                        // cast 24 spells 34269-34289, 34314-34316
                        for (uint32 spell_id = 34269; spell_id != 34290; ++spell_id)
                            caster->CastSpell(target, spell_id, true, NULL, this);
                        for (uint32 spell_id = 34314; spell_id != 34317; ++spell_id)
                            caster->CastSpell(target, spell_id, true, NULL, this);
                        return;
                    }
                    // Remote Toy
                    case 37027: triggerSpellId = 37029; break;
                    // Eye of Grillok
                    case 38495:
                    {
                        target->CastSpell(target, 38530, true, NULL, this);
                        return;
                    }
                    // Absorb Eye of Grillok (Zezzak's Shard)
                    case 38554:
                    {
                        if (target->GetTypeId() != TYPEID_UNIT)
                            return;

                        caster->CastSpell(caster, 38495, true, NULL, this);

                        Creature* creatureTarget = target->ToCreature();

                        creatureTarget->DespawnOrUnsummon();
                        return;
                    }
                    // Tear of Azzinoth Summon Channel - it's not really supposed to do anything, and this only prevents the console spam
                    case 39857:
                        triggerSpellId = 39856;
                        break;
                    // Personalized Weather
                    case 46736:
                        triggerSpellId = 46737;
                        break;
                    // Shield Level 1
                    case 63130:
                    // Shield Level 2
                    case 63131:
                    // Shield Level 3
                    case 63132:
                    // Ball of Flames Visual
                    case 71706:
                        return;
                }
                break;
            }
            case SPELLFAMILY_MAGE:
            {
                switch(auraId)
                {
                    // Invisibility
                    case 66:
                    // Here need periodic triger reducing threat spell (or do it manually)
                        return;
                }
                break;
            }
            case SPELLFAMILY_DRUID:
            {
                switch(auraId)
                {
                    // Cat Form
                    // triggerSpellId not set and unknown effect triggered in this case, ignoring for while
                    case 768:
                        return;
                }
                break;
            }
            case SPELLFAMILY_SHAMAN:
            {
                switch(auraId)
                {
                    // Lightning Shield (The Earthshatterer set trigger after cast Lighting Shield)
                    case 28820:
                    {
                        // Need remove self if Lightning Shield not active
                        if (!target->GetAuraEffect(SPELL_AURA_PROC_TRIGGER_SPELL, SPELLFAMILY_SHAMAN, 0x400))
                            target->RemoveAurasDueToSpell(28820);
                        return;
                    }
                    // Totemic Mastery (Skyshatter Regalia (Shaman Tier 6) - bonus)
                    case 38443:
                    {
                        bool all = true;
                        for (int i = SUMMON_SLOT_TOTEM; i < MAX_TOTEM_SLOT; ++i)
                        {
                            if (!target->m_SummonSlot[i])
                            {
                                all = false;
                                break;
                            }
                        }

                        if (all)
                            caster->CastSpell(target, 38437, true, NULL, this);
                        else
                            target->RemoveAurasDueToSpell(38437);
                        return;
                    }
                }
                break;
            }
            default:
                break;
        }
    }
    else
    {
        // Spell exist but require custom code
        switch (auraId)
        {
            // Pursuing Spikes (Anub'arak)
            case 65920:
            case 65922:
            case 65923:
                {
                    Unit *permafrostCaster = NULL;
                    if (caster->HasAura(66193)) permafrostCaster = caster->GetAura(66193)->GetCaster();
                    if (caster->HasAura(67855)) permafrostCaster = caster->GetAura(67855)->GetCaster();
                    if (caster->HasAura(67856)) permafrostCaster = caster->GetAura(67856)->GetCaster();
                    if (caster->HasAura(67857)) permafrostCaster = caster->GetAura(67857)->GetCaster();

                    if (permafrostCaster)
                    {
                        if (Creature *permafrostCasterAsCreature = permafrostCaster->ToCreature())
                            permafrostCasterAsCreature->DespawnOrUnsummon(3000);

                        caster->CastSpell(caster, 66181, false);
                        caster->RemoveAllAuras();
                        if (Creature *casterAsCreature = caster->ToCreature())
                            casterAsCreature->DisappearAndDie();
                    }
                }
                break;
            // Mana Tide
            case 16191:
                target->CastCustomSpell(triggerTarget, triggerSpellId, &m_amount, NULL, NULL, true, NULL, this);
                return;
            // Negative Energy Periodic
            case 46284:
                caster->CastCustomSpell(triggerSpellId, SPELLVALUE_MAX_TARGETS, m_tickNumber / 10 + 1, NULL, true, NULL, this);
                return;
            // Poison (Grobbulus)
            case 28158:
            case 54362:
            // Slime Pool (Dreadscale & Acidmaw)
            case 66882:
                target->CastCustomSpell(triggerSpellId, SPELLVALUE_RADIUS_MOD, (int32)((((float)m_tickNumber / 60) * 0.9f + 0.1f) * 10000 * 2 / 3), NULL, true, NULL, this);
                return;
            // Beacon of Light
            case 53563:
            {
                Unit * triggerCaster = (Unit *)(GetBase()->GetOwner());
                triggerCaster->CastSpell(triggerTarget, triggeredSpellInfo, true, 0, this, triggerCaster->GetGUID());
                return;
            }
            // Slime Spray - temporary here until preventing default effect works again
            // added on 9.10.2010
            case 69508:
            {
                caster->CastSpell(triggerTarget, triggerSpellId, true, NULL, NULL, caster->GetGUID());
                return;
            }
        }
    }

    // Reget trigger spell proto
    triggeredSpellInfo = sSpellStore.LookupEntry(triggerSpellId);

    if (triggeredSpellInfo)
    {
        Unit * triggerCaster = GetTriggeredSpellCaster(triggeredSpellInfo, caster, triggerTarget);
        triggerCaster->CastSpell(triggerTarget, triggeredSpellInfo, true, NULL, this);
        sLog->outDebug(LOG_FILTER_SPELLS_AURAS, "AuraEffect::TriggerSpell: Spell %u Trigger %u", GetId(), triggeredSpellInfo->Id);
    }
    else
    {
        Creature* c = triggerTarget->ToCreature();
        if (!c || (c && !sScriptMgr->OnDummyEffect(caster, GetId(), SpellEffIndex(GetEffIndex()), triggerTarget->ToCreature())) ||
            (c && !c->AI()->sOnDummyEffect(caster, GetId(), SpellEffIndex(GetEffIndex()))))
            sLog->outError("AuraEffect::TriggerSpell: Spell %u has value 0 in EffectTriggered[%d] and is therefor not handled. Define as custom case?", GetId(), GetEffIndex());
    }
}

void AuraEffect::TriggerSpellWithValue(Unit * target, Unit * caster) const
{
    if (!caster || !target)
        return;

    Unit* triggerTarget = target;

    uint32 triggerSpellId = GetSpellProto()->EffectTriggerSpell[m_effIndex];
    SpellEntry const *triggeredSpellInfo = sSpellStore.LookupEntry(triggerSpellId);
    if (triggeredSpellInfo)
    {
        Unit * triggerCaster = GetTriggeredSpellCaster(triggeredSpellInfo, caster, triggerTarget);

        // generic casting code with custom spells and target/caster customs
        int32  basepoints0 = GetAmount();
        triggerCaster->CastCustomSpell(triggerTarget, triggerSpellId, &basepoints0, 0, 0, true, 0, this);
    }
    else
        sLog->outError("AuraEffect::TriggerSpellWithValue: Spell %u has value 0 in EffectTriggered[%d] and is therefor not handled. Define as custom case?", GetId(), GetEffIndex());
}

bool AuraEffect::IsAffectedOnSpell(SpellEntry const *spell) const
{
    if (!spell)
        return false;
    // Check family name
    if (spell->SpellFamilyName != m_spellProto->SpellFamilyName)
        return false;

    // Check EffectClassMask
    if (m_spellProto->EffectSpellClassMask[m_effIndex] & spell->SpellFamilyFlags)
        return true;
    return false;
}

void AuraEffect::CleanupTriggeredSpells(Unit * target)
{
    uint32 tSpellId = m_spellProto->EffectTriggerSpell[GetEffIndex()];
    if (!tSpellId)
        return;

    SpellEntry const* tProto = sSpellStore.LookupEntry(tSpellId);
    if (!tProto)
        return;

    if (GetSpellDuration(tProto) != -1)
        return;

    // needed for spell 43680, maybe others
    // TODO: is there a spell flag, which can solve this in a more sophisticated way?
    if (m_spellProto->EffectApplyAuraName[GetEffIndex()] == SPELL_AURA_PERIODIC_TRIGGER_SPELL &&
            uint32(GetSpellDuration(m_spellProto)) == m_spellProto->EffectAmplitude[GetEffIndex()])
        return;

    target->RemoveAurasDueToSpell(tSpellId, GetCasterGUID());
}

void AuraEffect::HandleShapeshiftBoosts(Unit * target, bool apply) const
{
    uint32 spellId = 0;
    uint32 spellId2 = 0;
    //uint32 spellId3 = 0;
    uint32 HotWSpellId = 0;

    switch(GetMiscValue())
    {
        case FORM_CAT:
            spellId = 3025;
            HotWSpellId = 24900;
            break;
        case FORM_TREE:
            spellId = 34123;
            break;
        case FORM_TRAVEL:
            spellId = 5419;
            break;
        case FORM_AQUA:
            spellId = 5421;
            break;
        case FORM_BEAR:
            spellId = 1178;
            spellId2 = 21178;
            HotWSpellId = 24899;
            break;
        case FORM_DIREBEAR:
            spellId = 9635;
            spellId2 = 21178;
            HotWSpellId = 24899;
            break;
        case FORM_BATTLESTANCE:
            spellId = 21156;
            break;
        case FORM_DEFENSIVESTANCE:
            spellId = 7376;
            break;
        case FORM_BERSERKERSTANCE:
            spellId = 7381;
            break;
        case FORM_MOONKIN:
            spellId = 24905;
            spellId2 = 69366;
            break;
        case FORM_FLIGHT:
            spellId = 33948;
            spellId2 = 34764;
            break;
        case FORM_FLIGHT_EPIC:
            spellId  = 40122;
            spellId2 = 40121;
            break;
        case FORM_METAMORPHOSIS:
            spellId  = 54817;
            spellId2 = 54879;
            break;
        case FORM_SPIRITOFREDEMPTION:
            spellId  = 27792;
            spellId2 = 27795;                               // must be second, this important at aura remove to prevent to early iterator invalidation.
            break;
        case FORM_SHADOW:
            spellId = 49868;
            spellId2 = 71167;
            break;
        case FORM_GHOSTWOLF:
            spellId = 67116;
            break;
        case FORM_GHOUL:
        case FORM_AMBIENT:
        case FORM_STEALTH:
        case FORM_CREATURECAT:
        case FORM_CREATUREBEAR:
            break;
        default:
            break;
    }

    if (apply)
    {
        // Remove cooldown of spells triggered on stance change - they may share cooldown with stance spell
        if (spellId)
        {
            if (target->GetTypeId() == TYPEID_PLAYER)
                target->ToPlayer()->RemoveSpellCooldown(spellId);
            target->CastSpell(target, spellId, true, NULL, this);
        }

        if (spellId2)
        {
            if (target->GetTypeId() == TYPEID_PLAYER)
                target->ToPlayer()->RemoveSpellCooldown(spellId2);
            target->CastSpell(target, spellId2, true, NULL, this);
        }

        if (target->GetTypeId() == TYPEID_PLAYER)
        {
            const PlayerSpellMap& sp_list = target->ToPlayer()->GetSpellMap();
            for (PlayerSpellMap::const_iterator itr = sp_list.begin(); itr != sp_list.end(); ++itr)
            {
                if (itr->second->state == PLAYERSPELL_REMOVED || itr->second->disabled) continue;
                if (itr->first == spellId || itr->first == spellId2) continue;
                SpellEntry const *spellInfo = sSpellStore.LookupEntry(itr->first);
                if (!spellInfo || !(spellInfo->Attributes & (SPELL_ATTR0_PASSIVE | SPELL_ATTR0_UNK7))) continue;
                if (spellInfo->Stances & (1<<(GetMiscValue()-1)))
                    target->CastSpell(target, itr->first, true, NULL, this);
            }
            // Leader of the Pack
            if (target->ToPlayer()->HasSpell(17007))
            {
                SpellEntry const *spellInfo = sSpellStore.LookupEntry(24932);
                if (spellInfo && spellInfo->Stances & (1<<(GetMiscValue()-1)))
                    target->CastSpell(target, 24932, true, NULL, this);
            }
            // Improved Barkskin - apply/remove armor bonus due to shapeshift
            if (target->ToPlayer()->HasSpell(63410) || target->ToPlayer()->HasSpell(63411))
            {
                target->RemoveAurasDueToSpell(66530);
                if (GetMiscValue() == FORM_TRAVEL || GetMiscValue() == FORM_NONE) // "while in Travel Form or while not shapeshifted"
                    target->CastSpell(target, 66530, true);
            }
            // Heart of the Wild
            if (HotWSpellId)
            {   // hacky, but the only way as spell family is not SPELLFAMILY_DRUID
                Unit::AuraEffectList const& mModTotalStatPct = target->GetAuraEffectsByType(SPELL_AURA_MOD_TOTAL_STAT_PERCENTAGE);
                for (Unit::AuraEffectList::const_iterator i = mModTotalStatPct.begin(); i != mModTotalStatPct.end(); ++i)
                {
                    // Heart of the Wild
                    if ((*i)->GetSpellProto()->SpellIconID == 240 && (*i)->GetMiscValue() == 3)
                    {
                        int32 HotWMod = (*i)->GetAmount();

                        target->CastCustomSpell(target, HotWSpellId, &HotWMod, NULL, NULL, true, NULL, this);
                        break;
                    }
                }
            }
            switch(GetMiscValue())
            {
                case FORM_CAT:
                    // Savage Roar
                    if (target->GetAuraEffect(SPELL_AURA_DUMMY, SPELLFAMILY_DRUID, 0 , 0x10000000, 0))
                        target->CastSpell(target, 62071, true);
                    // Nurturing Instinct
                    if (AuraEffect const * aurEff = target->GetAuraEffect(SPELL_AURA_MOD_SPELL_HEALING_OF_STAT_PERCENT, SPELLFAMILY_DRUID, 2254, 0))
                    {
                        uint32 spellId = 0;
                        switch (aurEff->GetId())
                        {
                        case 33872:
                            spellId = 47179;
                            break;
                        case 33873:
                            spellId = 47180;
                            break;
                        }
                        target->CastSpell(target, spellId, true, NULL, this);
                    }
                    // Master Shapeshifter - Cat
                    if (AuraEffect const * aurEff = target->GetDummyAuraEffect(SPELLFAMILY_GENERIC, 2851, 0))
                    {
                        int32 bp = aurEff->GetAmount();
                        target->CastCustomSpell(target, 48420, &bp, NULL, NULL, true);
                    }
                break;
                case FORM_DIREBEAR:
                case FORM_BEAR:
                    // Master Shapeshifter - Bear
                    if (AuraEffect const * aurEff = target->GetDummyAuraEffect(SPELLFAMILY_GENERIC, 2851, 0))
                    {
                        int32 bp = aurEff->GetAmount();
                        target->CastCustomSpell(target, 48418, &bp, NULL, NULL, true);
                    }
                    // Survival of the Fittest
                    if (AuraEffect const * aurEff = target->GetAuraEffect(SPELL_AURA_MOD_TOTAL_STAT_PERCENTAGE, SPELLFAMILY_DRUID, 961, 0))
                    {
                        int32 bp = 100 + SpellMgr::CalculateSpellEffectAmount(aurEff->GetSpellProto(), 2);
                        target->CastCustomSpell(target, 62069, &bp, NULL, NULL, true, 0, this);
                    }
                break;
                case FORM_MOONKIN:
                    // Master Shapeshifter - Moonkin
                    if (AuraEffect const * aurEff = target->GetDummyAuraEffect(SPELLFAMILY_GENERIC, 2851, 0))
                    {
                        int32 bp = aurEff->GetAmount();
                        target->CastCustomSpell(target, 48421, &bp, NULL, NULL, true);
                    }
                break;
                    // Master Shapeshifter - Tree of Life
                case FORM_TREE:
                    if (AuraEffect const * aurEff = target->GetDummyAuraEffect(SPELLFAMILY_GENERIC, 2851, 0))
                    {
                        int32 bp = aurEff->GetAmount();
                        target->CastCustomSpell(target, 48422, &bp, NULL, NULL, true);
                    }
                break;
            }
        }
    }
    else
    {
        if (spellId)
            target->RemoveAurasDueToSpell(spellId);
        if (spellId2)
            target->RemoveAurasDueToSpell(spellId2);

        // Improved Barkskin - apply/remove armor bonus due to shapeshift
        if (Player *pl=target->ToPlayer())
        {
            if (pl->HasSpell(63410) || pl->HasSpell(63411))
            {
                target->RemoveAurasDueToSpell(66530);
                target->CastSpell(target, 66530, true);
            }
        }

        Unit::AuraApplicationMap& tAuras = target->GetAppliedAuras();
        for (Unit::AuraApplicationMap::iterator itr = tAuras.begin(); itr != tAuras.end();)
        {
            if (itr->second->GetBase()->IsRemovedOnShapeLost(target))
                target->RemoveAura(itr);
            else
                ++itr;
        }
    }
}

/*********************************************************/
/***               AURA EFFECT HANDLERS                ***/
/*********************************************************/

/**************************************/
/***       VISIBILITY & PHASES      ***/
/**************************************/

void AuraEffect::HandleModInvisibilityDetect(AuraApplication const * aurApp, uint8 mode, bool apply) const
{
    if (!(mode & AURA_EFFECT_HANDLE_REAL))
        return;

    Unit * target = aurApp->GetTarget();
    InvisibilityType type = InvisibilityType(GetMiscValue());

    if (apply)
    {
        target->m_invisibilityDetect.AddFlag(type);
        target->m_invisibilityDetect.AddValue(type, GetAmount());
    }
    else
    {
        if (!target->HasAuraType(SPELL_AURA_MOD_INVISIBILITY_DETECT))
            target->m_invisibilityDetect.DelFlag(type);

        target->m_invisibilityDetect.AddValue(type, -GetAmount());
    }

    target->UpdateObjectVisibility();
}

void AuraEffect::HandleModInvisibility(AuraApplication const * aurApp, uint8 mode, bool apply) const
{
    if (!(mode & AURA_EFFECT_HANDLE_SEND_FOR_CLIENT_MASK))
        return;

    Unit * target = aurApp->GetTarget();
    InvisibilityType type = InvisibilityType(GetMiscValue());

    if (apply)
    {
        if (mode & AURA_EFFECT_HANDLE_REAL)
        {
            // drop flag at invisibiliy in bg
            target->RemoveAurasWithInterruptFlags(AURA_INTERRUPT_FLAG_IMMUNE_OR_LOST_SELECTION);
        }

        // apply glow vision
        if (target->GetTypeId() == TYPEID_PLAYER)
            target->SetByteFlag(PLAYER_FIELD_BYTES2, 3, PLAYER_FIELD_BYTE2_INVISIBILITY_GLOW);

        target->m_invisibility.AddFlag(type);
        target->m_invisibility.AddValue(type, GetAmount());
    }
    else
    {
        if (!target->HasAuraType(SPELL_AURA_MOD_INVISIBILITY))
        {
            // if not have different invisibility auras.
            // remove glow vision
            if (target->GetTypeId() == TYPEID_PLAYER)
                target->RemoveByteFlag(PLAYER_FIELD_BYTES2, 3, PLAYER_FIELD_BYTE2_INVISIBILITY_GLOW);

            target->m_invisibility.DelFlag(type);
        }
        else
        {
            bool found = false;
            Unit::AuraEffectList const& invisAuras = target->GetAuraEffectsByType(SPELL_AURA_MOD_INVISIBILITY);
            for (Unit::AuraEffectList::const_iterator i = invisAuras.begin(); i != invisAuras.end(); ++i)
            {
                if (GetMiscValue() == (*i)->GetMiscValue())
                {
                    found = true;
                    break;
                }
            }
            if (!found)
                target->m_invisibility.DelFlag(type);
        }

        target->m_invisibility.AddValue(type, -GetAmount());
    }

    target->UpdateObjectVisibility();
}

void AuraEffect::HandleModStealthDetect(AuraApplication const * aurApp, uint8 mode, bool apply) const
{
    if (!(mode & AURA_EFFECT_HANDLE_REAL))
        return;

    Unit * target = aurApp->GetTarget();
    StealthType type = StealthType(GetMiscValue());

    if (apply)
    {
        target->m_stealthDetect.AddFlag(type);
        target->m_stealthDetect.AddValue(type, GetAmount());
    }
    else
    {
        if (!target->HasAuraType(SPELL_AURA_MOD_STEALTH_DETECT))
            target->m_stealthDetect.DelFlag(type);

        target->m_stealthDetect.AddValue(type, -GetAmount());
    }

    target->UpdateObjectVisibility();
}

void AuraEffect::HandleModStealth(AuraApplication const * aurApp, uint8 mode, bool apply) const
{
    if (!(mode & AURA_EFFECT_HANDLE_SEND_FOR_CLIENT_MASK))
        return;

    Unit * target = aurApp->GetTarget();
    StealthType type = StealthType(GetMiscValue());

    if (apply)
    {
        if (mode & AURA_EFFECT_HANDLE_REAL)
        {
            // drop flag at stealth in bg
            target->RemoveAurasWithInterruptFlags(AURA_INTERRUPT_FLAG_IMMUNE_OR_LOST_SELECTION);
        }

        // stop handling the effect if it was removed by linked event
        if (aurApp->GetRemoveMode())
            return;

        target->m_stealth.AddFlag( type);
        target->m_stealth.AddValue(type, GetAmount());

        target->SetStandFlags(UNIT_STAND_FLAGS_CREEP);
        if (target->GetTypeId() == TYPEID_PLAYER)
            target->SetByteFlag(PLAYER_FIELD_BYTES2, 3, PLAYER_FIELD_BYTE2_STEALTH);
    }
    else
    {
        target->m_stealth.AddValue(type, -GetAmount());

        if (!target->HasAuraType(SPELL_AURA_MOD_STEALTH)) // if last SPELL_AURA_MOD_STEALTH
        {
            target->m_stealth.DelFlag(type);

            target->RemoveStandFlags(UNIT_STAND_FLAGS_CREEP);
            if (target->GetTypeId() == TYPEID_PLAYER)
                target->RemoveByteFlag(PLAYER_FIELD_BYTES2, 3, PLAYER_FIELD_BYTE2_STEALTH);
        }
    }

    target->UpdateObjectVisibility();
}

void AuraEffect::HandleModStealthLevel(AuraApplication const * aurApp, uint8 mode, bool apply) const
{
    if (!(mode & AURA_EFFECT_HANDLE_REAL))
        return;

    Unit * target = aurApp->GetTarget();
    StealthType type = StealthType(GetMiscValue());

    if (apply)
        target->m_stealth.AddValue(type, GetAmount());
    else
        target->m_stealth.AddValue(type, -GetAmount());

    target->UpdateObjectVisibility();
}

void AuraEffect::HandleSpiritOfRedemption(AuraApplication const * aurApp, uint8 mode, bool apply) const
{
    if (!(mode & AURA_EFFECT_HANDLE_REAL))
        return;

    Unit * target = aurApp->GetTarget();

    if (target->GetTypeId() != TYPEID_PLAYER)
        return;

    // prepare spirit state
    if (apply)
    {
        if (target->GetTypeId() == TYPEID_PLAYER)
        {
            // disable breath/etc timers
            target->ToPlayer()->StopMirrorTimers();

            // set stand state (expected in this form)
            if (!target->IsStandState())
                target->SetStandState(UNIT_STAND_STATE_STAND);
        }

        target->SetHealth(1);
    }
    // die at aura end
    else
        target->setDeathState(JUST_DIED);
}

void AuraEffect::HandleAuraGhost(AuraApplication const * aurApp, uint8 mode, bool apply) const
{
    if (!(mode & AURA_EFFECT_HANDLE_SEND_FOR_CLIENT_MASK))
        return;

    Unit * target = aurApp->GetTarget();

    if (target->GetTypeId() != TYPEID_PLAYER)
        return;

    if (apply)
    {
        target->SetFlag(PLAYER_FLAGS, PLAYER_FLAGS_GHOST);
        target->m_serverSideVisibility.SetValue(SERVERSIDE_VISIBILITY_GHOST, GHOST_VISIBILITY_GHOST);
        target->m_serverSideVisibilityDetect.SetValue(SERVERSIDE_VISIBILITY_GHOST, GHOST_VISIBILITY_GHOST);
    }
    else
    {
        if (target->HasAuraType(SPELL_AURA_GHOST))
            return;

        target->RemoveFlag(PLAYER_FLAGS, PLAYER_FLAGS_GHOST);
        target->m_serverSideVisibility.SetValue(SERVERSIDE_VISIBILITY_GHOST, GHOST_VISIBILITY_ALIVE);
        target->m_serverSideVisibilityDetect.SetValue(SERVERSIDE_VISIBILITY_GHOST, GHOST_VISIBILITY_ALIVE);
    }
}

void AuraEffect::HandlePhase(AuraApplication const * aurApp, uint8 mode, bool apply) const
{
    if (!(mode & AURA_EFFECT_HANDLE_REAL))
        return;

    Unit * target = aurApp->GetTarget();

    // no-phase is also phase state so same code for apply and remove
    uint32 newPhase = 0;
    Unit::AuraEffectList const& phases = target->GetAuraEffectsByType(SPELL_AURA_PHASE);
    if (!phases.empty())
        for (Unit::AuraEffectList::const_iterator itr = phases.begin(); itr != phases.end(); ++itr)
            newPhase |= (*itr)->GetMiscValue();

    // phase auras normally not expected at BG but anyway better check
    if (Player* player = target->ToPlayer())
    {
        if (!newPhase)
            newPhase = PHASEMASK_NORMAL;

        // drop flag at invisible in bg
        if (player->InBattleground())
            if (Battleground *bg = player->GetBattleground())
                bg->EventPlayerDroppedFlag(player);

        // stop handling the effect if it was removed by linked event
        if (apply && aurApp->GetRemoveMode())
            return;

        // GM-mode have mask 0xFFFFFFFF
        if (player->isGameMaster())
            newPhase = 0xFFFFFFFF;

        player->SetPhaseMask(newPhase, false);
        player->GetSession()->SendSetPhaseShift(newPhase);
    }
    else
    {
        if (!newPhase)
        {
            newPhase = PHASEMASK_NORMAL;
            if (Creature* creature = target->ToCreature())
                if (CreatureData const* data = sObjectMgr->GetCreatureData(creature->GetDBTableGUIDLow()))
                    newPhase = data->phaseMask;
        }

        target->SetPhaseMask(newPhase, false);
    }

    // need triggering visibility update base at phase update of not GM invisible (other GMs anyway see in any phases)
    if (target->IsVisible())
        target->UpdateObjectVisibility();
}

/**********************/
/***   UNIT MODEL   ***/
/**********************/

void AuraEffect::HandleAuraModShapeshift(AuraApplication const * aurApp, uint8 mode, bool apply) const
{
    if (!(mode & AURA_EFFECT_HANDLE_REAL))
        return;

    Unit * target = aurApp->GetTarget();

    uint32 modelid = 0;
    Powers PowerType = POWER_MANA;
    ShapeshiftForm form = ShapeshiftForm(GetMiscValue());

    switch (form)
    {
        case FORM_CAT:                                      // 0x01
        case FORM_GHOUL:                                    // 0x07
            PowerType = POWER_ENERGY;
            break;

        case FORM_BEAR:                                     // 0x05
        case FORM_DIREBEAR:                                 // 0x08

        case FORM_BATTLESTANCE:                             // 0x11
        case FORM_DEFENSIVESTANCE:                          // 0x12
        case FORM_BERSERKERSTANCE:                          // 0x13
            PowerType = POWER_RAGE;
            break;

        case FORM_TREE:                                     // 0x02
        case FORM_TRAVEL:                                   // 0x03
        case FORM_AQUA:                                     // 0x04
        case FORM_AMBIENT:                                  // 0x06

        case FORM_STEVES_GHOUL:                             // 0x09
        case FORM_THARONJA_SKELETON:                        // 0x0A
        case FORM_TEST_OF_STRENGTH:                         // 0x0B
        case FORM_BLB_PLAYER:                               // 0x0C
        case FORM_SHADOW_DANCE:                             // 0x0D
        case FORM_CREATUREBEAR:                             // 0x0E
        case FORM_CREATURECAT:                              // 0x0F
        case FORM_GHOSTWOLF:                                // 0x10

        case FORM_TEST:                                     // 0x14
        case FORM_ZOMBIE:                                   // 0x15
        case FORM_METAMORPHOSIS:                            // 0x16
        case FORM_UNDEAD:                                   // 0x19
        case FORM_MASTER_ANGLER:                            // 0x1A
        case FORM_FLIGHT_EPIC:                              // 0x1B
        case FORM_SHADOW:                                   // 0x1C
        case FORM_FLIGHT:                                   // 0x1D
        case FORM_STEALTH:                                  // 0x1E
        case FORM_MOONKIN:                                  // 0x1F
        case FORM_SPIRITOFREDEMPTION:                       // 0x20
            break;
        default:
            sLog->outError("Auras: Unknown Shapeshift Type: %u", GetMiscValue());
    }

    modelid = target->GetModelForForm(form);

    if (apply)
    {
        // remove polymorph before changing display id to keep new display id
        switch (form)
        {
            case FORM_CAT:
            case FORM_TREE:
            case FORM_TRAVEL:
            case FORM_AQUA:
            case FORM_BEAR:
            case FORM_DIREBEAR:
            case FORM_FLIGHT_EPIC:
            case FORM_FLIGHT:
            case FORM_MOONKIN:
            {
                // remove movement affects
                target->RemoveMovementImpairingAuras();

                // and polymorphic affects
                if (target->IsPolymorphed())
                    target->RemoveAurasDueToSpell(target->getTransForm());
                break;
            }
            default:
               break;
        }

        // remove other shapeshift before applying a new one
        target->RemoveAurasByType(SPELL_AURA_MOD_SHAPESHIFT, 0, GetBase());
        target->RemoveAurasDueToSpell(64904); // Hymn of Hope exploit fix

        // stop handling the effect if it was removed by linked event
        if (aurApp->GetRemoveMode())
            return;

        if (modelid > 0)
            target->SetDisplayId(modelid);

        if (PowerType != POWER_MANA)
        {
            uint32 oldPower = target->GetPower(PowerType);
            // reset power to default values only at power change
            if (target->getPowerType() != PowerType)
                target->setPowerType(PowerType);

            switch (form)
            {
                case FORM_CAT:
                case FORM_BEAR:
                case FORM_DIREBEAR:
                {
                    // get furor proc chance
                    uint32 FurorChance = 0;
                    if (AuraEffect const *dummy = target->GetDummyAuraEffect(SPELLFAMILY_DRUID, 238, 0))
                        FurorChance = std::max(dummy->GetAmount(), 0);

                    switch (GetMiscValue())
                    {
                        case FORM_CAT:
                        {
                            int32 basePoints = int32(std::min(oldPower, FurorChance));
                            target->SetPower(POWER_ENERGY, 0);
                            target->CastCustomSpell(target, 17099, &basePoints, NULL, NULL, true, NULL, this);
                        }
                        break;
                        case FORM_BEAR:
                        case FORM_DIREBEAR:
                        if (urand(0, 99) < FurorChance)
                            target->CastSpell(target, 17057, true);
                        default:
                        {
                            uint32 newEnergy = std::min(target->GetPower(POWER_ENERGY), FurorChance);
                            target->SetPower(POWER_ENERGY, newEnergy);
                        }
                        break;
                    }
                    break;
                }
                default:
                    break;
            }
        }
        // stop handling the effect if it was removed by linked event
        if (aurApp->GetRemoveMode())
            return;

        target->SetShapeshiftForm(form);
    }
    else
    {
        // reset model id if no other auras present
        // may happen when aura is applied on linked event on aura removal
        if (!target->HasAuraType(SPELL_AURA_MOD_SHAPESHIFT))
        {
            target->SetShapeshiftForm(FORM_NONE);
            if (target->getClass() == CLASS_DRUID)
            {
                target->setPowerType(POWER_MANA);
                // Remove movement impairing effects also when shifting out
                target->RemoveMovementImpairingAuras();
            }
        }

        if (modelid > 0)
            target->RestoreDisplayId();

        switch (form)
        {
            // Nordrassil Harness - bonus
            case FORM_BEAR:
            case FORM_DIREBEAR:
            case FORM_CAT:
                if (AuraEffect* dummy = target->GetAuraEffect(37315, 0))
                    target->CastSpell(target, 37316, true, NULL, dummy);
                break;
            // Nordrassil Regalia - bonus
            case FORM_MOONKIN:
                if (AuraEffect* dummy = target->GetAuraEffect(37324, 0))
                    target->CastSpell(target, 37325, true, NULL, dummy);
                break;
            case FORM_BATTLESTANCE:
            case FORM_DEFENSIVESTANCE:
            case FORM_BERSERKERSTANCE:
            {
                uint32 Rage_val = 0;
                // Defensive Tactics
                if (form == FORM_DEFENSIVESTANCE)
                {
                    if (AuraEffect const * aurEff = target->IsScriptOverriden(m_spellProto, 831))
                        Rage_val += aurEff->GetAmount() * 10;
                }
                // Stance mastery + Tactical mastery (both passive, and last have aura only in defense stance, but need apply at any stance switch)
                if (target->GetTypeId() == TYPEID_PLAYER)
                {
                    PlayerSpellMap const& sp_list = target->ToPlayer()->GetSpellMap();
                    for (PlayerSpellMap::const_iterator itr = sp_list.begin(); itr != sp_list.end(); ++itr)
                    {
                        if (itr->second->state == PLAYERSPELL_REMOVED || itr->second->disabled) continue;
                        SpellEntry const *spellInfo = sSpellStore.LookupEntry(itr->first);
                        if (spellInfo && spellInfo->SpellFamilyName == SPELLFAMILY_WARRIOR && spellInfo->SpellIconID == 139)
                            Rage_val += target->CalculateSpellDamage(target, spellInfo, 0) * 10;
                    }
                }
                if (target->GetPower(POWER_RAGE) > Rage_val)
                    target->SetPower(POWER_RAGE, Rage_val);
                break;
            }
            default:
                break;
        }
    }

    // adding/removing linked auras
    // add/remove the shapeshift aura's boosts
    HandleShapeshiftBoosts(target, apply);

    if (target->GetTypeId() == TYPEID_PLAYER)
        target->ToPlayer()->InitDataForForm();

    if (target->getClass() == CLASS_DRUID)
    {
        // Dash
        if (AuraEffect * aurEff =target->GetAuraEffect(SPELL_AURA_MOD_INCREASE_SPEED, SPELLFAMILY_DRUID, 0, 0, 0x8))
            aurEff->RecalculateAmount();

        // Disarm handling
        // If druid shifts while being disarmed we need to deal with that since forms aren't affected by disarm
        // and also HandleAuraModDisarm is not triggered
        if(!target->CanUseAttackType(BASE_ATTACK))
        {
            if (Item *pItem = target->ToPlayer()->GetItemByPos(INVENTORY_SLOT_BAG_0, EQUIPMENT_SLOT_MAINHAND))
            {
                    target->ToPlayer()->_ApplyWeaponDamage(EQUIPMENT_SLOT_MAINHAND, pItem->GetTemplate(), NULL, apply);
            }
        }
    }

    // stop handling the effect if it was removed by linked event
    if (apply && aurApp->GetRemoveMode())
        return;

    if (target->GetTypeId() == TYPEID_PLAYER)
    {
        SpellShapeshiftEntry const *shapeInfo = sSpellShapeshiftStore.LookupEntry(form);
        // Learn spells for shapeshift form - no need to send action bars or add spells to spellbook
        for (uint8 i = 0; i<MAX_SHAPESHIFT_SPELLS; ++i)
        {
            if (!shapeInfo->stanceSpell[i])
                continue;
            if (apply)
                target->ToPlayer()->AddTemporarySpell(shapeInfo->stanceSpell[i]);
            else
                target->ToPlayer()->RemoveTemporarySpell(shapeInfo->stanceSpell[i]);
        }
    }
}

void AuraEffect::HandleAuraTransform(AuraApplication const * aurApp, uint8 mode, bool apply) const
{
    if (!(mode & AURA_EFFECT_HANDLE_SEND_FOR_CLIENT_MASK))
        return;

    Unit * target = aurApp->GetTarget();

    if (apply)
    {
        // update active transform spell only when transform or shapeshift not set or not overwriting negative by positive case
        if (!target->GetModelForForm(target->GetShapeshiftForm()) || !IsPositiveSpell(GetId()))
        {
            // special case (spell specific functionality)
            if (GetMiscValue() == 0)
            {
                switch (GetId())
                {
                    // Orb of Deception
                    case 16739:
                    {
                        uint32 orb_model = target->GetNativeDisplayId();
                        switch (orb_model)
                        {
                            // Troll Female
                            case 1479: target->SetDisplayId(10134); break;
                            // Troll Male
                            case 1478: target->SetDisplayId(10135); break;
                            // Tauren Male
                            case 59:   target->SetDisplayId(10136); break;
                            // Human Male
                            case 49:   target->SetDisplayId(10137); break;
                            // Human Female
                            case 50:   target->SetDisplayId(10138); break;
                            // Orc Male
                            case 51:   target->SetDisplayId(10139); break;
                            // Orc Female
                            case 52:   target->SetDisplayId(10140); break;
                            // Dwarf Male
                            case 53:   target->SetDisplayId(10141); break;
                            // Dwarf Female
                            case 54:   target->SetDisplayId(10142); break;
                            // NightElf Male
                            case 55:   target->SetDisplayId(10143); break;
                            // NightElf Female
                            case 56:   target->SetDisplayId(10144); break;
                            // Undead Female
                            case 58:   target->SetDisplayId(10145); break;
                            // Undead Male
                            case 57:   target->SetDisplayId(10146); break;
                            // Tauren Female
                            case 60:   target->SetDisplayId(10147); break;
                            // Gnome Male
                            case 1563: target->SetDisplayId(10148); break;
                            // Gnome Female
                            case 1564: target->SetDisplayId(10149); break;
                            // BloodElf Female
                            case 15475: target->SetDisplayId(17830); break;
                            // BloodElf Male
                            case 15476: target->SetDisplayId(17829); break;
                            // Dranei Female
                            case 16126: target->SetDisplayId(17828); break;
                            // Dranei Male
                            case 16125: target->SetDisplayId(17827); break;
                            default: break;
                        }
                        break;
                    }
                    // Murloc costume
                    case 42365: target->SetDisplayId(21723); break;
                    // Pygmy Oil
                    case 53806: target->SetDisplayId(22512); break;
                    case 50517:                                 // Dread Corsair
                    case 51926:                                 // Corsair Costume
                    {
                        // expected for players
                        uint32 race = target->getRace();

                        switch(race)
                        {
                            case RACE_HUMAN:
                                target->SetDisplayId(target->getGender() == GENDER_MALE ? 25037 : 25048);
                                break;
                            case RACE_ORC:
                                target->SetDisplayId(target->getGender() == GENDER_MALE ? 25039 : 25050);
                                break;
                            case RACE_DWARF:
                                target->SetDisplayId(target->getGender() == GENDER_MALE ? 25034 : 25045);
                                break;
                            case RACE_NIGHTELF:
                                target->SetDisplayId(target->getGender() == GENDER_MALE ? 25038 : 25049);
                                break;
                            case RACE_UNDEAD_PLAYER:
                                target->SetDisplayId(target->getGender() == GENDER_MALE ? 25042 : 25053);
                                break;
                            case RACE_TAUREN:
                                target->SetDisplayId(target->getGender() == GENDER_MALE ? 25040 : 25051);
                                break;
                            case RACE_GNOME:
                                target->SetDisplayId(target->getGender() == GENDER_MALE ? 25035 : 25046);
                                break;
                            case RACE_TROLL:
                                target->SetDisplayId(target->getGender() == GENDER_MALE ? 25041 : 25052);
                                break;
                            //case RACE_GOBLIN:                   // not really player race (3.x), but model exist
                                //target->SetDisplayId(target->getGender() == GENDER_MALE ? 25036 : 25047);
                                //break;
                            case RACE_BLOODELF:
                                target->SetDisplayId(target->getGender() == GENDER_MALE ? 25032 : 25043);
                                break;
                            case RACE_DRAENEI:
                                target->SetDisplayId(target->getGender() == GENDER_MALE ? 25033 : 25044);
                                break;
                        }   

                        break;
                    }
                    case 65495:
                    {
                        switch(target->getGender())
                        {
                            case GENDER_MALE:
                                target->SetDisplayId(29203);    // Chapman
                                break;
                            case GENDER_FEMALE:
                            case GENDER_NONE:
                                target->SetDisplayId(29204);    // Catrina
                                break;
                        }
                        break;
                    }
                    case 65528:                                 // Gossip NPC Appearance - Pirates' Day
                    {
                        // expecting npc's using this spell to have models with race info.
                        uint32 race = GetCreatureModelRace(target->GetNativeDisplayId());

                        // random gender, regardless of current gender
                        switch(race)
                        {
                            case RACE_HUMAN:
                                target->SetDisplayId(roll_chance_i(50) ? 25037 : 25048);
                                break;
                            case RACE_ORC:
                                target->SetDisplayId(roll_chance_i(50) ? 25039 : 25050);
                                break;
                            case RACE_DWARF:
                                target->SetDisplayId(roll_chance_i(50) ? 25034 : 25045);
                                break;
                            case RACE_NIGHTELF:
                                target->SetDisplayId(roll_chance_i(50) ? 25038 : 25049);
                                break;
                            case RACE_UNDEAD_PLAYER:
                                target->SetDisplayId(roll_chance_i(50) ? 25042 : 25053);
                                break;
                            case RACE_TAUREN:
                                target->SetDisplayId(roll_chance_i(50) ? 25040 : 25051);
                                break;
                            case RACE_GNOME:
                                target->SetDisplayId(roll_chance_i(50) ? 25035 : 25046);
                                break;
                            case RACE_TROLL:
                                target->SetDisplayId(roll_chance_i(50) ? 25041 : 25052);
                                break;
                            //case RACE_GOBLIN:
                                //target->SetDisplayId(roll_chance_i(50) ? 25036 : 25047);
                                //break;
                            case RACE_BLOODELF:
                                target->SetDisplayId(roll_chance_i(50) ? 25032 : 25043);
                                break;
                            case RACE_DRAENEI:
                                target->SetDisplayId(roll_chance_i(50) ? 25033 : 25044);
                                break;
                        }

                        break;
                    }
                    case 65529:                                 // Gossip NPC Appearance - Day of the Dead (DotD)
                        // random, regardless of current gender
                        target->SetDisplayId(roll_chance_i(50) ? 29203 : 29204);
                        break;
                    case 71450:                                 // Crown Parcel Service Uniform
                        target->SetDisplayId(target->getGender() == GENDER_MALE ? 31002 : 31003);
                        break;
                    case 75531:                               // Gnomeregan Pride
                        target->SetDisplayId(31654);
                        break;
                    //case 75532:                               // Darkspear Pride
                        //break;
                    default:
                        sLog->outError("Aura::HandleAuraTransform, spell %u does not have creature entry defined, need custom defined model.", GetId());
                        break;
                }
            }
            else
            {
                CreatureTemplate const * ci = sObjectMgr->GetCreatureTemplate(GetMiscValue());
                if (!ci)
                {
                    target->SetDisplayId(16358);              // pig pink ^_^
                    sLog->outError("Auras: unknown creature id = %d (only need its modelid) From Spell Aura Transform in Spell ID = %d", GetMiscValue(), GetId());
                }
                else
                {
                    uint32 model_id = 0;

                    if (uint32 modelid = ci->GetRandomValidModelId())
                        model_id = modelid;                     // Will use the default model here

                    // Polymorph (sheep)
                    if (GetSpellProto()->SpellFamilyName == SPELLFAMILY_MAGE && GetSpellProto()->SpellIconID == 82 && GetSpellProto()->SpellVisual[0] == 12978)
                        if (Unit * caster = GetCaster())
                            if (caster->HasAura(52648))         // Glyph of the Penguin
                                model_id = 26452;

                    target->SetDisplayId(model_id);

                    // Dragonmaw Illusion (set mount model also)
                    if (GetId() == 42016 && target->GetMountID() && !target->GetAuraEffectsByType(SPELL_AURA_MOD_INCREASE_MOUNTED_FLIGHT_SPEED).empty())
                        target->SetUInt32Value(UNIT_FIELD_MOUNTDISPLAYID, 16314);
                }
            }
        }

        // update active transform spell only when transform or shapeshift not set or not overwriting negative by positive case
        if (!target->getTransForm() || !IsPositiveSpell(GetId()) || IsPositiveSpell(target->getTransForm()))
            target->setTransForm(GetId());

        // polymorph case
        if ((mode & AURA_EFFECT_HANDLE_REAL) && target->GetTypeId() == TYPEID_PLAYER && target->IsPolymorphed())
        {
            // for players, start regeneration after 1s (in polymorph fast regeneration case)
            // only if caster is Player (after patch 2.4.2)
            if (IS_PLAYER_GUID(GetCasterGUID()))
                target->ToPlayer()->setRegenTimerCount(1*IN_MILLISECONDS);

            //dismount polymorphed target (after patch 2.4.2)
            if (target->IsMounted())
                target->RemoveAurasByType(SPELL_AURA_MOUNTED);
        }
    }
    else
    {
        // HandleEffect(this, AURA_EFFECT_HANDLE_SEND_FOR_CLIENT, true) will reapply it if need
        if (target->getTransForm() == GetId())
            target->setTransForm(0);

        target->RestoreDisplayId();

        // Dragonmaw Illusion (restore mount model)
        if (GetId() == 42016 && target->GetMountID() == 16314)
        {
            if (!target->GetAuraEffectsByType(SPELL_AURA_MOUNTED).empty())
            {
                uint32 cr_id = target->GetAuraEffectsByType(SPELL_AURA_MOUNTED).front()->GetMiscValue();
                if (CreatureTemplate const* ci = sObjectMgr->GetCreatureTemplate(cr_id))
                {
                    uint32 team = 0;
                    if (target->GetTypeId() == TYPEID_PLAYER)
                        team = target->ToPlayer()->GetTeam();

                    uint32 displayID = sObjectMgr->ChooseDisplayId(team, ci);
                    sObjectMgr->GetCreatureModelRandomGender(&displayID);

                    target->SetUInt32Value(UNIT_FIELD_MOUNTDISPLAYID, displayID);
                }
            }
        }
    }
}

void AuraEffect::HandleAuraModScale(AuraApplication const * aurApp, uint8 mode, bool apply) const
{
    if (!(mode & AURA_EFFECT_HANDLE_CHANGE_AMOUNT_SEND_FOR_CLIENT_MASK))
        return;

    Unit * target = aurApp->GetTarget();

    target->ApplyPercentModFloatValue(OBJECT_FIELD_SCALE_X, (float)GetAmount(), apply);
}

void AuraEffect::HandleAuraCloneCaster(AuraApplication const * aurApp, uint8 mode, bool apply) const
{
    if (!(mode & AURA_EFFECT_HANDLE_SEND_FOR_CLIENT_MASK))
        return;

    Unit * target = aurApp->GetTarget();

    if (apply)
    {
        Unit * caster = GetCaster();
        if (!caster || caster == target)
            return;
        // What must be cloned? at least display and scale
        target->SetDisplayId(caster->GetDisplayId());
        target->SetCreatorGUID(caster->GetGUID());
        //target->SetFloatValue(OBJECT_FIELD_SCALE_X, caster->GetFloatValue(OBJECT_FIELD_SCALE_X)); // we need retail info about how scaling is handled (aura maybe?)
        target->SetFlag(UNIT_FIELD_FLAGS_2, UNIT_FLAG2_MIRROR_IMAGE);
    }
    else
    {
        target->SetCreatorGUID(0);
        target->SetDisplayId(target->GetNativeDisplayId());
        target->RemoveFlag(UNIT_FIELD_FLAGS_2, UNIT_FLAG2_MIRROR_IMAGE);
    }
}

/************************/
/***      FIGHT       ***/
/************************/

void AuraEffect::HandleFeignDeath(AuraApplication const * aurApp, uint8 mode, bool apply) const
{
    if (!(mode & AURA_EFFECT_HANDLE_REAL))
        return;

    Unit * target = aurApp->GetTarget();

    if (target->GetTypeId() != TYPEID_PLAYER)
        return;

    if (apply)
    {
        /*
        WorldPacket data(SMSG_FEIGN_DEATH_RESISTED, 9);
        data<<target->GetGUID();
        data<<uint8(0);
        target->SendMessageToSet(&data, true);
        */

        UnitList targets;
        Trinity::AnyUnfriendlyUnitInObjectRangeCheck u_check(target, target, target->GetMap()->GetVisibilityRange());
        Trinity::UnitListSearcher<Trinity::AnyUnfriendlyUnitInObjectRangeCheck> searcher(target, targets, u_check);
        target->VisitNearbyObject(target->GetMap()->GetVisibilityRange(), searcher);
        for (UnitList::iterator iter = targets.begin(); iter != targets.end(); ++iter)
        {
            if (!(*iter)->HasUnitState(UNIT_STAT_CASTING))
                continue;

            for (uint32 i = CURRENT_FIRST_NON_MELEE_SPELL; i < CURRENT_MAX_SPELL; i++)
            {
                if ((*iter)->GetCurrentSpell(i)
                && (*iter)->GetCurrentSpell(i)->m_targets.getUnitTargetGUID() == target->GetGUID())
                {
                    (*iter)->InterruptSpell(CurrentSpellTypes(i), false);
                }
            }
        }
        target->CombatStop();
        target->RemoveAurasWithInterruptFlags(AURA_INTERRUPT_FLAG_IMMUNE_OR_LOST_SELECTION);

        // prevent interrupt message
        if (GetCasterGUID() == target->GetGUID() && target->GetCurrentSpell(CURRENT_GENERIC_SPELL))
            target->FinishSpell(CURRENT_GENERIC_SPELL, false);
        target->InterruptNonMeleeSpells(true);
        target->getHostileRefManager().deleteReferences();

        // stop handling the effect if it was removed by linked event
        if (aurApp->GetRemoveMode())
            return;
                                                            // blizz like 2.0.x
        target->SetFlag(UNIT_FIELD_FLAGS, UNIT_FLAG_UNK_29);
                                                            // blizz like 2.0.x
        target->SetFlag(UNIT_FIELD_FLAGS_2, UNIT_FLAG2_FEIGN_DEATH);
                                                            // blizz like 2.0.x
        target->SetFlag(UNIT_DYNAMIC_FLAGS, UNIT_DYNFLAG_DEAD);

        target->AddUnitState(UNIT_STAT_DIED);
    }
    else
    {
        /*
        WorldPacket data(SMSG_FEIGN_DEATH_RESISTED, 9);
        data<<target->GetGUID();
        data<<uint8(1);
        target->SendMessageToSet(&data, true);
        */
                                                            // blizz like 2.0.x
        target->RemoveFlag(UNIT_FIELD_FLAGS, UNIT_FLAG_UNK_29);
                                                            // blizz like 2.0.x
        target->RemoveFlag(UNIT_FIELD_FLAGS_2, UNIT_FLAG2_FEIGN_DEATH);
                                                            // blizz like 2.0.x
        target->RemoveFlag(UNIT_DYNAMIC_FLAGS, UNIT_DYNFLAG_DEAD);

        target->ClearUnitState(UNIT_STAT_DIED);
    }
}

void AuraEffect::HandleModUnattackable(AuraApplication const * aurApp, uint8 mode, bool apply) const
{
    if (!(mode & AURA_EFFECT_HANDLE_SEND_FOR_CLIENT_MASK))
        return;

    Unit * target = aurApp->GetTarget();

    if (apply)
    {
        if (mode & AURA_EFFECT_HANDLE_REAL)
        {
            target->CombatStop();
            target->RemoveAurasWithInterruptFlags(AURA_INTERRUPT_FLAG_IMMUNE_OR_LOST_SELECTION);
        }
        // stop handling the effect if it was removed by linked event
        if (aurApp->GetRemoveMode())
            return;
    }
    // do not remove unit flag if there are more than this auraEffect of that kind on unit on unit
    else if (target->HasAuraType(SPELL_AURA_MOD_UNATTACKABLE))
        return;

    target->ApplyModFlag(UNIT_FIELD_FLAGS, UNIT_FLAG_NON_ATTACKABLE, apply);
}

void AuraEffect::HandleAuraModDisarm(AuraApplication const * aurApp, uint8 mode, bool apply) const
{
    if (!(mode & AURA_EFFECT_HANDLE_REAL))
        return;

    Unit * target = aurApp->GetTarget();

    AuraType type = GetAuraType();

    //Prevent handling aura twice
    if ((apply) ? target->GetAuraEffectsByType(type).size() > 1 : target->HasAuraType(type))
        return;

    uint32 field, flag, slot;
    WeaponAttackType attType;
    switch (type)
    {
    case SPELL_AURA_MOD_DISARM:
        field=UNIT_FIELD_FLAGS;
        flag=UNIT_FLAG_DISARMED;
        slot=EQUIPMENT_SLOT_MAINHAND;
        attType=BASE_ATTACK;
        break;
    case SPELL_AURA_MOD_DISARM_OFFHAND:
        field=UNIT_FIELD_FLAGS_2;
        flag=UNIT_FLAG2_DISARM_OFFHAND;
        slot=EQUIPMENT_SLOT_OFFHAND;
        attType=OFF_ATTACK;
        break;
    case SPELL_AURA_MOD_DISARM_RANGED:
        field=UNIT_FIELD_FLAGS_2;
        flag=UNIT_FLAG2_DISARM_RANGED;
        slot=EQUIPMENT_SLOT_RANGED;
        attType=RANGED_ATTACK;
        break;
    default:
        return;
    }

    if (!apply)
        target->RemoveFlag(field, flag);

    if (apply)
        target->SetFlag(field, flag);

    // Handle damage modifcation, shapeshifted druids are not affected
    if (target->GetTypeId() == TYPEID_PLAYER && !target->IsInFeralForm())
    {
        if (Item *pItem = target->ToPlayer()->GetItemByPos(INVENTORY_SLOT_BAG_0, slot))
        {
            uint8 attacktype = Player::GetAttackBySlot(slot);

            if (attacktype < MAX_ATTACK)
                target->ToPlayer()->_ApplyWeaponDamage(slot, pItem->GetTemplate(), NULL, !apply);
        }
    }

    if (target->GetTypeId() == TYPEID_UNIT && target->ToCreature()->GetCurrentEquipmentId())
        target->UpdateDamagePhysical(attType);
}

void AuraEffect::HandleAuraModSilence(AuraApplication const * aurApp, uint8 mode, bool apply) const
{
    if (!(mode & AURA_EFFECT_HANDLE_REAL))
        return;

    Unit * target = aurApp->GetTarget();

    if (apply)
    {
        target->SetFlag(UNIT_FIELD_FLAGS, UNIT_FLAG_SILENCED);
        // Stop cast only spells vs PreventionType == SPELL_PREVENTION_TYPE_SILENCE
        for (uint32 i = CURRENT_MELEE_SPELL; i < CURRENT_MAX_SPELL; ++i)
            if (Spell* spell = target->GetCurrentSpell(CurrentSpellTypes(i)))
                if (spell->m_spellInfo->PreventionType == SPELL_PREVENTION_TYPE_SILENCE)
                    // Stop spells on prepare or casting state
                    target->InterruptSpell(CurrentSpellTypes(i), false);
    }
    else
    {
        // do not remove unit flag if there are more than this auraEffect of that kind on unit on unit
        if (target->HasAuraType(SPELL_AURA_MOD_SILENCE) || target->HasAuraType(SPELL_AURA_MOD_PACIFY_SILENCE))
            return;

        target->RemoveFlag(UNIT_FIELD_FLAGS, UNIT_FLAG_SILENCED);
    }
}

void AuraEffect::HandleAuraModPacify(AuraApplication const * aurApp, uint8 mode, bool apply) const
{
    if (!(mode & AURA_EFFECT_HANDLE_SEND_FOR_CLIENT_MASK))
        return;

    Unit * target = aurApp->GetTarget();

    if (apply)
        target->SetFlag(UNIT_FIELD_FLAGS, UNIT_FLAG_PACIFIED);
    else
    {
        // do not remove unit flag if there are more than this auraEffect of that kind on unit on unit
        if (target->HasAuraType(SPELL_AURA_MOD_PACIFY) || target->HasAuraType(SPELL_AURA_MOD_PACIFY_SILENCE))
            return;
        target->RemoveFlag(UNIT_FIELD_FLAGS, UNIT_FLAG_PACIFIED);
    }
}

void AuraEffect::HandleAuraModPacifyAndSilence(AuraApplication const * aurApp, uint8 mode, bool apply) const
{
    if (!(mode & AURA_EFFECT_HANDLE_SEND_FOR_CLIENT_MASK))
        return;

    Unit * target = aurApp->GetTarget();

    // Vengeance of the Blue Flight (TODO: REMOVE THIS!)
    if (m_spellProto->Id == 45839)
    {
        if (apply)
            target->SetFlag(UNIT_FIELD_FLAGS, UNIT_FLAG_NON_ATTACKABLE);
        else
            target->RemoveFlag(UNIT_FIELD_FLAGS, UNIT_FLAG_NON_ATTACKABLE);
    }
    if (!(apply))
    {
        // do not remove unit flag if there are more than this auraEffect of that kind on unit on unit
        if (target->HasAuraType(SPELL_AURA_MOD_PACIFY_SILENCE))
            return;
    }
    HandleAuraModPacify(aurApp, mode, apply);
    HandleAuraModSilence(aurApp, mode, apply);
}

void AuraEffect::HandleAuraAllowOnlyAbility(AuraApplication const * aurApp, uint8 mode, bool apply) const
{
    if (!(mode & AURA_EFFECT_HANDLE_SEND_FOR_CLIENT_MASK))
        return;

    Unit * target = aurApp->GetTarget();

    if (target->GetTypeId() == TYPEID_PLAYER)
    {
        if (apply)
            target->SetFlag(PLAYER_FLAGS, PLAYER_ALLOW_ONLY_ABILITY);
        else
        {
            // do not remove unit flag if there are more than this auraEffect of that kind on unit on unit
            if (target->HasAuraType(SPELL_AURA_ALLOW_ONLY_ABILITY))
                return;
            target->RemoveFlag(PLAYER_FLAGS, PLAYER_ALLOW_ONLY_ABILITY);
        }
    }
}

/****************************/
/***      TRACKING        ***/
/****************************/

void AuraEffect::HandleAuraTrackCreatures(AuraApplication const * aurApp, uint8 mode, bool apply) const
{
    if (!(mode & AURA_EFFECT_HANDLE_SEND_FOR_CLIENT_MASK))
        return;

    Unit * target = aurApp->GetTarget();

    if (target->GetTypeId() != TYPEID_PLAYER)
        return;

    target->SetUInt32Value(PLAYER_TRACK_CREATURES, (apply) ? ((uint32)1)<<(GetMiscValue()-1) : 0);
}

void AuraEffect::HandleAuraTrackResources(AuraApplication const * aurApp, uint8 mode, bool apply) const
{
    if (!(mode & AURA_EFFECT_HANDLE_SEND_FOR_CLIENT_MASK))
        return;

    Unit * target = aurApp->GetTarget();

    if (target->GetTypeId() != TYPEID_PLAYER)
        return;

    target->SetUInt32Value(PLAYER_TRACK_RESOURCES, (apply) ? ((uint32)1)<<(GetMiscValue()-1): 0);
}

void AuraEffect::HandleAuraTrackStealthed(AuraApplication const * aurApp, uint8 mode, bool apply) const
{
    if (!(mode & AURA_EFFECT_HANDLE_SEND_FOR_CLIENT_MASK))
        return;

    Unit * target = aurApp->GetTarget();

    if (target->GetTypeId() != TYPEID_PLAYER)
        return;

    if (!(apply))
    {
        // do not remove unit flag if there are more than this auraEffect of that kind on unit on unit
        if (target->HasAuraType(GetAuraType()))
            return;
    }
    target->ApplyModFlag(PLAYER_FIELD_BYTES, PLAYER_FIELD_BYTE_TRACK_STEALTHED, apply);
}

void AuraEffect::HandleAuraModStalked(AuraApplication const * aurApp, uint8 mode, bool apply) const
{
    if (!(mode & AURA_EFFECT_HANDLE_SEND_FOR_CLIENT_MASK))
        return;

    Unit * target = aurApp->GetTarget();

    // used by spells: Hunter's Mark, Mind Vision, Syndicate Tracker (MURP) DND
    if (apply)
        target->SetFlag(UNIT_DYNAMIC_FLAGS, UNIT_DYNFLAG_TRACK_UNIT);
    else
    {
        // do not remove unit flag if there are more than this auraEffect of that kind on unit on unit
        if (!target->HasAuraType(GetAuraType()))
            target->RemoveFlag(UNIT_DYNAMIC_FLAGS, UNIT_DYNFLAG_TRACK_UNIT);
    }

    target->UpdateObjectVisibility();
}

void AuraEffect::HandleAuraUntrackable(AuraApplication const * aurApp, uint8 mode, bool apply) const
{
    if (!(mode & AURA_EFFECT_HANDLE_SEND_FOR_CLIENT_MASK))
        return;

    Unit * target = aurApp->GetTarget();

    if (apply)
        target->SetByteFlag(UNIT_FIELD_BYTES_1, 3, UNIT_BYTE1_FLAG_UNTRACKABLE);
    else
    {
        // do not remove unit flag if there are more than this auraEffect of that kind on unit on unit
        if (target->HasAuraType(GetAuraType()))
            return;
        target->RemoveByteFlag(UNIT_FIELD_BYTES_1, 3, UNIT_BYTE1_FLAG_UNTRACKABLE);
    }
}

/****************************/
/***  SKILLS & TALENTS    ***/
/****************************/

void AuraEffect::HandleAuraModPetTalentsPoints(AuraApplication const * aurApp, uint8 mode, bool /*apply*/) const
{
    if (!(mode & AURA_EFFECT_HANDLE_CHANGE_AMOUNT_MASK))
        return;

    Unit * target = aurApp->GetTarget();

    if (target->GetTypeId() != TYPEID_PLAYER)
        return;

    // Recalculate pet talent points
    if (Pet *pet = target->ToPlayer()->GetPet())
        pet->InitTalentForLevel();
}

void AuraEffect::HandleAuraModSkill(AuraApplication const * aurApp, uint8 /*mode*/, bool apply) const
{
    Unit * target = aurApp->GetTarget();

    if (target->GetTypeId() != TYPEID_PLAYER)
        return;

    uint32 prot = GetMiscValue();
    int32 points = GetAmount();

    target->ToPlayer()->ModifySkillBonus(prot, ((apply) ? points: -points), GetAuraType() == SPELL_AURA_MOD_SKILL_TALENT);
    if (prot == SKILL_DEFENSE)
        target->ToPlayer()->UpdateDefenseBonusesMod();
}

/****************************/
/***       MOVEMENT       ***/
/****************************/

void AuraEffect::HandleAuraMounted(AuraApplication const * aurApp, uint8 mode, bool apply) const
{
    if (!(mode & AURA_EFFECT_HANDLE_SEND_FOR_CLIENT_MASK))
        return;

    Unit * target = aurApp->GetTarget();

    if (apply)
    {
        uint32 creatureEntry = GetMiscValue();

        // Festive Holiday Mount
        if (target->HasAura(62061))
        {
            if (GetBase()->HasEffectType(SPELL_AURA_MOD_INCREASE_MOUNTED_FLIGHT_SPEED))
                creatureEntry = 24906;
            else
                creatureEntry = 15665;
        }

        CreatureTemplate const* ci = sObjectMgr->GetCreatureTemplate(creatureEntry);
        if (!ci)
        {
            sLog->outErrorDb("AuraMounted: `creature_template`='%u' not found in database (only need its modelid)", GetMiscValue());
            return;
        }

        uint32 team = 0;
        if (target->GetTypeId() == TYPEID_PLAYER)
            team = target->ToPlayer()->GetTeam();

        uint32 displayID = sObjectMgr->ChooseDisplayId(team, ci);
        sObjectMgr->GetCreatureModelRandomGender(&displayID);

        //some spell has one aura of mount and one of vehicle
        for (uint32 i = 0; i < MAX_SPELL_EFFECTS; ++i)
            if (GetSpellProto()->Effect[i] == SPELL_EFFECT_SUMMON
                && GetSpellProto()->EffectMiscValue[i] == GetMiscValue())
                displayID = 0;

        target->Mount(displayID, ci->VehicleId, GetMiscValue());
    }
    else
    {
        target->Unmount();
        //some mounts like Headless Horseman's Mount or broom stick are skill based spell
        // need to remove ALL arura related to mounts, this will stop client crash with broom stick
        // and never endless flying after using Headless Horseman's Mount
        if (mode & AURA_EFFECT_HANDLE_REAL)
            target->RemoveAurasByType(SPELL_AURA_MOUNTED);
    }
}

void AuraEffect::HandleAuraAllowFlight(AuraApplication const * aurApp, uint8 mode, bool apply) const
{
    if (!(mode & AURA_EFFECT_HANDLE_SEND_FOR_CLIENT_MASK))
        return;

    Unit * target = aurApp->GetTarget();

    if (!apply)
    {
        // do not remove unit flag if there are more than this auraEffect of that kind on unit on unit
        if (target->HasAuraType(GetAuraType()) || target->HasAuraType(SPELL_AURA_MOD_INCREASE_MOUNTED_FLIGHT_SPEED))
            return;
    }

    if (target->GetTypeId() == TYPEID_UNIT)
        target->SetFlying(apply);

    if (Player *plr = target->m_movedPlayer)
    {
        // allow fly
        WorldPacket data;
        if (apply)
            data.Initialize(SMSG_MOVE_SET_CAN_FLY, 12);
        else
            data.Initialize(SMSG_MOVE_UNSET_CAN_FLY, 12);
        data.append(target->GetPackGUID());
        data << uint32(0);                                      // unk
        plr->SendDirectMessage(&data);
    }
}

void AuraEffect::HandleAuraWaterWalk(AuraApplication const * aurApp, uint8 mode, bool apply) const
{
    if (!(mode & AURA_EFFECT_HANDLE_SEND_FOR_CLIENT_MASK))
        return;

    Unit * target = aurApp->GetTarget();

    if (!(apply))
    {
        // do not remove unit flag if there are more than this auraEffect of that kind on unit on unit
        if (target->HasAuraType(GetAuraType()))
            return;
    }

    WorldPacket data;
    if (apply)
        data.Initialize(SMSG_MOVE_WATER_WALK, 8+4);
    else
        data.Initialize(SMSG_MOVE_LAND_WALK, 8+4);
    data.append(target->GetPackGUID());
    data << uint32(0);
    target->SendMessageToSet(&data, true);
}

void AuraEffect::HandleAuraFeatherFall(AuraApplication const * aurApp, uint8 mode, bool apply) const
{
    if (!(mode & AURA_EFFECT_HANDLE_SEND_FOR_CLIENT_MASK))
        return;

    Unit * target = aurApp->GetTarget();

    if (!(apply))
    {
        // do not remove unit flag if there are more than this auraEffect of that kind on unit on unit
        if (target->HasAuraType(GetAuraType()))
            return;
    }

    WorldPacket data;
    if (apply)
        data.Initialize(SMSG_MOVE_FEATHER_FALL, 8+4);
    else
        data.Initialize(SMSG_MOVE_NORMAL_FALL, 8+4);
    data.append(target->GetPackGUID());
    data << uint32(0);
    target->SendMessageToSet(&data, true);

    // start fall from current height
    if (!apply && target->GetTypeId() == TYPEID_PLAYER)
        target->ToPlayer()->SetFallInformation(0, target->GetPositionZ());
}

void AuraEffect::HandleAuraHover(AuraApplication const * aurApp, uint8 mode, bool apply) const
{
    if (!(mode & AURA_EFFECT_HANDLE_SEND_FOR_CLIENT_MASK))
        return;

    Unit * target = aurApp->GetTarget();

    if (!(apply))
    {
        // do not remove unit flag if there are more than this auraEffect of that kind on unit on unit
        if (target->HasAuraType(GetAuraType()))
            return;
    }

    WorldPacket data;
    if (apply)
        data.Initialize(SMSG_MOVE_SET_HOVER, 8+4);
    else
        data.Initialize(SMSG_MOVE_UNSET_HOVER, 8+4);
    data.append(target->GetPackGUID());
    data << uint32(0);
    target->SendMessageToSet(&data, true);
}

void AuraEffect::HandleWaterBreathing(AuraApplication const * aurApp, uint8 mode, bool /*apply*/) const
{
    if (!(mode & AURA_EFFECT_HANDLE_SEND_FOR_CLIENT_MASK))
        return;

    Unit * target = aurApp->GetTarget();

    // update timers in client
    if (target->GetTypeId() == TYPEID_PLAYER)
        target->ToPlayer()->UpdateMirrorTimers();
}

void AuraEffect::HandleForceMoveForward(AuraApplication const * aurApp, uint8 mode, bool apply) const
{
    if (!(mode & AURA_EFFECT_HANDLE_SEND_FOR_CLIENT_MASK))
        return;

    Unit * target = aurApp->GetTarget();

    if (apply)
        target->SetFlag(UNIT_FIELD_FLAGS_2, UNIT_FLAG2_FORCE_MOVE);
    else
    {
        // do not remove unit flag if there are more than this auraEffect of that kind on unit on unit
        if (target->HasAuraType(GetAuraType()))
            return;
        target->RemoveFlag(UNIT_FIELD_FLAGS_2, UNIT_FLAG2_FORCE_MOVE);
    }
}

/****************************/
/***        THREAT        ***/
/****************************/

void AuraEffect::HandleModThreat(AuraApplication const * aurApp, uint8 mode, bool apply) const
{
    if (!(mode & AURA_EFFECT_HANDLE_CHANGE_AMOUNT_MASK))
        return;

    Unit * target = aurApp->GetTarget();
    for (int32 i = 0; i < MAX_SPELL_SCHOOL; ++i)
        if (GetMiscValue() & (1 << i))
            ApplyPercentModFloatVar(target->m_threatModifier[i], float(GetAmount()), apply);
}

void AuraEffect::HandleAuraModTotalThreat(AuraApplication const * aurApp, uint8 mode, bool apply) const
{
    if (!(mode & AURA_EFFECT_HANDLE_CHANGE_AMOUNT_MASK))
        return;

    Unit * target = aurApp->GetTarget();

    if (!target->isAlive() || target->GetTypeId() != TYPEID_PLAYER)
        return;

    Unit * caster = GetCaster();
    if (!caster || !caster->isAlive())
        return;

    target->getHostileRefManager().addTempThreat((float)GetAmount(), apply);
}

void AuraEffect::HandleModTaunt(AuraApplication const * aurApp, uint8 mode, bool apply) const
{
    if (!(mode & AURA_EFFECT_HANDLE_REAL))
        return;

    Unit * target = aurApp->GetTarget();

    if (!target->isAlive() || !target->CanHaveThreatList())
        return;

    Unit * caster = GetCaster();
    if (!caster || !caster->isAlive())
        return;

    if (apply)
        target->TauntApply(caster);
    else
    {
        // When taunt aura fades out, mob will switch to previous target if current has less than 1.1 * secondthreat
        target->TauntFadeOut(caster);
    }
}

/*****************************/
/***        CONTROL        ***/
/*****************************/

void AuraEffect::HandleModConfuse(AuraApplication const * aurApp, uint8 mode, bool apply) const
{
    if (!(mode & AURA_EFFECT_HANDLE_REAL))
        return;

    Unit * target = aurApp->GetTarget();

    target->SetControlled(apply, UNIT_STAT_CONFUSED);
}

void AuraEffect::HandleModFear(AuraApplication const * aurApp, uint8 mode, bool apply) const
{
    if (!(mode & AURA_EFFECT_HANDLE_REAL))
        return;

    Unit * target = aurApp->GetTarget();

    target->SetControlled(apply, UNIT_STAT_FLEEING);
}

void AuraEffect::HandleAuraModStun(AuraApplication const * aurApp, uint8 mode, bool apply) const
{
    if (!(mode & AURA_EFFECT_HANDLE_REAL))
        return;

    Unit * target = aurApp->GetTarget();

    target->SetControlled(apply, UNIT_STAT_STUNNED);
}

void AuraEffect::HandleAuraModRoot(AuraApplication const * aurApp, uint8 mode, bool apply) const
{
    if (!(mode & AURA_EFFECT_HANDLE_REAL))
        return;

    Unit * target = aurApp->GetTarget();

    target->SetControlled(apply, UNIT_STAT_ROOT);
}

void AuraEffect::HandlePreventFleeing(AuraApplication const * aurApp, uint8 mode, bool apply) const
{
    if (!(mode & AURA_EFFECT_HANDLE_REAL))
        return;

    Unit * target = aurApp->GetTarget();

    Unit::AuraEffectList const& fearAuras = target->GetAuraEffectsByType(SPELL_AURA_MOD_FEAR);
    if (!fearAuras.empty())
        target->SetControlled(!(apply), UNIT_STAT_FLEEING);
}

/***************************/
/***        CHARM        ***/
/***************************/

void AuraEffect::HandleModPossess(AuraApplication const * aurApp, uint8 mode, bool apply) const
{
    if (!(mode & AURA_EFFECT_HANDLE_REAL))
        return;

    Unit * target = aurApp->GetTarget();

    Unit * caster = GetCaster();
    if (caster && caster->GetTypeId() == TYPEID_UNIT)
    {
        HandleModCharm(aurApp, mode, apply);
        return;
    }

    if (apply)
        target->SetCharmedBy(caster, CHARM_TYPE_POSSESS, aurApp);
    else
        target->RemoveCharmedBy(caster);
}

// only one spell has this aura
void AuraEffect::HandleModPossessPet(AuraApplication const * aurApp, uint8 mode, bool apply) const
{
    if (!(mode & AURA_EFFECT_HANDLE_REAL))
        return;

    Unit* caster = GetCaster();
    if (!caster || caster->GetTypeId() != TYPEID_PLAYER)
        return;

    //seems it may happen that when removing it is no longer owner's pet
    //if (caster->ToPlayer()->GetPet() != target)
    //    return;

    Unit* target = aurApp->GetTarget();
    if (target->GetTypeId() != TYPEID_UNIT || !target->ToCreature()->isPet())
        return;

    Pet* pet = target->ToPet();

    if (apply)
    {
        if (caster->ToPlayer()->GetPet() != pet)
            return;

        pet->SetCharmedBy(caster, CHARM_TYPE_POSSESS, aurApp);
    }
    else
    {
        pet->RemoveCharmedBy(caster);

        if (!pet->IsWithinDistInMap(caster, pet->GetMap()->GetVisibilityRange()))
            pet->Remove(PET_SAVE_NOT_IN_SLOT, true);
        else
        {
            // Reinitialize the pet bar and make the pet come back to the owner
            caster->ToPlayer()->PetSpellInitialize();
            if (!pet->getVictim())
            {
                pet->GetMotionMaster()->MoveFollow(caster, PET_FOLLOW_DIST, pet->GetFollowAngle());
                //if (target->GetCharmInfo())
                //    target->GetCharmInfo()->SetCommandState(COMMAND_FOLLOW);
            }
        }
    }
}

void AuraEffect::HandleModCharm(AuraApplication const * aurApp, uint8 mode, bool apply) const
{
    if (!(mode & AURA_EFFECT_HANDLE_REAL))
        return;

    Unit * target = aurApp->GetTarget();

    Unit * caster = GetCaster();

    if (apply)
        target->SetCharmedBy(caster, CHARM_TYPE_CHARM, aurApp);
    else
        target->RemoveCharmedBy(caster);
}

void AuraEffect::HandleCharmConvert(AuraApplication const * aurApp, uint8 mode, bool apply) const
{
    if (!(mode & AURA_EFFECT_HANDLE_REAL))
        return;

    Unit * target = aurApp->GetTarget();

    Unit * caster = GetCaster();

    if (apply)
        target->SetCharmedBy(caster, CHARM_TYPE_CONVERT, aurApp);
    else
        target->RemoveCharmedBy(caster);
}

/**
 * Such auras are applied from a caster(=player) to a vehicle.
 * This has been verified using spell #49256
 */
void AuraEffect::HandleAuraControlVehicle(AuraApplication const * aurApp, uint8 mode, bool apply) const
{
    if (!(mode & AURA_EFFECT_HANDLE_REAL))
        return;

    Unit * target = aurApp->GetTarget();

    if (!target->IsVehicle())
        return;

    Unit * caster = GetCaster();

    if (!caster || caster == target)
        return;

    if (apply)
    {
        caster->_EnterVehicle(target->GetVehicleKit(), m_amount - 1, aurApp);
    }
    else
    {
        if (GetId() == 53111) // Devour Humanoid
        {
            target->Kill(caster);
            if (caster->GetTypeId() == TYPEID_UNIT)
                caster->ToCreature()->RemoveCorpse();
        }

        // some SPELL_AURA_CONTROL_VEHICLE auras have a dummy effect on the player - remove them
        caster->RemoveAurasDueToSpell(GetId());
        caster->_ExitVehicle();
    }
}

/*********************************************************/
/***                  MODIFY SPEED                     ***/
/*********************************************************/
void AuraEffect::HandleAuraModIncreaseSpeed(AuraApplication const * aurApp, uint8 mode, bool /*apply*/) const
{
    if (!(mode & AURA_EFFECT_HANDLE_CHANGE_AMOUNT_MASK))
        return;

    Unit * target = aurApp->GetTarget();

    target->UpdateSpeed(MOVE_RUN, true);
}

void AuraEffect::HandleAuraModIncreaseMountedSpeed(AuraApplication const * aurApp, uint8 mode, bool apply) const
{
    HandleAuraModIncreaseSpeed(aurApp, mode, apply);
}

void AuraEffect::HandleAuraModIncreaseFlightSpeed(AuraApplication const * aurApp, uint8 mode, bool apply) const
{
    if (!(mode & AURA_EFFECT_HANDLE_CHANGE_AMOUNT_SEND_FOR_CLIENT_MASK))
        return;

    Unit * target = aurApp->GetTarget();

    // Enable Fly mode for flying mounts
    if (GetAuraType() == SPELL_AURA_MOD_INCREASE_MOUNTED_FLIGHT_SPEED)
    {
        // do not remove unit flag if there are more than this auraEffect of that kind on unit on unit
        if (mode & AURA_EFFECT_HANDLE_SEND_FOR_CLIENT_MASK && (apply || (!target->HasAuraType(SPELL_AURA_MOD_INCREASE_MOUNTED_FLIGHT_SPEED) && !target->HasAuraType(SPELL_AURA_FLY))))
        {
            if (Player *plr = target->m_movedPlayer)
            {
                WorldPacket data;
                if (apply)
                    data.Initialize(SMSG_MOVE_SET_CAN_FLY, 12);
                else
                    data.Initialize(SMSG_MOVE_UNSET_CAN_FLY, 12);
                data.append(plr->GetPackGUID());
                data << uint32(0);                                      // unknown
                plr->SendDirectMessage(&data);
            }
        }

        if (mode & AURA_EFFECT_HANDLE_REAL)
        {
            //Players on flying mounts must be immune to polymorph
            if (target->GetTypeId() == TYPEID_PLAYER)
                target->ApplySpellImmune(GetId(), IMMUNITY_MECHANIC, MECHANIC_POLYMORPH, apply);

            // Dragonmaw Illusion (overwrite mount model, mounted aura already applied)
            if (apply && target->HasAuraEffect(42016, 0) && target->GetMountID())
                target->SetUInt32Value(UNIT_FIELD_MOUNTDISPLAYID, 16314);
        }
    }

    if (mode & AURA_EFFECT_HANDLE_CHANGE_AMOUNT_MASK)
        target->UpdateSpeed(MOVE_FLIGHT, true);
}

void AuraEffect::HandleAuraModIncreaseSwimSpeed(AuraApplication const * aurApp, uint8 mode, bool /*apply*/) const
{
    if (!(mode & AURA_EFFECT_HANDLE_CHANGE_AMOUNT_MASK))
        return;

    Unit * target = aurApp->GetTarget();

    target->UpdateSpeed(MOVE_SWIM, true);
}

void AuraEffect::HandleAuraModDecreaseSpeed(AuraApplication const * aurApp, uint8 mode, bool /*apply*/) const
{
    if (!(mode & AURA_EFFECT_HANDLE_CHANGE_AMOUNT_MASK))
        return;

    Unit * target = aurApp->GetTarget();

    target->UpdateSpeed(MOVE_RUN, true);
    target->UpdateSpeed(MOVE_SWIM, true);
    target->UpdateSpeed(MOVE_FLIGHT, true);
    target->UpdateSpeed(MOVE_RUN_BACK, true);
    target->UpdateSpeed(MOVE_SWIM_BACK, true);
    target->UpdateSpeed(MOVE_FLIGHT_BACK, true);
}

void AuraEffect::HandleAuraModUseNormalSpeed(AuraApplication const * aurApp, uint8 mode, bool /*apply*/) const
{
    if (!(mode & AURA_EFFECT_HANDLE_REAL))
        return;

    Unit * target = aurApp->GetTarget();

    target->UpdateSpeed(MOVE_RUN,  true);
    target->UpdateSpeed(MOVE_SWIM, true);
    target->UpdateSpeed(MOVE_FLIGHT,  true);
}

/*********************************************************/
/***                     IMMUNITY                      ***/
/*********************************************************/

void AuraEffect::HandleModStateImmunityMask(AuraApplication const * aurApp, uint8 mode, bool apply) const
{
    if (!(mode & AURA_EFFECT_HANDLE_REAL))
        return;

    Unit * target = aurApp->GetTarget();

    std::list <AuraType> immunity_list;
    if (GetMiscValue() & (1<<10))
        immunity_list.push_back(SPELL_AURA_MOD_STUN);
    if (GetMiscValue() & (1<<1))
        immunity_list.push_back(SPELL_AURA_TRANSFORM);

    // These flag can be recognized wrong:
    if (GetMiscValue() & (1<<6))
        immunity_list.push_back(SPELL_AURA_MOD_DECREASE_SPEED);
    if (GetMiscValue() & (1<<0))
        immunity_list.push_back(SPELL_AURA_MOD_ROOT);
    if (GetMiscValue() & (1<<2))
        immunity_list.push_back(SPELL_AURA_MOD_CONFUSE);
    if (GetMiscValue() & (1<<9))
        immunity_list.push_back(SPELL_AURA_MOD_FEAR);

    // must be last due to Bladestorm
    if (GetMiscValue() & (1<<7))
        immunity_list.push_back(SPELL_AURA_MOD_DISARM);

    // TODO: figure out a better place to put this...
    // Patch 3.0.3 Bladestorm now breaks all snares and roots on the warrior when activated.
    // however not all mechanic specified in immunity
    if (GetId() == 46924)
    {
        immunity_list.pop_back(); // delete Disarm
        immunity_list.push_back(SPELL_AURA_MOD_PACIFY_SILENCE);
        target->ApplySpellImmune(GetId(), IMMUNITY_EFFECT, SPELL_EFFECT_KNOCK_BACK, apply);
        target->ApplySpellImmune(GetId(), IMMUNITY_MECHANIC, MECHANIC_SNARE, apply); 
    }

    if (apply && GetSpellProto()->AttributesEx & SPELL_ATTR1_DISPEL_AURAS_ON_IMMUNITY)
        for (std::list <AuraType>::iterator iter = immunity_list.begin(); iter != immunity_list.end(); ++iter)
            target->RemoveAurasByType(*iter);

    // stop handling the effect if it was removed by linked event
    if (apply && aurApp->GetRemoveMode())
        return;

    for (std::list <AuraType>::iterator iter = immunity_list.begin(); iter != immunity_list.end(); ++iter)
        target->ApplySpellImmune(GetId(), IMMUNITY_STATE, *iter, apply);
}

void AuraEffect::HandleModMechanicImmunity(AuraApplication const * aurApp, uint8 mode, bool apply) const
{
    if (!(mode & AURA_EFFECT_HANDLE_REAL))
        return;

    Unit * target = aurApp->GetTarget();
    uint32 mechanic;

    switch (GetId())
    {
        case 42292: // PvP trinket
        case 59752: // Every Man for Himself
            mechanic = IMMUNE_TO_MOVEMENT_IMPAIRMENT_AND_LOSS_CONTROL_MASK;
            // Actually we should apply immunities here, too, but the aura has only 100 ms duration, so there is practically no point
            break;
        case 54508: // Demonic Empowerment
            mechanic = (1 << MECHANIC_SNARE) | (1 << MECHANIC_ROOT);
            target->ApplySpellImmune(GetId(), IMMUNITY_MECHANIC, MECHANIC_SNARE, apply);
            target->ApplySpellImmune(GetId(), IMMUNITY_MECHANIC, MECHANIC_ROOT, apply);
            target->ApplySpellImmune(GetId(), IMMUNITY_MECHANIC, MECHANIC_STUN, apply);
            break;
        case 34471: // The Beast Within
        case 19574: // Bestial Wrath
            mechanic = (1 << MECHANIC_SNARE) | (1 << MECHANIC_ROOT) | (1 << MECHANIC_FEAR) | (1 << MECHANIC_STUN) | (1 << MECHANIC_SLEEP) | (1 << MECHANIC_CHARM) | (1 << MECHANIC_SAPPED) | (1 << MECHANIC_HORROR) | (1 << MECHANIC_POLYMORPH) | (1 << MECHANIC_DISORIENTED) | (1 << MECHANIC_FREEZE) | (1 << MECHANIC_TURN);
            target->ApplySpellImmune(GetId(), IMMUNITY_MECHANIC, MECHANIC_SNARE, apply);
            target->ApplySpellImmune(GetId(), IMMUNITY_MECHANIC, MECHANIC_ROOT, apply);
            target->ApplySpellImmune(GetId(), IMMUNITY_MECHANIC, MECHANIC_FEAR, apply);
            target->ApplySpellImmune(GetId(), IMMUNITY_MECHANIC, MECHANIC_STUN, apply);
            target->ApplySpellImmune(GetId(), IMMUNITY_MECHANIC, MECHANIC_SLEEP, apply);
            target->ApplySpellImmune(GetId(), IMMUNITY_MECHANIC, MECHANIC_CHARM, apply);
            target->ApplySpellImmune(GetId(), IMMUNITY_MECHANIC, MECHANIC_SAPPED, apply);
            target->ApplySpellImmune(GetId(), IMMUNITY_MECHANIC, MECHANIC_HORROR, apply);
            target->ApplySpellImmune(GetId(), IMMUNITY_MECHANIC, MECHANIC_POLYMORPH, apply);
            target->ApplySpellImmune(GetId(), IMMUNITY_MECHANIC, MECHANIC_DISORIENTED, apply);
            target->ApplySpellImmune(GetId(), IMMUNITY_MECHANIC, MECHANIC_FREEZE, apply);
            target->ApplySpellImmune(GetId(), IMMUNITY_MECHANIC, MECHANIC_TURN, apply);
            break;
        default:
            if (GetMiscValue() < 1)
                return;
            mechanic = 1 << GetMiscValue();
            target->ApplySpellImmune(GetId(), IMMUNITY_MECHANIC, GetMiscValue(), apply);
            break;
    }

    if (apply && GetSpellProto()->AttributesEx & SPELL_ATTR1_DISPEL_AURAS_ON_IMMUNITY)
        target->RemoveAurasWithMechanic(mechanic, AURA_REMOVE_BY_DEFAULT, GetId());
}

void AuraEffect::HandleAuraModEffectImmunity(AuraApplication const * aurApp, uint8 mode, bool apply) const
{
    if (!(mode & AURA_EFFECT_HANDLE_REAL))
        return;

    Unit * target = aurApp->GetTarget();

    // when removing flag aura, handle flag drop
    if (!(apply) && target->GetTypeId() == TYPEID_PLAYER
        && (GetSpellProto()->AuraInterruptFlags & AURA_INTERRUPT_FLAG_IMMUNE_OR_LOST_SELECTION))
    {
        if (target->GetTypeId() == TYPEID_PLAYER)
        {
            if (target->ToPlayer()->InBattleground())
            {
                if (Battleground *bg = target->ToPlayer()->GetBattleground())
                    bg->EventPlayerDroppedFlag(target->ToPlayer());
            }
            else
                sOutdoorPvPMgr->HandleDropFlag((Player*)target, GetSpellProto()->Id);
        }
    }
    // stop handling the effect if it was removed by linked event
    if (apply && aurApp->GetRemoveMode())
        return;

    target->ApplySpellImmune(GetId(), IMMUNITY_EFFECT, GetMiscValue(), apply);
}

void AuraEffect::HandleAuraModStateImmunity(AuraApplication const * aurApp, uint8 mode, bool apply) const
{
    if (!(mode & AURA_EFFECT_HANDLE_REAL))
        return;

    Unit * target = aurApp->GetTarget();

    if ((apply) && GetSpellProto()->AttributesEx & SPELL_ATTR1_DISPEL_AURAS_ON_IMMUNITY)
        target->RemoveAurasByType(AuraType(GetMiscValue()), 0 , GetBase());

    // stop handling the effect if it was removed by linked event
    if (apply && aurApp->GetRemoveMode())
        return;

    target->ApplySpellImmune(GetId(), IMMUNITY_STATE, GetMiscValue(), apply);
}

void AuraEffect::HandleAuraModSchoolImmunity(AuraApplication const * aurApp, uint8 mode, bool apply) const
{
    if (!(mode & AURA_EFFECT_HANDLE_REAL))
        return;

    Unit * target = aurApp->GetTarget();

    if ((apply) && GetMiscValue() == SPELL_SCHOOL_MASK_NORMAL)
        target->RemoveAurasWithInterruptFlags(AURA_INTERRUPT_FLAG_IMMUNE_OR_LOST_SELECTION);

    // stop handling the effect if it was removed by linked event
    if (apply && aurApp->GetRemoveMode())
        return;

    target->ApplySpellImmune(GetId(), IMMUNITY_SCHOOL, GetMiscValue(), (apply));

    // remove all flag auras (they are positive, but they must be removed when you are immune)
    if (GetSpellProto()->AttributesEx & SPELL_ATTR1_DISPEL_AURAS_ON_IMMUNITY
        && GetSpellProto()->AttributesEx2 & SPELL_ATTR2_DAMAGE_REDUCED_SHIELD)
        target->RemoveAurasWithInterruptFlags(AURA_INTERRUPT_FLAG_IMMUNE_OR_LOST_SELECTION);

    // TODO: optimalize this cycle - use RemoveAurasWithInterruptFlags call or something else
    if ((apply)
        && GetSpellProto()->AttributesEx & SPELL_ATTR1_DISPEL_AURAS_ON_IMMUNITY
        && IsPositiveSpell(GetId()))                       //Only positive immunity removes auras
    {
        uint32 school_mask = GetMiscValue();
        Unit::AuraApplicationMap& Auras = target->GetAppliedAuras();
        for (Unit::AuraApplicationMap::iterator iter = Auras.begin(); iter != Auras.end();)
        {
            SpellEntry const *spell = iter->second->GetBase()->GetSpellProto();
            if ((GetSpellSchoolMask(spell) & school_mask)//Check for school mask
                && CanSpellDispelAura(GetSpellProto(), spell)
                && !iter->second->IsPositive()          //Don't remove positive spells
                && spell->Id != GetId())               //Don't remove self
            {
                target->RemoveAura(iter);
            }
            else
                ++iter;
        }
    }

    // stop handling the effect if it was removed by linked event
    if (apply && aurApp->GetRemoveMode())
        return;

    if (GetSpellProto()->Mechanic == MECHANIC_BANISH)
    {
        if (apply)
            target->AddUnitState(UNIT_STAT_ISOLATED);
        else
        {
            bool banishFound = false;
            Unit::AuraEffectList const& banishAuras = target->GetAuraEffectsByType(GetAuraType());
            for (Unit::AuraEffectList::const_iterator i = banishAuras.begin(); i !=  banishAuras.end(); ++i)
                if ((*i)->GetSpellProto()->Mechanic == MECHANIC_BANISH)
                {
                    banishFound = true;
                    break;
                }
            if (!banishFound)
                target->ClearUnitState(UNIT_STAT_ISOLATED);
        }
    }
}

void AuraEffect::HandleAuraModDmgImmunity(AuraApplication const * aurApp, uint8 mode, bool apply) const
{
    if (!(mode & AURA_EFFECT_HANDLE_REAL))
        return;

    Unit * target = aurApp->GetTarget();

    target->ApplySpellImmune(GetId(), IMMUNITY_DAMAGE, GetMiscValue(), apply);
}

void AuraEffect::HandleAuraModDispelImmunity(AuraApplication const * aurApp, uint8 mode, bool apply) const
{
    if (!(mode & AURA_EFFECT_HANDLE_REAL))
        return;

    Unit * target = aurApp->GetTarget();

    target->ApplySpellDispelImmunity(m_spellProto, DispelType(GetMiscValue()), (apply));
}

/*********************************************************/
/***                  MODIFY STATS                     ***/
/*********************************************************/

/********************************/
/***        RESISTANCE        ***/
/********************************/

void AuraEffect::HandleAuraModResistanceExclusive(AuraApplication const * aurApp, uint8 mode, bool apply) const
{
    if (!(mode & (AURA_EFFECT_HANDLE_CHANGE_AMOUNT_MASK | AURA_EFFECT_HANDLE_STAT)))
        return;

    Unit * target = aurApp->GetTarget();

    for (int8 x = SPELL_SCHOOL_NORMAL; x < MAX_SPELL_SCHOOL; x++)
    {
        if (GetMiscValue() & int32(1<<x))
        {
            int32 amount = target->GetMaxPositiveAuraModifierByMiscMask(SPELL_AURA_MOD_RESISTANCE_EXCLUSIVE, 1<<x, this);
            if (amount < GetAmount())
            {
                target->HandleStatModifier(UnitMods(UNIT_MOD_RESISTANCE_START + x), BASE_VALUE, float(GetAmount() - amount), apply);
                if (target->GetTypeId() == TYPEID_PLAYER)
                    target->ApplyResistanceBuffModsMod(SpellSchools(x), aurApp->IsPositive(), float(GetAmount() - amount), apply);
            }
        }
    }
}

void AuraEffect::HandleAuraModResistance(AuraApplication const * aurApp, uint8 mode, bool apply) const
{
    if (!(mode & (AURA_EFFECT_HANDLE_CHANGE_AMOUNT_MASK | AURA_EFFECT_HANDLE_STAT)))
        return;

    Unit * target = aurApp->GetTarget();

    for (int8 x = SPELL_SCHOOL_NORMAL; x < MAX_SPELL_SCHOOL; x++)
    {
        if (GetMiscValue() & int32(1<<x))
        {
            target->HandleStatModifier(UnitMods(UNIT_MOD_RESISTANCE_START + x), TOTAL_VALUE, float(GetAmount()), apply);
            if (target->GetTypeId() == TYPEID_PLAYER || target->ToCreature()->isPet())
                target->ApplyResistanceBuffModsMod(SpellSchools(x), GetAmount() > 0, (float)GetAmount(), apply);
        }
    }
}

void AuraEffect::HandleAuraModBaseResistancePCT(AuraApplication const * aurApp, uint8 mode, bool apply) const
{
    if (!(mode & (AURA_EFFECT_HANDLE_CHANGE_AMOUNT_MASK | AURA_EFFECT_HANDLE_STAT)))
        return;

    Unit * target = aurApp->GetTarget();

    // only players have base stats
    if (target->GetTypeId() != TYPEID_PLAYER)
    {
        //pets only have base armor
        if (target->ToCreature()->isPet() && (GetMiscValue() & SPELL_SCHOOL_MASK_NORMAL))
            target->HandleStatModifier(UNIT_MOD_ARMOR, BASE_PCT, float(GetAmount()), apply);
    }
    else
    {
        for (int8 x = SPELL_SCHOOL_NORMAL; x < MAX_SPELL_SCHOOL; x++)
        {
            if (GetMiscValue() & int32(1<<x))
                target->HandleStatModifier(UnitMods(UNIT_MOD_RESISTANCE_START + x), BASE_PCT, float(GetAmount()), apply);
        }
    }
}

void AuraEffect::HandleModResistancePercent(AuraApplication const * aurApp, uint8 mode, bool apply) const
{
    if (!(mode & (AURA_EFFECT_HANDLE_CHANGE_AMOUNT_MASK | AURA_EFFECT_HANDLE_STAT)))
        return;

    Unit * target = aurApp->GetTarget();

    for (int8 i = SPELL_SCHOOL_NORMAL; i < MAX_SPELL_SCHOOL; i++)
    {
        if (GetMiscValue() & int32(1<<i))
        {
            target->HandleStatModifier(UnitMods(UNIT_MOD_RESISTANCE_START + i), TOTAL_PCT, float(GetAmount()), apply);
            if (target->GetTypeId() == TYPEID_PLAYER || target->ToCreature()->isPet())
            {
                target->ApplyResistanceBuffModsPercentMod(SpellSchools(i), true, (float)GetAmount(), apply);
                target->ApplyResistanceBuffModsPercentMod(SpellSchools(i), false, (float)GetAmount(), apply);
            }
        }
    }
}

void AuraEffect::HandleModBaseResistance(AuraApplication const * aurApp, uint8 mode, bool apply) const
{
    if (!(mode & (AURA_EFFECT_HANDLE_CHANGE_AMOUNT_MASK | AURA_EFFECT_HANDLE_STAT)))
        return;

    Unit * target = aurApp->GetTarget();

    // only players have base stats
    if (target->GetTypeId() != TYPEID_PLAYER)
    {
        //only pets have base stats
        if (target->ToCreature()->isPet() && (GetMiscValue() & SPELL_SCHOOL_MASK_NORMAL))
            target->HandleStatModifier(UNIT_MOD_ARMOR, TOTAL_VALUE, float(GetAmount()), apply);
    }
    else
    {
        for (int i = SPELL_SCHOOL_NORMAL; i < MAX_SPELL_SCHOOL; i++)
            if (GetMiscValue() & (1<<i))
                target->HandleStatModifier(UnitMods(UNIT_MOD_RESISTANCE_START + i), TOTAL_VALUE, float(GetAmount()), apply);
    }
}

void AuraEffect::HandleModTargetResistance(AuraApplication const * aurApp, uint8 mode, bool apply) const
{
    if (!(mode & (AURA_EFFECT_HANDLE_CHANGE_AMOUNT_MASK | AURA_EFFECT_HANDLE_STAT)))
        return;

    Unit * target = aurApp->GetTarget();

    // applied to damage as HandleNoImmediateEffect in Unit::CalcAbsorbResist and Unit::CalcArmorReducedDamage

    // show armor penetration
    if (target->GetTypeId() == TYPEID_PLAYER && (GetMiscValue() & SPELL_SCHOOL_MASK_NORMAL))
        target->ApplyModInt32Value(PLAYER_FIELD_MOD_TARGET_PHYSICAL_RESISTANCE, GetAmount(), apply);

    // show as spell penetration only full spell penetration bonuses (all resistances except armor and holy
    if (target->GetTypeId() == TYPEID_PLAYER && (GetMiscValue() & SPELL_SCHOOL_MASK_SPELL) == SPELL_SCHOOL_MASK_SPELL)
        target->ApplyModInt32Value(PLAYER_FIELD_MOD_TARGET_RESISTANCE, GetAmount(), apply);
}

/********************************/
/***           STAT           ***/
/********************************/

void AuraEffect::HandleAuraModStat(AuraApplication const * aurApp, uint8 mode, bool apply) const
{
    if (!(mode & (AURA_EFFECT_HANDLE_CHANGE_AMOUNT_MASK | AURA_EFFECT_HANDLE_STAT)))
        return;

    Unit * target = aurApp->GetTarget();

    if (GetMiscValue() < -2 || GetMiscValue() > 4)
    {
        sLog->outError("WARNING: Spell %u effect %u has an unsupported misc value (%i) for SPELL_AURA_MOD_STAT ", GetId(), GetEffIndex(), GetMiscValue());
        return;
    }

    for (int32 i = STAT_STRENGTH; i < MAX_STATS; i++)
    {
        // -1 or -2 is all stats (misc < -2 checked in function beginning)
        if (GetMiscValue() < 0 || GetMiscValue() == i)
        {
            //target->ApplyStatMod(Stats(i), m_amount, apply);
            target->HandleStatModifier(UnitMods(UNIT_MOD_STAT_START + i), TOTAL_VALUE, float(GetAmount()), apply);
            if (target->GetTypeId() == TYPEID_PLAYER || target->ToCreature()->isPet())
                target->ApplyStatBuffMod(Stats(i), (float)GetAmount(), apply);
        }
    }
}

void AuraEffect::HandleModPercentStat(AuraApplication const * aurApp, uint8 mode, bool apply) const
{
    if (!(mode & (AURA_EFFECT_HANDLE_CHANGE_AMOUNT_MASK | AURA_EFFECT_HANDLE_STAT)))
        return;

    Unit * target = aurApp->GetTarget();

    if (GetMiscValue() < -1 || GetMiscValue() > 4)
    {
        sLog->outError("WARNING: Misc Value for SPELL_AURA_MOD_PERCENT_STAT not valid");
        return;
    }

    // only players have base stats
    if (target->GetTypeId() != TYPEID_PLAYER)
        return;

    for (int32 i = STAT_STRENGTH; i < MAX_STATS; ++i)
    {
        if (GetMiscValue() == i || GetMiscValue() == -1)
            target->HandleStatModifier(UnitMods(UNIT_MOD_STAT_START + i), BASE_PCT, float(m_amount), apply);
    }
}

void AuraEffect::HandleModSpellDamagePercentFromStat(AuraApplication const * aurApp, uint8 mode, bool /*apply*/) const
{
    if (!(mode & (AURA_EFFECT_HANDLE_CHANGE_AMOUNT_MASK | AURA_EFFECT_HANDLE_STAT)))
        return;

    Unit * target = aurApp->GetTarget();

    if (target->GetTypeId() != TYPEID_PLAYER)
        return;

    // Magic damage modifiers implemented in Unit::SpellDamageBonus
    // This information for client side use only
    // Recalculate bonus
    target->ToPlayer()->UpdateSpellDamageAndHealingBonus();
}

void AuraEffect::HandleModSpellHealingPercentFromStat(AuraApplication const * aurApp, uint8 mode, bool /*apply*/) const
{
    if (!(mode & (AURA_EFFECT_HANDLE_CHANGE_AMOUNT_MASK | AURA_EFFECT_HANDLE_STAT)))
        return;

    Unit * target = aurApp->GetTarget();

    if (target->GetTypeId() != TYPEID_PLAYER)
        return;

    // Recalculate bonus
    target->ToPlayer()->UpdateSpellDamageAndHealingBonus();
}

void AuraEffect::HandleModSpellDamagePercentFromAttackPower(AuraApplication const * aurApp, uint8 mode, bool /*apply*/) const
{
    if (!(mode & (AURA_EFFECT_HANDLE_CHANGE_AMOUNT_MASK | AURA_EFFECT_HANDLE_STAT)))
        return;

    Unit * target = aurApp->GetTarget();

    if (target->GetTypeId() != TYPEID_PLAYER)
        return;

    // Magic damage modifiers implemented in Unit::SpellDamageBonus
    // This information for client side use only
    // Recalculate bonus
    target->ToPlayer()->UpdateSpellDamageAndHealingBonus();
}

void AuraEffect::HandleModSpellHealingPercentFromAttackPower(AuraApplication const * aurApp, uint8 mode, bool /*apply*/) const
{
    if (!(mode & (AURA_EFFECT_HANDLE_CHANGE_AMOUNT_MASK | AURA_EFFECT_HANDLE_STAT)))
        return;

    Unit * target = aurApp->GetTarget();

    if (target->GetTypeId() != TYPEID_PLAYER)
        return;

    // Recalculate bonus
    target->ToPlayer()->UpdateSpellDamageAndHealingBonus();
}

void AuraEffect::HandleModHealingDone(AuraApplication const * aurApp, uint8 mode, bool /*apply*/) const
{
    if (!(mode & (AURA_EFFECT_HANDLE_CHANGE_AMOUNT_MASK | AURA_EFFECT_HANDLE_STAT)))
        return;

    Unit * target = aurApp->GetTarget();

    if (target->GetTypeId() != TYPEID_PLAYER)
        return;
    // implemented in Unit::SpellHealingBonus
    // this information is for client side only
    target->ToPlayer()->UpdateSpellDamageAndHealingBonus();
}

void AuraEffect::HandleModTotalPercentStat(AuraApplication const * aurApp, uint8 mode, bool apply) const
{
    if (!(mode & (AURA_EFFECT_HANDLE_CHANGE_AMOUNT_MASK | AURA_EFFECT_HANDLE_STAT)))
        return;

    Unit * target = aurApp->GetTarget();

    if (GetMiscValue() < -1 || GetMiscValue() > 4)
    {
        sLog->outError("WARNING: Misc Value for SPELL_AURA_MOD_PERCENT_STAT not valid");
        return;
    }

    // save current health state
    float healthPct = target->GetHealthPct();
    bool alive = target->isAlive();

    for (int32 i = STAT_STRENGTH; i < MAX_STATS; i++)
    {
        if (GetMiscValue() == i || GetMiscValue() == -1)
        {
            target->HandleStatModifier(UnitMods(UNIT_MOD_STAT_START + i), TOTAL_PCT, float(GetAmount()), apply);
            if (target->GetTypeId() == TYPEID_PLAYER || target->ToCreature()->isPet())
                target->ApplyStatPercentBuffMod(Stats(i), float(GetAmount()), apply);
        }
    }

    //recalculate current HP/MP after applying aura modifications (only for spells with SPELL_ATTR0_UNK4 0x00000010 flag)
    if (GetMiscValue() == STAT_STAMINA && (m_spellProto->Attributes & SPELL_ATTR0_UNK4))
        target->SetHealth(std::max<uint32>(uint32(healthPct * target->GetMaxHealth() * 0.01f), (alive ? 1 : 0)));
}

void AuraEffect::HandleAuraModResistenceOfStatPercent(AuraApplication const * aurApp, uint8 mode, bool /*apply*/) const
{
    if (!(mode & (AURA_EFFECT_HANDLE_CHANGE_AMOUNT_MASK | AURA_EFFECT_HANDLE_STAT)))
        return;

    Unit * target = aurApp->GetTarget();

    if (target->GetTypeId() != TYPEID_PLAYER)
        return;

    if (GetMiscValue() != SPELL_SCHOOL_MASK_NORMAL)
    {
        // support required adding replace UpdateArmor by loop by UpdateResistence at intellect update
        // and include in UpdateResistence same code as in UpdateArmor for aura mod apply.
        sLog->outError("Aura SPELL_AURA_MOD_RESISTANCE_OF_STAT_PERCENT(182) does not work for non-armor type resistances!");
        return;
    }

    // Recalculate Armor
    target->UpdateArmor();
}

void AuraEffect::HandleAuraModExpertise(AuraApplication const * aurApp, uint8 mode, bool /*apply*/) const
{
    if (!(mode & (AURA_EFFECT_HANDLE_CHANGE_AMOUNT_MASK | AURA_EFFECT_HANDLE_STAT)))
        return;

    Unit * target = aurApp->GetTarget();

    if (target->GetTypeId() != TYPEID_PLAYER)
        return;

    target->ToPlayer()->UpdateExpertise(BASE_ATTACK);
    target->ToPlayer()->UpdateExpertise(OFF_ATTACK);
}

/********************************/
/***      HEAL & ENERGIZE     ***/
/********************************/
void AuraEffect::HandleModPowerRegen(AuraApplication const * aurApp, uint8 mode, bool /*apply*/) const
{
    if (!(mode & (AURA_EFFECT_HANDLE_CHANGE_AMOUNT_MASK | AURA_EFFECT_HANDLE_STAT)))
        return;

    Unit * target = aurApp->GetTarget();

    if (target->GetTypeId() != TYPEID_PLAYER)
        return;

    // Update manaregen value
    if (GetMiscValue() == POWER_MANA)
        target->ToPlayer()->UpdateManaRegen();
    // other powers are not immediate effects - implemented in Player::Regenerate, Creature::Regenerate
}

void AuraEffect::HandleModPowerRegenPCT(AuraApplication const * aurApp, uint8 mode, bool apply) const
{
    HandleModPowerRegen(aurApp, mode, apply);
}

void AuraEffect::HandleModManaRegen(AuraApplication const * aurApp, uint8 mode, bool /*apply*/) const
{
    if (!(mode & (AURA_EFFECT_HANDLE_CHANGE_AMOUNT_MASK | AURA_EFFECT_HANDLE_STAT)))
        return;

    Unit * target = aurApp->GetTarget();

    if (target->GetTypeId() != TYPEID_PLAYER)
        return;

    //Note: an increase in regen does NOT cause threat.
    target->ToPlayer()->UpdateManaRegen();
}

void AuraEffect::HandleAuraModIncreaseHealth(AuraApplication const * aurApp, uint8 mode, bool apply) const
{
    if (!(mode & (AURA_EFFECT_HANDLE_CHANGE_AMOUNT_MASK | AURA_EFFECT_HANDLE_STAT)))
        return;

    Unit * target = aurApp->GetTarget();

    if (apply)
    {
        target->HandleStatModifier(UNIT_MOD_HEALTH, TOTAL_VALUE, float(GetAmount()), apply);
        target->ModifyHealth(GetAmount());
    }
    else
    {
        if (int32(target->GetHealth()) > GetAmount())
            target->ModifyHealth(-GetAmount());
        else
            target->SetHealth(1);
        target->HandleStatModifier(UNIT_MOD_HEALTH, TOTAL_VALUE, float(GetAmount()), apply);
    }
}

void AuraEffect::HandleAuraModIncreaseMaxHealth(AuraApplication const * aurApp, uint8 mode, bool apply) const
{
    if (!(mode & (AURA_EFFECT_HANDLE_CHANGE_AMOUNT_MASK | AURA_EFFECT_HANDLE_STAT)))
        return;

    Unit * target = aurApp->GetTarget();

    uint32 oldhealth = target->GetHealth();
    double healthPercentage = (double)oldhealth / (double)target->GetMaxHealth();

    target->HandleStatModifier(UNIT_MOD_HEALTH, TOTAL_VALUE, float(GetAmount()), apply);

    // refresh percentage
    if (oldhealth > 0)
    {
        uint32 newhealth = uint32(ceil((double)target->GetMaxHealth() * healthPercentage));
        if (newhealth == 0)
            newhealth = 1;

        target->SetHealth(newhealth);
    }
}

void AuraEffect::HandleAuraModIncreaseEnergy(AuraApplication const * aurApp, uint8 mode, bool apply) const
{
    if (!(mode & (AURA_EFFECT_HANDLE_CHANGE_AMOUNT_MASK | AURA_EFFECT_HANDLE_STAT)))
        return;

    Unit * target = aurApp->GetTarget();

    Powers powerType = target->getPowerType();
    if (int32(powerType) != GetMiscValue())
        return;

    UnitMods unitMod = UnitMods(UNIT_MOD_POWER_START + powerType);

    // Special case with temporary increase max/current power (percent)
    if (GetId() == 64904)                                     // Hymn of Hope
    {
        if (mode & AURA_EFFECT_HANDLE_CHANGE_AMOUNT_MASK)
        {
            int32 change = target->GetPower(powerType) + (apply ? GetAmount() : -GetAmount());
            if (change < 0)
                change = 0;
            target->SetPower(powerType, change);
        }
    }

    // generic flat case
    target->HandleStatModifier(unitMod, TOTAL_VALUE, float(GetAmount()), apply);
}

void AuraEffect::HandleAuraModIncreaseEnergyPercent(AuraApplication const * aurApp, uint8 mode, bool apply) const
{
    if (!(mode & (AURA_EFFECT_HANDLE_CHANGE_AMOUNT_MASK | AURA_EFFECT_HANDLE_STAT)))
        return;

    Unit * target = aurApp->GetTarget();

    Powers powerType = target->getPowerType();
    if (int32(powerType) != GetMiscValue())
        return;

    UnitMods unitMod = UnitMods(UNIT_MOD_POWER_START + powerType);

    target->HandleStatModifier(unitMod, TOTAL_PCT, float(GetAmount()), apply);
}

void AuraEffect::HandleAuraModIncreaseHealthPercent(AuraApplication const * aurApp, uint8 mode, bool apply) const
{
    if (!(mode & (AURA_EFFECT_HANDLE_CHANGE_AMOUNT_MASK | AURA_EFFECT_HANDLE_STAT)))
        return;

    Unit * target = aurApp->GetTarget();

    // Unit will keep hp% after MaxHealth being modified if unit is alive.
    float percent = target->GetHealthPct();
    target->HandleStatModifier(UNIT_MOD_HEALTH, TOTAL_PCT, float(GetAmount()), apply);
    if (target->isAlive())
        target->SetHealth(target->CountPctFromMaxHealth(int32(percent)));
}

void AuraEffect::HandleAuraIncreaseBaseHealthPercent(AuraApplication const * aurApp, uint8 mode, bool apply) const
{
    if (!(mode & (AURA_EFFECT_HANDLE_CHANGE_AMOUNT_MASK | AURA_EFFECT_HANDLE_STAT)))
        return;

    Unit * target = aurApp->GetTarget();

    target->HandleStatModifier(UNIT_MOD_HEALTH, BASE_PCT, float(GetAmount()), apply);
}

/********************************/
/***          FIGHT           ***/
/********************************/

void AuraEffect::HandleAuraModParryPercent(AuraApplication const * aurApp, uint8 mode, bool /*apply*/) const
{
    if (!(mode & (AURA_EFFECT_HANDLE_CHANGE_AMOUNT_MASK | AURA_EFFECT_HANDLE_STAT)))
        return;

    Unit * target = aurApp->GetTarget();

    if (target->GetTypeId() != TYPEID_PLAYER)
        return;

    target->ToPlayer()->UpdateParryPercentage();
}

void AuraEffect::HandleAuraModDodgePercent(AuraApplication const * aurApp, uint8 mode, bool /*apply*/) const
{
    if (!(mode & (AURA_EFFECT_HANDLE_CHANGE_AMOUNT_MASK | AURA_EFFECT_HANDLE_STAT)))
        return;

    Unit * target = aurApp->GetTarget();

    if (target->GetTypeId() != TYPEID_PLAYER)
        return;

    target->ToPlayer()->UpdateDodgePercentage();
}

void AuraEffect::HandleAuraModBlockPercent(AuraApplication const * aurApp, uint8 mode, bool /*apply*/) const
{
    if (!(mode & (AURA_EFFECT_HANDLE_CHANGE_AMOUNT_MASK | AURA_EFFECT_HANDLE_STAT)))
        return;

    Unit * target = aurApp->GetTarget();

    if (target->GetTypeId() != TYPEID_PLAYER)
        return;

    target->ToPlayer()->UpdateBlockPercentage();
}

void AuraEffect::HandleAuraModRegenInterrupt(AuraApplication const * aurApp, uint8 mode, bool apply) const
{
    HandleModManaRegen(aurApp, mode, apply);
}

void AuraEffect::HandleAuraModWeaponCritPercent(AuraApplication const * aurApp, uint8 mode, bool apply) const
{
    if (!(mode & (AURA_EFFECT_HANDLE_CHANGE_AMOUNT_MASK | AURA_EFFECT_HANDLE_STAT)))
        return;

    Unit * target = aurApp->GetTarget();

    if (target->GetTypeId() != TYPEID_PLAYER)
        return;

    for (int i = 0; i < MAX_ATTACK; ++i)
        if (Item* pItem = target->ToPlayer()->GetWeaponForAttack(WeaponAttackType(i), true))
            target->ToPlayer()->_ApplyWeaponDependentAuraCritMod(pItem, WeaponAttackType(i), this, apply);

    // mods must be applied base at equipped weapon class and subclass comparison
    // with spell->EquippedItemClass and  EquippedItemSubClassMask and EquippedItemInventoryTypeMask
    // GetMiscValue() comparison with item generated damage types

    if (GetSpellProto()->EquippedItemClass == -1)
    {
        target->ToPlayer()->HandleBaseModValue(CRIT_PERCENTAGE,         FLAT_MOD, float (GetAmount()), apply);
        target->ToPlayer()->HandleBaseModValue(OFFHAND_CRIT_PERCENTAGE, FLAT_MOD, float (GetAmount()), apply);
        target->ToPlayer()->HandleBaseModValue(RANGED_CRIT_PERCENTAGE,  FLAT_MOD, float (GetAmount()), apply);
    }
    else
    {
        // done in Player::_ApplyWeaponDependentAuraMods
    }
}

void AuraEffect::HandleModHitChance(AuraApplication const * aurApp, uint8 mode, bool apply) const
{
    if (!(mode & (AURA_EFFECT_HANDLE_CHANGE_AMOUNT_MASK | AURA_EFFECT_HANDLE_STAT)))
        return;

    Unit * target = aurApp->GetTarget();

    if (target->GetTypeId() == TYPEID_PLAYER)
    {
        target->ToPlayer()->UpdateMeleeHitChances();
        target->ToPlayer()->UpdateRangedHitChances();
    }
    else
    {
        target->m_modMeleeHitChance += (apply) ? GetAmount() : (-GetAmount());
        target->m_modRangedHitChance += (apply) ? GetAmount() : (-GetAmount());
    }
}

void AuraEffect::HandleModSpellHitChance(AuraApplication const * aurApp, uint8 mode, bool apply) const
{
    if (!(mode & (AURA_EFFECT_HANDLE_CHANGE_AMOUNT_MASK | AURA_EFFECT_HANDLE_STAT)))
        return;

    Unit * target = aurApp->GetTarget();

    if (target->GetTypeId() == TYPEID_PLAYER)
        target->ToPlayer()->UpdateSpellHitChances();
    else
        target->m_modSpellHitChance += (apply) ? GetAmount(): (-GetAmount());
}

void AuraEffect::HandleModSpellCritChance(AuraApplication const * aurApp, uint8 mode, bool apply) const
{
    if (!(mode & (AURA_EFFECT_HANDLE_CHANGE_AMOUNT_MASK | AURA_EFFECT_HANDLE_STAT)))
        return;

    Unit * target = aurApp->GetTarget();

    if (target->GetTypeId() == TYPEID_PLAYER)
        target->ToPlayer()->UpdateAllSpellCritChances();
    else
        target->m_baseSpellCritChance += (apply) ? GetAmount():-GetAmount();
}

void AuraEffect::HandleModSpellCritChanceShool(AuraApplication const * aurApp, uint8 mode, bool /*apply*/) const
{
    if (!(mode & (AURA_EFFECT_HANDLE_CHANGE_AMOUNT_MASK | AURA_EFFECT_HANDLE_STAT)))
        return;

    Unit * target = aurApp->GetTarget();

    if (target->GetTypeId() != TYPEID_PLAYER)
        return;

    for (int school = SPELL_SCHOOL_NORMAL; school < MAX_SPELL_SCHOOL; ++school)
        if (GetMiscValue() & (1<<school))
            target->ToPlayer()->UpdateSpellCritChance(school);
}

void AuraEffect::HandleAuraModCritPct(AuraApplication const * aurApp, uint8 mode, bool apply) const
{
    if (!(mode & (AURA_EFFECT_HANDLE_CHANGE_AMOUNT_MASK | AURA_EFFECT_HANDLE_STAT)))
        return;

    Unit * target = aurApp->GetTarget();

    if (target->GetTypeId() != TYPEID_PLAYER)
    {
        target->m_baseSpellCritChance += (apply) ? GetAmount():-GetAmount();
        return;
    }

    target->ToPlayer()->HandleBaseModValue(CRIT_PERCENTAGE,         FLAT_MOD, float (GetAmount()), apply);
    target->ToPlayer()->HandleBaseModValue(OFFHAND_CRIT_PERCENTAGE, FLAT_MOD, float (GetAmount()), apply);
    target->ToPlayer()->HandleBaseModValue(RANGED_CRIT_PERCENTAGE,  FLAT_MOD, float (GetAmount()), apply);

    // included in Player::UpdateSpellCritChance calculation
    target->ToPlayer()->UpdateAllSpellCritChances();
}

/********************************/
/***         ATTACK SPEED     ***/
/********************************/

void AuraEffect::HandleModCastingSpeed(AuraApplication const * aurApp, uint8 mode, bool apply) const
{
    if (!(mode & (AURA_EFFECT_HANDLE_CHANGE_AMOUNT_MASK | AURA_EFFECT_HANDLE_STAT)))
        return;

    Unit * target = aurApp->GetTarget();

    target->ApplyCastTimePercentMod((float)GetAmount(), apply);
}

void AuraEffect::HandleModMeleeRangedSpeedPct(AuraApplication const * aurApp, uint8 mode, bool apply) const
{
    if (!(mode & (AURA_EFFECT_HANDLE_CHANGE_AMOUNT_MASK | AURA_EFFECT_HANDLE_STAT)))
        return;

    Unit * target = aurApp->GetTarget();

    target->ApplyAttackTimePercentMod(BASE_ATTACK, (float)GetAmount(), apply);
    target->ApplyAttackTimePercentMod(OFF_ATTACK, (float)GetAmount(), apply);
    target->ApplyAttackTimePercentMod(RANGED_ATTACK, (float)GetAmount(), apply);
}

void AuraEffect::HandleModCombatSpeedPct(AuraApplication const * aurApp, uint8 mode, bool apply) const
{
    if (!(mode & (AURA_EFFECT_HANDLE_CHANGE_AMOUNT_MASK | AURA_EFFECT_HANDLE_STAT)))
        return;

    Unit * target = aurApp->GetTarget();

    target->ApplyCastTimePercentMod(float(m_amount), apply);
    target->ApplyAttackTimePercentMod(BASE_ATTACK, float(GetAmount()), apply);
    target->ApplyAttackTimePercentMod(OFF_ATTACK, float(GetAmount()), apply);
    target->ApplyAttackTimePercentMod(RANGED_ATTACK, float(GetAmount()), apply);
}

void AuraEffect::HandleModAttackSpeed(AuraApplication const * aurApp, uint8 mode, bool apply) const
{
    if (!(mode & (AURA_EFFECT_HANDLE_CHANGE_AMOUNT_MASK | AURA_EFFECT_HANDLE_STAT)))
        return;

    Unit * target = aurApp->GetTarget();

    target->ApplyAttackTimePercentMod(BASE_ATTACK, (float)GetAmount(), apply);
    target->UpdateDamagePhysical(BASE_ATTACK);
}

void AuraEffect::HandleModMeleeSpeedPct(AuraApplication const * aurApp, uint8 mode, bool apply) const
{
    if (!(mode & (AURA_EFFECT_HANDLE_CHANGE_AMOUNT_MASK | AURA_EFFECT_HANDLE_STAT)))
        return;

    Unit * target = aurApp->GetTarget();

    target->ApplyAttackTimePercentMod(BASE_ATTACK,   (float)GetAmount(), apply);
    target->ApplyAttackTimePercentMod(OFF_ATTACK,    (float)GetAmount(), apply);
}

void AuraEffect::HandleAuraModRangedHaste(AuraApplication const * aurApp, uint8 mode, bool apply) const
{
    if (!(mode & (AURA_EFFECT_HANDLE_CHANGE_AMOUNT_MASK | AURA_EFFECT_HANDLE_STAT)))
        return;

    Unit * target = aurApp->GetTarget();

    target->ApplyAttackTimePercentMod(RANGED_ATTACK, (float)GetAmount(), apply);
}

void AuraEffect::HandleRangedAmmoHaste(AuraApplication const * aurApp, uint8 mode, bool apply) const
{
    if (!(mode & (AURA_EFFECT_HANDLE_CHANGE_AMOUNT_MASK | AURA_EFFECT_HANDLE_STAT)))
        return;

    Unit * target = aurApp->GetTarget();

    if (target->GetTypeId() != TYPEID_PLAYER)
        return;

    target->ApplyAttackTimePercentMod(RANGED_ATTACK, (float)GetAmount(), apply);
}

/********************************/
/***       COMBAT RATING      ***/
/********************************/

void AuraEffect::HandleModRating(AuraApplication const * aurApp, uint8 mode, bool apply) const
{
    if (!(mode & (AURA_EFFECT_HANDLE_CHANGE_AMOUNT_MASK | AURA_EFFECT_HANDLE_STAT)))
        return;

    Unit * target = aurApp->GetTarget();

    if (target->GetTypeId() != TYPEID_PLAYER)
        return;

    for (uint32 rating = 0; rating < MAX_COMBAT_RATING; ++rating)
        if (GetMiscValue() & (1 << rating))
            target->ToPlayer()->ApplyRatingMod(CombatRating(rating), GetAmount(), apply);
}

void AuraEffect::HandleModRatingFromStat(AuraApplication const * aurApp, uint8 mode, bool apply) const
{
    if (!(mode & (AURA_EFFECT_HANDLE_CHANGE_AMOUNT_MASK | AURA_EFFECT_HANDLE_STAT)))
        return;

    Unit * target = aurApp->GetTarget();

    if (target->GetTypeId() != TYPEID_PLAYER)
        return;

    // Just recalculate ratings
    for (uint32 rating = 0; rating < MAX_COMBAT_RATING; ++rating)
        if (GetMiscValue() & (1 << rating))
            target->ToPlayer()->ApplyRatingMod(CombatRating(rating), 0, apply);
}

/********************************/
/***        ATTACK POWER      ***/
/********************************/

void AuraEffect::HandleAuraModAttackPower(AuraApplication const * aurApp, uint8 mode, bool apply) const
{
    if (!(mode & (AURA_EFFECT_HANDLE_CHANGE_AMOUNT_MASK | AURA_EFFECT_HANDLE_STAT)))
        return;

    Unit * target = aurApp->GetTarget();

    target->HandleStatModifier(UNIT_MOD_ATTACK_POWER, TOTAL_VALUE, float(GetAmount()), apply);
}

void AuraEffect::HandleAuraModRangedAttackPower(AuraApplication const * aurApp, uint8 mode, bool apply) const
{
    if (!(mode & (AURA_EFFECT_HANDLE_CHANGE_AMOUNT_MASK | AURA_EFFECT_HANDLE_STAT)))
        return;

    Unit * target = aurApp->GetTarget();

    if ((target->getClassMask() & CLASSMASK_WAND_USERS) != 0)
        return;

    target->HandleStatModifier(UNIT_MOD_ATTACK_POWER_RANGED, TOTAL_VALUE, float(GetAmount()), apply);
}

void AuraEffect::HandleAuraModAttackPowerPercent(AuraApplication const * aurApp, uint8 mode, bool apply) const
{
    if (!(mode & (AURA_EFFECT_HANDLE_CHANGE_AMOUNT_MASK | AURA_EFFECT_HANDLE_STAT)))
        return;

    Unit * target = aurApp->GetTarget();

    //UNIT_FIELD_ATTACK_POWER_MULTIPLIER = multiplier - 1
    target->HandleStatModifier(UNIT_MOD_ATTACK_POWER, TOTAL_PCT, float(GetAmount()), apply);
}

void AuraEffect::HandleAuraModRangedAttackPowerPercent(AuraApplication const * aurApp, uint8 mode, bool apply) const
{
    if (!(mode & (AURA_EFFECT_HANDLE_CHANGE_AMOUNT_MASK | AURA_EFFECT_HANDLE_STAT)))
        return;

    Unit * target = aurApp->GetTarget();

    if ((target->getClassMask() & CLASSMASK_WAND_USERS) != 0)
        return;

    //UNIT_FIELD_RANGED_ATTACK_POWER_MULTIPLIER = multiplier - 1
    target->HandleStatModifier(UNIT_MOD_ATTACK_POWER_RANGED, TOTAL_PCT, float(GetAmount()), apply);
}

void AuraEffect::HandleAuraModRangedAttackPowerOfStatPercent(AuraApplication const * aurApp, uint8 mode, bool /*apply*/) const
{
    if (!(mode & (AURA_EFFECT_HANDLE_CHANGE_AMOUNT_MASK | AURA_EFFECT_HANDLE_STAT)))
        return;

    Unit * target = aurApp->GetTarget();

    // Recalculate bonus
    if (target->GetTypeId() == TYPEID_PLAYER && !(target->getClassMask() & CLASSMASK_WAND_USERS))
        target->ToPlayer()->UpdateAttackPowerAndDamage(true);
}

void AuraEffect::HandleAuraModAttackPowerOfStatPercent(AuraApplication const * aurApp, uint8 mode, bool apply) const
{
    HandleAuraModAttackPowerOfArmor(aurApp, mode, apply);
}

void AuraEffect::HandleAuraModAttackPowerOfArmor(AuraApplication const * aurApp, uint8 mode, bool /*apply*/) const
{
    if (!(mode & (AURA_EFFECT_HANDLE_CHANGE_AMOUNT_MASK | AURA_EFFECT_HANDLE_STAT)))
        return;

    Unit * target = aurApp->GetTarget();

    // Recalculate bonus
    if (target->GetTypeId() == TYPEID_PLAYER)
        target->ToPlayer()->UpdateAttackPowerAndDamage(false);
}
/********************************/
/***        DAMAGE BONUS      ***/
/********************************/
void AuraEffect::HandleModDamageDone(AuraApplication const * aurApp, uint8 mode, bool apply) const
{
    if (!(mode & (AURA_EFFECT_HANDLE_CHANGE_AMOUNT_MASK | AURA_EFFECT_HANDLE_STAT)))
        return;

    Unit * target = aurApp->GetTarget();

    // apply item specific bonuses for already equipped weapon
    if (target->GetTypeId() == TYPEID_PLAYER)
    {
        for (int i = 0; i < MAX_ATTACK; ++i)
            if (Item* pItem = target->ToPlayer()->GetWeaponForAttack(WeaponAttackType(i), true))
                target->ToPlayer()->_ApplyWeaponDependentAuraDamageMod(pItem, WeaponAttackType(i), this, apply);
    }

    // GetMiscValue() is bitmask of spell schools
    // 1 (0-bit) - normal school damage (SPELL_SCHOOL_MASK_NORMAL)
    // 126 - full bitmask all magic damages (SPELL_SCHOOL_MASK_MAGIC) including wands
    // 127 - full bitmask any damages
    //
    // mods must be applied base at equipped weapon class and subclass comparison
    // with spell->EquippedItemClass and  EquippedItemSubClassMask and EquippedItemInventoryTypeMask
    // GetMiscValue() comparison with item generated damage types

    if ((GetMiscValue() & SPELL_SCHOOL_MASK_NORMAL) != 0)
    {
        // apply generic physical damage bonuses including wand case
        if (GetSpellProto()->EquippedItemClass == -1 || target->GetTypeId() != TYPEID_PLAYER)
        {
            target->HandleStatModifier(UNIT_MOD_DAMAGE_MAINHAND, TOTAL_VALUE, float(GetAmount()), apply);
            target->HandleStatModifier(UNIT_MOD_DAMAGE_OFFHAND, TOTAL_VALUE, float(GetAmount()), apply);
            target->HandleStatModifier(UNIT_MOD_DAMAGE_RANGED, TOTAL_VALUE, float(GetAmount()), apply);

            if (target->GetTypeId() == TYPEID_PLAYER)
            {
                if (GetAmount() > 0)
                    target->ApplyModUInt32Value(PLAYER_FIELD_MOD_DAMAGE_DONE_POS, GetAmount(), apply);
                else
                    target->ApplyModUInt32Value(PLAYER_FIELD_MOD_DAMAGE_DONE_NEG, GetAmount(), apply);
            }
        }
        else
        {
            // done in Player::_ApplyWeaponDependentAuraMods
        }
    }

    // Skip non magic case for speedup
    if ((GetMiscValue() & SPELL_SCHOOL_MASK_MAGIC) == 0)
        return;

    if (GetSpellProto()->EquippedItemClass != -1 || GetSpellProto()->EquippedItemInventoryTypeMask != 0)
    {
        // wand magic case (skip generic to all item spell bonuses)
        // done in Player::_ApplyWeaponDependentAuraMods

        // Skip item specific requirements for not wand magic damage
        return;
    }

    // Magic damage modifiers implemented in Unit::SpellDamageBonus
    // This information for client side use only
    if (target->GetTypeId() == TYPEID_PLAYER)
    {
        if (GetAmount() > 0)
        {
            for (int i = SPELL_SCHOOL_HOLY; i < MAX_SPELL_SCHOOL; i++)
            {
                if ((GetMiscValue() & (1<<i)) != 0)
                    target->ApplyModUInt32Value(PLAYER_FIELD_MOD_DAMAGE_DONE_POS+i, GetAmount(), apply);
            }
        }
        else
        {
            for (int i = SPELL_SCHOOL_HOLY; i < MAX_SPELL_SCHOOL; i++)
            {
                if ((GetMiscValue() & (1<<i)) != 0)
                    target->ApplyModUInt32Value(PLAYER_FIELD_MOD_DAMAGE_DONE_NEG+i, GetAmount(), apply);
            }
        }
        if (Guardian* pet = target->ToPlayer()->GetGuardianPet())
            pet->UpdateAttackPowerAndDamage();
    }
}

void AuraEffect::HandleModDamagePercentDone(AuraApplication const * aurApp, uint8 mode, bool apply) const
{
    if (!(mode & AURA_EFFECT_HANDLE_REAL))
        return;

    Player* target = aurApp->GetTarget()->ToPlayer();
    if (!target)
        return;

    // we should add only physical mods here
    if (!(GetMiscValue() & SPELL_SCHOOL_MASK_NORMAL))
        return;

    if (target->HasItemFitToSpellRequirements(GetSpellProto()))
    {
        aurApp->GetTarget()->ApplyModSignedFloatValue(PLAYER_FIELD_MOD_DAMAGE_DONE_PCT, GetAmount()/100.0f, apply);
        aurApp->GetTarget()->UpdateDamagePhysical(BASE_ATTACK);
        aurApp->GetTarget()->UpdateDamagePhysical(OFF_ATTACK);
        aurApp->GetTarget()->UpdateDamagePhysical(RANGED_ATTACK);
    }
}

void AuraEffect::HandleModOffhandDamagePercent(AuraApplication const * aurApp, uint8 mode, bool apply) const
{
    if (!(mode & (AURA_EFFECT_HANDLE_CHANGE_AMOUNT_MASK | AURA_EFFECT_HANDLE_STAT)))
        return;

    Unit * target = aurApp->GetTarget();

    target->HandleStatModifier(UNIT_MOD_DAMAGE_OFFHAND, TOTAL_PCT, float(GetAmount()), apply);
}

void AuraEffect::HandleShieldBlockValue(AuraApplication const * aurApp, uint8 mode, bool apply) const
{
    if (!(mode & (AURA_EFFECT_HANDLE_CHANGE_AMOUNT_MASK | AURA_EFFECT_HANDLE_STAT)))
        return;

    Unit * target = aurApp->GetTarget();

    BaseModType modType = FLAT_MOD;
    if (GetAuraType() == SPELL_AURA_MOD_SHIELD_BLOCKVALUE_PCT)
        modType = PCT_MOD;

    if (target->GetTypeId() == TYPEID_PLAYER)
        target->ToPlayer()->HandleBaseModValue(SHIELD_BLOCK_VALUE, modType, float(GetAmount()), apply);
}

/********************************/
/***        POWER COST        ***/
/********************************/

void AuraEffect::HandleModPowerCostPCT(AuraApplication const * aurApp, uint8 mode, bool apply) const
{
    if (!(mode & AURA_EFFECT_HANDLE_CHANGE_AMOUNT_MASK))
        return;

    Unit * target = aurApp->GetTarget();

    float amount = CalculatePctN(1.0f, GetAmount());
    for (int i = 0; i < MAX_SPELL_SCHOOL; ++i)
        if (GetMiscValue() & (1 << i))
            target->ApplyModSignedFloatValue(UNIT_FIELD_POWER_COST_MULTIPLIER + i, amount, apply);
}

void AuraEffect::HandleModPowerCost(AuraApplication const * aurApp, uint8 mode, bool apply) const
{
    if (!(mode & AURA_EFFECT_HANDLE_CHANGE_AMOUNT_MASK))
        return;

    Unit * target = aurApp->GetTarget();

    for (int i = 0; i < MAX_SPELL_SCHOOL; ++i)
        if (GetMiscValue() & (1<<i))
            target->ApplyModInt32Value(UNIT_FIELD_POWER_COST_MODIFIER+i, GetAmount(), apply);
}

void AuraEffect::HandleArenaPreparation(AuraApplication const * aurApp, uint8 mode, bool apply) const
{
    if (!(mode & AURA_EFFECT_HANDLE_REAL))
        return;

    Unit * target = aurApp->GetTarget();

    if (apply)
        target->SetFlag(UNIT_FIELD_FLAGS, UNIT_FLAG_PREPARATION);
    else
    {
        // do not remove unit flag if there are more than this auraEffect of that kind on unit on unit
        if (target->HasAuraType(GetAuraType()))
            return;
        target->RemoveFlag(UNIT_FIELD_FLAGS, UNIT_FLAG_PREPARATION);
    }
}

void AuraEffect::HandleNoReagentUseAura(AuraApplication const * aurApp, uint8 mode, bool /*apply*/) const
{
    if (!(mode & AURA_EFFECT_HANDLE_REAL))
        return;

    Unit * target = aurApp->GetTarget();

    if (target->GetTypeId() != TYPEID_PLAYER)
        return;

    flag96 mask;
    Unit::AuraEffectList const& noReagent = target->GetAuraEffectsByType(SPELL_AURA_NO_REAGENT_USE);
        for (Unit::AuraEffectList::const_iterator i = noReagent.begin(); i !=  noReagent.end(); ++i)
            mask |= (*i)->m_spellProto->EffectSpellClassMask[(*i)->m_effIndex];

    target->SetUInt32Value(PLAYER_NO_REAGENT_COST_1  , mask[0]);
    target->SetUInt32Value(PLAYER_NO_REAGENT_COST_1+1, mask[1]);
    target->SetUInt32Value(PLAYER_NO_REAGENT_COST_1+2, mask[2]);
}

void AuraEffect::HandleAuraRetainComboPoints(AuraApplication const * aurApp, uint8 mode, bool apply) const
{
    if (!(mode & AURA_EFFECT_HANDLE_REAL))
        return;

    Unit * target = aurApp->GetTarget();

    if (target->GetTypeId() != TYPEID_PLAYER)
        return;

    // combo points was added in SPELL_EFFECT_ADD_COMBO_POINTS handler
    // remove only if aura expire by time (in case combo points amount change aura removed without combo points lost)
    if (!(apply) && GetBase()->GetDuration() == 0 && target->ToPlayer()->GetComboTarget())
        if (Unit* unit = ObjectAccessor::GetUnit(*target, target->ToPlayer()->GetComboTarget()))
            target->ToPlayer()->AddComboPoints(unit, -GetAmount());
}

/*********************************************************/
/***                    OTHERS                         ***/
/*********************************************************/

void AuraEffect::HandleAuraDummy(AuraApplication const * aurApp, uint8 mode, bool apply) const
{
    if (!(mode & AURA_EFFECT_HANDLE_CHANGE_AMOUNT_MASK))
        return;

    Unit * target = aurApp->GetTarget();

    Unit * caster = GetCaster();

    if (mode & AURA_EFFECT_HANDLE_REAL)
    {
        // AT APPLY
        if (apply)
        {
            // Overpower
            if (caster && m_spellProto->SpellFamilyName == SPELLFAMILY_WARRIOR &&
                m_spellProto->SpellFamilyFlags[0] & 0x4)
            {
                // In addition, if you strike a player..
                if (target->GetTypeId() != TYPEID_PLAYER)
                    return;
                //  ..while they are casting
                if (target->IsNonMeleeSpellCasted(false, false, true, false, false))
                    if (AuraEffect * aurEff = caster->GetAuraEffect(SPELL_AURA_ADD_FLAT_MODIFIER, SPELLFAMILY_WARRIOR, 2775, 0))
                        switch (aurEff->GetId())
                        {
                            // Unrelenting Assault, rank 1
                            case 46859:
                                target->CastSpell(target, 64849, true, NULL, aurEff);
                                break;
                            // Unrelenting Assault, rank 2
                            case 46860:
                                target->CastSpell(target, 64850, true, NULL, aurEff);
                                break;
                        }
            }
            switch(GetId())
            {
                case 1515:                                      // Tame beast
                    // FIX_ME: this is 2.0.12 threat effect replaced in 2.1.x by dummy aura, must be checked for correctness
                    if (caster && target->CanHaveThreatList())
                        target->AddThreat(caster, 10.0f);
                    break;
                case 13139:                                     // net-o-matic
                    // root to self part of (root_target->charge->root_self sequence
                    if (caster)
                        caster->CastSpell(caster, 13138, true, NULL, this);
                    break;
                case 34026:   // kill command
                {
                    Unit * pet = target->GetGuardianPet();
                    if (!pet)
                        break;

                    target->CastSpell(target, 34027, true, NULL, this);

                    // set 3 stacks and 3 charges (to make all auras not disappear at once)
                    Aura * owner_aura = target->GetAura(34027, GetCasterGUID());
                    Aura * pet_aura  = pet->GetAura(58914, GetCasterGUID());
                    if (owner_aura)
                    {
                        owner_aura->SetStackAmount(owner_aura->GetSpellProto()->StackAmount);
                    }
                    if (pet_aura)
                    {
                        pet_aura->SetCharges(0);
                        pet_aura->SetStackAmount(owner_aura->GetSpellProto()->StackAmount);
                    }
                    break;
                }
                case 37096:                                     // Blood Elf Illusion
                {
                    if (caster)
                    {
                        switch(caster->getGender())
                        {
                            case GENDER_FEMALE:
                                caster->CastSpell(target, 37095, true, NULL, this); // Blood Elf Disguise
                                break;
                            case GENDER_MALE:
                                caster->CastSpell(target, 37093, true, NULL, this);
                                break;
                            default:
                                break;
                        }
                    }
                    break;
                }
                case 55198:   // Tidal Force
                {
                    target->CastSpell(target, 55166, true, NULL, this);
                    // set 3 stacks and 3 charges (to make all auras not disappear at once)
                    Aura * owner_aura = target->GetAura(55166, GetCasterGUID());
                    if (owner_aura)
                    {
                        // This aura lasts 2 sec, need this hack to properly proc spells
                        // TODO: drop aura charges for ApplySpellMod in ProcDamageAndSpell
                        GetBase()->SetDuration(owner_aura->GetDuration());
                        // Make aura be not charged-this prevents removing charge on not crit spells
                        owner_aura->SetCharges(0);
                        owner_aura->SetStackAmount(owner_aura->GetSpellProto()->StackAmount);
                    }
                    break;
                }
                case 39850:                                     // Rocket Blast
                    if (roll_chance_i(20))                       // backfire stun
                        target->CastSpell(target, 51581, true, NULL, this);
                    break;
                case 43873:                                     // Headless Horseman Laugh
                    target->PlayDistanceSound(11965);
                    break;
                case 46354:                                     // Blood Elf Illusion
                    if (caster)
                    {
                        switch(caster->getGender())
                        {
                            case GENDER_FEMALE:
                                caster->CastSpell(target, 46356, true, NULL, this);
                                break;
                            case GENDER_MALE:
                                caster->CastSpell(target, 46355, true, NULL, this);
                                break;
                        }
                    }
                    break;
                case 46361:                                     // Reinforced Net
                    if (caster)
                    {
                        float currentGroundLevel = target->GetBaseMap()->GetHeight(target->GetPositionX(), target->GetPositionY(), MAX_HEIGHT);
                        if (target->GetPositionZ() > currentGroundLevel)
                            target->GetMotionMaster()->MoveFall(currentGroundLevel);
                    }
                    break;
                case 46699:                                     // Requires No Ammo
                    if (target->GetTypeId() == TYPEID_PLAYER)
                        target->ToPlayer()->RemoveAmmo();      // not use ammo and not allow use
                    break;
                case 49028:
                    if (caster)
                        if (AuraEffect *aurEff = caster->GetAuraEffect(63330, 0)) // glyph of Dancing Rune Weapon
                            GetBase()->SetDuration(GetBase()->GetDuration() + aurEff->GetAmount());
                    break;
                case 52916: // Honor Among Thieves
                    if (target->GetTypeId() == TYPEID_PLAYER)
                        if (Unit * spellTarget = ObjectAccessor::GetUnit(*target,target->ToPlayer()->GetComboTarget()))
                            target->CastSpell(spellTarget, 51699, true);
                   break;
                case 28832: // Mark of Korth'azz
                case 28833: // Mark of Blaumeux
                case 28834: // Mark of Rivendare
                case 28835: // Mark of Zeliek
                    if (caster) // actually we can also use cast(this, originalcasterguid)
                    {
                        int32 damage;
                        switch(GetBase()->GetStackAmount())
                        {
                            case 1: damage = 0;     break;
                            case 2: damage = 500;   break;
                            case 3: damage = 1000;  break;
                            case 4: damage = 1500;  break;
                            case 5: damage = 4000;  break;
                            case 6: damage = 12000; break;
                            default:damage = 20000 + 1000 * (GetBase()->GetStackAmount() - 7); break;
                        }
                        if (damage)
                            caster->CastCustomSpell(28836, SPELLVALUE_BASE_POINT0, damage, target);
                    }
                    break;
                case 63322: // Saronite Vapors
                {
                    int32 mana = int32(GetAmount() * pow(2.0f, GetBase()->GetStackAmount())); // mana restore - bp * 2^stackamount
                    int32 damage = mana * 2; // damage
                    caster->CastCustomSpell(target, 63337, &mana, NULL, NULL, true);
                    caster->CastCustomSpell(target, 63338, &damage, NULL, NULL, true);
                    break;
                }
                case 71563:
                    if (Aura* newAura = target->AddAura(71564, target))
                        newAura->SetStackAmount(newAura->GetSpellProto()->StackAmount);
            }
        }
        // AT REMOVE
        else
        {
            if ((IsQuestTameSpell(GetId())) && caster && caster->isAlive() && target->isAlive())
            {
                uint32 finalSpelId = 0;
                switch(GetId())
                {
                    case 19548: finalSpelId = 19597; break;
                    case 19674: finalSpelId = 19677; break;
                    case 19687: finalSpelId = 19676; break;
                    case 19688: finalSpelId = 19678; break;
                    case 19689: finalSpelId = 19679; break;
                    case 19692: finalSpelId = 19680; break;
                    case 19693: finalSpelId = 19684; break;
                    case 19694: finalSpelId = 19681; break;
                    case 19696: finalSpelId = 19682; break;
                    case 19697: finalSpelId = 19683; break;
                    case 19699: finalSpelId = 19685; break;
                    case 19700: finalSpelId = 19686; break;
                    case 30646: finalSpelId = 30647; break;
                    case 30653: finalSpelId = 30648; break;
                    case 30654: finalSpelId = 30652; break;
                    case 30099: finalSpelId = 30100; break;
                    case 30102: finalSpelId = 30103; break;
                    case 30105: finalSpelId = 30104; break;
                }

                if (finalSpelId)
                    caster->CastSpell(target, finalSpelId, true, NULL, this);
            }

            switch(m_spellProto->SpellFamilyName)
            {
                case SPELLFAMILY_GENERIC:
                    switch(GetId())
                    {
                        case 2584: // Waiting to Resurrect
                            // Waiting to resurrect spell cancel, we must remove player from resurrect queue
                            if (target->GetTypeId() == TYPEID_PLAYER)
                                if (Battleground *bg = target->ToPlayer()->GetBattleground())
                                    bg->RemovePlayerFromResurrectQueue(target->GetGUID());
                            break;
                        case 36730:                                     // Flame Strike
                        {
                            target->CastSpell(target, 36731, true, NULL, this);
                            break;
                        }
                        case 44191:                                     // Flame Strike
                        {
                            if (target->GetMap()->IsDungeon())
                            {
                                uint32 spellId = target->GetMap()->IsHeroic() ? 46163 : 44190;

                                target->CastSpell(target, spellId, true, NULL, this);
                            }
                            break;
                        }
                        case 43681: // Inactive
                        {
                            if (!target || target->GetTypeId() != TYPEID_PLAYER || aurApp->GetRemoveMode() != AURA_REMOVE_BY_EXPIRE)
                                return;

                            if (target->GetMap()->IsBattleground())
                                target->ToPlayer()->LeaveBattleground();
                            break;
                        }
                        case 42783: // Wrath of the Astromancer
                            target->CastSpell(target, GetAmount(), true, NULL, this);
                            break;
                        case 46308: // Burning Winds casted only at creatures at spawn
                            target->CastSpell(target, 47287, true, NULL, this);
                            break;
                        case 52172:  // Coyote Spirit Despawn Aura
                        case 60244:  // Blood Parrot Despawn Aura
                            target->CastSpell((Unit*)NULL, GetAmount(), true, NULL, this);
                            break;
                        case 58600: // Restricted Flight Area
                        case 58730: // Restricted Wintergrasp Flight Area
                            if (aurApp->GetRemoveMode() == AURA_REMOVE_BY_EXPIRE)
                                target->CastSpell(target, 58601, true);
                            break;
                    }
                    break;
                case SPELLFAMILY_MAGE:
                    // Living Bomb
                    if (m_spellProto->SpellFamilyFlags[1] & 0x20000)
                    {
                        AuraRemoveMode mode = aurApp->GetRemoveMode();
                        if (caster && (mode == AURA_REMOVE_BY_ENEMY_SPELL || mode == AURA_REMOVE_BY_EXPIRE))
                            caster->CastSpell(target, GetAmount(), true);
                    }
                    break;
                case SPELLFAMILY_WARLOCK:
                    // Haunt
                    if (m_spellProto->SpellFamilyFlags[1] & 0x40000)
                    {
                        if (caster)
                            caster->CastCustomSpell(caster, 48210, &m_amount, 0, 0, true, NULL, this);
                    }
                    break;
                case SPELLFAMILY_DRUID:
                    // Lifebloom
                    if (GetSpellProto()->SpellFamilyFlags[1] & 0x10)
                    {
                        // Final heal only on duration end
                        if (aurApp->GetRemoveMode() != AURA_REMOVE_BY_EXPIRE)
                            return;

                        // final heal
                        int32 stack = GetBase()->GetStackAmount();
                        target->CastCustomSpell(target, 33778, &m_amount, &stack, NULL, true, NULL, this, GetCasterGUID());

                        // restore mana
                        if (caster)
                        {
                            int32 returnmana = CalculatePctU(caster->GetCreateMana(), GetSpellProto()->ManaCostPercentage) * stack / 2;
                            caster->CastCustomSpell(caster, 64372, &returnmana, NULL, NULL, true, NULL, this, GetCasterGUID());
                        }
                    }
                    break;
                case SPELLFAMILY_PRIEST:
                    // Vampiric Touch
                    if (m_spellProto->SpellFamilyFlags[1] & 0x0400 && aurApp->GetRemoveMode() == AURA_REMOVE_BY_ENEMY_SPELL && GetEffIndex() == 0)
                    {
                        if (AuraEffect const * aurEff = GetBase()->GetEffect(1))
                        {
                            int32 damage = aurEff->GetAmount() * 8;
                            // backfire damage
                            target->CastCustomSpell(target, 64085, &damage, NULL, NULL, true, NULL, NULL, GetCasterGUID());
                        }
                    }
                    break;
                case SPELLFAMILY_HUNTER:
                    // Misdirection
                    if (GetId() == 35079)
                        caster->SetReducedThreatPercent(0, 0);
                    break;
                case SPELLFAMILY_DEATHKNIGHT:
                    // Summon Gargoyle (will start feeding gargoyle)
                    if (GetId() == 61777)
                        target->CastSpell(target, m_spellProto->EffectTriggerSpell[m_effIndex], true);
                    break;
                case SPELLFAMILY_ROGUE:
                {
                    switch(GetId())
                    {
                        case 59628: // Tricks of the Trade
                            caster->SetReducedThreatPercent(0, 0);
                            break;
                        default:
                            break;
                    }
                    break;
                }
                default:
                    break;
            }
        }
    }

    // AT APPLY & REMOVE

    switch(m_spellProto->SpellFamilyName)
    {
        case SPELLFAMILY_GENERIC:
        {
            if (!(mode & AURA_EFFECT_HANDLE_REAL))
                break;
            switch(GetId())
            {
                // Recently Bandaged
                case 11196:
                    target->ApplySpellImmune(GetId(), IMMUNITY_MECHANIC, GetMiscValue(), apply);
                    break;
                // Unstable Power
                case 24658:
                {
                    uint32 spellId = 24659;
                    if (apply && caster)
                    {
                        SpellEntry const * spell = sSpellStore.LookupEntry(spellId);

                        for (uint32 i = 0; i < spell->StackAmount; ++i)
                            caster->CastSpell(target, spell->Id, true, NULL, NULL, GetCasterGUID());
                        break;
                    }
                    target->RemoveAurasDueToSpell(spellId);
                    break;
                }
                // Restless Strength
                case 24661:
                {
                    uint32 spellId = 24662;
                    if (apply && caster)
                    {
                        SpellEntry const * spell = sSpellStore.LookupEntry(spellId);
                        for (uint32 i = 0; i < spell->StackAmount; ++i)
                            caster->CastSpell(target, spell->Id, true, NULL, NULL, GetCasterGUID());
                        break;
                    }
                    target->RemoveAurasDueToSpell(spellId);
                    break;
                }
                // Tag Murloc
                case 30877:
                {
                    // Tag/untag Blacksilt Scout
                    target->SetEntry(apply ? 17654 : 17326);
                    break;
                }
                //Summon Fire Elemental
                case 40133:
                {
                    if (!caster)
                        break;

                    Unit *owner = caster->GetOwner();
                    if (owner && owner->GetTypeId() == TYPEID_PLAYER)
                    {
                        if (apply)
                            owner->CastSpell(owner, 8985, true);
                        else
                            owner->ToPlayer()->RemovePet(NULL, PET_SAVE_NOT_IN_SLOT, true);
                    }
                    break;
                }
                //Summon Earth Elemental
                case 40132 :
                {
                    if (!caster)
                        break;

                    Unit *owner = caster->GetOwner();
                    if (owner && owner->GetTypeId() == TYPEID_PLAYER)
                    {
                        if (apply)
                            owner->CastSpell(owner, 19704, true);
                        else
                            owner->ToPlayer()->RemovePet(NULL, PET_SAVE_NOT_IN_SLOT, true);
                    }
                    break;
                }
                case 57723: // Exhaustion
                case 57724: // Sated
                {
                    switch(GetId())
                    {
                        case 57723: target->ApplySpellImmune(GetId(), IMMUNITY_ID, 32182, apply); break; // Heroism
                        case 57724: target->ApplySpellImmune(GetId(), IMMUNITY_ID, 2825, apply);  break; // Bloodlust
                    }
                    break;
                }
                case 57819: // Argent Champion
                case 57820: // Ebon Champion
                case 57821: // Champion of the Kirin Tor
                case 57822: // Wyrmrest Champion
                {
                    if (!caster || caster->GetTypeId() != TYPEID_PLAYER)
                        break;

                    uint32 FactionID = 0;

                    if (apply)
                    {
                        switch(m_spellProto->Id)
                        {
                            case 57819: FactionID = 1106; break; // Argent Crusade
                            case 57820: FactionID = 1098; break; // Knights of the Ebon Blade
                            case 57821: FactionID = 1090; break; // Kirin Tor
                            case 57822: FactionID = 1091; break; // The Wyrmrest Accord
                        }
                    }
                    caster->ToPlayer()->SetChampioningFaction(FactionID);
                    break;
                }
                // LK Intro VO (1)
                case 58204:
                    if (target->GetTypeId() == TYPEID_PLAYER)
                    {
                        // Play part 1
                        if (apply)
                            target->PlayDirectSound(14970, target->ToPlayer());
                        // continue in 58205
                        else
                            target->CastSpell(target, 58205, true);
                    }
                    break;
                // LK Intro VO (2)
                case 58205:
                    if (target->GetTypeId() == TYPEID_PLAYER)
                    {
                        // Play part 2
                        if (apply)
                            target->PlayDirectSound(14971, target->ToPlayer());
                        // Play part 3
                        else
                            target->PlayDirectSound(14972, target->ToPlayer());
                    }
                    break;
                case 62061: // Festive Holiday Mount
                    if (target->HasAuraType(SPELL_AURA_MOUNTED))
                    {
                        uint32 creatureEntry = 0;
                        if (apply)
                        {
                            if (target->HasAuraType(SPELL_AURA_MOD_INCREASE_MOUNTED_FLIGHT_SPEED))
                                creatureEntry = 24906;
                            else
                                creatureEntry = 15665;
                        }
                        else
                            creatureEntry = target->GetAuraEffectsByType(SPELL_AURA_MOUNTED).front()->GetMiscValue();

                        if (CreatureTemplate const* creatureInfo = sObjectMgr->GetCreatureTemplate(creatureEntry))
                        {
                            uint32 team = 0;
                            if (target->GetTypeId() == TYPEID_PLAYER)
                                team = target->ToPlayer()->GetTeam();

                            uint32 displayID = sObjectMgr->ChooseDisplayId(team, creatureInfo);
                            sObjectMgr->GetCreatureModelRandomGender(&displayID);

                            target->SetUInt32Value(UNIT_FIELD_MOUNTDISPLAYID, displayID);
                        }
                    }
                    break;
            }

            break;
        }
        case SPELLFAMILY_MAGE:
        {
            //if (!(mode & AURA_EFFECT_HANDLE_REAL))
                //break;
            break;
        }
        case SPELLFAMILY_PRIEST:
        {
            //if (!(mode & AURA_EFFECT_HANDLE_REAL))
                //break;
            break;
        }
        case SPELLFAMILY_DRUID:
        {
            if (!(mode & AURA_EFFECT_HANDLE_CHANGE_AMOUNT_MASK))
                break;
            switch(GetId())
            {
                case 52610:                                 // Savage Roar
                {
                    uint32 spellId = 62071;
                    if (apply)
                    {
                        if (target->GetShapeshiftForm() != FORM_CAT)
                            break;

                        target->CastSpell(target, spellId, true, NULL, NULL, GetCasterGUID());
                        break;
                    }
                    target->RemoveAurasDueToSpell(spellId);
                    break;
                }
                case 61336:                                 // Survival Instincts
                {
                    if (!(mode & AURA_EFFECT_HANDLE_REAL))
                        break;

                    if (apply)
                    {
                        if (!target->IsInFeralForm())
                            break;

                        int32 bp0 = int32(target->CountPctFromMaxHealth(GetAmount()));
                        target->CastCustomSpell(target, 50322, &bp0, NULL, NULL, true);
                    }
                    else
                        target-> RemoveAurasDueToSpell(50322);
                    break;
                }
            }
            // Predatory Strikes
            if (target->GetTypeId() == TYPEID_PLAYER && GetSpellProto()->SpellIconID == 1563)
            {
                target->ToPlayer()->UpdateAttackPowerAndDamage();
            }
            break;
        }
        case SPELLFAMILY_SHAMAN:
        {
            if (!(mode & AURA_EFFECT_HANDLE_REAL))
                break;
            // Sentry Totem
            if (GetId() == 6495 && caster->GetTypeId() == TYPEID_PLAYER)
            {
                if (apply)
                {
                    uint64 guid = caster->m_SummonSlot[3];
                    if (guid)
                    {
                        Creature *totem = caster->GetMap()->GetCreature(guid);
                        if (totem && totem->isTotem())
                            caster->ToPlayer()->CastSpell(totem, 6277, true);
                    }
                }
                else
                    caster->ToPlayer()->StopCastingBindSight();
                return;
            }
            break;
        }
        case SPELLFAMILY_PALADIN:
            // if (!(mode & AURA_EFFECT_HANDLE_REAL))
            //    break;
            break;
    }

    // stop handling the effect if it was removed by linked event
    if (apply && aurApp->GetRemoveMode())
        return;

    if (mode & AURA_EFFECT_HANDLE_REAL)
    {
        // pet auras
        if (PetAura const* petSpell = sSpellMgr->GetPetAura(GetId(), m_effIndex))
        {
            if (apply)
                target->AddPetAura(petSpell);
            else
                target->RemovePetAura(petSpell);
        }
    }
}

void AuraEffect::HandleChannelDeathItem(AuraApplication const * aurApp, uint8 mode, bool apply) const
{
    if (!(mode & AURA_EFFECT_HANDLE_REAL))
        return;

    if (!(apply))
    {
        Unit * caster = GetCaster();

        if (!caster || caster->GetTypeId() != TYPEID_PLAYER)
            return;

        Player *plCaster = caster->ToPlayer();
        Unit *target = aurApp->GetTarget();

        if (target->getDeathState() != JUST_DIED)
            return;

        // Item amount
        if (GetAmount() <= 0)
            return;

        if (GetSpellProto()->EffectItemType[m_effIndex] == 0)
            return;

        // Soul Shard
        if (GetSpellProto()->EffectItemType[m_effIndex] == 6265)
        {
            // Soul Shard only from units that grant XP or honor
            if (!plCaster->isHonorOrXPTarget(target) ||
                (target->GetTypeId() == TYPEID_UNIT && !target->ToCreature()->isTappedBy(plCaster)))
                return;

            // If this is Drain Soul, check for Glyph of Drain Soul
            if (GetSpellProto()->SpellFamilyName == SPELLFAMILY_WARLOCK && (GetSpellProto()->SpellFamilyFlags[0] & 0x00004000))
            {
                // Glyph of Drain Soul - chance to create an additional Soul Shard
                if (AuraEffect *aur = caster->GetAuraEffect(58070, 0))
                    if (roll_chance_i(aur->GetMiscValue()))
                        caster->CastSpell(caster, 58068, true, 0, aur); // We _could_ simply do ++count here, but Blizz does it this way :)
            }
        }

        //Adding items
        uint32 noSpaceForCount = 0;
        uint32 count = m_amount;

        ItemPosCountVec dest;
        InventoryResult msg = plCaster->CanStoreNewItem(NULL_BAG, NULL_SLOT, dest, GetSpellProto()->EffectItemType[m_effIndex], count, &noSpaceForCount);
        if (msg != EQUIP_ERR_OK)
        {
            count-=noSpaceForCount;
            plCaster->SendEquipError(msg, NULL, NULL, GetSpellProto()->EffectItemType[m_effIndex]);
            if (count == 0)
                return;
        }

        Item* newitem = plCaster->StoreNewItem(dest, GetSpellProto()->EffectItemType[m_effIndex], true);
        if (!newitem)
        {
            plCaster->SendEquipError(EQUIP_ERR_ITEM_NOT_FOUND, NULL, NULL);
            return;
        }
        plCaster->SendNewItem(newitem, count, true, true);
    }
}

void AuraEffect::HandleBindSight(AuraApplication const * aurApp, uint8 mode, bool apply) const
{
    if (!(mode & AURA_EFFECT_HANDLE_REAL))
        return;

    Unit * target = aurApp->GetTarget();

    Unit * caster = GetCaster();

    if (!caster || caster->GetTypeId() != TYPEID_PLAYER)
        return;

    caster->ToPlayer()->SetViewpoint(target, (apply));
}

void AuraEffect::HandleForceReaction(AuraApplication const * aurApp, uint8 mode, bool apply) const
{
    if (!(mode & AURA_EFFECT_HANDLE_CHANGE_AMOUNT_MASK))
        return;

    Unit * target = aurApp->GetTarget();

    if (target->GetTypeId() != TYPEID_PLAYER)
        return;

    Player* player = (Player*)target;

    uint32 faction_id = GetMiscValue();
    ReputationRank faction_rank = ReputationRank(m_amount);

    player->GetReputationMgr().ApplyForceReaction(faction_id, faction_rank, apply);
    player->GetReputationMgr().SendForceReactions();

    // stop fighting if at apply forced rank friendly or at remove real rank friendly
    if ((apply && faction_rank >= REP_FRIENDLY) || (!apply && player->GetReputationRank(faction_id) >= REP_FRIENDLY))
        player->StopAttackFaction(faction_id);
}

void AuraEffect::HandleAuraEmpathy(AuraApplication const * aurApp, uint8 mode, bool apply) const
{
    if (!(mode & AURA_EFFECT_HANDLE_REAL))
        return;

    Unit * target = aurApp->GetTarget();

    if (target->GetTypeId() != TYPEID_UNIT)
        return;

    if (!(apply))
    {
        // do not remove unit flag if there are more than this auraEffect of that kind on unit on unit
        if (target->HasAuraType(GetAuraType()))
            return;
    }

    CreatureTemplate const * ci = sObjectMgr->GetCreatureTemplate(target->GetEntry());
    if (ci && ci->type == CREATURE_TYPE_BEAST)
        target->ApplyModUInt32Value(UNIT_DYNAMIC_FLAGS, UNIT_DYNFLAG_SPECIALINFO, apply);
}

void AuraEffect::HandleAuraModFaction(AuraApplication const * aurApp, uint8 mode, bool apply) const
{
    if (!(mode & AURA_EFFECT_HANDLE_REAL))
        return;

    Unit * target = aurApp->GetTarget();

    if (apply)
    {
        target->setFaction(GetMiscValue());
        if (target->GetTypeId() == TYPEID_PLAYER)
            target->RemoveFlag(UNIT_FIELD_FLAGS, UNIT_FLAG_PVP_ATTACKABLE);
    }
    else
    {
        target->RestoreFaction();
        if (target->GetTypeId() == TYPEID_PLAYER)
            target->SetFlag(UNIT_FIELD_FLAGS, UNIT_FLAG_PVP_ATTACKABLE);
    }
}

void AuraEffect::HandleComprehendLanguage(AuraApplication const * aurApp, uint8 mode, bool apply) const
{
    if (!(mode & AURA_EFFECT_HANDLE_SEND_FOR_CLIENT_MASK))
        return;

    Unit * target = aurApp->GetTarget();

    if (apply)
        target->SetFlag(UNIT_FIELD_FLAGS_2, UNIT_FLAG2_COMPREHEND_LANG);
    else
    {
        if (target->HasAuraType(GetAuraType()))
            return;

        target->RemoveFlag(UNIT_FIELD_FLAGS_2, UNIT_FLAG2_COMPREHEND_LANG);
    }
}

void AuraEffect::HandleAuraConvertRune(AuraApplication const * aurApp, uint8 mode, bool apply) const
{
    if (!(mode & AURA_EFFECT_HANDLE_REAL))
        return;

    Unit * target = aurApp->GetTarget();

    if (target->GetTypeId() != TYPEID_PLAYER)
        return;

    Player *plr = (Player*)target;

    if (plr->getClass() != CLASS_DEATH_KNIGHT)
        return;

    uint32 runes = m_amount;
    // convert number of runes specified in aura amount of rune type in miscvalue to runetype in miscvalueb
    if (apply)
    {
        for (uint32 i = 0; i < MAX_RUNES && runes; ++i)
        {
            if (GetMiscValue() != plr->GetCurrentRune(i))
                continue;
            if (!plr->GetRuneCooldown(i))
            {
                plr->AddRuneByAuraEffect(i, RuneType(GetMiscValueB()), this);
                --runes;
            }
        }
    }
    else
        plr->RemoveRunesByAuraEffect(this);
}

void AuraEffect::HandleAuraLinked(AuraApplication const * aurApp, uint8 mode, bool apply) const
{
    if (!(mode & AURA_EFFECT_HANDLE_REAL))
        return;

    Unit * target = aurApp->GetTarget();

    if (apply)
    {
        Unit * caster = GetTriggeredSpellCaster(m_spellProto, GetCaster(), target);

        if (!caster)
            return;
        // If amount avalible cast with basepoints (Crypt Fever for example)
        if (GetAmount())
            caster->CastCustomSpell(target, m_spellProto->EffectTriggerSpell[m_effIndex], &m_amount, NULL, NULL, true, NULL, this);
        else
            caster->CastSpell(target, m_spellProto->EffectTriggerSpell[m_effIndex], true, NULL, this);
    }
    else
        target->RemoveAura(m_spellProto->EffectTriggerSpell[m_effIndex], GetCasterGUID(), 0, AuraRemoveMode(aurApp->GetRemoveMode()));
}

void AuraEffect::HandleAuraOpenStable(AuraApplication const * aurApp, uint8 mode, bool apply) const
{
    if (!(mode & AURA_EFFECT_HANDLE_REAL))
        return;

    Unit * target = aurApp->GetTarget();

    if (target->GetTypeId() != TYPEID_PLAYER || !target->IsInWorld())
        return;

    if (apply)
        target->ToPlayer()->GetSession()->SendStablePet(target->GetGUID());

     // client auto close stable dialog at !apply aura
}

void AuraEffect::HandleAuraModFakeInebriation(AuraApplication const * aurApp, uint8 mode, bool apply) const
{
    if (!(mode & AURA_EFFECT_HANDLE_REAL))
        return;

    Unit* target = aurApp->GetTarget();

    if (apply)
    {
        target->m_invisibilityDetect.AddFlag( INVISIBILITY_DRUNK);
        target->m_invisibilityDetect.AddValue(INVISIBILITY_DRUNK, GetAmount());

        if (target->GetTypeId() == TYPEID_PLAYER)
        {
            int32 oldval = target->ToPlayer()->GetInt32Value(PLAYER_FAKE_INEBRIATION);
            target->ToPlayer()->SetInt32Value(PLAYER_FAKE_INEBRIATION, oldval + GetAmount());
        }
    }
    else
    {
        bool removeDetect = !target->HasAuraType(SPELL_AURA_MOD_FAKE_INEBRIATE);

        target->m_invisibilityDetect.AddValue(INVISIBILITY_DRUNK, -GetAmount());

        if (target->GetTypeId() == TYPEID_PLAYER)
        {
            int32 oldval = target->ToPlayer()->GetInt32Value(PLAYER_FAKE_INEBRIATION);
            target->ToPlayer()->SetInt32Value(PLAYER_FAKE_INEBRIATION, oldval - GetAmount());

            if (removeDetect)
                removeDetect = !target->ToPlayer()->GetDrunkValue();
        }

        if (removeDetect)
            target->m_invisibilityDetect.DelFlag(INVISIBILITY_DRUNK);
    }

    target->UpdateObjectVisibility();
}

void AuraEffect::HandleAuraOverrideSpells(AuraApplication const * aurApp, uint8 mode, bool apply) const
{
    if (!(mode & AURA_EFFECT_HANDLE_REAL))
        return;

    Player * target = aurApp->GetTarget()->ToPlayer();

    if (!target || !target->IsInWorld())
        return;

    uint32 overrideId = uint32(GetMiscValue());

    if (apply)
    {
        target->SetUInt16Value(PLAYER_FIELD_BYTES2, 0, overrideId);
        if (OverrideSpellDataEntry const* overrideSpells = sOverrideSpellDataStore.LookupEntry(overrideId))
            for (uint8 i = 0; i < MAX_OVERRIDE_SPELL; ++i)
                if (uint32 spellId = overrideSpells->spellId[i])
                    target->AddTemporarySpell(spellId);
    }
    else
    {
        target->SetUInt16Value(PLAYER_FIELD_BYTES2, 0, 0);
        if (OverrideSpellDataEntry const* overrideSpells = sOverrideSpellDataStore.LookupEntry(overrideId))
            for (uint8 i = 0; i < MAX_OVERRIDE_SPELL; ++i)
                if (uint32 spellId = overrideSpells->spellId[i])
                    target->RemoveTemporarySpell(spellId);
    }
}

void AuraEffect::HandleAuraSetVehicle(AuraApplication const * aurApp, uint8 mode, bool apply) const
{
    if (!(mode & AURA_EFFECT_HANDLE_REAL))
        return;

    Unit * target = aurApp->GetTarget();

    if (target->GetTypeId() != TYPEID_PLAYER || !target->IsInWorld())
        return;

    uint32 vehicleId = GetMiscValue();

    if (apply)
    {
        if (!target->CreateVehicleKit(vehicleId, 0))
            return;
    }
    else if (target->GetVehicleKit())
        target->RemoveVehicleKit();

    WorldPacket data(SMSG_PLAYER_VEHICLE_DATA, target->GetPackGUID().size()+4);
    data.appendPackGUID(target->GetGUID());
    data << uint32(apply ? vehicleId : 0);
    target->SendMessageToSet(&data, true);

    if (apply)
    {
        data.Initialize(SMSG_ON_CANCEL_EXPECTED_RIDE_VEHICLE_AURA, 0);
        target->ToPlayer()->GetSession()->SendPacket(&data);
    }
}<|MERGE_RESOLUTION|>--- conflicted
+++ resolved
@@ -2153,16 +2153,11 @@
             switch (GetId())
             {
                 case 49016: // Hysteria
-<<<<<<< HEAD
                     if (target && target->IsFriendlyTo(caster))
                         {
                         uint32 damage = uint32(target->CountPctFromMaxHealth(1));
-                        target->DealDamage(target, damage, NULL, DIRECT_DAMAGE, SPELL_SCHOOL_MASK_NORMAL, NULL, false);
+                        target->DealDamage(target, damage, NULL, NODAMAGE, SPELL_SCHOOL_MASK_NORMAL, NULL, false);
                         }
-=======
-                    uint32 damage = uint32(target->CountPctFromMaxHealth(1));
-                    target->DealDamage(target, damage, NULL, NODAMAGE, SPELL_SCHOOL_MASK_NORMAL, NULL, false);
->>>>>>> 8f9cf2d5
                     break;
             }
             // Death and Decay
