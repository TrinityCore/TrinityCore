--- conflicted
+++ resolved
@@ -3165,7 +3165,7 @@
     {
         target->SetFlag(UNIT_FIELD_FLAGS, UNIT_FLAG_IMMUNE);
         target->GetThreatManager().EvaluateSuppressed();
-    }
+}
     else
     { 
         // do not remove unit flag if there are more than this auraEffect of that kind on unit
@@ -5035,11 +5035,7 @@
         }
     }
     else
-<<<<<<< HEAD
         TC_LOG_ERROR("spells.nospell", "AuraEffect::HandlePeriodicTriggerSpellAuraTick: Spell %u has non-existent spell %u in EffectTriggered[%d] and is therefore not triggered.", GetId(), triggerSpellId, GetEffIndex());
-=======
-        TC_LOG_WARN("spells.aura.effect", "AuraEffect::HandlePeriodicTriggerSpellAuraTick: Spell %u has non-existent spell %u in EffectTriggered[%d] and is therefore not triggered.", GetId(), triggerSpellId, GetEffIndex());
->>>>>>> eb5d1d32
 }
 
 void AuraEffect::HandlePeriodicTriggerSpellWithValueAuraTick(Unit* target, Unit* caster) const
@@ -5066,11 +5062,7 @@
         }
     }
     else
-<<<<<<< HEAD
         TC_LOG_ERROR("spells.nospell","AuraEffect::HandlePeriodicTriggerSpellWithValueAuraTick: Spell %u has non-existent spell %u in EffectTriggered[%d] and is therefore not triggered.", GetId(), triggerSpellId, GetEffIndex());
-=======
-        TC_LOG_WARN("spells.aura.effect","AuraEffect::HandlePeriodicTriggerSpellWithValueAuraTick: Spell %u has non-existent spell %u in EffectTriggered[%d] and is therefore not triggered.", GetId(), triggerSpellId, GetEffIndex());
->>>>>>> eb5d1d32
 }
 
 void AuraEffect::HandlePeriodicDamageAurasTick(Unit* target, Unit* caster) const
@@ -5629,11 +5621,7 @@
         triggerCaster->CastSpell(triggerTarget, triggeredSpellInfo->Id, this);
     }
     else
-<<<<<<< HEAD
         TC_LOG_ERROR("spells.nospell","AuraEffect::HandleProcTriggerSpellAuraProc: Spell %u has non-existent spell %u in EffectTriggered[%d] and is therefore not triggered.", GetId(), triggerSpellId, GetEffIndex());
-=======
-        TC_LOG_ERROR("spells.aura.effect","AuraEffect::HandleProcTriggerSpellAuraProc: Could not trigger spell %u from aura %u proc, because the spell does not have an entry in Spell.dbc.", triggerSpellId, GetId());
->>>>>>> eb5d1d32
 }
 
 void AuraEffect::HandleProcTriggerSpellWithValueAuraProc(AuraApplication* aurApp, ProcEventInfo& eventInfo)
@@ -5656,11 +5644,7 @@
         TC_LOG_DEBUG("spells.aura.effect", "AuraEffect::HandleProcTriggerSpellWithValueAuraProc: Triggering spell %u with value %d from aura %u proc", triggeredSpellInfo->Id, GetAmount(), GetId());
     }
     else
-<<<<<<< HEAD
         TC_LOG_ERROR("spells.nospell","AuraEffect::HandleProcTriggerSpellWithValueAuraProc: Spell %u has non-existent spell %u in EffectTriggered[%d] and is therefore not triggered.", GetId(), triggerSpellId, GetEffIndex());
-=======
-        TC_LOG_ERROR("spells.aura.effect","AuraEffect::HandleProcTriggerSpellWithValueAuraProc: Could not trigger spell %u from aura %u proc, because the spell does not have an entry in Spell.dbc.", triggerSpellId, GetId());
->>>>>>> eb5d1d32
 }
 
 void AuraEffect::HandleProcTriggerDamageAuraProc(AuraApplication* aurApp, ProcEventInfo& eventInfo)
