/*
 * Copyright (C) 2008-2011 TrinityCore <http://www.trinitycore.org/>
 * Copyright (C) 2005-2009 MaNGOS <http://getmangos.com/>
 *
 * This program is free software; you can redistribute it and/or modify it
 * under the terms of the GNU General Public License as published by the
 * Free Software Foundation; either version 2 of the License, or (at your
 * option) any later version.
 *
 * This program is distributed in the hope that it will be useful, but WITHOUT
 * ANY WARRANTY; without even the implied warranty of MERCHANTABILITY or
 * FITNESS FOR A PARTICULAR PURPOSE. See the GNU General Public License for
 * more details.
 *
 * You should have received a copy of the GNU General Public License along
 * with this program. If not, see <http://www.gnu.org/licenses/>.
 */

#include "Common.h"
#include "WorldPacket.h"
#include "Opcodes.h"
#include "Log.h"
#include "ObjectMgr.h"
#include "SpellMgr.h"
#include "Player.h"
#include "Unit.h"
#include "ObjectAccessor.h"
#include "Util.h"
#include "Spell.h"
#include "SpellAuraEffects.h"
#include "Battleground.h"
#include "OutdoorPvPMgr.h"
#include "OutdoorPvPWG.h"
#include "Formulas.h"
#include "GridNotifiers.h"
#include "GridNotifiersImpl.h"
#include "CellImpl.h"
#include "ScriptMgr.h"

class Aura;
//
// EFFECT HANDLER NOTES
//
// in aura handler there should be check for modes:
// AURA_EFFECT_HANDLE_REAL set -  aura mod is just applied/removed on the target
// AURA_EFFECT_HANDLE_SEND_FOR_CLIENT_MASK set - aura is just applied/removed, or aura packet request is made
// AURA_EFFECT_HANDLE_CHANGE_AMOUNT_MASK set - aura is recalculated or is just applied/removed - need to redo all things related to m_amount
// AURA_EFFECT_HANDLE_CHANGE_AMOUNT_SEND_FOR_CLIENT_MASK - logical or of above conditions
// AURA_EFFECT_HANDLE_STAT - set when stats are reapplied
// such checks will speedup trinity change amount/send for client operations
// because for change amount operation packets will not be send
// aura effect handlers shouldn't contain any AuraEffect or Aura object modifications

pAuraEffectHandler AuraEffectHandler[TOTAL_AURAS]=
{
    &AuraEffect::HandleNULL,                                      //  0 SPELL_AURA_NONE
    &AuraEffect::HandleBindSight,                                 //  1 SPELL_AURA_BIND_SIGHT
    &AuraEffect::HandleModPossess,                                //  2 SPELL_AURA_MOD_POSSESS
    &AuraEffect::HandleNoImmediateEffect,                         //  3 SPELL_AURA_PERIODIC_DAMAGE implemented in AuraEffect::PeriodicTick
    &AuraEffect::HandleAuraDummy,                                 //  4 SPELL_AURA_DUMMY
    &AuraEffect::HandleModConfuse,                                //  5 SPELL_AURA_MOD_CONFUSE
    &AuraEffect::HandleModCharm,                                  //  6 SPELL_AURA_MOD_CHARM
    &AuraEffect::HandleModFear,                                   //  7 SPELL_AURA_MOD_FEAR
    &AuraEffect::HandleNoImmediateEffect,                         //  8 SPELL_AURA_PERIODIC_HEAL implemented in AuraEffect::PeriodicTick
    &AuraEffect::HandleModAttackSpeed,                            //  9 SPELL_AURA_MOD_ATTACKSPEED
    &AuraEffect::HandleModThreat,                                 // 10 SPELL_AURA_MOD_THREAT
    &AuraEffect::HandleModTaunt,                                  // 11 SPELL_AURA_MOD_TAUNT
    &AuraEffect::HandleAuraModStun,                               // 12 SPELL_AURA_MOD_STUN
    &AuraEffect::HandleModDamageDone,                             // 13 SPELL_AURA_MOD_DAMAGE_DONE
    &AuraEffect::HandleNoImmediateEffect,                         // 14 SPELL_AURA_MOD_DAMAGE_TAKEN implemented in Unit::MeleeDamageBonus and Unit::SpellDamageBonus
    &AuraEffect::HandleNoImmediateEffect,                         // 15 SPELL_AURA_DAMAGE_SHIELD    implemented in Unit::DoAttackDamage
    &AuraEffect::HandleModStealth,                                // 16 SPELL_AURA_MOD_STEALTH
    &AuraEffect::HandleModStealthDetect,                          // 17 SPELL_AURA_MOD_DETECT
    &AuraEffect::HandleModInvisibility,                           // 18 SPELL_AURA_MOD_INVISIBILITY
    &AuraEffect::HandleModInvisibilityDetect,                     // 19 SPELL_AURA_MOD_INVISIBILITY_DETECTION
    &AuraEffect::HandleNoImmediateEffect,                         // 20 SPELL_AURA_OBS_MOD_HEALTH implemented in AuraEffect::PeriodicTick
    &AuraEffect::HandleNoImmediateEffect,                         // 21 SPELL_AURA_OBS_MOD_POWER implemented in AuraEffect::PeriodicTick
    &AuraEffect::HandleAuraModResistance,                         // 22 SPELL_AURA_MOD_RESISTANCE
    &AuraEffect::HandleNoImmediateEffect,                         // 23 SPELL_AURA_PERIODIC_TRIGGER_SPELL implemented in AuraEffect::PeriodicTick
    &AuraEffect::HandleNoImmediateEffect,                         // 24 SPELL_AURA_PERIODIC_ENERGIZE implemented in AuraEffect::PeriodicTick
    &AuraEffect::HandleAuraModPacify,                             // 25 SPELL_AURA_MOD_PACIFY
    &AuraEffect::HandleAuraModRoot,                               // 26 SPELL_AURA_MOD_ROOT
    &AuraEffect::HandleAuraModSilence,                            // 27 SPELL_AURA_MOD_SILENCE
    &AuraEffect::HandleNoImmediateEffect,                         // 28 SPELL_AURA_REFLECT_SPELLS        implement in Unit::SpellHitResult
    &AuraEffect::HandleAuraModStat,                               // 29 SPELL_AURA_MOD_STAT
    &AuraEffect::HandleAuraModSkill,                              // 30 SPELL_AURA_MOD_SKILL
    &AuraEffect::HandleAuraModIncreaseSpeed,                      // 31 SPELL_AURA_MOD_INCREASE_SPEED
    &AuraEffect::HandleAuraModIncreaseMountedSpeed,               // 32 SPELL_AURA_MOD_INCREASE_MOUNTED_SPEED
    &AuraEffect::HandleAuraModDecreaseSpeed,                      // 33 SPELL_AURA_MOD_DECREASE_SPEED
    &AuraEffect::HandleAuraModIncreaseHealth,                     // 34 SPELL_AURA_MOD_INCREASE_HEALTH
    &AuraEffect::HandleAuraModIncreaseEnergy,                     // 35 SPELL_AURA_MOD_INCREASE_ENERGY
    &AuraEffect::HandleAuraModShapeshift,                         // 36 SPELL_AURA_MOD_SHAPESHIFT
    &AuraEffect::HandleAuraModEffectImmunity,                     // 37 SPELL_AURA_EFFECT_IMMUNITY
    &AuraEffect::HandleAuraModStateImmunity,                      // 38 SPELL_AURA_STATE_IMMUNITY
    &AuraEffect::HandleAuraModSchoolImmunity,                     // 39 SPELL_AURA_SCHOOL_IMMUNITY
    &AuraEffect::HandleAuraModDmgImmunity,                        // 40 SPELL_AURA_DAMAGE_IMMUNITY
    &AuraEffect::HandleAuraModDispelImmunity,                     // 41 SPELL_AURA_DISPEL_IMMUNITY
    &AuraEffect::HandleNoImmediateEffect,                         // 42 SPELL_AURA_PROC_TRIGGER_SPELL  implemented in Unit::ProcDamageAndSpellFor and Unit::HandleProcTriggerSpell
    &AuraEffect::HandleNoImmediateEffect,                         // 43 SPELL_AURA_PROC_TRIGGER_DAMAGE implemented in Unit::ProcDamageAndSpellFor
    &AuraEffect::HandleAuraTrackCreatures,                        // 44 SPELL_AURA_TRACK_CREATURES
    &AuraEffect::HandleAuraTrackResources,                        // 45 SPELL_AURA_TRACK_RESOURCES
    &AuraEffect::HandleNULL,                                      // 46 SPELL_AURA_46 (used in test spells 54054 and 54058, and spell 48050) (3.0.8a)
    &AuraEffect::HandleAuraModParryPercent,                       // 47 SPELL_AURA_MOD_PARRY_PERCENT
    &AuraEffect::HandleNULL,                                      // 48 SPELL_AURA_48 spell Napalm (area damage spell with additional delayed damage effect)
    &AuraEffect::HandleAuraModDodgePercent,                       // 49 SPELL_AURA_MOD_DODGE_PERCENT
    &AuraEffect::HandleNoImmediateEffect,                         // 50 SPELL_AURA_MOD_CRITICAL_HEALING_AMOUNT implemented in Unit::SpellCriticalHealingBonus
    &AuraEffect::HandleAuraModBlockPercent,                       // 51 SPELL_AURA_MOD_BLOCK_PERCENT
    &AuraEffect::HandleAuraModWeaponCritPercent,                  // 52 SPELL_AURA_MOD_WEAPON_CRIT_PERCENT
    &AuraEffect::HandleNoImmediateEffect,                         // 53 SPELL_AURA_PERIODIC_LEECH implemented in AuraEffect::PeriodicTick
    &AuraEffect::HandleModHitChance,                              // 54 SPELL_AURA_MOD_HIT_CHANCE
    &AuraEffect::HandleModSpellHitChance,                         // 55 SPELL_AURA_MOD_SPELL_HIT_CHANCE
    &AuraEffect::HandleAuraTransform,                             // 56 SPELL_AURA_TRANSFORM
    &AuraEffect::HandleModSpellCritChance,                        // 57 SPELL_AURA_MOD_SPELL_CRIT_CHANCE
    &AuraEffect::HandleAuraModIncreaseSwimSpeed,                  // 58 SPELL_AURA_MOD_INCREASE_SWIM_SPEED
    &AuraEffect::HandleNoImmediateEffect,                         // 59 SPELL_AURA_MOD_DAMAGE_DONE_CREATURE implemented in Unit::MeleeDamageBonus and Unit::SpellDamageBonus
    &AuraEffect::HandleAuraModPacifyAndSilence,                   // 60 SPELL_AURA_MOD_PACIFY_SILENCE
    &AuraEffect::HandleAuraModScale,                              // 61 SPELL_AURA_MOD_SCALE
    &AuraEffect::HandleNoImmediateEffect,                         // 62 SPELL_AURA_PERIODIC_HEALTH_FUNNEL implemented in AuraEffect::PeriodicTick
    &AuraEffect::HandleNULL,                                      // 63 unused (3.2.0) old SPELL_AURA_PERIODIC_MANA_FUNNEL
    &AuraEffect::HandleNoImmediateEffect,                         // 64 SPELL_AURA_PERIODIC_MANA_LEECH implemented in AuraEffect::PeriodicTick
    &AuraEffect::HandleModCastingSpeed,                           // 65 SPELL_AURA_MOD_CASTING_SPEED_NOT_STACK
    &AuraEffect::HandleFeignDeath,                                // 66 SPELL_AURA_FEIGN_DEATH
    &AuraEffect::HandleAuraModDisarm,                             // 67 SPELL_AURA_MOD_DISARM
    &AuraEffect::HandleAuraModStalked,                            // 68 SPELL_AURA_MOD_STALKED
    &AuraEffect::HandleNoImmediateEffect,                         // 69 SPELL_AURA_SCHOOL_ABSORB implemented in Unit::CalcAbsorbResist
    &AuraEffect::HandleUnused,                                    // 70 SPELL_AURA_EXTRA_ATTACKS clientside
    &AuraEffect::HandleModSpellCritChanceShool,                   // 71 SPELL_AURA_MOD_SPELL_CRIT_CHANCE_SCHOOL
    &AuraEffect::HandleModPowerCostPCT,                           // 72 SPELL_AURA_MOD_POWER_COST_SCHOOL_PCT
    &AuraEffect::HandleModPowerCost,                              // 73 SPELL_AURA_MOD_POWER_COST_SCHOOL
    &AuraEffect::HandleNoImmediateEffect,                         // 74 SPELL_AURA_REFLECT_SPELLS_SCHOOL  implemented in Unit::SpellHitResult
    &AuraEffect::HandleNoImmediateEffect,                         // 75 SPELL_AURA_MOD_LANGUAGE
    &AuraEffect::HandleNoImmediateEffect,                         // 76 SPELL_AURA_FAR_SIGHT
    &AuraEffect::HandleModMechanicImmunity,                       // 77 SPELL_AURA_MECHANIC_IMMUNITY
    &AuraEffect::HandleAuraMounted,                               // 78 SPELL_AURA_MOUNTED
    &AuraEffect::HandleModDamagePercentDone,                      // 79 SPELL_AURA_MOD_DAMAGE_PERCENT_DONE
    &AuraEffect::HandleModPercentStat,                            // 80 SPELL_AURA_MOD_PERCENT_STAT
    &AuraEffect::HandleNoImmediateEffect,                         // 81 SPELL_AURA_SPLIT_DAMAGE_PCT implemented in Unit::CalcAbsorbResist
    &AuraEffect::HandleWaterBreathing,                            // 82 SPELL_AURA_WATER_BREATHING
    &AuraEffect::HandleModBaseResistance,                         // 83 SPELL_AURA_MOD_BASE_RESISTANCE
    &AuraEffect::HandleNoImmediateEffect,                         // 84 SPELL_AURA_MOD_REGEN implemented in Player::RegenerateHealth
    &AuraEffect::HandleModPowerRegen,                             // 85 SPELL_AURA_MOD_POWER_REGEN implemented in Player::Regenerate
    &AuraEffect::HandleChannelDeathItem,                          // 86 SPELL_AURA_CHANNEL_DEATH_ITEM
    &AuraEffect::HandleNoImmediateEffect,                         // 87 SPELL_AURA_MOD_DAMAGE_PERCENT_TAKEN implemented in Unit::MeleeDamageBonus and Unit::SpellDamageBonus
    &AuraEffect::HandleNoImmediateEffect,                         // 88 SPELL_AURA_MOD_HEALTH_REGEN_PERCENT implemented in Player::RegenerateHealth
    &AuraEffect::HandleNoImmediateEffect,                         // 89 SPELL_AURA_PERIODIC_DAMAGE_PERCENT
    &AuraEffect::HandleNULL,                                      // 90 unused (3.0.8a) old SPELL_AURA_MOD_RESIST_CHANCE
    &AuraEffect::HandleNoImmediateEffect,                         // 91 SPELL_AURA_MOD_DETECT_RANGE implemented in Creature::GetAttackDistance
    &AuraEffect::HandlePreventFleeing,                            // 92 SPELL_AURA_PREVENTS_FLEEING
    &AuraEffect::HandleModUnattackable,                           // 93 SPELL_AURA_MOD_UNATTACKABLE
    &AuraEffect::HandleNoImmediateEffect,                         // 94 SPELL_AURA_INTERRUPT_REGEN implemented in Player::Regenerate
    &AuraEffect::HandleAuraGhost,                                 // 95 SPELL_AURA_GHOST
    &AuraEffect::HandleNoImmediateEffect,                         // 96 SPELL_AURA_SPELL_MAGNET implemented in Unit::SelectMagnetTarget
    &AuraEffect::HandleNoImmediateEffect,                         // 97 SPELL_AURA_MANA_SHIELD implemented in Unit::CalcAbsorbResist
    &AuraEffect::HandleAuraModSkill,                              // 98 SPELL_AURA_MOD_SKILL_TALENT
    &AuraEffect::HandleAuraModAttackPower,                        // 99 SPELL_AURA_MOD_ATTACK_POWER
    &AuraEffect::HandleUnused,                                    //100 SPELL_AURA_AURAS_VISIBLE obsolete? all player can see all auras now, but still have spells including GM-spell
    &AuraEffect::HandleModResistancePercent,                      //101 SPELL_AURA_MOD_RESISTANCE_PCT
    &AuraEffect::HandleNoImmediateEffect,                         //102 SPELL_AURA_MOD_MELEE_ATTACK_POWER_VERSUS implemented in Unit::MeleeDamageBonus
    &AuraEffect::HandleAuraModTotalThreat,                        //103 SPELL_AURA_MOD_TOTAL_THREAT
    &AuraEffect::HandleAuraWaterWalk,                             //104 SPELL_AURA_WATER_WALK
    &AuraEffect::HandleAuraFeatherFall,                           //105 SPELL_AURA_FEATHER_FALL
    &AuraEffect::HandleAuraHover,                                 //106 SPELL_AURA_HOVER
    &AuraEffect::HandleNoImmediateEffect,                         //107 SPELL_AURA_ADD_FLAT_MODIFIER implemented in AuraEffect::CalculateSpellMod()
    &AuraEffect::HandleNoImmediateEffect,                         //108 SPELL_AURA_ADD_PCT_MODIFIER implemented in AuraEffect::CalculateSpellMod()
    &AuraEffect::HandleNoImmediateEffect,                         //109 SPELL_AURA_ADD_TARGET_TRIGGER
    &AuraEffect::HandleModPowerRegenPCT,                          //110 SPELL_AURA_MOD_POWER_REGEN_PERCENT implemented in Player::Regenerate, Creature::Regenerate
    &AuraEffect::HandleNoImmediateEffect,                         //111 SPELL_AURA_ADD_CASTER_HIT_TRIGGER implemented in Unit::SelectMagnetTarget
    &AuraEffect::HandleNoImmediateEffect,                         //112 SPELL_AURA_OVERRIDE_CLASS_SCRIPTS
    &AuraEffect::HandleNoImmediateEffect,                         //113 SPELL_AURA_MOD_RANGED_DAMAGE_TAKEN implemented in Unit::MeleeDamageBonus
    &AuraEffect::HandleNoImmediateEffect,                         //114 SPELL_AURA_MOD_RANGED_DAMAGE_TAKEN_PCT implemented in Unit::MeleeDamageBonus
    &AuraEffect::HandleNoImmediateEffect,                         //115 SPELL_AURA_MOD_HEALING                 implemented in Unit::SpellBaseHealingBonusForVictim
    &AuraEffect::HandleNoImmediateEffect,                         //116 SPELL_AURA_MOD_REGEN_DURING_COMBAT
    &AuraEffect::HandleNoImmediateEffect,                         //117 SPELL_AURA_MOD_MECHANIC_RESISTANCE     implemented in Unit::MagicSpellHitResult
    &AuraEffect::HandleNoImmediateEffect,                         //118 SPELL_AURA_MOD_HEALING_PCT             implemented in Unit::SpellHealingBonus
    &AuraEffect::HandleNULL,                                      //119 unused (3.2.0) old SPELL_AURA_SHARE_PET_TRACKING
    &AuraEffect::HandleAuraUntrackable,                           //120 SPELL_AURA_UNTRACKABLE
    &AuraEffect::HandleAuraEmpathy,                               //121 SPELL_AURA_EMPATHY
    &AuraEffect::HandleModOffhandDamagePercent,                   //122 SPELL_AURA_MOD_OFFHAND_DAMAGE_PCT
    &AuraEffect::HandleModTargetResistance,                       //123 SPELL_AURA_MOD_TARGET_RESISTANCE
    &AuraEffect::HandleAuraModRangedAttackPower,                  //124 SPELL_AURA_MOD_RANGED_ATTACK_POWER
    &AuraEffect::HandleNoImmediateEffect,                         //125 SPELL_AURA_MOD_MELEE_DAMAGE_TAKEN implemented in Unit::MeleeDamageBonus
    &AuraEffect::HandleNoImmediateEffect,                         //126 SPELL_AURA_MOD_MELEE_DAMAGE_TAKEN_PCT implemented in Unit::MeleeDamageBonus
    &AuraEffect::HandleNoImmediateEffect,                         //127 SPELL_AURA_RANGED_ATTACK_POWER_ATTACKER_BONUS implemented in Unit::MeleeDamageBonus
    &AuraEffect::HandleModPossessPet,                             //128 SPELL_AURA_MOD_POSSESS_PET
    &AuraEffect::HandleAuraModIncreaseSpeed,                      //129 SPELL_AURA_MOD_SPEED_ALWAYS
    &AuraEffect::HandleAuraModIncreaseMountedSpeed,               //130 SPELL_AURA_MOD_MOUNTED_SPEED_ALWAYS
    &AuraEffect::HandleNoImmediateEffect,                         //131 SPELL_AURA_MOD_RANGED_ATTACK_POWER_VERSUS implemented in Unit::MeleeDamageBonus
    &AuraEffect::HandleAuraModIncreaseEnergyPercent,              //132 SPELL_AURA_MOD_INCREASE_ENERGY_PERCENT
    &AuraEffect::HandleAuraModIncreaseHealthPercent,              //133 SPELL_AURA_MOD_INCREASE_HEALTH_PERCENT
    &AuraEffect::HandleAuraModRegenInterrupt,                     //134 SPELL_AURA_MOD_MANA_REGEN_INTERRUPT
    &AuraEffect::HandleModHealingDone,                            //135 SPELL_AURA_MOD_HEALING_DONE
    &AuraEffect::HandleNoImmediateEffect,                         //136 SPELL_AURA_MOD_HEALING_DONE_PERCENT   implemented in Unit::SpellHealingBonus
    &AuraEffect::HandleModTotalPercentStat,                       //137 SPELL_AURA_MOD_TOTAL_STAT_PERCENTAGE
    &AuraEffect::HandleModMeleeSpeedPct,                          //138 SPELL_AURA_MOD_MELEE_HASTE
    &AuraEffect::HandleForceReaction,                             //139 SPELL_AURA_FORCE_REACTION
    &AuraEffect::HandleAuraModRangedHaste,                        //140 SPELL_AURA_MOD_RANGED_HASTE
    &AuraEffect::HandleRangedAmmoHaste,                           //141 SPELL_AURA_MOD_RANGED_AMMO_HASTE
    &AuraEffect::HandleAuraModBaseResistancePCT,                  //142 SPELL_AURA_MOD_BASE_RESISTANCE_PCT
    &AuraEffect::HandleAuraModResistanceExclusive,                //143 SPELL_AURA_MOD_RESISTANCE_EXCLUSIVE
    &AuraEffect::HandleNoImmediateEffect,                         //144 SPELL_AURA_SAFE_FALL                         implemented in WorldSession::HandleMovementOpcodes
    &AuraEffect::HandleAuraModPetTalentsPoints,                   //145 SPELL_AURA_MOD_PET_TALENT_POINTS
    &AuraEffect::HandleNoImmediateEffect,                         //146 SPELL_AURA_ALLOW_TAME_PET_TYPE
    &AuraEffect::HandleModStateImmunityMask,                      //147 SPELL_AURA_MECHANIC_IMMUNITY_MASK
    &AuraEffect::HandleAuraRetainComboPoints,                     //148 SPELL_AURA_RETAIN_COMBO_POINTS
    &AuraEffect::HandleNoImmediateEffect,                         //149 SPELL_AURA_REDUCE_PUSHBACK
    &AuraEffect::HandleShieldBlockValue,                          //150 SPELL_AURA_MOD_SHIELD_BLOCKVALUE_PCT
    &AuraEffect::HandleAuraTrackStealthed,                        //151 SPELL_AURA_TRACK_STEALTHED
    &AuraEffect::HandleNoImmediateEffect,                         //152 SPELL_AURA_MOD_DETECTED_RANGE implemented in Creature::GetAttackDistance
    &AuraEffect::HandleNoImmediateEffect,                         //153 SPELL_AURA_SPLIT_DAMAGE_FLAT
    &AuraEffect::HandleModStealthLevel,                           //154 SPELL_AURA_MOD_STEALTH_LEVEL
    &AuraEffect::HandleNoImmediateEffect,                         //155 SPELL_AURA_MOD_WATER_BREATHING
    &AuraEffect::HandleNoImmediateEffect,                         //156 SPELL_AURA_MOD_REPUTATION_GAIN
    &AuraEffect::HandleNULL,                                      //157 SPELL_AURA_PET_DAMAGE_MULTI
    &AuraEffect::HandleShieldBlockValue,                          //158 SPELL_AURA_MOD_SHIELD_BLOCKVALUE
    &AuraEffect::HandleNoImmediateEffect,                         //159 SPELL_AURA_NO_PVP_CREDIT      only for Honorless Target spell
    &AuraEffect::HandleNoImmediateEffect,                         //160 SPELL_AURA_MOD_AOE_AVOIDANCE                 implemented in Unit::MagicSpellHitResult
    &AuraEffect::HandleNoImmediateEffect,                         //161 SPELL_AURA_MOD_HEALTH_REGEN_IN_COMBAT
    &AuraEffect::HandleNoImmediateEffect,                         //162 SPELL_AURA_POWER_BURN_MANA implemented in AuraEffect::PeriodicTick
    &AuraEffect::HandleNoImmediateEffect,                         //163 SPELL_AURA_MOD_CRIT_DAMAGE_BONUS_MELEE
    &AuraEffect::HandleUnused,                                    //164 unused (3.2.0), only one test spell
    &AuraEffect::HandleNoImmediateEffect,                         //165 SPELL_AURA_MELEE_ATTACK_POWER_ATTACKER_BONUS implemented in Unit::MeleeDamageBonus
    &AuraEffect::HandleAuraModAttackPowerPercent,                 //166 SPELL_AURA_MOD_ATTACK_POWER_PCT
    &AuraEffect::HandleAuraModRangedAttackPowerPercent,           //167 SPELL_AURA_MOD_RANGED_ATTACK_POWER_PCT
    &AuraEffect::HandleNoImmediateEffect,                         //168 SPELL_AURA_MOD_DAMAGE_DONE_VERSUS            implemented in Unit::SpellDamageBonus, Unit::MeleeDamageBonus
    &AuraEffect::HandleNoImmediateEffect,                         //169 SPELL_AURA_MOD_CRIT_PERCENT_VERSUS           implemented in Unit::DealDamageBySchool, Unit::DoAttackDamage, Unit::SpellCriticalBonus
    &AuraEffect::HandleNULL,                                      //170 SPELL_AURA_DETECT_AMORE       various spells that change visual of units for aura target (clientside?)
    &AuraEffect::HandleAuraModIncreaseSpeed,                      //171 SPELL_AURA_MOD_SPEED_NOT_STACK
    &AuraEffect::HandleAuraModIncreaseMountedSpeed,               //172 SPELL_AURA_MOD_MOUNTED_SPEED_NOT_STACK
    &AuraEffect::HandleNULL,                                      //173 unused (3.2.0) no spells, old SPELL_AURA_ALLOW_CHAMPION_SPELLS  only for Proclaim Champion spell
    &AuraEffect::HandleModSpellDamagePercentFromStat,             //174 SPELL_AURA_MOD_SPELL_DAMAGE_OF_STAT_PERCENT  implemented in Unit::SpellBaseDamageBonus
    &AuraEffect::HandleModSpellHealingPercentFromStat,            //175 SPELL_AURA_MOD_SPELL_HEALING_OF_STAT_PERCENT implemented in Unit::SpellBaseHealingBonus
    &AuraEffect::HandleSpiritOfRedemption,                        //176 SPELL_AURA_SPIRIT_OF_REDEMPTION   only for Spirit of Redemption spell, die at aura end
    &AuraEffect::HandleCharmConvert,                              //177 SPELL_AURA_AOE_CHARM
    &AuraEffect::HandleNoImmediateEffect,                         //178 SPELL_AURA_MOD_DEBUFF_RESISTANCE          implemented in Unit::MagicSpellHitResult
    &AuraEffect::HandleNoImmediateEffect,                         //179 SPELL_AURA_MOD_ATTACKER_SPELL_CRIT_CHANCE implemented in Unit::SpellCriticalBonus
    &AuraEffect::HandleNoImmediateEffect,                         //180 SPELL_AURA_MOD_FLAT_SPELL_DAMAGE_VERSUS   implemented in Unit::SpellDamageBonus
    &AuraEffect::HandleNULL,                                      //181 unused (3.2.0) old SPELL_AURA_MOD_FLAT_SPELL_CRIT_DAMAGE_VERSUS
    &AuraEffect::HandleAuraModResistenceOfStatPercent,            //182 SPELL_AURA_MOD_RESISTANCE_OF_STAT_PERCENT
    &AuraEffect::HandleNULL,                                      //183 SPELL_AURA_MOD_CRITICAL_THREAT only used in 28746 - miscvalue - spell school
    &AuraEffect::HandleNoImmediateEffect,                         //184 SPELL_AURA_MOD_ATTACKER_MELEE_HIT_CHANCE  implemented in Unit::RollMeleeOutcomeAgainst
    &AuraEffect::HandleNoImmediateEffect,                         //185 SPELL_AURA_MOD_ATTACKER_RANGED_HIT_CHANCE implemented in Unit::RollMeleeOutcomeAgainst
    &AuraEffect::HandleNoImmediateEffect,                         //186 SPELL_AURA_MOD_ATTACKER_SPELL_HIT_CHANCE  implemented in Unit::MagicSpellHitResult
    &AuraEffect::HandleNoImmediateEffect,                         //187 SPELL_AURA_MOD_ATTACKER_MELEE_CRIT_CHANCE  implemented in Unit::GetUnitCriticalChance
    &AuraEffect::HandleNoImmediateEffect,                         //188 SPELL_AURA_MOD_ATTACKER_RANGED_CRIT_CHANCE implemented in Unit::GetUnitCriticalChance
    &AuraEffect::HandleModRating,                                 //189 SPELL_AURA_MOD_RATING
    &AuraEffect::HandleNoImmediateEffect,                         //190 SPELL_AURA_MOD_FACTION_REPUTATION_GAIN     implemented in Player::CalculateReputationGain
    &AuraEffect::HandleAuraModUseNormalSpeed,                     //191 SPELL_AURA_USE_NORMAL_MOVEMENT_SPEED
    &AuraEffect::HandleModMeleeRangedSpeedPct,                    //192 SPELL_AURA_MOD_MELEE_RANGED_HASTE
    &AuraEffect::HandleModCombatSpeedPct,                         //193 SPELL_AURA_MELEE_SLOW (in fact combat (any type attack) speed pct)
    &AuraEffect::HandleNoImmediateEffect,                         //194 SPELL_AURA_MOD_TARGET_ABSORB_SCHOOL implemented in Unit::CalcAbsorbResist
    &AuraEffect::HandleNoImmediateEffect,                         //195 SPELL_AURA_MOD_TARGET_ABILITY_ABSORB_SCHOOL implemented in Unit::CalcAbsorbResist
    &AuraEffect::HandleNULL,                                      //196 SPELL_AURA_MOD_COOLDOWN - flat mod of spell cooldowns
    &AuraEffect::HandleNoImmediateEffect,                         //197 SPELL_AURA_MOD_ATTACKER_SPELL_AND_WEAPON_CRIT_CHANCE implemented in Unit::SpellCriticalBonus Unit::GetUnitCriticalChance
    &AuraEffect::HandleNULL,                                      //198 unused (3.2.0) old SPELL_AURA_MOD_ALL_WEAPON_SKILLS
    &AuraEffect::HandleNoImmediateEffect,                         //199 SPELL_AURA_MOD_INCREASES_SPELL_PCT_TO_HIT  implemented in Unit::MagicSpellHitResult
    &AuraEffect::HandleNoImmediateEffect,                         //200 SPELL_AURA_MOD_XP_PCT implemented in Player::RewardPlayerAndGroupAtKill
    &AuraEffect::HandleAuraAllowFlight,                           //201 SPELL_AURA_FLY                             this aura enable flight mode...
    &AuraEffect::HandleNoImmediateEffect,                         //202 SPELL_AURA_CANNOT_BE_DODGED                implemented in Unit::RollPhysicalOutcomeAgainst
    &AuraEffect::HandleNoImmediateEffect,                         //203 SPELL_AURA_MOD_ATTACKER_MELEE_CRIT_DAMAGE  implemented in Unit::CalculateMeleeDamage and Unit::CalculateSpellDamage
    &AuraEffect::HandleNoImmediateEffect,                         //204 SPELL_AURA_MOD_ATTACKER_RANGED_CRIT_DAMAGE implemented in Unit::CalculateMeleeDamage and Unit::CalculateSpellDamage
    &AuraEffect::HandleNULL,                                      //205 SPELL_AURA_MOD_SCHOOL_CRIT_DMG_TAKEN
    &AuraEffect::HandleAuraModIncreaseFlightSpeed,                //206 SPELL_AURA_MOD_INCREASE_VEHICLE_FLIGHT_SPEED
    &AuraEffect::HandleAuraModIncreaseFlightSpeed,                //207 SPELL_AURA_MOD_INCREASE_MOUNTED_FLIGHT_SPEED
    &AuraEffect::HandleAuraModIncreaseFlightSpeed,                //208 SPELL_AURA_MOD_INCREASE_FLIGHT_SPEED
    &AuraEffect::HandleAuraModIncreaseFlightSpeed,                //209 SPELL_AURA_MOD_MOUNTED_FLIGHT_SPEED_ALWAYS
    &AuraEffect::HandleAuraModIncreaseFlightSpeed,                //210 SPELL_AURA_MOD_VEHICLE_SPEED_ALWAYS
    &AuraEffect::HandleAuraModIncreaseFlightSpeed,                //211 SPELL_AURA_MOD_FLIGHT_SPEED_NOT_STACK
    &AuraEffect::HandleAuraModRangedAttackPowerOfStatPercent,     //212 SPELL_AURA_MOD_RANGED_ATTACK_POWER_OF_STAT_PERCENT
    &AuraEffect::HandleNoImmediateEffect,                         //213 SPELL_AURA_MOD_RAGE_FROM_DAMAGE_DEALT implemented in Player::RewardRage
    &AuraEffect::HandleNULL,                                      //214 Tamed Pet Passive
    &AuraEffect::HandleArenaPreparation,                          //215 SPELL_AURA_ARENA_PREPARATION
    &AuraEffect::HandleModCastingSpeed,                           //216 SPELL_AURA_HASTE_SPELLS
    &AuraEffect::HandleNULL,                                      //217 69106 - killing spree helper - unknown use
    &AuraEffect::HandleAuraModRangedHaste,                        //218 SPELL_AURA_HASTE_RANGED
    &AuraEffect::HandleModManaRegen,                              //219 SPELL_AURA_MOD_MANA_REGEN_FROM_STAT
    &AuraEffect::HandleModRatingFromStat,                         //220 SPELL_AURA_MOD_RATING_FROM_STAT
    &AuraEffect::HandleNULL,                                      //221 SPELL_AURA_MOD_DETAUNT
    &AuraEffect::HandleUnused,                                    //222 unused (3.2.0) only for spell 44586 that not used in real spell cast
    &AuraEffect::HandleNoImmediateEffect,                         //223 SPELL_AURA_RAID_PROC_FROM_CHARGE
    &AuraEffect::HandleUnused,                                    //224 unused (3.0.8a)
    &AuraEffect::HandleNoImmediateEffect,                         //225 SPELL_AURA_RAID_PROC_FROM_CHARGE_WITH_VALUE
    &AuraEffect::HandleNoImmediateEffect,                         //226 SPELL_AURA_PERIODIC_DUMMY implemented in AuraEffect::PeriodicTick
    &AuraEffect::HandleNoImmediateEffect,                         //227 SPELL_AURA_PERIODIC_TRIGGER_SPELL_WITH_VALUE implemented in AuraEffect::PeriodicTick
    &AuraEffect::HandleNoImmediateEffect,                         //228 SPELL_AURA_DETECT_STEALTH stealth detection
    &AuraEffect::HandleNoImmediateEffect,                         //229 SPELL_AURA_MOD_AOE_DAMAGE_AVOIDANCE
    &AuraEffect::HandleAuraModIncreaseHealth,                     //230 SPELL_AURA_MOD_INCREASE_HEALTH_2
    &AuraEffect::HandleNoImmediateEffect,                         //231 SPELL_AURA_PROC_TRIGGER_SPELL_WITH_VALUE
    &AuraEffect::HandleNoImmediateEffect,                         //232 SPELL_AURA_MECHANIC_DURATION_MOD           implement in Unit::CalculateSpellDuration
    &AuraEffect::HandleUnused,                                    //233 set model id to the one of the creature with id GetMiscValue() - clientside
    &AuraEffect::HandleNoImmediateEffect,                         //234 SPELL_AURA_MECHANIC_DURATION_MOD_NOT_STACK implement in Unit::CalculateSpellDuration
    &AuraEffect::HandleNoImmediateEffect,                         //235 SPELL_AURA_MOD_DISPEL_RESIST               implement in Unit::MagicSpellHitResult
    &AuraEffect::HandleAuraControlVehicle,                        //236 SPELL_AURA_CONTROL_VEHICLE
    &AuraEffect::HandleModSpellDamagePercentFromAttackPower,      //237 SPELL_AURA_MOD_SPELL_DAMAGE_OF_ATTACK_POWER  implemented in Unit::SpellBaseDamageBonus
    &AuraEffect::HandleModSpellHealingPercentFromAttackPower,     //238 SPELL_AURA_MOD_SPELL_HEALING_OF_ATTACK_POWER implemented in Unit::SpellBaseHealingBonus
    &AuraEffect::HandleAuraModScale,                              //239 SPELL_AURA_MOD_SCALE_2 only in Noggenfogger Elixir (16595) before 2.3.0 aura 61
    &AuraEffect::HandleAuraModExpertise,                          //240 SPELL_AURA_MOD_EXPERTISE
    &AuraEffect::HandleForceMoveForward,                          //241 SPELL_AURA_FORCE_MOVE_FORWARD Forces the caster to move forward
    &AuraEffect::HandleNULL,                                      //242 SPELL_AURA_MOD_SPELL_DAMAGE_FROM_HEALING - 2 test spells: 44183 and 44182
    &AuraEffect::HandleAuraModFaction,                            //243 SPELL_AURA_MOD_FACTION
    &AuraEffect::HandleComprehendLanguage,                        //244 SPELL_AURA_COMPREHEND_LANGUAGE
    &AuraEffect::HandleNoImmediateEffect,                         //245 SPELL_AURA_MOD_AURA_DURATION_BY_DISPEL
    &AuraEffect::HandleNoImmediateEffect,                         //246 SPELL_AURA_MOD_AURA_DURATION_BY_DISPEL_NOT_STACK implemented in Spell::EffectApplyAura
    &AuraEffect::HandleAuraCloneCaster,                           //247 SPELL_AURA_CLONE_CASTER
    &AuraEffect::HandleNoImmediateEffect,                         //248 SPELL_AURA_MOD_COMBAT_RESULT_CHANCE         implemented in Unit::RollMeleeOutcomeAgainst
    &AuraEffect::HandleAuraConvertRune,                           //249 SPELL_AURA_CONVERT_RUNE
    &AuraEffect::HandleAuraModIncreaseHealth,                     //250 SPELL_AURA_MOD_INCREASE_HEALTH_2
    &AuraEffect::HandleNoImmediateEffect,                         //251 SPELL_AURA_MOD_ENEMY_DODGE
    &AuraEffect::HandleModCombatSpeedPct,                         //252 SPELL_AURA_252 Is there any difference between this and SPELL_AURA_MELEE_SLOW ? maybe not stacking mod?
    &AuraEffect::HandleNoImmediateEffect,                         //253 SPELL_AURA_MOD_BLOCK_CRIT_CHANCE  implemented in Unit::isBlockCritical
    &AuraEffect::HandleAuraModDisarm,                             //254 SPELL_AURA_MOD_DISARM_OFFHAND
    &AuraEffect::HandleNoImmediateEffect,                         //255 SPELL_AURA_MOD_MECHANIC_DAMAGE_TAKEN_PERCENT    implemented in Unit::SpellDamageBonus
    &AuraEffect::HandleNoReagentUseAura,                          //256 SPELL_AURA_NO_REAGENT_USE Use SpellClassMask for spell select
    &AuraEffect::HandleNULL,                                      //257 SPELL_AURA_MOD_TARGET_RESIST_BY_SPELL_CLASS Use SpellClassMask for spell select
    &AuraEffect::HandleNULL,                                      //258 SPELL_AURA_MOD_SPELL_VISUAL
    &AuraEffect::HandleNoImmediateEffect,                         //259 SPELL_AURA_MOD_HOT_PCT implemented in Unit::SpellHealingBonus
    &AuraEffect::HandleNoImmediateEffect,                         //260 SPELL_AURA_SCREEN_EFFECT (miscvalue = id in ScreenEffect.dbc) not required any code
    &AuraEffect::HandlePhase,                                     //261 SPELL_AURA_PHASE undetactable invisibility?     implemented in Unit::isVisibleForOrDetect
    &AuraEffect::HandleNoImmediateEffect,                         //262 SPELL_AURA_ABILITY_IGNORE_AURASTATE implemented in spell::cancast
    &AuraEffect::HandleAuraAllowOnlyAbility,                      //263 SPELL_AURA_ALLOW_ONLY_ABILITY player can use only abilities set in SpellClassMask
    &AuraEffect::HandleUnused,                                    //264 unused (3.2.0)
    &AuraEffect::HandleUnused,                                    //265 unused (3.2.0)
    &AuraEffect::HandleUnused,                                    //266 unused (3.2.0)
    &AuraEffect::HandleNoImmediateEffect,                         //267 SPELL_AURA_MOD_IMMUNE_AURA_APPLY_SCHOOL         implemented in Unit::IsImmunedToSpellEffect
    &AuraEffect::HandleAuraModAttackPowerOfStatPercent,           //268 SPELL_AURA_MOD_ATTACK_POWER_OF_STAT_PERCENT
    &AuraEffect::HandleNoImmediateEffect,                         //269 SPELL_AURA_MOD_IGNORE_TARGET_RESIST implemented in Unit::CalcAbsorbResist and CalcArmorReducedDamage
    &AuraEffect::HandleNoImmediateEffect,                         //270 SPELL_AURA_MOD_ABILITY_IGNORE_TARGET_RESIST implemented in Unit::CalcAbsorbResist and CalcArmorReducedDamage
    &AuraEffect::HandleNoImmediateEffect,                         //271 SPELL_AURA_MOD_DAMAGE_FROM_CASTER    implemented in Unit::SpellDamageBonus
    &AuraEffect::HandleNoImmediateEffect,                         //272 SPELL_AURA_IGNORE_MELEE_RESET
    &AuraEffect::HandleUnused,                                    //273 clientside
    &AuraEffect::HandleNoImmediateEffect,                         //274 SPELL_AURA_CONSUME_NO_AMMO implemented in spell::CalculateDamageDoneForAllTargets
    &AuraEffect::HandleNoImmediateEffect,                         //275 SPELL_AURA_MOD_IGNORE_SHAPESHIFT Use SpellClassMask for spell select
    &AuraEffect::HandleNULL,                                      //276 mod damage % mechanic?
    &AuraEffect::HandleNoImmediateEffect,                         //277 SPELL_AURA_MOD_ABILITY_AFFECTED_TARGETS implemented in spell::settargetmap
    &AuraEffect::HandleAuraModDisarm,                             //278 SPELL_AURA_MOD_DISARM_RANGED disarm ranged weapon
    &AuraEffect::HandleNoImmediateEffect,                         //279 SPELL_AURA_INITIALIZE_IMAGES
    &AuraEffect::HandleNoImmediateEffect,                         //280 SPELL_AURA_MOD_TARGET_ARMOR_PCT
    &AuraEffect::HandleNoImmediateEffect,                         //281 SPELL_AURA_MOD_HONOR_GAIN_PCT implemented in Player::RewardHonor
    &AuraEffect::HandleAuraIncreaseBaseHealthPercent,             //282 SPELL_AURA_INCREASE_BASE_HEALTH_PERCENT
    &AuraEffect::HandleNoImmediateEffect,                         //283 SPELL_AURA_MOD_HEALING_RECEIVED       implemented in Unit::SpellHealingBonus
    &AuraEffect::HandleAuraLinked,                                //284 SPELL_AURA_LINKED
    &AuraEffect::HandleAuraModAttackPowerOfArmor,                 //285 SPELL_AURA_MOD_ATTACK_POWER_OF_ARMOR  implemented in Player::UpdateAttackPowerAndDamage
    &AuraEffect::HandleNoImmediateEffect,                         //286 SPELL_AURA_ABILITY_PERIODIC_CRIT implemented in AuraEffect::PeriodicTick
    &AuraEffect::HandleNoImmediateEffect,                         //287 SPELL_AURA_DEFLECT_SPELLS             implemented in Unit::MagicSpellHitResult and Unit::MeleeSpellHitResult
    &AuraEffect::HandleNoImmediateEffect,                         //288 SPELL_AURA_IGNORE_HIT_DIRECTION  implemented in Unit::MagicSpellHitResult and Unit::MeleeSpellHitResult Unit::RollMeleeOutcomeAgainst
    &AuraEffect::HandleNULL,                                      //289 unused (3.2.0)
    &AuraEffect::HandleAuraModCritPct,                            //290 SPELL_AURA_MOD_CRIT_PCT
    &AuraEffect::HandleNoImmediateEffect,                         //291 SPELL_AURA_MOD_XP_QUEST_PCT  implemented in Player::RewardQuest
    &AuraEffect::HandleAuraOpenStable,                            //292 SPELL_AURA_OPEN_STABLE
    &AuraEffect::HandleAuraOverrideSpells,                        //293 auras which probably add set of abilities to their target based on it's miscvalue
    &AuraEffect::HandleNoImmediateEffect,                         //294 SPELL_AURA_PREVENT_REGENERATE_POWER implemented in Player::Regenerate(Powers power)
    &AuraEffect::HandleNULL,                                      //295 0 spells in 3.3.5
    &AuraEffect::HandleAuraSetVehicle,                            //296 SPELL_AURA_SET_VEHICLE_ID sets vehicle on target
    &AuraEffect::HandleNULL,                                      //297 Spirit Burst spells
    &AuraEffect::HandleNULL,                                      //298 70569 - Strangulating, maybe prevents talk or cast
    &AuraEffect::HandleNULL,                                      //299 unused
    &AuraEffect::HandleNoImmediateEffect,                         //300 SPELL_AURA_SHARE_DAMAGE_PCT implemented in Unit::DealDamage
    &AuraEffect::HandleNoImmediateEffect,                         //301 SPELL_AURA_SCHOOL_HEAL_ABSORB implemented in Unit::CalcHealAbsorb
    &AuraEffect::HandleNULL,                                      //302 0 spells in 3.3.5
    &AuraEffect::HandleNoImmediateEffect,                         //303 SPELL_AURA_MOD_DAMAGE_DONE_VERSUS_AURASTATE implemented in Unit::SpellDamageBonus, Unit::MeleeDamageBonus
    &AuraEffect::HandleAuraModFakeInebriation,                    //304 SPELL_AURA_MOD_DRUNK
    &AuraEffect::HandleAuraModIncreaseSpeed,                      //305 SPELL_AURA_MOD_MINIMUM_SPEED
    &AuraEffect::HandleNULL,                                      //306 0 spells in 3.3.5
    &AuraEffect::HandleNULL,                                      //307 0 spells in 3.3.5
    &AuraEffect::HandleNULL,                                      //308 new aura for hunter traps
    &AuraEffect::HandleNULL,                                      //309 0 spells in 3.3.5
    &AuraEffect::HandleNoImmediateEffect,                         //310 SPELL_AURA_MOD_CREATURE_AOE_DAMAGE_AVOIDANCE implemented in Spell::CalculateDamageDone
    &AuraEffect::HandleNULL,                                      //311 0 spells in 3.3.5
    &AuraEffect::HandleNULL,                                      //312 0 spells in 3.3.5
    &AuraEffect::HandleNULL,                                      //313 0 spells in 3.3.5
    &AuraEffect::HandleNoImmediateEffect,                         //314 SPELL_AURA_PREVENT_RESSURECTION todo
    &AuraEffect::HandleNoImmediateEffect,                         //315 SPELL_AURA_UNDERWATER_WALKING todo
    &AuraEffect::HandleNoImmediateEffect,                         //316 SPELL_AURA_PERIODIC_HASTE implemented in AuraEffect::CalculatePeriodic
};

AuraEffect::AuraEffect(Aura * base, uint8 effIndex, int32 *baseAmount, Unit * caster):
m_base(base), m_spellProto(base->GetSpellProto()), m_effIndex(effIndex),
m_baseAmount(baseAmount ? *baseAmount : m_spellProto->EffectBasePoints[m_effIndex]),
m_canBeRecalculated(true), m_spellmod(NULL), m_isPeriodic(false),
m_periodicTimer(0), m_tickNumber(0)
{
    CalculatePeriodic(caster, true);

    m_amount = CalculateAmount(caster);

    CalculateSpellMod();
}

AuraEffect::~AuraEffect()
{
    delete m_spellmod;
}

void AuraEffect::GetTargetList(std::list<Unit *> & targetList) const
{
    Aura::ApplicationMap const & targetMap = GetBase()->GetApplicationMap();
    // remove all targets which were not added to new list - they no longer deserve area aura
    for (Aura::ApplicationMap::const_iterator appIter = targetMap.begin(); appIter != targetMap.end(); ++appIter)
    {
        if (appIter->second->HasEffect(GetEffIndex()))
            targetList.push_back(appIter->second->GetTarget());
    }
}

void AuraEffect::GetApplicationList(std::list<AuraApplication *> & applicationList) const
{
    Aura::ApplicationMap const & targetMap = GetBase()->GetApplicationMap();
    // remove all targets which were not added to new list - they no longer deserve area aura
    for (Aura::ApplicationMap::const_iterator appIter = targetMap.begin(); appIter != targetMap.end(); ++appIter)
    {
        if (appIter->second->HasEffect(GetEffIndex()))
            applicationList.push_back(appIter->second);
    }
}

int32 AuraEffect::CalculateAmount(Unit * caster)
{
    int32 amount;
    // default amount calculation
    amount = SpellMgr::CalculateSpellEffectAmount(m_spellProto, m_effIndex, caster, &m_baseAmount, NULL);

    // check item enchant aura cast
    if (!amount && caster)
        if (uint64 itemGUID = GetBase()->GetCastItemGUID())
            if (Player *playerCaster = dynamic_cast<Player*>(caster))
                if (Item *castItem = playerCaster->GetItemByGuid(itemGUID))
                    if (castItem->GetItemSuffixFactor())
                    {
                        ItemRandomSuffixEntry const *item_rand_suffix = sItemRandomSuffixStore.LookupEntry(abs(castItem->GetItemRandomPropertyId()));
                        if (item_rand_suffix)
                        {
                            for (int k = 0; k < MAX_ITEM_ENCHANTMENT_EFFECTS; k++)
                            {
                                SpellItemEnchantmentEntry const *pEnchant = sSpellItemEnchantmentStore.LookupEntry(item_rand_suffix->enchant_id[k]);
                                if (pEnchant)
                                {
                                    for (int t = 0; t < MAX_ITEM_ENCHANTMENT_EFFECTS; t++)
                                        if (pEnchant->spellid[t] == m_spellProto->Id)
                                    {
                                        amount = uint32((item_rand_suffix->prefix[k]*castItem->GetItemSuffixFactor()) / 10000);
                                        break;
                                    }
                                }

                                if (amount)
                                    break;
                            }
                        }
                    }

    float DoneActualBenefit = 0.0f;

    // custom amount calculations go here
    switch(GetAuraType())
    {
        // crowd control auras
        case SPELL_AURA_MOD_CONFUSE:
        case SPELL_AURA_MOD_FEAR:
        case SPELL_AURA_MOD_STUN:
        case SPELL_AURA_MOD_ROOT:
        case SPELL_AURA_TRANSFORM:
            m_canBeRecalculated = false;
            if (!m_spellProto->procFlags)
                break;
            amount = int32(GetBase()->GetUnitOwner()->CountPctFromMaxHealth(10));
            if (caster)
            {
                // Glyphs increasing damage cap
                Unit::AuraEffectList const& overrideClassScripts = caster->GetAuraEffectsByType(SPELL_AURA_OVERRIDE_CLASS_SCRIPTS);
                for (Unit::AuraEffectList::const_iterator itr = overrideClassScripts.begin(); itr != overrideClassScripts.end(); ++itr)
                {
                    if ((*itr)->IsAffectedOnSpell(m_spellProto))
                    {
                        // Glyph of Fear, Glyph of Frost nova and similar auras
                        if ((*itr)->GetMiscValue() == 7801)
                        {
                            AddPctN(amount, (*itr)->GetAmount());
                            break;
                        }
                    }
                }
            }
            break;
        case SPELL_AURA_SCHOOL_ABSORB:
            m_canBeRecalculated = false;
            if (!caster)
                break;
            switch(GetSpellProto()->SpellFamilyName)
            {
                case SPELLFAMILY_GENERIC:
                    if (GetId()==70845)
                        DoneActualBenefit = caster->GetMaxHealth() * 0.2f;
                    break;
                case SPELLFAMILY_MAGE:
                    // Ice Barrier
                    if (GetSpellProto()->SpellFamilyFlags[1] & 0x1 && GetSpellProto()->SpellFamilyFlags[2] & 0x8)
                    {
                        // +80.68% from sp bonus
                        DoneActualBenefit += caster->SpellBaseDamageBonus(GetSpellSchoolMask(m_spellProto)) * 0.8068f;
                        // Glyph of Ice Barrier: its weird having a SPELLMOD_ALL_EFFECTS here but its blizzards doing :)
                        // Glyph of Ice Barrier is only applied at the spell damage bonus because it was already applied to the base value in CalculateSpellDamage
                        DoneActualBenefit = caster->ApplyEffectModifiers(GetSpellProto(), m_effIndex, DoneActualBenefit);
                    }
                    // Fire Ward
                    else if(GetSpellProto()->SpellFamilyFlags[0] & 0x8 && GetSpellProto()->SpellFamilyFlags[2] & 0x8)
                    {
                        // +80.68% from sp bonus
                        DoneActualBenefit += caster->SpellBaseDamageBonus(GetSpellSchoolMask(m_spellProto)) * 0.8068f;
                    }
                    // Frost Ward
                    else if(GetSpellProto()->SpellFamilyFlags[0] & 0x100 && GetSpellProto()->SpellFamilyFlags[2] & 0x8)
                    {
                        // +80.68% from sp bonus
                        DoneActualBenefit += caster->SpellBaseDamageBonus(GetSpellSchoolMask(m_spellProto)) * 0.8068f;
                    }
                    break;
                case SPELLFAMILY_WARLOCK:
                    // Shadow Ward
                    if (m_spellProto->SpellFamilyFlags[2] & 0x40)
                    {
                        // +80.68% from sp bonus
                        DoneActualBenefit += caster->SpellBaseDamageBonus(GetSpellSchoolMask(m_spellProto)) * 0.8068f;
                    }
                    break;
                case SPELLFAMILY_PRIEST:
                    // Power Word: Shield
                    if (GetSpellProto()->SpellFamilyFlags[0] & 0x1 && GetSpellProto()->SpellFamilyFlags[2] & 0x400)
                    {
                        // +80.68% from sp bonus
                        float bonus = 0.8068f;

                        // Borrowed Time
                        if (AuraEffect const* pAurEff = caster->GetAuraEffect(SPELL_AURA_DUMMY, SPELLFAMILY_PRIEST, 2899, 1))
                            bonus += CalculatePctN(1.0f, pAurEff->GetAmount());

                        DoneActualBenefit += caster->SpellBaseHealingBonus(GetSpellSchoolMask(m_spellProto)) * bonus;
                        // Improved PW: Shield: its weird having a SPELLMOD_ALL_EFFECTS here but its blizzards doing :)
                        // Improved PW: Shield is only applied at the spell healing bonus because it was already applied to the base value in CalculateSpellDamage
                        DoneActualBenefit = caster->ApplyEffectModifiers(GetSpellProto(), m_effIndex, DoneActualBenefit);
                        DoneActualBenefit *= caster->CalculateLevelPenalty(GetSpellProto());

                        amount += int32(DoneActualBenefit);

                        // Twin Disciplines
                        if (AuraEffect const* pAurEff = caster->GetAuraEffect(SPELL_AURA_ADD_PCT_MODIFIER, SPELLFAMILY_PRIEST, 0x400000, 0, 0, caster->GetGUID()))
                            AddPctN(amount, pAurEff->GetAmount());

                        // Focused Power
                        // Reuse variable, not sure if this code below can be moved before Twin Disciplines
                        DoneActualBenefit = float(amount);
                        DoneActualBenefit *= caster->GetTotalAuraMultiplier(SPELL_AURA_MOD_HEALING_DONE_PERCENT);
                        amount = int32(DoneActualBenefit);

                        return amount;
                    }
                    break;
                case SPELLFAMILY_PALADIN:
                    // Sacred Shield
                    if (m_spellProto->SpellFamilyFlags[1] & 0x80000)
                    {
                        //+75.00% from sp bonus
                        float bonus = 0.75f;

                        DoneActualBenefit += caster->SpellBaseHealingBonus(GetSpellSchoolMask(m_spellProto)) * bonus;
                        // Divine Guardian is only applied at the spell healing bonus because it was already applied to the base value in CalculateSpellDamage
                        DoneActualBenefit = caster->ApplyEffectModifiers(GetSpellProto(), m_effIndex, DoneActualBenefit);
                        DoneActualBenefit *= caster->CalculateLevelPenalty(GetSpellProto());

                        amount += (int32)DoneActualBenefit;

                        // Arena - Dampening
                        if (AuraEffect const* pAurEff = caster->GetAuraEffect(74410, 0))
                            AddPctN(amount, pAurEff->GetAmount());
                        // Battleground - Dampening
                        else if (AuraEffect const* pAurEff = caster->GetAuraEffect(74411, 0))
                            AddPctN(amount, pAurEff->GetAmount());

                        return amount;
                    }
                    break;
                default:
                    break;
            }
            break;
        case SPELL_AURA_MANA_SHIELD:
            m_canBeRecalculated = false;
            if (!caster)
                break;
            // Mana Shield
            if (GetSpellProto()->SpellFamilyName == SPELLFAMILY_MAGE && GetSpellProto()->SpellFamilyFlags[0] & 0x8000 && m_spellProto->SpellFamilyFlags[2] & 0x8)
            {
                // +80.53% from +spd bonus
                DoneActualBenefit += caster->SpellBaseDamageBonus(GetSpellSchoolMask(m_spellProto)) * 0.8053f;;
            }
            break;
        case SPELL_AURA_DUMMY:
            if (!caster)
                break;
            // Earth Shield
            if (GetSpellProto()->SpellFamilyName == SPELLFAMILY_SHAMAN && m_spellProto->SpellFamilyFlags[1] & 0x400)
                amount = caster->SpellHealingBonus(GetBase()->GetUnitOwner(), GetSpellProto(), amount, SPELL_DIRECT_DAMAGE);
            break;
        case SPELL_AURA_DAMAGE_SHIELD:
            if (!caster)
                break;
            // Thorns
            if (GetSpellProto()->SpellFamilyName == SPELLFAMILY_DRUID && m_spellProto->SpellFamilyFlags[0] & 0x100)
                // 3.3% from sp bonus
                DoneActualBenefit = caster->SpellBaseDamageBonus(GetSpellSchoolMask(m_spellProto)) * 0.033f;
            break;
        case SPELL_AURA_PERIODIC_DAMAGE:
            if (!caster)
                break;
            // Rupture
            if (GetSpellProto()->SpellFamilyName == SPELLFAMILY_ROGUE && m_spellProto->SpellFamilyFlags[0] & 0x100000)
            {
                m_canBeRecalculated = false;
                if (caster->GetTypeId() != TYPEID_PLAYER)
                    break;
                //1 point : ${($m1+$b1*1+0.015*$AP)*4} damage over 8 secs
                //2 points: ${($m1+$b1*2+0.024*$AP)*5} damage over 10 secs
                //3 points: ${($m1+$b1*3+0.03*$AP)*6} damage over 12 secs
                //4 points: ${($m1+$b1*4+0.03428571*$AP)*7} damage over 14 secs
                //5 points: ${($m1+$b1*5+0.0375*$AP)*8} damage over 16 secs
                float AP_per_combo[6] = {0.0f, 0.015f, 0.024f, 0.03f, 0.03428571f, 0.0375f};
                uint8 cp = caster->ToPlayer()->GetComboPoints();
                if (cp > 5) cp = 5;
                amount += int32(caster->GetTotalAttackPowerValue(BASE_ATTACK) * AP_per_combo[cp]);
            }
            // Rip
            else if (GetSpellProto()->SpellFamilyName == SPELLFAMILY_DRUID && m_spellProto->SpellFamilyFlags[0] & 0x00800000 && GetAuraType() == SPELL_AURA_PERIODIC_DAMAGE)
            {
                m_canBeRecalculated = false;
                // 0.01*$AP*cp
                if (caster->GetTypeId() != TYPEID_PLAYER)
                    break;

                uint8 cp = caster->ToPlayer()->GetComboPoints();

                // Idol of Feral Shadows. Cant be handled as SpellMod in SpellAura:Dummy due its dependency from CPs
                if (AuraEffect const * aurEff = caster->GetAuraEffect(34241, 0))
                    amount += cp * aurEff->GetAmount();

                amount += uint32(CalculatePctU(caster->GetTotalAttackPowerValue(BASE_ATTACK), cp));
            }
            // Rend
            else if (GetSpellProto()->SpellFamilyName == SPELLFAMILY_WARRIOR && GetSpellProto()->SpellFamilyFlags[0] & 0x20)
            {
                m_canBeRecalculated = false;
                // $0.2 * (($MWB + $mwb) / 2 + $AP / 14 * $MWS) bonus per tick
                float ap = caster->GetTotalAttackPowerValue(BASE_ATTACK);
                int32 mws = caster->GetAttackTime(BASE_ATTACK);
                float mwb_min = caster->GetWeaponDamageRange(BASE_ATTACK, MINDAMAGE);
                float mwb_max = caster->GetWeaponDamageRange(BASE_ATTACK, MAXDAMAGE);
                float mwb = ((mwb_min + mwb_max) / 2 + ap * mws / 14000) * 0.2f;
                amount += int32(caster->ApplyEffectModifiers(m_spellProto, m_effIndex, mwb));
                // "If used while your target is above 75% health, Rend does 35% more damage."
                // as for 3.1.3 only ranks above 9 (wrong tooltip?)
                if (sSpellMgr->GetSpellRank(m_spellProto->Id) >= 9)
                {
                    if (GetBase()->GetUnitOwner()->HasAuraState(AURA_STATE_HEALTH_ABOVE_75_PERCENT, m_spellProto, caster))
                        AddPctN(amount, SpellMgr::CalculateSpellEffectAmount(m_spellProto, 2, caster));
                }
            }
            // Unholy Blight damage over time effect
            else if (GetId() == 50536)
            {
                m_canBeRecalculated = false;
                // we're getting total damage on aura apply, change it to be damage per tick
                amount = int32((float)amount / GetTotalTicks());
            }
            break;
        case SPELL_AURA_PERIODIC_ENERGIZE:
            if (GetSpellProto()->SpellFamilyName == SPELLFAMILY_GENERIC)
            {
                // Replenishment (0.25% from max)
                // Infinite Replenishment
                if (m_spellProto->SpellIconID == 3184 && m_spellProto->SpellVisual[0] == 12495)
                    amount = GetBase()->GetUnitOwner()->GetMaxPower(POWER_MANA) * 25 / 10000;
            }
            // Innervate
            else if (m_spellProto->Id == 29166)
                ApplyPctF(amount, float(GetBase()->GetUnitOwner()->GetCreatePowers(POWER_MANA)) / GetTotalTicks());
            // Owlkin Frenzy
            else if (m_spellProto->Id == 48391)
                ApplyPctU(amount, GetBase()->GetUnitOwner()->GetCreatePowers(POWER_MANA));
            break;
        case SPELL_AURA_PERIODIC_HEAL:
            if (!caster)
                break;
            // Lightwell Renew
            if (GetSpellProto()->SpellFamilyName == SPELLFAMILY_PRIEST && m_spellProto->SpellFamilyFlags[2] & 0x4000)
            {
                if (caster->GetTypeId() == TYPEID_PLAYER)
                // Bonus from Glyph of Lightwell
                if (AuraEffect* modHealing = caster->GetAuraEffect(55673, 0))
                    AddPctN(amount, modHealing->GetAmount());
            }
            break;
        case SPELL_AURA_MOD_DAMAGE_PERCENT_TAKEN:
            if (!caster)
                break;
            // Icebound Fortitude
            if (GetSpellProto()->SpellFamilyName == SPELLFAMILY_DEATHKNIGHT && m_spellProto->SpellFamilyFlags[0] & 0x00100000)
            {
                if (caster->GetTypeId() == TYPEID_PLAYER)
                {
                    int32 value = (-1 * amount) - 10;
                    uint32 defva = uint32(caster->ToPlayer()->GetSkillValue(SKILL_DEFENSE) + caster->ToPlayer()->GetRatingBonusValue(CR_DEFENSE_SKILL));

                    if (defva > 400)
                        value += int32((defva - 400) * 0.15);

                    // Glyph of Icebound Fortitude
                    if (AuraEffect const * aurEff = caster->GetAuraEffect(58625, 0))
                    {
                        int32 valMax = aurEff->GetAmount();
                        if (value < valMax)
                            value = valMax;
                    }
                    amount = -value;
                }
            }
            // Hand of Salvation
            else if (GetSpellProto()->SpellFamilyName == SPELLFAMILY_PALADIN && GetSpellProto()->SpellFamilyFlags[0] & 0x00000100)
            {
                //Glyph of Salvation
                if (caster->GetGUID() == GetBase()->GetUnitOwner()->GetGUID())
                    if (AuraEffect const * aurEff = caster->GetAuraEffect(63225, 0))
                        amount = -aurEff->GetAmount();
            }
            break;
        case SPELL_AURA_MOD_THREAT:
        {
            uint8 level_diff = 0;
            float multiplier = 0.0;
            switch (GetId())
            {
                // Arcane Shroud
                case 26400:
                    level_diff = GetBase()->GetUnitOwner()->getLevel() - 60;
                    multiplier = 2;
                    break;
                // The Eye of Diminution
                case 28862:
                    level_diff = GetBase()->GetUnitOwner()->getLevel() - 60;
                    multiplier = 1;
                    break;
            }
            if (level_diff > 0)
                amount += int32(multiplier * level_diff);
            break;
        }
        case SPELL_AURA_MOD_INCREASE_HEALTH:
            // Vampiric Blood
            if (GetId() == 55233)
                amount = GetBase()->GetUnitOwner()->CountPctFromMaxHealth(amount);
            break;
        case SPELL_AURA_MOD_INCREASE_ENERGY:
            // Hymn of Hope
            if (GetId() == 64904)
                ApplyPctU(amount, GetBase()->GetUnitOwner()->GetMaxPower(GetBase()->GetUnitOwner()->getPowerType()));
            break;
        case SPELL_AURA_MOD_INCREASE_SPEED:
            // Dash - do not set speed if not in cat form
            if (GetSpellProto()->SpellFamilyName == SPELLFAMILY_DRUID && GetSpellProto()->SpellFamilyFlags[2] & 0x00000008)
                amount = GetBase()->GetUnitOwner()->GetShapeshiftForm() == FORM_CAT ? amount : 0;
            break;
        default:
            break;
    }
    if (DoneActualBenefit != 0.0f)
    {
        DoneActualBenefit *= caster->CalculateLevelPenalty(GetSpellProto());
        amount += (int32)DoneActualBenefit;
    }

    GetBase()->CallScriptEffectCalcAmountHandlers(const_cast<AuraEffect const *>(this), amount, m_canBeRecalculated);
    amount *= GetBase()->GetStackAmount();
    return amount;
}

void AuraEffect::CalculatePeriodic(Unit * caster, bool create)
{
    m_amplitude = m_spellProto->EffectAmplitude[m_effIndex];

    // prepare periodics
    switch (GetAuraType())
    {
        case SPELL_AURA_OBS_MOD_POWER:
            // 3 spells have no amplitude set
            if (!m_amplitude)
                m_amplitude = 1 * IN_MILLISECONDS;
        case SPELL_AURA_PERIODIC_DAMAGE:
        case SPELL_AURA_PERIODIC_HEAL:
        case SPELL_AURA_PERIODIC_ENERGIZE:
        case SPELL_AURA_OBS_MOD_HEALTH:
        case SPELL_AURA_PERIODIC_LEECH:
        case SPELL_AURA_PERIODIC_HEALTH_FUNNEL:
        case SPELL_AURA_PERIODIC_MANA_LEECH:
        case SPELL_AURA_PERIODIC_DAMAGE_PERCENT:
        case SPELL_AURA_POWER_BURN_MANA:
            m_isPeriodic = true;
            break;
        case SPELL_AURA_PERIODIC_TRIGGER_SPELL:
            if (GetId() == 51912)
            {
                m_amplitude = 3000;
            }
            m_isPeriodic = true;
            break;
        case SPELL_AURA_PERIODIC_TRIGGER_SPELL_WITH_VALUE:
        case SPELL_AURA_PERIODIC_DUMMY:
            m_isPeriodic = true;
            break;
        case SPELL_AURA_DUMMY:
            // Haunting Spirits - perdiodic trigger demon
            if (GetId() == 7057)
            {
                m_isPeriodic = true;
                m_amplitude = irand (0, 60) + 30;
                m_amplitude *= IN_MILLISECONDS;
            }
            break;
        default:
            break;
    }

    GetBase()->CallScriptEffectCalcPeriodicHandlers(const_cast<AuraEffect const *>(this), m_isPeriodic, m_amplitude);

    if (!m_isPeriodic)
        return;

    Player* modOwner = caster ? caster->GetSpellModOwner() : NULL;

    // Apply casting time mods
    if (m_amplitude)
    {
        // Apply periodic time mod
        if (modOwner)
            modOwner->ApplySpellMod(GetId(), SPELLMOD_ACTIVATION_TIME, m_amplitude);

        if (caster)
        {
            // Haste modifies periodic time of channeled spells
            if (IsChanneledSpell(m_spellProto))
                caster->ModSpellCastTime(m_spellProto, m_amplitude);
            // and periodic time of auras affected by SPELL_AURA_PERIODIC_HASTE
            if (caster->HasAuraTypeWithAffectMask(SPELL_AURA_PERIODIC_HASTE, m_spellProto))
                m_amplitude = int32(m_amplitude * caster->GetFloatValue(UNIT_MOD_CAST_SPEED));
        }
    }

    if (create)
    {
        // Start periodic on next tick or at aura apply
        if (m_amplitude && !(m_spellProto->AttributesEx5 & SPELL_ATTR5_START_PERIODIC_AT_APPLY))
            m_periodicTimer += m_amplitude;
    }
    else if (m_amplitude) // load aura from character_aura
    {
        m_tickNumber = GetBase()->GetDuration() / m_amplitude;
        m_periodicTimer = GetBase()->GetDuration() % m_amplitude;
        if (m_spellProto->AttributesEx5 & SPELL_ATTR5_START_PERIODIC_AT_APPLY)
            ++m_tickNumber;
    }
}

void AuraEffect::CalculateSpellMod()
{
    switch (GetAuraType())
    {
        case SPELL_AURA_DUMMY:
            switch(GetSpellProto()->SpellFamilyName)
            {
                case SPELLFAMILY_PRIEST:
                    // Pain and Suffering
                    if (m_spellProto->SpellIconID == 2874)
                    {
                        if (!m_spellmod)
                        {
                            m_spellmod = new SpellModifier(GetBase());
                            m_spellmod->op = SPELLMOD_DOT;
                            m_spellmod->type = SPELLMOD_PCT;
                            m_spellmod->spellId = GetId();
                            m_spellmod->mask[1] = 0x00002000;
                        }
                        m_spellmod->value = GetAmount();
                    }
                    break;
                case SPELLFAMILY_DRUID:
                    switch (GetId())
                    {
                        case 34246:                                 // Idol of the Emerald Queen
                        case 60779:                                 // Idol of Lush Moss
                        {
                            if (!m_spellmod)
                            {
                                m_spellmod = new SpellModifier(GetBase());
                                m_spellmod->op = SPELLMOD_DOT;
                                m_spellmod->type = SPELLMOD_FLAT;
                                m_spellmod->spellId = GetId();
                                m_spellmod->mask[1] = 0x0010;
                            }
                            m_spellmod->value = GetAmount()/7;
                        }
                        break;
                    }
                    break;
                default:
                    break;
            }
        case SPELL_AURA_MOD_SPELL_CRIT_CHANCE:
            switch(GetId())
            {
                case 51466: // Elemental oath
                case 51470: // Elemental oath
                    // "while Clearcasting from Elemental Focus is active, you deal 5%/10% more spell damage."
                    if (!m_spellmod)
                    {
                        m_spellmod = new SpellModifier(GetBase());
                        m_spellmod->op = SPELLMOD_EFFECT2;
                        m_spellmod->type = SPELLMOD_FLAT;
                        m_spellmod->spellId = GetId();
                        m_spellmod->mask[1] = 0x0004000;
                    }
                    m_spellmod->value = GetBase()->GetUnitOwner()->CalculateSpellDamage(GetBase()->GetUnitOwner(), GetSpellProto(), 1);
                    break;
                default:
                    break;
            }
            break;
        case SPELL_AURA_ADD_FLAT_MODIFIER:
        case SPELL_AURA_ADD_PCT_MODIFIER:
            if (!m_spellmod)
            {
                m_spellmod = new SpellModifier(GetBase());
                m_spellmod->op = SpellModOp(GetMiscValue());
                ASSERT(m_spellmod->op < MAX_SPELLMOD);

                m_spellmod->type = SpellModType(GetAuraType());    // SpellModType value == spell aura types
                m_spellmod->spellId = GetId();
                m_spellmod->mask = GetSpellProto()->EffectSpellClassMask[GetEffIndex()];
                m_spellmod->charges = GetBase()->GetCharges();
            }
            m_spellmod->value = GetAmount();
            break;
        default:
            break;
    }
    GetBase()->CallScriptEffectCalcSpellModHandlers(const_cast<AuraEffect const *>(this), m_spellmod);
}

void AuraEffect::ChangeAmount(int32 newAmount, bool mark)
{
    //Unit * caster = GetCaster();
    // Reapply if amount change
    if (newAmount != GetAmount())
    {
        UnitList targetList;
        GetTargetList(targetList);
        for (UnitList::iterator aurEffTarget = targetList.begin(); aurEffTarget != targetList.end(); ++aurEffTarget)
        {
            HandleEffect(*aurEffTarget, AURA_EFFECT_HANDLE_CHANGE_AMOUNT, false);
        }
        if (!mark)
            m_amount = newAmount;
        else
            SetAmount(newAmount);
        CalculateSpellMod();
        for (UnitList::iterator aurEffTarget = targetList.begin(); aurEffTarget != targetList.end(); ++aurEffTarget)
        {
            HandleEffect(*aurEffTarget, AURA_EFFECT_HANDLE_CHANGE_AMOUNT, true);
        }
    }
}

void AuraEffect::HandleEffect(AuraApplication const * aurApp, uint8 mode, bool apply)
{
    // check if call is correct
    ASSERT(!mode
        || mode == AURA_EFFECT_HANDLE_REAL
        || mode == AURA_EFFECT_HANDLE_SEND_FOR_CLIENT
        || mode == AURA_EFFECT_HANDLE_CHANGE_AMOUNT
        || mode == AURA_EFFECT_HANDLE_STAT);

    // real aura apply/remove, handle modifier
    if (mode & AURA_EFFECT_HANDLE_CHANGE_AMOUNT_MASK)
        ApplySpellMod(aurApp->GetTarget(), apply);

    bool prevented = false;
    if (apply)
        prevented = GetBase()->CallScriptEffectApplyHandlers(const_cast<AuraEffect const *>(this), aurApp, (AuraEffectHandleModes)mode);
    else
        prevented = GetBase()->CallScriptEffectRemoveHandlers(const_cast<AuraEffect const *>(this), aurApp, (AuraEffectHandleModes)mode);

    // check if script events have removed the aura or if default effect prevention was requested
    if ((apply && aurApp->GetRemoveMode()) || prevented)
        return;

    (*this.*AuraEffectHandler [GetAuraType()])(aurApp, mode, apply);
}

void AuraEffect::HandleEffect(Unit * target, uint8 mode, bool apply)
{
    AuraApplication const * aurApp = GetBase()->GetApplicationOfTarget(target->GetGUID());
    ASSERT(aurApp);
    HandleEffect(aurApp, mode, apply);
}

void AuraEffect::ApplySpellMod(Unit * target, bool apply)
{
    if (!m_spellmod || target->GetTypeId() != TYPEID_PLAYER)
        return;

    target->ToPlayer()->AddSpellMod(m_spellmod, apply);

    // Auras with charges do not mod amount of passive auras
    if (GetBase()->GetCharges())
        return;
    // reapply some passive spells after add/remove related spellmods
    // Warning: it is a dead loop if 2 auras each other amount-shouldn't happen
    switch (GetMiscValue())
    {
        case SPELLMOD_ALL_EFFECTS:
        case SPELLMOD_EFFECT1:
        case SPELLMOD_EFFECT2:
        case SPELLMOD_EFFECT3:
        {
            uint64 guid = target->GetGUID();
            Unit::AuraApplicationMap & auras = target->GetAppliedAuras();
            for (Unit::AuraApplicationMap::iterator iter = auras.begin(); iter != auras.end(); ++iter)
            {
                Aura * aura = iter->second->GetBase();
                // only passive auras-active auras should have amount set on spellcast and not be affected
                // if aura is casted by others, it will not be affected
                if ((aura->IsPassive() || aura->GetSpellProto()->AttributesEx2 & SPELL_ATTR2_ALWAYS_APPLY_MODIFIERS) && aura->GetCasterGUID() == guid && sSpellMgr->IsAffectedByMod(aura->GetSpellProto(), m_spellmod))
                {
                    if (GetMiscValue() == SPELLMOD_ALL_EFFECTS)
                    {
                        for (uint8 i = 0; i<MAX_SPELL_EFFECTS; ++i)
                        {
                            if (AuraEffect * aurEff = aura->GetEffect(i))
                                aurEff->RecalculateAmount();
                        }
                    }
                    else if (GetMiscValue() == SPELLMOD_EFFECT1)
                    {
                       if (AuraEffect * aurEff = aura->GetEffect(0))
                            aurEff->RecalculateAmount();
                    }
                    else if (GetMiscValue() == SPELLMOD_EFFECT2)
                    {
                       if (AuraEffect * aurEff = aura->GetEffect(1))
                            aurEff->RecalculateAmount();
                    }
                    else //if (modOp == SPELLMOD_EFFECT3)
                    {
                       if (AuraEffect * aurEff = aura->GetEffect(2))
                            aurEff->RecalculateAmount();
                    }
                }
            }
        }
        default:
            break;
    }
}

void AuraEffect::Update(uint32 diff, Unit * caster)
{
    if (m_isPeriodic && (GetBase()->GetDuration() >=0 || GetBase()->IsPassive() || GetBase()->IsPermanent()))
    {
        if (m_periodicTimer > int32(diff))
            m_periodicTimer -= diff;
        else // tick also at m_periodicTimer == 0 to prevent lost last tick in case max m_duration == (max m_periodicTimer)*N
        {
            ++m_tickNumber;

            // update before tick (aura can be removed in TriggerSpell or PeriodicTick calls)
            m_periodicTimer += m_amplitude - diff;
            UpdatePeriodic(caster);

            std::list<AuraApplication*> effectApplications;
            GetApplicationList(effectApplications);
            // tick on targets of effects
            if (!caster || !caster->HasUnitState(UNIT_STAT_ISOLATED))
            {
                for (std::list<AuraApplication*>::iterator apptItr = effectApplications.begin(); apptItr != effectApplications.end(); ++apptItr)
                    PeriodicTick(*apptItr, caster);
            }
        }
    }
}

void AuraEffect::UpdatePeriodic(Unit * caster)
{
    switch(GetAuraType())
    {
        case SPELL_AURA_DUMMY:
            // Haunting Spirits
            if (GetId() == 7057)
            {
                m_amplitude = irand (0 , 60) + 30;
                m_amplitude *= IN_MILLISECONDS;
            }
            break;
        case SPELL_AURA_PERIODIC_DUMMY:
            switch(GetSpellProto()->SpellFamilyName)
            {
                case SPELLFAMILY_GENERIC:
                    switch(GetId())
                    {
                        // Drink
                        case 430:
                        case 431:
                        case 432:
                        case 1133:
                        case 1135:
                        case 1137:
                        case 10250:
                        case 22734:
                        case 27089:
                        case 34291:
                        case 43182:
                        case 43183:
                        case 46755:
                        case 49472: // Drink Coffee
                        case 57073:
                        case 61830:
                            if (!caster || caster->GetTypeId() != TYPEID_PLAYER)
                                return;
                            // Get SPELL_AURA_MOD_POWER_REGEN aura from spell
                            if (AuraEffect * aurEff = GetBase()->GetEffect(0))
                            {
                                if (aurEff->GetAuraType() != SPELL_AURA_MOD_POWER_REGEN)
                                {
                                    m_isPeriodic = false;
                                    sLog->outError("Aura %d structure has been changed - first aura is no longer SPELL_AURA_MOD_POWER_REGEN", GetId());
                                }
                                else
                                {
                                    // default case - not in arena
                                    if (!caster->ToPlayer()->InArena())
                                    {
                                        aurEff->ChangeAmount(GetAmount());
                                        m_isPeriodic = false;
                                    }
                                    else
                                    {
                                        // **********************************************
                                        // This feature uses only in arenas
                                        // **********************************************
                                        // Here need increase mana regen per tick (6 second rule)
                                        // on 0 tick -   0  (handled in 2 second)
                                        // on 1 tick - 166% (handled in 4 second)
                                        // on 2 tick - 133% (handled in 6 second)

                                        // Apply bonus for 1 - 4 tick
                                        switch (m_tickNumber)
                                        {
                                            case 1:   // 0%
                                                aurEff->ChangeAmount(0);
                                                break;
                                            case 2:   // 166%
                                                aurEff->ChangeAmount(GetAmount() * 5 / 3);
                                                break;
                                            case 3:   // 133%
                                                aurEff->ChangeAmount(GetAmount() * 4 / 3);
                                                break;
                                            default:  // 100% - normal regen
                                                aurEff->ChangeAmount(GetAmount());
                                                // No need to update after 4th tick
                                                m_isPeriodic = false;
                                                break;
                                        }
                                    }
                                }
                            }
                            break;
                        case 58549: // Tenacity
                        case 59911: // Tenacity (vehicle)
                           GetBase()->RefreshDuration();
                           break;
                        case 66823: case 67618: case 67619: case 67620: // Paralytic Toxin
                            // Get 0 effect aura
                            if (AuraEffect *slow = GetBase()->GetEffect(0))
                            {
                                int32 newAmount = slow->GetAmount() - 10;
                                if (newAmount < -100)
                                    newAmount = -100;
                                slow->ChangeAmount(newAmount);
                            }
                            break;
                        default:
                            break;
                    }
                    break;
                case SPELLFAMILY_MAGE:
                    if (GetId() == 55342)// Mirror Image
                        m_isPeriodic = false;
                    break;
                case SPELLFAMILY_DEATHKNIGHT:
                    // Chains of Ice
                    if (GetSpellProto()->SpellFamilyFlags[1] & 0x00004000)
                    {
                        // Get 0 effect aura
                        if (AuraEffect *slow = GetBase()->GetEffect(0))
                        {
                            int32 newAmount = slow->GetAmount() + GetAmount();
                            if (newAmount > 0)
                                newAmount = 0;
                            slow->ChangeAmount(newAmount);
                        }
                        return;
                    }
                    break;
                default:
                    break;
           }
       default:
           break;
    }
    GetBase()->CallScriptEffectUpdatePeriodicHandlers(this);
}

bool AuraEffect::IsPeriodicTickCrit(Unit * target, Unit const * caster) const
{
    ASSERT(caster);
    Unit::AuraEffectList const& mPeriodicCritAuras= caster->GetAuraEffectsByType(SPELL_AURA_ABILITY_PERIODIC_CRIT);
    for (Unit::AuraEffectList::const_iterator itr = mPeriodicCritAuras.begin(); itr != mPeriodicCritAuras.end(); ++itr)
    {
        if ((*itr)->IsAffectedOnSpell(m_spellProto) && caster->isSpellCrit(target, m_spellProto, GetSpellSchoolMask(m_spellProto)))
            return true;
    }
    // Rupture - since 3.3.3 can crit
    if (target->GetAuraEffect(SPELL_AURA_PERIODIC_DAMAGE, SPELLFAMILY_ROGUE, 0x100000, 0x0, 0x0, caster->GetGUID()))
    {
        if (caster->isSpellCrit(target, m_spellProto, GetSpellSchoolMask(m_spellProto)))
            return true;
    }
    return false;
}

void AuraEffect::SendTickImmune(Unit * target, Unit *caster) const
{
    if (caster)
        caster->SendSpellDamageImmune(target, m_spellProto->Id);
}

void AuraEffect::PeriodicTick(AuraApplication * aurApp, Unit * caster) const
{
    bool prevented = GetBase()->CallScriptEffectPeriodicHandlers(this, aurApp);
    if (prevented)
        return;

    Unit * target = aurApp->GetTarget();

    switch(GetAuraType())
    {
        case SPELL_AURA_PERIODIC_DAMAGE:
        case SPELL_AURA_PERIODIC_DAMAGE_PERCENT:
        {
            if (!caster)
                break;

            if (!target->isAlive())
                return;

            if (target->HasUnitState(UNIT_STAT_ISOLATED))
            {
                SendTickImmune(target, caster);
                return;
            }

            // Consecrate ticks can miss and will not show up in the combat log
            if (GetSpellProto()->Effect[GetEffIndex()] == SPELL_EFFECT_PERSISTENT_AREA_AURA &&
                caster->SpellHitResult(target, GetSpellProto(), false) != SPELL_MISS_NONE)
                break;

            // Check for immune (not use charges)
            if (target->IsImmunedToDamage(GetSpellProto()))
            {
                SendTickImmune(target, caster);
                break;
            }

            // some auras remove at specific health level or more
            if (GetAuraType() == SPELL_AURA_PERIODIC_DAMAGE)
            {
                switch (GetId())
                {
                    case 43093: case 31956: case 38801:  // Grievous Wound
                    case 35321: case 38363: case 39215:  // Gushing Wound
                        if (target->IsFullHealth())
                        {
                            target->RemoveAurasDueToSpell(GetId());
                            return;
                        }
                        break;
                    case 38772: // Grievous Wound
                    {
                        uint32 percent =
                            GetEffIndex() < 2 && GetSpellProto()->Effect[GetEffIndex()] == SPELL_EFFECT_DUMMY ?
                            caster->CalculateSpellDamage(target, GetSpellProto(), GetEffIndex()+1) :
                            100;
                            if (!target->HealthBelowPct(percent))
                        {
                            target->RemoveAurasDueToSpell(GetId());
                            return;
                        }
                        break;
                    }
                }
            }

            uint32 absorb=0;
            uint32 resist=0;
            CleanDamage cleanDamage =  CleanDamage(0, 0, BASE_ATTACK, MELEE_HIT_NORMAL);

            // ignore non positive values (can be result apply spellmods to aura damage
            uint32 damage = GetAmount() > 0 ? GetAmount() : 0;

            if (GetAuraType() == SPELL_AURA_PERIODIC_DAMAGE)
            {
                damage = caster->SpellDamageBonus(target, GetSpellProto(), damage, DOT, GetBase()->GetStackAmount());

                // Calculate armor mitigation
                if (Unit::IsDamageReducedByArmor(GetSpellSchoolMask(GetSpellProto()), GetSpellProto(), m_effIndex))
                {
                    uint32 damageReductedArmor = caster->CalcArmorReducedDamage(target, damage, GetSpellProto());
                    cleanDamage.mitigated_damage += damage - damageReductedArmor;
                    damage = damageReductedArmor;
                }

                // Curse of Agony damage-per-tick calculation
                if (GetSpellProto()->SpellFamilyName == SPELLFAMILY_WARLOCK && (GetSpellProto()->SpellFamilyFlags[0] & 0x400) && GetSpellProto()->SpellIconID == 544)
                {
                    uint32 totalTick = GetTotalTicks();
                    // 1..4 ticks, 1/2 from normal tick damage
                    if (m_tickNumber <= totalTick / 3)
                        damage = damage/2;
                    // 9..12 ticks, 3/2 from normal tick damage
                    else if (m_tickNumber > totalTick * 2 / 3)
                        damage += (damage+1)/2;           // +1 prevent 0.5 damage possible lost at 1..4 ticks
                    // 5..8 ticks have normal tick damage
                }
                // There is a Chance to make a Soul Shard when Drain soul does damage
                if (GetSpellProto()->SpellFamilyName == SPELLFAMILY_WARLOCK && (GetSpellProto()->SpellFamilyFlags[0] & 0x00004000))
                {
                    if (caster->GetTypeId() == TYPEID_PLAYER && caster->ToPlayer()->isHonorOrXPTarget(target))
                    {
                        if (roll_chance_i(20))
                        {
                            caster->CastSpell(caster, 43836, true, 0, this);
                            // Glyph of Drain Soul - chance to create an additional Soul Shard
                            if (AuraEffect *aur = caster->GetAuraEffect(58070, 0))
                                if (roll_chance_i(aur->GetMiscValue()))
                                    caster->CastSpell(caster, 58068, true, 0, aur);
                        }
                    }
                }
                if (GetSpellProto()->SpellFamilyName == SPELLFAMILY_GENERIC)
                {
                    switch (GetId())
                    {
                        case 70911: // Unbound Plague
                        case 72854: // Unbound Plague
                        case 72855: // Unbound Plague
                        case 72856: // Unbound Plague
                            damage *= uint32(pow(1.25f, int32(m_tickNumber)));
                            break;
                        default:
                            break;
                    }
                }
            }
            else
                damage = uint32(target->CountPctFromMaxHealth(damage));

            bool crit = IsPeriodicTickCrit(target, caster);
            if (crit)
                damage = caster->SpellCriticalDamageBonus(m_spellProto, damage, target);

            int32 dmg = damage;
            caster->ApplyResilience(target, NULL, &dmg, crit, CR_CRIT_TAKEN_SPELL);
            damage = dmg;

            caster->CalcAbsorbResist(target, GetSpellSchoolMask(GetSpellProto()), DOT, damage, &absorb, &resist, m_spellProto);

            sLog->outDetail("PeriodicTick: %u (TypeId: %u) attacked %u (TypeId: %u) for %u dmg inflicted by %u abs is %u",
                GUID_LOPART(GetCasterGUID()), GuidHigh2TypeId(GUID_HIPART(GetCasterGUID())), target->GetGUIDLow(), target->GetTypeId(), damage, GetId(), absorb);

            caster->DealDamageMods(target, damage, &absorb);

            // Set trigger flag
            uint32 procAttacker = PROC_FLAG_DONE_PERIODIC;
            uint32 procVictim   = PROC_FLAG_TAKEN_PERIODIC;
            uint32 procEx = (crit ? PROC_EX_CRITICAL_HIT : PROC_EX_NORMAL_HIT) | PROC_EX_INTERNAL_DOT;
            damage = (damage <= absorb+resist) ? 0 : (damage-absorb-resist);
            if (damage)
                procVictim|=PROC_FLAG_TAKEN_DAMAGE;

            int32 overkill = damage - target->GetHealth();
            if (overkill < 0)
              overkill = 0;

            SpellPeriodicAuraLogInfo pInfo(this, damage, overkill, absorb, resist, 0.0f, crit);
            target->SendPeriodicAuraLog(&pInfo);

            caster->ProcDamageAndSpell(target, procAttacker, procVictim, procEx, damage, BASE_ATTACK, GetSpellProto());

            caster->DealDamage(target, damage, &cleanDamage, DOT, GetSpellSchoolMask(GetSpellProto()), GetSpellProto(), true);
            break;
        }
        case SPELL_AURA_PERIODIC_LEECH:
        {
            if (!caster)
                return;

            if (!caster->isAlive())
                return;

            if (!target->isAlive())
                return;

            if (target->HasUnitState(UNIT_STAT_ISOLATED))
            {
                SendTickImmune(target, caster);
                return;
            }

            if (GetSpellProto()->Effect[GetEffIndex()] == SPELL_EFFECT_PERSISTENT_AREA_AURA &&
                caster->SpellHitResult(target, GetSpellProto(), false) != SPELL_MISS_NONE)
                return;

            // Check for immune
            if (target->IsImmunedToDamage(GetSpellProto()))
            {
                SendTickImmune(target, caster);
                return;
            }

            uint32 absorb=0;
            uint32 resist=0;
            CleanDamage cleanDamage =  CleanDamage(0, 0, BASE_ATTACK, MELEE_HIT_NORMAL);

            //uint32 damage = GetModifierValuePerStack() > 0 ? GetModifierValuePerStack() : 0;
            uint32 damage = GetAmount() > 0 ? GetAmount() : 0;
            damage = caster->SpellDamageBonus(target, GetSpellProto(), damage, DOT, GetBase()->GetStackAmount());

            bool crit = IsPeriodicTickCrit(target, caster);
            if (crit)
                damage = caster->SpellCriticalDamageBonus(m_spellProto, damage, target);

            // Calculate armor mitigation
            if (Unit::IsDamageReducedByArmor(GetSpellSchoolMask(GetSpellProto()), GetSpellProto(), m_effIndex))
            {
                uint32 damageReductedArmor = caster->CalcArmorReducedDamage(target, damage, GetSpellProto());
                cleanDamage.mitigated_damage += damage - damageReductedArmor;
                damage = damageReductedArmor;
            }

            int32 dmg = damage;
            caster->ApplyResilience(target, NULL, &dmg, crit, CR_CRIT_TAKEN_SPELL);
            damage = dmg;

            caster->CalcAbsorbResist(target, GetSpellSchoolMask(GetSpellProto()), DOT, damage, &absorb, &resist, m_spellProto);

            if (target->GetHealth() < damage)
                damage = uint32(target->GetHealth());

            sLog->outDetail("PeriodicTick: %u (TypeId: %u) health leech of %u (TypeId: %u) for %u dmg inflicted by %u abs is %u",
                GUID_LOPART(GetCasterGUID()), GuidHigh2TypeId(GUID_HIPART(GetCasterGUID())), target->GetGUIDLow(), target->GetTypeId(), damage, GetId(), absorb);

            caster->SendSpellNonMeleeDamageLog(target, GetId(), damage, GetSpellSchoolMask(GetSpellProto()), absorb, resist, false, 0, crit);

            // Set trigger flag
            uint32 procAttacker = PROC_FLAG_DONE_PERIODIC;
            uint32 procVictim   = PROC_FLAG_TAKEN_PERIODIC;
            uint32 procEx = (crit ? PROC_EX_CRITICAL_HIT : PROC_EX_NORMAL_HIT) | PROC_EX_INTERNAL_DOT;
            damage = (damage <= absorb+resist) ? 0 : (damage-absorb-resist);
            if (damage)
                procVictim|=PROC_FLAG_TAKEN_DAMAGE;
            caster->ProcDamageAndSpell(target, procAttacker, procVictim, procEx, damage, BASE_ATTACK, GetSpellProto());
            int32 new_damage = caster->DealDamage(target, damage, &cleanDamage, DOT, GetSpellSchoolMask(GetSpellProto()), GetSpellProto(), false);

            if (!target->isAlive() && caster->IsNonMeleeSpellCasted(false))
                for (uint32 i = CURRENT_FIRST_NON_MELEE_SPELL; i < CURRENT_MAX_SPELL; ++i)
                    if (Spell* spell = caster->GetCurrentSpell(CurrentSpellTypes(i)))
                        if (spell->m_spellInfo->Id == GetId())
                            spell->cancel();

            float gainMultiplier = SpellMgr::CalculateSpellEffectValueMultiplier(GetSpellProto(), GetEffIndex(), caster);

            uint32 heal = uint32(caster->SpellHealingBonus(caster, GetSpellProto(), uint32(new_damage * gainMultiplier), DOT, GetBase()->GetStackAmount()));

            int32 gain = caster->HealBySpell(caster, GetSpellProto(), heal);
            caster->getHostileRefManager().threatAssist(caster, gain * 0.5f, GetSpellProto());
            break;
        }
        case SPELL_AURA_PERIODIC_HEALTH_FUNNEL: // only three spells
        {
            if (!caster || !caster->GetHealth())
                break;

            if (!target->isAlive())
                return;

            if (target->HasUnitState(UNIT_STAT_ISOLATED))
            {
                SendTickImmune(target, caster);
                return;
            }

            uint32 damage = GetAmount();
            // do not kill health donator
            if (caster->GetHealth() < damage)
                damage = caster->GetHealth() - 1;
            if (!damage)
                break;

            //donator->SendSpellNonMeleeDamageLog(donator, GetId(), damage, GetSpellSchoolMask(spellProto), 0, 0, false, 0);
            caster->ModifyHealth(-(int32)damage);
            sLog->outDebug(LOG_FILTER_SPELLS_AURAS, "PeriodicTick: donator %u target %u damage %u.", target->GetEntry(), target->GetEntry(), damage);

            float gainMultiplier = SpellMgr::CalculateSpellEffectValueMultiplier(GetSpellProto(), GetEffIndex(), caster);

            damage = int32(damage * gainMultiplier);

            caster->HealBySpell(target, GetSpellProto(), damage);
            break;
        }
        case SPELL_AURA_PERIODIC_HEAL:
        case SPELL_AURA_OBS_MOD_HEALTH:
        {
            if (!caster)
                break;

            if (!target->isAlive())
                return;

            if (target->HasUnitState(UNIT_STAT_ISOLATED))
            {
                SendTickImmune(target, caster);
                return;
            }

            // heal for caster damage (must be alive)
            if (target != caster && GetSpellProto()->AttributesEx2 & SPELL_ATTR2_HEALTH_FUNNEL && !caster->isAlive())
                break;

            if (GetBase()->GetDuration() == -1 && target->IsFullHealth())
                break;

            // ignore non positive values (can be result apply spellmods to aura damage
            int32 damage = m_amount > 0 ? m_amount : 0;

            if (GetAuraType() == SPELL_AURA_OBS_MOD_HEALTH)
            {
                // Taken mods
                float TakenTotalMod = 1.0f;

                // Tenacity increase healing % taken
                if (AuraEffect const* Tenacity = target->GetAuraEffect(58549, 0))
                    AddPctN(TakenTotalMod, Tenacity->GetAmount());

                // Healing taken percent
                float minval = (float)target->GetMaxNegativeAuraModifier(SPELL_AURA_MOD_HEALING_PCT);
                if (minval)
                    AddPctF(TakenTotalMod, minval);

                float maxval = (float)target->GetMaxPositiveAuraModifier(SPELL_AURA_MOD_HEALING_PCT);
                if (maxval)
                    AddPctF(TakenTotalMod, maxval);

                // Healing over time taken percent
                float minval_hot = (float)target->GetMaxNegativeAuraModifier(SPELL_AURA_MOD_HOT_PCT);
                if (minval_hot)
                    AddPctF(TakenTotalMod, minval_hot);

                float maxval_hot = (float)target->GetMaxPositiveAuraModifier(SPELL_AURA_MOD_HOT_PCT);
                if (maxval_hot)
                    AddPctF(TakenTotalMod, maxval_hot);

                TakenTotalMod = std::max(TakenTotalMod, 0.0f);

                damage = uint32(target->CountPctFromMaxHealth(damage));
                damage = uint32(damage * TakenTotalMod);
            }
            else
            {
                // Wild Growth = amount + (6 - 2*doneTicks) * ticks* amount / 100
                if (m_spellProto->SpellFamilyName == SPELLFAMILY_DRUID && m_spellProto->SpellIconID == 2864)
                {
                    damage += int32(float(damage * GetTotalTicks()) * ((6-float(2*(GetTickNumber()-1)))/100));
                }

                damage = caster->SpellHealingBonus(target, GetSpellProto(), damage, DOT, GetBase()->GetStackAmount());
            }

            bool crit = IsPeriodicTickCrit(target, caster);
            if (crit)
                damage = caster->SpellCriticalHealingBonus(m_spellProto, damage, target);

            sLog->outDetail("PeriodicTick: %u (TypeId: %u) heal of %u (TypeId: %u) for %u health inflicted by %u",
                GUID_LOPART(GetCasterGUID()), GuidHigh2TypeId(GUID_HIPART(GetCasterGUID())), target->GetGUIDLow(), target->GetTypeId(), damage, GetId());

            uint32 absorb = 0;
            uint32 heal = uint32(damage);
            caster->CalcHealAbsorb(target, GetSpellProto(), heal, absorb);
            int32 gain = caster->DealHeal(target, heal);

            SpellPeriodicAuraLogInfo pInfo(this, damage, damage - gain, absorb, 0, 0.0f, crit);
            target->SendPeriodicAuraLog(&pInfo);

            target->getHostileRefManager().threatAssist(caster, float(gain) * 0.5f, GetSpellProto());

            bool haveCastItem = GetBase()->GetCastItemGUID() != 0;

            // Health Funnel
            // damage caster for heal amount
            if (target != caster && GetSpellProto()->AttributesEx2 & SPELL_ATTR2_HEALTH_FUNNEL)
            {
                uint32 damage = SpellMgr::CalculateSpellEffectAmount(GetSpellProto(), 0); // damage is not affected by spell power
                if ((int32)damage > gain)
                    damage = gain;
                uint32 absorb = 0;
                caster->DealDamageMods(caster, damage, &absorb);
                caster->SendSpellNonMeleeDamageLog(caster, GetId(), damage, GetSpellSchoolMask(GetSpellProto()), absorb, 0, false, 0, false);

                CleanDamage cleanDamage =  CleanDamage(0, 0, BASE_ATTACK, MELEE_HIT_NORMAL);
                caster->DealDamage(caster, damage, &cleanDamage, NODAMAGE, GetSpellSchoolMask(GetSpellProto()), GetSpellProto(), true);
            }

            uint32 procAttacker = PROC_FLAG_DONE_PERIODIC;
            uint32 procVictim   = PROC_FLAG_TAKEN_PERIODIC;
            uint32 procEx = (crit ? PROC_EX_CRITICAL_HIT : PROC_EX_NORMAL_HIT) | PROC_EX_INTERNAL_HOT;
            // ignore item heals
            if (!haveCastItem)
                caster->ProcDamageAndSpell(target, procAttacker, procVictim, procEx, damage, BASE_ATTACK, GetSpellProto());
            break;
        }
        case SPELL_AURA_PERIODIC_MANA_LEECH:
        {
            if (GetMiscValue() < 0 || GetMiscValue() >= int8(MAX_POWERS))
                break;

            if (!target->isAlive())
                return;

            if (target->HasUnitState(UNIT_STAT_ISOLATED))
            {
                SendTickImmune(target, caster);
                return;
            }

            Powers power = Powers(GetMiscValue());

            // power type might have changed between aura applying and tick (druid's shapeshift)
            if (target->getPowerType() != power)
                break;

            if (!caster || !caster->isAlive())
                break;

            if (GetSpellProto()->Effect[GetEffIndex()] == SPELL_EFFECT_PERSISTENT_AREA_AURA &&
                caster->SpellHitResult(target, GetSpellProto(), false) != SPELL_MISS_NONE)
                break;

            // Check for immune (not use charges)
            if (target->IsImmunedToDamage(GetSpellProto()))
            {
                SendTickImmune(target, caster);
                break;
            }

            // ignore non positive values (can be result apply spellmods to aura damage
            uint32 damage = m_amount > 0 ? m_amount : 0;

            // Special case: draining x% of mana (up to a maximum of 2*x% of the caster's maximum mana)
            // It's mana percent cost spells, m_amount is percent drain from target
            if (m_spellProto->ManaCostPercentage)
            {
                // max value
                uint32 maxmana = CalculatePctF(caster->GetMaxPower(power), damage * 2.0f);
                ApplyPctU(damage, target->GetMaxPower(power));
                if (damage > maxmana)
                    damage = maxmana;
            }

            sLog->outDetail("PeriodicTick: %u (TypeId: %u) power leech of %u (TypeId: %u) for %u dmg inflicted by %u",
                GUID_LOPART(GetCasterGUID()), GuidHigh2TypeId(GUID_HIPART(GetCasterGUID())), target->GetGUIDLow(), target->GetTypeId(), damage, GetId());

            int32 drain_amount = std::min(target->GetPower(power), damage);

            // resilience reduce mana draining effect at spell crit damage reduction (added in 2.4)
            if (power == POWER_MANA)
                drain_amount -= target->GetSpellCritDamageReduction(drain_amount);

            target->ModifyPower(power, -drain_amount);

            float gain_multiplier = 0.0f;

            if (caster->GetMaxPower(power) > 0)
                gain_multiplier = SpellMgr::CalculateSpellEffectValueMultiplier(GetSpellProto(), GetEffIndex(), caster);

            SpellPeriodicAuraLogInfo pInfo(this, drain_amount, 0, 0, 0, gain_multiplier, false);
            target->SendPeriodicAuraLog(&pInfo);

            int32 gain_amount = int32(drain_amount * gain_multiplier);

            if (gain_amount)
            {
                int32 gain = caster->ModifyPower(power, gain_amount);
                target->AddThreat(caster, float(gain) * 0.5f, GetSpellSchoolMask(GetSpellProto()), GetSpellProto());
            }

            switch(GetId())
            {
                case 31447: // Mark of Kaz'rogal
                    if (target->GetPower(power) == 0)
                    {
                        target->CastSpell(target, 31463, true, 0, this);
                        // Remove aura
                        GetBase()->SetDuration(0);
                    }
                    break;

                case 32960: // Mark of Kazzak
                    int32 modifier = int32(target->GetPower(power) * 0.05f);
                    target->ModifyPower(power, -modifier);

                    if (target->GetPower(power) == 0)
                    {
                        target->CastSpell(target, 32961, true, 0, this);
                        // Remove aura
                        GetBase()->SetDuration(0);
                    }
            }
            // Drain Mana
            if (m_spellProto->SpellFamilyName == SPELLFAMILY_WARLOCK
                && m_spellProto->SpellFamilyFlags[0] & 0x00000010)
            {
                int32 manaFeedVal = 0;
                if (AuraEffect const * aurEff = GetBase()->GetEffect(1))
                    manaFeedVal = aurEff->GetAmount();
                // Mana Feed - Drain Mana
                if (manaFeedVal > 0)
                {
                    ApplyPctN(manaFeedVal, gain_amount);
                    caster->CastCustomSpell(caster, 32554, &manaFeedVal, NULL, NULL, true, NULL, this);
                }
            }
            break;
        }
        case SPELL_AURA_OBS_MOD_POWER:
        {
            if (GetMiscValue() < 0)
                return;

            if (!target->isAlive())
                return;

            if (target->HasUnitState(UNIT_STAT_ISOLATED))
            {
                SendTickImmune(target, caster);
                return;
            }

            Powers power;
            if (GetMiscValue() == POWER_ALL)
                power = target->getPowerType();
            else
                power = Powers(GetMiscValue());

            if (target->GetMaxPower(power) == 0)
                return;

            if (GetBase()->GetDuration() == -1 && target->GetPower(power) == target->GetMaxPower(power))
                return;

            uint32 amount = m_amount * target->GetMaxPower(power) /100;
            sLog->outDetail("PeriodicTick: %u (TypeId: %u) energize %u (TypeId: %u) for %u dmg inflicted by %u",
                GUID_LOPART(GetCasterGUID()), GuidHigh2TypeId(GUID_HIPART(GetCasterGUID())), target->GetGUIDLow(), target->GetTypeId(), amount, GetId());

            SpellPeriodicAuraLogInfo pInfo(this, amount, 0, 0, 0, 0.0f, false);
            target->SendPeriodicAuraLog(&pInfo);

            int32 gain = target->ModifyPower(power, amount);

            if (caster)
                target->getHostileRefManager().threatAssist(caster, float(gain) * 0.5f, GetSpellProto());
            break;
        }
        case SPELL_AURA_PERIODIC_ENERGIZE:
        {
            // ignore non positive values (can be result apply spellmods to aura damage
            if (m_amount < 0 || GetMiscValue() >= int8(MAX_POWERS))
                return;

            if (!target->isAlive())
                return;

            if (target->HasUnitState(UNIT_STAT_ISOLATED))
            {
                SendTickImmune(target, caster);
                return;
            }

            Powers power = Powers(GetMiscValue());

            if (target->GetMaxPower(power) == 0)
                return;

            if (GetBase()->GetDuration() == -1 && target->GetPower(power) == target->GetMaxPower(power))
                return;

            uint32 amount = m_amount;

            SpellPeriodicAuraLogInfo pInfo(this, amount, 0, 0, 0, 0.0f, false);
            target->SendPeriodicAuraLog(&pInfo);

            sLog->outDetail("PeriodicTick: %u (TypeId: %u) energize %u (TypeId: %u) for %u dmg inflicted by %u",
                GUID_LOPART(GetCasterGUID()), GuidHigh2TypeId(GUID_HIPART(GetCasterGUID())), target->GetGUIDLow(), target->GetTypeId(), amount, GetId());

            int32 gain = target->ModifyPower(power, amount);

            if (caster)
                target->getHostileRefManager().threatAssist(caster, float(gain) * 0.5f, GetSpellProto());
            break;
        }
        case SPELL_AURA_POWER_BURN_MANA:
        {
            if (!caster)
                return;

            if (!target->isAlive())
                return;

            if (target->HasUnitState(UNIT_STAT_ISOLATED))
            {
                SendTickImmune(target, caster);
                return;
            }

            // Check for immune (not use charges)
            if (target->IsImmunedToDamage(GetSpellProto()))
            {
                SendTickImmune(target, caster);
                return;
            }

            int32 damage = m_amount > 0 ? m_amount : 0;

            Powers powerType = Powers(GetMiscValue());

            if (!target->isAlive() || target->getPowerType() != powerType)
                return;

            // resilience reduce mana draining effect at spell crit damage reduction (added in 2.4)
            if (powerType == POWER_MANA)
                damage -= target->GetSpellCritDamageReduction(damage);

            uint32 gain = uint32(-target->ModifyPower(powerType, -damage));

            float dmgMultiplier = SpellMgr::CalculateSpellEffectValueMultiplier(GetSpellProto(), GetEffIndex(), caster);

            SpellEntry const* spellProto = GetSpellProto();
            //maybe has to be sent different to client, but not by SMSG_PERIODICAURALOG
            SpellNonMeleeDamage damageInfo(caster, target, spellProto->Id, spellProto->SchoolMask);
            //no SpellDamageBonus for burn mana
            caster->CalculateSpellDamageTaken(&damageInfo, int32(gain * dmgMultiplier), spellProto);

            caster->DealDamageMods(damageInfo.target, damageInfo.damage, &damageInfo.absorb);

            caster->SendSpellNonMeleeDamageLog(&damageInfo);

            // Set trigger flag
            uint32 procAttacker = PROC_FLAG_DONE_PERIODIC;
            uint32 procVictim   = PROC_FLAG_TAKEN_PERIODIC;
            uint32 procEx       = createProcExtendMask(&damageInfo, SPELL_MISS_NONE) | PROC_EX_INTERNAL_DOT;
            if (damageInfo.damage)
                procVictim|=PROC_FLAG_TAKEN_DAMAGE;

            caster->ProcDamageAndSpell(damageInfo.target, procAttacker, procVictim, procEx, damageInfo.damage, BASE_ATTACK, spellProto);

            caster->DealSpellDamage(&damageInfo, true);
            break;
        }
        case SPELL_AURA_DUMMY:
            // Haunting Spirits
            if (GetId() == 7057)
                target->CastSpell((Unit*)NULL , GetAmount() , true);
            break;
        case SPELL_AURA_PERIODIC_DUMMY:
            if(GetId() == 72178)
                caster->CastSpell(caster, 72202, true);
            PeriodicDummyTick(target, caster);
            break;
        case SPELL_AURA_PERIODIC_TRIGGER_SPELL:
            TriggerSpell(target, caster);
            break;
        case SPELL_AURA_PERIODIC_TRIGGER_SPELL_WITH_VALUE:
            TriggerSpellWithValue(target, caster);
            break;
        default:
            break;
    }
}

void AuraEffect::PeriodicDummyTick(Unit * target, Unit * caster) const
{
    switch (GetSpellProto()->SpellFamilyName)
    {
        case SPELLFAMILY_GENERIC:
        switch (GetId())
        {
            // Forsaken Skills
            case 7054:
            {
                // Possibly need cast one of them (but
                // 7038 Forsaken Skill: Swords
                // 7039 Forsaken Skill: Axes
                // 7040 Forsaken Skill: Daggers
                // 7041 Forsaken Skill: Maces
                // 7042 Forsaken Skill: Staves
                // 7043 Forsaken Skill: Bows
                // 7044 Forsaken Skill: Guns
                // 7045 Forsaken Skill: 2H Axes
                // 7046 Forsaken Skill: 2H Maces
                // 7047 Forsaken Skill: 2H Swords
                // 7048 Forsaken Skill: Defense
                // 7049 Forsaken Skill: Fire
                // 7050 Forsaken Skill: Frost
                // 7051 Forsaken Skill: Holy
                // 7053 Forsaken Skill: Shadow
                return;
            }
            case 54798: // FLAMING Arrow Triggered Effect
            {
                if (!target || !target->ToCreature() || !caster->IsVehicle())
                    return;

                Unit *rider = caster->GetVehicleKit()->GetPassenger(0);
                if (!rider)
                    return;

                // set ablaze
                if (target->HasAuraEffect(54683, EFFECT_0))
                    return;
                else
                    target->CastSpell(target, 54683, true);

                // Credit Frostworgs
                if (target->GetEntry() == 29358)
                    rider->CastSpell(rider, 54896, true);
                // Credit Frost Giants
                else if (target->GetEntry() == 29351)
                    rider->CastSpell(rider, 54893, true);

                break;
            }
            case 62292: // Blaze (Pool of Tar)
                // should we use custom damage?
                target->CastSpell((Unit*)NULL, m_spellProto->EffectTriggerSpell[m_effIndex], true);
                break;
            case 62399: // Overload Circuit
                if (target->GetMap()->IsDungeon() && int(target->GetAppliedAuras().count(62399)) >= (target->GetMap()->IsHeroic() ? 4 : 2))
                {
                     target->CastSpell(target, 62475, true); // System Shutdown
                     if (Unit *veh = target->GetVehicleBase())
                         veh->CastSpell(target, 62475, true);
                }
                break;
            case 64821: // Fuse Armor (Razorscale)
                if (GetBase()->GetStackAmount() == GetSpellProto()->StackAmount)
                {
                    target->CastSpell(target, 64774, true, NULL, NULL, GetCasterGUID());
                    target->RemoveAura(64821);
                }
                break;
            case 75765: // [DND] Music (Operation Gnomeregan event)
                target->CastSpell(target, 75782, true);
                break;
        }
        break;
        case SPELLFAMILY_MAGE:
        {
            // Mirror Image
            if (GetId() == 55342)
                // Set name of summons to name of caster
                target->CastSpell((Unit *)NULL, m_spellProto->EffectTriggerSpell[m_effIndex], true);
            break;
        }
        case SPELLFAMILY_WARLOCK:
        {
            switch (GetSpellProto()->Id)
            {
                // Demonic Circle
                case 48018:
                    if (GameObject* obj = target->GetGameObject(GetSpellProto()->Id))
                    {
                        if (target->IsWithinDist(obj, GetSpellMaxRange(48020, true)))
                        {
                            if (!target->HasAura(62388))
                                target->CastSpell(target, 62388, true);
                        }
                        else
                            target->RemoveAura(62388);
                    }
                    break;
            }
            break;
        }
        case SPELLFAMILY_DRUID:
        {
            switch (GetSpellProto()->Id)
            {
                // Frenzied Regeneration
                case 22842:
                {
                    // Converts up to 10 rage per second into health for $d.  Each point of rage is converted into ${$m2/10}.1% of max health.
                    // Should be manauser
                    if (target->getPowerType() != POWER_RAGE)
                        break;
                    uint32 rage = target->GetPower(POWER_RAGE);
                    // Nothing todo
                    if (rage == 0)
                        break;
                    int32 mod = (rage < 100) ? rage : 100;
                    int32 points = target->CalculateSpellDamage(target, GetSpellProto(), 1);
                    int32 regen = target->GetMaxHealth() * (mod * points / 10) / 1000;
                    target->CastCustomSpell(target, 22845, &regen, 0, 0, true, 0, this);
                    target->SetPower(POWER_RAGE, rage-mod);
                    break;
                }
                // Force of Nature
                case 33831:
                    break;
            }
            break;
        }
        case SPELLFAMILY_ROGUE:
        {
            switch (GetSpellProto()->Id)
            {
                // Master of Subtlety
                case 31666:
                    if (!target->HasAuraType(SPELL_AURA_MOD_STEALTH))
                        target->RemoveAurasDueToSpell(31665);
                    break;
                // Killing Spree
                case 51690:
                {
                    // TODO: this should use effect[1] of 51690
                    UnitList targets;
                    {
                        // eff_radius == 0
                        float radius = GetSpellMaxRange(GetSpellProto(), false);

                        CellPair p(Trinity::ComputeCellPair(caster->GetPositionX(), caster->GetPositionY()));
                        Cell cell(p);
                        cell.data.Part.reserved = ALL_DISTRICT;

                        Trinity::AnyUnfriendlyVisibleUnitInObjectRangeCheck u_check(caster, caster, radius);
                        Trinity::UnitListSearcher<Trinity::AnyUnfriendlyVisibleUnitInObjectRangeCheck> checker(caster, targets, u_check);

                        TypeContainerVisitor<Trinity::UnitListSearcher<Trinity::AnyUnfriendlyVisibleUnitInObjectRangeCheck>, GridTypeMapContainer > grid_object_checker(checker);
                        TypeContainerVisitor<Trinity::UnitListSearcher<Trinity::AnyUnfriendlyVisibleUnitInObjectRangeCheck>, WorldTypeMapContainer > world_object_checker(checker);

                        cell.Visit(p, grid_object_checker,  *GetBase()->GetOwner()->GetMap(), *caster, radius);
                        cell.Visit(p, world_object_checker, *GetBase()->GetOwner()->GetMap(), *caster, radius);
                    }

                    if (targets.empty())
                        return;

                    UnitList::const_iterator itr = targets.begin();
                    std::advance(itr, rand()%targets.size());
                    Unit* spellTarget = *itr;

                    target->CastSpell(spellTarget, 57840, true);
                    target->CastSpell(spellTarget, 57841, true);
                    break;
                }
                // Overkill
                case 58428:
                    if (!target->HasAuraType(SPELL_AURA_MOD_STEALTH))
                        target->RemoveAurasDueToSpell(58427);
                    break;
            }
            break;
        }
        case SPELLFAMILY_HUNTER:
        {
            // Explosive Shot
            if (GetSpellProto()->SpellFamilyFlags[1] & 0x80000000)
            {
                if (caster)
                    caster->CastCustomSpell(53352, SPELLVALUE_BASE_POINT0, m_amount, target, true, NULL, this);
                break;
            }
            switch (GetSpellProto()->Id)
            {
                // Feeding Frenzy Rank 1
                case 53511:
                    if (target->getVictim() && target->getVictim()->HealthBelowPct(35))
                        target->CastSpell(target, 60096, true, 0, this);
                    return;
                // Feeding Frenzy Rank 2
                case 53512:
                    if (target->getVictim() && target->getVictim()->HealthBelowPct(35))
                        target->CastSpell(target, 60097, true, 0, this);
                    return;
                default:
                    break;
            }
            break;
        }
        case SPELLFAMILY_SHAMAN:
            if (GetId() == 52179) // Astral Shift
            {
                // Periodic need for remove visual on stun/fear/silence lost
                if (!(target->GetUInt32Value(UNIT_FIELD_FLAGS)&(UNIT_FLAG_STUNNED|UNIT_FLAG_FLEEING|UNIT_FLAG_SILENCED)))
                    target->RemoveAurasDueToSpell(52179);
                break;
            }
            break;
        case SPELLFAMILY_DEATHKNIGHT:
            switch (GetId())
            {
                case 49016: // Hysteria
                    uint32 damage = uint32(target->CountPctFromMaxHealth(1));
                    target->DealDamage(target, damage, NULL, DIRECT_DAMAGE, SPELL_SCHOOL_MASK_NORMAL, NULL, false);
                    break;
            }
            // Death and Decay
            if (GetSpellProto()->SpellFamilyFlags[0] & 0x20)
            {
                if (caster)
                    caster->CastCustomSpell(target, 52212, &m_amount, NULL, NULL, true, 0, this);
                break;
            }
            // Blood of the North
            // Reaping
            // Death Rune Mastery
            if (GetSpellProto()->SpellIconID == 3041 || GetSpellProto()->SpellIconID == 22 || GetSpellProto()->SpellIconID == 2622)
            {
                if (target->GetTypeId() != TYPEID_PLAYER)
                    return;
                if (target->ToPlayer()->getClass() != CLASS_DEATH_KNIGHT)
                    return;

                 // timer expired - remove death runes
                target->ToPlayer()->RemoveRunesByAuraEffect(this);
            }
            break;
        default:
            break;
    }
}

Unit* AuraEffect::GetTriggerTarget(Unit * target) const
{
    if (target->GetTypeId() == TYPEID_UNIT)
    {
        if (Unit * trigger = target->ToCreature()->AI()->GetAuraEffectTriggerTarget(GetId(), GetEffIndex()))
            return trigger;
    }
    return target;
}

void AuraEffect::TriggerSpell(Unit * target, Unit * caster) const
{
    if (!caster || !target)
        return;

    Unit* triggerTarget = GetTriggerTarget(target);

    // generic casting code with custom spells and target/caster customs
    uint32 triggerSpellId = GetSpellProto()->EffectTriggerSpell[GetEffIndex()];

    SpellEntry const *triggeredSpellInfo = sSpellStore.LookupEntry(triggerSpellId);
    SpellEntry const *auraSpellInfo = GetSpellProto();
    uint32 auraId = auraSpellInfo->Id;

    // specific code for cases with no trigger spell provided in field
    if (triggeredSpellInfo == NULL)
    {
        switch (auraSpellInfo->SpellFamilyName)
        {
            case SPELLFAMILY_GENERIC:
            {
                switch (auraId)
                {
                    // Thaumaturgy Channel
                    case 9712:
                        triggerSpellId = 21029;
                        break;
                    // Brood Affliction: Bronze
                    case 23170:
                        triggerSpellId = 23171;
                        return;
                    // Restoration
                    case 24379:
                    case 23493:
                    {
                        int32 heal = caster->CountPctFromMaxHealth(10);
                        caster->HealBySpell(target, auraSpellInfo, heal);

                        int32 mana = caster->GetMaxPower(POWER_MANA);
                        if (mana)
                        {
                            mana /= 10;
                            caster->EnergizeBySpell(caster, 23493, mana, POWER_MANA);
                        }
                        return;
                    }
                    // Nitrous Boost
                    case 27746:
                        if (target->GetPower(POWER_MANA) >= 10)
                        {
                            target->ModifyPower(POWER_MANA, -10);
                            target->SendEnergizeSpellLog(caster, 27746, 10, POWER_MANA);
                        }
                        else
                            target->RemoveAurasDueToSpell(27746);
                        return;
                    // Frost Blast
                    case 27808:
                        caster->CastCustomSpell(29879, SPELLVALUE_BASE_POINT0, int32(target->CountPctFromMaxHealth(21)), target, true, NULL, this);
                        return;
                    // Detonate Mana
                    case 27819:
                        if (int32 mana = (int32)(target->GetMaxPower(POWER_MANA) / 10))
                        {
                            mana = target->ModifyPower(POWER_MANA, -mana);
                            target->CastCustomSpell(27820, SPELLVALUE_BASE_POINT0, -mana*10, target, true, NULL, this);
                        }
                        return;
                    // Inoculate Nestlewood Owlkin
                    case 29528:
                        if (triggerTarget->GetTypeId() != TYPEID_UNIT)// prevent error reports in case ignored player target
                            return;
                        break;
                    // Feed Captured Animal
                    case 29917:
                        triggerSpellId = 29916;
                        break;
                    // Extract Gas
                    case 30427:
                    {
                        // move loot to player inventory and despawn target
                        if (caster->GetTypeId() == TYPEID_PLAYER &&
                                triggerTarget->GetTypeId() == TYPEID_UNIT &&
                                triggerTarget->ToCreature()->GetCreatureInfo()->type == CREATURE_TYPE_GAS_CLOUD)
                        {
                            Player* player = (Player*)caster;
                            Creature* creature = triggerTarget->ToCreature();
                            // missing lootid has been reported on startup - just return
                            if (!creature->GetCreatureInfo()->SkinLootId)
                                return;

                            player->AutoStoreLoot(creature->GetCreatureInfo()->SkinLootId, LootTemplates_Skinning, true);

                            creature->DespawnOrUnsummon();
                        }
                        return;
                    }
                    // Quake
                    case 30576: triggerSpellId = 30571; break;
                    // Doom
                    // TODO: effect trigger spell may be independant on spell targets, and executed in spell finish phase
                    // so instakill will be naturally done before trigger spell
                    case 31347:
                    {
                        target->CastSpell(target, 31350, true, NULL, this);
                        target->Kill(target);
                        return;
                    }
                    // Spellcloth
                    case 31373:
                    {
                        // Summon Elemental after create item
                        target->SummonCreature(17870, 0, 0, 0, target->GetOrientation(), TEMPSUMMON_DEAD_DESPAWN, 0);
                        return;
                    }
                    // Flame Quills
                    case 34229:
                    {
                        // cast 24 spells 34269-34289, 34314-34316
                        for (uint32 spell_id = 34269; spell_id != 34290; ++spell_id)
                            caster->CastSpell(target, spell_id, true, NULL, this);
                        for (uint32 spell_id = 34314; spell_id != 34317; ++spell_id)
                            caster->CastSpell(target, spell_id, true, NULL, this);
                        return;
                    }
                    // Remote Toy
                    case 37027: triggerSpellId = 37029; break;
                    // Eye of Grillok
                    case 38495:
                    {
                        target->CastSpell(target, 38530, true, NULL, this);
                        return;
                    }
                    // Absorb Eye of Grillok (Zezzak's Shard)
                    case 38554:
                    {
                        if (target->GetTypeId() != TYPEID_UNIT)
                            return;

                        caster->CastSpell(caster, 38495, true, NULL, this);

                        Creature* creatureTarget = target->ToCreature();

                        creatureTarget->DespawnOrUnsummon();
                        return;
                    }
                    // Tear of Azzinoth Summon Channel - it's not really supposed to do anything, and this only prevents the console spam
                    case 39857:
                        triggerSpellId = 39856;
                        break;
                    // Personalized Weather
                    case 46736:
                        triggerSpellId = 46737;
                        break;
                    // Shield Level 1
                    case 63130:
                    // Shield Level 2
                    case 63131:
                    // Shield Level 3
                    case 63132:
                    // Ball of Flames Visual
                    case 71706:
                        return;
                }
                break;
            }
            case SPELLFAMILY_MAGE:
            {
                switch(auraId)
                {
                    // Invisibility
                    case 66:
                    // Here need periodic triger reducing threat spell (or do it manually)
                        return;
                }
                break;
            }
            case SPELLFAMILY_DRUID:
            {
                switch(auraId)
                {
                    // Cat Form
                    // triggerSpellId not set and unknown effect triggered in this case, ignoring for while
                    case 768:
                        return;
                }
                break;
            }
            case SPELLFAMILY_SHAMAN:
            {
                switch(auraId)
                {
                    // Lightning Shield (The Earthshatterer set trigger after cast Lighting Shield)
                    case 28820:
                    {
                        // Need remove self if Lightning Shield not active
                        if (!target->GetAuraEffect(SPELL_AURA_PROC_TRIGGER_SPELL, SPELLFAMILY_SHAMAN, 0x400))
                            target->RemoveAurasDueToSpell(28820);
                        return;
                    }
                    // Totemic Mastery (Skyshatter Regalia (Shaman Tier 6) - bonus)
                    case 38443:
                    {
                        bool all = true;
                        for (int i = SUMMON_SLOT_TOTEM; i < MAX_TOTEM_SLOT; ++i)
                        {
                            if (!target->m_SummonSlot[i])
                            {
                                all = false;
                                break;
                            }
                        }

                        if (all)
                            caster->CastSpell(target, 38437, true, NULL, this);
                        else
                            target->RemoveAurasDueToSpell(38437);
                        return;
                    }
                }
                break;
            }
            default:
                break;
        }
    }
    else
    {
        // Spell exist but require custom code
        switch (auraId)
        {
            // Pursuing Spikes (Anub'arak)
            case 65920:
            case 65922:
            case 65923:
                {
                    Unit *permafrostCaster = NULL;
                    if (caster->HasAura(66193)) permafrostCaster = caster->GetAura(66193)->GetCaster();
                    if (caster->HasAura(67855)) permafrostCaster = caster->GetAura(67855)->GetCaster();
                    if (caster->HasAura(67856)) permafrostCaster = caster->GetAura(67856)->GetCaster();
                    if (caster->HasAura(67857)) permafrostCaster = caster->GetAura(67857)->GetCaster();

                    if (permafrostCaster)
                    {
                        if (Creature *permafrostCasterAsCreature = permafrostCaster->ToCreature())
                            permafrostCasterAsCreature->DespawnOrUnsummon(3000);

                        caster->CastSpell(caster, 66181, false);
                        caster->RemoveAllAuras();
                        if (Creature *casterAsCreature = caster->ToCreature())
                            casterAsCreature->DisappearAndDie();
                    }
                }
                break;
            // Mana Tide
            case 16191:
                target->CastCustomSpell(triggerTarget, triggerSpellId, &m_amount, NULL, NULL, true, NULL, this);
                return;
            // Negative Energy Periodic
            case 46284:
                caster->CastCustomSpell(triggerSpellId, SPELLVALUE_MAX_TARGETS, m_tickNumber / 10 + 1, NULL, true, NULL, this);
                return;
            // Poison (Grobbulus)
            case 28158:
            case 54362:
            // Slime Pool (Dreadscale & Acidmaw)
            case 66882:
                target->CastCustomSpell(triggerSpellId, SPELLVALUE_RADIUS_MOD, (int32)((((float)m_tickNumber / 60) * 0.9f + 0.1f) * 10000 * 2 / 3), NULL, true, NULL, this);
                return;
            // Beacon of Light
            case 53563:
            {
                Unit * triggerCaster = (Unit *)(GetBase()->GetOwner());
                triggerCaster->CastSpell(triggerTarget, triggeredSpellInfo, true, 0, this, triggerCaster->GetGUID());
                return;
            }
            // Slime Spray - temporary here until preventing default effect works again
            // added on 9.10.2010
            case 69508:
            {
                caster->CastSpell(triggerTarget, triggerSpellId, true, NULL, NULL, caster->GetGUID());
                return;
            }
        }
    }

    // Reget trigger spell proto
    triggeredSpellInfo = sSpellStore.LookupEntry(triggerSpellId);

    if (triggeredSpellInfo)
    {
        Unit * triggerCaster = GetTriggeredSpellCaster(triggeredSpellInfo, caster, triggerTarget);
        triggerCaster->CastSpell(triggerTarget, triggeredSpellInfo, true, NULL, this);
        sLog->outDebug(LOG_FILTER_SPELLS_AURAS, "AuraEffect::TriggerSpell: Spell %u Trigger %u", GetId(), triggeredSpellInfo->Id);
    }
    else
    {
        Creature* c = triggerTarget->ToCreature();
        if (!c || (c && !sScriptMgr->OnDummyEffect(caster, GetId(), SpellEffIndex(GetEffIndex()), triggerTarget->ToCreature())) ||
            (c && !c->AI()->sOnDummyEffect(caster, GetId(), SpellEffIndex(GetEffIndex()))))
            sLog->outError("AuraEffect::TriggerSpell: Spell %u has value 0 in EffectTriggered[%d] and is therefor not handled. Define as custom case?", GetId(), GetEffIndex());
    }
}

void AuraEffect::TriggerSpellWithValue(Unit * target, Unit * caster) const
{
    if (!caster || !target)
        return;

    Unit* triggerTarget = GetTriggerTarget(target);

    uint32 triggerSpellId = GetSpellProto()->EffectTriggerSpell[m_effIndex];
    SpellEntry const *triggeredSpellInfo = sSpellStore.LookupEntry(triggerSpellId);
    if (triggeredSpellInfo)
    {
        Unit * triggerCaster = GetTriggeredSpellCaster(triggeredSpellInfo, caster, triggerTarget);

        // generic casting code with custom spells and target/caster customs
        int32  basepoints0 = GetAmount();
        triggerCaster->CastCustomSpell(triggerTarget, triggerSpellId, &basepoints0, 0, 0, true, 0, this);
    }
    else
        sLog->outError("AuraEffect::TriggerSpellWithValue: Spell %u has value 0 in EffectTriggered[%d] and is therefor not handled. Define as custom case?", GetId(), GetEffIndex());
}

bool AuraEffect::IsAffectedOnSpell(SpellEntry const *spell) const
{
    if (!spell)
        return false;
    // Check family name
    if (spell->SpellFamilyName != m_spellProto->SpellFamilyName)
        return false;

    // Check EffectClassMask
    if (m_spellProto->EffectSpellClassMask[m_effIndex] & spell->SpellFamilyFlags)
        return true;
    return false;
}

void AuraEffect::CleanupTriggeredSpells(Unit * target)
{
    uint32 tSpellId = m_spellProto->EffectTriggerSpell[GetEffIndex()];
    if (!tSpellId)
        return;

    SpellEntry const* tProto = sSpellStore.LookupEntry(tSpellId);
    if (!tProto)
        return;

    if (GetSpellDuration(tProto) != -1)
        return;

    // needed for spell 43680, maybe others
    // TODO: is there a spell flag, which can solve this in a more sophisticated way?
    if (m_spellProto->EffectApplyAuraName[GetEffIndex()] == SPELL_AURA_PERIODIC_TRIGGER_SPELL &&
            uint32(GetSpellDuration(m_spellProto)) == m_spellProto->EffectAmplitude[GetEffIndex()])
        return;

    target->RemoveAurasDueToSpell(tSpellId, GetCasterGUID());
}

void AuraEffect::HandleShapeshiftBoosts(Unit * target, bool apply) const
{
    uint32 spellId = 0;
    uint32 spellId2 = 0;
    //uint32 spellId3 = 0;
    uint32 HotWSpellId = 0;

    switch(GetMiscValue())
    {
        case FORM_CAT:
            spellId = 3025;
            HotWSpellId = 24900;
            break;
        case FORM_TREE:
            spellId = 34123;
            break;
        case FORM_TRAVEL:
            spellId = 5419;
            break;
        case FORM_AQUA:
            spellId = 5421;
            break;
        case FORM_BEAR:
            spellId = 1178;
            spellId2 = 21178;
            HotWSpellId = 24899;
            break;
        case FORM_DIREBEAR:
            spellId = 9635;
            spellId2 = 21178;
            HotWSpellId = 24899;
            break;
        case FORM_BATTLESTANCE:
            spellId = 21156;
            break;
        case FORM_DEFENSIVESTANCE:
            spellId = 7376;
            break;
        case FORM_BERSERKERSTANCE:
            spellId = 7381;
            break;
        case FORM_MOONKIN:
            spellId = 24905;
            spellId2 = 69366;
            break;
        case FORM_FLIGHT:
            spellId = 33948;
            spellId2 = 34764;
            break;
        case FORM_FLIGHT_EPIC:
            spellId  = 40122;
            spellId2 = 40121;
            break;
        case FORM_METAMORPHOSIS:
            spellId  = 54817;
            spellId2 = 54879;
            break;
        case FORM_SPIRITOFREDEMPTION:
            spellId  = 27792;
            spellId2 = 27795;                               // must be second, this important at aura remove to prevent to early iterator invalidation.
            break;
        case FORM_SHADOW:
            spellId = 49868;
            spellId2 = 71167;
            break;
        case FORM_GHOSTWOLF:
            spellId = 67116;
            break;
        case FORM_GHOUL:
        case FORM_AMBIENT:
        case FORM_STEALTH:
        case FORM_CREATURECAT:
        case FORM_CREATUREBEAR:
            break;
        default:
            break;
    }

    if (apply)
    {
        // Remove cooldown of spells triggered on stance change - they may share cooldown with stance spell
        if (spellId)
        {
            if (target->GetTypeId() == TYPEID_PLAYER)
                target->ToPlayer()->RemoveSpellCooldown(spellId);
            target->CastSpell(target, spellId, true, NULL, this);
        }

        if (spellId2)
        {
            if (target->GetTypeId() == TYPEID_PLAYER)
                target->ToPlayer()->RemoveSpellCooldown(spellId2);
            target->CastSpell(target, spellId2, true, NULL, this);
        }

        if (target->GetTypeId() == TYPEID_PLAYER)
        {
            const PlayerSpellMap& sp_list = target->ToPlayer()->GetSpellMap();
            for (PlayerSpellMap::const_iterator itr = sp_list.begin(); itr != sp_list.end(); ++itr)
            {
                if (itr->second->state == PLAYERSPELL_REMOVED || itr->second->disabled) continue;
                if (itr->first == spellId || itr->first == spellId2) continue;
                SpellEntry const *spellInfo = sSpellStore.LookupEntry(itr->first);
                if (!spellInfo || !(spellInfo->Attributes & (SPELL_ATTR0_PASSIVE | SPELL_ATTR0_UNK7))) continue;
                if (spellInfo->Stances & (1<<(GetMiscValue()-1)))
                    target->CastSpell(target, itr->first, true, NULL, this);
            }
            // Leader of the Pack
            if (target->ToPlayer()->HasSpell(17007))
            {
                SpellEntry const *spellInfo = sSpellStore.LookupEntry(24932);
                if (spellInfo && spellInfo->Stances & (1<<(GetMiscValue()-1)))
                    target->CastSpell(target, 24932, true, NULL, this);
            }
            // Improved Barkskin - apply/remove armor bonus due to shapeshift
            if (target->ToPlayer()->HasSpell(63410) || target->ToPlayer()->HasSpell(63411))
            {
                target->RemoveAurasDueToSpell(66530);
                if (GetMiscValue() == FORM_TRAVEL || GetMiscValue() == FORM_NONE) // "while in Travel Form or while not shapeshifted"
                    target->CastSpell(target, 66530, true);
            }
            // Heart of the Wild
            if (HotWSpellId)
            {   // hacky, but the only way as spell family is not SPELLFAMILY_DRUID
                Unit::AuraEffectList const& mModTotalStatPct = target->GetAuraEffectsByType(SPELL_AURA_MOD_TOTAL_STAT_PERCENTAGE);
                for (Unit::AuraEffectList::const_iterator i = mModTotalStatPct.begin(); i != mModTotalStatPct.end(); ++i)
                {
                    // Heart of the Wild
                    if ((*i)->GetSpellProto()->SpellIconID == 240 && (*i)->GetMiscValue() == 3)
                    {
                        int32 HotWMod = (*i)->GetAmount();

                        target->CastCustomSpell(target, HotWSpellId, &HotWMod, NULL, NULL, true, NULL, this);
                        break;
                    }
                }
            }
            switch(GetMiscValue())
            {
                case FORM_CAT:
                    // Savage Roar
                    if (target->GetAuraEffect(SPELL_AURA_DUMMY, SPELLFAMILY_DRUID, 0 , 0x10000000, 0))
                        target->CastSpell(target, 62071, true);
                    // Nurturing Instinct
                    if (AuraEffect const * aurEff = target->GetAuraEffect(SPELL_AURA_MOD_SPELL_HEALING_OF_STAT_PERCENT, SPELLFAMILY_DRUID, 2254, 0))
                    {
                        uint32 spellId = 0;
                        switch (aurEff->GetId())
                        {
                        case 33872:
                            spellId = 47179;
                            break;
                        case 33873:
                            spellId = 47180;
                            break;
                        }
                        target->CastSpell(target, spellId, true, NULL, this);
                    }
                    // Master Shapeshifter - Cat
                    if (AuraEffect const * aurEff = target->GetDummyAuraEffect(SPELLFAMILY_GENERIC, 2851, 0))
                    {
                        int32 bp = aurEff->GetAmount();
                        target->CastCustomSpell(target, 48420, &bp, NULL, NULL, true);
                    }
                break;
                case FORM_DIREBEAR:
                case FORM_BEAR:
                    // Master Shapeshifter - Bear
                    if (AuraEffect const * aurEff = target->GetDummyAuraEffect(SPELLFAMILY_GENERIC, 2851, 0))
                    {
                        int32 bp = aurEff->GetAmount();
                        target->CastCustomSpell(target, 48418, &bp, NULL, NULL, true);
                    }
                    // Survival of the Fittest
                    if (AuraEffect const * aurEff = target->GetAuraEffect(SPELL_AURA_MOD_TOTAL_STAT_PERCENTAGE, SPELLFAMILY_DRUID, 961, 0))
                    {
                        int32 bp = 100 + SpellMgr::CalculateSpellEffectAmount(aurEff->GetSpellProto(), 2);
                        target->CastCustomSpell(target, 62069, &bp, NULL, NULL, true, 0, this);
                    }
                break;
                case FORM_MOONKIN:
                    // Master Shapeshifter - Moonkin
                    if (AuraEffect const * aurEff = target->GetDummyAuraEffect(SPELLFAMILY_GENERIC, 2851, 0))
                    {
                        int32 bp = aurEff->GetAmount();
                        target->CastCustomSpell(target, 48421, &bp, NULL, NULL, true);
                    }
                break;
                    // Master Shapeshifter - Tree of Life
                case FORM_TREE:
                    if (AuraEffect const * aurEff = target->GetDummyAuraEffect(SPELLFAMILY_GENERIC, 2851, 0))
                    {
                        int32 bp = aurEff->GetAmount();
                        target->CastCustomSpell(target, 48422, &bp, NULL, NULL, true);
                    }
                break;
            }
        }
    }
    else
    {
        if (spellId)
            target->RemoveAurasDueToSpell(spellId);
        if (spellId2)
            target->RemoveAurasDueToSpell(spellId2);

        // Improved Barkskin - apply/remove armor bonus due to shapeshift
        if (Player *pl=target->ToPlayer())
        {
            if (pl->HasSpell(63410) || pl->HasSpell(63411))
            {
                target->RemoveAurasDueToSpell(66530);
                target->CastSpell(target, 66530, true);
            }
        }

        Unit::AuraApplicationMap& tAuras = target->GetAppliedAuras();
        for (Unit::AuraApplicationMap::iterator itr = tAuras.begin(); itr != tAuras.end();)
        {
            if (itr->second->GetBase()->IsRemovedOnShapeLost(target))
                target->RemoveAura(itr);
            else
                ++itr;
        }
    }
}

/*********************************************************/
/***               AURA EFFECT HANDLERS                ***/
/*********************************************************/

/**************************************/
/***       VISIBILITY & PHASES      ***/
/**************************************/

void AuraEffect::HandleModInvisibilityDetect(AuraApplication const * aurApp, uint8 mode, bool apply) const
{
    if (!(mode & AURA_EFFECT_HANDLE_REAL))
        return;

    Unit * target = aurApp->GetTarget();
    InvisibilityType type = InvisibilityType(GetMiscValue());

    if (apply)
    {
        target->m_invisibilityDetect.AddFlag(type);
        target->m_invisibilityDetect.AddValue(type, GetAmount());
    }
    else
    {
        if (!target->HasAuraType(SPELL_AURA_MOD_INVISIBILITY_DETECT))
            target->m_invisibilityDetect.DelFlag(type);

        target->m_invisibilityDetect.AddValue(type, -GetAmount());
    }

    target->UpdateObjectVisibility();
}

void AuraEffect::HandleModInvisibility(AuraApplication const * aurApp, uint8 mode, bool apply) const
{
    if (!(mode & AURA_EFFECT_HANDLE_SEND_FOR_CLIENT_MASK))
        return;

    Unit * target = aurApp->GetTarget();
    InvisibilityType type = InvisibilityType(GetMiscValue());

    if (apply)
    {
        if (mode & AURA_EFFECT_HANDLE_REAL)
        {
            // drop flag at invisibiliy in bg
            target->RemoveAurasWithInterruptFlags(AURA_INTERRUPT_FLAG_IMMUNE_OR_LOST_SELECTION);
        }

        // apply glow vision
        if (target->GetTypeId() == TYPEID_PLAYER)
            target->SetByteFlag(PLAYER_FIELD_BYTES2, 3, PLAYER_FIELD_BYTE2_INVISIBILITY_GLOW);

        target->m_invisibility.AddFlag(type);
        target->m_invisibility.AddValue(type, GetAmount());
    }
    else
    {
        if (!target->HasAuraType(SPELL_AURA_MOD_INVISIBILITY))
        {
            // if not have different invisibility auras.
            // remove glow vision
            if (target->GetTypeId() == TYPEID_PLAYER)
                target->RemoveByteFlag(PLAYER_FIELD_BYTES2, 3, PLAYER_FIELD_BYTE2_INVISIBILITY_GLOW);

            target->m_invisibility.DelFlag(type);
        }
        else
        {
            bool found = false;
            Unit::AuraEffectList const& invisAuras = target->GetAuraEffectsByType(SPELL_AURA_MOD_INVISIBILITY);
            for (Unit::AuraEffectList::const_iterator i = invisAuras.begin(); i != invisAuras.end(); ++i)
<<<<<<< HEAD
=======
            {
>>>>>>> 7b0db7a4
                if (GetMiscValue() == (*i)->GetMiscValue())
                {
                    found = true;
                    break;
                }
<<<<<<< HEAD
=======
            }
>>>>>>> 7b0db7a4
            if (!found)
                target->m_invisibility.DelFlag(type);
        }

        target->m_invisibility.AddValue(type, -GetAmount());
    }

    target->UpdateObjectVisibility();
}

void AuraEffect::HandleModStealthDetect(AuraApplication const * aurApp, uint8 mode, bool apply) const
{
    if (!(mode & AURA_EFFECT_HANDLE_REAL))
        return;

    Unit * target = aurApp->GetTarget();
    StealthType type = StealthType(GetMiscValue());

    if (apply)
    {
        target->m_stealthDetect.AddFlag(type);
        target->m_stealthDetect.AddValue(type, GetAmount());
    }
    else
    {
        if (!target->HasAuraType(SPELL_AURA_MOD_STEALTH_DETECT))
            target->m_stealthDetect.DelFlag(type);

        target->m_stealthDetect.AddValue(type, -GetAmount());
    }

    target->UpdateObjectVisibility();
}

void AuraEffect::HandleModStealth(AuraApplication const * aurApp, uint8 mode, bool apply) const
{
    if (!(mode & AURA_EFFECT_HANDLE_SEND_FOR_CLIENT_MASK))
        return;

    Unit * target = aurApp->GetTarget();
    StealthType type = StealthType(GetMiscValue());

    if (apply)
    {
        if (mode & AURA_EFFECT_HANDLE_REAL)
        {
            // drop flag at stealth in bg
            target->RemoveAurasWithInterruptFlags(AURA_INTERRUPT_FLAG_IMMUNE_OR_LOST_SELECTION);
        }

        // stop handling the effect if it was removed by linked event
        if (aurApp->GetRemoveMode())
            return;

        target->m_stealth.AddFlag( type);
        target->m_stealth.AddValue(type, GetAmount());

        target->SetStandFlags(UNIT_STAND_FLAGS_CREEP);
        if (target->GetTypeId() == TYPEID_PLAYER)
            target->SetByteFlag(PLAYER_FIELD_BYTES2, 3, PLAYER_FIELD_BYTE2_STEALTH);
    }
    else
    {
        target->m_stealth.AddValue(type, -GetAmount());

        if (!target->HasAuraType(SPELL_AURA_MOD_STEALTH)) // if last SPELL_AURA_MOD_STEALTH
        {
            target->m_stealth.DelFlag(type);

            target->RemoveStandFlags(UNIT_STAND_FLAGS_CREEP);
            if (target->GetTypeId() == TYPEID_PLAYER)
                target->RemoveByteFlag(PLAYER_FIELD_BYTES2, 3, PLAYER_FIELD_BYTE2_STEALTH);
        }
    }

    target->UpdateObjectVisibility();
}

void AuraEffect::HandleModStealthLevel(AuraApplication const * aurApp, uint8 mode, bool apply) const
{
    if (!(mode & AURA_EFFECT_HANDLE_REAL))
        return;

    Unit * target = aurApp->GetTarget();
    StealthType type = StealthType(GetMiscValue());

    if (apply)
        target->m_stealth.AddValue(type, GetAmount());
    else
        target->m_stealth.AddValue(type, -GetAmount());

    target->UpdateObjectVisibility();
}

void AuraEffect::HandleSpiritOfRedemption(AuraApplication const * aurApp, uint8 mode, bool apply) const
{
    if (!(mode & AURA_EFFECT_HANDLE_REAL))
        return;

    Unit * target = aurApp->GetTarget();

    if (target->GetTypeId() != TYPEID_PLAYER)
        return;

    // prepare spirit state
    if (apply)
    {
        if (target->GetTypeId() == TYPEID_PLAYER)
        {
            // disable breath/etc timers
            target->ToPlayer()->StopMirrorTimers();

            // set stand state (expected in this form)
            if (!target->IsStandState())
                target->SetStandState(UNIT_STAND_STATE_STAND);
        }

        target->SetHealth(1);
    }
    // die at aura end
    else
        target->setDeathState(JUST_DIED);
}

void AuraEffect::HandleAuraGhost(AuraApplication const * aurApp, uint8 mode, bool apply) const
{
    if (!(mode & AURA_EFFECT_HANDLE_SEND_FOR_CLIENT_MASK))
        return;

    Unit * target = aurApp->GetTarget();

    if (target->GetTypeId() != TYPEID_PLAYER)
        return;

    if (apply)
    {
        target->SetFlag(PLAYER_FLAGS, PLAYER_FLAGS_GHOST);
        target->m_serverSideVisibility.SetValue(SERVERSIDE_VISIBILITY_GHOST, GHOST_VISIBILITY_GHOST);
        target->m_serverSideVisibilityDetect.SetValue(SERVERSIDE_VISIBILITY_GHOST, GHOST_VISIBILITY_GHOST);
    }
    else
    {
        if (target->HasAuraType(SPELL_AURA_GHOST))
            return;

        target->RemoveFlag(PLAYER_FLAGS, PLAYER_FLAGS_GHOST);
        target->m_serverSideVisibility.SetValue(SERVERSIDE_VISIBILITY_GHOST, GHOST_VISIBILITY_ALIVE);
        target->m_serverSideVisibilityDetect.SetValue(SERVERSIDE_VISIBILITY_GHOST, GHOST_VISIBILITY_ALIVE);
    }
}

void AuraEffect::HandlePhase(AuraApplication const * aurApp, uint8 mode, bool apply) const
{
    if (!(mode & AURA_EFFECT_HANDLE_REAL))
        return;

    Unit * target = aurApp->GetTarget();

    // no-phase is also phase state so same code for apply and remove
    uint32 newPhase = 0;
    Unit::AuraEffectList const& phases = target->GetAuraEffectsByType(SPELL_AURA_PHASE);
    if (!phases.empty())
        for (Unit::AuraEffectList::const_iterator itr = phases.begin(); itr != phases.end(); ++itr)
            newPhase |= (*itr)->GetMiscValue();

    // phase auras normally not expected at BG but anyway better check
    if (Player* player = target->ToPlayer())
    {
        if (!newPhase)
            newPhase = PHASEMASK_NORMAL;

        // drop flag at invisible in bg
        if (player->InBattleground())
            if (Battleground *bg = player->GetBattleground())
                bg->EventPlayerDroppedFlag(player);

        // stop handling the effect if it was removed by linked event
        if (apply && aurApp->GetRemoveMode())
            return;

        // GM-mode have mask 0xFFFFFFFF
        if (player->isGameMaster())
            newPhase = 0xFFFFFFFF;

        player->SetPhaseMask(newPhase, false);
        player->GetSession()->SendSetPhaseShift(newPhase);
    }
    else
    {
        if (!newPhase)
        {
            newPhase = PHASEMASK_NORMAL;
            if (Creature* creature = target->ToCreature())
                if (CreatureData const* data = sObjectMgr->GetCreatureData(creature->GetDBTableGUIDLow()))
                    newPhase = data->phaseMask;
        }

        target->SetPhaseMask(newPhase, false);
    }

    // need triggering visibility update base at phase update of not GM invisible (other GMs anyway see in any phases)
    if (!target->IsVisible())
        target->UpdateObjectVisibility();
}

/**********************/
/***   UNIT MODEL   ***/
/**********************/

void AuraEffect::HandleAuraModShapeshift(AuraApplication const * aurApp, uint8 mode, bool apply) const
{
    if (!(mode & AURA_EFFECT_HANDLE_REAL))
        return;

    Unit * target = aurApp->GetTarget();

    uint32 modelid = 0;
    Powers PowerType = POWER_MANA;
    ShapeshiftForm form = ShapeshiftForm(GetMiscValue());

    switch (form)
    {
        case FORM_CAT:                                      // 0x01
        case FORM_GHOUL:                                    // 0x07
            PowerType = POWER_ENERGY;
            break;

        case FORM_BEAR:                                     // 0x05
        case FORM_DIREBEAR:                                 // 0x08

        case FORM_BATTLESTANCE:                             // 0x11
        case FORM_DEFENSIVESTANCE:                          // 0x12
        case FORM_BERSERKERSTANCE:                          // 0x13
            PowerType = POWER_RAGE;
            break;

        case FORM_TREE:                                     // 0x02
        case FORM_TRAVEL:                                   // 0x03
        case FORM_AQUA:                                     // 0x04
        case FORM_AMBIENT:                                  // 0x06

        case FORM_STEVES_GHOUL:                             // 0x09
        case FORM_THARONJA_SKELETON:                        // 0x0A
        case FORM_TEST_OF_STRENGTH:                         // 0x0B
        case FORM_BLB_PLAYER:                               // 0x0C
        case FORM_SHADOW_DANCE:                             // 0x0D
        case FORM_CREATUREBEAR:                             // 0x0E
        case FORM_CREATURECAT:                              // 0x0F
        case FORM_GHOSTWOLF:                                // 0x10

        case FORM_TEST:                                     // 0x14
        case FORM_ZOMBIE:                                   // 0x15
        case FORM_METAMORPHOSIS:                            // 0x16
        case FORM_UNDEAD:                                   // 0x19
        case FORM_MASTER_ANGLER:                            // 0x1A
        case FORM_FLIGHT_EPIC:                              // 0x1B
        case FORM_SHADOW:                                   // 0x1C
        case FORM_FLIGHT:                                   // 0x1D
        case FORM_STEALTH:                                  // 0x1E
        case FORM_MOONKIN:                                  // 0x1F
        case FORM_SPIRITOFREDEMPTION:                       // 0x20
            break;
        default:
            sLog->outError("Auras: Unknown Shapeshift Type: %u", GetMiscValue());
    }

    modelid = target->GetModelForForm(form);

    if (apply)
    {
        // remove polymorph before changing display id to keep new display id
        switch (form)
        {
            case FORM_CAT:
            case FORM_TREE:
            case FORM_TRAVEL:
            case FORM_AQUA:
            case FORM_BEAR:
            case FORM_DIREBEAR:
            case FORM_FLIGHT_EPIC:
            case FORM_FLIGHT:
            case FORM_MOONKIN:
            {
                // remove movement affects
                target->RemoveMovementImpairingAuras();

                // and polymorphic affects
                if (target->IsPolymorphed())
                    target->RemoveAurasDueToSpell(target->getTransForm());
                break;
            }
            default:
               break;
        }

        // remove other shapeshift before applying a new one
        target->RemoveAurasByType(SPELL_AURA_MOD_SHAPESHIFT, 0, GetBase());
        target->RemoveAurasDueToSpell(64904); // Hymn of Hope exploit fix

        // stop handling the effect if it was removed by linked event
        if (aurApp->GetRemoveMode())
            return;

        if (modelid > 0)
            target->SetDisplayId(modelid);

        if (PowerType != POWER_MANA)
        {
            uint32 oldPower = target->GetPower(PowerType);
            // reset power to default values only at power change
            if (target->getPowerType() != PowerType)
                target->setPowerType(PowerType);

            switch (form)
            {
                case FORM_CAT:
                case FORM_BEAR:
                case FORM_DIREBEAR:
                {
                    // get furor proc chance
                    uint32 FurorChance = 0;
                    if (AuraEffect const *dummy = target->GetDummyAuraEffect(SPELLFAMILY_DRUID, 238, 0))
                        FurorChance = std::max(dummy->GetAmount(), 0);

                    switch (GetMiscValue())
                    {
                        case FORM_CAT:
                        {
                            int32 basePoints = int32(std::min(oldPower, FurorChance));
                            target->SetPower(POWER_ENERGY, 0);
                            target->CastCustomSpell(target, 17099, &basePoints, NULL, NULL, true, NULL, this);
                        }
                        break;
                        case FORM_BEAR:
                        case FORM_DIREBEAR:
                        if (urand(0, 99) < FurorChance)
                            target->CastSpell(target, 17057, true);
                        default:
                        {
                            uint32 newEnergy = std::min(target->GetPower(POWER_ENERGY), FurorChance);
                            target->SetPower(POWER_ENERGY, newEnergy);
                        }
                        break;
                    }
                    break;
                }
                default:
                    break;
            }
        }
        // stop handling the effect if it was removed by linked event
        if (aurApp->GetRemoveMode())
            return;

        target->SetShapeshiftForm(form);
    }
    else
    {
        // reset model id if no other auras present
        // may happen when aura is applied on linked event on aura removal
        if (!target->HasAuraType(SPELL_AURA_MOD_SHAPESHIFT))
        {
            target->SetShapeshiftForm(FORM_NONE);
            if (target->getClass() == CLASS_DRUID)
            {
                target->setPowerType(POWER_MANA);
                // Remove movement impairing effects also when shifting out
                target->RemoveMovementImpairingAuras();
            }
        }

        if (modelid > 0)
            target->RestoreDisplayId();

        switch (form)
        {
            // Nordrassil Harness - bonus
            case FORM_BEAR:
            case FORM_DIREBEAR:
            case FORM_CAT:
                if (AuraEffect* dummy = target->GetAuraEffect(37315, 0))
                    target->CastSpell(target, 37316, true, NULL, dummy);
                break;
            // Nordrassil Regalia - bonus
            case FORM_MOONKIN:
                if (AuraEffect* dummy = target->GetAuraEffect(37324, 0))
                    target->CastSpell(target, 37325, true, NULL, dummy);
                break;
            case FORM_BATTLESTANCE:
            case FORM_DEFENSIVESTANCE:
            case FORM_BERSERKERSTANCE:
            {
                uint32 Rage_val = 0;
                // Defensive Tactics
                if (form == FORM_DEFENSIVESTANCE)
                {
                    if (AuraEffect const * aurEff = target->IsScriptOverriden(m_spellProto, 831))
                        Rage_val += aurEff->GetAmount() * 10;
                }
                // Stance mastery + Tactical mastery (both passive, and last have aura only in defense stance, but need apply at any stance switch)
                if (target->GetTypeId() == TYPEID_PLAYER)
                {
                    PlayerSpellMap const& sp_list = target->ToPlayer()->GetSpellMap();
                    for (PlayerSpellMap::const_iterator itr = sp_list.begin(); itr != sp_list.end(); ++itr)
                    {
                        if (itr->second->state == PLAYERSPELL_REMOVED || itr->second->disabled) continue;
                        SpellEntry const *spellInfo = sSpellStore.LookupEntry(itr->first);
                        if (spellInfo && spellInfo->SpellFamilyName == SPELLFAMILY_WARRIOR && spellInfo->SpellIconID == 139)
                            Rage_val += target->CalculateSpellDamage(target, spellInfo, 0) * 10;
                    }
                }
                if (target->GetPower(POWER_RAGE) > Rage_val)
                    target->SetPower(POWER_RAGE, Rage_val);
                break;
            }
            default:
                break;
        }
    }

    // adding/removing linked auras
    // add/remove the shapeshift aura's boosts
    HandleShapeshiftBoosts(target, apply);

    if (target->GetTypeId() == TYPEID_PLAYER)
        target->ToPlayer()->InitDataForForm();

    if (target->getClass() == CLASS_DRUID)
    {
        // Dash
        if (AuraEffect * aurEff =target->GetAuraEffect(SPELL_AURA_MOD_INCREASE_SPEED, SPELLFAMILY_DRUID, 0, 0, 0x8))
            aurEff->RecalculateAmount();

        // Disarm handling
        // If druid shifts while being disarmed we need to deal with that since forms aren't affected by disarm
        // and also HandleAuraModDisarm is not triggered
        if(!target->CanUseAttackType(BASE_ATTACK))
        {
            if (Item *pItem = target->ToPlayer()->GetItemByPos(INVENTORY_SLOT_BAG_0, EQUIPMENT_SLOT_MAINHAND))
            {
                    target->ToPlayer()->_ApplyWeaponDamage(EQUIPMENT_SLOT_MAINHAND, pItem->GetTemplate(), NULL, apply);
            }
        }
    }

    // stop handling the effect if it was removed by linked event
    if (apply && aurApp->GetRemoveMode())
        return;

    if (target->GetTypeId() == TYPEID_PLAYER)
    {
        SpellShapeshiftEntry const *shapeInfo = sSpellShapeshiftStore.LookupEntry(form);
        // Learn spells for shapeshift form - no need to send action bars or add spells to spellbook
        for (uint8 i = 0; i<MAX_SHAPESHIFT_SPELLS; ++i)
        {
            if (!shapeInfo->stanceSpell[i])
                continue;
            if (apply)
                target->ToPlayer()->AddTemporarySpell(shapeInfo->stanceSpell[i]);
            else
                target->ToPlayer()->RemoveTemporarySpell(shapeInfo->stanceSpell[i]);
        }
    }
}

void AuraEffect::HandleAuraTransform(AuraApplication const * aurApp, uint8 mode, bool apply) const
{
    if (!(mode & AURA_EFFECT_HANDLE_SEND_FOR_CLIENT_MASK))
        return;

    Unit * target = aurApp->GetTarget();

    if (apply)
    {
        // update active transform spell only when transform or shapeshift not set or not overwriting negative by positive case
        if (!target->GetModelForForm(target->GetShapeshiftForm()) || !IsPositiveSpell(GetId()))
        {
            // special case (spell specific functionality)
            if (GetMiscValue() == 0)
            {
                switch (GetId())
                {
                    // Orb of Deception
                    case 16739:
                    {
                        uint32 orb_model = target->GetNativeDisplayId();
                        switch (orb_model)
                        {
                            // Troll Female
                            case 1479: target->SetDisplayId(10134); break;
                            // Troll Male
                            case 1478: target->SetDisplayId(10135); break;
                            // Tauren Male
                            case 59:   target->SetDisplayId(10136); break;
                            // Human Male
                            case 49:   target->SetDisplayId(10137); break;
                            // Human Female
                            case 50:   target->SetDisplayId(10138); break;
                            // Orc Male
                            case 51:   target->SetDisplayId(10139); break;
                            // Orc Female
                            case 52:   target->SetDisplayId(10140); break;
                            // Dwarf Male
                            case 53:   target->SetDisplayId(10141); break;
                            // Dwarf Female
                            case 54:   target->SetDisplayId(10142); break;
                            // NightElf Male
                            case 55:   target->SetDisplayId(10143); break;
                            // NightElf Female
                            case 56:   target->SetDisplayId(10144); break;
                            // Undead Female
                            case 58:   target->SetDisplayId(10145); break;
                            // Undead Male
                            case 57:   target->SetDisplayId(10146); break;
                            // Tauren Female
                            case 60:   target->SetDisplayId(10147); break;
                            // Gnome Male
                            case 1563: target->SetDisplayId(10148); break;
                            // Gnome Female
                            case 1564: target->SetDisplayId(10149); break;
                            // BloodElf Female
                            case 15475: target->SetDisplayId(17830); break;
                            // BloodElf Male
                            case 15476: target->SetDisplayId(17829); break;
                            // Dranei Female
                            case 16126: target->SetDisplayId(17828); break;
                            // Dranei Male
                            case 16125: target->SetDisplayId(17827); break;
                            default: break;
                        }
                        break;
                    }
                    // Murloc costume
                    case 42365: target->SetDisplayId(21723); break;
                    // Pygmy Oil
                    case 53806: target->SetDisplayId(22512); break;
                    case 50517:                                 // Dread Corsair
                    case 51926:                                 // Corsair Costume
                    {
                        // expected for players
                        uint32 race = target->getRace();

                        switch(race)
                        {
                            case RACE_HUMAN:
                                target->SetDisplayId(target->getGender() == GENDER_MALE ? 25037 : 25048);
                                break;
                            case RACE_ORC:
                                target->SetDisplayId(target->getGender() == GENDER_MALE ? 25039 : 25050);
                                break;
                            case RACE_DWARF:
                                target->SetDisplayId(target->getGender() == GENDER_MALE ? 25034 : 25045);
                                break;
                            case RACE_NIGHTELF:
                                target->SetDisplayId(target->getGender() == GENDER_MALE ? 25038 : 25049);
                                break;
                            case RACE_UNDEAD_PLAYER:
                                target->SetDisplayId(target->getGender() == GENDER_MALE ? 25042 : 25053);
                                break;
                            case RACE_TAUREN:
                                target->SetDisplayId(target->getGender() == GENDER_MALE ? 25040 : 25051);
                                break;
                            case RACE_GNOME:
                                target->SetDisplayId(target->getGender() == GENDER_MALE ? 25035 : 25046);
                                break;
                            case RACE_TROLL:
                                target->SetDisplayId(target->getGender() == GENDER_MALE ? 25041 : 25052);
                                break;
                            //case RACE_GOBLIN:                   // not really player race (3.x), but model exist
                                //target->SetDisplayId(target->getGender() == GENDER_MALE ? 25036 : 25047);
                                //break;
                            case RACE_BLOODELF:
                                target->SetDisplayId(target->getGender() == GENDER_MALE ? 25032 : 25043);
                                break;
                            case RACE_DRAENEI:
                                target->SetDisplayId(target->getGender() == GENDER_MALE ? 25033 : 25044);
                                break;
                        }   

                        break;
                    }
                    case 65495:
                    {
                        switch(target->getGender())
                        {
                            case GENDER_MALE:
                                target->SetDisplayId(29203);    // Chapman
                                break;
                            case GENDER_FEMALE:
                            case GENDER_NONE:
                                target->SetDisplayId(29204);    // Catrina
                                break;
                        }
                        break;
                    }
                    case 65528:                                 // Gossip NPC Appearance - Pirates' Day
                    {
                        // expecting npc's using this spell to have models with race info.
                        uint32 race = GetCreatureModelRace(target->GetNativeDisplayId());

                        // random gender, regardless of current gender
                        switch(race)
                        {
                            case RACE_HUMAN:
                                target->SetDisplayId(roll_chance_i(50) ? 25037 : 25048);
                                break;
                            case RACE_ORC:
                                target->SetDisplayId(roll_chance_i(50) ? 25039 : 25050);
                                break;
                            case RACE_DWARF:
                                target->SetDisplayId(roll_chance_i(50) ? 25034 : 25045);
                                break;
                            case RACE_NIGHTELF:
                                target->SetDisplayId(roll_chance_i(50) ? 25038 : 25049);
                                break;
                            case RACE_UNDEAD_PLAYER:
                                target->SetDisplayId(roll_chance_i(50) ? 25042 : 25053);
                                break;
                            case RACE_TAUREN:
                                target->SetDisplayId(roll_chance_i(50) ? 25040 : 25051);
                                break;
                            case RACE_GNOME:
                                target->SetDisplayId(roll_chance_i(50) ? 25035 : 25046);
                                break;
                            case RACE_TROLL:
                                target->SetDisplayId(roll_chance_i(50) ? 25041 : 25052);
                                break;
                            //case RACE_GOBLIN:
                                //target->SetDisplayId(roll_chance_i(50) ? 25036 : 25047);
                                //break;
                            case RACE_BLOODELF:
                                target->SetDisplayId(roll_chance_i(50) ? 25032 : 25043);
                                break;
                            case RACE_DRAENEI:
                                target->SetDisplayId(roll_chance_i(50) ? 25033 : 25044);
                                break;
                        }

                        break;
                    }
                    case 65529:                                 // Gossip NPC Appearance - Day of the Dead (DotD)
                        // random, regardless of current gender
                        target->SetDisplayId(roll_chance_i(50) ? 29203 : 29204);
                        break;
                    case 71450:                                 // Crown Parcel Service Uniform
                        target->SetDisplayId(target->getGender() == GENDER_MALE ? 31002 : 31003);
                        break;
                    case 75531:                               // Gnomeregan Pride
                        target->SetDisplayId(31654);
                        break;
                    case 75532:                               // Darkspear Pride
                        target->SetDisplayId(target->getGender() == GENDER_MALE ? 31737 : 31738);
                        break;
                    default:
                        sLog->outError("Aura::HandleAuraTransform, spell %u does not have creature entry defined, need custom defined model.", GetId());
                        break;
                }
            }
            else
            {
                CreatureTemplate const * ci = sObjectMgr->GetCreatureTemplate(GetMiscValue());
                if (!ci)
                {
                    target->SetDisplayId(16358);              // pig pink ^_^
                    sLog->outError("Auras: unknown creature id = %d (only need its modelid) From Spell Aura Transform in Spell ID = %d", GetMiscValue(), GetId());
                }
                else
                {
                    uint32 model_id = 0;

                    if (uint32 modelid = ci->GetRandomValidModelId())
                        model_id = modelid;                     // Will use the default model here

                    // Polymorph (sheep)
                    if (GetSpellProto()->SpellFamilyName == SPELLFAMILY_MAGE && GetSpellProto()->SpellIconID == 82 && GetSpellProto()->SpellVisual[0] == 12978)
                        if (Unit * caster = GetCaster())
                            if (caster->HasAura(52648))         // Glyph of the Penguin
                                model_id = 26452;

                    target->SetDisplayId(model_id);

                    // Dragonmaw Illusion (set mount model also)
                    if (GetId() == 42016 && target->GetMountID() && !target->GetAuraEffectsByType(SPELL_AURA_MOD_INCREASE_MOUNTED_FLIGHT_SPEED).empty())
                        target->SetUInt32Value(UNIT_FIELD_MOUNTDISPLAYID, 16314);
                }
            }
        }

        // update active transform spell only when transform or shapeshift not set or not overwriting negative by positive case
        if (!target->getTransForm() || !IsPositiveSpell(GetId()) || IsPositiveSpell(target->getTransForm()))
            target->setTransForm(GetId());

        // polymorph case
        if ((mode & AURA_EFFECT_HANDLE_REAL) && target->GetTypeId() == TYPEID_PLAYER && target->IsPolymorphed())
        {
            // for players, start regeneration after 1s (in polymorph fast regeneration case)
            // only if caster is Player (after patch 2.4.2)
            if (IS_PLAYER_GUID(GetCasterGUID()))
                target->ToPlayer()->setRegenTimerCount(1*IN_MILLISECONDS);

            //dismount polymorphed target (after patch 2.4.2)
            if (target->IsMounted())
                target->RemoveAurasByType(SPELL_AURA_MOUNTED);
        }
    }
    else
    {
        // HandleEffect(this, AURA_EFFECT_HANDLE_SEND_FOR_CLIENT, true) will reapply it if need
        if (target->getTransForm() == GetId())
            target->setTransForm(0);

        target->RestoreDisplayId();

        // Dragonmaw Illusion (restore mount model)
        if (GetId() == 42016 && target->GetMountID() == 16314)
        {
            if (!target->GetAuraEffectsByType(SPELL_AURA_MOUNTED).empty())
            {
                uint32 cr_id = target->GetAuraEffectsByType(SPELL_AURA_MOUNTED).front()->GetMiscValue();
                if (CreatureTemplate const* ci = sObjectMgr->GetCreatureTemplate(cr_id))
                {
                    uint32 team = 0;
                    if (target->GetTypeId() == TYPEID_PLAYER)
                        team = target->ToPlayer()->GetTeam();

                    uint32 displayID = sObjectMgr->ChooseDisplayId(team, ci);
                    sObjectMgr->GetCreatureModelRandomGender(&displayID);

                    target->SetUInt32Value(UNIT_FIELD_MOUNTDISPLAYID, displayID);
                }
            }
        }
    }
}

void AuraEffect::HandleAuraModScale(AuraApplication const * aurApp, uint8 mode, bool apply) const
{
    if (!(mode & AURA_EFFECT_HANDLE_CHANGE_AMOUNT_SEND_FOR_CLIENT_MASK))
        return;

    Unit * target = aurApp->GetTarget();

    target->ApplyPercentModFloatValue(OBJECT_FIELD_SCALE_X, (float)GetAmount(), apply);
}

void AuraEffect::HandleAuraCloneCaster(AuraApplication const * aurApp, uint8 mode, bool apply) const
{
    if (!(mode & AURA_EFFECT_HANDLE_SEND_FOR_CLIENT_MASK))
        return;

    Unit * target = aurApp->GetTarget();

    if (apply)
    {
        Unit * caster = GetCaster();
        if (!caster || caster == target)
            return;
        // What must be cloned? at least display and scale
        target->SetDisplayId(caster->GetDisplayId());
        target->SetCreatorGUID(caster->GetGUID());
        //target->SetFloatValue(OBJECT_FIELD_SCALE_X, caster->GetFloatValue(OBJECT_FIELD_SCALE_X)); // we need retail info about how scaling is handled (aura maybe?)
        target->SetFlag(UNIT_FIELD_FLAGS_2, UNIT_FLAG2_MIRROR_IMAGE);
    }
    else
    {
        target->SetCreatorGUID(0);
        target->SetDisplayId(target->GetNativeDisplayId());
        target->RemoveFlag(UNIT_FIELD_FLAGS_2, UNIT_FLAG2_MIRROR_IMAGE);
    }
}

/************************/
/***      FIGHT       ***/
/************************/

void AuraEffect::HandleFeignDeath(AuraApplication const * aurApp, uint8 mode, bool apply) const
{
    if (!(mode & AURA_EFFECT_HANDLE_REAL))
        return;

    Unit * target = aurApp->GetTarget();

    if (target->GetTypeId() != TYPEID_PLAYER)
        return;

    if (apply)
    {
        /*
        WorldPacket data(SMSG_FEIGN_DEATH_RESISTED, 9);
        data<<target->GetGUID();
        data<<uint8(0);
        target->SendMessageToSet(&data, true);
        */

        UnitList targets;
        Trinity::AnyUnfriendlyUnitInObjectRangeCheck u_check(target, target, target->GetMap()->GetVisibilityRange());
        Trinity::UnitListSearcher<Trinity::AnyUnfriendlyUnitInObjectRangeCheck> searcher(target, targets, u_check);
        target->VisitNearbyObject(target->GetMap()->GetVisibilityRange(), searcher);
        for (UnitList::iterator iter = targets.begin(); iter != targets.end(); ++iter)
        {
            if (!(*iter)->HasUnitState(UNIT_STAT_CASTING))
                continue;

            for (uint32 i = CURRENT_FIRST_NON_MELEE_SPELL; i < CURRENT_MAX_SPELL; i++)
            {
                if ((*iter)->GetCurrentSpell(i)
                && (*iter)->GetCurrentSpell(i)->m_targets.getUnitTargetGUID() == target->GetGUID())
                {
                    (*iter)->InterruptSpell(CurrentSpellTypes(i), false);
                }
            }
        }
        target->CombatStop();
        target->RemoveAurasWithInterruptFlags(AURA_INTERRUPT_FLAG_IMMUNE_OR_LOST_SELECTION);

        // prevent interrupt message
        if (GetCasterGUID() == target->GetGUID() && target->GetCurrentSpell(CURRENT_GENERIC_SPELL))
            target->FinishSpell(CURRENT_GENERIC_SPELL, false);
        target->InterruptNonMeleeSpells(true);
        target->getHostileRefManager().deleteReferences();

        // stop handling the effect if it was removed by linked event
        if (aurApp->GetRemoveMode())
            return;
                                                            // blizz like 2.0.x
        target->SetFlag(UNIT_FIELD_FLAGS, UNIT_FLAG_UNK_29);
                                                            // blizz like 2.0.x
        target->SetFlag(UNIT_FIELD_FLAGS_2, UNIT_FLAG2_FEIGN_DEATH);
                                                            // blizz like 2.0.x
        target->SetFlag(UNIT_DYNAMIC_FLAGS, UNIT_DYNFLAG_DEAD);

        target->AddUnitState(UNIT_STAT_DIED);
    }
    else
    {
        /*
        WorldPacket data(SMSG_FEIGN_DEATH_RESISTED, 9);
        data<<target->GetGUID();
        data<<uint8(1);
        target->SendMessageToSet(&data, true);
        */
                                                            // blizz like 2.0.x
        target->RemoveFlag(UNIT_FIELD_FLAGS, UNIT_FLAG_UNK_29);
                                                            // blizz like 2.0.x
        target->RemoveFlag(UNIT_FIELD_FLAGS_2, UNIT_FLAG2_FEIGN_DEATH);
                                                            // blizz like 2.0.x
        target->RemoveFlag(UNIT_DYNAMIC_FLAGS, UNIT_DYNFLAG_DEAD);

        target->ClearUnitState(UNIT_STAT_DIED);
    }
}

void AuraEffect::HandleModUnattackable(AuraApplication const * aurApp, uint8 mode, bool apply) const
{
    if (!(mode & AURA_EFFECT_HANDLE_SEND_FOR_CLIENT_MASK))
        return;

    Unit * target = aurApp->GetTarget();

    if (apply)
    {
        if (mode & AURA_EFFECT_HANDLE_REAL)
        {
            target->CombatStop();
            target->RemoveAurasWithInterruptFlags(AURA_INTERRUPT_FLAG_IMMUNE_OR_LOST_SELECTION);
        }
        // stop handling the effect if it was removed by linked event
        if (aurApp->GetRemoveMode())
            return;
    }
    // do not remove unit flag if there are more than this auraEffect of that kind on unit on unit
    else if (target->HasAuraType(SPELL_AURA_MOD_UNATTACKABLE))
        return;

    target->ApplyModFlag(UNIT_FIELD_FLAGS, UNIT_FLAG_NON_ATTACKABLE, apply);
}

void AuraEffect::HandleAuraModDisarm(AuraApplication const * aurApp, uint8 mode, bool apply) const
{
    if (!(mode & AURA_EFFECT_HANDLE_REAL))
        return;

    Unit * target = aurApp->GetTarget();

    AuraType type = GetAuraType();

    //Prevent handling aura twice
    if ((apply) ? target->GetAuraEffectsByType(type).size() > 1 : target->HasAuraType(type))
        return;

    uint32 field, flag, slot;
    WeaponAttackType attType;
    switch (type)
    {
    case SPELL_AURA_MOD_DISARM:
        field=UNIT_FIELD_FLAGS;
        flag=UNIT_FLAG_DISARMED;
        slot=EQUIPMENT_SLOT_MAINHAND;
        attType=BASE_ATTACK;
        break;
    case SPELL_AURA_MOD_DISARM_OFFHAND:
        field=UNIT_FIELD_FLAGS_2;
        flag=UNIT_FLAG2_DISARM_OFFHAND;
        slot=EQUIPMENT_SLOT_OFFHAND;
        attType=OFF_ATTACK;
        break;
    case SPELL_AURA_MOD_DISARM_RANGED:
        field=UNIT_FIELD_FLAGS_2;
        flag=UNIT_FLAG2_DISARM_RANGED;
        slot=EQUIPMENT_SLOT_RANGED;
        attType=RANGED_ATTACK;
        break;
    default:
        return;
    }

    if (!apply)
        target->RemoveFlag(field, flag);

    if (apply)
        target->SetFlag(field, flag);

    // Handle damage modifcation, shapeshifted druids are not affected
    if (target->GetTypeId() == TYPEID_PLAYER && !target->IsInFeralForm())
    {
        if (Item *pItem = target->ToPlayer()->GetItemByPos(INVENTORY_SLOT_BAG_0, slot))
        {
            uint8 attacktype = Player::GetAttackBySlot(slot);

            if (attacktype < MAX_ATTACK)
                target->ToPlayer()->_ApplyWeaponDamage(slot, pItem->GetTemplate(), NULL, !apply);
        }
    }

    if (target->GetTypeId() == TYPEID_UNIT && target->ToCreature()->GetCurrentEquipmentId())
        target->UpdateDamagePhysical(attType);
}

void AuraEffect::HandleAuraModSilence(AuraApplication const * aurApp, uint8 mode, bool apply) const
{
    if (!(mode & AURA_EFFECT_HANDLE_REAL))
        return;

    Unit * target = aurApp->GetTarget();

    if (apply)
    {
        target->SetFlag(UNIT_FIELD_FLAGS, UNIT_FLAG_SILENCED);
        // Stop cast only spells vs PreventionType == SPELL_PREVENTION_TYPE_SILENCE
        for (uint32 i = CURRENT_MELEE_SPELL; i < CURRENT_MAX_SPELL; ++i)
            if (Spell* spell = target->GetCurrentSpell(CurrentSpellTypes(i)))
                if (spell->m_spellInfo->PreventionType == SPELL_PREVENTION_TYPE_SILENCE)
                    // Stop spells on prepare or casting state
                    target->InterruptSpell(CurrentSpellTypes(i), false);
    }
    else
    {
        // do not remove unit flag if there are more than this auraEffect of that kind on unit on unit
        if (target->HasAuraType(SPELL_AURA_MOD_SILENCE) || target->HasAuraType(SPELL_AURA_MOD_PACIFY_SILENCE))
            return;

        target->RemoveFlag(UNIT_FIELD_FLAGS, UNIT_FLAG_SILENCED);
    }
}

void AuraEffect::HandleAuraModPacify(AuraApplication const * aurApp, uint8 mode, bool apply) const
{
    if (!(mode & AURA_EFFECT_HANDLE_SEND_FOR_CLIENT_MASK))
        return;

    Unit * target = aurApp->GetTarget();

    if (apply)
        target->SetFlag(UNIT_FIELD_FLAGS, UNIT_FLAG_PACIFIED);
    else
    {
        // do not remove unit flag if there are more than this auraEffect of that kind on unit on unit
        if (target->HasAuraType(SPELL_AURA_MOD_PACIFY) || target->HasAuraType(SPELL_AURA_MOD_PACIFY_SILENCE))
            return;
        target->RemoveFlag(UNIT_FIELD_FLAGS, UNIT_FLAG_PACIFIED);
    }
}

void AuraEffect::HandleAuraModPacifyAndSilence(AuraApplication const * aurApp, uint8 mode, bool apply) const
{
    if (!(mode & AURA_EFFECT_HANDLE_SEND_FOR_CLIENT_MASK))
        return;

    Unit * target = aurApp->GetTarget();

    // Vengeance of the Blue Flight (TODO: REMOVE THIS!)
    if (m_spellProto->Id == 45839)
    {
        if (apply)
            target->SetFlag(UNIT_FIELD_FLAGS, UNIT_FLAG_NON_ATTACKABLE);
        else
            target->RemoveFlag(UNIT_FIELD_FLAGS, UNIT_FLAG_NON_ATTACKABLE);
    }
    if (!(apply))
    {
        // do not remove unit flag if there are more than this auraEffect of that kind on unit on unit
        if (target->HasAuraType(SPELL_AURA_MOD_PACIFY_SILENCE))
            return;
    }
    HandleAuraModPacify(aurApp, mode, apply);
    HandleAuraModSilence(aurApp, mode, apply);
}

void AuraEffect::HandleAuraAllowOnlyAbility(AuraApplication const * aurApp, uint8 mode, bool apply) const
{
    if (!(mode & AURA_EFFECT_HANDLE_SEND_FOR_CLIENT_MASK))
        return;

    Unit * target = aurApp->GetTarget();

    if (target->GetTypeId() == TYPEID_PLAYER)
    {
        if (apply)
            target->SetFlag(PLAYER_FLAGS, PLAYER_ALLOW_ONLY_ABILITY);
        else
        {
            // do not remove unit flag if there are more than this auraEffect of that kind on unit on unit
            if (target->HasAuraType(SPELL_AURA_ALLOW_ONLY_ABILITY))
                return;
            target->RemoveFlag(PLAYER_FLAGS, PLAYER_ALLOW_ONLY_ABILITY);
        }
    }
}

/****************************/
/***      TRACKING        ***/
/****************************/

void AuraEffect::HandleAuraTrackCreatures(AuraApplication const * aurApp, uint8 mode, bool apply) const
{
    if (!(mode & AURA_EFFECT_HANDLE_SEND_FOR_CLIENT_MASK))
        return;

    Unit * target = aurApp->GetTarget();

    if (target->GetTypeId() != TYPEID_PLAYER)
        return;

    target->SetUInt32Value(PLAYER_TRACK_CREATURES, (apply) ? ((uint32)1)<<(GetMiscValue()-1) : 0);
}

void AuraEffect::HandleAuraTrackResources(AuraApplication const * aurApp, uint8 mode, bool apply) const
{
    if (!(mode & AURA_EFFECT_HANDLE_SEND_FOR_CLIENT_MASK))
        return;

    Unit * target = aurApp->GetTarget();

    if (target->GetTypeId() != TYPEID_PLAYER)
        return;

    target->SetUInt32Value(PLAYER_TRACK_RESOURCES, (apply) ? ((uint32)1)<<(GetMiscValue()-1): 0);
}

void AuraEffect::HandleAuraTrackStealthed(AuraApplication const * aurApp, uint8 mode, bool apply) const
{
    if (!(mode & AURA_EFFECT_HANDLE_SEND_FOR_CLIENT_MASK))
        return;

    Unit * target = aurApp->GetTarget();

    if (target->GetTypeId() != TYPEID_PLAYER)
        return;

    if (!(apply))
    {
        // do not remove unit flag if there are more than this auraEffect of that kind on unit on unit
        if (target->HasAuraType(GetAuraType()))
            return;
    }
    target->ApplyModFlag(PLAYER_FIELD_BYTES, PLAYER_FIELD_BYTE_TRACK_STEALTHED, apply);
}

void AuraEffect::HandleAuraModStalked(AuraApplication const * aurApp, uint8 mode, bool apply) const
{
    if (!(mode & AURA_EFFECT_HANDLE_SEND_FOR_CLIENT_MASK))
        return;

    Unit * target = aurApp->GetTarget();

    // used by spells: Hunter's Mark, Mind Vision, Syndicate Tracker (MURP) DND
    if (apply)
        target->SetFlag(UNIT_DYNAMIC_FLAGS, UNIT_DYNFLAG_TRACK_UNIT);
    else
    {
        // do not remove unit flag if there are more than this auraEffect of that kind on unit on unit
        if (!target->HasAuraType(GetAuraType()))
            target->RemoveFlag(UNIT_DYNAMIC_FLAGS, UNIT_DYNFLAG_TRACK_UNIT);
    }

    target->UpdateObjectVisibility();
}

void AuraEffect::HandleAuraUntrackable(AuraApplication const * aurApp, uint8 mode, bool apply) const
{
    if (!(mode & AURA_EFFECT_HANDLE_SEND_FOR_CLIENT_MASK))
        return;

    Unit * target = aurApp->GetTarget();

    if (apply)
        target->SetByteFlag(UNIT_FIELD_BYTES_1, 3, UNIT_BYTE1_FLAG_UNTRACKABLE);
    else
    {
        // do not remove unit flag if there are more than this auraEffect of that kind on unit on unit
        if (target->HasAuraType(GetAuraType()))
            return;
        target->RemoveByteFlag(UNIT_FIELD_BYTES_1, 3, UNIT_BYTE1_FLAG_UNTRACKABLE);
    }
}

/****************************/
/***  SKILLS & TALENTS    ***/
/****************************/

void AuraEffect::HandleAuraModPetTalentsPoints(AuraApplication const * aurApp, uint8 mode, bool /*apply*/) const
{
    if (!(mode & AURA_EFFECT_HANDLE_CHANGE_AMOUNT_MASK))
        return;

    Unit * target = aurApp->GetTarget();

    if (target->GetTypeId() != TYPEID_PLAYER)
        return;

    // Recalculate pet talent points
    if (Pet *pet = target->ToPlayer()->GetPet())
        pet->InitTalentForLevel();
}

void AuraEffect::HandleAuraModSkill(AuraApplication const * aurApp, uint8 /*mode*/, bool apply) const
{
    Unit * target = aurApp->GetTarget();

    if (target->GetTypeId() != TYPEID_PLAYER)
        return;

    uint32 prot = GetMiscValue();
    int32 points = GetAmount();

    target->ToPlayer()->ModifySkillBonus(prot, ((apply) ? points: -points), GetAuraType() == SPELL_AURA_MOD_SKILL_TALENT);
    if (prot == SKILL_DEFENSE)
        target->ToPlayer()->UpdateDefenseBonusesMod();
}

/****************************/
/***       MOVEMENT       ***/
/****************************/

void AuraEffect::HandleAuraMounted(AuraApplication const * aurApp, uint8 mode, bool apply) const
{
    if (!(mode & AURA_EFFECT_HANDLE_SEND_FOR_CLIENT_MASK))
        return;

    Unit * target = aurApp->GetTarget();

    if (apply)
    {
        uint32 creatureEntry = GetMiscValue();

        // Festive Holiday Mount
        if (target->HasAura(62061))
        {
            if (GetBase()->HasEffectType(SPELL_AURA_MOD_INCREASE_MOUNTED_FLIGHT_SPEED))
                creatureEntry = 24906;
            else
                creatureEntry = 15665;
        }

        CreatureTemplate const* ci = sObjectMgr->GetCreatureTemplate(creatureEntry);
        if (!ci)
        {
            sLog->outErrorDb("AuraMounted: `creature_template`='%u' not found in database (only need its modelid)", GetMiscValue());
            return;
        }

        uint32 team = 0;
        if (target->GetTypeId() == TYPEID_PLAYER)
            team = target->ToPlayer()->GetTeam();

        uint32 displayID = sObjectMgr->ChooseDisplayId(team, ci);
        sObjectMgr->GetCreatureModelRandomGender(&displayID);

        //some spell has one aura of mount and one of vehicle
        for (uint32 i = 0; i < MAX_SPELL_EFFECTS; ++i)
            if (GetSpellProto()->Effect[i] == SPELL_EFFECT_SUMMON
                && GetSpellProto()->EffectMiscValue[i] == GetMiscValue())
                displayID = 0;

        target->Mount(displayID, ci->VehicleId, GetMiscValue());
    }
    else
    {
        target->Unmount();
        //some mounts like Headless Horseman's Mount or broom stick are skill based spell
        // need to remove ALL arura related to mounts, this will stop client crash with broom stick
        // and never endless flying after using Headless Horseman's Mount
        if (mode & AURA_EFFECT_HANDLE_REAL)
            target->RemoveAurasByType(SPELL_AURA_MOUNTED);
    }
}

void AuraEffect::HandleAuraAllowFlight(AuraApplication const * aurApp, uint8 mode, bool apply) const
{
    if (!(mode & AURA_EFFECT_HANDLE_SEND_FOR_CLIENT_MASK))
        return;

    Unit * target = aurApp->GetTarget();

    if (!apply)
    {
        // do not remove unit flag if there are more than this auraEffect of that kind on unit on unit
        if (target->HasAuraType(GetAuraType()) || target->HasAuraType(SPELL_AURA_MOD_INCREASE_MOUNTED_FLIGHT_SPEED))
            return;
    }

    if (target->GetTypeId() == TYPEID_UNIT)
        target->SetFlying(apply);

    if (Player *plr = target->m_movedPlayer)
    {
        // allow fly
        WorldPacket data;
        if (apply)
            data.Initialize(SMSG_MOVE_SET_CAN_FLY, 12);
        else
            data.Initialize(SMSG_MOVE_UNSET_CAN_FLY, 12);
        data.append(target->GetPackGUID());
        data << uint32(0);                                      // unk
        plr->SendDirectMessage(&data);
    }
}

void AuraEffect::HandleAuraWaterWalk(AuraApplication const * aurApp, uint8 mode, bool apply) const
{
    if (!(mode & AURA_EFFECT_HANDLE_SEND_FOR_CLIENT_MASK))
        return;

    Unit * target = aurApp->GetTarget();

    if (!(apply))
    {
        // do not remove unit flag if there are more than this auraEffect of that kind on unit on unit
        if (target->HasAuraType(GetAuraType()))
            return;
    }

    WorldPacket data;
    if (apply)
        data.Initialize(SMSG_MOVE_WATER_WALK, 8+4);
    else
        data.Initialize(SMSG_MOVE_LAND_WALK, 8+4);
    data.append(target->GetPackGUID());
    data << uint32(0);
    target->SendMessageToSet(&data, true);
}

void AuraEffect::HandleAuraFeatherFall(AuraApplication const * aurApp, uint8 mode, bool apply) const
{
    if (!(mode & AURA_EFFECT_HANDLE_SEND_FOR_CLIENT_MASK))
        return;

    Unit * target = aurApp->GetTarget();

    if (!(apply))
    {
        // do not remove unit flag if there are more than this auraEffect of that kind on unit on unit
        if (target->HasAuraType(GetAuraType()))
            return;
    }

    WorldPacket data;
    if (apply)
        data.Initialize(SMSG_MOVE_FEATHER_FALL, 8+4);
    else
        data.Initialize(SMSG_MOVE_NORMAL_FALL, 8+4);
    data.append(target->GetPackGUID());
    data << uint32(0);
    target->SendMessageToSet(&data, true);

    // start fall from current height
    if (!apply && target->GetTypeId() == TYPEID_PLAYER)
        target->ToPlayer()->SetFallInformation(0, target->GetPositionZ());
}

void AuraEffect::HandleAuraHover(AuraApplication const * aurApp, uint8 mode, bool apply) const
{
    if (!(mode & AURA_EFFECT_HANDLE_SEND_FOR_CLIENT_MASK))
        return;

    Unit * target = aurApp->GetTarget();

    if (!(apply))
    {
        // do not remove unit flag if there are more than this auraEffect of that kind on unit on unit
        if (target->HasAuraType(GetAuraType()))
            return;
    }

    WorldPacket data;
    if (apply)
        data.Initialize(SMSG_MOVE_SET_HOVER, 8+4);
    else
        data.Initialize(SMSG_MOVE_UNSET_HOVER, 8+4);
    data.append(target->GetPackGUID());
    data << uint32(0);
    target->SendMessageToSet(&data, true);
}

void AuraEffect::HandleWaterBreathing(AuraApplication const * aurApp, uint8 mode, bool /*apply*/) const
{
    if (!(mode & AURA_EFFECT_HANDLE_SEND_FOR_CLIENT_MASK))
        return;

    Unit * target = aurApp->GetTarget();

    // update timers in client
    if (target->GetTypeId() == TYPEID_PLAYER)
        target->ToPlayer()->UpdateMirrorTimers();
}

void AuraEffect::HandleForceMoveForward(AuraApplication const * aurApp, uint8 mode, bool apply) const
{
    if (!(mode & AURA_EFFECT_HANDLE_SEND_FOR_CLIENT_MASK))
        return;

    Unit * target = aurApp->GetTarget();

    if (apply)
        target->SetFlag(UNIT_FIELD_FLAGS_2, UNIT_FLAG2_FORCE_MOVE);
    else
    {
        // do not remove unit flag if there are more than this auraEffect of that kind on unit on unit
        if (target->HasAuraType(GetAuraType()))
            return;
        target->RemoveFlag(UNIT_FIELD_FLAGS_2, UNIT_FLAG2_FORCE_MOVE);
    }
}

/****************************/
/***        THREAT        ***/
/****************************/

void AuraEffect::HandleModThreat(AuraApplication const * aurApp, uint8 mode, bool apply) const
{
    if (!(mode & AURA_EFFECT_HANDLE_CHANGE_AMOUNT_MASK))
        return;

    Unit * target = aurApp->GetTarget();
    for (int32 i = 0; i < MAX_SPELL_SCHOOL; ++i)
        if (GetMiscValue() & (1 << i))
            ApplyPercentModFloatVar(target->m_threatModifier[i], float(GetAmount()), apply);
}

void AuraEffect::HandleAuraModTotalThreat(AuraApplication const * aurApp, uint8 mode, bool apply) const
{
    if (!(mode & AURA_EFFECT_HANDLE_CHANGE_AMOUNT_MASK))
        return;

    Unit * target = aurApp->GetTarget();

    if (!target->isAlive() || target->GetTypeId() != TYPEID_PLAYER)
        return;

    Unit * caster = GetCaster();
    if (!caster || !caster->isAlive())
        return;

    target->getHostileRefManager().addTempThreat((float)GetAmount(), apply);
}

void AuraEffect::HandleModTaunt(AuraApplication const * aurApp, uint8 mode, bool apply) const
{
    if (!(mode & AURA_EFFECT_HANDLE_REAL))
        return;

    Unit * target = aurApp->GetTarget();

    if (!target->isAlive() || !target->CanHaveThreatList())
        return;

    Unit * caster = GetCaster();
    if (!caster || !caster->isAlive())
        return;

    if (apply)
        target->TauntApply(caster);
    else
    {
        // When taunt aura fades out, mob will switch to previous target if current has less than 1.1 * secondthreat
        target->TauntFadeOut(caster);
    }
}

/*****************************/
/***        CONTROL        ***/
/*****************************/

void AuraEffect::HandleModConfuse(AuraApplication const * aurApp, uint8 mode, bool apply) const
{
    if (!(mode & AURA_EFFECT_HANDLE_REAL))
        return;

    Unit * target = aurApp->GetTarget();

    target->SetControlled(apply, UNIT_STAT_CONFUSED);
}

void AuraEffect::HandleModFear(AuraApplication const * aurApp, uint8 mode, bool apply) const
{
    if (!(mode & AURA_EFFECT_HANDLE_REAL))
        return;

    Unit * target = aurApp->GetTarget();

    target->SetControlled(apply, UNIT_STAT_FLEEING);
}

void AuraEffect::HandleAuraModStun(AuraApplication const * aurApp, uint8 mode, bool apply) const
{
    if (!(mode & AURA_EFFECT_HANDLE_REAL))
        return;

    Unit * target = aurApp->GetTarget();

    target->SetControlled(apply, UNIT_STAT_STUNNED);
}

void AuraEffect::HandleAuraModRoot(AuraApplication const * aurApp, uint8 mode, bool apply) const
{
    if (!(mode & AURA_EFFECT_HANDLE_REAL))
        return;

    Unit * target = aurApp->GetTarget();

    target->SetControlled(apply, UNIT_STAT_ROOT);
}

void AuraEffect::HandlePreventFleeing(AuraApplication const * aurApp, uint8 mode, bool apply) const
{
    if (!(mode & AURA_EFFECT_HANDLE_REAL))
        return;

    Unit * target = aurApp->GetTarget();

    Unit::AuraEffectList const& fearAuras = target->GetAuraEffectsByType(SPELL_AURA_MOD_FEAR);
    if (!fearAuras.empty())
        target->SetControlled(!(apply), UNIT_STAT_FLEEING);
}

/***************************/
/***        CHARM        ***/
/***************************/

void AuraEffect::HandleModPossess(AuraApplication const * aurApp, uint8 mode, bool apply) const
{
    if (!(mode & AURA_EFFECT_HANDLE_REAL))
        return;

    Unit * target = aurApp->GetTarget();

    Unit * caster = GetCaster();
    if (caster && caster->GetTypeId() == TYPEID_UNIT)
    {
        HandleModCharm(aurApp, mode, apply);
        return;
    }

    if (apply)
        target->SetCharmedBy(caster, CHARM_TYPE_POSSESS, aurApp);
    else
        target->RemoveCharmedBy(caster);
}

// only one spell has this aura
void AuraEffect::HandleModPossessPet(AuraApplication const * aurApp, uint8 mode, bool apply) const
{
    if (!(mode & AURA_EFFECT_HANDLE_REAL))
        return;

    Unit* caster = GetCaster();
    if (!caster || caster->GetTypeId() != TYPEID_PLAYER)
        return;

    //seems it may happen that when removing it is no longer owner's pet
    //if (caster->ToPlayer()->GetPet() != target)
    //    return;

    Unit* target = aurApp->GetTarget();
    if (target->GetTypeId() != TYPEID_UNIT || !target->ToCreature()->isPet())
        return;

    Pet* pet = target->ToPet();

    if (apply)
    {
        if (caster->ToPlayer()->GetPet() != pet)
            return;

        pet->SetCharmedBy(caster, CHARM_TYPE_POSSESS, aurApp);
    }
    else
    {
        pet->RemoveCharmedBy(caster);

        if (!pet->IsWithinDistInMap(caster, pet->GetMap()->GetVisibilityRange()))
            pet->Remove(PET_SAVE_NOT_IN_SLOT, true);
        else
        {
            // Reinitialize the pet bar and make the pet come back to the owner
            caster->ToPlayer()->PetSpellInitialize();
            if (!pet->getVictim())
            {
                pet->GetMotionMaster()->MoveFollow(caster, PET_FOLLOW_DIST, pet->GetFollowAngle());
                //if (target->GetCharmInfo())
                //    target->GetCharmInfo()->SetCommandState(COMMAND_FOLLOW);
            }
        }
    }
}

void AuraEffect::HandleModCharm(AuraApplication const * aurApp, uint8 mode, bool apply) const
{
    if (!(mode & AURA_EFFECT_HANDLE_REAL))
        return;

    Unit * target = aurApp->GetTarget();

    Unit * caster = GetCaster();

    if (apply)
        target->SetCharmedBy(caster, CHARM_TYPE_CHARM, aurApp);
    else
        target->RemoveCharmedBy(caster);
}

void AuraEffect::HandleCharmConvert(AuraApplication const * aurApp, uint8 mode, bool apply) const
{
    if (!(mode & AURA_EFFECT_HANDLE_REAL))
        return;

    Unit * target = aurApp->GetTarget();

    Unit * caster = GetCaster();

    if (apply)
        target->SetCharmedBy(caster, CHARM_TYPE_CONVERT, aurApp);
    else
        target->RemoveCharmedBy(caster);
}

/**
 * Such auras are applied from a caster(=player) to a vehicle.
 * This has been verified using spell #49256
 */
void AuraEffect::HandleAuraControlVehicle(AuraApplication const * aurApp, uint8 mode, bool apply) const
{
    if (!(mode & AURA_EFFECT_HANDLE_REAL))
        return;

    Unit * target = aurApp->GetTarget();

    if (!target->IsVehicle())
        return;

    Unit * caster = GetCaster();

    if (!caster || caster == target)
        return;

    if (apply)
    {
        caster->_EnterVehicle(target->GetVehicleKit(), m_amount - 1, aurApp);
    }
    else
    {
        if (GetId() == 53111) // Devour Humanoid
        {
            target->Kill(caster);
            if (caster->GetTypeId() == TYPEID_UNIT)
                caster->ToCreature()->RemoveCorpse();
        }

        // some SPELL_AURA_CONTROL_VEHICLE auras have a dummy effect on the player - remove them
        caster->RemoveAurasDueToSpell(GetId());
        caster->_ExitVehicle();
    }
}

/*********************************************************/
/***                  MODIFY SPEED                     ***/
/*********************************************************/
void AuraEffect::HandleAuraModIncreaseSpeed(AuraApplication const * aurApp, uint8 mode, bool /*apply*/) const
{
    if (!(mode & AURA_EFFECT_HANDLE_CHANGE_AMOUNT_MASK))
        return;

    Unit * target = aurApp->GetTarget();

    target->UpdateSpeed(MOVE_RUN, true);
}

void AuraEffect::HandleAuraModIncreaseMountedSpeed(AuraApplication const * aurApp, uint8 mode, bool apply) const
{
    HandleAuraModIncreaseSpeed(aurApp, mode, apply);
}

void AuraEffect::HandleAuraModIncreaseFlightSpeed(AuraApplication const * aurApp, uint8 mode, bool apply) const
{
    if (!(mode & AURA_EFFECT_HANDLE_CHANGE_AMOUNT_SEND_FOR_CLIENT_MASK))
        return;

    Unit * target = aurApp->GetTarget();

    // Enable Fly mode for flying mounts
    if (GetAuraType() == SPELL_AURA_MOD_INCREASE_MOUNTED_FLIGHT_SPEED)
    {
        // do not remove unit flag if there are more than this auraEffect of that kind on unit on unit
        if (mode & AURA_EFFECT_HANDLE_SEND_FOR_CLIENT_MASK && (apply || (!target->HasAuraType(SPELL_AURA_MOD_INCREASE_MOUNTED_FLIGHT_SPEED) && !target->HasAuraType(SPELL_AURA_FLY))))
        {
            if (Player *plr = target->m_movedPlayer)
            {
                WorldPacket data;
                if (apply)
                    data.Initialize(SMSG_MOVE_SET_CAN_FLY, 12);
                else
                    data.Initialize(SMSG_MOVE_UNSET_CAN_FLY, 12);
                data.append(plr->GetPackGUID());
                data << uint32(0);                                      // unknown
                plr->SendDirectMessage(&data);
            }
        }

        if (mode & AURA_EFFECT_HANDLE_REAL)
        {
            //Players on flying mounts must be immune to polymorph
            if (target->GetTypeId() == TYPEID_PLAYER)
                target->ApplySpellImmune(GetId(), IMMUNITY_MECHANIC, MECHANIC_POLYMORPH, apply);

            // Dragonmaw Illusion (overwrite mount model, mounted aura already applied)
            if (apply && target->HasAuraEffect(42016, 0) && target->GetMountID())
                target->SetUInt32Value(UNIT_FIELD_MOUNTDISPLAYID, 16314);
        }
    }

    if (mode & AURA_EFFECT_HANDLE_CHANGE_AMOUNT_MASK)
        target->UpdateSpeed(MOVE_FLIGHT, true);
}

void AuraEffect::HandleAuraModIncreaseSwimSpeed(AuraApplication const * aurApp, uint8 mode, bool /*apply*/) const
{
    if (!(mode & AURA_EFFECT_HANDLE_CHANGE_AMOUNT_MASK))
        return;

    Unit * target = aurApp->GetTarget();

    target->UpdateSpeed(MOVE_SWIM, true);
}

void AuraEffect::HandleAuraModDecreaseSpeed(AuraApplication const * aurApp, uint8 mode, bool /*apply*/) const
{
    if (!(mode & AURA_EFFECT_HANDLE_CHANGE_AMOUNT_MASK))
        return;

    Unit * target = aurApp->GetTarget();

    target->UpdateSpeed(MOVE_RUN, true);
    target->UpdateSpeed(MOVE_SWIM, true);
    target->UpdateSpeed(MOVE_FLIGHT, true);
    target->UpdateSpeed(MOVE_RUN_BACK, true);
    target->UpdateSpeed(MOVE_SWIM_BACK, true);
    target->UpdateSpeed(MOVE_FLIGHT_BACK, true);
}

void AuraEffect::HandleAuraModUseNormalSpeed(AuraApplication const * aurApp, uint8 mode, bool /*apply*/) const
{
    if (!(mode & AURA_EFFECT_HANDLE_REAL))
        return;

    Unit * target = aurApp->GetTarget();

    target->UpdateSpeed(MOVE_RUN,  true);
    target->UpdateSpeed(MOVE_SWIM, true);
    target->UpdateSpeed(MOVE_FLIGHT,  true);
}

/*********************************************************/
/***                     IMMUNITY                      ***/
/*********************************************************/

void AuraEffect::HandleModStateImmunityMask(AuraApplication const * aurApp, uint8 mode, bool apply) const
{
    if (!(mode & AURA_EFFECT_HANDLE_REAL))
        return;

    Unit * target = aurApp->GetTarget();

    std::list <AuraType> immunity_list;
    if (GetMiscValue() & (1<<10))
        immunity_list.push_back(SPELL_AURA_MOD_STUN);
    if (GetMiscValue() & (1<<1))
        immunity_list.push_back(SPELL_AURA_TRANSFORM);

    // These flag can be recognized wrong:
    if (GetMiscValue() & (1<<6))
        immunity_list.push_back(SPELL_AURA_MOD_DECREASE_SPEED);
    if (GetMiscValue() & (1<<0))
        immunity_list.push_back(SPELL_AURA_MOD_ROOT);
    if (GetMiscValue() & (1<<2))
        immunity_list.push_back(SPELL_AURA_MOD_CONFUSE);
    if (GetMiscValue() & (1<<9))
        immunity_list.push_back(SPELL_AURA_MOD_FEAR);

    // must be last due to Bladestorm
    if (GetMiscValue() & (1<<7))
        immunity_list.push_back(SPELL_AURA_MOD_DISARM);

    // TODO: figure out a better place to put this...
    // Patch 3.0.3 Bladestorm now breaks all snares and roots on the warrior when activated.
    // however not all mechanic specified in immunity
    if (apply && GetId() == 46924)
    {
        immunity_list.pop_back(); // delete Disarm
        target->RemoveAurasByType(SPELL_AURA_MOD_ROOT);
        target->RemoveAurasByType(SPELL_AURA_MOD_DECREASE_SPEED);
    }

    if (apply && GetSpellProto()->AttributesEx & SPELL_ATTR1_DISPEL_AURAS_ON_IMMUNITY)
        for (std::list <AuraType>::iterator iter = immunity_list.begin(); iter != immunity_list.end(); ++iter)
            target->RemoveAurasByType(*iter);

    // stop handling the effect if it was removed by linked event
    if (apply && aurApp->GetRemoveMode())
        return;

    for (std::list <AuraType>::iterator iter = immunity_list.begin(); iter != immunity_list.end(); ++iter)
        target->ApplySpellImmune(GetId(), IMMUNITY_STATE, *iter, apply);
}

void AuraEffect::HandleModMechanicImmunity(AuraApplication const * aurApp, uint8 mode, bool apply) const
{
    if (!(mode & AURA_EFFECT_HANDLE_REAL))
        return;

    Unit * target = aurApp->GetTarget();
    uint32 mechanic;

    switch (GetId())
    {
        case 42292: // PvP trinket
        case 59752: // Every Man for Himself
            mechanic = IMMUNE_TO_MOVEMENT_IMPAIRMENT_AND_LOSS_CONTROL_MASK;
            // Actually we should apply immunities here, too, but the aura has only 100 ms duration, so there is practically no point
            break;
        case 54508: // Demonic Empowerment
            mechanic = (1 << MECHANIC_SNARE) | (1 << MECHANIC_ROOT);
            target->ApplySpellImmune(GetId(), IMMUNITY_MECHANIC, MECHANIC_SNARE, apply);
            target->ApplySpellImmune(GetId(), IMMUNITY_MECHANIC, MECHANIC_ROOT, apply);
            target->ApplySpellImmune(GetId(), IMMUNITY_MECHANIC, MECHANIC_STUN, apply);
            break;
        case 34471: // The Beast Within
        case 19574: // Bestial Wrath
            mechanic = (1 << MECHANIC_SNARE) | (1 << MECHANIC_ROOT) | (1 << MECHANIC_FEAR) | (1 << MECHANIC_STUN) | (1 << MECHANIC_SLEEP) | (1 << MECHANIC_CHARM) | (1 << MECHANIC_SAPPED) | (1 << MECHANIC_HORROR) | (1 << MECHANIC_POLYMORPH) | (1 << MECHANIC_DISORIENTED) | (1 << MECHANIC_FREEZE) | (1 << MECHANIC_TURN);
            target->ApplySpellImmune(GetId(), IMMUNITY_MECHANIC, MECHANIC_SNARE, apply);
            target->ApplySpellImmune(GetId(), IMMUNITY_MECHANIC, MECHANIC_ROOT, apply);
            target->ApplySpellImmune(GetId(), IMMUNITY_MECHANIC, MECHANIC_FEAR, apply);
            target->ApplySpellImmune(GetId(), IMMUNITY_MECHANIC, MECHANIC_STUN, apply);
            target->ApplySpellImmune(GetId(), IMMUNITY_MECHANIC, MECHANIC_SLEEP, apply);
            target->ApplySpellImmune(GetId(), IMMUNITY_MECHANIC, MECHANIC_CHARM, apply);
            target->ApplySpellImmune(GetId(), IMMUNITY_MECHANIC, MECHANIC_SAPPED, apply);
            target->ApplySpellImmune(GetId(), IMMUNITY_MECHANIC, MECHANIC_HORROR, apply);
            target->ApplySpellImmune(GetId(), IMMUNITY_MECHANIC, MECHANIC_POLYMORPH, apply);
            target->ApplySpellImmune(GetId(), IMMUNITY_MECHANIC, MECHANIC_DISORIENTED, apply);
            target->ApplySpellImmune(GetId(), IMMUNITY_MECHANIC, MECHANIC_FREEZE, apply);
            target->ApplySpellImmune(GetId(), IMMUNITY_MECHANIC, MECHANIC_TURN, apply);
            break;
        default:
            if (GetMiscValue() < 1)
                return;
            mechanic = 1 << GetMiscValue();
            target->ApplySpellImmune(GetId(), IMMUNITY_MECHANIC, GetMiscValue(), apply);
            break;
    }

    if (apply && GetSpellProto()->AttributesEx & SPELL_ATTR1_DISPEL_AURAS_ON_IMMUNITY)
        target->RemoveAurasWithMechanic(mechanic, AURA_REMOVE_BY_DEFAULT, GetId());
}

void AuraEffect::HandleAuraModEffectImmunity(AuraApplication const * aurApp, uint8 mode, bool apply) const
{
    if (!(mode & AURA_EFFECT_HANDLE_REAL))
        return;

    Unit * target = aurApp->GetTarget();

    // when removing flag aura, handle flag drop
    if (!(apply) && target->GetTypeId() == TYPEID_PLAYER
        && (GetSpellProto()->AuraInterruptFlags & AURA_INTERRUPT_FLAG_IMMUNE_OR_LOST_SELECTION))
    {
        if (target->GetTypeId() == TYPEID_PLAYER)
        {
            if (target->ToPlayer()->InBattleground())
            {
                if (Battleground *bg = target->ToPlayer()->GetBattleground())
                    bg->EventPlayerDroppedFlag(target->ToPlayer());
            }
            else
                sOutdoorPvPMgr->HandleDropFlag((Player*)target, GetSpellProto()->Id);
        }
    }
    // stop handling the effect if it was removed by linked event
    if (apply && aurApp->GetRemoveMode())
        return;

    target->ApplySpellImmune(GetId(), IMMUNITY_EFFECT, GetMiscValue(), apply);
}

void AuraEffect::HandleAuraModStateImmunity(AuraApplication const * aurApp, uint8 mode, bool apply) const
{
    if (!(mode & AURA_EFFECT_HANDLE_REAL))
        return;

    Unit * target = aurApp->GetTarget();

    if ((apply) && GetSpellProto()->AttributesEx & SPELL_ATTR1_DISPEL_AURAS_ON_IMMUNITY)
        target->RemoveAurasByType(AuraType(GetMiscValue()), 0 , GetBase());

    // stop handling the effect if it was removed by linked event
    if (apply && aurApp->GetRemoveMode())
        return;

    target->ApplySpellImmune(GetId(), IMMUNITY_STATE, GetMiscValue(), apply);
}

void AuraEffect::HandleAuraModSchoolImmunity(AuraApplication const * aurApp, uint8 mode, bool apply) const
{
    if (!(mode & AURA_EFFECT_HANDLE_REAL))
        return;

    Unit * target = aurApp->GetTarget();

    if ((apply) && GetMiscValue() == SPELL_SCHOOL_MASK_NORMAL)
        target->RemoveAurasWithInterruptFlags(AURA_INTERRUPT_FLAG_IMMUNE_OR_LOST_SELECTION);

    // stop handling the effect if it was removed by linked event
    if (apply && aurApp->GetRemoveMode())
        return;

    target->ApplySpellImmune(GetId(), IMMUNITY_SCHOOL, GetMiscValue(), (apply));

    // remove all flag auras (they are positive, but they must be removed when you are immune)
    if (GetSpellProto()->AttributesEx & SPELL_ATTR1_DISPEL_AURAS_ON_IMMUNITY
        && GetSpellProto()->AttributesEx2 & SPELL_ATTR2_DAMAGE_REDUCED_SHIELD)
        target->RemoveAurasWithInterruptFlags(AURA_INTERRUPT_FLAG_IMMUNE_OR_LOST_SELECTION);

    // TODO: optimalize this cycle - use RemoveAurasWithInterruptFlags call or something else
    if ((apply)
        && GetSpellProto()->AttributesEx & SPELL_ATTR1_DISPEL_AURAS_ON_IMMUNITY
        && IsPositiveSpell(GetId()))                       //Only positive immunity removes auras
    {
        uint32 school_mask = GetMiscValue();
        Unit::AuraApplicationMap& Auras = target->GetAppliedAuras();
        for (Unit::AuraApplicationMap::iterator iter = Auras.begin(); iter != Auras.end();)
        {
            SpellEntry const *spell = iter->second->GetBase()->GetSpellProto();
            if ((GetSpellSchoolMask(spell) & school_mask)//Check for school mask
                && CanSpellDispelAura(GetSpellProto(), spell)
                && !iter->second->IsPositive()          //Don't remove positive spells
                && spell->Id != GetId())               //Don't remove self
            {
                target->RemoveAura(iter);
            }
            else
                ++iter;
        }
    }

    // stop handling the effect if it was removed by linked event
    if (apply && aurApp->GetRemoveMode())
        return;

    if (GetSpellProto()->Mechanic == MECHANIC_BANISH)
    {
        if (apply)
            target->AddUnitState(UNIT_STAT_ISOLATED);
        else
        {
            bool banishFound = false;
            Unit::AuraEffectList const& banishAuras = target->GetAuraEffectsByType(GetAuraType());
            for (Unit::AuraEffectList::const_iterator i = banishAuras.begin(); i !=  banishAuras.end(); ++i)
                if ((*i)->GetSpellProto()->Mechanic == MECHANIC_BANISH)
                {
                    banishFound = true;
                    break;
                }
            if (!banishFound)
                target->ClearUnitState(UNIT_STAT_ISOLATED);
        }
    }
}

void AuraEffect::HandleAuraModDmgImmunity(AuraApplication const * aurApp, uint8 mode, bool apply) const
{
    if (!(mode & AURA_EFFECT_HANDLE_REAL))
        return;

    Unit * target = aurApp->GetTarget();

    target->ApplySpellImmune(GetId(), IMMUNITY_DAMAGE, GetMiscValue(), apply);
}

void AuraEffect::HandleAuraModDispelImmunity(AuraApplication const * aurApp, uint8 mode, bool apply) const
{
    if (!(mode & AURA_EFFECT_HANDLE_REAL))
        return;

    Unit * target = aurApp->GetTarget();

    target->ApplySpellDispelImmunity(m_spellProto, DispelType(GetMiscValue()), (apply));
}

/*********************************************************/
/***                  MODIFY STATS                     ***/
/*********************************************************/

/********************************/
/***        RESISTANCE        ***/
/********************************/

void AuraEffect::HandleAuraModResistanceExclusive(AuraApplication const * aurApp, uint8 mode, bool apply) const
{
    if (!(mode & (AURA_EFFECT_HANDLE_CHANGE_AMOUNT_MASK | AURA_EFFECT_HANDLE_STAT)))
        return;

    Unit * target = aurApp->GetTarget();

    for (int8 x = SPELL_SCHOOL_NORMAL; x < MAX_SPELL_SCHOOL; x++)
    {
        if (GetMiscValue() & int32(1<<x))
        {
            int32 amount = target->GetMaxPositiveAuraModifierByMiscMask(SPELL_AURA_MOD_RESISTANCE_EXCLUSIVE, 1<<x, this);
            if (amount < GetAmount())
            {
                target->HandleStatModifier(UnitMods(UNIT_MOD_RESISTANCE_START + x), BASE_VALUE, float(GetAmount() - amount), apply);
                if (target->GetTypeId() == TYPEID_PLAYER)
                    target->ApplyResistanceBuffModsMod(SpellSchools(x), aurApp->IsPositive(), float(GetAmount() - amount), apply);
            }
        }
    }
}

void AuraEffect::HandleAuraModResistance(AuraApplication const * aurApp, uint8 mode, bool apply) const
{
    if (!(mode & (AURA_EFFECT_HANDLE_CHANGE_AMOUNT_MASK | AURA_EFFECT_HANDLE_STAT)))
        return;

    Unit * target = aurApp->GetTarget();

    for (int8 x = SPELL_SCHOOL_NORMAL; x < MAX_SPELL_SCHOOL; x++)
    {
        if (GetMiscValue() & int32(1<<x))
        {
            target->HandleStatModifier(UnitMods(UNIT_MOD_RESISTANCE_START + x), TOTAL_VALUE, float(GetAmount()), apply);
            if (target->GetTypeId() == TYPEID_PLAYER || target->ToCreature()->isPet())
                target->ApplyResistanceBuffModsMod(SpellSchools(x), GetAmount() > 0, (float)GetAmount(), apply);
        }
    }
}

void AuraEffect::HandleAuraModBaseResistancePCT(AuraApplication const * aurApp, uint8 mode, bool apply) const
{
    if (!(mode & (AURA_EFFECT_HANDLE_CHANGE_AMOUNT_MASK | AURA_EFFECT_HANDLE_STAT)))
        return;

    Unit * target = aurApp->GetTarget();

    // only players have base stats
    if (target->GetTypeId() != TYPEID_PLAYER)
    {
        //pets only have base armor
        if (target->ToCreature()->isPet() && (GetMiscValue() & SPELL_SCHOOL_MASK_NORMAL))
            target->HandleStatModifier(UNIT_MOD_ARMOR, BASE_PCT, float(GetAmount()), apply);
    }
    else
    {
        for (int8 x = SPELL_SCHOOL_NORMAL; x < MAX_SPELL_SCHOOL; x++)
        {
            if (GetMiscValue() & int32(1<<x))
                target->HandleStatModifier(UnitMods(UNIT_MOD_RESISTANCE_START + x), BASE_PCT, float(GetAmount()), apply);
        }
    }
}

void AuraEffect::HandleModResistancePercent(AuraApplication const * aurApp, uint8 mode, bool apply) const
{
    if (!(mode & (AURA_EFFECT_HANDLE_CHANGE_AMOUNT_MASK | AURA_EFFECT_HANDLE_STAT)))
        return;

    Unit * target = aurApp->GetTarget();

    for (int8 i = SPELL_SCHOOL_NORMAL; i < MAX_SPELL_SCHOOL; i++)
    {
        if (GetMiscValue() & int32(1<<i))
        {
            target->HandleStatModifier(UnitMods(UNIT_MOD_RESISTANCE_START + i), TOTAL_PCT, float(GetAmount()), apply);
            if (target->GetTypeId() == TYPEID_PLAYER || target->ToCreature()->isPet())
            {
                target->ApplyResistanceBuffModsPercentMod(SpellSchools(i), true, (float)GetAmount(), apply);
                target->ApplyResistanceBuffModsPercentMod(SpellSchools(i), false, (float)GetAmount(), apply);
            }
        }
    }
}

void AuraEffect::HandleModBaseResistance(AuraApplication const * aurApp, uint8 mode, bool apply) const
{
    if (!(mode & (AURA_EFFECT_HANDLE_CHANGE_AMOUNT_MASK | AURA_EFFECT_HANDLE_STAT)))
        return;

    Unit * target = aurApp->GetTarget();

    // only players have base stats
    if (target->GetTypeId() != TYPEID_PLAYER)
    {
        //only pets have base stats
        if (target->ToCreature()->isPet() && (GetMiscValue() & SPELL_SCHOOL_MASK_NORMAL))
            target->HandleStatModifier(UNIT_MOD_ARMOR, TOTAL_VALUE, float(GetAmount()), apply);
    }
    else
    {
        for (int i = SPELL_SCHOOL_NORMAL; i < MAX_SPELL_SCHOOL; i++)
            if (GetMiscValue() & (1<<i))
                target->HandleStatModifier(UnitMods(UNIT_MOD_RESISTANCE_START + i), TOTAL_VALUE, float(GetAmount()), apply);
    }
}

void AuraEffect::HandleModTargetResistance(AuraApplication const * aurApp, uint8 mode, bool apply) const
{
    if (!(mode & (AURA_EFFECT_HANDLE_CHANGE_AMOUNT_MASK | AURA_EFFECT_HANDLE_STAT)))
        return;

    Unit * target = aurApp->GetTarget();

    // applied to damage as HandleNoImmediateEffect in Unit::CalcAbsorbResist and Unit::CalcArmorReducedDamage

    // show armor penetration
    if (target->GetTypeId() == TYPEID_PLAYER && (GetMiscValue() & SPELL_SCHOOL_MASK_NORMAL))
        target->ApplyModInt32Value(PLAYER_FIELD_MOD_TARGET_PHYSICAL_RESISTANCE, GetAmount(), apply);

    // show as spell penetration only full spell penetration bonuses (all resistances except armor and holy
    if (target->GetTypeId() == TYPEID_PLAYER && (GetMiscValue() & SPELL_SCHOOL_MASK_SPELL) == SPELL_SCHOOL_MASK_SPELL)
        target->ApplyModInt32Value(PLAYER_FIELD_MOD_TARGET_RESISTANCE, GetAmount(), apply);
}

/********************************/
/***           STAT           ***/
/********************************/

void AuraEffect::HandleAuraModStat(AuraApplication const * aurApp, uint8 mode, bool apply) const
{
    if (!(mode & (AURA_EFFECT_HANDLE_CHANGE_AMOUNT_MASK | AURA_EFFECT_HANDLE_STAT)))
        return;

    Unit * target = aurApp->GetTarget();

    if (GetMiscValue() < -2 || GetMiscValue() > 4)
    {
        sLog->outError("WARNING: Spell %u effect %u has an unsupported misc value (%i) for SPELL_AURA_MOD_STAT ", GetId(), GetEffIndex(), GetMiscValue());
        return;
    }

    for (int32 i = STAT_STRENGTH; i < MAX_STATS; i++)
    {
        // -1 or -2 is all stats (misc < -2 checked in function beginning)
        if (GetMiscValue() < 0 || GetMiscValue() == i)
        {
            //target->ApplyStatMod(Stats(i), m_amount, apply);
            target->HandleStatModifier(UnitMods(UNIT_MOD_STAT_START + i), TOTAL_VALUE, float(GetAmount()), apply);
            if (target->GetTypeId() == TYPEID_PLAYER || target->ToCreature()->isPet())
                target->ApplyStatBuffMod(Stats(i), (float)GetAmount(), apply);
        }
    }
}

void AuraEffect::HandleModPercentStat(AuraApplication const * aurApp, uint8 mode, bool apply) const
{
    if (!(mode & (AURA_EFFECT_HANDLE_CHANGE_AMOUNT_MASK | AURA_EFFECT_HANDLE_STAT)))
        return;

    Unit * target = aurApp->GetTarget();

    if (GetMiscValue() < -1 || GetMiscValue() > 4)
    {
        sLog->outError("WARNING: Misc Value for SPELL_AURA_MOD_PERCENT_STAT not valid");
        return;
    }

    // only players have base stats
    if (target->GetTypeId() != TYPEID_PLAYER)
        return;

    for (int32 i = STAT_STRENGTH; i < MAX_STATS; ++i)
    {
        if (GetMiscValue() == i || GetMiscValue() == -1)
            target->HandleStatModifier(UnitMods(UNIT_MOD_STAT_START + i), BASE_PCT, float(m_amount), apply);
    }
}

void AuraEffect::HandleModSpellDamagePercentFromStat(AuraApplication const * aurApp, uint8 mode, bool /*apply*/) const
{
    if (!(mode & (AURA_EFFECT_HANDLE_CHANGE_AMOUNT_MASK | AURA_EFFECT_HANDLE_STAT)))
        return;

    Unit * target = aurApp->GetTarget();

    if (target->GetTypeId() != TYPEID_PLAYER)
        return;

    // Magic damage modifiers implemented in Unit::SpellDamageBonus
    // This information for client side use only
    // Recalculate bonus
    target->ToPlayer()->UpdateSpellDamageAndHealingBonus();
}

void AuraEffect::HandleModSpellHealingPercentFromStat(AuraApplication const * aurApp, uint8 mode, bool /*apply*/) const
{
    if (!(mode & (AURA_EFFECT_HANDLE_CHANGE_AMOUNT_MASK | AURA_EFFECT_HANDLE_STAT)))
        return;

    Unit * target = aurApp->GetTarget();

    if (target->GetTypeId() != TYPEID_PLAYER)
        return;

    // Recalculate bonus
    target->ToPlayer()->UpdateSpellDamageAndHealingBonus();
}

void AuraEffect::HandleModSpellDamagePercentFromAttackPower(AuraApplication const * aurApp, uint8 mode, bool /*apply*/) const
{
    if (!(mode & (AURA_EFFECT_HANDLE_CHANGE_AMOUNT_MASK | AURA_EFFECT_HANDLE_STAT)))
        return;

    Unit * target = aurApp->GetTarget();

    if (target->GetTypeId() != TYPEID_PLAYER)
        return;

    // Magic damage modifiers implemented in Unit::SpellDamageBonus
    // This information for client side use only
    // Recalculate bonus
    target->ToPlayer()->UpdateSpellDamageAndHealingBonus();
}

void AuraEffect::HandleModSpellHealingPercentFromAttackPower(AuraApplication const * aurApp, uint8 mode, bool /*apply*/) const
{
    if (!(mode & (AURA_EFFECT_HANDLE_CHANGE_AMOUNT_MASK | AURA_EFFECT_HANDLE_STAT)))
        return;

    Unit * target = aurApp->GetTarget();

    if (target->GetTypeId() != TYPEID_PLAYER)
        return;

    // Recalculate bonus
    target->ToPlayer()->UpdateSpellDamageAndHealingBonus();
}

void AuraEffect::HandleModHealingDone(AuraApplication const * aurApp, uint8 mode, bool /*apply*/) const
{
    if (!(mode & (AURA_EFFECT_HANDLE_CHANGE_AMOUNT_MASK | AURA_EFFECT_HANDLE_STAT)))
        return;

    Unit * target = aurApp->GetTarget();

    if (target->GetTypeId() != TYPEID_PLAYER)
        return;
    // implemented in Unit::SpellHealingBonus
    // this information is for client side only
    target->ToPlayer()->UpdateSpellDamageAndHealingBonus();
}

void AuraEffect::HandleModTotalPercentStat(AuraApplication const * aurApp, uint8 mode, bool apply) const
{
    if (!(mode & (AURA_EFFECT_HANDLE_CHANGE_AMOUNT_MASK | AURA_EFFECT_HANDLE_STAT)))
        return;

    Unit * target = aurApp->GetTarget();

    if (GetMiscValue() < -1 || GetMiscValue() > 4)
    {
        sLog->outError("WARNING: Misc Value for SPELL_AURA_MOD_PERCENT_STAT not valid");
        return;
    }

    // save current health state
    float healthPct = target->GetHealthPct();
    bool alive = target->isAlive();

    for (int32 i = STAT_STRENGTH; i < MAX_STATS; i++)
    {
        if (GetMiscValue() == i || GetMiscValue() == -1)
        {
            target->HandleStatModifier(UnitMods(UNIT_MOD_STAT_START + i), TOTAL_PCT, float(GetAmount()), apply);
            if (target->GetTypeId() == TYPEID_PLAYER || target->ToCreature()->isPet())
                target->ApplyStatPercentBuffMod(Stats(i), float(GetAmount()), apply);
        }
    }

    //recalculate current HP/MP after applying aura modifications (only for spells with SPELL_ATTR0_UNK4 0x00000010 flag)
    if (GetMiscValue() == STAT_STAMINA && (m_spellProto->Attributes & SPELL_ATTR0_UNK4))
        target->SetHealth(std::max<uint32>(uint32(healthPct * target->GetMaxHealth() * 0.01f), (alive ? 1 : 0)));
}

void AuraEffect::HandleAuraModResistenceOfStatPercent(AuraApplication const * aurApp, uint8 mode, bool /*apply*/) const
{
    if (!(mode & (AURA_EFFECT_HANDLE_CHANGE_AMOUNT_MASK | AURA_EFFECT_HANDLE_STAT)))
        return;

    Unit * target = aurApp->GetTarget();

    if (target->GetTypeId() != TYPEID_PLAYER)
        return;

    if (GetMiscValue() != SPELL_SCHOOL_MASK_NORMAL)
    {
        // support required adding replace UpdateArmor by loop by UpdateResistence at intellect update
        // and include in UpdateResistence same code as in UpdateArmor for aura mod apply.
        sLog->outError("Aura SPELL_AURA_MOD_RESISTANCE_OF_STAT_PERCENT(182) does not work for non-armor type resistances!");
        return;
    }

    // Recalculate Armor
    target->UpdateArmor();
}

void AuraEffect::HandleAuraModExpertise(AuraApplication const * aurApp, uint8 mode, bool /*apply*/) const
{
    if (!(mode & (AURA_EFFECT_HANDLE_CHANGE_AMOUNT_MASK | AURA_EFFECT_HANDLE_STAT)))
        return;

    Unit * target = aurApp->GetTarget();

    if (target->GetTypeId() != TYPEID_PLAYER)
        return;

    target->ToPlayer()->UpdateExpertise(BASE_ATTACK);
    target->ToPlayer()->UpdateExpertise(OFF_ATTACK);
}

/********************************/
/***      HEAL & ENERGIZE     ***/
/********************************/
void AuraEffect::HandleModPowerRegen(AuraApplication const * aurApp, uint8 mode, bool /*apply*/) const
{
    if (!(mode & (AURA_EFFECT_HANDLE_CHANGE_AMOUNT_MASK | AURA_EFFECT_HANDLE_STAT)))
        return;

    Unit * target = aurApp->GetTarget();

    if (target->GetTypeId() != TYPEID_PLAYER)
        return;

    // Update manaregen value
    if (GetMiscValue() == POWER_MANA)
        target->ToPlayer()->UpdateManaRegen();
    // other powers are not immediate effects - implemented in Player::Regenerate, Creature::Regenerate
}

void AuraEffect::HandleModPowerRegenPCT(AuraApplication const * aurApp, uint8 mode, bool apply) const
{
    HandleModPowerRegen(aurApp, mode, apply);
}

void AuraEffect::HandleModManaRegen(AuraApplication const * aurApp, uint8 mode, bool /*apply*/) const
{
    if (!(mode & (AURA_EFFECT_HANDLE_CHANGE_AMOUNT_MASK | AURA_EFFECT_HANDLE_STAT)))
        return;

    Unit * target = aurApp->GetTarget();

    if (target->GetTypeId() != TYPEID_PLAYER)
        return;

    //Note: an increase in regen does NOT cause threat.
    target->ToPlayer()->UpdateManaRegen();
}

void AuraEffect::HandleAuraModIncreaseHealth(AuraApplication const * aurApp, uint8 mode, bool apply) const
{
    if (!(mode & (AURA_EFFECT_HANDLE_CHANGE_AMOUNT_MASK | AURA_EFFECT_HANDLE_STAT)))
        return;

    Unit * target = aurApp->GetTarget();

    if (apply)
    {
        target->HandleStatModifier(UNIT_MOD_HEALTH, TOTAL_VALUE, float(GetAmount()), apply);
        target->ModifyHealth(GetAmount());
    }
    else
    {
        if (int32(target->GetHealth()) > GetAmount())
            target->ModifyHealth(-GetAmount());
        else
            target->SetHealth(1);
        target->HandleStatModifier(UNIT_MOD_HEALTH, TOTAL_VALUE, float(GetAmount()), apply);
    }
}

void AuraEffect::HandleAuraModIncreaseMaxHealth(AuraApplication const * aurApp, uint8 mode, bool apply) const
{
    if (!(mode & (AURA_EFFECT_HANDLE_CHANGE_AMOUNT_MASK | AURA_EFFECT_HANDLE_STAT)))
        return;

    Unit * target = aurApp->GetTarget();

    uint32 oldhealth = target->GetHealth();
    double healthPercentage = (double)oldhealth / (double)target->GetMaxHealth();

    target->HandleStatModifier(UNIT_MOD_HEALTH, TOTAL_VALUE, float(GetAmount()), apply);

    // refresh percentage
    if (oldhealth > 0)
    {
        uint32 newhealth = uint32(ceil((double)target->GetMaxHealth() * healthPercentage));
        if (newhealth == 0)
            newhealth = 1;

        target->SetHealth(newhealth);
    }
}

void AuraEffect::HandleAuraModIncreaseEnergy(AuraApplication const * aurApp, uint8 mode, bool apply) const
{
    if (!(mode & (AURA_EFFECT_HANDLE_CHANGE_AMOUNT_MASK | AURA_EFFECT_HANDLE_STAT)))
        return;

    Unit * target = aurApp->GetTarget();

    Powers powerType = target->getPowerType();
    if (int32(powerType) != GetMiscValue())
        return;

    UnitMods unitMod = UnitMods(UNIT_MOD_POWER_START + powerType);

    // Special case with temporary increase max/current power (percent)
    if (GetId() == 64904)                                     // Hymn of Hope
    {
        if (mode & AURA_EFFECT_HANDLE_CHANGE_AMOUNT_MASK)
        {
            int32 change = target->GetPower(powerType) + (apply ? GetAmount() : -GetAmount());
            if (change < 0)
                change = 0;
            target->SetPower(powerType, change);
        }
    }

    // generic flat case
    target->HandleStatModifier(unitMod, TOTAL_VALUE, float(GetAmount()), apply);
}

void AuraEffect::HandleAuraModIncreaseEnergyPercent(AuraApplication const * aurApp, uint8 mode, bool apply) const
{
    if (!(mode & (AURA_EFFECT_HANDLE_CHANGE_AMOUNT_MASK | AURA_EFFECT_HANDLE_STAT)))
        return;

    Unit * target = aurApp->GetTarget();

    Powers powerType = target->getPowerType();
    if (int32(powerType) != GetMiscValue())
        return;

    UnitMods unitMod = UnitMods(UNIT_MOD_POWER_START + powerType);

    target->HandleStatModifier(unitMod, TOTAL_PCT, float(GetAmount()), apply);
}

void AuraEffect::HandleAuraModIncreaseHealthPercent(AuraApplication const * aurApp, uint8 mode, bool apply) const
{
    if (!(mode & (AURA_EFFECT_HANDLE_CHANGE_AMOUNT_MASK | AURA_EFFECT_HANDLE_STAT)))
        return;

    Unit * target = aurApp->GetTarget();

    // Unit will keep hp% after MaxHealth being modified if unit is alive.
    float percent = target->GetHealthPct();
    target->HandleStatModifier(UNIT_MOD_HEALTH, TOTAL_PCT, float(GetAmount()), apply);
    if (target->isAlive())
        target->SetHealth(target->CountPctFromMaxHealth(int32(percent)));
}

void AuraEffect::HandleAuraIncreaseBaseHealthPercent(AuraApplication const * aurApp, uint8 mode, bool apply) const
{
    if (!(mode & (AURA_EFFECT_HANDLE_CHANGE_AMOUNT_MASK | AURA_EFFECT_HANDLE_STAT)))
        return;

    Unit * target = aurApp->GetTarget();

    target->HandleStatModifier(UNIT_MOD_HEALTH, BASE_PCT, float(GetAmount()), apply);
}

/********************************/
/***          FIGHT           ***/
/********************************/

void AuraEffect::HandleAuraModParryPercent(AuraApplication const * aurApp, uint8 mode, bool /*apply*/) const
{
    if (!(mode & (AURA_EFFECT_HANDLE_CHANGE_AMOUNT_MASK | AURA_EFFECT_HANDLE_STAT)))
        return;

    Unit * target = aurApp->GetTarget();

    if (target->GetTypeId() != TYPEID_PLAYER)
        return;

    target->ToPlayer()->UpdateParryPercentage();
}

void AuraEffect::HandleAuraModDodgePercent(AuraApplication const * aurApp, uint8 mode, bool /*apply*/) const
{
    if (!(mode & (AURA_EFFECT_HANDLE_CHANGE_AMOUNT_MASK | AURA_EFFECT_HANDLE_STAT)))
        return;

    Unit * target = aurApp->GetTarget();

    if (target->GetTypeId() != TYPEID_PLAYER)
        return;

    target->ToPlayer()->UpdateDodgePercentage();
}

void AuraEffect::HandleAuraModBlockPercent(AuraApplication const * aurApp, uint8 mode, bool /*apply*/) const
{
    if (!(mode & (AURA_EFFECT_HANDLE_CHANGE_AMOUNT_MASK | AURA_EFFECT_HANDLE_STAT)))
        return;

    Unit * target = aurApp->GetTarget();

    if (target->GetTypeId() != TYPEID_PLAYER)
        return;

    target->ToPlayer()->UpdateBlockPercentage();
}

void AuraEffect::HandleAuraModRegenInterrupt(AuraApplication const * aurApp, uint8 mode, bool apply) const
{
    HandleModManaRegen(aurApp, mode, apply);
}

void AuraEffect::HandleAuraModWeaponCritPercent(AuraApplication const * aurApp, uint8 mode, bool apply) const
{
    if (!(mode & (AURA_EFFECT_HANDLE_CHANGE_AMOUNT_MASK | AURA_EFFECT_HANDLE_STAT)))
        return;

    Unit * target = aurApp->GetTarget();

    if (target->GetTypeId() != TYPEID_PLAYER)
        return;

    for (int i = 0; i < MAX_ATTACK; ++i)
        if (Item* pItem = target->ToPlayer()->GetWeaponForAttack(WeaponAttackType(i), true))
            target->ToPlayer()->_ApplyWeaponDependentAuraCritMod(pItem, WeaponAttackType(i), this, apply);

    // mods must be applied base at equipped weapon class and subclass comparison
    // with spell->EquippedItemClass and  EquippedItemSubClassMask and EquippedItemInventoryTypeMask
    // GetMiscValue() comparison with item generated damage types

    if (GetSpellProto()->EquippedItemClass == -1)
    {
        target->ToPlayer()->HandleBaseModValue(CRIT_PERCENTAGE,         FLAT_MOD, float (GetAmount()), apply);
        target->ToPlayer()->HandleBaseModValue(OFFHAND_CRIT_PERCENTAGE, FLAT_MOD, float (GetAmount()), apply);
        target->ToPlayer()->HandleBaseModValue(RANGED_CRIT_PERCENTAGE,  FLAT_MOD, float (GetAmount()), apply);
    }
    else
    {
        // done in Player::_ApplyWeaponDependentAuraMods
    }
}

void AuraEffect::HandleModHitChance(AuraApplication const * aurApp, uint8 mode, bool apply) const
{
    if (!(mode & (AURA_EFFECT_HANDLE_CHANGE_AMOUNT_MASK | AURA_EFFECT_HANDLE_STAT)))
        return;

    Unit * target = aurApp->GetTarget();

    if (target->GetTypeId() == TYPEID_PLAYER)
    {
        target->ToPlayer()->UpdateMeleeHitChances();
        target->ToPlayer()->UpdateRangedHitChances();
    }
    else
    {
        target->m_modMeleeHitChance += (apply) ? GetAmount() : (-GetAmount());
        target->m_modRangedHitChance += (apply) ? GetAmount() : (-GetAmount());
    }
}

void AuraEffect::HandleModSpellHitChance(AuraApplication const * aurApp, uint8 mode, bool apply) const
{
    if (!(mode & (AURA_EFFECT_HANDLE_CHANGE_AMOUNT_MASK | AURA_EFFECT_HANDLE_STAT)))
        return;

    Unit * target = aurApp->GetTarget();

    if (target->GetTypeId() == TYPEID_PLAYER)
        target->ToPlayer()->UpdateSpellHitChances();
    else
        target->m_modSpellHitChance += (apply) ? GetAmount(): (-GetAmount());
}

void AuraEffect::HandleModSpellCritChance(AuraApplication const * aurApp, uint8 mode, bool apply) const
{
    if (!(mode & (AURA_EFFECT_HANDLE_CHANGE_AMOUNT_MASK | AURA_EFFECT_HANDLE_STAT)))
        return;

    Unit * target = aurApp->GetTarget();

    if (target->GetTypeId() == TYPEID_PLAYER)
        target->ToPlayer()->UpdateAllSpellCritChances();
    else
        target->m_baseSpellCritChance += (apply) ? GetAmount():-GetAmount();
}

void AuraEffect::HandleModSpellCritChanceShool(AuraApplication const * aurApp, uint8 mode, bool /*apply*/) const
{
    if (!(mode & (AURA_EFFECT_HANDLE_CHANGE_AMOUNT_MASK | AURA_EFFECT_HANDLE_STAT)))
        return;

    Unit * target = aurApp->GetTarget();

    if (target->GetTypeId() != TYPEID_PLAYER)
        return;

    for (int school = SPELL_SCHOOL_NORMAL; school < MAX_SPELL_SCHOOL; ++school)
        if (GetMiscValue() & (1<<school))
            target->ToPlayer()->UpdateSpellCritChance(school);
}

void AuraEffect::HandleAuraModCritPct(AuraApplication const * aurApp, uint8 mode, bool apply) const
{
    if (!(mode & (AURA_EFFECT_HANDLE_CHANGE_AMOUNT_MASK | AURA_EFFECT_HANDLE_STAT)))
        return;

    Unit * target = aurApp->GetTarget();

    if (target->GetTypeId() != TYPEID_PLAYER)
    {
        target->m_baseSpellCritChance += (apply) ? GetAmount():-GetAmount();
        return;
    }

    target->ToPlayer()->HandleBaseModValue(CRIT_PERCENTAGE,         FLAT_MOD, float (GetAmount()), apply);
    target->ToPlayer()->HandleBaseModValue(OFFHAND_CRIT_PERCENTAGE, FLAT_MOD, float (GetAmount()), apply);
    target->ToPlayer()->HandleBaseModValue(RANGED_CRIT_PERCENTAGE,  FLAT_MOD, float (GetAmount()), apply);

    // included in Player::UpdateSpellCritChance calculation
    target->ToPlayer()->UpdateAllSpellCritChances();
}

/********************************/
/***         ATTACK SPEED     ***/
/********************************/

void AuraEffect::HandleModCastingSpeed(AuraApplication const * aurApp, uint8 mode, bool apply) const
{
    if (!(mode & (AURA_EFFECT_HANDLE_CHANGE_AMOUNT_MASK | AURA_EFFECT_HANDLE_STAT)))
        return;

    Unit * target = aurApp->GetTarget();

    target->ApplyCastTimePercentMod((float)GetAmount(), apply);
}

void AuraEffect::HandleModMeleeRangedSpeedPct(AuraApplication const * aurApp, uint8 mode, bool apply) const
{
    if (!(mode & (AURA_EFFECT_HANDLE_CHANGE_AMOUNT_MASK | AURA_EFFECT_HANDLE_STAT)))
        return;

    Unit * target = aurApp->GetTarget();

    target->ApplyAttackTimePercentMod(BASE_ATTACK, (float)GetAmount(), apply);
    target->ApplyAttackTimePercentMod(OFF_ATTACK, (float)GetAmount(), apply);
    target->ApplyAttackTimePercentMod(RANGED_ATTACK, (float)GetAmount(), apply);
}

void AuraEffect::HandleModCombatSpeedPct(AuraApplication const * aurApp, uint8 mode, bool apply) const
{
    if (!(mode & (AURA_EFFECT_HANDLE_CHANGE_AMOUNT_MASK | AURA_EFFECT_HANDLE_STAT)))
        return;

    Unit * target = aurApp->GetTarget();

    target->ApplyCastTimePercentMod(float(m_amount), apply);
    target->ApplyAttackTimePercentMod(BASE_ATTACK, float(GetAmount()), apply);
    target->ApplyAttackTimePercentMod(OFF_ATTACK, float(GetAmount()), apply);
    target->ApplyAttackTimePercentMod(RANGED_ATTACK, float(GetAmount()), apply);
}

void AuraEffect::HandleModAttackSpeed(AuraApplication const * aurApp, uint8 mode, bool apply) const
{
    if (!(mode & (AURA_EFFECT_HANDLE_CHANGE_AMOUNT_MASK | AURA_EFFECT_HANDLE_STAT)))
        return;

    Unit * target = aurApp->GetTarget();

    target->ApplyAttackTimePercentMod(BASE_ATTACK, (float)GetAmount(), apply);
    target->UpdateDamagePhysical(BASE_ATTACK);
}

void AuraEffect::HandleModMeleeSpeedPct(AuraApplication const * aurApp, uint8 mode, bool apply) const
{
    if (!(mode & (AURA_EFFECT_HANDLE_CHANGE_AMOUNT_MASK | AURA_EFFECT_HANDLE_STAT)))
        return;

    Unit * target = aurApp->GetTarget();

    target->ApplyAttackTimePercentMod(BASE_ATTACK,   (float)GetAmount(), apply);
    target->ApplyAttackTimePercentMod(OFF_ATTACK,    (float)GetAmount(), apply);
}

void AuraEffect::HandleAuraModRangedHaste(AuraApplication const * aurApp, uint8 mode, bool apply) const
{
    if (!(mode & (AURA_EFFECT_HANDLE_CHANGE_AMOUNT_MASK | AURA_EFFECT_HANDLE_STAT)))
        return;

    Unit * target = aurApp->GetTarget();

    target->ApplyAttackTimePercentMod(RANGED_ATTACK, (float)GetAmount(), apply);
}

void AuraEffect::HandleRangedAmmoHaste(AuraApplication const * aurApp, uint8 mode, bool apply) const
{
    if (!(mode & (AURA_EFFECT_HANDLE_CHANGE_AMOUNT_MASK | AURA_EFFECT_HANDLE_STAT)))
        return;

    Unit * target = aurApp->GetTarget();

    if (target->GetTypeId() != TYPEID_PLAYER)
        return;

    target->ApplyAttackTimePercentMod(RANGED_ATTACK, (float)GetAmount(), apply);
}

/********************************/
/***       COMBAT RATING      ***/
/********************************/

void AuraEffect::HandleModRating(AuraApplication const * aurApp, uint8 mode, bool apply) const
{
    if (!(mode & (AURA_EFFECT_HANDLE_CHANGE_AMOUNT_MASK | AURA_EFFECT_HANDLE_STAT)))
        return;

    Unit * target = aurApp->GetTarget();

    if (target->GetTypeId() != TYPEID_PLAYER)
        return;

    for (uint32 rating = 0; rating < MAX_COMBAT_RATING; ++rating)
        if (GetMiscValue() & (1 << rating))
            target->ToPlayer()->ApplyRatingMod(CombatRating(rating), GetAmount(), apply);
}

void AuraEffect::HandleModRatingFromStat(AuraApplication const * aurApp, uint8 mode, bool apply) const
{
    if (!(mode & (AURA_EFFECT_HANDLE_CHANGE_AMOUNT_MASK | AURA_EFFECT_HANDLE_STAT)))
        return;

    Unit * target = aurApp->GetTarget();

    if (target->GetTypeId() != TYPEID_PLAYER)
        return;

    // Just recalculate ratings
    for (uint32 rating = 0; rating < MAX_COMBAT_RATING; ++rating)
        if (GetMiscValue() & (1 << rating))
            target->ToPlayer()->ApplyRatingMod(CombatRating(rating), 0, apply);
}

/********************************/
/***        ATTACK POWER      ***/
/********************************/

void AuraEffect::HandleAuraModAttackPower(AuraApplication const * aurApp, uint8 mode, bool apply) const
{
    if (!(mode & (AURA_EFFECT_HANDLE_CHANGE_AMOUNT_MASK | AURA_EFFECT_HANDLE_STAT)))
        return;

    Unit * target = aurApp->GetTarget();

    target->HandleStatModifier(UNIT_MOD_ATTACK_POWER, TOTAL_VALUE, float(GetAmount()), apply);
}

void AuraEffect::HandleAuraModRangedAttackPower(AuraApplication const * aurApp, uint8 mode, bool apply) const
{
    if (!(mode & (AURA_EFFECT_HANDLE_CHANGE_AMOUNT_MASK | AURA_EFFECT_HANDLE_STAT)))
        return;

    Unit * target = aurApp->GetTarget();

    if ((target->getClassMask() & CLASSMASK_WAND_USERS) != 0)
        return;

    target->HandleStatModifier(UNIT_MOD_ATTACK_POWER_RANGED, TOTAL_VALUE, float(GetAmount()), apply);
}

void AuraEffect::HandleAuraModAttackPowerPercent(AuraApplication const * aurApp, uint8 mode, bool apply) const
{
    if (!(mode & (AURA_EFFECT_HANDLE_CHANGE_AMOUNT_MASK | AURA_EFFECT_HANDLE_STAT)))
        return;

    Unit * target = aurApp->GetTarget();

    //UNIT_FIELD_ATTACK_POWER_MULTIPLIER = multiplier - 1
    target->HandleStatModifier(UNIT_MOD_ATTACK_POWER, TOTAL_PCT, float(GetAmount()), apply);
}

void AuraEffect::HandleAuraModRangedAttackPowerPercent(AuraApplication const * aurApp, uint8 mode, bool apply) const
{
    if (!(mode & (AURA_EFFECT_HANDLE_CHANGE_AMOUNT_MASK | AURA_EFFECT_HANDLE_STAT)))
        return;

    Unit * target = aurApp->GetTarget();

    if ((target->getClassMask() & CLASSMASK_WAND_USERS) != 0)
        return;

    //UNIT_FIELD_RANGED_ATTACK_POWER_MULTIPLIER = multiplier - 1
    target->HandleStatModifier(UNIT_MOD_ATTACK_POWER_RANGED, TOTAL_PCT, float(GetAmount()), apply);
}

void AuraEffect::HandleAuraModRangedAttackPowerOfStatPercent(AuraApplication const * aurApp, uint8 mode, bool /*apply*/) const
{
    if (!(mode & (AURA_EFFECT_HANDLE_CHANGE_AMOUNT_MASK | AURA_EFFECT_HANDLE_STAT)))
        return;

    Unit * target = aurApp->GetTarget();

    // Recalculate bonus
    if (target->GetTypeId() == TYPEID_PLAYER && !(target->getClassMask() & CLASSMASK_WAND_USERS))
        target->ToPlayer()->UpdateAttackPowerAndDamage(true);
}

void AuraEffect::HandleAuraModAttackPowerOfStatPercent(AuraApplication const * aurApp, uint8 mode, bool apply) const
{
    HandleAuraModAttackPowerOfArmor(aurApp, mode, apply);
}

void AuraEffect::HandleAuraModAttackPowerOfArmor(AuraApplication const * aurApp, uint8 mode, bool /*apply*/) const
{
    if (!(mode & (AURA_EFFECT_HANDLE_CHANGE_AMOUNT_MASK | AURA_EFFECT_HANDLE_STAT)))
        return;

    Unit * target = aurApp->GetTarget();

    // Recalculate bonus
    if (target->GetTypeId() == TYPEID_PLAYER)
        target->ToPlayer()->UpdateAttackPowerAndDamage(false);
}
/********************************/
/***        DAMAGE BONUS      ***/
/********************************/
void AuraEffect::HandleModDamageDone(AuraApplication const * aurApp, uint8 mode, bool apply) const
{
    if (!(mode & (AURA_EFFECT_HANDLE_CHANGE_AMOUNT_MASK | AURA_EFFECT_HANDLE_STAT)))
        return;

    Unit * target = aurApp->GetTarget();

    // apply item specific bonuses for already equipped weapon
    if (target->GetTypeId() == TYPEID_PLAYER)
    {
        for (int i = 0; i < MAX_ATTACK; ++i)
            if (Item* pItem = target->ToPlayer()->GetWeaponForAttack(WeaponAttackType(i), true))
                target->ToPlayer()->_ApplyWeaponDependentAuraDamageMod(pItem, WeaponAttackType(i), this, apply);
    }

    // GetMiscValue() is bitmask of spell schools
    // 1 (0-bit) - normal school damage (SPELL_SCHOOL_MASK_NORMAL)
    // 126 - full bitmask all magic damages (SPELL_SCHOOL_MASK_MAGIC) including wands
    // 127 - full bitmask any damages
    //
    // mods must be applied base at equipped weapon class and subclass comparison
    // with spell->EquippedItemClass and  EquippedItemSubClassMask and EquippedItemInventoryTypeMask
    // GetMiscValue() comparison with item generated damage types

    if ((GetMiscValue() & SPELL_SCHOOL_MASK_NORMAL) != 0)
    {
        // apply generic physical damage bonuses including wand case
        if (GetSpellProto()->EquippedItemClass == -1 || target->GetTypeId() != TYPEID_PLAYER)
        {
            target->HandleStatModifier(UNIT_MOD_DAMAGE_MAINHAND, TOTAL_VALUE, float(GetAmount()), apply);
            target->HandleStatModifier(UNIT_MOD_DAMAGE_OFFHAND, TOTAL_VALUE, float(GetAmount()), apply);
            target->HandleStatModifier(UNIT_MOD_DAMAGE_RANGED, TOTAL_VALUE, float(GetAmount()), apply);

            if (target->GetTypeId() == TYPEID_PLAYER)
            {
                if (GetAmount() > 0)
                    target->ApplyModUInt32Value(PLAYER_FIELD_MOD_DAMAGE_DONE_POS, GetAmount(), apply);
                else
                    target->ApplyModUInt32Value(PLAYER_FIELD_MOD_DAMAGE_DONE_NEG, GetAmount(), apply);
            }
        }
        else
        {
            // done in Player::_ApplyWeaponDependentAuraMods
        }
    }

    // Skip non magic case for speedup
    if ((GetMiscValue() & SPELL_SCHOOL_MASK_MAGIC) == 0)
        return;

    if (GetSpellProto()->EquippedItemClass != -1 || GetSpellProto()->EquippedItemInventoryTypeMask != 0)
    {
        // wand magic case (skip generic to all item spell bonuses)
        // done in Player::_ApplyWeaponDependentAuraMods

        // Skip item specific requirements for not wand magic damage
        return;
    }

    // Magic damage modifiers implemented in Unit::SpellDamageBonus
    // This information for client side use only
    if (target->GetTypeId() == TYPEID_PLAYER)
    {
        if (GetAmount() > 0)
        {
            for (int i = SPELL_SCHOOL_HOLY; i < MAX_SPELL_SCHOOL; i++)
            {
                if ((GetMiscValue() & (1<<i)) != 0)
                    target->ApplyModUInt32Value(PLAYER_FIELD_MOD_DAMAGE_DONE_POS+i, GetAmount(), apply);
            }
        }
        else
        {
            for (int i = SPELL_SCHOOL_HOLY; i < MAX_SPELL_SCHOOL; i++)
            {
                if ((GetMiscValue() & (1<<i)) != 0)
                    target->ApplyModUInt32Value(PLAYER_FIELD_MOD_DAMAGE_DONE_NEG+i, GetAmount(), apply);
            }
        }
        if (Guardian* pet = target->ToPlayer()->GetGuardianPet())
            pet->UpdateAttackPowerAndDamage();
    }
}

void AuraEffect::HandleModDamagePercentDone(AuraApplication const * aurApp, uint8 mode, bool apply) const
{
    if (!(mode & AURA_EFFECT_HANDLE_REAL))
        return;

    Player* target = aurApp->GetTarget()->ToPlayer();
    if (!target)
        return;

    if (target->HasItemFitToSpellRequirements(GetSpellProto()))
        aurApp->GetTarget()->ApplyModSignedFloatValue(PLAYER_FIELD_MOD_DAMAGE_DONE_PCT, GetAmount()/100.0f, apply);
}

void AuraEffect::HandleModOffhandDamagePercent(AuraApplication const * aurApp, uint8 mode, bool apply) const
{
    if (!(mode & (AURA_EFFECT_HANDLE_CHANGE_AMOUNT_MASK | AURA_EFFECT_HANDLE_STAT)))
        return;

    Unit * target = aurApp->GetTarget();

    target->HandleStatModifier(UNIT_MOD_DAMAGE_OFFHAND, TOTAL_PCT, float(GetAmount()), apply);
}

void AuraEffect::HandleShieldBlockValue(AuraApplication const * aurApp, uint8 mode, bool apply) const
{
    if (!(mode & (AURA_EFFECT_HANDLE_CHANGE_AMOUNT_MASK | AURA_EFFECT_HANDLE_STAT)))
        return;

    Unit * target = aurApp->GetTarget();

    BaseModType modType = FLAT_MOD;
    if (GetAuraType() == SPELL_AURA_MOD_SHIELD_BLOCKVALUE_PCT)
        modType = PCT_MOD;

    if (target->GetTypeId() == TYPEID_PLAYER)
        target->ToPlayer()->HandleBaseModValue(SHIELD_BLOCK_VALUE, modType, float(GetAmount()), apply);
}

/********************************/
/***        POWER COST        ***/
/********************************/

void AuraEffect::HandleModPowerCostPCT(AuraApplication const * aurApp, uint8 mode, bool apply) const
{
    if (!(mode & AURA_EFFECT_HANDLE_CHANGE_AMOUNT_MASK))
        return;

    Unit * target = aurApp->GetTarget();

    float amount = CalculatePctN(1.0f, GetAmount());
    for (int i = 0; i < MAX_SPELL_SCHOOL; ++i)
        if (GetMiscValue() & (1 << i))
            target->ApplyModSignedFloatValue(UNIT_FIELD_POWER_COST_MULTIPLIER + i, amount, apply);
}

void AuraEffect::HandleModPowerCost(AuraApplication const * aurApp, uint8 mode, bool apply) const
{
    if (!(mode & AURA_EFFECT_HANDLE_CHANGE_AMOUNT_MASK))
        return;

    Unit * target = aurApp->GetTarget();

    for (int i = 0; i < MAX_SPELL_SCHOOL; ++i)
        if (GetMiscValue() & (1<<i))
            target->ApplyModInt32Value(UNIT_FIELD_POWER_COST_MODIFIER+i, GetAmount(), apply);
}

void AuraEffect::HandleArenaPreparation(AuraApplication const * aurApp, uint8 mode, bool apply) const
{
    if (!(mode & AURA_EFFECT_HANDLE_REAL))
        return;

    Unit * target = aurApp->GetTarget();

    if (apply)
        target->SetFlag(UNIT_FIELD_FLAGS, UNIT_FLAG_PREPARATION);
    else
    {
        // do not remove unit flag if there are more than this auraEffect of that kind on unit on unit
        if (target->HasAuraType(GetAuraType()))
            return;
        target->RemoveFlag(UNIT_FIELD_FLAGS, UNIT_FLAG_PREPARATION);
    }
}

void AuraEffect::HandleNoReagentUseAura(AuraApplication const * aurApp, uint8 mode, bool /*apply*/) const
{
    if (!(mode & AURA_EFFECT_HANDLE_REAL))
        return;

    Unit * target = aurApp->GetTarget();

    if (target->GetTypeId() != TYPEID_PLAYER)
        return;

    flag96 mask;
    Unit::AuraEffectList const& noReagent = target->GetAuraEffectsByType(SPELL_AURA_NO_REAGENT_USE);
        for (Unit::AuraEffectList::const_iterator i = noReagent.begin(); i !=  noReagent.end(); ++i)
            mask |= (*i)->m_spellProto->EffectSpellClassMask[(*i)->m_effIndex];

    target->SetUInt32Value(PLAYER_NO_REAGENT_COST_1  , mask[0]);
    target->SetUInt32Value(PLAYER_NO_REAGENT_COST_1+1, mask[1]);
    target->SetUInt32Value(PLAYER_NO_REAGENT_COST_1+2, mask[2]);
}

void AuraEffect::HandleAuraRetainComboPoints(AuraApplication const * aurApp, uint8 mode, bool apply) const
{
    if (!(mode & AURA_EFFECT_HANDLE_REAL))
        return;

    Unit * target = aurApp->GetTarget();

    if (target->GetTypeId() != TYPEID_PLAYER)
        return;

    // combo points was added in SPELL_EFFECT_ADD_COMBO_POINTS handler
    // remove only if aura expire by time (in case combo points amount change aura removed without combo points lost)
    if (!(apply) && GetBase()->GetDuration() == 0 && target->ToPlayer()->GetComboTarget())
        if (Unit* unit = ObjectAccessor::GetUnit(*target, target->ToPlayer()->GetComboTarget()))
            target->ToPlayer()->AddComboPoints(unit, -GetAmount());
}

/*********************************************************/
/***                    OTHERS                         ***/
/*********************************************************/

void AuraEffect::HandleAuraDummy(AuraApplication const * aurApp, uint8 mode, bool apply) const
{
    if (!(mode & AURA_EFFECT_HANDLE_CHANGE_AMOUNT_MASK))
        return;

    Unit * target = aurApp->GetTarget();

    Unit * caster = GetCaster();

    if (mode & AURA_EFFECT_HANDLE_REAL)
    {
        // AT APPLY
        if (apply)
        {
            // Overpower
            if (caster && m_spellProto->SpellFamilyName == SPELLFAMILY_WARRIOR &&
                m_spellProto->SpellFamilyFlags[0] & 0x4)
            {
                // In addition, if you strike a player..
                if (target->GetTypeId() != TYPEID_PLAYER)
                    return;
                //  ..while they are casting
                if (target->IsNonMeleeSpellCasted(false, false, true, false, false))
                    if (AuraEffect * aurEff = caster->GetAuraEffect(SPELL_AURA_ADD_FLAT_MODIFIER, SPELLFAMILY_WARRIOR, 2775, 0))
                        switch (aurEff->GetId())
                        {
                            // Unrelenting Assault, rank 1
                            case 46859:
                                target->CastSpell(target, 64849, true, NULL, aurEff);
                                break;
                            // Unrelenting Assault, rank 2
                            case 46860:
                                target->CastSpell(target, 64850, true, NULL, aurEff);
                                break;
                        }
            }
            switch(GetId())
            {
                case 1515:                                      // Tame beast
                    // FIX_ME: this is 2.0.12 threat effect replaced in 2.1.x by dummy aura, must be checked for correctness
                    if (caster && target->CanHaveThreatList())
                        target->AddThreat(caster, 10.0f);
                    break;
                case 13139:                                     // net-o-matic
                    // root to self part of (root_target->charge->root_self sequence
                    if (caster)
                        caster->CastSpell(caster, 13138, true, NULL, this);
                    break;
                case 34026:   // kill command
                {
                    Unit * pet = target->GetGuardianPet();
                    if (!pet)
                        break;

                    target->CastSpell(target, 34027, true, NULL, this);

                    // set 3 stacks and 3 charges (to make all auras not disappear at once)
                    Aura * owner_aura = target->GetAura(34027, GetCasterGUID());
                    Aura * pet_aura  = pet->GetAura(58914, GetCasterGUID());
                    if (owner_aura)
                    {
                        owner_aura->SetStackAmount(owner_aura->GetSpellProto()->StackAmount);
                    }
                    if (pet_aura)
                    {
                        pet_aura->SetCharges(0);
                        pet_aura->SetStackAmount(owner_aura->GetSpellProto()->StackAmount);
                    }
                    break;
                }
                case 37096:                                     // Blood Elf Illusion
                {
                    if (caster)
                    {
                        switch(caster->getGender())
                        {
                            case GENDER_FEMALE:
                                caster->CastSpell(target, 37095, true, NULL, this); // Blood Elf Disguise
                                break;
                            case GENDER_MALE:
                                caster->CastSpell(target, 37093, true, NULL, this);
                                break;
                            default:
                                break;
                        }
                    }
                    break;
                }
                case 55198:   // Tidal Force
                {
                    target->CastSpell(target, 55166, true, NULL, this);
                    // set 3 stacks and 3 charges (to make all auras not disappear at once)
                    Aura * owner_aura = target->GetAura(55166, GetCasterGUID());
                    if (owner_aura)
                    {
                        // This aura lasts 2 sec, need this hack to properly proc spells
                        // TODO: drop aura charges for ApplySpellMod in ProcDamageAndSpell
                        GetBase()->SetDuration(owner_aura->GetDuration());
                        // Make aura be not charged-this prevents removing charge on not crit spells
                        owner_aura->SetCharges(0);
                        owner_aura->SetStackAmount(owner_aura->GetSpellProto()->StackAmount);
                    }
                    break;
                }
                case 39850:                                     // Rocket Blast
                    if (roll_chance_i(20))                       // backfire stun
                        target->CastSpell(target, 51581, true, NULL, this);
                    break;
                case 43873:                                     // Headless Horseman Laugh
                    target->PlayDistanceSound(11965);
                    break;
                case 46354:                                     // Blood Elf Illusion
                    if (caster)
                    {
                        switch(caster->getGender())
                        {
                            case GENDER_FEMALE:
                                caster->CastSpell(target, 46356, true, NULL, this);
                                break;
                            case GENDER_MALE:
                                caster->CastSpell(target, 46355, true, NULL, this);
                                break;
                        }
                    }
                    break;
                case 46361:                                     // Reinforced Net
                    if (caster)
                    {
                        float currentGroundLevel = target->GetBaseMap()->GetHeight(target->GetPositionX(), target->GetPositionY(), MAX_HEIGHT);
                        if (target->GetPositionZ() > currentGroundLevel)
                            target->GetMotionMaster()->MoveFall(currentGroundLevel);
                    }
                    break;
                case 46699:                                     // Requires No Ammo
                    if (target->GetTypeId() == TYPEID_PLAYER)
                        target->ToPlayer()->RemoveAmmo();      // not use ammo and not allow use
                    break;
                case 49028:
                    if (caster)
                        if (AuraEffect *aurEff = caster->GetAuraEffect(63330, 0)) // glyph of Dancing Rune Weapon
                            GetBase()->SetDuration(GetBase()->GetDuration() + aurEff->GetAmount());
                    break;
                case 52916: // Honor Among Thieves
                    if (target->GetTypeId() == TYPEID_PLAYER)
                        if (Unit * spellTarget = ObjectAccessor::GetUnit(*target, target->ToPlayer()->GetComboTarget()))
                            target->CastSpell(spellTarget, 51699, true);
                   break;
                case 28832: // Mark of Korth'azz
                case 28833: // Mark of Blaumeux
                case 28834: // Mark of Rivendare
                case 28835: // Mark of Zeliek
                    if (caster) // actually we can also use cast(this, originalcasterguid)
                    {
                        int32 damage;
                        switch(GetBase()->GetStackAmount())
                        {
                            case 1: damage = 0;     break;
                            case 2: damage = 500;   break;
                            case 3: damage = 1000;  break;
                            case 4: damage = 1500;  break;
                            case 5: damage = 4000;  break;
                            case 6: damage = 12000; break;
                            default:damage = 20000 + 1000 * (GetBase()->GetStackAmount() - 7); break;
                        }
                        if (damage)
                            caster->CastCustomSpell(28836, SPELLVALUE_BASE_POINT0, damage, target);
                    }
                    break;
                case 63322: // Saronite Vapors
                {
                    int32 mana = int32(GetAmount() * pow(2.0f, GetBase()->GetStackAmount())); // mana restore - bp * 2^stackamount
                    int32 damage = mana * 2; // damage
                    caster->CastCustomSpell(target, 63337, &mana, NULL, NULL, true);
                    caster->CastCustomSpell(target, 63338, &damage, NULL, NULL, true);
                    break;
                }
                case 75572: // Eject!
                {
                    if (Vehicle *vehicle = caster->GetVehicleKit())
                        if (Unit *driver = vehicle->GetPassenger(0))
                        {
                            driver->ExitVehicle();
                            driver->GetMotionMaster()->MoveJump(driver->GetPositionX(), driver->GetPositionY(), driver->GetPositionZ()+7.0f, 2.0f, 2.0f);
                        }
                    break;
                }
                case 71563:
                {
                    if (Aura* newAura = target->AddAura(71564, target))
                        newAura->SetStackAmount(newAura->GetSpellProto()->StackAmount);
                    break;
                }
                case 74401:
                {
                    caster->CastSpell(caster, GetAmount(), true);
                    break;
                }
            }
        }
        // AT REMOVE
        else
        {
            if ((IsQuestTameSpell(GetId())) && caster && caster->isAlive() && target->isAlive())
            {
                uint32 finalSpelId = 0;
                switch(GetId())
                {
                    case 19548: finalSpelId = 19597; break;
                    case 19674: finalSpelId = 19677; break;
                    case 19687: finalSpelId = 19676; break;
                    case 19688: finalSpelId = 19678; break;
                    case 19689: finalSpelId = 19679; break;
                    case 19692: finalSpelId = 19680; break;
                    case 19693: finalSpelId = 19684; break;
                    case 19694: finalSpelId = 19681; break;
                    case 19696: finalSpelId = 19682; break;
                    case 19697: finalSpelId = 19683; break;
                    case 19699: finalSpelId = 19685; break;
                    case 19700: finalSpelId = 19686; break;
                    case 30646: finalSpelId = 30647; break;
                    case 30653: finalSpelId = 30648; break;
                    case 30654: finalSpelId = 30652; break;
                    case 30099: finalSpelId = 30100; break;
                    case 30102: finalSpelId = 30103; break;
                    case 30105: finalSpelId = 30104; break;
                }

                if (finalSpelId)
                    caster->CastSpell(target, finalSpelId, true, NULL, this);
            }

            switch(m_spellProto->SpellFamilyName)
            {
                case SPELLFAMILY_GENERIC:
                    switch(GetId())
                    {
                        case 2584: // Waiting to Resurrect
                            // Waiting to resurrect spell cancel, we must remove player from resurrect queue
                            if (target->GetTypeId() == TYPEID_PLAYER)
                                if (Battleground *bg = target->ToPlayer()->GetBattleground())
                                    bg->RemovePlayerFromResurrectQueue(target->GetGUID());
                            break;
                        case 36730:                                     // Flame Strike
                        {
                            target->CastSpell(target, 36731, true, NULL, this);
                            break;
                        }
                        case 44191:                                     // Flame Strike
                        {
                            if (target->GetMap()->IsDungeon())
                            {
                                uint32 spellId = target->GetMap()->IsHeroic() ? 46163 : 44190;

                                target->CastSpell(target, spellId, true, NULL, this);
                            }
                            break;
                        }
                        case 43681: // Inactive
                        {
                            if (!target || target->GetTypeId() != TYPEID_PLAYER || aurApp->GetRemoveMode() != AURA_REMOVE_BY_EXPIRE)
                                return;

                            if (target->GetMap()->IsBattleground())
                                target->ToPlayer()->LeaveBattleground();
                            break;
                        }
                        case 42783: // Wrath of the Astromancer
                            target->CastSpell(target, GetAmount(), true, NULL, this);
                            break;
                        case 46308: // Burning Winds casted only at creatures at spawn
                            target->CastSpell(target, 47287, true, NULL, this);
                            break;
                        case 52172:  // Coyote Spirit Despawn Aura
                        case 60244:  // Blood Parrot Despawn Aura
                            target->CastSpell((Unit*)NULL, GetAmount(), true, NULL, this);
                            break;
                        case 58730: // Restricted Flight Area
                            if (aurApp->GetRemoveMode() == AURA_REMOVE_BY_EXPIRE)
                            {
                                target->CastSpell(target, 58601, true);
                                target->CastSpell(target, 45472, true);
                            }
                            break;
                        case 58600: // Restricted Flight Area
                            if (aurApp->GetRemoveMode() == AURA_REMOVE_BY_EXPIRE)
                                target->CastSpell(target, 58601, true);
                            break;
                    }
                    break;
                case SPELLFAMILY_MAGE:
                    // Living Bomb
                    if (m_spellProto->SpellFamilyFlags[1] & 0x20000)
                    {
                        AuraRemoveMode mode = aurApp->GetRemoveMode();
                        if (caster && (mode == AURA_REMOVE_BY_ENEMY_SPELL || mode == AURA_REMOVE_BY_EXPIRE))
                            caster->CastSpell(target, GetAmount(), true);
                    }
                    break;
                case SPELLFAMILY_WARLOCK:
                    // Haunt
                    if (m_spellProto->SpellFamilyFlags[1] & 0x40000)
                    {
                        if (caster)
                            caster->CastCustomSpell(caster, 48210, &m_amount, 0, 0, true, NULL, this);
                    }
                    break;
                case SPELLFAMILY_DRUID:
                    // Lifebloom
                    if (GetSpellProto()->SpellFamilyFlags[1] & 0x10)
                    {
                        // Final heal only on duration end
                        if (aurApp->GetRemoveMode() != AURA_REMOVE_BY_EXPIRE)
                            return;

                        // final heal
                        int32 stack = GetBase()->GetStackAmount();
                        target->CastCustomSpell(target, 33778, &m_amount, &stack, NULL, true, NULL, this, GetCasterGUID());

                        // restore mana
                        if (caster)
                        {
                            int32 returnmana = CalculatePctU(caster->GetCreateMana(), GetSpellProto()->ManaCostPercentage) * stack / 2;
                            caster->CastCustomSpell(caster, 64372, &returnmana, NULL, NULL, true, NULL, this, GetCasterGUID());
                        }
                    }
                    break;
                case SPELLFAMILY_PRIEST:
                    // Vampiric Touch
                    if (m_spellProto->SpellFamilyFlags[1] & 0x0400 && aurApp->GetRemoveMode() == AURA_REMOVE_BY_ENEMY_SPELL && GetEffIndex() == 0)
                    {
                        if (AuraEffect const * aurEff = GetBase()->GetEffect(1))
                        {
                            int32 damage = aurEff->GetAmount()*4;
                            // backfire damage
                            target->CastCustomSpell(target, 64085, &damage, NULL, NULL, true, NULL, NULL, GetCasterGUID());
                        }
                    }
                    break;
                case SPELLFAMILY_HUNTER:
                    // Misdirection
                    if (GetId() == 34477)
                        target->SetReducedThreatPercent(0, 0);
                    break;
                case SPELLFAMILY_DEATHKNIGHT:
                    // Summon Gargoyle (will start feeding gargoyle)
                    if (GetId() == 61777)
                        target->CastSpell(target, m_spellProto->EffectTriggerSpell[m_effIndex], true);
                    break;
                default:
                    break;
            }
        }
    }

    // AT APPLY & REMOVE

    switch(m_spellProto->SpellFamilyName)
    {
        case SPELLFAMILY_GENERIC:
        {
            if (!(mode & AURA_EFFECT_HANDLE_REAL))
                break;
            switch(GetId())
            {
                // Recently Bandaged
                case 11196:
                    target->ApplySpellImmune(GetId(), IMMUNITY_MECHANIC, GetMiscValue(), apply);
                    break;
                // Unstable Power
                case 24658:
                {
                    uint32 spellId = 24659;
                    if (apply && caster)
                    {
                        SpellEntry const * spell = sSpellStore.LookupEntry(spellId);

                        for (uint32 i = 0; i < spell->StackAmount; ++i)
                            caster->CastSpell(target, spell->Id, true, NULL, NULL, GetCasterGUID());
                        break;
                    }
                    target->RemoveAurasDueToSpell(spellId);
                    break;
                }
                // Restless Strength
                case 24661:
                {
                    uint32 spellId = 24662;
                    if (apply && caster)
                    {
                        SpellEntry const * spell = sSpellStore.LookupEntry(spellId);
                        for (uint32 i = 0; i < spell->StackAmount; ++i)
                            caster->CastSpell(target, spell->Id, true, NULL, NULL, GetCasterGUID());
                        break;
                    }
                    target->RemoveAurasDueToSpell(spellId);
                    break;
                }
                // Tag Murloc
                case 30877:
                {
                    // Tag/untag Blacksilt Scout
                    target->SetEntry(apply ? 17654 : 17326);
                    break;
                }
                //Summon Fire Elemental
                case 40133:
                {
                    if (!caster)
                        break;

                    Unit *owner = caster->GetOwner();
                    if (owner && owner->GetTypeId() == TYPEID_PLAYER)
                    {
                        if (apply)
                            owner->CastSpell(owner, 8985, true);
                        else
                            owner->ToPlayer()->RemovePet(NULL, PET_SAVE_NOT_IN_SLOT, true);
                    }
                    break;
                }
                //Summon Earth Elemental
                case 40132 :
                {
                    if (!caster)
                        break;

                    Unit *owner = caster->GetOwner();
                    if (owner && owner->GetTypeId() == TYPEID_PLAYER)
                    {
                        if (apply)
                            owner->CastSpell(owner, 19704, true);
                        else
                            owner->ToPlayer()->RemovePet(NULL, PET_SAVE_NOT_IN_SLOT, true);
                    }
                    break;
                }
                case 57723: // Exhaustion
                case 57724: // Sated
                {
                    switch(GetId())
                    {
                        case 57723: target->ApplySpellImmune(GetId(), IMMUNITY_ID, 32182, apply); break; // Heroism
                        case 57724: target->ApplySpellImmune(GetId(), IMMUNITY_ID, 2825, apply);  break; // Bloodlust
                    }
                    break;
                }
                case 57819: // Argent Champion
                case 57820: // Ebon Champion
                case 57821: // Champion of the Kirin Tor
                case 57822: // Wyrmrest Champion
                {
                    if (!caster || caster->GetTypeId() != TYPEID_PLAYER)
                        break;

                    uint32 FactionID = 0;

                    if (apply)
                    {
                        switch(m_spellProto->Id)
                        {
                            case 57819: FactionID = 1106; break; // Argent Crusade
                            case 57820: FactionID = 1098; break; // Knights of the Ebon Blade
                            case 57821: FactionID = 1090; break; // Kirin Tor
                            case 57822: FactionID = 1091; break; // The Wyrmrest Accord
                        }
                    }
                    caster->ToPlayer()->SetChampioningFaction(FactionID);
                    break;
                }
                // LK Intro VO (1)
                case 58204:
                    if (target->GetTypeId() == TYPEID_PLAYER)
                    {
                        // Play part 1
                        if (apply)
                            target->PlayDirectSound(14970, target->ToPlayer());
                        // continue in 58205
                        else
                            target->CastSpell(target, 58205, true);
                    }
                    break;
                // LK Intro VO (2)
                case 58205:
                    if (target->GetTypeId() == TYPEID_PLAYER)
                    {
                        // Play part 2
                        if (apply)
                            target->PlayDirectSound(14971, target->ToPlayer());
                        // Play part 3
                        else
                            target->PlayDirectSound(14972, target->ToPlayer());
                    }
                    break;
                case 62061: // Festive Holiday Mount
                    if (target->HasAuraType(SPELL_AURA_MOUNTED))
                    {
                        uint32 creatureEntry = 0;
                        if (apply)
                        {
                            if (target->HasAuraType(SPELL_AURA_MOD_INCREASE_MOUNTED_FLIGHT_SPEED))
                                creatureEntry = 24906;
                            else
                                creatureEntry = 15665;
                        }
                        else
                            creatureEntry = target->GetAuraEffectsByType(SPELL_AURA_MOUNTED).front()->GetMiscValue();

                        if (CreatureTemplate const* creatureInfo = sObjectMgr->GetCreatureTemplate(creatureEntry))
                        {
                            uint32 team = 0;
                            if (target->GetTypeId() == TYPEID_PLAYER)
                                team = target->ToPlayer()->GetTeam();

                            uint32 displayID = sObjectMgr->ChooseDisplayId(team, creatureInfo);
                            sObjectMgr->GetCreatureModelRandomGender(&displayID);

                            target->SetUInt32Value(UNIT_FIELD_MOUNTDISPLAYID, displayID);
                        }
                    }
                    break;
            }

            break;
        }
        case SPELLFAMILY_MAGE:
        {
            //if (!(mode & AURA_EFFECT_HANDLE_REAL))
                //break;
            break;
        }
        case SPELLFAMILY_PRIEST:
        {
            //if (!(mode & AURA_EFFECT_HANDLE_REAL))
                //break;
            break;
        }
        case SPELLFAMILY_DRUID:
        {
            if (!(mode & AURA_EFFECT_HANDLE_CHANGE_AMOUNT_MASK))
                break;
            switch(GetId())
            {
                case 52610:                                 // Savage Roar
                {
                    uint32 spellId = 62071;
                    if (apply)
                    {
                        if (target->GetShapeshiftForm() != FORM_CAT)
                            break;

                        target->CastSpell(target, spellId, true, NULL, NULL, GetCasterGUID());
                        break;
                    }
                    target->RemoveAurasDueToSpell(spellId);
                    break;
                }
                case 61336:                                 // Survival Instincts
                {
                    if (!(mode & AURA_EFFECT_HANDLE_REAL))
                        break;

                    if (apply)
                    {
                        if (!target->IsInFeralForm())
                            break;

                        int32 bp0 = int32(target->CountPctFromMaxHealth(GetAmount()));
                        target->CastCustomSpell(target, 50322, &bp0, NULL, NULL, true);
                    }
                    else
                        target-> RemoveAurasDueToSpell(50322);
                    break;
                }
            }
            // Predatory Strikes
            if (target->GetTypeId() == TYPEID_PLAYER && GetSpellProto()->SpellIconID == 1563)
            {
                target->ToPlayer()->UpdateAttackPowerAndDamage();
            }
            break;
        }
        case SPELLFAMILY_SHAMAN:
        {
            if (!(mode & AURA_EFFECT_HANDLE_REAL))
                break;
            // Sentry Totem
            if (GetId() == 6495 && caster->GetTypeId() == TYPEID_PLAYER)
            {
                if (apply)
                {
                    uint64 guid = caster->m_SummonSlot[3];
                    if (guid)
                    {
                        Creature *totem = caster->GetMap()->GetCreature(guid);
                        if (totem && totem->isTotem())
                            caster->ToPlayer()->CastSpell(totem, 6277, true);
                    }
                }
                else
                    caster->ToPlayer()->StopCastingBindSight();
                return;
            }
            break;
        }
        case SPELLFAMILY_PALADIN:
            // if (!(mode & AURA_EFFECT_HANDLE_REAL))
            //    break;
            break;
    }

    // stop handling the effect if it was removed by linked event
    if (apply && aurApp->GetRemoveMode())
        return;

    if (mode & AURA_EFFECT_HANDLE_REAL)
    {
        // pet auras
        if (PetAura const* petSpell = sSpellMgr->GetPetAura(GetId(), m_effIndex))
        {
            if (apply)
                target->AddPetAura(petSpell);
            else
                target->RemovePetAura(petSpell);
        }
    }
}

void AuraEffect::HandleChannelDeathItem(AuraApplication const * aurApp, uint8 mode, bool apply) const
{
    if (!(mode & AURA_EFFECT_HANDLE_REAL))
        return;

    if (!(apply))
    {
        Unit * caster = GetCaster();

        if (!caster || caster->GetTypeId() != TYPEID_PLAYER)
            return;

        Player *plCaster = caster->ToPlayer();
        Unit *target = aurApp->GetTarget();

        if (target->getDeathState() != JUST_DIED)
            return;

        // Item amount
        if (GetAmount() <= 0)
            return;

        if (GetSpellProto()->EffectItemType[m_effIndex] == 0)
            return;

        // Soul Shard
        if (GetSpellProto()->EffectItemType[m_effIndex] == 6265)
        {
            // Soul Shard only from units that grant XP or honor
            if (!plCaster->isHonorOrXPTarget(target) ||
                (target->GetTypeId() == TYPEID_UNIT && !target->ToCreature()->isTappedBy(plCaster)))
                return;

            // If this is Drain Soul, check for Glyph of Drain Soul
            if (GetSpellProto()->SpellFamilyName == SPELLFAMILY_WARLOCK && (GetSpellProto()->SpellFamilyFlags[0] & 0x00004000))
            {
                // Glyph of Drain Soul - chance to create an additional Soul Shard
                if (AuraEffect *aur = caster->GetAuraEffect(58070, 0))
                    if (roll_chance_i(aur->GetMiscValue()))
                        caster->CastSpell(caster, 58068, true, 0, aur); // We _could_ simply do ++count here, but Blizz does it this way :)
            }
        }

        //Adding items
        uint32 noSpaceForCount = 0;
        uint32 count = m_amount;

        ItemPosCountVec dest;
        InventoryResult msg = plCaster->CanStoreNewItem(NULL_BAG, NULL_SLOT, dest, GetSpellProto()->EffectItemType[m_effIndex], count, &noSpaceForCount);
        if (msg != EQUIP_ERR_OK)
        {
            count-=noSpaceForCount;
            plCaster->SendEquipError(msg, NULL, NULL, GetSpellProto()->EffectItemType[m_effIndex]);
            if (count == 0)
                return;
        }

        Item* newitem = plCaster->StoreNewItem(dest, GetSpellProto()->EffectItemType[m_effIndex], true);
        if (!newitem)
        {
            plCaster->SendEquipError(EQUIP_ERR_ITEM_NOT_FOUND, NULL, NULL);
            return;
        }
        plCaster->SendNewItem(newitem, count, true, true);
    }
}

void AuraEffect::HandleBindSight(AuraApplication const * aurApp, uint8 mode, bool apply) const
{
    if (!(mode & AURA_EFFECT_HANDLE_REAL))
        return;

    Unit * target = aurApp->GetTarget();

    Unit * caster = GetCaster();

    if (!caster || caster->GetTypeId() != TYPEID_PLAYER)
        return;

    caster->ToPlayer()->SetViewpoint(target, (apply));
}

void AuraEffect::HandleForceReaction(AuraApplication const * aurApp, uint8 mode, bool apply) const
{
    if (!(mode & AURA_EFFECT_HANDLE_CHANGE_AMOUNT_MASK))
        return;

    Unit * target = aurApp->GetTarget();

    if (target->GetTypeId() != TYPEID_PLAYER)
        return;

    Player* player = (Player*)target;

    uint32 faction_id = GetMiscValue();
    ReputationRank faction_rank = ReputationRank(m_amount);

    player->GetReputationMgr().ApplyForceReaction(faction_id, faction_rank, apply);
    player->GetReputationMgr().SendForceReactions();

    // stop fighting if at apply forced rank friendly or at remove real rank friendly
    if ((apply && faction_rank >= REP_FRIENDLY) || (!apply && player->GetReputationRank(faction_id) >= REP_FRIENDLY))
        player->StopAttackFaction(faction_id);
}

void AuraEffect::HandleAuraEmpathy(AuraApplication const * aurApp, uint8 mode, bool apply) const
{
    if (!(mode & AURA_EFFECT_HANDLE_REAL))
        return;

    Unit * target = aurApp->GetTarget();

    if (target->GetTypeId() != TYPEID_UNIT)
        return;

    if (!(apply))
    {
        // do not remove unit flag if there are more than this auraEffect of that kind on unit on unit
        if (target->HasAuraType(GetAuraType()))
            return;
    }

    CreatureTemplate const * ci = sObjectMgr->GetCreatureTemplate(target->GetEntry());
    if (ci && ci->type == CREATURE_TYPE_BEAST)
        target->ApplyModUInt32Value(UNIT_DYNAMIC_FLAGS, UNIT_DYNFLAG_SPECIALINFO, apply);
}

void AuraEffect::HandleAuraModFaction(AuraApplication const * aurApp, uint8 mode, bool apply) const
{
    if (!(mode & AURA_EFFECT_HANDLE_REAL))
        return;

    Unit * target = aurApp->GetTarget();

    if (apply)
    {
        target->setFaction(GetMiscValue());
        if (target->GetTypeId() == TYPEID_PLAYER)
            target->RemoveFlag(UNIT_FIELD_FLAGS, UNIT_FLAG_PVP_ATTACKABLE);
    }
    else
    {
        target->RestoreFaction();
        if (target->GetTypeId() == TYPEID_PLAYER)
            target->SetFlag(UNIT_FIELD_FLAGS, UNIT_FLAG_PVP_ATTACKABLE);
    }
}

void AuraEffect::HandleComprehendLanguage(AuraApplication const * aurApp, uint8 mode, bool apply) const
{
    if (!(mode & AURA_EFFECT_HANDLE_SEND_FOR_CLIENT_MASK))
        return;

    Unit * target = aurApp->GetTarget();

    if (apply)
        target->SetFlag(UNIT_FIELD_FLAGS_2, UNIT_FLAG2_COMPREHEND_LANG);
    else
    {
        if (target->HasAuraType(GetAuraType()))
            return;

        target->RemoveFlag(UNIT_FIELD_FLAGS_2, UNIT_FLAG2_COMPREHEND_LANG);
    }
}

void AuraEffect::HandleAuraConvertRune(AuraApplication const * aurApp, uint8 mode, bool apply) const
{
    if (!(mode & AURA_EFFECT_HANDLE_REAL))
        return;

    Unit * target = aurApp->GetTarget();

    if (target->GetTypeId() != TYPEID_PLAYER)
        return;

    Player *plr = (Player*)target;

    if (plr->getClass() != CLASS_DEATH_KNIGHT)
        return;

    uint32 runes = m_amount;
    // convert number of runes specified in aura amount of rune type in miscvalue to runetype in miscvalueb
    if (apply)
    {
        for (uint32 i = 0; i < MAX_RUNES && runes; ++i)
        {
            if (GetMiscValue() != plr->GetCurrentRune(i))
                continue;
            if (!plr->GetRuneCooldown(i))
            {
                plr->AddRuneByAuraEffect(i, RuneType(GetMiscValueB()), this);
                --runes;
            }
        }
    }
    else
        plr->RemoveRunesByAuraEffect(this);
}

void AuraEffect::HandleAuraLinked(AuraApplication const * aurApp, uint8 mode, bool apply) const
{
    if (!(mode & AURA_EFFECT_HANDLE_REAL))
        return;

    Unit * target = aurApp->GetTarget();

    if (apply)
    {
        Unit * caster = GetTriggeredSpellCaster(m_spellProto, GetCaster(), target);

        if (!caster)
            return;
        // If amount avalible cast with basepoints (Crypt Fever for example)
        if (GetAmount())
            caster->CastCustomSpell(target, m_spellProto->EffectTriggerSpell[m_effIndex], &m_amount, NULL, NULL, true, NULL, this);
        else
            caster->CastSpell(target, m_spellProto->EffectTriggerSpell[m_effIndex], true, NULL, this);
    }
    else
        target->RemoveAura(m_spellProto->EffectTriggerSpell[m_effIndex], GetCasterGUID(), 0, AuraRemoveMode(aurApp->GetRemoveMode()));
}

void AuraEffect::HandleAuraOpenStable(AuraApplication const * aurApp, uint8 mode, bool apply) const
{
    if (!(mode & AURA_EFFECT_HANDLE_REAL))
        return;

    Unit * target = aurApp->GetTarget();

    if (target->GetTypeId() != TYPEID_PLAYER || !target->IsInWorld())
        return;

    if (apply)
        target->ToPlayer()->GetSession()->SendStablePet(target->GetGUID());

     // client auto close stable dialog at !apply aura
}

void AuraEffect::HandleAuraModFakeInebriation(AuraApplication const * aurApp, uint8 mode, bool apply) const
{
    if (!(mode & AURA_EFFECT_HANDLE_REAL))
        return;

    Unit* target = aurApp->GetTarget();

    if (apply)
    {
        target->m_invisibilityDetect.AddFlag( INVISIBILITY_DRUNK);
        target->m_invisibilityDetect.AddValue(INVISIBILITY_DRUNK, GetAmount());

        if (target->GetTypeId() == TYPEID_PLAYER)
        {
            int32 oldval = target->ToPlayer()->GetInt32Value(PLAYER_FAKE_INEBRIATION);
            target->ToPlayer()->SetInt32Value(PLAYER_FAKE_INEBRIATION, oldval + GetAmount());
        }
    }
    else
    {
        bool removeDetect = !target->HasAuraType(SPELL_AURA_MOD_FAKE_INEBRIATE);

        target->m_invisibilityDetect.AddValue(INVISIBILITY_DRUNK, -GetAmount());

        if (target->GetTypeId() == TYPEID_PLAYER)
        {
            int32 oldval = target->ToPlayer()->GetInt32Value(PLAYER_FAKE_INEBRIATION);
            target->ToPlayer()->SetInt32Value(PLAYER_FAKE_INEBRIATION, oldval - GetAmount());

            if (removeDetect)
                removeDetect = !target->ToPlayer()->GetDrunkValue();
        }

        if (removeDetect)
            target->m_invisibilityDetect.DelFlag(INVISIBILITY_DRUNK);
    }

    target->UpdateObjectVisibility();
}

void AuraEffect::HandleAuraOverrideSpells(AuraApplication const * aurApp, uint8 mode, bool apply) const
{
    if (!(mode & AURA_EFFECT_HANDLE_REAL))
        return;

    Player * target = aurApp->GetTarget()->ToPlayer();

    if (!target || !target->IsInWorld())
        return;

    uint32 overrideId = uint32(GetMiscValue());

    if (apply)
    {
        target->SetUInt16Value(PLAYER_FIELD_BYTES2, 0, overrideId);
        if (OverrideSpellDataEntry const* overrideSpells = sOverrideSpellDataStore.LookupEntry(overrideId))
            for (uint8 i = 0; i < MAX_OVERRIDE_SPELL; ++i)
                if (uint32 spellId = overrideSpells->spellId[i])
                    target->AddTemporarySpell(spellId);
    }
    else
    {
        target->SetUInt16Value(PLAYER_FIELD_BYTES2, 0, 0);
        if (OverrideSpellDataEntry const* overrideSpells = sOverrideSpellDataStore.LookupEntry(overrideId))
            for (uint8 i = 0; i < MAX_OVERRIDE_SPELL; ++i)
                if (uint32 spellId = overrideSpells->spellId[i])
                    target->RemoveTemporarySpell(spellId);
    }
}

void AuraEffect::HandleAuraSetVehicle(AuraApplication const * aurApp, uint8 mode, bool apply) const
{
    if (!(mode & AURA_EFFECT_HANDLE_REAL))
        return;

    Unit * target = aurApp->GetTarget();

    if (target->GetTypeId() != TYPEID_PLAYER || !target->IsInWorld())
        return;

    uint32 vehicleId = GetMiscValue();

    if (apply)
    {
        if (!target->CreateVehicleKit(vehicleId, 0))
            return;
    }
    else if (target->GetVehicleKit())
        target->RemoveVehicleKit();

    WorldPacket data(SMSG_PLAYER_VEHICLE_DATA, target->GetPackGUID().size()+4);
    data.appendPackGUID(target->GetGUID());
    data << uint32(apply ? vehicleId : 0);
    target->SendMessageToSet(&data, true);

    if (apply)
    {
        data.Initialize(SMSG_ON_CANCEL_EXPECTED_RIDE_VEHICLE_AURA, 0);
        target->ToPlayer()->GetSession()->SendPacket(&data);
    }
}<|MERGE_RESOLUTION|>--- conflicted
+++ resolved
@@ -2829,19 +2829,13 @@
             bool found = false;
             Unit::AuraEffectList const& invisAuras = target->GetAuraEffectsByType(SPELL_AURA_MOD_INVISIBILITY);
             for (Unit::AuraEffectList::const_iterator i = invisAuras.begin(); i != invisAuras.end(); ++i)
-<<<<<<< HEAD
-=======
-            {
->>>>>>> 7b0db7a4
+            {
                 if (GetMiscValue() == (*i)->GetMiscValue())
                 {
                     found = true;
                     break;
                 }
-<<<<<<< HEAD
-=======
-            }
->>>>>>> 7b0db7a4
+            }
             if (!found)
                 target->m_invisibility.DelFlag(type);
         }
