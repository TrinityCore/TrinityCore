--- conflicted
+++ resolved
@@ -696,14 +696,10 @@
                 if (caster->GetTypeId() == TYPEID_PLAYER)
                 // Bonus from Glyph of Lightwell
                 if (AuraEffect* modHealing = caster->GetAuraEffect(55673, 0))
-<<<<<<< HEAD
-                    AddPctN(amount, modHealing->GetAmount());
+                    AddPct(amount, modHealing->GetAmount());
                 // Bonus from talent Spiritual Healing
                 if (AuraEffect* modHealing = caster->GetAuraEffect(SPELL_AURA_ADD_PCT_MODIFIER, SPELLFAMILY_PRIEST, 46, 1))
-                    AddPctN(amount, modHealing->GetAmount());
-=======
                     AddPct(amount, modHealing->GetAmount());
->>>>>>> 02d68e46
             }
             break;
         case SPELL_AURA_MOD_DAMAGE_PERCENT_TAKEN:
