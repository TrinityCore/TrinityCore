/*
 * Copyright (C) 2008-2011 TrinityCore <http://www.trinitycore.org/>
 * Copyright (C) 2005-2009 MaNGOS <http://getmangos.com/>
 *
 * This program is free software; you can redistribute it and/or modify it
 * under the terms of the GNU General Public License as published by the
 * Free Software Foundation; either version 2 of the License, or (at your
 * option) any later version.
 *
 * This program is distributed in the hope that it will be useful, but WITHOUT
 * ANY WARRANTY; without even the implied warranty of MERCHANTABILITY or
 * FITNESS FOR A PARTICULAR PURPOSE. See the GNU General Public License for
 * more details.
 *
 * You should have received a copy of the GNU General Public License along
 * with this program. If not, see <http://www.gnu.org/licenses/>.
 */

#include "Common.h"
#include "WorldPacket.h"
#include "Opcodes.h"
#include "Log.h"
#include "ObjectMgr.h"
#include "SpellMgr.h"
#include "Player.h"
#include "Unit.h"
#include "ObjectAccessor.h"
#include "Util.h"
#include "Spell.h"
#include "SpellAuraEffects.h"
#include "Battleground.h"
#include "OutdoorPvPMgr.h"
#include "Formulas.h"
#include "GridNotifiers.h"
#include "GridNotifiersImpl.h"
#include "CellImpl.h"
#include "ScriptMgr.h"
#include "BattlefieldMgr.h"

class Aura;
//
// EFFECT HANDLER NOTES
//
// in aura handler there should be check for modes:
// AURA_EFFECT_HANDLE_REAL set
// AURA_EFFECT_HANDLE_SEND_FOR_CLIENT_MASK set
// AURA_EFFECT_HANDLE_CHANGE_AMOUNT_MASK set - aura is recalculated or is just applied/removed - need to redo all things related to m_amount
// AURA_EFFECT_HANDLE_CHANGE_AMOUNT_SEND_FOR_CLIENT_MASK - logical or of above conditions
// AURA_EFFECT_HANDLE_STAT - set when stats are reapplied
// such checks will speedup trinity change amount/send for client operations
// because for change amount operation packets will not be send
// aura effect handlers shouldn't contain any AuraEffect or Aura object modifications

pAuraEffectHandler AuraEffectHandler[TOTAL_AURAS]=
{
    &AuraEffect::HandleNULL,                                      //  0 SPELL_AURA_NONE
    &AuraEffect::HandleBindSight,                                 //  1 SPELL_AURA_BIND_SIGHT
    &AuraEffect::HandleModPossess,                                //  2 SPELL_AURA_MOD_POSSESS
    &AuraEffect::HandleNoImmediateEffect,                         //  3 SPELL_AURA_PERIODIC_DAMAGE implemented in AuraEffect::PeriodicTick
    &AuraEffect::HandleAuraDummy,                                 //  4 SPELL_AURA_DUMMY
    &AuraEffect::HandleModConfuse,                                //  5 SPELL_AURA_MOD_CONFUSE
    &AuraEffect::HandleModCharm,                                  //  6 SPELL_AURA_MOD_CHARM
    &AuraEffect::HandleModFear,                                   //  7 SPELL_AURA_MOD_FEAR
    &AuraEffect::HandleNoImmediateEffect,                         //  8 SPELL_AURA_PERIODIC_HEAL implemented in AuraEffect::PeriodicTick
    &AuraEffect::HandleModAttackSpeed,                            //  9 SPELL_AURA_MOD_ATTACKSPEED
    &AuraEffect::HandleModThreat,                                 // 10 SPELL_AURA_MOD_THREAT
    &AuraEffect::HandleModTaunt,                                  // 11 SPELL_AURA_MOD_TAUNT
    &AuraEffect::HandleAuraModStun,                               // 12 SPELL_AURA_MOD_STUN
    &AuraEffect::HandleModDamageDone,                             // 13 SPELL_AURA_MOD_DAMAGE_DONE
    &AuraEffect::HandleNoImmediateEffect,                         // 14 SPELL_AURA_MOD_DAMAGE_TAKEN implemented in Unit::MeleeDamageBonus and Unit::SpellDamageBonus
    &AuraEffect::HandleNoImmediateEffect,                         // 15 SPELL_AURA_DAMAGE_SHIELD    implemented in Unit::DoAttackDamage
    &AuraEffect::HandleModStealth,                                // 16 SPELL_AURA_MOD_STEALTH
    &AuraEffect::HandleModStealthDetect,                          // 17 SPELL_AURA_MOD_DETECT
    &AuraEffect::HandleModInvisibility,                           // 18 SPELL_AURA_MOD_INVISIBILITY
    &AuraEffect::HandleModInvisibilityDetect,                     // 19 SPELL_AURA_MOD_INVISIBILITY_DETECTION
    &AuraEffect::HandleNoImmediateEffect,                         // 20 SPELL_AURA_OBS_MOD_HEALTH implemented in AuraEffect::PeriodicTick
    &AuraEffect::HandleNoImmediateEffect,                         // 21 SPELL_AURA_OBS_MOD_POWER implemented in AuraEffect::PeriodicTick
    &AuraEffect::HandleAuraModResistance,                         // 22 SPELL_AURA_MOD_RESISTANCE
    &AuraEffect::HandleNoImmediateEffect,                         // 23 SPELL_AURA_PERIODIC_TRIGGER_SPELL implemented in AuraEffect::PeriodicTick
    &AuraEffect::HandleNoImmediateEffect,                         // 24 SPELL_AURA_PERIODIC_ENERGIZE implemented in AuraEffect::PeriodicTick
    &AuraEffect::HandleAuraModPacify,                             // 25 SPELL_AURA_MOD_PACIFY
    &AuraEffect::HandleAuraModRoot,                               // 26 SPELL_AURA_MOD_ROOT
    &AuraEffect::HandleAuraModSilence,                            // 27 SPELL_AURA_MOD_SILENCE
    &AuraEffect::HandleNoImmediateEffect,                         // 28 SPELL_AURA_REFLECT_SPELLS        implement in Unit::SpellHitResult
    &AuraEffect::HandleAuraModStat,                               // 29 SPELL_AURA_MOD_STAT
    &AuraEffect::HandleAuraModSkill,                              // 30 SPELL_AURA_MOD_SKILL
    &AuraEffect::HandleAuraModIncreaseSpeed,                      // 31 SPELL_AURA_MOD_INCREASE_SPEED
    &AuraEffect::HandleAuraModIncreaseMountedSpeed,               // 32 SPELL_AURA_MOD_INCREASE_MOUNTED_SPEED
    &AuraEffect::HandleAuraModDecreaseSpeed,                      // 33 SPELL_AURA_MOD_DECREASE_SPEED
    &AuraEffect::HandleAuraModIncreaseHealth,                     // 34 SPELL_AURA_MOD_INCREASE_HEALTH
    &AuraEffect::HandleAuraModIncreaseEnergy,                     // 35 SPELL_AURA_MOD_INCREASE_ENERGY
    &AuraEffect::HandleAuraModShapeshift,                         // 36 SPELL_AURA_MOD_SHAPESHIFT
    &AuraEffect::HandleAuraModEffectImmunity,                     // 37 SPELL_AURA_EFFECT_IMMUNITY
    &AuraEffect::HandleAuraModStateImmunity,                      // 38 SPELL_AURA_STATE_IMMUNITY
    &AuraEffect::HandleAuraModSchoolImmunity,                     // 39 SPELL_AURA_SCHOOL_IMMUNITY
    &AuraEffect::HandleAuraModDmgImmunity,                        // 40 SPELL_AURA_DAMAGE_IMMUNITY
    &AuraEffect::HandleAuraModDispelImmunity,                     // 41 SPELL_AURA_DISPEL_IMMUNITY
    &AuraEffect::HandleNoImmediateEffect,                         // 42 SPELL_AURA_PROC_TRIGGER_SPELL  implemented in Unit::ProcDamageAndSpellFor and Unit::HandleProcTriggerSpell
    &AuraEffect::HandleNoImmediateEffect,                         // 43 SPELL_AURA_PROC_TRIGGER_DAMAGE implemented in Unit::ProcDamageAndSpellFor
    &AuraEffect::HandleAuraTrackCreatures,                        // 44 SPELL_AURA_TRACK_CREATURES
    &AuraEffect::HandleAuraTrackResources,                        // 45 SPELL_AURA_TRACK_RESOURCES
    &AuraEffect::HandleNULL,                                      // 46 SPELL_AURA_46 (used in test spells 54054 and 54058, and spell 48050) (3.0.8a)
    &AuraEffect::HandleAuraModParryPercent,                       // 47 SPELL_AURA_MOD_PARRY_PERCENT
    &AuraEffect::HandleNULL,                                      // 48 SPELL_AURA_48 spell Napalm (area damage spell with additional delayed damage effect)
    &AuraEffect::HandleAuraModDodgePercent,                       // 49 SPELL_AURA_MOD_DODGE_PERCENT
    &AuraEffect::HandleNoImmediateEffect,                         // 50 SPELL_AURA_MOD_CRITICAL_HEALING_AMOUNT implemented in Unit::SpellCriticalHealingBonus
    &AuraEffect::HandleAuraModBlockPercent,                       // 51 SPELL_AURA_MOD_BLOCK_PERCENT
    &AuraEffect::HandleAuraModWeaponCritPercent,                  // 52 SPELL_AURA_MOD_WEAPON_CRIT_PERCENT
    &AuraEffect::HandleNoImmediateEffect,                         // 53 SPELL_AURA_PERIODIC_LEECH implemented in AuraEffect::PeriodicTick
    &AuraEffect::HandleModHitChance,                              // 54 SPELL_AURA_MOD_HIT_CHANCE
    &AuraEffect::HandleModSpellHitChance,                         // 55 SPELL_AURA_MOD_SPELL_HIT_CHANCE
    &AuraEffect::HandleAuraTransform,                             // 56 SPELL_AURA_TRANSFORM
    &AuraEffect::HandleModSpellCritChance,                        // 57 SPELL_AURA_MOD_SPELL_CRIT_CHANCE
    &AuraEffect::HandleAuraModIncreaseSwimSpeed,                  // 58 SPELL_AURA_MOD_INCREASE_SWIM_SPEED
    &AuraEffect::HandleNoImmediateEffect,                         // 59 SPELL_AURA_MOD_DAMAGE_DONE_CREATURE implemented in Unit::MeleeDamageBonus and Unit::SpellDamageBonus
    &AuraEffect::HandleAuraModPacifyAndSilence,                   // 60 SPELL_AURA_MOD_PACIFY_SILENCE
    &AuraEffect::HandleAuraModScale,                              // 61 SPELL_AURA_MOD_SCALE
    &AuraEffect::HandleNoImmediateEffect,                         // 62 SPELL_AURA_PERIODIC_HEALTH_FUNNEL implemented in AuraEffect::PeriodicTick
    &AuraEffect::HandleNULL,                                      // 63 unused (3.2.0) old SPELL_AURA_PERIODIC_MANA_FUNNEL
    &AuraEffect::HandleNoImmediateEffect,                         // 64 SPELL_AURA_PERIODIC_MANA_LEECH implemented in AuraEffect::PeriodicTick
    &AuraEffect::HandleModCastingSpeed,                           // 65 SPELL_AURA_MOD_CASTING_SPEED_NOT_STACK
    &AuraEffect::HandleFeignDeath,                                // 66 SPELL_AURA_FEIGN_DEATH
    &AuraEffect::HandleAuraModDisarm,                             // 67 SPELL_AURA_MOD_DISARM
    &AuraEffect::HandleAuraModStalked,                            // 68 SPELL_AURA_MOD_STALKED
    &AuraEffect::HandleNoImmediateEffect,                         // 69 SPELL_AURA_SCHOOL_ABSORB implemented in Unit::CalcAbsorbResist
    &AuraEffect::HandleUnused,                                    // 70 SPELL_AURA_EXTRA_ATTACKS clientside
    &AuraEffect::HandleModSpellCritChanceShool,                   // 71 SPELL_AURA_MOD_SPELL_CRIT_CHANCE_SCHOOL
    &AuraEffect::HandleModPowerCostPCT,                           // 72 SPELL_AURA_MOD_POWER_COST_SCHOOL_PCT
    &AuraEffect::HandleModPowerCost,                              // 73 SPELL_AURA_MOD_POWER_COST_SCHOOL
    &AuraEffect::HandleNoImmediateEffect,                         // 74 SPELL_AURA_REFLECT_SPELLS_SCHOOL  implemented in Unit::SpellHitResult
    &AuraEffect::HandleNoImmediateEffect,                         // 75 SPELL_AURA_MOD_LANGUAGE
    &AuraEffect::HandleNoImmediateEffect,                         // 76 SPELL_AURA_FAR_SIGHT
    &AuraEffect::HandleModMechanicImmunity,                       // 77 SPELL_AURA_MECHANIC_IMMUNITY
    &AuraEffect::HandleAuraMounted,                               // 78 SPELL_AURA_MOUNTED
    &AuraEffect::HandleModDamagePercentDone,                      // 79 SPELL_AURA_MOD_DAMAGE_PERCENT_DONE
    &AuraEffect::HandleModPercentStat,                            // 80 SPELL_AURA_MOD_PERCENT_STAT
    &AuraEffect::HandleNoImmediateEffect,                         // 81 SPELL_AURA_SPLIT_DAMAGE_PCT implemented in Unit::CalcAbsorbResist
    &AuraEffect::HandleWaterBreathing,                            // 82 SPELL_AURA_WATER_BREATHING
    &AuraEffect::HandleModBaseResistance,                         // 83 SPELL_AURA_MOD_BASE_RESISTANCE
    &AuraEffect::HandleNoImmediateEffect,                         // 84 SPELL_AURA_MOD_REGEN implemented in Player::RegenerateHealth
    &AuraEffect::HandleModPowerRegen,                             // 85 SPELL_AURA_MOD_POWER_REGEN implemented in Player::Regenerate
    &AuraEffect::HandleChannelDeathItem,                          // 86 SPELL_AURA_CHANNEL_DEATH_ITEM
    &AuraEffect::HandleNoImmediateEffect,                         // 87 SPELL_AURA_MOD_DAMAGE_PERCENT_TAKEN implemented in Unit::MeleeDamageBonus and Unit::SpellDamageBonus
    &AuraEffect::HandleNoImmediateEffect,                         // 88 SPELL_AURA_MOD_HEALTH_REGEN_PERCENT implemented in Player::RegenerateHealth
    &AuraEffect::HandleNoImmediateEffect,                         // 89 SPELL_AURA_PERIODIC_DAMAGE_PERCENT
    &AuraEffect::HandleNULL,                                      // 90 unused (3.0.8a) old SPELL_AURA_MOD_RESIST_CHANCE
    &AuraEffect::HandleNoImmediateEffect,                         // 91 SPELL_AURA_MOD_DETECT_RANGE implemented in Creature::GetAttackDistance
    &AuraEffect::HandlePreventFleeing,                            // 92 SPELL_AURA_PREVENTS_FLEEING
    &AuraEffect::HandleModUnattackable,                           // 93 SPELL_AURA_MOD_UNATTACKABLE
    &AuraEffect::HandleNoImmediateEffect,                         // 94 SPELL_AURA_INTERRUPT_REGEN implemented in Player::Regenerate
    &AuraEffect::HandleAuraGhost,                                 // 95 SPELL_AURA_GHOST
    &AuraEffect::HandleNoImmediateEffect,                         // 96 SPELL_AURA_SPELL_MAGNET implemented in Unit::SelectMagnetTarget
    &AuraEffect::HandleNoImmediateEffect,                         // 97 SPELL_AURA_MANA_SHIELD implemented in Unit::CalcAbsorbResist
    &AuraEffect::HandleAuraModSkill,                              // 98 SPELL_AURA_MOD_SKILL_TALENT
    &AuraEffect::HandleAuraModAttackPower,                        // 99 SPELL_AURA_MOD_ATTACK_POWER
    &AuraEffect::HandleUnused,                                    //100 SPELL_AURA_AURAS_VISIBLE obsolete? all player can see all auras now, but still have spells including GM-spell
    &AuraEffect::HandleModResistancePercent,                      //101 SPELL_AURA_MOD_RESISTANCE_PCT
    &AuraEffect::HandleNoImmediateEffect,                         //102 SPELL_AURA_MOD_MELEE_ATTACK_POWER_VERSUS implemented in Unit::MeleeDamageBonus
    &AuraEffect::HandleAuraModTotalThreat,                        //103 SPELL_AURA_MOD_TOTAL_THREAT
    &AuraEffect::HandleAuraWaterWalk,                             //104 SPELL_AURA_WATER_WALK
    &AuraEffect::HandleAuraFeatherFall,                           //105 SPELL_AURA_FEATHER_FALL
    &AuraEffect::HandleAuraHover,                                 //106 SPELL_AURA_HOVER
    &AuraEffect::HandleNoImmediateEffect,                         //107 SPELL_AURA_ADD_FLAT_MODIFIER implemented in AuraEffect::CalculateSpellMod()
    &AuraEffect::HandleNoImmediateEffect,                         //108 SPELL_AURA_ADD_PCT_MODIFIER implemented in AuraEffect::CalculateSpellMod()
    &AuraEffect::HandleNoImmediateEffect,                         //109 SPELL_AURA_ADD_TARGET_TRIGGER
    &AuraEffect::HandleModPowerRegenPCT,                          //110 SPELL_AURA_MOD_POWER_REGEN_PERCENT implemented in Player::Regenerate, Creature::Regenerate
    &AuraEffect::HandleNoImmediateEffect,                         //111 SPELL_AURA_ADD_CASTER_HIT_TRIGGER implemented in Unit::SelectMagnetTarget
    &AuraEffect::HandleNoImmediateEffect,                         //112 SPELL_AURA_OVERRIDE_CLASS_SCRIPTS
    &AuraEffect::HandleNoImmediateEffect,                         //113 SPELL_AURA_MOD_RANGED_DAMAGE_TAKEN implemented in Unit::MeleeDamageBonus
    &AuraEffect::HandleNoImmediateEffect,                         //114 SPELL_AURA_MOD_RANGED_DAMAGE_TAKEN_PCT implemented in Unit::MeleeDamageBonus
    &AuraEffect::HandleNoImmediateEffect,                         //115 SPELL_AURA_MOD_HEALING                 implemented in Unit::SpellBaseHealingBonusForVictim
    &AuraEffect::HandleNoImmediateEffect,                         //116 SPELL_AURA_MOD_REGEN_DURING_COMBAT
    &AuraEffect::HandleNoImmediateEffect,                         //117 SPELL_AURA_MOD_MECHANIC_RESISTANCE     implemented in Unit::MagicSpellHitResult
    &AuraEffect::HandleNoImmediateEffect,                         //118 SPELL_AURA_MOD_HEALING_PCT             implemented in Unit::SpellHealingBonus
    &AuraEffect::HandleNULL,                                      //119 unused (3.2.0) old SPELL_AURA_SHARE_PET_TRACKING
    &AuraEffect::HandleAuraUntrackable,                           //120 SPELL_AURA_UNTRACKABLE
    &AuraEffect::HandleAuraEmpathy,                               //121 SPELL_AURA_EMPATHY
    &AuraEffect::HandleModOffhandDamagePercent,                   //122 SPELL_AURA_MOD_OFFHAND_DAMAGE_PCT
    &AuraEffect::HandleModTargetResistance,                       //123 SPELL_AURA_MOD_TARGET_RESISTANCE
    &AuraEffect::HandleAuraModRangedAttackPower,                  //124 SPELL_AURA_MOD_RANGED_ATTACK_POWER
    &AuraEffect::HandleNoImmediateEffect,                         //125 SPELL_AURA_MOD_MELEE_DAMAGE_TAKEN implemented in Unit::MeleeDamageBonus
    &AuraEffect::HandleNoImmediateEffect,                         //126 SPELL_AURA_MOD_MELEE_DAMAGE_TAKEN_PCT implemented in Unit::MeleeDamageBonus
    &AuraEffect::HandleNoImmediateEffect,                         //127 SPELL_AURA_RANGED_ATTACK_POWER_ATTACKER_BONUS implemented in Unit::MeleeDamageBonus
    &AuraEffect::HandleModPossessPet,                             //128 SPELL_AURA_MOD_POSSESS_PET
    &AuraEffect::HandleAuraModIncreaseSpeed,                      //129 SPELL_AURA_MOD_SPEED_ALWAYS
    &AuraEffect::HandleAuraModIncreaseMountedSpeed,               //130 SPELL_AURA_MOD_MOUNTED_SPEED_ALWAYS
    &AuraEffect::HandleNoImmediateEffect,                         //131 SPELL_AURA_MOD_RANGED_ATTACK_POWER_VERSUS implemented in Unit::MeleeDamageBonus
    &AuraEffect::HandleAuraModIncreaseEnergyPercent,              //132 SPELL_AURA_MOD_INCREASE_ENERGY_PERCENT
    &AuraEffect::HandleAuraModIncreaseHealthPercent,              //133 SPELL_AURA_MOD_INCREASE_HEALTH_PERCENT
    &AuraEffect::HandleAuraModRegenInterrupt,                     //134 SPELL_AURA_MOD_MANA_REGEN_INTERRUPT
    &AuraEffect::HandleModHealingDone,                            //135 SPELL_AURA_MOD_HEALING_DONE
    &AuraEffect::HandleNoImmediateEffect,                         //136 SPELL_AURA_MOD_HEALING_DONE_PERCENT   implemented in Unit::SpellHealingBonus
    &AuraEffect::HandleModTotalPercentStat,                       //137 SPELL_AURA_MOD_TOTAL_STAT_PERCENTAGE
    &AuraEffect::HandleModMeleeSpeedPct,                          //138 SPELL_AURA_MOD_MELEE_HASTE
    &AuraEffect::HandleForceReaction,                             //139 SPELL_AURA_FORCE_REACTION
    &AuraEffect::HandleAuraModRangedHaste,                        //140 SPELL_AURA_MOD_RANGED_HASTE
    &AuraEffect::HandleRangedAmmoHaste,                           //141 SPELL_AURA_MOD_RANGED_AMMO_HASTE
    &AuraEffect::HandleAuraModBaseResistancePCT,                  //142 SPELL_AURA_MOD_BASE_RESISTANCE_PCT
    &AuraEffect::HandleAuraModResistanceExclusive,                //143 SPELL_AURA_MOD_RESISTANCE_EXCLUSIVE
    &AuraEffect::HandleNoImmediateEffect,                         //144 SPELL_AURA_SAFE_FALL                         implemented in WorldSession::HandleMovementOpcodes
    &AuraEffect::HandleAuraModPetTalentsPoints,                   //145 SPELL_AURA_MOD_PET_TALENT_POINTS
    &AuraEffect::HandleNoImmediateEffect,                         //146 SPELL_AURA_ALLOW_TAME_PET_TYPE
    &AuraEffect::HandleModStateImmunityMask,                      //147 SPELL_AURA_MECHANIC_IMMUNITY_MASK
    &AuraEffect::HandleAuraRetainComboPoints,                     //148 SPELL_AURA_RETAIN_COMBO_POINTS
    &AuraEffect::HandleNoImmediateEffect,                         //149 SPELL_AURA_REDUCE_PUSHBACK
    &AuraEffect::HandleShieldBlockValue,                          //150 SPELL_AURA_MOD_SHIELD_BLOCKVALUE_PCT
    &AuraEffect::HandleAuraTrackStealthed,                        //151 SPELL_AURA_TRACK_STEALTHED
    &AuraEffect::HandleNoImmediateEffect,                         //152 SPELL_AURA_MOD_DETECTED_RANGE implemented in Creature::GetAttackDistance
    &AuraEffect::HandleNoImmediateEffect,                         //153 SPELL_AURA_SPLIT_DAMAGE_FLAT
    &AuraEffect::HandleModStealthLevel,                           //154 SPELL_AURA_MOD_STEALTH_LEVEL
    &AuraEffect::HandleNoImmediateEffect,                         //155 SPELL_AURA_MOD_WATER_BREATHING
    &AuraEffect::HandleNoImmediateEffect,                         //156 SPELL_AURA_MOD_REPUTATION_GAIN
    &AuraEffect::HandleNULL,                                      //157 SPELL_AURA_PET_DAMAGE_MULTI
    &AuraEffect::HandleShieldBlockValue,                          //158 SPELL_AURA_MOD_SHIELD_BLOCKVALUE
    &AuraEffect::HandleNoImmediateEffect,                         //159 SPELL_AURA_NO_PVP_CREDIT      only for Honorless Target spell
    &AuraEffect::HandleNoImmediateEffect,                         //160 SPELL_AURA_MOD_AOE_AVOIDANCE                 implemented in Unit::MagicSpellHitResult
    &AuraEffect::HandleNoImmediateEffect,                         //161 SPELL_AURA_MOD_HEALTH_REGEN_IN_COMBAT
    &AuraEffect::HandleNoImmediateEffect,                         //162 SPELL_AURA_POWER_BURN_MANA implemented in AuraEffect::PeriodicTick
    &AuraEffect::HandleNoImmediateEffect,                         //163 SPELL_AURA_MOD_CRIT_DAMAGE_BONUS
    &AuraEffect::HandleUnused,                                    //164 unused (3.2.0), only one test spell
    &AuraEffect::HandleNoImmediateEffect,                         //165 SPELL_AURA_MELEE_ATTACK_POWER_ATTACKER_BONUS implemented in Unit::MeleeDamageBonus
    &AuraEffect::HandleAuraModAttackPowerPercent,                 //166 SPELL_AURA_MOD_ATTACK_POWER_PCT
    &AuraEffect::HandleAuraModRangedAttackPowerPercent,           //167 SPELL_AURA_MOD_RANGED_ATTACK_POWER_PCT
    &AuraEffect::HandleNoImmediateEffect,                         //168 SPELL_AURA_MOD_DAMAGE_DONE_VERSUS            implemented in Unit::SpellDamageBonus, Unit::MeleeDamageBonus
    &AuraEffect::HandleNoImmediateEffect,                         //169 SPELL_AURA_MOD_CRIT_PERCENT_VERSUS           implemented in Unit::DealDamageBySchool, Unit::DoAttackDamage, Unit::SpellCriticalBonus
    &AuraEffect::HandleNULL,                                      //170 SPELL_AURA_DETECT_AMORE       various spells that change visual of units for aura target (clientside?)
    &AuraEffect::HandleAuraModIncreaseSpeed,                      //171 SPELL_AURA_MOD_SPEED_NOT_STACK
    &AuraEffect::HandleAuraModIncreaseMountedSpeed,               //172 SPELL_AURA_MOD_MOUNTED_SPEED_NOT_STACK
    &AuraEffect::HandleNULL,                                      //173 unused (3.2.0) no spells, old SPELL_AURA_ALLOW_CHAMPION_SPELLS  only for Proclaim Champion spell
    &AuraEffect::HandleModSpellDamagePercentFromStat,             //174 SPELL_AURA_MOD_SPELL_DAMAGE_OF_STAT_PERCENT  implemented in Unit::SpellBaseDamageBonus
    &AuraEffect::HandleModSpellHealingPercentFromStat,            //175 SPELL_AURA_MOD_SPELL_HEALING_OF_STAT_PERCENT implemented in Unit::SpellBaseHealingBonus
    &AuraEffect::HandleSpiritOfRedemption,                        //176 SPELL_AURA_SPIRIT_OF_REDEMPTION   only for Spirit of Redemption spell, die at aura end
    &AuraEffect::HandleCharmConvert,                              //177 SPELL_AURA_AOE_CHARM
    &AuraEffect::HandleNoImmediateEffect,                         //178 SPELL_AURA_MOD_DEBUFF_RESISTANCE          implemented in Unit::MagicSpellHitResult
    &AuraEffect::HandleNoImmediateEffect,                         //179 SPELL_AURA_MOD_ATTACKER_SPELL_CRIT_CHANCE implemented in Unit::SpellCriticalBonus
    &AuraEffect::HandleNoImmediateEffect,                         //180 SPELL_AURA_MOD_FLAT_SPELL_DAMAGE_VERSUS   implemented in Unit::SpellDamageBonus
    &AuraEffect::HandleNULL,                                      //181 unused (3.2.0) old SPELL_AURA_MOD_FLAT_SPELL_CRIT_DAMAGE_VERSUS
    &AuraEffect::HandleAuraModResistenceOfStatPercent,            //182 SPELL_AURA_MOD_RESISTANCE_OF_STAT_PERCENT
    &AuraEffect::HandleNULL,                                      //183 SPELL_AURA_MOD_CRITICAL_THREAT only used in 28746 - miscvalue - spell school
    &AuraEffect::HandleNoImmediateEffect,                         //184 SPELL_AURA_MOD_ATTACKER_MELEE_HIT_CHANCE  implemented in Unit::RollMeleeOutcomeAgainst
    &AuraEffect::HandleNoImmediateEffect,                         //185 SPELL_AURA_MOD_ATTACKER_RANGED_HIT_CHANCE implemented in Unit::RollMeleeOutcomeAgainst
    &AuraEffect::HandleNoImmediateEffect,                         //186 SPELL_AURA_MOD_ATTACKER_SPELL_HIT_CHANCE  implemented in Unit::MagicSpellHitResult
    &AuraEffect::HandleNoImmediateEffect,                         //187 SPELL_AURA_MOD_ATTACKER_MELEE_CRIT_CHANCE  implemented in Unit::GetUnitCriticalChance
    &AuraEffect::HandleNoImmediateEffect,                         //188 SPELL_AURA_MOD_ATTACKER_RANGED_CRIT_CHANCE implemented in Unit::GetUnitCriticalChance
    &AuraEffect::HandleModRating,                                 //189 SPELL_AURA_MOD_RATING
    &AuraEffect::HandleNoImmediateEffect,                         //190 SPELL_AURA_MOD_FACTION_REPUTATION_GAIN     implemented in Player::CalculateReputationGain
    &AuraEffect::HandleAuraModUseNormalSpeed,                     //191 SPELL_AURA_USE_NORMAL_MOVEMENT_SPEED
    &AuraEffect::HandleModMeleeRangedSpeedPct,                    //192 SPELL_AURA_MOD_MELEE_RANGED_HASTE
    &AuraEffect::HandleModCombatSpeedPct,                         //193 SPELL_AURA_MELEE_SLOW (in fact combat (any type attack) speed pct)
    &AuraEffect::HandleNoImmediateEffect,                         //194 SPELL_AURA_MOD_TARGET_ABSORB_SCHOOL implemented in Unit::CalcAbsorbResist
    &AuraEffect::HandleNoImmediateEffect,                         //195 SPELL_AURA_MOD_TARGET_ABILITY_ABSORB_SCHOOL implemented in Unit::CalcAbsorbResist
    &AuraEffect::HandleNULL,                                      //196 SPELL_AURA_MOD_COOLDOWN - flat mod of spell cooldowns
    &AuraEffect::HandleNoImmediateEffect,                         //197 SPELL_AURA_MOD_ATTACKER_SPELL_AND_WEAPON_CRIT_CHANCE implemented in Unit::SpellCriticalBonus Unit::GetUnitCriticalChance
    &AuraEffect::HandleNULL,                                      //198 unused (3.2.0) old SPELL_AURA_MOD_ALL_WEAPON_SKILLS
    &AuraEffect::HandleNoImmediateEffect,                         //199 SPELL_AURA_MOD_INCREASES_SPELL_PCT_TO_HIT  implemented in Unit::MagicSpellHitResult
    &AuraEffect::HandleNoImmediateEffect,                         //200 SPELL_AURA_MOD_XP_PCT implemented in Player::RewardPlayerAndGroupAtKill
    &AuraEffect::HandleAuraAllowFlight,                           //201 SPELL_AURA_FLY                             this aura enable flight mode...
    &AuraEffect::HandleNoImmediateEffect,                         //202 SPELL_AURA_CANNOT_BE_DODGED                implemented in Unit::RollPhysicalOutcomeAgainst
    &AuraEffect::HandleNoImmediateEffect,                         //203 SPELL_AURA_MOD_ATTACKER_MELEE_CRIT_DAMAGE  implemented in Unit::CalculateMeleeDamage and Unit::CalculateSpellDamage
    &AuraEffect::HandleNoImmediateEffect,                         //204 SPELL_AURA_MOD_ATTACKER_RANGED_CRIT_DAMAGE implemented in Unit::CalculateMeleeDamage and Unit::CalculateSpellDamage
    &AuraEffect::HandleNULL,                                      //205 SPELL_AURA_MOD_SCHOOL_CRIT_DMG_TAKEN
    &AuraEffect::HandleAuraModIncreaseFlightSpeed,                //206 SPELL_AURA_MOD_INCREASE_VEHICLE_FLIGHT_SPEED
    &AuraEffect::HandleAuraModIncreaseFlightSpeed,                //207 SPELL_AURA_MOD_INCREASE_MOUNTED_FLIGHT_SPEED
    &AuraEffect::HandleAuraModIncreaseFlightSpeed,                //208 SPELL_AURA_MOD_INCREASE_FLIGHT_SPEED
    &AuraEffect::HandleAuraModIncreaseFlightSpeed,                //209 SPELL_AURA_MOD_MOUNTED_FLIGHT_SPEED_ALWAYS
    &AuraEffect::HandleAuraModIncreaseFlightSpeed,                //210 SPELL_AURA_MOD_VEHICLE_SPEED_ALWAYS
    &AuraEffect::HandleAuraModIncreaseFlightSpeed,                //211 SPELL_AURA_MOD_FLIGHT_SPEED_NOT_STACK
    &AuraEffect::HandleAuraModRangedAttackPowerOfStatPercent,     //212 SPELL_AURA_MOD_RANGED_ATTACK_POWER_OF_STAT_PERCENT
    &AuraEffect::HandleNoImmediateEffect,                         //213 SPELL_AURA_MOD_RAGE_FROM_DAMAGE_DEALT implemented in Player::RewardRage
    &AuraEffect::HandleNULL,                                      //214 Tamed Pet Passive
    &AuraEffect::HandleArenaPreparation,                          //215 SPELL_AURA_ARENA_PREPARATION
    &AuraEffect::HandleModCastingSpeed,                           //216 SPELL_AURA_HASTE_SPELLS
    &AuraEffect::HandleNULL,                                      //217 69106 - killing spree helper - unknown use
    &AuraEffect::HandleAuraModRangedHaste,                        //218 SPELL_AURA_HASTE_RANGED
    &AuraEffect::HandleModManaRegen,                              //219 SPELL_AURA_MOD_MANA_REGEN_FROM_STAT
    &AuraEffect::HandleModRatingFromStat,                         //220 SPELL_AURA_MOD_RATING_FROM_STAT
    &AuraEffect::HandleNULL,                                      //221 SPELL_AURA_MOD_DETAUNT
    &AuraEffect::HandleUnused,                                    //222 unused (3.2.0) only for spell 44586 that not used in real spell cast
    &AuraEffect::HandleNoImmediateEffect,                         //223 SPELL_AURA_RAID_PROC_FROM_CHARGE
    &AuraEffect::HandleUnused,                                    //224 unused (3.0.8a)
    &AuraEffect::HandleNoImmediateEffect,                         //225 SPELL_AURA_RAID_PROC_FROM_CHARGE_WITH_VALUE
    &AuraEffect::HandleNoImmediateEffect,                         //226 SPELL_AURA_PERIODIC_DUMMY implemented in AuraEffect::PeriodicTick
    &AuraEffect::HandleNoImmediateEffect,                         //227 SPELL_AURA_PERIODIC_TRIGGER_SPELL_WITH_VALUE implemented in AuraEffect::PeriodicTick
    &AuraEffect::HandleNoImmediateEffect,                         //228 SPELL_AURA_DETECT_STEALTH stealth detection
    &AuraEffect::HandleNoImmediateEffect,                         //229 SPELL_AURA_MOD_AOE_DAMAGE_AVOIDANCE
    &AuraEffect::HandleAuraModIncreaseHealth,                     //230 SPELL_AURA_MOD_INCREASE_HEALTH_2
    &AuraEffect::HandleNoImmediateEffect,                         //231 SPELL_AURA_PROC_TRIGGER_SPELL_WITH_VALUE
    &AuraEffect::HandleNoImmediateEffect,                         //232 SPELL_AURA_MECHANIC_DURATION_MOD           implement in Unit::CalculateSpellDuration
    &AuraEffect::HandleUnused,                                    //233 set model id to the one of the creature with id GetMiscValue() - clientside
    &AuraEffect::HandleNoImmediateEffect,                         //234 SPELL_AURA_MECHANIC_DURATION_MOD_NOT_STACK implement in Unit::CalculateSpellDuration
    &AuraEffect::HandleNoImmediateEffect,                         //235 SPELL_AURA_MOD_DISPEL_RESIST               implement in Unit::MagicSpellHitResult
    &AuraEffect::HandleAuraControlVehicle,                        //236 SPELL_AURA_CONTROL_VEHICLE
    &AuraEffect::HandleModSpellDamagePercentFromAttackPower,      //237 SPELL_AURA_MOD_SPELL_DAMAGE_OF_ATTACK_POWER  implemented in Unit::SpellBaseDamageBonus
    &AuraEffect::HandleModSpellHealingPercentFromAttackPower,     //238 SPELL_AURA_MOD_SPELL_HEALING_OF_ATTACK_POWER implemented in Unit::SpellBaseHealingBonus
    &AuraEffect::HandleAuraModScale,                              //239 SPELL_AURA_MOD_SCALE_2 only in Noggenfogger Elixir (16595) before 2.3.0 aura 61
    &AuraEffect::HandleAuraModExpertise,                          //240 SPELL_AURA_MOD_EXPERTISE
    &AuraEffect::HandleForceMoveForward,                          //241 SPELL_AURA_FORCE_MOVE_FORWARD Forces the caster to move forward
    &AuraEffect::HandleNULL,                                      //242 SPELL_AURA_MOD_SPELL_DAMAGE_FROM_HEALING - 2 test spells: 44183 and 44182
    &AuraEffect::HandleAuraModFaction,                            //243 SPELL_AURA_MOD_FACTION
    &AuraEffect::HandleComprehendLanguage,                        //244 SPELL_AURA_COMPREHEND_LANGUAGE
    &AuraEffect::HandleNoImmediateEffect,                         //245 SPELL_AURA_MOD_AURA_DURATION_BY_DISPEL
    &AuraEffect::HandleNoImmediateEffect,                         //246 SPELL_AURA_MOD_AURA_DURATION_BY_DISPEL_NOT_STACK implemented in Spell::EffectApplyAura
    &AuraEffect::HandleAuraCloneCaster,                           //247 SPELL_AURA_CLONE_CASTER
    &AuraEffect::HandleNoImmediateEffect,                         //248 SPELL_AURA_MOD_COMBAT_RESULT_CHANCE         implemented in Unit::RollMeleeOutcomeAgainst
    &AuraEffect::HandleAuraConvertRune,                           //249 SPELL_AURA_CONVERT_RUNE
    &AuraEffect::HandleAuraModIncreaseHealth,                     //250 SPELL_AURA_MOD_INCREASE_HEALTH_2
    &AuraEffect::HandleNoImmediateEffect,                         //251 SPELL_AURA_MOD_ENEMY_DODGE
    &AuraEffect::HandleModCombatSpeedPct,                         //252 SPELL_AURA_252 Is there any difference between this and SPELL_AURA_MELEE_SLOW ? maybe not stacking mod?
    &AuraEffect::HandleNoImmediateEffect,                         //253 SPELL_AURA_MOD_BLOCK_CRIT_CHANCE  implemented in Unit::isBlockCritical
    &AuraEffect::HandleAuraModDisarm,                             //254 SPELL_AURA_MOD_DISARM_OFFHAND
    &AuraEffect::HandleNoImmediateEffect,                         //255 SPELL_AURA_MOD_MECHANIC_DAMAGE_TAKEN_PERCENT    implemented in Unit::SpellDamageBonus
    &AuraEffect::HandleNoReagentUseAura,                          //256 SPELL_AURA_NO_REAGENT_USE Use SpellClassMask for spell select
    &AuraEffect::HandleNULL,                                      //257 SPELL_AURA_MOD_TARGET_RESIST_BY_SPELL_CLASS Use SpellClassMask for spell select
    &AuraEffect::HandleNULL,                                      //258 SPELL_AURA_MOD_SPELL_VISUAL
    &AuraEffect::HandleNoImmediateEffect,                         //259 SPELL_AURA_MOD_HOT_PCT implemented in Unit::SpellHealingBonus
    &AuraEffect::HandleNoImmediateEffect,                         //260 SPELL_AURA_SCREEN_EFFECT (miscvalue = id in ScreenEffect.dbc) not required any code
    &AuraEffect::HandlePhase,                                     //261 SPELL_AURA_PHASE
    &AuraEffect::HandleNoImmediateEffect,                         //262 SPELL_AURA_ABILITY_IGNORE_AURASTATE implemented in spell::cancast
    &AuraEffect::HandleAuraAllowOnlyAbility,                      //263 SPELL_AURA_ALLOW_ONLY_ABILITY player can use only abilities set in SpellClassMask
    &AuraEffect::HandleUnused,                                    //264 unused (3.2.0)
    &AuraEffect::HandleUnused,                                    //265 unused (3.2.0)
    &AuraEffect::HandleUnused,                                    //266 unused (3.2.0)
    &AuraEffect::HandleNoImmediateEffect,                         //267 SPELL_AURA_MOD_IMMUNE_AURA_APPLY_SCHOOL         implemented in Unit::IsImmunedToSpellEffect
    &AuraEffect::HandleAuraModAttackPowerOfStatPercent,           //268 SPELL_AURA_MOD_ATTACK_POWER_OF_STAT_PERCENT
    &AuraEffect::HandleNoImmediateEffect,                         //269 SPELL_AURA_MOD_IGNORE_TARGET_RESIST implemented in Unit::CalcAbsorbResist and CalcArmorReducedDamage
    &AuraEffect::HandleNoImmediateEffect,                         //270 SPELL_AURA_MOD_ABILITY_IGNORE_TARGET_RESIST implemented in Unit::CalcAbsorbResist and CalcArmorReducedDamage
    &AuraEffect::HandleNoImmediateEffect,                         //271 SPELL_AURA_MOD_DAMAGE_FROM_CASTER    implemented in Unit::SpellDamageBonus
    &AuraEffect::HandleNoImmediateEffect,                         //272 SPELL_AURA_IGNORE_MELEE_RESET
    &AuraEffect::HandleUnused,                                    //273 clientside
    &AuraEffect::HandleNoImmediateEffect,                         //274 SPELL_AURA_CONSUME_NO_AMMO implemented in spell::CalculateDamageDoneForAllTargets
    &AuraEffect::HandleNoImmediateEffect,                         //275 SPELL_AURA_MOD_IGNORE_SHAPESHIFT Use SpellClassMask for spell select
    &AuraEffect::HandleNULL,                                      //276 mod damage % mechanic?
    &AuraEffect::HandleNoImmediateEffect,                         //277 SPELL_AURA_MOD_ABILITY_AFFECTED_TARGETS implemented in spell::settargetmap
    &AuraEffect::HandleAuraModDisarm,                             //278 SPELL_AURA_MOD_DISARM_RANGED disarm ranged weapon
    &AuraEffect::HandleNoImmediateEffect,                         //279 SPELL_AURA_INITIALIZE_IMAGES
    &AuraEffect::HandleNoImmediateEffect,                         //280 SPELL_AURA_MOD_TARGET_ARMOR_PCT
    &AuraEffect::HandleNoImmediateEffect,                         //281 SPELL_AURA_MOD_HONOR_GAIN_PCT implemented in Player::RewardHonor
    &AuraEffect::HandleAuraIncreaseBaseHealthPercent,             //282 SPELL_AURA_INCREASE_BASE_HEALTH_PERCENT
    &AuraEffect::HandleNoImmediateEffect,                         //283 SPELL_AURA_MOD_HEALING_RECEIVED       implemented in Unit::SpellHealingBonus
    &AuraEffect::HandleAuraLinked,                                //284 SPELL_AURA_LINKED
    &AuraEffect::HandleAuraModAttackPowerOfArmor,                 //285 SPELL_AURA_MOD_ATTACK_POWER_OF_ARMOR  implemented in Player::UpdateAttackPowerAndDamage
    &AuraEffect::HandleNoImmediateEffect,                         //286 SPELL_AURA_ABILITY_PERIODIC_CRIT implemented in AuraEffect::PeriodicTick
    &AuraEffect::HandleNoImmediateEffect,                         //287 SPELL_AURA_DEFLECT_SPELLS             implemented in Unit::MagicSpellHitResult and Unit::MeleeSpellHitResult
    &AuraEffect::HandleNoImmediateEffect,                         //288 SPELL_AURA_IGNORE_HIT_DIRECTION  implemented in Unit::MagicSpellHitResult and Unit::MeleeSpellHitResult Unit::RollMeleeOutcomeAgainst
    &AuraEffect::HandleNULL,                                      //289 unused (3.2.0)
    &AuraEffect::HandleAuraModCritPct,                            //290 SPELL_AURA_MOD_CRIT_PCT
    &AuraEffect::HandleNoImmediateEffect,                         //291 SPELL_AURA_MOD_XP_QUEST_PCT  implemented in Player::RewardQuest
    &AuraEffect::HandleAuraOpenStable,                            //292 SPELL_AURA_OPEN_STABLE
    &AuraEffect::HandleAuraOverrideSpells,                        //293 auras which probably add set of abilities to their target based on it's miscvalue
    &AuraEffect::HandleNoImmediateEffect,                         //294 SPELL_AURA_PREVENT_REGENERATE_POWER implemented in Player::Regenerate(Powers power)
    &AuraEffect::HandleNULL,                                      //295 0 spells in 3.3.5
    &AuraEffect::HandleAuraSetVehicle,                            //296 SPELL_AURA_SET_VEHICLE_ID sets vehicle on target
    &AuraEffect::HandleNULL,                                      //297 Spirit Burst spells
    &AuraEffect::HandleNULL,                                      //298 70569 - Strangulating, maybe prevents talk or cast
    &AuraEffect::HandleNULL,                                      //299 unused
    &AuraEffect::HandleNoImmediateEffect,                         //300 SPELL_AURA_SHARE_DAMAGE_PCT implemented in Unit::DealDamage
    &AuraEffect::HandleNoImmediateEffect,                         //301 SPELL_AURA_SCHOOL_HEAL_ABSORB implemented in Unit::CalcHealAbsorb
    &AuraEffect::HandleNULL,                                      //302 0 spells in 3.3.5
    &AuraEffect::HandleNoImmediateEffect,                         //303 SPELL_AURA_MOD_DAMAGE_DONE_VERSUS_AURASTATE implemented in Unit::SpellDamageBonus, Unit::MeleeDamageBonus
    &AuraEffect::HandleAuraModFakeInebriation,                    //304 SPELL_AURA_MOD_DRUNK
    &AuraEffect::HandleAuraModIncreaseSpeed,                      //305 SPELL_AURA_MOD_MINIMUM_SPEED
    &AuraEffect::HandleNULL,                                      //306 0 spells in 3.3.5
    &AuraEffect::HandleNULL,                                      //307 0 spells in 3.3.5
    &AuraEffect::HandleNULL,                                      //308 new aura for hunter traps
    &AuraEffect::HandleNULL,                                      //309 0 spells in 3.3.5
    &AuraEffect::HandleNoImmediateEffect,                         //310 SPELL_AURA_MOD_CREATURE_AOE_DAMAGE_AVOIDANCE implemented in Spell::CalculateDamageDone
    &AuraEffect::HandleNULL,                                      //311 0 spells in 3.3.5
    &AuraEffect::HandleNULL,                                      //312 0 spells in 3.3.5
    &AuraEffect::HandleNULL,                                      //313 0 spells in 3.3.5
    &AuraEffect::HandleNoImmediateEffect,                         //314 SPELL_AURA_PREVENT_RESSURECTION todo
    &AuraEffect::HandleNoImmediateEffect,                         //315 SPELL_AURA_UNDERWATER_WALKING todo
    &AuraEffect::HandleNoImmediateEffect,                         //316 SPELL_AURA_PERIODIC_HASTE implemented in AuraEffect::CalculatePeriodic
};

AuraEffect::AuraEffect(Aura * base, uint8 effIndex, int32 *baseAmount, Unit* caster):
m_base(base), m_spellProto(base->GetSpellProto()), m_effIndex(effIndex),
m_baseAmount(baseAmount ? *baseAmount : m_spellProto->EffectBasePoints[m_effIndex]),
m_canBeRecalculated(true), m_spellmod(NULL), m_isPeriodic(false),
m_periodicTimer(0), m_tickNumber(0)
{
    CalculatePeriodic(caster, true, false);

    m_amount = CalculateAmount(caster);

    CalculateSpellMod();
}

AuraEffect::~AuraEffect()
{
    delete m_spellmod;
}

void AuraEffect::GetTargetList(std::list<Unit *> & targetList) const
{
    Aura::ApplicationMap const & targetMap = GetBase()->GetApplicationMap();
    // remove all targets which were not added to new list - they no longer deserve area aura
    for (Aura::ApplicationMap::const_iterator appIter = targetMap.begin(); appIter != targetMap.end(); ++appIter)
    {
        if (appIter->second->HasEffect(GetEffIndex()))
            targetList.push_back(appIter->second->GetTarget());
    }
}

void AuraEffect::GetApplicationList(std::list<AuraApplication*> & applicationList) const
{
    Aura::ApplicationMap const & targetMap = GetBase()->GetApplicationMap();
    for (Aura::ApplicationMap::const_iterator appIter = targetMap.begin(); appIter != targetMap.end(); ++appIter)
    {
        if (appIter->second->HasEffect(GetEffIndex()))
            applicationList.push_back(appIter->second);
    }
}

int32 AuraEffect::CalculateAmount(Unit* caster)
{
    int32 amount;
    // default amount calculation
    amount = SpellMgr::CalculateSpellEffectAmount(m_spellProto, m_effIndex, caster, &m_baseAmount, NULL);

    // check item enchant aura cast
    if (!amount && caster)
        if (uint64 itemGUID = GetBase()->GetCastItemGUID())
            if (Player* playerCaster = caster->ToPlayer())
                if (Item* castItem = playerCaster->GetItemByGuid(itemGUID))
                    if (castItem->GetItemSuffixFactor())
                    {
                        ItemRandomSuffixEntry const* item_rand_suffix = sItemRandomSuffixStore.LookupEntry(abs(castItem->GetItemRandomPropertyId()));
                        if (item_rand_suffix)
                        {
                            for (int k = 0; k < MAX_ITEM_ENCHANTMENT_EFFECTS; k++)
                            {
                                SpellItemEnchantmentEntry const* pEnchant = sSpellItemEnchantmentStore.LookupEntry(item_rand_suffix->enchant_id[k]);
                                if (pEnchant)
                                {
                                    for (int t = 0; t < MAX_ITEM_ENCHANTMENT_EFFECTS; t++)
                                        if (pEnchant->spellid[t] == m_spellProto->Id)
                                    {
                                        amount = uint32((item_rand_suffix->prefix[k]*castItem->GetItemSuffixFactor()) / 10000);
                                        break;
                                    }
                                }

                                if (amount)
                                    break;
                            }
                        }
                    }

    float DoneActualBenefit = 0.0f;

    // custom amount calculations go here
    switch(GetAuraType())
    {
        // crowd control auras
        case SPELL_AURA_MOD_CONFUSE:
        case SPELL_AURA_MOD_FEAR:
        case SPELL_AURA_MOD_STUN:
        case SPELL_AURA_MOD_ROOT:
        case SPELL_AURA_TRANSFORM:
            m_canBeRecalculated = false;
            if (!m_spellProto->procFlags)
                break;
            amount = int32(GetBase()->GetUnitOwner()->CountPctFromMaxHealth(10));
            if (caster)
            {
                // Glyphs increasing damage cap
                Unit::AuraEffectList const& overrideClassScripts = caster->GetAuraEffectsByType(SPELL_AURA_OVERRIDE_CLASS_SCRIPTS);
                for (Unit::AuraEffectList::const_iterator itr = overrideClassScripts.begin(); itr != overrideClassScripts.end(); ++itr)
                {
                    if ((*itr)->IsAffectedOnSpell(m_spellProto))
                    {
                        // Glyph of Fear, Glyph of Frost nova and similar auras
                        if ((*itr)->GetMiscValue() == 7801)
                        {
                            AddPctN(amount, (*itr)->GetAmount());
                            break;
                        }
                    }
                }
            }
            break;
        case SPELL_AURA_SCHOOL_ABSORB:
            m_canBeRecalculated = false;
            if (!caster)
                break;
            switch(GetSpellProto()->SpellFamilyName)
            {
                case SPELLFAMILY_MAGE:
                    // Ice Barrier
                    if (GetSpellProto()->SpellFamilyFlags[1] & 0x1 && GetSpellProto()->SpellFamilyFlags[2] & 0x8)
                    {
                        // +80.68% from sp bonus
                        DoneActualBenefit += caster->SpellBaseDamageBonus(GetSpellSchoolMask(m_spellProto)) * 0.8068f;
                        // Glyph of Ice Barrier: its weird having a SPELLMOD_ALL_EFFECTS here but its blizzards doing :)
                        // Glyph of Ice Barrier is only applied at the spell damage bonus because it was already applied to the base value in CalculateSpellDamage
                        DoneActualBenefit = caster->ApplyEffectModifiers(GetSpellProto(), m_effIndex, DoneActualBenefit);
                    }
                    // Fire Ward
                    else if (GetSpellProto()->SpellFamilyFlags[0] & 0x8 && GetSpellProto()->SpellFamilyFlags[2] & 0x8)
                    {
                        // +80.68% from sp bonus
                        DoneActualBenefit += caster->SpellBaseDamageBonus(GetSpellSchoolMask(m_spellProto)) * 0.8068f;
                    }
                    // Frost Ward
                    else if (GetSpellProto()->SpellFamilyFlags[0] & 0x100 && GetSpellProto()->SpellFamilyFlags[2] & 0x8)
                    {
                        // +80.68% from sp bonus
                        DoneActualBenefit += caster->SpellBaseDamageBonus(GetSpellSchoolMask(m_spellProto)) * 0.8068f;
                    }
                    break;
                case SPELLFAMILY_WARLOCK:
                    // Shadow Ward
                    if (m_spellProto->SpellFamilyFlags[2] & 0x40)
                    {
                        // +80.68% from sp bonus
                        DoneActualBenefit += caster->SpellBaseDamageBonus(GetSpellSchoolMask(m_spellProto)) * 0.8068f;
                    }
                    break;
                case SPELLFAMILY_PRIEST:
                    // Power Word: Shield
                    if (GetSpellProto()->SpellFamilyFlags[0] & 0x1 && GetSpellProto()->SpellFamilyFlags[2] & 0x400)
                    {
                        // +80.68% from sp bonus
                        float bonus = 0.8068f;

                        // Borrowed Time
                        if (AuraEffect const* pAurEff = caster->GetDummyAuraEffect(SPELLFAMILY_PRIEST, 2899, 1))
                            bonus += CalculatePctN(1.0f, pAurEff->GetAmount());

                        DoneActualBenefit += caster->SpellBaseHealingBonus(GetSpellSchoolMask(m_spellProto)) * bonus;
                        // Improved PW: Shield: its weird having a SPELLMOD_ALL_EFFECTS here but its blizzards doing :)
                        // Improved PW: Shield is only applied at the spell healing bonus because it was already applied to the base value in CalculateSpellDamage
                        DoneActualBenefit = caster->ApplyEffectModifiers(GetSpellProto(), m_effIndex, DoneActualBenefit);
                        DoneActualBenefit *= caster->CalculateLevelPenalty(GetSpellProto());

                        amount += int32(DoneActualBenefit);

                        // Twin Disciplines
                        if (AuraEffect const* pAurEff = caster->GetAuraEffect(SPELL_AURA_ADD_PCT_MODIFIER, SPELLFAMILY_PRIEST, 0x400000, 0, 0, caster->GetGUID()))
                            AddPctN(amount, pAurEff->GetAmount());

                        // Focused Power
                        // Reuse variable, not sure if this code below can be moved before Twin Disciplines
                        DoneActualBenefit = float(amount);
                        DoneActualBenefit *= caster->GetTotalAuraMultiplier(SPELL_AURA_MOD_HEALING_DONE_PERCENT);
                        amount = int32(DoneActualBenefit);

                        return amount;
                    }
                    break;
                case SPELLFAMILY_PALADIN:
                    // Sacred Shield
                    if (m_spellProto->SpellFamilyFlags[1] & 0x80000)
                    {
                        //+75.00% from sp bonus
                        float bonus = 0.75f;

                        DoneActualBenefit += caster->SpellBaseHealingBonus(GetSpellSchoolMask(m_spellProto)) * bonus;
                        // Divine Guardian is only applied at the spell healing bonus because it was already applied to the base value in CalculateSpellDamage
                        DoneActualBenefit = caster->ApplyEffectModifiers(GetSpellProto(), m_effIndex, DoneActualBenefit);
                        DoneActualBenefit *= caster->CalculateLevelPenalty(GetSpellProto());

                        amount += (int32)DoneActualBenefit;

                        // Arena - Dampening
                        if (AuraEffect const* pAurEff = caster->GetAuraEffect(74410, 0))
                            AddPctN(amount, pAurEff->GetAmount());
                        // Battleground - Dampening
                        else if (AuraEffect const* pAurEff = caster->GetAuraEffect(74411, 0))
                            AddPctN(amount, pAurEff->GetAmount());

                        return amount;
                    }
                    break;
                default:
                    break;
            }
            break;
        case SPELL_AURA_MANA_SHIELD:
            m_canBeRecalculated = false;
            if (!caster)
                break;
            // Mana Shield
            if (GetSpellProto()->SpellFamilyName == SPELLFAMILY_MAGE && GetSpellProto()->SpellFamilyFlags[0] & 0x8000 && m_spellProto->SpellFamilyFlags[2] & 0x8)
            {
                // +80.53% from +spd bonus
                DoneActualBenefit += caster->SpellBaseDamageBonus(GetSpellSchoolMask(m_spellProto)) * 0.8053f;;
            }
            break;
        case SPELL_AURA_DUMMY:
            if (!caster)
                break;
            // Earth Shield
            if (GetSpellProto()->SpellFamilyName == SPELLFAMILY_SHAMAN && m_spellProto->SpellFamilyFlags[1] & 0x400)
                amount = caster->SpellHealingBonus(GetBase()->GetUnitOwner(), GetSpellProto(), amount, SPELL_DIRECT_DAMAGE);
            break;
        case SPELL_AURA_PERIODIC_DAMAGE:
            if (!caster)
                break;
            // Rupture
            if (GetSpellProto()->SpellFamilyName == SPELLFAMILY_ROGUE && m_spellProto->SpellFamilyFlags[0] & 0x100000)
            {
                m_canBeRecalculated = false;
                if (caster->GetTypeId() != TYPEID_PLAYER)
                    break;
                //1 point : ${($m1+$b1*1+0.015*$AP)*4} damage over 8 secs
                //2 points: ${($m1+$b1*2+0.024*$AP)*5} damage over 10 secs
                //3 points: ${($m1+$b1*3+0.03*$AP)*6} damage over 12 secs
                //4 points: ${($m1+$b1*4+0.03428571*$AP)*7} damage over 14 secs
                //5 points: ${($m1+$b1*5+0.0375*$AP)*8} damage over 16 secs
                float AP_per_combo[6] = {0.0f, 0.015f, 0.024f, 0.03f, 0.03428571f, 0.0375f};
                uint8 cp = caster->ToPlayer()->GetComboPoints();
                if (cp > 5) cp = 5;
                amount += int32(caster->GetTotalAttackPowerValue(BASE_ATTACK) * AP_per_combo[cp]);
            }
            // Rip
            else if (GetSpellProto()->SpellFamilyName == SPELLFAMILY_DRUID && m_spellProto->SpellFamilyFlags[0] & 0x00800000 && GetAuraType() == SPELL_AURA_PERIODIC_DAMAGE)
            {
                m_canBeRecalculated = false;
                // 0.01*$AP*cp
                if (caster->GetTypeId() != TYPEID_PLAYER)
                    break;

                uint8 cp = caster->ToPlayer()->GetComboPoints();

                // Idol of Feral Shadows. Cant be handled as SpellMod in SpellAura:Dummy due its dependency from CPs
                if (AuraEffect const* aurEff = caster->GetAuraEffect(34241, 0))
                    amount += cp * aurEff->GetAmount();

                amount += uint32(CalculatePctU(caster->GetTotalAttackPowerValue(BASE_ATTACK), cp));
            }
            // Rend
            else if (GetSpellProto()->SpellFamilyName == SPELLFAMILY_WARRIOR && GetSpellProto()->SpellFamilyFlags[0] & 0x20)
            {
                m_canBeRecalculated = false;
                // $0.2 * (($MWB + $mwb) / 2 + $AP / 14 * $MWS) bonus per tick
                float ap = caster->GetTotalAttackPowerValue(BASE_ATTACK);
                int32 mws = caster->GetAttackTime(BASE_ATTACK);
                float mwb_min = caster->GetWeaponDamageRange(BASE_ATTACK, MINDAMAGE);
                float mwb_max = caster->GetWeaponDamageRange(BASE_ATTACK, MAXDAMAGE);
                float mwb = ((mwb_min + mwb_max) / 2 + ap * mws / 14000) * 0.2f;
                amount += int32(caster->ApplyEffectModifiers(m_spellProto, m_effIndex, mwb));
                // "If used while your target is above 75% health, Rend does 35% more damage."
                // as for 3.1.3 only ranks above 9 (wrong tooltip?)
                if (sSpellMgr->GetSpellRank(m_spellProto->Id) >= 9)
                {
                    if (GetBase()->GetUnitOwner()->HasAuraState(AURA_STATE_HEALTH_ABOVE_75_PERCENT, m_spellProto, caster))
                        AddPctN(amount, SpellMgr::CalculateSpellEffectAmount(m_spellProto, 2, caster));
                }
            }
            // Unholy Blight damage over time effect
            else if (GetId() == 50536)
            {
                m_canBeRecalculated = false;
                // we're getting total damage on aura apply, change it to be damage per tick
                amount = int32((float)amount / GetTotalTicks());
            }
            break;
        case SPELL_AURA_PERIODIC_ENERGIZE:
            if (GetSpellProto()->SpellFamilyName == SPELLFAMILY_GENERIC)
            {
                // Replenishment (0.25% from max)
                // Infinite Replenishment
                if (m_spellProto->SpellIconID == 3184 && m_spellProto->SpellVisual[0] == 12495)
                    amount = GetBase()->GetUnitOwner()->GetMaxPower(POWER_MANA) * 25 / 10000;
            }
            // Innervate
            else if (m_spellProto->Id == 29166)
                ApplyPctF(amount, float(GetBase()->GetUnitOwner()->GetCreatePowers(POWER_MANA)) / GetTotalTicks());
            // Owlkin Frenzy
            else if (m_spellProto->Id == 48391)
                ApplyPctU(amount, GetBase()->GetUnitOwner()->GetCreatePowers(POWER_MANA));
            break;
        case SPELL_AURA_PERIODIC_HEAL:
            if (!caster)
                break;
            // Lightwell Renew
            if (GetSpellProto()->SpellFamilyName == SPELLFAMILY_PRIEST && m_spellProto->SpellFamilyFlags[2] & 0x4000)
            {
                if (caster->GetTypeId() == TYPEID_PLAYER)
                // Bonus from Glyph of Lightwell
                if (AuraEffect* modHealing = caster->GetAuraEffect(55673, 0))
                    AddPctN(amount, modHealing->GetAmount());
            }
            break;
        case SPELL_AURA_MOD_DAMAGE_PERCENT_TAKEN:
            if (!caster)
                break;
            // Icebound Fortitude
            if (GetSpellProto()->SpellFamilyName == SPELLFAMILY_DEATHKNIGHT && m_spellProto->SpellFamilyFlags[0] & 0x00100000)
            {
                if (caster->GetTypeId() == TYPEID_PLAYER)
                {
                    int32 value = (-1 * amount) - 10;
                    uint32 defva = uint32(caster->ToPlayer()->GetSkillValue(SKILL_DEFENSE) + caster->ToPlayer()->GetRatingBonusValue(CR_DEFENSE_SKILL));

                    if (defva > 400)
                        value += int32((defva - 400) * 0.15);

                    // Glyph of Icebound Fortitude
                    if (AuraEffect const* aurEff = caster->GetAuraEffect(58625, 0))
                    {
                        int32 valMax = aurEff->GetAmount();
                        if (value < valMax)
                            value = valMax;
                    }
                    amount = -value;
                }
            }
            // Hand of Salvation
            else if (GetSpellProto()->SpellFamilyName == SPELLFAMILY_PALADIN && GetSpellProto()->SpellFamilyFlags[0] & 0x00000100)
            {
                //Glyph of Salvation
                if (caster->GetGUID() == GetBase()->GetUnitOwner()->GetGUID())
                    if (AuraEffect const* aurEff = caster->GetAuraEffect(63225, 0))
                        amount = -aurEff->GetAmount();
            }
            break;
        case SPELL_AURA_MOD_THREAT:
        {
            uint8 level_diff = 0;
            float multiplier = 0.0;
            switch (GetId())
            {
                // Arcane Shroud
                case 26400:
                    level_diff = GetBase()->GetUnitOwner()->getLevel() - 60;
                    multiplier = 2;
                    break;
                // The Eye of Diminution
                case 28862:
                    level_diff = GetBase()->GetUnitOwner()->getLevel() - 60;
                    multiplier = 1;
                    break;
            }
            if (level_diff > 0)
                amount += int32(multiplier * level_diff);
            break;
        }
        case SPELL_AURA_MOD_INCREASE_HEALTH:
            // Vampiric Blood
            if (GetId() == 55233)
                amount = GetBase()->GetUnitOwner()->CountPctFromMaxHealth(amount);
            break;
        case SPELL_AURA_MOD_INCREASE_ENERGY:
            // Hymn of Hope
            if (GetId() == 64904)
                ApplyPctU(amount, GetBase()->GetUnitOwner()->GetMaxPower(GetBase()->GetUnitOwner()->getPowerType()));
            break;
        case SPELL_AURA_MOD_INCREASE_SPEED:
            // Dash - do not set speed if not in cat form
            if (GetSpellProto()->SpellFamilyName == SPELLFAMILY_DRUID && GetSpellProto()->SpellFamilyFlags[2] & 0x00000008)
                amount = GetBase()->GetUnitOwner()->GetShapeshiftForm() == FORM_CAT ? amount : 0;
            break;
        default:
            break;
    }
    if (DoneActualBenefit != 0.0f)
    {
        DoneActualBenefit *= caster->CalculateLevelPenalty(GetSpellProto());
        amount += (int32)DoneActualBenefit;
    }

    GetBase()->CallScriptEffectCalcAmountHandlers(const_cast<AuraEffect const*>(this), amount, m_canBeRecalculated);
    amount *= GetBase()->GetStackAmount();
    return amount;
}

void AuraEffect::CalculatePeriodic(Unit* caster, bool create, bool load)
{
    m_amplitude = m_spellProto->EffectAmplitude[m_effIndex];

    // prepare periodics
    switch (GetAuraType())
    {
        case SPELL_AURA_OBS_MOD_POWER:
            // 3 spells have no amplitude set
            if (!m_amplitude)
                m_amplitude = 1 * IN_MILLISECONDS;
        case SPELL_AURA_PERIODIC_DAMAGE:
        case SPELL_AURA_PERIODIC_HEAL:
        case SPELL_AURA_PERIODIC_ENERGIZE:
        case SPELL_AURA_OBS_MOD_HEALTH:
        case SPELL_AURA_PERIODIC_LEECH:
        case SPELL_AURA_PERIODIC_HEALTH_FUNNEL:
        case SPELL_AURA_PERIODIC_MANA_LEECH:
        case SPELL_AURA_PERIODIC_DAMAGE_PERCENT:
        case SPELL_AURA_POWER_BURN_MANA:
            m_isPeriodic = true;
            break;
        case SPELL_AURA_PERIODIC_TRIGGER_SPELL:
            if (GetId() == 51912)
                m_amplitude = 3000;
            m_isPeriodic = true;
            break;
        case SPELL_AURA_PERIODIC_TRIGGER_SPELL_WITH_VALUE:
        case SPELL_AURA_PERIODIC_DUMMY:
            m_isPeriodic = true;
            break;
        case SPELL_AURA_DUMMY:
            // Haunting Spirits - perdiodic trigger demon
            if (GetId() == 7057)
            {
                m_isPeriodic = true;
                m_amplitude = irand (0, 60) + 30;
                m_amplitude *= IN_MILLISECONDS;
            }
            break;
        default:
            break;
    }

    GetBase()->CallScriptEffectCalcPeriodicHandlers(const_cast<AuraEffect const*>(this), m_isPeriodic, m_amplitude);

    if (!m_isPeriodic)
        return;

    Player* modOwner = caster ? caster->GetSpellModOwner() : NULL;

    // Apply casting time mods
    if (m_amplitude)
    {
        // Apply periodic time mod
        if (modOwner)
            modOwner->ApplySpellMod(GetId(), SPELLMOD_ACTIVATION_TIME, m_amplitude);

        if (caster)
        {
            // Haste modifies periodic time of channeled spells
            if (IsChanneledSpell(m_spellProto))
            {
                if (m_spellProto->AttributesEx5 & SPELL_ATTR5_HASTE_AFFECT_DURATION)
                    caster->ModSpellCastTime(m_spellProto, m_amplitude);
            }
            // and periodic time of auras affected by SPELL_AURA_PERIODIC_HASTE
            else if (caster->HasAuraTypeWithAffectMask(SPELL_AURA_PERIODIC_HASTE, m_spellProto) || m_spellProto->AttributesEx5 & SPELL_ATTR5_HASTE_AFFECT_DURATION)
                m_amplitude = int32(m_amplitude * caster->GetFloatValue(UNIT_MOD_CAST_SPEED));
        }
    }

    if (load) // aura loaded from db
    {
        m_tickNumber = m_amplitude ? GetBase()->GetDuration() / m_amplitude : 0;
        m_periodicTimer = m_amplitude ? GetBase()->GetDuration() % m_amplitude : 0;
        if (m_spellProto->AttributesEx5 & SPELL_ATTR5_START_PERIODIC_AT_APPLY)
            ++m_tickNumber;
    }
    else // aura just created or reapplied
    {
        m_tickNumber = 0;
        // reset periodic timer on aura create or on reapply when aura isn't dot
        // possibly we should not reset periodic timers only when aura is triggered by proc
        // or maybe there's a spell attribute somewhere
        bool resetPeriodicTimer = create
            || ((GetAuraType() != SPELL_AURA_PERIODIC_DAMAGE) && (GetAuraType() != SPELL_AURA_PERIODIC_DAMAGE_PERCENT));

        if (resetPeriodicTimer)
        {
            m_periodicTimer = 0;
            // Start periodic on next tick or at aura apply
            if (m_amplitude && !(m_spellProto->AttributesEx5 & SPELL_ATTR5_START_PERIODIC_AT_APPLY))
                m_periodicTimer += m_amplitude;
        }
    }
}

void AuraEffect::CalculateSpellMod()
{
    switch (GetAuraType())
    {
        case SPELL_AURA_DUMMY:
            switch(GetSpellProto()->SpellFamilyName)
            {
                case SPELLFAMILY_PRIEST:
                    // Pain and Suffering
                    if (m_spellProto->SpellIconID == 2874)
                    {
                        if (!m_spellmod)
                        {
                            m_spellmod = new SpellModifier(GetBase());
                            m_spellmod->op = SPELLMOD_DOT;
                            m_spellmod->type = SPELLMOD_PCT;
                            m_spellmod->spellId = GetId();
                            m_spellmod->mask[1] = 0x00002000;
                        }
                        m_spellmod->value = GetAmount();
                    }
                    break;
                case SPELLFAMILY_DRUID:
                    switch (GetId())
                    {
                        case 34246:                                 // Idol of the Emerald Queen
                        case 60779:                                 // Idol of Lush Moss
                        {
                            if (!m_spellmod)
                            {
                                m_spellmod = new SpellModifier(GetBase());
                                m_spellmod->op = SPELLMOD_DOT;
                                m_spellmod->type = SPELLMOD_FLAT;
                                m_spellmod->spellId = GetId();
                                m_spellmod->mask[1] = 0x0010;
                            }
                            m_spellmod->value = GetAmount()/7;
                        }
                        break;
                    }
                    break;
                default:
                    break;
            }
        case SPELL_AURA_MOD_SPELL_CRIT_CHANCE:
            switch(GetId())
            {
                case 51466: // Elemental oath
                case 51470: // Elemental oath
                    // "while Clearcasting from Elemental Focus is active, you deal 5%/10% more spell damage."
                    if (!m_spellmod)
                    {
                        m_spellmod = new SpellModifier(GetBase());
                        m_spellmod->op = SPELLMOD_EFFECT2;
                        m_spellmod->type = SPELLMOD_FLAT;
                        m_spellmod->spellId = GetId();
                        m_spellmod->mask[1] = 0x0004000;
                    }
                    m_spellmod->value = GetBase()->GetUnitOwner()->CalculateSpellDamage(GetBase()->GetUnitOwner(), GetSpellProto(), 1);
                    break;
                default:
                    break;
            }
            break;
        case SPELL_AURA_ADD_FLAT_MODIFIER:
        case SPELL_AURA_ADD_PCT_MODIFIER:
            if (!m_spellmod)
            {
                m_spellmod = new SpellModifier(GetBase());
                m_spellmod->op = SpellModOp(GetMiscValue());
                ASSERT(m_spellmod->op < MAX_SPELLMOD);

                m_spellmod->type = SpellModType(GetAuraType());    // SpellModType value == spell aura types
                m_spellmod->spellId = GetId();
                m_spellmod->mask = GetSpellProto()->EffectSpellClassMask[GetEffIndex()];
                m_spellmod->charges = GetBase()->GetCharges();
            }
            m_spellmod->value = GetAmount();
            break;
        default:
            break;
    }
    GetBase()->CallScriptEffectCalcSpellModHandlers(const_cast<AuraEffect const*>(this), m_spellmod);
}

void AuraEffect::ChangeAmount(int32 newAmount, bool mark, bool onStackOrReapply)
{
    // Reapply if amount change
    uint8 handleMask = 0;
    if (newAmount != GetAmount())
        handleMask |= AURA_EFFECT_HANDLE_CHANGE_AMOUNT;
    if (onStackOrReapply)
        handleMask |= AURA_EFFECT_HANDLE_REAPPLY;
    if (!handleMask)
        return;

    std::list<AuraApplication*> effectApplications;
    GetApplicationList(effectApplications);

    for (std::list<AuraApplication*>::const_iterator apptItr = effectApplications.begin(); apptItr != effectApplications.end(); ++apptItr)
        if ((*apptItr)->HasEffect(GetEffIndex()))
            HandleEffect(*apptItr, handleMask, false);

    if (handleMask & AURA_EFFECT_HANDLE_CHANGE_AMOUNT)
    {
        if (!mark)
            m_amount = newAmount;
        else
            SetAmount(newAmount);
        CalculateSpellMod();
    }

    for (std::list<AuraApplication*>::const_iterator apptItr = effectApplications.begin(); apptItr != effectApplications.end(); ++apptItr)
        if ((*apptItr)->HasEffect(GetEffIndex()))
            HandleEffect(*apptItr, handleMask, true);
}

void AuraEffect::HandleEffect(AuraApplication * aurApp, uint8 mode, bool apply)
{
    // check if call is correct, we really don't want using bitmasks here (with 1 exception)
    ASSERT(mode == AURA_EFFECT_HANDLE_REAL
        || mode == AURA_EFFECT_HANDLE_SEND_FOR_CLIENT
        || mode == AURA_EFFECT_HANDLE_CHANGE_AMOUNT
        || mode == AURA_EFFECT_HANDLE_STAT
        || mode == AURA_EFFECT_HANDLE_SKILL
        || mode == AURA_EFFECT_HANDLE_REAPPLY
        || mode == (AURA_EFFECT_HANDLE_CHANGE_AMOUNT | AURA_EFFECT_HANDLE_REAPPLY));

    // register/unregister effect in lists in case of real AuraEffect apply/remove
    // registration/unregistration is done always before real effect handling (some effect handlers code is depending on this)
    if (mode & AURA_EFFECT_HANDLE_REAL)
        aurApp->GetTarget()->_RegisterAuraEffect(this, apply);

    // real aura apply/remove, handle modifier
    if (mode & AURA_EFFECT_HANDLE_CHANGE_AMOUNT_MASK)
        ApplySpellMod(aurApp->GetTarget(), apply);

    // call scripts helping/replacing effect handlers
    bool prevented = false;
    if (apply)
        prevented = GetBase()->CallScriptEffectApplyHandlers(const_cast<AuraEffect const*>(this), const_cast<AuraApplication const*>(aurApp), (AuraEffectHandleModes)mode);
    else
        prevented = GetBase()->CallScriptEffectRemoveHandlers(const_cast<AuraEffect const*>(this), const_cast<AuraApplication const*>(aurApp), (AuraEffectHandleModes)mode);

    // check if script events have removed the aura or if default effect prevention was requested
    if ((apply && aurApp->GetRemoveMode()) || prevented)
        return;

    (*this.*AuraEffectHandler [GetAuraType()])(const_cast<AuraApplication const*>(aurApp), mode, apply);

    // check if script events have removed the aura or if default effect prevention was requested
    if (apply && aurApp->GetRemoveMode())
        return;

    // call scripts triggering additional events after apply/remove
    if (apply)
        GetBase()->CallScriptAfterEffectApplyHandlers(const_cast<AuraEffect const*>(this), const_cast<AuraApplication const*>(aurApp), (AuraEffectHandleModes)mode);
    else
        GetBase()->CallScriptAfterEffectRemoveHandlers(const_cast<AuraEffect const*>(this), const_cast<AuraApplication const*>(aurApp), (AuraEffectHandleModes)mode);
}

void AuraEffect::HandleEffect(Unit* target, uint8 mode, bool apply)
{
    AuraApplication* aurApp = GetBase()->GetApplicationOfTarget(target->GetGUID());
    ASSERT(aurApp);
    HandleEffect(aurApp, mode, apply);
}

void AuraEffect::ApplySpellMod(Unit* target, bool apply)
{
    if (!m_spellmod || target->GetTypeId() != TYPEID_PLAYER)
        return;

    target->ToPlayer()->AddSpellMod(m_spellmod, apply);

    // Auras with charges do not mod amount of passive auras
    if (GetBase()->IsUsingCharges())
        return;
    // reapply some passive spells after add/remove related spellmods
    // Warning: it is a dead loop if 2 auras each other amount-shouldn't happen
    switch (GetMiscValue())
    {
        case SPELLMOD_ALL_EFFECTS:
        case SPELLMOD_EFFECT1:
        case SPELLMOD_EFFECT2:
        case SPELLMOD_EFFECT3:
        {
            uint64 guid = target->GetGUID();
            Unit::AuraApplicationMap & auras = target->GetAppliedAuras();
            for (Unit::AuraApplicationMap::iterator iter = auras.begin(); iter != auras.end(); ++iter)
            {
                Aura* aura = iter->second->GetBase();
                // only passive auras-active auras should have amount set on spellcast and not be affected
                // if aura is casted by others, it will not be affected
                if ((aura->IsPassive() || aura->GetSpellProto()->AttributesEx2 & SPELL_ATTR2_ALWAYS_APPLY_MODIFIERS) && aura->GetCasterGUID() == guid && sSpellMgr->IsAffectedByMod(aura->GetSpellProto(), m_spellmod))
                {
                    if (GetMiscValue() == SPELLMOD_ALL_EFFECTS)
                    {
                        for (uint8 i = 0; i<MAX_SPELL_EFFECTS; ++i)
                        {
                            if (AuraEffect* aurEff = aura->GetEffect(i))
                                aurEff->RecalculateAmount();
                        }
                    }
                    else if (GetMiscValue() == SPELLMOD_EFFECT1)
                    {
                       if (AuraEffect* aurEff = aura->GetEffect(0))
                            aurEff->RecalculateAmount();
                    }
                    else if (GetMiscValue() == SPELLMOD_EFFECT2)
                    {
                       if (AuraEffect* aurEff = aura->GetEffect(1))
                            aurEff->RecalculateAmount();
                    }
                    else //if (modOp == SPELLMOD_EFFECT3)
                    {
                       if (AuraEffect* aurEff = aura->GetEffect(2))
                            aurEff->RecalculateAmount();
                    }
                }
            }
        }
        default:
            break;
    }
}

void AuraEffect::Update(uint32 diff, Unit* caster)
{
    if (m_isPeriodic && (GetBase()->GetDuration() >=0 || GetBase()->IsPassive() || GetBase()->IsPermanent()))
    {
        if (m_periodicTimer > int32(diff))
            m_periodicTimer -= diff;
        else // tick also at m_periodicTimer == 0 to prevent lost last tick in case max m_duration == (max m_periodicTimer)*N
        {
            ++m_tickNumber;

            // update before tick (aura can be removed in TriggerSpell or PeriodicTick calls)
            m_periodicTimer += m_amplitude - diff;
            UpdatePeriodic(caster);

            std::list<AuraApplication*> effectApplications;
            GetApplicationList(effectApplications);
            // tick on targets of effects
            for (std::list<AuraApplication*>::const_iterator apptItr = effectApplications.begin(); apptItr != effectApplications.end(); ++apptItr)
                if ((*apptItr)->HasEffect(GetEffIndex()))
                    PeriodicTick(*apptItr, caster);
        }
    }
}

void AuraEffect::UpdatePeriodic(Unit* caster)
{
    switch(GetAuraType())
    {
        case SPELL_AURA_DUMMY:
            // Haunting Spirits
            if (GetId() == 7057)
            {
                m_amplitude = irand (0 , 60) + 30;
                m_amplitude *= IN_MILLISECONDS;
            }
            break;
        case SPELL_AURA_PERIODIC_DUMMY:
            switch(GetSpellProto()->SpellFamilyName)
            {
                case SPELLFAMILY_GENERIC:
                    switch(GetId())
                    {
                        // Drink
                        case 430:
                        case 431:
                        case 432:
                        case 1133:
                        case 1135:
                        case 1137:
                        case 10250:
                        case 22734:
                        case 27089:
                        case 34291:
                        case 43182:
                        case 43183:
                        case 46755:
                        case 49472: // Drink Coffee
                        case 57073:
                        case 61830:
                            if (!caster || caster->GetTypeId() != TYPEID_PLAYER)
                                return;
                            // Get SPELL_AURA_MOD_POWER_REGEN aura from spell
                            if (AuraEffect* aurEff = GetBase()->GetEffect(0))
                            {
                                if (aurEff->GetAuraType() != SPELL_AURA_MOD_POWER_REGEN)
                                {
                                    m_isPeriodic = false;
                                    sLog->outError("Aura %d structure has been changed - first aura is no longer SPELL_AURA_MOD_POWER_REGEN", GetId());
                                }
                                else
                                {
                                    // default case - not in arena
                                    if (!caster->ToPlayer()->InArena())
                                    {
                                        aurEff->ChangeAmount(GetAmount());
                                        m_isPeriodic = false;
                                    }
                                    else
                                    {
                                        // **********************************************
                                        // This feature uses only in arenas
                                        // **********************************************
                                        // Here need increase mana regen per tick (6 second rule)
                                        // on 0 tick -   0  (handled in 2 second)
                                        // on 1 tick - 166% (handled in 4 second)
                                        // on 2 tick - 133% (handled in 6 second)

                                        // Apply bonus for 1 - 4 tick
                                        switch (m_tickNumber)
                                        {
                                            case 1:   // 0%
                                                aurEff->ChangeAmount(0);
                                                break;
                                            case 2:   // 166%
                                                aurEff->ChangeAmount(GetAmount() * 5 / 3);
                                                break;
                                            case 3:   // 133%
                                                aurEff->ChangeAmount(GetAmount() * 4 / 3);
                                                break;
                                            default:  // 100% - normal regen
                                                aurEff->ChangeAmount(GetAmount());
                                                // No need to update after 4th tick
                                                m_isPeriodic = false;
                                                break;
                                        }
                                    }
                                }
                            }
                            break;
                        case 58549: // Tenacity
                        case 59911: // Tenacity (vehicle)
                           GetBase()->RefreshDuration();
                           break;
                        case 66823: case 67618: case 67619: case 67620: // Paralytic Toxin
                            // Get 0 effect aura
                            if (AuraEffect* slow = GetBase()->GetEffect(0))
                            {
                                int32 newAmount = slow->GetAmount() - 10;
                                if (newAmount < -100)
                                    newAmount = -100;
                                slow->ChangeAmount(newAmount);
                            }
                            break;
                        default:
                            break;
                    }
                    break;
                case SPELLFAMILY_MAGE:
                    if (GetId() == 55342)// Mirror Image
                        m_isPeriodic = false;
                    break;
                case SPELLFAMILY_DEATHKNIGHT:
                    // Chains of Ice
                    if (GetSpellProto()->SpellFamilyFlags[1] & 0x00004000)
                    {
                        // Get 0 effect aura
                        if (AuraEffect* slow = GetBase()->GetEffect(0))
                        {
                            int32 newAmount = slow->GetAmount() + GetAmount();
                            if (newAmount > 0)
                                newAmount = 0;
                            slow->ChangeAmount(newAmount);
                        }
                        return;
                    }
                    break;
                default:
                    break;
           }
       default:
           break;
    }
    GetBase()->CallScriptEffectUpdatePeriodicHandlers(this);
}

bool AuraEffect::IsPeriodicTickCrit(Unit* target, Unit const* caster) const
{
    ASSERT(caster);
    Unit::AuraEffectList const& mPeriodicCritAuras= caster->GetAuraEffectsByType(SPELL_AURA_ABILITY_PERIODIC_CRIT);
    for (Unit::AuraEffectList::const_iterator itr = mPeriodicCritAuras.begin(); itr != mPeriodicCritAuras.end(); ++itr)
    {
        if ((*itr)->IsAffectedOnSpell(m_spellProto) && caster->isSpellCrit(target, m_spellProto, GetSpellSchoolMask(m_spellProto)))
            return true;
    }
    // Rupture - since 3.3.3 can crit
    if (target->GetAuraEffect(SPELL_AURA_PERIODIC_DAMAGE, SPELLFAMILY_ROGUE, 0x100000, 0x0, 0x0, caster->GetGUID()))
    {
        if (caster->isSpellCrit(target, m_spellProto, GetSpellSchoolMask(m_spellProto)))
            return true;
    }
    return false;
}

bool AuraEffect::IsAffectedOnSpell(SpellEntry const* spell) const
{
    if (!spell)
        return false;
    // Check family name
    if (spell->SpellFamilyName != m_spellProto->SpellFamilyName)
        return false;

    // Check EffectClassMask
    if (m_spellProto->EffectSpellClassMask[m_effIndex] & spell->SpellFamilyFlags)
        return true;
    return false;
}

void AuraEffect::SendTickImmune(Unit* target, Unit *caster) const
{
    if (caster)
        caster->SendSpellDamageImmune(target, m_spellProto->Id);
}

void AuraEffect::PeriodicTick(AuraApplication * aurApp, Unit* caster) const
{
    bool prevented = GetBase()->CallScriptEffectPeriodicHandlers(this, aurApp);
    if (prevented)
        return;

    Unit* target = aurApp->GetTarget();

    switch(GetAuraType())
    {
        case SPELL_AURA_PERIODIC_DUMMY:
            HandlePeriodicDummyAuraTick(target, caster);
            break;
        case SPELL_AURA_PERIODIC_TRIGGER_SPELL:
            HandlePeriodicTriggerSpellAuraTick(target, caster);
            break;
        case SPELL_AURA_PERIODIC_TRIGGER_SPELL_WITH_VALUE:
            HandlePeriodicTriggerSpellWithValueAuraTick(target, caster);
            break;
        case SPELL_AURA_PERIODIC_DAMAGE:
        case SPELL_AURA_PERIODIC_DAMAGE_PERCENT:
            HandlePeriodicDamageAurasTick(target, caster);
            break;
        case SPELL_AURA_PERIODIC_LEECH:
            HandlePeriodicHealthLeechAuraTick(target, caster);
            break;
        case SPELL_AURA_PERIODIC_HEALTH_FUNNEL:
            HandlePeriodicHealthFunnelAuraTick(target, caster);
            break;
        case SPELL_AURA_PERIODIC_HEAL:
        case SPELL_AURA_OBS_MOD_HEALTH:
            HandlePeriodicHealAurasTick(target, caster);
            break;
        case SPELL_AURA_PERIODIC_MANA_LEECH:
            HandlePeriodicManaLeechAuraTick(target, caster);
            break;
        case SPELL_AURA_OBS_MOD_POWER:
            HandleObsModPowerAuraTick(target, caster);
            break;
        case SPELL_AURA_PERIODIC_ENERGIZE:
            HandlePeriodicEnergizeAuraTick(target, caster);
            break;
        case SPELL_AURA_POWER_BURN_MANA:
            HandlePeriodicPowerBurnManaAuraTick(target, caster);
            break;
        case SPELL_AURA_DUMMY:
            // Haunting Spirits
            if (GetId() == 7057)
                target->CastSpell((Unit*)NULL , GetAmount(), true);
            break;
        default:
            break;
    }
}

void AuraEffect::HandleProc(AuraApplication* aurApp, ProcEventInfo& eventInfo)
{
    // TODO: effect script handlers here
    switch(GetAuraType())
    {
        case SPELL_AURA_PROC_TRIGGER_SPELL:
            HandleProcTriggerSpellAuraProc(aurApp, eventInfo);
            break;
        case SPELL_AURA_PROC_TRIGGER_SPELL_WITH_VALUE:
            HandleProcTriggerSpellWithValueAuraProc(aurApp, eventInfo);
            break;
        case SPELL_AURA_PROC_TRIGGER_DAMAGE:
            HandleProcTriggerDamageAuraProc(aurApp, eventInfo);
            break;
        case SPELL_AURA_RAID_PROC_FROM_CHARGE:
            HandleRaidProcFromChargeAuraProc(aurApp, eventInfo);
            break;
        case SPELL_AURA_RAID_PROC_FROM_CHARGE_WITH_VALUE:
            HandleRaidProcFromChargeWithValueAuraProc(aurApp, eventInfo);
            break;
        default:
            break;
    }
}

void AuraEffect::CleanupTriggeredSpells(Unit* target)
{
    uint32 tSpellId = m_spellProto->EffectTriggerSpell[GetEffIndex()];
    if (!tSpellId)
        return;

    SpellEntry const* tProto = sSpellStore.LookupEntry(tSpellId);
    if (!tProto)
        return;

    if (GetSpellDuration(tProto) != -1)
        return;

    // needed for spell 43680, maybe others
    // TODO: is there a spell flag, which can solve this in a more sophisticated way?
    if (m_spellProto->EffectApplyAuraName[GetEffIndex()] == SPELL_AURA_PERIODIC_TRIGGER_SPELL &&
            uint32(GetSpellDuration(m_spellProto)) == m_spellProto->EffectAmplitude[GetEffIndex()])
        return;

    target->RemoveAurasDueToSpell(tSpellId, GetCasterGUID());
}

void AuraEffect::HandleShapeshiftBoosts(Unit* target, bool apply) const
{
    uint32 spellId = 0;
    uint32 spellId2 = 0;
    //uint32 spellId3 = 0;
    uint32 HotWSpellId = 0;

    switch(GetMiscValue())
    {
        case FORM_CAT:
            spellId = 3025;
            HotWSpellId = 24900;
            break;
        case FORM_TREE:
            spellId = 34123;
            break;
        case FORM_TRAVEL:
            spellId = 5419;
            break;
        case FORM_AQUA:
            spellId = 5421;
            break;
        case FORM_BEAR:
            spellId = 1178;
            spellId2 = 21178;
            HotWSpellId = 24899;
            break;
        case FORM_DIREBEAR:
            spellId = 9635;
            spellId2 = 21178;
            HotWSpellId = 24899;
            break;
        case FORM_BATTLESTANCE:
            spellId = 21156;
            break;
        case FORM_DEFENSIVESTANCE:
            spellId = 7376;
            break;
        case FORM_BERSERKERSTANCE:
            spellId = 7381;
            break;
        case FORM_MOONKIN:
            spellId = 24905;
            spellId2 = 69366;
            break;
        case FORM_FLIGHT:
            spellId = 33948;
            spellId2 = 34764;
            break;
        case FORM_FLIGHT_EPIC:
            spellId  = 40122;
            spellId2 = 40121;
            break;
        case FORM_METAMORPHOSIS:
            spellId  = 54817;
            spellId2 = 54879;
            break;
        case FORM_SPIRITOFREDEMPTION:
            spellId  = 27792;
            spellId2 = 27795;                               // must be second, this important at aura remove to prevent to early iterator invalidation.
            break;
        case FORM_SHADOW:
            spellId = 49868;
            spellId2 = 71167;
            break;
        case FORM_GHOSTWOLF:
            spellId = 67116;
            break;
        case FORM_GHOUL:
        case FORM_AMBIENT:
        case FORM_STEALTH:
        case FORM_CREATURECAT:
        case FORM_CREATUREBEAR:
            break;
        default:
            break;
    }

    if (apply)
    {
        // Remove cooldown of spells triggered on stance change - they may share cooldown with stance spell
        if (spellId)
        {
            if (target->GetTypeId() == TYPEID_PLAYER)
                target->ToPlayer()->RemoveSpellCooldown(spellId);
            target->CastSpell(target, spellId, true, NULL, this);
        }

        if (spellId2)
        {
            if (target->GetTypeId() == TYPEID_PLAYER)
                target->ToPlayer()->RemoveSpellCooldown(spellId2);
            target->CastSpell(target, spellId2, true, NULL, this);
        }

        if (target->GetTypeId() == TYPEID_PLAYER)
        {
            const PlayerSpellMap& sp_list = target->ToPlayer()->GetSpellMap();
            for (PlayerSpellMap::const_iterator itr = sp_list.begin(); itr != sp_list.end(); ++itr)
            {
                if (itr->second->state == PLAYERSPELL_REMOVED || itr->second->disabled) continue;
                if (itr->first == spellId || itr->first == spellId2) continue;
                SpellEntry const* spellInfo = sSpellStore.LookupEntry(itr->first);
                if (!spellInfo || !(spellInfo->Attributes & (SPELL_ATTR0_PASSIVE | SPELL_ATTR0_HIDDEN_CLIENTSIDE))) continue;
                if (spellInfo->Stances & (1<<(GetMiscValue()-1)))
                    target->CastSpell(target, itr->first, true, NULL, this);
            }
            // Leader of the Pack
            if (target->ToPlayer()->HasSpell(17007))
            {
                SpellEntry const* spellInfo = sSpellStore.LookupEntry(24932);
                if (spellInfo && spellInfo->Stances & (1<<(GetMiscValue()-1)))
                    target->CastSpell(target, 24932, true, NULL, this);
            }
            // Improved Barkskin - apply/remove armor bonus due to shapeshift
            if (target->ToPlayer()->HasSpell(63410) || target->ToPlayer()->HasSpell(63411))
            {
                target->RemoveAurasDueToSpell(66530);
                if (GetMiscValue() == FORM_TRAVEL || GetMiscValue() == FORM_NONE) // "while in Travel Form or while not shapeshifted"
                    target->CastSpell(target, 66530, true);
            }
            // Heart of the Wild
            if (HotWSpellId)
            {   // hacky, but the only way as spell family is not SPELLFAMILY_DRUID
                Unit::AuraEffectList const& mModTotalStatPct = target->GetAuraEffectsByType(SPELL_AURA_MOD_TOTAL_STAT_PERCENTAGE);
                for (Unit::AuraEffectList::const_iterator i = mModTotalStatPct.begin(); i != mModTotalStatPct.end(); ++i)
                {
                    // Heart of the Wild
                    if ((*i)->GetSpellProto()->SpellIconID == 240 && (*i)->GetMiscValue() == 3)
                    {
                        int32 HotWMod = (*i)->GetAmount();

                        target->CastCustomSpell(target, HotWSpellId, &HotWMod, NULL, NULL, true, NULL, this);
                        break;
                    }
                }
            }
            switch(GetMiscValue())
            {
                case FORM_CAT:
                    // Savage Roar
                    if (target->GetAuraEffect(SPELL_AURA_DUMMY, SPELLFAMILY_DRUID, 0 , 0x10000000, 0))
                        target->CastSpell(target, 62071, true);
                    // Nurturing Instinct
                    if (AuraEffect const* aurEff = target->GetAuraEffect(SPELL_AURA_MOD_SPELL_HEALING_OF_STAT_PERCENT, SPELLFAMILY_DRUID, 2254, 0))
                    {
                        uint32 spellId = 0;
                        switch (aurEff->GetId())
                        {
                        case 33872:
                            spellId = 47179;
                            break;
                        case 33873:
                            spellId = 47180;
                            break;
                        }
                        target->CastSpell(target, spellId, true, NULL, this);
                    }
                    // Master Shapeshifter - Cat
                    if (AuraEffect const* aurEff = target->GetDummyAuraEffect(SPELLFAMILY_GENERIC, 2851, 0))
                    {
                        int32 bp = aurEff->GetAmount();
                        target->CastCustomSpell(target, 48420, &bp, NULL, NULL, true);
                    }
                break;
                case FORM_DIREBEAR:
                case FORM_BEAR:
                    // Master Shapeshifter - Bear
                    if (AuraEffect const* aurEff = target->GetDummyAuraEffect(SPELLFAMILY_GENERIC, 2851, 0))
                    {
                        int32 bp = aurEff->GetAmount();
                        target->CastCustomSpell(target, 48418, &bp, NULL, NULL, true);
                    }
                    // Survival of the Fittest
                    if (AuraEffect const* aurEff = target->GetAuraEffect(SPELL_AURA_MOD_TOTAL_STAT_PERCENTAGE, SPELLFAMILY_DRUID, 961, 0))
                    {
                        int32 bp = 100 + SpellMgr::CalculateSpellEffectAmount(aurEff->GetSpellProto(), 2);
                        target->CastCustomSpell(target, 62069, &bp, NULL, NULL, true, 0, this);
                    }
                break;
                case FORM_MOONKIN:
                    // Master Shapeshifter - Moonkin
                    if (AuraEffect const* aurEff = target->GetDummyAuraEffect(SPELLFAMILY_GENERIC, 2851, 0))
                    {
                        int32 bp = aurEff->GetAmount();
                        target->CastCustomSpell(target, 48421, &bp, NULL, NULL, true);
                    }
                break;
                    // Master Shapeshifter - Tree of Life
                case FORM_TREE:
                    if (AuraEffect const* aurEff = target->GetDummyAuraEffect(SPELLFAMILY_GENERIC, 2851, 0))
                    {
                        int32 bp = aurEff->GetAmount();
                        target->CastCustomSpell(target, 48422, &bp, NULL, NULL, true);
                    }
                break;
            }
        }
    }
    else
    {
        if (spellId)
            target->RemoveAurasDueToSpell(spellId);
        if (spellId2)
            target->RemoveAurasDueToSpell(spellId2);

        // Improved Barkskin - apply/remove armor bonus due to shapeshift
        if (Player* pl=target->ToPlayer())
        {
            if (pl->HasSpell(63410) || pl->HasSpell(63411))
            {
                target->RemoveAurasDueToSpell(66530);
                target->CastSpell(target, 66530, true);
            }
        }

        Unit::AuraApplicationMap& tAuras = target->GetAppliedAuras();
        for (Unit::AuraApplicationMap::iterator itr = tAuras.begin(); itr != tAuras.end();)
        {
            if (itr->second->GetBase()->IsRemovedOnShapeLost(target))
                target->RemoveAura(itr);
            else
                ++itr;
        }
    }
}

/*********************************************************/
/***               AURA EFFECT HANDLERS                ***/
/*********************************************************/

/**************************************/
/***       VISIBILITY & PHASES      ***/
/**************************************/

void AuraEffect::HandleModInvisibilityDetect(AuraApplication const* aurApp, uint8 mode, bool apply) const
{
    if (!(mode & AURA_EFFECT_HANDLE_CHANGE_AMOUNT_MASK))
        return;

    Unit* target = aurApp->GetTarget();
    InvisibilityType type = InvisibilityType(GetMiscValue());

    if (apply)
    {
        target->m_invisibilityDetect.AddFlag(type);
        target->m_invisibilityDetect.AddValue(type, GetAmount());
    }
    else
    {
        if (!target->HasAuraType(SPELL_AURA_MOD_INVISIBILITY_DETECT))
            target->m_invisibilityDetect.DelFlag(type);

        target->m_invisibilityDetect.AddValue(type, -GetAmount());
    }

    // call functions which may have additional effects after chainging state of unit
    target->UpdateObjectVisibility();
}

void AuraEffect::HandleModInvisibility(AuraApplication const* aurApp, uint8 mode, bool apply) const
{
    if (!(mode & AURA_EFFECT_HANDLE_CHANGE_AMOUNT_SEND_FOR_CLIENT_MASK))
        return;

    Unit* target = aurApp->GetTarget();
    InvisibilityType type = InvisibilityType(GetMiscValue());

    if (apply)
    {
        // apply glow vision
        if (target->GetTypeId() == TYPEID_PLAYER)
            target->SetByteFlag(PLAYER_FIELD_BYTES2, 3, PLAYER_FIELD_BYTE2_INVISIBILITY_GLOW);

        target->m_invisibility.AddFlag(type);
        target->m_invisibility.AddValue(type, GetAmount());
    }
    else
    {
        if (!target->HasAuraType(SPELL_AURA_MOD_INVISIBILITY))
        {
            // if not have different invisibility auras.
            // remove glow vision
            if (target->GetTypeId() == TYPEID_PLAYER)
                target->RemoveByteFlag(PLAYER_FIELD_BYTES2, 3, PLAYER_FIELD_BYTE2_INVISIBILITY_GLOW);

            target->m_invisibility.DelFlag(type);
        }
        else
        {
            bool found = false;
            Unit::AuraEffectList const& invisAuras = target->GetAuraEffectsByType(SPELL_AURA_MOD_INVISIBILITY);
            for (Unit::AuraEffectList::const_iterator i = invisAuras.begin(); i != invisAuras.end(); ++i)
            {
                if (GetMiscValue() == (*i)->GetMiscValue())
                {
                    found = true;
                    break;
                }
            }
            if (!found)
                target->m_invisibility.DelFlag(type);
        }

        target->m_invisibility.AddValue(type, -GetAmount());
    }

    // call functions which may have additional effects after chainging state of unit
    if (apply && (mode & AURA_EFFECT_HANDLE_REAL))
    {
        // drop flag at invisibiliy in bg
        target->RemoveAurasWithInterruptFlags(AURA_INTERRUPT_FLAG_IMMUNE_OR_LOST_SELECTION);
    }
    target->UpdateObjectVisibility();
}

void AuraEffect::HandleModStealthDetect(AuraApplication const* aurApp, uint8 mode, bool apply) const
{
    if (!(mode & AURA_EFFECT_HANDLE_CHANGE_AMOUNT_MASK))
        return;

    Unit* target = aurApp->GetTarget();
    StealthType type = StealthType(GetMiscValue());

    if (apply)
    {
        target->m_stealthDetect.AddFlag(type);
        target->m_stealthDetect.AddValue(type, GetAmount());
    }
    else
    {
        if (!target->HasAuraType(SPELL_AURA_MOD_STEALTH_DETECT))
            target->m_stealthDetect.DelFlag(type);

        target->m_stealthDetect.AddValue(type, -GetAmount());
    }

    // call functions which may have additional effects after chainging state of unit
    target->UpdateObjectVisibility();
}

void AuraEffect::HandleModStealth(AuraApplication const* aurApp, uint8 mode, bool apply) const
{
    if (!(mode & AURA_EFFECT_HANDLE_CHANGE_AMOUNT_SEND_FOR_CLIENT_MASK))
        return;

    Unit* target = aurApp->GetTarget();
    StealthType type = StealthType(GetMiscValue());

    if (apply)
    {
        target->m_stealth.AddFlag(type);
        target->m_stealth.AddValue(type, GetAmount());

        target->SetStandFlags(UNIT_STAND_FLAGS_CREEP);
        if (target->GetTypeId() == TYPEID_PLAYER)
            target->SetByteFlag(PLAYER_FIELD_BYTES2, 3, PLAYER_FIELD_BYTE2_STEALTH);
    }
    else
    {
        target->m_stealth.AddValue(type, -GetAmount());

        if (!target->HasAuraType(SPELL_AURA_MOD_STEALTH)) // if last SPELL_AURA_MOD_STEALTH
        {
            target->m_stealth.DelFlag(type);

            target->RemoveStandFlags(UNIT_STAND_FLAGS_CREEP);
            if (target->GetTypeId() == TYPEID_PLAYER)
                target->RemoveByteFlag(PLAYER_FIELD_BYTES2, 3, PLAYER_FIELD_BYTE2_STEALTH);
        }
    }

    // call functions which may have additional effects after chainging state of unit
    if (apply && (mode & AURA_EFFECT_HANDLE_REAL))
    {
        // drop flag at stealth in bg
        target->RemoveAurasWithInterruptFlags(AURA_INTERRUPT_FLAG_IMMUNE_OR_LOST_SELECTION);
    }
    target->UpdateObjectVisibility();
}

void AuraEffect::HandleModStealthLevel(AuraApplication const* aurApp, uint8 mode, bool apply) const
{
    if (!(mode & AURA_EFFECT_HANDLE_CHANGE_AMOUNT_MASK))
        return;

    Unit* target = aurApp->GetTarget();
    StealthType type = StealthType(GetMiscValue());

    if (apply)
        target->m_stealth.AddValue(type, GetAmount());
    else
        target->m_stealth.AddValue(type, -GetAmount());

    // call functions which may have additional effects after chainging state of unit
    target->UpdateObjectVisibility();
}

void AuraEffect::HandleSpiritOfRedemption(AuraApplication const* aurApp, uint8 mode, bool apply) const
{
    if (!(mode & AURA_EFFECT_HANDLE_REAL))
        return;

    Unit* target = aurApp->GetTarget();

    if (target->GetTypeId() != TYPEID_PLAYER)
        return;

    // prepare spirit state
    if (apply)
    {
        if (target->GetTypeId() == TYPEID_PLAYER)
        {
            // disable breath/etc timers
            target->ToPlayer()->StopMirrorTimers();

            // set stand state (expected in this form)
            if (!target->IsStandState())
                target->SetStandState(UNIT_STAND_STATE_STAND);
        }

        target->SetHealth(1);
    }
    // die at aura end
    else if (target->isAlive())
        // call functions which may have additional effects after chainging state of unit
        target->setDeathState(JUST_DIED);
}

void AuraEffect::HandleAuraGhost(AuraApplication const* aurApp, uint8 mode, bool apply) const
{
    if (!(mode & AURA_EFFECT_HANDLE_SEND_FOR_CLIENT_MASK))
        return;

    Unit* target = aurApp->GetTarget();

    if (target->GetTypeId() != TYPEID_PLAYER)
        return;

    if (apply)
    {
        target->SetFlag(PLAYER_FLAGS, PLAYER_FLAGS_GHOST);
        target->m_serverSideVisibility.SetValue(SERVERSIDE_VISIBILITY_GHOST, GHOST_VISIBILITY_GHOST);
        target->m_serverSideVisibilityDetect.SetValue(SERVERSIDE_VISIBILITY_GHOST, GHOST_VISIBILITY_GHOST);
    }
    else
    {
        if (target->HasAuraType(SPELL_AURA_GHOST))
            return;

        target->RemoveFlag(PLAYER_FLAGS, PLAYER_FLAGS_GHOST);
        target->m_serverSideVisibility.SetValue(SERVERSIDE_VISIBILITY_GHOST, GHOST_VISIBILITY_ALIVE);
        target->m_serverSideVisibilityDetect.SetValue(SERVERSIDE_VISIBILITY_GHOST, GHOST_VISIBILITY_ALIVE);
    }
}

void AuraEffect::HandlePhase(AuraApplication const* aurApp, uint8 mode, bool apply) const
{
    if (!(mode & AURA_EFFECT_HANDLE_REAL))
        return;

    Unit* target = aurApp->GetTarget();

    // no-phase is also phase state so same code for apply and remove
    uint32 newPhase = 0;
    Unit::AuraEffectList const& phases = target->GetAuraEffectsByType(SPELL_AURA_PHASE);
    if (!phases.empty())
        for (Unit::AuraEffectList::const_iterator itr = phases.begin(); itr != phases.end(); ++itr)
            newPhase |= (*itr)->GetMiscValue();

    if (Player* player = target->ToPlayer())
    {
        if (!newPhase)
            newPhase = PHASEMASK_NORMAL;

        // GM-mode have mask 0xFFFFFFFF
        if (player->isGameMaster())
            newPhase = 0xFFFFFFFF;

        player->SetPhaseMask(newPhase, false);
        player->GetSession()->SendSetPhaseShift(newPhase);
    }
    else
    {
        if (!newPhase)
        {
            newPhase = PHASEMASK_NORMAL;
            if (Creature* creature = target->ToCreature())
                if (CreatureData const* data = sObjectMgr->GetCreatureData(creature->GetDBTableGUIDLow()))
                    newPhase = data->phaseMask;
        }

        target->SetPhaseMask(newPhase, false);
    }

    // call functions which may have additional effects after chainging state of unit
    // phase auras normally not expected at BG but anyway better check
    if (apply && (mode & AURA_EFFECT_HANDLE_REAL))
    {
        // drop flag at invisibiliy in bg
        target->RemoveAurasWithInterruptFlags(AURA_INTERRUPT_FLAG_IMMUNE_OR_LOST_SELECTION);
    }

    // need triggering visibility update base at phase update of not GM invisible (other GMs anyway see in any phases)
    if (target->IsVisible())
        target->UpdateObjectVisibility();
}

/**********************/
/***   UNIT MODEL   ***/
/**********************/

void AuraEffect::HandleAuraModShapeshift(AuraApplication const* aurApp, uint8 mode, bool apply) const
{
    if (!(mode & AURA_EFFECT_HANDLE_REAL))
        return;

    Unit* target = aurApp->GetTarget();

    uint32 modelid = 0;
    Powers PowerType = POWER_MANA;
    ShapeshiftForm form = ShapeshiftForm(GetMiscValue());

    switch (form)
    {
        case FORM_CAT:                                      // 0x01
        case FORM_GHOUL:                                    // 0x07
            PowerType = POWER_ENERGY;
            break;

        case FORM_BEAR:                                     // 0x05
        case FORM_DIREBEAR:                                 // 0x08

        case FORM_BATTLESTANCE:                             // 0x11
        case FORM_DEFENSIVESTANCE:                          // 0x12
        case FORM_BERSERKERSTANCE:                          // 0x13
            PowerType = POWER_RAGE;
            break;

        case FORM_TREE:                                     // 0x02
        case FORM_TRAVEL:                                   // 0x03
        case FORM_AQUA:                                     // 0x04
        case FORM_AMBIENT:                                  // 0x06

        case FORM_STEVES_GHOUL:                             // 0x09
        case FORM_THARONJA_SKELETON:                        // 0x0A
        case FORM_TEST_OF_STRENGTH:                         // 0x0B
        case FORM_BLB_PLAYER:                               // 0x0C
        case FORM_SHADOW_DANCE:                             // 0x0D
        case FORM_CREATUREBEAR:                             // 0x0E
        case FORM_CREATURECAT:                              // 0x0F
        case FORM_GHOSTWOLF:                                // 0x10

        case FORM_TEST:                                     // 0x14
        case FORM_ZOMBIE:                                   // 0x15
        case FORM_METAMORPHOSIS:                            // 0x16
        case FORM_UNDEAD:                                   // 0x19
        case FORM_MASTER_ANGLER:                            // 0x1A
        case FORM_FLIGHT_EPIC:                              // 0x1B
        case FORM_SHADOW:                                   // 0x1C
        case FORM_FLIGHT:                                   // 0x1D
        case FORM_STEALTH:                                  // 0x1E
        case FORM_MOONKIN:                                  // 0x1F
        case FORM_SPIRITOFREDEMPTION:                       // 0x20
            break;
        default:
            sLog->outError("Auras: Unknown Shapeshift Type: %u", GetMiscValue());
    }

    modelid = target->GetModelForForm(form);

    if (apply)
    {
        // remove polymorph before changing display id to keep new display id
        switch (form)
        {
            case FORM_CAT:
            case FORM_TREE:
            case FORM_TRAVEL:
            case FORM_AQUA:
            case FORM_BEAR:
            case FORM_DIREBEAR:
            case FORM_FLIGHT_EPIC:
            case FORM_FLIGHT:
            case FORM_MOONKIN:
            {
                // remove movement affects
                target->RemoveMovementImpairingAuras();

                // and polymorphic affects
                if (target->IsPolymorphed())
                    target->RemoveAurasDueToSpell(target->getTransForm());
                break;
            }
            default:
               break;
        }

        // remove other shapeshift before applying a new one
        target->RemoveAurasByType(SPELL_AURA_MOD_SHAPESHIFT, 0, GetBase());

        // stop handling the effect if it was removed by linked event
        if (aurApp->GetRemoveMode())
            return;

        if (modelid > 0)
            target->SetDisplayId(modelid);

        if (PowerType != POWER_MANA)
        {
            uint32 oldPower = target->GetPower(PowerType);
            // reset power to default values only at power change
            if (target->getPowerType() != PowerType)
                target->setPowerType(PowerType);

            switch (form)
            {
                case FORM_CAT:
                case FORM_BEAR:
                case FORM_DIREBEAR:
                {
                    // get furor proc chance
                    uint32 FurorChance = 0;
                    if (AuraEffect const* dummy = target->GetDummyAuraEffect(SPELLFAMILY_DRUID, 238, 0))
                        FurorChance = std::max(dummy->GetAmount(), 0);

                    switch (GetMiscValue())
                    {
                        case FORM_CAT:
                        {
                            int32 basePoints = int32(std::min(oldPower, FurorChance));
                            target->SetPower(POWER_ENERGY, 0);
                            target->CastCustomSpell(target, 17099, &basePoints, NULL, NULL, true, NULL, this);
                        }
                        break;
                        case FORM_BEAR:
                        case FORM_DIREBEAR:
                        if (urand(0, 99) < FurorChance)
                            target->CastSpell(target, 17057, true);
                        default:
                        {
                            uint32 newEnergy = std::min(target->GetPower(POWER_ENERGY), FurorChance);
                            target->SetPower(POWER_ENERGY, newEnergy);
                        }
                        break;
                    }
                    break;
                }
                default:
                    break;
            }
        }
        // stop handling the effect if it was removed by linked event
        if (aurApp->GetRemoveMode())
            return;

        target->SetShapeshiftForm(form);
    }
    else
    {
        // reset model id if no other auras present
        // may happen when aura is applied on linked event on aura removal
        if (!target->HasAuraType(SPELL_AURA_MOD_SHAPESHIFT))
        {
            target->SetShapeshiftForm(FORM_NONE);
            if (target->getClass() == CLASS_DRUID)
            {
                target->setPowerType(POWER_MANA);
                // Remove movement impairing effects also when shifting out
                target->RemoveMovementImpairingAuras();
            }
        }

        if (modelid > 0)
            target->RestoreDisplayId();

        switch (form)
        {
            // Nordrassil Harness - bonus
            case FORM_BEAR:
            case FORM_DIREBEAR:
            case FORM_CAT:
                if (AuraEffect* dummy = target->GetAuraEffect(37315, 0))
                    target->CastSpell(target, 37316, true, NULL, dummy);
                break;
            // Nordrassil Regalia - bonus
            case FORM_MOONKIN:
                if (AuraEffect* dummy = target->GetAuraEffect(37324, 0))
                    target->CastSpell(target, 37325, true, NULL, dummy);
                break;
            case FORM_BATTLESTANCE:
            case FORM_DEFENSIVESTANCE:
            case FORM_BERSERKERSTANCE:
            {
                uint32 Rage_val = 0;
                // Defensive Tactics
                if (form == FORM_DEFENSIVESTANCE)
                {
                    if (AuraEffect const* aurEff = target->IsScriptOverriden(m_spellProto, 831))
                        Rage_val += aurEff->GetAmount() * 10;
                }
                // Stance mastery + Tactical mastery (both passive, and last have aura only in defense stance, but need apply at any stance switch)
                if (target->GetTypeId() == TYPEID_PLAYER)
                {
                    PlayerSpellMap const& sp_list = target->ToPlayer()->GetSpellMap();
                    for (PlayerSpellMap::const_iterator itr = sp_list.begin(); itr != sp_list.end(); ++itr)
                    {
                        if (itr->second->state == PLAYERSPELL_REMOVED || itr->second->disabled) continue;
                        SpellEntry const* spellInfo = sSpellStore.LookupEntry(itr->first);
                        if (spellInfo && spellInfo->SpellFamilyName == SPELLFAMILY_WARRIOR && spellInfo->SpellIconID == 139)
                            Rage_val += target->CalculateSpellDamage(target, spellInfo, 0) * 10;
                    }
                }
                if (target->GetPower(POWER_RAGE) > Rage_val)
                    target->SetPower(POWER_RAGE, Rage_val);
                break;
            }
            default:
                break;
        }
    }

    // adding/removing linked auras
    // add/remove the shapeshift aura's boosts
    HandleShapeshiftBoosts(target, apply);

    if (target->GetTypeId() == TYPEID_PLAYER)
        target->ToPlayer()->InitDataForForm();

    if (target->getClass() == CLASS_DRUID)
    {
        // Dash
        if (AuraEffect* aurEff = target->GetAuraEffect(SPELL_AURA_MOD_INCREASE_SPEED, SPELLFAMILY_DRUID, 0, 0, 0x8))
            aurEff->RecalculateAmount();

        // Disarm handling
        // If druid shifts while being disarmed we need to deal with that since forms aren't affected by disarm
        // and also HandleAuraModDisarm is not triggered
        if (!target->CanUseAttackType(BASE_ATTACK))
        {
            if (Item* pItem = target->ToPlayer()->GetItemByPos(INVENTORY_SLOT_BAG_0, EQUIPMENT_SLOT_MAINHAND))
            {
                target->ToPlayer()->_ApplyWeaponDamage(EQUIPMENT_SLOT_MAINHAND, pItem->GetTemplate(), NULL, apply);
            }
        }
    }

    // stop handling the effect if it was removed by linked event
    if (apply && aurApp->GetRemoveMode())
        return;

    if (target->GetTypeId() == TYPEID_PLAYER)
    {
        SpellShapeshiftEntry const* shapeInfo = sSpellShapeshiftStore.LookupEntry(form);
        // Learn spells for shapeshift form - no need to send action bars or add spells to spellbook
        for (uint8 i = 0; i<MAX_SHAPESHIFT_SPELLS; ++i)
        {
            if (!shapeInfo->stanceSpell[i])
                continue;
            if (apply)
                target->ToPlayer()->AddTemporarySpell(shapeInfo->stanceSpell[i]);
            else
                target->ToPlayer()->RemoveTemporarySpell(shapeInfo->stanceSpell[i]);
        }
    }
}

void AuraEffect::HandleAuraTransform(AuraApplication const* aurApp, uint8 mode, bool apply) const
{
    if (!(mode & AURA_EFFECT_HANDLE_SEND_FOR_CLIENT_MASK))
        return;

    Unit* target = aurApp->GetTarget();

    if (apply)
    {
        // update active transform spell only when transform or shapeshift not set or not overwriting negative by positive case
        if (!target->GetModelForForm(target->GetShapeshiftForm()) || !IsPositiveSpell(GetId()))
        {
            // special case (spell specific functionality)
            if (GetMiscValue() == 0)
            {
                switch (GetId())
                {
                    // Orb of Deception
                    case 16739:
                    {
                        if (target->GetTypeId() != TYPEID_PLAYER)
                            return;

                        switch (target->getRace())
                        {
                            // Blood Elf
                            case RACE_BLOODELF:
                                target->SetDisplayId(target->getGender() == GENDER_MALE ? 17829 : 17830);
                                break;
                            // Orc
                            case RACE_ORC:
                                target->SetDisplayId(target->getGender() == GENDER_MALE ? 10139 : 10140);
                                break;
                            // Troll
                            case RACE_TROLL:
                                target->SetDisplayId(target->getGender() == GENDER_MALE ? 10135 : 10134);
                                break;
                            // Tauren
                            case RACE_TAUREN:
                                target->SetDisplayId(target->getGender() == GENDER_MALE ? 10136 : 10147);
                                break;
                            // Undead
                            case RACE_UNDEAD_PLAYER:
                                target->SetDisplayId(target->getGender() == GENDER_MALE ? 10146 : 10145);
                                break;
                            // Draenei
                            case RACE_DRAENEI:
                                target->SetDisplayId(target->getGender() == GENDER_MALE ? 17827 : 17828);
                                break;
                            // Dwarf
                            case RACE_DWARF:
                                target->SetDisplayId(target->getGender() == GENDER_MALE ? 10141 : 10142);
                                break;
                            // Gnome
                            case RACE_GNOME:
                                target->SetDisplayId(target->getGender() == GENDER_MALE ? 10148 : 10149);
                                break;
                            // Human
                            case RACE_HUMAN:
                                target->SetDisplayId(target->getGender() == GENDER_MALE ? 10137 : 10138);
                                break;
                            // Night Elf
                            case RACE_NIGHTELF:
                                target->SetDisplayId(target->getGender() == GENDER_MALE ? 10143 : 10144);
                                break;
                            default:
                                break;
                        }
                        break;
                    }
                    // Murloc costume
                    case 42365:
                        target->SetDisplayId(21723);
                        break;
                    // Dread Corsair
                    case 50517:
                    // Corsair Costume
                    case 51926:
                    {
                        if (target->GetTypeId() != TYPEID_PLAYER)
                            return;

                        switch (target->getRace())
                        {
                            // Blood Elf
                            case RACE_BLOODELF:
                                target->SetDisplayId(target->getGender() == GENDER_MALE ? 25032 : 25043);
                                break;
                            // Orc
                            case RACE_ORC:
                                target->SetDisplayId(target->getGender() == GENDER_MALE ? 25039 : 25050);
                                break;
                            // Troll
                            case RACE_TROLL:
                                target->SetDisplayId(target->getGender() == GENDER_MALE ? 25041 : 25052);
                                break;
                            // Tauren
                            case RACE_TAUREN:
                                target->SetDisplayId(target->getGender() == GENDER_MALE ? 25040 : 25051);
                                break;
                            // Undead
                            case RACE_UNDEAD_PLAYER:
                                target->SetDisplayId(target->getGender() == GENDER_MALE ? 25042 : 25053);
                                break;
                            // Draenei
                            case RACE_DRAENEI:
                                target->SetDisplayId(target->getGender() == GENDER_MALE ? 25033 : 25044);
                                break;
                            // Dwarf
                            case RACE_DWARF:
                                target->SetDisplayId(target->getGender() == GENDER_MALE ? 25034 : 25045);
                                break;
                            // Gnome
                            case RACE_GNOME:
                                target->SetDisplayId(target->getGender() == GENDER_MALE ? 25035 : 25046);
                                break;
                            // Human
                            case RACE_HUMAN:
                                target->SetDisplayId(target->getGender() == GENDER_MALE ? 25037 : 25048);
                                break;
                            // Night Elf
                            case RACE_NIGHTELF:
                                target->SetDisplayId(target->getGender() == GENDER_MALE ? 25038 : 25049);
                                break;
                            default:
                                break;
                        }
                        break;
                    }
                    // Pygmy Oil
                    case 53806:
                        target->SetDisplayId(22512);
                        break;
                    // Honor the Dead
                    case 65386:
                    case 65495:
                        target->SetDisplayId(target->getGender() == GENDER_MALE ? 29203 : 29204);
                        break;
                    // Darkspear Pride
                    case 75532:
                        target->SetDisplayId(target->getGender() == GENDER_MALE ? 31737 : 31738);
                        break;
                    default:
                        break;
                }
            }
            else
            {
                CreatureTemplate const* ci = sObjectMgr->GetCreatureTemplate(GetMiscValue());
                if (!ci)
                {
                    target->SetDisplayId(16358);              // pig pink ^_^
                    sLog->outError("Auras: unknown creature id = %d (only need its modelid) From Spell Aura Transform in Spell ID = %d", GetMiscValue(), GetId());
                }
                else
                {
                    uint32 model_id = 0;

                    if (uint32 modelid = ci->GetRandomValidModelId())
                        model_id = modelid;                     // Will use the default model here

                    // Polymorph (sheep)
                    if (GetSpellProto()->SpellFamilyName == SPELLFAMILY_MAGE && GetSpellProto()->SpellIconID == 82 && GetSpellProto()->SpellVisual[0] == 12978)
                        if (Unit* caster = GetCaster())
                            if (caster->HasAura(52648))         // Glyph of the Penguin
                                model_id = 26452;

                    target->SetDisplayId(model_id);

                    // Dragonmaw Illusion (set mount model also)
                    if (GetId() == 42016 && target->GetMountID() && !target->GetAuraEffectsByType(SPELL_AURA_MOD_INCREASE_MOUNTED_FLIGHT_SPEED).empty())
                        target->SetUInt32Value(UNIT_FIELD_MOUNTDISPLAYID, 16314);
                }
            }
        }

        // update active transform spell only when transform or shapeshift not set or not overwriting negative by positive case
        if (!target->getTransForm() || !IsPositiveSpell(GetId()) || IsPositiveSpell(target->getTransForm()))
            target->setTransForm(GetId());

        // polymorph case
        if ((mode & AURA_EFFECT_HANDLE_REAL) && target->GetTypeId() == TYPEID_PLAYER && target->IsPolymorphed())
        {
            // for players, start regeneration after 1s (in polymorph fast regeneration case)
            // only if caster is Player (after patch 2.4.2)
            if (IS_PLAYER_GUID(GetCasterGUID()))
                target->ToPlayer()->setRegenTimerCount(1*IN_MILLISECONDS);

            //dismount polymorphed target (after patch 2.4.2)
            if (target->IsMounted())
                target->RemoveAurasByType(SPELL_AURA_MOUNTED);
        }
    }
    else
    {
        // HandleEffect(this, AURA_EFFECT_HANDLE_SEND_FOR_CLIENT, true) will reapply it if need
        if (target->getTransForm() == GetId())
            target->setTransForm(0);

        target->RestoreDisplayId();

        // Dragonmaw Illusion (restore mount model)
        if (GetId() == 42016 && target->GetMountID() == 16314)
        {
            if (!target->GetAuraEffectsByType(SPELL_AURA_MOUNTED).empty())
            {
                uint32 cr_id = target->GetAuraEffectsByType(SPELL_AURA_MOUNTED).front()->GetMiscValue();
                if (CreatureTemplate const* ci = sObjectMgr->GetCreatureTemplate(cr_id))
                {
                    uint32 team = 0;
                    if (target->GetTypeId() == TYPEID_PLAYER)
                        team = target->ToPlayer()->GetTeam();

                    uint32 displayID = sObjectMgr->ChooseDisplayId(team, ci);
                    sObjectMgr->GetCreatureModelRandomGender(&displayID);

                    target->SetUInt32Value(UNIT_FIELD_MOUNTDISPLAYID, displayID);
                }
            }
        }
    }
}

void AuraEffect::HandleAuraModScale(AuraApplication const* aurApp, uint8 mode, bool apply) const
{
    if (!(mode & AURA_EFFECT_HANDLE_CHANGE_AMOUNT_SEND_FOR_CLIENT_MASK))
        return;

    Unit* target = aurApp->GetTarget();

    target->ApplyPercentModFloatValue(OBJECT_FIELD_SCALE_X, (float)GetAmount(), apply);
}

void AuraEffect::HandleAuraCloneCaster(AuraApplication const* aurApp, uint8 mode, bool apply) const
{
    if (!(mode & AURA_EFFECT_HANDLE_SEND_FOR_CLIENT_MASK))
        return;

    Unit* target = aurApp->GetTarget();

    if (apply)
    {
        Unit* caster = GetCaster();
        if (!caster || caster == target)
            return;
        // What must be cloned? at least display and scale
        target->SetDisplayId(caster->GetDisplayId());
        target->SetCreatorGUID(caster->GetGUID());
        //target->SetFloatValue(OBJECT_FIELD_SCALE_X, caster->GetFloatValue(OBJECT_FIELD_SCALE_X)); // we need retail info about how scaling is handled (aura maybe?)
        target->SetFlag(UNIT_FIELD_FLAGS_2, UNIT_FLAG2_MIRROR_IMAGE);
    }
    else
    {
        target->SetCreatorGUID(0);
        target->SetDisplayId(target->GetNativeDisplayId());
        target->RemoveFlag(UNIT_FIELD_FLAGS_2, UNIT_FLAG2_MIRROR_IMAGE);
    }
}

/************************/
/***      FIGHT       ***/
/************************/

void AuraEffect::HandleFeignDeath(AuraApplication const* aurApp, uint8 mode, bool apply) const
{
    if (!(mode & AURA_EFFECT_HANDLE_REAL))
        return;

    Unit* target = aurApp->GetTarget();

    if (target->GetTypeId() != TYPEID_PLAYER)
        return;

    if (apply)
    {
        /*
        WorldPacket data(SMSG_FEIGN_DEATH_RESISTED, 9);
        data<<target->GetGUID();
        data<<uint8(0);
        target->SendMessageToSet(&data, true);
        */

        UnitList targets;
        Trinity::AnyUnfriendlyUnitInObjectRangeCheck u_check(target, target, target->GetMap()->GetVisibilityRange());
        Trinity::UnitListSearcher<Trinity::AnyUnfriendlyUnitInObjectRangeCheck> searcher(target, targets, u_check);
        target->VisitNearbyObject(target->GetMap()->GetVisibilityRange(), searcher);
        for (UnitList::iterator iter = targets.begin(); iter != targets.end(); ++iter)
        {
            if (!(*iter)->HasUnitState(UNIT_STAT_CASTING))
                continue;

            for (uint32 i = CURRENT_FIRST_NON_MELEE_SPELL; i < CURRENT_MAX_SPELL; i++)
            {
                if ((*iter)->GetCurrentSpell(i)
                && (*iter)->GetCurrentSpell(i)->m_targets.GetUnitTargetGUID() == target->GetGUID())
                {
                    (*iter)->InterruptSpell(CurrentSpellTypes(i), false);
                }
            }
        }
        target->CombatStop();
        target->RemoveAurasWithInterruptFlags(AURA_INTERRUPT_FLAG_IMMUNE_OR_LOST_SELECTION);

        // prevent interrupt message
        if (GetCasterGUID() == target->GetGUID() && target->GetCurrentSpell(CURRENT_GENERIC_SPELL))
            target->FinishSpell(CURRENT_GENERIC_SPELL, false);
        target->InterruptNonMeleeSpells(true);
        target->getHostileRefManager().deleteReferences();

        // stop handling the effect if it was removed by linked event
        if (aurApp->GetRemoveMode())
            return;
                                                            // blizz like 2.0.x
        target->SetFlag(UNIT_FIELD_FLAGS, UNIT_FLAG_UNK_29);
                                                            // blizz like 2.0.x
        target->SetFlag(UNIT_FIELD_FLAGS_2, UNIT_FLAG2_FEIGN_DEATH);
                                                            // blizz like 2.0.x
        target->SetFlag(UNIT_DYNAMIC_FLAGS, UNIT_DYNFLAG_DEAD);

        target->AddUnitState(UNIT_STAT_DIED);
    }
    else
    {
        /*
        WorldPacket data(SMSG_FEIGN_DEATH_RESISTED, 9);
        data<<target->GetGUID();
        data<<uint8(1);
        target->SendMessageToSet(&data, true);
        */
                                                            // blizz like 2.0.x
        target->RemoveFlag(UNIT_FIELD_FLAGS, UNIT_FLAG_UNK_29);
                                                            // blizz like 2.0.x
        target->RemoveFlag(UNIT_FIELD_FLAGS_2, UNIT_FLAG2_FEIGN_DEATH);
                                                            // blizz like 2.0.x
        target->RemoveFlag(UNIT_DYNAMIC_FLAGS, UNIT_DYNFLAG_DEAD);

        target->ClearUnitState(UNIT_STAT_DIED);
    }
}

void AuraEffect::HandleModUnattackable(AuraApplication const* aurApp, uint8 mode, bool apply) const
{
    if (!(mode & AURA_EFFECT_HANDLE_SEND_FOR_CLIENT_MASK))
        return;

    Unit* target = aurApp->GetTarget();

    // do not remove unit flag if there are more than this auraEffect of that kind on unit on unit
    if (!apply && target->HasAuraType(SPELL_AURA_MOD_UNATTACKABLE))
        return;

    target->ApplyModFlag(UNIT_FIELD_FLAGS, UNIT_FLAG_NON_ATTACKABLE, apply);

    // call functions which may have additional effects after chainging state of unit
    if (apply && (mode & AURA_EFFECT_HANDLE_REAL))
    {
        target->CombatStop();
        target->RemoveAurasWithInterruptFlags(AURA_INTERRUPT_FLAG_IMMUNE_OR_LOST_SELECTION);
    }
}

void AuraEffect::HandleAuraModDisarm(AuraApplication const* aurApp, uint8 mode, bool apply) const
{
    if (!(mode & AURA_EFFECT_HANDLE_REAL))
        return;

    Unit* target = aurApp->GetTarget();

    AuraType type = GetAuraType();

    //Prevent handling aura twice
    if ((apply) ? target->GetAuraEffectsByType(type).size() > 1 : target->HasAuraType(type))
        return;

    uint32 field, flag, slot;
    WeaponAttackType attType;
    switch (type)
    {
    case SPELL_AURA_MOD_DISARM:
        field=UNIT_FIELD_FLAGS;
        flag=UNIT_FLAG_DISARMED;
        slot=EQUIPMENT_SLOT_MAINHAND;
        attType=BASE_ATTACK;
        break;
    case SPELL_AURA_MOD_DISARM_OFFHAND:
        field=UNIT_FIELD_FLAGS_2;
        flag=UNIT_FLAG2_DISARM_OFFHAND;
        slot=EQUIPMENT_SLOT_OFFHAND;
        attType=OFF_ATTACK;
        break;
    case SPELL_AURA_MOD_DISARM_RANGED:
        field=UNIT_FIELD_FLAGS_2;
        flag=UNIT_FLAG2_DISARM_RANGED;
        slot=EQUIPMENT_SLOT_RANGED;
        attType=RANGED_ATTACK;
        break;
    default:
        return;
    }

    if (!apply)
        target->RemoveFlag(field, flag);

    if (apply)
        target->SetFlag(field, flag);

    // Handle damage modification, shapeshifted druids are not affected
    if (target->GetTypeId() == TYPEID_PLAYER && !target->IsInFeralForm())
    {
        if (Item* pItem = target->ToPlayer()->GetItemByPos(INVENTORY_SLOT_BAG_0, slot))
        {
            uint8 attacktype = Player::GetAttackBySlot(slot);

            if (attacktype < MAX_ATTACK)
                target->ToPlayer()->_ApplyWeaponDamage(slot, pItem->GetTemplate(), NULL, !apply);
        }
    }

    if (target->GetTypeId() == TYPEID_UNIT && target->ToCreature()->GetCurrentEquipmentId())
        target->UpdateDamagePhysical(attType);
}

void AuraEffect::HandleAuraModSilence(AuraApplication const* aurApp, uint8 mode, bool apply) const
{
    if (!(mode & AURA_EFFECT_HANDLE_REAL))
        return;

    Unit* target = aurApp->GetTarget();

    if (apply)
    {
        target->SetFlag(UNIT_FIELD_FLAGS, UNIT_FLAG_SILENCED);

        // call functions which may have additional effects after chainging state of unit
        // Stop cast only spells vs PreventionType == SPELL_PREVENTION_TYPE_SILENCE
        for (uint32 i = CURRENT_MELEE_SPELL; i < CURRENT_MAX_SPELL; ++i)
            if (Spell* spell = target->GetCurrentSpell(CurrentSpellTypes(i)))
                if (spell->m_spellInfo->PreventionType == SPELL_PREVENTION_TYPE_SILENCE)
                    // Stop spells on prepare or casting state
                    target->InterruptSpell(CurrentSpellTypes(i), false);
    }
    else
    {
        // do not remove unit flag if there are more than this auraEffect of that kind on unit on unit
        if (target->HasAuraType(SPELL_AURA_MOD_SILENCE) || target->HasAuraType(SPELL_AURA_MOD_PACIFY_SILENCE))
            return;

        target->RemoveFlag(UNIT_FIELD_FLAGS, UNIT_FLAG_SILENCED);
    }
}

void AuraEffect::HandleAuraModPacify(AuraApplication const* aurApp, uint8 mode, bool apply) const
{
    if (!(mode & AURA_EFFECT_HANDLE_SEND_FOR_CLIENT_MASK))
        return;

    Unit* target = aurApp->GetTarget();

    if (apply)
        target->SetFlag(UNIT_FIELD_FLAGS, UNIT_FLAG_PACIFIED);
    else
    {
        // do not remove unit flag if there are more than this auraEffect of that kind on unit on unit
        if (target->HasAuraType(SPELL_AURA_MOD_PACIFY) || target->HasAuraType(SPELL_AURA_MOD_PACIFY_SILENCE))
            return;
        target->RemoveFlag(UNIT_FIELD_FLAGS, UNIT_FLAG_PACIFIED);
    }
}

void AuraEffect::HandleAuraModPacifyAndSilence(AuraApplication const* aurApp, uint8 mode, bool apply) const
{
    if (!(mode & AURA_EFFECT_HANDLE_SEND_FOR_CLIENT_MASK))
        return;

    Unit* target = aurApp->GetTarget();

    // Vengeance of the Blue Flight (TODO: REMOVE THIS!)
    if (m_spellProto->Id == 45839)
    {
        if (apply)
            target->SetFlag(UNIT_FIELD_FLAGS, UNIT_FLAG_NON_ATTACKABLE);
        else
            target->RemoveFlag(UNIT_FIELD_FLAGS, UNIT_FLAG_NON_ATTACKABLE);
    }
    if (!(apply))
    {
        // do not remove unit flag if there are more than this auraEffect of that kind on unit on unit
        if (target->HasAuraType(SPELL_AURA_MOD_PACIFY_SILENCE))
            return;
    }
    HandleAuraModPacify(aurApp, mode, apply);
    HandleAuraModSilence(aurApp, mode, apply);
}

void AuraEffect::HandleAuraAllowOnlyAbility(AuraApplication const* aurApp, uint8 mode, bool apply) const
{
    if (!(mode & AURA_EFFECT_HANDLE_SEND_FOR_CLIENT_MASK))
        return;

    Unit* target = aurApp->GetTarget();

    if (target->GetTypeId() == TYPEID_PLAYER)
    {
        if (apply)
            target->SetFlag(PLAYER_FLAGS, PLAYER_ALLOW_ONLY_ABILITY);
        else
        {
            // do not remove unit flag if there are more than this auraEffect of that kind on unit on unit
            if (target->HasAuraType(SPELL_AURA_ALLOW_ONLY_ABILITY))
                return;
            target->RemoveFlag(PLAYER_FLAGS, PLAYER_ALLOW_ONLY_ABILITY);
        }
    }
}

/****************************/
/***      TRACKING        ***/
/****************************/

void AuraEffect::HandleAuraTrackCreatures(AuraApplication const* aurApp, uint8 mode, bool apply) const
{
    if (!(mode & AURA_EFFECT_HANDLE_SEND_FOR_CLIENT_MASK))
        return;

    Unit* target = aurApp->GetTarget();

    if (target->GetTypeId() != TYPEID_PLAYER)
        return;

    target->SetUInt32Value(PLAYER_TRACK_CREATURES, (apply) ? ((uint32)1)<<(GetMiscValue()-1) : 0);
}

void AuraEffect::HandleAuraTrackResources(AuraApplication const* aurApp, uint8 mode, bool apply) const
{
    if (!(mode & AURA_EFFECT_HANDLE_SEND_FOR_CLIENT_MASK))
        return;

    Unit* target = aurApp->GetTarget();

    if (target->GetTypeId() != TYPEID_PLAYER)
        return;

    target->SetUInt32Value(PLAYER_TRACK_RESOURCES, (apply) ? ((uint32)1)<<(GetMiscValue()-1): 0);
}

void AuraEffect::HandleAuraTrackStealthed(AuraApplication const* aurApp, uint8 mode, bool apply) const
{
    if (!(mode & AURA_EFFECT_HANDLE_SEND_FOR_CLIENT_MASK))
        return;

    Unit* target = aurApp->GetTarget();

    if (target->GetTypeId() != TYPEID_PLAYER)
        return;

    if (!(apply))
    {
        // do not remove unit flag if there are more than this auraEffect of that kind on unit on unit
        if (target->HasAuraType(GetAuraType()))
            return;
    }
    target->ApplyModFlag(PLAYER_FIELD_BYTES, PLAYER_FIELD_BYTE_TRACK_STEALTHED, apply);
}

void AuraEffect::HandleAuraModStalked(AuraApplication const* aurApp, uint8 mode, bool apply) const
{
    if (!(mode & AURA_EFFECT_HANDLE_SEND_FOR_CLIENT_MASK))
        return;

    Unit* target = aurApp->GetTarget();

    // used by spells: Hunter's Mark, Mind Vision, Syndicate Tracker (MURP) DND
    if (apply)
        target->SetFlag(UNIT_DYNAMIC_FLAGS, UNIT_DYNFLAG_TRACK_UNIT);
    else
    {
        // do not remove unit flag if there are more than this auraEffect of that kind on unit on unit
        if (!target->HasAuraType(GetAuraType()))
            target->RemoveFlag(UNIT_DYNAMIC_FLAGS, UNIT_DYNFLAG_TRACK_UNIT);
    }

    // call functions which may have additional effects after chainging state of unit
    target->UpdateObjectVisibility();
}

void AuraEffect::HandleAuraUntrackable(AuraApplication const* aurApp, uint8 mode, bool apply) const
{
    if (!(mode & AURA_EFFECT_HANDLE_SEND_FOR_CLIENT_MASK))
        return;

    Unit* target = aurApp->GetTarget();

    if (apply)
        target->SetByteFlag(UNIT_FIELD_BYTES_1, 3, UNIT_BYTE1_FLAG_UNTRACKABLE);
    else
    {
        // do not remove unit flag if there are more than this auraEffect of that kind on unit on unit
        if (target->HasAuraType(GetAuraType()))
            return;
        target->RemoveByteFlag(UNIT_FIELD_BYTES_1, 3, UNIT_BYTE1_FLAG_UNTRACKABLE);
    }
}

/****************************/
/***  SKILLS & TALENTS    ***/
/****************************/

void AuraEffect::HandleAuraModPetTalentsPoints(AuraApplication const* aurApp, uint8 mode, bool /*apply*/) const
{
    if (!(mode & AURA_EFFECT_HANDLE_CHANGE_AMOUNT_MASK))
        return;

    Unit* target = aurApp->GetTarget();

    if (target->GetTypeId() != TYPEID_PLAYER)
        return;

    // Recalculate pet talent points
    if (Pet* pet = target->ToPlayer()->GetPet())
        pet->InitTalentForLevel();
}

void AuraEffect::HandleAuraModSkill(AuraApplication const* aurApp, uint8 mode, bool apply) const
{
    if (!(mode & (AURA_EFFECT_HANDLE_CHANGE_AMOUNT_MASK | AURA_EFFECT_HANDLE_SKILL)))
        return;
    Unit* target = aurApp->GetTarget();

    if (target->GetTypeId() != TYPEID_PLAYER)
        return;

    uint32 prot = GetMiscValue();
    int32 points = GetAmount();

    target->ToPlayer()->ModifySkillBonus(prot, ((apply) ? points: -points), GetAuraType() == SPELL_AURA_MOD_SKILL_TALENT);
    if (prot == SKILL_DEFENSE)
        target->ToPlayer()->UpdateDefenseBonusesMod();
}

/****************************/
/***       MOVEMENT       ***/
/****************************/

void AuraEffect::HandleAuraMounted(AuraApplication const* aurApp, uint8 mode, bool apply) const
{
    if (!(mode & AURA_EFFECT_HANDLE_SEND_FOR_CLIENT_MASK))
        return;

    Unit* target = aurApp->GetTarget();

    if (apply)
    {
        uint32 creatureEntry = GetMiscValue();

        // Festive Holiday Mount
        if (target->HasAura(62061))
        {
            if (GetBase()->HasEffectType(SPELL_AURA_MOD_INCREASE_MOUNTED_FLIGHT_SPEED))
                creatureEntry = 24906;
            else
                creatureEntry = 15665;
        }

        CreatureTemplate const* ci = sObjectMgr->GetCreatureTemplate(creatureEntry);
        if (!ci)
        {
            sLog->outErrorDb("AuraMounted: `creature_template`='%u' not found in database (only need its modelid)", GetMiscValue());
            return;
        }

        uint32 team = 0;
        if (target->GetTypeId() == TYPEID_PLAYER)
            team = target->ToPlayer()->GetTeam();

        uint32 displayID = sObjectMgr->ChooseDisplayId(team, ci);
        sObjectMgr->GetCreatureModelRandomGender(&displayID);

        //some spell has one aura of mount and one of vehicle
        for (uint32 i = 0; i < MAX_SPELL_EFFECTS; ++i)
            if (GetSpellProto()->Effect[i] == SPELL_EFFECT_SUMMON
                && GetSpellProto()->EffectMiscValue[i] == GetMiscValue())
                displayID = 0;

        target->Mount(displayID, ci->VehicleId, GetMiscValue());
    }
    else
    {
        target->Unmount();
        //some mounts like Headless Horseman's Mount or broom stick are skill based spell
        // need to remove ALL arura related to mounts, this will stop client crash with broom stick
        // and never endless flying after using Headless Horseman's Mount
        if (mode & AURA_EFFECT_HANDLE_REAL)
            target->RemoveAurasByType(SPELL_AURA_MOUNTED);
    }
}

void AuraEffect::HandleAuraAllowFlight(AuraApplication const* aurApp, uint8 mode, bool apply) const
{
    if (!(mode & AURA_EFFECT_HANDLE_SEND_FOR_CLIENT_MASK))
        return;

    Unit* target = aurApp->GetTarget();

    if (!apply)
    {
        // do not remove unit flag if there are more than this auraEffect of that kind on unit on unit
        if (target->HasAuraType(GetAuraType()) || target->HasAuraType(SPELL_AURA_MOD_INCREASE_MOUNTED_FLIGHT_SPEED))
            return;
    }

    if (target->GetTypeId() == TYPEID_UNIT)
        target->SetFlying(apply);

    if (Player* plr = target->m_movedPlayer)
    {
        // allow flying
        WorldPacket data;
        if (apply)
            data.Initialize(SMSG_MOVE_SET_CAN_FLY, 12);
        else
            data.Initialize(SMSG_MOVE_UNSET_CAN_FLY, 12);
        data.append(target->GetPackGUID());
        data << uint32(0);                                      // unk
        plr->SendDirectMessage(&data);
    }
}

void AuraEffect::HandleAuraWaterWalk(AuraApplication const* aurApp, uint8 mode, bool apply) const
{
    if (!(mode & AURA_EFFECT_HANDLE_SEND_FOR_CLIENT_MASK))
        return;

    Unit* target = aurApp->GetTarget();

    if (!apply)
    {
        // do not remove unit flag if there are more than this auraEffect of that kind on unit on unit
        if (target->HasAuraType(GetAuraType()))
            return;
    }

    WorldPacket data;
    if (apply)
        data.Initialize(SMSG_MOVE_WATER_WALK, 8+4);
    else
        data.Initialize(SMSG_MOVE_LAND_WALK, 8+4);
    data.append(target->GetPackGUID());
    data << uint32(0);
    target->SendMessageToSet(&data, true);
}

void AuraEffect::HandleAuraFeatherFall(AuraApplication const* aurApp, uint8 mode, bool apply) const
{
    if (!(mode & AURA_EFFECT_HANDLE_SEND_FOR_CLIENT_MASK))
        return;

    Unit* target = aurApp->GetTarget();

    if (!apply)
    {
        // do not remove unit flag if there are more than this auraEffect of that kind on unit on unit
        if (target->HasAuraType(GetAuraType()))
            return;
    }

    WorldPacket data;
    if (apply)
        data.Initialize(SMSG_MOVE_FEATHER_FALL, 8+4);
    else
        data.Initialize(SMSG_MOVE_NORMAL_FALL, 8+4);
    data.append(target->GetPackGUID());
    data << uint32(0);
    target->SendMessageToSet(&data, true);

    // start fall from current height
    if (!apply && target->GetTypeId() == TYPEID_PLAYER)
        target->ToPlayer()->SetFallInformation(0, target->GetPositionZ());
}

void AuraEffect::HandleAuraHover(AuraApplication const* aurApp, uint8 mode, bool apply) const
{
    if (!(mode & AURA_EFFECT_HANDLE_SEND_FOR_CLIENT_MASK))
        return;

    Unit* target = aurApp->GetTarget();

    if (!apply)
    {
        // do not remove unit flag if there are more than this auraEffect of that kind on unit on unit
        if (target->HasAuraType(GetAuraType()))
            return;
    }

    WorldPacket data;
    if (apply)
        data.Initialize(SMSG_MOVE_SET_HOVER, 8+4);
    else
        data.Initialize(SMSG_MOVE_UNSET_HOVER, 8+4);
    data.append(target->GetPackGUID());
    data << uint32(0);
    target->SendMessageToSet(&data, true);
}

void AuraEffect::HandleWaterBreathing(AuraApplication const* aurApp, uint8 mode, bool /*apply*/) const
{
    if (!(mode & AURA_EFFECT_HANDLE_SEND_FOR_CLIENT_MASK))
        return;

    Unit* target = aurApp->GetTarget();

    // update timers in client
    if (target->GetTypeId() == TYPEID_PLAYER)
        target->ToPlayer()->UpdateMirrorTimers();
}

void AuraEffect::HandleForceMoveForward(AuraApplication const* aurApp, uint8 mode, bool apply) const
{
    if (!(mode & AURA_EFFECT_HANDLE_SEND_FOR_CLIENT_MASK))
        return;

    Unit* target = aurApp->GetTarget();

    if (apply)
        target->SetFlag(UNIT_FIELD_FLAGS_2, UNIT_FLAG2_FORCE_MOVE);
    else
    {
        // do not remove unit flag if there are more than this auraEffect of that kind on unit on unit
        if (target->HasAuraType(GetAuraType()))
            return;
        target->RemoveFlag(UNIT_FIELD_FLAGS_2, UNIT_FLAG2_FORCE_MOVE);
    }
}

/****************************/
/***        THREAT        ***/
/****************************/

void AuraEffect::HandleModThreat(AuraApplication const* aurApp, uint8 mode, bool apply) const
{
    if (!(mode & AURA_EFFECT_HANDLE_CHANGE_AMOUNT_MASK))
        return;

    Unit* target = aurApp->GetTarget();
    for (int8 i = 0; i < MAX_SPELL_SCHOOL; ++i)
        if (GetMiscValue() & (1 << i))
            ApplyPercentModFloatVar(target->m_threatModifier[i], float(GetAmount()), apply);
}

void AuraEffect::HandleAuraModTotalThreat(AuraApplication const* aurApp, uint8 mode, bool apply) const
{
    if (!(mode & AURA_EFFECT_HANDLE_CHANGE_AMOUNT_MASK))
        return;

    Unit* target = aurApp->GetTarget();

    if (!target->isAlive() || target->GetTypeId() != TYPEID_PLAYER)
        return;

    Unit* caster = GetCaster();
    if (caster && caster->isAlive())
        target->getHostileRefManager().addTempThreat((float)GetAmount(), apply);
}

void AuraEffect::HandleModTaunt(AuraApplication const* aurApp, uint8 mode, bool apply) const
{
    if (!(mode & AURA_EFFECT_HANDLE_REAL))
        return;

    Unit* target = aurApp->GetTarget();

    if (!target->isAlive() || !target->CanHaveThreatList())
        return;

    Unit* caster = GetCaster();
    if (!caster || !caster->isAlive())
        return;

    if (apply)
        target->TauntApply(caster);
    else
    {
        // When taunt aura fades out, mob will switch to previous target if current has less than 1.1 * secondthreat
        target->TauntFadeOut(caster);
    }
}

/*****************************/
/***        CONTROL        ***/
/*****************************/

void AuraEffect::HandleModConfuse(AuraApplication const* aurApp, uint8 mode, bool apply) const
{
    if (!(mode & AURA_EFFECT_HANDLE_REAL))
        return;

    Unit* target = aurApp->GetTarget();

    target->SetControlled(apply, UNIT_STAT_CONFUSED);
}

void AuraEffect::HandleModFear(AuraApplication const* aurApp, uint8 mode, bool apply) const
{
    if (!(mode & AURA_EFFECT_HANDLE_REAL))
        return;

    Unit* target = aurApp->GetTarget();

    target->SetControlled(apply, UNIT_STAT_FLEEING);
}

void AuraEffect::HandleAuraModStun(AuraApplication const* aurApp, uint8 mode, bool apply) const
{
    if (!(mode & AURA_EFFECT_HANDLE_REAL))
        return;

    Unit* target = aurApp->GetTarget();

    target->SetControlled(apply, UNIT_STAT_STUNNED);
}

void AuraEffect::HandleAuraModRoot(AuraApplication const* aurApp, uint8 mode, bool apply) const
{
    if (!(mode & AURA_EFFECT_HANDLE_REAL))
        return;

    Unit* target = aurApp->GetTarget();

    target->SetControlled(apply, UNIT_STAT_ROOT);
}

void AuraEffect::HandlePreventFleeing(AuraApplication const* aurApp, uint8 mode, bool apply) const
{
    if (!(mode & AURA_EFFECT_HANDLE_REAL))
        return;

    Unit* target = aurApp->GetTarget();

    if (target->HasAuraType(SPELL_AURA_MOD_FEAR))
        target->SetControlled(!(apply), UNIT_STAT_FLEEING);
}

/***************************/
/***        CHARM        ***/
/***************************/

void AuraEffect::HandleModPossess(AuraApplication const* aurApp, uint8 mode, bool apply) const
{
    if (!(mode & AURA_EFFECT_HANDLE_REAL))
        return;

    Unit* target = aurApp->GetTarget();

    Unit* caster = GetCaster();

    // no support for posession AI yet
    if (caster && caster->GetTypeId() == TYPEID_UNIT)
    {
        HandleModCharm(aurApp, mode, apply);
        return;
    }

    if (apply)
        target->SetCharmedBy(caster, CHARM_TYPE_POSSESS, aurApp);
    else
        target->RemoveCharmedBy(caster);
}

// only one spell has this aura
void AuraEffect::HandleModPossessPet(AuraApplication const* aurApp, uint8 mode, bool apply) const
{
    if (!(mode & AURA_EFFECT_HANDLE_REAL))
        return;

    Unit* caster = GetCaster();
    if (!caster || caster->GetTypeId() != TYPEID_PLAYER)
        return;

    //seems it may happen that when removing it is no longer owner's pet
    //if (caster->ToPlayer()->GetPet() != target)
    //    return;

    Unit* target = aurApp->GetTarget();
    if (target->GetTypeId() != TYPEID_UNIT || !target->ToCreature()->isPet())
        return;

    Pet* pet = target->ToPet();

    if (apply)
    {
        if (caster->ToPlayer()->GetPet() != pet)
            return;

        pet->SetCharmedBy(caster, CHARM_TYPE_POSSESS, aurApp);
    }
    else
    {
        pet->RemoveCharmedBy(caster);

        if (!pet->IsWithinDistInMap(caster, pet->GetMap()->GetVisibilityRange()))
            pet->Remove(PET_SAVE_NOT_IN_SLOT, true);
        else
        {
            // Reinitialize the pet bar and make the pet come back to the owner
            caster->ToPlayer()->PetSpellInitialize();
            if (!pet->getVictim())
            {
                pet->GetMotionMaster()->MoveFollow(caster, PET_FOLLOW_DIST, pet->GetFollowAngle());
                //if (target->GetCharmInfo())
                //    target->GetCharmInfo()->SetCommandState(COMMAND_FOLLOW);
            }
        }
    }
}

void AuraEffect::HandleModCharm(AuraApplication const* aurApp, uint8 mode, bool apply) const
{
    if (!(mode & AURA_EFFECT_HANDLE_REAL))
        return;

    Unit* target = aurApp->GetTarget();

    Unit* caster = GetCaster();

    if (apply)
        target->SetCharmedBy(caster, CHARM_TYPE_CHARM, aurApp);
    else
        target->RemoveCharmedBy(caster);
}

void AuraEffect::HandleCharmConvert(AuraApplication const* aurApp, uint8 mode, bool apply) const
{
    if (!(mode & AURA_EFFECT_HANDLE_REAL))
        return;

    Unit* target = aurApp->GetTarget();

    Unit* caster = GetCaster();

    if (apply)
        target->SetCharmedBy(caster, CHARM_TYPE_CONVERT, aurApp);
    else
        target->RemoveCharmedBy(caster);
}

/**
 * Such auras are applied from a caster(=player) to a vehicle.
 * This has been verified using spell #49256
 */
void AuraEffect::HandleAuraControlVehicle(AuraApplication const* aurApp, uint8 mode, bool apply) const
{
    if (!(mode & AURA_EFFECT_HANDLE_CHANGE_AMOUNT_MASK))
        return;

    Unit* target = aurApp->GetTarget();

    if (!target->IsVehicle())
        return;

    Unit* caster = GetCaster();

    if (!caster || caster == target)
        return;

    if (apply)
    {
        caster->_EnterVehicle(target->GetVehicleKit(), m_amount - 1, aurApp);
    }
    else
    {
        if (GetId() == 53111) // Devour Humanoid
        {
            target->Kill(caster);
            if (caster->GetTypeId() == TYPEID_UNIT)
                caster->ToCreature()->RemoveCorpse();
        }
        caster->_ExitVehicle();
        // some SPELL_AURA_CONTROL_VEHICLE auras have a dummy effect on the player - remove them
        caster->RemoveAurasDueToSpell(GetId());
    }
}

/*********************************************************/
/***                  MODIFY SPEED                     ***/
/*********************************************************/
void AuraEffect::HandleAuraModIncreaseSpeed(AuraApplication const* aurApp, uint8 mode, bool /*apply*/) const
{
    if (!(mode & AURA_EFFECT_HANDLE_CHANGE_AMOUNT_MASK))
        return;

    Unit* target = aurApp->GetTarget();

    target->UpdateSpeed(MOVE_RUN, true);
}

void AuraEffect::HandleAuraModIncreaseMountedSpeed(AuraApplication const* aurApp, uint8 mode, bool apply) const
{
    HandleAuraModIncreaseSpeed(aurApp, mode, apply);
}

void AuraEffect::HandleAuraModIncreaseFlightSpeed(AuraApplication const* aurApp, uint8 mode, bool apply) const
{
    if (!(mode & AURA_EFFECT_HANDLE_CHANGE_AMOUNT_SEND_FOR_CLIENT_MASK))
        return;

    Unit* target = aurApp->GetTarget();

    // Enable Fly mode for flying mounts
    if (GetAuraType() == SPELL_AURA_MOD_INCREASE_MOUNTED_FLIGHT_SPEED)
    {
        // do not remove unit flag if there are more than this auraEffect of that kind on unit on unit
        if (mode & AURA_EFFECT_HANDLE_SEND_FOR_CLIENT_MASK && (apply || (!target->HasAuraType(SPELL_AURA_MOD_INCREASE_MOUNTED_FLIGHT_SPEED) && !target->HasAuraType(SPELL_AURA_FLY))))
        {
            if (Player* plr = target->m_movedPlayer)
            {
                WorldPacket data;
                if (apply)
                    data.Initialize(SMSG_MOVE_SET_CAN_FLY, 12);
                else
                    data.Initialize(SMSG_MOVE_UNSET_CAN_FLY, 12);
                data.append(plr->GetPackGUID());
                data << uint32(0);                                      // unknown
                plr->SendDirectMessage(&data);
            }
        }

        if (mode & AURA_EFFECT_HANDLE_REAL)
        {
            //Players on flying mounts must be immune to polymorph
            if (target->GetTypeId() == TYPEID_PLAYER)
                target->ApplySpellImmune(GetId(), IMMUNITY_MECHANIC, MECHANIC_POLYMORPH, apply);

            // Dragonmaw Illusion (overwrite mount model, mounted aura already applied)
            if (apply && target->HasAuraEffect(42016, 0) && target->GetMountID())
                target->SetUInt32Value(UNIT_FIELD_MOUNTDISPLAYID, 16314);
        }
    }

    if (mode & AURA_EFFECT_HANDLE_CHANGE_AMOUNT_MASK)
        target->UpdateSpeed(MOVE_FLIGHT, true);
}

void AuraEffect::HandleAuraModIncreaseSwimSpeed(AuraApplication const* aurApp, uint8 mode, bool /*apply*/) const
{
    if (!(mode & AURA_EFFECT_HANDLE_CHANGE_AMOUNT_MASK))
        return;

    Unit* target = aurApp->GetTarget();

    target->UpdateSpeed(MOVE_SWIM, true);
}

void AuraEffect::HandleAuraModDecreaseSpeed(AuraApplication const* aurApp, uint8 mode, bool /*apply*/) const
{
    if (!(mode & AURA_EFFECT_HANDLE_CHANGE_AMOUNT_MASK))
        return;

    Unit* target = aurApp->GetTarget();

    target->UpdateSpeed(MOVE_RUN, true);
    target->UpdateSpeed(MOVE_SWIM, true);
    target->UpdateSpeed(MOVE_FLIGHT, true);
    target->UpdateSpeed(MOVE_RUN_BACK, true);
    target->UpdateSpeed(MOVE_SWIM_BACK, true);
    target->UpdateSpeed(MOVE_FLIGHT_BACK, true);
}

void AuraEffect::HandleAuraModUseNormalSpeed(AuraApplication const* aurApp, uint8 mode, bool /*apply*/) const
{
    if (!(mode & AURA_EFFECT_HANDLE_REAL))
        return;

    Unit* target = aurApp->GetTarget();

    target->UpdateSpeed(MOVE_RUN,  true);
    target->UpdateSpeed(MOVE_SWIM, true);
    target->UpdateSpeed(MOVE_FLIGHT,  true);
}

/*********************************************************/
/***                     IMMUNITY                      ***/
/*********************************************************/

void AuraEffect::HandleModStateImmunityMask(AuraApplication const* aurApp, uint8 mode, bool apply) const
{
    if (!(mode & AURA_EFFECT_HANDLE_REAL))
        return;

    Unit* target = aurApp->GetTarget();

    std::list <AuraType> immunity_list;
    if (GetMiscValue() & (1<<10))
        immunity_list.push_back(SPELL_AURA_MOD_STUN);
    if (GetMiscValue() & (1<<1))
        immunity_list.push_back(SPELL_AURA_TRANSFORM);

    // These flag can be recognized wrong:
    if (GetMiscValue() & (1<<6))
        immunity_list.push_back(SPELL_AURA_MOD_DECREASE_SPEED);
    if (GetMiscValue() & (1<<0))
        immunity_list.push_back(SPELL_AURA_MOD_ROOT);
    if (GetMiscValue() & (1<<2))
        immunity_list.push_back(SPELL_AURA_MOD_CONFUSE);
    if (GetMiscValue() & (1<<9))
        immunity_list.push_back(SPELL_AURA_MOD_FEAR);

    // an exception for Bladestorm
    if ((GetMiscValue() & (1<<7)) && (GetId() != 46924))
        immunity_list.push_back(SPELL_AURA_MOD_DISARM);

    // apply immunities
    for (std::list <AuraType>::iterator iter = immunity_list.begin(); iter != immunity_list.end(); ++iter)
        target->ApplySpellImmune(GetId(), IMMUNITY_STATE, *iter, apply);

    // Patch 3.0.3 Bladestorm now breaks all snares and roots on the warrior when activated.
    if (apply && GetId() == 46924)
    {
        target->RemoveAurasByType(SPELL_AURA_MOD_ROOT);
        target->RemoveAurasByType(SPELL_AURA_MOD_DECREASE_SPEED);
    }

    if (apply && GetSpellProto()->AttributesEx & SPELL_ATTR1_DISPEL_AURAS_ON_IMMUNITY)
        for (std::list <AuraType>::iterator iter = immunity_list.begin(); iter != immunity_list.end(); ++iter)
            target->RemoveAurasByType(*iter);
}

void AuraEffect::HandleModMechanicImmunity(AuraApplication const* aurApp, uint8 mode, bool apply) const
{
    if (!(mode & AURA_EFFECT_HANDLE_REAL))
        return;

    Unit* target = aurApp->GetTarget();
    uint32 mechanic;

    switch (GetId())
    {
        case 42292: // PvP trinket
        case 59752: // Every Man for Himself
            mechanic = IMMUNE_TO_MOVEMENT_IMPAIRMENT_AND_LOSS_CONTROL_MASK;
            // Actually we should apply immunities here, too, but the aura has only 100 ms duration, so there is practically no point
            break;
        case 54508: // Demonic Empowerment
            mechanic = (1 << MECHANIC_SNARE) | (1 << MECHANIC_ROOT);
            target->ApplySpellImmune(GetId(), IMMUNITY_MECHANIC, MECHANIC_SNARE, apply);
            target->ApplySpellImmune(GetId(), IMMUNITY_MECHANIC, MECHANIC_ROOT, apply);
            target->ApplySpellImmune(GetId(), IMMUNITY_MECHANIC, MECHANIC_STUN, apply);
            break;
        case 34471: // The Beast Within
        case 19574: // Bestial Wrath
            mechanic = (1 << MECHANIC_SNARE) | (1 << MECHANIC_ROOT)
                | (1 << MECHANIC_FEAR) | (1 << MECHANIC_STUN)
                | (1 << MECHANIC_SLEEP) | (1 << MECHANIC_CHARM)
                | (1 << MECHANIC_SAPPED) | (1 << MECHANIC_HORROR)
                | (1 << MECHANIC_POLYMORPH) | (1 << MECHANIC_DISORIENTED)
                | (1 << MECHANIC_FREEZE) | (1 << MECHANIC_TURN);

            target->ApplySpellImmune(GetId(), IMMUNITY_MECHANIC, MECHANIC_SNARE, apply);
            target->ApplySpellImmune(GetId(), IMMUNITY_MECHANIC, MECHANIC_ROOT, apply);
            target->ApplySpellImmune(GetId(), IMMUNITY_MECHANIC, MECHANIC_FEAR, apply);
            target->ApplySpellImmune(GetId(), IMMUNITY_MECHANIC, MECHANIC_STUN, apply);
            target->ApplySpellImmune(GetId(), IMMUNITY_MECHANIC, MECHANIC_SLEEP, apply);
            target->ApplySpellImmune(GetId(), IMMUNITY_MECHANIC, MECHANIC_CHARM, apply);
            target->ApplySpellImmune(GetId(), IMMUNITY_MECHANIC, MECHANIC_SAPPED, apply);
            target->ApplySpellImmune(GetId(), IMMUNITY_MECHANIC, MECHANIC_HORROR, apply);
            target->ApplySpellImmune(GetId(), IMMUNITY_MECHANIC, MECHANIC_POLYMORPH, apply);
            target->ApplySpellImmune(GetId(), IMMUNITY_MECHANIC, MECHANIC_DISORIENTED, apply);
            target->ApplySpellImmune(GetId(), IMMUNITY_MECHANIC, MECHANIC_FREEZE, apply);
            target->ApplySpellImmune(GetId(), IMMUNITY_MECHANIC, MECHANIC_TURN, apply);
            break;
        default:
            if (GetMiscValue() < 1)
                return;
            mechanic = 1 << GetMiscValue();
            target->ApplySpellImmune(GetId(), IMMUNITY_MECHANIC, GetMiscValue(), apply);
            break;
    }

    if (apply && GetSpellProto()->AttributesEx & SPELL_ATTR1_DISPEL_AURAS_ON_IMMUNITY)
        target->RemoveAurasWithMechanic(mechanic, AURA_REMOVE_BY_DEFAULT, GetId());
}

void AuraEffect::HandleAuraModEffectImmunity(AuraApplication const* aurApp, uint8 mode, bool apply) const
{
    if (!(mode & AURA_EFFECT_HANDLE_REAL))
        return;

    Unit* target = aurApp->GetTarget();

   target->ApplySpellImmune(GetId(), IMMUNITY_EFFECT, GetMiscValue(), apply);

    // when removing flag aura, handle flag drop
    if (!apply && target->GetTypeId() == TYPEID_PLAYER
        && (GetSpellProto()->AuraInterruptFlags & AURA_INTERRUPT_FLAG_IMMUNE_OR_LOST_SELECTION))
    {
        if (target->GetTypeId() == TYPEID_PLAYER)
        {
            if (target->ToPlayer()->InBattleground())
            {
                if (Battleground* bg = target->ToPlayer()->GetBattleground())
                    bg->EventPlayerDroppedFlag(target->ToPlayer());
            }
            else
                sOutdoorPvPMgr->HandleDropFlag((Player*)target, GetSpellProto()->Id);
        }
    }
}

void AuraEffect::HandleAuraModStateImmunity(AuraApplication const* aurApp, uint8 mode, bool apply) const
{
    if (!(mode & AURA_EFFECT_HANDLE_REAL))
        return;

    Unit* target = aurApp->GetTarget();

    target->ApplySpellImmune(GetId(), IMMUNITY_STATE, GetMiscValue(), apply);

    if (apply && GetSpellProto()->AttributesEx & SPELL_ATTR1_DISPEL_AURAS_ON_IMMUNITY)
        target->RemoveAurasByType(AuraType(GetMiscValue()), 0 , GetBase());
}

void AuraEffect::HandleAuraModSchoolImmunity(AuraApplication const* aurApp, uint8 mode, bool apply) const
{
    if (!(mode & AURA_EFFECT_HANDLE_REAL))
        return;

    Unit* target = aurApp->GetTarget();

    target->ApplySpellImmune(GetId(), IMMUNITY_SCHOOL, GetMiscValue(), (apply));

    if (GetSpellProto()->Mechanic == MECHANIC_BANISH)
    {
        if (apply)
            target->AddUnitState(UNIT_STAT_ISOLATED);
        else
        {
            bool banishFound = false;
            Unit::AuraEffectList const& banishAuras = target->GetAuraEffectsByType(GetAuraType());
            for (Unit::AuraEffectList::const_iterator i = banishAuras.begin(); i !=  banishAuras.end(); ++i)
                if ((*i)->GetSpellProto()->Mechanic == MECHANIC_BANISH)
                {
                    banishFound = true;
                    break;
                }
            if (!banishFound)
                target->ClearUnitState(UNIT_STAT_ISOLATED);
        }
    }

    if (apply && GetMiscValue() == SPELL_SCHOOL_MASK_NORMAL)
        target->RemoveAurasWithInterruptFlags(AURA_INTERRUPT_FLAG_IMMUNE_OR_LOST_SELECTION);

    // remove all flag auras (they are positive, but they must be removed when you are immune)
    if (GetSpellProto()->AttributesEx & SPELL_ATTR1_DISPEL_AURAS_ON_IMMUNITY
        && GetSpellProto()->AttributesEx2 & SPELL_ATTR2_DAMAGE_REDUCED_SHIELD)
        target->RemoveAurasWithInterruptFlags(AURA_INTERRUPT_FLAG_IMMUNE_OR_LOST_SELECTION);

    // TODO: optimalize this cycle - use RemoveAurasWithInterruptFlags call or something else
    if ((apply)
        && GetSpellProto()->AttributesEx & SPELL_ATTR1_DISPEL_AURAS_ON_IMMUNITY
        && IsPositiveSpell(GetId()))                       //Only positive immunity removes auras
    {
        uint32 school_mask = GetMiscValue();
        Unit::AuraApplicationMap& Auras = target->GetAppliedAuras();
        for (Unit::AuraApplicationMap::iterator iter = Auras.begin(); iter != Auras.end();)
        {
            SpellEntry const* spell = iter->second->GetBase()->GetSpellProto();
            if ((GetSpellSchoolMask(spell) & school_mask)//Check for school mask
                && CanSpellDispelAura(GetSpellProto(), spell)
                && !iter->second->IsPositive()          //Don't remove positive spells
                && spell->Id != GetId())               //Don't remove self
            {
                target->RemoveAura(iter);
            }
            else
                ++iter;
        }
    }
}

void AuraEffect::HandleAuraModDmgImmunity(AuraApplication const* aurApp, uint8 mode, bool apply) const
{
    if (!(mode & AURA_EFFECT_HANDLE_REAL))
        return;

    Unit* target = aurApp->GetTarget();

    target->ApplySpellImmune(GetId(), IMMUNITY_DAMAGE, GetMiscValue(), apply);
}

void AuraEffect::HandleAuraModDispelImmunity(AuraApplication const* aurApp, uint8 mode, bool apply) const
{
    if (!(mode & AURA_EFFECT_HANDLE_REAL))
        return;

    Unit* target = aurApp->GetTarget();

    target->ApplySpellDispelImmunity(m_spellProto, DispelType(GetMiscValue()), (apply));
}

/*********************************************************/
/***                  MODIFY STATS                     ***/
/*********************************************************/

/********************************/
/***        RESISTANCE        ***/
/********************************/

void AuraEffect::HandleAuraModResistanceExclusive(AuraApplication const* aurApp, uint8 mode, bool apply) const
{
    if (!(mode & (AURA_EFFECT_HANDLE_CHANGE_AMOUNT_MASK | AURA_EFFECT_HANDLE_STAT)))
        return;

    Unit* target = aurApp->GetTarget();

    for (int8 x = SPELL_SCHOOL_NORMAL; x < MAX_SPELL_SCHOOL; x++)
    {
        if (GetMiscValue() & int32(1<<x))
        {
            int32 amount = target->GetMaxPositiveAuraModifierByMiscMask(SPELL_AURA_MOD_RESISTANCE_EXCLUSIVE, 1<<x, this);
            if (amount < GetAmount())
            {
                float value = float(GetAmount() - amount);
                target->HandleStatModifier(UnitMods(UNIT_MOD_RESISTANCE_START + x), BASE_VALUE, value, apply);
                if (target->GetTypeId() == TYPEID_PLAYER)
                    target->ApplyResistanceBuffModsMod(SpellSchools(x), aurApp->IsPositive(), value, apply);
            }
        }
    }
}

void AuraEffect::HandleAuraModResistance(AuraApplication const* aurApp, uint8 mode, bool apply) const
{
    if (!(mode & (AURA_EFFECT_HANDLE_CHANGE_AMOUNT_MASK | AURA_EFFECT_HANDLE_STAT)))
        return;

    Unit* target = aurApp->GetTarget();

    for (int8 x = SPELL_SCHOOL_NORMAL; x < MAX_SPELL_SCHOOL; x++)
    {
        if (GetMiscValue() & int32(1<<x))
        {
            target->HandleStatModifier(UnitMods(UNIT_MOD_RESISTANCE_START + x), TOTAL_VALUE, float(GetAmount()), apply);
            if (target->GetTypeId() == TYPEID_PLAYER || target->ToCreature()->isPet())
                target->ApplyResistanceBuffModsMod(SpellSchools(x), GetAmount() > 0, (float)GetAmount(), apply);
        }
    }
}

void AuraEffect::HandleAuraModBaseResistancePCT(AuraApplication const* aurApp, uint8 mode, bool apply) const
{
    if (!(mode & (AURA_EFFECT_HANDLE_CHANGE_AMOUNT_MASK | AURA_EFFECT_HANDLE_STAT)))
        return;

    Unit* target = aurApp->GetTarget();

    // only players have base stats
    if (target->GetTypeId() != TYPEID_PLAYER)
    {
        //pets only have base armor
        if (target->ToCreature()->isPet() && (GetMiscValue() & SPELL_SCHOOL_MASK_NORMAL))
            target->HandleStatModifier(UNIT_MOD_ARMOR, BASE_PCT, float(GetAmount()), apply);
    }
    else
    {
        for (int8 x = SPELL_SCHOOL_NORMAL; x < MAX_SPELL_SCHOOL; x++)
        {
            if (GetMiscValue() & int32(1<<x))
                target->HandleStatModifier(UnitMods(UNIT_MOD_RESISTANCE_START + x), BASE_PCT, float(GetAmount()), apply);
        }
    }
}

void AuraEffect::HandleModResistancePercent(AuraApplication const* aurApp, uint8 mode, bool apply) const
{
    if (!(mode & (AURA_EFFECT_HANDLE_CHANGE_AMOUNT_MASK | AURA_EFFECT_HANDLE_STAT)))
        return;

    Unit* target = aurApp->GetTarget();

    for (int8 i = SPELL_SCHOOL_NORMAL; i < MAX_SPELL_SCHOOL; i++)
    {
        if (GetMiscValue() & int32(1<<i))
        {
            target->HandleStatModifier(UnitMods(UNIT_MOD_RESISTANCE_START + i), TOTAL_PCT, float(GetAmount()), apply);
            if (target->GetTypeId() == TYPEID_PLAYER || target->ToCreature()->isPet())
            {
                target->ApplyResistanceBuffModsPercentMod(SpellSchools(i), true, (float)GetAmount(), apply);
                target->ApplyResistanceBuffModsPercentMod(SpellSchools(i), false, (float)GetAmount(), apply);
            }
        }
    }
}

void AuraEffect::HandleModBaseResistance(AuraApplication const* aurApp, uint8 mode, bool apply) const
{
    if (!(mode & (AURA_EFFECT_HANDLE_CHANGE_AMOUNT_MASK | AURA_EFFECT_HANDLE_STAT)))
        return;

    Unit* target = aurApp->GetTarget();

    // only players have base stats
    if (target->GetTypeId() != TYPEID_PLAYER)
    {
        //only pets have base stats
        if (target->ToCreature()->isPet() && (GetMiscValue() & SPELL_SCHOOL_MASK_NORMAL))
            target->HandleStatModifier(UNIT_MOD_ARMOR, TOTAL_VALUE, float(GetAmount()), apply);
    }
    else
    {
        for (int i = SPELL_SCHOOL_NORMAL; i < MAX_SPELL_SCHOOL; i++)
            if (GetMiscValue() & (1<<i))
                target->HandleStatModifier(UnitMods(UNIT_MOD_RESISTANCE_START + i), TOTAL_VALUE, float(GetAmount()), apply);
    }
}

void AuraEffect::HandleModTargetResistance(AuraApplication const* aurApp, uint8 mode, bool apply) const
{
    if (!(mode & (AURA_EFFECT_HANDLE_CHANGE_AMOUNT_MASK | AURA_EFFECT_HANDLE_STAT)))
        return;

    Unit* target = aurApp->GetTarget();

    // applied to damage as HandleNoImmediateEffect in Unit::CalcAbsorbResist and Unit::CalcArmorReducedDamage

    // show armor penetration
    if (target->GetTypeId() == TYPEID_PLAYER && (GetMiscValue() & SPELL_SCHOOL_MASK_NORMAL))
        target->ApplyModInt32Value(PLAYER_FIELD_MOD_TARGET_PHYSICAL_RESISTANCE, GetAmount(), apply);

    // show as spell penetration only full spell penetration bonuses (all resistances except armor and holy
    if (target->GetTypeId() == TYPEID_PLAYER && (GetMiscValue() & SPELL_SCHOOL_MASK_SPELL) == SPELL_SCHOOL_MASK_SPELL)
        target->ApplyModInt32Value(PLAYER_FIELD_MOD_TARGET_RESISTANCE, GetAmount(), apply);
}

/********************************/
/***           STAT           ***/
/********************************/

void AuraEffect::HandleAuraModStat(AuraApplication const* aurApp, uint8 mode, bool apply) const
{
    if (!(mode & (AURA_EFFECT_HANDLE_CHANGE_AMOUNT_MASK | AURA_EFFECT_HANDLE_STAT)))
        return;

    Unit* target = aurApp->GetTarget();

    if (GetMiscValue() < -2 || GetMiscValue() > 4)
    {
        sLog->outError("WARNING: Spell %u effect %u has an unsupported misc value (%i) for SPELL_AURA_MOD_STAT ", GetId(), GetEffIndex(), GetMiscValue());
        return;
    }

    for (int32 i = STAT_STRENGTH; i < MAX_STATS; i++)
    {
        // -1 or -2 is all stats (misc < -2 checked in function beginning)
        if (GetMiscValue() < 0 || GetMiscValue() == i)
        {
            //target->ApplyStatMod(Stats(i), m_amount, apply);
            target->HandleStatModifier(UnitMods(UNIT_MOD_STAT_START + i), TOTAL_VALUE, float(GetAmount()), apply);
            if (target->GetTypeId() == TYPEID_PLAYER || target->ToCreature()->isPet())
                target->ApplyStatBuffMod(Stats(i), (float)GetAmount(), apply);
        }
    }
}

void AuraEffect::HandleModPercentStat(AuraApplication const* aurApp, uint8 mode, bool apply) const
{
    if (!(mode & (AURA_EFFECT_HANDLE_CHANGE_AMOUNT_MASK | AURA_EFFECT_HANDLE_STAT)))
        return;

    Unit* target = aurApp->GetTarget();

    if (GetMiscValue() < -1 || GetMiscValue() > 4)
    {
        sLog->outError("WARNING: Misc Value for SPELL_AURA_MOD_PERCENT_STAT not valid");
        return;
    }

    // only players have base stats
    if (target->GetTypeId() != TYPEID_PLAYER)
        return;

    for (int32 i = STAT_STRENGTH; i < MAX_STATS; ++i)
    {
        if (GetMiscValue() == i || GetMiscValue() == -1)
            target->HandleStatModifier(UnitMods(UNIT_MOD_STAT_START + i), BASE_PCT, float(m_amount), apply);
    }
}

void AuraEffect::HandleModSpellDamagePercentFromStat(AuraApplication const* aurApp, uint8 mode, bool /*apply*/) const
{
    if (!(mode & (AURA_EFFECT_HANDLE_CHANGE_AMOUNT_MASK | AURA_EFFECT_HANDLE_STAT)))
        return;

    Unit* target = aurApp->GetTarget();

    if (target->GetTypeId() != TYPEID_PLAYER)
        return;

    // Magic damage modifiers implemented in Unit::SpellDamageBonus
    // This information for client side use only
    // Recalculate bonus
    target->ToPlayer()->UpdateSpellDamageAndHealingBonus();
}

void AuraEffect::HandleModSpellHealingPercentFromStat(AuraApplication const* aurApp, uint8 mode, bool /*apply*/) const
{
    if (!(mode & (AURA_EFFECT_HANDLE_CHANGE_AMOUNT_MASK | AURA_EFFECT_HANDLE_STAT)))
        return;

    Unit* target = aurApp->GetTarget();

    if (target->GetTypeId() != TYPEID_PLAYER)
        return;

    // Recalculate bonus
    target->ToPlayer()->UpdateSpellDamageAndHealingBonus();
}

void AuraEffect::HandleModSpellDamagePercentFromAttackPower(AuraApplication const* aurApp, uint8 mode, bool /*apply*/) const
{
    if (!(mode & (AURA_EFFECT_HANDLE_CHANGE_AMOUNT_MASK | AURA_EFFECT_HANDLE_STAT)))
        return;

    Unit* target = aurApp->GetTarget();

    if (target->GetTypeId() != TYPEID_PLAYER)
        return;

    // Magic damage modifiers implemented in Unit::SpellDamageBonus
    // This information for client side use only
    // Recalculate bonus
    target->ToPlayer()->UpdateSpellDamageAndHealingBonus();
}

void AuraEffect::HandleModSpellHealingPercentFromAttackPower(AuraApplication const* aurApp, uint8 mode, bool /*apply*/) const
{
    if (!(mode & (AURA_EFFECT_HANDLE_CHANGE_AMOUNT_MASK | AURA_EFFECT_HANDLE_STAT)))
        return;

    Unit* target = aurApp->GetTarget();

    if (target->GetTypeId() != TYPEID_PLAYER)
        return;

    // Recalculate bonus
    target->ToPlayer()->UpdateSpellDamageAndHealingBonus();
}

void AuraEffect::HandleModHealingDone(AuraApplication const* aurApp, uint8 mode, bool /*apply*/) const
{
    if (!(mode & (AURA_EFFECT_HANDLE_CHANGE_AMOUNT_MASK | AURA_EFFECT_HANDLE_STAT)))
        return;

    Unit* target = aurApp->GetTarget();

    if (target->GetTypeId() != TYPEID_PLAYER)
        return;
    // implemented in Unit::SpellHealingBonus
    // this information is for client side only
    target->ToPlayer()->UpdateSpellDamageAndHealingBonus();
}

void AuraEffect::HandleModTotalPercentStat(AuraApplication const* aurApp, uint8 mode, bool apply) const
{
    if (!(mode & (AURA_EFFECT_HANDLE_CHANGE_AMOUNT_MASK | AURA_EFFECT_HANDLE_STAT)))
        return;

    Unit* target = aurApp->GetTarget();

    if (GetMiscValue() < -1 || GetMiscValue() > 4)
    {
        sLog->outError("WARNING: Misc Value for SPELL_AURA_MOD_PERCENT_STAT not valid");
        return;
    }

    // save current health state
    float healthPct = target->GetHealthPct();
    bool alive = target->isAlive();

    for (int32 i = STAT_STRENGTH; i < MAX_STATS; i++)
    {
        if (GetMiscValue() == i || GetMiscValue() == -1)
        {
            target->HandleStatModifier(UnitMods(UNIT_MOD_STAT_START + i), TOTAL_PCT, float(GetAmount()), apply);
            if (target->GetTypeId() == TYPEID_PLAYER || target->ToCreature()->isPet())
                target->ApplyStatPercentBuffMod(Stats(i), float(GetAmount()), apply);
        }
    }

    // recalculate current HP/MP after applying aura modifications (only for spells with SPELL_ATTR0_UNK4 0x00000010 flag)
    // this check is total bullshit i think
    if (GetMiscValue() == STAT_STAMINA && (m_spellProto->Attributes & SPELL_ATTR0_ABILITY))
        target->SetHealth(std::max<uint32>(uint32(healthPct * target->GetMaxHealth() * 0.01f), (alive ? 1 : 0)));
}

void AuraEffect::HandleAuraModResistenceOfStatPercent(AuraApplication const* aurApp, uint8 mode, bool /*apply*/) const
{
    if (!(mode & (AURA_EFFECT_HANDLE_CHANGE_AMOUNT_MASK | AURA_EFFECT_HANDLE_STAT)))
        return;

    Unit* target = aurApp->GetTarget();

    if (target->GetTypeId() != TYPEID_PLAYER)
        return;

    if (GetMiscValue() != SPELL_SCHOOL_MASK_NORMAL)
    {
        // support required adding replace UpdateArmor by loop by UpdateResistence at intellect update
        // and include in UpdateResistence same code as in UpdateArmor for aura mod apply.
        sLog->outError("Aura SPELL_AURA_MOD_RESISTANCE_OF_STAT_PERCENT(182) does not work for non-armor type resistances!");
        return;
    }

    // Recalculate Armor
    target->UpdateArmor();
}

void AuraEffect::HandleAuraModExpertise(AuraApplication const* aurApp, uint8 mode, bool /*apply*/) const
{
    if (!(mode & (AURA_EFFECT_HANDLE_CHANGE_AMOUNT_MASK | AURA_EFFECT_HANDLE_STAT)))
        return;

    Unit* target = aurApp->GetTarget();

    if (target->GetTypeId() != TYPEID_PLAYER)
        return;

    target->ToPlayer()->UpdateExpertise(BASE_ATTACK);
    target->ToPlayer()->UpdateExpertise(OFF_ATTACK);
}

/********************************/
/***      HEAL & ENERGIZE     ***/
/********************************/
void AuraEffect::HandleModPowerRegen(AuraApplication const* aurApp, uint8 mode, bool /*apply*/) const
{
    if (!(mode & (AURA_EFFECT_HANDLE_CHANGE_AMOUNT_MASK | AURA_EFFECT_HANDLE_STAT)))
        return;

    Unit* target = aurApp->GetTarget();

    if (target->GetTypeId() != TYPEID_PLAYER)
        return;

    // Update manaregen value
    if (GetMiscValue() == POWER_MANA)
        target->ToPlayer()->UpdateManaRegen();
    else if (GetMiscValue() == POWER_RUNE)
        target->ToPlayer()->UpdateRuneRegen(RuneType(GetMiscValueB()));
    // other powers are not immediate effects - implemented in Player::Regenerate, Creature::Regenerate
}

void AuraEffect::HandleModPowerRegenPCT(AuraApplication const* aurApp, uint8 mode, bool apply) const
{
    HandleModPowerRegen(aurApp, mode, apply);
}

void AuraEffect::HandleModManaRegen(AuraApplication const* aurApp, uint8 mode, bool /*apply*/) const
{
    if (!(mode & (AURA_EFFECT_HANDLE_CHANGE_AMOUNT_MASK | AURA_EFFECT_HANDLE_STAT)))
        return;

    Unit* target = aurApp->GetTarget();

    if (target->GetTypeId() != TYPEID_PLAYER)
        return;

    //Note: an increase in regen does NOT cause threat.
    target->ToPlayer()->UpdateManaRegen();
}

void AuraEffect::HandleAuraModIncreaseHealth(AuraApplication const* aurApp, uint8 mode, bool apply) const
{
    if (!(mode & (AURA_EFFECT_HANDLE_CHANGE_AMOUNT_MASK | AURA_EFFECT_HANDLE_STAT)))
        return;

    Unit* target = aurApp->GetTarget();

    if (apply)
    {
        target->HandleStatModifier(UNIT_MOD_HEALTH, TOTAL_VALUE, float(GetAmount()), apply);
        target->ModifyHealth(GetAmount());
    }
    else
    {
        if (int32(target->GetHealth()) > GetAmount())
            target->ModifyHealth(-GetAmount());
        else
            target->SetHealth(1);
        target->HandleStatModifier(UNIT_MOD_HEALTH, TOTAL_VALUE, float(GetAmount()), apply);
    }
}

void AuraEffect::HandleAuraModIncreaseMaxHealth(AuraApplication const* aurApp, uint8 mode, bool apply) const
{
    if (!(mode & (AURA_EFFECT_HANDLE_CHANGE_AMOUNT_MASK | AURA_EFFECT_HANDLE_STAT)))
        return;

    Unit* target = aurApp->GetTarget();

    uint32 oldhealth = target->GetHealth();
    double healthPercentage = (double)oldhealth / (double)target->GetMaxHealth();

    target->HandleStatModifier(UNIT_MOD_HEALTH, TOTAL_VALUE, float(GetAmount()), apply);

    // refresh percentage
    if (oldhealth > 0)
    {
        uint32 newhealth = uint32(ceil((double)target->GetMaxHealth() * healthPercentage));
        if (newhealth == 0)
            newhealth = 1;

        target->SetHealth(newhealth);
    }
}

void AuraEffect::HandleAuraModIncreaseEnergy(AuraApplication const* aurApp, uint8 mode, bool apply) const
{
    if (!(mode & (AURA_EFFECT_HANDLE_CHANGE_AMOUNT_MASK | AURA_EFFECT_HANDLE_STAT)))
        return;

    Unit* target = aurApp->GetTarget();

    Powers powerType = Powers(GetMiscValue());
    // do not check power type, we can always modify the maximum
    // as the client will not see any difference
    // also, placing conditions that may change during the aura duration
    // inside effect handlers is not a good idea
    //if (int32(powerType) != GetMiscValue())
    //    return;

    UnitMods unitMod = UnitMods(UNIT_MOD_POWER_START + powerType);

    // Special case with temporary increase max/current power (percent)
    if (GetId() == 64904)                                     // Hymn of Hope
    {
        if (mode & AURA_EFFECT_HANDLE_CHANGE_AMOUNT_MASK)
        {
            int32 change = target->GetPower(powerType) + (apply ? GetAmount() : -GetAmount());
            if (change < 0)
                change = 0;
            target->SetPower(powerType, change);
        }
    }

    // generic flat case
    target->HandleStatModifier(unitMod, TOTAL_VALUE, float(GetAmount()), apply);
}

void AuraEffect::HandleAuraModIncreaseEnergyPercent(AuraApplication const* aurApp, uint8 mode, bool apply) const
{
    if (!(mode & (AURA_EFFECT_HANDLE_CHANGE_AMOUNT_MASK | AURA_EFFECT_HANDLE_STAT)))
        return;

    Unit* target = aurApp->GetTarget();

    Powers powerType = Powers(GetMiscValue());
    // do not check power type, we can always modify the maximum
    // as the client will not see any difference
    // also, placing conditions that may change during the aura duration
    // inside effect handlers is not a good idea
    //if (int32(powerType) != GetMiscValue())
    //    return;

    UnitMods unitMod = UnitMods(UNIT_MOD_POWER_START + powerType);

    target->HandleStatModifier(unitMod, TOTAL_PCT, float(GetAmount()), apply);
}

void AuraEffect::HandleAuraModIncreaseHealthPercent(AuraApplication const* aurApp, uint8 mode, bool apply) const
{
    if (!(mode & (AURA_EFFECT_HANDLE_CHANGE_AMOUNT_MASK | AURA_EFFECT_HANDLE_STAT)))
        return;

    Unit* target = aurApp->GetTarget();

    // Unit will keep hp% after MaxHealth being modified if unit is alive.
    float percent = target->GetHealthPct();
    target->HandleStatModifier(UNIT_MOD_HEALTH, TOTAL_PCT, float(GetAmount()), apply);
    if (target->isAlive())
        target->SetHealth(target->CountPctFromMaxHealth(int32(percent)));
}

void AuraEffect::HandleAuraIncreaseBaseHealthPercent(AuraApplication const* aurApp, uint8 mode, bool apply) const
{
    if (!(mode & (AURA_EFFECT_HANDLE_CHANGE_AMOUNT_MASK | AURA_EFFECT_HANDLE_STAT)))
        return;

    Unit* target = aurApp->GetTarget();

    target->HandleStatModifier(UNIT_MOD_HEALTH, BASE_PCT, float(GetAmount()), apply);
}

/********************************/
/***          FIGHT           ***/
/********************************/

void AuraEffect::HandleAuraModParryPercent(AuraApplication const* aurApp, uint8 mode, bool /*apply*/) const
{
    if (!(mode & (AURA_EFFECT_HANDLE_CHANGE_AMOUNT_MASK | AURA_EFFECT_HANDLE_STAT)))
        return;

    Unit* target = aurApp->GetTarget();

    if (target->GetTypeId() != TYPEID_PLAYER)
        return;

    target->ToPlayer()->UpdateParryPercentage();
}

void AuraEffect::HandleAuraModDodgePercent(AuraApplication const* aurApp, uint8 mode, bool /*apply*/) const
{
    if (!(mode & (AURA_EFFECT_HANDLE_CHANGE_AMOUNT_MASK | AURA_EFFECT_HANDLE_STAT)))
        return;

    Unit* target = aurApp->GetTarget();

    if (target->GetTypeId() != TYPEID_PLAYER)
        return;

    target->ToPlayer()->UpdateDodgePercentage();
}

void AuraEffect::HandleAuraModBlockPercent(AuraApplication const* aurApp, uint8 mode, bool /*apply*/) const
{
    if (!(mode & (AURA_EFFECT_HANDLE_CHANGE_AMOUNT_MASK | AURA_EFFECT_HANDLE_STAT)))
        return;

    Unit* target = aurApp->GetTarget();

    if (target->GetTypeId() != TYPEID_PLAYER)
        return;

    target->ToPlayer()->UpdateBlockPercentage();
}

void AuraEffect::HandleAuraModRegenInterrupt(AuraApplication const* aurApp, uint8 mode, bool apply) const
{
    HandleModManaRegen(aurApp, mode, apply);
}

void AuraEffect::HandleAuraModWeaponCritPercent(AuraApplication const* aurApp, uint8 mode, bool apply) const
{
    if (!(mode & (AURA_EFFECT_HANDLE_CHANGE_AMOUNT_MASK | AURA_EFFECT_HANDLE_STAT)))
        return;

    Unit* target = aurApp->GetTarget();

    if (target->GetTypeId() != TYPEID_PLAYER)
        return;

    for (int i = 0; i < MAX_ATTACK; ++i)
        if (Item* pItem = target->ToPlayer()->GetWeaponForAttack(WeaponAttackType(i), true))
            target->ToPlayer()->_ApplyWeaponDependentAuraCritMod(pItem, WeaponAttackType(i), this, apply);

    // mods must be applied base at equipped weapon class and subclass comparison
    // with spell->EquippedItemClass and  EquippedItemSubClassMask and EquippedItemInventoryTypeMask
    // GetMiscValue() comparison with item generated damage types

    if (GetSpellProto()->EquippedItemClass == -1)
    {
        target->ToPlayer()->HandleBaseModValue(CRIT_PERCENTAGE,         FLAT_MOD, float (GetAmount()), apply);
        target->ToPlayer()->HandleBaseModValue(OFFHAND_CRIT_PERCENTAGE, FLAT_MOD, float (GetAmount()), apply);
        target->ToPlayer()->HandleBaseModValue(RANGED_CRIT_PERCENTAGE,  FLAT_MOD, float (GetAmount()), apply);
    }
    else
    {
        // done in Player::_ApplyWeaponDependentAuraMods
    }
}

void AuraEffect::HandleModHitChance(AuraApplication const* aurApp, uint8 mode, bool apply) const
{
    if (!(mode & (AURA_EFFECT_HANDLE_CHANGE_AMOUNT_MASK | AURA_EFFECT_HANDLE_STAT)))
        return;

    Unit* target = aurApp->GetTarget();

    if (target->GetTypeId() == TYPEID_PLAYER)
    {
        target->ToPlayer()->UpdateMeleeHitChances();
        target->ToPlayer()->UpdateRangedHitChances();
    }
    else
    {
        target->m_modMeleeHitChance += (apply) ? GetAmount() : (-GetAmount());
        target->m_modRangedHitChance += (apply) ? GetAmount() : (-GetAmount());
    }
}

void AuraEffect::HandleModSpellHitChance(AuraApplication const* aurApp, uint8 mode, bool apply) const
{
    if (!(mode & (AURA_EFFECT_HANDLE_CHANGE_AMOUNT_MASK | AURA_EFFECT_HANDLE_STAT)))
        return;

    Unit* target = aurApp->GetTarget();

    if (target->GetTypeId() == TYPEID_PLAYER)
        target->ToPlayer()->UpdateSpellHitChances();
    else
        target->m_modSpellHitChance += (apply) ? GetAmount(): (-GetAmount());
}

void AuraEffect::HandleModSpellCritChance(AuraApplication const* aurApp, uint8 mode, bool apply) const
{
    if (!(mode & (AURA_EFFECT_HANDLE_CHANGE_AMOUNT_MASK | AURA_EFFECT_HANDLE_STAT)))
        return;

    Unit* target = aurApp->GetTarget();

    if (target->GetTypeId() == TYPEID_PLAYER)
        target->ToPlayer()->UpdateAllSpellCritChances();
    else
        target->m_baseSpellCritChance += (apply) ? GetAmount():-GetAmount();
}

void AuraEffect::HandleModSpellCritChanceShool(AuraApplication const* aurApp, uint8 mode, bool /*apply*/) const
{
    if (!(mode & (AURA_EFFECT_HANDLE_CHANGE_AMOUNT_MASK | AURA_EFFECT_HANDLE_STAT)))
        return;

    Unit* target = aurApp->GetTarget();

    if (target->GetTypeId() != TYPEID_PLAYER)
        return;

    for (int school = SPELL_SCHOOL_NORMAL; school < MAX_SPELL_SCHOOL; ++school)
        if (GetMiscValue() & (1<<school))
            target->ToPlayer()->UpdateSpellCritChance(school);
}

void AuraEffect::HandleAuraModCritPct(AuraApplication const* aurApp, uint8 mode, bool apply) const
{
    if (!(mode & (AURA_EFFECT_HANDLE_CHANGE_AMOUNT_MASK | AURA_EFFECT_HANDLE_STAT)))
        return;

    Unit* target = aurApp->GetTarget();

    if (target->GetTypeId() != TYPEID_PLAYER)
    {
        target->m_baseSpellCritChance += (apply) ? GetAmount():-GetAmount();
        return;
    }

    target->ToPlayer()->HandleBaseModValue(CRIT_PERCENTAGE,         FLAT_MOD, float (GetAmount()), apply);
    target->ToPlayer()->HandleBaseModValue(OFFHAND_CRIT_PERCENTAGE, FLAT_MOD, float (GetAmount()), apply);
    target->ToPlayer()->HandleBaseModValue(RANGED_CRIT_PERCENTAGE,  FLAT_MOD, float (GetAmount()), apply);

    // included in Player::UpdateSpellCritChance calculation
    target->ToPlayer()->UpdateAllSpellCritChances();
}

/********************************/
/***         ATTACK SPEED     ***/
/********************************/

void AuraEffect::HandleModCastingSpeed(AuraApplication const* aurApp, uint8 mode, bool apply) const
{
    if (!(mode & (AURA_EFFECT_HANDLE_CHANGE_AMOUNT_MASK | AURA_EFFECT_HANDLE_STAT)))
        return;

    Unit* target = aurApp->GetTarget();

    target->ApplyCastTimePercentMod((float)GetAmount(), apply);
}

void AuraEffect::HandleModMeleeRangedSpeedPct(AuraApplication const* aurApp, uint8 mode, bool apply) const
{
    if (!(mode & (AURA_EFFECT_HANDLE_CHANGE_AMOUNT_MASK | AURA_EFFECT_HANDLE_STAT)))
        return;

    Unit* target = aurApp->GetTarget();

    target->ApplyAttackTimePercentMod(BASE_ATTACK, (float)GetAmount(), apply);
    target->ApplyAttackTimePercentMod(OFF_ATTACK, (float)GetAmount(), apply);
    target->ApplyAttackTimePercentMod(RANGED_ATTACK, (float)GetAmount(), apply);
}

void AuraEffect::HandleModCombatSpeedPct(AuraApplication const* aurApp, uint8 mode, bool apply) const
{
    if (!(mode & (AURA_EFFECT_HANDLE_CHANGE_AMOUNT_MASK | AURA_EFFECT_HANDLE_STAT)))
        return;

    Unit* target = aurApp->GetTarget();

    target->ApplyCastTimePercentMod(float(m_amount), apply);
    target->ApplyAttackTimePercentMod(BASE_ATTACK, float(GetAmount()), apply);
    target->ApplyAttackTimePercentMod(OFF_ATTACK, float(GetAmount()), apply);
    target->ApplyAttackTimePercentMod(RANGED_ATTACK, float(GetAmount()), apply);
}

void AuraEffect::HandleModAttackSpeed(AuraApplication const* aurApp, uint8 mode, bool apply) const
{
    if (!(mode & (AURA_EFFECT_HANDLE_CHANGE_AMOUNT_MASK | AURA_EFFECT_HANDLE_STAT)))
        return;

    Unit* target = aurApp->GetTarget();

    target->ApplyAttackTimePercentMod(BASE_ATTACK, (float)GetAmount(), apply);
    target->UpdateDamagePhysical(BASE_ATTACK);
}

void AuraEffect::HandleModMeleeSpeedPct(AuraApplication const* aurApp, uint8 mode, bool apply) const
{
    if (!(mode & (AURA_EFFECT_HANDLE_CHANGE_AMOUNT_MASK | AURA_EFFECT_HANDLE_STAT)))
        return;

    Unit* target = aurApp->GetTarget();

    target->ApplyAttackTimePercentMod(BASE_ATTACK,   (float)GetAmount(), apply);
    target->ApplyAttackTimePercentMod(OFF_ATTACK,    (float)GetAmount(), apply);
}

void AuraEffect::HandleAuraModRangedHaste(AuraApplication const* aurApp, uint8 mode, bool apply) const
{
    if (!(mode & (AURA_EFFECT_HANDLE_CHANGE_AMOUNT_MASK | AURA_EFFECT_HANDLE_STAT)))
        return;

    Unit* target = aurApp->GetTarget();

    target->ApplyAttackTimePercentMod(RANGED_ATTACK, (float)GetAmount(), apply);
}

void AuraEffect::HandleRangedAmmoHaste(AuraApplication const* aurApp, uint8 mode, bool apply) const
{
    if (!(mode & (AURA_EFFECT_HANDLE_CHANGE_AMOUNT_MASK | AURA_EFFECT_HANDLE_STAT)))
        return;

    Unit* target = aurApp->GetTarget();

    if (target->GetTypeId() != TYPEID_PLAYER)
        return;

    target->ApplyAttackTimePercentMod(RANGED_ATTACK, (float)GetAmount(), apply);
}

/********************************/
/***       COMBAT RATING      ***/
/********************************/

void AuraEffect::HandleModRating(AuraApplication const* aurApp, uint8 mode, bool apply) const
{
    if (!(mode & (AURA_EFFECT_HANDLE_CHANGE_AMOUNT_MASK | AURA_EFFECT_HANDLE_STAT)))
        return;

    Unit* target = aurApp->GetTarget();

    if (target->GetTypeId() != TYPEID_PLAYER)
        return;

    for (uint32 rating = 0; rating < MAX_COMBAT_RATING; ++rating)
        if (GetMiscValue() & (1 << rating))
            target->ToPlayer()->ApplyRatingMod(CombatRating(rating), GetAmount(), apply);
}

void AuraEffect::HandleModRatingFromStat(AuraApplication const* aurApp, uint8 mode, bool apply) const
{
    if (!(mode & (AURA_EFFECT_HANDLE_CHANGE_AMOUNT_MASK | AURA_EFFECT_HANDLE_STAT)))
        return;

    Unit* target = aurApp->GetTarget();

    if (target->GetTypeId() != TYPEID_PLAYER)
        return;

    // Just recalculate ratings
    for (uint32 rating = 0; rating < MAX_COMBAT_RATING; ++rating)
        if (GetMiscValue() & (1 << rating))
            target->ToPlayer()->ApplyRatingMod(CombatRating(rating), 0, apply);
}

/********************************/
/***        ATTACK POWER      ***/
/********************************/

void AuraEffect::HandleAuraModAttackPower(AuraApplication const* aurApp, uint8 mode, bool apply) const
{
    if (!(mode & (AURA_EFFECT_HANDLE_CHANGE_AMOUNT_MASK | AURA_EFFECT_HANDLE_STAT)))
        return;

    Unit* target = aurApp->GetTarget();

    target->HandleStatModifier(UNIT_MOD_ATTACK_POWER, TOTAL_VALUE, float(GetAmount()), apply);
}

void AuraEffect::HandleAuraModRangedAttackPower(AuraApplication const* aurApp, uint8 mode, bool apply) const
{
    if (!(mode & (AURA_EFFECT_HANDLE_CHANGE_AMOUNT_MASK | AURA_EFFECT_HANDLE_STAT)))
        return;

    Unit* target = aurApp->GetTarget();

    if ((target->getClassMask() & CLASSMASK_WAND_USERS) != 0)
        return;

    target->HandleStatModifier(UNIT_MOD_ATTACK_POWER_RANGED, TOTAL_VALUE, float(GetAmount()), apply);
}

void AuraEffect::HandleAuraModAttackPowerPercent(AuraApplication const* aurApp, uint8 mode, bool apply) const
{
    if (!(mode & (AURA_EFFECT_HANDLE_CHANGE_AMOUNT_MASK | AURA_EFFECT_HANDLE_STAT)))
        return;

    Unit* target = aurApp->GetTarget();

    //UNIT_FIELD_ATTACK_POWER_MULTIPLIER = multiplier - 1
    target->HandleStatModifier(UNIT_MOD_ATTACK_POWER, TOTAL_PCT, float(GetAmount()), apply);
}

void AuraEffect::HandleAuraModRangedAttackPowerPercent(AuraApplication const* aurApp, uint8 mode, bool apply) const
{
    if (!(mode & (AURA_EFFECT_HANDLE_CHANGE_AMOUNT_MASK | AURA_EFFECT_HANDLE_STAT)))
        return;

    Unit* target = aurApp->GetTarget();

    if ((target->getClassMask() & CLASSMASK_WAND_USERS) != 0)
        return;

    //UNIT_FIELD_RANGED_ATTACK_POWER_MULTIPLIER = multiplier - 1
    target->HandleStatModifier(UNIT_MOD_ATTACK_POWER_RANGED, TOTAL_PCT, float(GetAmount()), apply);
}

void AuraEffect::HandleAuraModRangedAttackPowerOfStatPercent(AuraApplication const* aurApp, uint8 mode, bool /*apply*/) const
{
    if (!(mode & (AURA_EFFECT_HANDLE_CHANGE_AMOUNT_MASK | AURA_EFFECT_HANDLE_STAT)))
        return;

    Unit* target = aurApp->GetTarget();

    // Recalculate bonus
    if (target->GetTypeId() == TYPEID_PLAYER && !(target->getClassMask() & CLASSMASK_WAND_USERS))
        target->ToPlayer()->UpdateAttackPowerAndDamage(true);
}

void AuraEffect::HandleAuraModAttackPowerOfStatPercent(AuraApplication const* aurApp, uint8 mode, bool apply) const
{
    HandleAuraModAttackPowerOfArmor(aurApp, mode, apply);
}

void AuraEffect::HandleAuraModAttackPowerOfArmor(AuraApplication const* aurApp, uint8 mode, bool /*apply*/) const
{
    if (!(mode & (AURA_EFFECT_HANDLE_CHANGE_AMOUNT_MASK | AURA_EFFECT_HANDLE_STAT)))
        return;

    Unit* target = aurApp->GetTarget();

    // Recalculate bonus
    if (target->GetTypeId() == TYPEID_PLAYER)
        target->ToPlayer()->UpdateAttackPowerAndDamage(false);
}
/********************************/
/***        DAMAGE BONUS      ***/
/********************************/
void AuraEffect::HandleModDamageDone(AuraApplication const* aurApp, uint8 mode, bool apply) const
{
    if (!(mode & (AURA_EFFECT_HANDLE_CHANGE_AMOUNT_MASK | AURA_EFFECT_HANDLE_STAT)))
        return;

    Unit* target = aurApp->GetTarget();

    // apply item specific bonuses for already equipped weapon
    if (target->GetTypeId() == TYPEID_PLAYER)
    {
        for (int i = 0; i < MAX_ATTACK; ++i)
            if (Item* pItem = target->ToPlayer()->GetWeaponForAttack(WeaponAttackType(i), true))
                target->ToPlayer()->_ApplyWeaponDependentAuraDamageMod(pItem, WeaponAttackType(i), this, apply);
    }

    // GetMiscValue() is bitmask of spell schools
    // 1 (0-bit) - normal school damage (SPELL_SCHOOL_MASK_NORMAL)
    // 126 - full bitmask all magic damages (SPELL_SCHOOL_MASK_MAGIC) including wands
    // 127 - full bitmask any damages
    //
    // mods must be applied base at equipped weapon class and subclass comparison
    // with spell->EquippedItemClass and  EquippedItemSubClassMask and EquippedItemInventoryTypeMask
    // GetMiscValue() comparison with item generated damage types

    if ((GetMiscValue() & SPELL_SCHOOL_MASK_NORMAL) != 0)
    {
        // apply generic physical damage bonuses including wand case
        if (GetSpellProto()->EquippedItemClass == -1 || target->GetTypeId() != TYPEID_PLAYER)
        {
            target->HandleStatModifier(UNIT_MOD_DAMAGE_MAINHAND, TOTAL_VALUE, float(GetAmount()), apply);
            target->HandleStatModifier(UNIT_MOD_DAMAGE_OFFHAND, TOTAL_VALUE, float(GetAmount()), apply);
            target->HandleStatModifier(UNIT_MOD_DAMAGE_RANGED, TOTAL_VALUE, float(GetAmount()), apply);

            if (target->GetTypeId() == TYPEID_PLAYER)
            {
                if (GetAmount() > 0)
                    target->ApplyModUInt32Value(PLAYER_FIELD_MOD_DAMAGE_DONE_POS, GetAmount(), apply);
                else
                    target->ApplyModUInt32Value(PLAYER_FIELD_MOD_DAMAGE_DONE_NEG, GetAmount(), apply);
            }
        }
        else
        {
            // done in Player::_ApplyWeaponDependentAuraMods
        }
    }

    // Skip non magic case for speedup
    if ((GetMiscValue() & SPELL_SCHOOL_MASK_MAGIC) == 0)
        return;

    if (GetSpellProto()->EquippedItemClass != -1 || GetSpellProto()->EquippedItemInventoryTypeMask != 0)
    {
        // wand magic case (skip generic to all item spell bonuses)
        // done in Player::_ApplyWeaponDependentAuraMods

        // Skip item specific requirements for not wand magic damage
        return;
    }

    // Magic damage modifiers implemented in Unit::SpellDamageBonus
    // This information for client side use only
    if (target->GetTypeId() == TYPEID_PLAYER)
    {
        if (GetAmount() > 0)
        {
            for (int i = SPELL_SCHOOL_HOLY; i < MAX_SPELL_SCHOOL; i++)
            {
                if ((GetMiscValue() & (1<<i)) != 0)
                    target->ApplyModUInt32Value(PLAYER_FIELD_MOD_DAMAGE_DONE_POS+i, GetAmount(), apply);
            }
        }
        else
        {
            for (int i = SPELL_SCHOOL_HOLY; i < MAX_SPELL_SCHOOL; i++)
            {
                if ((GetMiscValue() & (1<<i)) != 0)
                    target->ApplyModUInt32Value(PLAYER_FIELD_MOD_DAMAGE_DONE_NEG+i, GetAmount(), apply);
            }
        }
        if (Guardian* pet = target->ToPlayer()->GetGuardianPet())
            pet->UpdateAttackPowerAndDamage();
    }
}

void AuraEffect::HandleModDamagePercentDone(AuraApplication const* aurApp, uint8 mode, bool apply) const
{
    if (!(mode & (AURA_EFFECT_HANDLE_CHANGE_AMOUNT_MASK | AURA_EFFECT_HANDLE_STAT)))
        return;

    Player* target = aurApp->GetTarget()->ToPlayer();
    if (!target)
        return;

    if (target->HasItemFitToSpellRequirements(GetSpellProto()))
        target->ApplyModSignedFloatValue(PLAYER_FIELD_MOD_DAMAGE_DONE_PCT, GetAmount() / 100.0f, apply);
}

void AuraEffect::HandleModOffhandDamagePercent(AuraApplication const* aurApp, uint8 mode, bool apply) const
{
    if (!(mode & (AURA_EFFECT_HANDLE_CHANGE_AMOUNT_MASK | AURA_EFFECT_HANDLE_STAT)))
        return;

    Unit* target = aurApp->GetTarget();

    target->HandleStatModifier(UNIT_MOD_DAMAGE_OFFHAND, TOTAL_PCT, float(GetAmount()), apply);
}

void AuraEffect::HandleShieldBlockValue(AuraApplication const* aurApp, uint8 mode, bool apply) const
{
    if (!(mode & (AURA_EFFECT_HANDLE_CHANGE_AMOUNT_MASK | AURA_EFFECT_HANDLE_STAT)))
        return;

    Unit* target = aurApp->GetTarget();

    BaseModType modType = FLAT_MOD;
    if (GetAuraType() == SPELL_AURA_MOD_SHIELD_BLOCKVALUE_PCT)
        modType = PCT_MOD;

    if (target->GetTypeId() == TYPEID_PLAYER)
        target->ToPlayer()->HandleBaseModValue(SHIELD_BLOCK_VALUE, modType, float(GetAmount()), apply);
}

/********************************/
/***        POWER COST        ***/
/********************************/

void AuraEffect::HandleModPowerCostPCT(AuraApplication const* aurApp, uint8 mode, bool apply) const
{
    if (!(mode & AURA_EFFECT_HANDLE_CHANGE_AMOUNT_MASK))
        return;

    Unit* target = aurApp->GetTarget();

    float amount = CalculatePctN(1.0f, GetAmount());
    for (int i = 0; i < MAX_SPELL_SCHOOL; ++i)
        if (GetMiscValue() & (1 << i))
            target->ApplyModSignedFloatValue(UNIT_FIELD_POWER_COST_MULTIPLIER + i, amount, apply);
}

void AuraEffect::HandleModPowerCost(AuraApplication const* aurApp, uint8 mode, bool apply) const
{
    if (!(mode & AURA_EFFECT_HANDLE_CHANGE_AMOUNT_MASK))
        return;

    Unit* target = aurApp->GetTarget();

    for (int i = 0; i < MAX_SPELL_SCHOOL; ++i)
        if (GetMiscValue() & (1<<i))
            target->ApplyModInt32Value(UNIT_FIELD_POWER_COST_MODIFIER+i, GetAmount(), apply);
}

void AuraEffect::HandleArenaPreparation(AuraApplication const* aurApp, uint8 mode, bool apply) const
{
    if (!(mode & AURA_EFFECT_HANDLE_REAL))
        return;

    Unit* target = aurApp->GetTarget();

    if (apply)
        target->SetFlag(UNIT_FIELD_FLAGS, UNIT_FLAG_PREPARATION);
    else
    {
        // do not remove unit flag if there are more than this auraEffect of that kind on unit on unit
        if (target->HasAuraType(GetAuraType()))
            return;
        target->RemoveFlag(UNIT_FIELD_FLAGS, UNIT_FLAG_PREPARATION);
    }
}

void AuraEffect::HandleNoReagentUseAura(AuraApplication const* aurApp, uint8 mode, bool /*apply*/) const
{
    if (!(mode & AURA_EFFECT_HANDLE_REAL))
        return;

    Unit* target = aurApp->GetTarget();

    if (target->GetTypeId() != TYPEID_PLAYER)
        return;

    flag96 mask;
    Unit::AuraEffectList const& noReagent = target->GetAuraEffectsByType(SPELL_AURA_NO_REAGENT_USE);
        for (Unit::AuraEffectList::const_iterator i = noReagent.begin(); i !=  noReagent.end(); ++i)
            mask |= (*i)->m_spellProto->EffectSpellClassMask[(*i)->m_effIndex];

    target->SetUInt32Value(PLAYER_NO_REAGENT_COST_1  , mask[0]);
    target->SetUInt32Value(PLAYER_NO_REAGENT_COST_1+1, mask[1]);
    target->SetUInt32Value(PLAYER_NO_REAGENT_COST_1+2, mask[2]);
}

void AuraEffect::HandleAuraRetainComboPoints(AuraApplication const* aurApp, uint8 mode, bool apply) const
{
    if (!(mode & AURA_EFFECT_HANDLE_REAL))
        return;

    Unit* target = aurApp->GetTarget();

    if (target->GetTypeId() != TYPEID_PLAYER)
        return;

    // combo points was added in SPELL_EFFECT_ADD_COMBO_POINTS handler
    // remove only if aura expire by time (in case combo points amount change aura removed without combo points lost)
    if (!(apply) && GetBase()->GetDuration() == 0 && target->ToPlayer()->GetComboTarget())
        if (Unit* unit = ObjectAccessor::GetUnit(*target, target->ToPlayer()->GetComboTarget()))
            target->ToPlayer()->AddComboPoints(unit, -GetAmount());
}

/*********************************************************/
/***                    OTHERS                         ***/
/*********************************************************/

void AuraEffect::HandleAuraDummy(AuraApplication const* aurApp, uint8 mode, bool apply) const
{
    if (!(mode & (AURA_EFFECT_HANDLE_CHANGE_AMOUNT_MASK | AURA_EFFECT_HANDLE_REAPPLY)))
        return;

    Unit* target = aurApp->GetTarget();

    Unit* caster = GetCaster();

    if (mode & AURA_EFFECT_HANDLE_REAL)
    {
        // pet auras
        if (PetAura const* petSpell = sSpellMgr->GetPetAura(GetId(), m_effIndex))
        {
            if (apply)
                target->AddPetAura(petSpell);
            else
                target->RemovePetAura(petSpell);
        }
    }

    if (mode & (AURA_EFFECT_HANDLE_REAL | AURA_EFFECT_HANDLE_REAPPLY))
    {
        // AT APPLY
        if (apply)
        {
            // Overpower
            if (caster && m_spellProto->SpellFamilyName == SPELLFAMILY_WARRIOR &&
                m_spellProto->SpellFamilyFlags[0] & 0x4)
            {
                // In addition, if you strike a player..
                if (target->GetTypeId() != TYPEID_PLAYER)
                    return;
                //  ..while they are casting
                if (target->IsNonMeleeSpellCasted(false, false, true, false, false))
                    if (AuraEffect* aurEff = caster->GetAuraEffect(SPELL_AURA_ADD_FLAT_MODIFIER, SPELLFAMILY_WARRIOR, 2775, 0))
                        switch (aurEff->GetId())
                        {
                            // Unrelenting Assault, rank 1
                            case 46859:
                                target->CastSpell(target, 64849, true, NULL, aurEff);
                                break;
                            // Unrelenting Assault, rank 2
                            case 46860:
                                target->CastSpell(target, 64850, true, NULL, aurEff);
                                break;
                        }
            }
            switch(GetId())
            {
                case 1515:                                      // Tame beast
                    // FIX_ME: this is 2.0.12 threat effect replaced in 2.1.x by dummy aura, must be checked for correctness
                    if (caster && target->CanHaveThreatList())
                        target->AddThreat(caster, 10.0f);
                    break;
                case 13139:                                     // net-o-matic
                    // root to self part of (root_target->charge->root_self sequence
                    if (caster)
                        caster->CastSpell(caster, 13138, true, NULL, this);
                    break;
                case 34026:   // kill command
                {
                    Unit* pet = target->GetGuardianPet();
                    if (!pet)
                        break;

                    target->CastSpell(target, 34027, true, NULL, this);

                    // set 3 stacks and 3 charges (to make all auras not disappear at once)
                    Aura* owner_aura = target->GetAura(34027, GetCasterGUID());
                    Aura* pet_aura  = pet->GetAura(58914, GetCasterGUID());
                    if (owner_aura)
                    {
                        owner_aura->SetStackAmount(owner_aura->GetSpellProto()->StackAmount);
                    }
                    if (pet_aura)
                    {
                        pet_aura->SetCharges(0);
                        pet_aura->SetStackAmount(owner_aura->GetSpellProto()->StackAmount);
                    }
                    break;
                }
                case 37096:                                     // Blood Elf Illusion
                {
                    if (caster)
                    {
                        switch(caster->getGender())
                        {
                            case GENDER_FEMALE:
                                caster->CastSpell(target, 37095, true, NULL, this); // Blood Elf Disguise
                                break;
                            case GENDER_MALE:
                                caster->CastSpell(target, 37093, true, NULL, this);
                                break;
                            default:
                                break;
                        }
                    }
                    break;
                }
                case 55198:   // Tidal Force
                {
                    target->CastSpell(target, 55166, true, NULL, this);
                    // set 3 stacks and 3 charges (to make all auras not disappear at once)
                    Aura* owner_aura = target->GetAura(55166, GetCasterGUID());
                    if (owner_aura)
                    {
                        // This aura lasts 2 sec, need this hack to properly proc spells
                        // TODO: drop aura charges for ApplySpellMod in ProcDamageAndSpell
                        GetBase()->SetDuration(owner_aura->GetDuration());
                        // Make aura be not charged-this prevents removing charge on not crit spells
                        owner_aura->SetCharges(0);
                        owner_aura->SetStackAmount(owner_aura->GetSpellProto()->StackAmount);
                    }
                    break;
                }
                case 39850:                                     // Rocket Blast
                    if (roll_chance_i(20))                       // backfire stun
                        target->CastSpell(target, 51581, true, NULL, this);
                    break;
                case 43873:                                     // Headless Horseman Laugh
                    target->PlayDistanceSound(11965);
                    break;
                case 46354:                                     // Blood Elf Illusion
                    if (caster)
                    {
                        switch(caster->getGender())
                        {
                            case GENDER_FEMALE:
                                caster->CastSpell(target, 46356, true, NULL, this);
                                break;
                            case GENDER_MALE:
                                caster->CastSpell(target, 46355, true, NULL, this);
                                break;
                        }
                    }
                    break;
                case 46361:                                     // Reinforced Net
                    if (caster)
                    {
                        float currentGroundLevel = target->GetBaseMap()->GetHeight(target->GetPositionX(), target->GetPositionY(), MAX_HEIGHT);
                        if (target->GetPositionZ() > currentGroundLevel)
                            target->GetMotionMaster()->MoveFall(currentGroundLevel);
                    }
                    break;
                case 46699:                                     // Requires No Ammo
                    if (target->GetTypeId() == TYPEID_PLAYER)
                        target->ToPlayer()->RemoveAmmo();      // not use ammo and not allow use
                    break;
                case 49028:
                    if (caster)
                        if (AuraEffect* aurEff = caster->GetAuraEffect(63330, 0)) // glyph of Dancing Rune Weapon
                            GetBase()->SetDuration(GetBase()->GetDuration() + aurEff->GetAmount());
                    break;
                case 52916: // Honor Among Thieves
                    if (target->GetTypeId() == TYPEID_PLAYER)
                        if (Unit* spellTarget = ObjectAccessor::GetUnit(*target, target->ToPlayer()->GetComboTarget()))
                            target->CastSpell(spellTarget, 51699, true);
                   break;
                case 28832: // Mark of Korth'azz
                case 28833: // Mark of Blaumeux
                case 28834: // Mark of Rivendare
                case 28835: // Mark of Zeliek
                    if (caster) // actually we can also use cast(this, originalcasterguid)
                    {
                        int32 damage;
                        switch(GetBase()->GetStackAmount())
                        {
                            case 1: damage = 0;     break;
                            case 2: damage = 500;   break;
                            case 3: damage = 1000;  break;
                            case 4: damage = 1500;  break;
                            case 5: damage = 4000;  break;
                            case 6: damage = 12000; break;
                            default:damage = 20000 + 1000 * (GetBase()->GetStackAmount() - 7); break;
                        }
                        if (damage)
                            caster->CastCustomSpell(28836, SPELLVALUE_BASE_POINT0, damage, target);
                    }
                    break;
                case 63322: // Saronite Vapors
                {
                    int32 mana = int32(GetAmount() * pow(2.0f, GetBase()->GetStackAmount())); // mana restore - bp * 2^stackamount
                    int32 damage = mana * 2; // damage
                    caster->CastCustomSpell(target, 63337, &mana, NULL, NULL, true);
                    caster->CastCustomSpell(target, 63338, &damage, NULL, NULL, true);
                    break;
                }
                case 71563:
                    if (Aura* newAura = target->AddAura(71564, target))
                        newAura->SetStackAmount(newAura->GetSpellProto()->StackAmount);
            }
        }
        // AT REMOVE
        else
        {
            if ((IsQuestTameSpell(GetSpellProto())) && caster && caster->isAlive() && target->isAlive())
            {
                uint32 finalSpelId = 0;
                switch(GetId())
                {
                    case 19548: finalSpelId = 19597; break;
                    case 19674: finalSpelId = 19677; break;
                    case 19687: finalSpelId = 19676; break;
                    case 19688: finalSpelId = 19678; break;
                    case 19689: finalSpelId = 19679; break;
                    case 19692: finalSpelId = 19680; break;
                    case 19693: finalSpelId = 19684; break;
                    case 19694: finalSpelId = 19681; break;
                    case 19696: finalSpelId = 19682; break;
                    case 19697: finalSpelId = 19683; break;
                    case 19699: finalSpelId = 19685; break;
                    case 19700: finalSpelId = 19686; break;
                    case 30646: finalSpelId = 30647; break;
                    case 30653: finalSpelId = 30648; break;
                    case 30654: finalSpelId = 30652; break;
                    case 30099: finalSpelId = 30100; break;
                    case 30102: finalSpelId = 30103; break;
                    case 30105: finalSpelId = 30104; break;
                }

                if (finalSpelId)
                    caster->CastSpell(target, finalSpelId, true, NULL, this);
            }

            switch(m_spellProto->SpellFamilyName)
            {
                case SPELLFAMILY_GENERIC:
                    switch(GetId())
                    {
                        case 2584: // Waiting to Resurrect
                            // Waiting to resurrect spell cancel, we must remove player from resurrect queue
                            if (target->GetTypeId() == TYPEID_PLAYER)
<<<<<<< HEAD
                            {
=======
>>>>>>> b2698d69
                                if (Battleground* bg = target->ToPlayer()->GetBattleground())
                                    bg->RemovePlayerFromResurrectQueue(target->GetGUID());
                                if(Battlefield* bf = sBattlefieldMgr.GetBattlefieldToZoneId(target->GetZoneId()))
                                    bf->RemovePlayerFromResurrectQueue(target->GetGUID());
                            }
                            break;
                        case 36730:                                     // Flame Strike
                        {
                            target->CastSpell(target, 36731, true, NULL, this);
                            break;
                        }
                        case 44191:                                     // Flame Strike
                        {
                            if (target->GetMap()->IsDungeon())
                            {
                                uint32 spellId = target->GetMap()->IsHeroic() ? 46163 : 44190;

                                target->CastSpell(target, spellId, true, NULL, this);
                            }
                            break;
                        }
                        case 43681: // Inactive
                        {
                            if (!target || target->GetTypeId() != TYPEID_PLAYER || aurApp->GetRemoveMode() != AURA_REMOVE_BY_EXPIRE)
                                return;

                            if (target->GetMap()->IsBattleground())
                                target->ToPlayer()->LeaveBattleground();
                            break;
                        }
                        case 42783: // Wrath of the Astromancer
                            target->CastSpell(target, GetAmount(), true, NULL, this);
                            break;
                        case 46308: // Burning Winds casted only at creatures at spawn
                            target->CastSpell(target, 47287, true, NULL, this);
                            break;
                        case 52172:  // Coyote Spirit Despawn Aura
                        case 60244:  // Blood Parrot Despawn Aura
                            target->CastSpell((Unit*)NULL, GetAmount(), true, NULL, this);
                            break;
                        case 58600: // Restricted Flight Area
                        case 58730: // Restricted Flight Area
                            if (aurApp->GetRemoveMode() == AURA_REMOVE_BY_EXPIRE)
                                target->CastSpell(target, 58601, true);
                            break;
                    }
                    break;
                case SPELLFAMILY_MAGE:
                    // Living Bomb
                    if (m_spellProto->SpellFamilyFlags[1] & 0x20000)
                    {
                        AuraRemoveMode mode = aurApp->GetRemoveMode();
                        if (caster && (mode == AURA_REMOVE_BY_ENEMY_SPELL || mode == AURA_REMOVE_BY_EXPIRE))
                            caster->CastSpell(target, GetAmount(), true);
                    }
                    break;
                case SPELLFAMILY_WARLOCK:
                    // Haunt
                    if (m_spellProto->SpellFamilyFlags[1] & 0x40000)
                    {
                        if (caster)
                            target->CastCustomSpell(caster, 48210, &m_amount, 0, 0, true, NULL, this, GetCasterGUID());
                    }
                    break;
                case SPELLFAMILY_DRUID:
                    // Lifebloom
                    if (GetSpellProto()->SpellFamilyFlags[1] & 0x10)
                    {
                        // Final heal only on duration end
                        if (aurApp->GetRemoveMode() != AURA_REMOVE_BY_EXPIRE)
                            return;

                        // final heal
                        int32 stack = GetBase()->GetStackAmount();
                        target->CastCustomSpell(target, 33778, &m_amount, &stack, NULL, true, NULL, this, GetCasterGUID());

                        // restore mana
                        if (caster)
                        {
                            int32 returnmana = CalculatePctU(caster->GetCreateMana(), GetSpellProto()->ManaCostPercentage) * stack / 2;
                            caster->CastCustomSpell(caster, 64372, &returnmana, NULL, NULL, true, NULL, this, GetCasterGUID());
                        }
                    }
                    break;
                case SPELLFAMILY_PRIEST:
                    // Vampiric Touch
                    if (m_spellProto->SpellFamilyFlags[1] & 0x0400 && aurApp->GetRemoveMode() == AURA_REMOVE_BY_ENEMY_SPELL && GetEffIndex() == 0)
                    {
                        if (AuraEffect const* aurEff = GetBase()->GetEffect(1))
                        {
                            int32 damage = aurEff->GetAmount() * 8;
                            // backfire damage
                            target->CastCustomSpell(target, 64085, &damage, NULL, NULL, true, NULL, NULL, GetCasterGUID());
                        }
                    }
                    break;
                case SPELLFAMILY_HUNTER:
                    // Misdirection
                    if (GetId() == 34477)
                        target->SetReducedThreatPercent(0, 0);
                    break;
                case SPELLFAMILY_DEATHKNIGHT:
                    // Summon Gargoyle (Dismiss Gargoyle at remove)
                    if (GetId() == 61777)
                        target->CastSpell(target, GetAmount(), true);
                    break;
                default:
                    break;
            }
        }
    }

    // AT APPLY & REMOVE

    switch(m_spellProto->SpellFamilyName)
    {
        case SPELLFAMILY_GENERIC:
        {
            if (!(mode & AURA_EFFECT_HANDLE_REAL))
                break;
            switch(GetId())
            {
                // Recently Bandaged
                case 11196:
                    target->ApplySpellImmune(GetId(), IMMUNITY_MECHANIC, GetMiscValue(), apply);
                    break;
                // Unstable Power
                case 24658:
                {
                    uint32 spellId = 24659;
                    if (apply && caster)
                    {
                        SpellEntry const* spell = sSpellStore.LookupEntry(spellId);

                        for (uint32 i = 0; i < spell->StackAmount; ++i)
                            caster->CastSpell(target, spell->Id, true, NULL, NULL, GetCasterGUID());
                        break;
                    }
                    target->RemoveAurasDueToSpell(spellId);
                    break;
                }
                // Restless Strength
                case 24661:
                {
                    uint32 spellId = 24662;
                    if (apply && caster)
                    {
                        SpellEntry const* spell = sSpellStore.LookupEntry(spellId);
                        for (uint32 i = 0; i < spell->StackAmount; ++i)
                            caster->CastSpell(target, spell->Id, true, NULL, NULL, GetCasterGUID());
                        break;
                    }
                    target->RemoveAurasDueToSpell(spellId);
                    break;
                }
                // Tag Murloc
                case 30877:
                {
                    // Tag/untag Blacksilt Scout
                    target->SetEntry(apply ? 17654 : 17326);
                    break;
                }
                //Summon Fire Elemental
                case 40133:
                {
                    if (!caster)
                        break;

                    Unit* owner = caster->GetOwner();
                    if (owner && owner->GetTypeId() == TYPEID_PLAYER)
                    {
                        if (apply)
                            owner->CastSpell(owner, 8985, true);
                        else
                            owner->ToPlayer()->RemovePet(NULL, PET_SAVE_NOT_IN_SLOT, true);
                    }
                    break;
                }
                //Summon Earth Elemental
                case 40132 :
                {
                    if (!caster)
                        break;

                    Unit* owner = caster->GetOwner();
                    if (owner && owner->GetTypeId() == TYPEID_PLAYER)
                    {
                        if (apply)
                            owner->CastSpell(owner, 19704, true);
                        else
                            owner->ToPlayer()->RemovePet(NULL, PET_SAVE_NOT_IN_SLOT, true);
                    }
                    break;
                }
                case 57723: // Exhaustion
                case 57724: // Sated
                {
                    switch(GetId())
                    {
                        case 57723: target->ApplySpellImmune(GetId(), IMMUNITY_ID, 32182, apply); break; // Heroism
                        case 57724: target->ApplySpellImmune(GetId(), IMMUNITY_ID, 2825, apply);  break; // Bloodlust
                    }
                    break;
                }
                case 57819: // Argent Champion
                case 57820: // Ebon Champion
                case 57821: // Champion of the Kirin Tor
                case 57822: // Wyrmrest Champion
                {
                    if (!caster || caster->GetTypeId() != TYPEID_PLAYER)
                        break;

                    uint32 FactionID = 0;

                    if (apply)
                    {
                        switch(m_spellProto->Id)
                        {
                            case 57819: FactionID = 1106; break; // Argent Crusade
                            case 57820: FactionID = 1098; break; // Knights of the Ebon Blade
                            case 57821: FactionID = 1090; break; // Kirin Tor
                            case 57822: FactionID = 1091; break; // The Wyrmrest Accord
                        }
                    }
                    caster->ToPlayer()->SetChampioningFaction(FactionID);
                    break;
                }
                // LK Intro VO (1)
                case 58204:
                    if (target->GetTypeId() == TYPEID_PLAYER)
                    {
                        // Play part 1
                        if (apply)
                            target->PlayDirectSound(14970, target->ToPlayer());
                        // continue in 58205
                        else
                            target->CastSpell(target, 58205, true);
                    }
                    break;
                // LK Intro VO (2)
                case 58205:
                    if (target->GetTypeId() == TYPEID_PLAYER)
                    {
                        // Play part 2
                        if (apply)
                            target->PlayDirectSound(14971, target->ToPlayer());
                        // Play part 3
                        else
                            target->PlayDirectSound(14972, target->ToPlayer());
                    }
                    break;
                case 62061: // Festive Holiday Mount
                    if (target->HasAuraType(SPELL_AURA_MOUNTED))
                    {
                        uint32 creatureEntry = 0;
                        if (apply)
                        {
                            if (target->HasAuraType(SPELL_AURA_MOD_INCREASE_MOUNTED_FLIGHT_SPEED))
                                creatureEntry = 24906;
                            else
                                creatureEntry = 15665;
                        }
                        else
                            creatureEntry = target->GetAuraEffectsByType(SPELL_AURA_MOUNTED).front()->GetMiscValue();

                        if (CreatureTemplate const* creatureInfo = sObjectMgr->GetCreatureTemplate(creatureEntry))
                        {
                            uint32 team = 0;
                            if (target->GetTypeId() == TYPEID_PLAYER)
                                team = target->ToPlayer()->GetTeam();

                            uint32 displayID = sObjectMgr->ChooseDisplayId(team, creatureInfo);
                            sObjectMgr->GetCreatureModelRandomGender(&displayID);

                            target->SetUInt32Value(UNIT_FIELD_MOUNTDISPLAYID, displayID);
                        }
                    }
                    break;
            }

            break;
        }
        case SPELLFAMILY_MAGE:
        {
            //if (!(mode & AURA_EFFECT_HANDLE_REAL))
                //break;
            break;
        }
        case SPELLFAMILY_PRIEST:
        {
            //if (!(mode & AURA_EFFECT_HANDLE_REAL))
                //break;
            break;
        }
        case SPELLFAMILY_DRUID:
        {
            if (!(mode & AURA_EFFECT_HANDLE_CHANGE_AMOUNT_MASK))
                break;
            switch(GetId())
            {
                case 52610:                                 // Savage Roar
                {
                    uint32 spellId = 62071;
                    if (apply)
                    {
                        if (target->GetShapeshiftForm() != FORM_CAT)
                            break;

                        target->CastSpell(target, spellId, true, NULL, NULL, GetCasterGUID());
                        break;
                    }
                    target->RemoveAurasDueToSpell(spellId);
                    break;
                }
                case 61336:                                 // Survival Instincts
                {
                    if (!(mode & AURA_EFFECT_HANDLE_REAL))
                        break;

                    if (apply)
                    {
                        if (!target->IsInFeralForm())
                            break;

                        int32 bp0 = int32(target->CountPctFromMaxHealth(GetAmount()));
                        target->CastCustomSpell(target, 50322, &bp0, NULL, NULL, true);
                    }
                    else
                        target-> RemoveAurasDueToSpell(50322);
                    break;
                }
            }
            // Predatory Strikes
            if (target->GetTypeId() == TYPEID_PLAYER && GetSpellProto()->SpellIconID == 1563)
            {
                target->ToPlayer()->UpdateAttackPowerAndDamage();
            }
            break;
        }
        case SPELLFAMILY_SHAMAN:
        {
            if (!(mode & AURA_EFFECT_HANDLE_REAL))
                break;
            // Sentry Totem
            if (GetId() == 6495 && caster->GetTypeId() == TYPEID_PLAYER)
            {
                if (apply)
                {
                    uint64 guid = caster->m_SummonSlot[3];
                    if (guid)
                    {
                        Creature* totem = caster->GetMap()->GetCreature(guid);
                        if (totem && totem->isTotem())
                            caster->ToPlayer()->CastSpell(totem, 6277, true);
                    }
                }
                else
                    caster->ToPlayer()->StopCastingBindSight();
                return;
            }
            break;
        }
        case SPELLFAMILY_PALADIN:
            // if (!(mode & AURA_EFFECT_HANDLE_REAL))
            //    break;
            break;
        case SPELLFAMILY_DEATHKNIGHT:
        {
            //if (!(mode & AURA_EFFECT_HANDLE_REAL))
            //    break;
            break;
        }
    }
}

void AuraEffect::HandleChannelDeathItem(AuraApplication const* aurApp, uint8 mode, bool apply) const
{
    if (!(mode & AURA_EFFECT_HANDLE_REAL))
        return;

    if (!apply)
    {
        Unit* caster = GetCaster();

        if (!caster || caster->GetTypeId() != TYPEID_PLAYER)
            return;

        Player* plCaster = caster->ToPlayer();
        Unit* target = aurApp->GetTarget();

        if (target->getDeathState() != JUST_DIED)
            return;

        // Item amount
        if (GetAmount() <= 0)
            return;

        if (GetSpellProto()->EffectItemType[m_effIndex] == 0)
            return;

        // Soul Shard
        if (GetSpellProto()->EffectItemType[m_effIndex] == 6265)
        {
            // Soul Shard only from units that grant XP or honor
            if (!plCaster->isHonorOrXPTarget(target) ||
                (target->GetTypeId() == TYPEID_UNIT && !target->ToCreature()->isTappedBy(plCaster)))
                return;

            // If this is Drain Soul, check for Glyph of Drain Soul
            if (GetSpellProto()->SpellFamilyName == SPELLFAMILY_WARLOCK && (GetSpellProto()->SpellFamilyFlags[0] & 0x00004000))
            {
                // Glyph of Drain Soul - chance to create an additional Soul Shard
                if (AuraEffect* aur = caster->GetAuraEffect(58070, 0))
                    if (roll_chance_i(aur->GetMiscValue()))
                        caster->CastSpell(caster, 58068, true, 0, aur); // We _could_ simply do ++count here, but Blizz does it this way :)
            }
        }

        //Adding items
        uint32 noSpaceForCount = 0;
        uint32 count = m_amount;

        ItemPosCountVec dest;
        InventoryResult msg = plCaster->CanStoreNewItem(NULL_BAG, NULL_SLOT, dest, GetSpellProto()->EffectItemType[m_effIndex], count, &noSpaceForCount);
        if (msg != EQUIP_ERR_OK)
        {
            count-=noSpaceForCount;
            plCaster->SendEquipError(msg, NULL, NULL, GetSpellProto()->EffectItemType[m_effIndex]);
            if (count == 0)
                return;
        }

        Item* newitem = plCaster->StoreNewItem(dest, GetSpellProto()->EffectItemType[m_effIndex], true);
        if (!newitem)
        {
            plCaster->SendEquipError(EQUIP_ERR_ITEM_NOT_FOUND, NULL, NULL);
            return;
        }
        plCaster->SendNewItem(newitem, count, true, true);
    }
}

void AuraEffect::HandleBindSight(AuraApplication const* aurApp, uint8 mode, bool apply) const
{
    if (!(mode & AURA_EFFECT_HANDLE_REAL))
        return;

    Unit* target = aurApp->GetTarget();

    Unit* caster = GetCaster();

    if (!caster || caster->GetTypeId() != TYPEID_PLAYER)
        return;

    caster->ToPlayer()->SetViewpoint(target, apply);
}

void AuraEffect::HandleForceReaction(AuraApplication const* aurApp, uint8 mode, bool apply) const
{
    if (!(mode & AURA_EFFECT_HANDLE_CHANGE_AMOUNT_MASK))
        return;

    Unit* target = aurApp->GetTarget();

    if (target->GetTypeId() != TYPEID_PLAYER)
        return;

    Player* player = (Player*)target;

    uint32 faction_id = GetMiscValue();
    ReputationRank faction_rank = ReputationRank(m_amount);

    player->GetReputationMgr().ApplyForceReaction(faction_id, faction_rank, apply);
    player->GetReputationMgr().SendForceReactions();

    // stop fighting if at apply forced rank friendly or at remove real rank friendly
    if ((apply && faction_rank >= REP_FRIENDLY) || (!apply && player->GetReputationRank(faction_id) >= REP_FRIENDLY))
        player->StopAttackFaction(faction_id);
}

void AuraEffect::HandleAuraEmpathy(AuraApplication const* aurApp, uint8 mode, bool apply) const
{
    if (!(mode & AURA_EFFECT_HANDLE_REAL))
        return;

    Unit* target = aurApp->GetTarget();

    if (target->GetTypeId() != TYPEID_UNIT)
        return;

    if (!apply)
    {
        // do not remove unit flag if there are more than this auraEffect of that kind on unit on unit
        if (target->HasAuraType(GetAuraType()))
            return;
    }

    CreatureTemplate const* ci = sObjectMgr->GetCreatureTemplate(target->GetEntry());
    if (ci && ci->type == CREATURE_TYPE_BEAST)
        target->ApplyModUInt32Value(UNIT_DYNAMIC_FLAGS, UNIT_DYNFLAG_SPECIALINFO, apply);
}

void AuraEffect::HandleAuraModFaction(AuraApplication const* aurApp, uint8 mode, bool apply) const
{
    if (!(mode & AURA_EFFECT_HANDLE_REAL))
        return;

    Unit* target = aurApp->GetTarget();

    if (apply)
    {
        target->setFaction(GetMiscValue());
        if (target->GetTypeId() == TYPEID_PLAYER)
            target->RemoveFlag(UNIT_FIELD_FLAGS, UNIT_FLAG_PVP_ATTACKABLE);
    }
    else
    {
        target->RestoreFaction();
        if (target->GetTypeId() == TYPEID_PLAYER)
            target->SetFlag(UNIT_FIELD_FLAGS, UNIT_FLAG_PVP_ATTACKABLE);
    }
}

void AuraEffect::HandleComprehendLanguage(AuraApplication const* aurApp, uint8 mode, bool apply) const
{
    if (!(mode & AURA_EFFECT_HANDLE_SEND_FOR_CLIENT_MASK))
        return;

    Unit* target = aurApp->GetTarget();

    if (apply)
        target->SetFlag(UNIT_FIELD_FLAGS_2, UNIT_FLAG2_COMPREHEND_LANG);
    else
    {
        if (target->HasAuraType(GetAuraType()))
            return;

        target->RemoveFlag(UNIT_FIELD_FLAGS_2, UNIT_FLAG2_COMPREHEND_LANG);
    }
}

void AuraEffect::HandleAuraConvertRune(AuraApplication const* aurApp, uint8 mode, bool apply) const
{
    if (!(mode & AURA_EFFECT_HANDLE_REAL))
        return;

    Unit* target = aurApp->GetTarget();

    if (target->GetTypeId() != TYPEID_PLAYER)
        return;

    Player* plr = (Player*)target;

    if (plr->getClass() != CLASS_DEATH_KNIGHT)
        return;

    uint32 runes = m_amount;
    // convert number of runes specified in aura amount of rune type in miscvalue to runetype in miscvalueb
    if (apply)
    {
        for (uint32 i = 0; i < MAX_RUNES && runes; ++i)
        {
            if (GetMiscValue() != plr->GetCurrentRune(i))
                continue;
            if (!plr->GetRuneCooldown(i))
            {
                plr->AddRuneByAuraEffect(i, RuneType(GetMiscValueB()), this);
                --runes;
            }
        }
    }
    else
        plr->RemoveRunesByAuraEffect(this);
}

void AuraEffect::HandleAuraLinked(AuraApplication const* aurApp, uint8 mode, bool apply) const
{
    Unit* target = aurApp->GetTarget();

    uint32 triggeredSpellId = m_spellProto->EffectTriggerSpell[m_effIndex];

    if (mode & AURA_EFFECT_HANDLE_REAL)
    {
        if (apply)
        {
            Unit* caster = GetTriggeredSpellCaster(m_spellProto, GetCaster(), target);

            if (!caster)
                return;
            // If amount avalible cast with basepoints (Crypt Fever for example)
            if (GetAmount())
                caster->CastCustomSpell(target, triggeredSpellId, &m_amount, NULL, NULL, true, NULL, this);
            else
                caster->CastSpell(target, triggeredSpellId, true, NULL, this);
        }
        else
        {
            uint64 casterGUID = IsSpellRequiringFocusedTarget(GetSpellProto()) ? GetCasterGUID() : target->GetGUID();
            target->RemoveAura(triggeredSpellId, casterGUID, 0, aurApp->GetRemoveMode());
        }
    }
    else if (mode & AURA_EFFECT_HANDLE_REAPPLY && apply)
    {
        uint64 casterGUID = IsSpellRequiringFocusedTarget(GetSpellProto()) ? GetCasterGUID() : target->GetGUID();
        // change the stack amount to be equal to stack amount of our aura
        if (Aura* triggeredAura = target->GetAura(triggeredSpellId, casterGUID))
            triggeredAura->ModStackAmount(GetBase()->GetStackAmount() - triggeredAura->GetStackAmount());
    }
}

void AuraEffect::HandleAuraOpenStable(AuraApplication const* aurApp, uint8 mode, bool apply) const
{
    if (!(mode & AURA_EFFECT_HANDLE_REAL))
        return;

    Unit* target = aurApp->GetTarget();

    if (target->GetTypeId() != TYPEID_PLAYER || !target->IsInWorld())
        return;

    if (apply)
        target->ToPlayer()->GetSession()->SendStablePet(target->GetGUID());

     // client auto close stable dialog at !apply aura
}

void AuraEffect::HandleAuraModFakeInebriation(AuraApplication const* aurApp, uint8 mode, bool apply) const
{
    if (!(mode & AURA_EFFECT_HANDLE_CHANGE_AMOUNT_MASK))
        return;

    Unit* target = aurApp->GetTarget();

    if (apply)
    {
        target->m_invisibilityDetect.AddFlag(INVISIBILITY_DRUNK);
        target->m_invisibilityDetect.AddValue(INVISIBILITY_DRUNK, GetAmount());

        if (target->GetTypeId() == TYPEID_PLAYER)
        {
            int32 oldval = target->ToPlayer()->GetInt32Value(PLAYER_FAKE_INEBRIATION);
            target->ToPlayer()->SetInt32Value(PLAYER_FAKE_INEBRIATION, oldval + GetAmount());
        }
    }
    else
    {
        bool removeDetect = !target->HasAuraType(SPELL_AURA_MOD_FAKE_INEBRIATE);

        target->m_invisibilityDetect.AddValue(INVISIBILITY_DRUNK, -GetAmount());

        if (target->GetTypeId() == TYPEID_PLAYER)
        {
            int32 oldval = target->ToPlayer()->GetInt32Value(PLAYER_FAKE_INEBRIATION);
            target->ToPlayer()->SetInt32Value(PLAYER_FAKE_INEBRIATION, oldval - GetAmount());

            if (removeDetect)
                removeDetect = !target->ToPlayer()->GetDrunkValue();
        }

        if (removeDetect)
            target->m_invisibilityDetect.DelFlag(INVISIBILITY_DRUNK);
    }

    // call functions which may have additional effects after chainging state of unit
    target->UpdateObjectVisibility();
}

void AuraEffect::HandleAuraOverrideSpells(AuraApplication const* aurApp, uint8 mode, bool apply) const
{
    if (!(mode & AURA_EFFECT_HANDLE_REAL))
        return;

    Player* target = aurApp->GetTarget()->ToPlayer();

    if (!target || !target->IsInWorld())
        return;

    uint32 overrideId = uint32(GetMiscValue());

    if (apply)
    {
        target->SetUInt16Value(PLAYER_FIELD_BYTES2, 0, overrideId);
        if (OverrideSpellDataEntry const* overrideSpells = sOverrideSpellDataStore.LookupEntry(overrideId))
            for (uint8 i = 0; i < MAX_OVERRIDE_SPELL; ++i)
                if (uint32 spellId = overrideSpells->spellId[i])
                    target->AddTemporarySpell(spellId);
    }
    else
    {
        target->SetUInt16Value(PLAYER_FIELD_BYTES2, 0, 0);
        if (OverrideSpellDataEntry const* overrideSpells = sOverrideSpellDataStore.LookupEntry(overrideId))
            for (uint8 i = 0; i < MAX_OVERRIDE_SPELL; ++i)
                if (uint32 spellId = overrideSpells->spellId[i])
                    target->RemoveTemporarySpell(spellId);
    }
}

void AuraEffect::HandleAuraSetVehicle(AuraApplication const* aurApp, uint8 mode, bool apply) const
{
    if (!(mode & AURA_EFFECT_HANDLE_REAL))
        return;

    Unit* target = aurApp->GetTarget();

    if (target->GetTypeId() != TYPEID_PLAYER || !target->IsInWorld())
        return;

    uint32 vehicleId = GetMiscValue();

    if (apply)
    {
        if (!target->CreateVehicleKit(vehicleId, 0))
            return;
    }
    else if (target->GetVehicleKit())
        target->RemoveVehicleKit();

    WorldPacket data(SMSG_PLAYER_VEHICLE_DATA, target->GetPackGUID().size()+4);
    data.appendPackGUID(target->GetGUID());
    data << uint32(apply ? vehicleId : 0);
    target->SendMessageToSet(&data, true);

    if (apply)
    {
        data.Initialize(SMSG_ON_CANCEL_EXPECTED_RIDE_VEHICLE_AURA, 0);
        target->ToPlayer()->GetSession()->SendPacket(&data);
    }
}

void AuraEffect::HandlePeriodicDummyAuraTick(Unit* target, Unit* caster) const
{
    switch (GetSpellProto()->SpellFamilyName)
    {
        case SPELLFAMILY_GENERIC:
            switch (GetId())
            {
                case 54798: // FLAMING Arrow Triggered Effect
                {
                    if (!caster || !target || !target->ToCreature() || !caster->IsVehicle() || target->HasAura(54683))
                        break;

                    if (Unit* rider = caster->GetVehicleKit()->GetPassenger(0))
                    {
                        target->CastSpell(target, 54683, true);

                        // Credit Frostworgs
                        if (target->GetEntry() == 29358)
                            rider->CastSpell(rider, 54896, true);
                        // Credit Frost Giants
                        else if (target->GetEntry() == 29351)
                            rider->CastSpell(rider, 54893, true);
                    }
                    break;
                }
                case 62292: // Blaze (Pool of Tar)
                    // should we use custom damage?
                    target->CastSpell((Unit*)NULL, m_spellProto->EffectTriggerSpell[m_effIndex], true);
                    break;
                case 62399: // Overload Circuit
                    if (target->GetMap()->IsDungeon() && int(target->GetAppliedAuras().count(62399)) >= (target->GetMap()->IsHeroic() ? 4 : 2))
                    {
                         target->CastSpell(target, 62475, true); // System Shutdown
                         if (Unit* veh = target->GetVehicleBase())
                             veh->CastSpell(target, 62475, true);
                    }
                    break;
                case 64821: // Fuse Armor (Razorscale)
                    if (GetBase()->GetStackAmount() == GetSpellProto()->StackAmount)
                    {
                        target->CastSpell(target, 64774, true, NULL, NULL, GetCasterGUID());
                        target->RemoveAura(64821);
                    }
                    break;
            }
            break;
        case SPELLFAMILY_MAGE:
        {
            // Mirror Image
            if (GetId() == 55342)
                // Set name of summons to name of caster
                target->CastSpell((Unit *)NULL, m_spellProto->EffectTriggerSpell[m_effIndex], true);
            break;
        }
        case SPELLFAMILY_WARLOCK:
        {
            switch (GetSpellProto()->Id)
            {
                // Demonic Circle
                case 48018:
                    if (GameObject* obj = target->GetGameObject(GetSpellProto()->Id))
                    {
                        if (target->IsWithinDist(obj, GetSpellMaxRange(48020, true)))
                        {
                            if (!target->HasAura(62388))
                                target->CastSpell(target, 62388, true);
                        }
                        else
                            target->RemoveAura(62388);
                    }
                    break;
            }
            break;
        }
        case SPELLFAMILY_DRUID:
        {
            switch (GetSpellProto()->Id)
            {
                // Frenzied Regeneration
                case 22842:
                {
                    // Converts up to 10 rage per second into health for $d.  Each point of rage is converted into ${$m2/10}.1% of max health.
                    // Should be manauser
                    if (target->getPowerType() != POWER_RAGE)
                        break;
                    uint32 rage = target->GetPower(POWER_RAGE);
                    // Nothing todo
                    if (rage == 0)
                        break;
                    int32 mod = (rage < 100) ? rage : 100;
                    int32 points = target->CalculateSpellDamage(target, GetSpellProto(), 1);
                    int32 regen = target->GetMaxHealth() * (mod * points / 10) / 1000;
                    target->CastCustomSpell(target, 22845, &regen, 0, 0, true, 0, this);
                    target->SetPower(POWER_RAGE, rage-mod);
                    break;
                }
            }
            break;
        }
        case SPELLFAMILY_ROGUE:
        {
            switch (GetSpellProto()->Id)
            {
                // Master of Subtlety
                case 31666:
                    if (!target->HasAuraType(SPELL_AURA_MOD_STEALTH))
                        target->RemoveAurasDueToSpell(31665);
                    break;
                // Killing Spree
                case 51690:
                {
                    // TODO: this should use effect[1] of 51690
                    UnitList targets;
                    {
                        // eff_radius == 0
                        float radius = GetSpellMaxRange(GetSpellProto(), false);

                        CellPair p(Trinity::ComputeCellPair(target->GetPositionX(), target->GetPositionY()));
                        Cell cell(p);
                        cell.data.Part.reserved = ALL_DISTRICT;

                        Trinity::AnyUnfriendlyAttackableVisibleUnitInObjectRangeCheck u_check(target, radius);
                        Trinity::UnitListSearcher<Trinity::AnyUnfriendlyAttackableVisibleUnitInObjectRangeCheck> checker(target, targets, u_check);

                        TypeContainerVisitor<Trinity::UnitListSearcher<Trinity::AnyUnfriendlyAttackableVisibleUnitInObjectRangeCheck>, GridTypeMapContainer > grid_object_checker(checker);
                        TypeContainerVisitor<Trinity::UnitListSearcher<Trinity::AnyUnfriendlyAttackableVisibleUnitInObjectRangeCheck>, WorldTypeMapContainer > world_object_checker(checker);

                        cell.Visit(p, grid_object_checker,  *GetBase()->GetOwner()->GetMap(), *target, radius);
                        cell.Visit(p, world_object_checker, *GetBase()->GetOwner()->GetMap(), *target, radius);
                    }

                    if (targets.empty())
                        return;

                    UnitList::const_iterator itr = targets.begin();
                    std::advance(itr, rand()%targets.size());
                    Unit* spellTarget = *itr;

                    target->CastSpell(spellTarget, 57840, true);
                    target->CastSpell(spellTarget, 57841, true);
                    break;
                }
                // Overkill
                case 58428:
                    if (!target->HasAuraType(SPELL_AURA_MOD_STEALTH))
                        target->RemoveAurasDueToSpell(58427);
                    break;
            }
            break;
        }
        case SPELLFAMILY_HUNTER:
        {
            // Explosive Shot
            if (GetSpellProto()->SpellFamilyFlags[1] & 0x80000000)
            {
                if (caster)
                    caster->CastCustomSpell(53352, SPELLVALUE_BASE_POINT0, m_amount, target, true, NULL, this);
                break;
            }
            switch (GetSpellProto()->Id)
            {
                // Feeding Frenzy Rank 1
                case 53511:
                    if (target->getVictim() && target->getVictim()->HealthBelowPct(35))
                        target->CastSpell(target, 60096, true, 0, this);
                    return;
                // Feeding Frenzy Rank 2
                case 53512:
                    if (target->getVictim() && target->getVictim()->HealthBelowPct(35))
                        target->CastSpell(target, 60097, true, 0, this);
                    return;
                default:
                    break;
            }
            break;
        }
        case SPELLFAMILY_SHAMAN:
            if (GetId() == 52179) // Astral Shift
            {
                // Periodic need for remove visual on stun/fear/silence lost
                if (!(target->GetUInt32Value(UNIT_FIELD_FLAGS)&(UNIT_FLAG_STUNNED|UNIT_FLAG_FLEEING|UNIT_FLAG_SILENCED)))
                    target->RemoveAurasDueToSpell(52179);
                break;
            }
            break;
        case SPELLFAMILY_DEATHKNIGHT:
            switch (GetId())
            {
                case 49016: // Hysteria
                    uint32 damage = uint32(target->CountPctFromMaxHealth(1));
                    target->DealDamage(target, damage, NULL, NODAMAGE, SPELL_SCHOOL_MASK_NORMAL, NULL, false);
                    break;
            }
            // Death and Decay
            if (GetSpellProto()->SpellFamilyFlags[0] & 0x20)
            {
                if (caster)
                    caster->CastCustomSpell(target, 52212, &m_amount, NULL, NULL, true, 0, this);
                break;
            }
            // Blood of the North
            // Reaping
            // Death Rune Mastery
            if (GetSpellProto()->SpellIconID == 3041 || GetSpellProto()->SpellIconID == 22 || GetSpellProto()->SpellIconID == 2622)
            {
                if (target->GetTypeId() != TYPEID_PLAYER)
                    return;
                if (target->ToPlayer()->getClass() != CLASS_DEATH_KNIGHT)
                    return;

                 // timer expired - remove death runes
                target->ToPlayer()->RemoveRunesByAuraEffect(this);
            }
            break;
        default:
            break;
    }
}

void AuraEffect::HandlePeriodicTriggerSpellAuraTick(Unit* target, Unit* caster) const
{
    // generic casting code with custom spells and target/caster customs
    uint32 triggerSpellId = GetSpellProto()->EffectTriggerSpell[GetEffIndex()];

    SpellEntry const* triggeredSpellInfo = sSpellStore.LookupEntry(triggerSpellId);
    SpellEntry const* auraSpellInfo = GetSpellProto();
    uint32 auraId = auraSpellInfo->Id;

    // specific code for cases with no trigger spell provided in field
    if (triggeredSpellInfo == NULL)
    {
        switch (auraSpellInfo->SpellFamilyName)
        {
            case SPELLFAMILY_GENERIC:
            {
                switch (auraId)
                {
                    // Thaumaturgy Channel
                    case 9712:
                        triggerSpellId = 21029;
                        break;
                    // Brood Affliction: Bronze
                    case 23170:
                        triggerSpellId = 23171;
                        break;
                    // Restoration
                    case 24379:
                    case 23493:
                    {
                        if (caster)
                        {
                            int32 heal = caster->CountPctFromMaxHealth(10);
                            caster->HealBySpell(target, auraSpellInfo, heal);

                            if (int32 mana = caster->GetMaxPower(POWER_MANA))
                            {
                                mana /= 10;
                                caster->EnergizeBySpell(caster, 23493, mana, POWER_MANA);
                            }
                        }
                        return;
                    }
                    // Nitrous Boost
                    case 27746:
                        if (caster && target->GetPower(POWER_MANA) >= 10)
                        {
                            target->ModifyPower(POWER_MANA, -10);
                            target->SendEnergizeSpellLog(caster, 27746, 10, POWER_MANA);
                        }
                        else
                            target->RemoveAurasDueToSpell(27746);
                        return;
                    // Frost Blast
                    case 27808:
                        if (caster)
                            caster->CastCustomSpell(29879, SPELLVALUE_BASE_POINT0, int32(target->CountPctFromMaxHealth(21)), target, true, NULL, this);
                        return;
                    // Detonate Mana
                    case 27819:
                        if (int32 mana = (int32)(target->GetMaxPower(POWER_MANA) / 10))
                        {
                            mana = target->ModifyPower(POWER_MANA, -mana);
                            target->CastCustomSpell(27820, SPELLVALUE_BASE_POINT0, -mana*10, target, true, NULL, this);
                        }
                        return;
                    // Inoculate Nestlewood Owlkin
                    case 29528:
                        if (target->GetTypeId() != TYPEID_UNIT) // prevent error reports in case ignored player target
                            return;
                        break;
                    // Feed Captured Animal
                    case 29917:
                        triggerSpellId = 29916;
                        break;
                    // Extract Gas
                    case 30427:
                    {
                        // move loot to player inventory and despawn target
                        if (caster && caster->GetTypeId() == TYPEID_PLAYER &&
                                target->GetTypeId() == TYPEID_UNIT &&
                                target->ToCreature()->GetCreatureInfo()->type == CREATURE_TYPE_GAS_CLOUD)
                        {
                            Player* player = caster->ToPlayer();
                            Creature* creature = target->ToCreature();
                            // missing lootid has been reported on startup - just return
                            if (!creature->GetCreatureInfo()->SkinLootId)
                                return;

                            player->AutoStoreLoot(creature->GetCreatureInfo()->SkinLootId, LootTemplates_Skinning, true);

                            creature->DespawnOrUnsummon();
                        }
                        return;
                    }
                    // Quake
                    case 30576:
                        triggerSpellId = 30571;
                        break;
                    // Doom
                    // TODO: effect trigger spell may be independant on spell targets, and executed in spell finish phase
                    // so instakill will be naturally done before trigger spell
                    case 31347:
                    {
                        target->CastSpell(target, 31350, true, NULL, this);
                        target->Kill(target);
                        return;
                    }
                    // Spellcloth
                    case 31373:
                    {
                        // Summon Elemental after create item
                        target->SummonCreature(17870, 0, 0, 0, target->GetOrientation(), TEMPSUMMON_DEAD_DESPAWN, 0);
                        return;
                    }
                    // Flame Quills
                    case 34229:
                    {
                        // cast 24 spells 34269-34289, 34314-34316
                        for (uint32 spell_id = 34269; spell_id != 34290; ++spell_id)
                            target->CastSpell(target, spell_id, true, NULL, this);
                        for (uint32 spell_id = 34314; spell_id != 34317; ++spell_id)
                            target->CastSpell(target, spell_id, true, NULL, this);
                        return;
                    }
                    // Remote Toy
                    case 37027:
                        triggerSpellId = 37029;
                        break;
                    // Eye of Grillok
                    case 38495:
                        triggerSpellId = 38530;
                        break;
                    // Absorb Eye of Grillok (Zezzak's Shard)
                    case 38554:
                    {
                        if (!caster || target->GetTypeId() != TYPEID_UNIT)
                            return;

                        caster->CastSpell(caster, 38495, true, NULL, this);

                        Creature* creatureTarget = target->ToCreature();

                        creatureTarget->DespawnOrUnsummon();
                        return;
                    }
                    // Tear of Azzinoth Summon Channel - it's not really supposed to do anything, and this only prevents the console spam
                    case 39857:
                        triggerSpellId = 39856;
                        break;
                    // Personalized Weather
                    case 46736:
                        triggerSpellId = 46737;
                        break;
                }
                break;
            }
            case SPELLFAMILY_SHAMAN:
            {
                switch(auraId)
                {
                    // Lightning Shield (The Earthshatterer set trigger after cast Lighting Shield)
                    case 28820:
                    {
                        // Need remove self if Lightning Shield not active
                        if (!target->GetAuraEffect(SPELL_AURA_PROC_TRIGGER_SPELL, SPELLFAMILY_SHAMAN, 0x400))
                            target->RemoveAurasDueToSpell(28820);
                        return;
                    }
                    // Totemic Mastery (Skyshatter Regalia (Shaman Tier 6) - bonus)
                    case 38443:
                    {
                        bool all = true;
                        for (int i = SUMMON_SLOT_TOTEM; i < MAX_TOTEM_SLOT; ++i)
                        {
                            if (!target->m_SummonSlot[i])
                            {
                                all = false;
                                break;
                            }
                        }

                        if (all)
                            target->CastSpell(target, 38437, true, NULL, this);
                        else
                            target->RemoveAurasDueToSpell(38437);
                        return;
                    }
                }
                break;
            }
            default:
                break;
        }
    }
    else
    {
        // Spell exist but require custom code
        switch (auraId)
        {
            // Pursuing Spikes (Anub'arak)
            case 65920:
            case 65922:
            case 65923:
            {
                Unit* permafrostCaster = NULL;
                if (Aura* permafrostAura = target->GetAura(66193))
                    permafrostCaster = permafrostAura->GetCaster();
                else if (Aura* permafrostAura = target->GetAura(67855))
                    permafrostCaster = permafrostAura->GetCaster();
                else if (Aura* permafrostAura = target->GetAura(67856))
                    permafrostCaster = permafrostAura->GetCaster();
                else if (Aura* permafrostAura = target->GetAura(67857))
                    permafrostCaster = permafrostAura->GetCaster();

                if (permafrostCaster)
                {
                    if (Creature* permafrostCasterCreature = permafrostCaster->ToCreature())
                        permafrostCasterCreature->DespawnOrUnsummon(3000);

                    target->CastSpell(target, 66181, false);
                    target->RemoveAllAuras();
                    if (Creature* targetCreature = target->ToCreature())
                        targetCreature->DisappearAndDie();
                }
                break;
            }
            // Mana Tide
            case 16191:
                target->CastCustomSpell(target, triggerSpellId, &m_amount, NULL, NULL, true, NULL, this);
                return;
            // Negative Energy Periodic
            case 46284:
                target->CastCustomSpell(triggerSpellId, SPELLVALUE_MAX_TARGETS, m_tickNumber / 10 + 1, NULL, true, NULL, this);
                return;
            // Poison (Grobbulus)
            case 28158:
            case 54362:
            // Slime Pool (Dreadscale & Acidmaw)
            case 66882:
                target->CastCustomSpell(triggerSpellId, SPELLVALUE_RADIUS_MOD, (int32)((((float)m_tickNumber / 60) * 0.9f + 0.1f) * 10000 * 2 / 3), NULL, true, NULL, this);
                return;
            // Beacon of Light
            case 53563:
            {
                // area aura owner casts the spell
                GetBase()->GetUnitOwner()->CastSpell(target, triggeredSpellInfo, true, 0, this, GetBase()->GetUnitOwner()->GetGUID());
                return;
            }
            // Slime Spray - temporary here until preventing default effect works again
            // added on 9.10.2010
            case 69508:
            {
                if (caster)
                    caster->CastSpell(target, triggerSpellId, true, NULL, NULL, caster->GetGUID());
                return;
            }
            case 24745: // Summon Templar, Trigger
            case 24747: // Summon Templar Fire, Trigger
            case 24757: // Summon Templar Air, Trigger
            case 24759: // Summon Templar Earth, Trigger
            case 24761: // Summon Templar Water, Trigger
            case 24762: // Summon Duke, Trigger
            case 24766: // Summon Duke Fire, Trigger
            case 24769: // Summon Duke Air, Trigger
            case 24771: // Summon Duke Earth, Trigger
            case 24773: // Summon Duke Water, Trigger
            case 24785: // Summon Royal, Trigger
            case 24787: // Summon Royal Fire, Trigger
            case 24791: // Summon Royal Air, Trigger
            case 24792: // Summon Royal Earth, Trigger
            case 24793: // Summon Royal Water, Trigger
            {
                // All this spells trigger a spell that requires reagents; if the
                // triggered spell is cast as "triggered", reagents are not consumed
                if (caster)
                    caster->CastSpell(target, triggerSpellId, false);
                return;
            }
        }
    }

    // Reget trigger spell proto
    triggeredSpellInfo = sSpellStore.LookupEntry(triggerSpellId);

    if (triggeredSpellInfo)
    {
        if (Unit* triggerCaster = GetTriggeredSpellCaster(triggeredSpellInfo, caster, target))
        {
            triggerCaster->CastSpell(target, triggeredSpellInfo, true, NULL, this);
            sLog->outDebug(LOG_FILTER_SPELLS_AURAS, "AuraEffect::HandlePeriodicTriggerSpellAuraTick: Spell %u Trigger %u", GetId(), triggeredSpellInfo->Id);
        }
    }
    else
    {
        Creature* c = target->ToCreature();
        if (!c || !sScriptMgr->OnDummyEffect(caster, GetId(), SpellEffIndex(GetEffIndex()), target->ToCreature()) ||
            !c->AI()->sOnDummyEffect(caster, GetId(), SpellEffIndex(GetEffIndex())))
            sLog->outDebug(LOG_FILTER_SPELLS_AURAS, "AuraEffect::HandlePeriodicTriggerSpellAuraTick: Spell %u has non-existent spell %u in EffectTriggered[%d] and is therefor not triggered.", GetId(), triggerSpellId, GetEffIndex());
    }
}

void AuraEffect::HandlePeriodicTriggerSpellWithValueAuraTick(Unit* target, Unit* caster) const
{
    uint32 triggerSpellId = GetSpellProto()->EffectTriggerSpell[m_effIndex];
    if (SpellEntry const* triggeredSpellInfo = sSpellStore.LookupEntry(triggerSpellId))
    {
        if (Unit* triggerCaster = GetTriggeredSpellCaster(triggeredSpellInfo, caster, target))
        {
            int32 basepoints0 = GetAmount();
            triggerCaster->CastCustomSpell(target, triggerSpellId, &basepoints0, 0, 0, true, 0, this);
            sLog->outDebug(LOG_FILTER_SPELLS_AURAS, "AuraEffect::HandlePeriodicTriggerSpellWithValueAuraTick: Spell %u Trigger %u", GetId(), triggeredSpellInfo->Id);
        }
    }
    else
        sLog->outDebug(LOG_FILTER_SPELLS_AURAS,"AuraEffect::HandlePeriodicTriggerSpellWithValueAuraTick: Spell %u has non-existent spell %u in EffectTriggered[%d] and is therefor not triggered.", GetId(), triggerSpellId, GetEffIndex());
}

void AuraEffect::HandlePeriodicDamageAurasTick(Unit* target, Unit* caster) const
{
    if (!caster || !target->isAlive())
        return;

    if (target->HasUnitState(UNIT_STAT_ISOLATED) || target->IsImmunedToDamage(GetSpellProto()))
    {
        SendTickImmune(target, caster);
        return;
    }

    // Consecrate ticks can miss and will not show up in the combat log
    if (GetSpellProto()->Effect[GetEffIndex()] == SPELL_EFFECT_PERSISTENT_AREA_AURA &&
        caster->SpellHitResult(target, GetSpellProto(), false) != SPELL_MISS_NONE)
        return;

    // some auras remove at specific health level or more
    if (GetAuraType() == SPELL_AURA_PERIODIC_DAMAGE)
    {
        switch (GetSpellProto()->Id)
        {
            case 43093: case 31956: case 38801:  // Grievous Wound
            case 35321: case 38363: case 39215:  // Gushing Wound
                if (target->IsFullHealth())
                {
                    target->RemoveAurasDueToSpell(GetSpellProto()->Id);
                    return;
                }
                break;
            case 38772: // Grievous Wound
            {
                uint32 percent = SpellMgr::CalculateSpellEffectAmount(GetSpellProto(), 1, caster);
                if (!target->HealthBelowPct(percent))
                {
                    target->RemoveAurasDueToSpell(GetSpellProto()->Id);
                    return;
                }
                break;
            }
        }
    }

    uint32 absorb = 0;
    uint32 resist = 0;
    CleanDamage cleanDamage =  CleanDamage(0, 0, BASE_ATTACK, MELEE_HIT_NORMAL);

    // ignore non positive values (can be result apply spellmods to aura damage
    uint32 damage = std::max(GetAmount(), 0);

    if (GetAuraType() == SPELL_AURA_PERIODIC_DAMAGE)
    {
        damage = caster->SpellDamageBonus(target, GetSpellProto(), damage, DOT, GetBase()->GetStackAmount());

        // Calculate armor mitigation
        if (Unit::IsDamageReducedByArmor(GetSpellSchoolMask(GetSpellProto()), GetSpellProto(), GetEffIndex()))
        {
            uint32 damageReductedArmor = caster->CalcArmorReducedDamage(target, damage, GetSpellProto());
            cleanDamage.mitigated_damage += damage - damageReductedArmor;
            damage = damageReductedArmor;
        }

        // Curse of Agony damage-per-tick calculation
        if (GetSpellProto()->SpellFamilyName == SPELLFAMILY_WARLOCK && (GetSpellProto()->SpellFamilyFlags[0] & 0x400) && GetSpellProto()->SpellIconID == 544)
        {
            uint32 totalTick = GetTotalTicks();
            // 1..4 ticks, 1/2 from normal tick damage
            if (m_tickNumber <= totalTick / 3)
                damage = damage/2;
            // 9..12 ticks, 3/2 from normal tick damage
            else if (m_tickNumber > totalTick * 2 / 3)
                damage += (damage+1)/2;           // +1 prevent 0.5 damage possible lost at 1..4 ticks
            // 5..8 ticks have normal tick damage
        }
        // There is a Chance to make a Soul Shard when Drain soul does damage
        if (GetSpellProto()->SpellFamilyName == SPELLFAMILY_WARLOCK && (GetSpellProto()->SpellFamilyFlags[0] & 0x00004000))
        {
            if (caster->GetTypeId() == TYPEID_PLAYER && caster->ToPlayer()->isHonorOrXPTarget(target))
            {
                if (roll_chance_i(20))
                {
                    caster->CastSpell(caster, 43836, true, 0, this);
                    // Glyph of Drain Soul - chance to create an additional Soul Shard
                    if (AuraEffect* aur = caster->GetAuraEffect(58070, 0))
                        if (roll_chance_i(aur->GetMiscValue()))
                            caster->CastSpell(caster, 58068, true, 0, aur);
                }
            }
        }
        if (GetSpellProto()->SpellFamilyName == SPELLFAMILY_GENERIC)
        {
            switch (GetId())
            {
                case 70911: // Unbound Plague
                case 72854: // Unbound Plague
                case 72855: // Unbound Plague
                case 72856: // Unbound Plague
                    damage *= uint32(pow(1.25f, int32(m_tickNumber)));
                    break;
                default:
                    break;
            }
        }
    }
    else
        damage = uint32(target->CountPctFromMaxHealth(damage));

    bool crit = IsPeriodicTickCrit(target, caster);
    if (crit)
        damage = caster->SpellCriticalDamageBonus(m_spellProto, damage, target);

    int32 dmg = damage;
    caster->ApplyResilience(target, NULL, &dmg, crit, CR_CRIT_TAKEN_SPELL);
    damage = dmg;

    caster->CalcAbsorbResist(target, GetSpellSchoolMask(GetSpellProto()), DOT, damage, &absorb, &resist, GetSpellProto());

    sLog->outDetail("PeriodicTick: %u (TypeId: %u) attacked %u (TypeId: %u) for %u dmg inflicted by %u abs is %u",
        GUID_LOPART(GetCasterGUID()), GuidHigh2TypeId(GUID_HIPART(GetCasterGUID())), target->GetGUIDLow(), target->GetTypeId(), damage, GetId(), absorb);

    caster->DealDamageMods(target, damage, &absorb);

    // Set trigger flag
    uint32 procAttacker = PROC_FLAG_DONE_PERIODIC;
    uint32 procVictim   = PROC_FLAG_TAKEN_PERIODIC;
    uint32 procEx = (crit ? PROC_EX_CRITICAL_HIT : PROC_EX_NORMAL_HIT) | PROC_EX_INTERNAL_DOT;
    damage = (damage <= absorb+resist) ? 0 : (damage-absorb-resist);
    if (damage)
        procVictim |= PROC_FLAG_TAKEN_DAMAGE;

    int32 overkill = damage - target->GetHealth();
    if (overkill < 0)
        overkill = 0;

    SpellPeriodicAuraLogInfo pInfo(this, damage, overkill, absorb, resist, 0.0f, crit);
    target->SendPeriodicAuraLog(&pInfo);

    caster->ProcDamageAndSpell(target, procAttacker, procVictim, procEx, damage, BASE_ATTACK, GetSpellProto());

    caster->DealDamage(target, damage, &cleanDamage, DOT, GetSpellSchoolMask(GetSpellProto()), GetSpellProto(), true);
}

void AuraEffect::HandlePeriodicHealthLeechAuraTick(Unit* target, Unit* caster) const
{
    if (!caster || !caster->isAlive() || !target->isAlive())
        return;

    if (target->HasUnitState(UNIT_STAT_ISOLATED) || target->IsImmunedToDamage(GetSpellProto()))
    {
        SendTickImmune(target, caster);
        return;
    }

    if (GetSpellProto()->Effect[GetEffIndex()] == SPELL_EFFECT_PERSISTENT_AREA_AURA &&
        caster->SpellHitResult(target, GetSpellProto(), false) != SPELL_MISS_NONE)
        return;

    uint32 absorb = 0;
    uint32 resist = 0;
    CleanDamage cleanDamage = CleanDamage(0, 0, BASE_ATTACK, MELEE_HIT_NORMAL);

    uint32 damage = std::max(GetAmount(), 0);
    damage = caster->SpellDamageBonus(target, GetSpellProto(), damage, DOT, GetBase()->GetStackAmount());

    bool crit = IsPeriodicTickCrit(target, caster);
    if (crit)
        damage = caster->SpellCriticalDamageBonus(m_spellProto, damage, target);

    // Calculate armor mitigation
    if (Unit::IsDamageReducedByArmor(GetSpellSchoolMask(GetSpellProto()), GetSpellProto(), m_effIndex))
    {
        uint32 damageReductedArmor = caster->CalcArmorReducedDamage(target, damage, GetSpellProto());
        cleanDamage.mitigated_damage += damage - damageReductedArmor;
        damage = damageReductedArmor;
    }

    int32 dmg = damage;
    caster->ApplyResilience(target, NULL, &dmg, crit, CR_CRIT_TAKEN_SPELL);
    damage = dmg;

    caster->CalcAbsorbResist(target, GetSpellSchoolMask(GetSpellProto()), DOT, damage, &absorb, &resist, m_spellProto);

    if (target->GetHealth() < damage)
        damage = uint32(target->GetHealth());

    sLog->outDetail("PeriodicTick: %u (TypeId: %u) health leech of %u (TypeId: %u) for %u dmg inflicted by %u abs is %u",
        GUID_LOPART(GetCasterGUID()), GuidHigh2TypeId(GUID_HIPART(GetCasterGUID())), target->GetGUIDLow(), target->GetTypeId(), damage, GetId(), absorb);

    caster->SendSpellNonMeleeDamageLog(target, GetId(), damage, GetSpellSchoolMask(GetSpellProto()), absorb, resist, false, 0, crit);

    // Set trigger flag
    uint32 procAttacker = PROC_FLAG_DONE_PERIODIC;
    uint32 procVictim   = PROC_FLAG_TAKEN_PERIODIC;
    uint32 procEx = (crit ? PROC_EX_CRITICAL_HIT : PROC_EX_NORMAL_HIT) | PROC_EX_INTERNAL_DOT;
    damage = (damage <= absorb+resist) ? 0 : (damage-absorb-resist);
    if (damage)
        procVictim |= PROC_FLAG_TAKEN_DAMAGE;
    caster->ProcDamageAndSpell(target, procAttacker, procVictim, procEx, damage, BASE_ATTACK, GetSpellProto());
    int32 new_damage = caster->DealDamage(target, damage, &cleanDamage, DOT, GetSpellSchoolMask(GetSpellProto()), GetSpellProto(), false);

    float gainMultiplier = SpellMgr::CalculateSpellEffectValueMultiplier(GetSpellProto(), GetEffIndex(), caster);

    uint32 heal = uint32(caster->SpellHealingBonus(caster, GetSpellProto(), uint32(new_damage * gainMultiplier), DOT, GetBase()->GetStackAmount()));

    int32 gain = caster->HealBySpell(caster, GetSpellProto(), heal);
    caster->getHostileRefManager().threatAssist(caster, gain * 0.5f, GetSpellProto());
}

void AuraEffect::HandlePeriodicHealthFunnelAuraTick(Unit* target, Unit* caster) const
{
    if (!caster || !caster->isAlive() || !target->isAlive())
        return;

    if (target->HasUnitState(UNIT_STAT_ISOLATED))
    {
        SendTickImmune(target, caster);
        return;
    }

    uint32 damage = std::max(GetAmount(), 0);
    // do not kill health donator
    if (caster->GetHealth() < damage)
        damage = caster->GetHealth() - 1;
    if (!damage)
        return;

    caster->ModifyHealth(-(int32)damage);
    sLog->outDebug(LOG_FILTER_SPELLS_AURAS, "PeriodicTick: donator %u target %u damage %u.", caster->GetEntry(), target->GetEntry(), damage);

    float gainMultiplier = SpellMgr::CalculateSpellEffectValueMultiplier(GetSpellProto(), GetEffIndex(), caster);

    damage = int32(damage * gainMultiplier);

    caster->HealBySpell(target, GetSpellProto(), damage);
}

void AuraEffect::HandlePeriodicHealAurasTick(Unit* target, Unit* caster) const
{
    if (!caster || !target->isAlive())
        return;

    if (target->HasUnitState(UNIT_STAT_ISOLATED))
    {
        SendTickImmune(target, caster);
        return;
    }

    // heal for caster damage (must be alive)
    if (target != caster && GetSpellProto()->AttributesEx2 & SPELL_ATTR2_HEALTH_FUNNEL && !caster->isAlive())
        return;

    // don't regen when permanent aura target has full power
    if (GetBase()->IsPermanent() && target->IsFullHealth())
        return;

    // ignore negative values (can be result apply spellmods to aura damage
    int32 damage = std::max(m_amount, 0);

    if (GetAuraType() == SPELL_AURA_OBS_MOD_HEALTH)
    {
        // Taken mods
        float TakenTotalMod = 1.0f;

        // Tenacity increase healing % taken
        if (AuraEffect const* Tenacity = target->GetAuraEffect(58549, 0))
            AddPctN(TakenTotalMod, Tenacity->GetAmount());

        // Healing taken percent
        float minval = (float)target->GetMaxNegativeAuraModifier(SPELL_AURA_MOD_HEALING_PCT);
        if (minval)
            AddPctF(TakenTotalMod, minval);

        float maxval = (float)target->GetMaxPositiveAuraModifier(SPELL_AURA_MOD_HEALING_PCT);
        if (maxval)
            AddPctF(TakenTotalMod, maxval);

        // Healing over time taken percent
        float minval_hot = (float)target->GetMaxNegativeAuraModifier(SPELL_AURA_MOD_HOT_PCT);
        if (minval_hot)
            AddPctF(TakenTotalMod, minval_hot);

        float maxval_hot = (float)target->GetMaxPositiveAuraModifier(SPELL_AURA_MOD_HOT_PCT);
        if (maxval_hot)
            AddPctF(TakenTotalMod, maxval_hot);

        TakenTotalMod = std::max(TakenTotalMod, 0.0f);

        damage = uint32(target->CountPctFromMaxHealth(damage));
        damage = uint32(damage * TakenTotalMod);
    }
    else
    {
        // Wild Growth = amount + (6 - 2*doneTicks) * ticks* amount / 100
        if (m_spellProto->SpellFamilyName == SPELLFAMILY_DRUID && m_spellProto->SpellIconID == 2864)
        {
            int32 addition = int32(float(damage * GetTotalTicks()) * ((6-float(2*(GetTickNumber()-1)))/100));

            // Item - Druid T10 Restoration 2P Bonus
            if (AuraEffect* aurEff = caster->GetAuraEffect(70658, 0))
                // divided by 50 instead of 100 because calculated as for every 2 tick
                addition += abs(int32((addition * aurEff->GetAmount()) / 50));

            damage += addition;
        }

        damage = caster->SpellHealingBonus(target, GetSpellProto(), damage, DOT, GetBase()->GetStackAmount());
    }

    bool crit = IsPeriodicTickCrit(target, caster);
    if (crit)
        damage = caster->SpellCriticalHealingBonus(m_spellProto, damage, target);

    sLog->outDetail("PeriodicTick: %u (TypeId: %u) heal of %u (TypeId: %u) for %u health inflicted by %u",
        GUID_LOPART(GetCasterGUID()), GuidHigh2TypeId(GUID_HIPART(GetCasterGUID())), target->GetGUIDLow(), target->GetTypeId(), damage, GetId());

    uint32 absorb = 0;
    uint32 heal = uint32(damage);
    caster->CalcHealAbsorb(target, GetSpellProto(), heal, absorb);
    int32 gain = caster->DealHeal(target, heal);

    SpellPeriodicAuraLogInfo pInfo(this, damage, damage - gain, absorb, 0, 0.0f, crit);
    target->SendPeriodicAuraLog(&pInfo);

    target->getHostileRefManager().threatAssist(caster, float(gain) * 0.5f, GetSpellProto());

    bool haveCastItem = GetBase()->GetCastItemGUID() != 0;

    // Health Funnel
    // damage caster for heal amount
    if (target != caster && GetSpellProto()->AttributesEx2 & SPELL_ATTR2_HEALTH_FUNNEL)
    {
        uint32 damage = SpellMgr::CalculateSpellEffectAmount(GetSpellProto(), 0); // damage is not affected by spell power
        if ((int32)damage > gain)
            damage = gain;
        uint32 absorb = 0;
        caster->DealDamageMods(caster, damage, &absorb);
        caster->SendSpellNonMeleeDamageLog(caster, GetId(), damage, GetSpellSchoolMask(GetSpellProto()), absorb, 0, false, 0, false);

        CleanDamage cleanDamage =  CleanDamage(0, 0, BASE_ATTACK, MELEE_HIT_NORMAL);
        caster->DealDamage(caster, damage, &cleanDamage, NODAMAGE, GetSpellSchoolMask(GetSpellProto()), GetSpellProto(), true);
    }

    uint32 procAttacker = PROC_FLAG_DONE_PERIODIC;
    uint32 procVictim   = PROC_FLAG_TAKEN_PERIODIC;
    uint32 procEx = (crit ? PROC_EX_CRITICAL_HIT : PROC_EX_NORMAL_HIT) | PROC_EX_INTERNAL_HOT;
    // ignore item heals
    if (!haveCastItem)
        caster->ProcDamageAndSpell(target, procAttacker, procVictim, procEx, damage, BASE_ATTACK, GetSpellProto());
}

void AuraEffect::HandlePeriodicManaLeechAuraTick(Unit* target, Unit* caster) const
{
    Powers powerType = Powers(GetMiscValue());

    if (!caster || !caster->isAlive() || !target->isAlive() || target->getPowerType() != powerType)
        return;

    if (target->HasUnitState(UNIT_STAT_ISOLATED) || target->IsImmunedToDamage(GetSpellProto()))
    {
        SendTickImmune(target, caster);
        return;
    }

    if (GetSpellProto()->Effect[GetEffIndex()] == SPELL_EFFECT_PERSISTENT_AREA_AURA &&
        caster->SpellHitResult(target, GetSpellProto(), false) != SPELL_MISS_NONE)
        return;

    // ignore negative values (can be result apply spellmods to aura damage
    int32 drainAmount = std::max(m_amount, 0);

    // Special case: draining x% of mana (up to a maximum of 2*x% of the caster's maximum mana)
    // It's mana percent cost spells, m_amount is percent drain from target
    if (m_spellProto->ManaCostPercentage)
    {
        // max value
        int32 maxmana = CalculatePctF(caster->GetMaxPower(powerType), drainAmount * 2.0f);
        ApplyPctU(drainAmount, target->GetMaxPower(powerType));
        if (drainAmount > maxmana)
            drainAmount = maxmana;
    }

    sLog->outDetail("PeriodicTick: %u (TypeId: %u) power leech of %u (TypeId: %u) for %u dmg inflicted by %u",
        GUID_LOPART(GetCasterGUID()), GuidHigh2TypeId(GUID_HIPART(GetCasterGUID())), target->GetGUIDLow(), target->GetTypeId(), drainAmount, GetId());

    // resilience reduce mana draining effect at spell crit damage reduction (added in 2.4)
    if (powerType == POWER_MANA)
        drainAmount -= target->GetSpellCritDamageReduction(drainAmount);

    int32 drainedAmount = -target->ModifyPower(powerType, -drainAmount);

    float gainMultiplier = SpellMgr::CalculateSpellEffectValueMultiplier(GetSpellProto(), GetEffIndex(), caster);

    SpellPeriodicAuraLogInfo pInfo(this, drainedAmount, 0, 0, 0, gainMultiplier, false);
    target->SendPeriodicAuraLog(&pInfo);

    int32 gainAmount = int32(drainedAmount * gainMultiplier);
    int32 gainedAmount = 0;
    if (gainAmount)
    {
        gainedAmount = caster->ModifyPower(powerType, gainAmount);
        target->AddThreat(caster, float(gainedAmount) * 0.5f, GetSpellSchoolMask(GetSpellProto()), GetSpellProto());
    }

    // spell-specific code
    switch(GetId())
    {
        case 31447: // Mark of Kaz'rogal
            if (target->GetPower(powerType) == 0)
            {
                target->CastSpell(target, 31463, true, 0, this);
                // Remove aura
                GetBase()->SetDuration(0);
            }
            break;
        case 32960: // Mark of Kazzak
        {
            int32 modifier = int32(target->GetPower(powerType) * 0.05f);
            target->ModifyPower(powerType, -modifier);

            if (target->GetPower(powerType) == 0)
            {
                target->CastSpell(target, 32961, true, 0, this);
                // Remove aura
                GetBase()->SetDuration(0);
            }
            break;
        }
        default:
            break;
    }
    // Drain Mana
    if (m_spellProto->SpellFamilyName == SPELLFAMILY_WARLOCK
        && m_spellProto->SpellFamilyFlags[0] & 0x00000010)
    {
        int32 manaFeedVal = 0;
        if (AuraEffect const* aurEff = GetBase()->GetEffect(1))
            manaFeedVal = aurEff->GetAmount();
        // Mana Feed - Drain Mana
        if (manaFeedVal > 0)
        {
            int32 feedAmount = CalculatePctN(gainedAmount, manaFeedVal);
            caster->CastCustomSpell(caster, 32554, &feedAmount, NULL, NULL, true, NULL, this);
        }
    }
}

void AuraEffect::HandleObsModPowerAuraTick(Unit* target, Unit* caster) const
{
    Powers powerType;
    if (GetMiscValue() == POWER_ALL)
        powerType = target->getPowerType();
    else
        powerType = Powers(GetMiscValue());

    if (!target->isAlive() || !target->GetMaxPower(powerType))
        return;

    if (target->HasUnitState(UNIT_STAT_ISOLATED))
    {
        SendTickImmune(target, caster);
        return;
    }

    // don't regen when permanent aura target has full power
    if (GetBase()->IsPermanent() && target->GetPower(powerType) == target->GetMaxPower(powerType))
        return;

    // ignore negative values (can be result apply spellmods to aura damage
    uint32 amount = std::max(m_amount, 0) * target->GetMaxPower(powerType) /100;
    sLog->outDetail("PeriodicTick: %u (TypeId: %u) energize %u (TypeId: %u) for %u dmg inflicted by %u",
        GUID_LOPART(GetCasterGUID()), GuidHigh2TypeId(GUID_HIPART(GetCasterGUID())), target->GetGUIDLow(), target->GetTypeId(), amount, GetId());

    SpellPeriodicAuraLogInfo pInfo(this, amount, 0, 0, 0, 0.0f, false);
    target->SendPeriodicAuraLog(&pInfo);

    int32 gain = target->ModifyPower(powerType, amount);

    if (caster)
        target->getHostileRefManager().threatAssist(caster, float(gain) * 0.5f, GetSpellProto());
}

void AuraEffect::HandlePeriodicEnergizeAuraTick(Unit* target, Unit* caster) const
{
    Powers powerType = Powers(GetMiscValue());

    if (!target->isAlive() || !target->GetMaxPower(powerType))
        return;

    if (target->HasUnitState(UNIT_STAT_ISOLATED))
    {
        SendTickImmune(target, caster);
        return;
    }

    // don't regen when permanent aura target has full power
    if (GetBase()->IsPermanent() && target->GetPower(powerType) == target->GetMaxPower(powerType))
        return;

    // ignore negative values (can be result apply spellmods to aura damage
    int32 amount = std::max(m_amount, 0);

    SpellPeriodicAuraLogInfo pInfo(this, amount, 0, 0, 0, 0.0f, false);
    target->SendPeriodicAuraLog(&pInfo);

    sLog->outDetail("PeriodicTick: %u (TypeId: %u) energize %u (TypeId: %u) for %u dmg inflicted by %u",
        GUID_LOPART(GetCasterGUID()), GuidHigh2TypeId(GUID_HIPART(GetCasterGUID())), target->GetGUIDLow(), target->GetTypeId(), amount, GetId());

    int32 gain = target->ModifyPower(powerType, amount);

    if (caster)
        target->getHostileRefManager().threatAssist(caster, float(gain) * 0.5f, GetSpellProto());
}

void AuraEffect::HandlePeriodicPowerBurnManaAuraTick(Unit* target, Unit* caster) const
{
    Powers powerType = Powers(GetMiscValue());

    if (!caster || !target->isAlive() || target->getPowerType() != powerType)
        return;

    if (target->HasUnitState(UNIT_STAT_ISOLATED) || target->IsImmunedToDamage(GetSpellProto()))
    {
        SendTickImmune(target, caster);
        return;
    }

    // ignore negative values (can be result apply spellmods to aura damage
    int32 damage = std::max(m_amount, 0);

    // resilience reduce mana draining effect at spell crit damage reduction (added in 2.4)
    if (powerType == POWER_MANA)
        damage -= target->GetSpellCritDamageReduction(damage);

    uint32 gain = uint32(-target->ModifyPower(powerType, -damage));

    float dmgMultiplier = SpellMgr::CalculateSpellEffectValueMultiplier(GetSpellProto(), GetEffIndex(), caster);

    SpellEntry const* spellProto = GetSpellProto();
    // maybe has to be sent different to client, but not by SMSG_PERIODICAURALOG
    SpellNonMeleeDamage damageInfo(caster, target, spellProto->Id, spellProto->SchoolMask);
    // no SpellDamageBonus for burn mana
    caster->CalculateSpellDamageTaken(&damageInfo, int32(gain * dmgMultiplier), spellProto);

    caster->DealDamageMods(damageInfo.target, damageInfo.damage, &damageInfo.absorb);

    caster->SendSpellNonMeleeDamageLog(&damageInfo);

    // Set trigger flag
    uint32 procAttacker = PROC_FLAG_DONE_PERIODIC;
    uint32 procVictim   = PROC_FLAG_TAKEN_PERIODIC;
    uint32 procEx       = createProcExtendMask(&damageInfo, SPELL_MISS_NONE) | PROC_EX_INTERNAL_DOT;
    if (damageInfo.damage)
        procVictim |= PROC_FLAG_TAKEN_DAMAGE;

    caster->ProcDamageAndSpell(damageInfo.target, procAttacker, procVictim, procEx, damageInfo.damage, BASE_ATTACK, spellProto);

    caster->DealSpellDamage(&damageInfo, true);
}

void AuraEffect::HandleProcTriggerSpellAuraProc(AuraApplication* aurApp, ProcEventInfo& eventInfo)
{
    Unit* triggerCaster = aurApp->GetTarget();
    Unit* triggerTarget = eventInfo.GetProcTarget();

    uint32 triggerSpellId = GetSpellProto()->EffectTriggerSpell[GetEffIndex()];
    if (SpellEntry const* triggeredSpellInfo = sSpellStore.LookupEntry(triggerSpellId))
    {
        sLog->outDebug(LOG_FILTER_SPELLS_AURAS, "AuraEffect::HandleProcTriggerSpellAuraProc: Triggering spell %u from aura %u proc", triggeredSpellInfo->Id, GetId());
        triggerCaster->CastSpell(triggerTarget, triggeredSpellInfo, true, NULL, this);
    }
    else
        sLog->outDebug(LOG_FILTER_SPELLS_AURAS,"AuraEffect::HandleProcTriggerSpellAuraProc: Could not trigger spell %u from aura %u proc, because the spell does not have an entry in Spell.dbc.", triggerSpellId, GetId());
}

void AuraEffect::HandleProcTriggerSpellWithValueAuraProc(AuraApplication* aurApp, ProcEventInfo& eventInfo)
{
    Unit* triggerCaster = aurApp->GetTarget();
    Unit* triggerTarget = eventInfo.GetProcTarget();

    uint32 triggerSpellId = GetSpellProto()->EffectTriggerSpell[m_effIndex];
    if (SpellEntry const* triggeredSpellInfo = sSpellStore.LookupEntry(triggerSpellId))
    {
        int32 basepoints0 = GetAmount();
        sLog->outDebug(LOG_FILTER_SPELLS_AURAS, "AuraEffect::HandleProcTriggerSpellWithValueAuraProc: Triggering spell %u with value %d from aura %u proc", triggeredSpellInfo->Id, basepoints0, GetId());
        triggerCaster->CastCustomSpell(triggerTarget, triggerSpellId, &basepoints0, NULL, NULL, true, NULL, this);
    }
    else
        sLog->outDebug(LOG_FILTER_SPELLS_AURAS,"AuraEffect::HandleProcTriggerSpellWithValueAuraProc: Could not trigger spell %u from aura %u proc, because the spell does not have an entry in Spell.dbc.", triggerSpellId, GetId());
}

void AuraEffect::HandleProcTriggerDamageAuraProc(AuraApplication* aurApp, ProcEventInfo& eventInfo)
{
    Unit* target = aurApp->GetTarget();
    Unit* triggerTarget = eventInfo.GetProcTarget();
    SpellNonMeleeDamage damageInfo(target, triggerTarget, GetId(), GetSpellProto()->SchoolMask);
    uint32 damage = target->SpellDamageBonus(triggerTarget, GetSpellProto(), GetAmount(), SPELL_DIRECT_DAMAGE);
    target->CalculateSpellDamageTaken(&damageInfo, damage, GetSpellProto());
    target->DealDamageMods(damageInfo.target, damageInfo.damage, &damageInfo.absorb);
    target->SendSpellNonMeleeDamageLog(&damageInfo);
    sLog->outDebug(LOG_FILTER_SPELLS_AURAS, "AuraEffect::HandleProcTriggerDamageAuraProc: Triggering %u spell damage from aura %u proc", damage, GetId());
    target->DealSpellDamage(&damageInfo, true);
}

void AuraEffect::HandleRaidProcFromChargeAuraProc(AuraApplication* aurApp, ProcEventInfo& /*eventInfo*/)
{
    Unit* target = aurApp->GetTarget();

    uint32 triggerSpellId;
    switch (GetId())
    {
        case 57949:            // Shiver
            triggerSpellId = 57952;
            //animationSpellId = 57951; dummy effects for jump spell have unknown use (see also 41637)
            break;
        case 59978:            // Shiver
            triggerSpellId = 59979;
            break;
        case 43593:            // Cold Stare
            triggerSpellId = 43594;
            break;
        default:
            sLog->outDebug(LOG_FILTER_SPELLS_AURAS, "AuraEffect::HandleRaidProcFromChargeAuraProc: received not handled spell: %u", GetId());
            return;
    }

    int32 jumps = GetBase()->GetCharges();

    // current aura expire on proc finish
    GetBase()->SetCharges(0);
    GetBase()->SetUsingCharges(true);

    // next target selection
    if (jumps > 0)
    {
        Unit* caster = GetCaster();
        float radius = (float)GetSpellRadiusForFriend(sSpellRadiusStore.LookupEntry(GetSpellProto()->EffectRadiusIndex[GetEffIndex()]));

        if (caster)
        {
            if (Player* modOwner = caster->GetSpellModOwner())
                modOwner->ApplySpellMod(GetId(), SPELLMOD_RADIUS, radius, NULL);

            if (Unit* triggerTarget = target->GetNextRandomRaidMemberOrPet(radius))
            {
                target->CastSpell(triggerTarget, GetSpellProto(), true, NULL, this, GetCasterGUID());
                if (Aura* aura = triggerTarget->GetAura(GetId(), GetCasterGUID()))
                    aura->SetCharges(jumps);
            }
        }
    }

    sLog->outDebug(LOG_FILTER_SPELLS_AURAS, "AuraEffect::HandleRaidProcFromChargeAuraProc: Triggering spell %u from aura %u proc", triggerSpellId, GetId());
    target->CastSpell(target, triggerSpellId, true, NULL, this, GetCasterGUID());
}


void AuraEffect::HandleRaidProcFromChargeWithValueAuraProc(AuraApplication* aurApp, ProcEventInfo& /*eventInfo*/)
{
    Unit* target = aurApp->GetTarget();

    // Currently only Prayer of Mending
    if (!(GetSpellProto()->SpellFamilyName == SPELLFAMILY_PRIEST && GetSpellProto()->SpellFamilyFlags[1] & 0x20))
    {
        sLog->outDebug(LOG_FILTER_SPELLS_AURAS, "AuraEffect::HandleRaidProcFromChargeWithValueAuraProc: received not handled spell: %u", GetId());
        return;
    }
    uint32 triggerSpellId = 33110;

    int32 value = GetAmount();

    int32 jumps = GetBase()->GetCharges();

    // current aura expire on proc finish
    GetBase()->SetCharges(0);
    GetBase()->SetUsingCharges(true);

    // next target selection
    if (jumps > 0)
    {
        Unit* caster = GetCaster();
        float radius = (float)GetSpellRadiusForFriend(sSpellRadiusStore.LookupEntry(GetSpellProto()->EffectRadiusIndex[GetEffIndex()]));

        if (caster)
        {
            if (Player* modOwner = caster->GetSpellModOwner())
                modOwner->ApplySpellMod(GetId(), SPELLMOD_RADIUS, radius, NULL);

            if (Unit* triggerTarget = target->GetNextRandomRaidMemberOrPet(radius))
            {
                target->CastCustomSpell(triggerTarget, GetId(), &value, NULL, NULL, true, NULL, this, GetCasterGUID());
                if (Aura* aura = triggerTarget->GetAura(GetId(), GetCasterGUID()))
                    aura->SetCharges(jumps);
            }
        }
    }

    sLog->outDebug(LOG_FILTER_SPELLS_AURAS, "AuraEffect::HandleRaidProcFromChargeWithValueAuraProc: Triggering spell %u from aura %u proc", triggerSpellId, GetId());
    target->CastCustomSpell(target, triggerSpellId, &value, NULL, NULL, true, NULL, this, GetCasterGUID());
}<|MERGE_RESOLUTION|>--- conflicted
+++ resolved
@@ -4849,10 +4849,7 @@
                         case 2584: // Waiting to Resurrect
                             // Waiting to resurrect spell cancel, we must remove player from resurrect queue
                             if (target->GetTypeId() == TYPEID_PLAYER)
-<<<<<<< HEAD
                             {
-=======
->>>>>>> b2698d69
                                 if (Battleground* bg = target->ToPlayer()->GetBattleground())
                                     bg->RemovePlayerFromResurrectQueue(target->GetGUID());
                                 if(Battlefield* bf = sBattlefieldMgr.GetBattlefieldToZoneId(target->GetZoneId()))
